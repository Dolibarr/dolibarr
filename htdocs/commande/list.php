<?php
/* Copyright (C) 2001-2005  Rodolphe Quiedeville    <rodolphe@quiedeville.org>
 * Copyright (C) 2004-2019  Laurent Destailleur     <eldy@users.sourceforge.net>
 * Copyright (C) 2005       Marc Barilley / Ocebo   <marc@ocebo.com>
 * Copyright (C) 2005-2012  Regis Houssin           <regis.houssin@inodbox.com>
 * Copyright (C) 2012       Juanjo Menent           <jmenent@2byte.es>
 * Copyright (C) 2013       Christophe Battarel     <christophe.battarel@altairis.fr>
 * Copyright (C) 2013       Cédric Salvador         <csalvador@gpcsolutions.fr>
 * Copyright (C) 2015-2018  Frédéric France         <frederic.france@netlogic.fr>
 * Copyright (C) 2015       Marcos García           <marcosgdf@gmail.com>
 * Copyright (C) 2015       Jean-François Ferry     <jfefe@aternatik.fr>
 * Copyright (C) 2016-2023  Ferran Marcet           <fmarcet@2byte.es>
 * Copyright (C) 2018       Charlene Benke	        <charlie@patas-monkey.com>
 * Copyright (C) 2021	   	Anthony Berton			<anthony.berton@bb2a.fr>
 *
 * This program is free software; you can redistribute it and/or modify
 * it under the terms of the GNU General Public License as published by
 * the Free Software Foundation; either version 3 of the License, or
 * (at your option) any later version.
 *
 * This program is distributed in the hope that it will be useful,
 * but WITHOUT ANY WARRANTY; without even the implied warranty of
 * MERCHANTABILITY or FITNESS FOR A PARTICULAR PURPOSE.  See the
 * GNU General Public License for more details.
 *
 * You should have received a copy of the GNU General Public License
 * along with this program. If not, see <https://www.gnu.org/licenses/>.
 */

/**
 *	\file       htdocs/commande/list.php
 *	\ingroup    commande
 *	\brief      Page to list orders
 */


// Load Dolibarr environment
require '../main.inc.php';
require_once DOL_DOCUMENT_ROOT.'/core/lib/date.lib.php';
require_once DOL_DOCUMENT_ROOT.'/core/lib/company.lib.php';
require_once DOL_DOCUMENT_ROOT.'/core/class/discount.class.php';
require_once DOL_DOCUMENT_ROOT.'/core/class/html.formfile.class.php';
require_once DOL_DOCUMENT_ROOT.'/core/class/html.formother.class.php';
require_once DOL_DOCUMENT_ROOT.'/core/class/html.formcompany.class.php';
if (isModEnabled('margin')) {
	require_once DOL_DOCUMENT_ROOT.'/core/class/html.formmargin.class.php';
}
require_once DOL_DOCUMENT_ROOT.'/commande/class/commande.class.php';
require_once DOL_DOCUMENT_ROOT.'/compta/facture/class/facture.class.php';
require_once DOL_DOCUMENT_ROOT.'/product/class/product.class.php';
require_once DOL_DOCUMENT_ROOT.'/projet/class/project.class.php';

// Load translation files required by the page
$langs->loadLangs(array('orders', 'sendings', 'deliveries', 'companies', 'compta', 'bills', 'stocks', 'products'));

// Get Parameters
$action = GETPOST('action', 'aZ09');
$massaction = GETPOST('massaction', 'alpha');
$show_files = GETPOST('show_files', 'int');
$confirm = GETPOST('confirm', 'alpha');
$toselect = GETPOST('toselect', 'array');
$contextpage = GETPOST('contextpage', 'aZ') ?GETPOST('contextpage', 'aZ') : 'orderlist';
$mode        = GETPOST('mode', 'alpha');

// Search Parameters
$search_datecloture_start = GETPOST('search_datecloture_start', 'int');
if (empty($search_datecloture_start)) {
	$search_datecloture_start = dol_mktime(0, 0, 0, GETPOST('search_datecloture_startmonth', 'int'), GETPOST('search_datecloture_startday', 'int'), GETPOST('search_datecloture_startyear', 'int'));
}
$search_datecloture_end = GETPOST('search_datecloture_end', 'int');
if (empty($search_datecloture_end)) {
	$search_datecloture_end = dol_mktime(23, 59, 59, GETPOST('search_datecloture_endmonth', 'int'), GETPOST('search_datecloture_endday', 'int'), GETPOST('search_datecloture_endyear', 'int'));
}
$search_dateorder_start = dol_mktime(0, 0, 0, GETPOST('search_dateorder_start_month', 'int'), GETPOST('search_dateorder_start_day', 'int'), GETPOST('search_dateorder_start_year', 'int'));
$search_dateorder_end = dol_mktime(23, 59, 59, GETPOST('search_dateorder_end_month', 'int'), GETPOST('search_dateorder_end_day', 'int'), GETPOST('search_dateorder_end_year', 'int'));
$search_datedelivery_start = dol_mktime(0, 0, 0, GETPOST('search_datedelivery_start_month', 'int'), GETPOST('search_datedelivery_start_day', 'int'), GETPOST('search_datedelivery_start_year', 'int'));
$search_datedelivery_end = dol_mktime(23, 59, 59, GETPOST('search_datedelivery_end_month', 'int'), GETPOST('search_datedelivery_end_day', 'int'), GETPOST('search_datedelivery_end_year', 'int'));

$search_product_category = GETPOST('search_product_category', 'int');
$search_ref = GETPOST('search_ref', 'alpha') != '' ?GETPOST('search_ref', 'alpha') : GETPOST('sref', 'alpha');
$search_ref_customer = GETPOST('search_ref_customer', 'alpha');
$search_company = GETPOST('search_company', 'alpha');
$search_company_alias = GETPOST('search_company_alias', 'alpha');
$search_parent_name = trim(GETPOST('search_parent_name', 'alphanohtml'));
$search_town = GETPOST('search_town', 'alpha');
$search_zip = GETPOST('search_zip', 'alpha');
$search_state = GETPOST('search_state', 'alpha');
$search_country = GETPOST('search_country', 'int');
$search_type_thirdparty = GETPOST('search_type_thirdparty', 'int');
$sall = trim((GETPOST('search_all', 'alphanohtml') != '') ? GETPOST('search_all', 'alphanohtml') : GETPOST('sall', 'alphanohtml'));
$socid = GETPOST('socid', 'int');
$search_user = GETPOST('search_user', 'int');
$search_sale = GETPOST('search_sale', 'int');

$search_total_ht  = GETPOST('search_total_ht', 'alpha');
$search_total_vat = GETPOST('search_total_vat', 'alpha');
$search_total_ttc = GETPOST('search_total_ttc', 'alpha');
$search_warehouse = GETPOST('search_warehouse', 'int');

$search_multicurrency_code = GETPOST('search_multicurrency_code', 'alpha');
$search_multicurrency_tx = GETPOST('search_multicurrency_tx', 'alpha');
$search_multicurrency_montant_ht  = GETPOST('search_multicurrency_montant_ht', 'alpha');
$search_multicurrency_montant_vat = GETPOST('search_multicurrency_montant_vat', 'alpha');
$search_multicurrency_montant_ttc = GETPOST('search_multicurrency_montant_ttc', 'alpha');

$search_login = GETPOST('search_login', 'alpha');
$search_categ_cus = GETPOST("search_categ_cus", 'int');
$optioncss = GETPOST('optioncss', 'alpha');
$search_billed = GETPOST('search_billed', 'int');
$search_status = GETPOST('search_status', 'int');
$search_btn = GETPOST('button_search', 'alpha');
$search_remove_btn = GETPOST('button_removefilter', 'alpha');
$search_project_ref = GETPOST('search_project_ref', 'alpha');
$search_project = GETPOST('search_project', 'alpha');
$search_shippable = GETPOST('search_shippable', 'aZ09');

$search_fk_cond_reglement = GETPOST('search_fk_cond_reglement', 'int');
$search_fk_shipping_method = GETPOST('search_fk_shipping_method', 'int');
$search_fk_mode_reglement = GETPOST('search_fk_mode_reglement', 'int');
$search_fk_input_reason = GETPOST('search_fk_input_reason', 'int');

$diroutputmassaction = $conf->commande->multidir_output[$conf->entity].'/temp/massgeneration/'.$user->id;

// Load variable for pagination
$limit = GETPOST('limit', 'int') ?GETPOST('limit', 'int') : $conf->liste_limit;
$sortfield = GETPOST('sortfield', 'aZ09comma');
$sortorder = GETPOST('sortorder', 'aZ09comma');
$page = GETPOSTISSET('pageplusone') ? (GETPOST('pageplusone') - 1) : GETPOST("page", 'int');
if (empty($page) || $page < 0 || GETPOST('button_search', 'alpha') || GETPOST('button_removefilter', 'alpha')) {
	// If $page is not defined, or '' or -1 or if we click on clear filters
	$page = 0;
}
$offset = $limit * $page;
$pageprev = $page - 1;
$pagenext = $page + 1;
if (!$sortfield) {
	$sortfield = 'c.ref';
}
if (!$sortorder) {
	$sortorder = 'DESC';
}

$show_shippable_command = GETPOST('show_shippable_command', 'aZ09');

// Initialize technical object to manage hooks of page. Note that conf->hooks_modules contains array of hook context
$object = new Commande($db);
$hookmanager->initHooks(array('orderlist'));
$extrafields = new ExtraFields($db);

// fetch optionals attributes and labels
$extrafields->fetch_name_optionals_label($object->table_element);
$search_array_options = $extrafields->getOptionalsFromPost($object->table_element, '', 'search_');

// List of fields to search into when doing a "search in all"
$fieldstosearchall = array(
	'c.ref'=>'Ref',
	'c.ref_client'=>'RefCustomerOrder',
	'pd.description'=>'Description',
	's.nom'=>"ThirdParty",
	's.name_alias'=>"AliasNameShort",
	's.zip'=>"Zip",
	's.town'=>"Town",
	'c.note_public'=>'NotePublic',
);
if (empty($user->socid)) {
	$fieldstosearchall["c.note_private"] = "NotePrivate";
}

$checkedtypetiers = 0;
$arrayfields = array(
	'c.ref'=>array('label'=>"Ref", 'checked'=>1, 'position'=>5),
	'c.ref_client'=>array('label'=>"RefCustomerOrder", 'checked'=>-1, 'position'=>10),
	'p.ref'=>array('label'=>"ProjectRef", 'checked'=>-1, 'enabled'=>(!isModEnabled('project') ? 0 : 1), 'position'=>20),
	'p.title'=>array('label'=>"ProjectLabel", 'checked'=>0, 'enabled'=>(!isModEnabled('project') ? 0 : 1), 'position'=>25),
	's.nom'=>array('label'=>"ThirdParty", 'checked'=>1, 'position'=>30),
	's.name_alias'=>array('label'=>"AliasNameShort", 'checked'=>-1, 'position'=>31),
	's2.nom'=>array('label'=>'ParentCompany', 'position'=>32, 'checked'=>0),
	's.town'=>array('label'=>"Town", 'checked'=>-1, 'position'=>35),
	's.zip'=>array('label'=>"Zip", 'checked'=>-1, 'position'=>40),
	'state.nom'=>array('label'=>"StateShort", 'checked'=>0, 'position'=>45),
	'country.code_iso'=>array('label'=>"Country", 'checked'=>0, 'position'=>50),
	'typent.code'=>array('label'=>"ThirdPartyType", 'checked'=>$checkedtypetiers, 'position'=>55),
	'c.date_commande'=>array('label'=>"OrderDateShort", 'checked'=>1, 'position'=>60),
	'c.date_delivery'=>array('label'=>"DateDeliveryPlanned", 'checked'=>1, 'enabled'=>empty($conf->global->ORDER_DISABLE_DELIVERY_DATE), 'position'=>65),
	'c.fk_shipping_method'=>array('label'=>"SendingMethod", 'checked'=>-1, 'position'=>66 , 'enabled'=>isModEnabled("expedition")),
	'c.fk_cond_reglement'=>array('label'=>"PaymentConditionsShort", 'checked'=>-1, 'position'=>67),
	'c.fk_mode_reglement'=>array('label'=>"PaymentMode", 'checked'=>-1, 'position'=>68),
	'c.fk_input_reason'=>array('label'=>"Channel", 'checked'=>-1, 'position'=>69),
	'c.total_ht'=>array('label'=>"AmountHT", 'checked'=>1, 'position'=>75),
	'c.total_vat'=>array('label'=>"AmountVAT", 'checked'=>0, 'position'=>80),
	'c.total_ttc'=>array('label'=>"AmountTTC", 'checked'=>0, 'position'=>85),
	'c.multicurrency_code'=>array('label'=>'Currency', 'checked'=>0, 'enabled'=>(!isModEnabled("multicurrency") ? 0 : 1), 'position'=>90),
	'c.multicurrency_tx'=>array('label'=>'CurrencyRate', 'checked'=>0, 'enabled'=>(!isModEnabled("multicurrency") ? 0 : 1), 'position'=>95),
	'c.multicurrency_total_ht'=>array('label'=>'MulticurrencyAmountHT', 'checked'=>0, 'enabled'=>(!isModEnabled("multicurrency") ? 0 : 1), 'position'=>100),
	'c.multicurrency_total_vat'=>array('label'=>'MulticurrencyAmountVAT', 'checked'=>0, 'enabled'=>(!isModEnabled("multicurrency") ? 0 : 1), 'position'=>105),
	'c.multicurrency_total_ttc'=>array('label'=>'MulticurrencyAmountTTC', 'checked'=>0, 'enabled'=>(!isModEnabled("multicurrency") ? 0 : 1), 'position'=>110),
	'u.login'=>array('label'=>"Author", 'checked'=>1, 'position'=>115),
	'sale_representative'=>array('label'=>"SaleRepresentativesOfThirdParty", 'checked'=>0, 'position'=>116),
	'total_pa' => array('label' => (getDolGlobalString('MARGIN_TYPE') == '1' ? 'BuyingPrice' : 'CostPrice'), 'checked' => 0, 'position' => 300, 'enabled' => (!isModEnabled('margin') || !$user->hasRight("margins", "liretous") ? 0 : 1)),
	'total_margin' => array('label' => 'Margin', 'checked' => 0, 'position' => 301, 'enabled' => (!isModEnabled('margin') || !$user->hasRight("margins", "liretous") ? 0 : 1)),
	'total_margin_rate' => array('label' => 'MarginRate', 'checked' => 0, 'position' => 302, 'enabled' => (!isModEnabled('margin') || !$user->hasRight("margins", "liretous") || empty($conf->global->DISPLAY_MARGIN_RATES) ? 0 : 1)),
	'total_mark_rate' => array('label' => 'MarkRate', 'checked' => 0, 'position' => 303, 'enabled' => (!isModEnabled('margin') || !$user->hasRight("margins", "liretous") || empty($conf->global->DISPLAY_MARK_RATES) ? 0 : 1)),
	'c.datec'=>array('label'=>"DateCreation", 'checked'=>0, 'position'=>120),
	'c.tms'=>array('label'=>"DateModificationShort", 'checked'=>0, 'position'=>125),
	'c.date_cloture'=>array('label'=>"DateClosing", 'checked'=>0, 'position'=>130),
	'c.note_public'=>array('label'=>'NotePublic', 'checked'=>0, 'enabled'=>(!getDolGlobalInt('MAIN_LIST_HIDE_PUBLIC_NOTES')), 'position'=>135),
	'c.note_private'=>array('label'=>'NotePrivate', 'checked'=>0, 'enabled'=>(!getDolGlobalInt('MAIN_LIST_HIDE_PRIVATE_NOTES')), 'position'=>140),
	'shippable'=>array('label'=>"Shippable", 'checked'=>1,'enabled'=>(isModEnabled("expedition")), 'position'=>990),
	'c.facture'=>array('label'=>"Billed", 'checked'=>1, 'enabled'=>(empty($conf->global->WORKFLOW_BILL_ON_SHIPMENT)), 'position'=>995),
	'c.import_key' =>array('type'=>'varchar(14)', 'label'=>'ImportId', 'enabled'=>1, 'visible'=>-2, 'position'=>999),
	'c.fk_statut'=>array('label'=>"Status", 'checked'=>1, 'position'=>1000)
);

// Extra fields
include DOL_DOCUMENT_ROOT.'/core/tpl/extrafields_list_array_fields.tpl.php';

$object->fields = dol_sort_array($object->fields, 'position');
//$arrayfields['anotherfield'] = array('type'=>'integer', 'label'=>'AnotherField', 'checked'=>1, 'enabled'=>1, 'position'=>90, 'csslist'=>'right');
$arrayfields = dol_sort_array($arrayfields, 'position');

// Security check
$id = (GETPOST('orderid') ?GETPOST('orderid', 'int') : GETPOST('id', 'int'));
if ($user->socid) {
	$socid = $user->socid;
}
$result = restrictedArea($user, 'commande', $id, '');

$error = 0;


/*
 * Actions
 */

if (GETPOST('cancel', 'alpha')) {
	$action = 'list'; $massaction = '';
}
if (!GETPOST('confirmmassaction', 'alpha') && $massaction != 'presend' && $massaction != 'confirm_presend' && $massaction != 'confirm_createbills') {
	$massaction = '';
}

$parameters = array('socid'=>$socid, 'arrayfields'=>&$arrayfields);
$reshook = $hookmanager->executeHooks('doActions', $parameters, $object, $action); // Note that $action and $object may have been modified by some hooks
if ($reshook < 0) {
	setEventMessages($hookmanager->error, $hookmanager->errors, 'errors');
}

if (empty($reshook)) {
	// Selection of new fields
	include DOL_DOCUMENT_ROOT.'/core/actions_changeselectedfields.inc.php';

	// Purge search criteria
	if (GETPOST('button_removefilter_x', 'alpha') || GETPOST('button_removefilter.x', 'alpha') || GETPOST('button_removefilter', 'alpha')) { // All tests are required to be compatible with all browsers
		$search_categ = '';
		$search_user = '';
		$search_sale = '';
		$search_product_category = '';
		$search_ref = '';
		$search_ref_customer = '';
		$search_company = '';
		$search_company_alias = '';
		$search_parent_name = '';
		$search_town = '';
		$search_zip = "";
		$search_state = "";
		$search_type = '';
		$search_country = '';
		$search_type_thirdparty = '';
		$search_total_ht = '';
		$search_total_vat = '';
		$search_total_ttc = '';
		$search_warehouse = '';
		$search_multicurrency_code = '';
		$search_multicurrency_tx = '';
		$search_multicurrency_montant_ht = '';
		$search_multicurrency_montant_vat = '';
		$search_multicurrency_montant_ttc = '';
		$search_login = '';
		$search_dateorder_start = '';
		$search_dateorder_end = '';
		$search_datedelivery_start = '';
		$search_datedelivery_end = '';
		$search_project_ref = '';
		$search_project = '';
		$search_status = '';
		$search_billed = '';
		$toselect = array();
		$search_array_options = array();
		$search_categ_cus = 0;
		$search_datecloture_start = '';
		$search_datecloture_end = '';
		$search_fk_cond_reglement = '';
		$search_fk_shipping_method = '';
		$search_fk_mode_reglement = '';
		$search_fk_input_reason = '';
	}
	if (GETPOST('button_removefilter_x', 'alpha') || GETPOST('button_removefilter.x', 'alpha') || GETPOST('button_removefilter', 'alpha')
		|| GETPOST('button_search_x', 'alpha') || GETPOST('button_search.x', 'alpha') || GETPOST('button_search', 'alpha')) {
			$massaction = ''; // Protection to avoid mass action if we force a new search during a mass action confirmation
	}

		// Mass actions
		$objectclass = 'Commande';
		$objectlabel = 'Orders';
		$permissiontoread = $user->hasRight("commande", "lire");
		$permissiontoadd = $user->hasRight("commande", "creer");
		$permissiontodelete = $user->hasRight("commande", "supprimer");
	if (!empty($conf->global->MAIN_USE_ADVANCED_PERMS)) {
		$permissiontovalidate = $user->hasRight("commande", "order_advance", "validate");
		$permissiontoclose = $user->hasRight("commande", "order_advance", "close");
		$permissiontocancel = $user->hasRight("commande", "order_advance", "annuler");
		$permissiontosendbymail = $user->hasRight("commande", "order_advance", "send");
	} else {
		$permissiontovalidate = $user->hasRight("commande", "creer");
		$permissiontoclose = $user->hasRight("commande", "creer");
		$permissiontocancel = $user->hasRight("commande", "creer");
		$permissiontosendbymail = $user->hasRight("commande", "creer");
	}
		$uploaddir = $conf->commande->multidir_output[$conf->entity];
		$triggersendname = 'ORDER_SENTBYMAIL';
		include DOL_DOCUMENT_ROOT.'/core/actions_massactions.inc.php';

	if ($massaction == 'confirm_createbills') {   // Create bills from orders.
		$orders = GETPOST('toselect', 'array');
		$createbills_onebythird = GETPOST('createbills_onebythird', 'int');
		$validate_invoices = GETPOST('validate_invoices', 'int');

		$errors = array();

		$TFact = array();
		$TFactThird = array();
		$TFactThirdNbLines = array();

		$nb_bills_created = 0;
		$lastid= 0;
		$lastref = '';

		$db->begin();

		$nbOrders = is_array($orders) ? count($orders) : 1;

		foreach ($orders as $id_order) {
			$cmd = new Commande($db);
			if ($cmd->fetch($id_order) <= 0) {
				continue;
			}
			$cmd->fetch_thirdparty();

			$objecttmp = new Facture($db);
			if (!empty($createbills_onebythird) && !empty($TFactThird[$cmd->socid])) {
				// If option "one bill per third" is set, and an invoice for this thirdparty was already created, we re-use it.
				$objecttmp = $TFactThird[$cmd->socid];
			} else {
				// If we want one invoice per order or if there is no first invoice yet for this thirdparty.
				$objecttmp->socid = $cmd->socid;
				$objecttmp->thirdparty = $cmd->thirdparty;

				$objecttmp->type = $objecttmp::TYPE_STANDARD;
				$objecttmp->cond_reglement_id = !empty($cmd->cond_reglement_id) ? $cmd->cond_reglement_id : $cmd->thirdparty->cond_reglement_id;
				$objecttmp->mode_reglement_id = !empty($cmd->mode_reglement_id) ? $cmd->mode_reglement_id : $cmd->thirdparty->mode_reglement_id;

				$objecttmp->fk_project = $cmd->fk_project;
				$objecttmp->multicurrency_code = $cmd->multicurrency_code;
				if (empty($createbills_onebythird)) {
					$objecttmp->ref_client = $cmd->ref_client;
				}

				$datefacture = dol_mktime(12, 0, 0, GETPOST('remonth', 'int'), GETPOST('reday', 'int'), GETPOST('reyear', 'int'));
				if (empty($datefacture)) {
					$datefacture = dol_now();
				}

				$objecttmp->date = $datefacture;
				$objecttmp->origin    = 'commande';
				$objecttmp->origin_id = $id_order;

				$objecttmp->array_options = $cmd->array_options; // Copy extrafields

				$res = $objecttmp->create($user);

				if ($res > 0) {
					$nb_bills_created++;
					$lastref = $objecttmp->ref;
					$lastid = $objecttmp->id;

					$TFactThird[$cmd->socid] = $objecttmp;
					$TFactThirdNbLines[$cmd->socid] = 0; //init nblines to have lines ordered by expedition and rang
				} else {
					$langs->load("errors");
					$errors[] = $cmd->ref.' : '.$langs->trans($objecttmp->errors[0]);
					$error++;
				}
			}

			if ($objecttmp->id > 0) {
				$res = $objecttmp->add_object_linked($objecttmp->origin, $id_order);

				if ($res == 0) {
					$errors[] = $cmd->ref.' : '.$langs->trans($objecttmp->errors[0]);
					$error++;
				}

				if (!$error) {
					$lines = $cmd->lines;
					if (empty($lines) && method_exists($cmd, 'fetch_lines')) {
						$cmd->fetch_lines();
						$lines = $cmd->lines;
					}

					$fk_parent_line = 0;
					$num = count($lines);

					for ($i = 0; $i < $num; $i++) {
						$desc = ($lines[$i]->desc ? $lines[$i]->desc : '');
						// If we build one invoice for several orders, we must put the ref of order on the invoice line
						if (!empty($createbills_onebythird)) {
							$desc = dol_concatdesc($desc, $langs->trans("Order").' '.$cmd->ref.' - '.dol_print_date($cmd->date, 'day'));
						}

						if ($lines[$i]->subprice < 0 && empty($conf->global->INVOICE_KEEP_DISCOUNT_LINES_AS_IN_ORIGIN)) {
							// Negative line, we create a discount line
							$discount = new DiscountAbsolute($db);
							$discount->fk_soc = $objecttmp->socid;
							$discount->amount_ht = abs($lines[$i]->total_ht);
							$discount->amount_tva = abs($lines[$i]->total_tva);
							$discount->amount_ttc = abs($lines[$i]->total_ttc);
							$discount->tva_tx = $lines[$i]->tva_tx;
							$discount->fk_user = $user->id;
							$discount->description = $desc;
							$discountid = $discount->create($user);
							if ($discountid > 0) {
								$result = $objecttmp->insert_discount($discountid);
								//$result=$discount->link_to_invoice($lineid,$id);
							} else {
								setEventMessages($discount->error, $discount->errors, 'errors');
								$error++;
								break;
							}
						} else {
							// Positive line
							$product_type = ($lines[$i]->product_type ? $lines[$i]->product_type : 0);
							// Date start
							$date_start = false;
							if ($lines[$i]->date_debut_prevue) {
								$date_start = $lines[$i]->date_debut_prevue;
							}
							if ($lines[$i]->date_debut_reel) {
								$date_start = $lines[$i]->date_debut_reel;
							}
							if ($lines[$i]->date_start) {
								$date_start = $lines[$i]->date_start;
							}
							//Date end
							$date_end = false;
							if ($lines[$i]->date_fin_prevue) {
								$date_end = $lines[$i]->date_fin_prevue;
							}
							if ($lines[$i]->date_fin_reel) {
								$date_end = $lines[$i]->date_fin_reel;
							}
							if ($lines[$i]->date_end) {
								$date_end = $lines[$i]->date_end;
							}
							// Reset fk_parent_line for no child products and special product
							if (($lines[$i]->product_type != 9 && empty($lines[$i]->fk_parent_line)) || $lines[$i]->product_type == 9) {
								$fk_parent_line = 0;
							}

							// Extrafields
							if (method_exists($lines[$i], 'fetch_optionals')) {
								$lines[$i]->fetch_optionals();
								$array_options = $lines[$i]->array_options;
							}

							$objecttmp->context['createfromclone'];

							$rang = ($nbOrders > 1) ? -1 : $lines[$i]->rang;
							//there may already be rows from previous orders
							if (!empty($createbills_onebythird)) {
								$rang = $TFactThirdNbLines[$cmd->socid];
							}

							$result = $objecttmp->addline(
								$desc,
								$lines[$i]->subprice,
								$lines[$i]->qty,
								$lines[$i]->tva_tx,
								$lines[$i]->localtax1_tx,
								$lines[$i]->localtax2_tx,
								$lines[$i]->fk_product,
								$lines[$i]->remise_percent,
								$date_start,
								$date_end,
								0,
								$lines[$i]->info_bits,
								$lines[$i]->fk_remise_except,
								'HT',
								0,
								$product_type,
								$rang,
								$lines[$i]->special_code,
								$objecttmp->origin,
								$lines[$i]->rowid,
								$fk_parent_line,
								$lines[$i]->fk_fournprice,
								$lines[$i]->pa_ht,
								$lines[$i]->label,
								$array_options,
								100,
								0,
								$lines[$i]->fk_unit
								);
							if ($result > 0) {
								$lineid = $result;
								if (!empty($createbills_onebythird)) //increment rang to keep order
									$TFactThirdNbLines[$cmd->socid]++;
							} else {
								$lineid = 0;
								$error++;
								$errors[] = $objecttmp->error;
								break;
							}
							// Defined the new fk_parent_line
							if ($result > 0 && $lines[$i]->product_type == 9) {
								$fk_parent_line = $result;
							}
						}
					}
				}
			}

			//$cmd->classifyBilled($user);        // Disabled. This behavior must be set or not using the workflow module.

			if (!empty($createbills_onebythird) && empty($TFactThird[$cmd->socid])) {
				$TFactThird[$cmd->socid] = $objecttmp;
			} else {
				$TFact[$objecttmp->id] = $objecttmp;
			}
		}

		// Build doc with all invoices
		$TAllFact = empty($createbills_onebythird) ? $TFact : $TFactThird;
		$toselect = array();

		if (!$error && $validate_invoices) {
			$massaction = $action = 'builddoc';

			foreach ($TAllFact as &$objecttmp) {
				$result = $objecttmp->validate($user);
				if ($result <= 0) {
					$error++;
					setEventMessages($objecttmp->error, $objecttmp->errors, 'errors');
					break;
				}

				$id = $objecttmp->id; // For builddoc action

				// Builddoc
				$donotredirect = 1;
				$upload_dir = $conf->facture->dir_output;
				$permissiontoadd = $user->hasRight('facture', 'creer');

				// Call action to build doc
				$savobject = $object;
				$object = $objecttmp;
				include DOL_DOCUMENT_ROOT.'/core/actions_builddoc.inc.php';
				$object = $savobject;
			}

			$massaction = $action = 'confirm_createbills';
		}

		if (!$error) {
			$db->commit();

			if ($nb_bills_created == 1) {
				$texttoshow = $langs->trans('BillXCreated', '{s1}');
				$texttoshow = str_replace('{s1}', '<a href="'.DOL_URL_ROOT.'/compta/facture/card.php?id='.urlencode($lastid).'">'.$lastref.'</a>', $texttoshow);
				setEventMessages($texttoshow, null, 'mesgs');
			} else {
				setEventMessages($langs->trans('BillCreated', $nb_bills_created), null, 'mesgs');
			}

			// Make a redirect to avoid to bill twice if we make a refresh or back
			$param = '';
			if (!empty($mode)) {
				$param .= '&mode='.urlencode($mode);
			}
			if (!empty($contextpage) && $contextpage != $_SERVER["PHP_SELF"]) {
				$param .= '&contextpage='.urlencode($contextpage);
			}
			if ($limit > 0 && $limit != $conf->liste_limit) {
				$param .= '&limit='.((int) $limit);
			}
			if ($sall) {
				$param .= '&sall='.urlencode($sall);
			}
			if ($socid > 0) {
				$param .= '&socid='.urlencode($socid);
			}
			if ($search_status != '') {
				$param .= '&search_status='.urlencode($search_status);
			}
			if ($search_orderday) {
				$param .= '&search_orderday='.urlencode($search_orderday);
			}
			if ($search_ordermonth) {
				$param .= '&search_ordermonth='.urlencode($search_ordermonth);
			}
			if ($search_orderyear) {
				$param .= '&search_orderyear='.urlencode($search_orderyear);
			}
			if ($search_deliveryday) {
				$param .= '&search_deliveryday='.urlencode($search_deliveryday);
			}
			if ($search_deliverymonth) {
				$param .= '&search_deliverymonth='.urlencode($search_deliverymonth);
			}
			if ($search_deliveryyear) {
				$param .= '&search_deliveryyear='.urlencode($search_deliveryyear);
			}
			if ($search_ref) {
				$param .= '&search_ref='.urlencode($search_ref);
			}
			if ($search_company) {
				$param .= '&search_company='.urlencode($search_company);
			}
			if ($search_ref_customer) {
				$param .= '&search_ref_customer='.urlencode($search_ref_customer);
			}
			if ($search_user > 0) {
				$param .= '&search_user='.urlencode($search_user);
			}
			if ($search_sale > 0) {
				$param .= '&search_sale='.urlencode($search_sale);
			}
			if ($search_total_ht != '') {
				$param .= '&search_total_ht='.urlencode($search_total_ht);
			}
			if ($search_total_vat != '') {
				$param .= '&search_total_vat='.urlencode($search_total_vat);
			}
			if ($search_total_ttc != '') {
				$param .= '&search_total_ttc='.urlencode($search_total_ttc);
			}
			if ($search_project_ref >= 0) {
				$param .= "&search_project_ref=".urlencode($search_project_ref);
			}
			if ($show_files) {
				$param .= '&show_files='.urlencode($show_files);
			}
			if ($optioncss != '') {
				$param .= '&optioncss='.urlencode($optioncss);
			}
			if ($billed != '') {
				$param .= '&billed='.urlencode($billed);
			}

			header("Location: ".$_SERVER['PHP_SELF'].'?'.$param);
			exit;
		} else {
			$db->rollback();

			$action = 'create';
			$_GET["origin"] = $_POST["origin"];
			$_GET["originid"] = $_POST["originid"];
			if (!empty($errors)) {
				setEventMessages(null, $errors, 'errors');
			} else {
				setEventMessages("Error", null, 'errors');
			}
			$error++;
		}
	}
}
if ($action == 'validate' && $permissiontoadd) {
	if (GETPOST('confirm') == 'yes') {
		$objecttmp = new $objectclass($db);
		$db->begin();
		$error = 0;
		foreach ($toselect as $checked) {
			if ($objecttmp->fetch($checked)) {
				if ($objecttmp->statut == 0) {
					if (!empty($objecttmp->fk_warehouse)) {
						$idwarehouse = $objecttmp->fk_warehouse;
					} else {
						$idwarehouse = 0;
					}
					if ($objecttmp->valid($user, $idwarehouse)) {
						setEventMessages($langs->trans('hasBeenValidated', $objecttmp->ref), null, 'mesgs');
					} else {
						setEventMessages($objecttmp->error, $objecttmp->errors, 'errors');
						$error++;
					}
				} else {
					$langs->load("errors");
					setEventMessages($langs->trans('ErrorIsNotADraft', $objecttmp->ref), null, 'errors');
					$error++;
				}
			} else {
				dol_print_error($db);
				$error++;
			}
		}
		if ($error) {
			$db->rollback();
		} else {
			$db->commit();
		}
	}
}
if ($action == 'shipped' && $permissiontoadd) {
	if (GETPOST('confirm') == 'yes') {
		$objecttmp = new $objectclass($db);
		$db->begin();
		$error = 0;
		foreach ($toselect as $checked) {
			if ($objecttmp->fetch($checked)) {
				if ($objecttmp->statut == 1 || $objecttmp->statut == 2) {
					if ($objecttmp->cloture($user)) {
						setEventMessages($langs->trans('PassedInClosedStatus', $objecttmp->ref), null, 'mesgs');
					} else {
						setEventMessages($langs->trans('CantBeClosed'), null, 'errors');
						$error++;
					}
				} else {
					$langs->load("errors");
					setEventMessages($langs->trans('ErrorIsNotADraft', $objecttmp->ref), null, 'errors');
					$error++;
				}
			} else {
				dol_print_error($db);
				$error++;
			}
		}
		if ($error) {
			$db->rollback();
		} else {
			$db->commit();
		}
	}
}

// Closed records
if (!$error && $massaction === 'setbilled' && $permissiontoclose) {
	$db->begin();

	$objecttmp = new $objectclass($db);
	$nbok = 0;
	foreach ($toselect as $toselectid) {
		$result = $objecttmp->fetch($toselectid);
		if ($result > 0) {
			$result = $objecttmp->classifyBilled($user, 0);
			if ($result <= 0) {
				setEventMessages($objecttmp->error, $objecttmp->errors, 'errors');
				$error++;
				break;
			} else {
				$nbok++;
			}
		} else {
			setEventMessages($objecttmp->error, $objecttmp->errors, 'errors');
			$error++;
			break;
		}
	}

	if (!$error) {
		if ($nbok > 1) {
			setEventMessages($langs->trans("RecordsModified", $nbok), null, 'mesgs');
		} else {
			setEventMessages($langs->trans("RecordsModified", $nbok), null, 'mesgs');
		}
		$db->commit();
	} else {
		$db->rollback();
	}
}


/*
 * View
 */


$form = new Form($db);
$formother = new FormOther($db);
$formfile = new FormFile($db);
$formmargin = null;
if (isModEnabled('margin')) {
	$formmargin = new FormMargin($db);
}
$companystatic = new Societe($db);
$company_url_list = array();
$formcompany = new FormCompany($db);
$projectstatic = new Project($db);

$now = dol_now();

$varpage = empty($contextpage) ? $_SERVER["PHP_SELF"] : $contextpage;
$selectedfields = $form->multiSelectArrayWithCheckbox('selectedfields', $arrayfields, $varpage); // This also change content of $arrayfields

$title = $langs->trans("Orders");
$help_url = "EN:Module_Customers_Orders|FR:Module_Commandes_Clients|ES:Módulo_Pedidos_de_clientes";

// Build and execute select
// --------------------------------------------------------------------
$sql = 'SELECT';
if ($sall || $search_user > 0) {
	$sql = 'SELECT DISTINCT';
}
$sql .= ' s.rowid as socid, s.nom as name, s.name_alias as alias, s.email, s.phone, s.fax, s.address, s.town, s.zip, s.fk_pays, s.client, s.fournisseur, s.code_client,';
$sql .= " s.parent as fk_parent,";
$sql .= " s2.nom as name2,";
$sql .= " typent.code as typent_code,";
$sql .= " state.code_departement as state_code, state.nom as state_name,";
$sql .= " country.code as country_code,";
$sql .= ' c.rowid, c.ref, c.total_ht, c.total_tva, c.total_ttc, c.ref_client, c.fk_user_author,';
$sql .= ' c.fk_multicurrency, c.multicurrency_code, c.multicurrency_tx, c.multicurrency_total_ht, c.multicurrency_total_tva as multicurrency_total_vat, c.multicurrency_total_ttc,';
$sql .= ' c.date_valid, c.date_commande, c.note_public, c.note_private, c.date_livraison as date_delivery, c.fk_statut, c.facture as billed,';
$sql .= ' c.date_creation as date_creation, c.tms as date_update, c.date_cloture as date_cloture,';
$sql .= ' p.rowid as project_id, p.ref as project_ref, p.title as project_label,';
$sql .= ' u.login, u.lastname, u.firstname, u.email as user_email, u.statut as user_statut, u.entity, u.photo, u.office_phone, u.office_fax, u.user_mobile, u.job, u.gender,';
$sql .= ' c.fk_cond_reglement,c.deposit_percent,c.fk_mode_reglement,c.fk_shipping_method,';
$sql .= ' c.fk_input_reason, c.import_key';
if (($search_categ_cus > 0) || ($search_categ_cus == -2)) {
	$sql .= ", cc.fk_categorie, cc.fk_soc";
}

// Add fields from extrafields
if (!empty($extrafields->attributes[$object->table_element]['label'])) {
	foreach ($extrafields->attributes[$object->table_element]['label'] as $key => $val) {
		$sql .= ($extrafields->attributes[$object->table_element]['type'][$key] != 'separate' ? ", ef.".$key." as options_".$key : '');
	}
}

// Add fields from hooks
$parameters = array();
$reshook = $hookmanager->executeHooks('printFieldListSelect', $parameters, $object, $action); // Note that $action and $object may have been modified by hook
$sql .= $hookmanager->resPrint;
$sql = preg_replace('/,\s*$/', '', $sql);

$sqlfields = $sql; // $sql fields to remove for count total

$sql .= ' FROM '.MAIN_DB_PREFIX.'societe as s';
$sql .= " LEFT JOIN ".MAIN_DB_PREFIX."societe as s2 ON s2.rowid = s.parent";
$sql .= " LEFT JOIN ".MAIN_DB_PREFIX."c_country as country on (country.rowid = s.fk_pays)";
$sql .= " LEFT JOIN ".MAIN_DB_PREFIX."c_typent as typent on (typent.id = s.fk_typent)";
$sql .= " LEFT JOIN ".MAIN_DB_PREFIX."c_departements as state on (state.rowid = s.fk_departement)";
if (($search_categ_cus > 0) || ($search_categ_cus == -2)) {
	$sql .= ' LEFT JOIN '.MAIN_DB_PREFIX."categorie_societe as cc ON s.rowid = cc.fk_soc"; // We'll need this table joined to the select in order to filter by categ
}
$sql .= ', '.MAIN_DB_PREFIX.'commande as c';
if (!empty($extrafields->attributes[$object->table_element]['label']) && is_array($extrafields->attributes[$object->table_element]['label']) && count($extrafields->attributes[$object->table_element]['label'])) {
	$sql .= " LEFT JOIN ".MAIN_DB_PREFIX."commande_extrafields as ef on (c.rowid = ef.fk_object)";
}
if ($sall) {
	$sql .= ' LEFT JOIN '.MAIN_DB_PREFIX.'commandedet as pd ON c.rowid=pd.fk_commande';
}
$sql .= " LEFT JOIN ".MAIN_DB_PREFIX."projet as p ON p.rowid = c.fk_projet";
$sql .= ' LEFT JOIN '.MAIN_DB_PREFIX.'user as u ON c.fk_user_author = u.rowid';

// We'll need this table joined to the select in order to filter by sale
if ($search_sale > 0 || (empty($user->rights->societe->client->voir) && !$socid)) {
	$sql .= ", ".MAIN_DB_PREFIX."societe_commerciaux as sc";
}
if ($search_user > 0) {
	$sql .= ", ".MAIN_DB_PREFIX."element_contact as ec";
	$sql .= ", ".MAIN_DB_PREFIX."c_type_contact as tc";
}

// Add table from hooks
$parameters = array();
$reshook = $hookmanager->executeHooks('printFieldListFrom', $parameters, $object, $action); // Note that $action and $object may have been modified by hook
$sql .= $hookmanager->resPrint;

$sql .= ' WHERE c.fk_soc = s.rowid';
$sql .= ' AND c.entity IN ('.getEntity('commande').')';
if ($socid > 0) {
	$sql .= ' AND s.rowid = '.((int) $socid);
}
if (empty($user->rights->societe->client->voir) && !$socid) {
	$sql .= " AND s.rowid = sc.fk_soc AND sc.fk_user = ".((int) $user->id);
}
if ($search_ref) {
	$sql .= natural_search('c.ref', $search_ref);
}
if ($search_ref_customer) {
	$sql .= natural_search('c.ref_client', $search_ref_customer);
}
if ($sall) {
	$sql .= natural_search(array_keys($fieldstosearchall), $sall);
}
if ($search_billed != '' && $search_billed >= 0) {
	$sql .= ' AND c.facture = '.((int) $search_billed);
}
if ($search_status <> '') {
	if ($search_status <= 3 && $search_status >= -1) {	// status from -1 to 3 are real status (other are virtual combination)
		if ($search_status == 1 && !isModEnabled('expedition')) {
			$sql .= ' AND c.fk_statut IN (1,2)'; // If module expedition disabled, we include order with status 'sending in process' into 'validated'
		} else {
			$sql .= ' AND c.fk_statut = '.((int) $search_status); // draft, validated, in process or canceled
		}
	}
	if ($search_status == -2) {	// "validated + in progress"
		//$sql.= ' AND c.fk_statut IN (1,2,3) AND c.facture = 0';
		$sql .= " AND (c.fk_statut IN (1,2))";
	}
	if ($search_status == -3) {	// "validated + in progress + shipped"
		//$sql.= ' AND c.fk_statut in (1,2,3)';
		//$sql.= ' AND c.facture = 0'; // invoice not created
		$sql .= ' AND (c.fk_statut IN (1,2,3))'; // validated, in process or closed
	}
}

if ($search_datecloture_start) {
	$sql .= " AND c.date_cloture >= '".$db->idate($search_datecloture_start)."'";
}
if ($search_datecloture_end) {
	$sql .= " AND c.date_cloture <= '".$db->idate($search_datecloture_end)."'";
}
if ($search_dateorder_start) {
	$sql .= " AND c.date_commande >= '".$db->idate($search_dateorder_start)."'";
}
if ($search_dateorder_end) {
	$sql .= " AND c.date_commande <= '".$db->idate($search_dateorder_end)."'";
}
if ($search_datedelivery_start) {
	$sql .= " AND c.date_livraison >= '".$db->idate($search_datedelivery_start)."'";
}
if ($search_datedelivery_end) {
	$sql .= " AND c.date_livraison <= '".$db->idate($search_datedelivery_end)."'";
}
if ($search_town) {
	$sql .= natural_search('s.town', $search_town);
}
if ($search_zip) {
	$sql .= natural_search("s.zip", $search_zip);
}
if ($search_state) {
	$sql .= natural_search("state.nom", $search_state);
}
if ($search_country) {
	$sql .= " AND s.fk_pays IN (".$db->sanitize($search_country).')';
}
if ($search_type_thirdparty && $search_type_thirdparty != '-1') {
	$sql .= " AND s.fk_typent IN (".$db->sanitize($search_type_thirdparty).')';
}
if (empty($arrayfields['s.name_alias']['checked']) && $search_company) {
	$sql .= natural_search(array("s.nom", "s.name_alias"), $search_company);
} else {
	if ($search_company) {
		$sql .= natural_search('s.nom', $search_company);
	}
	if ($search_company_alias) {
		$sql .= natural_search('s.name_alias', $search_company_alias);
	}
}
if ($search_parent_name) {
	$sql .= natural_search('s2.nom', $search_parent_name);
}
if ($search_sale > 0) {
	$sql .= " AND s.rowid = sc.fk_soc AND sc.fk_user = ".((int) $search_sale);
}
if ($search_user > 0) {
	$sql .= " AND ec.fk_c_type_contact = tc.rowid AND tc.element='commande' AND tc.source='internal' AND ec.element_id = c.rowid AND ec.fk_socpeople = ".((int) $search_user);
}
if ($search_total_ht != '') {
	$sql .= natural_search('c.total_ht', $search_total_ht, 1);
}
if ($search_total_vat != '') {
	$sql .= natural_search('c.total_tva', $search_total_vat, 1);
}
if ($search_total_ttc != '') {
	$sql .= natural_search('c.total_ttc', $search_total_ttc, 1);
}
if ($search_warehouse != '' && $search_warehouse > 0) {
	$sql .= natural_search('c.fk_warehouse', $search_warehouse, 1);
}
if ($search_multicurrency_code != '') {
	$sql .= " AND c.multicurrency_code = '".$db->escape($search_multicurrency_code)."'";
}
if ($search_multicurrency_tx != '') {
	$sql .= natural_search('c.multicurrency_tx', $search_multicurrency_tx, 1);
}
if ($search_multicurrency_montant_ht != '') {
	$sql .= natural_search('c.multicurrency_total_ht', $search_multicurrency_montant_ht, 1);
}
if ($search_multicurrency_montant_vat != '') {
	$sql .= natural_search('c.multicurrency_total_tva', $search_multicurrency_montant_vat, 1);
}
if ($search_multicurrency_montant_ttc != '') {
	$sql .= natural_search('c.multicurrency_total_ttc', $search_multicurrency_montant_ttc, 1);
}
if ($search_login) {
	$sql .= natural_search(array("u.login", "u.firstname", "u.lastname"), $search_login);
}
if ($search_project_ref != '') {
	$sql .= natural_search("p.ref", $search_project_ref);
}
if ($search_project != '') {
	$sql .= natural_search("p.title", $search_project);
}
if ($search_categ_cus > 0) {
	$sql .= " AND cc.fk_categorie = ".((int) $search_categ_cus);
}
if ($search_categ_cus == -2) {
	$sql .= " AND cc.fk_categorie IS NULL";
}
if ($search_fk_cond_reglement > 0) {
	$sql .= " AND c.fk_cond_reglement = ".((int) $search_fk_cond_reglement);
}
if ($search_fk_shipping_method > 0) {
	$sql .= " AND c.fk_shipping_method = ".((int) $search_fk_shipping_method);
}
if ($search_fk_mode_reglement > 0) {
	$sql .= " AND c.fk_mode_reglement = ".((int) $search_fk_mode_reglement);
}
if ($search_fk_input_reason > 0) {
	$sql .= " AND c.fk_input_reason = ".((int) $search_fk_input_reason);
}
// Search for tag/category ($searchCategoryProductList is an array of ID)
$searchCategoryProductOperator = -1;
$searchCategoryProductList = array($search_product_category);
if (!empty($searchCategoryProductList)) {
	$searchCategoryProductSqlList = array();
	$listofcategoryid = '';
	foreach ($searchCategoryProductList as $searchCategoryProduct) {
		if (intval($searchCategoryProduct) == -2) {
			$searchCategoryProductSqlList[] = "NOT EXISTS (SELECT ck.fk_product FROM ".MAIN_DB_PREFIX."categorie_product as ck, ".MAIN_DB_PREFIX."commandedet as cd WHERE cd.fk_commande = c.rowid AND cd.fk_product = ck.fk_product)";
		} elseif (intval($searchCategoryProduct) > 0) {
			if ($searchCategoryProductOperator == 0) {
				$searchCategoryProductSqlList[] = " EXISTS (SELECT ck.fk_product FROM ".MAIN_DB_PREFIX."categorie_product as ck, ".MAIN_DB_PREFIX."commandedet as cd WHERE cd.fk_commande = c.rowid AND cd.fk_product = ck.fk_product AND ck.fk_categorie = ".((int) $searchCategoryProduct).")";
			} else {
				$listofcategoryid .= ($listofcategoryid ? ', ' : '') .((int) $searchCategoryProduct);
			}
		}
	}
	if ($listofcategoryid) {
		$searchCategoryProductSqlList[] = " EXISTS (SELECT ck.fk_product FROM ".MAIN_DB_PREFIX."categorie_product as ck, ".MAIN_DB_PREFIX."commandedet as cd WHERE cd.fk_commande = c.rowid AND cd.fk_product = ck.fk_product AND ck.fk_categorie IN (".$db->sanitize($listofcategoryid)."))";
	}
	if ($searchCategoryProductOperator == 1) {
		if (!empty($searchCategoryProductSqlList)) {
			$sql .= " AND (".implode(' OR ', $searchCategoryProductSqlList).")";
		}
	} else {
		if (!empty($searchCategoryProductSqlList)) {
			$sql .= " AND (".implode(' AND ', $searchCategoryProductSqlList).")";
		}
	}
}
// Add where from extra fields
include DOL_DOCUMENT_ROOT.'/core/tpl/extrafields_list_search_sql.tpl.php';
// Add where from hooks
$parameters = array();
$reshook = $hookmanager->executeHooks('printFieldListWhere', $parameters, $object, $action); // Note that $action and $object may have been modified by hook
$sql .= $hookmanager->resPrint;

// Add HAVING from hooks
$parameters = array();
$reshook = $hookmanager->executeHooks('printFieldListHaving', $parameters, $object, $action); // Note that $action and $object may have been modified by hook
$sql .= empty($hookmanager->resPrint) ? "" : " HAVING 1=1 ".$hookmanager->resPrint;

// Count total nb of records
$nbtotalofrecords = '';
if (!getDolGlobalInt('MAIN_DISABLE_FULL_SCANLIST')) {
	/* The fast and low memory method to get and count full list converts the sql into a sql count */
	$sqlforcount = preg_replace('/^'.preg_quote($sqlfields, '/').'/', 'SELECT COUNT(*) as nbtotalofrecords', $sql);
	$sqlforcount = preg_replace('/GROUP BY .*$/', '', $sqlforcount);
	$resql = $db->query($sqlforcount);
	if ($resql) {
		$objforcount = $db->fetch_object($resql);
		$nbtotalofrecords = $objforcount->nbtotalofrecords;
	} else {
		dol_print_error($db);
	}

	if (($page * $limit) > $nbtotalofrecords) {	// if total resultset is smaller than paging size (filtering), goto and load page 0
		$page = 0;
		$offset = 0;
	}
	$db->free($resql);
}

$sql .= $db->order($sortfield, $sortorder);
if ($limit) {
	$sql .= $db->plimit($limit + 1, $offset);
}
//print $sql;

$resql = $db->query($sql);
<<<<<<< HEAD
if ($resql) {
	if ($socid > 0) {
		$soc = new Societe($db);
		$soc->fetch($socid);
		$title = $langs->trans('CustomersOrders').' - '.$soc->name;
		if (empty($search_company)) {
			$search_company = $soc->name;
		}
	} else {
		$title = $langs->trans('CustomersOrders');
	}
	if (strval($search_status) == '0') {
		$title .= ' - '.$langs->trans('StatusOrderDraftShort');
	}
	if ($search_status == 1) {
		$title .= ' - '.$langs->trans('StatusOrderValidatedShort');
	}
	if ($search_status == 2) {
		$title .= ' - '.$langs->trans('StatusOrderSentShort');
	}
	if ($search_status == 3) {
		$title .= ' - '.$langs->trans('StatusOrderToBillShort');
	}
	if ($search_status == -1) {
		$title .= ' - '.$langs->trans('StatusOrderCanceledShort');
	}
	if ($search_status == -2) {
		$title .= ' - '.$langs->trans('StatusOrderToProcessShort');
	}
	if ($search_status == -3) {
		$title .= ' - '.$langs->trans('StatusOrderValidated').', '.(!isModEnabled('expedition') ? '' : $langs->trans("StatusOrderSent").', ').$langs->trans('StatusOrderToBill');
	}
	if ($search_status == -4) {
		$title .= ' - '.$langs->trans("StatusOrderValidatedShort").'+'.$langs->trans("StatusOrderSentShort");
	}

	$num = $db->num_rows($resql);

	$arrayofselected = is_array($toselect) ? $toselect : array();
=======
if (!$resql) {
	dol_print_error($db);
	exit;
}
>>>>>>> 723c731a

if ($socid > 0) {
	$soc = new Societe($db);
	$soc->fetch($socid);
	$title = $langs->trans('CustomersOrders').' - '.$soc->name;
	if (empty($search_company)) {
		$search_company = $soc->name;
	}
} else {
	$title = $langs->trans('CustomersOrders');
}
if (strval($search_status) == '0') {
	$title .= ' - '.$langs->trans('StatusOrderDraftShort');
}
if ($search_status == 1) {
	$title .= ' - '.$langs->trans('StatusOrderValidatedShort');
}
if ($search_status == 2) {
	$title .= ' - '.$langs->trans('StatusOrderSentShort');
}
if ($search_status == 3) {
	$title .= ' - '.$langs->trans('StatusOrderToBillShort');
}
if ($search_status == -1) {
	$title .= ' - '.$langs->trans('StatusOrderCanceledShort');
}
if ($search_status == -2) {
	$title .= ' - '.$langs->trans('StatusOrderToProcessShort');
}
if ($search_status == -3) {
	$title .= ' - '.$langs->trans('StatusOrderValidated').', '.(!isModEnabled('expedition') ? '' : $langs->trans("StatusOrderSent").', ').$langs->trans('StatusOrderToBill');
}
if ($search_status == -4) {
	$title .= ' - '.$langs->trans("StatusOrderValidatedShort").'+'.$langs->trans("StatusOrderSentShort");
}

<<<<<<< HEAD
	llxHeader('', $title, $help_url);

	$param = '';
	if (!empty($mode)) {
		$param .= '&mode='.urlencode($mode);
	}
	if (!empty($contextpage) && $contextpage != $_SERVER["PHP_SELF"]) {
		$param .= '&contextpage='.urlencode($contextpage);
	}
	if ($limit > 0 && $limit != $conf->liste_limit) {
		$param .= '&limit='.((int) $limit);
	}
	if ($sall) {
		$param .= '&sall='.urlencode($sall);
	}
	if ($socid > 0) {
		$param .= '&socid='.urlencode($socid);
	}
	if ($search_status != '') {
		$param .= '&search_status='.urlencode($search_status);
	}
	if ($search_datecloture_start) {
		$param .= '&search_datecloture_startday='.dol_print_date($search_datecloture_start, '%d').'&search_datecloture_startmonth='.dol_print_date($search_datecloture_start, '%m').'&search_datecloture_startyear='.dol_print_date($search_datecloture_start, '%Y');
	}
	if ($search_datecloture_end) {
		$param .= '&search_datecloture_endday='.dol_print_date($search_datecloture_end, '%d').'&search_datecloture_endmonth='.dol_print_date($search_datecloture_end, '%m').'&search_datecloture_endyear='.dol_print_date($search_datecloture_end, '%Y');
	}
	if ($search_dateorder_start) {
		$param .= '&search_dateorder_start_day='.dol_print_date($search_dateorder_start, '%d').'&search_dateorder_start_month='.dol_print_date($search_dateorder_start, '%m').'&search_dateorder_start_year='.dol_print_date($search_dateorder_start, '%Y');
	}
	if ($search_dateorder_end) {
		$param .= '&search_dateorder_end_day='.dol_print_date($search_dateorder_end, '%d').'&search_dateorder_end_month='.dol_print_date($search_dateorder_end, '%m').'&search_dateorder_end_year='.dol_print_date($search_dateorder_end, '%Y');
	}
	if ($search_datedelivery_start) {
		$param .= '&search_datedelivery_start_day='.dol_print_date($search_datedelivery_start, '%d').'&search_datedelivery_start_month='.dol_print_date($search_datedelivery_start, '%m').'&search_datedelivery_start_year='.dol_print_date($search_datedelivery_start, '%Y');
	}
	if ($search_datedelivery_end) {
		$param .= '&search_datedelivery_end_day='.dol_print_date($search_datedelivery_end, '%d').'&search_datedelivery_end_month='.dol_print_date($search_datedelivery_end, '%m').'&search_datedelivery_end_year='.dol_print_date($search_datedelivery_end, '%Y');
	}
	if ($search_ref) {
		$param .= '&search_ref='.urlencode($search_ref);
	}
	if ($search_company) {
		$param .= '&search_company='.urlencode($search_company);
	}
	if ($search_company_alias) {
		$param .= '&search_company_alias='.urlencode($search_company_alias);
	}
	if ($search_parent_name != '') {
		$param .= '&search_parent_name='.urlencode($search_parent_name);
	}
	if ($search_ref_customer) {
		$param .= '&search_ref_customer='.urlencode($search_ref_customer);
	}
	if ($search_user > 0) {
		$param .= '&search_user='.urlencode($search_user);
	}
	if ($search_sale > 0) {
		$param .= '&search_sale='.urlencode($search_sale);
	}
	if ($search_total_ht != '') {
		$param .= '&search_total_ht='.urlencode($search_total_ht);
	}
	if ($search_total_vat != '') {
		$param .= '&search_total_vat='.urlencode($search_total_vat);
	}
	if ($search_total_ttc != '') {
		$param .= '&search_total_ttc='.urlencode($search_total_ttc);
	}
	if ($search_warehouse != '') {
		$param .= '&search_warehouse='.urlencode($search_warehouse);
	}
	if ($search_login) {
		$param .= '&search_login='.urlencode($search_login);
	}
	if ($search_multicurrency_code != '') {
		$param .= '&search_multicurrency_code='.urlencode($search_multicurrency_code);
	}
	if ($search_multicurrency_tx != '') {
		$param .= '&search_multicurrency_tx='.urlencode($search_multicurrency_tx);
	}
	if ($search_multicurrency_montant_ht != '') {
		$param .= '&search_multicurrency_montant_ht='.urlencode($search_multicurrency_montant_ht);
	}
	if ($search_multicurrency_montant_vat != '') {
		$param .= '&search_multicurrency_montant_vat='.urlencode($search_multicurrency_montant_vat);
	}
	if ($search_multicurrency_montant_ttc != '') {
		$param .= '&search_multicurrency_montant_ttc='.urlencode($search_multicurrency_montant_ttc);
	}
	if ($search_project_ref >= 0) {
		$param .= "&search_project_ref=".urlencode($search_project_ref);
	}
	if ($search_town != '') {
		$param .= '&search_town='.urlencode($search_town);
	}
	if ($search_zip != '') {
		$param .= '&search_zip='.urlencode($search_zip);
	}
	if ($search_state != '') {
		$param .= '&search_state='.urlencode($search_state);
	}
	if ($search_country != '') {
		$param .= '&search_country='.urlencode($search_country);
	}
	if ($search_type_thirdparty && $search_type_thirdparty != '-1') {
		$param .= '&search_type_thirdparty='.urlencode($search_type_thirdparty);
	}
	if ($search_product_category != '') {
		$param .= '&search_product_category='.urlencode($search_product_category);
	}
	if (($search_categ_cus > 0) || ($search_categ_cus == -2)) {
		$param .= '&search_categ_cus='.urlencode($search_categ_cus);
	}
	if ($show_files) {
		$param .= '&show_files='.urlencode($show_files);
	}
	if ($optioncss != '') {
		$param .= '&optioncss='.urlencode($optioncss);
	}
	if ($search_billed != '') {
		$param .= '&search_billed='.urlencode($search_billed);
	}
	if ($search_fk_cond_reglement > 0) {
		$param .= '&search_fk_cond_reglement='.urlencode($search_fk_cond_reglement);
	}
	if ($search_fk_shipping_method > 0) {
		$param .= '&search_fk_shipping_method='.urlencode($search_fk_shipping_method);
	}
	if ($search_fk_mode_reglement > 0) {
		$param .= '&search_fk_mode_reglement='.urlencode($search_fk_mode_reglement);
	}
	if ($search_fk_input_reason > 0) {
		$param .= '&search_fk_input_reason='.urlencode($search_fk_input_reason);
	}
=======
$num = $db->num_rows($resql);
>>>>>>> 723c731a

$arrayofselected = is_array($toselect) ? $toselect : array();

<<<<<<< HEAD
	// Add $param from hooks
	$parameters = array();
	$reshook = $hookmanager->executeHooks('printFieldListSearchParam', $parameters, $object, $action); // Note that $action and $object may have been modified by hook
	$param .= $hookmanager->resPrint;

	// List of mass actions available
	$arrayofmassactions = array(
		'generate_doc'=>img_picto('', 'pdf', 'class="pictofixedwidth"').$langs->trans("ReGeneratePDF"),
		'builddoc'=>img_picto('', 'pdf', 'class="pictofixedwidth"').$langs->trans("PDFMerge"),
	);
	if ($permissiontovalidate) {
		$arrayofmassactions['prevalidate'] = img_picto('', 'check', 'class="pictofixedwidth"').$langs->trans("Validate");
	}
	if ($permissiontoclose) {
		$arrayofmassactions['preshipped'] = img_picto('', 'dollyrevert', 'class="pictofixedwidth"').$langs->trans("ClassifyShipped");
	}
	if ($permissiontoclose) {
		$arrayofmassactions['setbilled'] = img_picto('', 'bill', 'class="pictofixedwidth"').$langs->trans("ClassifyBilled");
	}
	if ($permissiontocancel) {
		$arrayofmassactions['cancelorders'] = img_picto('', 'close_title', 'class="pictofixedwidth"').$langs->trans("Cancel");
	}
	if ($permissiontodelete) {
		$arrayofmassactions['predelete'] = img_picto('', 'delete', 'class="pictofixedwidth"').$langs->trans("Delete");
	}
	if (isModEnabled('facture') && $user->hasRight("facture", "creer")) {
		$arrayofmassactions['createbills'] = img_picto('', 'bill', 'class="pictofixedwidth"').$langs->trans("CreateInvoiceForThisCustomer");
	}
	if ($permissiontosendbymail) {
		$arrayofmassactions['presend'] = img_picto('', 'email', 'class="pictofixedwidth"').$langs->trans("SendByMail");
	}
	if (in_array($massaction, array('presend', 'predelete', 'createbills'))) {
		$arrayofmassactions = array();
	}
	$massactionbutton = $form->selectMassAction('', $arrayofmassactions);

	$url = DOL_URL_ROOT.'/commande/card.php?action=create';
	if (!empty($socid)) {
		$url .= '&socid='.$socid;
	}
	$newcardbutton = '';
	$newcardbutton .= dolGetButtonTitle($langs->trans('ViewList'), '', 'fa fa-bars imgforviewmode', $_SERVER["PHP_SELF"].'?mode=common'.preg_replace('/(&|\?)*mode=[^&]+/', '', $param), '', ((empty($mode) || $mode == 'common') ? 2 : 1), array('morecss'=>'reposition'));
	$newcardbutton .= dolGetButtonTitle($langs->trans('ViewKanban'), '', 'fa fa-th-list imgforviewmode', $_SERVER["PHP_SELF"].'?mode=kanban'.preg_replace('/(&|\?)*mode=[^&]+/', '', $param), '', ($mode == 'kanban' ? 2 : 1), array('morecss'=>'reposition'));
	$newcardbutton .= dolGetButtonTitle($langs->trans('NewOrder'), '', 'fa fa-plus-circle', $url, '', $contextpage == 'orderlist' && $permissiontoadd);

	// Lines of title fields
	print '<form method="POST" id="searchFormList" action="'.$_SERVER["PHP_SELF"].'">';
	if ($optioncss != '') {
		print '<input type="hidden" name="optioncss" value="'.$optioncss.'">';
	}
	print '<input type="hidden" name="token" value="'.newToken().'">';
	print '<input type="hidden" name="formfilteraction" id="formfilteraction" value="list">';
	print '<input type="hidden" name="action" value="list">';
	print '<input type="hidden" name="sortfield" value="'.$sortfield.'">';
	print '<input type="hidden" name="sortorder" value="'.$sortorder.'">';
	print '<input type="hidden" name="contextpage" value="'.$contextpage.'">';
	print '<input type="hidden" name="search_status" value="'.$search_status.'">';
	print '<input type="hidden" name="socid" value="'.$socid.'">';
	print '<input type="hidden" name="mode" value="'.$mode.'">';


	print_barre_liste($title, $page, $_SERVER["PHP_SELF"], $param, $sortfield, $sortorder, $massactionbutton, $num, $nbtotalofrecords, 'order', 0, $newcardbutton, '', $limit, 0, 0, 1);

	$topicmail = "SendOrderRef";
	$modelmail = "order_send";
	$objecttmp = new Commande($db);
	$trackid = 'ord'.$object->id;
	include DOL_DOCUMENT_ROOT.'/core/tpl/massactions_pre.tpl.php';

	if ($massaction == 'prevalidate') {
		print $form->formconfirm($_SERVER["PHP_SELF"], $langs->trans("ConfirmMassValidation"), $langs->trans("ConfirmMassValidationQuestion"), "validate", null, '', 0, 200, 500, 1);
	}
	if ($massaction == 'preshipped') {
		print $form->formconfirm($_SERVER["PHP_SELF"], $langs->trans("CloseOrder"), $langs->trans("ConfirmCloseOrder"), "shipped", null, '', 0, 200, 500, 1);
	}
=======
if ($num == 1 && !empty($conf->global->MAIN_SEARCH_DIRECT_OPEN_IF_ONLY_ONE) && $sall) {
	$obj = $db->fetch_object($resql);
	$id = $obj->rowid;
	header("Location: ".DOL_URL_ROOT.'/commande/card.php?id='.$id);
	exit;
}

// Output page
// --------------------------------------------------------------------

llxHeader('', $title, $help_url);
>>>>>>> 723c731a

$arrayofselected = is_array($toselect) ? $toselect : array();

$param = '';
if (!empty($mode)) {
	$param .= '&mode='.urlencode($mode);
}
if (!empty($contextpage) && $contextpage != $_SERVER["PHP_SELF"]) {
	$param .= '&contextpage='.urlencode($contextpage);
}
if ($limit > 0 && $limit != $conf->liste_limit) {
	$param .= '&limit='.((int) $limit);
}
if ($sall) {
	$param .= '&sall='.urlencode($sall);
}
if ($socid > 0) {
	$param .= '&socid='.urlencode($socid);
}
if ($search_status != '') {
	$param .= '&search_status='.urlencode($search_status);
}
if ($search_datecloture_start) {
	$param .= '&search_datecloture_startday='.dol_print_date($search_datecloture_start, '%d').'&search_datecloture_startmonth='.dol_print_date($search_datecloture_start, '%m').'&search_datecloture_startyear='.dol_print_date($search_datecloture_start, '%Y');
}
if ($search_datecloture_end) {
	$param .= '&search_datecloture_endday='.dol_print_date($search_datecloture_end, '%d').'&search_datecloture_endmonth='.dol_print_date($search_datecloture_end, '%m').'&search_datecloture_endyear='.dol_print_date($search_datecloture_end, '%Y');
}
if ($search_dateorder_start) {
	$param .= '&search_dateorder_start_day='.dol_print_date($search_dateorder_start, '%d').'&search_dateorder_start_month='.dol_print_date($search_dateorder_start, '%m').'&search_dateorder_start_year='.dol_print_date($search_dateorder_start, '%Y');
}
if ($search_dateorder_end) {
	$param .= '&search_dateorder_end_day='.dol_print_date($search_dateorder_end, '%d').'&search_dateorder_end_month='.dol_print_date($search_dateorder_end, '%m').'&search_dateorder_end_year='.dol_print_date($search_dateorder_end, '%Y');
}
if ($search_datedelivery_start) {
	$param .= '&search_datedelivery_start_day='.dol_print_date($search_datedelivery_start, '%d').'&search_datedelivery_start_month='.dol_print_date($search_datedelivery_start, '%m').'&search_datedelivery_start_year='.dol_print_date($search_datedelivery_start, '%Y');
}
if ($search_datedelivery_end) {
	$param .= '&search_datedelivery_end_day='.dol_print_date($search_datedelivery_end, '%d').'&search_datedelivery_end_month='.dol_print_date($search_datedelivery_end, '%m').'&search_datedelivery_end_year='.dol_print_date($search_datedelivery_end, '%Y');
}
if ($search_ref) {
	$param .= '&search_ref='.urlencode($search_ref);
}
if ($search_company) {
	$param .= '&search_company='.urlencode($search_company);
}
if ($search_company_alias) {
	$param .= '&search_company_alias='.urlencode($search_company_alias);
}
if ($search_parent_name != '') {
	$param .= '&search_parent_name='.urlencode($search_parent_name);
}
if ($search_ref_customer) {
	$param .= '&search_ref_customer='.urlencode($search_ref_customer);
}
if ($search_user > 0) {
	$param .= '&search_user='.urlencode($search_user);
}
if ($search_sale > 0) {
	$param .= '&search_sale='.urlencode($search_sale);
}
if ($search_total_ht != '') {
	$param .= '&search_total_ht='.urlencode($search_total_ht);
}
if ($search_total_vat != '') {
	$param .= '&search_total_vat='.urlencode($search_total_vat);
}
if ($search_total_ttc != '') {
	$param .= '&search_total_ttc='.urlencode($search_total_ttc);
}
if ($search_warehouse != '') {
	$param .= '&search_warehouse='.urlencode($search_warehouse);
}
if ($search_login) {
	$param .= '&search_login='.urlencode($search_login);
}
if ($search_multicurrency_code != '') {
	$param .= '&search_multicurrency_code='.urlencode($search_multicurrency_code);
}
if ($search_multicurrency_tx != '') {
	$param .= '&search_multicurrency_tx='.urlencode($search_multicurrency_tx);
}
if ($search_multicurrency_montant_ht != '') {
	$param .= '&search_multicurrency_montant_ht='.urlencode($search_multicurrency_montant_ht);
}
if ($search_multicurrency_montant_vat != '') {
	$param .= '&search_multicurrency_montant_vat='.urlencode($search_multicurrency_montant_vat);
}
if ($search_multicurrency_montant_ttc != '') {
	$param .= '&search_multicurrency_montant_ttc='.urlencode($search_multicurrency_montant_ttc);
}
if ($search_project_ref >= 0) {
	$param .= "&search_project_ref=".urlencode($search_project_ref);
}
if ($search_town != '') {
	$param .= '&search_town='.urlencode($search_town);
}
if ($search_zip != '') {
	$param .= '&search_zip='.urlencode($search_zip);
}
if ($search_state != '') {
	$param .= '&search_state='.urlencode($search_state);
}
if ($search_country != '') {
	$param .= '&search_country='.urlencode($search_country);
}
if ($search_type_thirdparty && $search_type_thirdparty != '-1') {
	$param .= '&search_type_thirdparty='.urlencode($search_type_thirdparty);
}
if ($search_product_category != '') {
	$param .= '&search_product_category='.urlencode($search_product_category);
}
if (($search_categ_cus > 0) || ($search_categ_cus == -2)) {
	$param .= '&search_categ_cus='.urlencode($search_categ_cus);
}
if ($show_files) {
	$param .= '&show_files='.urlencode($show_files);
}
if ($optioncss != '') {
	$param .= '&optioncss='.urlencode($optioncss);
}
if ($search_billed != '') {
	$param .= '&search_billed='.urlencode($search_billed);
}
if ($search_fk_cond_reglement > 0) {
	$param .= '&search_fk_cond_reglement='.urlencode($search_fk_cond_reglement);
}
if ($search_fk_shipping_method > 0) {
	$param .= '&search_fk_shipping_method='.urlencode($search_fk_shipping_method);
}
if ($search_fk_mode_reglement > 0) {
	$param .= '&search_fk_mode_reglement='.urlencode($search_fk_mode_reglement);
}
if ($search_fk_input_reason > 0) {
	$param .= '&search_fk_input_reason='.urlencode($search_fk_input_reason);
}

// Add $param from extra fields
include DOL_DOCUMENT_ROOT.'/core/tpl/extrafields_list_search_param.tpl.php';

// Add $param from hooks
$parameters = array();
$reshook = $hookmanager->executeHooks('printFieldListSearchParam', $parameters, $object, $action); // Note that $action and $object may have been modified by hook
$param .= $hookmanager->resPrint;

// List of mass actions available
$arrayofmassactions = array(
	'generate_doc'=>img_picto('', 'pdf', 'class="pictofixedwidth"').$langs->trans("ReGeneratePDF"),
	'builddoc'=>img_picto('', 'pdf', 'class="pictofixedwidth"').$langs->trans("PDFMerge"),
);
if ($permissiontovalidate) {
	$arrayofmassactions['prevalidate'] = img_picto('', 'check', 'class="pictofixedwidth"').$langs->trans("Validate");
}
if ($permissiontoclose) {
	$arrayofmassactions['preshipped'] = img_picto('', 'dollyrevert', 'class="pictofixedwidth"').$langs->trans("ClassifyShipped");
}
if ($permissiontoclose) {
	$arrayofmassactions['setbilled'] = img_picto('', 'bill', 'class="pictofixedwidth"').$langs->trans("ClassifyBilled");
}
if ($permissiontocancel) {
	$arrayofmassactions['cancelorders'] = img_picto('', 'close_title', 'class="pictofixedwidth"').$langs->trans("Cancel");
}
if (!empty($permissiontodelete)) {
	$arrayofmassactions['predelete'] = img_picto('', 'delete', 'class="pictofixedwidth"').$langs->trans("Delete");
}
if (isModEnabled('facture') && $user->hasRight("facture", "creer")) {
	$arrayofmassactions['createbills'] = img_picto('', 'bill', 'class="pictofixedwidth"').$langs->trans("CreateInvoiceForThisCustomer");
}
if ($permissiontosendbymail) {
	$arrayofmassactions['presend'] = img_picto('', 'email', 'class="pictofixedwidth"').$langs->trans("SendByMail");
}
if (in_array($massaction, array('presend', 'predelete', 'createbills'))) {
	$arrayofmassactions = array();
}
$massactionbutton = $form->selectMassAction('', $arrayofmassactions);

$url = DOL_URL_ROOT.'/commande/card.php?action=create';
if (!empty($socid)) {
	$url .= '&socid='.$socid;
}
$newcardbutton = '';
$newcardbutton .= dolGetButtonTitle($langs->trans('ViewList'), '', 'fa fa-bars imgforviewmode', $_SERVER["PHP_SELF"].'?mode=common'.preg_replace('/(&|\?)*mode=[^&]+/', '', $param), '', ((empty($mode) || $mode == 'common') ? 2 : 1), array('morecss'=>'reposition'));
$newcardbutton .= dolGetButtonTitle($langs->trans('ViewKanban'), '', 'fa fa-th-list imgforviewmode', $_SERVER["PHP_SELF"].'?mode=kanban'.preg_replace('/(&|\?)*mode=[^&]+/', '', $param), '', ($mode == 'kanban' ? 2 : 1), array('morecss'=>'reposition'));
$newcardbutton .= dolGetButtonTitle($langs->trans('NewOrder'), '', 'fa fa-plus-circle', $url, '', $contextpage == 'orderlist' && $permissiontoadd);

// Lines of title fields
print '<form method="POST" id="searchFormList" action="'.$_SERVER["PHP_SELF"].'">'."\n";
if ($optioncss != '') {
	print '<input type="hidden" name="optioncss" value="'.$optioncss.'">';
}
print '<input type="hidden" name="token" value="'.newToken().'">';
print '<input type="hidden" name="formfilteraction" id="formfilteraction" value="list">';
print '<input type="hidden" name="action" value="list">';
print '<input type="hidden" name="sortfield" value="'.$sortfield.'">';
print '<input type="hidden" name="sortorder" value="'.$sortorder.'">';
print '<input type="hidden" name="contextpage" value="'.$contextpage.'">';
print '<input type="hidden" name="search_status" value="'.$search_status.'">';
print '<input type="hidden" name="socid" value="'.$socid.'">';
print '<input type="hidden" name="page_y" value="">';
print '<input type="hidden" name="mode" value="'.$mode.'">';


print_barre_liste($title, $page, $_SERVER["PHP_SELF"], $param, $sortfield, $sortorder, $massactionbutton, $num, $nbtotalofrecords, 'order', 0, $newcardbutton, '', $limit, 0, 0, 1);

$topicmail = "SendOrderRef";
$modelmail = "order_send";
$objecttmp = new Commande($db);
$trackid = 'ord'.$object->id;
include DOL_DOCUMENT_ROOT.'/core/tpl/massactions_pre.tpl.php';

if ($massaction == 'prevalidate') {
	print $form->formconfirm($_SERVER["PHP_SELF"], $langs->trans("ConfirmMassValidation"), $langs->trans("ConfirmMassValidationQuestion"), "validate", null, '', 0, 200, 500, 1);
}
if ($massaction == 'preshipped') {
	print $form->formconfirm($_SERVER["PHP_SELF"], $langs->trans("CloseOrder"), $langs->trans("ConfirmCloseOrder"), "shipped", null, '', 0, 200, 500, 1);
}

if ($massaction == 'createbills') {
	print '<input type="hidden" name="massaction" value="confirm_createbills">';

	print '<table class="noborder centpercent">';
	print '<tr>';
	print '<td>';
	print $langs->trans('DateInvoice');
	print '</td>';
	print '<td>';
	print $form->selectDate('', '', '', '', '', '', 1, 1);
	print '</td>';
	print '</tr>';
	print '<tr>';
	print '<td>';
	print $langs->trans('CreateOneBillByThird');
	print '</td>';
	print '<td>';
	print $form->selectyesno('createbills_onebythird', '', 1);
	print '</td>';
	print '</tr>';
	print '<tr>';
	print '<td>';
	print $langs->trans('ValidateInvoices');
	print '</td>';
	print '<td>';
	if (isModEnabled('stock') && !empty($conf->global->STOCK_CALCULATE_ON_BILL)) {
		print $form->selectyesno('validate_invoices', 0, 1, 1);
		$langs->load("errors");
		print ' ('.$langs->trans("WarningAutoValNotPossibleWhenStockIsDecreasedOnInvoiceVal").')';
	} else {
		print $form->selectyesno('validate_invoices', 0, 1);
	}
	if (!empty($conf->workflow->enabled) && !empty($conf->global->WORKFLOW_INVOICE_AMOUNT_CLASSIFY_BILLED_ORDER)) {
		print ' &nbsp; &nbsp; <span class="opacitymedium">'.$langs->trans("IfValidateInvoiceIsNoOrderStayUnbilled").'</span>';
	} else {
		print ' &nbsp; &nbsp; <span class="opacitymedium">'.$langs->trans("OptionToSetOrderBilledNotEnabled").'</span>';
	}
	print '</td>';
	print '</tr>';
	print '</table>';

<<<<<<< HEAD
	// Ref
	if (!empty($arrayfields['c.ref']['checked'])) {
		print '<td class="liste_titre">';
		print '<input class="flat" size="6" type="text" name="search_ref" value="'.dol_escape_htmltag($search_ref).'">';
		print '</td>';
	}
	// Ref customer
	if (!empty($arrayfields['c.ref_client']['checked'])) {
		print '<td class="liste_titre" align="left">';
		print '<input class="flat" type="text" size="6" name="search_ref_customer" value="'.dol_escape_htmltag($search_ref_customer).'">';
		print '</td>';
	}
	// Project ref
	if (!empty($arrayfields['p.ref']['checked'])) {
		print '<td class="liste_titre"><input type="text" class="flat" size="6" name="search_project_ref" value="'.dol_escape_htmltag($search_project_ref).'"></td>';
	}
	// Project title
	if (!empty($arrayfields['p.title']['checked'])) {
		print '<td class="liste_titre"><input type="text" class="flat" size="6" name="search_project" value="'.dol_escape_htmltag($search_project).'"></td>';
	}
	// Thirpdarty
	if (!empty($arrayfields['s.nom']['checked'])) {
		print '<td class="liste_titre" align="left">';
		print '<input class="flat maxwidth100" type="text" name="search_company" value="'.dol_escape_htmltag($search_company).'">';
		print '</td>';
	}
	// Alias
	if (!empty($arrayfields['s.name_alias']['checked'])) {
		print '<td class="liste_titre" align="left">';
		print '<input class="flat maxwidth100" type="text" name="search_company_alias" value="'.dol_escape_htmltag($search_company_alias).'">';
		print '</td>';
	}
	// Parent company
	if (!empty($arrayfields['s2.nom']['checked'])) {
		print '<td class="liste_titre">';
		print '<input class="flat maxwidth100" type="text" name="search_parent_name" value="'.dol_escape_htmltag($search_parent_name).'">';
		print '</td>';
	}
	// Town
	if (!empty($arrayfields['s.town']['checked'])) {
		print '<td class="liste_titre"><input class="flat width50" type="text" name="search_town" value="'.dol_escape_htmltag($search_town).'"></td>';
	}
	// Zip
	if (!empty($arrayfields['s.zip']['checked'])) {
		print '<td class="liste_titre"><input class="flat width50" type="text" name="search_zip" value="'.dol_escape_htmltag($search_zip).'"></td>';
	}
	// State
	if (!empty($arrayfields['state.nom']['checked'])) {
		print '<td class="liste_titre">';
		print '<input class="flat width50" type="text" name="search_state" value="'.dol_escape_htmltag($search_state).'">';
		print '</td>';
	}
	// Country
	if (!empty($arrayfields['country.code_iso']['checked'])) {
		print '<td class="liste_titre" align="center">';
		print $form->select_country($search_country, 'search_country', '', 0, 'minwidth100imp maxwidth100');
		print '</td>';
	}
	// Company type
	if (!empty($arrayfields['typent.code']['checked'])) {
		print '<td class="liste_titre maxwidthonsmartphone" align="center">';
		print $form->selectarray("search_type_thirdparty", $formcompany->typent_array(0), $search_type_thirdparty, 1, 0, 0, '', 0, 0, 0, (empty($conf->global->SOCIETE_SORT_ON_TYPEENT) ? 'ASC' : $conf->global->SOCIETE_SORT_ON_TYPEENT), '', 1);
		print '</td>';
	}
	// Date order
	if (!empty($arrayfields['c.date_commande']['checked'])) {
		print '<td class="liste_titre center">';
		print '<div class="nowrap">';
		print $form->selectDate($search_dateorder_start ? $search_dateorder_start : -1, 'search_dateorder_start_', 0, 0, 1, '', 1, 0, 0, '', '', '', '', 1, '', $langs->trans('From'));
		print '</div>';
		print '<div class="nowrap">';
		print $form->selectDate($search_dateorder_end ? $search_dateorder_end : -1, 'search_dateorder_end_', 0, 0, 1, '', 1, 0, 0, '', '', '', '', 1, '', $langs->trans('to'));
		print '</div>';
		print '</td>';
	}
	if (!empty($arrayfields['c.date_delivery']['checked'])) {
		print '<td class="liste_titre center">';
		print '<div class="nowrap">';
		print $form->selectDate($search_datedelivery_start ? $search_datedelivery_start : -1, 'search_datedelivery_start_', 0, 0, 1, '', 1, 0, 0, '', '', '', '', 1, '', $langs->trans('From'));
		print '</div>';
		print '<div class="nowrap">';
		print $form->selectDate($search_datedelivery_end ? $search_datedelivery_end : -1, 'search_datedelivery_end_', 0, 0, 1, '', 1, 0, 0, '', '', '', '', 1, '', $langs->trans('to'));
		print '</div>';
		print '</td>';
	}
	// Shipping Method
	if (!empty($arrayfields['c.fk_shipping_method']['checked'])) {
		print '<td class="liste_titre">';
		$form->selectShippingMethod($search_fk_shipping_method, 'search_fk_shipping_method', '', 1, '', 1);
		print '</td>';
	}
	// Payment term
	if (!empty($arrayfields['c.fk_cond_reglement']['checked'])) {
		print '<td class="liste_titre">';
		print $form->getSelectConditionsPaiements($search_fk_cond_reglement, 'search_fk_cond_reglement', 1, 1, 1);
		print '</td>';
	}
	// Payment mode
	if (!empty($arrayfields['c.fk_mode_reglement']['checked'])) {
		print '<td class="liste_titre">';
		print $form->select_types_paiements($search_fk_mode_reglement, 'search_fk_mode_reglement', '', 0, 1, 1, 0, -1, '', 1);
		print '</td>';
	}
	// Channel
	if (!empty($arrayfields['c.fk_input_reason']['checked'])) {
		print '<td class="liste_titre">';
		$form->selectInputReason($search_fk_input_reason, 'search_fk_input_reason', '', 1, '', 1);
		print '</td>';
	}
	// Amount HT / net
	if (!empty($arrayfields['c.total_ht']['checked'])) {
		print '<td class="liste_titre right">';
		print '<input class="flat" type="text" size="4" name="search_total_ht" value="'.dol_escape_htmltag($search_total_ht).'">';
		print '</td>';
	}
	// Amount of VAT
	if (!empty($arrayfields['c.total_vat']['checked'])) {
		print '<td class="liste_titre right">';
		print '<input class="flat" type="text" size="4" name="search_total_vat" value="'.dol_escape_htmltag($search_total_vat).'">';
		print '</td>';
	}
	// Total Amount (TTC / gross)
	if (!empty($arrayfields['c.total_ttc']['checked'])) {
		print '<td class="liste_titre right">';
		print '<input class="flat" type="text" size="5" name="search_total_ttc" value="'.$search_total_ttc.'">';
		print '</td>';
	}
	// Currency
	if (!empty($arrayfields['c.multicurrency_code']['checked'])) {
		print '<td class="liste_titre">';
		print $form->selectMultiCurrency($search_multicurrency_code, 'search_multicurrency_code', 1);
		print '</td>';
	}
	// Currency rate
	if (!empty($arrayfields['c.multicurrency_tx']['checked'])) {
		print '<td class="liste_titre">';
		print '<input class="flat" type="text" size="4" name="search_multicurrency_tx" value="'.dol_escape_htmltag($search_multicurrency_tx).'">';
		print '</td>';
	}
	// Amount HT/net in foreign currency
	if (!empty($arrayfields['c.multicurrency_total_ht']['checked'])) {
		print '<td class="liste_titre right">';
		print '<input class="flat" type="text" size="4" name="search_multicurrency_montant_ht" value="'.dol_escape_htmltag($search_multicurrency_montant_ht).'">';
		print '</td>';
	}
	// VAT in foreign currency
	if (!empty($arrayfields['c.multicurrency_total_vat']['checked'])) {
		print '<td class="liste_titre right">';
		print '<input class="flat" type="text" size="4" name="search_multicurrency_montant_vat" value="'.dol_escape_htmltag($search_multicurrency_montant_vat).'">';
		print '</td>';
	}
	// Amount/Total (TTC / gross) in foreign currency
	if (!empty($arrayfields['c.multicurrency_total_ttc']['checked'])) {
		print '<td class="liste_titre right">';
		print '<input class="flat width75" type="text" name="search_multicurrency_montant_ttc" value="'.dol_escape_htmltag($search_multicurrency_montant_ttc).'">';
		print '</td>';
	}
	// Author
	if (!empty($arrayfields['u.login']['checked'])) {
		print '<td class="liste_titre">';
		print '<input class="flat width75" type="text" name="search_login" value="'.dol_escape_htmltag($search_login).'">';
		print '</td>';
	}
	// Sales Representative
	if (!empty($arrayfields['sale_representative']['checked'])) {
		print '<td class="liste_titre"></td>';
	}
	if (!empty($arrayfields['total_pa']['checked'])) {
		print '<td class="liste_titre right">';
		print '</td>';
	}
	if (!empty($arrayfields['total_margin']['checked'])) {
		print '<td class="liste_titre right">';
		print '</td>';
	}
	if (!empty($arrayfields['total_margin_rate']['checked'])) {
		print '<td class="liste_titre right">';
		print '</td>';
	}
	if (!empty($arrayfields['total_mark_rate']['checked'])) {
		print '<td class="liste_titre right">';
		print '</td>';
	}
=======
	print '<div class="center">';
	print '<input type="submit" class="button" id="createbills" name="createbills" value="'.$langs->trans('CreateInvoiceForThisCustomer').'">  ';
	print '<input type="submit" class="button button-cancel" id="cancel" name="cancel" value="'.$langs->trans("Cancel").'">';
	print '</div>';
	print '<br><br>';
}
>>>>>>> 723c731a

if ($sall) {
	$setupstring = '';
	foreach ($fieldstosearchall as $key => $val) {
		$fieldstosearchall[$key] = $langs->trans($val);
		$setupstring .= $key."=".$val.";";
	}
	print '<!-- Search done like if MYOBJECT_QUICKSEARCH_ON_FIELDS = '.$setupstring.' -->'."\n";
	print '<div class="divsearchfieldfilter">'.$langs->trans("FilterOnInto", $sall).join(', ', $fieldstosearchall).'</div>';
}

$moreforfilter = '';

// If the user can view prospects? sales other than his own
if ($user->hasRight("user", "user", "lire")) {
	$langs->load("commercial");
	$moreforfilter .= '<div class="divsearchfield">';
	$tmptitle = $langs->trans('ThirdPartiesOfSaleRepresentative');
	$moreforfilter .= img_picto($tmptitle, 'user', 'class="pictofixedwidth"').$formother->select_salesrepresentatives($search_sale, 'search_sale', $user, 0, $tmptitle, 'maxwidth250 widthcentpercentminusx');
	$moreforfilter .= '</div>';
}
// If the user can view other users
if ($user->hasRight("user", "user", "lire")) {
	$moreforfilter .= '<div class="divsearchfield">';
	$tmptitle = $langs->trans('LinkedToSpecificUsers');
	$moreforfilter .= img_picto($tmptitle, 'user', 'class="pictofixedwidth"').$form->select_dolusers($search_user, 'search_user', $tmptitle, '', 0, '', '', 0, 0, 0, '', 0, '', 'maxwidth250 widthcentpercentminusx');
	$moreforfilter .= '</div>';
}

// If the user can view other products/services than his own
if (isModEnabled('categorie') && $user->hasRight("categorie", "lire") && ($user->hasRight("produit", "lire") || $user->hasRight("service", "lire"))) {
	include_once DOL_DOCUMENT_ROOT.'/categories/class/categorie.class.php';
	$moreforfilter .= '<div class="divsearchfield">';
	$tmptitle = $langs->trans('IncludingProductWithTag');
	$cate_arbo = $form->select_all_categories(Categorie::TYPE_PRODUCT, null, 'parent', null, null, 1);
	$moreforfilter .= img_picto($tmptitle, 'category', 'class="pictofixedwidth"').$form->selectarray('search_product_category', $cate_arbo, $search_product_category, $tmptitle, 0, 0, '', 0, 0, 0, 0, 'maxwidth300 widthcentpercentminusx', 1);
	$moreforfilter .= '</div>';
}
// If Categories are enabled & user has rights to see
if (isModEnabled('categorie') && $user->hasRight("categorie", "lire")) {
	require_once DOL_DOCUMENT_ROOT.'/categories/class/categorie.class.php';
	$moreforfilter .= '<div class="divsearchfield">';
	$tmptitle = $langs->trans('CustomersProspectsCategoriesShort');
	$moreforfilter .= img_picto($tmptitle, 'category', 'class="pictofixedwidth"').$formother->select_categories('customer', $search_categ_cus, 'search_categ_cus', 1, $tmptitle, 'maxwidth300 widthcentpercentminusx');
	$moreforfilter .= '</div>';
}
// If Stock is enabled
if (isModEnabled('stock') && !empty($conf->global->WAREHOUSE_ASK_WAREHOUSE_DURING_ORDER)) {
	require_once DOL_DOCUMENT_ROOT.'/product/class/html.formproduct.class.php';
	$formproduct = new FormProduct($db);
	$moreforfilter .= '<div class="divsearchfield">';
	$tmptitle = $langs->trans('Warehouse');
	$moreforfilter .= img_picto($tmptitle, 'stock', 'class="pictofixedwidth"').$formproduct->selectWarehouses($search_warehouse, 'search_warehouse', '', 1, 0, 0, $tmptitle, 0, 0, array(), 'maxwidth250 widthcentpercentminusx');
	$moreforfilter .= '</div>';
}
$parameters = array();
$reshook = $hookmanager->executeHooks('printFieldPreListTitle', $parameters, $object, $action); // Note that $action and $object may have been modified by hook
if (empty($reshook)) {
	$moreforfilter .= $hookmanager->resPrint;
} else {
	$moreforfilter = $hookmanager->resPrint;
}

if (!empty($moreforfilter)) {
	print '<div class="liste_titre liste_titre_bydiv centpercent">';
	print $moreforfilter;
	$parameters = array();
	$reshook = $hookmanager->executeHooks('printFieldPreListTitle', $parameters, $object, $action); // Note that $action and $object may have been modified by hook
	print $hookmanager->resPrint;
	print '</div>';
}

<<<<<<< HEAD
	// Date creation
	if (!empty($arrayfields['c.datec']['checked'])) {
		print '<td class="liste_titre">';
		print '</td>';
	}
	// Date modification
	if (!empty($arrayfields['c.tms']['checked'])) {
		print '<td class="liste_titre">';
		print '</td>';
	}
	// Date cloture
	if (!empty($arrayfields['c.date_cloture']['checked'])) {
		print '<td class="liste_titre center">';
		print '<div class="nowrap">';
		print $form->selectDate($search_datecloture_start ? $search_datecloture_start : -1, 'search_datecloture_start', 0, 0, 1, '', 1, 0, 0, '', '', '', '', 1, '', $langs->trans('From'));
		print '</div>';
		print '<div class="nowrap">';
		print $form->selectDate($search_datecloture_end ? $search_datecloture_end : -1, 'search_datecloture_end', 0, 0, 1, '', 1, 0, 0, '', '', '', '', 1, '', $langs->trans('to'));
		print '</div>';
		print '</td>';
	}
	// Note public
	if (!empty($arrayfields['c.note_public']['checked'])) {
		print '<td class="liste_titre">';
		print '</td>';
	}
	// Note private
	if (!empty($arrayfields['c.note_private']['checked'])) {
		print '<td class="liste_titre">';
		print '</td>';
	}
	// Shippable
	if (!empty($arrayfields['shippable']['checked'])) {
		print '<td class="liste_titre maxwidthonsmartphone" align="center">';
		//print $form->selectyesno('search_shippable', $search_shippable, 1, 0, 1, 1);
		if (!empty($conf->global->ORDER_SHIPABLE_STATUS_DISABLED_BY_DEFAULT)) {
			print '<input type="checkbox" name="show_shippable_command" value="1"'.($show_shippable_command ? ' checked' : '').'>';
			print $langs->trans('ShowShippableStatus');
		} else {
			$show_shippable_command = 1;
		}
		print '</td>';
	}
	// Status billed
	if (!empty($arrayfields['c.facture']['checked'])) {
		print '<td class="liste_titre maxwidthonsmartphone center">';
		print $form->selectyesno('search_billed', $search_billed, 1, 0, 1, 1);
		print '</td>';
	}
	// Import key
	if (!empty($arrayfields['c.import_key']['checked'])) {
		print '<td class="liste_titre maxwidthonsmartphone center">';
		print '</td>';
	}
	// Status
	if (!empty($arrayfields['c.fk_statut']['checked'])) {
		print '<td class="liste_titre right parentonrightofpage">';
		$liststatus = array(
			Commande::STATUS_DRAFT=>$langs->trans("StatusOrderDraftShort"),
			Commande::STATUS_VALIDATED=>$langs->trans("StatusOrderValidated"),
			Commande::STATUS_SHIPMENTONPROCESS=>$langs->trans("StatusOrderSentShort"),
			Commande::STATUS_CLOSED=>$langs->trans("StatusOrderDelivered"),
			-3=>$langs->trans("StatusOrderValidatedShort").'+'.$langs->trans("StatusOrderSentShort").'+'.$langs->trans("StatusOrderDelivered"),
			-2=>$langs->trans("StatusOrderValidatedShort").'+'.$langs->trans("StatusOrderSentShort"),
			Commande::STATUS_CANCELED=>$langs->trans("StatusOrderCanceledShort")
		);
		print $form->selectarray('search_status', $liststatus, $search_status, -5, 0, 0, '', 0, 0, 0, '', 'search_status width100 onrightofpage', 1);
		print '</td>';
	}
	// Action column
	if (empty($conf->global->MAIN_CHECKBOX_LEFT_COLUMN)) {
		print '<td class="liste_titre" align="middle">';
		$searchpicto = $form->showFilterButtons();
		print $searchpicto;
		print '</td>';
	}
	print "</tr>\n";

	// Fields title
	print '<tr class="liste_titre">';

	if (!empty($conf->global->MAIN_CHECKBOX_LEFT_COLUMN)) {
		print_liste_field_titre($selectedfields, $_SERVER["PHP_SELF"], "", '', $param, '', $sortfield, $sortorder, 'maxwidthsearch center ');
	}
	if (!empty($arrayfields['c.ref']['checked'])) {
		print_liste_field_titre($arrayfields['c.ref']['label'], $_SERVER["PHP_SELF"], 'c.ref', '', $param, '', $sortfield, $sortorder);
	}
	if (!empty($arrayfields['c.ref_client']['checked'])) {
		print_liste_field_titre($arrayfields['c.ref_client']['label'], $_SERVER["PHP_SELF"], 'c.ref_client', '', $param, '', $sortfield, $sortorder);
	}
	if (!empty($arrayfields['p.ref']['checked'])) {
		print_liste_field_titre($arrayfields['p.ref']['label'], $_SERVER["PHP_SELF"], "p.ref", "", $param, '', $sortfield, $sortorder);
	}
	if (!empty($arrayfields['p.title']['checked'])) {
		print_liste_field_titre($arrayfields['p.title']['label'], $_SERVER["PHP_SELF"], "p.title", "", $param, '', $sortfield, $sortorder);
	}
	if (!empty($arrayfields['s.nom']['checked'])) {
		print_liste_field_titre($arrayfields['s.nom']['label'], $_SERVER["PHP_SELF"], 's.nom', '', $param, '', $sortfield, $sortorder);
	}
	if (!empty($arrayfields['s.name_alias']['checked'])) {
		print_liste_field_titre($arrayfields['s.name_alias']['label'], $_SERVER["PHP_SELF"], 's.name_alias', '', $param, '', $sortfield, $sortorder);
	}
	if (!empty($arrayfields['s2.nom']['checked'])) {
		print_liste_field_titre($arrayfields['s2.nom']['label'], $_SERVER['PHP_SELF'], 's2.nom', '', $param, '', $sortfield, $sortorder);
	}
	if (!empty($arrayfields['s.town']['checked'])) {
		print_liste_field_titre($arrayfields['s.town']['label'], $_SERVER["PHP_SELF"], 's.town', '', $param, '', $sortfield, $sortorder);
	}
	if (!empty($arrayfields['s.zip']['checked'])) {
		print_liste_field_titre($arrayfields['s.zip']['label'], $_SERVER["PHP_SELF"], 's.zip', '', $param, '', $sortfield, $sortorder);
	}
	if (!empty($arrayfields['state.nom']['checked'])) {
		print_liste_field_titre($arrayfields['state.nom']['label'], $_SERVER["PHP_SELF"], "state.nom", "", $param, '', $sortfield, $sortorder);
	}
	if (!empty($arrayfields['country.code_iso']['checked'])) {
		print_liste_field_titre($arrayfields['country.code_iso']['label'], $_SERVER["PHP_SELF"], "country.code_iso", "", $param, '', $sortfield, $sortorder, 'center ');
	}
	if (!empty($arrayfields['typent.code']['checked'])) {
		print_liste_field_titre($arrayfields['typent.code']['label'], $_SERVER["PHP_SELF"], "typent.code", "", $param, '', $sortfield, $sortorder, 'center ');
	}
	if (!empty($arrayfields['c.date_commande']['checked'])) {
		print_liste_field_titre($arrayfields['c.date_commande']['label'], $_SERVER["PHP_SELF"], 'c.date_commande', '', $param, '', $sortfield, $sortorder, 'center ');
	}
	if (!empty($arrayfields['c.date_delivery']['checked'])) {
		print_liste_field_titre($arrayfields['c.date_delivery']['label'], $_SERVER["PHP_SELF"], 'c.date_livraison', '', $param, '', $sortfield, $sortorder, 'center ');
	}
	if (!empty($arrayfields['c.fk_shipping_method']['checked'])) {
		print_liste_field_titre($arrayfields['c.fk_shipping_method']['label'], $_SERVER["PHP_SELF"], "c.fk_shipping_method", "", $param, '', $sortfield, $sortorder);
	}
	if (!empty($arrayfields['c.fk_cond_reglement']['checked'])) {
		print_liste_field_titre($arrayfields['c.fk_cond_reglement']['label'], $_SERVER["PHP_SELF"], "c.fk_cond_reglement", "", $param, '', $sortfield, $sortorder);
	}
	if (!empty($arrayfields['c.fk_mode_reglement']['checked'])) {
		print_liste_field_titre($arrayfields['c.fk_mode_reglement']['label'], $_SERVER["PHP_SELF"], "c.fk_mode_reglement", "", $param, '', $sortfield, $sortorder);
	}
	if (!empty($arrayfields['c.fk_input_reason']['checked'])) {
		print_liste_field_titre($arrayfields['c.fk_input_reason']['label'], $_SERVER["PHP_SELF"], "c.fk_input_reason", "", $param, '', $sortfield, $sortorder);
	}
	if (!empty($arrayfields['c.total_ht']['checked'])) {
		print_liste_field_titre($arrayfields['c.total_ht']['label'], $_SERVER["PHP_SELF"], 'c.total_ht', '', $param, '', $sortfield, $sortorder, 'right ');
	}
	if (!empty($arrayfields['c.total_vat']['checked'])) {
		print_liste_field_titre($arrayfields['c.total_vat']['label'], $_SERVER["PHP_SELF"], 'c.total_tva', '', $param, '', $sortfield, $sortorder, 'right ');
	}
	if (!empty($arrayfields['c.total_ttc']['checked'])) {
		print_liste_field_titre($arrayfields['c.total_ttc']['label'], $_SERVER["PHP_SELF"], 'c.total_ttc', '', $param, '', $sortfield, $sortorder, 'right ');
	}
	if (!empty($arrayfields['c.multicurrency_code']['checked'])) {
		print_liste_field_titre($arrayfields['c.multicurrency_code']['label'], $_SERVER['PHP_SELF'], 'c.multicurrency_code', '', $param, '', $sortfield, $sortorder);
	}
	if (!empty($arrayfields['c.multicurrency_tx']['checked'])) {
		print_liste_field_titre($arrayfields['c.multicurrency_tx']['label'], $_SERVER['PHP_SELF'], 'c.multicurrency_tx', '', $param, '', $sortfield, $sortorder);
	}
	if (!empty($arrayfields['c.multicurrency_total_ht']['checked'])) {
		print_liste_field_titre($arrayfields['c.multicurrency_total_ht']['label'], $_SERVER['PHP_SELF'], 'c.multicurrency_total_ht', '', $param, 'class="right"', $sortfield, $sortorder);
	}
	if (!empty($arrayfields['c.multicurrency_total_vat']['checked'])) {
		print_liste_field_titre($arrayfields['c.multicurrency_total_vat']['label'], $_SERVER['PHP_SELF'], 'c.multicurrency_total_tva', '', $param, 'class="right"', $sortfield, $sortorder);
	}
	if (!empty($arrayfields['c.multicurrency_total_ttc']['checked'])) {
		print_liste_field_titre($arrayfields['c.multicurrency_total_ttc']['label'], $_SERVER['PHP_SELF'], 'c.multicurrency_total_ttc', '', $param, 'class="right"', $sortfield, $sortorder);
	}
	if (!empty($arrayfields['u.login']['checked'])) {
		print_liste_field_titre($arrayfields['u.login']['label'], $_SERVER["PHP_SELF"], 'u.login', '', $param, '', $sortfield, $sortorder);
	}
	if (!empty($arrayfields['sale_representative']['checked'])) {
		print_liste_field_titre($arrayfields['sale_representative']['label'], $_SERVER["PHP_SELF"], "", "", "$param", '', $sortfield, $sortorder);
	}
	if (!empty($arrayfields['total_pa']['checked'])) {
		print_liste_field_titre($arrayfields['total_pa']['label'], $_SERVER['PHP_SELF'], '', '', $param, 'class="right"', $sortfield, $sortorder);
	}
	if (!empty($arrayfields['total_margin']['checked'])) {
		print_liste_field_titre($arrayfields['total_margin']['label'], $_SERVER['PHP_SELF'], '', '', $param, 'class="right"', $sortfield, $sortorder);
	}
	if (!empty($arrayfields['total_margin_rate']['checked'])) {
		print_liste_field_titre($arrayfields['total_margin_rate']['label'], $_SERVER['PHP_SELF'], '', '', $param, 'class="right"', $sortfield, $sortorder);
	}
	if (!empty($arrayfields['total_mark_rate']['checked'])) {
		print_liste_field_titre($arrayfields['total_mark_rate']['label'], $_SERVER['PHP_SELF'], '', '', $param, 'class="right"', $sortfield, $sortorder);
	}
=======
$varpage = empty($contextpage) ? $_SERVER["PHP_SELF"] : $contextpage;
$selectedfields = ($mode != 'kanban' ? $form->multiSelectArrayWithCheckbox('selectedfields', $arrayfields, $varpage, getDolGlobalString('MAIN_CHECKBOX_LEFT_COLUMN', '')) : ''); // This also change content of $arrayfields
$selectedfields .= (count($arrayofmassactions) ? $form->showCheckAddButtons('checkforselect', 1) : '');

if (GETPOST('autoselectall', 'int')) {
	$selectedfields .= '<script>';
	$selectedfields .= '   $(document).ready(function() {';
	$selectedfields .= '        console.log("Autoclick on checkforselects");';
	$selectedfields .= '   		$("#checkforselects").click();';
	$selectedfields .= '        $("#massaction").val("createbills").change();';
	$selectedfields .= '   });';
	$selectedfields .= '</script>';
}

print '<div class="div-table-responsive">'; // You can use div-table-responsive-no-min if you dont need reserved height for your table
print '<table class="tagtable nobottomiftotal liste'.($moreforfilter ? " listwithfilterbefore" : "").'">'."\n";

// Fields title search
// --------------------------------------------------------------------
print '<tr class="liste_titre_filter">';
// Action column
if (getDolGlobalString('MAIN_CHECKBOX_LEFT_COLUMN')) {
	print '<td class="liste_titre center maxwidthsearch">';
	$searchpicto = $form->showFilterButtons('left');
	print $searchpicto;
	print '</td>';
}

// Ref
if (!empty($arrayfields['c.ref']['checked'])) {
	print '<td class="liste_titre">';
	print '<input class="flat" size="6" type="text" name="search_ref" value="'.dol_escape_htmltag($search_ref).'">';
	print '</td>';
}
// Ref customer
if (!empty($arrayfields['c.ref_client']['checked'])) {
	print '<td class="liste_titre" align="left">';
	print '<input class="flat" type="text" size="6" name="search_ref_customer" value="'.dol_escape_htmltag($search_ref_customer).'">';
	print '</td>';
}
// Project ref
if (!empty($arrayfields['p.ref']['checked'])) {
	print '<td class="liste_titre"><input type="text" class="flat" size="6" name="search_project_ref" value="'.dol_escape_htmltag($search_project_ref).'"></td>';
}
// Project title
if (!empty($arrayfields['p.title']['checked'])) {
	print '<td class="liste_titre"><input type="text" class="flat" size="6" name="search_project" value="'.dol_escape_htmltag($search_project).'"></td>';
}
// Thirpdarty
if (!empty($arrayfields['s.nom']['checked'])) {
	print '<td class="liste_titre" align="left">';
	print '<input class="flat maxwidth100" type="text" name="search_company" value="'.dol_escape_htmltag($search_company).'">';
	print '</td>';
}
// Alias
if (!empty($arrayfields['s.name_alias']['checked'])) {
	print '<td class="liste_titre" align="left">';
	print '<input class="flat maxwidth100" type="text" name="search_company_alias" value="'.dol_escape_htmltag($search_company_alias).'">';
	print '</td>';
}
// Parent company
if (!empty($arrayfields['s2.nom']['checked'])) {
	print '<td class="liste_titre">';
	print '<input class="flat maxwidth100" type="text" name="search_parent_name" value="'.dol_escape_htmltag($search_parent_name).'">';
	print '</td>';
}
// Town
if (!empty($arrayfields['s.town']['checked'])) {
	print '<td class="liste_titre"><input class="flat width50" type="text" name="search_town" value="'.dol_escape_htmltag($search_town).'"></td>';
}
// Zip
if (!empty($arrayfields['s.zip']['checked'])) {
	print '<td class="liste_titre"><input class="flat width50" type="text" name="search_zip" value="'.dol_escape_htmltag($search_zip).'"></td>';
}
// State
if (!empty($arrayfields['state.nom']['checked'])) {
	print '<td class="liste_titre">';
	print '<input class="flat width50" type="text" name="search_state" value="'.dol_escape_htmltag($search_state).'">';
	print '</td>';
}
// Country
if (!empty($arrayfields['country.code_iso']['checked'])) {
	print '<td class="liste_titre" align="center">';
	print $form->select_country($search_country, 'search_country', '', 0, 'minwidth100imp maxwidth100');
	print '</td>';
}
// Company type
if (!empty($arrayfields['typent.code']['checked'])) {
	print '<td class="liste_titre maxwidthonsmartphone" align="center">';
	print $form->selectarray("search_type_thirdparty", $formcompany->typent_array(0), $search_type_thirdparty, 1, 0, 0, '', 0, 0, 0, (empty($conf->global->SOCIETE_SORT_ON_TYPEENT) ? 'ASC' : $conf->global->SOCIETE_SORT_ON_TYPEENT), '', 1);
	print '</td>';
}
// Date order
if (!empty($arrayfields['c.date_commande']['checked'])) {
	print '<td class="liste_titre center">';
	print '<div class="nowrap">';
	print $form->selectDate($search_dateorder_start ? $search_dateorder_start : -1, 'search_dateorder_start_', 0, 0, 1, '', 1, 0, 0, '', '', '', '', 1, '', $langs->trans('From'));
	print '</div>';
	print '<div class="nowrap">';
	print $form->selectDate($search_dateorder_end ? $search_dateorder_end : -1, 'search_dateorder_end_', 0, 0, 1, '', 1, 0, 0, '', '', '', '', 1, '', $langs->trans('to'));
	print '</div>';
	print '</td>';
}
if (!empty($arrayfields['c.date_delivery']['checked'])) {
	print '<td class="liste_titre center">';
	print '<div class="nowrap">';
	print $form->selectDate($search_datedelivery_start ? $search_datedelivery_start : -1, 'search_datedelivery_start_', 0, 0, 1, '', 1, 0, 0, '', '', '', '', 1, '', $langs->trans('From'));
	print '</div>';
	print '<div class="nowrap">';
	print $form->selectDate($search_datedelivery_end ? $search_datedelivery_end : -1, 'search_datedelivery_end_', 0, 0, 1, '', 1, 0, 0, '', '', '', '', 1, '', $langs->trans('to'));
	print '</div>';
	print '</td>';
}
// Shipping Method
if (!empty($arrayfields['c.fk_shipping_method']['checked'])) {
	print '<td class="liste_titre">';
	$form->selectShippingMethod($search_fk_shipping_method, 'search_fk_shipping_method', '', 1, '', 1);
	print '</td>';
}
// Payment term
if (!empty($arrayfields['c.fk_cond_reglement']['checked'])) {
	print '<td class="liste_titre">';
	print $form->getSelectConditionsPaiements($search_fk_cond_reglement, 'search_fk_cond_reglement', 1, 1, 1);
	print '</td>';
}
// Payment mode
if (!empty($arrayfields['c.fk_mode_reglement']['checked'])) {
	print '<td class="liste_titre">';
	print $form->select_types_paiements($search_fk_mode_reglement, 'search_fk_mode_reglement', '', 0, 1, 1, 0, -1, '', 1);
	print '</td>';
}
// Channel
if (!empty($arrayfields['c.fk_input_reason']['checked'])) {
	print '<td class="liste_titre">';
	$form->selectInputReason($search_fk_input_reason, 'search_fk_input_reason', '', 1, '', 1);
	print '</td>';
}
// Amount HT / net
if (!empty($arrayfields['c.total_ht']['checked'])) {
	print '<td class="liste_titre right">';
	print '<input class="flat" type="text" size="4" name="search_total_ht" value="'.dol_escape_htmltag($search_total_ht).'">';
	print '</td>';
}
// Amount of VAT
if (!empty($arrayfields['c.total_vat']['checked'])) {
	print '<td class="liste_titre right">';
	print '<input class="flat" type="text" size="4" name="search_total_vat" value="'.dol_escape_htmltag($search_total_vat).'">';
	print '</td>';
}
// Total Amount (TTC / gross)
if (!empty($arrayfields['c.total_ttc']['checked'])) {
	print '<td class="liste_titre right">';
	print '<input class="flat" type="text" size="5" name="search_total_ttc" value="'.$search_total_ttc.'">';
	print '</td>';
}
// Currency
if (!empty($arrayfields['c.multicurrency_code']['checked'])) {
	print '<td class="liste_titre">';
	print $form->selectMultiCurrency($search_multicurrency_code, 'search_multicurrency_code', 1);
	print '</td>';
}
// Currency rate
if (!empty($arrayfields['c.multicurrency_tx']['checked'])) {
	print '<td class="liste_titre">';
	print '<input class="flat" type="text" size="4" name="search_multicurrency_tx" value="'.dol_escape_htmltag($search_multicurrency_tx).'">';
	print '</td>';
}
// Amount HT/net in foreign currency
if (!empty($arrayfields['c.multicurrency_total_ht']['checked'])) {
	print '<td class="liste_titre right">';
	print '<input class="flat" type="text" size="4" name="search_multicurrency_montant_ht" value="'.dol_escape_htmltag($search_multicurrency_montant_ht).'">';
	print '</td>';
}
// VAT in foreign currency
if (!empty($arrayfields['c.multicurrency_total_vat']['checked'])) {
	print '<td class="liste_titre right">';
	print '<input class="flat" type="text" size="4" name="search_multicurrency_montant_vat" value="'.dol_escape_htmltag($search_multicurrency_montant_vat).'">';
	print '</td>';
}
// Amount/Total (TTC / gross) in foreign currency
if (!empty($arrayfields['c.multicurrency_total_ttc']['checked'])) {
	print '<td class="liste_titre right">';
	print '<input class="flat width75" type="text" name="search_multicurrency_montant_ttc" value="'.dol_escape_htmltag($search_multicurrency_montant_ttc).'">';
	print '</td>';
}
// Author
if (!empty($arrayfields['u.login']['checked'])) {
	print '<td class="liste_titre">';
	print '<input class="flat width75" type="text" name="search_login" value="'.dol_escape_htmltag($search_login).'">';
	print '</td>';
}
// Sales Representative
if (!empty($arrayfields['sale_representative']['checked'])) {
	print '<td class="liste_titre"></td>';
}
if (!empty($arrayfields['total_pa']['checked'])) {
	print '<td class="liste_titre right">';
	print '</td>';
}
if (!empty($arrayfields['total_margin']['checked'])) {
	print '<td class="liste_titre right">';
	print '</td>';
}
if (!empty($arrayfields['total_margin_rate']['checked'])) {
	print '<td class="liste_titre right">';
	print '</td>';
}
if (!empty($arrayfields['total_mark_rate']['checked'])) {
	print '<td class="liste_titre right">';
	print '</td>';
}
>>>>>>> 723c731a

// Extra fields
include DOL_DOCUMENT_ROOT.'/core/tpl/extrafields_list_search_input.tpl.php';

// Fields from hook
$parameters = array('arrayfields'=>$arrayfields);
$reshook = $hookmanager->executeHooks('printFieldListOption', $parameters, $object, $action); // Note that $action and $object may have been modified by hook
print $hookmanager->resPrint;

// Date creation
if (!empty($arrayfields['c.datec']['checked'])) {
	print '<td class="liste_titre">';
	print '</td>';
}
// Date modification
if (!empty($arrayfields['c.tms']['checked'])) {
	print '<td class="liste_titre">';
	print '</td>';
}
// Date cloture
if (!empty($arrayfields['c.date_cloture']['checked'])) {
	print '<td class="liste_titre center">';
	print '<div class="nowrap">';
	print $form->selectDate($search_datecloture_start ? $search_datecloture_start : -1, 'search_datecloture_start', 0, 0, 1, '', 1, 0, 0, '', '', '', '', 1, '', $langs->trans('From'));
	print '</div>';
	print '<div class="nowrap">';
	print $form->selectDate($search_datecloture_end ? $search_datecloture_end : -1, 'search_datecloture_end', 0, 0, 1, '', 1, 0, 0, '', '', '', '', 1, '', $langs->trans('to'));
	print '</div>';
	print '</td>';
}
// Note public
if (!empty($arrayfields['c.note_public']['checked'])) {
	print '<td class="liste_titre">';
	print '</td>';
}
// Note private
if (!empty($arrayfields['c.note_private']['checked'])) {
	print '<td class="liste_titre">';
	print '</td>';
}
// Shippable
if (!empty($arrayfields['shippable']['checked'])) {
	print '<td class="liste_titre maxwidthonsmartphone" align="center">';
	//print $form->selectyesno('search_shippable', $search_shippable, 1, 0, 1, 1);
	if (!empty($conf->global->ORDER_SHIPABLE_STATUS_DISABLED_BY_DEFAULT)) {
		print '<input type="checkbox" name="show_shippable_command" value="1"'.($show_shippable_command ? ' checked' : '').'>';
		print $langs->trans('ShowShippableStatus');
	} else {
		$show_shippable_command = 1;
	}
	print '</td>';
}
// Status billed
if (!empty($arrayfields['c.facture']['checked'])) {
	print '<td class="liste_titre maxwidthonsmartphone center">';
	print $form->selectyesno('search_billed', $search_billed, 1, 0, 1, 1);
	print '</td>';
}
// Import key
if (!empty($arrayfields['c.import_key']['checked'])) {
	print '<td class="liste_titre maxwidthonsmartphone center">';
	print '</td>';
}
// Status
if (!empty($arrayfields['c.fk_statut']['checked'])) {
	print '<td class="liste_titre right parentonrightofpage">';
	$liststatus = array(
		Commande::STATUS_DRAFT=>$langs->trans("StatusOrderDraftShort"),
		Commande::STATUS_VALIDATED=>$langs->trans("StatusOrderValidated"),
		Commande::STATUS_SHIPMENTONPROCESS=>$langs->trans("StatusOrderSentShort"),
		-2=>$langs->trans("StatusOrderValidatedShort").'+'.$langs->trans("StatusOrderSentShort"),
		-3=>$langs->trans("StatusOrderValidatedShort").'+'.$langs->trans("StatusOrderSentShort").'+'.$langs->trans("StatusOrderDelivered"),
		Commande::STATUS_CLOSED=>$langs->trans("StatusOrderDelivered"),
		Commande::STATUS_CANCELED=>$langs->trans("StatusOrderCanceledShort")
	);
	print $form->selectarray('search_status', $liststatus, $search_status, -5, 0, 0, '', 0, 0, 0, '', 'search_status width100 onrightofpage', 1);
	print '</td>';
}
// Action column
if (!getDolGlobalString('MAIN_CHECKBOX_LEFT_COLUMN')) {
	print '<td class="liste_titre center maxwidthsearch">';
	$searchpicto = $form->showFilterButtons();
	print $searchpicto;
	print '</td>';
}
print '</tr>'."\n";

$totalarray = array(
	'nbfield' => 0,
	'val' => array(
		'c.total_ht' => 0,
		'c.total_tva' => 0,
		'c.total_ttc' => 0,
	),
	'pos' => array(),
);


// Fields title label
// --------------------------------------------------------------------
print '<tr class="liste_titre">';

// Action column
if (getDolGlobalString('MAIN_CHECKBOX_LEFT_COLUMN')) {
	print_liste_field_titre($selectedfields, $_SERVER["PHP_SELF"], "", '', $param, '', $sortfield, $sortorder, 'maxwidthsearch center ');
	$totalarray['nbfield']++;
}
if (!empty($arrayfields['c.ref']['checked'])) {
	print_liste_field_titre($arrayfields['c.ref']['label'], $_SERVER["PHP_SELF"], 'c.ref', '', $param, '', $sortfield, $sortorder);
	$totalarray['nbfield']++;
}
if (!empty($arrayfields['c.ref_client']['checked'])) {
	print_liste_field_titre($arrayfields['c.ref_client']['label'], $_SERVER["PHP_SELF"], 'c.ref_client', '', $param, '', $sortfield, $sortorder);
	$totalarray['nbfield']++;
}
if (!empty($arrayfields['p.ref']['checked'])) {
	print_liste_field_titre($arrayfields['p.ref']['label'], $_SERVER["PHP_SELF"], "p.ref", "", $param, '', $sortfield, $sortorder);
	$totalarray['nbfield']++;
}
if (!empty($arrayfields['p.title']['checked'])) {
	print_liste_field_titre($arrayfields['p.title']['label'], $_SERVER["PHP_SELF"], "p.title", "", $param, '', $sortfield, $sortorder);
	$totalarray['nbfield']++;
}
if (!empty($arrayfields['s.nom']['checked'])) {
	print_liste_field_titre($arrayfields['s.nom']['label'], $_SERVER["PHP_SELF"], 's.nom', '', $param, '', $sortfield, $sortorder);
	$totalarray['nbfield']++;
}
if (!empty($arrayfields['s.name_alias']['checked'])) {
	print_liste_field_titre($arrayfields['s.name_alias']['label'], $_SERVER["PHP_SELF"], 's.name_alias', '', $param, '', $sortfield, $sortorder);
	$totalarray['nbfield']++;
}
if (!empty($arrayfields['s2.nom']['checked'])) {
	print_liste_field_titre($arrayfields['s2.nom']['label'], $_SERVER['PHP_SELF'], 's2.nom', '', $param, '', $sortfield, $sortorder);
	$totalarray['nbfield']++;
}
if (!empty($arrayfields['s.town']['checked'])) {
	print_liste_field_titre($arrayfields['s.town']['label'], $_SERVER["PHP_SELF"], 's.town', '', $param, '', $sortfield, $sortorder);
	$totalarray['nbfield']++;
}
if (!empty($arrayfields['s.zip']['checked'])) {
	print_liste_field_titre($arrayfields['s.zip']['label'], $_SERVER["PHP_SELF"], 's.zip', '', $param, '', $sortfield, $sortorder);
	$totalarray['nbfield']++;
}
if (!empty($arrayfields['state.nom']['checked'])) {
	print_liste_field_titre($arrayfields['state.nom']['label'], $_SERVER["PHP_SELF"], "state.nom", "", $param, '', $sortfield, $sortorder);
	$totalarray['nbfield']++;
}
if (!empty($arrayfields['country.code_iso']['checked'])) {
	print_liste_field_titre($arrayfields['country.code_iso']['label'], $_SERVER["PHP_SELF"], "country.code_iso", "", $param, '', $sortfield, $sortorder, 'center ');
	$totalarray['nbfield']++;
}
if (!empty($arrayfields['typent.code']['checked'])) {
	print_liste_field_titre($arrayfields['typent.code']['label'], $_SERVER["PHP_SELF"], "typent.code", "", $param, '', $sortfield, $sortorder, 'center ');
	$totalarray['nbfield']++;
}
if (!empty($arrayfields['c.date_commande']['checked'])) {
	print_liste_field_titre($arrayfields['c.date_commande']['label'], $_SERVER["PHP_SELF"], 'c.date_commande', '', $param, '', $sortfield, $sortorder, 'center ');
	$totalarray['nbfield']++;
}
if (!empty($arrayfields['c.date_delivery']['checked'])) {
	print_liste_field_titre($arrayfields['c.date_delivery']['label'], $_SERVER["PHP_SELF"], 'c.date_livraison', '', $param, '', $sortfield, $sortorder, 'center ');
	$totalarray['nbfield']++;
}
if (!empty($arrayfields['c.fk_shipping_method']['checked'])) {
	print_liste_field_titre($arrayfields['c.fk_shipping_method']['label'], $_SERVER["PHP_SELF"], "c.fk_shipping_method", "", $param, '', $sortfield, $sortorder);
	$totalarray['nbfield']++;
}
if (!empty($arrayfields['c.fk_cond_reglement']['checked'])) {
	print_liste_field_titre($arrayfields['c.fk_cond_reglement']['label'], $_SERVER["PHP_SELF"], "c.fk_cond_reglement", "", $param, '', $sortfield, $sortorder);
	$totalarray['nbfield']++;
}
if (!empty($arrayfields['c.fk_mode_reglement']['checked'])) {
	print_liste_field_titre($arrayfields['c.fk_mode_reglement']['label'], $_SERVER["PHP_SELF"], "c.fk_mode_reglement", "", $param, '', $sortfield, $sortorder);
	$totalarray['nbfield']++;
}
if (!empty($arrayfields['c.fk_input_reason']['checked'])) {
	print_liste_field_titre($arrayfields['c.fk_input_reason']['label'], $_SERVER["PHP_SELF"], "c.fk_input_reason", "", $param, '', $sortfield, $sortorder);
	$totalarray['nbfield']++;
}
if (!empty($arrayfields['c.total_ht']['checked'])) {
	print_liste_field_titre($arrayfields['c.total_ht']['label'], $_SERVER["PHP_SELF"], 'c.total_ht', '', $param, '', $sortfield, $sortorder, 'right ');
	$totalarray['nbfield']++;
}
if (!empty($arrayfields['c.total_vat']['checked'])) {
	print_liste_field_titre($arrayfields['c.total_vat']['label'], $_SERVER["PHP_SELF"], 'c.total_tva', '', $param, '', $sortfield, $sortorder, 'right ');
	$totalarray['nbfield']++;
}
if (!empty($arrayfields['c.total_ttc']['checked'])) {
	print_liste_field_titre($arrayfields['c.total_ttc']['label'], $_SERVER["PHP_SELF"], 'c.total_ttc', '', $param, '', $sortfield, $sortorder, 'right ');
	$totalarray['nbfield']++;
}
if (!empty($arrayfields['c.multicurrency_code']['checked'])) {
	print_liste_field_titre($arrayfields['c.multicurrency_code']['label'], $_SERVER['PHP_SELF'], 'c.multicurrency_code', '', $param, '', $sortfield, $sortorder);
	$totalarray['nbfield']++;
}
if (!empty($arrayfields['c.multicurrency_tx']['checked'])) {
	print_liste_field_titre($arrayfields['c.multicurrency_tx']['label'], $_SERVER['PHP_SELF'], 'c.multicurrency_tx', '', $param, '', $sortfield, $sortorder);
	$totalarray['nbfield']++;
}
if (!empty($arrayfields['c.multicurrency_total_ht']['checked'])) {
	print_liste_field_titre($arrayfields['c.multicurrency_total_ht']['label'], $_SERVER['PHP_SELF'], 'c.multicurrency_total_ht', '', $param, 'class="right"', $sortfield, $sortorder);
	$totalarray['nbfield']++;
}
if (!empty($arrayfields['c.multicurrency_total_vat']['checked'])) {
	print_liste_field_titre($arrayfields['c.multicurrency_total_vat']['label'], $_SERVER['PHP_SELF'], 'c.multicurrency_total_tva', '', $param, 'class="right"', $sortfield, $sortorder);
	$totalarray['nbfield']++;
}
if (!empty($arrayfields['c.multicurrency_total_ttc']['checked'])) {
	print_liste_field_titre($arrayfields['c.multicurrency_total_ttc']['label'], $_SERVER['PHP_SELF'], 'c.multicurrency_total_ttc', '', $param, 'class="right"', $sortfield, $sortorder);
	$totalarray['nbfield']++;
}
if (!empty($arrayfields['u.login']['checked'])) {
	print_liste_field_titre($arrayfields['u.login']['label'], $_SERVER["PHP_SELF"], 'u.login', '', $param, '', $sortfield, $sortorder);
	$totalarray['nbfield']++;
}
if (!empty($arrayfields['sale_representative']['checked'])) {
	print_liste_field_titre($arrayfields['sale_representative']['label'], $_SERVER["PHP_SELF"], "", "", "$param", '', $sortfield, $sortorder);
	$totalarray['nbfield']++;
}
if (!empty($arrayfields['total_pa']['checked'])) {
	print_liste_field_titre($arrayfields['total_pa']['label'], $_SERVER['PHP_SELF'], '', '', $param, 'class="right"', $sortfield, $sortorder);
	$totalarray['nbfield']++;
}
if (!empty($arrayfields['total_margin']['checked'])) {
	print_liste_field_titre($arrayfields['total_margin']['label'], $_SERVER['PHP_SELF'], '', '', $param, 'class="right"', $sortfield, $sortorder);
	$totalarray['nbfield']++;
}
if (!empty($arrayfields['total_margin_rate']['checked'])) {
	print_liste_field_titre($arrayfields['total_margin_rate']['label'], $_SERVER['PHP_SELF'], '', '', $param, 'class="right"', $sortfield, $sortorder);
	$totalarray['nbfield']++;
}
if (!empty($arrayfields['total_mark_rate']['checked'])) {
	print_liste_field_titre($arrayfields['total_mark_rate']['label'], $_SERVER['PHP_SELF'], '', '', $param, 'class="right"', $sortfield, $sortorder);
	$totalarray['nbfield']++;
}

// Extra fields
include DOL_DOCUMENT_ROOT.'/core/tpl/extrafields_list_search_title.tpl.php';

// Hook fields
$parameters = array('arrayfields'=>$arrayfields, 'param'=>$param, 'sortfield'=>$sortfield, 'sortorder'=>$sortorder, 'totalarray'=>&$totalarray);
$reshook = $hookmanager->executeHooks('printFieldListTitle', $parameters, $object, $action); // Note that $action and $object may have been modified by hook
print $hookmanager->resPrint;
if (!empty($arrayfields['c.datec']['checked'])) {
	print_liste_field_titre($arrayfields['c.datec']['label'], $_SERVER["PHP_SELF"], "c.date_creation", "", $param, '', $sortfield, $sortorder, 'center nowrap ');
	$totalarray['nbfield']++;
}
if (!empty($arrayfields['c.tms']['checked'])) {
	print_liste_field_titre($arrayfields['c.tms']['label'], $_SERVER["PHP_SELF"], "c.tms", "", $param, '', $sortfield, $sortorder, 'center nowrap ');
	$totalarray['nbfield']++;
}
if (!empty($arrayfields['c.date_cloture']['checked'])) {
	print_liste_field_titre($arrayfields['c.date_cloture']['label'], $_SERVER["PHP_SELF"], "c.date_cloture", "", $param, '', $sortfield, $sortorder, 'center nowrap ');
	$totalarray['nbfield']++;
}
if (!empty($arrayfields['c.note_public']['checked'])) {
	print_liste_field_titre($arrayfields['c.note_public']['label'], $_SERVER["PHP_SELF"], "c.note_public", "", $param, '', $sortfield, $sortorder, 'right ');
	$totalarray['nbfield']++;
}
if (!empty($arrayfields['c.note_private']['checked'])) {
	print_liste_field_titre($arrayfields['c.note_private']['label'], $_SERVER["PHP_SELF"], "c.note_private", "", $param, '', $sortfield, $sortorder, 'right ');
	$totalarray['nbfield']++;
}
if (!empty($arrayfields['shippable']['checked'])) {
	print_liste_field_titre($arrayfields['shippable']['label'], $_SERVER["PHP_SELF"], '', '', $param, '', $sortfield, $sortorder, 'center ');
	$totalarray['nbfield']++;
}
if (!empty($arrayfields['c.facture']['checked'])) {
	print_liste_field_titre($arrayfields['c.facture']['label'], $_SERVER["PHP_SELF"], 'c.facture', '', $param, '', $sortfield, $sortorder, 'center ');
	$totalarray['nbfield']++;
}
if (!empty($arrayfields['c.import_key']['checked'])) {
	print_liste_field_titre($arrayfields['c.import_key']['label'], $_SERVER["PHP_SELF"], "c.import_key", "", $param, '', $sortfield, $sortorder, 'center ');
	$totalarray['nbfield']++;
}
if (!empty($arrayfields['c.fk_statut']['checked'])) {
	print_liste_field_titre($arrayfields['c.fk_statut']['label'], $_SERVER["PHP_SELF"], "c.fk_statut", "", $param, '', $sortfield, $sortorder, 'right ');
	$totalarray['nbfield']++;
}
// Action column
if (!getDolGlobalString('MAIN_CHECKBOX_LEFT_COLUMN')) {
	print_liste_field_titre($selectedfields, $_SERVER["PHP_SELF"], "", '', $param, '', $sortfield, $sortorder, 'maxwidthsearch center ');
	$totalarray['nbfield']++;
}
print '</tr>'."\n";

$total = 0;
$subtotal = 0;
$productstat_cache = array();
$productstat_cachevirtual = array();
$getNomUrl_cache = array();

$generic_commande = new Commande($db);
$generic_product = new Product($db);
$userstatic = new User($db);

$with_margin_info = false;
if (isModEnabled('margin') && (
	!empty($arrayfields['total_pa']['checked'])
	|| !empty($arrayfields['total_margin']['checked'])
	|| !empty($arrayfields['total_margin_rate']['checked'])
	|| !empty($arrayfields['total_mark_rate']['checked'])
	)
	) {
		$with_margin_info = true;
}

	$total_ht = 0;
	$total_margin = 0;

	// Loop on record
	// --------------------------------------------------------------------
	$i = 0;
	$savnbfield = $totalarray['nbfield'];
	$totalarray = array();
	$totalarray['nbfield'] = 0;
	$imaxinloop = ($limit ? min($num, $limit) : $num);
<<<<<<< HEAD
	while ($i < $imaxinloop) {
		$obj = $db->fetch_object($resql);

		$notshippable = 0;
		$warning = 0;
		$text_info = '';
		$text_warning = '';
		$nbprod = 0;

		$companystatic->id = $obj->socid;
		$companystatic->name = $obj->name;
		$companystatic->name_alias = $obj->alias;
		$companystatic->client = $obj->client;
		$companystatic->fournisseur = $obj->fournisseur;
		$companystatic->code_client = $obj->code_client;
		$companystatic->email = $obj->email;
		$companystatic->phone = $obj->phone;
		$companystatic->address = $obj->address;
		$companystatic->zip = $obj->zip;
		$companystatic->town = $obj->town;
		$companystatic->country_code = $obj->country_code;
		if (!isset($getNomUrl_cache[$obj->socid])) {
			$getNomUrl_cache[$obj->socid] = $companystatic->getNomUrl(1, 'customer', 100, 0, 1, empty($arrayfields['s.name_alias']['checked']) ? 0 : 1);
		}

		$generic_commande->id = $obj->rowid;
		$generic_commande->ref = $obj->ref;
		$generic_commande->statut = $obj->fk_statut;
		$generic_commande->billed = $obj->billed;
		$generic_commande->date = $db->jdate($obj->date_commande);
		$generic_commande->delivery_date = $db->jdate($obj->date_delivery);
		$generic_commande->ref_client = $obj->ref_client;
		$generic_commande->total_ht = $obj->total_ht;
		$generic_commande->total_tva = $obj->total_tva;
		$generic_commande->total_ttc = $obj->total_ttc;
		$generic_commande->note_public = $obj->note_public;
		$generic_commande->note_private = $obj->note_private;

		$generic_commande->thirdparty = $companystatic;


		$projectstatic->id = $obj->project_id;
		$projectstatic->ref = $obj->project_ref;
		$projectstatic->title = $obj->project_label;

		$marginInfo = array();
		if ($with_margin_info === true) {
			$generic_commande->fetch_lines();
			$marginInfo = $formmargin->getMarginInfosArray($generic_commande);
			$total_ht += $obj->total_ht;
			$total_margin += $marginInfo['total_margin'];
		}

		if ($mode == 'kanban') {
			if ($i == 0) {
				print '<tr class="trkanban"><td colspan="'.$savnbfield.'">';
				print '<div class="box-flex-container kanban">';
			}

			print $generic_commande->getKanbanView('', array('selected' => in_array($object->id, $arrayofselected)));

			if ($i == ($imaxinloop - 1)) {
				print '</div>';
				print '</td></tr>';
			}
		} else {
			print '<tr class="oddeven">';

			// Action column
			if (getDolGlobalString('MAIN_CHECKBOX_LEFT_COLUMN')) {
				print '<td class="nowrap center">';
				if ($massactionbutton || $massaction) {   // If we are in select mode (massactionbutton defined) or if we have already selected and sent an action ($massaction) defined
					$selected = 0;
					if (in_array($obj->rowid, $arrayofselected)) {
						$selected = 1;
					}
					print '<input id="cb'.$obj->rowid.'" class="flat checkforselect" type="checkbox" name="toselect[]" value="'.$obj->rowid.'"'.($selected ? ' checked="checked"' : '').'>';
				}
				if (!$i) {
					$totalarray['nbfield']++;
				}
				print '</td>';
			}
=======
while ($i < $imaxinloop) {
	$obj = $db->fetch_object($resql);
	if (empty($obj)) {
		break; // Should not happen
	}

	$notshippable = 0;
	$warning = 0;
	$text_info = '';
	$text_warning = '';
	$nbprod = 0;

	$companystatic->id = $obj->socid;
	$companystatic->name = $obj->name;
	$companystatic->name_alias = $obj->alias;
	$companystatic->client = $obj->client;
	$companystatic->fournisseur = $obj->fournisseur;
	$companystatic->code_client = $obj->code_client;
	$companystatic->email = $obj->email;
	$companystatic->phone = $obj->phone;
	$companystatic->address = $obj->address;
	$companystatic->zip = $obj->zip;
	$companystatic->town = $obj->town;
	$companystatic->country_code = $obj->country_code;
	if (!isset($getNomUrl_cache[$obj->socid])) {
		$getNomUrl_cache[$obj->socid] = $companystatic->getNomUrl(1, 'customer', 100, 0, 1, empty($arrayfields['s.name_alias']['checked']) ? 0 : 1);
	}

	$generic_commande->id = $obj->rowid;
	$generic_commande->ref = $obj->ref;
	$generic_commande->statut = $obj->fk_statut;
	$generic_commande->billed = $obj->billed;
	$generic_commande->date = $db->jdate($obj->date_commande);
	$generic_commande->delivery_date = $db->jdate($obj->date_delivery);
	$generic_commande->ref_client = $obj->ref_client;
	$generic_commande->total_ht = $obj->total_ht;
	$generic_commande->total_tva = $obj->total_tva;
	$generic_commande->total_ttc = $obj->total_ttc;
	$generic_commande->note_public = $obj->note_public;
	$generic_commande->note_private = $obj->note_private;

	$generic_commande->thirdparty = $companystatic;


	$projectstatic->id = $obj->project_id;
	$projectstatic->ref = $obj->project_ref;
	$projectstatic->title = $obj->project_label;

	$marginInfo = array();
	if ($with_margin_info === true) {
		$generic_commande->fetch_lines();
		$marginInfo = $formmargin->getMarginInfosArray($generic_commande);
		$total_ht += $obj->total_ht;
		$total_margin += $marginInfo['total_margin'];
	}

	if ($mode == 'kanban') {
		if ($i == 0) {
			print '<tr class="trkanban"><td colspan="'.$savnbfield.'">';
			print '<div class="box-flex-container kanban">';
		}

		// Output Kanban
		$selected = -1;
		if ($massactionbutton || $massaction) { // If we are in select mode (massactionbutton defined) or if we have already selected and sent an action ($massaction) defined
			$selected = 0;
			if (in_array($object->id, $arrayofselected)) {
				$selected = 1;
			}
		}
		print $generic_commande->getKanbanView('', array('selected' => $selected));
		if ($i == ($imaxinloop - 1)) {
			print '</div>';
			print '</td></tr>';
		}
	} else {
		// Show line of result
		$j = 0;
		print '<tr data-rowid="'.$object->id.'" class="oddeven">';

		// Action column
		if (getDolGlobalString('MAIN_CHECKBOX_LEFT_COLUMN')) {
			print '<td class="nowrap center">';
			if ($massactionbutton || $massaction) {   // If we are in select mode (massactionbutton defined) or if we have already selected and sent an action ($massaction) defined
				$selected = 0;
				if (in_array($obj->rowid, $arrayofselected)) {
					$selected = 1;
				}
				print '<input id="cb'.$obj->rowid.'" class="flat checkforselect" type="checkbox" name="toselect[]" value="'.$obj->rowid.'"'.($selected ? ' checked="checked"' : '').'>';
			}
			print '</td>';
			if (!$i) {
				$totalarray['nbfield']++;
			}
		}
>>>>>>> 723c731a

			// Ref
			if (!empty($arrayfields['c.ref']['checked'])) {
				print '<td class="nowraponall">';
				print $generic_commande->getNomUrl(1, ($search_status != 2 ? 0 : $obj->fk_statut), 0, 0, 0, 1, 1);

				$filename = dol_sanitizeFileName($obj->ref);
				$filedir = $conf->commande->multidir_output[$conf->entity].'/'.dol_sanitizeFileName($obj->ref);
				$urlsource = $_SERVER['PHP_SELF'].'?id='.$obj->rowid;
				print $formfile->getDocumentsLink($generic_commande->element, $filename, $filedir);

				print '</td>';
				if (!$i) {
					$totalarray['nbfield']++;
				}
			}

<<<<<<< HEAD
			// Ref customer
			if (!empty($arrayfields['c.ref_client']['checked'])) {
				print '<td class="nowrap tdoverflowmax150" title="'.dol_escape_htmltag($obj->ref_client).'">';
				print dol_escape_htmltag($obj->ref_client);
				print '</td>';
				if (!$i) {
					$totalarray['nbfield']++;
				}
=======
		// Ref customer
		if (!empty($arrayfields['c.ref_client']['checked'])) {
			print '<td class="nowrap tdoverflowmax150" title="'.dol_escape_htmltag($obj->ref_client).'">';
			print dol_escape_htmltag($obj->ref_client);
			print '</td>';
			if (!$i) {
				$totalarray['nbfield']++;
>>>>>>> 723c731a
			}

			// Project ref
			if (!empty($arrayfields['p.ref']['checked'])) {
				print '<td class="nowrap">';
				if ($obj->project_id > 0) {
					print $projectstatic->getNomUrl(1);
				}
				print '</td>';
				if (!$i) {
					$totalarray['nbfield']++;
				}
			}

			// Project label
			if (!empty($arrayfields['p.title']['checked'])) {
				print '<td class="nowrap">';
				if ($obj->project_id > 0) {
					print $projectstatic->title;
				}
				print '</td>';
				if (!$i) {
					$totalarray['nbfield']++;
				}
			}

<<<<<<< HEAD
			// Third party
			if (!empty($arrayfields['s.nom']['checked'])) {
				print '<td class="tdoverflowmax150">';
				if (getDolGlobalInt('MAIN_ENABLE_AJAX_TOOLTIP')) {
					print $companystatic->getNomUrl(1, 'customer', 100, 0, 1, empty($arrayfields['s.name_alias']['checked']) ? 0 : 1);
				} else {
					print $getNomUrl_cache[$obj->socid];
				}

				// If module invoices enabled and user with invoice creation permissions
				if (isModEnabled('facture') && !empty($conf->global->ORDER_BILLING_ALL_CUSTOMER)) {
					if ($user->hasRight('facture', 'creer')) {
						if (($obj->fk_statut > 0 && $obj->fk_statut < 3) || ($obj->fk_statut == 3 && $obj->billed == 0)) {
							print '&nbsp;<a href="'.DOL_URL_ROOT.'/commande/list.php?socid='.$companystatic->id.'&search_billed=0&autoselectall=1">';
							print img_picto($langs->trans("CreateInvoiceForThisCustomer").' : '.$companystatic->name, 'object_bill', 'hideonsmartphone').'</a>';
						}
=======
		// Third party
		if (!empty($arrayfields['s.nom']['checked'])) {
			print '<td class="tdoverflowmax150">';
			if (getDolGlobalInt('MAIN_ENABLE_AJAX_TOOLTIP')) {
				print $companystatic->getNomUrl(1, 'customer', 100, 0, 1, empty($arrayfields['s.name_alias']['checked']) ? 0 : 1);
			} else {
				print $getNomUrl_cache[$obj->socid];
			}

			// If module invoices enabled and user with invoice creation permissions
			if (isModEnabled('facture') && !empty($conf->global->ORDER_BILLING_ALL_CUSTOMER)) {
				if ($user->hasRight('facture', 'creer')) {
					if (($obj->fk_statut > 0 && $obj->fk_statut < 3) || ($obj->fk_statut == 3 && $obj->billed == 0)) {
						print '&nbsp;<a href="'.DOL_URL_ROOT.'/commande/list.php?socid='.$companystatic->id.'&search_billed=0&autoselectall=1">';
						print img_picto($langs->trans("CreateInvoiceForThisCustomer").' : '.$companystatic->name, 'object_bill', 'hideonsmartphone').'</a>';
>>>>>>> 723c731a
					}
				}
				print '</td>';
				if (!$i) {
					$totalarray['nbfield']++;
				}
			}

			// Alias name
			if (!empty($arrayfields['s.name_alias']['checked'])) {
				print '<td class="nocellnopadd">';
				print $obj->alias;
				print '</td>';
				if (!$i) {
					$totalarray['nbfield']++;
				}
			}

			// Parent company
			if (!empty($arrayfields['s2.nom']['checked'])) {
				print '<td class="tdoverflowmax200">';
				if ($obj->fk_parent > 0) {
					if (!isset($company_url_list[$obj->fk_parent])) {
						$companyparent = new Societe($db);
						$res = $companyparent->fetch($obj->fk_parent);
						if ($res > 0) {
							$company_url_list[$obj->fk_parent] = $companyparent->getNomUrl(1);
						}
					}
					if (isset($company_url_list[$obj->fk_parent])) {
						print $company_url_list[$obj->fk_parent];
					}
				}
				print "</td>";
				if (!$i) {
					$totalarray['nbfield']++;
				}
			}

			// Town
			if (!empty($arrayfields['s.town']['checked'])) {
				print '<td class="nocellnopadd">';
				print $obj->town;
				print '</td>';
				if (!$i) {
					$totalarray['nbfield']++;
				}
			}

			// Zip
			if (!empty($arrayfields['s.zip']['checked'])) {
				print '<td class="nocellnopadd">';
				print $obj->zip;
				print '</td>';
				if (!$i) {
					$totalarray['nbfield']++;
				}
			}

			// State
			if (!empty($arrayfields['state.nom']['checked'])) {
				print "<td>".$obj->state_name."</td>\n";
				if (!$i) {
					$totalarray['nbfield']++;
				}
			}

			// Country
			if (!empty($arrayfields['country.code_iso']['checked'])) {
				print '<td class="center">';
				$tmparray = getCountry($obj->fk_pays, 'all');
				print $tmparray['label'];
				print '</td>';
				if (!$i) {
					$totalarray['nbfield']++;
				}
			}

			// Type ent
			if (!empty($arrayfields['typent.code']['checked'])) {
				print '<td class="center">';
				if (empty($typenArray)) {
					$typenArray = $formcompany->typent_array(1);
				}
				print $typenArray[$obj->typent_code];
				print '</td>';
				if (!$i) {
					$totalarray['nbfield']++;
				}
			}

			// Order date
			if (!empty($arrayfields['c.date_commande']['checked'])) {
				print '<td class="center">';
				print dol_print_date($db->jdate($obj->date_commande), 'day');
				// Warning late icon and note
				if ($generic_commande->hasDelay()) {
					print img_picto($langs->trans("Late").' : '.$generic_commande->showDelay(), "warning");
				}
				print '</td>';
				if (!$i) {
					$totalarray['nbfield']++;
				}
			}

			// Plannned date of delivery
			if (!empty($arrayfields['c.date_delivery']['checked'])) {
				print '<td class="center">';
				print dol_print_date($db->jdate($obj->date_delivery), 'dayhour');
				print '</td>';
				if (!$i) {
					$totalarray['nbfield']++;
				}
			}

			// Shipping Method
			if (!empty($arrayfields['c.fk_shipping_method']['checked'])) {
				print '<td>';
				$form->formSelectShippingMethod('', $obj->fk_shipping_method, 'none', 1);
				print '</td>';
				if (!$i) {
					$totalarray['nbfield']++;
				}
			}

			// Payment terms
			if (!empty($arrayfields['c.fk_cond_reglement']['checked'])) {
				print '<td>';
				$form->form_conditions_reglement($_SERVER['PHP_SELF'], $obj->fk_cond_reglement, 'none', 0, '', 1, $obj->deposit_percent);
				print '</td>';
				if (!$i) {
					$totalarray['nbfield']++;
				}
			}

			// Payment mode
			if (!empty($arrayfields['c.fk_mode_reglement']['checked'])) {
				print '<td>';
				$form->form_modes_reglement($_SERVER['PHP_SELF'], $obj->fk_mode_reglement, 'none', '', -1);
				print '</td>';
				if (!$i) {
					$totalarray['nbfield']++;
				}
			}

			// Channel
			if (!empty($arrayfields['c.fk_input_reason']['checked'])) {
				print '<td>';
				$form->formInputReason($_SERVER['PHP_SELF'], $obj->fk_input_reason, 'none', '');
				print '</td>';
				if (!$i) {
					$totalarray['nbfield']++;
				}
			}

			// Amount HT/net
			if (!empty($arrayfields['c.total_ht']['checked'])) {
				  print '<td class="nowrap right"><span class="amount">'.price($obj->total_ht)."</span></td>\n";
				if (!$i) {
					$totalarray['nbfield']++;
				}
				if (!$i) {
					$totalarray['pos'][$totalarray['nbfield']] = 'c.total_ht';
				}
				if (isset($totalarray['val']['c.total_ht'])) {
					$totalarray['val']['c.total_ht'] += $obj->total_ht;
				} else {
					$totalarray['val']['c.total_ht'] = $obj->total_ht;
				}
			}

			// Amount VAT
			if (!empty($arrayfields['c.total_vat']['checked'])) {
				print '<td class="nowrap right"><span class="amount">'.price($obj->total_tva)."</span></td>\n";
				if (!$i) {
					$totalarray['nbfield']++;
				}
				if (!$i) {
					$totalarray['pos'][$totalarray['nbfield']] = 'c.total_tva';
				}
				if (isset($totalarray['val']['c.total_tva'])) {
					$totalarray['val']['c.total_tva'] += $obj->total_tva;
				} else {
					$totalarray['val']['c.total_tva'] = $obj->total_tva;
				}
			}

			// Amount TTC / gross
			if (!empty($arrayfields['c.total_ttc']['checked'])) {
				print '<td class="nowrap right"><span class="amount">'.price($obj->total_ttc)."</span></td>\n";
				if (!$i) {
					$totalarray['nbfield']++;
				}
				if (!$i) {
					$totalarray['pos'][$totalarray['nbfield']] = 'c.total_ttc';
				}
				if (isset($totalarray['val']['c.total_ttc'])) {
					$totalarray['val']['c.total_ttc'] += $obj->total_ttc;
				} else {
					$totalarray['val']['c.total_ttc'] = $obj->total_ttc;
				}
			}

<<<<<<< HEAD
			// Currency
			if (!empty($arrayfields['c.multicurrency_code']['checked'])) {
				  print '<td class="nowrap">'.$obj->multicurrency_code.' - '.$langs->trans('Currency'.$obj->multicurrency_code)."</td>\n";
				if (!$i) {
					$totalarray['nbfield']++;
				}
=======
		// Currency
		if (!empty($arrayfields['c.multicurrency_code']['checked'])) {
			print '<td class="nowrap">'.$obj->multicurrency_code.' - '.$langs->trans('Currency'.$obj->multicurrency_code)."</td>\n";
			if (!$i) {
				$totalarray['nbfield']++;
>>>>>>> 723c731a
			}

<<<<<<< HEAD
			// Currency rate
			if (!empty($arrayfields['c.multicurrency_tx']['checked'])) {
				  print '<td class="nowrap">';
				  $form->form_multicurrency_rate($_SERVER['PHP_SELF'].'?id='.$obj->rowid, $obj->multicurrency_tx, 'none', $obj->multicurrency_code);
				  print "</td>\n";
				if (!$i) {
					$totalarray['nbfield']++;
				}
=======
		// Currency rate
		if (!empty($arrayfields['c.multicurrency_tx']['checked'])) {
			print '<td class="nowrap">';
			$form->form_multicurrency_rate($_SERVER['PHP_SELF'].'?id='.$obj->rowid, $obj->multicurrency_tx, 'none', $obj->multicurrency_code);
			print "</td>\n";
			if (!$i) {
				$totalarray['nbfield']++;
>>>>>>> 723c731a
			}

<<<<<<< HEAD
			// Amount HT/net in foreign currency
			if (!empty($arrayfields['c.multicurrency_total_ht']['checked'])) {
				  print '<td class="right nowrap"><span class="amount">'.price($obj->multicurrency_total_ht)."</span></td>\n";
				if (!$i) {
					$totalarray['nbfield']++;
				}
=======
		// Amount HT/net in foreign currency
		if (!empty($arrayfields['c.multicurrency_total_ht']['checked'])) {
			print '<td class="right nowrap"><span class="amount">'.price($obj->multicurrency_total_ht)."</span></td>\n";
			if (!$i) {
				$totalarray['nbfield']++;
>>>>>>> 723c731a
			}
			// Amount VAT in foreign currency
			if (!empty($arrayfields['c.multicurrency_total_vat']['checked'])) {
				print '<td class="right nowrap"><span class="amount">'.price($obj->multicurrency_total_vat)."</span></td>\n";
				if (!$i) {
					$totalarray['nbfield']++;
				}
			}
			// Amount TTC / gross in foreign currency
			if (!empty($arrayfields['c.multicurrency_total_ttc']['checked'])) {
				print '<td class="right nowrap"><span class="amount">'.price($obj->multicurrency_total_ttc)."</span></td>\n";
				if (!$i) {
					$totalarray['nbfield']++;
				}
			}

<<<<<<< HEAD
			$userstatic->id = $obj->fk_user_author;
			$userstatic->login = $obj->login;
			$userstatic->lastname = $obj->lastname;
			$userstatic->firstname = $obj->firstname;
			$userstatic->email = $obj->user_email;
			$userstatic->statut = $obj->user_statut;
			$userstatic->entity = $obj->entity;
			$userstatic->photo = $obj->photo;
			$userstatic->office_phone = $obj->office_phone;
			$userstatic->office_fax = $obj->office_fax;
			$userstatic->user_mobile = $obj->user_mobile;
			$userstatic->job = $obj->job;
			$userstatic->gender = $obj->gender;

			// Author
			if (!empty($arrayfields['u.login']['checked'])) {
				print '<td class="tdoverflowmax150">';
				if ($userstatic->id) {
					print $userstatic->getNomUrl(-1);
				} else {
					print '&nbsp;';
				}
				print "</td>\n";
				if (!$i) {
					$totalarray['nbfield']++;
				}
=======
		$userstatic->id = $obj->fk_user_author;
		$userstatic->login = $obj->login;
		$userstatic->lastname = $obj->lastname;
		$userstatic->firstname = $obj->firstname;
		$userstatic->email = $obj->user_email;
		$userstatic->statut = $obj->user_statut;
		$userstatic->entity = $obj->entity;
		$userstatic->photo = $obj->photo;
		$userstatic->office_phone = $obj->office_phone;
		$userstatic->office_fax = $obj->office_fax;
		$userstatic->user_mobile = $obj->user_mobile;
		$userstatic->job = $obj->job;
		$userstatic->gender = $obj->gender;

		// Author
		if (!empty($arrayfields['u.login']['checked'])) {
			print '<td class="tdoverflowmax150">';
			if ($userstatic->id) {
				print $userstatic->getNomUrl(-1);
			} else {
				print '&nbsp;';
			}
			print "</td>\n";
			if (!$i) {
				$totalarray['nbfield']++;
>>>>>>> 723c731a
			}

			// Sales representatives
			if (!empty($arrayfields['sale_representative']['checked'])) {
				print '<td>';
				if ($obj->socid > 0) {
					$listsalesrepresentatives = $companystatic->getSalesRepresentatives($user);
					if ($listsalesrepresentatives < 0) {
						dol_print_error($db);
					}
					$nbofsalesrepresentative = count($listsalesrepresentatives);
					if ($nbofsalesrepresentative > 6) {
						// We print only number
						print $nbofsalesrepresentative;
					} elseif ($nbofsalesrepresentative > 0) {
						$j = 0;
						foreach ($listsalesrepresentatives as $val) {
							$userstatic->id = $val['id'];
							$userstatic->lastname = $val['lastname'];
							$userstatic->firstname = $val['firstname'];
							$userstatic->email = $val['email'];
							$userstatic->statut = $val['statut'];
							$userstatic->entity = $val['entity'];
							$userstatic->photo = $val['photo'];
							$userstatic->login = $val['login'];
							$userstatic->office_phone = $val['office_phone'];
							$userstatic->office_fax = $val['office_fax'];
							$userstatic->user_mobile = $val['user_mobile'];
							$userstatic->job = $val['job'];
							$userstatic->gender = $val['gender'];
							//print '<div class="float">':
							print ($nbofsalesrepresentative < 2) ? $userstatic->getNomUrl(-1, '', 0, 0, 12) : $userstatic->getNomUrl(-2);
							$j++;
							if ($j < $nbofsalesrepresentative) {
								print ' ';
							}
							//print '</div>';
						}
					}
					//else print $langs->trans("NoSalesRepresentativeAffected");
				} else {
					print '&nbsp;';
				}
				print '</td>';
				if (!$i) {
					$totalarray['nbfield']++;
				}
			}

			// Total buying or cost price
			if (!empty($arrayfields['total_pa']['checked'])) {
				print '<td class="right nowrap">'.price($marginInfo['pa_total']).'</td>';
				if (!$i) {
					$totalarray['nbfield']++;
				}
			}

			// Total margin
			if (!empty($arrayfields['total_margin']['checked'])) {
				print '<td class="right nowrap">'.price($marginInfo['total_margin']).'</td>';
				if (!$i) {
					$totalarray['nbfield']++;
				}
				if (!$i) {
					$totalarray['pos'][$totalarray['nbfield']] = 'total_margin';
				}
				$totalarray['val']['total_margin'] += $marginInfo['total_margin'];
			}

			// Total margin rate
			if (!empty($arrayfields['total_margin_rate']['checked'])) {
				print '<td class="right nowrap">'.(($marginInfo['total_margin_rate'] == '') ? '' : price($marginInfo['total_margin_rate'], null, null, null, null, 2).'%').'</td>';
				if (!$i) {
					$totalarray['nbfield']++;
				}
			}

			// Total mark rate
			if (!empty($arrayfields['total_mark_rate']['checked'])) {
				print '<td class="right nowrap">'.(($marginInfo['total_mark_rate'] == '') ? '' : price($marginInfo['total_mark_rate'], null, null, null, null, 2).'%').'</td>';
				if (!$i) {
					$totalarray['nbfield']++;
				}
				if (!$i) {
					$totalarray['pos'][$totalarray['nbfield']] = 'total_mark_rate';
				}
				if ($i >= $imaxinloop - 1) {
					if (!empty($total_ht)) {
						$totalarray['val']['total_mark_rate'] = price2num($total_margin * 100 / $total_ht, 'MT');
					} else {
						$totalarray['val']['total_mark_rate'] = '';
					}
				}
			}

			// Extra fields
			include DOL_DOCUMENT_ROOT.'/core/tpl/extrafields_list_print_fields.tpl.php';
			// Fields from hook
			$parameters = array('arrayfields'=>$arrayfields, 'obj'=>$obj, 'i'=>$i, 'totalarray'=>&$totalarray);
			$reshook = $hookmanager->executeHooks('printFieldListValue', $parameters, $object, $action); // Note that $action and $object may have been modified by hook
			print $hookmanager->resPrint;

			// Date creation
			if (!empty($arrayfields['c.datec']['checked'])) {
				print '<td align="center" class="nowrap">';
				print dol_print_date($db->jdate($obj->date_creation), 'dayhour', 'tzuser');
				print '</td>';
				if (!$i) {
					$totalarray['nbfield']++;
				}
			}

			// Date modification
			if (!empty($arrayfields['c.tms']['checked'])) {
				print '<td align="center" class="nowrap">';
				print dol_print_date($db->jdate($obj->date_update), 'dayhour', 'tzuser');
				print '</td>';
				if (!$i) {
					$totalarray['nbfield']++;
				}
			}

			// Date cloture
			if (!empty($arrayfields['c.date_cloture']['checked'])) {
				print '<td align="center" class="nowrap">';
				print dol_print_date($db->jdate($obj->date_cloture), 'dayhour', 'tzuser');
				print '</td>';
				if (!$i) {
					$totalarray['nbfield']++;
				}
			}

			// Note public
			if (!empty($arrayfields['c.note_public']['checked'])) {
				print '<td class="center">';
				print dol_string_nohtmltag($obj->note_public);
				print '</td>';
				if (!$i) {
					$totalarray['nbfield']++;
				}
			}

			// Note private
			if (!empty($arrayfields['c.note_private']['checked'])) {
				print '<td class="center">';
				print dol_string_nohtmltag($obj->note_private);
				print '</td>';
				if (!$i) {
					$totalarray['nbfield']++;
				}
			}

			// Show shippable Icon (this creates subloops, so may be slow)
			if (!empty($arrayfields['shippable']['checked'])) {
				print '<td class="center">';
				if (!empty($show_shippable_command) && isModEnabled('stock')) {
					if (($obj->fk_statut > $generic_commande::STATUS_DRAFT) && ($obj->fk_statut < $generic_commande::STATUS_CLOSED)) {
						$generic_commande->getLinesArray(); 	// Load array ->lines
						$generic_commande->loadExpeditions();	// Load array ->expeditions

						$numlines = count($generic_commande->lines); // Loop on each line of order
						for ($lig = 0; $lig < $numlines; $lig++) {
							if (isset($generic_commande->expeditions[$generic_commande->lines[$lig]->id])) {
								$reliquat =  $generic_commande->lines[$lig]->qty - $generic_commande->expeditions[$generic_commande->lines[$lig]->id];
							} else {
								$reliquat = $generic_commande->lines[$lig]->qty;
							}
							if ($generic_commande->lines[$lig]->product_type == 0 && $generic_commande->lines[$lig]->fk_product > 0) {  // If line is a product and not a service
								$nbprod++; // order contains real products
								$generic_product->id = $generic_commande->lines[$lig]->fk_product;

								// Get local and virtual stock and store it into cache
								if (empty($productstat_cache[$generic_commande->lines[$lig]->fk_product])) {
									$generic_product->load_stock('nobatch,warehouseopen'); // ->load_virtual_stock() is already included into load_stock()
									$productstat_cache[$generic_commande->lines[$lig]->fk_product]['stock_reel'] = $generic_product->stock_reel;
									$productstat_cachevirtual[$generic_commande->lines[$lig]->fk_product]['stock_reel'] = $generic_product->stock_theorique;
								} else {
									$generic_product->stock_reel = $productstat_cache[$generic_commande->lines[$lig]->fk_product]['stock_reel'];
									$generic_product->stock_theorique = $productstat_cachevirtual[$generic_commande->lines[$lig]->fk_product]['stock_reel'] = $generic_product->stock_theorique;
								}

								if ($reliquat > $generic_product->stock_reel) {
									$notshippable++;
								}
								if (empty($conf->global->SHIPPABLE_ORDER_ICON_IN_LIST)) {  // Default code. Default should be this case.
									$text_info .= $reliquat.' x '.$generic_commande->lines[$lig]->product_ref.'&nbsp;'.dol_trunc($generic_commande->lines[$lig]->product_label, 20);
									$text_info .= ' - '.$langs->trans("Stock").': <span class="'.($generic_product->stock_reel > 0 ? 'ok' : 'error').'">'.$generic_product->stock_reel.'</span>';
									$text_info .= ' - '.$langs->trans("VirtualStock").': <span class="'.($generic_product->stock_theorique > 0 ? 'ok' : 'error').'">'.$generic_product->stock_theorique.'</span>';
									$text_info .= ($reliquat != $generic_commande->lines[$lig]->qty ? ' <span class="opacitymedium">('.$langs->trans("QtyInOtherShipments").' '.($generic_commande->lines[$lig]->qty - $reliquat).')</span>' : '');
									$text_info .= '<br>';
								} else {  // BUGGED CODE.
									// DOES NOT TAKE INTO ACCOUNT MANUFACTURING. THIS CODE SHOULD BE USELESS. PREVIOUS CODE SEEMS COMPLETE.
									// COUNT STOCK WHEN WE SHOULD ALREADY HAVE VALUE
									// Detailed virtual stock, looks bugged, uncomplete and need heavy load.
									// stock order and stock order_supplier
									$stock_order = 0;
									$stock_order_supplier = 0;
									if (!empty($conf->global->STOCK_CALCULATE_ON_SHIPMENT) || !empty($conf->global->STOCK_CALCULATE_ON_SHIPMENT_CLOSE)) {    // What about other options ?
										if (isModEnabled('commande')) {
											if (empty($productstat_cache[$generic_commande->lines[$lig]->fk_product]['stats_order_customer'])) {
												$generic_product->load_stats_commande(0, '1,2');
												$productstat_cache[$generic_commande->lines[$lig]->fk_product]['stats_order_customer'] = $generic_product->stats_commande['qty'];
											} else {
												$generic_product->stats_commande['qty'] = $productstat_cache[$generic_commande->lines[$lig]->fk_product]['stats_order_customer'];
											}
											$stock_order = $generic_product->stats_commande['qty'];
										}
<<<<<<< HEAD
										if (isModEnabled("supplier_order")) {
											if (empty($productstat_cache[$generic_commande->lines[$lig]->fk_product]['stats_order_supplier'])) {
												$generic_product->load_stats_commande_fournisseur(0, '3');
												$productstat_cache[$generic_commande->lines[$lig]->fk_product]['stats_order_supplier'] = $generic_product->stats_commande_fournisseur['qty'];
											} else {
												$generic_product->stats_commande_fournisseur['qty'] = $productstat_cache[$generic_commande->lines[$lig]->fk_product]['stats_order_supplier'];
											}
											$stock_order_supplier = $generic_product->stats_commande_fournisseur['qty'];
=======
										$stock_order = $generic_product->stats_commande['qty'];
									}
									if (isModEnabled("supplier_order")) {
										if (empty($productstat_cache[$generic_commande->lines[$lig]->fk_product]['stats_order_supplier'])) {
											$generic_product->load_stats_commande_fournisseur(0, '3');
											$productstat_cache[$generic_commande->lines[$lig]->fk_product]['stats_order_supplier'] = $generic_product->stats_commande_fournisseur['qty'];
										} else {
											$generic_product->stats_commande_fournisseur['qty'] = $productstat_cache[$generic_commande->lines[$lig]->fk_product]['stats_order_supplier'];
>>>>>>> 723c731a
										}
									}
									$text_info .= $reliquat.' x '.$generic_commande->lines[$lig]->ref.'&nbsp;'.dol_trunc($generic_commande->lines[$lig]->product_label, 20);
									$text_stock_reel = $generic_product->stock_reel.'/'.$stock_order;
									if ($stock_order > $generic_product->stock_reel && !($generic_product->stock_reel < $generic_commande->lines[$lig]->qty)) {
										$warning++;
										$text_warning .= '<span class="warning">'.$langs->trans('Available').'&nbsp;:&nbsp;'.$text_stock_reel.'</span>';
									}
									if ($reliquat > $generic_product->stock_reel) {
										$text_info .= '<span class="warning">'.$langs->trans('Available').'&nbsp;:&nbsp;'.$text_stock_reel.'</span>';
									} else {
										$text_info .= '<span class="ok">'.$langs->trans('Available').'&nbsp;:&nbsp;'.$text_stock_reel.'</span>';
									}
									if (isModEnabled("supplier_order")) {
										$text_info .= '&nbsp;'.$langs->trans('SupplierOrder').'&nbsp;:&nbsp;'.$stock_order_supplier;
									}
									$text_info .= ($reliquat != $generic_commande->lines[$lig]->qty ? ' <span class="opacitymedium">('.$langs->trans("QtyInOtherShipments").' '.($generic_commande->lines[$lig]->qty - $reliquat).')</span>' : '');
									$text_info .= '<br>';
								}
<<<<<<< HEAD
=======
								$text_info .= $reliquat.' x '.$generic_commande->lines[$lig]->ref.'&nbsp;'.dol_trunc($generic_commande->lines[$lig]->product_label, 20);
								$text_stock_reel = $generic_product->stock_reel.'/'.$stock_order;
								if ($stock_order > $generic_product->stock_reel && !($generic_product->stock_reel < $generic_commande->lines[$lig]->qty)) {
									$warning++;
									$text_warning .= '<span class="warning">'.$langs->trans('Available').'&nbsp;:&nbsp;'.$text_stock_reel.'</span>';
								}
								if ($reliquat > $generic_product->stock_reel) {
									$text_info .= '<span class="warning">'.$langs->trans('Available').'&nbsp;:&nbsp;'.$text_stock_reel.'</span>';
								} else {
									$text_info .= '<span class="ok">'.$langs->trans('Available').'&nbsp;:&nbsp;'.$text_stock_reel.'</span>';
								}
								if (isModEnabled("supplier_order")) {
									$text_info .= '&nbsp;'.$langs->trans('SupplierOrder').'&nbsp;:&nbsp;'.$stock_order_supplier;
								}
								$text_info .= ($reliquat != $generic_commande->lines[$lig]->qty ? ' <span class="opacitymedium">('.$langs->trans("QtyInOtherShipments").' '.($generic_commande->lines[$lig]->qty - $reliquat).')</span>' : '');
								$text_info .= '<br>';
>>>>>>> 723c731a
							}
						}
						if ($notshippable == 0) {
							$text_icon = img_picto('', 'dolly', '', false, 0, 0, '', 'green paddingleft');
							$text_info = $text_icon.' '.$langs->trans('Shippable').'<br>'.$text_info;
						} else {
							$text_icon = img_picto('', 'dolly', '', false, 0, 0, '', 'error paddingleft');
							$text_info = $text_icon.' '.$langs->trans('NonShippable').'<br>'.$text_info;
						}
					}

					if ($nbprod) {
						print $form->textwithtooltip('', $text_info, 2, 1, $text_icon, '', 2);
					}
					if ($warning) {     // Always false in default mode
						print $form->textwithtooltip('', $langs->trans('NotEnoughForAllOrders').'<br>'.$text_warning, 2, 1, img_picto('', 'error'), '', 2);
					}
				}
				print '</td>';
				if (!$i) {
					$totalarray['nbfield']++;
				}
			}

			// Billed
			if (!empty($arrayfields['c.facture']['checked'])) {
				print '<td class="center">'.yn($obj->billed).'</td>';
				if (!$i) {
					$totalarray['nbfield']++;
				}
			}

<<<<<<< HEAD
			// Import key
			if (!empty($arrayfields['c.import_key']['checked'])) {
				print '<td class="nowrap center">'.dol_escape_htmltag($obj->import_key).'</td>';
				if (!$i) {
					$totalarray['nbfield']++;
				}
=======
		// Import key
		if (!empty($arrayfields['c.import_key']['checked'])) {
			print '<td class="nowrap center">'.dol_escape_htmltag($obj->import_key).'</td>';
			if (!$i) {
				$totalarray['nbfield']++;
>>>>>>> 723c731a
			}

			// Status
			if (!empty($arrayfields['c.fk_statut']['checked'])) {
				print '<td class="nowrap right">'.$generic_commande->LibStatut($obj->fk_statut, $obj->billed, 5, 1).'</td>';
				if (!$i) {
					$totalarray['nbfield']++;
				}
			}

<<<<<<< HEAD
			// Action column
			if (!getDolGlobalString('MAIN_CHECKBOX_LEFT_COLUMN')) {
				print '<td class="nowrap center">';
				if ($massactionbutton || $massaction) {   // If we are in select mode (massactionbutton defined) or if we have already selected and sent an action ($massaction) defined
					$selected = 0;
					if (in_array($obj->rowid, $arrayofselected)) {
						$selected = 1;
					}
					print '<input id="cb'.$obj->rowid.'" class="flat checkforselect" type="checkbox" name="toselect[]" value="'.$obj->rowid.'"'.($selected ? ' checked="checked"' : '').'>';
				}
				print '</td>';
				if (!$i) {
					$totalarray['nbfield']++;
=======
		// Action column
		if (!getDolGlobalString('MAIN_CHECKBOX_LEFT_COLUMN')) {
			print '<td class="nowrap center">';
			if ($massactionbutton || $massaction) {   // If we are in select mode (massactionbutton defined) or if we have already selected and sent an action ($massaction) defined
				$selected = 0;
				if (in_array($obj->rowid, $arrayofselected)) {
					$selected = 1;
>>>>>>> 723c731a
				}
			}

			print "</tr>\n";

<<<<<<< HEAD
			$total += $obj->total_ht;
			$subtotal += $obj->total_ht;
		}
		$i++;
=======
		$total += $obj->total_ht;
		$subtotal += $obj->total_ht;
>>>>>>> 723c731a
	}
	$i++;
}

	// Show total line
	include DOL_DOCUMENT_ROOT.'/core/tpl/list_print_total.tpl.php';

	// If no record found
if ($num == 0) {
	$colspan = 1;
	foreach ($arrayfields as $key => $val) {
		if (!empty($val['checked'])) {
			$colspan++;
		}
	}
	print '<tr><td colspan="'.$colspan.'"><span class="opacitymedium">'.$langs->trans("NoRecordFound").'</span></td></tr>';
}

	$db->free($resql);

	$parameters = array('arrayfields'=>$arrayfields, 'sql'=>$sql);
	$reshook = $hookmanager->executeHooks('printFieldListFooter', $parameters, $object, $action); // Note that $action and $object may have been modified by hook
	print $hookmanager->resPrint;

	print '</table>'."\n";
	print '</div>'."\n";

	print '</form>'."\n";

if (in_array('builddoc', $arrayofmassactions) && ($nbtotalofrecords === '' || $nbtotalofrecords)) {
	$hidegeneratedfilelistifempty = 1;
	if ($massaction == 'builddoc' || $action == 'remove_file' || $show_files) {
		$hidegeneratedfilelistifempty = 0;
	}

	// Show list of available documents
	$urlsource = $_SERVER['PHP_SELF'].'?sortfield='.$sortfield.'&sortorder='.$sortorder;
	$urlsource .= str_replace('&amp;', '&', $param);

	$filedir = $diroutputmassaction;
	$genallowed = $permissiontoread;
	$delallowed = $permissiontoadd;

	print $formfile->showdocuments('massfilesarea_orders', '', $filedir, $urlsource, 0, $delallowed, '', 1, 1, 0, 48, 1, $param, $title, '', '', '', null, $hidegeneratedfilelistifempty);
}

	// End of page
	llxFooter();
	$db->close();<|MERGE_RESOLUTION|>--- conflicted
+++ resolved
@@ -1089,52 +1089,10 @@
 //print $sql;
 
 $resql = $db->query($sql);
-<<<<<<< HEAD
-if ($resql) {
-	if ($socid > 0) {
-		$soc = new Societe($db);
-		$soc->fetch($socid);
-		$title = $langs->trans('CustomersOrders').' - '.$soc->name;
-		if (empty($search_company)) {
-			$search_company = $soc->name;
-		}
-	} else {
-		$title = $langs->trans('CustomersOrders');
-	}
-	if (strval($search_status) == '0') {
-		$title .= ' - '.$langs->trans('StatusOrderDraftShort');
-	}
-	if ($search_status == 1) {
-		$title .= ' - '.$langs->trans('StatusOrderValidatedShort');
-	}
-	if ($search_status == 2) {
-		$title .= ' - '.$langs->trans('StatusOrderSentShort');
-	}
-	if ($search_status == 3) {
-		$title .= ' - '.$langs->trans('StatusOrderToBillShort');
-	}
-	if ($search_status == -1) {
-		$title .= ' - '.$langs->trans('StatusOrderCanceledShort');
-	}
-	if ($search_status == -2) {
-		$title .= ' - '.$langs->trans('StatusOrderToProcessShort');
-	}
-	if ($search_status == -3) {
-		$title .= ' - '.$langs->trans('StatusOrderValidated').', '.(!isModEnabled('expedition') ? '' : $langs->trans("StatusOrderSent").', ').$langs->trans('StatusOrderToBill');
-	}
-	if ($search_status == -4) {
-		$title .= ' - '.$langs->trans("StatusOrderValidatedShort").'+'.$langs->trans("StatusOrderSentShort");
-	}
-
-	$num = $db->num_rows($resql);
-
-	$arrayofselected = is_array($toselect) ? $toselect : array();
-=======
 if (!$resql) {
 	dol_print_error($db);
 	exit;
 }
->>>>>>> 723c731a
 
 if ($socid > 0) {
 	$soc = new Societe($db);
@@ -1171,225 +1129,10 @@
 	$title .= ' - '.$langs->trans("StatusOrderValidatedShort").'+'.$langs->trans("StatusOrderSentShort");
 }
 
-<<<<<<< HEAD
-	llxHeader('', $title, $help_url);
-
-	$param = '';
-	if (!empty($mode)) {
-		$param .= '&mode='.urlencode($mode);
-	}
-	if (!empty($contextpage) && $contextpage != $_SERVER["PHP_SELF"]) {
-		$param .= '&contextpage='.urlencode($contextpage);
-	}
-	if ($limit > 0 && $limit != $conf->liste_limit) {
-		$param .= '&limit='.((int) $limit);
-	}
-	if ($sall) {
-		$param .= '&sall='.urlencode($sall);
-	}
-	if ($socid > 0) {
-		$param .= '&socid='.urlencode($socid);
-	}
-	if ($search_status != '') {
-		$param .= '&search_status='.urlencode($search_status);
-	}
-	if ($search_datecloture_start) {
-		$param .= '&search_datecloture_startday='.dol_print_date($search_datecloture_start, '%d').'&search_datecloture_startmonth='.dol_print_date($search_datecloture_start, '%m').'&search_datecloture_startyear='.dol_print_date($search_datecloture_start, '%Y');
-	}
-	if ($search_datecloture_end) {
-		$param .= '&search_datecloture_endday='.dol_print_date($search_datecloture_end, '%d').'&search_datecloture_endmonth='.dol_print_date($search_datecloture_end, '%m').'&search_datecloture_endyear='.dol_print_date($search_datecloture_end, '%Y');
-	}
-	if ($search_dateorder_start) {
-		$param .= '&search_dateorder_start_day='.dol_print_date($search_dateorder_start, '%d').'&search_dateorder_start_month='.dol_print_date($search_dateorder_start, '%m').'&search_dateorder_start_year='.dol_print_date($search_dateorder_start, '%Y');
-	}
-	if ($search_dateorder_end) {
-		$param .= '&search_dateorder_end_day='.dol_print_date($search_dateorder_end, '%d').'&search_dateorder_end_month='.dol_print_date($search_dateorder_end, '%m').'&search_dateorder_end_year='.dol_print_date($search_dateorder_end, '%Y');
-	}
-	if ($search_datedelivery_start) {
-		$param .= '&search_datedelivery_start_day='.dol_print_date($search_datedelivery_start, '%d').'&search_datedelivery_start_month='.dol_print_date($search_datedelivery_start, '%m').'&search_datedelivery_start_year='.dol_print_date($search_datedelivery_start, '%Y');
-	}
-	if ($search_datedelivery_end) {
-		$param .= '&search_datedelivery_end_day='.dol_print_date($search_datedelivery_end, '%d').'&search_datedelivery_end_month='.dol_print_date($search_datedelivery_end, '%m').'&search_datedelivery_end_year='.dol_print_date($search_datedelivery_end, '%Y');
-	}
-	if ($search_ref) {
-		$param .= '&search_ref='.urlencode($search_ref);
-	}
-	if ($search_company) {
-		$param .= '&search_company='.urlencode($search_company);
-	}
-	if ($search_company_alias) {
-		$param .= '&search_company_alias='.urlencode($search_company_alias);
-	}
-	if ($search_parent_name != '') {
-		$param .= '&search_parent_name='.urlencode($search_parent_name);
-	}
-	if ($search_ref_customer) {
-		$param .= '&search_ref_customer='.urlencode($search_ref_customer);
-	}
-	if ($search_user > 0) {
-		$param .= '&search_user='.urlencode($search_user);
-	}
-	if ($search_sale > 0) {
-		$param .= '&search_sale='.urlencode($search_sale);
-	}
-	if ($search_total_ht != '') {
-		$param .= '&search_total_ht='.urlencode($search_total_ht);
-	}
-	if ($search_total_vat != '') {
-		$param .= '&search_total_vat='.urlencode($search_total_vat);
-	}
-	if ($search_total_ttc != '') {
-		$param .= '&search_total_ttc='.urlencode($search_total_ttc);
-	}
-	if ($search_warehouse != '') {
-		$param .= '&search_warehouse='.urlencode($search_warehouse);
-	}
-	if ($search_login) {
-		$param .= '&search_login='.urlencode($search_login);
-	}
-	if ($search_multicurrency_code != '') {
-		$param .= '&search_multicurrency_code='.urlencode($search_multicurrency_code);
-	}
-	if ($search_multicurrency_tx != '') {
-		$param .= '&search_multicurrency_tx='.urlencode($search_multicurrency_tx);
-	}
-	if ($search_multicurrency_montant_ht != '') {
-		$param .= '&search_multicurrency_montant_ht='.urlencode($search_multicurrency_montant_ht);
-	}
-	if ($search_multicurrency_montant_vat != '') {
-		$param .= '&search_multicurrency_montant_vat='.urlencode($search_multicurrency_montant_vat);
-	}
-	if ($search_multicurrency_montant_ttc != '') {
-		$param .= '&search_multicurrency_montant_ttc='.urlencode($search_multicurrency_montant_ttc);
-	}
-	if ($search_project_ref >= 0) {
-		$param .= "&search_project_ref=".urlencode($search_project_ref);
-	}
-	if ($search_town != '') {
-		$param .= '&search_town='.urlencode($search_town);
-	}
-	if ($search_zip != '') {
-		$param .= '&search_zip='.urlencode($search_zip);
-	}
-	if ($search_state != '') {
-		$param .= '&search_state='.urlencode($search_state);
-	}
-	if ($search_country != '') {
-		$param .= '&search_country='.urlencode($search_country);
-	}
-	if ($search_type_thirdparty && $search_type_thirdparty != '-1') {
-		$param .= '&search_type_thirdparty='.urlencode($search_type_thirdparty);
-	}
-	if ($search_product_category != '') {
-		$param .= '&search_product_category='.urlencode($search_product_category);
-	}
-	if (($search_categ_cus > 0) || ($search_categ_cus == -2)) {
-		$param .= '&search_categ_cus='.urlencode($search_categ_cus);
-	}
-	if ($show_files) {
-		$param .= '&show_files='.urlencode($show_files);
-	}
-	if ($optioncss != '') {
-		$param .= '&optioncss='.urlencode($optioncss);
-	}
-	if ($search_billed != '') {
-		$param .= '&search_billed='.urlencode($search_billed);
-	}
-	if ($search_fk_cond_reglement > 0) {
-		$param .= '&search_fk_cond_reglement='.urlencode($search_fk_cond_reglement);
-	}
-	if ($search_fk_shipping_method > 0) {
-		$param .= '&search_fk_shipping_method='.urlencode($search_fk_shipping_method);
-	}
-	if ($search_fk_mode_reglement > 0) {
-		$param .= '&search_fk_mode_reglement='.urlencode($search_fk_mode_reglement);
-	}
-	if ($search_fk_input_reason > 0) {
-		$param .= '&search_fk_input_reason='.urlencode($search_fk_input_reason);
-	}
-=======
 $num = $db->num_rows($resql);
->>>>>>> 723c731a
 
 $arrayofselected = is_array($toselect) ? $toselect : array();
 
-<<<<<<< HEAD
-	// Add $param from hooks
-	$parameters = array();
-	$reshook = $hookmanager->executeHooks('printFieldListSearchParam', $parameters, $object, $action); // Note that $action and $object may have been modified by hook
-	$param .= $hookmanager->resPrint;
-
-	// List of mass actions available
-	$arrayofmassactions = array(
-		'generate_doc'=>img_picto('', 'pdf', 'class="pictofixedwidth"').$langs->trans("ReGeneratePDF"),
-		'builddoc'=>img_picto('', 'pdf', 'class="pictofixedwidth"').$langs->trans("PDFMerge"),
-	);
-	if ($permissiontovalidate) {
-		$arrayofmassactions['prevalidate'] = img_picto('', 'check', 'class="pictofixedwidth"').$langs->trans("Validate");
-	}
-	if ($permissiontoclose) {
-		$arrayofmassactions['preshipped'] = img_picto('', 'dollyrevert', 'class="pictofixedwidth"').$langs->trans("ClassifyShipped");
-	}
-	if ($permissiontoclose) {
-		$arrayofmassactions['setbilled'] = img_picto('', 'bill', 'class="pictofixedwidth"').$langs->trans("ClassifyBilled");
-	}
-	if ($permissiontocancel) {
-		$arrayofmassactions['cancelorders'] = img_picto('', 'close_title', 'class="pictofixedwidth"').$langs->trans("Cancel");
-	}
-	if ($permissiontodelete) {
-		$arrayofmassactions['predelete'] = img_picto('', 'delete', 'class="pictofixedwidth"').$langs->trans("Delete");
-	}
-	if (isModEnabled('facture') && $user->hasRight("facture", "creer")) {
-		$arrayofmassactions['createbills'] = img_picto('', 'bill', 'class="pictofixedwidth"').$langs->trans("CreateInvoiceForThisCustomer");
-	}
-	if ($permissiontosendbymail) {
-		$arrayofmassactions['presend'] = img_picto('', 'email', 'class="pictofixedwidth"').$langs->trans("SendByMail");
-	}
-	if (in_array($massaction, array('presend', 'predelete', 'createbills'))) {
-		$arrayofmassactions = array();
-	}
-	$massactionbutton = $form->selectMassAction('', $arrayofmassactions);
-
-	$url = DOL_URL_ROOT.'/commande/card.php?action=create';
-	if (!empty($socid)) {
-		$url .= '&socid='.$socid;
-	}
-	$newcardbutton = '';
-	$newcardbutton .= dolGetButtonTitle($langs->trans('ViewList'), '', 'fa fa-bars imgforviewmode', $_SERVER["PHP_SELF"].'?mode=common'.preg_replace('/(&|\?)*mode=[^&]+/', '', $param), '', ((empty($mode) || $mode == 'common') ? 2 : 1), array('morecss'=>'reposition'));
-	$newcardbutton .= dolGetButtonTitle($langs->trans('ViewKanban'), '', 'fa fa-th-list imgforviewmode', $_SERVER["PHP_SELF"].'?mode=kanban'.preg_replace('/(&|\?)*mode=[^&]+/', '', $param), '', ($mode == 'kanban' ? 2 : 1), array('morecss'=>'reposition'));
-	$newcardbutton .= dolGetButtonTitle($langs->trans('NewOrder'), '', 'fa fa-plus-circle', $url, '', $contextpage == 'orderlist' && $permissiontoadd);
-
-	// Lines of title fields
-	print '<form method="POST" id="searchFormList" action="'.$_SERVER["PHP_SELF"].'">';
-	if ($optioncss != '') {
-		print '<input type="hidden" name="optioncss" value="'.$optioncss.'">';
-	}
-	print '<input type="hidden" name="token" value="'.newToken().'">';
-	print '<input type="hidden" name="formfilteraction" id="formfilteraction" value="list">';
-	print '<input type="hidden" name="action" value="list">';
-	print '<input type="hidden" name="sortfield" value="'.$sortfield.'">';
-	print '<input type="hidden" name="sortorder" value="'.$sortorder.'">';
-	print '<input type="hidden" name="contextpage" value="'.$contextpage.'">';
-	print '<input type="hidden" name="search_status" value="'.$search_status.'">';
-	print '<input type="hidden" name="socid" value="'.$socid.'">';
-	print '<input type="hidden" name="mode" value="'.$mode.'">';
-
-
-	print_barre_liste($title, $page, $_SERVER["PHP_SELF"], $param, $sortfield, $sortorder, $massactionbutton, $num, $nbtotalofrecords, 'order', 0, $newcardbutton, '', $limit, 0, 0, 1);
-
-	$topicmail = "SendOrderRef";
-	$modelmail = "order_send";
-	$objecttmp = new Commande($db);
-	$trackid = 'ord'.$object->id;
-	include DOL_DOCUMENT_ROOT.'/core/tpl/massactions_pre.tpl.php';
-
-	if ($massaction == 'prevalidate') {
-		print $form->formconfirm($_SERVER["PHP_SELF"], $langs->trans("ConfirmMassValidation"), $langs->trans("ConfirmMassValidationQuestion"), "validate", null, '', 0, 200, 500, 1);
-	}
-	if ($massaction == 'preshipped') {
-		print $form->formconfirm($_SERVER["PHP_SELF"], $langs->trans("CloseOrder"), $langs->trans("ConfirmCloseOrder"), "shipped", null, '', 0, 200, 500, 1);
-	}
-=======
 if ($num == 1 && !empty($conf->global->MAIN_SEARCH_DIRECT_OPEN_IF_ONLY_ONE) && $sall) {
 	$obj = $db->fetch_object($resql);
 	$id = $obj->rowid;
@@ -1401,7 +1144,6 @@
 // --------------------------------------------------------------------
 
 llxHeader('', $title, $help_url);
->>>>>>> 723c731a
 
 $arrayofselected = is_array($toselect) ? $toselect : array();
 
@@ -1660,198 +1402,12 @@
 	print '</tr>';
 	print '</table>';
 
-<<<<<<< HEAD
-	// Ref
-	if (!empty($arrayfields['c.ref']['checked'])) {
-		print '<td class="liste_titre">';
-		print '<input class="flat" size="6" type="text" name="search_ref" value="'.dol_escape_htmltag($search_ref).'">';
-		print '</td>';
-	}
-	// Ref customer
-	if (!empty($arrayfields['c.ref_client']['checked'])) {
-		print '<td class="liste_titre" align="left">';
-		print '<input class="flat" type="text" size="6" name="search_ref_customer" value="'.dol_escape_htmltag($search_ref_customer).'">';
-		print '</td>';
-	}
-	// Project ref
-	if (!empty($arrayfields['p.ref']['checked'])) {
-		print '<td class="liste_titre"><input type="text" class="flat" size="6" name="search_project_ref" value="'.dol_escape_htmltag($search_project_ref).'"></td>';
-	}
-	// Project title
-	if (!empty($arrayfields['p.title']['checked'])) {
-		print '<td class="liste_titre"><input type="text" class="flat" size="6" name="search_project" value="'.dol_escape_htmltag($search_project).'"></td>';
-	}
-	// Thirpdarty
-	if (!empty($arrayfields['s.nom']['checked'])) {
-		print '<td class="liste_titre" align="left">';
-		print '<input class="flat maxwidth100" type="text" name="search_company" value="'.dol_escape_htmltag($search_company).'">';
-		print '</td>';
-	}
-	// Alias
-	if (!empty($arrayfields['s.name_alias']['checked'])) {
-		print '<td class="liste_titre" align="left">';
-		print '<input class="flat maxwidth100" type="text" name="search_company_alias" value="'.dol_escape_htmltag($search_company_alias).'">';
-		print '</td>';
-	}
-	// Parent company
-	if (!empty($arrayfields['s2.nom']['checked'])) {
-		print '<td class="liste_titre">';
-		print '<input class="flat maxwidth100" type="text" name="search_parent_name" value="'.dol_escape_htmltag($search_parent_name).'">';
-		print '</td>';
-	}
-	// Town
-	if (!empty($arrayfields['s.town']['checked'])) {
-		print '<td class="liste_titre"><input class="flat width50" type="text" name="search_town" value="'.dol_escape_htmltag($search_town).'"></td>';
-	}
-	// Zip
-	if (!empty($arrayfields['s.zip']['checked'])) {
-		print '<td class="liste_titre"><input class="flat width50" type="text" name="search_zip" value="'.dol_escape_htmltag($search_zip).'"></td>';
-	}
-	// State
-	if (!empty($arrayfields['state.nom']['checked'])) {
-		print '<td class="liste_titre">';
-		print '<input class="flat width50" type="text" name="search_state" value="'.dol_escape_htmltag($search_state).'">';
-		print '</td>';
-	}
-	// Country
-	if (!empty($arrayfields['country.code_iso']['checked'])) {
-		print '<td class="liste_titre" align="center">';
-		print $form->select_country($search_country, 'search_country', '', 0, 'minwidth100imp maxwidth100');
-		print '</td>';
-	}
-	// Company type
-	if (!empty($arrayfields['typent.code']['checked'])) {
-		print '<td class="liste_titre maxwidthonsmartphone" align="center">';
-		print $form->selectarray("search_type_thirdparty", $formcompany->typent_array(0), $search_type_thirdparty, 1, 0, 0, '', 0, 0, 0, (empty($conf->global->SOCIETE_SORT_ON_TYPEENT) ? 'ASC' : $conf->global->SOCIETE_SORT_ON_TYPEENT), '', 1);
-		print '</td>';
-	}
-	// Date order
-	if (!empty($arrayfields['c.date_commande']['checked'])) {
-		print '<td class="liste_titre center">';
-		print '<div class="nowrap">';
-		print $form->selectDate($search_dateorder_start ? $search_dateorder_start : -1, 'search_dateorder_start_', 0, 0, 1, '', 1, 0, 0, '', '', '', '', 1, '', $langs->trans('From'));
-		print '</div>';
-		print '<div class="nowrap">';
-		print $form->selectDate($search_dateorder_end ? $search_dateorder_end : -1, 'search_dateorder_end_', 0, 0, 1, '', 1, 0, 0, '', '', '', '', 1, '', $langs->trans('to'));
-		print '</div>';
-		print '</td>';
-	}
-	if (!empty($arrayfields['c.date_delivery']['checked'])) {
-		print '<td class="liste_titre center">';
-		print '<div class="nowrap">';
-		print $form->selectDate($search_datedelivery_start ? $search_datedelivery_start : -1, 'search_datedelivery_start_', 0, 0, 1, '', 1, 0, 0, '', '', '', '', 1, '', $langs->trans('From'));
-		print '</div>';
-		print '<div class="nowrap">';
-		print $form->selectDate($search_datedelivery_end ? $search_datedelivery_end : -1, 'search_datedelivery_end_', 0, 0, 1, '', 1, 0, 0, '', '', '', '', 1, '', $langs->trans('to'));
-		print '</div>';
-		print '</td>';
-	}
-	// Shipping Method
-	if (!empty($arrayfields['c.fk_shipping_method']['checked'])) {
-		print '<td class="liste_titre">';
-		$form->selectShippingMethod($search_fk_shipping_method, 'search_fk_shipping_method', '', 1, '', 1);
-		print '</td>';
-	}
-	// Payment term
-	if (!empty($arrayfields['c.fk_cond_reglement']['checked'])) {
-		print '<td class="liste_titre">';
-		print $form->getSelectConditionsPaiements($search_fk_cond_reglement, 'search_fk_cond_reglement', 1, 1, 1);
-		print '</td>';
-	}
-	// Payment mode
-	if (!empty($arrayfields['c.fk_mode_reglement']['checked'])) {
-		print '<td class="liste_titre">';
-		print $form->select_types_paiements($search_fk_mode_reglement, 'search_fk_mode_reglement', '', 0, 1, 1, 0, -1, '', 1);
-		print '</td>';
-	}
-	// Channel
-	if (!empty($arrayfields['c.fk_input_reason']['checked'])) {
-		print '<td class="liste_titre">';
-		$form->selectInputReason($search_fk_input_reason, 'search_fk_input_reason', '', 1, '', 1);
-		print '</td>';
-	}
-	// Amount HT / net
-	if (!empty($arrayfields['c.total_ht']['checked'])) {
-		print '<td class="liste_titre right">';
-		print '<input class="flat" type="text" size="4" name="search_total_ht" value="'.dol_escape_htmltag($search_total_ht).'">';
-		print '</td>';
-	}
-	// Amount of VAT
-	if (!empty($arrayfields['c.total_vat']['checked'])) {
-		print '<td class="liste_titre right">';
-		print '<input class="flat" type="text" size="4" name="search_total_vat" value="'.dol_escape_htmltag($search_total_vat).'">';
-		print '</td>';
-	}
-	// Total Amount (TTC / gross)
-	if (!empty($arrayfields['c.total_ttc']['checked'])) {
-		print '<td class="liste_titre right">';
-		print '<input class="flat" type="text" size="5" name="search_total_ttc" value="'.$search_total_ttc.'">';
-		print '</td>';
-	}
-	// Currency
-	if (!empty($arrayfields['c.multicurrency_code']['checked'])) {
-		print '<td class="liste_titre">';
-		print $form->selectMultiCurrency($search_multicurrency_code, 'search_multicurrency_code', 1);
-		print '</td>';
-	}
-	// Currency rate
-	if (!empty($arrayfields['c.multicurrency_tx']['checked'])) {
-		print '<td class="liste_titre">';
-		print '<input class="flat" type="text" size="4" name="search_multicurrency_tx" value="'.dol_escape_htmltag($search_multicurrency_tx).'">';
-		print '</td>';
-	}
-	// Amount HT/net in foreign currency
-	if (!empty($arrayfields['c.multicurrency_total_ht']['checked'])) {
-		print '<td class="liste_titre right">';
-		print '<input class="flat" type="text" size="4" name="search_multicurrency_montant_ht" value="'.dol_escape_htmltag($search_multicurrency_montant_ht).'">';
-		print '</td>';
-	}
-	// VAT in foreign currency
-	if (!empty($arrayfields['c.multicurrency_total_vat']['checked'])) {
-		print '<td class="liste_titre right">';
-		print '<input class="flat" type="text" size="4" name="search_multicurrency_montant_vat" value="'.dol_escape_htmltag($search_multicurrency_montant_vat).'">';
-		print '</td>';
-	}
-	// Amount/Total (TTC / gross) in foreign currency
-	if (!empty($arrayfields['c.multicurrency_total_ttc']['checked'])) {
-		print '<td class="liste_titre right">';
-		print '<input class="flat width75" type="text" name="search_multicurrency_montant_ttc" value="'.dol_escape_htmltag($search_multicurrency_montant_ttc).'">';
-		print '</td>';
-	}
-	// Author
-	if (!empty($arrayfields['u.login']['checked'])) {
-		print '<td class="liste_titre">';
-		print '<input class="flat width75" type="text" name="search_login" value="'.dol_escape_htmltag($search_login).'">';
-		print '</td>';
-	}
-	// Sales Representative
-	if (!empty($arrayfields['sale_representative']['checked'])) {
-		print '<td class="liste_titre"></td>';
-	}
-	if (!empty($arrayfields['total_pa']['checked'])) {
-		print '<td class="liste_titre right">';
-		print '</td>';
-	}
-	if (!empty($arrayfields['total_margin']['checked'])) {
-		print '<td class="liste_titre right">';
-		print '</td>';
-	}
-	if (!empty($arrayfields['total_margin_rate']['checked'])) {
-		print '<td class="liste_titre right">';
-		print '</td>';
-	}
-	if (!empty($arrayfields['total_mark_rate']['checked'])) {
-		print '<td class="liste_titre right">';
-		print '</td>';
-	}
-=======
 	print '<div class="center">';
 	print '<input type="submit" class="button" id="createbills" name="createbills" value="'.$langs->trans('CreateInvoiceForThisCustomer').'">  ';
 	print '<input type="submit" class="button button-cancel" id="cancel" name="cancel" value="'.$langs->trans("Cancel").'">';
 	print '</div>';
 	print '<br><br>';
 }
->>>>>>> 723c731a
 
 if ($sall) {
 	$setupstring = '';
@@ -1924,188 +1480,6 @@
 	print '</div>';
 }
 
-<<<<<<< HEAD
-	// Date creation
-	if (!empty($arrayfields['c.datec']['checked'])) {
-		print '<td class="liste_titre">';
-		print '</td>';
-	}
-	// Date modification
-	if (!empty($arrayfields['c.tms']['checked'])) {
-		print '<td class="liste_titre">';
-		print '</td>';
-	}
-	// Date cloture
-	if (!empty($arrayfields['c.date_cloture']['checked'])) {
-		print '<td class="liste_titre center">';
-		print '<div class="nowrap">';
-		print $form->selectDate($search_datecloture_start ? $search_datecloture_start : -1, 'search_datecloture_start', 0, 0, 1, '', 1, 0, 0, '', '', '', '', 1, '', $langs->trans('From'));
-		print '</div>';
-		print '<div class="nowrap">';
-		print $form->selectDate($search_datecloture_end ? $search_datecloture_end : -1, 'search_datecloture_end', 0, 0, 1, '', 1, 0, 0, '', '', '', '', 1, '', $langs->trans('to'));
-		print '</div>';
-		print '</td>';
-	}
-	// Note public
-	if (!empty($arrayfields['c.note_public']['checked'])) {
-		print '<td class="liste_titre">';
-		print '</td>';
-	}
-	// Note private
-	if (!empty($arrayfields['c.note_private']['checked'])) {
-		print '<td class="liste_titre">';
-		print '</td>';
-	}
-	// Shippable
-	if (!empty($arrayfields['shippable']['checked'])) {
-		print '<td class="liste_titre maxwidthonsmartphone" align="center">';
-		//print $form->selectyesno('search_shippable', $search_shippable, 1, 0, 1, 1);
-		if (!empty($conf->global->ORDER_SHIPABLE_STATUS_DISABLED_BY_DEFAULT)) {
-			print '<input type="checkbox" name="show_shippable_command" value="1"'.($show_shippable_command ? ' checked' : '').'>';
-			print $langs->trans('ShowShippableStatus');
-		} else {
-			$show_shippable_command = 1;
-		}
-		print '</td>';
-	}
-	// Status billed
-	if (!empty($arrayfields['c.facture']['checked'])) {
-		print '<td class="liste_titre maxwidthonsmartphone center">';
-		print $form->selectyesno('search_billed', $search_billed, 1, 0, 1, 1);
-		print '</td>';
-	}
-	// Import key
-	if (!empty($arrayfields['c.import_key']['checked'])) {
-		print '<td class="liste_titre maxwidthonsmartphone center">';
-		print '</td>';
-	}
-	// Status
-	if (!empty($arrayfields['c.fk_statut']['checked'])) {
-		print '<td class="liste_titre right parentonrightofpage">';
-		$liststatus = array(
-			Commande::STATUS_DRAFT=>$langs->trans("StatusOrderDraftShort"),
-			Commande::STATUS_VALIDATED=>$langs->trans("StatusOrderValidated"),
-			Commande::STATUS_SHIPMENTONPROCESS=>$langs->trans("StatusOrderSentShort"),
-			Commande::STATUS_CLOSED=>$langs->trans("StatusOrderDelivered"),
-			-3=>$langs->trans("StatusOrderValidatedShort").'+'.$langs->trans("StatusOrderSentShort").'+'.$langs->trans("StatusOrderDelivered"),
-			-2=>$langs->trans("StatusOrderValidatedShort").'+'.$langs->trans("StatusOrderSentShort"),
-			Commande::STATUS_CANCELED=>$langs->trans("StatusOrderCanceledShort")
-		);
-		print $form->selectarray('search_status', $liststatus, $search_status, -5, 0, 0, '', 0, 0, 0, '', 'search_status width100 onrightofpage', 1);
-		print '</td>';
-	}
-	// Action column
-	if (empty($conf->global->MAIN_CHECKBOX_LEFT_COLUMN)) {
-		print '<td class="liste_titre" align="middle">';
-		$searchpicto = $form->showFilterButtons();
-		print $searchpicto;
-		print '</td>';
-	}
-	print "</tr>\n";
-
-	// Fields title
-	print '<tr class="liste_titre">';
-
-	if (!empty($conf->global->MAIN_CHECKBOX_LEFT_COLUMN)) {
-		print_liste_field_titre($selectedfields, $_SERVER["PHP_SELF"], "", '', $param, '', $sortfield, $sortorder, 'maxwidthsearch center ');
-	}
-	if (!empty($arrayfields['c.ref']['checked'])) {
-		print_liste_field_titre($arrayfields['c.ref']['label'], $_SERVER["PHP_SELF"], 'c.ref', '', $param, '', $sortfield, $sortorder);
-	}
-	if (!empty($arrayfields['c.ref_client']['checked'])) {
-		print_liste_field_titre($arrayfields['c.ref_client']['label'], $_SERVER["PHP_SELF"], 'c.ref_client', '', $param, '', $sortfield, $sortorder);
-	}
-	if (!empty($arrayfields['p.ref']['checked'])) {
-		print_liste_field_titre($arrayfields['p.ref']['label'], $_SERVER["PHP_SELF"], "p.ref", "", $param, '', $sortfield, $sortorder);
-	}
-	if (!empty($arrayfields['p.title']['checked'])) {
-		print_liste_field_titre($arrayfields['p.title']['label'], $_SERVER["PHP_SELF"], "p.title", "", $param, '', $sortfield, $sortorder);
-	}
-	if (!empty($arrayfields['s.nom']['checked'])) {
-		print_liste_field_titre($arrayfields['s.nom']['label'], $_SERVER["PHP_SELF"], 's.nom', '', $param, '', $sortfield, $sortorder);
-	}
-	if (!empty($arrayfields['s.name_alias']['checked'])) {
-		print_liste_field_titre($arrayfields['s.name_alias']['label'], $_SERVER["PHP_SELF"], 's.name_alias', '', $param, '', $sortfield, $sortorder);
-	}
-	if (!empty($arrayfields['s2.nom']['checked'])) {
-		print_liste_field_titre($arrayfields['s2.nom']['label'], $_SERVER['PHP_SELF'], 's2.nom', '', $param, '', $sortfield, $sortorder);
-	}
-	if (!empty($arrayfields['s.town']['checked'])) {
-		print_liste_field_titre($arrayfields['s.town']['label'], $_SERVER["PHP_SELF"], 's.town', '', $param, '', $sortfield, $sortorder);
-	}
-	if (!empty($arrayfields['s.zip']['checked'])) {
-		print_liste_field_titre($arrayfields['s.zip']['label'], $_SERVER["PHP_SELF"], 's.zip', '', $param, '', $sortfield, $sortorder);
-	}
-	if (!empty($arrayfields['state.nom']['checked'])) {
-		print_liste_field_titre($arrayfields['state.nom']['label'], $_SERVER["PHP_SELF"], "state.nom", "", $param, '', $sortfield, $sortorder);
-	}
-	if (!empty($arrayfields['country.code_iso']['checked'])) {
-		print_liste_field_titre($arrayfields['country.code_iso']['label'], $_SERVER["PHP_SELF"], "country.code_iso", "", $param, '', $sortfield, $sortorder, 'center ');
-	}
-	if (!empty($arrayfields['typent.code']['checked'])) {
-		print_liste_field_titre($arrayfields['typent.code']['label'], $_SERVER["PHP_SELF"], "typent.code", "", $param, '', $sortfield, $sortorder, 'center ');
-	}
-	if (!empty($arrayfields['c.date_commande']['checked'])) {
-		print_liste_field_titre($arrayfields['c.date_commande']['label'], $_SERVER["PHP_SELF"], 'c.date_commande', '', $param, '', $sortfield, $sortorder, 'center ');
-	}
-	if (!empty($arrayfields['c.date_delivery']['checked'])) {
-		print_liste_field_titre($arrayfields['c.date_delivery']['label'], $_SERVER["PHP_SELF"], 'c.date_livraison', '', $param, '', $sortfield, $sortorder, 'center ');
-	}
-	if (!empty($arrayfields['c.fk_shipping_method']['checked'])) {
-		print_liste_field_titre($arrayfields['c.fk_shipping_method']['label'], $_SERVER["PHP_SELF"], "c.fk_shipping_method", "", $param, '', $sortfield, $sortorder);
-	}
-	if (!empty($arrayfields['c.fk_cond_reglement']['checked'])) {
-		print_liste_field_titre($arrayfields['c.fk_cond_reglement']['label'], $_SERVER["PHP_SELF"], "c.fk_cond_reglement", "", $param, '', $sortfield, $sortorder);
-	}
-	if (!empty($arrayfields['c.fk_mode_reglement']['checked'])) {
-		print_liste_field_titre($arrayfields['c.fk_mode_reglement']['label'], $_SERVER["PHP_SELF"], "c.fk_mode_reglement", "", $param, '', $sortfield, $sortorder);
-	}
-	if (!empty($arrayfields['c.fk_input_reason']['checked'])) {
-		print_liste_field_titre($arrayfields['c.fk_input_reason']['label'], $_SERVER["PHP_SELF"], "c.fk_input_reason", "", $param, '', $sortfield, $sortorder);
-	}
-	if (!empty($arrayfields['c.total_ht']['checked'])) {
-		print_liste_field_titre($arrayfields['c.total_ht']['label'], $_SERVER["PHP_SELF"], 'c.total_ht', '', $param, '', $sortfield, $sortorder, 'right ');
-	}
-	if (!empty($arrayfields['c.total_vat']['checked'])) {
-		print_liste_field_titre($arrayfields['c.total_vat']['label'], $_SERVER["PHP_SELF"], 'c.total_tva', '', $param, '', $sortfield, $sortorder, 'right ');
-	}
-	if (!empty($arrayfields['c.total_ttc']['checked'])) {
-		print_liste_field_titre($arrayfields['c.total_ttc']['label'], $_SERVER["PHP_SELF"], 'c.total_ttc', '', $param, '', $sortfield, $sortorder, 'right ');
-	}
-	if (!empty($arrayfields['c.multicurrency_code']['checked'])) {
-		print_liste_field_titre($arrayfields['c.multicurrency_code']['label'], $_SERVER['PHP_SELF'], 'c.multicurrency_code', '', $param, '', $sortfield, $sortorder);
-	}
-	if (!empty($arrayfields['c.multicurrency_tx']['checked'])) {
-		print_liste_field_titre($arrayfields['c.multicurrency_tx']['label'], $_SERVER['PHP_SELF'], 'c.multicurrency_tx', '', $param, '', $sortfield, $sortorder);
-	}
-	if (!empty($arrayfields['c.multicurrency_total_ht']['checked'])) {
-		print_liste_field_titre($arrayfields['c.multicurrency_total_ht']['label'], $_SERVER['PHP_SELF'], 'c.multicurrency_total_ht', '', $param, 'class="right"', $sortfield, $sortorder);
-	}
-	if (!empty($arrayfields['c.multicurrency_total_vat']['checked'])) {
-		print_liste_field_titre($arrayfields['c.multicurrency_total_vat']['label'], $_SERVER['PHP_SELF'], 'c.multicurrency_total_tva', '', $param, 'class="right"', $sortfield, $sortorder);
-	}
-	if (!empty($arrayfields['c.multicurrency_total_ttc']['checked'])) {
-		print_liste_field_titre($arrayfields['c.multicurrency_total_ttc']['label'], $_SERVER['PHP_SELF'], 'c.multicurrency_total_ttc', '', $param, 'class="right"', $sortfield, $sortorder);
-	}
-	if (!empty($arrayfields['u.login']['checked'])) {
-		print_liste_field_titre($arrayfields['u.login']['label'], $_SERVER["PHP_SELF"], 'u.login', '', $param, '', $sortfield, $sortorder);
-	}
-	if (!empty($arrayfields['sale_representative']['checked'])) {
-		print_liste_field_titre($arrayfields['sale_representative']['label'], $_SERVER["PHP_SELF"], "", "", "$param", '', $sortfield, $sortorder);
-	}
-	if (!empty($arrayfields['total_pa']['checked'])) {
-		print_liste_field_titre($arrayfields['total_pa']['label'], $_SERVER['PHP_SELF'], '', '', $param, 'class="right"', $sortfield, $sortorder);
-	}
-	if (!empty($arrayfields['total_margin']['checked'])) {
-		print_liste_field_titre($arrayfields['total_margin']['label'], $_SERVER['PHP_SELF'], '', '', $param, 'class="right"', $sortfield, $sortorder);
-	}
-	if (!empty($arrayfields['total_margin_rate']['checked'])) {
-		print_liste_field_titre($arrayfields['total_margin_rate']['label'], $_SERVER['PHP_SELF'], '', '', $param, 'class="right"', $sortfield, $sortorder);
-	}
-	if (!empty($arrayfields['total_mark_rate']['checked'])) {
-		print_liste_field_titre($arrayfields['total_mark_rate']['label'], $_SERVER['PHP_SELF'], '', '', $param, 'class="right"', $sortfield, $sortorder);
-	}
-=======
 $varpage = empty($contextpage) ? $_SERVER["PHP_SELF"] : $contextpage;
 $selectedfields = ($mode != 'kanban' ? $form->multiSelectArrayWithCheckbox('selectedfields', $arrayfields, $varpage, getDolGlobalString('MAIN_CHECKBOX_LEFT_COLUMN', '')) : ''); // This also change content of $arrayfields
 $selectedfields .= (count($arrayofmassactions) ? $form->showCheckAddButtons('checkforselect', 1) : '');
@@ -2317,7 +1691,6 @@
 	print '<td class="liste_titre right">';
 	print '</td>';
 }
->>>>>>> 723c731a
 
 // Extra fields
 include DOL_DOCUMENT_ROOT.'/core/tpl/extrafields_list_search_input.tpl.php';
@@ -2635,91 +2008,6 @@
 	$totalarray = array();
 	$totalarray['nbfield'] = 0;
 	$imaxinloop = ($limit ? min($num, $limit) : $num);
-<<<<<<< HEAD
-	while ($i < $imaxinloop) {
-		$obj = $db->fetch_object($resql);
-
-		$notshippable = 0;
-		$warning = 0;
-		$text_info = '';
-		$text_warning = '';
-		$nbprod = 0;
-
-		$companystatic->id = $obj->socid;
-		$companystatic->name = $obj->name;
-		$companystatic->name_alias = $obj->alias;
-		$companystatic->client = $obj->client;
-		$companystatic->fournisseur = $obj->fournisseur;
-		$companystatic->code_client = $obj->code_client;
-		$companystatic->email = $obj->email;
-		$companystatic->phone = $obj->phone;
-		$companystatic->address = $obj->address;
-		$companystatic->zip = $obj->zip;
-		$companystatic->town = $obj->town;
-		$companystatic->country_code = $obj->country_code;
-		if (!isset($getNomUrl_cache[$obj->socid])) {
-			$getNomUrl_cache[$obj->socid] = $companystatic->getNomUrl(1, 'customer', 100, 0, 1, empty($arrayfields['s.name_alias']['checked']) ? 0 : 1);
-		}
-
-		$generic_commande->id = $obj->rowid;
-		$generic_commande->ref = $obj->ref;
-		$generic_commande->statut = $obj->fk_statut;
-		$generic_commande->billed = $obj->billed;
-		$generic_commande->date = $db->jdate($obj->date_commande);
-		$generic_commande->delivery_date = $db->jdate($obj->date_delivery);
-		$generic_commande->ref_client = $obj->ref_client;
-		$generic_commande->total_ht = $obj->total_ht;
-		$generic_commande->total_tva = $obj->total_tva;
-		$generic_commande->total_ttc = $obj->total_ttc;
-		$generic_commande->note_public = $obj->note_public;
-		$generic_commande->note_private = $obj->note_private;
-
-		$generic_commande->thirdparty = $companystatic;
-
-
-		$projectstatic->id = $obj->project_id;
-		$projectstatic->ref = $obj->project_ref;
-		$projectstatic->title = $obj->project_label;
-
-		$marginInfo = array();
-		if ($with_margin_info === true) {
-			$generic_commande->fetch_lines();
-			$marginInfo = $formmargin->getMarginInfosArray($generic_commande);
-			$total_ht += $obj->total_ht;
-			$total_margin += $marginInfo['total_margin'];
-		}
-
-		if ($mode == 'kanban') {
-			if ($i == 0) {
-				print '<tr class="trkanban"><td colspan="'.$savnbfield.'">';
-				print '<div class="box-flex-container kanban">';
-			}
-
-			print $generic_commande->getKanbanView('', array('selected' => in_array($object->id, $arrayofselected)));
-
-			if ($i == ($imaxinloop - 1)) {
-				print '</div>';
-				print '</td></tr>';
-			}
-		} else {
-			print '<tr class="oddeven">';
-
-			// Action column
-			if (getDolGlobalString('MAIN_CHECKBOX_LEFT_COLUMN')) {
-				print '<td class="nowrap center">';
-				if ($massactionbutton || $massaction) {   // If we are in select mode (massactionbutton defined) or if we have already selected and sent an action ($massaction) defined
-					$selected = 0;
-					if (in_array($obj->rowid, $arrayofselected)) {
-						$selected = 1;
-					}
-					print '<input id="cb'.$obj->rowid.'" class="flat checkforselect" type="checkbox" name="toselect[]" value="'.$obj->rowid.'"'.($selected ? ' checked="checked"' : '').'>';
-				}
-				if (!$i) {
-					$totalarray['nbfield']++;
-				}
-				print '</td>';
-			}
-=======
 while ($i < $imaxinloop) {
 	$obj = $db->fetch_object($resql);
 	if (empty($obj)) {
@@ -2815,34 +2103,23 @@
 				$totalarray['nbfield']++;
 			}
 		}
->>>>>>> 723c731a
-
-			// Ref
-			if (!empty($arrayfields['c.ref']['checked'])) {
-				print '<td class="nowraponall">';
-				print $generic_commande->getNomUrl(1, ($search_status != 2 ? 0 : $obj->fk_statut), 0, 0, 0, 1, 1);
-
-				$filename = dol_sanitizeFileName($obj->ref);
-				$filedir = $conf->commande->multidir_output[$conf->entity].'/'.dol_sanitizeFileName($obj->ref);
-				$urlsource = $_SERVER['PHP_SELF'].'?id='.$obj->rowid;
-				print $formfile->getDocumentsLink($generic_commande->element, $filename, $filedir);
-
-				print '</td>';
-				if (!$i) {
-					$totalarray['nbfield']++;
-				}
-			}
-
-<<<<<<< HEAD
-			// Ref customer
-			if (!empty($arrayfields['c.ref_client']['checked'])) {
-				print '<td class="nowrap tdoverflowmax150" title="'.dol_escape_htmltag($obj->ref_client).'">';
-				print dol_escape_htmltag($obj->ref_client);
-				print '</td>';
-				if (!$i) {
-					$totalarray['nbfield']++;
-				}
-=======
+
+		// Ref
+		if (!empty($arrayfields['c.ref']['checked'])) {
+			print '<td class="nowraponall">';
+			print $generic_commande->getNomUrl(1, ($search_status != 2 ? 0 : $obj->fk_statut), 0, 0, 0, 1, 1);
+
+			$filename = dol_sanitizeFileName($obj->ref);
+			$filedir = $conf->commande->multidir_output[$conf->entity].'/'.dol_sanitizeFileName($obj->ref);
+			$urlsource = $_SERVER['PHP_SELF'].'?id='.$obj->rowid;
+			print $formfile->getDocumentsLink($generic_commande->element, $filename, $filedir);
+
+			print '</td>';
+			if (!$i) {
+				$totalarray['nbfield']++;
+			}
+		}
+
 		// Ref customer
 		if (!empty($arrayfields['c.ref_client']['checked'])) {
 			print '<td class="nowrap tdoverflowmax150" title="'.dol_escape_htmltag($obj->ref_client).'">';
@@ -2850,51 +2127,33 @@
 			print '</td>';
 			if (!$i) {
 				$totalarray['nbfield']++;
->>>>>>> 723c731a
-			}
-
-			// Project ref
-			if (!empty($arrayfields['p.ref']['checked'])) {
-				print '<td class="nowrap">';
-				if ($obj->project_id > 0) {
-					print $projectstatic->getNomUrl(1);
-				}
-				print '</td>';
-				if (!$i) {
-					$totalarray['nbfield']++;
-				}
-			}
-
-			// Project label
-			if (!empty($arrayfields['p.title']['checked'])) {
-				print '<td class="nowrap">';
-				if ($obj->project_id > 0) {
-					print $projectstatic->title;
-				}
-				print '</td>';
-				if (!$i) {
-					$totalarray['nbfield']++;
-				}
-			}
-
-<<<<<<< HEAD
-			// Third party
-			if (!empty($arrayfields['s.nom']['checked'])) {
-				print '<td class="tdoverflowmax150">';
-				if (getDolGlobalInt('MAIN_ENABLE_AJAX_TOOLTIP')) {
-					print $companystatic->getNomUrl(1, 'customer', 100, 0, 1, empty($arrayfields['s.name_alias']['checked']) ? 0 : 1);
-				} else {
-					print $getNomUrl_cache[$obj->socid];
-				}
-
-				// If module invoices enabled and user with invoice creation permissions
-				if (isModEnabled('facture') && !empty($conf->global->ORDER_BILLING_ALL_CUSTOMER)) {
-					if ($user->hasRight('facture', 'creer')) {
-						if (($obj->fk_statut > 0 && $obj->fk_statut < 3) || ($obj->fk_statut == 3 && $obj->billed == 0)) {
-							print '&nbsp;<a href="'.DOL_URL_ROOT.'/commande/list.php?socid='.$companystatic->id.'&search_billed=0&autoselectall=1">';
-							print img_picto($langs->trans("CreateInvoiceForThisCustomer").' : '.$companystatic->name, 'object_bill', 'hideonsmartphone').'</a>';
-						}
-=======
+			}
+		}
+
+		// Project ref
+		if (!empty($arrayfields['p.ref']['checked'])) {
+			print '<td class="nowrap">';
+			if ($obj->project_id > 0) {
+				print $projectstatic->getNomUrl(1);
+			}
+			print '</td>';
+			if (!$i) {
+				$totalarray['nbfield']++;
+			}
+		}
+
+		// Project label
+		if (!empty($arrayfields['p.title']['checked'])) {
+			print '<td class="nowrap">';
+			if ($obj->project_id > 0) {
+				print $projectstatic->title;
+			}
+			print '</td>';
+			if (!$i) {
+				$totalarray['nbfield']++;
+			}
+		}
+
 		// Third party
 		if (!empty($arrayfields['s.nom']['checked'])) {
 			print '<td class="tdoverflowmax150">';
@@ -2910,236 +2169,218 @@
 					if (($obj->fk_statut > 0 && $obj->fk_statut < 3) || ($obj->fk_statut == 3 && $obj->billed == 0)) {
 						print '&nbsp;<a href="'.DOL_URL_ROOT.'/commande/list.php?socid='.$companystatic->id.'&search_billed=0&autoselectall=1">';
 						print img_picto($langs->trans("CreateInvoiceForThisCustomer").' : '.$companystatic->name, 'object_bill', 'hideonsmartphone').'</a>';
->>>>>>> 723c731a
 					}
 				}
-				print '</td>';
-				if (!$i) {
-					$totalarray['nbfield']++;
-				}
-			}
-
-			// Alias name
-			if (!empty($arrayfields['s.name_alias']['checked'])) {
-				print '<td class="nocellnopadd">';
-				print $obj->alias;
-				print '</td>';
-				if (!$i) {
-					$totalarray['nbfield']++;
-				}
-			}
-
-			// Parent company
-			if (!empty($arrayfields['s2.nom']['checked'])) {
-				print '<td class="tdoverflowmax200">';
-				if ($obj->fk_parent > 0) {
-					if (!isset($company_url_list[$obj->fk_parent])) {
-						$companyparent = new Societe($db);
-						$res = $companyparent->fetch($obj->fk_parent);
-						if ($res > 0) {
-							$company_url_list[$obj->fk_parent] = $companyparent->getNomUrl(1);
-						}
-					}
-					if (isset($company_url_list[$obj->fk_parent])) {
-						print $company_url_list[$obj->fk_parent];
+			}
+			print '</td>';
+			if (!$i) {
+				$totalarray['nbfield']++;
+			}
+		}
+
+		// Alias name
+		if (!empty($arrayfields['s.name_alias']['checked'])) {
+			print '<td class="nocellnopadd">';
+			print $obj->alias;
+			print '</td>';
+			if (!$i) {
+				$totalarray['nbfield']++;
+			}
+		}
+
+		// Parent company
+		if (!empty($arrayfields['s2.nom']['checked'])) {
+			print '<td class="tdoverflowmax200">';
+			if ($obj->fk_parent > 0) {
+				if (!isset($company_url_list[$obj->fk_parent])) {
+					$companyparent = new Societe($db);
+					$res = $companyparent->fetch($obj->fk_parent);
+					if ($res > 0) {
+						$company_url_list[$obj->fk_parent] = $companyparent->getNomUrl(1);
 					}
 				}
-				print "</td>";
-				if (!$i) {
-					$totalarray['nbfield']++;
+				if (isset($company_url_list[$obj->fk_parent])) {
+					print $company_url_list[$obj->fk_parent];
 				}
 			}
-
-			// Town
-			if (!empty($arrayfields['s.town']['checked'])) {
-				print '<td class="nocellnopadd">';
-				print $obj->town;
-				print '</td>';
-				if (!$i) {
-					$totalarray['nbfield']++;
-				}
-			}
-
-			// Zip
-			if (!empty($arrayfields['s.zip']['checked'])) {
-				print '<td class="nocellnopadd">';
-				print $obj->zip;
-				print '</td>';
-				if (!$i) {
-					$totalarray['nbfield']++;
-				}
-			}
-
-			// State
-			if (!empty($arrayfields['state.nom']['checked'])) {
-				print "<td>".$obj->state_name."</td>\n";
-				if (!$i) {
-					$totalarray['nbfield']++;
-				}
-			}
-
-			// Country
-			if (!empty($arrayfields['country.code_iso']['checked'])) {
-				print '<td class="center">';
-				$tmparray = getCountry($obj->fk_pays, 'all');
-				print $tmparray['label'];
-				print '</td>';
-				if (!$i) {
-					$totalarray['nbfield']++;
-				}
-			}
-
-			// Type ent
-			if (!empty($arrayfields['typent.code']['checked'])) {
-				print '<td class="center">';
-				if (empty($typenArray)) {
-					$typenArray = $formcompany->typent_array(1);
-				}
-				print $typenArray[$obj->typent_code];
-				print '</td>';
-				if (!$i) {
-					$totalarray['nbfield']++;
-				}
-			}
-
-			// Order date
-			if (!empty($arrayfields['c.date_commande']['checked'])) {
-				print '<td class="center">';
-				print dol_print_date($db->jdate($obj->date_commande), 'day');
-				// Warning late icon and note
-				if ($generic_commande->hasDelay()) {
-					print img_picto($langs->trans("Late").' : '.$generic_commande->showDelay(), "warning");
-				}
-				print '</td>';
-				if (!$i) {
-					$totalarray['nbfield']++;
-				}
-			}
-
-			// Plannned date of delivery
-			if (!empty($arrayfields['c.date_delivery']['checked'])) {
-				print '<td class="center">';
-				print dol_print_date($db->jdate($obj->date_delivery), 'dayhour');
-				print '</td>';
-				if (!$i) {
-					$totalarray['nbfield']++;
-				}
-			}
-
-			// Shipping Method
-			if (!empty($arrayfields['c.fk_shipping_method']['checked'])) {
-				print '<td>';
-				$form->formSelectShippingMethod('', $obj->fk_shipping_method, 'none', 1);
-				print '</td>';
-				if (!$i) {
-					$totalarray['nbfield']++;
-				}
-			}
-
-			// Payment terms
-			if (!empty($arrayfields['c.fk_cond_reglement']['checked'])) {
-				print '<td>';
-				$form->form_conditions_reglement($_SERVER['PHP_SELF'], $obj->fk_cond_reglement, 'none', 0, '', 1, $obj->deposit_percent);
-				print '</td>';
-				if (!$i) {
-					$totalarray['nbfield']++;
-				}
-			}
-
-			// Payment mode
-			if (!empty($arrayfields['c.fk_mode_reglement']['checked'])) {
-				print '<td>';
-				$form->form_modes_reglement($_SERVER['PHP_SELF'], $obj->fk_mode_reglement, 'none', '', -1);
-				print '</td>';
-				if (!$i) {
-					$totalarray['nbfield']++;
-				}
-			}
-
-			// Channel
-			if (!empty($arrayfields['c.fk_input_reason']['checked'])) {
-				print '<td>';
-				$form->formInputReason($_SERVER['PHP_SELF'], $obj->fk_input_reason, 'none', '');
-				print '</td>';
-				if (!$i) {
-					$totalarray['nbfield']++;
-				}
-			}
-
-			// Amount HT/net
-			if (!empty($arrayfields['c.total_ht']['checked'])) {
-				  print '<td class="nowrap right"><span class="amount">'.price($obj->total_ht)."</span></td>\n";
-				if (!$i) {
-					$totalarray['nbfield']++;
-				}
-				if (!$i) {
-					$totalarray['pos'][$totalarray['nbfield']] = 'c.total_ht';
-				}
-				if (isset($totalarray['val']['c.total_ht'])) {
-					$totalarray['val']['c.total_ht'] += $obj->total_ht;
-				} else {
-					$totalarray['val']['c.total_ht'] = $obj->total_ht;
-				}
-			}
-
-			// Amount VAT
-			if (!empty($arrayfields['c.total_vat']['checked'])) {
-				print '<td class="nowrap right"><span class="amount">'.price($obj->total_tva)."</span></td>\n";
-				if (!$i) {
-					$totalarray['nbfield']++;
-				}
-				if (!$i) {
-					$totalarray['pos'][$totalarray['nbfield']] = 'c.total_tva';
-				}
-				if (isset($totalarray['val']['c.total_tva'])) {
-					$totalarray['val']['c.total_tva'] += $obj->total_tva;
-				} else {
-					$totalarray['val']['c.total_tva'] = $obj->total_tva;
-				}
-			}
-
-			// Amount TTC / gross
-			if (!empty($arrayfields['c.total_ttc']['checked'])) {
-				print '<td class="nowrap right"><span class="amount">'.price($obj->total_ttc)."</span></td>\n";
-				if (!$i) {
-					$totalarray['nbfield']++;
-				}
-				if (!$i) {
-					$totalarray['pos'][$totalarray['nbfield']] = 'c.total_ttc';
-				}
-				if (isset($totalarray['val']['c.total_ttc'])) {
-					$totalarray['val']['c.total_ttc'] += $obj->total_ttc;
-				} else {
-					$totalarray['val']['c.total_ttc'] = $obj->total_ttc;
-				}
-			}
-
-<<<<<<< HEAD
-			// Currency
-			if (!empty($arrayfields['c.multicurrency_code']['checked'])) {
-				  print '<td class="nowrap">'.$obj->multicurrency_code.' - '.$langs->trans('Currency'.$obj->multicurrency_code)."</td>\n";
-				if (!$i) {
-					$totalarray['nbfield']++;
-				}
-=======
+			print "</td>";
+			if (!$i) {
+				$totalarray['nbfield']++;
+			}
+		}
+
+		// Town
+		if (!empty($arrayfields['s.town']['checked'])) {
+			print '<td class="nocellnopadd">';
+			print $obj->town;
+			print '</td>';
+			if (!$i) {
+				$totalarray['nbfield']++;
+			}
+		}
+
+		// Zip
+		if (!empty($arrayfields['s.zip']['checked'])) {
+			print '<td class="nocellnopadd">';
+			print $obj->zip;
+			print '</td>';
+			if (!$i) {
+				$totalarray['nbfield']++;
+			}
+		}
+
+		// State
+		if (!empty($arrayfields['state.nom']['checked'])) {
+			print "<td>".$obj->state_name."</td>\n";
+			if (!$i) {
+				$totalarray['nbfield']++;
+			}
+		}
+
+		// Country
+		if (!empty($arrayfields['country.code_iso']['checked'])) {
+			print '<td class="center">';
+			$tmparray = getCountry($obj->fk_pays, 'all');
+			print $tmparray['label'];
+			print '</td>';
+			if (!$i) {
+				$totalarray['nbfield']++;
+			}
+		}
+
+		// Type ent
+		if (!empty($arrayfields['typent.code']['checked'])) {
+			print '<td class="center">';
+			if (empty($typenArray)) {
+				$typenArray = $formcompany->typent_array(1);
+			}
+			print $typenArray[$obj->typent_code];
+			print '</td>';
+			if (!$i) {
+				$totalarray['nbfield']++;
+			}
+		}
+
+		// Order date
+		if (!empty($arrayfields['c.date_commande']['checked'])) {
+			print '<td class="center">';
+			print dol_print_date($db->jdate($obj->date_commande), 'day');
+			// Warning late icon and note
+			if ($generic_commande->hasDelay()) {
+				print img_picto($langs->trans("Late").' : '.$generic_commande->showDelay(), "warning");
+			}
+			print '</td>';
+			if (!$i) {
+				$totalarray['nbfield']++;
+			}
+		}
+
+		// Plannned date of delivery
+		if (!empty($arrayfields['c.date_delivery']['checked'])) {
+			print '<td class="center">';
+			print dol_print_date($db->jdate($obj->date_delivery), 'dayhour');
+			print '</td>';
+			if (!$i) {
+				$totalarray['nbfield']++;
+			}
+		}
+
+		// Shipping Method
+		if (!empty($arrayfields['c.fk_shipping_method']['checked'])) {
+			print '<td>';
+			$form->formSelectShippingMethod('', $obj->fk_shipping_method, 'none', 1);
+			print '</td>';
+			if (!$i) {
+				$totalarray['nbfield']++;
+			}
+		}
+
+		// Payment terms
+		if (!empty($arrayfields['c.fk_cond_reglement']['checked'])) {
+			print '<td>';
+			$form->form_conditions_reglement($_SERVER['PHP_SELF'], $obj->fk_cond_reglement, 'none', 0, '', 1, $obj->deposit_percent);
+			print '</td>';
+			if (!$i) {
+				$totalarray['nbfield']++;
+			}
+		}
+
+		// Payment mode
+		if (!empty($arrayfields['c.fk_mode_reglement']['checked'])) {
+			print '<td>';
+			$form->form_modes_reglement($_SERVER['PHP_SELF'], $obj->fk_mode_reglement, 'none', '', -1);
+			print '</td>';
+			if (!$i) {
+				$totalarray['nbfield']++;
+			}
+		}
+
+		// Channel
+		if (!empty($arrayfields['c.fk_input_reason']['checked'])) {
+			print '<td>';
+			$form->formInputReason($_SERVER['PHP_SELF'], $obj->fk_input_reason, 'none', '');
+			print '</td>';
+			if (!$i) {
+				$totalarray['nbfield']++;
+			}
+		}
+
+		// Amount HT/net
+		if (!empty($arrayfields['c.total_ht']['checked'])) {
+			print '<td class="nowrap right"><span class="amount">'.price($obj->total_ht)."</span></td>\n";
+			if (!$i) {
+				$totalarray['nbfield']++;
+			}
+			if (!$i) {
+				$totalarray['pos'][$totalarray['nbfield']] = 'c.total_ht';
+			}
+			if (isset($totalarray['val']['c.total_ht'])) {
+				$totalarray['val']['c.total_ht'] += $obj->total_ht;
+			} else {
+				$totalarray['val']['c.total_ht'] = $obj->total_ht;
+			}
+		}
+
+		// Amount VAT
+		if (!empty($arrayfields['c.total_vat']['checked'])) {
+			print '<td class="nowrap right"><span class="amount">'.price($obj->total_tva)."</span></td>\n";
+			if (!$i) {
+				$totalarray['nbfield']++;
+			}
+			if (!$i) {
+				$totalarray['pos'][$totalarray['nbfield']] = 'c.total_tva';
+			}
+			if (isset($totalarray['val']['c.total_tva'])) {
+				$totalarray['val']['c.total_tva'] += $obj->total_tva;
+			} else {
+				$totalarray['val']['c.total_tva'] = $obj->total_tva;
+			}
+		}
+
+		// Amount TTC / gross
+		if (!empty($arrayfields['c.total_ttc']['checked'])) {
+			print '<td class="nowrap right"><span class="amount">'.price($obj->total_ttc)."</span></td>\n";
+			if (!$i) {
+				$totalarray['nbfield']++;
+			}
+			if (!$i) {
+				$totalarray['pos'][$totalarray['nbfield']] = 'c.total_ttc';
+			}
+			if (isset($totalarray['val']['c.total_ttc'])) {
+				$totalarray['val']['c.total_ttc'] += $obj->total_ttc;
+			} else {
+				$totalarray['val']['c.total_ttc'] = $obj->total_ttc;
+			}
+		}
+
 		// Currency
 		if (!empty($arrayfields['c.multicurrency_code']['checked'])) {
 			print '<td class="nowrap">'.$obj->multicurrency_code.' - '.$langs->trans('Currency'.$obj->multicurrency_code)."</td>\n";
 			if (!$i) {
 				$totalarray['nbfield']++;
->>>>>>> 723c731a
-			}
-
-<<<<<<< HEAD
-			// Currency rate
-			if (!empty($arrayfields['c.multicurrency_tx']['checked'])) {
-				  print '<td class="nowrap">';
-				  $form->form_multicurrency_rate($_SERVER['PHP_SELF'].'?id='.$obj->rowid, $obj->multicurrency_tx, 'none', $obj->multicurrency_code);
-				  print "</td>\n";
-				if (!$i) {
-					$totalarray['nbfield']++;
-				}
-=======
+			}
+		}
+
 		// Currency rate
 		if (!empty($arrayfields['c.multicurrency_tx']['checked'])) {
 			print '<td class="nowrap">';
@@ -3147,67 +2388,31 @@
 			print "</td>\n";
 			if (!$i) {
 				$totalarray['nbfield']++;
->>>>>>> 723c731a
-			}
-
-<<<<<<< HEAD
-			// Amount HT/net in foreign currency
-			if (!empty($arrayfields['c.multicurrency_total_ht']['checked'])) {
-				  print '<td class="right nowrap"><span class="amount">'.price($obj->multicurrency_total_ht)."</span></td>\n";
-				if (!$i) {
-					$totalarray['nbfield']++;
-				}
-=======
+			}
+		}
+
 		// Amount HT/net in foreign currency
 		if (!empty($arrayfields['c.multicurrency_total_ht']['checked'])) {
 			print '<td class="right nowrap"><span class="amount">'.price($obj->multicurrency_total_ht)."</span></td>\n";
 			if (!$i) {
 				$totalarray['nbfield']++;
->>>>>>> 723c731a
-			}
-			// Amount VAT in foreign currency
-			if (!empty($arrayfields['c.multicurrency_total_vat']['checked'])) {
-				print '<td class="right nowrap"><span class="amount">'.price($obj->multicurrency_total_vat)."</span></td>\n";
-				if (!$i) {
-					$totalarray['nbfield']++;
-				}
-			}
-			// Amount TTC / gross in foreign currency
-			if (!empty($arrayfields['c.multicurrency_total_ttc']['checked'])) {
-				print '<td class="right nowrap"><span class="amount">'.price($obj->multicurrency_total_ttc)."</span></td>\n";
-				if (!$i) {
-					$totalarray['nbfield']++;
-				}
-			}
-
-<<<<<<< HEAD
-			$userstatic->id = $obj->fk_user_author;
-			$userstatic->login = $obj->login;
-			$userstatic->lastname = $obj->lastname;
-			$userstatic->firstname = $obj->firstname;
-			$userstatic->email = $obj->user_email;
-			$userstatic->statut = $obj->user_statut;
-			$userstatic->entity = $obj->entity;
-			$userstatic->photo = $obj->photo;
-			$userstatic->office_phone = $obj->office_phone;
-			$userstatic->office_fax = $obj->office_fax;
-			$userstatic->user_mobile = $obj->user_mobile;
-			$userstatic->job = $obj->job;
-			$userstatic->gender = $obj->gender;
-
-			// Author
-			if (!empty($arrayfields['u.login']['checked'])) {
-				print '<td class="tdoverflowmax150">';
-				if ($userstatic->id) {
-					print $userstatic->getNomUrl(-1);
-				} else {
-					print '&nbsp;';
-				}
-				print "</td>\n";
-				if (!$i) {
-					$totalarray['nbfield']++;
-				}
-=======
+			}
+		}
+		// Amount VAT in foreign currency
+		if (!empty($arrayfields['c.multicurrency_total_vat']['checked'])) {
+			print '<td class="right nowrap"><span class="amount">'.price($obj->multicurrency_total_vat)."</span></td>\n";
+			if (!$i) {
+				$totalarray['nbfield']++;
+			}
+		}
+		// Amount TTC / gross in foreign currency
+		if (!empty($arrayfields['c.multicurrency_total_ttc']['checked'])) {
+			print '<td class="right nowrap"><span class="amount">'.price($obj->multicurrency_total_ttc)."</span></td>\n";
+			if (!$i) {
+				$totalarray['nbfield']++;
+			}
+		}
+
 		$userstatic->id = $obj->fk_user_author;
 		$userstatic->login = $obj->login;
 		$userstatic->lastname = $obj->lastname;
@@ -3233,224 +2438,212 @@
 			print "</td>\n";
 			if (!$i) {
 				$totalarray['nbfield']++;
->>>>>>> 723c731a
-			}
-
-			// Sales representatives
-			if (!empty($arrayfields['sale_representative']['checked'])) {
-				print '<td>';
-				if ($obj->socid > 0) {
-					$listsalesrepresentatives = $companystatic->getSalesRepresentatives($user);
-					if ($listsalesrepresentatives < 0) {
-						dol_print_error($db);
-					}
-					$nbofsalesrepresentative = count($listsalesrepresentatives);
-					if ($nbofsalesrepresentative > 6) {
-						// We print only number
-						print $nbofsalesrepresentative;
-					} elseif ($nbofsalesrepresentative > 0) {
-						$j = 0;
-						foreach ($listsalesrepresentatives as $val) {
-							$userstatic->id = $val['id'];
-							$userstatic->lastname = $val['lastname'];
-							$userstatic->firstname = $val['firstname'];
-							$userstatic->email = $val['email'];
-							$userstatic->statut = $val['statut'];
-							$userstatic->entity = $val['entity'];
-							$userstatic->photo = $val['photo'];
-							$userstatic->login = $val['login'];
-							$userstatic->office_phone = $val['office_phone'];
-							$userstatic->office_fax = $val['office_fax'];
-							$userstatic->user_mobile = $val['user_mobile'];
-							$userstatic->job = $val['job'];
-							$userstatic->gender = $val['gender'];
-							//print '<div class="float">':
-							print ($nbofsalesrepresentative < 2) ? $userstatic->getNomUrl(-1, '', 0, 0, 12) : $userstatic->getNomUrl(-2);
-							$j++;
-							if ($j < $nbofsalesrepresentative) {
-								print ' ';
-							}
-							//print '</div>';
+			}
+		}
+
+		// Sales representatives
+		if (!empty($arrayfields['sale_representative']['checked'])) {
+			print '<td>';
+			if ($obj->socid > 0) {
+				$listsalesrepresentatives = $companystatic->getSalesRepresentatives($user);
+				if ($listsalesrepresentatives < 0) {
+					dol_print_error($db);
+				}
+				$nbofsalesrepresentative = count($listsalesrepresentatives);
+				if ($nbofsalesrepresentative > 6) {
+					// We print only number
+					print $nbofsalesrepresentative;
+				} elseif ($nbofsalesrepresentative > 0) {
+					$j = 0;
+					foreach ($listsalesrepresentatives as $val) {
+						$userstatic->id = $val['id'];
+						$userstatic->lastname = $val['lastname'];
+						$userstatic->firstname = $val['firstname'];
+						$userstatic->email = $val['email'];
+						$userstatic->statut = $val['statut'];
+						$userstatic->entity = $val['entity'];
+						$userstatic->photo = $val['photo'];
+						$userstatic->login = $val['login'];
+						$userstatic->office_phone = $val['office_phone'];
+						$userstatic->office_fax = $val['office_fax'];
+						$userstatic->user_mobile = $val['user_mobile'];
+						$userstatic->job = $val['job'];
+						$userstatic->gender = $val['gender'];
+						//print '<div class="float">':
+						print ($nbofsalesrepresentative < 2) ? $userstatic->getNomUrl(-1, '', 0, 0, 12) : $userstatic->getNomUrl(-2);
+						$j++;
+						if ($j < $nbofsalesrepresentative) {
+							print ' ';
 						}
-					}
-					//else print $langs->trans("NoSalesRepresentativeAffected");
-				} else {
-					print '&nbsp;';
-				}
-				print '</td>';
-				if (!$i) {
-					$totalarray['nbfield']++;
-				}
-			}
-
-			// Total buying or cost price
-			if (!empty($arrayfields['total_pa']['checked'])) {
-				print '<td class="right nowrap">'.price($marginInfo['pa_total']).'</td>';
-				if (!$i) {
-					$totalarray['nbfield']++;
-				}
-			}
-
-			// Total margin
-			if (!empty($arrayfields['total_margin']['checked'])) {
-				print '<td class="right nowrap">'.price($marginInfo['total_margin']).'</td>';
-				if (!$i) {
-					$totalarray['nbfield']++;
-				}
-				if (!$i) {
-					$totalarray['pos'][$totalarray['nbfield']] = 'total_margin';
-				}
-				$totalarray['val']['total_margin'] += $marginInfo['total_margin'];
-			}
-
-			// Total margin rate
-			if (!empty($arrayfields['total_margin_rate']['checked'])) {
-				print '<td class="right nowrap">'.(($marginInfo['total_margin_rate'] == '') ? '' : price($marginInfo['total_margin_rate'], null, null, null, null, 2).'%').'</td>';
-				if (!$i) {
-					$totalarray['nbfield']++;
-				}
-			}
-
-			// Total mark rate
-			if (!empty($arrayfields['total_mark_rate']['checked'])) {
-				print '<td class="right nowrap">'.(($marginInfo['total_mark_rate'] == '') ? '' : price($marginInfo['total_mark_rate'], null, null, null, null, 2).'%').'</td>';
-				if (!$i) {
-					$totalarray['nbfield']++;
-				}
-				if (!$i) {
-					$totalarray['pos'][$totalarray['nbfield']] = 'total_mark_rate';
-				}
-				if ($i >= $imaxinloop - 1) {
-					if (!empty($total_ht)) {
-						$totalarray['val']['total_mark_rate'] = price2num($total_margin * 100 / $total_ht, 'MT');
-					} else {
-						$totalarray['val']['total_mark_rate'] = '';
+						//print '</div>';
 					}
 				}
-			}
-
-			// Extra fields
-			include DOL_DOCUMENT_ROOT.'/core/tpl/extrafields_list_print_fields.tpl.php';
-			// Fields from hook
-			$parameters = array('arrayfields'=>$arrayfields, 'obj'=>$obj, 'i'=>$i, 'totalarray'=>&$totalarray);
-			$reshook = $hookmanager->executeHooks('printFieldListValue', $parameters, $object, $action); // Note that $action and $object may have been modified by hook
-			print $hookmanager->resPrint;
-
-			// Date creation
-			if (!empty($arrayfields['c.datec']['checked'])) {
-				print '<td align="center" class="nowrap">';
-				print dol_print_date($db->jdate($obj->date_creation), 'dayhour', 'tzuser');
-				print '</td>';
-				if (!$i) {
-					$totalarray['nbfield']++;
+				//else print $langs->trans("NoSalesRepresentativeAffected");
+			} else {
+				print '&nbsp;';
+			}
+			print '</td>';
+			if (!$i) {
+				$totalarray['nbfield']++;
+			}
+		}
+
+		// Total buying or cost price
+		if (!empty($arrayfields['total_pa']['checked'])) {
+			print '<td class="right nowrap">'.price($marginInfo['pa_total']).'</td>';
+			if (!$i) {
+				$totalarray['nbfield']++;
+			}
+		}
+
+		// Total margin
+		if (!empty($arrayfields['total_margin']['checked'])) {
+			print '<td class="right nowrap">'.price($marginInfo['total_margin']).'</td>';
+			if (!$i) {
+				$totalarray['nbfield']++;
+			}
+			if (!$i) {
+				$totalarray['pos'][$totalarray['nbfield']] = 'total_margin';
+			}
+			$totalarray['val']['total_margin'] += $marginInfo['total_margin'];
+		}
+
+		// Total margin rate
+		if (!empty($arrayfields['total_margin_rate']['checked'])) {
+			print '<td class="right nowrap">'.(($marginInfo['total_margin_rate'] == '') ? '' : price($marginInfo['total_margin_rate'], null, null, null, null, 2).'%').'</td>';
+			if (!$i) {
+				$totalarray['nbfield']++;
+			}
+		}
+
+		// Total mark rate
+		if (!empty($arrayfields['total_mark_rate']['checked'])) {
+			print '<td class="right nowrap">'.(($marginInfo['total_mark_rate'] == '') ? '' : price($marginInfo['total_mark_rate'], null, null, null, null, 2).'%').'</td>';
+			if (!$i) {
+				$totalarray['nbfield']++;
+			}
+			if (!$i) {
+				$totalarray['pos'][$totalarray['nbfield']] = 'total_mark_rate';
+			}
+			if ($i >= $imaxinloop - 1) {
+				if (!empty($total_ht)) {
+					$totalarray['val']['total_mark_rate'] = price2num($total_margin * 100 / $total_ht, 'MT');
+				} else {
+					$totalarray['val']['total_mark_rate'] = '';
 				}
 			}
-
-			// Date modification
-			if (!empty($arrayfields['c.tms']['checked'])) {
-				print '<td align="center" class="nowrap">';
-				print dol_print_date($db->jdate($obj->date_update), 'dayhour', 'tzuser');
-				print '</td>';
-				if (!$i) {
-					$totalarray['nbfield']++;
-				}
-			}
-
-			// Date cloture
-			if (!empty($arrayfields['c.date_cloture']['checked'])) {
-				print '<td align="center" class="nowrap">';
-				print dol_print_date($db->jdate($obj->date_cloture), 'dayhour', 'tzuser');
-				print '</td>';
-				if (!$i) {
-					$totalarray['nbfield']++;
-				}
-			}
-
-			// Note public
-			if (!empty($arrayfields['c.note_public']['checked'])) {
-				print '<td class="center">';
-				print dol_string_nohtmltag($obj->note_public);
-				print '</td>';
-				if (!$i) {
-					$totalarray['nbfield']++;
-				}
-			}
-
-			// Note private
-			if (!empty($arrayfields['c.note_private']['checked'])) {
-				print '<td class="center">';
-				print dol_string_nohtmltag($obj->note_private);
-				print '</td>';
-				if (!$i) {
-					$totalarray['nbfield']++;
-				}
-			}
-
-			// Show shippable Icon (this creates subloops, so may be slow)
-			if (!empty($arrayfields['shippable']['checked'])) {
-				print '<td class="center">';
-				if (!empty($show_shippable_command) && isModEnabled('stock')) {
-					if (($obj->fk_statut > $generic_commande::STATUS_DRAFT) && ($obj->fk_statut < $generic_commande::STATUS_CLOSED)) {
-						$generic_commande->getLinesArray(); 	// Load array ->lines
-						$generic_commande->loadExpeditions();	// Load array ->expeditions
-
-						$numlines = count($generic_commande->lines); // Loop on each line of order
-						for ($lig = 0; $lig < $numlines; $lig++) {
-							if (isset($generic_commande->expeditions[$generic_commande->lines[$lig]->id])) {
-								$reliquat =  $generic_commande->lines[$lig]->qty - $generic_commande->expeditions[$generic_commande->lines[$lig]->id];
+		}
+
+		// Extra fields
+		include DOL_DOCUMENT_ROOT.'/core/tpl/extrafields_list_print_fields.tpl.php';
+		// Fields from hook
+		$parameters = array('arrayfields'=>$arrayfields, 'obj'=>$obj, 'i'=>$i, 'totalarray'=>&$totalarray);
+		$reshook = $hookmanager->executeHooks('printFieldListValue', $parameters, $object, $action); // Note that $action and $object may have been modified by hook
+		print $hookmanager->resPrint;
+
+		// Date creation
+		if (!empty($arrayfields['c.datec']['checked'])) {
+			print '<td align="center" class="nowrap">';
+			print dol_print_date($db->jdate($obj->date_creation), 'dayhour', 'tzuser');
+			print '</td>';
+			if (!$i) {
+				$totalarray['nbfield']++;
+			}
+		}
+
+		// Date modification
+		if (!empty($arrayfields['c.tms']['checked'])) {
+			print '<td align="center" class="nowrap">';
+			print dol_print_date($db->jdate($obj->date_update), 'dayhour', 'tzuser');
+			print '</td>';
+			if (!$i) {
+				$totalarray['nbfield']++;
+			}
+		}
+
+		// Date cloture
+		if (!empty($arrayfields['c.date_cloture']['checked'])) {
+			print '<td align="center" class="nowrap">';
+			print dol_print_date($db->jdate($obj->date_cloture), 'dayhour', 'tzuser');
+			print '</td>';
+			if (!$i) {
+				$totalarray['nbfield']++;
+			}
+		}
+
+		// Note public
+		if (!empty($arrayfields['c.note_public']['checked'])) {
+			print '<td class="center">';
+			print dol_string_nohtmltag($obj->note_public);
+			print '</td>';
+			if (!$i) {
+				$totalarray['nbfield']++;
+			}
+		}
+
+		// Note private
+		if (!empty($arrayfields['c.note_private']['checked'])) {
+			print '<td class="center">';
+			print dol_string_nohtmltag($obj->note_private);
+			print '</td>';
+			if (!$i) {
+				$totalarray['nbfield']++;
+			}
+		}
+
+		// Show shippable Icon (this creates subloops, so may be slow)
+		if (!empty($arrayfields['shippable']['checked'])) {
+			print '<td class="center">';
+			if (!empty($show_shippable_command) && isModEnabled('stock')) {
+				if (($obj->fk_statut > $generic_commande::STATUS_DRAFT) && ($obj->fk_statut < $generic_commande::STATUS_CLOSED)) {
+					$generic_commande->getLinesArray(); 	// Load array ->lines
+					$generic_commande->loadExpeditions();	// Load array ->expeditions
+
+					$numlines = count($generic_commande->lines); // Loop on each line of order
+					for ($lig = 0; $lig < $numlines; $lig++) {
+						if (isset($generic_commande->expeditions[$generic_commande->lines[$lig]->id])) {
+							$reliquat =  $generic_commande->lines[$lig]->qty - $generic_commande->expeditions[$generic_commande->lines[$lig]->id];
+						} else {
+							$reliquat = $generic_commande->lines[$lig]->qty;
+						}
+						if ($generic_commande->lines[$lig]->product_type == 0 && $generic_commande->lines[$lig]->fk_product > 0) {  // If line is a product and not a service
+							$nbprod++; // order contains real products
+							$generic_product->id = $generic_commande->lines[$lig]->fk_product;
+
+							// Get local and virtual stock and store it into cache
+							if (empty($productstat_cache[$generic_commande->lines[$lig]->fk_product])) {
+								$generic_product->load_stock('nobatch,warehouseopen'); // ->load_virtual_stock() is already included into load_stock()
+								$productstat_cache[$generic_commande->lines[$lig]->fk_product]['stock_reel'] = $generic_product->stock_reel;
+								$productstat_cachevirtual[$generic_commande->lines[$lig]->fk_product]['stock_reel'] = $generic_product->stock_theorique;
 							} else {
-								$reliquat = $generic_commande->lines[$lig]->qty;
+								$generic_product->stock_reel = $productstat_cache[$generic_commande->lines[$lig]->fk_product]['stock_reel'];
+								$generic_product->stock_theorique = $productstat_cachevirtual[$generic_commande->lines[$lig]->fk_product]['stock_reel'] = $generic_product->stock_theorique;
 							}
-							if ($generic_commande->lines[$lig]->product_type == 0 && $generic_commande->lines[$lig]->fk_product > 0) {  // If line is a product and not a service
-								$nbprod++; // order contains real products
-								$generic_product->id = $generic_commande->lines[$lig]->fk_product;
-
-								// Get local and virtual stock and store it into cache
-								if (empty($productstat_cache[$generic_commande->lines[$lig]->fk_product])) {
-									$generic_product->load_stock('nobatch,warehouseopen'); // ->load_virtual_stock() is already included into load_stock()
-									$productstat_cache[$generic_commande->lines[$lig]->fk_product]['stock_reel'] = $generic_product->stock_reel;
-									$productstat_cachevirtual[$generic_commande->lines[$lig]->fk_product]['stock_reel'] = $generic_product->stock_theorique;
-								} else {
-									$generic_product->stock_reel = $productstat_cache[$generic_commande->lines[$lig]->fk_product]['stock_reel'];
-									$generic_product->stock_theorique = $productstat_cachevirtual[$generic_commande->lines[$lig]->fk_product]['stock_reel'] = $generic_product->stock_theorique;
-								}
-
-								if ($reliquat > $generic_product->stock_reel) {
-									$notshippable++;
-								}
-								if (empty($conf->global->SHIPPABLE_ORDER_ICON_IN_LIST)) {  // Default code. Default should be this case.
-									$text_info .= $reliquat.' x '.$generic_commande->lines[$lig]->product_ref.'&nbsp;'.dol_trunc($generic_commande->lines[$lig]->product_label, 20);
-									$text_info .= ' - '.$langs->trans("Stock").': <span class="'.($generic_product->stock_reel > 0 ? 'ok' : 'error').'">'.$generic_product->stock_reel.'</span>';
-									$text_info .= ' - '.$langs->trans("VirtualStock").': <span class="'.($generic_product->stock_theorique > 0 ? 'ok' : 'error').'">'.$generic_product->stock_theorique.'</span>';
-									$text_info .= ($reliquat != $generic_commande->lines[$lig]->qty ? ' <span class="opacitymedium">('.$langs->trans("QtyInOtherShipments").' '.($generic_commande->lines[$lig]->qty - $reliquat).')</span>' : '');
-									$text_info .= '<br>';
-								} else {  // BUGGED CODE.
-									// DOES NOT TAKE INTO ACCOUNT MANUFACTURING. THIS CODE SHOULD BE USELESS. PREVIOUS CODE SEEMS COMPLETE.
-									// COUNT STOCK WHEN WE SHOULD ALREADY HAVE VALUE
-									// Detailed virtual stock, looks bugged, uncomplete and need heavy load.
-									// stock order and stock order_supplier
-									$stock_order = 0;
-									$stock_order_supplier = 0;
-									if (!empty($conf->global->STOCK_CALCULATE_ON_SHIPMENT) || !empty($conf->global->STOCK_CALCULATE_ON_SHIPMENT_CLOSE)) {    // What about other options ?
-										if (isModEnabled('commande')) {
-											if (empty($productstat_cache[$generic_commande->lines[$lig]->fk_product]['stats_order_customer'])) {
-												$generic_product->load_stats_commande(0, '1,2');
-												$productstat_cache[$generic_commande->lines[$lig]->fk_product]['stats_order_customer'] = $generic_product->stats_commande['qty'];
-											} else {
-												$generic_product->stats_commande['qty'] = $productstat_cache[$generic_commande->lines[$lig]->fk_product]['stats_order_customer'];
-											}
-											$stock_order = $generic_product->stats_commande['qty'];
+
+							if ($reliquat > $generic_product->stock_reel) {
+								$notshippable++;
+							}
+							if (empty($conf->global->SHIPPABLE_ORDER_ICON_IN_LIST)) {  // Default code. Default should be this case.
+								$text_info .= $reliquat.' x '.$generic_commande->lines[$lig]->product_ref.'&nbsp;'.dol_trunc($generic_commande->lines[$lig]->product_label, 20);
+								$text_info .= ' - '.$langs->trans("Stock").': <span class="'.($generic_product->stock_reel > 0 ? 'ok' : 'error').'">'.$generic_product->stock_reel.'</span>';
+								$text_info .= ' - '.$langs->trans("VirtualStock").': <span class="'.($generic_product->stock_theorique > 0 ? 'ok' : 'error').'">'.$generic_product->stock_theorique.'</span>';
+								$text_info .= ($reliquat != $generic_commande->lines[$lig]->qty ? ' <span class="opacitymedium">('.$langs->trans("QtyInOtherShipments").' '.($generic_commande->lines[$lig]->qty - $reliquat).')</span>' : '');
+								$text_info .= '<br>';
+							} else {  // BUGGED CODE.
+								// DOES NOT TAKE INTO ACCOUNT MANUFACTURING. THIS CODE SHOULD BE USELESS. PREVIOUS CODE SEEMS COMPLETE.
+								// COUNT STOCK WHEN WE SHOULD ALREADY HAVE VALUE
+								// Detailed virtual stock, looks bugged, uncomplete and need heavy load.
+								// stock order and stock order_supplier
+								$stock_order = 0;
+								$stock_order_supplier = 0;
+								if (!empty($conf->global->STOCK_CALCULATE_ON_SHIPMENT) || !empty($conf->global->STOCK_CALCULATE_ON_SHIPMENT_CLOSE)) {    // What about other options ?
+									if (isModEnabled('commande')) {
+										if (empty($productstat_cache[$generic_commande->lines[$lig]->fk_product]['stats_order_customer'])) {
+											$generic_product->load_stats_commande(0, '1,2');
+											$productstat_cache[$generic_commande->lines[$lig]->fk_product]['stats_order_customer'] = $generic_product->stats_commande['qty'];
+										} else {
+											$generic_product->stats_commande['qty'] = $productstat_cache[$generic_commande->lines[$lig]->fk_product]['stats_order_customer'];
 										}
-<<<<<<< HEAD
-										if (isModEnabled("supplier_order")) {
-											if (empty($productstat_cache[$generic_commande->lines[$lig]->fk_product]['stats_order_supplier'])) {
-												$generic_product->load_stats_commande_fournisseur(0, '3');
-												$productstat_cache[$generic_commande->lines[$lig]->fk_product]['stats_order_supplier'] = $generic_product->stats_commande_fournisseur['qty'];
-											} else {
-												$generic_product->stats_commande_fournisseur['qty'] = $productstat_cache[$generic_commande->lines[$lig]->fk_product]['stats_order_supplier'];
-											}
-											$stock_order_supplier = $generic_product->stats_commande_fournisseur['qty'];
-=======
 										$stock_order = $generic_product->stats_commande['qty'];
 									}
 									if (isModEnabled("supplier_order")) {
@@ -3459,28 +2652,10 @@
 											$productstat_cache[$generic_commande->lines[$lig]->fk_product]['stats_order_supplier'] = $generic_product->stats_commande_fournisseur['qty'];
 										} else {
 											$generic_product->stats_commande_fournisseur['qty'] = $productstat_cache[$generic_commande->lines[$lig]->fk_product]['stats_order_supplier'];
->>>>>>> 723c731a
 										}
+										$stock_order_supplier = $generic_product->stats_commande_fournisseur['qty'];
 									}
-									$text_info .= $reliquat.' x '.$generic_commande->lines[$lig]->ref.'&nbsp;'.dol_trunc($generic_commande->lines[$lig]->product_label, 20);
-									$text_stock_reel = $generic_product->stock_reel.'/'.$stock_order;
-									if ($stock_order > $generic_product->stock_reel && !($generic_product->stock_reel < $generic_commande->lines[$lig]->qty)) {
-										$warning++;
-										$text_warning .= '<span class="warning">'.$langs->trans('Available').'&nbsp;:&nbsp;'.$text_stock_reel.'</span>';
-									}
-									if ($reliquat > $generic_product->stock_reel) {
-										$text_info .= '<span class="warning">'.$langs->trans('Available').'&nbsp;:&nbsp;'.$text_stock_reel.'</span>';
-									} else {
-										$text_info .= '<span class="ok">'.$langs->trans('Available').'&nbsp;:&nbsp;'.$text_stock_reel.'</span>';
-									}
-									if (isModEnabled("supplier_order")) {
-										$text_info .= '&nbsp;'.$langs->trans('SupplierOrder').'&nbsp;:&nbsp;'.$stock_order_supplier;
-									}
-									$text_info .= ($reliquat != $generic_commande->lines[$lig]->qty ? ' <span class="opacitymedium">('.$langs->trans("QtyInOtherShipments").' '.($generic_commande->lines[$lig]->qty - $reliquat).')</span>' : '');
-									$text_info .= '<br>';
 								}
-<<<<<<< HEAD
-=======
 								$text_info .= $reliquat.' x '.$generic_commande->lines[$lig]->ref.'&nbsp;'.dol_trunc($generic_commande->lines[$lig]->product_label, 20);
 								$text_stock_reel = $generic_product->stock_reel.'/'.$stock_order;
 								if ($stock_order > $generic_product->stock_reel && !($generic_product->stock_reel < $generic_commande->lines[$lig]->qty)) {
@@ -3497,78 +2672,55 @@
 								}
 								$text_info .= ($reliquat != $generic_commande->lines[$lig]->qty ? ' <span class="opacitymedium">('.$langs->trans("QtyInOtherShipments").' '.($generic_commande->lines[$lig]->qty - $reliquat).')</span>' : '');
 								$text_info .= '<br>';
->>>>>>> 723c731a
 							}
 						}
-						if ($notshippable == 0) {
-							$text_icon = img_picto('', 'dolly', '', false, 0, 0, '', 'green paddingleft');
-							$text_info = $text_icon.' '.$langs->trans('Shippable').'<br>'.$text_info;
-						} else {
-							$text_icon = img_picto('', 'dolly', '', false, 0, 0, '', 'error paddingleft');
-							$text_info = $text_icon.' '.$langs->trans('NonShippable').'<br>'.$text_info;
-						}
 					}
-
-					if ($nbprod) {
-						print $form->textwithtooltip('', $text_info, 2, 1, $text_icon, '', 2);
-					}
-					if ($warning) {     // Always false in default mode
-						print $form->textwithtooltip('', $langs->trans('NotEnoughForAllOrders').'<br>'.$text_warning, 2, 1, img_picto('', 'error'), '', 2);
+					if ($notshippable == 0) {
+						$text_icon = img_picto('', 'dolly', '', false, 0, 0, '', 'green paddingleft');
+						$text_info = $text_icon.' '.$langs->trans('Shippable').'<br>'.$text_info;
+					} else {
+						$text_icon = img_picto('', 'dolly', '', false, 0, 0, '', 'error paddingleft');
+						$text_info = $text_icon.' '.$langs->trans('NonShippable').'<br>'.$text_info;
 					}
 				}
-				print '</td>';
-				if (!$i) {
-					$totalarray['nbfield']++;
+
+				if ($nbprod) {
+					print $form->textwithtooltip('', $text_info, 2, 1, $text_icon, '', 2);
 				}
-			}
-
-			// Billed
-			if (!empty($arrayfields['c.facture']['checked'])) {
-				print '<td class="center">'.yn($obj->billed).'</td>';
-				if (!$i) {
-					$totalarray['nbfield']++;
+				if ($warning) {     // Always false in default mode
+					print $form->textwithtooltip('', $langs->trans('NotEnoughForAllOrders').'<br>'.$text_warning, 2, 1, img_picto('', 'error'), '', 2);
 				}
 			}
-
-<<<<<<< HEAD
-			// Import key
-			if (!empty($arrayfields['c.import_key']['checked'])) {
-				print '<td class="nowrap center">'.dol_escape_htmltag($obj->import_key).'</td>';
-				if (!$i) {
-					$totalarray['nbfield']++;
-				}
-=======
+			print '</td>';
+			if (!$i) {
+				$totalarray['nbfield']++;
+			}
+		}
+
+		// Billed
+		if (!empty($arrayfields['c.facture']['checked'])) {
+			print '<td class="center">'.yn($obj->billed).'</td>';
+			if (!$i) {
+				$totalarray['nbfield']++;
+			}
+		}
+
 		// Import key
 		if (!empty($arrayfields['c.import_key']['checked'])) {
 			print '<td class="nowrap center">'.dol_escape_htmltag($obj->import_key).'</td>';
 			if (!$i) {
 				$totalarray['nbfield']++;
->>>>>>> 723c731a
-			}
-
-			// Status
-			if (!empty($arrayfields['c.fk_statut']['checked'])) {
-				print '<td class="nowrap right">'.$generic_commande->LibStatut($obj->fk_statut, $obj->billed, 5, 1).'</td>';
-				if (!$i) {
-					$totalarray['nbfield']++;
-				}
-			}
-
-<<<<<<< HEAD
-			// Action column
-			if (!getDolGlobalString('MAIN_CHECKBOX_LEFT_COLUMN')) {
-				print '<td class="nowrap center">';
-				if ($massactionbutton || $massaction) {   // If we are in select mode (massactionbutton defined) or if we have already selected and sent an action ($massaction) defined
-					$selected = 0;
-					if (in_array($obj->rowid, $arrayofselected)) {
-						$selected = 1;
-					}
-					print '<input id="cb'.$obj->rowid.'" class="flat checkforselect" type="checkbox" name="toselect[]" value="'.$obj->rowid.'"'.($selected ? ' checked="checked"' : '').'>';
-				}
-				print '</td>';
-				if (!$i) {
-					$totalarray['nbfield']++;
-=======
+			}
+		}
+
+		// Status
+		if (!empty($arrayfields['c.fk_statut']['checked'])) {
+			print '<td class="nowrap right">'.$generic_commande->LibStatut($obj->fk_statut, $obj->billed, 5, 1).'</td>';
+			if (!$i) {
+				$totalarray['nbfield']++;
+			}
+		}
+
 		// Action column
 		if (!getDolGlobalString('MAIN_CHECKBOX_LEFT_COLUMN')) {
 			print '<td class="nowrap center">';
@@ -3576,21 +2728,19 @@
 				$selected = 0;
 				if (in_array($obj->rowid, $arrayofselected)) {
 					$selected = 1;
->>>>>>> 723c731a
 				}
-			}
-
-			print "</tr>\n";
-
-<<<<<<< HEAD
-			$total += $obj->total_ht;
-			$subtotal += $obj->total_ht;
-		}
-		$i++;
-=======
+				print '<input id="cb'.$obj->rowid.'" class="flat checkforselect" type="checkbox" name="toselect[]" value="'.$obj->rowid.'"'.($selected ? ' checked="checked"' : '').'>';
+			}
+			print '</td>';
+			if (!$i) {
+				$totalarray['nbfield']++;
+			}
+		}
+
+		print "</tr>\n";
+
 		$total += $obj->total_ht;
 		$subtotal += $obj->total_ht;
->>>>>>> 723c731a
 	}
 	$i++;
 }
