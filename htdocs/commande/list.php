<?php
/* Copyright (C) 2001-2005  Rodolphe Quiedeville    <rodolphe@quiedeville.org>
 * Copyright (C) 2004-2019  Laurent Destailleur     <eldy@users.sourceforge.net>
 * Copyright (C) 2005       Marc Barilley / Ocebo   <marc@ocebo.com>
 * Copyright (C) 2005-2012  Regis Houssin           <regis.houssin@inodbox.com>
 * Copyright (C) 2012       Juanjo Menent           <jmenent@2byte.es>
 * Copyright (C) 2013       Christophe Battarel     <christophe.battarel@altairis.fr>
 * Copyright (C) 2013       Cédric Salvador         <csalvador@gpcsolutions.fr>
 * Copyright (C) 2015-2018  Frédéric France         <frederic.france@netlogic.fr>
 * Copyright (C) 2015       Marcos García           <marcosgdf@gmail.com>
 * Copyright (C) 2015       Jean-François Ferry     <jfefe@aternatik.fr>
 * Copyright (C) 2016-2021  Ferran Marcet           <fmarcet@2byte.es>
 * Copyright (C) 2018       Charlene Benke	        <charlie@patas-monkey.com>
 * Copyright (C) 2021	   	Anthony Berton			<anthony.berton@bb2a.fr>
 *
 * This program is free software; you can redistribute it and/or modify
 * it under the terms of the GNU General Public License as published by
 * the Free Software Foundation; either version 3 of the License, or
 * (at your option) any later version.
 *
 * This program is distributed in the hope that it will be useful,
 * but WITHOUT ANY WARRANTY; without even the implied warranty of
 * MERCHANTABILITY or FITNESS FOR A PARTICULAR PURPOSE.  See the
 * GNU General Public License for more details.
 *
 * You should have received a copy of the GNU General Public License
 * along with this program. If not, see <https://www.gnu.org/licenses/>.
 */

/**
 *	\file       htdocs/commande/list.php
 *	\ingroup    commande
 *	\brief      Page to list orders
 */

require '../main.inc.php';
require_once DOL_DOCUMENT_ROOT.'/core/lib/date.lib.php';
require_once DOL_DOCUMENT_ROOT.'/core/lib/company.lib.php';
require_once DOL_DOCUMENT_ROOT.'/core/class/discount.class.php';
require_once DOL_DOCUMENT_ROOT.'/core/class/html.formfile.class.php';
require_once DOL_DOCUMENT_ROOT.'/core/class/html.formother.class.php';
require_once DOL_DOCUMENT_ROOT.'/core/class/html.formcompany.class.php';
if (!empty($conf->margin->enabled)) {
	require_once DOL_DOCUMENT_ROOT.'/core/class/html.formmargin.class.php';
}
require_once DOL_DOCUMENT_ROOT.'/commande/class/commande.class.php';
require_once DOL_DOCUMENT_ROOT.'/compta/facture/class/facture.class.php';
require_once DOL_DOCUMENT_ROOT.'/product/class/product.class.php';
require_once DOL_DOCUMENT_ROOT.'/projet/class/project.class.php';

// Load translation files required by the page
$langs->loadLangs(array("orders", 'sendings', 'deliveries', 'companies', 'compta', 'bills', 'stocks', 'products'));

$action = GETPOST('action', 'aZ09');
$massaction = GETPOST('massaction', 'alpha');
$show_files = GETPOST('show_files', 'int');
$confirm = GETPOST('confirm', 'alpha');
$toselect = GETPOST('toselect', 'array');
$contextpage = GETPOST('contextpage', 'aZ') ?GETPOST('contextpage', 'aZ') : 'orderlist';

$search_datecloture_start = GETPOST('search_datecloture_start', 'int');
if (empty($search_datecloture_start)) {
	$search_datecloture_start = dol_mktime(0, 0, 0, GETPOST('search_datecloture_startmonth', 'int'), GETPOST('search_datecloture_startday', 'int'), GETPOST('search_datecloture_startyear', 'int'));
}
$search_datecloture_end = GETPOST('search_datecloture_end', 'int');
if (empty($search_datecloture_end)) {
	$search_datecloture_end = dol_mktime(23, 59, 59, GETPOST('search_datecloture_endmonth', 'int'), GETPOST('search_datecloture_endday', 'int'), GETPOST('search_datecloture_endyear', 'int'));
}
$search_dateorder_start = dol_mktime(0, 0, 0, GETPOST('search_dateorder_start_month', 'int'), GETPOST('search_dateorder_start_day', 'int'), GETPOST('search_dateorder_start_year', 'int'));
$search_dateorder_end = dol_mktime(23, 59, 59, GETPOST('search_dateorder_end_month', 'int'), GETPOST('search_dateorder_end_day', 'int'), GETPOST('search_dateorder_end_year', 'int'));
$search_datedelivery_start = dol_mktime(0, 0, 0, GETPOST('search_datedelivery_start_month', 'int'), GETPOST('search_datedelivery_start_day', 'int'), GETPOST('search_datedelivery_start_year', 'int'));
$search_datedelivery_end = dol_mktime(23, 59, 59, GETPOST('search_datedelivery_end_month', 'int'), GETPOST('search_datedelivery_end_day', 'int'), GETPOST('search_datedelivery_end_year', 'int'));
$search_product_category = GETPOST('search_product_category', 'int');
$search_ref = GETPOST('search_ref', 'alpha') != '' ?GETPOST('search_ref', 'alpha') : GETPOST('sref', 'alpha');
$search_ref_customer = GETPOST('search_ref_customer', 'alpha');
$search_company = GETPOST('search_company', 'alpha');
$search_company_alias = GETPOST('search_company_alias', 'alpha');
$search_town = GETPOST('search_town', 'alpha');
$search_zip = GETPOST('search_zip', 'alpha');
$search_state = GETPOST("search_state", 'alpha');
$search_country = GETPOST("search_country", 'int');
$search_type_thirdparty = GETPOST("search_type_thirdparty", 'int');
$sall = trim((GETPOST('search_all', 'alphanohtml') != '') ? GETPOST('search_all', 'alphanohtml') : GETPOST('sall', 'alphanohtml'));
$socid = GETPOST('socid', 'int');
$search_user = GETPOST('search_user', 'int');
$search_sale = GETPOST('search_sale', 'int');
$search_total_ht = GETPOST('search_total_ht', 'alpha');
$search_total_vat = GETPOST('search_total_vat', 'alpha');
$search_total_ttc = GETPOST('search_total_ttc', 'alpha');
$search_warehouse = GETPOST('search_warehouse', 'int');
$search_multicurrency_code = GETPOST('search_multicurrency_code', 'alpha');
$search_multicurrency_tx = GETPOST('search_multicurrency_tx', 'alpha');
$search_multicurrency_montant_ht = GETPOST('search_multicurrency_montant_ht', 'alpha');
$search_multicurrency_montant_vat = GETPOST('search_multicurrency_montant_vat', 'alpha');
$search_multicurrency_montant_ttc = GETPOST('search_multicurrency_montant_ttc', 'alpha');
$search_login = GETPOST('search_login', 'alpha');
$search_categ_cus = GETPOST("search_categ_cus", 'int');
$optioncss = GETPOST('optioncss', 'alpha');
$search_billed = GETPOSTISSET('search_billed') ? GETPOST('search_billed', 'int') : GETPOST('billed', 'int');
$search_status = GETPOST('search_status', 'int');
$search_btn = GETPOST('button_search', 'alpha');
$search_remove_btn = GETPOST('button_removefilter', 'alpha');
$search_project_ref = GETPOST('search_project_ref', 'alpha');
$search_project = GETPOST('search_project', 'alpha');
$search_shippable = GETPOST('search_shippable', 'aZ09');
$search_fk_cond_reglement = GETPOST("search_fk_cond_reglement", 'int');
$search_fk_shipping_method = GETPOST("search_fk_shipping_method", 'int');
$search_fk_mode_reglement = GETPOST("search_fk_mode_reglement", 'int');
$search_fk_input_reason = GETPOST("search_fk_input_reason", 'int');

// Security check
$id = (GETPOST('orderid') ?GETPOST('orderid', 'int') : GETPOST('id', 'int'));
if ($user->socid) {
	$socid = $user->socid;
}
$result = restrictedArea($user, 'commande', $id, '');

$diroutputmassaction = $conf->commande->multidir_output[$conf->entity].'/temp/massgeneration/'.$user->id;

// Load variable for pagination
$limit = GETPOST('limit', 'int') ?GETPOST('limit', 'int') : $conf->liste_limit;
$sortfield = GETPOST('sortfield', 'aZ09comma');
$sortorder = GETPOST('sortorder', 'aZ09comma');
$page = GETPOSTISSET('pageplusone') ? (GETPOST('pageplusone') - 1) : GETPOST("page", 'int');
if (empty($page) || $page < 0 || GETPOST('button_search', 'alpha') || GETPOST('button_removefilter', 'alpha')) {
	$page = 0;
}     // If $page is not defined, or '' or -1 or if we click on clear filters
$offset = $limit * $page;
$pageprev = $page - 1;
$pagenext = $page + 1;
if (!$sortfield) {
	$sortfield = 'c.ref';
}
if (!$sortorder) {
	$sortorder = 'DESC';
}

$show_shippable_command = GETPOST('show_shippable_command', 'aZ09');

// Initialize technical object to manage hooks of page. Note that conf->hooks_modules contains array of hook context
$object = new Commande($db);
$hookmanager->initHooks(array('orderlist'));
$extrafields = new ExtraFields($db);

// fetch optionals attributes and labels
$extrafields->fetch_name_optionals_label($object->table_element);
$search_array_options = $extrafields->getOptionalsFromPost($object->table_element, '', 'search_');

// List of fields to search into when doing a "search in all"
$fieldstosearchall = array(
	'c.ref'=>'Ref',
	'c.ref_client'=>'RefCustomerOrder',
	'pd.description'=>'Description',
	's.nom'=>"ThirdParty",
	's.name_alias'=>"AliasNameShort",
	's.zip'=>"Zip",
	's.town'=>"Town",
	'c.note_public'=>'NotePublic',
);
if (empty($user->socid)) {
	$fieldstosearchall["c.note_private"] = "NotePrivate";
}

$checkedtypetiers = 0;
$arrayfields = array(
	'c.ref'=>array('label'=>"Ref", 'checked'=>1, 'position'=>5),
	'c.ref_client'=>array('label'=>"RefCustomerOrder", 'checked'=>-1, 'position'=>10),
	'p.ref'=>array('label'=>"ProjectRef", 'checked'=>-1, 'enabled'=>(empty($conf->projet->enabled) ? 0 : 1), 'position'=>20),
	'p.title'=>array('label'=>"ProjectLabel", 'checked'=>0, 'enabled'=>(empty($conf->projet->enabled) ? 0 : 1), 'position'=>25),
	's.nom'=>array('label'=>"ThirdParty", 'checked'=>1, 'position'=>30),
	's.name_alias'=>array('label'=>"AliasNameShort", 'checked'=>-1, 'position'=>31),
	's.town'=>array('label'=>"Town", 'checked'=>-1, 'position'=>35),
	's.zip'=>array('label'=>"Zip", 'checked'=>-1, 'position'=>40),
	'state.nom'=>array('label'=>"StateShort", 'checked'=>0, 'position'=>45),
	'country.code_iso'=>array('label'=>"Country", 'checked'=>0, 'position'=>50),
	'typent.code'=>array('label'=>"ThirdPartyType", 'checked'=>$checkedtypetiers, 'position'=>55),
	'c.date_commande'=>array('label'=>"OrderDateShort", 'checked'=>1, 'position'=>60),
	'c.date_delivery'=>array('label'=>"DateDeliveryPlanned", 'checked'=>1, 'enabled'=>empty($conf->global->ORDER_DISABLE_DELIVERY_DATE), 'position'=>65),
	'c.fk_shipping_method'=>array('label'=>"SendingMethod", 'checked'=>-1, 'position'=>66 , 'enabled'=>!empty($conf->expedition->enabled)),
	'c.fk_cond_reglement'=>array('label'=>"PaymentConditionsShort", 'checked'=>-1, 'position'=>67),
	'c.fk_mode_reglement'=>array('label'=>"PaymentMode", 'checked'=>-1, 'position'=>68),
	'c.fk_input_reason'=>array('label'=>"Channel", 'checked'=>-1, 'position'=>69),
	'c.total_ht'=>array('label'=>"AmountHT", 'checked'=>1, 'position'=>75),
	'c.total_vat'=>array('label'=>"AmountVAT", 'checked'=>0, 'position'=>80),
	'c.total_ttc'=>array('label'=>"AmountTTC", 'checked'=>0, 'position'=>85),
	'c.multicurrency_code'=>array('label'=>'Currency', 'checked'=>0, 'enabled'=>(empty($conf->multicurrency->enabled) ? 0 : 1), 'position'=>90),
	'c.multicurrency_tx'=>array('label'=>'CurrencyRate', 'checked'=>0, 'enabled'=>(empty($conf->multicurrency->enabled) ? 0 : 1), 'position'=>95),
	'c.multicurrency_total_ht'=>array('label'=>'MulticurrencyAmountHT', 'checked'=>0, 'enabled'=>(empty($conf->multicurrency->enabled) ? 0 : 1), 'position'=>100),
	'c.multicurrency_total_vat'=>array('label'=>'MulticurrencyAmountVAT', 'checked'=>0, 'enabled'=>(empty($conf->multicurrency->enabled) ? 0 : 1), 'position'=>105),
	'c.multicurrency_total_ttc'=>array('label'=>'MulticurrencyAmountTTC', 'checked'=>0, 'enabled'=>(empty($conf->multicurrency->enabled) ? 0 : 1), 'position'=>110),
	'u.login'=>array('label'=>"Author", 'checked'=>1, 'position'=>115),
	'sale_representative'=>array('label'=>"SaleRepresentativesOfThirdParty", 'checked'=>0, 'position'=>116),
<<<<<<< HEAD
=======
	'total_pa' => array('label' => (getDolGlobalString('MARGIN_TYPE') == '1' ? 'BuyingPrice' : 'CostPrice'), 'checked' => 0, 'position' => 300, 'enabled' => (empty($conf->margin->enabled) || !$user->rights->margins->liretous ? 0 : 1)),
	'total_margin' => array('label' => 'Margin', 'checked' => 0, 'position' => 301, 'enabled' => (empty($conf->margin->enabled) || !$user->rights->margins->liretous ? 0 : 1)),
	'total_margin_rate' => array('label' => 'MarginRate', 'checked' => 0, 'position' => 302, 'enabled' => (empty($conf->margin->enabled) || !$user->rights->margins->liretous || empty($conf->global->DISPLAY_MARGIN_RATES) ? 0 : 1)),
	'total_mark_rate' => array('label' => 'MarkRate', 'checked' => 0, 'position' => 303, 'enabled' => (empty($conf->margin->enabled) || !$user->rights->margins->liretous || empty($conf->global->DISPLAY_MARK_RATES) ? 0 : 1)),
>>>>>>> 503d1a04
	'c.datec'=>array('label'=>"DateCreation", 'checked'=>0, 'position'=>120),
	'c.tms'=>array('label'=>"DateModificationShort", 'checked'=>0, 'position'=>125),
	'c.date_cloture'=>array('label'=>"DateClosing", 'checked'=>0, 'position'=>130),
	'c.note_public'=>array('label'=>'NotePublic', 'checked'=>0, 'enabled'=>(empty($conf->global->MAIN_LIST_ALLOW_PUBLIC_NOTES)), 'position'=>135),
	'c.note_private'=>array('label'=>'NotePrivate', 'checked'=>0, 'enabled'=>(empty($conf->global->MAIN_LIST_ALLOW_PRIVATE_NOTES)), 'position'=>140),
	'shippable'=>array('label'=>"Shippable", 'checked'=>1,'enabled'=>(!empty($conf->expedition->enabled)), 'position'=>990),
	'c.facture'=>array('label'=>"Billed", 'checked'=>1, 'enabled'=>(empty($conf->global->WORKFLOW_BILL_ON_SHIPMENT)), 'position'=>995),
	'c.import_key' =>array('type'=>'varchar(14)', 'label'=>'ImportId', 'enabled'=>1, 'visible'=>-2, 'position'=>999),
	'c.fk_statut'=>array('label'=>"Status", 'checked'=>1, 'position'=>1000)
);
// Extra fields
include DOL_DOCUMENT_ROOT.'/core/tpl/extrafields_list_array_fields.tpl.php';

$object->fields = dol_sort_array($object->fields, 'position');
$arrayfields = dol_sort_array($arrayfields, 'position');



/*
 * Actions
 */

if (GETPOST('cancel', 'alpha')) {
	$action = 'list'; $massaction = '';
}
if (!GETPOST('confirmmassaction', 'alpha') && $massaction != 'presend' && $massaction != 'confirm_presend' && $massaction != 'confirm_createbills') {
	$massaction = '';
}

$parameters = array('socid'=>$socid);
$reshook = $hookmanager->executeHooks('doActions', $parameters, $object, $action); // Note that $action and $object may have been modified by some hooks
if ($reshook < 0) {
	setEventMessages($hookmanager->error, $hookmanager->errors, 'errors');
}

if (empty($reshook)) {
	// Selection of new fields
	include DOL_DOCUMENT_ROOT.'/core/actions_changeselectedfields.inc.php';

	// Purge search criteria
	if (GETPOST('button_removefilter_x', 'alpha') || GETPOST('button_removefilter.x', 'alpha') || GETPOST('button_removefilter', 'alpha')) { // All tests are required to be compatible with all browsers
		$search_categ = '';
		$search_user = '';
		$search_sale = '';
		$search_product_category = '';
		$search_ref = '';
		$search_ref_customer = '';
		$search_company = '';
		$search_company_alias = '';
		$search_town = '';
		$search_zip = "";
		$search_state = "";
		$search_type = '';
		$search_country = '';
		$search_type_thirdparty = '';
		$search_total_ht = '';
		$search_total_vat = '';
		$search_total_ttc = '';
		$search_warehouse = '';
		$search_multicurrency_code = '';
		$search_multicurrency_tx = '';
		$search_multicurrency_montant_ht = '';
		$search_multicurrency_montant_vat = '';
		$search_multicurrency_montant_ttc = '';
		$search_login = '';
		$search_dateorder_start = '';
		$search_dateorder_end = '';
		$search_datedelivery_start = '';
		$search_datedelivery_end = '';
		$search_project_ref = '';
		$search_project = '';
		$search_status = '';
		$search_billed = '';
		$toselect = array();
		$search_array_options = array();
		$search_categ_cus = 0;
		$search_datecloture_start = '';
		$search_datecloture_end = '';
		$search_fk_cond_reglement = '';
		$search_fk_shipping_method = '';
		$search_fk_mode_reglement = '';
		$search_fk_input_reason = '';
	}
	if (GETPOST('button_removefilter_x', 'alpha') || GETPOST('button_removefilter.x', 'alpha') || GETPOST('button_removefilter', 'alpha')
	 || GETPOST('button_search_x', 'alpha') || GETPOST('button_search.x', 'alpha') || GETPOST('button_search', 'alpha')) {
		$massaction = ''; // Protection to avoid mass action if we force a new search during a mass action confirmation
	}

	// Mass actions
	$objectclass = 'Commande';
	$objectlabel = 'Orders';
	$permissiontoread = $user->rights->commande->lire;
	$permissiontoadd = $user->rights->commande->creer;
	$permissiontodelete = $user->rights->commande->supprimer;
	if (!empty($conf->global->MAIN_USE_ADVANCED_PERMS)) {
		$permissiontovalidate = $user->rights->commande->order_advance->validate;
		$permissiontoclose = $user->rights->commande->order_advance->close;
		$permissiontocancel = $user->rights->commande->order_advance->annuler;
		$permissiontosendbymail = $user->rights->commande->order_advance->send;
	} else {
		$permissiontovalidate = $user->rights->commande->creer;
		$permissiontoclose = $user->rights->commande->creer;
		$permissiontocancel = $user->rights->commande->creer;
		$permissiontosendbymail = $user->rights->commande->creer;
	}
	$uploaddir = $conf->commande->multidir_output[$conf->entity];
	$triggersendname = 'ORDER_SENTBYMAIL';
	include DOL_DOCUMENT_ROOT.'/core/actions_massactions.inc.php';

	if ($massaction == 'confirm_createbills') {   // Create bills from orders.
		$orders = GETPOST('toselect', 'array');
		$createbills_onebythird = GETPOST('createbills_onebythird', 'int');
		$validate_invoices = GETPOST('validate_invoices', 'int');

		$errors = array();

		$TFact = array();
		$TFactThird = array();
		$TFactThirdNbLines = array();

		$nb_bills_created = 0;
		$lastid= 0;
		$lastref = '';

		$db->begin();

		foreach ($orders as $id_order) {
			$cmd = new Commande($db);
			if ($cmd->fetch($id_order) <= 0) {
				continue;
			}
			$cmd->fetch_thirdparty();

			$objecttmp = new Facture($db);
			if (!empty($createbills_onebythird) && !empty($TFactThird[$cmd->socid])) {
				// If option "one bill per third" is set, and an invoice for this thirdparty was already created, we re-use it.
				$objecttmp = $TFactThird[$cmd->socid];
			} else {
				// If we want one invoice per order or if there is no first invoice yet for this thirdparty.
				$objecttmp->socid = $cmd->socid;
				$objecttmp->thirdparty = $cmd->thirdparty;

				$objecttmp->type = $objecttmp::TYPE_STANDARD;
				$objecttmp->cond_reglement_id = !empty($cmd->cond_reglement_id) ? $cmd->cond_reglement_id : $cmd->thirdparty->cond_reglement_id;
				$objecttmp->mode_reglement_id = !empty($cmd->mode_reglement_id) ? $cmd->mode_reglement_id : $cmd->thirdparty->mode_reglement_id;

				$objecttmp->fk_project = $cmd->fk_project;
				$objecttmp->multicurrency_code = $cmd->multicurrency_code;
				if (empty($createbills_onebythird)) {
					$objecttmp->ref_client = $cmd->ref_client;
				}

				$datefacture = dol_mktime(12, 0, 0, GETPOST('remonth', 'int'), GETPOST('reday', 'int'), GETPOST('reyear', 'int'));
				if (empty($datefacture)) {
					$datefacture = dol_now();
				}

				$objecttmp->date = $datefacture;
				$objecttmp->origin    = 'commande';
				$objecttmp->origin_id = $id_order;

				$objecttmp->array_options = $cmd->array_options; // Copy extrafields

				$res = $objecttmp->create($user);

				if ($res > 0) {
					$nb_bills_created++;
					$lastref = $objecttmp->ref;
					$lastid = $objecttmp->id;

					$TFactThird[$cmd->socid] = $objecttmp;
					$TFactThirdNbLines[$cmd->socid] = 0; //init nblines to have lines ordered by expedition and rang
				} else {
					$langs->load("errors");
					$errors[] = $cmd->ref.' : '.$langs->trans($objecttmp->errors[0]);
					$error++;
				}
			}

			if ($objecttmp->id > 0) {
				$res = $objecttmp->add_object_linked($objecttmp->origin, $id_order);

				if ($res == 0) {
					$errors[] = $cmd->ref.' : '.$langs->trans($objecttmp->errors[0]);
					$error++;
				}

				if (!$error) {
					$lines = $cmd->lines;
					if (empty($lines) && method_exists($cmd, 'fetch_lines')) {
						$cmd->fetch_lines();
						$lines = $cmd->lines;
					}

					$fk_parent_line = 0;
					$num = count($lines);

					for ($i = 0; $i < $num; $i++) {
						$desc = ($lines[$i]->desc ? $lines[$i]->desc : '');
						// If we build one invoice for several orders, we must put the ref of order on the invoice line
						if (!empty($createbills_onebythird)) {
							$desc = dol_concatdesc($desc, $langs->trans("Order").' '.$cmd->ref.' - '.dol_print_date($cmd->date, 'day'));
						}

						if ($lines[$i]->subprice < 0) {
							// Negative line, we create a discount line
							$discount = new DiscountAbsolute($db);
							$discount->fk_soc = $objecttmp->socid;
							$discount->amount_ht = abs($lines[$i]->total_ht);
							$discount->amount_tva = abs($lines[$i]->total_tva);
							$discount->amount_ttc = abs($lines[$i]->total_ttc);
							$discount->tva_tx = $lines[$i]->tva_tx;
							$discount->fk_user = $user->id;
							$discount->description = $desc;
							$discountid = $discount->create($user);
							if ($discountid > 0) {
								$result = $objecttmp->insert_discount($discountid);
								//$result=$discount->link_to_invoice($lineid,$id);
							} else {
								setEventMessages($discount->error, $discount->errors, 'errors');
								$error++;
								break;
							}
						} else {
							// Positive line
							$product_type = ($lines[$i]->product_type ? $lines[$i]->product_type : 0);
							// Date start
							$date_start = false;
							if ($lines[$i]->date_debut_prevue) {
								$date_start = $lines[$i]->date_debut_prevue;
							}
							if ($lines[$i]->date_debut_reel) {
								$date_start = $lines[$i]->date_debut_reel;
							}
							if ($lines[$i]->date_start) {
								$date_start = $lines[$i]->date_start;
							}
							//Date end
							$date_end = false;
							if ($lines[$i]->date_fin_prevue) {
								$date_end = $lines[$i]->date_fin_prevue;
							}
							if ($lines[$i]->date_fin_reel) {
								$date_end = $lines[$i]->date_fin_reel;
							}
							if ($lines[$i]->date_end) {
								$date_end = $lines[$i]->date_end;
							}
							// Reset fk_parent_line for no child products and special product
							if (($lines[$i]->product_type != 9 && empty($lines[$i]->fk_parent_line)) || $lines[$i]->product_type == 9) {
								$fk_parent_line = 0;
							}

							// Extrafields
							if (method_exists($lines[$i], 'fetch_optionals')) {
								$lines[$i]->fetch_optionals();
								$array_options = $lines[$i]->array_options;
							}

							$objecttmp->context['createfromclone'];

							$rang = $lines[$i]->rang;
							//there may already be rows from previous orders
							if (!empty($createbills_onebythird))
								$rang = $TFactThirdNbLines[$cmd->socid];

							$result = $objecttmp->addline(
								$desc,
								$lines[$i]->subprice,
								$lines[$i]->qty,
								$lines[$i]->tva_tx,
								$lines[$i]->localtax1_tx,
								$lines[$i]->localtax2_tx,
								$lines[$i]->fk_product,
								$lines[$i]->remise_percent,
								$date_start,
								$date_end,
								0,
								$lines[$i]->info_bits,
								$lines[$i]->fk_remise_except,
								'HT',
								0,
								$product_type,
								$rang,
								$lines[$i]->special_code,
								$objecttmp->origin,
								$lines[$i]->rowid,
								$fk_parent_line,
								$lines[$i]->fk_fournprice,
								$lines[$i]->pa_ht,
								$lines[$i]->label,
								$array_options,
								100,
								0,
								$lines[$i]->fk_unit
							);
							if ($result > 0) {
								$lineid = $result;
								if (!empty($createbills_onebythird)) //increment rang to keep order
									$TFactThirdNbLines[$rcp->socid]++;
							} else {
								$lineid = 0;
								$error++;
								break;
							}
							// Defined the new fk_parent_line
							if ($result > 0 && $lines[$i]->product_type == 9) {
								$fk_parent_line = $result;
							}
						}
					}
				}
			}

			//$cmd->classifyBilled($user);        // Disabled. This behavior must be set or not using the workflow module.

			if (!empty($createbills_onebythird) && empty($TFactThird[$cmd->socid])) {
				$TFactThird[$cmd->socid] = $objecttmp;
			} else {
				$TFact[$objecttmp->id] = $objecttmp;
			}
		}

		// Build doc with all invoices
		$TAllFact = empty($createbills_onebythird) ? $TFact : $TFactThird;
		$toselect = array();

		if (!$error && $validate_invoices) {
			$massaction = $action = 'builddoc';

			foreach ($TAllFact as &$objecttmp) {
				$result = $objecttmp->validate($user);
				if ($result <= 0) {
					$error++;
					setEventMessages($objecttmp->error, $objecttmp->errors, 'errors');
					break;
				}

				$id = $objecttmp->id; // For builddoc action

				// Builddoc
				$donotredirect = 1;
				$upload_dir = $conf->facture->dir_output;
				$permissiontoadd = $user->rights->facture->creer;

				// Call action to build doc
				$savobject = $object;
				$object = $objecttmp;
				include DOL_DOCUMENT_ROOT.'/core/actions_builddoc.inc.php';
				$object = $savobject;
			}

			$massaction = $action = 'confirm_createbills';
		}

		if (!$error) {
			$db->commit();

			if ($nb_bills_created == 1) {
				$texttoshow = $langs->trans('BillXCreated', '{s1}');
				$texttoshow = str_replace('{s1}', '<a href="'.DOL_URL_ROOT.'/compta/facture/card.php?id='.urlencode($lastid).'">'.$lastref.'</a>', $texttoshow);
				setEventMessages($texttoshow, null, 'mesgs');
			} else {
				setEventMessages($langs->trans('BillCreated', $nb_bills_created), null, 'mesgs');
			}

			// Make a redirect to avoid to bill twice if we make a refresh or back
			$param = '';
			if (!empty($contextpage) && $contextpage != $_SERVER["PHP_SELF"]) {
				$param .= '&contextpage='.urlencode($contextpage);
			}
			if ($limit > 0 && $limit != $conf->liste_limit) {
				$param .= '&limit='.urlencode($limit);
			}
			if ($sall) {
				$param .= '&sall='.urlencode($sall);
			}
			if ($socid > 0) {
				$param .= '&socid='.urlencode($socid);
			}
			if ($search_status != '') {
				$param .= '&search_status='.urlencode($search_status);
			}
			if ($search_orderday) {
				$param .= '&search_orderday='.urlencode($search_orderday);
			}
			if ($search_ordermonth) {
				$param .= '&search_ordermonth='.urlencode($search_ordermonth);
			}
			if ($search_orderyear) {
				$param .= '&search_orderyear='.urlencode($search_orderyear);
			}
			if ($search_deliveryday) {
				$param .= '&search_deliveryday='.urlencode($search_deliveryday);
			}
			if ($search_deliverymonth) {
				$param .= '&search_deliverymonth='.urlencode($search_deliverymonth);
			}
			if ($search_deliveryyear) {
				$param .= '&search_deliveryyear='.urlencode($search_deliveryyear);
			}
			if ($search_ref) {
				$param .= '&search_ref='.urlencode($search_ref);
			}
			if ($search_company) {
				$param .= '&search_company='.urlencode($search_company);
			}
			if ($search_ref_customer) {
				$param .= '&search_ref_customer='.urlencode($search_ref_customer);
			}
			if ($search_user > 0) {
				$param .= '&search_user='.urlencode($search_user);
			}
			if ($search_sale > 0) {
				$param .= '&search_sale='.urlencode($search_sale);
			}
			if ($search_total_ht != '') {
				$param .= '&search_total_ht='.urlencode($search_total_ht);
			}
			if ($search_total_vat != '') {
				$param .= '&search_total_vat='.urlencode($search_total_vat);
			}
			if ($search_total_ttc != '') {
				$param .= '&search_total_ttc='.urlencode($search_total_ttc);
			}
			if ($search_project_ref >= 0) {
				$param .= "&search_project_ref=".urlencode($search_project_ref);
			}
			if ($show_files) {
				$param .= '&show_files='.urlencode($show_files);
			}
			if ($optioncss != '') {
				$param .= '&optioncss='.urlencode($optioncss);
			}
			if ($billed != '') {
				$param .= '&billed='.urlencode($billed);
			}

			header("Location: ".$_SERVER['PHP_SELF'].'?'.$param);
			exit;
		} else {
			$db->rollback();

			$action = 'create';
			$_GET["origin"] = $_POST["origin"];
			$_GET["originid"] = $_POST["originid"];
			if (!empty($errors)) {
				setEventMessages(null, $errors, 'errors');
			} else {
				setEventMessages("Error", null, 'errors');
			}
			$error++;
		}
	}
}
if ($action == 'validate' && $permissiontoadd) {
	if (GETPOST('confirm') == 'yes') {
		$objecttmp = new $objectclass($db);
		$db->begin();
		$error = 0;
		foreach ($toselect as $checked) {
			if ($objecttmp->fetch($checked)) {
				if ($objecttmp->statut == 0) {
					if (!empty($objecttmp->fk_warehouse)) {
						$idwarehouse = $objecttmp->fk_warehouse;
					} else {
						$idwarehouse = 0;
					}
					if ($objecttmp->valid($user, $idwarehouse)) {
						setEventMessage($langs->trans('hasBeenValidated', $objecttmp->ref), 'mesgs');
					} else {
						setEventMessage($objecttmp->error, $objecttmp->errors, 'errors');
						$error++;
					}
				} else {
					$langs->load("errors");
					setEventMessage($langs->trans('ErrorIsNotADraft', $objecttmp->ref), 'errors');
					$error++;
				}
			} else {
				dol_print_error($db);
				$error++;
			}
		}
		if ($error) {
			$db->rollback();
		} else {
			$db->commit();
		}
	}
}
if ($action == 'shipped' && $permissiontoadd) {
	if (GETPOST('confirm') == 'yes') {
		$objecttmp = new $objectclass($db);
		$db->begin();
		$error = 0;
		foreach ($toselect as $checked) {
			if ($objecttmp->fetch($checked)) {
				if ($objecttmp->statut == 1 || $objecttmp->statut == 2) {
					if ($objecttmp->cloture($user)) {
						setEventMessage($langs->trans('PassedInClosedStatus', $objecttmp->ref), 'mesgs');
					} else {
						setEventMessage($langs->trans('CantBeClosed'), 'errors');
						$error++;
					}
				} else {
					$langs->load("errors");
					setEventMessage($langs->trans('ErrorIsNotADraft', $objecttmp->ref), 'errors');
					$error++;
				}
			} else {
				dol_print_error($db);
				$error++;
			}
		}
		if ($error) {
			$db->rollback();
		} else {
			$db->commit();
		}
	}
}
// Closed records
if (!$error && $massaction === 'setbilled' && $permissiontoclose) {
	$db->begin();

	$objecttmp = new $objectclass($db);
	$nbok = 0;
	foreach ($toselect as $toselectid) {
		$result = $objecttmp->fetch($toselectid);
		if ($result > 0) {
			$result = $objecttmp->classifyBilled($user, 0);
			if ($result <= 0) {
				setEventMessages($objecttmp->error, $objecttmp->errors, 'errors');
				$error++;
				break;
			} else {
				$nbok++;
			}
		} else {
			setEventMessages($objecttmp->error, $objecttmp->errors, 'errors');
			$error++;
			break;
		}
	}

	if (!$error) {
		if ($nbok > 1) {
			setEventMessages($langs->trans("RecordsModified", $nbok), null, 'mesgs');
		} else {
			setEventMessages($langs->trans("RecordsModified", $nbok), null, 'mesgs');
		}
		$db->commit();
	} else {
		$db->rollback();
	}
}

/*
 * View
 */

$now = dol_now();

$form = new Form($db);
$formother = new FormOther($db);
$formfile = new FormFile($db);
$formmargin = null;
if (!empty($conf->margin->enabled)) {
	$formmargin = new FormMargin($db);
}
$companystatic = new Societe($db);
$formcompany = new FormCompany($db);
$projectstatic = new Project($db);

$title = $langs->trans("Orders");
$help_url = "EN:Module_Customers_Orders|FR:Module_Commandes_Clients|ES:Módulo_Pedidos_de_clientes";
// llxHeader('',$title,$help_url);

$sql = 'SELECT';
if ($sall || $search_product_category > 0 || $search_user > 0) {
	$sql = 'SELECT DISTINCT';
}
$sql .= ' s.rowid as socid, s.nom as name, s.name_alias as alias, s.email, s.phone, s.fax, s.address, s.town, s.zip, s.fk_pays, s.client, s.code_client,';
$sql .= " typent.code as typent_code,";
$sql .= " state.code_departement as state_code, state.nom as state_name,";
$sql .= " country.code as country_code,";
$sql .= ' c.rowid, c.ref, c.total_ht, c.total_tva, c.total_ttc, c.ref_client, c.fk_user_author,';
$sql .= ' c.fk_multicurrency, c.multicurrency_code, c.multicurrency_tx, c.multicurrency_total_ht, c.multicurrency_total_tva as multicurrency_total_vat, c.multicurrency_total_ttc,';
$sql .= ' c.date_valid, c.date_commande, c.note_public, c.note_private, c.date_livraison as date_delivery, c.fk_statut, c.facture as billed,';
$sql .= ' c.date_creation as date_creation, c.tms as date_update, c.date_cloture as date_cloture,';
$sql .= ' p.rowid as project_id, p.ref as project_ref, p.title as project_label,';
$sql .= ' u.login, u.lastname, u.firstname, u.email as user_email, u.statut as user_statut, u.entity, u.photo, u.office_phone, u.office_fax, u.user_mobile, u.job, u.gender,';
$sql .= ' c.fk_cond_reglement,c.deposit_percent,c.fk_mode_reglement,c.fk_shipping_method,';
$sql .= ' c.fk_input_reason, c.import_key';
if (($search_categ_cus > 0) || ($search_categ_cus == -2)) {
	$sql .= ", cc.fk_categorie, cc.fk_soc";
}
// Add fields from extrafields
if (!empty($extrafields->attributes[$object->table_element]['label'])) {
	foreach ($extrafields->attributes[$object->table_element]['label'] as $key => $val) {
		$sql .= ($extrafields->attributes[$object->table_element]['type'][$key] != 'separate' ? ", ef.".$key." as options_".$key : '');
	}
}
// Add fields from hooks
$parameters = array();
$reshook = $hookmanager->executeHooks('printFieldListSelect', $parameters); // Note that $action and $object may have been modified by hook
$sql .= $hookmanager->resPrint;
$sql .= ' FROM '.MAIN_DB_PREFIX.'societe as s';
$sql .= " LEFT JOIN ".MAIN_DB_PREFIX."c_country as country on (country.rowid = s.fk_pays)";
$sql .= " LEFT JOIN ".MAIN_DB_PREFIX."c_typent as typent on (typent.id = s.fk_typent)";
$sql .= " LEFT JOIN ".MAIN_DB_PREFIX."c_departements as state on (state.rowid = s.fk_departement)";
if (($search_categ_cus > 0) || ($search_categ_cus == -2)) {
	$sql .= ' LEFT JOIN '.MAIN_DB_PREFIX."categorie_societe as cc ON s.rowid = cc.fk_soc"; // We'll need this table joined to the select in order to filter by categ
}
$sql .= ', '.MAIN_DB_PREFIX.'commande as c';
if (!empty($extrafields->attributes[$object->table_element]['label']) && is_array($extrafields->attributes[$object->table_element]['label']) && count($extrafields->attributes[$object->table_element]['label'])) {
	$sql .= " LEFT JOIN ".MAIN_DB_PREFIX."commande_extrafields as ef on (c.rowid = ef.fk_object)";
}
if ($sall || $search_product_category > 0) {
	$sql .= ' LEFT JOIN '.MAIN_DB_PREFIX.'commandedet as pd ON c.rowid=pd.fk_commande';
}
if ($search_product_category > 0) {
	$sql .= ' LEFT JOIN '.MAIN_DB_PREFIX.'categorie_product as cp ON cp.fk_product=pd.fk_product';
}
$sql .= " LEFT JOIN ".MAIN_DB_PREFIX."projet as p ON p.rowid = c.fk_projet";
$sql .= ' LEFT JOIN '.MAIN_DB_PREFIX.'user as u ON c.fk_user_author = u.rowid';

// We'll need this table joined to the select in order to filter by sale
if ($search_sale > 0 || (empty($user->rights->societe->client->voir) && !$socid)) {
	$sql .= ", ".MAIN_DB_PREFIX."societe_commerciaux as sc";
}
if ($search_user > 0) {
	$sql .= ", ".MAIN_DB_PREFIX."element_contact as ec";
	$sql .= ", ".MAIN_DB_PREFIX."c_type_contact as tc";
}

// Add table from hooks
$parameters = array();
$reshook = $hookmanager->executeHooks('printFieldListFrom', $parameters, $object); // Note that $action and $object may have been modified by hook
$sql .= $hookmanager->resPrint;

$sql .= ' WHERE c.fk_soc = s.rowid';
$sql .= ' AND c.entity IN ('.getEntity('commande').')';
if ($search_product_category > 0) {
	$sql .= " AND cp.fk_categorie = ".((int) $search_product_category);
}
if ($socid > 0) {
	$sql .= ' AND s.rowid = '.((int) $socid);
}
if (empty($user->rights->societe->client->voir) && !$socid) {
	$sql .= " AND s.rowid = sc.fk_soc AND sc.fk_user = ".((int) $user->id);
}
if ($search_ref) {
	$sql .= natural_search('c.ref', $search_ref);
}
if ($search_ref_customer) {
	$sql .= natural_search('c.ref_client', $search_ref_customer);
}
if ($sall) {
	$sql .= natural_search(array_keys($fieldstosearchall), $sall);
}
if ($search_billed != '' && $search_billed >= 0) {
	$sql .= ' AND c.facture = '.((int) $search_billed);
}
if ($search_status <> '') {
	if ($search_status <= 3 && $search_status >= -1) {	// status from -1 to 3 are real status (other are virtual combination)
		if ($search_status == 1 && empty($conf->expedition->enabled)) {
			$sql .= ' AND c.fk_statut IN (1,2)'; // If module expedition disabled, we include order with status 'sending in process' into 'validated'
		} else {
			$sql .= ' AND c.fk_statut = '.((int) $search_status); // brouillon, validee, en cours, annulee
		}
	}
	if ($search_status == -2) {	// To process
		//$sql.= ' AND c.fk_statut IN (1,2,3) AND c.facture = 0';
		$sql .= " AND ((c.fk_statut IN (1,2)) OR (c.fk_statut = 3 AND c.facture = 0))"; // If status is 2 and facture=1, it must be selected
	}
	if ($search_status == -3) {	// To bill
		//$sql.= ' AND c.fk_statut in (1,2,3)';
		//$sql.= ' AND c.facture = 0'; // invoice not created
		$sql .= ' AND ((c.fk_statut IN (1,2)) OR (c.fk_statut = 3 AND c.facture = 0))'; // validated, in process or closed but not billed
	}
	if ($search_status == -4) {	//  "validate and in progress"
		$sql .= ' AND (c.fk_statut IN (1,2))'; // validated, in process
	}
}

if ($search_datecloture_start) {
	$sql .= " AND c.date_cloture >= '".$db->idate($search_datecloture_start)."'";
}
if ($search_datecloture_end) {
	$sql .= " AND c.date_cloture <= '".$db->idate($search_datecloture_end)."'";
}
if ($search_dateorder_start) {
	$sql .= " AND c.date_commande >= '".$db->idate($search_dateorder_start)."'";
}
if ($search_dateorder_end) {
	$sql .= " AND c.date_commande <= '".$db->idate($search_dateorder_end)."'";
}
if ($search_datedelivery_start) {
	$sql .= " AND c.date_livraison >= '".$db->idate($search_datedelivery_start)."'";
}
if ($search_datedelivery_end) {
	$sql .= " AND c.date_livraison <= '".$db->idate($search_datedelivery_end)."'";
}
if ($search_town) {
	$sql .= natural_search('s.town', $search_town);
}
if ($search_zip) {
	$sql .= natural_search("s.zip", $search_zip);
}
if ($search_state) {
	$sql .= natural_search("state.nom", $search_state);
}
if ($search_country) {
	$sql .= " AND s.fk_pays IN (".$db->sanitize($search_country).')';
}
if ($search_type_thirdparty && $search_type_thirdparty != '-1') {
	$sql .= " AND s.fk_typent IN (".$db->sanitize($search_type_thirdparty).')';
}
if ($search_company) {
	$sql .= natural_search('s.nom', $search_company);
}
if ($search_company_alias) {
	$sql .= natural_search('s.name_alias', $search_company_alias);
}
if ($search_sale > 0) {
	$sql .= " AND s.rowid = sc.fk_soc AND sc.fk_user = ".((int) $search_sale);
}
if ($search_user > 0) {
	$sql .= " AND ec.fk_c_type_contact = tc.rowid AND tc.element='commande' AND tc.source='internal' AND ec.element_id = c.rowid AND ec.fk_socpeople = ".((int) $search_user);
}
if ($search_total_ht != '') {
	$sql .= natural_search('c.total_ht', $search_total_ht, 1);
}
if ($search_total_vat != '') {
	$sql .= natural_search('c.total_tva', $search_total_vat, 1);
}
if ($search_total_ttc != '') {
	$sql .= natural_search('c.total_ttc', $search_total_ttc, 1);
}
if ($search_warehouse != '' && $search_warehouse > 0) {
	$sql .= natural_search('c.fk_warehouse', $search_warehouse, 1);
}
if ($search_multicurrency_code != '') {
	$sql .= " AND c.multicurrency_code = '".$db->escape($search_multicurrency_code)."'";
}
if ($search_multicurrency_tx != '') {
	$sql .= natural_search('c.multicurrency_tx', $search_multicurrency_tx, 1);
}
if ($search_multicurrency_montant_ht != '') {
	$sql .= natural_search('c.multicurrency_total_ht', $search_multicurrency_montant_ht, 1);
}
if ($search_multicurrency_montant_vat != '') {
	$sql .= natural_search('c.multicurrency_total_tva', $search_multicurrency_montant_vat, 1);
}
if ($search_multicurrency_montant_ttc != '') {
	$sql .= natural_search('c.multicurrency_total_ttc', $search_multicurrency_montant_ttc, 1);
}
if ($search_login) {
	$sql .= natural_search(array("u.login", "u.firstname", "u.lastname"), $search_login);
}
if ($search_project_ref != '') {
	$sql .= natural_search("p.ref", $search_project_ref);
}
if ($search_project != '') {
	$sql .= natural_search("p.title", $search_project);
}
if ($search_categ_cus > 0) {
	$sql .= " AND cc.fk_categorie = ".((int) $search_categ_cus);
}
if ($search_categ_cus == -2) {
	$sql .= " AND cc.fk_categorie IS NULL";
}
if ($search_fk_cond_reglement > 0) {
	$sql .= " AND c.fk_cond_reglement = ".((int) $search_fk_cond_reglement);
}
if ($search_fk_shipping_method > 0) {
	$sql .= " AND c.fk_shipping_method = ".((int) $search_fk_shipping_method);
}
if ($search_fk_mode_reglement > 0) {
	$sql .= " AND c.fk_mode_reglement = ".((int) $search_fk_mode_reglement);
}
if ($search_fk_input_reason > 0) {
	$sql .= " AND c.fk_input_reason = ".((int) $search_fk_input_reason);
}

// Add where from extra fields
include DOL_DOCUMENT_ROOT.'/core/tpl/extrafields_list_search_sql.tpl.php';
// Add where from hooks
$parameters = array();
$reshook = $hookmanager->executeHooks('printFieldListWhere', $parameters); // Note that $action and $object may have been modified by hook
$sql .= $hookmanager->resPrint;

// Add HAVING from hooks
$parameters = array();
$reshook = $hookmanager->executeHooks('printFieldListHaving', $parameters, $object); // Note that $action and $object may have been modified by hook
$sql .= empty($hookmanager->resPrint) ? "" : " HAVING 1=1 ".$hookmanager->resPrint;

$sql .= $db->order($sortfield, $sortorder);

// Count total nb of records
$nbtotalofrecords = '';
if (empty($conf->global->MAIN_DISABLE_FULL_SCANLIST)) {
	$result = $db->query($sql);
	$nbtotalofrecords = $db->num_rows($result);

	if (($page * $limit) > $nbtotalofrecords) {	// if total resultset is smaller then paging size (filtering), goto and load page 0
		$page = 0;
		$offset = 0;
	}
}

$sql .= $db->plimit($limit + 1, $offset);
//print $sql;

$resql = $db->query($sql);
if ($resql) {
	if ($socid > 0) {
		$soc = new Societe($db);
		$soc->fetch($socid);
		$title = $langs->trans('CustomersOrders').' - '.$soc->name;
		if (empty($search_company)) {
			$search_company = $soc->name;
		}
	} else {
		$title = $langs->trans('CustomersOrders');
	}
	if (strval($search_status) == '0') {
		$title .= ' - '.$langs->trans('StatusOrderDraftShort');
	}
	if ($search_status == 1) {
		$title .= ' - '.$langs->trans('StatusOrderValidatedShort');
	}
	if ($search_status == 2) {
		$title .= ' - '.$langs->trans('StatusOrderSentShort');
	}
	if ($search_status == 3) {
		$title .= ' - '.$langs->trans('StatusOrderToBillShort');
	}
	if ($search_status == -1) {
		$title .= ' - '.$langs->trans('StatusOrderCanceledShort');
	}
	if ($search_status == -2) {
		$title .= ' - '.$langs->trans('StatusOrderToProcessShort');
	}
	if ($search_status == -3) {
		$title .= ' - '.$langs->trans('StatusOrderValidated').', '.(empty($conf->expedition->enabled) ? '' : $langs->trans("StatusOrderSent").', ').$langs->trans('StatusOrderToBill');
	}
	if ($search_status == -4) {
		$title .= ' - '.$langs->trans("StatusOrderValidatedShort").'+'.$langs->trans("StatusOrderSentShort");
	}

	$num = $db->num_rows($resql);

	$arrayofselected = is_array($toselect) ? $toselect : array();

	if ($num == 1 && !empty($conf->global->MAIN_SEARCH_DIRECT_OPEN_IF_ONLY_ONE) && $sall) {
		$obj = $db->fetch_object($resql);
		$id = $obj->rowid;
		header("Location: ".DOL_URL_ROOT.'/commande/card.php?id='.$id);
		exit;
	}

	llxHeader('', $title, $help_url);

	$param = '';

	if (!empty($contextpage) && $contextpage != $_SERVER["PHP_SELF"]) {
		$param .= '&contextpage='.urlencode($contextpage);
	}
	if ($limit > 0 && $limit != $conf->liste_limit) {
		$param .= '&limit='.urlencode($limit);
	}
	if ($sall) {
		$param .= '&sall='.urlencode($sall);
	}
	if ($socid > 0) {
		$param .= '&socid='.urlencode($socid);
	}
	if ($search_status != '') {
		$param .= '&search_status='.urlencode($search_status);
	}
	if ($search_datecloture_start) {
		$param .= '&search_datecloture_startday='.dol_print_date($search_datecloture_start, '%d').'&search_datecloture_startmonth='.dol_print_date($search_datecloture_start, '%m').'&search_datecloture_startyear='.dol_print_date($search_datecloture_start, '%Y');
	}
	if ($search_datecloture_end) {
		$param .= '&search_datecloture_endday='.dol_print_date($search_datecloture_end, '%d').'&search_datecloture_endmonth='.dol_print_date($search_datecloture_end, '%m').'&search_datecloture_endyear='.dol_print_date($search_datecloture_end, '%Y');
	}
	if ($search_dateorder_start) {
		$param .= '&search_dateorder_start_day='.dol_print_date($search_dateorder_start, '%d').'&search_dateorder_start_month='.dol_print_date($search_dateorder_start, '%m').'&search_dateorder_start_year='.dol_print_date($search_dateorder_start, '%Y');
	}
	if ($search_dateorder_end) {
		$param .= '&search_dateorder_end_day='.dol_print_date($search_dateorder_end, '%d').'&search_dateorder_end_month='.dol_print_date($search_dateorder_end, '%m').'&search_dateorder_end_year='.dol_print_date($search_dateorder_end, '%Y');
	}
	if ($search_datedelivery_start) {
		$param .= '&search_datedelivery_start_day='.dol_print_date($search_datedelivery_start, '%d').'&search_datedelivery_start_month='.dol_print_date($search_datedelivery_start, '%m').'&search_datedelivery_start_year='.dol_print_date($search_datedelivery_start, '%Y');
	}
	if ($search_datedelivery_end) {
		$param .= '&search_datedelivery_end_day='.dol_print_date($search_datedelivery_end, '%d').'&search_datedelivery_end_month='.dol_print_date($search_datedelivery_end, '%m').'&search_datedelivery_end_year='.dol_print_date($search_datedelivery_end, '%Y');
	}
	if ($search_ref) {
		$param .= '&search_ref='.urlencode($search_ref);
	}
	if ($search_company) {
		$param .= '&search_company='.urlencode($search_company);
	}
	if ($search_company_alias) {
		$param .= '&search_company_alias='.urlencode($search_company_alias);
	}
	if ($search_ref_customer) {
		$param .= '&search_ref_customer='.urlencode($search_ref_customer);
	}
	if ($search_user > 0) {
		$param .= '&search_user='.urlencode($search_user);
	}
	if ($search_sale > 0) {
		$param .= '&search_sale='.urlencode($search_sale);
	}
	if ($search_total_ht != '') {
		$param .= '&search_total_ht='.urlencode($search_total_ht);
	}
	if ($search_total_vat != '') {
		$param .= '&search_total_vat='.urlencode($search_total_vat);
	}
	if ($search_total_ttc != '') {
		$param .= '&search_total_ttc='.urlencode($search_total_ttc);
	}
	if ($search_warehouse != '') {
		$param .= '&search_warehouse='.urlencode($search_warehouse);
	}
	if ($search_login) {
		$param .= '&search_login='.urlencode($search_login);
	}
	if ($search_multicurrency_code != '') {
		$param .= '&search_multicurrency_code='.urlencode($search_multicurrency_code);
	}
	if ($search_multicurrency_tx != '') {
		$param .= '&search_multicurrency_tx='.urlencode($search_multicurrency_tx);
	}
	if ($search_multicurrency_montant_ht != '') {
		$param .= '&search_multicurrency_montant_ht='.urlencode($search_multicurrency_montant_ht);
	}
	if ($search_multicurrency_montant_vat != '') {
		$param .= '&search_multicurrency_montant_vat='.urlencode($search_multicurrency_montant_vat);
	}
	if ($search_multicurrency_montant_ttc != '') {
		$param .= '&search_multicurrency_montant_ttc='.urlencode($search_multicurrency_montant_ttc);
	}
	if ($search_project_ref >= 0) {
		$param .= "&search_project_ref=".urlencode($search_project_ref);
	}
	if ($search_town != '') {
		$param .= '&search_town='.urlencode($search_town);
	}
	if ($search_zip != '') {
		$param .= '&search_zip='.urlencode($search_zip);
	}
	if ($search_state != '') {
		$param .= '&search_state='.urlencode($search_state);
	}
	if ($search_country != '') {
		$param .= '&search_country='.urlencode($search_country);
	}
	if ($search_type_thirdparty && $search_type_thirdparty != '-1') {
		$param .= '&search_type_thirdparty='.urlencode($search_type_thirdparty);
	}
	if ($search_product_category != '') {
		$param .= '&search_product_category='.urlencode($search_product_category);
	}
	if (($search_categ_cus > 0) || ($search_categ_cus == -2)) {
		$param .= '&search_categ_cus='.urlencode($search_categ_cus);
	}
	if ($show_files) {
		$param .= '&show_files='.urlencode($show_files);
	}
	if ($optioncss != '') {
		$param .= '&optioncss='.urlencode($optioncss);
	}
	if ($search_billed != '') {
		$param .= '&search_billed='.urlencode($search_billed);
	}
	if ($search_fk_cond_reglement > 0) {
		$param .= '&search_fk_cond_reglement='.urlencode($search_fk_cond_reglement);
	}
	if ($search_fk_shipping_method > 0) {
		$param .= '&search_fk_shipping_method='.urlencode($search_fk_shipping_method);
	}
	if ($search_fk_mode_reglement > 0) {
		$param .= '&search_fk_mode_reglement='.urlencode($search_fk_mode_reglement);
	}
	if ($search_fk_input_reason > 0) {
		$param .= '&search_fk_input_reason='.urlencode($search_fk_input_reason);
	}

	// Add $param from extra fields
	include DOL_DOCUMENT_ROOT.'/core/tpl/extrafields_list_search_param.tpl.php';

	// Add $param from hooks
	$parameters = array();
	$reshook = $hookmanager->executeHooks('printFieldListSearchParam', $parameters, $object); // Note that $action and $object may have been modified by hook
	$param .= $hookmanager->resPrint;

	// List of mass actions available
	$arrayofmassactions = array(
		'generate_doc'=>img_picto('', 'pdf', 'class="pictofixedwidth"').$langs->trans("ReGeneratePDF"),
		'builddoc'=>img_picto('', 'pdf', 'class="pictofixedwidth"').$langs->trans("PDFMerge"),
	);
	if ($permissiontovalidate) {
		$arrayofmassactions['prevalidate'] = img_picto('', 'check', 'class="pictofixedwidth"').$langs->trans("Validate");
	}
	if ($permissiontosendbymail) {
		$arrayofmassactions['presend'] = img_picto('', 'email', 'class="pictofixedwidth"').$langs->trans("SendByMail");
	}
	if ($permissiontoclose) {
		$arrayofmassactions['preshipped'] = img_picto('', 'dollyrevert', 'class="pictofixedwidth"').$langs->trans("ClassifyShipped");
	}
	if ($permissiontocancel) {
		$arrayofmassactions['cancelorders'] = img_picto('', 'close_title', 'class="pictofixedwidth"').$langs->trans("Cancel");
	}
	if ($user->rights->facture->creer) {
		$arrayofmassactions['createbills'] = img_picto('', 'bill', 'class="pictofixedwidth"').$langs->trans("CreateInvoiceForThisCustomer");
	}
	if ($permissiontoclose) {
		$arrayofmassactions['setbilled'] = img_picto('', 'bill', 'class="pictofixedwidth"').$langs->trans("ClassifyBilled");
	}
	if ($permissiontodelete) {
		$arrayofmassactions['predelete'] = img_picto('', 'delete', 'class="pictofixedwidth"').$langs->trans("Delete");
	}
	if (in_array($massaction, array('presend', 'predelete', 'createbills'))) {
		$arrayofmassactions = array();
	}
	$massactionbutton = $form->selectMassAction('', $arrayofmassactions);

	$url = DOL_URL_ROOT.'/commande/card.php?action=create';
	if (!empty($socid)) {
		$url .= '&socid='.$socid;
	}
	$newcardbutton = dolGetButtonTitle($langs->trans('NewOrder'), '', 'fa fa-plus-circle', $url, '', $contextpage == 'orderlist' && $permissiontoadd);

	// Lines of title fields
	print '<form method="POST" id="searchFormList" action="'.$_SERVER["PHP_SELF"].'">';
	if ($optioncss != '') {
		print '<input type="hidden" name="optioncss" value="'.$optioncss.'">';
	}
	print '<input type="hidden" name="token" value="'.newToken().'">';
	print '<input type="hidden" name="formfilteraction" id="formfilteraction" value="list">';
	print '<input type="hidden" name="action" value="list">';
	print '<input type="hidden" name="sortfield" value="'.$sortfield.'">';
	print '<input type="hidden" name="sortorder" value="'.$sortorder.'">';
	print '<input type="hidden" name="contextpage" value="'.$contextpage.'">';
	print '<input type="hidden" name="search_status" value="'.$search_status.'">';
	print '<input type="hidden" name="socid" value="'.$socid.'">';

	print_barre_liste($title, $page, $_SERVER["PHP_SELF"], $param, $sortfield, $sortorder, $massactionbutton, $num, $nbtotalofrecords, 'order', 0, $newcardbutton, '', $limit, 0, 0, 1);

	$topicmail = "SendOrderRef";
	$modelmail = "order_send";
	$objecttmp = new Commande($db);
	$trackid = 'ord'.$object->id;
	include DOL_DOCUMENT_ROOT.'/core/tpl/massactions_pre.tpl.php';

	if ($massaction == 'prevalidate') {
		print $form->formconfirm($_SERVER["PHP_SELF"], $langs->trans("ConfirmMassValidation"), $langs->trans("ConfirmMassValidationQuestion"), "validate", null, '', 0, 200, 500, 1);
	}
	if ($massaction == 'preshipped') {
		print $form->formconfirm($_SERVER["PHP_SELF"], $langs->trans("CloseOrder"), $langs->trans("ConfirmCloseOrder"), "shipped", null, '', 0, 200, 500, 1);
	}

	if ($massaction == 'createbills') {
		print '<input type="hidden" name="massaction" value="confirm_createbills">';

		print '<table class="noborder" width="100%" >';
		print '<tr>';
		print '<td class="titlefield">';
		print $langs->trans('DateInvoice');
		print '</td>';
		print '<td>';
		print $form->selectDate('', '', '', '', '', '', 1, 1);
		print '</td>';
		print '</tr>';
		print '<tr>';
		print '<td>';
		print $langs->trans('CreateOneBillByThird');
		print '</td>';
		print '<td>';
		print $form->selectyesno('createbills_onebythird', '', 1);
		print '</td>';
		print '</tr>';
		print '<tr>';
		print '<td>';
		print $langs->trans('ValidateInvoices');
		print '</td>';
		print '<td>';
		if (!empty($conf->stock->enabled) && !empty($conf->global->STOCK_CALCULATE_ON_BILL)) {
			print $form->selectyesno('validate_invoices', 0, 1, 1);
			print ' ('.$langs->trans("AutoValidationNotPossibleWhenStockIsDecreasedOnInvoiceValidation").')';
		} else {
			print $form->selectyesno('validate_invoices', 0, 1);
		}
		if (!empty($conf->workflow->enabled) && !empty($conf->global->WORKFLOW_INVOICE_AMOUNT_CLASSIFY_BILLED_ORDER)) {
			print ' &nbsp; &nbsp; <span class="opacitymedium">'.$langs->trans("IfValidateInvoiceIsNoOrderStayUnbilled").'</span>';
		} else {
			print ' &nbsp; &nbsp; <span class="opacitymedium">'.$langs->trans("OptionToSetOrderBilledNotEnabled").'</span>';
		}
		print '</td>';
		print '</tr>';
		print '</table>';

		print '<br>';
		print '<div class="center">';
		print '<input type="submit" class="button" id="createbills" name="createbills" value="'.$langs->trans('CreateInvoiceForThisCustomer').'">  ';
		print '<input type="submit" class="button button-cancel" id="cancel" name="cancel" value="'.$langs->trans("Cancel").'">';
		print '</div>';
		print '<br>';
	}

	if ($sall) {
		foreach ($fieldstosearchall as $key => $val) {
			$fieldstosearchall[$key] = $langs->trans($val);
		}
		print '<div class="divsearchfieldfilter">'.$langs->trans("FilterOnInto", $sall).join(', ', $fieldstosearchall).'</div>';
	}

	$moreforfilter = '';

	// If the user can view prospects other than his'
	if ($user->rights->user->user->lire) {
		$langs->load("commercial");
		$moreforfilter .= '<div class="divsearchfield">';
		$tmptitle = $langs->trans('ThirdPartiesOfSaleRepresentative');
		$moreforfilter .= img_picto($tmptitle, 'user', 'class="pictofixedwidth"').$formother->select_salesrepresentatives($search_sale, 'search_sale', $user, 0, $tmptitle, 'maxwidth250 widthcentpercentminusx');
		$moreforfilter .= '</div>';
	}
	// If the user can view other users
	if ($user->rights->user->user->lire) {
		$moreforfilter .= '<div class="divsearchfield">';
		$tmptitle = $langs->trans('LinkedToSpecificUsers');
		$moreforfilter .= img_picto($tmptitle, 'user', 'class="pictofixedwidth"').$form->select_dolusers($search_user, 'search_user', $tmptitle, '', 0, '', '', 0, 0, 0, '', 0, '', 'maxwidth250 widthcentpercentminusx');
		$moreforfilter .= '</div>';
	}
	// If the user can view prospects other than his'
	if (!empty($conf->categorie->enabled) && $user->rights->categorie->lire && ($user->rights->produit->lire || $user->rights->service->lire)) {
		include_once DOL_DOCUMENT_ROOT.'/categories/class/categorie.class.php';
		$moreforfilter .= '<div class="divsearchfield">';
		$tmptitle = $langs->trans('IncludingProductWithTag');
		$cate_arbo = $form->select_all_categories(Categorie::TYPE_PRODUCT, null, 'parent', null, null, 1);
		$moreforfilter .= img_picto($tmptitle, 'category', 'class="pictofixedwidth"').$form->selectarray('search_product_category', $cate_arbo, $search_product_category, $tmptitle, 0, 0, '', 0, 0, 0, 0, 'maxwidth300 widthcentpercentminusx', 1);
		$moreforfilter .= '</div>';
	}
	if (!empty($conf->categorie->enabled) && $user->rights->categorie->lire) {
		require_once DOL_DOCUMENT_ROOT.'/categories/class/categorie.class.php';
		$moreforfilter .= '<div class="divsearchfield">';
		$tmptitle = $langs->trans('CustomersProspectsCategoriesShort');
		$moreforfilter .= img_picto($tmptitle, 'category', 'class="pictofixedwidth"').$formother->select_categories('customer', $search_categ_cus, 'search_categ_cus', 1, $tmptitle, 'maxwidth300 widthcentpercentminusx');
		$moreforfilter .= '</div>';
	}
	if (!empty($conf->stock->enabled) && !empty($conf->global->WAREHOUSE_ASK_WAREHOUSE_DURING_ORDER)) {
		require_once DOL_DOCUMENT_ROOT.'/product/class/html.formproduct.class.php';
		$formproduct = new FormProduct($db);
		$moreforfilter .= '<div class="divsearchfield">';
		$tmptitle = $langs->trans('Warehouse');
		$moreforfilter .= img_picto($tmptitle, 'stock', 'class="pictofixedwidth"').$formproduct->selectWarehouses($search_warehouse, 'search_warehouse', '', 1, 0, 0, $tmptitle, 0, 0, array(), 'maxwidth250 widthcentpercentminusx');
		$moreforfilter .= '</div>';
	}
	$parameters = array();
	$reshook = $hookmanager->executeHooks('printFieldPreListTitle', $parameters); // Note that $action and $object may have been modified by hook
	if (empty($reshook)) {
		$moreforfilter .= $hookmanager->resPrint;
	} else {
		$moreforfilter = $hookmanager->resPrint;
	}

	if (!empty($moreforfilter)) {
		print '<div class="liste_titre liste_titre_bydiv centpercent">';
		print $moreforfilter;
		print '</div>';
	}

	$varpage = empty($contextpage) ? $_SERVER["PHP_SELF"] : $contextpage;
	$selectedfields = $form->multiSelectArrayWithCheckbox('selectedfields', $arrayfields, $varpage); // This also change content of $arrayfields
	$selectedfields .= $form->showCheckAddButtons('checkforselect', 1);

	if (GETPOST('autoselectall', 'int')) {
		$selectedfields .= '<script>';
		$selectedfields .= '   $(document).ready(function() {';
		$selectedfields .= '        console.log("Autoclick on checkforselects");';
		$selectedfields .= '   		$("#checkforselects").click();';
		$selectedfields .= '        $("#massaction").val("createbills").change();';
		$selectedfields .= '   });';
		$selectedfields .= '</script>';
	}

	print '<div class="div-table-responsive">';
	print '<table class="tagtable liste'.($moreforfilter ? " listwithfilterbefore" : "").'">'."\n";

	print '<tr class="liste_titre_filter">';
	// Ref
	if (!empty($arrayfields['c.ref']['checked'])) {
		print '<td class="liste_titre">';
		print '<input class="flat" size="6" type="text" name="search_ref" value="'.dol_escape_htmltag($search_ref).'">';
		print '</td>';
	}
	// Ref customer
	if (!empty($arrayfields['c.ref_client']['checked'])) {
		print '<td class="liste_titre" align="left">';
		print '<input class="flat" type="text" size="6" name="search_ref_customer" value="'.dol_escape_htmltag($search_ref_customer).'">';
		print '</td>';
	}
	// Project ref
	if (!empty($arrayfields['p.ref']['checked'])) {
		print '<td class="liste_titre"><input type="text" class="flat" size="6" name="search_project_ref" value="'.dol_escape_htmltag($search_project_ref).'"></td>';
	}
	// Project title
	if (!empty($arrayfields['p.title']['checked'])) {
		print '<td class="liste_titre"><input type="text" class="flat" size="6" name="search_project" value="'.dol_escape_htmltag($search_project).'"></td>';
	}
	// Thirpdarty
	if (!empty($arrayfields['s.nom']['checked'])) {
		print '<td class="liste_titre" align="left">';
		print '<input class="flat maxwidth100" type="text" name="search_company" value="'.dol_escape_htmltag($search_company).'">';
		print '</td>';
	}
	// Alias
	if (!empty($arrayfields['s.name_alias']['checked'])) {
		print '<td class="liste_titre" align="left">';
		print '<input class="flat maxwidth100" type="text" name="search_company_alias" value="'.dol_escape_htmltag($search_company_alias).'">';
		print '</td>';
	}
	// Town
	if (!empty($arrayfields['s.town']['checked'])) {
		print '<td class="liste_titre"><input class="flat" type="text" size="4" name="search_town" value="'.dol_escape_htmltag($search_town).'"></td>';
	}
	// Zip
	if (!empty($arrayfields['s.zip']['checked'])) {
		print '<td class="liste_titre"><input class="flat" type="text" size="4" name="search_zip" value="'.dol_escape_htmltag($search_zip).'"></td>';
	}
	// State
	if (!empty($arrayfields['state.nom']['checked'])) {
		print '<td class="liste_titre">';
		print '<input class="flat" size="4" type="text" name="search_state" value="'.dol_escape_htmltag($search_state).'">';
		print '</td>';
	}
	// Country
	if (!empty($arrayfields['country.code_iso']['checked'])) {
		print '<td class="liste_titre" align="center">';
		print $form->select_country($search_country, 'search_country', '', 0, 'minwidth100imp maxwidth100');
		print '</td>';
	}
	// Company type
	if (!empty($arrayfields['typent.code']['checked'])) {
		print '<td class="liste_titre maxwidthonsmartphone" align="center">';
		print $form->selectarray("search_type_thirdparty", $formcompany->typent_array(0), $search_type_thirdparty, 1, 0, 0, '', 0, 0, 0, (empty($conf->global->SOCIETE_SORT_ON_TYPEENT) ? 'ASC' : $conf->global->SOCIETE_SORT_ON_TYPEENT), '', 1);
		print '</td>';
	}
	// Date order
	if (!empty($arrayfields['c.date_commande']['checked'])) {
		print '<td class="liste_titre center">';
		print '<div class="nowrap">';
		print $form->selectDate($search_dateorder_start ? $search_dateorder_start : -1, 'search_dateorder_start_', 0, 0, 1, '', 1, 0, 0, '', '', '', '', 1, '', $langs->trans('From'));
		print '</div>';
		print '<div class="nowrap">';
		print $form->selectDate($search_dateorder_end ? $search_dateorder_end : -1, 'search_dateorder_end_', 0, 0, 1, '', 1, 0, 0, '', '', '', '', 1, '', $langs->trans('to'));
		print '</div>';
		print '</td>';
	}
	if (!empty($arrayfields['c.date_delivery']['checked'])) {
		print '<td class="liste_titre center">';
		print '<div class="nowrap">';
		print $form->selectDate($search_datedelivery_start ? $search_datedelivery_start : -1, 'search_datedelivery_start_', 0, 0, 1, '', 1, 0, 0, '', '', '', '', 1, '', $langs->trans('From'));
		print '</div>';
		print '<div class="nowrap">';
		print $form->selectDate($search_datedelivery_end ? $search_datedelivery_end : -1, 'search_datedelivery_end_', 0, 0, 1, '', 1, 0, 0, '', '', '', '', 1, '', $langs->trans('to'));
		print '</div>';
		print '</td>';
	}
	// Shipping Method
	if (!empty($arrayfields['c.fk_shipping_method']['checked'])) {
		print '<td class="liste_titre">';
		$form->selectShippingMethod($search_fk_shipping_method, 'search_fk_shipping_method', '', 1, '', 1);
		print '</td>';
	}
	// Payment term
	if (!empty($arrayfields['c.fk_cond_reglement']['checked'])) {
		print '<td class="liste_titre">';
		$form->select_conditions_paiements($search_fk_cond_reglement, 'search_fk_cond_reglement', 1, 1, 1);
		print '</td>';
	}
	// Payment mode
	if (!empty($arrayfields['c.fk_mode_reglement']['checked'])) {
		print '<td class="liste_titre">';
		$form->select_types_paiements($search_fk_mode_reglement, 'search_fk_mode_reglement', '', 0, 1, 1, 0, -1);
		print '</td>';
	}
	// Channel
	if (!empty($arrayfields['c.fk_input_reason']['checked'])) {
		print '<td class="liste_titre">';
		$form->selectInputReason($search_fk_input_reason, 'search_fk_input_reason', '', 1, '', 1);
		print '</td>';
	}
	if (!empty($arrayfields['c.total_ht']['checked'])) {
		// Amount
		print '<td class="liste_titre right">';
		print '<input class="flat" type="text" size="4" name="search_total_ht" value="'.dol_escape_htmltag($search_total_ht).'">';
		print '</td>';
	}
	if (!empty($arrayfields['c.total_vat']['checked'])) {
		// Amount
		print '<td class="liste_titre right">';
		print '<input class="flat" type="text" size="4" name="search_total_vat" value="'.dol_escape_htmltag($search_total_vat).'">';
		print '</td>';
	}
	if (!empty($arrayfields['c.total_ttc']['checked'])) {
		// Amount
		print '<td class="liste_titre right">';
		print '<input class="flat" type="text" size="5" name="search_total_ttc" value="'.$search_total_ttc.'">';
		print '</td>';
	}
	if (!empty($arrayfields['c.multicurrency_code']['checked'])) {
		// Currency
		print '<td class="liste_titre">';
		print $form->selectMultiCurrency($search_multicurrency_code, 'search_multicurrency_code', 1);
		print '</td>';
	}
	if (!empty($arrayfields['c.multicurrency_tx']['checked'])) {
		// Currency rate
		print '<td class="liste_titre">';
		print '<input class="flat" type="text" size="4" name="search_multicurrency_tx" value="'.dol_escape_htmltag($search_multicurrency_tx).'">';
		print '</td>';
	}
	if (!empty($arrayfields['c.multicurrency_total_ht']['checked'])) {
		// Amount
		print '<td class="liste_titre right">';
		print '<input class="flat" type="text" size="4" name="search_multicurrency_montant_ht" value="'.dol_escape_htmltag($search_multicurrency_montant_ht).'">';
		print '</td>';
	}
	if (!empty($arrayfields['c.multicurrency_total_vat']['checked'])) {
		// Amount VAT
		print '<td class="liste_titre right">';
		print '<input class="flat" type="text" size="4" name="search_multicurrency_montant_vat" value="'.dol_escape_htmltag($search_multicurrency_montant_vat).'">';
		print '</td>';
	}
	if (!empty($arrayfields['c.multicurrency_total_ttc']['checked'])) {
		// Amount
		print '<td class="liste_titre right">';
		print '<input class="flat" type="text" size="4" name="search_multicurrency_montant_ttc" value="'.dol_escape_htmltag($search_multicurrency_montant_ttc).'">';
		print '</td>';
	}
	if (!empty($arrayfields['u.login']['checked'])) {
		// Author
		print '<td class="liste_titre" align="center">';
		print '<input class="flat" size="4" type="text" name="search_login" value="'.dol_escape_htmltag($search_login).'">';
		print '</td>';
	}
	if (!empty($arrayfields['sale_representative']['checked'])) {
		print '<td class="liste_titre"></td>';
	}
<<<<<<< HEAD
=======
	if (!empty($arrayfields['total_pa']['checked'])) {
		print '<td class="liste_titre right">';
		print '</td>';
	}
	if (!empty($arrayfields['total_margin']['checked'])) {
		print '<td class="liste_titre right">';
		print '</td>';
	}
	if (!empty($arrayfields['total_margin_rate']['checked'])) {
		print '<td class="liste_titre right">';
		print '</td>';
	}
	if (!empty($arrayfields['total_mark_rate']['checked'])) {
		print '<td class="liste_titre right">';
		print '</td>';
	}
>>>>>>> 503d1a04
	// Extra fields
	include DOL_DOCUMENT_ROOT.'/core/tpl/extrafields_list_search_input.tpl.php';
	// Fields from hook
	$parameters = array('arrayfields'=>$arrayfields);
	$reshook = $hookmanager->executeHooks('printFieldListOption', $parameters); // Note that $action and $object may have been modified by hook
	print $hookmanager->resPrint;
	// Date creation
	if (!empty($arrayfields['c.datec']['checked'])) {
		print '<td class="liste_titre">';
		print '</td>';
	}
	// Date modification
	if (!empty($arrayfields['c.tms']['checked'])) {
		print '<td class="liste_titre">';
		print '</td>';
	}
	// Date cloture
	if (!empty($arrayfields['c.date_cloture']['checked'])) {
		print '<td class="liste_titre center">';
		print '<div class="nowrap">';
		print $form->selectDate($search_datecloture_start ? $search_datecloture_start : -1, 'search_datecloture_start', 0, 0, 1, '', 1, 0, 0, '', '', '', '', 1, '', $langs->trans('From'));
		print '</div>';
		print '<div class="nowrap">';
		print $form->selectDate($search_datecloture_end ? $search_datecloture_end : -1, 'search_datecloture_end', 0, 0, 1, '', 1, 0, 0, '', '', '', '', 1, '', $langs->trans('to'));
		print '</div>';
		print '</td>';
	}
	// Note public
	if (!empty($arrayfields['c.note_public']['checked'])) {
		print '<td class="liste_titre">';
		print '</td>';
	}
	// Note private
	if (!empty($arrayfields['c.note_private']['checked'])) {
		print '<td class="liste_titre">';
		print '</td>';
	}
	// Shippable
	if (!empty($arrayfields['shippable']['checked'])) {
		print '<td class="liste_titre maxwidthonsmartphone" align="center">';
		//print $form->selectyesno('search_shippable', $search_shippable, 1, 0, 1, 1);
		if (!empty($conf->global->ORDER_SHIPABLE_STATUS_DISABLED_BY_DEFAULT)) {
			print '<input type="checkbox" name="show_shippable_command" value="1"'.($show_shippable_command ? ' checked' : '').'>';
			print $langs->trans('ShowShippableStatus');
		} else {
			$show_shippable_command = 1;
		}
		print '</td>';
	}
	// Status billed
	if (!empty($arrayfields['c.facture']['checked'])) {
		print '<td class="liste_titre maxwidthonsmartphone" align="center">';
		print $form->selectyesno('search_billed', $search_billed, 1, 0, 1, 1);
		print '</td>';
	}
	// Import key
	if (!empty($arrayfields['c.import_key']['checked'])) {
		print '<td class="liste_titre maxwidthonsmartphone" align="center">';
		print '</td>';
	}
	// Status
	if (!empty($arrayfields['c.fk_statut']['checked'])) {
		print '<td class="liste_titre maxwidthonsmartphone center">';
		$liststatus = array(
			Commande::STATUS_DRAFT=>$langs->trans("StatusOrderDraftShort"),
			Commande::STATUS_VALIDATED=>$langs->trans("StatusOrderValidated"),
			Commande::STATUS_SHIPMENTONPROCESS=>$langs->trans("StatusOrderSentShort"),
			Commande::STATUS_CLOSED=>$langs->trans("StatusOrderDelivered"),
			-3=>$langs->trans("StatusOrderValidatedShort").'+'.$langs->trans("StatusOrderSentShort").'+'.$langs->trans("StatusOrderDelivered"),
			-2=>$langs->trans("StatusOrderValidatedShort").'+'.$langs->trans("StatusOrderSentShort"),
			Commande::STATUS_CANCELED=>$langs->trans("StatusOrderCanceledShort")
		);
		print $form->selectarray('search_status', $liststatus, $search_status, -5, 0, 0, '', 0, 0, 0, '', 'maxwidth125', 1);
		print '</td>';
	}
	// Action column
	print '<td class="liste_titre" align="middle">';
	$searchpicto = $form->showFilterButtons();
	print $searchpicto;
	print '</td>';

	print "</tr>\n";

	// Fields title
	print '<tr class="liste_titre">';
	if (!empty($arrayfields['c.ref']['checked'])) {
		print_liste_field_titre($arrayfields['c.ref']['label'], $_SERVER["PHP_SELF"], 'c.ref', '', $param, '', $sortfield, $sortorder);
	}
	if (!empty($arrayfields['c.ref_client']['checked'])) {
		print_liste_field_titre($arrayfields['c.ref_client']['label'], $_SERVER["PHP_SELF"], 'c.ref_client', '', $param, '', $sortfield, $sortorder);
	}
	if (!empty($arrayfields['p.ref']['checked'])) {
		print_liste_field_titre($arrayfields['p.ref']['label'], $_SERVER["PHP_SELF"], "p.ref", "", $param, '', $sortfield, $sortorder);
	}
	if (!empty($arrayfields['p.title']['checked'])) {
		print_liste_field_titre($arrayfields['p.title']['label'], $_SERVER["PHP_SELF"], "p.title", "", $param, '', $sortfield, $sortorder);
	}
	if (!empty($arrayfields['s.nom']['checked'])) {
		print_liste_field_titre($arrayfields['s.nom']['label'], $_SERVER["PHP_SELF"], 's.nom', '', $param, '', $sortfield, $sortorder);
	}
	if (!empty($arrayfields['s.name_alias']['checked'])) {
		print_liste_field_titre($arrayfields['s.name_alias']['label'], $_SERVER["PHP_SELF"], 's.name_alias', '', $param, '', $sortfield, $sortorder);
	}
	if (!empty($arrayfields['s.town']['checked'])) {
		print_liste_field_titre($arrayfields['s.town']['label'], $_SERVER["PHP_SELF"], 's.town', '', $param, '', $sortfield, $sortorder);
	}
	if (!empty($arrayfields['s.zip']['checked'])) {
		print_liste_field_titre($arrayfields['s.zip']['label'], $_SERVER["PHP_SELF"], 's.zip', '', $param, '', $sortfield, $sortorder);
	}
	if (!empty($arrayfields['state.nom']['checked'])) {
		print_liste_field_titre($arrayfields['state.nom']['label'], $_SERVER["PHP_SELF"], "state.nom", "", $param, '', $sortfield, $sortorder);
	}
	if (!empty($arrayfields['country.code_iso']['checked'])) {
		print_liste_field_titre($arrayfields['country.code_iso']['label'], $_SERVER["PHP_SELF"], "country.code_iso", "", $param, '', $sortfield, $sortorder, 'center ');
	}
	if (!empty($arrayfields['typent.code']['checked'])) {
		print_liste_field_titre($arrayfields['typent.code']['label'], $_SERVER["PHP_SELF"], "typent.code", "", $param, '', $sortfield, $sortorder, 'center ');
	}
	if (!empty($arrayfields['c.date_commande']['checked'])) {
		print_liste_field_titre($arrayfields['c.date_commande']['label'], $_SERVER["PHP_SELF"], 'c.date_commande', '', $param, '', $sortfield, $sortorder, 'center ');
	}
	if (!empty($arrayfields['c.date_delivery']['checked'])) {
		print_liste_field_titre($arrayfields['c.date_delivery']['label'], $_SERVER["PHP_SELF"], 'c.date_livraison', '', $param, '', $sortfield, $sortorder, 'center ');
	}
	if (!empty($arrayfields['c.fk_shipping_method']['checked'])) {
		print_liste_field_titre($arrayfields['c.fk_shipping_method']['label'], $_SERVER["PHP_SELF"], "c.fk_shipping_method", "", $param, '', $sortfield, $sortorder);
	}
	if (!empty($arrayfields['c.fk_cond_reglement']['checked'])) {
		print_liste_field_titre($arrayfields['c.fk_cond_reglement']['label'], $_SERVER["PHP_SELF"], "c.fk_cond_reglement", "", $param, '', $sortfield, $sortorder);
	}
	if (!empty($arrayfields['c.fk_mode_reglement']['checked'])) {
		print_liste_field_titre($arrayfields['c.fk_mode_reglement']['label'], $_SERVER["PHP_SELF"], "c.fk_mode_reglement", "", $param, '', $sortfield, $sortorder);
	}
	if (!empty($arrayfields['c.fk_input_reason']['checked'])) {
		print_liste_field_titre($arrayfields['c.fk_input_reason']['label'], $_SERVER["PHP_SELF"], "c.fk_input_reason", "", $param, '', $sortfield, $sortorder);
	}
	if (!empty($arrayfields['c.total_ht']['checked'])) {
		print_liste_field_titre($arrayfields['c.total_ht']['label'], $_SERVER["PHP_SELF"], 'c.total_ht', '', $param, '', $sortfield, $sortorder, 'right ');
	}
	if (!empty($arrayfields['c.total_vat']['checked'])) {
		print_liste_field_titre($arrayfields['c.total_vat']['label'], $_SERVER["PHP_SELF"], 'c.total_tva', '', $param, '', $sortfield, $sortorder, 'right ');
	}
	if (!empty($arrayfields['c.total_ttc']['checked'])) {
		print_liste_field_titre($arrayfields['c.total_ttc']['label'], $_SERVER["PHP_SELF"], 'c.total_ttc', '', $param, '', $sortfield, $sortorder, 'right ');
	}
	if (!empty($arrayfields['c.multicurrency_code']['checked'])) {
		print_liste_field_titre($arrayfields['c.multicurrency_code']['label'], $_SERVER['PHP_SELF'], 'c.multicurrency_code', '', $param, '', $sortfield, $sortorder);
	}
	if (!empty($arrayfields['c.multicurrency_tx']['checked'])) {
		print_liste_field_titre($arrayfields['c.multicurrency_tx']['label'], $_SERVER['PHP_SELF'], 'c.multicurrency_tx', '', $param, '', $sortfield, $sortorder);
	}
	if (!empty($arrayfields['c.multicurrency_total_ht']['checked'])) {
		print_liste_field_titre($arrayfields['c.multicurrency_total_ht']['label'], $_SERVER['PHP_SELF'], 'c.multicurrency_total_ht', '', $param, 'class="right"', $sortfield, $sortorder);
	}
	if (!empty($arrayfields['c.multicurrency_total_vat']['checked'])) {
		print_liste_field_titre($arrayfields['c.multicurrency_total_vat']['label'], $_SERVER['PHP_SELF'], 'c.multicurrency_total_tva', '', $param, 'class="right"', $sortfield, $sortorder);
	}
	if (!empty($arrayfields['c.multicurrency_total_ttc']['checked'])) {
		print_liste_field_titre($arrayfields['c.multicurrency_total_ttc']['label'], $_SERVER['PHP_SELF'], 'c.multicurrency_total_ttc', '', $param, 'class="right"', $sortfield, $sortorder);
	}
	if (!empty($arrayfields['u.login']['checked'])) {
		print_liste_field_titre($arrayfields['u.login']['label'], $_SERVER["PHP_SELF"], 'u.login', '', $param, 'align="center"', $sortfield, $sortorder);
	}
	if (!empty($arrayfields['sale_representative']['checked'])) {
		print_liste_field_titre($arrayfields['sale_representative']['label'], $_SERVER["PHP_SELF"], "", "", "$param", '', $sortfield, $sortorder);
	}
<<<<<<< HEAD
=======
	if (!empty($arrayfields['total_pa']['checked'])) {
		print_liste_field_titre($arrayfields['total_pa']['label'], $_SERVER['PHP_SELF'], '', '', $param, 'class="right"', $sortfield, $sortorder);
	}
	if (!empty($arrayfields['total_margin']['checked'])) {
		print_liste_field_titre($arrayfields['total_margin']['label'], $_SERVER['PHP_SELF'], '', '', $param, 'class="right"', $sortfield, $sortorder);
	}
	if (!empty($arrayfields['total_margin_rate']['checked'])) {
		print_liste_field_titre($arrayfields['total_margin_rate']['label'], $_SERVER['PHP_SELF'], '', '', $param, 'class="right"', $sortfield, $sortorder);
	}
	if (!empty($arrayfields['total_mark_rate']['checked'])) {
		print_liste_field_titre($arrayfields['total_mark_rate']['label'], $_SERVER['PHP_SELF'], '', '', $param, 'class="right"', $sortfield, $sortorder);
	}
>>>>>>> 503d1a04

	$totalarray = array(
		'nbfield' => 0,
		'val' => array(
			'c.total_ht' => 0,
			'c.total_tva' => 0,
			'c.total_ttc' => 0,
		),
		'pos' => array(),
	);
	// Extra fields
	include DOL_DOCUMENT_ROOT.'/core/tpl/extrafields_list_search_title.tpl.php';
	// Hook fields
	$parameters = array(
		'arrayfields' => $arrayfields,
		'param' => $param,
		'sortfield' => $sortfield,
		'sortorder' => $sortorder,
		'totalarray' => &$totalarray,
	);
	$reshook = $hookmanager->executeHooks('printFieldListTitle', $parameters); // Note that $action and $object may have been modified by hook
	print $hookmanager->resPrint;
	if (!empty($arrayfields['c.datec']['checked'])) {
		print_liste_field_titre($arrayfields['c.datec']['label'], $_SERVER["PHP_SELF"], "c.date_creation", "", $param, '', $sortfield, $sortorder, 'center nowrap ');
	}
	if (!empty($arrayfields['c.tms']['checked'])) {
		print_liste_field_titre($arrayfields['c.tms']['label'], $_SERVER["PHP_SELF"], "c.tms", "", $param, '', $sortfield, $sortorder, 'center nowrap ');
	}
	if (!empty($arrayfields['c.date_cloture']['checked'])) {
		print_liste_field_titre($arrayfields['c.date_cloture']['label'], $_SERVER["PHP_SELF"], "c.date_cloture", "", $param, '', $sortfield, $sortorder, 'center nowrap ');
	}
	if (!empty($arrayfields['c.note_public']['checked'])) {
		print_liste_field_titre($arrayfields['c.note_public']['label'], $_SERVER["PHP_SELF"], "c.note_public", "", $param, '', $sortfield, $sortorder, 'right ');
	}
	if (!empty($arrayfields['c.note_private']['checked'])) {
		print_liste_field_titre($arrayfields['c.note_private']['label'], $_SERVER["PHP_SELF"], "c.note_private", "", $param, '', $sortfield, $sortorder, 'right ');
	}
	if (!empty($arrayfields['shippable']['checked'])) {
		print_liste_field_titre($arrayfields['shippable']['label'], $_SERVER["PHP_SELF"], '', '', $param, '', $sortfield, $sortorder, 'center ');
	}
	if (!empty($arrayfields['c.facture']['checked'])) {
		print_liste_field_titre($arrayfields['c.facture']['label'], $_SERVER["PHP_SELF"], 'c.facture', '', $param, '', $sortfield, $sortorder, 'center ');
	}
	if (!empty($arrayfields['c.import_key']['checked'])) {
		print_liste_field_titre($arrayfields['c.import_key']['label'], $_SERVER["PHP_SELF"], "c.import_key", "", $param, '', $sortfield, $sortorder, 'center ');
	}
	if (!empty($arrayfields['c.fk_statut']['checked'])) {
		print_liste_field_titre($arrayfields['c.fk_statut']['label'], $_SERVER["PHP_SELF"], "c.fk_statut", "", $param, '', $sortfield, $sortorder, 'center ');
	}
	print_liste_field_titre($selectedfields, $_SERVER["PHP_SELF"], "", '', $param, '', $sortfield, $sortorder, 'maxwidthsearch center ');
	print '</tr>'."\n";

	$total = 0;
	$subtotal = 0;
	$productstat_cache = array();
	$productstat_cachevirtual = array();
	$getNomUrl_cache = array();

	$generic_commande = new Commande($db);
	$generic_product = new Product($db);
	$userstatic = new User($db);
	$i = 0;
<<<<<<< HEAD
	while ($i < min($num, $limit)) {
=======

	$with_margin_info = false;
	if (!empty($conf->margin->enabled) && (
			!empty($arrayfields['total_pa']['checked'])
			|| !empty($arrayfields['total_margin']['checked'])
			|| !empty($arrayfields['total_margin_rate']['checked'])
			|| !empty($arrayfields['total_mark_rate']['checked'])
		)
	) {
		$with_margin_info = true;
	}
	$total_ht = 0;
	$total_margin = 0;

	$last_num = min($num, $limit);
	while ($i < $last_num) {
>>>>>>> 503d1a04
		$obj = $db->fetch_object($resql);

		$notshippable = 0;
		$warning = 0;
		$text_info = '';
		$text_warning = '';
		$nbprod = 0;

		$companystatic->id = $obj->socid;
		$companystatic->name = $obj->name;
		$companystatic->name_alias = $obj->alias;
		$companystatic->client = $obj->client;
		$companystatic->code_client = $obj->code_client;
		$companystatic->email = $obj->email;
		$companystatic->phone = $obj->phone;
		$companystatic->address = $obj->address;
		$companystatic->zip = $obj->zip;
		$companystatic->town = $obj->town;
		$companystatic->country_code = $obj->country_code;
		if (!isset($getNomUrl_cache[$obj->socid])) {
			$getNomUrl_cache[$obj->socid] = $companystatic->getNomUrl(1, 'customer');
		}

		$generic_commande->id = $obj->rowid;
		$generic_commande->ref = $obj->ref;
		$generic_commande->statut = $obj->fk_statut;
		$generic_commande->billed = $obj->billed;
		$generic_commande->date = $db->jdate($obj->date_commande);
		$generic_commande->date_livraison = $db->jdate($obj->date_delivery); // deprecated
		$generic_commande->delivery_date = $db->jdate($obj->date_delivery);
		$generic_commande->ref_client = $obj->ref_client;
		$generic_commande->total_ht = $obj->total_ht;
		$generic_commande->total_tva = $obj->total_tva;
		$generic_commande->total_ttc = $obj->total_ttc;
		$generic_commande->note_public = $obj->note_public;
		$generic_commande->note_private = $obj->note_private;

		$projectstatic->id = $obj->project_id;
		$projectstatic->ref = $obj->project_ref;
		$projectstatic->title = $obj->project_label;

		$marginInfo = array();
		if ($with_margin_info === true) {
			$generic_commande->fetch_lines();
			$marginInfo = $formmargin->getMarginInfosArray($generic_commande);
			$total_ht += $obj->total_ht;
			$total_margin += $marginInfo['total_margin'];
		}

		print '<tr class="oddeven">';

		// Ref
		if (!empty($arrayfields['c.ref']['checked'])) {
			print '<td class="nowraponall">';
			print $generic_commande->getNomUrl(1, ($search_status != 2 ? 0 : $obj->fk_statut), 0, 0, 0, 1, 1);

			$filename = dol_sanitizeFileName($obj->ref);
			$filedir = $conf->commande->multidir_output[$conf->entity].'/'.dol_sanitizeFileName($obj->ref);
			$urlsource = $_SERVER['PHP_SELF'].'?id='.$obj->rowid;
			print $formfile->getDocumentsLink($generic_commande->element, $filename, $filedir);

			print '</td>';
			if (!$i) {
				$totalarray['nbfield']++;
			}
		}

		// Ref customer
		if (!empty($arrayfields['c.ref_client']['checked'])) {
			print '<td class="nowrap tdoverflowmax200">'.$obj->ref_client.'</td>';
			if (!$i) {
				$totalarray['nbfield']++;
			}
		}

		// Project ref
		if (!empty($arrayfields['p.ref']['checked'])) {
			print '<td class="nowrap">';
			if ($obj->project_id > 0) {
				print $projectstatic->getNomUrl(1);
			}
			print '</td>';
			if (!$i) {
				$totalarray['nbfield']++;
			}
		}

		// Project label
		if (!empty($arrayfields['p.title']['checked'])) {
			print '<td class="nowrap">';
			if ($obj->project_id > 0) {
				print $projectstatic->title;
			}
			print '</td>';
			if (!$i) {
				$totalarray['nbfield']++;
			}
		}

		// Third party
		if (!empty($arrayfields['s.nom']['checked'])) {
			print '<td class="tdoverflowmax200">';
			print $getNomUrl_cache[$obj->socid];

			// If module invoices enabled and user with invoice creation permissions
			if (!empty($conf->facture->enabled) && !empty($conf->global->ORDER_BILLING_ALL_CUSTOMER)) {
				if ($user->rights->facture->creer) {
					if (($obj->fk_statut > 0 && $obj->fk_statut < 3) || ($obj->fk_statut == 3 && $obj->billed == 0)) {
						print '&nbsp;<a href="'.DOL_URL_ROOT.'/commande/list.php?socid='.$companystatic->id.'&search_billed=0&autoselectall=1">';
						print img_picto($langs->trans("CreateInvoiceForThisCustomer").' : '.$companystatic->name, 'object_bill', 'hideonsmartphone').'</a>';
					}
				}
			}
			print '</td>';
			if (!$i) {
				$totalarray['nbfield']++;
			}
		}
		// Alias name
		if (!empty($arrayfields['s.name_alias']['checked'])) {
			print '<td class="nocellnopadd">';
			print $obj->alias;
			print '</td>';
			if (!$i) {
				$totalarray['nbfield']++;
			}
		}
		// Town
		if (!empty($arrayfields['s.town']['checked'])) {
			print '<td class="nocellnopadd">';
			print $obj->town;
			print '</td>';
			if (!$i) {
				$totalarray['nbfield']++;
			}
		}
		// Zip
		if (!empty($arrayfields['s.zip']['checked'])) {
			print '<td class="nocellnopadd">';
			print $obj->zip;
			print '</td>';
			if (!$i) {
				$totalarray['nbfield']++;
			}
		}
		// State
		if (!empty($arrayfields['state.nom']['checked'])) {
			print "<td>".$obj->state_name."</td>\n";
			if (!$i) {
				$totalarray['nbfield']++;
			}
		}
		// Country
		if (!empty($arrayfields['country.code_iso']['checked'])) {
			print '<td class="center">';
			$tmparray = getCountry($obj->fk_pays, 'all');
			print $tmparray['label'];
			print '</td>';
			if (!$i) {
				$totalarray['nbfield']++;
			}
		}
		// Type ent
		if (!empty($arrayfields['typent.code']['checked'])) {
			print '<td class="center">';
			if (empty($typenArray)) {
				$typenArray = $formcompany->typent_array(1);
			}
			print $typenArray[$obj->typent_code];
			print '</td>';
			if (!$i) {
				$totalarray['nbfield']++;
			}
		}

		// Order date
		if (!empty($arrayfields['c.date_commande']['checked'])) {
			print '<td class="center">';
			print dol_print_date($db->jdate($obj->date_commande), 'day');
			// Warning late icon and note
			if ($generic_commande->hasDelay()) {
				print img_picto($langs->trans("Late").' : '.$generic_commande->showDelay(), "warning");
			}
			print '</td>';
			if (!$i) {
				$totalarray['nbfield']++;
			}
		}
		// Plannned date of delivery
		if (!empty($arrayfields['c.date_delivery']['checked'])) {
			print '<td class="center">';
			print dol_print_date($db->jdate($obj->date_delivery), 'dayhour');
			print '</td>';
			if (!$i) {
				$totalarray['nbfield']++;
			}
		}
		// Shipping Method
		if (!empty($arrayfields['c.fk_shipping_method']['checked'])) {
			print '<td>';
			$form->formSelectShippingMethod('', $obj->fk_shipping_method, 'none', 1);
			print '</td>';
			if (!$i) {
				$totalarray['nbfield']++;
			}
		}
		// Payment terms
		if (!empty($arrayfields['c.fk_cond_reglement']['checked'])) {
			print '<td>';
			$form->form_conditions_reglement($_SERVER['PHP_SELF'], $obj->fk_cond_reglement, 'none', 0, '', 1, $obj->deposit_percent);
			print '</td>';
			if (!$i) {
				$totalarray['nbfield']++;
			}
		}
		// Payment mode
		if (!empty($arrayfields['c.fk_mode_reglement']['checked'])) {
			print '<td>';
			$form->form_modes_reglement($_SERVER['PHP_SELF'], $obj->fk_mode_reglement, 'none', '', -1);
			print '</td>';
			if (!$i) {
				$totalarray['nbfield']++;
			}
		}
		// Channel
		if (!empty($arrayfields['c.fk_input_reason']['checked'])) {
			print '<td>';
			$form->formInputReason($_SERVER['PHP_SELF'], $obj->fk_input_reason, 'none', '');
			print '</td>';
			if (!$i) {
				$totalarray['nbfield']++;
			}
		}
		// Amount HT
		if (!empty($arrayfields['c.total_ht']['checked'])) {
			  print '<td class="nowrap right"><span class="amount">'.price($obj->total_ht)."</span></td>\n";
			if (!$i) {
				$totalarray['nbfield']++;
			}
			if (!$i) {
				$totalarray['pos'][$totalarray['nbfield']] = 'c.total_ht';
			}
			if (isset($totalarray['val']['c.total_ht'])) {
				$totalarray['val']['c.total_ht'] += $obj->total_ht;
			} else {
				$totalarray['val']['c.total_ht'] = $obj->total_ht;
			}
		}
		// Amount VAT
		if (!empty($arrayfields['c.total_vat']['checked'])) {
			print '<td class="nowrap right"><span class="amount">'.price($obj->total_tva)."</span></td>\n";
			if (!$i) {
				$totalarray['nbfield']++;
			}
			if (!$i) {
				$totalarray['pos'][$totalarray['nbfield']] = 'c.total_tva';
			}
			$totalarray['val']['c.total_tva'] += $obj->total_tva;
		}
		// Amount TTC
		if (!empty($arrayfields['c.total_ttc']['checked'])) {
			print '<td class="nowrap right"><span class="amount">'.price($obj->total_ttc)."</span></td>\n";
			if (!$i) {
				$totalarray['nbfield']++;
			}
			if (!$i) {
				$totalarray['pos'][$totalarray['nbfield']] = 'c.total_ttc';
			}
			$totalarray['val']['c.total_ttc'] += $obj->total_ttc;
		}

		// Currency
		if (!empty($arrayfields['c.multicurrency_code']['checked'])) {
			  print '<td class="nowrap">'.$obj->multicurrency_code.' - '.$langs->trans('Currency'.$obj->multicurrency_code)."</td>\n";
			if (!$i) {
				$totalarray['nbfield']++;
			}
		}

		// Currency rate
		if (!empty($arrayfields['c.multicurrency_tx']['checked'])) {
			  print '<td class="nowrap">';
			  $form->form_multicurrency_rate($_SERVER['PHP_SELF'].'?id='.$obj->rowid, $obj->multicurrency_tx, 'none', $obj->multicurrency_code);
			  print "</td>\n";
			if (!$i) {
				$totalarray['nbfield']++;
			}
		}
		// Amount HT
		if (!empty($arrayfields['c.multicurrency_total_ht']['checked'])) {
			  print '<td class="right nowrap"><span class="amount">'.price($obj->multicurrency_total_ht)."</span></td>\n";
			if (!$i) {
				$totalarray['nbfield']++;
			}
		}
		// Amount VAT
		if (!empty($arrayfields['c.multicurrency_total_vat']['checked'])) {
			print '<td class="right nowrap"><span class="amount">'.price($obj->multicurrency_total_vat)."</span></td>\n";
			if (!$i) {
				$totalarray['nbfield']++;
			}
		}
		// Amount TTC
		if (!empty($arrayfields['c.multicurrency_total_ttc']['checked'])) {
			print '<td class="right nowrap"><span class="amount">'.price($obj->multicurrency_total_ttc)."</span></td>\n";
			if (!$i) {
				$totalarray['nbfield']++;
			}
		}

		$userstatic->id = $obj->fk_user_author;
		$userstatic->login = $obj->login;
		$userstatic->lastname = $obj->lastname;
		$userstatic->firstname = $obj->firstname;
		$userstatic->email = $obj->user_email;
		$userstatic->statut = $obj->user_statut;
		$userstatic->entity = $obj->entity;
		$userstatic->photo = $obj->photo;
		$userstatic->office_phone = $obj->office_phone;
		$userstatic->office_fax = $obj->office_fax;
		$userstatic->user_mobile = $obj->user_mobile;
		$userstatic->job = $obj->job;
		$userstatic->gender = $obj->gender;

		// Author
		if (!empty($arrayfields['u.login']['checked'])) {
			print '<td class="tdoverflowmax200">';
			if ($userstatic->id) {
				print $userstatic->getNomUrl(-1);
			} else {
				print '&nbsp;';
			}
			print "</td>\n";
			if (!$i) {
				$totalarray['nbfield']++;
			}
		}

		if (!empty($arrayfields['sale_representative']['checked'])) {
			// Sales representatives
			print '<td>';
			if ($obj->socid > 0) {
				$listsalesrepresentatives = $companystatic->getSalesRepresentatives($user);
				if ($listsalesrepresentatives < 0) {
					dol_print_error($db);
				}
				$nbofsalesrepresentative = count($listsalesrepresentatives);
				if ($nbofsalesrepresentative > 6) {
					// We print only number
					print $nbofsalesrepresentative;
				} elseif ($nbofsalesrepresentative > 0) {
					$j = 0;
					foreach ($listsalesrepresentatives as $val) {
						$userstatic->id = $val['id'];
						$userstatic->lastname = $val['lastname'];
						$userstatic->firstname = $val['firstname'];
						$userstatic->email = $val['email'];
						$userstatic->statut = $val['statut'];
						$userstatic->entity = $val['entity'];
						$userstatic->photo = $val['photo'];
						$userstatic->login = $val['login'];
						$userstatic->office_phone = $val['office_phone'];
						$userstatic->office_fax = $val['office_fax'];
						$userstatic->user_mobile = $val['user_mobile'];
						$userstatic->job = $val['job'];
						$userstatic->gender = $val['gender'];
						//print '<div class="float">':
						print ($nbofsalesrepresentative < 2) ? $userstatic->getNomUrl(-1, '', 0, 0, 12) : $userstatic->getNomUrl(-2);
						$j++;
						if ($j < $nbofsalesrepresentative) {
							print ' ';
						}
						//print '</div>';
					}
				}
				//else print $langs->trans("NoSalesRepresentativeAffected");
			} else {
				print '&nbsp;';
			}
			print '</td>';
			if (!$i) {
				$totalarray['nbfield']++;
			}
		}

<<<<<<< HEAD
=======
		// Total buying or cost price
		if (!empty($arrayfields['total_pa']['checked'])) {
			print '<td class="right nowrap">'.price($marginInfo['pa_total']).'</td>';
			if (!$i) {
				$totalarray['nbfield']++;
			}
		}
		// Total margin
		if (!empty($arrayfields['total_margin']['checked'])) {
			print '<td class="right nowrap">'.price($marginInfo['total_margin']).'</td>';
			if (!$i) {
				$totalarray['nbfield']++;
			}
			if (!$i) {
				$totalarray['pos'][$totalarray['nbfield']] = 'total_margin';
			}
			$totalarray['val']['total_margin'] += $marginInfo['total_margin'];
		}
		// Total margin rate
		if (!empty($arrayfields['total_margin_rate']['checked'])) {
			print '<td class="right nowrap">'.(($marginInfo['total_margin_rate'] == '') ? '' : price($marginInfo['total_margin_rate'], null, null, null, null, 2).'%').'</td>';
			if (!$i) {
				$totalarray['nbfield']++;
			}
		}
		// Total mark rate
		if (!empty($arrayfields['total_mark_rate']['checked'])) {
			print '<td class="right nowrap">'.(($marginInfo['total_mark_rate'] == '') ? '' : price($marginInfo['total_mark_rate'], null, null, null, null, 2).'%').'</td>';
			if (!$i) {
				$totalarray['nbfield']++;
			}
			if (!$i) {
				$totalarray['pos'][$totalarray['nbfield']] = 'total_mark_rate';
			}
			if ($i >= $last_num - 1) {
				if (!empty($total_ht)) {
					$totalarray['val']['total_mark_rate'] = price2num($total_margin * 100 / $total_ht, 'MT');
				} else {
					$totalarray['val']['total_mark_rate'] = '';
				}
			}
		}

>>>>>>> 503d1a04
		// Extra fields
		include DOL_DOCUMENT_ROOT.'/core/tpl/extrafields_list_print_fields.tpl.php';
		// Fields from hook
		$parameters = array('arrayfields'=>$arrayfields, 'obj'=>$obj, 'i'=>$i, 'totalarray'=>&$totalarray);
		$reshook = $hookmanager->executeHooks('printFieldListValue', $parameters); // Note that $action and $object may have been modified by hook
		print $hookmanager->resPrint;

		// Date creation
		if (!empty($arrayfields['c.datec']['checked'])) {
			print '<td align="center" class="nowrap">';
			print dol_print_date($db->jdate($obj->date_creation), 'dayhour', 'tzuser');
			print '</td>';
			if (!$i) {
				$totalarray['nbfield']++;
			}
		}

		// Date modification
		if (!empty($arrayfields['c.tms']['checked'])) {
			print '<td align="center" class="nowrap">';
			print dol_print_date($db->jdate($obj->date_update), 'dayhour', 'tzuser');
			print '</td>';
			if (!$i) {
				$totalarray['nbfield']++;
			}
		}

		// Date cloture
		if (!empty($arrayfields['c.date_cloture']['checked'])) {
			print '<td align="center" class="nowrap">';
			print dol_print_date($db->jdate($obj->date_cloture), 'dayhour', 'tzuser');
			print '</td>';
			if (!$i) {
				$totalarray['nbfield']++;
			}
		}

		// Note public
		if (!empty($arrayfields['c.note_public']['checked'])) {
			print '<td class="center">';
			print dol_string_nohtmltag($obj->note_public);
			print '</td>';
			if (!$i) {
				$totalarray['nbfield']++;
			}
		}

		// Note private
		if (!empty($arrayfields['c.note_private']['checked'])) {
			print '<td class="center">';
			print dol_string_nohtmltag($obj->note_private);
			print '</td>';
			if (!$i) {
				$totalarray['nbfield']++;
			}
		}

		// Show shippable Icon (this creates subloops, so may be slow)
		if (!empty($arrayfields['shippable']['checked'])) {
			print '<td class="center">';
			if (!empty($show_shippable_command) && !empty($conf->stock->enabled)) {
				if (($obj->fk_statut > $generic_commande::STATUS_DRAFT) && ($obj->fk_statut < $generic_commande::STATUS_CLOSED)) {
					$generic_commande->getLinesArray(); 	// Load array ->lines
					$generic_commande->loadExpeditions();	// Load array ->expeditions

					$numlines = count($generic_commande->lines); // Loop on each line of order
					for ($lig = 0; $lig < $numlines; $lig++) {
						$reliquat = $generic_commande->lines[$lig]->qty - $generic_commande->expeditions[$generic_commande->lines[$lig]->id];

						if ($generic_commande->lines[$lig]->product_type == 0 && $generic_commande->lines[$lig]->fk_product > 0) {  // If line is a product and not a service
							$nbprod++; // order contains real products
							$generic_product->id = $generic_commande->lines[$lig]->fk_product;

							// Get local and virtual stock and store it into cache
							if (empty($productstat_cache[$generic_commande->lines[$lig]->fk_product])) {
								$generic_product->load_stock('nobatch'); // ->load_virtual_stock() is already included into load_stock()
								$productstat_cache[$generic_commande->lines[$lig]->fk_product]['stock_reel'] = $generic_product->stock_reel;
								$productstat_cachevirtual[$generic_commande->lines[$lig]->fk_product]['stock_reel'] = $generic_product->stock_theorique;
							} else {
								$generic_product->stock_reel = $productstat_cache[$generic_commande->lines[$lig]->fk_product]['stock_reel'];
								$generic_product->stock_theorique = $productstat_cachevirtual[$generic_commande->lines[$lig]->fk_product]['stock_reel'] = $generic_product->stock_theorique;
							}

							if ($reliquat > $generic_product->stock_reel) {
								$notshippable++;
							}
							if (empty($conf->global->SHIPPABLE_ORDER_ICON_IN_LIST)) {  // Default code. Default should be this case.
								$text_info .= $reliquat.' x '.$generic_commande->lines[$lig]->product_ref.'&nbsp;'.dol_trunc($generic_commande->lines[$lig]->product_label, 20);
								$text_info .= ' - '.$langs->trans("Stock").': <span class="'.($generic_product->stock_reel > 0 ? 'ok' : 'error').'">'.$generic_product->stock_reel.'</span>';
								$text_info .= ' - '.$langs->trans("VirtualStock").': <span class="'.($generic_product->stock_theorique > 0 ? 'ok' : 'error').'">'.$generic_product->stock_theorique.'</span>';
								$text_info .= ($reliquat != $generic_commande->lines[$lig]->qty ? ' <span class="opacitymedium">('.$langs->trans("QtyInOtherShipments").' '.($generic_commande->lines[$lig]->qty - $reliquat).')</span>' : '');
								$text_info .= '<br>';
							} else {  // BUGGED CODE.
								// DOES NOT TAKE INTO ACCOUNT MANUFACTURING. THIS CODE SHOULD BE USELESS. PREVIOUS CODE SEEMS COMPLETE.
								// COUNT STOCK WHEN WE SHOULD ALREADY HAVE VALUE
								// Detailed virtual stock, looks bugged, uncomplete and need heavy load.
								// stock order and stock order_supplier
								$stock_order = 0;
								$stock_order_supplier = 0;
								if (!empty($conf->global->STOCK_CALCULATE_ON_SHIPMENT) || !empty($conf->global->STOCK_CALCULATE_ON_SHIPMENT_CLOSE)) {    // What about other options ?
									if (!empty($conf->commande->enabled)) {
										if (empty($productstat_cache[$generic_commande->lines[$lig]->fk_product]['stats_order_customer'])) {
											$generic_product->load_stats_commande(0, '1,2');
											$productstat_cache[$generic_commande->lines[$lig]->fk_product]['stats_order_customer'] = $generic_product->stats_commande['qty'];
										} else {
											$generic_product->stats_commande['qty'] = $productstat_cache[$generic_commande->lines[$lig]->fk_product]['stats_order_customer'];
										}
										$stock_order = $generic_product->stats_commande['qty'];
									}
									if ((!empty($conf->fournisseur->enabled) && empty($conf->global->MAIN_USE_NEW_SUPPLIERMOD)) || !empty($conf->supplier_order->enabled)) {
										if (empty($productstat_cache[$generic_commande->lines[$lig]->fk_product]['stats_order_supplier'])) {
											$generic_product->load_stats_commande_fournisseur(0, '3');
											$productstat_cache[$generic_commande->lines[$lig]->fk_product]['stats_order_supplier'] = $generic_product->stats_commande_fournisseur['qty'];
										} else {
											$generic_product->stats_commande_fournisseur['qty'] = $productstat_cache[$generic_commande->lines[$lig]->fk_product]['stats_order_supplier'];
										}
										$stock_order_supplier = $generic_product->stats_commande_fournisseur['qty'];
									}
								}
								$text_info .= $reliquat.' x '.$generic_commande->lines[$lig]->ref.'&nbsp;'.dol_trunc($generic_commande->lines[$lig]->product_label, 20);
								$text_stock_reel = $generic_product->stock_reel.'/'.$stock_order;
								if ($stock_order > $generic_product->stock_reel && !($generic_product->stock_reel < $generic_commande->lines[$lig]->qty)) {
									$warning++;
									$text_warning .= '<span class="warning">'.$langs->trans('Available').'&nbsp;:&nbsp;'.$text_stock_reel.'</span>';
								}
								if ($reliquat > $generic_product->stock_reel) {
									$text_info .= '<span class="warning">'.$langs->trans('Available').'&nbsp;:&nbsp;'.$text_stock_reel.'</span>';
								} else {
									$text_info .= '<span class="ok">'.$langs->trans('Available').'&nbsp;:&nbsp;'.$text_stock_reel.'</span>';
								}
								if ((!empty($conf->fournisseur->enabled) && empty($conf->global->MAIN_USE_NEW_SUPPLIERMOD)) || !empty($conf->supplier_order->enabled)) {
									$text_info .= '&nbsp;'.$langs->trans('SupplierOrder').'&nbsp;:&nbsp;'.$stock_order_supplier;
								}
								$text_info .= ($reliquat != $generic_commande->lines[$lig]->qty ? ' <span class="opacitymedium">('.$langs->trans("QtyInOtherShipments").' '.($generic_commande->lines[$lig]->qty - $reliquat).')</span>' : '');
								$text_info .= '<br>';
							}
						}
					}
					if ($notshippable == 0) {
						$text_icon = img_picto('', 'dolly', '', false, 0, 0, '', 'green paddingleft');
						$text_info = $text_icon.' '.$langs->trans('Shippable').'<br>'.$text_info;
					} else {
						$text_icon = img_picto('', 'dolly', '', false, 0, 0, '', 'error paddingleft');
						$text_info = $text_icon.' '.$langs->trans('NonShippable').'<br>'.$text_info;
					}
				}

				if ($nbprod) {
					print $form->textwithtooltip('', $text_info, 2, 1, $text_icon, '', 2);
				}
				if ($warning) {     // Always false in default mode
					print $form->textwithtooltip('', $langs->trans('NotEnoughForAllOrders').'<br>'.$text_warning, 2, 1, img_picto('', 'error'), '', 2);
				}
			}
			print '</td>';
			if (!$i) {
				$totalarray['nbfield']++;
			}
		}

		// Billed
		if (!empty($arrayfields['c.facture']['checked'])) {
			print '<td class="center">'.yn($obj->billed).'</td>';
			if (!$i) {
				$totalarray['nbfield']++;
			}
		}
		// Import key
		if (!empty($arrayfields['c.import_key']['checked'])) {
			print '<td class="nowrap center">'.$obj->import_key.'</td>';
			if (!$i) {
				$totalarray['nbfield']++;
			}
		}
		// Status
		if (!empty($arrayfields['c.fk_statut']['checked'])) {
			print '<td class="nowrap center">'.$generic_commande->LibStatut($obj->fk_statut, $obj->billed, 5, 1).'</td>';
			if (!$i) {
				$totalarray['nbfield']++;
			}
		}

		// Action column
		print '<td class="nowrap center">';
		if ($massactionbutton || $massaction) {   // If we are in select mode (massactionbutton defined) or if we have already selected and sent an action ($massaction) defined
			$selected = 0;
			if (in_array($obj->rowid, $arrayofselected)) {
				$selected = 1;
			}
			print '<input id="cb'.$obj->rowid.'" class="flat checkforselect" type="checkbox" name="toselect[]" value="'.$obj->rowid.'"'.($selected ? ' checked="checked"' : '').'>';
		}
		print '</td>';
		if (!$i) {
			$totalarray['nbfield']++;
		}

		print "</tr>\n";

		$total += $obj->total_ht;
		$subtotal += $obj->total_ht;
		$i++;
	}

	// Show total line
	include DOL_DOCUMENT_ROOT.'/core/tpl/list_print_total.tpl.php';

	$db->free($resql);

	$parameters = array('arrayfields'=>$arrayfields, 'sql'=>$sql);
	$reshook = $hookmanager->executeHooks('printFieldListFooter', $parameters); // Note that $action and $object may have been modified by hook
	print $hookmanager->resPrint;

	print '</table>'."\n";
	print '</div>';

	print '</form>'."\n";

	$hidegeneratedfilelistifempty = 1;
	if ($massaction == 'builddoc' || $action == 'remove_file' || $show_files) {
		$hidegeneratedfilelistifempty = 0;
	}

	// Show list of available documents
	$urlsource = $_SERVER['PHP_SELF'].'?sortfield='.$sortfield.'&sortorder='.$sortorder;
	$urlsource .= str_replace('&amp;', '&', $param);

	$filedir = $diroutputmassaction;
	$genallowed = $permissiontoread;
	$delallowed = $permissiontoadd;

	print $formfile->showdocuments('massfilesarea_orders', '', $filedir, $urlsource, 0, $delallowed, '', 1, 1, 0, 48, 1, $param, $title, '', '', '', null, $hidegeneratedfilelistifempty);
} else {
	dol_print_error($db);
}

// End of page
llxFooter();
$db->close();<|MERGE_RESOLUTION|>--- conflicted
+++ resolved
@@ -190,13 +190,10 @@
 	'c.multicurrency_total_ttc'=>array('label'=>'MulticurrencyAmountTTC', 'checked'=>0, 'enabled'=>(empty($conf->multicurrency->enabled) ? 0 : 1), 'position'=>110),
 	'u.login'=>array('label'=>"Author", 'checked'=>1, 'position'=>115),
 	'sale_representative'=>array('label'=>"SaleRepresentativesOfThirdParty", 'checked'=>0, 'position'=>116),
-<<<<<<< HEAD
-=======
 	'total_pa' => array('label' => (getDolGlobalString('MARGIN_TYPE') == '1' ? 'BuyingPrice' : 'CostPrice'), 'checked' => 0, 'position' => 300, 'enabled' => (empty($conf->margin->enabled) || !$user->rights->margins->liretous ? 0 : 1)),
 	'total_margin' => array('label' => 'Margin', 'checked' => 0, 'position' => 301, 'enabled' => (empty($conf->margin->enabled) || !$user->rights->margins->liretous ? 0 : 1)),
 	'total_margin_rate' => array('label' => 'MarginRate', 'checked' => 0, 'position' => 302, 'enabled' => (empty($conf->margin->enabled) || !$user->rights->margins->liretous || empty($conf->global->DISPLAY_MARGIN_RATES) ? 0 : 1)),
 	'total_mark_rate' => array('label' => 'MarkRate', 'checked' => 0, 'position' => 303, 'enabled' => (empty($conf->margin->enabled) || !$user->rights->margins->liretous || empty($conf->global->DISPLAY_MARK_RATES) ? 0 : 1)),
->>>>>>> 503d1a04
 	'c.datec'=>array('label'=>"DateCreation", 'checked'=>0, 'position'=>120),
 	'c.tms'=>array('label'=>"DateModificationShort", 'checked'=>0, 'position'=>125),
 	'c.date_cloture'=>array('label'=>"DateClosing", 'checked'=>0, 'position'=>130),
@@ -1554,8 +1551,6 @@
 	if (!empty($arrayfields['sale_representative']['checked'])) {
 		print '<td class="liste_titre"></td>';
 	}
-<<<<<<< HEAD
-=======
 	if (!empty($arrayfields['total_pa']['checked'])) {
 		print '<td class="liste_titre right">';
 		print '</td>';
@@ -1572,7 +1567,6 @@
 		print '<td class="liste_titre right">';
 		print '</td>';
 	}
->>>>>>> 503d1a04
 	// Extra fields
 	include DOL_DOCUMENT_ROOT.'/core/tpl/extrafields_list_search_input.tpl.php';
 	// Fields from hook
@@ -1739,8 +1733,6 @@
 	if (!empty($arrayfields['sale_representative']['checked'])) {
 		print_liste_field_titre($arrayfields['sale_representative']['label'], $_SERVER["PHP_SELF"], "", "", "$param", '', $sortfield, $sortorder);
 	}
-<<<<<<< HEAD
-=======
 	if (!empty($arrayfields['total_pa']['checked'])) {
 		print_liste_field_titre($arrayfields['total_pa']['label'], $_SERVER['PHP_SELF'], '', '', $param, 'class="right"', $sortfield, $sortorder);
 	}
@@ -1753,7 +1745,6 @@
 	if (!empty($arrayfields['total_mark_rate']['checked'])) {
 		print_liste_field_titre($arrayfields['total_mark_rate']['label'], $_SERVER['PHP_SELF'], '', '', $param, 'class="right"', $sortfield, $sortorder);
 	}
->>>>>>> 503d1a04
 
 	$totalarray = array(
 		'nbfield' => 0,
@@ -1816,9 +1807,6 @@
 	$generic_product = new Product($db);
 	$userstatic = new User($db);
 	$i = 0;
-<<<<<<< HEAD
-	while ($i < min($num, $limit)) {
-=======
 
 	$with_margin_info = false;
 	if (!empty($conf->margin->enabled) && (
@@ -1835,7 +1823,6 @@
 
 	$last_num = min($num, $limit);
 	while ($i < $last_num) {
->>>>>>> 503d1a04
 		$obj = $db->fetch_object($resql);
 
 		$notshippable = 0;
@@ -2221,8 +2208,6 @@
 			}
 		}
 
-<<<<<<< HEAD
-=======
 		// Total buying or cost price
 		if (!empty($arrayfields['total_pa']['checked'])) {
 			print '<td class="right nowrap">'.price($marginInfo['pa_total']).'</td>';
@@ -2266,7 +2251,6 @@
 			}
 		}
 
->>>>>>> 503d1a04
 		// Extra fields
 		include DOL_DOCUMENT_ROOT.'/core/tpl/extrafields_list_print_fields.tpl.php';
 		// Fields from hook
