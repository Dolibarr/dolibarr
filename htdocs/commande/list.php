<?php
/* Copyright (C) 2001-2005  Rodolphe Quiedeville    <rodolphe@quiedeville.org>
 * Copyright (C) 2004-2019  Laurent Destailleur     <eldy@users.sourceforge.net>
 * Copyright (C) 2005       Marc Barilley / Ocebo   <marc@ocebo.com>
 * Copyright (C) 2005-2012  Regis Houssin           <regis.houssin@inodbox.com>
 * Copyright (C) 2012       Juanjo Menent           <jmenent@2byte.es>
 * Copyright (C) 2013       Christophe Battarel     <christophe.battarel@altairis.fr>
 * Copyright (C) 2013       Cédric Salvador         <csalvador@gpcsolutions.fr>
 * Copyright (C) 2015-2018  Frédéric France         <frederic.france@netlogic.fr>
 * Copyright (C) 2015       Marcos García           <marcosgdf@gmail.com>
 * Copyright (C) 2015       Jean-François Ferry     <jfefe@aternatik.fr>
 * Copyright (C) 2016-2021  Ferran Marcet           <fmarcet@2byte.es>
 * Copyright (C) 2018       Charlene Benke	        <charlie@patas-monkey.com>
 * Copyright (C) 2021	   	Anthony Berton			<anthony.berton@bb2a.fr>
 *
 * This program is free software; you can redistribute it and/or modify
 * it under the terms of the GNU General Public License as published by
 * the Free Software Foundation; either version 3 of the License, or
 * (at your option) any later version.
 *
 * This program is distributed in the hope that it will be useful,
 * but WITHOUT ANY WARRANTY; without even the implied warranty of
 * MERCHANTABILITY or FITNESS FOR A PARTICULAR PURPOSE.  See the
 * GNU General Public License for more details.
 *
 * You should have received a copy of the GNU General Public License
 * along with this program. If not, see <https://www.gnu.org/licenses/>.
 */

/**
 *	\file       htdocs/commande/list.php
 *	\ingroup    commande
 *	\brief      Page to list orders
 */

require '../main.inc.php';
require_once DOL_DOCUMENT_ROOT.'/core/lib/date.lib.php';
require_once DOL_DOCUMENT_ROOT.'/core/lib/company.lib.php';
require_once DOL_DOCUMENT_ROOT.'/core/class/discount.class.php';
require_once DOL_DOCUMENT_ROOT.'/core/class/html.formfile.class.php';
require_once DOL_DOCUMENT_ROOT.'/core/class/html.formother.class.php';
require_once DOL_DOCUMENT_ROOT.'/core/class/html.formcompany.class.php';
require_once DOL_DOCUMENT_ROOT.'/commande/class/commande.class.php';
require_once DOL_DOCUMENT_ROOT.'/compta/facture/class/facture.class.php';
require_once DOL_DOCUMENT_ROOT.'/product/class/product.class.php';
require_once DOL_DOCUMENT_ROOT.'/projet/class/project.class.php';

// Load translation files required by the page
$langs->loadLangs(array("orders", 'sendings', 'deliveries', 'companies', 'compta', 'bills', 'stocks', 'products'));

$action = GETPOST('action', 'aZ09');
$massaction = GETPOST('massaction', 'alpha');
$show_files = GETPOST('show_files', 'int');
$confirm = GETPOST('confirm', 'alpha');
$toselect = GETPOST('toselect', 'array');
$contextpage = GETPOST('contextpage', 'aZ') ?GETPOST('contextpage', 'aZ') : 'orderlist';

$search_datecloture_start = GETPOST('search_datecloture_start', 'int');
if (empty($search_datecloture_start)) {
	$search_datecloture_start = dol_mktime(0, 0, 0, GETPOST('search_datecloture_startmonth', 'int'), GETPOST('search_datecloture_startday', 'int'), GETPOST('search_datecloture_startyear', 'int'));
}
$search_datecloture_end = GETPOST('search_datecloture_end', 'int');
if (empty($search_datecloture_end)) {
	$search_datecloture_end = dol_mktime(23, 59, 59, GETPOST('search_datecloture_endmonth', 'int'), GETPOST('search_datecloture_endday', 'int'), GETPOST('search_datecloture_endyear', 'int'));
}
$search_dateorder_start = dol_mktime(0, 0, 0, GETPOST('search_dateorder_start_month', 'int'), GETPOST('search_dateorder_start_day', 'int'), GETPOST('search_dateorder_start_year', 'int'));
$search_dateorder_end = dol_mktime(23, 59, 59, GETPOST('search_dateorder_end_month', 'int'), GETPOST('search_dateorder_end_day', 'int'), GETPOST('search_dateorder_end_year', 'int'));
$search_datedelivery_start = dol_mktime(0, 0, 0, GETPOST('search_datedelivery_start_month', 'int'), GETPOST('search_datedelivery_start_day', 'int'), GETPOST('search_datedelivery_start_year', 'int'));
$search_datedelivery_end = dol_mktime(23, 59, 59, GETPOST('search_datedelivery_end_month', 'int'), GETPOST('search_datedelivery_end_day', 'int'), GETPOST('search_datedelivery_end_year', 'int'));
$search_product_category = GETPOST('search_product_category', 'int');
$search_ref = GETPOST('search_ref', 'alpha') != '' ?GETPOST('search_ref', 'alpha') : GETPOST('sref', 'alpha');
$search_ref_customer = GETPOST('search_ref_customer', 'alpha');
$search_company = GETPOST('search_company', 'alpha');
$search_company_alias = GETPOST('search_company_alias', 'alpha');
$search_town = GETPOST('search_town', 'alpha');
$search_zip = GETPOST('search_zip', 'alpha');
$search_state = GETPOST("search_state", 'alpha');
$search_country = GETPOST("search_country", 'int');
$search_type_thirdparty = GETPOST("search_type_thirdparty", 'int');
$sall = trim((GETPOST('search_all', 'alphanohtml') != '') ? GETPOST('search_all', 'alphanohtml') : GETPOST('sall', 'alphanohtml'));
$socid = GETPOST('socid', 'int');
$search_user = GETPOST('search_user', 'int');
$search_sale = GETPOST('search_sale', 'int');
$search_total_ht = GETPOST('search_total_ht', 'alpha');
$search_total_vat = GETPOST('search_total_vat', 'alpha');
$search_total_ttc = GETPOST('search_total_ttc', 'alpha');
$search_warehouse = GETPOST('search_warehouse', 'int');
$search_multicurrency_code = GETPOST('search_multicurrency_code', 'alpha');
$search_multicurrency_tx = GETPOST('search_multicurrency_tx', 'alpha');
$search_multicurrency_montant_ht = GETPOST('search_multicurrency_montant_ht', 'alpha');
$search_multicurrency_montant_vat = GETPOST('search_multicurrency_montant_vat', 'alpha');
$search_multicurrency_montant_ttc = GETPOST('search_multicurrency_montant_ttc', 'alpha');
$search_login = GETPOST('search_login', 'alpha');
$search_categ_cus = GETPOST("search_categ_cus", 'int');
$optioncss = GETPOST('optioncss', 'alpha');
$search_billed = GETPOSTISSET('search_billed') ? GETPOST('search_billed', 'int') : GETPOST('billed', 'int');
$search_status = GETPOST('search_status', 'int');
$search_btn = GETPOST('button_search', 'alpha');
$search_remove_btn = GETPOST('button_removefilter', 'alpha');
$search_project_ref = GETPOST('search_project_ref', 'alpha');
$search_project = GETPOST('search_project', 'alpha');
$search_shippable = GETPOST('search_shippable', 'aZ09');
$search_fk_cond_reglement = GETPOST("search_fk_cond_reglement", 'int');
$search_fk_shipping_method = GETPOST("search_fk_shipping_method", 'int');
$search_fk_mode_reglement = GETPOST("search_fk_mode_reglement", 'int');
$search_fk_input_reason = GETPOST("search_fk_input_reason", 'int');

// Security check
$id = (GETPOST('orderid') ?GETPOST('orderid', 'int') : GETPOST('id', 'int'));
if ($user->socid) {
	$socid = $user->socid;
}
$result = restrictedArea($user, 'commande', $id, '');

$diroutputmassaction = $conf->commande->multidir_output[$conf->entity].'/temp/massgeneration/'.$user->id;

// Load variable for pagination
$limit = GETPOST('limit', 'int') ?GETPOST('limit', 'int') : $conf->liste_limit;
$sortfield = GETPOST('sortfield', 'aZ09comma');
$sortorder = GETPOST('sortorder', 'aZ09comma');
$page = GETPOSTISSET('pageplusone') ? (GETPOST('pageplusone') - 1) : GETPOST("page", 'int');
if (empty($page) || $page < 0 || GETPOST('button_search', 'alpha') || GETPOST('button_removefilter', 'alpha')) {
	$page = 0;
}     // If $page is not defined, or '' or -1 or if we click on clear filters
$offset = $limit * $page;
$pageprev = $page - 1;
$pagenext = $page + 1;
if (!$sortfield) {
	$sortfield = 'c.ref';
}
if (!$sortorder) {
	$sortorder = 'DESC';
}

$show_shippable_command = GETPOST('show_shippable_command', 'aZ09');

// Initialize technical object to manage hooks of page. Note that conf->hooks_modules contains array of hook context
$object = new Commande($db);
$hookmanager->initHooks(array('orderlist'));
$extrafields = new ExtraFields($db);

// fetch optionals attributes and labels
$extrafields->fetch_name_optionals_label($object->table_element);
$search_array_options = $extrafields->getOptionalsFromPost($object->table_element, '', 'search_');

// List of fields to search into when doing a "search in all"
$fieldstosearchall = array(
	'c.ref'=>'Ref',
	'c.ref_client'=>'RefCustomerOrder',
	'pd.description'=>'Description',
	's.nom'=>"ThirdParty",
	's.name_alias'=>"AliasNameShort",
	's.zip'=>"Zip",
	's.town'=>"Town",
	'c.note_public'=>'NotePublic',
);
if (empty($user->socid)) {
	$fieldstosearchall["c.note_private"] = "NotePrivate";
}

$checkedtypetiers = 0;
$arrayfields = array(
	'c.ref'=>array('label'=>"Ref", 'checked'=>1, 'position'=>5),
	'c.ref_client'=>array('label'=>"RefCustomerOrder", 'checked'=>-1, 'position'=>10),
	'p.ref'=>array('label'=>"ProjectRef", 'checked'=>-1, 'enabled'=>(empty($conf->projet->enabled) ? 0 : 1), 'position'=>20),
	'p.title'=>array('label'=>"ProjectLabel", 'checked'=>0, 'enabled'=>(empty($conf->projet->enabled) ? 0 : 1), 'position'=>25),
	's.nom'=>array('label'=>"ThirdParty", 'checked'=>1, 'position'=>30),
	's.name_alias'=>array('label'=>"AliasNameShort", 'checked'=>-1, 'position'=>31),
	's.town'=>array('label'=>"Town", 'checked'=>-1, 'position'=>35),
	's.zip'=>array('label'=>"Zip", 'checked'=>-1, 'position'=>40),
	'state.nom'=>array('label'=>"StateShort", 'checked'=>0, 'position'=>45),
	'country.code_iso'=>array('label'=>"Country", 'checked'=>0, 'position'=>50),
	'typent.code'=>array('label'=>"ThirdPartyType", 'checked'=>$checkedtypetiers, 'position'=>55),
	'c.date_commande'=>array('label'=>"OrderDateShort", 'checked'=>1, 'position'=>60),
	'c.date_delivery'=>array('label'=>"DateDeliveryPlanned", 'checked'=>1, 'enabled'=>empty($conf->global->ORDER_DISABLE_DELIVERY_DATE), 'position'=>65),
	'c.fk_shipping_method'=>array('label'=>"SendingMethod", 'checked'=>-1, 'position'=>66 , 'enabled'=>!empty($conf->expedition->enabled)),
	'c.fk_cond_reglement'=>array('label'=>"PaymentConditionsShort", 'checked'=>-1, 'position'=>67),
	'c.fk_mode_reglement'=>array('label'=>"PaymentMode", 'checked'=>-1, 'position'=>68),
	'c.fk_input_reason'=>array('label'=>"Channel", 'checked'=>-1, 'position'=>69),
	'c.total_ht'=>array('label'=>"AmountHT", 'checked'=>1, 'position'=>75),
	'c.total_vat'=>array('label'=>"AmountVAT", 'checked'=>0, 'position'=>80),
	'c.total_ttc'=>array('label'=>"AmountTTC", 'checked'=>0, 'position'=>85),
	'c.multicurrency_code'=>array('label'=>'Currency', 'checked'=>0, 'enabled'=>(empty($conf->multicurrency->enabled) ? 0 : 1), 'position'=>90),
	'c.multicurrency_tx'=>array('label'=>'CurrencyRate', 'checked'=>0, 'enabled'=>(empty($conf->multicurrency->enabled) ? 0 : 1), 'position'=>95),
	'c.multicurrency_total_ht'=>array('label'=>'MulticurrencyAmountHT', 'checked'=>0, 'enabled'=>(empty($conf->multicurrency->enabled) ? 0 : 1), 'position'=>100),
	'c.multicurrency_total_vat'=>array('label'=>'MulticurrencyAmountVAT', 'checked'=>0, 'enabled'=>(empty($conf->multicurrency->enabled) ? 0 : 1), 'position'=>105),
	'c.multicurrency_total_ttc'=>array('label'=>'MulticurrencyAmountTTC', 'checked'=>0, 'enabled'=>(empty($conf->multicurrency->enabled) ? 0 : 1), 'position'=>110),
	'u.login'=>array('label'=>"Author", 'checked'=>1, 'position'=>115),
	'sale_representative'=>array('label'=>"SaleRepresentativesOfThirdParty", 'checked'=>0, 'position'=>116),
	'c.datec'=>array('label'=>"DateCreation", 'checked'=>0, 'position'=>120),
	'c.tms'=>array('label'=>"DateModificationShort", 'checked'=>0, 'position'=>125),
	'c.date_cloture'=>array('label'=>"DateClosing", 'checked'=>0, 'position'=>130),
	'c.note_public'=>array('label'=>'NotePublic', 'checked'=>0, 'enabled'=>(empty($conf->global->MAIN_LIST_ALLOW_PUBLIC_NOTES)), 'position'=>135),
	'c.note_private'=>array('label'=>'NotePrivate', 'checked'=>0, 'enabled'=>(empty($conf->global->MAIN_LIST_ALLOW_PRIVATE_NOTES)), 'position'=>140),
	'shippable'=>array('label'=>"Shippable", 'checked'=>1,'enabled'=>(!empty($conf->expedition->enabled)), 'position'=>990),
	'c.facture'=>array('label'=>"Billed", 'checked'=>1, 'enabled'=>(empty($conf->global->WORKFLOW_BILL_ON_SHIPMENT)), 'position'=>995),
	'c.fk_statut'=>array('label'=>"Status", 'checked'=>1, 'position'=>1000)
);
// Extra fields
include DOL_DOCUMENT_ROOT.'/core/tpl/extrafields_list_array_fields.tpl.php';

$object->fields = dol_sort_array($object->fields, 'position');
$arrayfields = dol_sort_array($arrayfields, 'position');



/*
 * Actions
 */

if (GETPOST('cancel', 'alpha')) {
	$action = 'list'; $massaction = '';
}
if (!GETPOST('confirmmassaction', 'alpha') && $massaction != 'presend' && $massaction != 'confirm_presend' && $massaction != 'confirm_createbills') {
	$massaction = '';
}

$parameters = array('socid'=>$socid);
$reshook = $hookmanager->executeHooks('doActions', $parameters, $object, $action); // Note that $action and $object may have been modified by some hooks
if ($reshook < 0) {
	setEventMessages($hookmanager->error, $hookmanager->errors, 'errors');
}

if (empty($reshook)) {
	// Selection of new fields
	include DOL_DOCUMENT_ROOT.'/core/actions_changeselectedfields.inc.php';

	// Purge search criteria
	if (GETPOST('button_removefilter_x', 'alpha') || GETPOST('button_removefilter.x', 'alpha') || GETPOST('button_removefilter', 'alpha')) { // All tests are required to be compatible with all browsers
		$search_categ = '';
		$search_user = '';
		$search_sale = '';
		$search_product_category = '';
		$search_ref = '';
		$search_ref_customer = '';
		$search_company = '';
		$search_company_alias = '';
		$search_town = '';
		$search_zip = "";
		$search_state = "";
		$search_type = '';
		$search_country = '';
		$search_type_thirdparty = '';
		$search_total_ht = '';
		$search_total_vat = '';
		$search_total_ttc = '';
		$search_warehouse = '';
		$search_multicurrency_code = '';
		$search_multicurrency_tx = '';
		$search_multicurrency_montant_ht = '';
		$search_multicurrency_montant_vat = '';
		$search_multicurrency_montant_ttc = '';
		$search_login = '';
		$search_dateorder_start = '';
		$search_dateorder_end = '';
		$search_datedelivery_start = '';
		$search_datedelivery_end = '';
		$search_project_ref = '';
		$search_project = '';
		$search_status = '';
		$search_billed = '';
		$toselect = '';
		$search_array_options = array();
		$search_categ_cus = 0;
		$search_datecloture_start = '';
		$search_datecloture_end = '';
		$search_fk_cond_reglement = '';
		$search_fk_shipping_method = '';
		$search_fk_mode_reglement = '';
		$search_fk_input_reason = '';
	}
	if (GETPOST('button_removefilter_x', 'alpha') || GETPOST('button_removefilter.x', 'alpha') || GETPOST('button_removefilter', 'alpha')
	 || GETPOST('button_search_x', 'alpha') || GETPOST('button_search.x', 'alpha') || GETPOST('button_search', 'alpha')) {
		$massaction = ''; // Protection to avoid mass action if we force a new search during a mass action confirmation
	}

	// Mass actions
	$objectclass = 'Commande';
	$objectlabel = 'Orders';
	$permissiontoread = $user->rights->commande->lire;
	$permissiontoadd = $user->rights->commande->creer;
	$permissiontodelete = $user->rights->commande->supprimer;
	if (!empty($conf->global->MAIN_USE_ADVANCED_PERMS)) {
		$permissiontovalidate = $user->rights->commande->order_advance->validate;
		$permissiontoclose = $user->rights->commande->order_advance->close;
		$permissiontocancel = $user->rights->commande->order_advance->annuler;
		$permissiontosendbymail = $user->rights->commande->order_advance->send;
	} else {
		$permissiontovalidate = $user->rights->commande->creer;
		$permissiontoclose = $user->rights->commande->creer;
		$permissiontocancel = $user->rights->commande->creer;
		$permissiontosendbymail = $user->rights->commande->creer;
	}
	$uploaddir = $conf->commande->multidir_output[$conf->entity];
	$triggersendname = 'ORDER_SENTBYMAIL';
	include DOL_DOCUMENT_ROOT.'/core/actions_massactions.inc.php';
}
if ($action == 'validate' && $permissiontoadd) {
	if (GETPOST('confirm') == 'yes') {
		$objecttmp = new $objectclass($db);
		$db->begin();
		$error = 0;
		foreach ($toselect as $checked) {
			if ($objecttmp->fetch($checked)) {
				if ($objecttmp->statut == 0) {
					if (!empty($objecttmp->fk_warehouse)) {
						$idwarehouse = $objecttmp->fk_warehouse;
					} else {
						$idwarehouse = 0;
					}
					if ($objecttmp->valid($user, $idwarehouse)) {
						setEventMessage($langs->trans('hasBeenValidated', $objecttmp->ref), 'mesgs');
					} else {
						setEventMessage($langs->trans('CantBeValidated'), 'errors');
						$error++;
					}
				} else {
					$langs->load("errors");
					setEventMessage($langs->trans('ErrorIsNotADraft', $objecttmp->ref), 'errors');
					$error++;
				}
			} else {
				dol_print_error($db);
				$error++;
			}
		}
		if ($error) {
			$db->rollback();
		} else {
			$db->commit();
		}
	}
}
if ($action == 'shipped' && $permissiontoadd) {
	if (GETPOST('confirm') == 'yes') {
		$objecttmp = new $objectclass($db);
		$db->begin();
		$error = 0;
		foreach ($toselect as $checked) {
			if ($objecttmp->fetch($checked)) {
				if ($objecttmp->statut == 1 || $objecttmp->statut == 2) {
					if ($objecttmp->cloture($user)) {
<<<<<<< HEAD
						setEventMessage($langs->trans('PassedInClosedStatus', $objecttmp->ref), 'mesgs');
					} else {
						setEventMessage($langs->trans('CantBeClosed'), 'errors');
						$error++;
					}
				} else {
					$langs->load("errors");
					setEventMessage($langs->trans('ErrorIsNotADraft', $objecttmp->ref), 'errors');
=======
						setEventMessage($objecttmp->ref." ".$langs->trans('PassedInShippedStatus'), 'mesgs');
					} else {
						setEventMessage($langs->trans('YouCantShipThis'), 'errors');
						$error++;
					}
				} else {
					setEventMessage($objecttmp->ref." ".$langs->trans('MustBeValidatedBefore'), 'errors');
>>>>>>> 007004c2
					$error++;
				}
			} else {
				dol_print_error($db);
				$error++;
			}
		}
		if ($error) {
			$db->rollback();
		} else {
			$db->commit();
		}
	}
}
// Closed records
if (!$error && $massaction === 'setbilled' && $permissiontoclose) {
	$db->begin();

	$objecttmp = new $objectclass($db);
	$nbok = 0;
	foreach ($toselect as $toselectid) {
		$result = $objecttmp->fetch($toselectid);
		if ($result > 0) {
			$result = $objecttmp->classifyBilled($user, 0);
			if ($result <= 0) {
				setEventMessages($objecttmp->error, $objecttmp->errors, 'errors');
				$error++;
				break;
			} else {
				$nbok++;
			}
		} else {
			setEventMessages($objecttmp->error, $objecttmp->errors, 'errors');
			$error++;
			break;
		}
	}

	if (!$error) {
		if ($nbok > 1) {
			setEventMessages($langs->trans("RecordsModified", $nbok), null, 'mesgs');
		} else {
			setEventMessages($langs->trans("RecordsModified", $nbok), null, 'mesgs');
		}
		$db->commit();
	} else {
		$db->rollback();
	}
}

/*
 * View
 */

$now = dol_now();

$form = new Form($db);
$formother = new FormOther($db);
$formfile = new FormFile($db);
$companystatic = new Societe($db);
$formcompany = new FormCompany($db);
$projectstatic = new Project($db);

$title = $langs->trans("Orders");
$help_url = "EN:Module_Customers_Orders|FR:Module_Commandes_Clients|ES:Módulo_Pedidos_de_clientes";
// llxHeader('',$title,$help_url);

$sql = 'SELECT';
if ($sall || $search_product_category > 0 || $search_user > 0) {
	$sql = 'SELECT DISTINCT';
}
$sql .= ' s.rowid as socid, s.nom as name, s.name_alias as alias, s.email, s.phone, s.fax, s.address, s.town, s.zip, s.fk_pays, s.client, s.code_client,';
$sql .= " typent.code as typent_code,";
$sql .= " state.code_departement as state_code, state.nom as state_name,";
$sql .= " country.code as country_code,";
$sql .= ' c.rowid, c.ref, c.total_ht, c.total_tva, c.total_ttc, c.ref_client, c.fk_user_author,';
$sql .= ' c.fk_multicurrency, c.multicurrency_code, c.multicurrency_tx, c.multicurrency_total_ht, c.multicurrency_total_tva as multicurrency_total_vat, c.multicurrency_total_ttc,';
$sql .= ' c.date_valid, c.date_commande, c.note_public, c.note_private, c.date_livraison as date_delivery, c.fk_statut, c.facture as billed,';
$sql .= ' c.date_creation as date_creation, c.tms as date_update, c.date_cloture as date_cloture,';
$sql .= ' p.rowid as project_id, p.ref as project_ref, p.title as project_label,';
$sql .= ' u.login, u.lastname, u.firstname, u.email as user_email, u.statut as user_statut, u.entity, u.photo, u.office_phone, u.office_fax, u.user_mobile, u.job, u.gender,';
$sql .= ' c.fk_cond_reglement,c.fk_mode_reglement,c.fk_shipping_method,';
$sql .= ' c.fk_input_reason';
if (($search_categ_cus > 0) || ($search_categ_cus == -2)) {
	$sql .= ", cc.fk_categorie, cc.fk_soc";
}
// Add fields from extrafields
if (!empty($extrafields->attributes[$object->table_element]['label'])) {
	foreach ($extrafields->attributes[$object->table_element]['label'] as $key => $val) {
		$sql .= ($extrafields->attributes[$object->table_element]['type'][$key] != 'separate' ? ", ef.".$key." as options_".$key : '');
	}
}
// Add fields from hooks
$parameters = array();
$reshook = $hookmanager->executeHooks('printFieldListSelect', $parameters); // Note that $action and $object may have been modified by hook
$sql .= $hookmanager->resPrint;
$sql .= ' FROM '.MAIN_DB_PREFIX.'societe as s';
$sql .= " LEFT JOIN ".MAIN_DB_PREFIX."c_country as country on (country.rowid = s.fk_pays)";
$sql .= " LEFT JOIN ".MAIN_DB_PREFIX."c_typent as typent on (typent.id = s.fk_typent)";
$sql .= " LEFT JOIN ".MAIN_DB_PREFIX."c_departements as state on (state.rowid = s.fk_departement)";
if (($search_categ_cus > 0) || ($search_categ_cus == -2)) {
	$sql .= ' LEFT JOIN '.MAIN_DB_PREFIX."categorie_societe as cc ON s.rowid = cc.fk_soc"; // We'll need this table joined to the select in order to filter by categ
}
$sql .= ', '.MAIN_DB_PREFIX.'commande as c';
if (!empty($extrafields->attributes[$object->table_element]['label']) && is_array($extrafields->attributes[$object->table_element]['label']) && count($extrafields->attributes[$object->table_element]['label'])) {
	$sql .= " LEFT JOIN ".MAIN_DB_PREFIX."commande_extrafields as ef on (c.rowid = ef.fk_object)";
}
if ($sall || $search_product_category > 0) {
	$sql .= ' LEFT JOIN '.MAIN_DB_PREFIX.'commandedet as pd ON c.rowid=pd.fk_commande';
}
if ($search_product_category > 0) {
	$sql .= ' LEFT JOIN '.MAIN_DB_PREFIX.'categorie_product as cp ON cp.fk_product=pd.fk_product';
}
$sql .= " LEFT JOIN ".MAIN_DB_PREFIX."projet as p ON p.rowid = c.fk_projet";
$sql .= ' LEFT JOIN '.MAIN_DB_PREFIX.'user as u ON c.fk_user_author = u.rowid';

// We'll need this table joined to the select in order to filter by sale
if ($search_sale > 0 || (empty($user->rights->societe->client->voir) && !$socid)) {
	$sql .= ", ".MAIN_DB_PREFIX."societe_commerciaux as sc";
}
if ($search_user > 0) {
	$sql .= ", ".MAIN_DB_PREFIX."element_contact as ec";
	$sql .= ", ".MAIN_DB_PREFIX."c_type_contact as tc";
}

// Add table from hooks
$parameters = array();
$reshook = $hookmanager->executeHooks('printFieldListFrom', $parameters, $object); // Note that $action and $object may have been modified by hook
$sql .= $hookmanager->resPrint;

$sql .= ' WHERE c.fk_soc = s.rowid';
$sql .= ' AND c.entity IN ('.getEntity('commande').')';
if ($search_product_category > 0) {
	$sql .= " AND cp.fk_categorie = ".((int) $search_product_category);
}
if ($socid > 0) {
	$sql .= ' AND s.rowid = '.((int) $socid);
}
if (empty($user->rights->societe->client->voir) && !$socid) {
	$sql .= " AND s.rowid = sc.fk_soc AND sc.fk_user = ".((int) $user->id);
}
if ($search_ref) {
	$sql .= natural_search('c.ref', $search_ref);
}
if ($search_ref_customer) {
	$sql .= natural_search('c.ref_client', $search_ref_customer);
}
if ($sall) {
	$sql .= natural_search(array_keys($fieldstosearchall), $sall);
}
if ($search_billed != '' && $search_billed >= 0) {
	$sql .= ' AND c.facture = '.((int) $search_billed);
}
if ($search_status <> '') {
	if ($search_status <= 3 && $search_status >= -1) {	// status from -1 to 3 are real status (other are virtual combination)
		if ($search_status == 1 && empty($conf->expedition->enabled)) {
			$sql .= ' AND c.fk_statut IN (1,2)'; // If module expedition disabled, we include order with status 'sending in process' into 'validated'
		} else {
			$sql .= ' AND c.fk_statut = '.((int) $search_status); // brouillon, validee, en cours, annulee
		}
	}
	if ($search_status == -2) {	// To process
		//$sql.= ' AND c.fk_statut IN (1,2,3) AND c.facture = 0';
		$sql .= " AND ((c.fk_statut IN (1,2)) OR (c.fk_statut = 3 AND c.facture = 0))"; // If status is 2 and facture=1, it must be selected
	}
	if ($search_status == -3) {	// To bill
		//$sql.= ' AND c.fk_statut in (1,2,3)';
		//$sql.= ' AND c.facture = 0'; // invoice not created
		$sql .= ' AND ((c.fk_statut IN (1,2)) OR (c.fk_statut = 3 AND c.facture = 0))'; // validated, in process or closed but not billed
	}
	if ($search_status == -4) {	//  "validate and in progress"
		$sql .= ' AND (c.fk_statut IN (1,2))'; // validated, in process
	}
}

if ($search_datecloture_start) {
	$sql .= " AND c.date_cloture >= '".$db->idate($search_datecloture_start)."'";
}
if ($search_datecloture_end) {
	$sql .= " AND c.date_cloture <= '".$db->idate($search_datecloture_end)."'";
}
if ($search_dateorder_start) {
	$sql .= " AND c.date_commande >= '".$db->idate($search_dateorder_start)."'";
}
if ($search_dateorder_end) {
	$sql .= " AND c.date_commande <= '".$db->idate($search_dateorder_end)."'";
}
if ($search_datedelivery_start) {
	$sql .= " AND c.date_livraison >= '".$db->idate($search_datedelivery_start)."'";
}
if ($search_datedelivery_end) {
	$sql .= " AND c.date_livraison <= '".$db->idate($search_datedelivery_end)."'";
}
if ($search_town) {
	$sql .= natural_search('s.town', $search_town);
}
if ($search_zip) {
	$sql .= natural_search("s.zip", $search_zip);
}
if ($search_state) {
	$sql .= natural_search("state.nom", $search_state);
}
if ($search_country) {
	$sql .= " AND s.fk_pays IN (".$db->sanitize($search_country).')';
}
if ($search_type_thirdparty && $search_type_thirdparty != '-1') {
	$sql .= " AND s.fk_typent IN (".$db->sanitize($search_type_thirdparty).')';
}
if ($search_company) {
	$sql .= natural_search('s.nom', $search_company);
}
if ($search_company_alias) {
	$sql .= natural_search('s.name_alias', $search_company_alias);
}
if ($search_sale > 0) {
	$sql .= " AND s.rowid = sc.fk_soc AND sc.fk_user = ".((int) $search_sale);
}
if ($search_user > 0) {
	$sql .= " AND ec.fk_c_type_contact = tc.rowid AND tc.element='commande' AND tc.source='internal' AND ec.element_id = c.rowid AND ec.fk_socpeople = ".((int) $search_user);
}
if ($search_total_ht != '') {
	$sql .= natural_search('c.total_ht', $search_total_ht, 1);
}
if ($search_total_vat != '') {
	$sql .= natural_search('c.total_tva', $search_total_vat, 1);
}
if ($search_total_ttc != '') {
	$sql .= natural_search('c.total_ttc', $search_total_ttc, 1);
}
if ($search_warehouse != '' && $search_warehouse > 0) {
	$sql .= natural_search('c.fk_warehouse', $search_warehouse, 1);
}
if ($search_multicurrency_code != '') {
	$sql .= " AND c.multicurrency_code = '".$db->escape($search_multicurrency_code)."'";
}
if ($search_multicurrency_tx != '') {
	$sql .= natural_search('c.multicurrency_tx', $search_multicurrency_tx, 1);
}
if ($search_multicurrency_montant_ht != '') {
	$sql .= natural_search('c.multicurrency_total_ht', $search_multicurrency_montant_ht, 1);
}
if ($search_multicurrency_montant_vat != '') {
	$sql .= natural_search('c.multicurrency_total_tva', $search_multicurrency_montant_vat, 1);
}
if ($search_multicurrency_montant_ttc != '') {
	$sql .= natural_search('c.multicurrency_total_ttc', $search_multicurrency_montant_ttc, 1);
}
if ($search_login) {
	$sql .= natural_search(array("u.login", "u.firstname", "u.lastname"), $search_login);
}
if ($search_project_ref != '') {
	$sql .= natural_search("p.ref", $search_project_ref);
}
if ($search_project != '') {
	$sql .= natural_search("p.title", $search_project);
}
if ($search_categ_cus > 0) {
	$sql .= " AND cc.fk_categorie = ".((int) $search_categ_cus);
}
if ($search_categ_cus == -2) {
	$sql .= " AND cc.fk_categorie IS NULL";
}
if ($search_fk_cond_reglement > 0) {
	$sql .= " AND c.fk_cond_reglement = ".((int) $search_fk_cond_reglement);
}
if ($search_fk_shipping_method > 0) {
	$sql .= " AND c.fk_shipping_method = ".((int) $search_fk_shipping_method);
}
if ($search_fk_mode_reglement > 0) {
	$sql .= " AND c.fk_mode_reglement = ".((int) $search_fk_mode_reglement);
}
if ($search_fk_input_reason > 0) {
	$sql .= " AND c.fk_input_reason = ".((int) $search_fk_input_reason);
}

// Add where from extra fields
include DOL_DOCUMENT_ROOT.'/core/tpl/extrafields_list_search_sql.tpl.php';
// Add where from hooks
$parameters = array();
$reshook = $hookmanager->executeHooks('printFieldListWhere', $parameters); // Note that $action and $object may have been modified by hook
$sql .= $hookmanager->resPrint;

// Add HAVING from hooks
$parameters = array();
$reshook = $hookmanager->executeHooks('printFieldListHaving', $parameters, $object); // Note that $action and $object may have been modified by hook
$sql .= empty($hookmanager->resPrint) ? "" : " HAVING 1=1 ".$hookmanager->resPrint;

$sql .= $db->order($sortfield, $sortorder);

// Count total nb of records
$nbtotalofrecords = '';
if (empty($conf->global->MAIN_DISABLE_FULL_SCANLIST)) {
	$result = $db->query($sql);
	$nbtotalofrecords = $db->num_rows($result);

	if (($page * $limit) > $nbtotalofrecords) {	// if total resultset is smaller then paging size (filtering), goto and load page 0
		$page = 0;
		$offset = 0;
	}
}

$sql .= $db->plimit($limit + 1, $offset);
//print $sql;

$resql = $db->query($sql);
if ($resql) {
	if ($socid > 0) {
		$soc = new Societe($db);
		$soc->fetch($socid);
		$title = $langs->trans('ListOfOrders').' - '.$soc->name;
		if (empty($search_company)) {
			$search_company = $soc->name;
		}
	} else {
		$title = $langs->trans('ListOfOrders');
	}
	if (strval($search_status) == '0') {
		$title .= ' - '.$langs->trans('StatusOrderDraftShort');
	}
	if ($search_status == 1) {
		$title .= ' - '.$langs->trans('StatusOrderValidatedShort');
	}
	if ($search_status == 2) {
		$title .= ' - '.$langs->trans('StatusOrderSentShort');
	}
	if ($search_status == 3) {
		$title .= ' - '.$langs->trans('StatusOrderToBillShort');
	}
	if ($search_status == -1) {
		$title .= ' - '.$langs->trans('StatusOrderCanceledShort');
	}
	if ($search_status == -2) {
		$title .= ' - '.$langs->trans('StatusOrderToProcessShort');
	}
	if ($search_status == -3) {
		$title .= ' - '.$langs->trans('StatusOrderValidated').', '.(empty($conf->expedition->enabled) ? '' : $langs->trans("StatusOrderSent").', ').$langs->trans('StatusOrderToBill');
	}
	if ($search_status == -4) {
		$title .= ' - '.$langs->trans("StatusOrderValidatedShort").'+'.$langs->trans("StatusOrderSentShort");
	}

	$num = $db->num_rows($resql);

	$arrayofselected = is_array($toselect) ? $toselect : array();

	if ($num == 1 && !empty($conf->global->MAIN_SEARCH_DIRECT_OPEN_IF_ONLY_ONE) && $sall) {
		$obj = $db->fetch_object($resql);
		$id = $obj->rowid;
		header("Location: ".DOL_URL_ROOT.'/commande/card.php?id='.$id);
		exit;
	}

	llxHeader('', $title, $help_url);

	$param = '';

	if (!empty($contextpage) && $contextpage != $_SERVER["PHP_SELF"]) {
		$param .= '&contextpage='.urlencode($contextpage);
	}
	if ($limit > 0 && $limit != $conf->liste_limit) {
		$param .= '&limit='.urlencode($limit);
	}
	if ($sall) {
		$param .= '&sall='.urlencode($sall);
	}
	if ($socid > 0) {
		$param .= '&socid='.urlencode($socid);
	}
	if ($search_status != '') {
		$param .= '&search_status='.urlencode($search_status);
	}
	if ($search_datecloture_start) {
		$param .= '&search_datecloture_startday='.dol_print_date($search_datecloture_start, '%d').'&search_datecloture_startmonth='.dol_print_date($search_datecloture_start, '%m').'&search_datecloture_startyear='.dol_print_date($search_datecloture_start, '%Y');
	}
	if ($search_datecloture_end) {
		$param .= '&search_datecloture_endday='.dol_print_date($search_datecloture_end, '%d').'&search_datecloture_endmonth='.dol_print_date($search_datecloture_end, '%m').'&search_datecloture_endyear='.dol_print_date($search_datecloture_end, '%Y');
	}
	if ($search_dateorder_start) {
		$param .= '&search_dateorder_start_day='.dol_print_date($search_dateorder_start, '%d').'&search_dateorder_start_month='.dol_print_date($search_dateorder_start, '%m').'&search_dateorder_start_year='.dol_print_date($search_dateorder_start, '%Y');
	}
	if ($search_dateorder_end) {
		$param .= '&search_dateorder_end_day='.dol_print_date($search_dateorder_end, '%d').'&search_dateorder_end_month='.dol_print_date($search_dateorder_end, '%m').'&search_dateorder_end_year='.dol_print_date($search_dateorder_end, '%Y');
	}
	if ($search_datedelivery_start) {
		$param .= '&search_datedelivery_start_day='.dol_print_date($search_datedelivery_start, '%d').'&search_datedelivery_start_month='.dol_print_date($search_datedelivery_start, '%m').'&search_datedelivery_start_year='.dol_print_date($search_datedelivery_start, '%Y');
	}
	if ($search_datedelivery_end) {
		$param .= '&search_datedelivery_end_day='.dol_print_date($search_datedelivery_end, '%d').'&search_datedelivery_end_month='.dol_print_date($search_datedelivery_end, '%m').'&search_datedelivery_end_year='.dol_print_date($search_datedelivery_end, '%Y');
	}
	if ($search_ref) {
		$param .= '&search_ref='.urlencode($search_ref);
	}
	if ($search_company) {
		$param .= '&search_company='.urlencode($search_company);
	}
	if ($search_company_alias) {
		$param .= '&search_company_alias='.urlencode($search_company_alias);
	}
	if ($search_ref_customer) {
		$param .= '&search_ref_customer='.urlencode($search_ref_customer);
	}
	if ($search_user > 0) {
		$param .= '&search_user='.urlencode($search_user);
	}
	if ($search_sale > 0) {
		$param .= '&search_sale='.urlencode($search_sale);
	}
	if ($search_total_ht != '') {
		$param .= '&search_total_ht='.urlencode($search_total_ht);
	}
	if ($search_total_vat != '') {
		$param .= '&search_total_vat='.urlencode($search_total_vat);
	}
	if ($search_total_ttc != '') {
		$param .= '&search_total_ttc='.urlencode($search_total_ttc);
	}
	if ($search_warehouse != '') {
		$param .= '&search_warehouse='.urlencode($search_warehouse);
	}
	if ($search_login) {
		$param .= '&search_login='.urlencode($search_login);
	}
	if ($search_multicurrency_code != '') {
		$param .= '&search_multicurrency_code='.urlencode($search_multicurrency_code);
	}
	if ($search_multicurrency_tx != '') {
		$param .= '&search_multicurrency_tx='.urlencode($search_multicurrency_tx);
	}
	if ($search_multicurrency_montant_ht != '') {
		$param .= '&search_multicurrency_montant_ht='.urlencode($search_multicurrency_montant_ht);
	}
	if ($search_multicurrency_montant_vat != '') {
		$param .= '&search_multicurrency_montant_vat='.urlencode($search_multicurrency_montant_vat);
	}
	if ($search_multicurrency_montant_ttc != '') {
		$param .= '&search_multicurrency_montant_ttc='.urlencode($search_multicurrency_montant_ttc);
	}
	if ($search_project_ref >= 0) {
		$param .= "&search_project_ref=".urlencode($search_project_ref);
	}
	if ($search_town != '') {
		$param .= '&search_town='.urlencode($search_town);
	}
	if ($search_zip != '') {
		$param .= '&search_zip='.urlencode($search_zip);
	}
	if ($search_state != '') {
		$param .= '&search_state='.urlencode($search_state);
	}
	if ($search_country != '') {
		$param .= '&search_country='.urlencode($search_country);
	}
	if ($search_type_thirdparty && $search_type_thirdparty != '-1') {
		$param .= '&search_type_thirdparty='.urlencode($search_type_thirdparty);
	}
	if ($search_product_category != '') {
		$param .= '&search_product_category='.urlencode($search_product_category);
	}
	if (($search_categ_cus > 0) || ($search_categ_cus == -2)) {
		$param .= '&search_categ_cus='.urlencode($search_categ_cus);
	}
	if ($show_files) {
		$param .= '&show_files='.urlencode($show_files);
	}
	if ($optioncss != '') {
		$param .= '&optioncss='.urlencode($optioncss);
	}
	if ($search_billed != '') {
		$param .= '&search_billed='.urlencode($search_billed);
	}
	if ($search_fk_cond_reglement > 0) {
		$param .= '&search_fk_cond_reglement='.urlencode($search_fk_cond_reglement);
	}
	if ($search_fk_shipping_method > 0) {
		$param .= '&search_fk_shipping_method='.urlencode($search_fk_shipping_method);
	}
	if ($search_fk_mode_reglement > 0) {
		$param .= '&search_fk_mode_reglement='.urlencode($search_fk_mode_reglement);
	}
	if ($search_fk_input_reason > 0) {
		$param .= '&search_fk_input_reason='.urlencode($search_fk_input_reason);
	}

	// Add $param from extra fields
	include DOL_DOCUMENT_ROOT.'/core/tpl/extrafields_list_search_param.tpl.php';

	// Add $param from hooks
	$parameters = array();
	$reshook = $hookmanager->executeHooks('printFieldListSearchParam', $parameters, $object); // Note that $action and $object may have been modified by hook
	$param .= $hookmanager->resPrint;

	// List of mass actions available
	$arrayofmassactions = array(
		'generate_doc'=>img_picto('', 'pdf', 'class="pictofixedwidth"').$langs->trans("ReGeneratePDF"),
		'builddoc'=>img_picto('', 'pdf', 'class="pictofixedwidth"').$langs->trans("PDFMerge"),
	);
	if ($permissiontovalidate) {
		$arrayofmassactions['prevalidate'] = img_picto('', 'check', 'class="pictofixedwidth"').$langs->trans("Validate");
	}
	if ($permissiontosendbymail) {
		$arrayofmassactions['presend'] = img_picto('', 'email', 'class="pictofixedwidth"').$langs->trans("SendByMail");
	}
	if ($permissiontoclose) {
		$arrayofmassactions['preshipped'] = img_picto('', 'dollyrevert', 'class="pictofixedwidth"').$langs->trans("ClassifyShipped");
	}
	if ($permissiontocancel) {
		$arrayofmassactions['cancelorders'] = img_picto('', 'close_title', 'class="pictofixedwidth"').$langs->trans("Cancel");
	}
	if ($user->rights->facture->creer) {
		$arrayofmassactions['createbills'] = img_picto('', 'bill', 'class="pictofixedwidth"').$langs->trans("CreateInvoiceForThisCustomer");
	}
	if ($permissiontoclose) {
		$arrayofmassactions['setbilled'] = img_picto('', 'bill', 'class="pictofixedwidth"').$langs->trans("ClassifyBilled");
	}
	if ($permissiontodelete) {
		$arrayofmassactions['predelete'] = img_picto('', 'delete', 'class="pictofixedwidth"').$langs->trans("Delete");
	}
	if (in_array($massaction, array('presend', 'predelete', 'createbills'))) {
		$arrayofmassactions = array();
	}
	$massactionbutton = $form->selectMassAction('', $arrayofmassactions);

	$url = DOL_URL_ROOT.'/commande/card.php?action=create';
	if (!empty($socid)) {
		$url .= '&socid='.$socid;
	}
	$newcardbutton = dolGetButtonTitle($langs->trans('NewOrder'), '', 'fa fa-plus-circle', $url, '', $contextpage == 'orderlist' && $permissiontoadd);

	// Lines of title fields
	print '<form method="POST" id="searchFormList" action="'.$_SERVER["PHP_SELF"].'">';
	if ($optioncss != '') {
		print '<input type="hidden" name="optioncss" value="'.$optioncss.'">';
	}
	print '<input type="hidden" name="token" value="'.newToken().'">';
	print '<input type="hidden" name="formfilteraction" id="formfilteraction" value="list">';
	print '<input type="hidden" name="action" value="list">';
	print '<input type="hidden" name="sortfield" value="'.$sortfield.'">';
	print '<input type="hidden" name="sortorder" value="'.$sortorder.'">';
	print '<input type="hidden" name="contextpage" value="'.$contextpage.'">';
	print '<input type="hidden" name="search_status" value="'.$search_status.'">';
	print '<input type="hidden" name="socid" value="'.$socid.'">';

	print_barre_liste($title, $page, $_SERVER["PHP_SELF"], $param, $sortfield, $sortorder, $massactionbutton, $num, $nbtotalofrecords, 'order', 0, $newcardbutton, '', $limit, 0, 0, 1);

	$topicmail = "SendOrderRef";
	$modelmail = "order_send";
	$objecttmp = new Commande($db);
	$trackid = 'ord'.$object->id;
	include DOL_DOCUMENT_ROOT.'/core/tpl/massactions_pre.tpl.php';

	if ($massaction == 'prevalidate') {
		print $form->formconfirm($_SERVER["PHP_SELF"], $langs->trans("ConfirmMassValidation"), $langs->trans("ConfirmMassValidationQuestion"), "validate", null, '', 0, 200, 500, 1);
	}
	if ($massaction == 'preshipped') {
		print $form->formconfirm($_SERVER["PHP_SELF"], $langs->trans("CloseOrder"), $langs->trans("ConfirmCloseOrder"), "shipped", null, '', 0, 200, 500, 1);
	}

	if ($massaction == 'createbills') {
		print '<input type="hidden" name="massaction" value="confirm_createbills">';

		print '<table class="noborder" width="100%" >';
		print '<tr>';
		print '<td class="titlefield">';
		print $langs->trans('DateInvoice');
		print '</td>';
		print '<td>';
		print $form->selectDate('', '', '', '', '', '', 1, 1);
		print '</td>';
		print '</tr>';
		print '<tr>';
		print '<td>';
		print $langs->trans('CreateOneBillByThird');
		print '</td>';
		print '<td>';
		print $form->selectyesno('createbills_onebythird', '', 1);
		print '</td>';
		print '</tr>';
		print '<tr>';
		print '<td>';
		print $langs->trans('ValidateInvoices');
		print '</td>';
		print '<td>';
		if (!empty($conf->stock->enabled) && !empty($conf->global->STOCK_CALCULATE_ON_BILL)) {
			print $form->selectyesno('validate_invoices', 0, 1, 1);
			print ' ('.$langs->trans("AutoValidationNotPossibleWhenStockIsDecreasedOnInvoiceValidation").')';
		} else {
			print $form->selectyesno('validate_invoices', 0, 1);
		}
		if (!empty($conf->workflow->enabled) && !empty($conf->global->WORKFLOW_INVOICE_AMOUNT_CLASSIFY_BILLED_ORDER)) {
			print ' &nbsp; &nbsp; <span class="opacitymedium">'.$langs->trans("IfValidateInvoiceIsNoOrderStayUnbilled").'</span>';
		} else {
			print ' &nbsp; &nbsp; <span class="opacitymedium">'.$langs->trans("OptionToSetOrderBilledNotEnabled").'</span>';
		}
		print '</td>';
		print '</tr>';
		print '</table>';

		print '<br>';
		print '<div class="center">';
		print '<input type="submit" class="button" id="createbills" name="createbills" value="'.$langs->trans('CreateInvoiceForThisCustomer').'">  ';
		print '<input type="submit" class="button button-cancel" id="cancel" name="cancel" value="'.$langs->trans("Cancel").'">';
		print '</div>';
		print '<br>';
	}

	if ($sall) {
		foreach ($fieldstosearchall as $key => $val) {
			$fieldstosearchall[$key] = $langs->trans($val);
		}
		print '<div class="divsearchfieldfilter">'.$langs->trans("FilterOnInto", $sall).join(', ', $fieldstosearchall).'</div>';
	}

	$moreforfilter = '';

	// If the user can view prospects other than his'
	if ($user->rights->societe->client->voir || $socid) {
		$langs->load("commercial");
		$moreforfilter .= '<div class="divsearchfield">';
		$tmptitle = $langs->trans('ThirdPartiesOfSaleRepresentative');
		$moreforfilter .= img_picto($tmptitle, 'user', 'class="pictofixedwidth"').$formother->select_salesrepresentatives($search_sale, 'search_sale', $user, 0, $tmptitle, 'maxwidth250 widthcentpercentminusx');
		$moreforfilter .= '</div>';
	}
	// If the user can view other users
	if ($user->rights->user->user->lire) {
		$moreforfilter .= '<div class="divsearchfield">';
		$tmptitle = $langs->trans('LinkedToSpecificUsers');
		$moreforfilter .= img_picto($tmptitle, 'user', 'class="pictofixedwidth"').$form->select_dolusers($search_user, 'search_user', $tmptitle, '', 0, '', '', 0, 0, 0, '', 0, '', 'maxwidth250 widthcentpercentminusx');
		$moreforfilter .= '</div>';
	}
	// If the user can view prospects other than his'
	if (!empty($conf->categorie->enabled) && $user->rights->categorie->lire && ($user->rights->produit->lire || $user->rights->service->lire)) {
		include_once DOL_DOCUMENT_ROOT.'/categories/class/categorie.class.php';
		$moreforfilter .= '<div class="divsearchfield">';
		$tmptitle = $langs->trans('IncludingProductWithTag');
		$cate_arbo = $form->select_all_categories(Categorie::TYPE_PRODUCT, null, 'parent', null, null, 1);
		$moreforfilter .= img_picto($tmptitle, 'category', 'class="pictofixedwidth"').$form->selectarray('search_product_category', $cate_arbo, $search_product_category, $tmptitle, 0, 0, '', 0, 0, 0, 0, 'maxwidth300 widthcentpercentminusx', 1);
		$moreforfilter .= '</div>';
	}
	if (!empty($conf->categorie->enabled) && $user->rights->categorie->lire) {
		require_once DOL_DOCUMENT_ROOT.'/categories/class/categorie.class.php';
		$moreforfilter .= '<div class="divsearchfield">';
		$tmptitle = $langs->trans('CustomersProspectsCategoriesShort');
		$moreforfilter .= img_picto($tmptitle, 'category', 'class="pictofixedwidth"').$formother->select_categories('customer', $search_categ_cus, 'search_categ_cus', 1, $tmptitle, 'maxwidth300 widthcentpercentminusx');
		$moreforfilter .= '</div>';
	}
	if (!empty($conf->stock->enabled) && !empty($conf->global->WAREHOUSE_ASK_WAREHOUSE_DURING_ORDER)) {
		require_once DOL_DOCUMENT_ROOT.'/product/class/html.formproduct.class.php';
		$formproduct = new FormProduct($db);
		$moreforfilter .= '<div class="divsearchfield">';
		$tmptitle = $langs->trans('Warehouse');
		$moreforfilter .= img_picto($tmptitle, 'stock', 'class="pictofixedwidth"').$formproduct->selectWarehouses($search_warehouse, 'search_warehouse', '', 1, 0, 0, $tmptitle, 0, 0, array(), 'maxwidth250 widthcentpercentminusx');
		$moreforfilter .= '</div>';
	}
	$parameters = array();
	$reshook = $hookmanager->executeHooks('printFieldPreListTitle', $parameters); // Note that $action and $object may have been modified by hook
	if (empty($reshook)) {
		$moreforfilter .= $hookmanager->resPrint;
	} else {
		$moreforfilter = $hookmanager->resPrint;
	}

	if (!empty($moreforfilter)) {
		print '<div class="liste_titre liste_titre_bydiv centpercent">';
		print $moreforfilter;
		print '</div>';
	}

	$varpage = empty($contextpage) ? $_SERVER["PHP_SELF"] : $contextpage;
	$selectedfields = $form->multiSelectArrayWithCheckbox('selectedfields', $arrayfields, $varpage); // This also change content of $arrayfields
	$selectedfields .= $form->showCheckAddButtons('checkforselect', 1);

	if (GETPOST('autoselectall', 'int')) {
		$selectedfields .= '<script>';
		$selectedfields .= '   $(document).ready(function() {';
		$selectedfields .= '        console.log("Autoclick on checkforselects");';
		$selectedfields .= '   		$("#checkforselects").click();';
		$selectedfields .= '        $("#massaction").val("createbills").change();';
		$selectedfields .= '   });';
		$selectedfields .= '</script>';
	}

	print '<div class="div-table-responsive">';
	print '<table class="tagtable liste'.($moreforfilter ? " listwithfilterbefore" : "").'">'."\n";

	print '<tr class="liste_titre_filter">';
	// Ref
	if (!empty($arrayfields['c.ref']['checked'])) {
		print '<td class="liste_titre">';
		print '<input class="flat" size="6" type="text" name="search_ref" value="'.dol_escape_htmltag($search_ref).'">';
		print '</td>';
	}
	// Ref customer
	if (!empty($arrayfields['c.ref_client']['checked'])) {
		print '<td class="liste_titre" align="left">';
		print '<input class="flat" type="text" size="6" name="search_ref_customer" value="'.dol_escape_htmltag($search_ref_customer).'">';
		print '</td>';
	}
	// Project ref
	if (!empty($arrayfields['p.ref']['checked'])) {
		print '<td class="liste_titre"><input type="text" class="flat" size="6" name="search_project_ref" value="'.dol_escape_htmltag($search_project_ref).'"></td>';
	}
	// Project title
	if (!empty($arrayfields['p.title']['checked'])) {
		print '<td class="liste_titre"><input type="text" class="flat" size="6" name="search_project" value="'.dol_escape_htmltag($search_project).'"></td>';
	}
	// Thirpdarty
	if (!empty($arrayfields['s.nom']['checked'])) {
		print '<td class="liste_titre" align="left">';
		print '<input class="flat maxwidth100" type="text" name="search_company" value="'.dol_escape_htmltag($search_company).'">';
		print '</td>';
	}
	// Alias
	if (!empty($arrayfields['s.name_alias']['checked'])) {
		print '<td class="liste_titre" align="left">';
		print '<input class="flat maxwidth100" type="text" name="search_company_alias" value="'.dol_escape_htmltag($search_company_alias).'">';
		print '</td>';
	}
	// Town
	if (!empty($arrayfields['s.town']['checked'])) {
		print '<td class="liste_titre"><input class="flat" type="text" size="4" name="search_town" value="'.dol_escape_htmltag($search_town).'"></td>';
	}
	// Zip
	if (!empty($arrayfields['s.zip']['checked'])) {
		print '<td class="liste_titre"><input class="flat" type="text" size="4" name="search_zip" value="'.dol_escape_htmltag($search_zip).'"></td>';
	}
	// State
	if (!empty($arrayfields['state.nom']['checked'])) {
		print '<td class="liste_titre">';
		print '<input class="flat" size="4" type="text" name="search_state" value="'.dol_escape_htmltag($search_state).'">';
		print '</td>';
	}
	// Country
	if (!empty($arrayfields['country.code_iso']['checked'])) {
		print '<td class="liste_titre" align="center">';
		print $form->select_country($search_country, 'search_country', '', 0, 'minwidth100imp maxwidth100');
		print '</td>';
	}
	// Company type
	if (!empty($arrayfields['typent.code']['checked'])) {
		print '<td class="liste_titre maxwidthonsmartphone" align="center">';
		print $form->selectarray("search_type_thirdparty", $formcompany->typent_array(0), $search_type_thirdparty, 1, 0, 0, '', 0, 0, 0, (empty($conf->global->SOCIETE_SORT_ON_TYPEENT) ? 'ASC' : $conf->global->SOCIETE_SORT_ON_TYPEENT), '', 1);
		print '</td>';
	}
	// Date order
	if (!empty($arrayfields['c.date_commande']['checked'])) {
		print '<td class="liste_titre center">';
		print '<div class="nowrap">';
		print $form->selectDate($search_dateorder_start ? $search_dateorder_start : -1, 'search_dateorder_start_', 0, 0, 1, '', 1, 0, 0, '', '', '', '', 1, '', $langs->trans('From'));
		print '</div>';
		print '<div class="nowrap">';
		print $form->selectDate($search_dateorder_end ? $search_dateorder_end : -1, 'search_dateorder_end_', 0, 0, 1, '', 1, 0, 0, '', '', '', '', 1, '', $langs->trans('to'));
		print '</div>';
		print '</td>';
	}
	if (!empty($arrayfields['c.date_delivery']['checked'])) {
		print '<td class="liste_titre center">';
		print '<div class="nowrap">';
		print $form->selectDate($search_datedelivery_start ? $search_datedelivery_start : -1, 'search_datedelivery_start_', 0, 0, 1, '', 1, 0, 0, '', '', '', '', 1, '', $langs->trans('From'));
		print '</div>';
		print '<div class="nowrap">';
		print $form->selectDate($search_datedelivery_end ? $search_datedelivery_end : -1, 'search_datedelivery_end_', 0, 0, 1, '', 1, 0, 0, '', '', '', '', 1, '', $langs->trans('to'));
		print '</div>';
		print '</td>';
	}
	// Shipping Method
	if (!empty($arrayfields['c.fk_shipping_method']['checked'])) {
		print '<td class="liste_titre">';
		$form->selectShippingMethod($search_fk_shipping_method, 'search_fk_shipping_method', '', 1, '', 1);
		print '</td>';
	}
	// Payment term
	if (!empty($arrayfields['c.fk_cond_reglement']['checked'])) {
		print '<td class="liste_titre">';
		$form->select_conditions_paiements($search_fk_cond_reglement, 'search_fk_cond_reglement', -1, 1, 1);
		print '</td>';
	}
	// Payment mode
	if (!empty($arrayfields['c.fk_mode_reglement']['checked'])) {
		print '<td class="liste_titre">';
		$form->select_types_paiements($search_fk_mode_reglement, 'search_fk_mode_reglement', '', 0, 1, 1, 0, -1);
		print '</td>';
	}
	// Channel
	if (!empty($arrayfields['c.fk_input_reason']['checked'])) {
		print '<td class="liste_titre">';
		$form->selectInputReason($search_fk_input_reason, 'search_fk_input_reason', '', 1, '', 1);
		print '</td>';
	}
	if (!empty($arrayfields['c.total_ht']['checked'])) {
		// Amount
		print '<td class="liste_titre right">';
		print '<input class="flat" type="text" size="4" name="search_total_ht" value="'.dol_escape_htmltag($search_total_ht).'">';
		print '</td>';
	}
	if (!empty($arrayfields['c.total_vat']['checked'])) {
		// Amount
		print '<td class="liste_titre right">';
		print '<input class="flat" type="text" size="4" name="search_total_vat" value="'.dol_escape_htmltag($search_total_vat).'">';
		print '</td>';
	}
	if (!empty($arrayfields['c.total_ttc']['checked'])) {
		// Amount
		print '<td class="liste_titre right">';
		print '<input class="flat" type="text" size="5" name="search_total_ttc" value="'.$search_total_ttc.'">';
		print '</td>';
	}
	if (!empty($arrayfields['c.multicurrency_code']['checked'])) {
		// Currency
		print '<td class="liste_titre">';
		print $form->selectMultiCurrency($search_multicurrency_code, 'search_multicurrency_code', 1);
		print '</td>';
	}
	if (!empty($arrayfields['c.multicurrency_tx']['checked'])) {
		// Currency rate
		print '<td class="liste_titre">';
		print '<input class="flat" type="text" size="4" name="search_multicurrency_tx" value="'.dol_escape_htmltag($search_multicurrency_tx).'">';
		print '</td>';
	}
	if (!empty($arrayfields['c.multicurrency_total_ht']['checked'])) {
		// Amount
		print '<td class="liste_titre right">';
		print '<input class="flat" type="text" size="4" name="search_multicurrency_montant_ht" value="'.dol_escape_htmltag($search_multicurrency_montant_ht).'">';
		print '</td>';
	}
	if (!empty($arrayfields['c.multicurrency_total_vat']['checked'])) {
		// Amount VAT
		print '<td class="liste_titre right">';
		print '<input class="flat" type="text" size="4" name="search_multicurrency_montant_vat" value="'.dol_escape_htmltag($search_multicurrency_montant_vat).'">';
		print '</td>';
	}
	if (!empty($arrayfields['c.multicurrency_total_ttc']['checked'])) {
		// Amount
		print '<td class="liste_titre right">';
		print '<input class="flat" type="text" size="4" name="search_multicurrency_montant_ttc" value="'.dol_escape_htmltag($search_multicurrency_montant_ttc).'">';
		print '</td>';
	}
	if (!empty($arrayfields['u.login']['checked'])) {
		// Author
		print '<td class="liste_titre" align="center">';
		print '<input class="flat" size="4" type="text" name="search_login" value="'.dol_escape_htmltag($search_login).'">';
		print '</td>';
	}
	if (!empty($arrayfields['sale_representative']['checked'])) {
		print '<td class="liste_titre"></td>';
	}
	// Extra fields
	include DOL_DOCUMENT_ROOT.'/core/tpl/extrafields_list_search_input.tpl.php';
	// Fields from hook
	$parameters = array('arrayfields'=>$arrayfields);
	$reshook = $hookmanager->executeHooks('printFieldListOption', $parameters); // Note that $action and $object may have been modified by hook
	print $hookmanager->resPrint;
	// Date creation
	if (!empty($arrayfields['c.datec']['checked'])) {
		print '<td class="liste_titre">';
		print '</td>';
	}
	// Date modification
	if (!empty($arrayfields['c.tms']['checked'])) {
		print '<td class="liste_titre">';
		print '</td>';
	}
	// Date cloture
	if (!empty($arrayfields['c.date_cloture']['checked'])) {
		print '<td class="liste_titre center">';
		print '<div class="nowrap">';
		print $form->selectDate($search_datecloture_start ? $search_datecloture_start : -1, 'search_datecloture_start', 0, 0, 1, '', 1, 0, 0, '', '', '', '', 1, '', $langs->trans('From'));
		print '</div>';
		print '<div class="nowrap">';
		print $form->selectDate($search_datecloture_end ? $search_datecloture_end : -1, 'search_datecloture_end', 0, 0, 1, '', 1, 0, 0, '', '', '', '', 1, '', $langs->trans('to'));
		print '</div>';
		print '</td>';
	}
	// Note public
	if (!empty($arrayfields['c.note_public']['checked'])) {
		print '<td class="liste_titre">';
		print '</td>';
	}
	// Note private
	if (!empty($arrayfields['c.note_private']['checked'])) {
		print '<td class="liste_titre">';
		print '</td>';
	}
	// Shippable
	if (!empty($arrayfields['shippable']['checked'])) {
		print '<td class="liste_titre maxwidthonsmartphone" align="center">';
		//print $form->selectyesno('search_shippable', $search_shippable, 1, 0, 1, 1);
		if (!empty($conf->global->ORDER_SHIPABLE_STATUS_DISABLED_BY_DEFAULT)) {
			print '<input type="checkbox" name="show_shippable_command" value="1"'.($show_shippable_command ? ' checked' : '').'>';
			print $langs->trans('ShowShippableStatus');
		} else {
			$show_shippable_command = 1;
		}
		print '</td>';
	}
	// Status billed
	if (!empty($arrayfields['c.facture']['checked'])) {
		print '<td class="liste_titre maxwidthonsmartphone" align="center">';
		print $form->selectyesno('search_billed', $search_billed, 1, 0, 1, 1);
		print '</td>';
	}
	// Status
	if (!empty($arrayfields['c.fk_statut']['checked'])) {
		print '<td class="liste_titre maxwidthonsmartphone center">';
		$liststatus = array(
			Commande::STATUS_DRAFT=>$langs->trans("StatusOrderDraftShort"),
			Commande::STATUS_VALIDATED=>$langs->trans("StatusOrderValidated"),
			Commande::STATUS_SHIPMENTONPROCESS=>$langs->trans("StatusOrderSentShort"),
			Commande::STATUS_CLOSED=>$langs->trans("StatusOrderDelivered"),
			-3=>$langs->trans("StatusOrderValidatedShort").'+'.$langs->trans("StatusOrderSentShort").'+'.$langs->trans("StatusOrderDelivered"),
			-2=>$langs->trans("StatusOrderValidatedShort").'+'.$langs->trans("StatusOrderSentShort"),
			Commande::STATUS_CANCELED=>$langs->trans("StatusOrderCanceledShort")
		);
		print $form->selectarray('search_status', $liststatus, $search_status, -5, 0, 0, '', 0, 0, 0, '', 'maxwidth125', 1);
		print '</td>';
	}
	// Action column
	print '<td class="liste_titre" align="middle">';
	$searchpicto = $form->showFilterButtons();
	print $searchpicto;
	print '</td>';

	print "</tr>\n";

	// Fields title
	print '<tr class="liste_titre">';
	if (!empty($arrayfields['c.ref']['checked'])) {
		print_liste_field_titre($arrayfields['c.ref']['label'], $_SERVER["PHP_SELF"], 'c.ref', '', $param, '', $sortfield, $sortorder);
	}
	if (!empty($arrayfields['c.ref_client']['checked'])) {
		print_liste_field_titre($arrayfields['c.ref_client']['label'], $_SERVER["PHP_SELF"], 'c.ref_client', '', $param, '', $sortfield, $sortorder);
	}
	if (!empty($arrayfields['p.ref']['checked'])) {
		print_liste_field_titre($arrayfields['p.ref']['label'], $_SERVER["PHP_SELF"], "p.ref", "", $param, '', $sortfield, $sortorder);
	}
	if (!empty($arrayfields['p.title']['checked'])) {
		print_liste_field_titre($arrayfields['p.title']['label'], $_SERVER["PHP_SELF"], "p.title", "", $param, '', $sortfield, $sortorder);
	}
	if (!empty($arrayfields['s.nom']['checked'])) {
		print_liste_field_titre($arrayfields['s.nom']['label'], $_SERVER["PHP_SELF"], 's.nom', '', $param, '', $sortfield, $sortorder);
	}
	if (!empty($arrayfields['s.name_alias']['checked'])) {
		print_liste_field_titre($arrayfields['s.name_alias']['label'], $_SERVER["PHP_SELF"], 's.name_alias', '', $param, '', $sortfield, $sortorder);
	}
	if (!empty($arrayfields['s.town']['checked'])) {
		print_liste_field_titre($arrayfields['s.town']['label'], $_SERVER["PHP_SELF"], 's.town', '', $param, '', $sortfield, $sortorder);
	}
	if (!empty($arrayfields['s.zip']['checked'])) {
		print_liste_field_titre($arrayfields['s.zip']['label'], $_SERVER["PHP_SELF"], 's.zip', '', $param, '', $sortfield, $sortorder);
	}
	if (!empty($arrayfields['state.nom']['checked'])) {
		print_liste_field_titre($arrayfields['state.nom']['label'], $_SERVER["PHP_SELF"], "state.nom", "", $param, '', $sortfield, $sortorder);
	}
	if (!empty($arrayfields['country.code_iso']['checked'])) {
		print_liste_field_titre($arrayfields['country.code_iso']['label'], $_SERVER["PHP_SELF"], "country.code_iso", "", $param, '', $sortfield, $sortorder, 'center ');
	}
	if (!empty($arrayfields['typent.code']['checked'])) {
		print_liste_field_titre($arrayfields['typent.code']['label'], $_SERVER["PHP_SELF"], "typent.code", "", $param, '', $sortfield, $sortorder, 'center ');
	}
	if (!empty($arrayfields['c.date_commande']['checked'])) {
		print_liste_field_titre($arrayfields['c.date_commande']['label'], $_SERVER["PHP_SELF"], 'c.date_commande', '', $param, '', $sortfield, $sortorder, 'center ');
	}
	if (!empty($arrayfields['c.date_delivery']['checked'])) {
		print_liste_field_titre($arrayfields['c.date_delivery']['label'], $_SERVER["PHP_SELF"], 'c.date_livraison', '', $param, '', $sortfield, $sortorder, 'center ');
	}
	if (!empty($arrayfields['c.fk_shipping_method']['checked'])) {
		print_liste_field_titre($arrayfields['c.fk_shipping_method']['label'], $_SERVER["PHP_SELF"], "c.fk_shipping_method", "", $param, '', $sortfield, $sortorder);
	}
	if (!empty($arrayfields['c.fk_cond_reglement']['checked'])) {
		print_liste_field_titre($arrayfields['c.fk_cond_reglement']['label'], $_SERVER["PHP_SELF"], "c.fk_cond_reglement", "", $param, '', $sortfield, $sortorder);
	}
	if (!empty($arrayfields['c.fk_mode_reglement']['checked'])) {
		print_liste_field_titre($arrayfields['c.fk_mode_reglement']['label'], $_SERVER["PHP_SELF"], "c.fk_mode_reglement", "", $param, '', $sortfield, $sortorder);
	}
	if (!empty($arrayfields['c.fk_input_reason']['checked'])) {
		print_liste_field_titre($arrayfields['c.fk_input_reason']['label'], $_SERVER["PHP_SELF"], "c.fk_input_reason", "", $param, '', $sortfield, $sortorder);
	}
	if (!empty($arrayfields['c.total_ht']['checked'])) {
		print_liste_field_titre($arrayfields['c.total_ht']['label'], $_SERVER["PHP_SELF"], 'c.total_ht', '', $param, '', $sortfield, $sortorder, 'right ');
	}
	if (!empty($arrayfields['c.total_vat']['checked'])) {
		print_liste_field_titre($arrayfields['c.total_vat']['label'], $_SERVER["PHP_SELF"], 'c.total_tva', '', $param, '', $sortfield, $sortorder, 'right ');
	}
	if (!empty($arrayfields['c.total_ttc']['checked'])) {
		print_liste_field_titre($arrayfields['c.total_ttc']['label'], $_SERVER["PHP_SELF"], 'c.total_ttc', '', $param, '', $sortfield, $sortorder, 'right ');
	}
	if (!empty($arrayfields['c.multicurrency_code']['checked'])) {
		print_liste_field_titre($arrayfields['c.multicurrency_code']['label'], $_SERVER['PHP_SELF'], 'c.multicurrency_code', '', $param, '', $sortfield, $sortorder);
	}
	if (!empty($arrayfields['c.multicurrency_tx']['checked'])) {
		print_liste_field_titre($arrayfields['c.multicurrency_tx']['label'], $_SERVER['PHP_SELF'], 'c.multicurrency_tx', '', $param, '', $sortfield, $sortorder);
	}
	if (!empty($arrayfields['c.multicurrency_total_ht']['checked'])) {
		print_liste_field_titre($arrayfields['c.multicurrency_total_ht']['label'], $_SERVER['PHP_SELF'], 'c.multicurrency_total_ht', '', $param, 'class="right"', $sortfield, $sortorder);
	}
	if (!empty($arrayfields['c.multicurrency_total_vat']['checked'])) {
		print_liste_field_titre($arrayfields['c.multicurrency_total_vat']['label'], $_SERVER['PHP_SELF'], 'c.multicurrency_total_tva', '', $param, 'class="right"', $sortfield, $sortorder);
	}
	if (!empty($arrayfields['c.multicurrency_total_ttc']['checked'])) {
		print_liste_field_titre($arrayfields['c.multicurrency_total_ttc']['label'], $_SERVER['PHP_SELF'], 'c.multicurrency_total_ttc', '', $param, 'class="right"', $sortfield, $sortorder);
	}
	if (!empty($arrayfields['u.login']['checked'])) {
		print_liste_field_titre($arrayfields['u.login']['label'], $_SERVER["PHP_SELF"], 'u.login', '', $param, 'align="center"', $sortfield, $sortorder);
	}
	if (!empty($arrayfields['sale_representative']['checked'])) {
		print_liste_field_titre($arrayfields['sale_representative']['label'], $_SERVER["PHP_SELF"], "", "", "$param", '', $sortfield, $sortorder);
	}

	$totalarray = array(
		'nbfield' => 0,
		'val' => array(
			'c.total_ht' => 0,
			'c.total_tva' => 0,
			'c.total_ttc' => 0,
		),
		'pos' => array(),
	);
	// Extra fields
	include DOL_DOCUMENT_ROOT.'/core/tpl/extrafields_list_search_title.tpl.php';
	// Hook fields
	$parameters = array(
		'arrayfields' => $arrayfields,
		'param' => $param,
		'sortfield' => $sortfield,
		'sortorder' => $sortorder,
		'totalarray' => &$totalarray,
	);
	$reshook = $hookmanager->executeHooks('printFieldListTitle', $parameters); // Note that $action and $object may have been modified by hook
	print $hookmanager->resPrint;
	if (!empty($arrayfields['c.datec']['checked'])) {
		print_liste_field_titre($arrayfields['c.datec']['label'], $_SERVER["PHP_SELF"], "c.date_creation", "", $param, '', $sortfield, $sortorder, 'center nowrap ');
	}
	if (!empty($arrayfields['c.tms']['checked'])) {
		print_liste_field_titre($arrayfields['c.tms']['label'], $_SERVER["PHP_SELF"], "c.tms", "", $param, '', $sortfield, $sortorder, 'center nowrap ');
	}
	if (!empty($arrayfields['c.date_cloture']['checked'])) {
		print_liste_field_titre($arrayfields['c.date_cloture']['label'], $_SERVER["PHP_SELF"], "c.date_cloture", "", $param, '', $sortfield, $sortorder, 'center nowrap ');
	}
	if (!empty($arrayfields['c.note_public']['checked'])) {
		print_liste_field_titre($arrayfields['c.note_public']['label'], $_SERVER["PHP_SELF"], "c.note_public", "", $param, '', $sortfield, $sortorder, 'right ');
	}
	if (!empty($arrayfields['c.note_private']['checked'])) {
		print_liste_field_titre($arrayfields['c.note_private']['label'], $_SERVER["PHP_SELF"], "c.note_private", "", $param, '', $sortfield, $sortorder, 'right ');
	}
	if (!empty($arrayfields['shippable']['checked'])) {
		print_liste_field_titre($arrayfields['shippable']['label'], $_SERVER["PHP_SELF"], '', '', $param, '', $sortfield, $sortorder, 'center ');
	}
	if (!empty($arrayfields['c.facture']['checked'])) {
		print_liste_field_titre($arrayfields['c.facture']['label'], $_SERVER["PHP_SELF"], 'c.facture', '', $param, '', $sortfield, $sortorder, 'center ');
	}
	if (!empty($arrayfields['c.fk_statut']['checked'])) {
		print_liste_field_titre($arrayfields['c.fk_statut']['label'], $_SERVER["PHP_SELF"], "c.fk_statut", "", $param, '', $sortfield, $sortorder, 'center ');
	}
	print_liste_field_titre($selectedfields, $_SERVER["PHP_SELF"], "", '', $param, '', $sortfield, $sortorder, 'maxwidthsearch center ');
	print '</tr>'."\n";

	$total = 0;
	$subtotal = 0;
	$productstat_cache = array();
	$productstat_cachevirtual = array();
	$getNomUrl_cache = array();

	$generic_commande = new Commande($db);
	$generic_product = new Product($db);
	$userstatic = new User($db);
	$i = 0;
	while ($i < min($num, $limit)) {
		$obj = $db->fetch_object($resql);

		$notshippable = 0;
		$warning = 0;
		$text_info = '';
		$text_warning = '';
		$nbprod = 0;

		$companystatic->id = $obj->socid;
		$companystatic->name = $obj->name;
		$companystatic->name_alias = $obj->alias;
		$companystatic->client = $obj->client;
		$companystatic->code_client = $obj->code_client;
		$companystatic->email = $obj->email;
		$companystatic->phone = $obj->phone;
		$companystatic->address = $obj->address;
		$companystatic->zip = $obj->zip;
		$companystatic->town = $obj->town;
		$companystatic->country_code = $obj->country_code;
		if (!isset($getNomUrl_cache[$obj->socid])) {
			$getNomUrl_cache[$obj->socid] = $companystatic->getNomUrl(1, 'customer');
		}

		$generic_commande->id = $obj->rowid;
		$generic_commande->ref = $obj->ref;
		$generic_commande->statut = $obj->fk_statut;
		$generic_commande->billed = $obj->billed;
		$generic_commande->date = $db->jdate($obj->date_commande);
		$generic_commande->date_livraison = $db->jdate($obj->date_delivery); // deprecated
		$generic_commande->delivery_date = $db->jdate($obj->date_delivery);
		$generic_commande->ref_client = $obj->ref_client;
		$generic_commande->total_ht = $obj->total_ht;
		$generic_commande->total_tva = $obj->total_tva;
		$generic_commande->total_ttc = $obj->total_ttc;
		$generic_commande->note_public = $obj->note_public;
		$generic_commande->note_private = $obj->note_private;

		$projectstatic->id = $obj->project_id;
		$projectstatic->ref = $obj->project_ref;
		$projectstatic->title = $obj->project_label;

		print '<tr class="oddeven">';

		// Ref
		if (!empty($arrayfields['c.ref']['checked'])) {
			print '<td class="nowraponall">';
			print $generic_commande->getNomUrl(1, ($search_status != 2 ? 0 : $obj->fk_statut), 0, 0, 0, 1, 1);

			// Warning late icon and note
			if ($generic_commande->hasDelay()) {
				print img_picto($langs->trans("Late").' : '.$generic_commande->showDelay(), "warning");
			}

			$filename = dol_sanitizeFileName($obj->ref);
			$filedir = $conf->commande->multidir_output[$conf->entity].'/'.dol_sanitizeFileName($obj->ref);
			$urlsource = $_SERVER['PHP_SELF'].'?id='.$obj->rowid;
			print $formfile->getDocumentsLink($generic_commande->element, $filename, $filedir);

			print '</td>';
			if (!$i) {
				$totalarray['nbfield']++;
			}
		}

		// Ref customer
		if (!empty($arrayfields['c.ref_client']['checked'])) {
			print '<td class="nowrap tdoverflowmax200">'.$obj->ref_client.'</td>';
			if (!$i) {
				$totalarray['nbfield']++;
			}
		}

		// Project ref
		if (!empty($arrayfields['p.ref']['checked'])) {
			print '<td class="nowrap">';
			if ($obj->project_id > 0) {
				print $projectstatic->getNomUrl(1);
			}
			print '</td>';
			if (!$i) {
				$totalarray['nbfield']++;
			}
		}

		// Project label
		if (!empty($arrayfields['p.title']['checked'])) {
			print '<td class="nowrap">';
			if ($obj->project_id > 0) {
				print $projectstatic->title;
			}
			print '</td>';
			if (!$i) {
				$totalarray['nbfield']++;
			}
		}

		// Third party
		if (!empty($arrayfields['s.nom']['checked'])) {
			print '<td class="tdoverflowmax200">';
			print $getNomUrl_cache[$obj->socid];

			// If module invoices enabled and user with invoice creation permissions
			if (!empty($conf->facture->enabled) && !empty($conf->global->ORDER_BILLING_ALL_CUSTOMER)) {
				if ($user->rights->facture->creer) {
					if (($obj->fk_statut > 0 && $obj->fk_statut < 3) || ($obj->fk_statut == 3 && $obj->billed == 0)) {
						print '&nbsp;<a href="'.DOL_URL_ROOT.'/commande/list.php?socid='.$companystatic->id.'&search_billed=0&autoselectall=1">';
						print img_picto($langs->trans("CreateInvoiceForThisCustomer").' : '.$companystatic->name, 'object_bill', 'hideonsmartphone').'</a>';
					}
				}
			}
			print '</td>';
			if (!$i) {
				$totalarray['nbfield']++;
			}
		}
		// Alias name
		if (!empty($arrayfields['s.name_alias']['checked'])) {
			print '<td class="nocellnopadd">';
			print $obj->alias;
			print '</td>';
			if (!$i) {
				$totalarray['nbfield']++;
			}
		}
		// Town
		if (!empty($arrayfields['s.town']['checked'])) {
			print '<td class="nocellnopadd">';
			print $obj->town;
			print '</td>';
			if (!$i) {
				$totalarray['nbfield']++;
			}
		}
		// Zip
		if (!empty($arrayfields['s.zip']['checked'])) {
			print '<td class="nocellnopadd">';
			print $obj->zip;
			print '</td>';
			if (!$i) {
				$totalarray['nbfield']++;
			}
		}
		// State
		if (!empty($arrayfields['state.nom']['checked'])) {
			print "<td>".$obj->state_name."</td>\n";
			if (!$i) {
				$totalarray['nbfield']++;
			}
		}
		// Country
		if (!empty($arrayfields['country.code_iso']['checked'])) {
			print '<td class="center">';
			$tmparray = getCountry($obj->fk_pays, 'all');
			print $tmparray['label'];
			print '</td>';
			if (!$i) {
				$totalarray['nbfield']++;
			}
		}
		// Type ent
		if (!empty($arrayfields['typent.code']['checked'])) {
			print '<td class="center">';
			if (empty($typenArray)) {
				$typenArray = $formcompany->typent_array(1);
			}
			print $typenArray[$obj->typent_code];
			print '</td>';
			if (!$i) {
				$totalarray['nbfield']++;
			}
		}

		// Order date
		if (!empty($arrayfields['c.date_commande']['checked'])) {
			print '<td class="center">';
			print dol_print_date($db->jdate($obj->date_commande), 'day');
			print '</td>';
			if (!$i) {
				$totalarray['nbfield']++;
			}
		}
		// Plannned date of delivery
		if (!empty($arrayfields['c.date_delivery']['checked'])) {
			print '<td class="center">';
			print dol_print_date($db->jdate($obj->date_delivery), 'dayhour');
			print '</td>';
			if (!$i) {
				$totalarray['nbfield']++;
			}
		}
		// Shipping Method
		if (!empty($arrayfields['c.fk_shipping_method']['checked'])) {
			print '<td>';
			$form->formSelectShippingMethod('', $obj->fk_shipping_method, 'none', 1);
			print '</td>';
			if (!$i) {
				$totalarray['nbfield']++;
			}
		}
		// Payment terms
		if (!empty($arrayfields['c.fk_cond_reglement']['checked'])) {
			print '<td>';
			$form->form_conditions_reglement($_SERVER['PHP_SELF'], $obj->fk_cond_reglement, 'none');
			print '</td>';
			if (!$i) {
				$totalarray['nbfield']++;
			}
		}
		// Payment mode
		if (!empty($arrayfields['c.fk_mode_reglement']['checked'])) {
			print '<td>';
			$form->form_modes_reglement($_SERVER['PHP_SELF'], $obj->fk_mode_reglement, 'none', '', -1);
			print '</td>';
			if (!$i) {
				$totalarray['nbfield']++;
			}
		}
		// Channel
		if (!empty($arrayfields['c.fk_input_reason']['checked'])) {
			print '<td>';
			$form->formInputReason($_SERVER['PHP_SELF'], $obj->fk_input_reason, 'none', '');
			print '</td>';
			if (!$i) {
				$totalarray['nbfield']++;
			}
		}
		// Amount HT
		if (!empty($arrayfields['c.total_ht']['checked'])) {
			  print '<td class="nowrap right"><span class="amount">'.price($obj->total_ht)."</span></td>\n";
			if (!$i) {
				$totalarray['nbfield']++;
			}
			if (!$i) {
				$totalarray['pos'][$totalarray['nbfield']] = 'c.total_ht';
			}
			if (isset($totalarray['val']['c.total_ht'])) {
				$totalarray['val']['c.total_ht'] += $obj->total_ht;
			} else {
				$totalarray['val']['c.total_ht'] = $obj->total_ht;
			}
		}
		// Amount VAT
		if (!empty($arrayfields['c.total_vat']['checked'])) {
			print '<td class="nowrap right"><span class="amount">'.price($obj->total_tva)."</span></td>\n";
			if (!$i) {
				$totalarray['nbfield']++;
			}
			if (!$i) {
				$totalarray['pos'][$totalarray['nbfield']] = 'c.total_tva';
			}
			$totalarray['val']['c.total_tva'] += $obj->total_tva;
		}
		// Amount TTC
		if (!empty($arrayfields['c.total_ttc']['checked'])) {
			print '<td class="nowrap right"><span class="amount">'.price($obj->total_ttc)."</span></td>\n";
			if (!$i) {
				$totalarray['nbfield']++;
			}
			if (!$i) {
				$totalarray['pos'][$totalarray['nbfield']] = 'c.total_ttc';
			}
			$totalarray['val']['c.total_ttc'] += $obj->total_ttc;
		}

		// Currency
		if (!empty($arrayfields['c.multicurrency_code']['checked'])) {
			  print '<td class="nowrap">'.$obj->multicurrency_code.' - '.$langs->trans('Currency'.$obj->multicurrency_code)."</td>\n";
			if (!$i) {
				$totalarray['nbfield']++;
			}
		}

		// Currency rate
		if (!empty($arrayfields['c.multicurrency_tx']['checked'])) {
			  print '<td class="nowrap">';
			  $form->form_multicurrency_rate($_SERVER['PHP_SELF'].'?id='.$obj->rowid, $obj->multicurrency_tx, 'none', $obj->multicurrency_code);
			  print "</td>\n";
			if (!$i) {
				$totalarray['nbfield']++;
			}
		}
		// Amount HT
		if (!empty($arrayfields['c.multicurrency_total_ht']['checked'])) {
			  print '<td class="right nowrap"><span class="amount">'.price($obj->multicurrency_total_ht)."</span></td>\n";
			if (!$i) {
				$totalarray['nbfield']++;
			}
		}
		// Amount VAT
		if (!empty($arrayfields['c.multicurrency_total_vat']['checked'])) {
			print '<td class="right nowrap"><span class="amount">'.price($obj->multicurrency_total_vat)."</span></td>\n";
			if (!$i) {
				$totalarray['nbfield']++;
			}
		}
		// Amount TTC
		if (!empty($arrayfields['c.multicurrency_total_ttc']['checked'])) {
			print '<td class="right nowrap"><span class="amount">'.price($obj->multicurrency_total_ttc)."</span></td>\n";
			if (!$i) {
				$totalarray['nbfield']++;
			}
		}

		$userstatic->id = $obj->fk_user_author;
		$userstatic->login = $obj->login;
		$userstatic->lastname = $obj->lastname;
		$userstatic->firstname = $obj->firstname;
		$userstatic->email = $obj->user_email;
		$userstatic->statut = $obj->user_statut;
		$userstatic->entity = $obj->entity;
		$userstatic->photo = $obj->photo;
		$userstatic->office_phone = $obj->office_phone;
		$userstatic->office_fax = $obj->office_fax;
		$userstatic->user_mobile = $obj->user_mobile;
		$userstatic->job = $obj->job;
		$userstatic->gender = $obj->gender;

		// Author
		if (!empty($arrayfields['u.login']['checked'])) {
			print '<td class="tdoverflowmax200">';
			if ($userstatic->id) {
				print $userstatic->getNomUrl(-1);
			} else {
				print '&nbsp;';
			}
			print "</td>\n";
			if (!$i) {
				$totalarray['nbfield']++;
			}
		}

		if (!empty($arrayfields['sale_representative']['checked'])) {
			// Sales representatives
			print '<td>';
			if ($obj->socid > 0) {
				$listsalesrepresentatives = $companystatic->getSalesRepresentatives($user);
				if ($listsalesrepresentatives < 0) {
					dol_print_error($db);
				}
				$nbofsalesrepresentative = count($listsalesrepresentatives);
				if ($nbofsalesrepresentative > 6) {
					// We print only number
					print $nbofsalesrepresentative;
				} elseif ($nbofsalesrepresentative > 0) {
					$j = 0;
					foreach ($listsalesrepresentatives as $val) {
						$userstatic->id = $val['id'];
						$userstatic->lastname = $val['lastname'];
						$userstatic->firstname = $val['firstname'];
						$userstatic->email = $val['email'];
						$userstatic->statut = $val['statut'];
						$userstatic->entity = $val['entity'];
						$userstatic->photo = $val['photo'];
						$userstatic->login = $val['login'];
						$userstatic->office_phone = $val['office_phone'];
						$userstatic->office_fax = $val['office_fax'];
						$userstatic->user_mobile = $val['user_mobile'];
						$userstatic->job = $val['job'];
						$userstatic->gender = $val['gender'];
						//print '<div class="float">':
						print ($nbofsalesrepresentative < 2) ? $userstatic->getNomUrl(-1, '', 0, 0, 12) : $userstatic->getNomUrl(-2);
						$j++;
						if ($j < $nbofsalesrepresentative) {
							print ' ';
						}
						//print '</div>';
					}
				}
				//else print $langs->trans("NoSalesRepresentativeAffected");
			} else {
				print '&nbsp;';
			}
			print '</td>';
			if (!$i) {
				$totalarray['nbfield']++;
			}
		}

		// Extra fields
		include DOL_DOCUMENT_ROOT.'/core/tpl/extrafields_list_print_fields.tpl.php';
		// Fields from hook
		$parameters = array('arrayfields'=>$arrayfields, 'obj'=>$obj, 'i'=>$i, 'totalarray'=>&$totalarray);
		$reshook = $hookmanager->executeHooks('printFieldListValue', $parameters); // Note that $action and $object may have been modified by hook
		print $hookmanager->resPrint;

		// Date creation
		if (!empty($arrayfields['c.datec']['checked'])) {
			print '<td align="center" class="nowrap">';
			print dol_print_date($db->jdate($obj->date_creation), 'dayhour', 'tzuser');
			print '</td>';
			if (!$i) {
				$totalarray['nbfield']++;
			}
		}

		// Date modification
		if (!empty($arrayfields['c.tms']['checked'])) {
			print '<td align="center" class="nowrap">';
			print dol_print_date($db->jdate($obj->date_update), 'dayhour', 'tzuser');
			print '</td>';
			if (!$i) {
				$totalarray['nbfield']++;
			}
		}

		// Date cloture
		if (!empty($arrayfields['c.date_cloture']['checked'])) {
			print '<td align="center" class="nowrap">';
			print dol_print_date($db->jdate($obj->date_cloture), 'dayhour', 'tzuser');
			print '</td>';
			if (!$i) {
				$totalarray['nbfield']++;
			}
		}

		// Note public
		if (!empty($arrayfields['c.note_public']['checked'])) {
			print '<td align="center" class="nowrap">';
			print dol_escape_htmltag($obj->note_public);
			print '</td>';
			if (!$i) {
				$totalarray['nbfield']++;
			}
		}

		// Note private
		if (!empty($arrayfields['c.note_private']['checked'])) {
			print '<td align="center" class="nowrap">';
			print dol_escape_htmltag($obj->note_private);
			print '</td>';
			if (!$i) {
				$totalarray['nbfield']++;
			}
		}

		// Show shippable Icon (this creates subloops, so may be slow)
		if (!empty($arrayfields['shippable']['checked'])) {
			print '<td class="center">';
			if (!empty($show_shippable_command) && !empty($conf->stock->enabled)) {
				if (($obj->fk_statut > $generic_commande::STATUS_DRAFT) && ($obj->fk_statut < $generic_commande::STATUS_CLOSED)) {
					$generic_commande->getLinesArray(); 	// Load array ->lines
					$generic_commande->loadExpeditions();	// Load array ->expeditions

					$numlines = count($generic_commande->lines); // Loop on each line of order
					for ($lig = 0; $lig < $numlines; $lig++) {
						$reliquat = $generic_commande->lines[$lig]->qty - $generic_commande->expeditions[$generic_commande->lines[$lig]->id];

						if ($generic_commande->lines[$lig]->product_type == 0 && $generic_commande->lines[$lig]->fk_product > 0) {  // If line is a product and not a service
							$nbprod++; // order contains real products
							$generic_product->id = $generic_commande->lines[$lig]->fk_product;

							// Get local and virtual stock and store it into cache
							if (empty($productstat_cache[$generic_commande->lines[$lig]->fk_product])) {
								$generic_product->load_stock('nobatch'); // ->load_virtual_stock() is already included into load_stock()
								$productstat_cache[$generic_commande->lines[$lig]->fk_product]['stock_reel'] = $generic_product->stock_reel;
								$productstat_cachevirtual[$generic_commande->lines[$lig]->fk_product]['stock_reel'] = $generic_product->stock_theorique;
							} else {
								$generic_product->stock_reel = $productstat_cache[$generic_commande->lines[$lig]->fk_product]['stock_reel'];
								$generic_product->stock_theorique = $productstat_cachevirtual[$generic_commande->lines[$lig]->fk_product]['stock_reel'] = $generic_product->stock_theorique;
							}

							if ($reliquat > $generic_product->stock_reel) {
								$notshippable++;
							}
							if (empty($conf->global->SHIPPABLE_ORDER_ICON_IN_LIST)) {  // Default code. Default should be this case.
								$text_info .= $reliquat.' x '.$generic_commande->lines[$lig]->product_ref.'&nbsp;'.dol_trunc($generic_commande->lines[$lig]->product_label, 20);
								$text_info .= ' - '.$langs->trans("Stock").': <span class="'.($generic_product->stock_reel > 0 ? 'ok' : 'error').'">'.$generic_product->stock_reel.'</span>';
								$text_info .= ' - '.$langs->trans("VirtualStock").': <span class="'.($generic_product->stock_theorique > 0 ? 'ok' : 'error').'">'.$generic_product->stock_theorique.'</span>';
								$text_info .= ($reliquat != $generic_commande->lines[$lig]->qty ? ' <span class="opacitymedium">('.$langs->trans("QtyInOtherShipments").' '.($generic_commande->lines[$lig]->qty - $reliquat).')</span>' : '');
								$text_info .= '<br>';
							} else {  // BUGGED CODE.
								// DOES NOT TAKE INTO ACCOUNT MANUFACTURING. THIS CODE SHOULD BE USELESS. PREVIOUS CODE SEEMS COMPLETE.
								// COUNT STOCK WHEN WE SHOULD ALREADY HAVE VALUE
								// Detailed virtual stock, looks bugged, uncomplete and need heavy load.
								// stock order and stock order_supplier
								$stock_order = 0;
								$stock_order_supplier = 0;
								if (!empty($conf->global->STOCK_CALCULATE_ON_SHIPMENT) || !empty($conf->global->STOCK_CALCULATE_ON_SHIPMENT_CLOSE)) {    // What about other options ?
									if (!empty($conf->commande->enabled)) {
										if (empty($productstat_cache[$generic_commande->lines[$lig]->fk_product]['stats_order_customer'])) {
											$generic_product->load_stats_commande(0, '1,2');
											$productstat_cache[$generic_commande->lines[$lig]->fk_product]['stats_order_customer'] = $generic_product->stats_commande['qty'];
										} else {
											$generic_product->stats_commande['qty'] = $productstat_cache[$generic_commande->lines[$lig]->fk_product]['stats_order_customer'];
										}
										$stock_order = $generic_product->stats_commande['qty'];
									}
									if ((!empty($conf->fournisseur->enabled) && empty($conf->global->MAIN_USE_NEW_SUPPLIERMOD)) || !empty($conf->supplier_order->enabled)) {
										if (empty($productstat_cache[$generic_commande->lines[$lig]->fk_product]['stats_order_supplier'])) {
											$generic_product->load_stats_commande_fournisseur(0, '3');
											$productstat_cache[$generic_commande->lines[$lig]->fk_product]['stats_order_supplier'] = $generic_product->stats_commande_fournisseur['qty'];
										} else {
											$generic_product->stats_commande_fournisseur['qty'] = $productstat_cache[$generic_commande->lines[$lig]->fk_product]['stats_order_supplier'];
										}
										$stock_order_supplier = $generic_product->stats_commande_fournisseur['qty'];
									}
								}
								$text_info .= $reliquat.' x '.$generic_commande->lines[$lig]->ref.'&nbsp;'.dol_trunc($generic_commande->lines[$lig]->product_label, 20);
								$text_stock_reel = $generic_product->stock_reel.'/'.$stock_order;
								if ($stock_order > $generic_product->stock_reel && !($generic_product->stock_reel < $generic_commande->lines[$lig]->qty)) {
									$warning++;
									$text_warning .= '<span class="warning">'.$langs->trans('Available').'&nbsp;:&nbsp;'.$text_stock_reel.'</span>';
								}
								if ($reliquat > $generic_product->stock_reel) {
									$text_info .= '<span class="warning">'.$langs->trans('Available').'&nbsp;:&nbsp;'.$text_stock_reel.'</span>';
								} else {
									$text_info .= '<span class="ok">'.$langs->trans('Available').'&nbsp;:&nbsp;'.$text_stock_reel.'</span>';
								}
								if ((!empty($conf->fournisseur->enabled) && empty($conf->global->MAIN_USE_NEW_SUPPLIERMOD)) || !empty($conf->supplier_order->enabled)) {
									$text_info .= '&nbsp;'.$langs->trans('SupplierOrder').'&nbsp;:&nbsp;'.$stock_order_supplier;
								}
								$text_info .= ($reliquat != $generic_commande->lines[$lig]->qty ? ' <span class="opacitymedium">('.$langs->trans("QtyInOtherShipments").' '.($generic_commande->lines[$lig]->qty - $reliquat).')</span>' : '');
								$text_info .= '<br>';
							}
						}
					}
					if ($notshippable == 0) {
						$text_icon = img_picto('', 'dolly', '', false, 0, 0, '', 'green paddingleft');
						$text_info = $text_icon.' '.$langs->trans('Shippable').'<br>'.$text_info;
					} else {
						$text_icon = img_picto('', 'dolly', '', false, 0, 0, '', 'error paddingleft');
						$text_info = $text_icon.' '.$langs->trans('NonShippable').'<br>'.$text_info;
					}
				}

				if ($nbprod) {
					print $form->textwithtooltip('', $text_info, 2, 1, $text_icon, '', 2);
				}
				if ($warning) {     // Always false in default mode
					print $form->textwithtooltip('', $langs->trans('NotEnoughForAllOrders').'<br>'.$text_warning, 2, 1, img_picto('', 'error'), '', 2);
				}
			}
			print '</td>';
			if (!$i) {
				$totalarray['nbfield']++;
			}
		}

		// Billed
		if (!empty($arrayfields['c.facture']['checked'])) {
			print '<td class="center">'.yn($obj->billed).'</td>';
			if (!$i) {
				$totalarray['nbfield']++;
			}
		}
		// Status
		if (!empty($arrayfields['c.fk_statut']['checked'])) {
			print '<td class="nowrap center">'.$generic_commande->LibStatut($obj->fk_statut, $obj->billed, 5, 1).'</td>';
			if (!$i) {
				$totalarray['nbfield']++;
			}
		}

		// Action column
		print '<td class="nowrap center">';
		if ($massactionbutton || $massaction) {   // If we are in select mode (massactionbutton defined) or if we have already selected and sent an action ($massaction) defined
			$selected = 0;
			if (in_array($obj->rowid, $arrayofselected)) {
				$selected = 1;
			}
			print '<input id="cb'.$obj->rowid.'" class="flat checkforselect" type="checkbox" name="toselect[]" value="'.$obj->rowid.'"'.($selected ? ' checked="checked"' : '').'>';
		}
		print '</td>';
		if (!$i) {
			$totalarray['nbfield']++;
		}

		print "</tr>\n";

		$total += $obj->total_ht;
		$subtotal += $obj->total_ht;
		$i++;
	}

	// Show total line
	include DOL_DOCUMENT_ROOT.'/core/tpl/list_print_total.tpl.php';

	$db->free($resql);

	$parameters = array('arrayfields'=>$arrayfields, 'sql'=>$sql);
	$reshook = $hookmanager->executeHooks('printFieldListFooter', $parameters); // Note that $action and $object may have been modified by hook
	print $hookmanager->resPrint;

	print '</table>'."\n";
	print '</div>';

	print '</form>'."\n";

	$hidegeneratedfilelistifempty = 1;
	if ($massaction == 'builddoc' || $action == 'remove_file' || $show_files) {
		$hidegeneratedfilelistifempty = 0;
	}

	// Show list of available documents
	$urlsource = $_SERVER['PHP_SELF'].'?sortfield='.$sortfield.'&sortorder='.$sortorder;
	$urlsource .= str_replace('&amp;', '&', $param);

	$filedir = $diroutputmassaction;
	$genallowed = $permissiontoread;
	$delallowed = $permissiontoadd;

	print $formfile->showdocuments('massfilesarea_orders', '', $filedir, $urlsource, 0, $delallowed, '', 1, 1, 0, 48, 1, $param, $title, '', '', '', null, $hidegeneratedfilelistifempty);
} else {
	dol_print_error($db);
}

// End of page
llxFooter();
$db->close();<|MERGE_RESOLUTION|>--- conflicted
+++ resolved
@@ -340,7 +340,6 @@
 			if ($objecttmp->fetch($checked)) {
 				if ($objecttmp->statut == 1 || $objecttmp->statut == 2) {
 					if ($objecttmp->cloture($user)) {
-<<<<<<< HEAD
 						setEventMessage($langs->trans('PassedInClosedStatus', $objecttmp->ref), 'mesgs');
 					} else {
 						setEventMessage($langs->trans('CantBeClosed'), 'errors');
@@ -349,15 +348,6 @@
 				} else {
 					$langs->load("errors");
 					setEventMessage($langs->trans('ErrorIsNotADraft', $objecttmp->ref), 'errors');
-=======
-						setEventMessage($objecttmp->ref." ".$langs->trans('PassedInShippedStatus'), 'mesgs');
-					} else {
-						setEventMessage($langs->trans('YouCantShipThis'), 'errors');
-						$error++;
-					}
-				} else {
-					setEventMessage($objecttmp->ref." ".$langs->trans('MustBeValidatedBefore'), 'errors');
->>>>>>> 007004c2
 					$error++;
 				}
 			} else {
