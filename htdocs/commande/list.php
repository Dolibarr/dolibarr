<?php
/* Copyright (C) 2001-2005 Rodolphe Quiedeville   <rodolphe@quiedeville.org>
 * Copyright (C) 2004-2016 Laurent Destailleur    <eldy@users.sourceforge.net>
 * Copyright (C) 2005      Marc Barilley / Ocebo  <marc@ocebo.com>
 * Copyright (C) 2005-2012 Regis Houssin          <regis.houssin@capnetworks.com>
 * Copyright (C) 2012      Juanjo Menent          <jmenent@2byte.es>
 * Copyright (C) 2013      Christophe Battarel    <christophe.battarel@altairis.fr>
 * Copyright (C) 2013      Cédric Salvador        <csalvador@gpcsolutions.fr>
 * Copyright (C) 2015      Frederic France        <frederic.france@free.fr>
 * Copyright (C) 2015      Marcos García          <marcosgdf@gmail.com>
 * Copyright (C) 2015      Jean-François Ferry    <jfefe@aternatik.fr>
 * Copyright (C) 2016	   Ferran Marcet		  <fmarcet@2byte.es>
 *
 * This program is free software; you can redistribute it and/or modify
 * it under the terms of the GNU General Public License as published by
 * the Free Software Foundation; either version 3 of the License, or
 * (at your option) any later version.
 *
 * This program is distributed in the hope that it will be useful,
 * but WITHOUT ANY WARRANTY; without even the implied warranty of
 * MERCHANTABILITY or FITNESS FOR A PARTICULAR PURPOSE.  See the
 * GNU General Public License for more details.
 *
 * You should have received a copy of the GNU General Public License
 * along with this program. If not, see <http://www.gnu.org/licenses/>.
 */

/**
 *	\file       htdocs/commande/list.php
 *	\ingroup    commande
 *	\brief      Page to list orders
 */


require '../main.inc.php';
require_once DOL_DOCUMENT_ROOT.'/core/lib/date.lib.php';
require_once DOL_DOCUMENT_ROOT.'/core/lib/company.lib.php';
require_once DOL_DOCUMENT_ROOT.'/core/class/discount.class.php';
require_once DOL_DOCUMENT_ROOT.'/core/class/html.formfile.class.php';
require_once DOL_DOCUMENT_ROOT.'/core/class/html.formother.class.php';
require_once DOL_DOCUMENT_ROOT.'/core/class/html.formcompany.class.php';
require_once DOL_DOCUMENT_ROOT.'/commande/class/commande.class.php';
require_once DOL_DOCUMENT_ROOT.'/compta/facture/class/facture.class.php';
require_once DOL_DOCUMENT_ROOT.'/product/class/product.class.php';

$langs->load('orders');
$langs->load('sendings');
$langs->load('deliveries');
$langs->load('companies');
$langs->load('compta');
$langs->load('bills');

$action=GETPOST('action','alpha');
$massaction=GETPOST('massaction','alpha');
$show_files=GETPOST('show_files','int');
$confirm=GETPOST('confirm','alpha');
$toselect = GETPOST('toselect', 'array');

$orderyear=GETPOST("orderyear","int");
$ordermonth=GETPOST("ordermonth","int");
$orderday=GETPOST("orderday","int");
$deliveryyear=GETPOST("deliveryyear","int");
$deliverymonth=GETPOST("deliverymonth","int");
$deliveryday=GETPOST("deliveryday","int");
$search_product_category=GETPOST('search_product_category','int');
$search_ref=GETPOST('search_ref','alpha')!=''?GETPOST('search_ref','alpha'):GETPOST('sref','alpha');
$search_ref_customer=GETPOST('search_ref_customer','alpha');
$search_company=GETPOST('search_company','alpha');
$search_town=GETPOST('search_town','alpha');
$search_zip=GETPOST('search_zip','alpha');
$search_state=trim(GETPOST("search_state"));
$search_country=GETPOST("search_country",'int');
$search_type_thirdparty=GETPOST("search_type_thirdparty",'int');
$sall=GETPOST('sall');
$socid=GETPOST('socid','int');
$search_user=GETPOST('search_user','int');
$search_sale=GETPOST('search_sale','int');
$search_total_ht=GETPOST('search_total_ht','alpha');
$optioncss = GETPOST('optioncss','alpha');
$billed = GETPOST('billed','int');
$viewstatut=GETPOST('viewstatut');

// Security check
$id = (GETPOST('orderid')?GETPOST('orderid','int'):GETPOST('id','int'));
if ($user->societe_id) $socid=$user->societe_id;
$result = restrictedArea($user, 'commande', $id,'');

$diroutputmassaction=$conf->commande->dir_output . '/temp/massgeneration/'.$user->id;

$limit = GETPOST("limit")?GETPOST("limit","int"):$conf->liste_limit;
$sortfield = GETPOST("sortfield",'alpha');
$sortorder = GETPOST("sortorder",'alpha');
$page = GETPOST("page",'int');
if ($page == -1) { $page = 0; }
$offset = $limit * $page;
$pageprev = $page - 1;
$pagenext = $page + 1;
if (! $sortfield) $sortfield='c.ref';
if (! $sortorder) $sortorder='DESC';

// Initialize technical object to manage context to save list fields
$contextpage=GETPOST('contextpage','aZ')?GETPOST('contextpage','aZ'):'orderlist';

// Initialize technical object to manage hooks of thirdparties. Note that conf->hooks_modules contains array array
$hookmanager->initHooks(array($contextpage));
$extrafields = new ExtraFields($db);

// fetch optionals attributes and labels
$extralabels = $extrafields->fetch_name_optionals_label('commande');
$search_array_options=$extrafields->getOptionalsFromPost($extralabels,'','search_');

// List of fields to search into when doing a "search in all"
$fieldstosearchall = array(
    'c.ref'=>'Ref',
    'c.ref_client'=>'RefCustomerOrder',
    'pd.description'=>'Description',
    's.nom'=>"ThirdParty",
    'c.note_public'=>'NotePublic',
);
if (empty($user->socid)) $fieldstosearchall["c.note_private"]="NotePrivate";

$checkedtypetiers=0;
$arrayfields=array(
    'c.ref'=>array('label'=>$langs->trans("Ref"), 'checked'=>1),
    'c.ref_client'=>array('label'=>$langs->trans("RefCustomerOrder"), 'checked'=>1),
    's.nom'=>array('label'=>$langs->trans("ThirdParty"), 'checked'=>1),
    's.town'=>array('label'=>$langs->trans("Town"), 'checked'=>1),
    's.zip'=>array('label'=>$langs->trans("Zip"), 'checked'=>1),
    'state.nom'=>array('label'=>$langs->trans("StateShort"), 'checked'=>0),
    'country.code_iso'=>array('label'=>$langs->trans("Country"), 'checked'=>0),
    'typent.code'=>array('label'=>$langs->trans("ThirdPartyType"), 'checked'=>$checkedtypetiers),
    'c.date_commande'=>array('label'=>$langs->trans("OrderDateShort"), 'checked'=>1),
    'c.date_delivery'=>array('label'=>$langs->trans("DateDeliveryPlanned"), 'checked'=>1, 'enabled'=>empty($conf->global->ORDER_DISABLE_DELIVERY_DATE)),
    'c.total_ht'=>array('label'=>$langs->trans("AmountHT"), 'checked'=>1),
    'c.total_vat'=>array('label'=>$langs->trans("AmountVAT"), 'checked'=>0),
    'c.total_ttc'=>array('label'=>$langs->trans("AmountTTC"), 'checked'=>0),
    'c.datec'=>array('label'=>$langs->trans("DateCreation"), 'checked'=>0, 'position'=>500),
    'c.tms'=>array('label'=>$langs->trans("DateModificationShort"), 'checked'=>0, 'position'=>500),
    'c.fk_statut'=>array('label'=>$langs->trans("Status"), 'checked'=>1, 'position'=>1000),
    'c.facture'=>array('label'=>$langs->trans("Billed"), 'checked'=>1, 'position'=>1000, 'enabled'=>(empty($conf->global->WORKFLOW_BILL_ON_SHIPMENT)))
);
// Extra fields
if (is_array($extrafields->attribute_label) && count($extrafields->attribute_label))
{
    foreach($extrafields->attribute_label as $key => $val)
    {
        $arrayfields["ef.".$key]=array('label'=>$extrafields->attribute_label[$key], 'checked'=>$extrafields->attribute_list[$key], 'position'=>$extrafields->attribute_pos[$key], 'enabled'=>$extrafields->attribute_perms[$key]);
    }
}



/*
 * Actions
 */

if (GETPOST('cancel')) { $action='list'; $massaction=''; }
if (! GETPOST('confirmmassaction') && $massaction != 'presend' && $massaction != 'confirm_presend' && $massaction != 'confirm_createbills') { $massaction=''; }

$parameters=array('socid'=>$socid);
$reshook=$hookmanager->executeHooks('doActions',$parameters,$object,$action);    // Note that $action and $object may have been modified by some hooks
if ($reshook < 0) setEventMessages($hookmanager->error, $hookmanager->errors, 'errors');

if (empty($reshook))
{
    // Selection of new fields
    include DOL_DOCUMENT_ROOT.'/core/actions_changeselectedfields.inc.php';
    
    // Purge search criteria
    if (GETPOST("button_removefilter_x") || GETPOST("button_removefilter.x") || GETPOST("button_removefilter")) // All tests are required to be compatible with all browsers
    {
        $search_categ='';
        $search_user='';
        $search_sale='';
        $search_product_category='';
        $search_ref='';
        $search_ref_customer='';
        $search_company='';
        $search_town='';
    	$search_zip="";
        $search_state="";
    	$search_type='';
    	$search_country='';
    	$search_type_thirdparty='';
        $search_total_ht='';
        $search_total_vat='';
        $search_total_ttc='';
        $orderyear='';
        $ordermonth='';
    	$orderday='';
    	$deliveryday='';
    	$deliverymonth='';
        $deliveryyear='';
        $viewstatut='';
        $billed='';
        $toselect='';
        $search_array_options=array();
    }

    // Mass actions
    $objectclass='Commande';
    $objectlabel='Orders';
    $permtoread = $user->rights->commande->lire;
    $permtodelete = $user->rights->commande->supprimer;
    $uploaddir = $conf->commande->dir_output;
	include DOL_DOCUMENT_ROOT.'/core/actions_massactions.inc.php';
}


if ($massaction == 'confirm_createbills') {
	
	$orders = GETPOST('toselect');
	$createbills_onebythird = GETPOST('createbills_onebythird', 'int');
	$validate_invoices = GETPOST('valdate_invoices', 'int');
	
	$TFact = array();
	$TFactThird = array();
	
	$nb_bills_created = 0;
	
	$db->begin();
	
	foreach($orders as $id_order) {
		
		$cmd = new Commande($db);
		if($cmd->fetch($id_order) <= 0) continue;
		
		$object = new Facture($db);
		if(!empty($createbills_onebythird) && !empty($TFactThird[$cmd->socid])) $object = $TFactThird[$cmd->socid]; // If option "one bill per third" is set, we use already created order.
		else {
			
			$object->socid = $cmd->socid;
			$object->type = Facture::TYPE_STANDARD;
			$object->cond_reglement_id	= $cmd->cond_reglement_id;
			$object->mode_reglement_id	= $cmd->mode_reglement_id;
			$object->fk_project			= $cmd->fk_project;
			
			$datefacture = dol_mktime(12, 0, 0, $_POST['remonth'], $_POST['reday'], $_POST['reyear']);
			if (empty($datefacture))
			{
				$datefacture = dol_mktime(date("h"), date("M"), 0, date("m"), date("d"), date("Y"));
			}
			
			$object->date = $datefacture;
			$object->origin    = 'commande';
			$object->origin_id = $id_order;
			
			$res = $object->create($user);
			
			if($res > 0) $nb_bills_created++;
			
		}
		
		if($object->id > 0) {
			
			$db->begin();
			$sql = "INSERT INTO ".MAIN_DB_PREFIX."element_element (";
			$sql.= "fk_source";
			$sql.= ", sourcetype";
			$sql.= ", fk_target";
			$sql.= ", targettype";
			$sql.= ") VALUES (";
			$sql.= $id_order;
			$sql.= ", '".$object->origin."'";
			$sql.= ", ".$object->id;
			$sql.= ", '".$object->element."'";
			$sql.= ")";

			if ($db->query($sql))
			{
				$db->commit();
			}
			else
			{
				$db->rollback();
			}
			
			$lines = $cmd->lines;
			if (empty($lines) && method_exists($cmd, 'fetch_lines'))
			{
				$cmd->fetch_lines();
				$lines = $cmd->lines;
			}
			
			$fk_parent_line=0;
			$num=count($lines);
			
			for ($i=0;$i<$num;$i++)
			{
				$desc=($lines[$i]->desc?$lines[$i]->desc:$lines[$i]->libelle);
				if ($lines[$i]->subprice < 0)
				{
					// Negative line, we create a discount line
					$discount = new DiscountAbsolute($db);
					$discount->fk_soc=$object->socid;
					$discount->amount_ht=abs($lines[$i]->total_ht);
					$discount->amount_tva=abs($lines[$i]->total_tva);
					$discount->amount_ttc=abs($lines[$i]->total_ttc);
					$discount->tva_tx=$lines[$i]->tva_tx;
					$discount->fk_user=$user->id;
					$discount->description=$desc;
					$discountid=$discount->create($user);
					if ($discountid > 0)
					{
						$result=$object->insert_discount($discountid);
						//$result=$discount->link_to_invoice($lineid,$id);
					}
					else
					{
						setEventMessages($discount->error, $discount->errors, 'errors');
						$error++;
						break;
					}
				}
				else
				{
					// Positive line
					$product_type=($lines[$i]->product_type?$lines[$i]->product_type:0);
					// Date start
					$date_start=false;
					if ($lines[$i]->date_debut_prevue) $date_start=$lines[$i]->date_debut_prevue;
					if ($lines[$i]->date_debut_reel) $date_start=$lines[$i]->date_debut_reel;
					if ($lines[$i]->date_start) $date_start=$lines[$i]->date_start;
					//Date end
					$date_end=false;
					if ($lines[$i]->date_fin_prevue) $date_end=$lines[$i]->date_fin_prevue;
					if ($lines[$i]->date_fin_reel) $date_end=$lines[$i]->date_fin_reel;
					if ($lines[$i]->date_end) $date_end=$lines[$i]->date_end;
					// Reset fk_parent_line for no child products and special product
					if (($lines[$i]->product_type != 9 && empty($lines[$i]->fk_parent_line)) || $lines[$i]->product_type == 9)
					{
						$fk_parent_line = 0;
					}
					$result = $object->addline(
							$desc,
							$lines[$i]->subprice,
							$lines[$i]->qty,
							$lines[$i]->tva_tx,
							$lines[$i]->localtax1_tx,
							$lines[$i]->localtax2_tx,
							$lines[$i]->fk_product,
							$lines[$i]->remise_percent,
							$date_start,
							$date_end,
							0,
							$lines[$i]->info_bits,
							$lines[$i]->fk_remise_except,
							'HT',
							0,
							$product_type,
							$ii,
							$lines[$i]->special_code,
							$object->origin,
							$lines[$i]->rowid,
							$fk_parent_line,
							$lines[$i]->fk_fournprice,
							$lines[$i]->pa_ht,
							$lines[$i]->label
					);
					if ($result > 0)
					{
						$lineid=$result;
					}
					else
					{
						$lineid=0;
						$error++;
						break;
					}
					// Defined the new fk_parent_line
					if ($result > 0 && $lines[$i]->product_type == 9)
					{
						$fk_parent_line = $result;
					}
				}
			}			
			
		}
		 
		$cmd->classifyBilled($user);

		if(!empty($createbills_onebythird) && empty($TFactThird[$cmd->socid])) $TFactThird[$cmd->socid] = $object;
		else $TFact[$object->id] = $object;
	}
	
	// Build doc with all invoices
	$TAllFact = empty($createbills_onebythird) ? $TFact : $TFactThird;
	$toselect = array();
	
	if(!empty($validate_invoices)) {
		
		$massaction = $action = 'builddoc';
		
		foreach($TAllFact as &$object) {
			$object->validate($user);
			$toselect[] = $object->id; // For builddoc action
			
			// Fac builddoc
			$upload_dir = $conf->facture->dir_output;
		    $permissioncreate=$user->rights->facture->creer;
		    include DOL_DOCUMENT_ROOT.'/core/actions_builddoc.inc.php';
		}
		
		$objectclass='Facture';
	    $objectlabel='Invoice';
	    $permtoread = $user->rights->facture->lire;
	    $permtodelete = $user->rights->facture->supprimer;
	    $uploaddir = $conf->facture->dir_output;
		include DOL_DOCUMENT_ROOT.'/core/actions_massactions.inc.php';
		
	}
	
	if (! $error)
	{
		$db->commit();
		setEventMessage($langs->trans('BillCreated', $nb_bills_created));
	}
	else
	{
		$db->rollback();
		$action='create';
		$_GET["origin"]=$_POST["origin"];
		$_GET["originid"]=$_POST["originid"];
		setEventMessages($object->error, $object->errors, 'errors');
		$error++;
	}
	
}


/*
 * View
 */

$now=dol_now();

$form = new Form($db);
$formother = new FormOther($db);
$formfile = new FormFile($db);
$companystatic = new Societe($db);
$formcompany=new FormCompany($db);

$help_url="EN:Module_Customers_Orders|FR:Module_Commandes_Clients|ES:Módulo_Pedidos_de_clientes";
llxHeader('',$langs->trans("Orders"),$help_url);

$sql = 'SELECT';
if ($sall || $search_product_category > 0) $sql = 'SELECT DISTINCT';
$sql.= ' s.rowid as socid, s.nom as name, s.town, s.zip, s.fk_pays, s.client, s.code_client,';
$sql.= " typent.code as typent_code,";
$sql.= " state.code_departement as state_code, state.nom as state_name,";
$sql.= ' c.rowid, c.ref, c.total_ht, c.tva as total_tva, c.total_ttc, c.ref_client,';
$sql.= ' c.date_valid, c.date_commande, c.note_private, c.date_livraison as date_delivery, c.fk_statut, c.facture as billed,';
$sql.= ' c.date_creation as date_creation, c.tms as date_update';
// Add fields from extrafields
foreach ($extrafields->attribute_label as $key => $val) $sql.=($extrafields->attribute_type[$key] != 'separate' ? ",ef.".$key.' as options_'.$key : '');
// Add fields from hooks
$parameters=array();
$reshook=$hookmanager->executeHooks('printFieldListSelect',$parameters);    // Note that $action and $object may have been modified by hook
$sql.=$hookmanager->resPrint;
$sql.= ' FROM '.MAIN_DB_PREFIX.'societe as s';
$sql.= " LEFT JOIN ".MAIN_DB_PREFIX."c_country as country on (country.rowid = s.fk_pays)";
$sql.= " LEFT JOIN ".MAIN_DB_PREFIX."c_typent as typent on (typent.id = s.fk_typent)";
$sql.= " LEFT JOIN ".MAIN_DB_PREFIX."c_departements as state on (state.rowid = s.fk_departement)";
$sql.= ', '.MAIN_DB_PREFIX.'commande as c';
if (is_array($extrafields->attribute_label) && count($extrafields->attribute_label)) $sql.= " LEFT JOIN ".MAIN_DB_PREFIX."commande_extrafields as ef on (c.rowid = ef.fk_object)";
if ($sall || $search_product_category > 0) $sql.= ' LEFT JOIN '.MAIN_DB_PREFIX.'commandedet as pd ON c.rowid=pd.fk_commande';
if ($search_product_category > 0) $sql.= ' LEFT JOIN '.MAIN_DB_PREFIX.'categorie_product as cp ON cp.fk_product=pd.fk_product';
// We'll need this table joined to the select in order to filter by sale
if ($search_sale > 0 || (! $user->rights->societe->client->voir && ! $socid)) $sql .= ", ".MAIN_DB_PREFIX."societe_commerciaux as sc";
if ($search_user > 0)
{
    $sql.=", ".MAIN_DB_PREFIX."element_contact as ec";
    $sql.=", ".MAIN_DB_PREFIX."c_type_contact as tc";
}
$sql.= ' WHERE c.fk_soc = s.rowid';
$sql.= ' AND c.entity IN ('.getEntity('commande', 1).')';
if ($search_product_category > 0) $sql.=" AND cp.fk_categorie = ".$search_product_category;
if ($socid > 0) $sql.= ' AND s.rowid = '.$socid;
if (!$user->rights->societe->client->voir && !$socid) $sql.= " AND s.rowid = sc.fk_soc AND sc.fk_user = " .$user->id;
if ($search_ref) $sql .= natural_search('c.ref', $search_ref);
if ($search_ref_customer) $sql.= natural_search('c.ref_client', $search_ref_customer);
if ($sall) $sql .= natural_search(array_keys($fieldstosearchall), $sall);
if ($billed != '' && $billed >= 0) $sql.=' AND c.facture = '.$billed;
if ($viewstatut <> '')
{
	if ($viewstatut < 4 && $viewstatut > -3)
	{
		if ($viewstatut == 1 && empty($conf->expedition->enabled)) $sql.= ' AND c.fk_statut IN (1,2)';	// If module expedition disabled, we include order with status 'sending in process' into 'validated'
		else $sql.= ' AND c.fk_statut = '.$viewstatut; // brouillon, validee, en cours, annulee
	}
	if ($viewstatut == 4)
	{
		$sql.= ' AND c.facture = 1'; // invoice created
	}
	if ($viewstatut == -2)	// To process
	{
		//$sql.= ' AND c.fk_statut IN (1,2,3) AND c.facture = 0';
		$sql.= " AND ((c.fk_statut IN (1,2)) OR (c.fk_statut = 3 AND c.facture = 0))";    // If status is 2 and facture=1, it must be selected
	}
	if ($viewstatut == -3)	// To bill
	{
		//$sql.= ' AND c.fk_statut in (1,2,3)';
		//$sql.= ' AND c.facture = 0'; // invoice not created
		$sql .= ' AND ((c.fk_statut IN (1,2)) OR (c.fk_statut = 3 AND c.facture = 0))'; // validated, in process or closed but not billed
	}
}
if ($ordermonth > 0)
{
    if ($orderyear > 0 && empty($orderday))
    $sql.= " AND c.date_commande BETWEEN '".$db->idate(dol_get_first_day($orderyear,$ordermonth,false))."' AND '".$db->idate(dol_get_last_day($orderyear,$ordermonth,false))."'";
    else if ($orderyear > 0 && ! empty($orderday))
    $sql.= " AND c.date_commande BETWEEN '".$db->idate(dol_mktime(0, 0, 0, $ordermonth, $orderday, $orderyear))."' AND '".$db->idate(dol_mktime(23, 59, 59, $ordermonth, $orderday, $orderyear))."'";
    else
    $sql.= " AND date_format(c.date_commande, '%m') = '".$ordermonth."'";
}
else if ($orderyear > 0)
{
    $sql.= " AND c.date_commande BETWEEN '".$db->idate(dol_get_first_day($orderyear,1,false))."' AND '".$db->idate(dol_get_last_day($orderyear,12,false))."'";
}
if ($deliverymonth > 0)
{
    if ($deliveryyear > 0 && empty($deliveryday))
    $sql.= " AND c.date_livraison BETWEEN '".$db->idate(dol_get_first_day($deliveryyear,$deliverymonth,false))."' AND '".$db->idate(dol_get_last_day($deliveryyear,$deliverymonth,false))."'";
    else if ($deliveryyear > 0 && ! empty($deliveryday))
    $sql.= " AND c.date_livraison BETWEEN '".$db->idate(dol_mktime(0, 0, 0, $deliverymonth, $deliveryday, $deliveryyear))."' AND '".$db->idate(dol_mktime(23, 59, 59, $deliverymonth, $deliveryday, $deliveryyear))."'";
    else
    $sql.= " AND date_format(c.date_livraison, '%m') = '".$deliverymonth."'";
}
else if ($deliveryyear > 0)
{
    $sql.= " AND c.date_livraison BETWEEN '".$db->idate(dol_get_first_day($deliveryyear,1,false))."' AND '".$db->idate(dol_get_last_day($deliveryyear,12,false))."'";
}
if ($search_town)  $sql.= natural_search('s.town', $search_town);
if ($search_zip)   $sql.= natural_search("s.zip",$search_zip);
if ($search_state) $sql.= natural_search("state.nom",$search_state);
if ($search_country) $sql .= " AND s.fk_pays IN (".$search_country.')';
if ($search_type_thirdparty) $sql .= " AND s.fk_typent IN (".$search_type_thirdparty.')';
if ($search_company) $sql .= natural_search('s.nom', $search_company);
if ($search_sale > 0) $sql.= " AND s.rowid = sc.fk_soc AND sc.fk_user = " .$search_sale;
if ($search_user > 0) $sql.= " AND ec.fk_c_type_contact = tc.rowid AND tc.element='commande' AND tc.source='internal' AND ec.element_id = c.rowid AND ec.fk_socpeople = ".$search_user;
if ($search_total_ht != '') $sql.= natural_search('c.total_ht', $search_total_ht, 1);
// Add where from extra fields
foreach ($search_array_options as $key => $val)
{
    $crit=$val;
    $tmpkey=preg_replace('/search_options_/','',$key);
    $typ=$extrafields->attribute_type[$tmpkey];
    $mode=0;
    if (in_array($typ, array('int','double'))) $mode=1;    // Search on a numeric
    if ($val && ( ($crit != '' && ! in_array($typ, array('select'))) || ! empty($crit)))
    {
        $sql .= natural_search('ef.'.$tmpkey, $crit, $mode);
    }
}
// Add where from hooks
$parameters=array();
$reshook=$hookmanager->executeHooks('printFieldListWhere',$parameters);    // Note that $action and $object may have been modified by hook
$sql.=$hookmanager->resPrint;

$sql.= $db->order($sortfield,$sortorder);

// Count total nb of records
$nbtotalofrecords = '';
if (empty($conf->global->MAIN_DISABLE_FULL_SCANLIST))
{
	$result = $db->query($sql);
	$nbtotalofrecords = $db->num_rows($result);
}

$sql.= $db->plimit($limit + 1,$offset);

//print $sql;
$resql = $db->query($sql);
if ($resql)
{
	if ($socid > 0)
	{
		$soc = new Societe($db);
		$soc->fetch($socid);
		$title = $langs->trans('ListOfOrders') . ' - '.$soc->name;
	}
	else
	{
		$title = $langs->trans('ListOfOrders');
	}
	if (strval($viewstatut) == '0')
	$title.=' - '.$langs->trans('StatusOrderDraftShort');
	if ($viewstatut == 1)
	$title.=' - '.$langs->trans('StatusOrderValidatedShort');
	if ($viewstatut == 2)
	$title.=' - '.$langs->trans('StatusOrderSentShort');
	if ($viewstatut == 3)
	$title.=' - '.$langs->trans('StatusOrderToBillShort');
	if ($viewstatut == 4)
	$title.=' - '.$langs->trans('StatusOrderProcessedShort');
	if ($viewstatut == -1)
	$title.=' - '.$langs->trans('StatusOrderCanceledShort');
	if ($viewstatut == -2)
	$title.=' - '.$langs->trans('StatusOrderToProcessShort');
	if ($viewstatut == -3)
	$title.=' - '.$langs->trans('StatusOrderValidated').', '.(empty($conf->expedition->enabled)?'':$langs->trans("StatusOrderSent").', ').$langs->trans('StatusOrderToBill');

	$num = $db->num_rows($resql);
	
	$arrayofselected=is_array($toselect)?$toselect:array();
	
	$param='';
    if (! empty($contextpage) && $contextpage != $_SERVER["PHP_SELF"]) $param.='&contextpage='.$contextpage;
	if ($limit > 0 && $limit != $conf->liste_limit) $param.='&limit='.$limit;
	if ($sall)					$param.='&sall='.$sall;
	if ($socid > 0)             $param.='&socid='.$socid;
	if ($viewstatut != '')      $param.='&viewstatut='.$viewstatut;
	if ($orderday)      		$param.='&orderday='.$orderday;
	if ($ordermonth)      		$param.='&ordermonth='.$ordermonth;
	if ($orderyear)       		$param.='&orderyear='.$orderyear;
	if ($deliveryday)   		$param.='&deliveryday='.$deliveryday;
	if ($deliverymonth)   		$param.='&deliverymonth='.$deliverymonth;
	if ($deliveryyear)    		$param.='&deliveryyear='.$deliveryyear;
	if ($search_ref)      		$param.='&search_ref='.$search_ref;
	if ($search_company)  		$param.='&search_company='.$search_company;
	if ($search_ref_customer)	$param.='&search_ref_customer='.$search_ref_customer;
	if ($search_user > 0) 		$param.='&search_user='.$search_user;
	if ($search_sale > 0) 		$param.='&search_sale='.$search_sale;
	if ($search_total_ht != '') $param.='&search_total_ht='.$search_total_ht;
	if ($search_total_vat != '') $param.='&search_total_vat='.$search_total_vat;
	if ($search_total_ttc != '') $param.='&search_total_ttc='.$search_total_ttc;
<<<<<<< HEAD
    if ($show_files)            $param.='&show_files=' .$show_files;
    if ($optioncss != '')       $param.='&optioncss='.$optioncss;
	if ($billed != '')			$param.='&billed='.$billed;
=======
	if ($optioncss != '')       $param.='&optioncss='.$optioncss;
	if ($billed != '')          $param.='&billed='.$billed;
	
>>>>>>> ee25a412
	// Add $param from extra fields
	foreach ($search_array_options as $key => $val)
	{
	    $crit=$val;
	    $tmpkey=preg_replace('/search_options_/','',$key);
	    if ($val != '') $param.='&search_options_'.$tmpkey.'='.urlencode($val);
	}
	
	// List of mass actions available
	$arrayofmassactions =  array(
	    'presend'=>$langs->trans("SendByMail"),
	    'builddoc'=>$langs->trans("PDFMerge"),
	);
	if($user->rights->facture->creer) $arrayofmassactions['createbills']=$langs->trans("CreateInvoiceForThisCustomer");
	if ($user->rights->commande->supprimer) $arrayofmassactions['delete']=$langs->trans("Delete");
	if ($massaction == 'presend' || $massaction == 'createbills') $arrayofmassactions=array();
	$massactionbutton=$form->selectMassAction('', $arrayofmassactions);

	// Lines of title fields
	print '<form method="POST" id="searchFormList" action="'.$_SERVER["PHP_SELF"].'">';
    if ($optioncss != '') print '<input type="hidden" name="optioncss" value="'.$optioncss.'">';
	print '<input type="hidden" name="token" value="'.$_SESSION['newtoken'].'">';
	print '<input type="hidden" name="formfilteraction" id="formfilteraction" value="list">';
	print '<input type="hidden" name="action" value="list">';
	print '<input type="hidden" name="sortfield" value="'.$sortfield.'">';
	print '<input type="hidden" name="sortorder" value="'.$sortorder.'">';
    print '<input type="hidden" name="contextpage" value="'.$contextpage.'">';
	print '<input type="hidden" name="viewstatut" value="'.$viewstatut.'">';

	print_barre_liste($title, $page, $_SERVER["PHP_SELF"], $param, $sortfield, $sortorder, $massactionbutton, $num, $nbtotalofrecords, 'title_commercial.png', 0, '', '', $limit);
	
	if ($massaction == 'presend')
	{
	    $langs->load("mails");
	
	    if (! GETPOST('cancel'))
	    {
	        $objecttmp=new Commande($db);
	        $listofselectedid=array();
	        $listofselectedthirdparties=array();
	        $listofselectedref=array();
	        foreach($arrayofselected as $toselectid)
	        {
	            $result=$objecttmp->fetch($toselectid);
	            if ($result > 0)
	            {
	                $listofselectedid[$toselectid]=$toselectid;
	                $thirdpartyid=$objecttmp->fk_soc?$objecttmp->fk_soc:$objecttmp->socid;
	                $listofselectedthirdparties[$thirdpartyid]=$thirdpartyid;
	                $listofselectedref[$thirdpartyid][$toselectid]=$objecttmp->ref;
	            }
	        }
	    }
	
	    print '<input type="hidden" name="massaction" value="confirm_presend">';
	
	    include_once DOL_DOCUMENT_ROOT.'/core/class/html.formmail.class.php';
	    $formmail = new FormMail($db);
	
	    dol_fiche_head(null, '', '');
	
	    $topicmail="SendOrderRef";
	    $modelmail="order_send";
	
	    // Cree l'objet formulaire mail
	    include_once DOL_DOCUMENT_ROOT.'/core/class/html.formmail.class.php';
	    $formmail = new FormMail($db);
	    $formmail->withform=-1;
        $formmail->fromtype = (GETPOST('fromtype')?GETPOST('fromtype'):(!empty($conf->global->MAIN_MAIL_DEFAULT_FROMTYPE)?$conf->global->MAIN_MAIL_DEFAULT_FROMTYPE:'user'));

        if($formmail->fromtype === 'user'){
            $formmail->fromid = $user->id;

        }
	    if (! empty($conf->global->MAIN_EMAIL_ADD_TRACK_ID) && ($conf->global->MAIN_EMAIL_ADD_TRACK_ID & 1))	// If bit 1 is set
	    {
	        $formmail->trackid='ord'.$object->id;
	    }
	    if (! empty($conf->global->MAIN_EMAIL_ADD_TRACK_ID) && ($conf->global->MAIN_EMAIL_ADD_TRACK_ID & 2))	// If bit 2 is set
	    {
	        include DOL_DOCUMENT_ROOT.'/core/lib/functions2.lib.php';
	        $formmail->frommail=dolAddEmailTrackId($formmail->frommail, 'ord'.$object->id);
	    }
	    $formmail->withfrom=1;
	    $liste=$langs->trans("AllRecipientSelected");
	    if (count($listofselectedthirdparties) == 1)
	    {
	        $liste=array();
	        $thirdpartyid=array_shift($listofselectedthirdparties);
	        $soc=new Societe($db);
	        $soc->fetch($thirdpartyid);
	        foreach ($soc->thirdparty_and_contact_email_array(1) as $key=>$value)
	        {
	            $liste[$key]=$value;
	        }
	        $formmail->withtoreadonly=0;
	    }
	    else
	    {
	        $formmail->withtoreadonly=1;
	    }
	    $formmail->withto=$liste;
	    $formmail->withtofree=0;
	    $formmail->withtocc=1;
	    $formmail->withtoccc=$conf->global->MAIN_EMAIL_USECCC;
	    $formmail->withtopic=$langs->transnoentities($topicmail, '__REF__', '__REFCLIENT__');
	    $formmail->withfile=$langs->trans("OnlyPDFattachmentSupported");
	    $formmail->withbody=1;
	    $formmail->withdeliveryreceipt=1;
	    $formmail->withcancel=1;
	    // Tableau des substitutions
	    $formmail->substit['__REF__']='__REF__';	// We want to keep the tag
	    $formmail->substit['__SIGNATURE__']=$user->signature;
	    $formmail->substit['__REFCLIENT__']='__REFCLIENT__';	// We want to keep the tag
	    $formmail->substit['__PERSONALIZED__']='';
	    $formmail->substit['__CONTACTCIVNAME__']='';
	
	    // Tableau des parametres complementaires du post
	    $formmail->param['action']=$action;
	    $formmail->param['models']=$modelmail;
	    $formmail->param['models_id']=GETPOST('modelmailselected','int');
	    $formmail->param['id']=join(',',$arrayofselected);
	    //$formmail->param['returnurl']=$_SERVER["PHP_SELF"].'?id='.$object->id;
	
	    print $formmail->get_form();
	
	    dol_fiche_end();
	}
	elseif ($massaction == 'createbills')
	{
		//var_dump($_REQUEST);
		print '<input type="hidden" name="massaction" value="confirm_createbills">';
		
		print '<table class="border" width="100%" >';
		print '<tr>';
		print '<td class="titlefieldmiddle">';
		print $langs->trans('DateInvoice');
		print '</td>';
		print '<td>';
		print $form->select_date('', '', '', '', '', '', 1, 1);
		print '</td>';
		print '</tr>';
		print '<tr>';
		print '<td>';
		print $langs->trans('CreateOneBillByThird');
		print '</td>';
		print '<td>';
		print $form->selectyesno('createbills_onebythird', '', 1);
		print '</td>';
		print '</tr>';
		print '<tr>';
		print '<td>';
		print $langs->trans('ValidateInvoices');
		print '</td>';
		print '<td>';
		print $form->selectyesno('valdate_invoices', 1, 1);
		print '</td>';
		print '</tr>';
		print '</table>';
		
		print '<br>';
		print '<div class="center">';
		print '<input type="submit" class="button" id="createbills" name="createbills" value="'.$langs->trans('CreateInvoiceForThisCustomer').'">  ';
		print '<input type="submit" class="button" id="cancel" name="cancel" value="'.$langs->trans('Cancel').'">';
		print '</div>';
		print '<br>';
		
	}
	
	if ($sall)
    {
        foreach($fieldstosearchall as $key => $val) $fieldstosearchall[$key]=$langs->trans($val);
        print $langs->trans("FilterOnInto", $sall) . join(', ',$fieldstosearchall);
    }
	
	$moreforfilter='';

 	// If the user can view prospects other than his'
 	if ($user->rights->societe->client->voir || $socid)
 	{
 		$langs->load("commercial");
		$moreforfilter.='<div class="divsearchfield">';
 		$moreforfilter.=$langs->trans('ThirdPartiesOfSaleRepresentative'). ': ';
		$moreforfilter.=$formother->select_salesrepresentatives($search_sale, 'search_sale', $user, 0, 1, 'maxwidth300');
	 	$moreforfilter.='</div>';
 	}
	// If the user can view other users
	if ($user->rights->user->user->lire)
	{
		$moreforfilter.='<div class="divsearchfield">';
		$moreforfilter.=$langs->trans('LinkedToSpecificUsers'). ': ';
	    $moreforfilter.=$form->select_dolusers($search_user, 'search_user', 1, '', 0, '', '', 0, 0, 0, '', 0, '', 'maxwidth300');
	 	$moreforfilter.='</div>';
	}
	// If the user can view prospects other than his'
	if ($conf->categorie->enabled && ($user->rights->produit->lire || $user->rights->service->lire))
	{
		include_once DOL_DOCUMENT_ROOT.'/categories/class/categorie.class.php';
		$moreforfilter.='<div class="divsearchfield">';
		$moreforfilter.=$langs->trans('IncludingProductWithTag'). ': ';
		$cate_arbo = $form->select_all_categories(Categorie::TYPE_PRODUCT, null, 'parent', null, null, 1);
		$moreforfilter.=$form->selectarray('search_product_category', $cate_arbo, $search_product_category, 1, 0, 0, '', 0, 0, 0, 0, '', 1);
		$moreforfilter.='</div>';
	}
	$parameters=array();
	$reshook=$hookmanager->executeHooks('printFieldPreListTitle',$parameters);    // Note that $action and $object may have been modified by hook
	if (empty($reshook)) $moreforfilter .= $hookmanager->resPrint;
	else $moreforfilter = $hookmanager->resPrint;
	
	if (! empty($moreforfilter))
	{
		print '<div class="liste_titre liste_titre_bydiv centpercent">';
		print $moreforfilter;
    	print '</div>';
	}

    $varpage=empty($contextpage)?$_SERVER["PHP_SELF"]:$contextpage;
    $selectedfields=$form->multiSelectArrayWithCheckbox('selectedfields', $arrayfields, $varpage);	// This also change content of $arrayfields
	
    print '<div class="div-table-responsive">';
    print '<table class="tagtable liste'.($moreforfilter?" listwithfilterbefore":"").'">'."\n";

	// Fields title
	print '<tr class="liste_titre">';
	if (! empty($arrayfields['c.ref']['checked']))            print_liste_field_titre($arrayfields['c.ref']['label'],$_SERVER["PHP_SELF"],'c.ref','',$param,'',$sortfield,$sortorder);
	if (! empty($arrayfields['c.ref_client']['checked']))     print_liste_field_titre($arrayfields['c.ref_client']['label'],$_SERVER["PHP_SELF"],'c.ref_client','',$param,'',$sortfield,$sortorder);
	if (! empty($arrayfields['s.nom']['checked']))            print_liste_field_titre($arrayfields['s.nom']['label'],$_SERVER["PHP_SELF"],'s.nom','',$param,'',$sortfield,$sortorder);
	if (! empty($arrayfields['s.town']['checked']))           print_liste_field_titre($arrayfields['s.town']['label'],$_SERVER["PHP_SELF"],'s.town','',$param,'',$sortfield,$sortorder);
	if (! empty($arrayfields['s.zip']['checked']))            print_liste_field_titre($arrayfields['s.zip']['label'],$_SERVER["PHP_SELF"],'s.zip','',$param,'',$sortfield,$sortorder);
	if (! empty($arrayfields['state.nom']['checked']))        print_liste_field_titre($arrayfields['state.nom']['label'],$_SERVER["PHP_SELF"],"state.nom","",$param,'',$sortfield,$sortorder);
	if (! empty($arrayfields['country.code_iso']['checked'])) print_liste_field_titre($arrayfields['country.code_iso']['label'],$_SERVER["PHP_SELF"],"country.code_iso","",$param,'align="center"',$sortfield,$sortorder);
	if (! empty($arrayfields['typent.code']['checked']))      print_liste_field_titre($arrayfields['typent.code']['label'],$_SERVER["PHP_SELF"],"typent.code","",$param,'align="center"',$sortfield,$sortorder);
	if (! empty($arrayfields['c.date_commande']['checked']))  print_liste_field_titre($arrayfields['c.date_commande']['label'],$_SERVER["PHP_SELF"],'c.date_commande','',$param, 'align="center"',$sortfield,$sortorder);
	if (! empty($arrayfields['c.date_delivery']['checked']))  print_liste_field_titre($arrayfields['c.date_delivery']['label'],$_SERVER["PHP_SELF"],'c.date_livraison','',$param, 'align="center"',$sortfield,$sortorder);
	if (! empty($arrayfields['c.total_ht']['checked']))       print_liste_field_titre($arrayfields['c.total_ht']['label'],$_SERVER["PHP_SELF"],'c.total_ht','',$param, 'align="right"',$sortfield,$sortorder);
	if (! empty($arrayfields['c.total_vat']['checked']))      print_liste_field_titre($arrayfields['c.total_vat']['label'],$_SERVER["PHP_SELF"],'c.tva','',$param, 'align="right"',$sortfield,$sortorder);
	if (! empty($arrayfields['c.total_ttc']['checked']))      print_liste_field_titre($arrayfields['c.total_ttc']['label'],$_SERVER["PHP_SELF"],'c.total_ttc','',$param, 'align="right"',$sortfield,$sortorder);
	// Extra fields
	if (is_array($extrafields->attribute_label) && count($extrafields->attribute_label))
	{
	   foreach($extrafields->attribute_label as $key => $val) 
	   {
           if (! empty($arrayfields["ef.".$key]['checked'])) 
           {
				$align=$extrafields->getAlignFlag($key);
				print_liste_field_titre($extralabels[$key],$_SERVER["PHP_SELF"],"ef.".$key,"",$param,($align?'align="'.$align.'"':''),$sortfield,$sortorder);
           }
	   }
	}
	// Hook fields
	$parameters=array('arrayfields'=>$arrayfields);
    $reshook=$hookmanager->executeHooks('printFieldListTitle',$parameters);    // Note that $action and $object may have been modified by hook
    print $hookmanager->resPrint;
	if (! empty($arrayfields['c.datec']['checked']))     print_liste_field_titre($arrayfields['c.datec']['label'],$_SERVER["PHP_SELF"],"c.date_creation","",$param,'align="center" class="nowrap"',$sortfield,$sortorder);
	if (! empty($arrayfields['c.tms']['checked']))       print_liste_field_titre($arrayfields['c.tms']['label'],$_SERVER["PHP_SELF"],"c.tms","",$param,'align="center" class="nowrap"',$sortfield,$sortorder);
	if (! empty($arrayfields['c.fk_statut']['checked'])) print_liste_field_titre($arrayfields['c.fk_statut']['label'],$_SERVER["PHP_SELF"],"c.fk_statut","",$param,'align="right"',$sortfield,$sortorder);
	if (! empty($arrayfields['c.facture']['checked']))   print_liste_field_titre($arrayfields['c.facture']['label'],$_SERVER["PHP_SELF"],'c.facture','',$param,'align="center"',$sortfield,$sortorder,'');
	print_liste_field_titre($selectedfields, $_SERVER["PHP_SELF"],"",'','','align="right"',$sortfield,$sortorder,'maxwidthsearch ');
	print '</tr>'."\n";

	print '<tr class="liste_titre">';
	// Ref
	if (! empty($arrayfields['c.ref']['checked'])) 
	{
	    print '<td class="liste_titre">';
    	print '<input class="flat" size="6" type="text" name="search_ref" value="'.$search_ref.'">';
	    print '</td>';
	}
	// Ref customer
	if (! empty($arrayfields['c.ref_client']['checked'])) 
	{
    	print '<td class="liste_titre" align="left">';
    	print '<input class="flat" type="text" size="6" name="search_ref_customer" value="'.$search_ref_customer.'">';
    	print '</td>';
	}
	// Thirpdarty
	if (! empty($arrayfields['s.nom']['checked'])) 
	{
    	print '<td class="liste_titre" align="left">';
    	print '<input class="flat" type="text" name="search_company" value="'.$search_company.'">';
    	print '</td>';
	}
	// Town
	if (! empty($arrayfields['s.town']['checked'])) print '<td class="liste_titre"><input class="flat" type="text" size="4" name="search_town" value="'.$search_town.'"></td>';
	// Zip
	if (! empty($arrayfields['s.zip']['checked'])) print '<td class="liste_titre"><input class="flat" type="text" size="4" name="search_zip" value="'.$search_zip.'"></td>';
	// State
	if (! empty($arrayfields['state.nom']['checked']))
	{
	    print '<td class="liste_titre">';
	    print '<input class="flat" size="4" type="text" name="search_state" value="'.dol_escape_htmltag($search_state).'">';
	    print '</td>';
	}
	// Country
	if (! empty($arrayfields['country.code_iso']['checked']))
	{
	    print '<td class="liste_titre" align="center">';
	    print $form->select_country($search_country,'search_country','',0,'maxwidth100');
	    print '</td>';
	}
	// Company type
	if (! empty($arrayfields['typent.code']['checked']))
	{
	    print '<td class="liste_titre maxwidthonsmartphone" align="center">';
	    print $form->selectarray("search_type_thirdparty", $formcompany->typent_array(0), $search_type_thirdparty, 0, 0, 0, '', 0, 0, 0, (empty($conf->global->SOCIETE_SORT_ON_TYPEENT)?'ASC':$conf->global->SOCIETE_SORT_ON_TYPEENT));
	    print '</td>';
	}
	// Date order
	if (! empty($arrayfields['c.date_commande']['checked']))
	{
    	print '<td class="liste_titre" align="center">';
        if (! empty($conf->global->MAIN_LIST_FILTER_ON_DAY)) print '<input class="flat" type="text" size="1" maxlength="2" name="orderday" value="'.$orderday.'">';
        print '<input class="flat" type="text" size="1" maxlength="2" name="ordermonth" value="'.$ordermonth.'">';
        $formother->select_year($orderyear?$orderyear:-1,'orderyear',1, 20, 5);
    	print '</td>';
	}
	if (! empty($arrayfields['c.date_delivery']['checked'])) 
	{
    	print '<td class="liste_titre" align="center">';
        if (! empty($conf->global->MAIN_LIST_FILTER_ON_DAY)) print '<input class="flat" type="text" size="1" maxlength="2" name="deliveryday" value="'.$deliveryday.'">';
        print '<input class="flat" type="text" size="1" maxlength="2" name="deliverymonth" value="'.$deliverymonth.'">';
        $formother->select_year($deliveryyear?$deliveryyear:-1,'deliveryyear',1, 20, 5);
    	print '</td>';
	}
	if (! empty($arrayfields['c.total_ht']['checked']))
	{
    	// Amount
    	print '<td class="liste_titre" align="right">';
    	print '<input class="flat" type="text" size="4" name="search_total_ht" value="'.$search_total_ht.'">';
    	print '</td>';
	}
	if (! empty($arrayfields['c.total_vat']['checked']))
	{
    	// Amount
    	print '<td class="liste_titre" align="right">';
    	print '<input class="flat" type="text" size="4" name="search_total_vat" value="'.$search_total_vat.'">';
    	print '</td>';
	}
	if (! empty($arrayfields['c.total_ttc']['checked']))
	{
    	// Amount
    	print '<td class="liste_titre" align="right">';
    	print '<input class="flat" type="text" size="5" name="search_total_ttc" value="'.$search_total_ttc.'">';
    	print '</td>';
	}
	// Extra fields
	if (is_array($extrafields->attribute_label) && count($extrafields->attribute_label))
	{
	    foreach($extrafields->attribute_label as $key => $val)
	    {
	        if (! empty($arrayfields["ef.".$key]['checked']))
	        {
	            $align=$extrafields->getAlignFlag($key);
	            $typeofextrafield=$extrafields->attribute_type[$key];
	            print '<td class="liste_titre'.($align?' '.$align:'').'">';
	            if (in_array($typeofextrafield, array('varchar', 'int', 'double', 'select')))
	            {
	                $crit=$val;
	                $tmpkey=preg_replace('/search_options_/','',$key);
	                $searchclass='';
	                if (in_array($typeofextrafield, array('varchar', 'select'))) $searchclass='searchstring';
	                if (in_array($typeofextrafield, array('int', 'double'))) $searchclass='searchnum';
	                print '<input class="flat'.($searchclass?' '.$searchclass:'').'" size="4" type="text" name="search_options_'.$tmpkey.'" value="'.dol_escape_htmltag($search_array_options['search_options_'.$tmpkey]).'">';
	            }
	            print '</td>';
	        }
	    }
	}
	// Fields from hook
	$parameters=array('arrayfields'=>$arrayfields);
	$reshook=$hookmanager->executeHooks('printFieldListOption',$parameters);    // Note that $action and $object may have been modified by hook
	print $hookmanager->resPrint;
	// Date creation
	if (! empty($arrayfields['c.datec']['checked']))
	{
	    print '<td class="liste_titre">';
	    print '</td>';
	}
	// Date modification
	if (! empty($arrayfields['c.tms']['checked']))
	{
	    print '<td class="liste_titre">';
	    print '</td>';
	}
	// Status
	if (! empty($arrayfields['c.fk_statut']['checked']))
	{
	    print '<td class="liste_titre maxwidthonsmartphone" align="right">';
    	$liststatus=array(
    	    Commande::STATUS_DRAFT=>$langs->trans("StatusOrderDraftShort"), 
    	    Commande::STATUS_VALIDATED=>$langs->trans("StatusOrderValidated"), 
    	    Commande::STATUS_ACCEPTED=>$langs->trans("StatusOrderSentShort"), 
    	    Commande::STATUS_CLOSED=>$langs->trans("StatusOrderDelivered"), 
    	    Commande::STATUS_CANCELED=>$langs->trans("StatusOrderCanceledShort")
    	);
    	print $form->selectarray('viewstatut', $liststatus, $viewstatut, -4);
	    print '</td>';
	}
	// Status billed
	if (! empty($arrayfields['c.facture']['checked']))
	{
	    print '<td class="liste_titre maxwidthonsmartphone" align="right">';
	    print $form->selectyesno('billed', $billed, 1, 0, 1);
	    print '</td>';
	}
	// Action column
	print '<td class="liste_titre" align="middle">';
	$searchpitco=$form->showFilterAndCheckAddButtons($massactionbutton?1:0, 'checkforselect', 1);
	print $searchpitco;
	print '</td>';
	
    print "</tr>\n";

	$total=0;
	$subtotal=0;
    $productstat_cache=array();
    
    $generic_commande = new Commande($db);
    $generic_product = new Product($db);
	
    $i=0;
	$var=true;
	$totalarray=array();
    while ($i < min($num,$limit))
    {
        $obj = $db->fetch_object($resql);
        $var=!$var;
        print '<tr '.$bc[$var].'>';

        $notshippable=0;
        $warning = 0;
        $text_info='';
        $text_warning='';
        $nbprod=0;
        
        // Ref
        if (! empty($arrayfields['c.ref']['checked']))
        {
            print '<td class="nowrap">';
            $generic_commande->id=$obj->rowid;
            $generic_commande->ref=$obj->ref;
    	    $generic_commande->statut = $obj->fk_statut;
    	    $generic_commande->date_commande = $db->jdate($obj->date_commande);
    	    $generic_commande->date_livraison = $db->jdate($obj->date_delivery);
            $generic_commande->ref_client = $obj->ref_client;
            $generic_commande->total_ht = $obj->total_ht;
            $generic_commande->total_tva = $obj->total_tva;
            $generic_commande->total_ttc = $obj->total_ttc;
            $generic_commande->lines=array();
            $generic_commande->getLinesArray();
    
            print '<table class="nobordernopadding"><tr class="nocellnopadd">';
            print '<td class="nobordernopadding nowrap">';
            print $generic_commande->getNomUrl(1,($viewstatut != 2?0:$obj->fk_statut));
            print '</td>';
    		
            // Show shippable Icon (create subloop, so may be slow)
            if ($conf->stock->enabled)
            {
            	$langs->load("stocks");
	            if (($obj->fk_statut > 0) && ($obj->fk_statut < 3))
    	        {
                    $numlines = count($generic_commande->lines); // Loop on each line of order
                    for ($lig=0; $lig < $numlines; $lig++) 
                    {
                        if ($generic_commande->lines[$lig]->product_type == 0 && $generic_commande->lines[$lig]->fk_product > 0)  // If line is a product and not a service
                        {
                            $nbprod++; // order contains real products
                            $generic_product->id = $generic_commande->lines[$lig]->fk_product;

                            // Get local and virtual stock and store it into cache
                            if (empty($productstat_cache[$generic_commande->lines[$lig]->fk_product])) {
                                $generic_product->load_stock('nobatch');
                                //$generic_product->load_virtual_stock();   Already included into load_stock
                                $productstat_cache[$generic_commande->lines[$lig]->fk_product]['stock_reel'] = $generic_product->stock_reel;
                                $productstat_cachevirtual[$generic_commande->lines[$lig]->fk_product]['stock_reel'] = $generic_product->stock_theorique;
                            } else {
                                $generic_product->stock_reel = $productstat_cache[$generic_commande->lines[$lig]->fk_product]['stock_reel'];
                                $generic_product->stock_theorique = $productstat_cachevirtual[$generic_commande->lines[$lig]->fk_product]['stock_reel'] = $generic_product->stock_theorique;
                            }

                            if (empty($conf->global->SHIPPABLE_ORDER_ICON_IN_LIST))  // Default code. Default is when this option is not set, setting it create strange result
                            {
                                $text_info .= $generic_commande->lines[$lig]->qty.' X '.$generic_commande->lines[$lig]->ref.'&nbsp;'.dol_trunc($generic_commande->lines[$lig]->product_label, 25);
                                $text_info .= ' - '.$langs->trans("Stock").': '.$generic_product->stock_reel;
                                $text_info .= ' - '.$langs->trans("VirtualStock").': '.$generic_product->stock_theorique;
                                $text_info .= '<br>';
                                
                                if ($generic_commande->lines[$lig]->qty > $generic_product->stock_reel) 
                                {
                                    $notshippable++;
                                }
                            }
                            else {  // Detailed code, looks bugged
                                // stock order and stock order_supplier
                                $stock_order=0;
                                $stock_order_supplier=0;
                                if (! empty($conf->global->STOCK_CALCULATE_ON_SHIPMENT) || ! empty($conf->global->STOCK_CALCULATE_ON_SHIPMENT_CLOSE))    // What about other options ?
                                {
                                    if (! empty($conf->commande->enabled))
                                    {
                                        if (empty($productstat_cache[$generic_commande->lines[$lig]->fk_product]['stats_order_customer'])) {
                                            $generic_product->load_stats_commande(0,'1,2');
                                            $productstat_cache[$generic_commande->lines[$lig]->fk_product]['stats_order_customer'] = $generic_product->stats_commande['qty'];
                                        } else {
                                            $generic_product->stats_commande['qty'] = $productstat_cache[$generic_commande->lines[$lig]->fk_product]['stats_order_customer'];
                                        }
                                        $stock_order=$generic_product->stats_commande['qty'];
                                    }
                                    if (! empty($conf->fournisseur->enabled))
                                    {
                                        if (empty($productstat_cache[$generic_commande->lines[$lig]->fk_product]['stats_order_supplier'])) {
                                            $generic_product->load_stats_commande_fournisseur(0,'3');
                                            $productstat_cache[$generic_commande->lines[$lig]->fk_product]['stats_order_supplier'] = $generic_product->stats_commande_fournisseur['qty'];
                                        } else {
                                            $generic_product->stats_commande_fournisseur['qty'] = $productstat_cache[$generic_commande->lines[$lig]->fk_product]['stats_order_supplier'];
                                        }
                                        $stock_order_supplier=$generic_product->stats_commande_fournisseur['qty'];
                                    }
                                }
                                $text_info .= $generic_commande->lines[$lig]->qty.' X '.$generic_commande->lines[$lig]->ref.'&nbsp;'.dol_trunc($generic_commande->lines[$lig]->product_label, 25);
                                $text_stock_reel = $generic_product->stock_reel.'/'.$stock_order;
                                if ($stock_order > $generic_product->stock_reel && ! ($generic_product->stock_reel < $generic_commande->lines[$lig]->qty)) {
                                    $warning++;
                                    $text_warning.='<span class="warning">'.$langs->trans('Available').'&nbsp;:&nbsp;'.$text_stock_reel.'</span>';
                                }
                                if ($generic_product->stock_reel < $generic_commande->lines[$lig]->qty) {
                                    $notshippable++;
                                    $text_info.='<span class="warning">'.$langs->trans('Available').'&nbsp;:&nbsp;'.$text_stock_reel.'</span>';
                                } else {
                                    $text_info.='<span class="ok">'.$langs->trans('Available').'&nbsp;:&nbsp;'.$text_stock_reel.'</span>';
                                }
                                if (! empty($conf->fournisseur->enabled)) {
                                    $text_info.= '&nbsp;'.$langs->trans('SupplierOrder').'&nbsp;:&nbsp;'.$stock_order_supplier.'<br>';
                                } else {
                                    $text_info.= '<br>';
                                }
                            }
                        }
                    }
                    if ($notshippable==0) {
                        $text_icon = img_picto('', 'object_sending');
                        $text_info = $langs->trans('Shippable').'<br>'.$text_info;
                    } else {
                        $text_icon = img_picto('', 'error');
                        $text_info = $langs->trans('NonShippable').'<br>'.$text_info;
                    }
                }
                
                print '<td>';
                if ($nbprod)
                {
                    print $form->textwithtooltip('',$text_info,2,1,$text_icon,'',2);
                }
                if ($warning) {     // Always false in default mode
                    print $form->textwithtooltip('', $langs->trans('NotEnoughForAllOrders').'<br>'.$text_warning, 2, 1, img_picto('', 'error'),'',2);
                }
                print '</td>';
            }
    
            // Warning late icon and note
    		print '<td class="nobordernopadding nowrap">';
    		if ($generic_commande->hasDelay()) {
    			print img_picto($langs->trans("Late").' : '.$generic_commande->showDelay(), "warning");
    		}
    		if (!empty($obj->note_private) || !empty($obj->note_public))
    		{
    			print ' <span class="note">';
    			print '<a href="'.DOL_URL_ROOT.'/commande/note.php?id='.$obj->rowid.'">'.img_picto($langs->trans("ViewPrivateNote"),'object_generic').'</a>';
    			print '</span>';
    		}
    		print '</td>';
    
    		print '<td width="16" align="right" class="nobordernopadding hideonsmartphone">';
    		$filename=dol_sanitizeFileName($obj->ref);
    		$filedir=$conf->commande->dir_output . '/' . dol_sanitizeFileName($obj->ref);
    		$urlsource=$_SERVER['PHP_SELF'].'?id='.$obj->rowid;
    		print $formfile->getDocumentsLink($generic_commande->element, $filename, $filedir);
    		print '</td>';
    		print '</tr></table>';
    
    		print '</td>';
    		if (! $i) $totalarray['nbfield']++;
        }
        
		// Ref customer
		if (! empty($arrayfields['c.ref_client']['checked']))
		{
            print '<td>'.$obj->ref_client.'</td>';
    		if (! $i) $totalarray['nbfield']++;
		}

		$companystatic->id=$obj->socid;
        $companystatic->code_client = $obj->code_client;
		$companystatic->name=$obj->name;
		$companystatic->client=$obj->client;

		// Third party
		if (! empty($arrayfields['s.nom']['checked']))
		{
    		print '<td>';
    		print $companystatic->getNomUrl(1,'customer');
    
    		// If module invoices enabled and user with invoice creation permissions
    		if (! empty($conf->facture->enabled) && ! empty($conf->global->ORDER_BILLING_ALL_CUSTOMER))
    		{
    			if ($user->rights->facture->creer)
    			{
    				if (($obj->fk_statut > 0 && $obj->fk_statut < 3) || ($obj->fk_statut == 3 && $obj->billed == 0))
    				{
    					print '&nbsp;<a href="'.DOL_URL_ROOT.'/commande/orderstoinvoice.php?socid='.$companystatic->id.'">';
    					print img_picto($langs->trans("CreateInvoiceForThisCustomer").' : '.$companystatic->name, 'object_bill', 'hideonsmartphone').'</a>';
    				}
    			}
    		}
    		print '</td>';
    		if (! $i) $totalarray['nbfield']++;
		}
		// Town
		if (! empty($arrayfields['s.town']['checked']))
		{
		    print '<td class="nocellnopadd">';
		    print $obj->town;
		    print '</td>';
		    if (! $i) $totalarray['nbfield']++;
		}
		// Zip
		if (! empty($arrayfields['s.zip']['checked']))
		{
		    print '<td class="nocellnopadd">';
		    print $obj->zip;
		    print '</td>';
		    if (! $i) $totalarray['nbfield']++;
		}
		// State
		if (! empty($arrayfields['state.nom']['checked']))
		{
		    print "<td>".$obj->state_name."</td>\n";
		    if (! $i) $totalarray['nbfield']++;
		}
		// Country
		if (! empty($arrayfields['country.code_iso']['checked']))
		{
		    print '<td align="center">';
		    $tmparray=getCountry($obj->fk_pays,'all');
		    print $tmparray['label'];
		    print '</td>';
		    if (! $i) $totalarray['nbfield']++;
		}
		// Type ent
		if (! empty($arrayfields['typent.code']['checked']))
		{
		    print '<td align="center">';
		    if (count($typenArray)==0) $typenArray = $formcompany->typent_array(1);
		    print $typenArray[$obj->typent_code];
		    print '</td>';
		    if (! $i) $totalarray['nbfield']++;
		}
		
		// Order date
		if (! empty($arrayfields['c.date_commande']['checked']))
		{
    		print '<td align="center">';
    		print dol_print_date($db->jdate($obj->date_commande), 'day');
    		print '</td>';
    		if (! $i) $totalarray['nbfield']++;
		}
		// Plannned date of delivery
		if (! empty($arrayfields['c.date_delivery']['checked']))
		{
    		print '<td align="center">';
    		print dol_print_date($db->jdate($obj->date_delivery), 'day');
    		print '</td>';
    		if (! $i) $totalarray['nbfield']++;
		}
        // Amount HT
        if (! empty($arrayfields['c.total_ht']['checked']))
        {
		      print '<td align="right">'.price($obj->total_ht)."</td>\n";
		      if (! $i) $totalarray['nbfield']++;
		      if (! $i) $totalarray['totalhtfield']=$totalarray['nbfield'];
		      $totalarray['totalht'] += $obj->total_ht;
        }
        // Amount VAT
        if (! empty($arrayfields['c.total_vat']['checked']))
        {
            print '<td align="right">'.price($obj->total_tva)."</td>\n";
            if (! $i) $totalarray['nbfield']++;
		    if (! $i) $totalarray['totalvatfield']=$totalarray['nbfield'];
		    $totalarray['totalvat'] += $obj->total_tva;
        }
        // Amount TTC
        if (! empty($arrayfields['c.total_ttc']['checked']))
        {
            print '<td align="right">'.price($obj->total_ttc)."</td>\n";
            if (! $i) $totalarray['nbfield']++;
		    if (! $i) $totalarray['totalttcfield']=$totalarray['nbfield'];
		    $totalarray['totalttc'] += $obj->total_ttc;
        }
		
        // Extra fields
        if (is_array($extrafields->attribute_label) && count($extrafields->attribute_label))
        {
            foreach($extrafields->attribute_label as $key => $val)
            {
                if (! empty($arrayfields["ef.".$key]['checked']))
                {
                    print '<td';
                    $align=$extrafields->getAlignFlag($key);
                    if ($align) print ' align="'.$align.'"';
                    print '>';
                    $tmpkey='options_'.$key;
                    print $extrafields->showOutputField($key, $obj->$tmpkey, '', 1);
                    print '</td>';
                    if (! $i) $totalarray['nbfield']++;
                }
            }
        }
        // Fields from hook
        $parameters=array('arrayfields'=>$arrayfields, 'obj'=>$obj);
        $reshook=$hookmanager->executeHooks('printFieldListValue',$parameters);    // Note that $action and $object may have been modified by hook
        print $hookmanager->resPrint;
        // Date creation
        if (! empty($arrayfields['c.datec']['checked']))
        {
            print '<td align="center" class="nowrap">';
            print dol_print_date($db->jdate($obj->date_creation), 'dayhour');
            print '</td>';
            if (! $i) $totalarray['nbfield']++;
        }
        // Date modification
        if (! empty($arrayfields['c.tms']['checked']))
        {
            print '<td align="center" class="nowrap">';
            print dol_print_date($db->jdate($obj->date_update), 'dayhour');
            print '</td>';
            if (! $i) $totalarray['nbfield']++;
        }
        // Status
        if (! empty($arrayfields['c.fk_statut']['checked']))
        {
            print '<td align="right" class="nowrap">'.$generic_commande->LibStatut($obj->fk_statut, $obj->billed, 5, 1).'</td>';
            if (! $i) $totalarray['nbfield']++;
        }
		// Billed
        if (! empty($arrayfields['c.facture']['checked']))
        {
            print '<td align="center">'.yn($obj->billed).'</td>';
            if (! $i) $totalarray['nbfield']++;
        }
        
        // Action column
        print '<td class="nowrap" align="center">';
        if ($massactionbutton || $massaction)   // If we are in select mode (massactionbutton defined) or if we have already selected and sent an action ($massaction) defined
        {
            $selected=0;
    		if (in_array($obj->rowid, $arrayofselected)) $selected=1;
    		print '<input id="cb'.$obj->rowid.'" class="flat checkforselect" type="checkbox" name="toselect[]" value="'.$obj->rowid.'"'.($selected?' checked="checked"':'').'>';
        }
        print '</td>';
        if (! $i) $totalarray['nbfield']++;
		
		print "</tr>\n";
        
		$total+=$obj->total_ht;
		$subtotal+=$obj->total_ht;
		$i++;
	}

	// Show total line
	if (isset($totalarray['totalhtfield']))
	{
	    print '<tr class="liste_total">';
	    $i=0;
	    while ($i < $totalarray['nbfield'])
	    {
	        $i++;
	        if ($i == 1)
	        {
	            if ($num < $limit) print '<td align="left">'.$langs->trans("Total").'</td>';
	            else print '<td align="left">'.$langs->trans("Totalforthispage").'</td>';
	        }
	        elseif ($totalarray['totalhtfield'] == $i) print '<td align="right">'.price($totalarray['totalht']).'</td>';
	        elseif ($totalarray['totalvatfield'] == $i) print '<td align="right">'.price($totalarray['totalvat']).'</td>';
	        elseif ($totalarray['totalttcfield'] == $i) print '<td align="right">'.price($totalarray['totalttc']).'</td>';
	        else print '<td></td>';
	    }
	    print '</tr>';
	}

	$db->free($resql);
	
	$parameters=array('arrayfields'=>$arrayfields, 'sql'=>$sql);
	$reshook=$hookmanager->executeHooks('printFieldListFooter',$parameters);    // Note that $action and $object may have been modified by hook
	print $hookmanager->resPrint;
				
	print '</table>'."\n";
	print '</div>';
	
	print '</form>'."\n";

	//print '<br>'.img_help(1,'').' '.$langs->trans("ToBillSeveralOrderSelectCustomer", $langs->transnoentitiesnoconv("CreateInvoiceForThisCustomer")).'<br>';
	
	if ($massaction == 'builddoc' || $action == 'remove_file' || $show_files)
	{
	    /*
	     * Show list of available documents
	     */
	    $urlsource=$_SERVER['PHP_SELF'].'?sortfield='.$sortfield.'&sortorder='.$sortorder;
	    $urlsource.=str_replace('&amp;','&',$param);
	
	    $filedir=$diroutputmassaction;
	    $genallowed=$user->rights->commande->lire;
	    $delallowed=$user->rights->commande->lire;
	
	    print $formfile->showdocuments('massfilesarea_orders','',$filedir,$urlsource,0,$delallowed,'',1,1,0,48,1,$param,$title,'');
	}
	else
	{
	    print '<br><a name="show_files"></a><a href="'.$_SERVER["PHP_SELF"].'?show_files=1'.$param.'#show_files">'.$langs->trans("ShowTempMassFilesArea").'</a>';
	}
	
}
else
{
	dol_print_error($db);
}

// End of page
llxFooter();
$db->close();<|MERGE_RESOLUTION|>--- conflicted
+++ resolved
@@ -624,15 +624,10 @@
 	if ($search_total_ht != '') $param.='&search_total_ht='.$search_total_ht;
 	if ($search_total_vat != '') $param.='&search_total_vat='.$search_total_vat;
 	if ($search_total_ttc != '') $param.='&search_total_ttc='.$search_total_ttc;
-<<<<<<< HEAD
     if ($show_files)            $param.='&show_files=' .$show_files;
     if ($optioncss != '')       $param.='&optioncss='.$optioncss;
 	if ($billed != '')			$param.='&billed='.$billed;
-=======
-	if ($optioncss != '')       $param.='&optioncss='.$optioncss;
-	if ($billed != '')          $param.='&billed='.$billed;
-	
->>>>>>> ee25a412
+
 	// Add $param from extra fields
 	foreach ($search_array_options as $key => $val)
 	{
