<?php
/* Copyright (C) 2001-2005 Rodolphe Quiedeville   <rodolphe@quiedeville.org>
 * Copyright (C) 2004-2016 Laurent Destailleur    <eldy@users.sourceforge.net>
 * Copyright (C) 2005      Marc Barilley / Ocebo  <marc@ocebo.com>
 * Copyright (C) 2005-2012 Regis Houssin          <regis.houssin@capnetworks.com>
 * Copyright (C) 2012      Juanjo Menent          <jmenent@2byte.es>
 * Copyright (C) 2013      Christophe Battarel    <christophe.battarel@altairis.fr>
 * Copyright (C) 2013      Cédric Salvador        <csalvador@gpcsolutions.fr>
 * Copyright (C) 2015      Frederic France        <frederic.france@free.fr>
 * Copyright (C) 2015      Marcos García          <marcosgdf@gmail.com>
 * Copyright (C) 2015      Jean-François Ferry    <jfefe@aternatik.fr>
 * Copyright (C) 2016	   Ferran Marcet		  <fmarcet@2byte.es>
 *
 * This program is free software; you can redistribute it and/or modify
 * it under the terms of the GNU General Public License as published by
 * the Free Software Foundation; either version 3 of the License, or
 * (at your option) any later version.
 *
 * This program is distributed in the hope that it will be useful,
 * but WITHOUT ANY WARRANTY; without even the implied warranty of
 * MERCHANTABILITY or FITNESS FOR A PARTICULAR PURPOSE.  See the
 * GNU General Public License for more details.
 *
 * You should have received a copy of the GNU General Public License
 * along with this program. If not, see <http://www.gnu.org/licenses/>.
 */

/**
 *	\file       htdocs/commande/list.php
 *	\ingroup    commande
 *	\brief      Page to list orders
 */


require '../main.inc.php';
require_once DOL_DOCUMENT_ROOT.'/core/lib/date.lib.php';
require_once DOL_DOCUMENT_ROOT.'/core/lib/company.lib.php';
require_once DOL_DOCUMENT_ROOT.'/core/class/discount.class.php';
require_once DOL_DOCUMENT_ROOT.'/core/class/html.formfile.class.php';
require_once DOL_DOCUMENT_ROOT.'/core/class/html.formother.class.php';
require_once DOL_DOCUMENT_ROOT.'/core/class/html.formcompany.class.php';
require_once DOL_DOCUMENT_ROOT.'/commande/class/commande.class.php';
require_once DOL_DOCUMENT_ROOT.'/compta/facture/class/facture.class.php';
require_once DOL_DOCUMENT_ROOT.'/product/class/product.class.php';
require_once DOL_DOCUMENT_ROOT.'/projet/class/project.class.php';

$langs->loadLangs(array("orders",'sendings','deliveries','companies','compta','bills'));

$action=GETPOST('action','aZ09');
$massaction=GETPOST('massaction','alpha');
$show_files=GETPOST('show_files','int');
$confirm=GETPOST('confirm','alpha');
$toselect = GETPOST('toselect', 'array');

$search_orderyear=GETPOST("search_orderyear","int");
$search_ordermonth=GETPOST("search_ordermonth","int");
$search_orderday=GETPOST("search_orderday","int");
$search_deliveryyear=GETPOST("search_deliveryyear","int");
$search_deliverymonth=GETPOST("search_deliverymonth","int");
$search_deliveryday=GETPOST("search_deliveryday","int");
$search_product_category=GETPOST('search_product_category','int');
$search_ref=GETPOST('search_ref','alpha')!=''?GETPOST('search_ref','alpha'):GETPOST('sref','alpha');
$search_ref_customer=GETPOST('search_ref_customer','alpha');
$search_company=GETPOST('search_company','alpha');
$search_town=GETPOST('search_town','alpha');
$search_zip=GETPOST('search_zip','alpha');
$search_state=trim(GETPOST("search_state"));
$search_country=GETPOST("search_country",'int');
$search_type_thirdparty=GETPOST("search_type_thirdparty",'int');
$sall=trim((GETPOST('search_all', 'alphanohtml')!='')?GETPOST('search_all', 'alphanohtml'):GETPOST('sall', 'alphanohtml'));
$socid=GETPOST('socid','int');
$search_user=GETPOST('search_user','int');
$search_sale=GETPOST('search_sale','int');
$search_total_ht=GETPOST('search_total_ht','alpha');
$optioncss = GETPOST('optioncss','alpha');
$billed = GETPOST('billed','int');
$viewstatut=GETPOST('viewstatut');

// Security check
$id = (GETPOST('orderid')?GETPOST('orderid','int'):GETPOST('id','int'));
if ($user->societe_id) $socid=$user->societe_id;
$result = restrictedArea($user, 'commande', $id,'');

$diroutputmassaction=$conf->commande->dir_output . '/temp/massgeneration/'.$user->id;

// Load variable for pagination
$limit = GETPOST('limit','int')?GETPOST('limit','int'):$conf->liste_limit;
$sortfield = GETPOST("sortfield",'alpha');
$sortorder = GETPOST("sortorder",'alpha');
$page = GETPOST("page",'int');
if (empty($page) || $page == -1) { $page = 0; }     // If $page is not defined, or '' or -1
$offset = $limit * $page;
$pageprev = $page - 1;
$pagenext = $page + 1;
if (! $sortfield) $sortfield='c.ref';
if (! $sortorder) $sortorder='DESC';

// Initialize technical object to manage context to save list fields
$contextpage=GETPOST('contextpage','aZ')?GETPOST('contextpage','aZ'):'orderlist';

// Initialize technical object to manage hooks of page. Note that conf->hooks_modules contains array of hook context
$hookmanager->initHooks(array($contextpage));
$extrafields = new ExtraFields($db);

// fetch optionals attributes and labels
$extralabels = $extrafields->fetch_name_optionals_label('commande');
$search_array_options=$extrafields->getOptionalsFromPost($extralabels,'','search_');

// List of fields to search into when doing a "search in all"
$fieldstosearchall = array(
	'c.ref'=>'Ref',
	'c.ref_client'=>'RefCustomerOrder',
	'pd.description'=>'Description',
	's.nom'=>"ThirdParty",
	'c.note_public'=>'NotePublic',
);
if (empty($user->socid)) $fieldstosearchall["c.note_private"]="NotePrivate";

$checkedtypetiers=0;
$arrayfields=array(
	'c.ref'=>array('label'=>$langs->trans("Ref"), 'checked'=>1),
	'c.ref_client'=>array('label'=>$langs->trans("RefCustomerOrder"), 'checked'=>1),
	'p.project_ref'=>array('label'=>$langs->trans("ProjectRef"), 'checked'=>0, 'enabled'=>1),
	's.nom'=>array('label'=>$langs->trans("ThirdParty"), 'checked'=>1),
	's.town'=>array('label'=>$langs->trans("Town"), 'checked'=>1),
	's.zip'=>array('label'=>$langs->trans("Zip"), 'checked'=>1),
	'state.nom'=>array('label'=>$langs->trans("StateShort"), 'checked'=>0),
	'country.code_iso'=>array('label'=>$langs->trans("Country"), 'checked'=>0),
	'typent.code'=>array('label'=>$langs->trans("ThirdPartyType"), 'checked'=>$checkedtypetiers),
	'c.date_commande'=>array('label'=>$langs->trans("OrderDateShort"), 'checked'=>1),
	'c.date_delivery'=>array('label'=>$langs->trans("DateDeliveryPlanned"), 'checked'=>1, 'enabled'=>empty($conf->global->ORDER_DISABLE_DELIVERY_DATE)),
	'c.total_ht'=>array('label'=>$langs->trans("AmountHT"), 'checked'=>1),
	'c.total_vat'=>array('label'=>$langs->trans("AmountVAT"), 'checked'=>0),
	'c.total_ttc'=>array('label'=>$langs->trans("AmountTTC"), 'checked'=>0),
	'c.datec'=>array('label'=>$langs->trans("DateCreation"), 'checked'=>0, 'position'=>500),
	'c.tms'=>array('label'=>$langs->trans("DateModificationShort"), 'checked'=>0, 'position'=>500),
	'c.fk_statut'=>array('label'=>$langs->trans("Status"), 'checked'=>1, 'position'=>1000),
	'c.facture'=>array('label'=>$langs->trans("Billed"), 'checked'=>1, 'position'=>1000, 'enabled'=>(empty($conf->global->WORKFLOW_BILL_ON_SHIPMENT)))
);
// Extra fields
if (is_array($extrafields->attribute_label) && count($extrafields->attribute_label))
{
	foreach($extrafields->attribute_label as $key => $val)
	{
		if (! empty($extrafields->attribute_list[$key])) $arrayfields["ef.".$key]=array('label'=>$extrafields->attribute_label[$key], 'checked'=>(($extrafields->attribute_list[$key]<0)?0:1), 'position'=>$extrafields->attribute_pos[$key], 'enabled'=>(abs($extrafields->attribute_list[$key])!=3 && $extrafields->attribute_perms[$key]));
	}
}



/*
 * Actions
 */

if (GETPOST('cancel','alpha')) { $action='list'; $massaction=''; }
if (! GETPOST('confirmmassaction','alpha') && $massaction != 'presend' && $massaction != 'confirm_presend' && $massaction != 'confirm_createbills') { $massaction=''; }

$parameters=array('socid'=>$socid);
$reshook=$hookmanager->executeHooks('doActions',$parameters,$object,$action);    // Note that $action and $object may have been modified by some hooks
if ($reshook < 0) setEventMessages($hookmanager->error, $hookmanager->errors, 'errors');

if (empty($reshook))
{
	// Selection of new fields
	include DOL_DOCUMENT_ROOT.'/core/actions_changeselectedfields.inc.php';

	// Purge search criteria
	if (GETPOST('button_removefilter_x','alpha') || GETPOST('button_removefilter.x','alpha') || GETPOST('button_removefilter','alpha')) // All tests are required to be compatible with all browsers
	{
		$search_categ='';
		$search_user='';
		$search_sale='';
		$search_product_category='';
		$search_ref='';
		$search_ref_customer='';
		$search_company='';
		$search_town='';
		$search_zip="";
		$search_state="";
		$search_type='';
		$search_country='';
		$search_type_thirdparty='';
		$search_total_ht='';
		$search_total_vat='';
		$search_total_ttc='';
		$search_orderyear='';
		$search_ordermonth='';
		$search_orderday='';
		$search_deliveryday='';
		$search_deliverymonth='';
		$search_deliveryyear='';
		$search_project_ref='';
		$viewstatut='';
		$billed='';
		$toselect='';
		$search_array_options=array();
	}
	if (GETPOST('button_removefilter_x','alpha') || GETPOST('button_removefilter.x','alpha') || GETPOST('button_removefilter','alpha')
	 || GETPOST('button_search_x','alpha') || GETPOST('button_search.x','alpha') || GETPOST('button_search','alpha'))
	{
		$massaction='';     // Protection to avoid mass action if we force a new search during a mass action confirmation
	}

	// Mass actions
	$objectclass='Commande';
	$objectlabel='Orders';
	$permtoread = $user->rights->commande->lire;
	$permtodelete = $user->rights->commande->supprimer;
	$uploaddir = $conf->commande->dir_output;
	$trigger_name='ORDER_SENTBYMAIL';
	include DOL_DOCUMENT_ROOT.'/core/actions_massactions.inc.php';
}


/*
 * View
 */

$now=dol_now();

$form = new Form($db);
$formother = new FormOther($db);
$formfile = new FormFile($db);
$companystatic = new Societe($db);
$formcompany=new FormCompany($db);
$projectstatic=new Project($db);

$title=$langs->trans("Orders");
$help_url="EN:Module_Customers_Orders|FR:Module_Commandes_Clients|ES:Módulo_Pedidos_de_clientes";
llxHeader('',$title,$help_url);

$sql = 'SELECT';
if ($sall || $search_product_category > 0) $sql = 'SELECT DISTINCT';
$sql.= ' s.rowid as socid, s.nom as name, s.email, s.town, s.zip, s.fk_pays, s.client, s.code_client,';
$sql.= " typent.code as typent_code,";
$sql.= " state.code_departement as state_code, state.nom as state_name,";
$sql.= ' c.rowid, c.ref, c.total_ht, c.tva as total_tva, c.total_ttc, c.ref_client,';
$sql.= ' c.date_valid, c.date_commande, c.note_private, c.date_livraison as date_delivery, c.fk_statut, c.facture as billed,';
$sql.= ' c.date_creation as date_creation, c.tms as date_update,';
$sql.= " p.rowid as project_id, p.ref as project_ref";
// Add fields from extrafields
foreach ($extrafields->attribute_label as $key => $val) $sql.=($extrafields->attribute_type[$key] != 'separate' ? ",ef.".$key.' as options_'.$key : '');
// Add fields from hooks
$parameters=array();
$reshook=$hookmanager->executeHooks('printFieldListSelect',$parameters);    // Note that $action and $object may have been modified by hook
$sql.=$hookmanager->resPrint;
$sql.= ' FROM '.MAIN_DB_PREFIX.'societe as s';
$sql.= " LEFT JOIN ".MAIN_DB_PREFIX."c_country as country on (country.rowid = s.fk_pays)";
$sql.= " LEFT JOIN ".MAIN_DB_PREFIX."c_typent as typent on (typent.id = s.fk_typent)";
$sql.= " LEFT JOIN ".MAIN_DB_PREFIX."c_departements as state on (state.rowid = s.fk_departement)";
$sql.= ', '.MAIN_DB_PREFIX.'commande as c';
if (is_array($extrafields->attribute_label) && count($extrafields->attribute_label)) $sql.= " LEFT JOIN ".MAIN_DB_PREFIX."commande_extrafields as ef on (c.rowid = ef.fk_object)";
if ($sall || $search_product_category > 0) $sql.= ' LEFT JOIN '.MAIN_DB_PREFIX.'commandedet as pd ON c.rowid=pd.fk_commande';
if ($search_product_category > 0) $sql.= ' LEFT JOIN '.MAIN_DB_PREFIX.'categorie_product as cp ON cp.fk_product=pd.fk_product';
$sql.= " LEFT JOIN ".MAIN_DB_PREFIX."projet as p ON p.rowid = c.fk_projet";
// We'll need this table joined to the select in order to filter by sale
if ($search_sale > 0 || (! $user->rights->societe->client->voir && ! $socid)) $sql .= ", ".MAIN_DB_PREFIX."societe_commerciaux as sc";
if ($search_user > 0)
{
	$sql.=", ".MAIN_DB_PREFIX."element_contact as ec";
	$sql.=", ".MAIN_DB_PREFIX."c_type_contact as tc";
}
$sql.= ' WHERE c.fk_soc = s.rowid';
$sql.= ' AND c.entity IN ('.getEntity('commande').')';
if ($search_product_category > 0) $sql.=" AND cp.fk_categorie = ".$search_product_category;
if ($socid > 0) $sql.= ' AND s.rowid = '.$socid;
if (!$user->rights->societe->client->voir && !$socid) $sql.= " AND s.rowid = sc.fk_soc AND sc.fk_user = " .$user->id;
if ($search_ref) $sql .= natural_search('c.ref', $search_ref);
if ($search_ref_customer) $sql.= natural_search('c.ref_client', $search_ref_customer);
if ($sall) $sql .= natural_search(array_keys($fieldstosearchall), $sall);
if ($billed != '' && $billed >= 0) $sql.=' AND c.facture = '.$billed;
if ($viewstatut <> '')
{
	if ($viewstatut < 4 && $viewstatut > -3)
	{
		if ($viewstatut == 1 && empty($conf->expedition->enabled)) $sql.= ' AND c.fk_statut IN (1,2)';	// If module expedition disabled, we include order with status 'sending in process' into 'validated'
		else $sql.= ' AND c.fk_statut = '.$viewstatut; // brouillon, validee, en cours, annulee
	}
	if ($viewstatut == 4)
	{
		$sql.= ' AND c.facture = 1'; // invoice created
	}
	if ($viewstatut == -2)	// To process
	{
		//$sql.= ' AND c.fk_statut IN (1,2,3) AND c.facture = 0';
		$sql.= " AND ((c.fk_statut IN (1,2)) OR (c.fk_statut = 3 AND c.facture = 0))";    // If status is 2 and facture=1, it must be selected
	}
	if ($viewstatut == -3)	// To bill
	{
		//$sql.= ' AND c.fk_statut in (1,2,3)';
		//$sql.= ' AND c.facture = 0'; // invoice not created
		$sql .= ' AND ((c.fk_statut IN (1,2)) OR (c.fk_statut = 3 AND c.facture = 0))'; // validated, in process or closed but not billed
	}
}
if ($search_ordermonth > 0)
{
	if ($search_orderyear > 0 && empty($search_orderday))
	$sql.= " AND c.date_commande BETWEEN '".$db->idate(dol_get_first_day($search_orderyear,$search_ordermonth,false))."' AND '".$db->idate(dol_get_last_day($search_orderyear,$search_ordermonth,false))."'";
	else if ($search_orderyear > 0 && ! empty($search_orderday))
	$sql.= " AND c.date_commande BETWEEN '".$db->idate(dol_mktime(0, 0, 0, $search_ordermonth, $search_orderday, $search_orderyear))."' AND '".$db->idate(dol_mktime(23, 59, 59, $search_ordermonth, $search_orderday, $search_orderyear))."'";
	else
	$sql.= " AND date_format(c.date_commande, '%m') = '".$search_ordermonth."'";
}
else if ($search_orderyear > 0)
{
	$sql.= " AND c.date_commande BETWEEN '".$db->idate(dol_get_first_day($search_orderyear,1,false))."' AND '".$db->idate(dol_get_last_day($search_orderyear,12,false))."'";
}
if ($search_deliverymonth > 0)
{
	if ($search_deliveryyear > 0 && empty($search_deliveryday))
	$sql.= " AND c.date_livraison BETWEEN '".$db->idate(dol_get_first_day($search_deliveryyear,$search_deliverymonth,false))."' AND '".$db->idate(dol_get_last_day($search_deliveryyear,$search_deliverymonth,false))."'";
	else if ($search_deliveryyear > 0 && ! empty($search_deliveryday))
	$sql.= " AND c.date_livraison BETWEEN '".$db->idate(dol_mktime(0, 0, 0, $search_deliverymonth, $search_deliveryday, $search_deliveryyear))."' AND '".$db->idate(dol_mktime(23, 59, 59, $search_deliverymonth, $search_deliveryday, $search_deliveryyear))."'";
	else
	$sql.= " AND date_format(c.date_livraison, '%m') = '".$search_deliverymonth."'";
}
else if ($search_deliveryyear > 0)
{
	$sql.= " AND c.date_livraison BETWEEN '".$db->idate(dol_get_first_day($search_deliveryyear,1,false))."' AND '".$db->idate(dol_get_last_day($search_deliveryyear,12,false))."'";
}
if ($search_town)  $sql.= natural_search('s.town', $search_town);
if ($search_zip)   $sql.= natural_search("s.zip",$search_zip);
if ($search_state) $sql.= natural_search("state.nom",$search_state);
if ($search_country) $sql .= " AND s.fk_pays IN (".$search_country.')';
if ($search_type_thirdparty) $sql .= " AND s.fk_typent IN (".$search_type_thirdparty.')';
if ($search_company) $sql .= natural_search('s.nom', $search_company);
if ($search_sale > 0) $sql.= " AND s.rowid = sc.fk_soc AND sc.fk_user = " .$search_sale;
if ($search_user > 0) $sql.= " AND ec.fk_c_type_contact = tc.rowid AND tc.element='commande' AND tc.source='internal' AND ec.element_id = c.rowid AND ec.fk_socpeople = ".$search_user;
if ($search_total_ht != '') $sql.= natural_search('c.total_ht', $search_total_ht, 1);
if ($search_project_ref != '') $sql.= natural_search("p.ref",$search_project_ref);
// Add where from extra fields
include DOL_DOCUMENT_ROOT.'/core/tpl/extrafields_list_search_sql.tpl.php';
// Add where from hooks
$parameters=array();
$reshook=$hookmanager->executeHooks('printFieldListWhere',$parameters);    // Note that $action and $object may have been modified by hook
$sql.=$hookmanager->resPrint;

$sql.= $db->order($sortfield,$sortorder);

// Count total nb of records
$nbtotalofrecords = '';
if (empty($conf->global->MAIN_DISABLE_FULL_SCANLIST))
{
	$result = $db->query($sql);
	$nbtotalofrecords = $db->num_rows($result);
}

$sql.= $db->plimit($limit + 1,$offset);
//print $sql;

$resql = $db->query($sql);
if ($resql)
{
	if ($socid > 0)
	{
		$soc = new Societe($db);
		$soc->fetch($socid);
		$title = $langs->trans('ListOfOrders') . ' - '.$soc->name;
		if (empty($search_company)) $search_company = $soc->name;
	}
	else
	{
		$title = $langs->trans('ListOfOrders');
	}
	if (strval($viewstatut) == '0')
	$title.=' - '.$langs->trans('StatusOrderDraftShort');
	if ($viewstatut == 1)
	$title.=' - '.$langs->trans('StatusOrderValidatedShort');
	if ($viewstatut == 2)
	$title.=' - '.$langs->trans('StatusOrderSentShort');
	if ($viewstatut == 3)
	$title.=' - '.$langs->trans('StatusOrderToBillShort');
	if ($viewstatut == 4)
	$title.=' - '.$langs->trans('StatusOrderProcessedShort');
	if ($viewstatut == -1)
	$title.=' - '.$langs->trans('StatusOrderCanceledShort');
	if ($viewstatut == -2)
	$title.=' - '.$langs->trans('StatusOrderToProcessShort');
	if ($viewstatut == -3)
	$title.=' - '.$langs->trans('StatusOrderValidated').', '.(empty($conf->expedition->enabled)?'':$langs->trans("StatusOrderSent").', ').$langs->trans('StatusOrderToBill');

	$num = $db->num_rows($resql);

	$arrayofselected=is_array($toselect)?$toselect:array();

	$param='';
<<<<<<< HEAD
	if (! empty($contextpage) && $contextpage != $_SERVER["PHP_SELF"]) $param.='&contextpage='.urlencode($contextpage);
	if ($limit > 0 && $limit != $conf->liste_limit) $param.='&limit='.urlencode($limit);
	if ($sall)					$param.='&sall='.urlencode($sall);
	if ($socid > 0)             $param.='&socid='.urlencode($socid);
	if ($viewstatut != '')      $param.='&viewstatut='.urlencode($viewstatut);
	if ($search_orderday)      		$param.='&search_orderday='.urlencode($search_orderday);
	if ($search_ordermonth)      		$param.='&search_ordermonth='.urlencode($search_ordermonth);
	if ($search_orderyear)       		$param.='&search_orderyear='.urlencode($search_orderyear);
	if ($search_deliveryday)   		$param.='&search_deliveryday='.urlencode($search_deliveryday);
	if ($search_deliverymonth)   		$param.='&search_deliverymonth='.urlencode($search_deliverymonth);
	if ($search_deliveryyear)    		$param.='&search_deliveryyear='.urlencode($search_deliveryyear);
	if ($search_ref)      		$param.='&search_ref='.urlencode($search_ref);
	if ($search_company)  		$param.='&search_company='.urlencode($search_company);
	if ($search_ref_customer)	$param.='&search_ref_customer='.urlencode($search_ref_customer);
	if ($search_user > 0) 		$param.='&search_user='.urlencode($search_user);
	if ($search_sale > 0) 		$param.='&search_sale='.urlencode($search_sale);
	if ($search_total_ht != '') $param.='&search_total_ht='.urlencode($search_total_ht);
	if ($search_total_vat != '') $param.='&search_total_vat='.urlencode($search_total_vat);
	if ($search_total_ttc != '') $param.='&search_total_ttc='.urlencode($search_total_ttc);
	if ($search_project_ref >= 0)  	$param.="&search_project_ref=".urlencode($search_project_ref);
	if ($show_files)            $param.='&show_files=' .urlencode($show_files);
	if ($optioncss != '')       $param.='&optioncss='.urlencode($optioncss);
	if ($billed != '')			$param.='&billed='.urlencode($billed);
=======
    if (! empty($contextpage) && $contextpage != $_SERVER["PHP_SELF"]) $param.='&contextpage='.$contextpage;
	if ($limit > 0 && $limit != $conf->liste_limit) $param.='&limit='.$limit;
	if ($sall)					$param.='&sall='.$sall;
	if ($socid > 0)             $param.='&socid='.$socid;
	if ($viewstatut != '')      $param.='&viewstatut='.$viewstatut;
	if ($search_orderday)      		$param.='&search_orderday='.$search_orderday;
	if ($search_ordermonth)      		$param.='&search_ordermonth='.$search_ordermonth;
	if ($search_orderyear)       		$param.='&search_orderyear='.$search_orderyear;
	if ($search_deliveryday)   		$param.='&search_deliveryday='.$search_deliveryday;
	if ($search_deliverymonth)   		$param.='&search_deliverymonth='.$search_deliverymonth;
	if ($search_deliveryyear)    		$param.='&search_deliveryyear='.$search_deliveryyear;
	if ($search_ref)      		$param.='&search_ref='.$search_ref;
	if ($search_company)  		$param.='&search_company='.$search_company;
	if ($search_ref_customer)	$param.='&search_ref_customer='.$search_ref_customer;
	if ($search_user > 0) 		$param.='&search_user='.$search_user;
	if ($search_sale > 0) 		$param.='&search_sale='.$search_sale;
	if ($search_total_ht != '') $param.='&search_total_ht='.$search_total_ht;
	if ($search_total_vat != '') $param.='&search_total_vat='.$search_total_vat;
	if ($search_total_ttc != '') $param.='&search_total_ttc='.$search_total_ttc;
    if ($show_files)            $param.='&show_files=' .$show_files;
    if ($optioncss != '')       $param.='&optioncss='.$optioncss;
	if ($billed != '')			$param.='&billed='.$billed;
	if ($search_town != '')$param .= '&search_town='.$search_town;
	if ($search_zip != '')$param .= '&search_zip='.$search_zip;
	if ($search_state != '')$param .= '&search_state='.$search_state;
	if ($search_country != '')$param .= '&search_country='.$search_country;
	if ($search_type_thirdparty != '')$param .= '&search_type_thirdparty='.$search_type_thirdparty;
	if ($search_product_category != '')$param .= '&search_product_category='.$search_product_category;

>>>>>>> 1a1f0fbc
	// Add $param from extra fields
	include DOL_DOCUMENT_ROOT.'/core/tpl/extrafields_list_search_param.tpl.php';

	// List of mass actions available
	$arrayofmassactions =  array(
		'presend'=>$langs->trans("SendByMail"),
		'builddoc'=>$langs->trans("PDFMerge"),
	);
	if($user->rights->facture->creer) $arrayofmassactions['createbills']=$langs->trans("CreateInvoiceForThisCustomer");
	if ($user->rights->commande->supprimer) $arrayofmassactions['predelete']=$langs->trans("Delete");
	if (in_array($massaction, array('presend','predelete','createbills'))) $arrayofmassactions=array();
	$massactionbutton=$form->selectMassAction('', $arrayofmassactions);

	// Lines of title fields
	print '<form method="POST" id="searchFormList" action="'.$_SERVER["PHP_SELF"].'">';
	if ($optioncss != '') print '<input type="hidden" name="optioncss" value="'.$optioncss.'">';
	print '<input type="hidden" name="token" value="'.$_SESSION['newtoken'].'">';
	print '<input type="hidden" name="formfilteraction" id="formfilteraction" value="list">';
	print '<input type="hidden" name="action" value="list">';
	print '<input type="hidden" name="sortfield" value="'.$sortfield.'">';
	print '<input type="hidden" name="sortorder" value="'.$sortorder.'">';
	print '<input type="hidden" name="page" value="'.$page.'">';
	print '<input type="hidden" name="contextpage" value="'.$contextpage.'">';
	print '<input type="hidden" name="viewstatut" value="'.$viewstatut.'">';

	print_barre_liste($title, $page, $_SERVER["PHP_SELF"], $param, $sortfield, $sortorder, $massactionbutton, $num, $nbtotalofrecords, 'title_commercial.png', 0, '', '', $limit);

	$topicmail="SendOrderRef";
	$modelmail="order_send";
	$objecttmp=new Commande($db);
	$trackid='ord'.$object->id;
	include DOL_DOCUMENT_ROOT.'/core/tpl/massactions_pre.tpl.php';

	if ($massaction == 'createbills')
	{
		//var_dump($_REQUEST);
		print '<input type="hidden" name="massaction" value="confirm_createbills">';

		print '<table class="noborder" width="100%" >';
		print '<tr>';
		print '<td class="titlefield">';
		print $langs->trans('DateInvoice');
		print '</td>';
		print '<td>';
		print $form->select_date('', '', '', '', '', '', 1, 1);
		print '</td>';
		print '</tr>';
		print '<tr>';
		print '<td>';
		print $langs->trans('CreateOneBillByThird');
		print '</td>';
		print '<td>';
		print $form->selectyesno('createbills_onebythird', '', 1);
		print '</td>';
		print '</tr>';
		print '<tr>';
		print '<td>';
		print $langs->trans('ValidateInvoices');
		print '</td>';
		print '<td>';
		if (! empty($conf->stock->enabled) && ! empty($conf->global->STOCK_CALCULATE_ON_BILL))
		{
			print $form->selectyesno('valdate_invoices', 0, 1, 1);
			print ' ('.$langs->trans("AutoValidationNotPossibleWhenStockIsDecreasedOnInvoiceValidation").')';
		}
		else
		{
			print $form->selectyesno('valdate_invoices', 0, 1);
		}
		if (! empty($conf->global->WORKFLOW_INVOICE_AMOUNT_CLASSIFY_BILLED_ORDER)) print ' &nbsp; &nbsp; <span class="opacitymedium">'.$langs->trans("IfValidateInvoiceIsNoOrderStayUnbilled").'</span>';
		else print ' &nbsp; &nbsp; <span class="opacitymedium">'.$langs->trans("OptionToSetOrderBilledNotEnabled").'</span>';
		print '</td>';
		print '</tr>';
		print '</table>';

		print '<br>';
		print '<div class="center">';
		print '<input type="submit" class="button" id="createbills" name="createbills" value="'.$langs->trans('CreateInvoiceForThisCustomer').'">  ';
		print '<input type="submit" class="button" id="cancel" name="cancel" value="'.$langs->trans('Cancel').'">';
		print '</div>';
		print '<br>';
	}

	if ($sall)
	{
		foreach($fieldstosearchall as $key => $val) $fieldstosearchall[$key]=$langs->trans($val);
		print $langs->trans("FilterOnInto", $sall) . join(', ',$fieldstosearchall);
	}

	$moreforfilter='';

 	// If the user can view prospects other than his'
 	if ($user->rights->societe->client->voir || $socid)
 	{
 		$langs->load("commercial");
		$moreforfilter.='<div class="divsearchfield">';
 		$moreforfilter.=$langs->trans('ThirdPartiesOfSaleRepresentative'). ': ';
		$moreforfilter.=$formother->select_salesrepresentatives($search_sale, 'search_sale', $user, 0, 1, 'maxwidth200');
	 	$moreforfilter.='</div>';
 	}
	// If the user can view other users
	if ($user->rights->user->user->lire)
	{
		$moreforfilter.='<div class="divsearchfield">';
		$moreforfilter.=$langs->trans('LinkedToSpecificUsers'). ': ';
		$moreforfilter.=$form->select_dolusers($search_user, 'search_user', 1, '', 0, '', '', 0, 0, 0, '', 0, '', 'maxwidth200');
	 	$moreforfilter.='</div>';
	}
	// If the user can view prospects other than his'
	if ($conf->categorie->enabled && ($user->rights->produit->lire || $user->rights->service->lire))
	{
		include_once DOL_DOCUMENT_ROOT.'/categories/class/categorie.class.php';
		$moreforfilter.='<div class="divsearchfield">';
		$moreforfilter.=$langs->trans('IncludingProductWithTag'). ': ';
		$cate_arbo = $form->select_all_categories(Categorie::TYPE_PRODUCT, null, 'parent', null, null, 1);
		$moreforfilter.=$form->selectarray('search_product_category', $cate_arbo, $search_product_category, 1, 0, 0, '', 0, 0, 0, 0, 'maxwidth300', 1);
		$moreforfilter.='</div>';
	}
	$parameters=array();
	$reshook=$hookmanager->executeHooks('printFieldPreListTitle',$parameters);    // Note that $action and $object may have been modified by hook
	if (empty($reshook)) $moreforfilter .= $hookmanager->resPrint;
	else $moreforfilter = $hookmanager->resPrint;

	if (! empty($moreforfilter))
	{
		print '<div class="liste_titre liste_titre_bydiv centpercent">';
		print $moreforfilter;
		print '</div>';
	}

	$varpage=empty($contextpage)?$_SERVER["PHP_SELF"]:$contextpage;
	$selectedfields=$form->multiSelectArrayWithCheckbox('selectedfields', $arrayfields, $varpage);	// This also change content of $arrayfields
	$selectedfields.=$form->showCheckAddButtons('checkforselect', 1);

	print '<div class="div-table-responsive">';
	print '<table class="tagtable liste'.($moreforfilter?" listwithfilterbefore":"").'">'."\n";

	print '<tr class="liste_titre_filter">';
	// Ref
	if (! empty($arrayfields['c.ref']['checked']))
	{
		print '<td class="liste_titre">';
		print '<input class="flat" size="6" type="text" name="search_ref" value="'.$search_ref.'">';
		print '</td>';
	}
	// Ref customer
	if (! empty($arrayfields['c.ref_client']['checked']))
	{
		print '<td class="liste_titre" align="left">';
		print '<input class="flat" type="text" size="6" name="search_ref_customer" value="'.$search_ref_customer.'">';
		print '</td>';
	}
	// Project ref
	if (! empty($arrayfields['p.project_ref']['checked']))
	{
		print '<td class="liste_titre"><input type="text" class="flat" size="6" name="search_project_ref" value="'.$search_project_ref.'"></td>';
	}
	// Thirpdarty
	if (! empty($arrayfields['s.nom']['checked']))
	{
		print '<td class="liste_titre" align="left">';
		print '<input class="flat" type="text" name="search_company" value="'.$search_company.'">';
		print '</td>';
	}
	// Town
	if (! empty($arrayfields['s.town']['checked'])) print '<td class="liste_titre"><input class="flat" type="text" size="4" name="search_town" value="'.$search_town.'"></td>';
	// Zip
	if (! empty($arrayfields['s.zip']['checked'])) print '<td class="liste_titre"><input class="flat" type="text" size="4" name="search_zip" value="'.$search_zip.'"></td>';
	// State
	if (! empty($arrayfields['state.nom']['checked']))
	{
		print '<td class="liste_titre">';
		print '<input class="flat" size="4" type="text" name="search_state" value="'.dol_escape_htmltag($search_state).'">';
		print '</td>';
	}
	// Country
	if (! empty($arrayfields['country.code_iso']['checked']))
	{
		print '<td class="liste_titre" align="center">';
		print $form->select_country($search_country,'search_country','',0,'maxwidth100');
		print '</td>';
	}
	// Company type
	if (! empty($arrayfields['typent.code']['checked']))
	{
		print '<td class="liste_titre maxwidthonsmartphone" align="center">';
		print $form->selectarray("search_type_thirdparty", $formcompany->typent_array(0), $search_type_thirdparty, 0, 0, 0, '', 0, 0, 0, (empty($conf->global->SOCIETE_SORT_ON_TYPEENT)?'ASC':$conf->global->SOCIETE_SORT_ON_TYPEENT));
		print '</td>';
	}
	// Date order
	if (! empty($arrayfields['c.date_commande']['checked']))
	{
		print '<td class="liste_titre" align="center">';
		if (! empty($conf->global->MAIN_LIST_FILTER_ON_DAY)) print '<input class="flat" type="text" size="1" maxlength="2" name="search_orderday" value="'.$search_orderday.'">';
		print '<input class="flat" type="text" size="1" maxlength="2" name="search_ordermonth" value="'.$search_ordermonth.'">';
		$formother->select_year($search_orderyear?$search_orderyear:-1,'search_orderyear',1, 20, 5);
		print '</td>';
	}
	if (! empty($arrayfields['c.date_delivery']['checked']))
	{
		print '<td class="liste_titre" align="center">';
		if (! empty($conf->global->MAIN_LIST_FILTER_ON_DAY)) print '<input class="flat" type="text" size="1" maxlength="2" name="search_deliveryday" value="'.$search_deliveryday.'">';
		print '<input class="flat" type="text" size="1" maxlength="2" name="search_deliverymonth" value="'.$search_deliverymonth.'">';
		$formother->select_year($search_deliveryyear?$search_deliveryyear:-1,'search_deliveryyear',1, 20, 5);
		print '</td>';
	}
	if (! empty($arrayfields['c.total_ht']['checked']))
	{
		// Amount
		print '<td class="liste_titre" align="right">';
		print '<input class="flat" type="text" size="4" name="search_total_ht" value="'.$search_total_ht.'">';
		print '</td>';
	}
	if (! empty($arrayfields['c.total_vat']['checked']))
	{
		// Amount
		print '<td class="liste_titre" align="right">';
		print '<input class="flat" type="text" size="4" name="search_total_vat" value="'.$search_total_vat.'">';
		print '</td>';
	}
	if (! empty($arrayfields['c.total_ttc']['checked']))
	{
		// Amount
		print '<td class="liste_titre" align="right">';
		print '<input class="flat" type="text" size="5" name="search_total_ttc" value="'.$search_total_ttc.'">';
		print '</td>';
	}
	// Extra fields
	include DOL_DOCUMENT_ROOT.'/core/tpl/extrafields_list_search_input.tpl.php';
	// Fields from hook
	$parameters=array('arrayfields'=>$arrayfields);
	$reshook=$hookmanager->executeHooks('printFieldListOption',$parameters);    // Note that $action and $object may have been modified by hook
	print $hookmanager->resPrint;
	// Date creation
	if (! empty($arrayfields['c.datec']['checked']))
	{
		print '<td class="liste_titre">';
		print '</td>';
	}
	// Date modification
	if (! empty($arrayfields['c.tms']['checked']))
	{
		print '<td class="liste_titre">';
		print '</td>';
	}
	// Status
	if (! empty($arrayfields['c.fk_statut']['checked']))
	{
		print '<td class="liste_titre maxwidthonsmartphone" align="right">';
		$liststatus=array(
			Commande::STATUS_DRAFT=>$langs->trans("StatusOrderDraftShort"),
			Commande::STATUS_VALIDATED=>$langs->trans("StatusOrderValidated"),
			Commande::STATUS_SHIPMENTONPROCESS=>$langs->trans("StatusOrderSentShort"),
			Commande::STATUS_CLOSED=>$langs->trans("StatusOrderDelivered"),
			-3=>$langs->trans("StatusOrderValidatedShort").'+'.$langs->trans("StatusOrderSentShort").'+'.$langs->trans("StatusOrderDelivered"),
			Commande::STATUS_CANCELED=>$langs->trans("StatusOrderCanceledShort")
		);
		print $form->selectarray('viewstatut', $liststatus, $viewstatut, -4, 0, 0, '', 0, 0, 0, '', 'maxwidth100');
		print '</td>';
	}
	// Status billed
	if (! empty($arrayfields['c.facture']['checked']))
	{
		print '<td class="liste_titre maxwidthonsmartphone" align="center">';
		print $form->selectyesno('billed', $billed, 1, 0, 1);
		print '</td>';
	}
	// Action column
	print '<td class="liste_titre" align="middle">';
	$searchpicto=$form->showFilterButtons();
	print $searchpicto;
	print '</td>';

	print "</tr>\n";

	// Fields title
	print '<tr class="liste_titre">';
	if (! empty($arrayfields['c.ref']['checked']))            print_liste_field_titre($arrayfields['c.ref']['label'],$_SERVER["PHP_SELF"],'c.ref','',$param,'',$sortfield,$sortorder);
	if (! empty($arrayfields['c.ref_client']['checked']))     print_liste_field_titre($arrayfields['c.ref_client']['label'],$_SERVER["PHP_SELF"],'c.ref_client','',$param,'',$sortfield,$sortorder);
	if (! empty($arrayfields['p.project_ref']['checked'])) 	  print_liste_field_titre($arrayfields['p.project_ref']['label'],$_SERVER["PHP_SELF"],"p.ref","",$param,'',$sortfield,$sortorder);
	if (! empty($arrayfields['s.nom']['checked']))            print_liste_field_titre($arrayfields['s.nom']['label'],$_SERVER["PHP_SELF"],'s.nom','',$param,'',$sortfield,$sortorder);
	if (! empty($arrayfields['s.town']['checked']))           print_liste_field_titre($arrayfields['s.town']['label'],$_SERVER["PHP_SELF"],'s.town','',$param,'',$sortfield,$sortorder);
	if (! empty($arrayfields['s.zip']['checked']))            print_liste_field_titre($arrayfields['s.zip']['label'],$_SERVER["PHP_SELF"],'s.zip','',$param,'',$sortfield,$sortorder);
	if (! empty($arrayfields['state.nom']['checked']))        print_liste_field_titre($arrayfields['state.nom']['label'],$_SERVER["PHP_SELF"],"state.nom","",$param,'',$sortfield,$sortorder);
	if (! empty($arrayfields['country.code_iso']['checked'])) print_liste_field_titre($arrayfields['country.code_iso']['label'],$_SERVER["PHP_SELF"],"country.code_iso","",$param,'align="center"',$sortfield,$sortorder);
	if (! empty($arrayfields['typent.code']['checked']))      print_liste_field_titre($arrayfields['typent.code']['label'],$_SERVER["PHP_SELF"],"typent.code","",$param,'align="center"',$sortfield,$sortorder);
	if (! empty($arrayfields['c.date_commande']['checked']))  print_liste_field_titre($arrayfields['c.date_commande']['label'],$_SERVER["PHP_SELF"],'c.date_commande','',$param, 'align="center"',$sortfield,$sortorder);
	if (! empty($arrayfields['c.date_delivery']['checked']))  print_liste_field_titre($arrayfields['c.date_delivery']['label'],$_SERVER["PHP_SELF"],'c.date_livraison','',$param, 'align="center"',$sortfield,$sortorder);
	if (! empty($arrayfields['c.total_ht']['checked']))       print_liste_field_titre($arrayfields['c.total_ht']['label'],$_SERVER["PHP_SELF"],'c.total_ht','',$param, 'align="right"',$sortfield,$sortorder);
	if (! empty($arrayfields['c.total_vat']['checked']))      print_liste_field_titre($arrayfields['c.total_vat']['label'],$_SERVER["PHP_SELF"],'c.tva','',$param, 'align="right"',$sortfield,$sortorder);
	if (! empty($arrayfields['c.total_ttc']['checked']))      print_liste_field_titre($arrayfields['c.total_ttc']['label'],$_SERVER["PHP_SELF"],'c.total_ttc','',$param, 'align="right"',$sortfield,$sortorder);
	// Extra fields
	include DOL_DOCUMENT_ROOT.'/core/tpl/extrafields_list_search_title.tpl.php';
	// Hook fields
	$parameters=array('arrayfields'=>$arrayfields,'param'=>$param,'sortfield'=>$sortfield,'sortorder'=>$sortorder);
	$reshook=$hookmanager->executeHooks('printFieldListTitle',$parameters);    // Note that $action and $object may have been modified by hook
	print $hookmanager->resPrint;
	if (! empty($arrayfields['c.datec']['checked']))     print_liste_field_titre($arrayfields['c.datec']['label'],$_SERVER["PHP_SELF"],"c.date_creation","",$param,'align="center" class="nowrap"',$sortfield,$sortorder);
	if (! empty($arrayfields['c.tms']['checked']))       print_liste_field_titre($arrayfields['c.tms']['label'],$_SERVER["PHP_SELF"],"c.tms","",$param,'align="center" class="nowrap"',$sortfield,$sortorder);
	if (! empty($arrayfields['c.fk_statut']['checked'])) print_liste_field_titre($arrayfields['c.fk_statut']['label'],$_SERVER["PHP_SELF"],"c.fk_statut","",$param,'align="right"',$sortfield,$sortorder);
	if (! empty($arrayfields['c.facture']['checked']))   print_liste_field_titre($arrayfields['c.facture']['label'],$_SERVER["PHP_SELF"],'c.facture','',$param,'align="center"',$sortfield,$sortorder,'');
	print_liste_field_titre($selectedfields, $_SERVER["PHP_SELF"],"",'',$param,'align="center"',$sortfield,$sortorder,'maxwidthsearch ');
	print '</tr>'."\n";

	$total=0;
	$subtotal=0;
	$productstat_cache=array();

	$generic_commande = new Commande($db);
	$generic_product = new Product($db);

	$i=0;
	$totalarray=array();
	while ($i < min($num,$limit))
	{
		$obj = $db->fetch_object($resql);

		$notshippable=0;
		$warning = 0;
		$text_info='';
		$text_warning='';
		$nbprod=0;

		$companystatic->id=$obj->socid;
		$companystatic->code_client = $obj->code_client;
		$companystatic->name=$obj->name;
		$companystatic->client=$obj->client;
		$companystatic->email=$obj->email;

		$generic_commande->id=$obj->rowid;
		$generic_commande->ref=$obj->ref;
		$generic_commande->statut = $obj->fk_statut;
		$generic_commande->date_commande = $db->jdate($obj->date_commande);
		$generic_commande->date_livraison = $db->jdate($obj->date_delivery);
		$generic_commande->ref_client = $obj->ref_client;
		$generic_commande->total_ht = $obj->total_ht;
		$generic_commande->total_tva = $obj->total_tva;
		$generic_commande->total_ttc = $obj->total_ttc;

		print '<tr class="oddeven">';

		// Ref
		if (! empty($arrayfields['c.ref']['checked']))
		{
			print '<td class="nowrap">';

			$generic_commande->lines=array();
			$generic_commande->getLinesArray();

			print '<table class="nobordernopadding"><tr class="nocellnopadd">';
			print '<td class="nobordernopadding nowrap">';
			print $generic_commande->getNomUrl(1, ($viewstatut != 2?0:$obj->fk_statut), 0, 0, 0, 1);
			print '</td>';

			// Show shippable Icon (create subloop, so may be slow)
			if ($conf->stock->enabled)
			{
				$langs->load("stocks");
				if (($obj->fk_statut > 0) && ($obj->fk_statut < 3))
				{
					$numlines = count($generic_commande->lines); // Loop on each line of order
					for ($lig=0; $lig < $numlines; $lig++)
					{
						if ($generic_commande->lines[$lig]->product_type == 0 && $generic_commande->lines[$lig]->fk_product > 0)  // If line is a product and not a service
						{
							$nbprod++; // order contains real products
							$generic_product->id = $generic_commande->lines[$lig]->fk_product;

							// Get local and virtual stock and store it into cache
							if (empty($productstat_cache[$generic_commande->lines[$lig]->fk_product])) {
								$generic_product->load_stock('nobatch');
								//$generic_product->load_virtual_stock();   Already included into load_stock
								$productstat_cache[$generic_commande->lines[$lig]->fk_product]['stock_reel'] = $generic_product->stock_reel;
								$productstat_cachevirtual[$generic_commande->lines[$lig]->fk_product]['stock_reel'] = $generic_product->stock_theorique;
							} else {
								$generic_product->stock_reel = $productstat_cache[$generic_commande->lines[$lig]->fk_product]['stock_reel'];
								$generic_product->stock_theorique = $productstat_cachevirtual[$generic_commande->lines[$lig]->fk_product]['stock_reel'] = $generic_product->stock_theorique;
							}

							if (empty($conf->global->SHIPPABLE_ORDER_ICON_IN_LIST))  // Default code. Default is when this option is not set, setting it create strange result
							{
								$text_info .= $generic_commande->lines[$lig]->qty.' X '.$generic_commande->lines[$lig]->ref.'&nbsp;'.dol_trunc($generic_commande->lines[$lig]->product_label, 25);
								$text_info .= ' - '.$langs->trans("Stock").': '.$generic_product->stock_reel;
								$text_info .= ' - '.$langs->trans("VirtualStock").': '.$generic_product->stock_theorique;
								$text_info .= '<br>';

								if ($generic_commande->lines[$lig]->qty > $generic_product->stock_reel)
								{
									$notshippable++;
								}
							}
							else {  // Detailed code, looks bugged
								// stock order and stock order_supplier
								$stock_order=0;
								$stock_order_supplier=0;
								if (! empty($conf->global->STOCK_CALCULATE_ON_SHIPMENT) || ! empty($conf->global->STOCK_CALCULATE_ON_SHIPMENT_CLOSE))    // What about other options ?
								{
									if (! empty($conf->commande->enabled))
									{
										if (empty($productstat_cache[$generic_commande->lines[$lig]->fk_product]['stats_order_customer'])) {
											$generic_product->load_stats_commande(0,'1,2');
											$productstat_cache[$generic_commande->lines[$lig]->fk_product]['stats_order_customer'] = $generic_product->stats_commande['qty'];
										} else {
											$generic_product->stats_commande['qty'] = $productstat_cache[$generic_commande->lines[$lig]->fk_product]['stats_order_customer'];
										}
										$stock_order=$generic_product->stats_commande['qty'];
									}
									if (! empty($conf->fournisseur->enabled))
									{
										if (empty($productstat_cache[$generic_commande->lines[$lig]->fk_product]['stats_order_supplier'])) {
											$generic_product->load_stats_commande_fournisseur(0,'3');
											$productstat_cache[$generic_commande->lines[$lig]->fk_product]['stats_order_supplier'] = $generic_product->stats_commande_fournisseur['qty'];
										} else {
											$generic_product->stats_commande_fournisseur['qty'] = $productstat_cache[$generic_commande->lines[$lig]->fk_product]['stats_order_supplier'];
										}
										$stock_order_supplier=$generic_product->stats_commande_fournisseur['qty'];
									}
								}
								$text_info .= $generic_commande->lines[$lig]->qty.' X '.$generic_commande->lines[$lig]->ref.'&nbsp;'.dol_trunc($generic_commande->lines[$lig]->product_label, 25);
								$text_stock_reel = $generic_product->stock_reel.'/'.$stock_order;
								if ($stock_order > $generic_product->stock_reel && ! ($generic_product->stock_reel < $generic_commande->lines[$lig]->qty)) {
									$warning++;
									$text_warning.='<span class="warning">'.$langs->trans('Available').'&nbsp;:&nbsp;'.$text_stock_reel.'</span>';
								}
								if ($generic_product->stock_reel < $generic_commande->lines[$lig]->qty) {
									$notshippable++;
									$text_info.='<span class="warning">'.$langs->trans('Available').'&nbsp;:&nbsp;'.$text_stock_reel.'</span>';
								} else {
									$text_info.='<span class="ok">'.$langs->trans('Available').'&nbsp;:&nbsp;'.$text_stock_reel.'</span>';
								}
								if (! empty($conf->fournisseur->enabled)) {
									$text_info.= '&nbsp;'.$langs->trans('SupplierOrder').'&nbsp;:&nbsp;'.$stock_order_supplier.'<br>';
								} else {
									$text_info.= '<br>';
								}
							}
						}
					}
					if ($notshippable==0) {
						$text_icon = img_picto('', 'object_sending');
						$text_info = $langs->trans('Shippable').'<br>'.$text_info;
					} else {
						$text_icon = img_picto('', 'error');
						$text_info = $langs->trans('NonShippable').'<br>'.$text_info;
					}
				}

				print '<td>';
				if ($nbprod)
				{
					print $form->textwithtooltip('',$text_info,2,1,$text_icon,'',2);
				}
				if ($warning) {     // Always false in default mode
					print $form->textwithtooltip('', $langs->trans('NotEnoughForAllOrders').'<br>'.$text_warning, 2, 1, img_picto('', 'error'),'',2);
				}
				print '</td>';
			}

			// Warning late icon and note
			print '<td class="nobordernopadding nowrap">';
			if ($generic_commande->hasDelay()) {
				print img_picto($langs->trans("Late").' : '.$generic_commande->showDelay(), "warning");
			}
			if (!empty($obj->note_private) || !empty($obj->note_public))
			{
				print ' <span class="note">';
				print '<a href="'.DOL_URL_ROOT.'/commande/note.php?id='.$obj->rowid.'">'.img_picto($langs->trans("ViewPrivateNote"),'object_generic').'</a>';
				print '</span>';
			}
			print '</td>';

			print '<td width="16" align="right" class="nobordernopadding hideonsmartphone">';
			$filename=dol_sanitizeFileName($obj->ref);
			$filedir=$conf->commande->dir_output . '/' . dol_sanitizeFileName($obj->ref);
			$urlsource=$_SERVER['PHP_SELF'].'?id='.$obj->rowid;
			print $formfile->getDocumentsLink($generic_commande->element, $filename, $filedir);
			print '</td>';
			print '</tr></table>';

			print '</td>';
			if (! $i) $totalarray['nbfield']++;
		}

		// Ref customer
		if (! empty($arrayfields['c.ref_client']['checked']))
		{
			print '<td>'.$obj->ref_client.'</td>';
			if (! $i) $totalarray['nbfield']++;
		}

		// Project
		if (! empty($arrayfields['p.project_ref']['checked']))
		{
			$projectstatic->id=$obj->project_id;
			$projectstatic->ref=$obj->project_ref;
			print '<td>';
			if ($obj->project_id > 0) print $projectstatic->getNomUrl(1);
			print '</td>';
			if (! $i) $totalarray['nbfield']++;
		}

		// Third party
		if (! empty($arrayfields['s.nom']['checked']))
		{
			print '<td class="tdoverflowmax200">';
			print $companystatic->getNomUrl(1,'customer');

			// If module invoices enabled and user with invoice creation permissions
			if (! empty($conf->facture->enabled) && ! empty($conf->global->ORDER_BILLING_ALL_CUSTOMER))
			{
				if ($user->rights->facture->creer)
				{
					if (($obj->fk_statut > 0 && $obj->fk_statut < 3) || ($obj->fk_statut == 3 && $obj->billed == 0))
					{
						print '&nbsp;<a href="'.DOL_URL_ROOT.'/commande/orderstoinvoice.php?socid='.$companystatic->id.'">';
						print img_picto($langs->trans("CreateInvoiceForThisCustomer").' : '.$companystatic->name, 'object_bill', 'hideonsmartphone').'</a>';
					}
				}
			}
			print '</td>';
			if (! $i) $totalarray['nbfield']++;
		}
		// Town
		if (! empty($arrayfields['s.town']['checked']))
		{
			print '<td class="nocellnopadd">';
			print $obj->town;
			print '</td>';
			if (! $i) $totalarray['nbfield']++;
		}
		// Zip
		if (! empty($arrayfields['s.zip']['checked']))
		{
			print '<td class="nocellnopadd">';
			print $obj->zip;
			print '</td>';
			if (! $i) $totalarray['nbfield']++;
		}
		// State
		if (! empty($arrayfields['state.nom']['checked']))
		{
			print "<td>".$obj->state_name."</td>\n";
			if (! $i) $totalarray['nbfield']++;
		}
		// Country
		if (! empty($arrayfields['country.code_iso']['checked']))
		{
			print '<td align="center">';
			$tmparray=getCountry($obj->fk_pays,'all');
			print $tmparray['label'];
			print '</td>';
			if (! $i) $totalarray['nbfield']++;
		}
		// Type ent
		if (! empty($arrayfields['typent.code']['checked']))
		{
			print '<td align="center">';
			if (count($typenArray)==0) $typenArray = $formcompany->typent_array(1);
			print $typenArray[$obj->typent_code];
			print '</td>';
			if (! $i) $totalarray['nbfield']++;
		}

		// Order date
		if (! empty($arrayfields['c.date_commande']['checked']))
		{
			print '<td align="center">';
			print dol_print_date($db->jdate($obj->date_commande), 'day');
			print '</td>';
			if (! $i) $totalarray['nbfield']++;
		}
		// Plannned date of delivery
		if (! empty($arrayfields['c.date_delivery']['checked']))
		{
			print '<td align="center">';
			print dol_print_date($db->jdate($obj->date_delivery), 'day');
			print '</td>';
			if (! $i) $totalarray['nbfield']++;
		}
		// Amount HT
		if (! empty($arrayfields['c.total_ht']['checked']))
		{
			  print '<td align="right">'.price($obj->total_ht)."</td>\n";
			  if (! $i) $totalarray['nbfield']++;
			  if (! $i) $totalarray['totalhtfield']=$totalarray['nbfield'];
			  $totalarray['totalht'] += $obj->total_ht;
		}
		// Amount VAT
		if (! empty($arrayfields['c.total_vat']['checked']))
		{
			print '<td align="right">'.price($obj->total_tva)."</td>\n";
			if (! $i) $totalarray['nbfield']++;
			if (! $i) $totalarray['totalvatfield']=$totalarray['nbfield'];
			$totalarray['totalvat'] += $obj->total_tva;
		}
		// Amount TTC
		if (! empty($arrayfields['c.total_ttc']['checked']))
		{
			print '<td align="right">'.price($obj->total_ttc)."</td>\n";
			if (! $i) $totalarray['nbfield']++;
			if (! $i) $totalarray['totalttcfield']=$totalarray['nbfield'];
			$totalarray['totalttc'] += $obj->total_ttc;
		}

		// Extra fields
		include DOL_DOCUMENT_ROOT.'/core/tpl/extrafields_list_print_fields.tpl.php';
		// Fields from hook
		$parameters=array('arrayfields'=>$arrayfields, 'obj'=>$obj);
		$reshook=$hookmanager->executeHooks('printFieldListValue',$parameters);    // Note that $action and $object may have been modified by hook
		print $hookmanager->resPrint;
		// Date creation
		if (! empty($arrayfields['c.datec']['checked']))
		{
			print '<td align="center" class="nowrap">';
			print dol_print_date($db->jdate($obj->date_creation), 'dayhour', 'tzuser');
			print '</td>';
			if (! $i) $totalarray['nbfield']++;
		}
		// Date modification
		if (! empty($arrayfields['c.tms']['checked']))
		{
			print '<td align="center" class="nowrap">';
			print dol_print_date($db->jdate($obj->date_update), 'dayhour', 'tzuser');
			print '</td>';
			if (! $i) $totalarray['nbfield']++;
		}
		// Status
		if (! empty($arrayfields['c.fk_statut']['checked']))
		{
			print '<td align="right" class="nowrap">'.$generic_commande->LibStatut($obj->fk_statut, $obj->billed, 5, 1).'</td>';
			if (! $i) $totalarray['nbfield']++;
		}
		// Billed
		if (! empty($arrayfields['c.facture']['checked']))
		{
			print '<td align="center">'.yn($obj->billed).'</td>';
			if (! $i) $totalarray['nbfield']++;
		}

		// Action column
		print '<td class="nowrap" align="center">';
		if ($massactionbutton || $massaction)   // If we are in select mode (massactionbutton defined) or if we have already selected and sent an action ($massaction) defined
		{
			$selected=0;
			if (in_array($obj->rowid, $arrayofselected)) $selected=1;
			print '<input id="cb'.$obj->rowid.'" class="flat checkforselect" type="checkbox" name="toselect[]" value="'.$obj->rowid.'"'.($selected?' checked="checked"':'').'>';
		}
		print '</td>';
		if (! $i) $totalarray['nbfield']++;

		print "</tr>\n";

		$total+=$obj->total_ht;
		$subtotal+=$obj->total_ht;
		$i++;
	}

	// Show total line
	if (isset($totalarray['totalhtfield'])
 	   || isset($totalarray['totalvatfield'])
 	   || isset($totalarray['totalttcfield'])
 	   || isset($totalarray['totalamfield'])
 	   || isset($totalarray['totalrtpfield'])
 	   )
	{
		print '<tr class="liste_total">';
		$i=0;
		while ($i < $totalarray['nbfield'])
		{
			$i++;
			if ($i == 1)
			{
				if ($num < $limit && empty($offset)) print '<td align="left">'.$langs->trans("Total").'</td>';
				else print '<td align="left">'.$langs->trans("Totalforthispage").'</td>';
			}
			elseif ($totalarray['totalhtfield'] == $i) print '<td align="right">'.price($totalarray['totalht']).'</td>';
			elseif ($totalarray['totalvatfield'] == $i) print '<td align="right">'.price($totalarray['totalvat']).'</td>';
			elseif ($totalarray['totalttcfield'] == $i) print '<td align="right">'.price($totalarray['totalttc']).'</td>';
			else print '<td></td>';
		}
		print '</tr>';
	}

	$db->free($resql);

	$parameters=array('arrayfields'=>$arrayfields, 'sql'=>$sql);
	$reshook=$hookmanager->executeHooks('printFieldListFooter',$parameters);    // Note that $action and $object may have been modified by hook
	print $hookmanager->resPrint;

	print '</table>'."\n";
	print '</div>';

	print '</form>'."\n";

	if ($massaction == 'builddoc' || $action == 'remove_file' || $show_files)
	{
		/*
	     * Show list of available documents
	     */
		$urlsource=$_SERVER['PHP_SELF'].'?sortfield='.$sortfield.'&sortorder='.$sortorder;
		$urlsource.=str_replace('&amp;','&',$param);

		$filedir=$diroutputmassaction;
		$genallowed=$user->rights->commande->lire;
		$delallowed=$user->rights->commande->creer;

		print $formfile->showdocuments('massfilesarea_orders','',$filedir,$urlsource,0,$delallowed,'',1,1,0,48,1,$param,$title,'');
	}
	else
	{
		print '<br><a name="show_files"></a><a href="'.$_SERVER["PHP_SELF"].'?show_files=1'.$param.'#show_files">'.$langs->trans("ShowTempMassFilesArea").'</a>';
	}

}
else
{
	dol_print_error($db);
}

llxFooter();
$db->close();<|MERGE_RESOLUTION|>--- conflicted
+++ resolved
@@ -384,7 +384,7 @@
 	$arrayofselected=is_array($toselect)?$toselect:array();
 
 	$param='';
-<<<<<<< HEAD
+
 	if (! empty($contextpage) && $contextpage != $_SERVER["PHP_SELF"]) $param.='&contextpage='.urlencode($contextpage);
 	if ($limit > 0 && $limit != $conf->liste_limit) $param.='&limit='.urlencode($limit);
 	if ($sall)					$param.='&sall='.urlencode($sall);
@@ -402,43 +402,19 @@
 	if ($search_user > 0) 		$param.='&search_user='.urlencode($search_user);
 	if ($search_sale > 0) 		$param.='&search_sale='.urlencode($search_sale);
 	if ($search_total_ht != '') $param.='&search_total_ht='.urlencode($search_total_ht);
-	if ($search_total_vat != '') $param.='&search_total_vat='.urlencode($search_total_vat);
-	if ($search_total_ttc != '') $param.='&search_total_ttc='.urlencode($search_total_ttc);
-	if ($search_project_ref >= 0)  	$param.="&search_project_ref=".urlencode($search_project_ref);
+	if ($search_total_vat != '')  $param.='&search_total_vat='.urlencode($search_total_vat);
+	if ($search_total_ttc != '')  $param.='&search_total_ttc='.urlencode($search_total_ttc);
+	if ($search_project_ref >= 0) $param.="&search_project_ref=".urlencode($search_project_ref);
+	if ($search_town != '')       $param .= '&search_town='.urlencode($search_town);
+	if ($search_zip != '')        $param .= '&search_zip='.urlencode($search_zip);
+	if ($search_state != '')      $param .= '&search_state='.urlencode$search_state);
+	if ($search_country != '')    $param .= '&search_country='.urlencode($search_country);
+	if ($search_type_thirdparty != '')  $param .= '&search_type_thirdparty='.urlencode($search_type_thirdparty);
+	if ($search_product_category != '') $param .= '&search_product_category='.urlencode($search_product_category);
 	if ($show_files)            $param.='&show_files=' .urlencode($show_files);
 	if ($optioncss != '')       $param.='&optioncss='.urlencode($optioncss);
 	if ($billed != '')			$param.='&billed='.urlencode($billed);
-=======
-    if (! empty($contextpage) && $contextpage != $_SERVER["PHP_SELF"]) $param.='&contextpage='.$contextpage;
-	if ($limit > 0 && $limit != $conf->liste_limit) $param.='&limit='.$limit;
-	if ($sall)					$param.='&sall='.$sall;
-	if ($socid > 0)             $param.='&socid='.$socid;
-	if ($viewstatut != '')      $param.='&viewstatut='.$viewstatut;
-	if ($search_orderday)      		$param.='&search_orderday='.$search_orderday;
-	if ($search_ordermonth)      		$param.='&search_ordermonth='.$search_ordermonth;
-	if ($search_orderyear)       		$param.='&search_orderyear='.$search_orderyear;
-	if ($search_deliveryday)   		$param.='&search_deliveryday='.$search_deliveryday;
-	if ($search_deliverymonth)   		$param.='&search_deliverymonth='.$search_deliverymonth;
-	if ($search_deliveryyear)    		$param.='&search_deliveryyear='.$search_deliveryyear;
-	if ($search_ref)      		$param.='&search_ref='.$search_ref;
-	if ($search_company)  		$param.='&search_company='.$search_company;
-	if ($search_ref_customer)	$param.='&search_ref_customer='.$search_ref_customer;
-	if ($search_user > 0) 		$param.='&search_user='.$search_user;
-	if ($search_sale > 0) 		$param.='&search_sale='.$search_sale;
-	if ($search_total_ht != '') $param.='&search_total_ht='.$search_total_ht;
-	if ($search_total_vat != '') $param.='&search_total_vat='.$search_total_vat;
-	if ($search_total_ttc != '') $param.='&search_total_ttc='.$search_total_ttc;
-    if ($show_files)            $param.='&show_files=' .$show_files;
-    if ($optioncss != '')       $param.='&optioncss='.$optioncss;
-	if ($billed != '')			$param.='&billed='.$billed;
-	if ($search_town != '')$param .= '&search_town='.$search_town;
-	if ($search_zip != '')$param .= '&search_zip='.$search_zip;
-	if ($search_state != '')$param .= '&search_state='.$search_state;
-	if ($search_country != '')$param .= '&search_country='.$search_country;
-	if ($search_type_thirdparty != '')$param .= '&search_type_thirdparty='.$search_type_thirdparty;
-	if ($search_product_category != '')$param .= '&search_product_category='.$search_product_category;
-
->>>>>>> 1a1f0fbc
+
 	// Add $param from extra fields
 	include DOL_DOCUMENT_ROOT.'/core/tpl/extrafields_list_search_param.tpl.php';
 
