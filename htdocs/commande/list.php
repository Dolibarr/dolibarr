--- conflicted
+++ resolved
@@ -513,13 +513,9 @@
 		//$sql.= ' AND c.facture = 0'; // invoice not created
 		$sql .= ' AND ((c.fk_statut IN (1,2)) OR (c.fk_statut = 3 AND c.facture = 0))'; // validated, in process or closed but not billed
 	}
-<<<<<<< HEAD
+
 	if ($search_status == -4)	//  "To validate and in progress"
 	{
-
-=======
-	if ($search_status == -4) {	// To bill
->>>>>>> bcb06d5c
 		$sql .= ' AND (c.fk_statut IN (1,2))'; // validated, in process
 	}
 }
