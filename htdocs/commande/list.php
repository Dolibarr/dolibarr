<?php
/* Copyright (C) 2001-2005 Rodolphe Quiedeville   <rodolphe@quiedeville.org>
 * Copyright (C) 2004-2012 Laurent Destailleur    <eldy@users.sourceforge.net>
 * Copyright (C) 2005      Marc Barilley / Ocebo  <marc@ocebo.com>
 * Copyright (C) 2005-2012 Regis Houssin          <regis.houssin@capnetworks.com>
 * Copyright (C) 2012      Juanjo Menent          <jmenent@2byte.es>
 * Copyright (C) 2013      Christophe Battarel    <christophe.battarel@altairis.fr>
 * Copyright (C) 2013      Cédric Salvador        <csalvador@gpcsolutions.fr>
<<<<<<< HEAD
 * Copyright (C) 2015      Frederic France        <frederic.france@free.fr>
=======
 * Copyright (C) 2015      Marcos García          <marcosgdf@gmail.com>
>>>>>>> 16a620f9
 *
 * This program is free software; you can redistribute it and/or modify
 * it under the terms of the GNU General Public License as published by
 * the Free Software Foundation; either version 3 of the License, or
 * (at your option) any later version.
 *
 * This program is distributed in the hope that it will be useful,
 * but WITHOUT ANY WARRANTY; without even the implied warranty of
 * MERCHANTABILITY or FITNESS FOR A PARTICULAR PURPOSE.  See the
 * GNU General Public License for more details.
 *
 * You should have received a copy of the GNU General Public License
 * along with this program. If not, see <http://www.gnu.org/licenses/>.
 */

/**
 *	\file       htdocs/commande/list.php
 *	\ingroup    commande
 *	\brief      Page to list orders
 */


require '../main.inc.php';
require_once DOL_DOCUMENT_ROOT.'/core/lib/date.lib.php';
require_once DOL_DOCUMENT_ROOT.'/core/class/html.formfile.class.php';
require_once DOL_DOCUMENT_ROOT.'/core/class/html.formother.class.php';
require_once DOL_DOCUMENT_ROOT.'/commande/class/commande.class.php';
require_once DOL_DOCUMENT_ROOT .'/product/class/product.class.php';

$langs->load('orders');
$langs->load('deliveries');
$langs->load('companies');

$orderyear=GETPOST("orderyear","int");
$ordermonth=GETPOST("ordermonth","int");
$deliveryyear=GETPOST("deliveryyear","int");
$deliverymonth=GETPOST("deliverymonth","int");
$search_ref=GETPOST('search_ref','alpha')!=''?GETPOST('search_ref','alpha'):GETPOST('sref','alpha');
$search_ref_customer=GETPOST('search_ref_customer','alpha');
$search_company=GETPOST('search_company','alpha');
$sall=GETPOST('sall');
$socid=GETPOST('socid','int');
$search_user=GETPOST('search_user','int');
$search_sale=GETPOST('search_sale','int');
$search_total_ht=GETPOST('search_total_ht','alpha');

// Security check
$id = (GETPOST('orderid')?GETPOST('orderid'):GETPOST('id','int'));
if ($user->societe_id) $socid=$user->societe_id;
$result = restrictedArea($user, 'commande', $id,'');

$sortfield = GETPOST("sortfield",'alpha');
$sortorder = GETPOST("sortorder",'alpha');
$page = GETPOST("page",'int');
if ($page == -1) { $page = 0; }
$offset = $conf->liste_limit * $page;
$pageprev = $page - 1;
$pagenext = $page + 1;
if (! $sortfield) $sortfield='c.rowid';
if (! $sortorder) $sortorder='DESC';
$limit = $conf->liste_limit;

$viewstatut=GETPOST('viewstatut');

// Purge search criteria
if (GETPOST("button_removefilter_x") || GETPOST("button_removefilter")) // Both test are required to be compatible with all browsers
{
    $search_categ='';
    $search_user='';
    $search_sale='';
    $search_ref='';
    $search_ref_customer='';
    $search_company='';
    $search_total_ht='';
    $orderyear='';
    $ordermonth='';
    $deliverymonth='';
    $deliveryyear='';
}

// Initialize technical object to manage hooks of thirdparties. Note that conf->hooks_modules contains array array
$hookmanager->initHooks(array('orderlist'));

/*
 * Actions
 */

$parameters=array('socid'=>$socid);
$reshook=$hookmanager->executeHooks('doActions',$parameters,$object,$action);    // Note that $action and $object may have been modified by some hook
if ($reshook < 0) setEventMessages($hookmanager->error, $hookmanager->errors, 'errors');


/*
 * View
 */

$now=dol_now();

$form = new Form($db);
$formother = new FormOther($db);
$formfile = new FormFile($db);
$companystatic = new Societe($db);

$help_url="EN:Module_Customers_Orders|FR:Module_Commandes_Clients|ES:Módulo_Pedidos_de_clientes";
llxHeader('',$langs->trans("Orders"),$help_url);

<<<<<<< HEAD
$sql = 'SELECT s.nom as name, s.rowid as socid, s.client, s.code_client, c.rowid, c.ref, c.total_ht, c.tva as total_tva, c.total_ttc, c.ref_client,';
$sql.= ' c.date_valid, c.date_commande, c.note_private, c.date_livraison, c.fk_statut, c.facture as facturee';
=======
$sql = 'SELECT s.nom as name, s.rowid as socid, s.client, c.rowid, c.ref, c.total_ht, c.ref_client,';
$sql.= ' c.date_valid, c.date_commande, c.note_private, c.date_livraison as date_delivery, c.fk_statut, c.facture as facturee';
>>>>>>> 16a620f9
$sql.= ' FROM '.MAIN_DB_PREFIX.'societe as s';
$sql.= ', '.MAIN_DB_PREFIX.'commande as c';
// We'll need this table joined to the select in order to filter by sale
if ($search_sale > 0 || (! $user->rights->societe->client->voir && ! $socid)) $sql .= ", ".MAIN_DB_PREFIX."societe_commerciaux as sc";
if ($search_user > 0)
{
    $sql.=", ".MAIN_DB_PREFIX."element_contact as ec";
    $sql.=", ".MAIN_DB_PREFIX."c_type_contact as tc";
}
$sql.= ' WHERE c.fk_soc = s.rowid';
$sql.= ' AND c.entity = '.$conf->entity;
if ($socid)	$sql.= ' AND s.rowid = '.$socid;
if (!$user->rights->societe->client->voir && !$socid) $sql.= " AND s.rowid = sc.fk_soc AND sc.fk_user = " .$user->id;
if ($search_ref) {
	$sql .= natural_search('c.ref', $search_ref);
}
if ($sall)
{
	$sql .= natural_search(array('c.ref', 'c.note_private'), $sall);
}
if ($viewstatut <> '')
{
	if ($viewstatut < 4 && $viewstatut > -3)
	{
		if ($viewstatut == 1 && empty($conf->expedition->enabled)) $sql.= ' AND c.fk_statut IN (1,2)';	// If module expedition disabled, we include order with status 'sending in process' into 'validated'
		else $sql.= ' AND c.fk_statut = '.$viewstatut; // brouillon, validee, en cours, annulee
		if ($viewstatut == 3)
		{
			$sql.= ' AND c.facture = 0'; // need to create invoice
		}
	}
	if ($viewstatut == 4)
	{
		$sql.= ' AND c.facture = 1'; // invoice created
	}
	if ($viewstatut == -2)	// To process
	{
		//$sql.= ' AND c.fk_statut IN (1,2,3) AND c.facture = 0';
		$sql.= " AND ((c.fk_statut IN (1,2)) OR (c.fk_statut = 3 AND c.facture = 0))";    // If status is 2 and facture=1, it must be selected
	}
	if ($viewstatut == -3)	// To bill
	{
		//$sql.= ' AND c.fk_statut in (1,2,3)';
		//$sql.= ' AND c.facture = 0'; // invoice not created
		$sql .= ' AND ((c.fk_statut IN (1,2)) OR (c.fk_statut = 3 AND c.facture = 0))'; // validated, in process or closed but not billed
	}
}
if ($ordermonth > 0)
{
    if ($orderyear > 0 && empty($day))
    $sql.= " AND c.date_commande BETWEEN '".$db->idate(dol_get_first_day($orderyear,$ordermonth,false))."' AND '".$db->idate(dol_get_last_day($orderyear,$ordermonth,false))."'";
    else if ($orderyear > 0 && ! empty($day))
    $sql.= " AND c.date_commande BETWEEN '".$db->idate(dol_mktime(0, 0, 0, $ordermonth, $day, $orderyear))."' AND '".$db->idate(dol_mktime(23, 59, 59, $ordermonth, $day, $orderyear))."'";
    else
    $sql.= " AND date_format(c.date_commande, '%m') = '".$ordermonth."'";
}
else if ($orderyear > 0)
{
    $sql.= " AND c.date_commande BETWEEN '".$db->idate(dol_get_first_day($orderyear,1,false))."' AND '".$db->idate(dol_get_last_day($orderyear,12,false))."'";
}
if ($deliverymonth > 0)
{
    if ($deliveryyear > 0 && empty($day))
    $sql.= " AND c.date_livraison BETWEEN '".$db->idate(dol_get_first_day($deliveryyear,$deliverymonth,false))."' AND '".$db->idate(dol_get_last_day($deliveryyear,$deliverymonth,false))."'";
    else if ($deliveryyear > 0 && ! empty($day))
    $sql.= " AND c.date_livraison BETWEEN '".$db->idate(dol_mktime(0, 0, 0, $deliverymonth, $day, $deliveryyear))."' AND '".$db->idate(dol_mktime(23, 59, 59, $deliverymonth, $day, $deliveryyear))."'";
    else
    $sql.= " AND date_format(c.date_livraison, '%m') = '".$deliverymonth."'";
}
else if ($deliveryyear > 0)
{
    $sql.= " AND c.date_livraison BETWEEN '".$db->idate(dol_get_first_day($deliveryyear,1,false))."' AND '".$db->idate(dol_get_last_day($deliveryyear,12,false))."'";
}
if (!empty($search_company))
{
	$sql .= natural_search('s.nom', $search_company);
}
if (!empty($search_ref_customer))
{
	$sql.= ' AND c.ref_client LIKE \'%'.$db->escape($search_ref_customer).'%\'';
}
if ($search_sale > 0) $sql.= " AND s.rowid = sc.fk_soc AND sc.fk_user = " .$search_sale;
if ($search_user > 0)
{
    $sql.= " AND ec.fk_c_type_contact = tc.rowid AND tc.element='commande' AND tc.source='internal' AND ec.element_id = c.rowid AND ec.fk_socpeople = ".$search_user;
}
if ($search_total_ht != '')
{
	$sql.= natural_search('c.total_ht', $search_total_ht, 1);
}
$sql.= ' ORDER BY '.$sortfield.' '.$sortorder;

$nbtotalofrecords = 0;
if (empty($conf->global->MAIN_DISABLE_FULL_SCANLIST))
{
	$result = $db->query($sql);
	$nbtotalofrecords = $db->num_rows($result);
}


$sql.= $db->plimit($limit + 1,$offset);

//print $sql;
$resql = $db->query($sql);
if ($resql)
{
	if ($socid)
	{
		$soc = new Societe($db);
		$soc->fetch($socid);
		$title = $langs->trans('ListOfOrders') . ' - '.$soc->name;
	}
	else
	{
		$title = $langs->trans('ListOfOrders');
	}
	if (strval($viewstatut) == '0')
	$title.=' - '.$langs->trans('StatusOrderDraftShort');
	if ($viewstatut == 1)
	$title.=' - '.$langs->trans('StatusOrderValidatedShort');
	if ($viewstatut == 2)
	$title.=' - '.$langs->trans('StatusOrderSentShort');
	if ($viewstatut == 3)
	$title.=' - '.$langs->trans('StatusOrderToBillShort');
	if ($viewstatut == 4)
	$title.=' - '.$langs->trans('StatusOrderProcessedShort');
	if ($viewstatut == -1)
	$title.=' - '.$langs->trans('StatusOrderCanceledShort');
	if ($viewstatut == -2)
	$title.=' - '.$langs->trans('StatusOrderToProcessShort');
	if ($viewstatut == -3)
	$title.=' - '.$langs->trans('StatusOrderValidated').', '.(empty($conf->expedition->enabled)?'':$langs->trans("StatusOrderSent").', ').$langs->trans('StatusOrderToBill');

	$param='&socid='.$socid.'&viewstatut='.$viewstatut;
	if ($ordermonth)      		$param.='&ordermonth='.$ordermonth;
	if ($orderyear)       		$param.='&orderyear='.$orderyear;
	if ($deliverymonth)   		$param.='&deliverymonth='.$deliverymonth;
	if ($deliveryyear)    		$param.='&deliveryyear='.$deliveryyear;
	if ($search_ref)      		$param.='&search_ref='.$search_ref;
	if ($search_company)  		$param.='&search_company='.$search_company;
	if ($search_ref_customer)	$param.='&search_ref_customer='.$search_ref_customer;
	if ($search_user > 0) 		$param.='&search_user='.$search_user;
	if ($search_sale > 0) 		$param.='&search_sale='.$search_sale;
	if ($search_total_ht != '') $param.='&search_total_ht='.$search_total_ht;

	$num = $db->num_rows($resql);
	print_barre_liste($title, $page,$_SERVER["PHP_SELF"],$param,$sortfield,$sortorder,'',$num,$nbtotalofrecords);
	$i = 0;

	// Lignes des champs de filtre
	print '<form method="GET" action="'.$_SERVER["PHP_SELF"].'">';
	print '<input type="hidden" name="viewstatut" value="'.$viewstatut.'">';

	print '<table class="noborder" width="100%">';

	$moreforfilter='';

 	// If the user can view prospects other than his'
 	if ($user->rights->societe->client->voir || $socid)
 	{
 		$langs->load("commercial");
 		$moreforfilter.=$langs->trans('ThirdPartiesOfSaleRepresentative'). ': ';
		$moreforfilter.=$formother->select_salesrepresentatives($search_sale,'search_sale',$user);
	 	$moreforfilter.=' &nbsp; &nbsp; &nbsp; ';
 	}
	// If the user can view prospects other than his'
	if ($user->rights->societe->client->voir || $socid)
	{
	    $moreforfilter.=$langs->trans('LinkedToSpecificUsers'). ': ';
	    $moreforfilter.=$form->select_dolusers($search_user,'search_user',1);
	}
	if (! empty($moreforfilter))
	{
	    print '<tr class="liste_titre">';
	    print '<td class="liste_titre" colspan="9">';
	    print $moreforfilter;
	    print '</td></tr>';
	}

	print '<tr class="liste_titre">';
	print_liste_field_titre($langs->trans('Ref'),$_SERVER["PHP_SELF"],'c.ref','',$param,'width="25%"',$sortfield,$sortorder);
	print_liste_field_titre($langs->trans('RefCustomerOrder'),$_SERVER["PHP_SELF"],'c.ref_client','',$param,'',$sortfield,$sortorder);
	print_liste_field_titre($langs->trans('Company'),$_SERVER["PHP_SELF"],'s.nom','',$param,'',$sortfield,$sortorder);
	print_liste_field_titre($langs->trans('OrderDate'),$_SERVER["PHP_SELF"],'c.date_commande','',$param, 'align="center"',$sortfield,$sortorder);
	print_liste_field_titre($langs->trans('DeliveryDate'),$_SERVER["PHP_SELF"],'c.date_livraison','',$param, 'align="center"',$sortfield,$sortorder);
	print_liste_field_titre($langs->trans('AmountHT'),$_SERVER["PHP_SELF"],'c.total_ht','',$param, 'align="right"',$sortfield,$sortorder);
	print_liste_field_titre($langs->trans('Status'),$_SERVER["PHP_SELF"],'c.fk_statut','',$param,'align="right"',$sortfield,$sortorder);
	print '</tr>';

	print '<tr class="liste_titre">';
	print '<td class="liste_titre">';
	print '<input class="flat" size="6" type="text" name="search_ref" value="'.$search_ref.'">';
	print '</td>';
	print '<td class="liste_titre" align="left">';
	print '<input class="flat" type="text" size="6" name="search_ref_customer" value="'.$search_ref_customer.'">';
	print '</td>';
	print '<td class="liste_titre" align="left">';
	print '<input class="flat" type="text" name="search_company" value="'.$search_company.'">';
	print '</td>';
	print '<td class="liste_titre" align="center">';
    if (! empty($conf->global->MAIN_LIST_FILTER_ON_DAY)) print '<input class="flat" type="text" size="1" maxlength="2" name="orderday" value="'.$orderday.'">';
    print '<input class="flat" type="text" size="1" maxlength="2" name="ordermonth" value="'.$ordermonth.'">';
    $formother->select_year($orderyear?$orderyear:-1,'orderyear',1, 20, 5);
	print '</td><td class="liste_titre" align="center">';
    if (! empty($conf->global->MAIN_LIST_FILTER_ON_DAY)) print '<input class="flat" type="text" size="1" maxlength="2" name="deliveryday" value="'.$deliveryday.'">';
    print '<input class="flat" type="text" size="1" maxlength="2" name="deliverymonth" value="'.$deliverymonth.'">';
    $formother->select_year($deliveryyear?$deliveryyear:-1,'deliveryyear',1, 20, 5);
	print '</td>';
	print '<td class="liste_titre" align="right">';
	print '<input class="flat" type="text" size="6" name="search_total_ht" value="'.$search_total_ht.'">';
	print '</td>';
	print '<td class="liste_titre" align="right"><input type="image" class="liste_titre" name="button_search" src="'.img_picto($langs->trans("Search"),'search.png','','',1).'" value="'.dol_escape_htmltag($langs->trans("Search")).'" title="'.dol_escape_htmltag($langs->trans("Search")).'">';
	print '<input type="image" class="liste_titre" name="button_removefilter" src="'.img_picto($langs->trans("Search"),'searchclear.png','','',1).'" value="'.dol_escape_htmltag($langs->trans("RemoveFilter")).'" title="'.dol_escape_htmltag($langs->trans("RemoveFilter")).'">';
	print "</td></tr>\n";

	$var=true;
	$total=0;
	$subtotal=0;
    $productstat_cache=array();

    $generic_commande = new Commande($db);
    $generic_product = new Product($db);
    while ($i < min($num,$limit))
    {
        $objp = $db->fetch_object($resql);
        $var=!$var;
        print '<tr '.$bc[$var].'>';
        print '<td class="nowrap">';

        $generic_commande->id=$objp->rowid;
        $generic_commande->ref=$objp->ref;
        $generic_commande->ref_client = $objp->ref_client;
        $generic_commande->total_ht = $objp->total_ht;
        $generic_commande->total_tva = $objp->total_tva;
        $generic_commande->total_ttc = $objp->total_ttc;
        $generic_commande->lines=array();
        $generic_commande->getLinesArray();

        print '<table class="nobordernopadding"><tr class="nocellnopadd">';
        print '<td class="nobordernopadding nowrap">';
        print $generic_commande->getNomUrl(1,($viewstatut != 2?0:$objp->fk_statut));
        print '</td>';

        // Shippable Icon
        if (($objp->fk_statut > 0) && ($objp->fk_statut < 3) && ! empty($conf->global->SHIPPABLE_ORDER_ICON_IN_LIST)) {
            $notshippable=0;
            $text_info='';
            $nbprod=0;
            for ($lig=0; $lig<(count($generic_commande->lines)); $lig++) {
                if ($generic_commande->lines[$lig]->product_type==0) {
                    $nbprod++; // order contains real products
                    $generic_product->id = $generic_commande->lines[$lig]->fk_product;
                    if (empty($productstat_cache[$generic_commande->lines[$lig]->fk_product])) {
                        $generic_product->load_stock();
                        $productstat_cache[$generic_commande->lines[$lig]->fk_product]['stock_reel'] = $generic_product->stock_reel;
                    } else {
                        $generic_product->stock_reel = $productstat_cache[$generic_commande->lines[$lig]->fk_product]['stock_reel'];
                    }
                    // stock order and stock order_supplier
                    $stock_order=0;
                    $stock_order_supplier=0;
                    if (! empty($conf->global->STOCK_CALCULATE_ON_SHIPMENT))
                    {
                        if (! empty($conf->commande->enabled))
                        {
                            if (empty($productstat_cache[$generic_commande->lines[$lig]->fk_product]['stats_order_customer'])) {
                                $generic_product->load_stats_commande(0,'1,2');
                                $productstat_cache[$generic_commande->lines[$lig]->fk_product]['stats_order_customer'] = $generic_product->stats_commande['qty'];
                            } else {
                                $generic_product->stats_commande['qty'] = $productstat_cache[$generic_commande->lines[$lig]->fk_product]['stats_order_customer'];
                            }
                            $stock_order=$generic_product->stats_commande['qty'];
                        }
                        if (! empty($conf->fournisseur->enabled))
                        {
                            if (empty($productstat_cache[$generic_commande->lines[$lig]->fk_product]['stats_order_supplier'])) {
                                $generic_product->load_stats_commande_fournisseur(0,'3');
                                $productstat_cache[$generic_commande->lines[$lig]->fk_product]['stats_order_supplier'] = $generic_product->stats_commande_fournisseur['qty'];
                            } else {
                                $generic_product->stats_commande_fournisseur['qty'] = $productstat_cache[$generic_commande->lines[$lig]->fk_product]['stats_order_supplier'];
                            }
                            $stock_order_supplier=$generic_product->stats_commande_fournisseur['qty'];
                        }
                    }
                    $text_info .= $generic_commande->lines[$lig]->qty.' X '.$generic_commande->lines[$lig]->ref.'&nbsp;'.dol_trunc($generic_commande->lines[$lig]->product_label, 25);
                    $text_stock_reel = $generic_product->stock_reel.'/'.$stock_order;
                    if ($generic_product->stock_reel<$generic_commande->lines[$lig]->qty) {
                        $notshippable++;
                        $text_info.='<span class="warning">'.$langs->trans('Available').'&nbsp;:&nbsp;'.$text_stock_reel.'</span>';
                    } else {
                        $text_info.='<span class="ok">'.$langs->trans('Available').'&nbsp;:&nbsp;'.$text_stock_reel.'</span>';
                    }
                    if ($stock_order_supplier>0) {
                        $text_info.= '&nbsp;'.$langs->trans('SupplierOrder').'&nbsp;:&nbsp;'.$stock_order_supplier.'<br>';
                    } else {
                        $text_info.= '<br>';
                    }
                }
            }
            if ($notshippable==0) {
                $text_icon = img_picto('', 'object_sending');
                $text_info = $langs->trans('Shippable').'<br>'.$text_info;
            } else {
                $text_icon = img_picto('', 'error');
                $text_info = $langs->trans('NonShippable').'<br>'.$text_info;
            }
            if ($nbprod>0) {
                print '<td>';
                print $form->textwithtooltip('',$text_info,2,1,$text_icon,'',2);
                print '</td>';
            }
        }

        // warning late icon
		print '<td style="min-width: 20px" class="nobordernopadding nowrap">';
		if (($objp->fk_statut > 0) && ($objp->fk_statut < 3) && max($db->jdate($objp->date_commande),$db->jdate($objp->date_delivery)) < ($now - $conf->commande->client->warning_delay))
			print img_picto($langs->trans("Late"),"warning");
		if(!empty($objp->note_private))
		{
			print ' <span class="note">';
			print '<a href="'.DOL_URL_ROOT.'/commande/note.php?id='.$objp->rowid.'">'.img_picto($langs->trans("ViewPrivateNote"),'object_generic').'</a>';
			print '</span>';
		}
		print '</td>';

		print '<td width="16" align="right" class="nobordernopadding hideonsmartphone">';
		$filename=dol_sanitizeFileName($objp->ref);
		$filedir=$conf->commande->dir_output . '/' . dol_sanitizeFileName($objp->ref);
		$urlsource=$_SERVER['PHP_SELF'].'?id='.$objp->rowid;
		print $formfile->getDocumentsLink($generic_commande->element, $filename, $filedir);
		print '</td>';
		print '</tr></table>';

		print '</td>';

		// Ref customer
		print '<td>'.$objp->ref_client.'</td>';

		// Company
		$companystatic->id=$objp->socid;
        $companystatic->code_client = $objp->code_client;
		$companystatic->name=$objp->name;
		$companystatic->client=$objp->client;
		print '<td>';
		print $companystatic->getNomUrl(1,'customer');

		// If module invoices enabled and user with invoice creation permissions
		if (! empty($conf->facture->enabled) && ! empty($conf->global->ORDER_BILLING_ALL_CUSTOMER))
		{
			if ($user->rights->facture->creer)
			{
				if (($objp->fk_statut > 0 && $objp->fk_statut < 3) || ($objp->fk_statut == 3 && $objp->facturee == 0))
				{
					print '&nbsp;<a href="'.DOL_URL_ROOT.'/commande/orderstoinvoice.php?socid='.$companystatic->id.'">';
					print img_picto($langs->trans("CreateInvoiceForThisCustomer").' : '.$companystatic->name, 'object_bill', 'hideonsmartphone').'</a>';
				}
			}
		}
		print '</td>';

		// Order date
		print '<td align="center">';
		print dol_print_date($db->jdate($objp->date_commande), 'day');
		print '</td>';

		// Delivery date
		print '<td align="center">';
		print dol_print_date($db->jdate($objp->date_delivery), 'day');
		print '</td>';

		// Amount HT
		print '<td align="right" class="nowrap">'.price($objp->total_ht).'</td>';

		// Statut
		print '<td align="right" class="nowrap">'.$generic_commande->LibStatut($objp->fk_statut,$objp->facturee,5).'</td>';

		print '</tr>';

		$total+=$objp->total_ht;
		$subtotal+=$objp->total_ht;
		$i++;
	}

	if (! empty($conf->global->MAIN_SHOW_TOTAL_FOR_LIMITED_LIST))
	{
		$var=!$var;
		print '<tr '.$bc[$var].'>';
		print '<td class="nowrap" colspan="5">'.$langs->trans('TotalHT').'</td>';
		// Total HT
		print '<td align="right" class="nowrap">'.price($total).'</td>';
		print '<td class="nowrap">&nbsp;</td>';
		print '</tr>';
	}

	print '</table>';

	print '</form>'."\n";

	print '<br>'.img_help(1,'').' '.$langs->trans("ToBillSeveralOrderSelectCustomer", $langs->transnoentitiesnoconv("CreateInvoiceForThisCustomer")).'<br>';

	$db->free($resql);
}
else
{
	dol_print_error($db);
}

llxFooter();

$db->close();<|MERGE_RESOLUTION|>--- conflicted
+++ resolved
@@ -6,11 +6,8 @@
  * Copyright (C) 2012      Juanjo Menent          <jmenent@2byte.es>
  * Copyright (C) 2013      Christophe Battarel    <christophe.battarel@altairis.fr>
  * Copyright (C) 2013      Cédric Salvador        <csalvador@gpcsolutions.fr>
-<<<<<<< HEAD
  * Copyright (C) 2015      Frederic France        <frederic.france@free.fr>
-=======
  * Copyright (C) 2015      Marcos García          <marcosgdf@gmail.com>
->>>>>>> 16a620f9
  *
  * This program is free software; you can redistribute it and/or modify
  * it under the terms of the GNU General Public License as published by
@@ -117,13 +114,8 @@
 $help_url="EN:Module_Customers_Orders|FR:Module_Commandes_Clients|ES:Módulo_Pedidos_de_clientes";
 llxHeader('',$langs->trans("Orders"),$help_url);
 
-<<<<<<< HEAD
 $sql = 'SELECT s.nom as name, s.rowid as socid, s.client, s.code_client, c.rowid, c.ref, c.total_ht, c.tva as total_tva, c.total_ttc, c.ref_client,';
-$sql.= ' c.date_valid, c.date_commande, c.note_private, c.date_livraison, c.fk_statut, c.facture as facturee';
-=======
-$sql = 'SELECT s.nom as name, s.rowid as socid, s.client, c.rowid, c.ref, c.total_ht, c.ref_client,';
 $sql.= ' c.date_valid, c.date_commande, c.note_private, c.date_livraison as date_delivery, c.fk_statut, c.facture as facturee';
->>>>>>> 16a620f9
 $sql.= ' FROM '.MAIN_DB_PREFIX.'societe as s';
 $sql.= ', '.MAIN_DB_PREFIX.'commande as c';
 // We'll need this table joined to the select in order to filter by sale
