<?php
/* Copyright (C) 2001-2005  Rodolphe Quiedeville    <rodolphe@quiedeville.org>
 * Copyright (C) 2004-2019  Laurent Destailleur     <eldy@users.sourceforge.net>
 * Copyright (C) 2005       Marc Barilley / Ocebo   <marc@ocebo.com>
 * Copyright (C) 2005-2012  Regis Houssin           <regis.houssin@inodbox.com>
 * Copyright (C) 2012       Juanjo Menent           <jmenent@2byte.es>
 * Copyright (C) 2013       Christophe Battarel     <christophe.battarel@altairis.fr>
 * Copyright (C) 2013       Cédric Salvador         <csalvador@gpcsolutions.fr>
 * Copyright (C) 2015-2018  Frédéric France         <frederic.france@netlogic.fr>
 * Copyright (C) 2015       Marcos García           <marcosgdf@gmail.com>
 * Copyright (C) 2015       Jean-François Ferry     <jfefe@aternatik.fr>
 * Copyright (C) 2016-2021  Ferran Marcet           <fmarcet@2byte.es>
 * Copyright (C) 2018       Charlene Benke	        <charlie@patas-monkey.com>
 * Copyright (C) 2021	   	Anthony Berton			<anthony.berton@bb2a.fr>
 *
 * This program is free software; you can redistribute it and/or modify
 * it under the terms of the GNU General Public License as published by
 * the Free Software Foundation; either version 3 of the License, or
 * (at your option) any later version.
 *
 * This program is distributed in the hope that it will be useful,
 * but WITHOUT ANY WARRANTY; without even the implied warranty of
 * MERCHANTABILITY or FITNESS FOR A PARTICULAR PURPOSE.  See the
 * GNU General Public License for more details.
 *
 * You should have received a copy of the GNU General Public License
 * along with this program. If not, see <https://www.gnu.org/licenses/>.
 */

/**
 *	\file       htdocs/commande/list.php
 *	\ingroup    commande
 *	\brief      Page to list orders
 */


// Load Dolibarr environment
require '../main.inc.php';
require_once DOL_DOCUMENT_ROOT.'/core/lib/date.lib.php';
require_once DOL_DOCUMENT_ROOT.'/core/lib/company.lib.php';
require_once DOL_DOCUMENT_ROOT.'/core/class/discount.class.php';
require_once DOL_DOCUMENT_ROOT.'/core/class/html.formfile.class.php';
require_once DOL_DOCUMENT_ROOT.'/core/class/html.formother.class.php';
require_once DOL_DOCUMENT_ROOT.'/core/class/html.formcompany.class.php';
if (!empty($conf->margin->enabled)) {
	require_once DOL_DOCUMENT_ROOT.'/core/class/html.formmargin.class.php';
}
require_once DOL_DOCUMENT_ROOT.'/commande/class/commande.class.php';
require_once DOL_DOCUMENT_ROOT.'/compta/facture/class/facture.class.php';
require_once DOL_DOCUMENT_ROOT.'/product/class/product.class.php';
require_once DOL_DOCUMENT_ROOT.'/projet/class/project.class.php';

// Load translation files required by the page
$langs->loadLangs(array('orders', 'sendings', 'deliveries', 'companies', 'compta', 'bills', 'stocks', 'products'));

// Get Parameters
$action = GETPOST('action', 'aZ09');
$massaction = GETPOST('massaction', 'alpha');
$show_files = GETPOST('show_files', 'int');
$confirm = GETPOST('confirm', 'alpha');
$toselect = GETPOST('toselect', 'array');
$contextpage = GETPOST('contextpage', 'aZ') ?GETPOST('contextpage', 'aZ') : 'orderlist';

// Search Parameters
$search_datecloture_start = GETPOST('search_datecloture_start', 'int');
if (empty($search_datecloture_start)) {
	$search_datecloture_start = dol_mktime(0, 0, 0, GETPOST('search_datecloture_startmonth', 'int'), GETPOST('search_datecloture_startday', 'int'), GETPOST('search_datecloture_startyear', 'int'));
}
$search_datecloture_end = GETPOST('search_datecloture_end', 'int');
if (empty($search_datecloture_end)) {
	$search_datecloture_end = dol_mktime(23, 59, 59, GETPOST('search_datecloture_endmonth', 'int'), GETPOST('search_datecloture_endday', 'int'), GETPOST('search_datecloture_endyear', 'int'));
}
$search_dateorder_start = dol_mktime(0, 0, 0, GETPOST('search_dateorder_start_month', 'int'), GETPOST('search_dateorder_start_day', 'int'), GETPOST('search_dateorder_start_year', 'int'));
$search_dateorder_end = dol_mktime(23, 59, 59, GETPOST('search_dateorder_end_month', 'int'), GETPOST('search_dateorder_end_day', 'int'), GETPOST('search_dateorder_end_year', 'int'));
$search_datedelivery_start = dol_mktime(0, 0, 0, GETPOST('search_datedelivery_start_month', 'int'), GETPOST('search_datedelivery_start_day', 'int'), GETPOST('search_datedelivery_start_year', 'int'));
$search_datedelivery_end = dol_mktime(23, 59, 59, GETPOST('search_datedelivery_end_month', 'int'), GETPOST('search_datedelivery_end_day', 'int'), GETPOST('search_datedelivery_end_year', 'int'));

$search_product_category = GETPOST('search_product_category', 'int');
$search_ref = GETPOST('search_ref', 'alpha') != '' ?GETPOST('search_ref', 'alpha') : GETPOST('sref', 'alpha');
$search_ref_customer = GETPOST('search_ref_customer', 'alpha');
$search_company = GETPOST('search_company', 'alpha');
$search_company_alias = GETPOST('search_company_alias', 'alpha');
$search_town = GETPOST('search_town', 'alpha');
$search_zip = GETPOST('search_zip', 'alpha');
$search_state = GETPOST('search_state', 'alpha');
$search_country = GETPOST('search_country', 'int');
$search_type_thirdparty = GETPOST('search_type_thirdparty', 'int');
$sall = trim((GETPOST('search_all', 'alphanohtml') != '') ? GETPOST('search_all', 'alphanohtml') : GETPOST('sall', 'alphanohtml'));
$socid = GETPOST('socid', 'int');
$search_user = GETPOST('search_user', 'int');
$search_sale = GETPOST('search_sale', 'int');

$search_total_ht  = GETPOST('search_total_ht', 'alpha');
$search_total_vat = GETPOST('search_total_vat', 'alpha');
$search_total_ttc = GETPOST('search_total_ttc', 'alpha');
$search_warehouse = GETPOST('search_warehouse', 'int');

$search_multicurrency_code = GETPOST('search_multicurrency_code', 'alpha');
$search_multicurrency_tx = GETPOST('search_multicurrency_tx', 'alpha');
$search_multicurrency_montant_ht  = GETPOST('search_multicurrency_montant_ht', 'alpha');
$search_multicurrency_montant_vat = GETPOST('search_multicurrency_montant_vat', 'alpha');
$search_multicurrency_montant_ttc = GETPOST('search_multicurrency_montant_ttc', 'alpha');

$search_login = GETPOST('search_login', 'alpha');
$search_categ_cus = GETPOST("search_categ_cus", 'int');
$optioncss = GETPOST('optioncss', 'alpha');
$search_billed = GETPOSTISSET('search_billed') ? GETPOST('search_billed', 'int') : GETPOST('billed', 'int');
$search_status = GETPOST('search_status', 'int');
$search_btn = GETPOST('button_search', 'alpha');
$search_remove_btn = GETPOST('button_removefilter', 'alpha');
$search_project_ref = GETPOST('search_project_ref', 'alpha');
$search_project = GETPOST('search_project', 'alpha');
$search_shippable = GETPOST('search_shippable', 'aZ09');

$search_fk_cond_reglement = GETPOST('search_fk_cond_reglement', 'int');
$search_fk_shipping_method = GETPOST('search_fk_shipping_method', 'int');
$search_fk_mode_reglement = GETPOST('search_fk_mode_reglement', 'int');
$search_fk_input_reason = GETPOST('search_fk_input_reason', 'int');

// Security check
$id = (GETPOST('orderid') ?GETPOST('orderid', 'int') : GETPOST('id', 'int'));
if ($user->socid) {
	$socid = $user->socid;
}
$result = restrictedArea($user, 'commande', $id, '');

$diroutputmassaction = $conf->commande->multidir_output[$conf->entity].'/temp/massgeneration/'.$user->id;

// Load variable for pagination
$limit = GETPOST('limit', 'int') ?GETPOST('limit', 'int') : $conf->liste_limit;
$sortfield = GETPOST('sortfield', 'aZ09comma');
$sortorder = GETPOST('sortorder', 'aZ09comma');
$page = GETPOSTISSET('pageplusone') ? (GETPOST('pageplusone') - 1) : GETPOST("page", 'int');
if (empty($page) || $page < 0 || GETPOST('button_search', 'alpha') || GETPOST('button_removefilter', 'alpha')) {
	$page = 0;
}     // If $page is not defined, or '' or -1 or if we click on clear filters
$offset = $limit * $page;
$pageprev = $page - 1;
$pagenext = $page + 1;
if (!$sortfield) {
	$sortfield = 'c.ref';
}
if (!$sortorder) {
	$sortorder = 'DESC';
}

$show_shippable_command = GETPOST('show_shippable_command', 'aZ09');

// Initialize technical object to manage hooks of page. Note that conf->hooks_modules contains array of hook context
$object = new Commande($db);
$hookmanager->initHooks(array('orderlist'));
$extrafields = new ExtraFields($db);

// fetch optionals attributes and labels
$extrafields->fetch_name_optionals_label($object->table_element);
$search_array_options = $extrafields->getOptionalsFromPost($object->table_element, '', 'search_');

// List of fields to search into when doing a "search in all"
$fieldstosearchall = array(
	'c.ref'=>'Ref',
	'c.ref_client'=>'RefCustomerOrder',
	'pd.description'=>'Description',
	's.nom'=>"ThirdParty",
	's.name_alias'=>"AliasNameShort",
	's.zip'=>"Zip",
	's.town'=>"Town",
	'c.note_public'=>'NotePublic',
);
if (empty($user->socid)) {
	$fieldstosearchall["c.note_private"] = "NotePrivate";
}

$checkedtypetiers = 0;
$arrayfields = array(
	'c.ref'=>array('label'=>"Ref", 'checked'=>1, 'position'=>5),
	'c.ref_client'=>array('label'=>"RefCustomerOrder", 'checked'=>-1, 'position'=>10),
	'p.ref'=>array('label'=>"ProjectRef", 'checked'=>-1, 'enabled'=>(empty($conf->project->enabled) ? 0 : 1), 'position'=>20),
	'p.title'=>array('label'=>"ProjectLabel", 'checked'=>0, 'enabled'=>(empty($conf->project->enabled) ? 0 : 1), 'position'=>25),
	's.nom'=>array('label'=>"ThirdParty", 'checked'=>1, 'position'=>30),
	's.name_alias'=>array('label'=>"AliasNameShort", 'checked'=>-1, 'position'=>31),
	's.town'=>array('label'=>"Town", 'checked'=>-1, 'position'=>35),
	's.zip'=>array('label'=>"Zip", 'checked'=>-1, 'position'=>40),
	'state.nom'=>array('label'=>"StateShort", 'checked'=>0, 'position'=>45),
	'country.code_iso'=>array('label'=>"Country", 'checked'=>0, 'position'=>50),
	'typent.code'=>array('label'=>"ThirdPartyType", 'checked'=>$checkedtypetiers, 'position'=>55),
	'c.date_commande'=>array('label'=>"OrderDateShort", 'checked'=>1, 'position'=>60),
	'c.date_delivery'=>array('label'=>"DateDeliveryPlanned", 'checked'=>1, 'enabled'=>empty($conf->global->ORDER_DISABLE_DELIVERY_DATE), 'position'=>65),
	'c.fk_shipping_method'=>array('label'=>"SendingMethod", 'checked'=>-1, 'position'=>66 , 'enabled'=>isModEnabled("expedition")),
	'c.fk_cond_reglement'=>array('label'=>"PaymentConditionsShort", 'checked'=>-1, 'position'=>67),
	'c.fk_mode_reglement'=>array('label'=>"PaymentMode", 'checked'=>-1, 'position'=>68),
	'c.fk_input_reason'=>array('label'=>"Channel", 'checked'=>-1, 'position'=>69),
	'c.total_ht'=>array('label'=>"AmountHT", 'checked'=>1, 'position'=>75),
	'c.total_vat'=>array('label'=>"AmountVAT", 'checked'=>0, 'position'=>80),
	'c.total_ttc'=>array('label'=>"AmountTTC", 'checked'=>0, 'position'=>85),
	'c.multicurrency_code'=>array('label'=>'Currency', 'checked'=>0, 'enabled'=>(empty($conf->multicurrency->enabled) ? 0 : 1), 'position'=>90),
	'c.multicurrency_tx'=>array('label'=>'CurrencyRate', 'checked'=>0, 'enabled'=>(empty($conf->multicurrency->enabled) ? 0 : 1), 'position'=>95),
	'c.multicurrency_total_ht'=>array('label'=>'MulticurrencyAmountHT', 'checked'=>0, 'enabled'=>(empty($conf->multicurrency->enabled) ? 0 : 1), 'position'=>100),
	'c.multicurrency_total_vat'=>array('label'=>'MulticurrencyAmountVAT', 'checked'=>0, 'enabled'=>(empty($conf->multicurrency->enabled) ? 0 : 1), 'position'=>105),
	'c.multicurrency_total_ttc'=>array('label'=>'MulticurrencyAmountTTC', 'checked'=>0, 'enabled'=>(empty($conf->multicurrency->enabled) ? 0 : 1), 'position'=>110),
	'u.login'=>array('label'=>"Author", 'checked'=>1, 'position'=>115),
	'sale_representative'=>array('label'=>"SaleRepresentativesOfThirdParty", 'checked'=>0, 'position'=>116),
	'total_pa' => array('label' => (getDolGlobalString('MARGIN_TYPE') == '1' ? 'BuyingPrice' : 'CostPrice'), 'checked' => 0, 'position' => 300, 'enabled' => (empty($conf->margin->enabled) || !$user->rights->margins->liretous ? 0 : 1)),
	'total_margin' => array('label' => 'Margin', 'checked' => 0, 'position' => 301, 'enabled' => (empty($conf->margin->enabled) || !$user->rights->margins->liretous ? 0 : 1)),
	'total_margin_rate' => array('label' => 'MarginRate', 'checked' => 0, 'position' => 302, 'enabled' => (empty($conf->margin->enabled) || !$user->rights->margins->liretous || empty($conf->global->DISPLAY_MARGIN_RATES) ? 0 : 1)),
	'total_mark_rate' => array('label' => 'MarkRate', 'checked' => 0, 'position' => 303, 'enabled' => (empty($conf->margin->enabled) || !$user->rights->margins->liretous || empty($conf->global->DISPLAY_MARK_RATES) ? 0 : 1)),
	'c.datec'=>array('label'=>"DateCreation", 'checked'=>0, 'position'=>120),
	'c.tms'=>array('label'=>"DateModificationShort", 'checked'=>0, 'position'=>125),
	'c.date_cloture'=>array('label'=>"DateClosing", 'checked'=>0, 'position'=>130),
	'c.note_public'=>array('label'=>'NotePublic', 'checked'=>0, 'enabled'=>(empty($conf->global->MAIN_LIST_ALLOW_PUBLIC_NOTES)), 'position'=>135),
	'c.note_private'=>array('label'=>'NotePrivate', 'checked'=>0, 'enabled'=>(empty($conf->global->MAIN_LIST_ALLOW_PRIVATE_NOTES)), 'position'=>140),
	'shippable'=>array('label'=>"Shippable", 'checked'=>1,'enabled'=>(isModEnabled("expedition")), 'position'=>990),
	'c.facture'=>array('label'=>"Billed", 'checked'=>1, 'enabled'=>(empty($conf->global->WORKFLOW_BILL_ON_SHIPMENT)), 'position'=>995),
	'c.import_key' =>array('type'=>'varchar(14)', 'label'=>'ImportId', 'enabled'=>1, 'visible'=>-2, 'position'=>999),
	'c.fk_statut'=>array('label'=>"Status", 'checked'=>1, 'position'=>1000)
);

// Extra fields
include DOL_DOCUMENT_ROOT.'/core/tpl/extrafields_list_array_fields.tpl.php';

$object->fields = dol_sort_array($object->fields, 'position');
$arrayfields = dol_sort_array($arrayfields, 'position');



/*
 * Actions
 */

if (GETPOST('cancel', 'alpha')) {
	$action = 'list'; $massaction = '';
}
if (!GETPOST('confirmmassaction', 'alpha') && $massaction != 'presend' && $massaction != 'confirm_presend' && $massaction != 'confirm_createbills') {
	$massaction = '';
}

$parameters = array('socid'=>$socid);
$reshook = $hookmanager->executeHooks('doActions', $parameters, $object, $action); // Note that $action and $object may have been modified by some hooks
if ($reshook < 0) {
	setEventMessages($hookmanager->error, $hookmanager->errors, 'errors');
}

if (empty($reshook)) {
	// Selection of new fields
	include DOL_DOCUMENT_ROOT.'/core/actions_changeselectedfields.inc.php';

	// Purge search criteria
	if (GETPOST('button_removefilter_x', 'alpha') || GETPOST('button_removefilter.x', 'alpha') || GETPOST('button_removefilter', 'alpha')) { // All tests are required to be compatible with all browsers
		$search_categ = '';
		$search_user = '';
		$search_sale = '';
		$search_product_category = '';
		$search_ref = '';
		$search_ref_customer = '';
		$search_company = '';
		$search_company_alias = '';
		$search_town = '';
		$search_zip = "";
		$search_state = "";
		$search_type = '';
		$search_country = '';
		$search_type_thirdparty = '';
		$search_total_ht = '';
		$search_total_vat = '';
		$search_total_ttc = '';
		$search_warehouse = '';
		$search_multicurrency_code = '';
		$search_multicurrency_tx = '';
		$search_multicurrency_montant_ht = '';
		$search_multicurrency_montant_vat = '';
		$search_multicurrency_montant_ttc = '';
		$search_login = '';
		$search_dateorder_start = '';
		$search_dateorder_end = '';
		$search_datedelivery_start = '';
		$search_datedelivery_end = '';
		$search_project_ref = '';
		$search_project = '';
		$search_status = '';
		$search_billed = '';
		$toselect = array();
		$search_array_options = array();
		$search_categ_cus = 0;
		$search_datecloture_start = '';
		$search_datecloture_end = '';
		$search_fk_cond_reglement = '';
		$search_fk_shipping_method = '';
		$search_fk_mode_reglement = '';
		$search_fk_input_reason = '';
	}
	if (GETPOST('button_removefilter_x', 'alpha') || GETPOST('button_removefilter.x', 'alpha') || GETPOST('button_removefilter', 'alpha')
	 || GETPOST('button_search_x', 'alpha') || GETPOST('button_search.x', 'alpha') || GETPOST('button_search', 'alpha')) {
		$massaction = ''; // Protection to avoid mass action if we force a new search during a mass action confirmation
	}

	// Mass actions
	$objectclass = 'Commande';
	$objectlabel = 'Orders';
	$permissiontoread = $user->rights->commande->lire;
	$permissiontoadd = $user->rights->commande->creer;
	$permissiontodelete = $user->rights->commande->supprimer;
	if (!empty($conf->global->MAIN_USE_ADVANCED_PERMS)) {
		$permissiontovalidate = $user->rights->commande->order_advance->validate;
		$permissiontoclose = $user->rights->commande->order_advance->close;
		$permissiontocancel = $user->rights->commande->order_advance->annuler;
		$permissiontosendbymail = $user->rights->commande->order_advance->send;
	} else {
		$permissiontovalidate = $user->rights->commande->creer;
		$permissiontoclose = $user->rights->commande->creer;
		$permissiontocancel = $user->rights->commande->creer;
		$permissiontosendbymail = $user->rights->commande->creer;
	}
	$uploaddir = $conf->commande->multidir_output[$conf->entity];
	$triggersendname = 'ORDER_SENTBYMAIL';
	include DOL_DOCUMENT_ROOT.'/core/actions_massactions.inc.php';

	if ($massaction == 'confirm_createbills') {   // Create bills from orders.
		$orders = GETPOST('toselect', 'array');
		$createbills_onebythird = GETPOST('createbills_onebythird', 'int');
		$validate_invoices = GETPOST('validate_invoices', 'int');

		$errors = array();

		$TFact = array();
		$TFactThird = array();
		$TFactThirdNbLines = array();

		$nb_bills_created = 0;
		$lastid= 0;
		$lastref = '';

		$db->begin();

		$nbOrders = is_array($orders) ? count($orders) : 1;

		foreach ($orders as $id_order) {
			$cmd = new Commande($db);
			if ($cmd->fetch($id_order) <= 0) {
				continue;
			}
			$cmd->fetch_thirdparty();

			$objecttmp = new Facture($db);
			if (!empty($createbills_onebythird) && !empty($TFactThird[$cmd->socid])) {
				// If option "one bill per third" is set, and an invoice for this thirdparty was already created, we re-use it.
				$objecttmp = $TFactThird[$cmd->socid];
			} else {
				// If we want one invoice per order or if there is no first invoice yet for this thirdparty.
				$objecttmp->socid = $cmd->socid;
				$objecttmp->thirdparty = $cmd->thirdparty;

				$objecttmp->type = $objecttmp::TYPE_STANDARD;
				$objecttmp->cond_reglement_id = !empty($cmd->cond_reglement_id) ? $cmd->cond_reglement_id : $cmd->thirdparty->cond_reglement_id;
				$objecttmp->mode_reglement_id = !empty($cmd->mode_reglement_id) ? $cmd->mode_reglement_id : $cmd->thirdparty->mode_reglement_id;

				$objecttmp->fk_project = $cmd->fk_project;
				$objecttmp->multicurrency_code = $cmd->multicurrency_code;
				if (empty($createbills_onebythird)) {
					$objecttmp->ref_client = $cmd->ref_client;
				}

				$datefacture = dol_mktime(12, 0, 0, GETPOST('remonth', 'int'), GETPOST('reday', 'int'), GETPOST('reyear', 'int'));
				if (empty($datefacture)) {
					$datefacture = dol_now();
				}

				$objecttmp->date = $datefacture;
				$objecttmp->origin    = 'commande';
				$objecttmp->origin_id = $id_order;

				$objecttmp->array_options = $cmd->array_options; // Copy extrafields

				$res = $objecttmp->create($user);

				if ($res > 0) {
					$nb_bills_created++;
					$lastref = $objecttmp->ref;
					$lastid = $objecttmp->id;

					$TFactThird[$cmd->socid] = $objecttmp;
					$TFactThirdNbLines[$cmd->socid] = 0; //init nblines to have lines ordered by expedition and rang
				} else {
					$langs->load("errors");
					$errors[] = $cmd->ref.' : '.$langs->trans($objecttmp->errors[0]);
					$error++;
				}
			}

			if ($objecttmp->id > 0) {
				$res = $objecttmp->add_object_linked($objecttmp->origin, $id_order);

				if ($res == 0) {
					$errors[] = $cmd->ref.' : '.$langs->trans($objecttmp->errors[0]);
					$error++;
				}

				if (!$error) {
					$lines = $cmd->lines;
					if (empty($lines) && method_exists($cmd, 'fetch_lines')) {
						$cmd->fetch_lines();
						$lines = $cmd->lines;
					}

					$fk_parent_line = 0;
					$num = count($lines);

					for ($i = 0; $i < $num; $i++) {
						$desc = ($lines[$i]->desc ? $lines[$i]->desc : '');
						// If we build one invoice for several orders, we must put the ref of order on the invoice line
						if (!empty($createbills_onebythird)) {
							$desc = dol_concatdesc($desc, $langs->trans("Order").' '.$cmd->ref.' - '.dol_print_date($cmd->date, 'day'));
						}

						if ($lines[$i]->subprice < 0) {
							// Negative line, we create a discount line
							$discount = new DiscountAbsolute($db);
							$discount->fk_soc = $objecttmp->socid;
							$discount->amount_ht = abs($lines[$i]->total_ht);
							$discount->amount_tva = abs($lines[$i]->total_tva);
							$discount->amount_ttc = abs($lines[$i]->total_ttc);
							$discount->tva_tx = $lines[$i]->tva_tx;
							$discount->fk_user = $user->id;
							$discount->description = $desc;
							$discountid = $discount->create($user);
							if ($discountid > 0) {
								$result = $objecttmp->insert_discount($discountid);
								//$result=$discount->link_to_invoice($lineid,$id);
							} else {
								setEventMessages($discount->error, $discount->errors, 'errors');
								$error++;
								break;
							}
						} else {
							// Positive line
							$product_type = ($lines[$i]->product_type ? $lines[$i]->product_type : 0);
							// Date start
							$date_start = false;
							if ($lines[$i]->date_debut_prevue) {
								$date_start = $lines[$i]->date_debut_prevue;
							}
							if ($lines[$i]->date_debut_reel) {
								$date_start = $lines[$i]->date_debut_reel;
							}
							if ($lines[$i]->date_start) {
								$date_start = $lines[$i]->date_start;
							}
							//Date end
							$date_end = false;
							if ($lines[$i]->date_fin_prevue) {
								$date_end = $lines[$i]->date_fin_prevue;
							}
							if ($lines[$i]->date_fin_reel) {
								$date_end = $lines[$i]->date_fin_reel;
							}
							if ($lines[$i]->date_end) {
								$date_end = $lines[$i]->date_end;
							}
							// Reset fk_parent_line for no child products and special product
							if (($lines[$i]->product_type != 9 && empty($lines[$i]->fk_parent_line)) || $lines[$i]->product_type == 9) {
								$fk_parent_line = 0;
							}

							// Extrafields
							if (method_exists($lines[$i], 'fetch_optionals')) {
								$lines[$i]->fetch_optionals();
								$array_options = $lines[$i]->array_options;
							}

							$objecttmp->context['createfromclone'];

							$rang = ($nbOrders > 1) ? -1 : $lines[$i]->rang;
							//there may already be rows from previous orders
							if (!empty($createbills_onebythird)) {
								$rang = $TFactThirdNbLines[$cmd->socid];
							}

							$result = $objecttmp->addline(
								$desc,
								$lines[$i]->subprice,
								$lines[$i]->qty,
								$lines[$i]->tva_tx,
								$lines[$i]->localtax1_tx,
								$lines[$i]->localtax2_tx,
								$lines[$i]->fk_product,
								$lines[$i]->remise_percent,
								$date_start,
								$date_end,
								0,
								$lines[$i]->info_bits,
								$lines[$i]->fk_remise_except,
								'HT',
								0,
								$product_type,
								$rang,
								$lines[$i]->special_code,
								$objecttmp->origin,
								$lines[$i]->rowid,
								$fk_parent_line,
								$lines[$i]->fk_fournprice,
								$lines[$i]->pa_ht,
								$lines[$i]->label,
								$array_options,
								100,
								0,
								$lines[$i]->fk_unit
							);
							if ($result > 0) {
								$lineid = $result;
								if (!empty($createbills_onebythird)) //increment rang to keep order
									$TFactThirdNbLines[$rcp->socid]++;
							} else {
								$lineid = 0;
								$error++;
								break;
							}
							// Defined the new fk_parent_line
							if ($result > 0 && $lines[$i]->product_type == 9) {
								$fk_parent_line = $result;
							}
						}
					}
				}
			}

			//$cmd->classifyBilled($user);        // Disabled. This behavior must be set or not using the workflow module.

			if (!empty($createbills_onebythird) && empty($TFactThird[$cmd->socid])) {
				$TFactThird[$cmd->socid] = $objecttmp;
			} else {
				$TFact[$objecttmp->id] = $objecttmp;
			}
		}

		// Build doc with all invoices
		$TAllFact = empty($createbills_onebythird) ? $TFact : $TFactThird;
		$toselect = array();

		if (!$error && $validate_invoices) {
			$massaction = $action = 'builddoc';

			foreach ($TAllFact as &$objecttmp) {
				$result = $objecttmp->validate($user);
				if ($result <= 0) {
					$error++;
					setEventMessages($objecttmp->error, $objecttmp->errors, 'errors');
					break;
				}

				$id = $objecttmp->id; // For builddoc action

				// Builddoc
				$donotredirect = 1;
				$upload_dir = $conf->facture->dir_output;
				$permissiontoadd = $user->rights->facture->creer;

				// Call action to build doc
				$savobject = $object;
				$object = $objecttmp;
				include DOL_DOCUMENT_ROOT.'/core/actions_builddoc.inc.php';
				$object = $savobject;
			}

			$massaction = $action = 'confirm_createbills';
		}

		if (!$error) {
			$db->commit();

			if ($nb_bills_created == 1) {
				$texttoshow = $langs->trans('BillXCreated', '{s1}');
				$texttoshow = str_replace('{s1}', '<a href="'.DOL_URL_ROOT.'/compta/facture/card.php?id='.urlencode($lastid).'">'.$lastref.'</a>', $texttoshow);
				setEventMessages($texttoshow, null, 'mesgs');
			} else {
				setEventMessages($langs->trans('BillCreated', $nb_bills_created), null, 'mesgs');
			}

			// Make a redirect to avoid to bill twice if we make a refresh or back
			$param = '';
			if (!empty($contextpage) && $contextpage != $_SERVER["PHP_SELF"]) {
				$param .= '&contextpage='.urlencode($contextpage);
			}
			if ($limit > 0 && $limit != $conf->liste_limit) {
				$param .= '&limit='.urlencode($limit);
			}
			if ($sall) {
				$param .= '&sall='.urlencode($sall);
			}
			if ($socid > 0) {
				$param .= '&socid='.urlencode($socid);
			}
			if ($search_status != '') {
				$param .= '&search_status='.urlencode($search_status);
			}
			if ($search_orderday) {
				$param .= '&search_orderday='.urlencode($search_orderday);
			}
			if ($search_ordermonth) {
				$param .= '&search_ordermonth='.urlencode($search_ordermonth);
			}
			if ($search_orderyear) {
				$param .= '&search_orderyear='.urlencode($search_orderyear);
			}
			if ($search_deliveryday) {
				$param .= '&search_deliveryday='.urlencode($search_deliveryday);
			}
			if ($search_deliverymonth) {
				$param .= '&search_deliverymonth='.urlencode($search_deliverymonth);
			}
			if ($search_deliveryyear) {
				$param .= '&search_deliveryyear='.urlencode($search_deliveryyear);
			}
			if ($search_ref) {
				$param .= '&search_ref='.urlencode($search_ref);
			}
			if ($search_company) {
				$param .= '&search_company='.urlencode($search_company);
			}
			if ($search_ref_customer) {
				$param .= '&search_ref_customer='.urlencode($search_ref_customer);
			}
			if ($search_user > 0) {
				$param .= '&search_user='.urlencode($search_user);
			}
			if ($search_sale > 0) {
				$param .= '&search_sale='.urlencode($search_sale);
			}
			if ($search_total_ht != '') {
				$param .= '&search_total_ht='.urlencode($search_total_ht);
			}
			if ($search_total_vat != '') {
				$param .= '&search_total_vat='.urlencode($search_total_vat);
			}
			if ($search_total_ttc != '') {
				$param .= '&search_total_ttc='.urlencode($search_total_ttc);
			}
			if ($search_project_ref >= 0) {
				$param .= "&search_project_ref=".urlencode($search_project_ref);
			}
			if ($show_files) {
				$param .= '&show_files='.urlencode($show_files);
			}
			if ($optioncss != '') {
				$param .= '&optioncss='.urlencode($optioncss);
			}
			if ($billed != '') {
				$param .= '&billed='.urlencode($billed);
			}

			header("Location: ".$_SERVER['PHP_SELF'].'?'.$param);
			exit;
		} else {
			$db->rollback();

			$action = 'create';
			$_GET["origin"] = $_POST["origin"];
			$_GET["originid"] = $_POST["originid"];
			if (!empty($errors)) {
				setEventMessages(null, $errors, 'errors');
			} else {
				setEventMessages("Error", null, 'errors');
			}
			$error++;
		}
	}
}
if ($action == 'validate' && $permissiontoadd) {
	if (GETPOST('confirm') == 'yes') {
		$objecttmp = new $objectclass($db);
		$db->begin();
		$error = 0;
		foreach ($toselect as $checked) {
			if ($objecttmp->fetch($checked)) {
				if ($objecttmp->statut == 0) {
					if (!empty($objecttmp->fk_warehouse)) {
						$idwarehouse = $objecttmp->fk_warehouse;
					} else {
						$idwarehouse = 0;
					}
					if ($objecttmp->valid($user, $idwarehouse)) {
						setEventMessage($langs->trans('hasBeenValidated', $objecttmp->ref), 'mesgs');
					} else {
						setEventMessage($objecttmp->error, $objecttmp->errors, 'errors');
						$error++;
					}
				} else {
					$langs->load("errors");
					setEventMessage($langs->trans('ErrorIsNotADraft', $objecttmp->ref), 'errors');
					$error++;
				}
			} else {
				dol_print_error($db);
				$error++;
			}
		}
		if ($error) {
			$db->rollback();
		} else {
			$db->commit();
		}
	}
}
if ($action == 'shipped' && $permissiontoadd) {
	if (GETPOST('confirm') == 'yes') {
		$objecttmp = new $objectclass($db);
		$db->begin();
		$error = 0;
		foreach ($toselect as $checked) {
			if ($objecttmp->fetch($checked)) {
				if ($objecttmp->statut == 1 || $objecttmp->statut == 2) {
					if ($objecttmp->cloture($user)) {
						setEventMessage($langs->trans('PassedInClosedStatus', $objecttmp->ref), 'mesgs');
					} else {
						setEventMessage($langs->trans('CantBeClosed'), 'errors');
						$error++;
					}
				} else {
					$langs->load("errors");
					setEventMessage($langs->trans('ErrorIsNotADraft', $objecttmp->ref), 'errors');
					$error++;
				}
			} else {
				dol_print_error($db);
				$error++;
			}
		}
		if ($error) {
			$db->rollback();
		} else {
			$db->commit();
		}
	}
}

// Closed records
if (!$error && $massaction === 'setbilled' && $permissiontoclose) {
	$db->begin();

	$objecttmp = new $objectclass($db);
	$nbok = 0;
	foreach ($toselect as $toselectid) {
		$result = $objecttmp->fetch($toselectid);
		if ($result > 0) {
			$result = $objecttmp->classifyBilled($user, 0);
			if ($result <= 0) {
				setEventMessages($objecttmp->error, $objecttmp->errors, 'errors');
				$error++;
				break;
			} else {
				$nbok++;
			}
		} else {
			setEventMessages($objecttmp->error, $objecttmp->errors, 'errors');
			$error++;
			break;
		}
	}

	if (!$error) {
		if ($nbok > 1) {
			setEventMessages($langs->trans("RecordsModified", $nbok), null, 'mesgs');
		} else {
			setEventMessages($langs->trans("RecordsModified", $nbok), null, 'mesgs');
		}
		$db->commit();
	} else {
		$db->rollback();
	}
}


/*
 * View
 */


$now = dol_now();

$form = new Form($db);
$formother = new FormOther($db);
$formfile = new FormFile($db);
$formmargin = null;
if (!empty($conf->margin->enabled)) {
	$formmargin = new FormMargin($db);
}
$companystatic = new Societe($db);
$formcompany = new FormCompany($db);
$projectstatic = new Project($db);

$title = $langs->trans("Orders");
$help_url = "EN:Module_Customers_Orders|FR:Module_Commandes_Clients|ES:Módulo_Pedidos_de_clientes";

$sql = 'SELECT';
if ($sall || $search_product_category > 0 || $search_user > 0) {
	$sql = 'SELECT DISTINCT';
}
$sql .= ' s.rowid as socid, s.nom as name, s.name_alias as alias, s.email, s.phone, s.fax, s.address, s.town, s.zip, s.fk_pays, s.client, s.code_client,';
$sql .= " typent.code as typent_code,";
$sql .= " state.code_departement as state_code, state.nom as state_name,";
$sql .= " country.code as country_code,";
$sql .= ' c.rowid, c.ref, c.total_ht, c.total_tva, c.total_ttc, c.ref_client, c.fk_user_author,';
$sql .= ' c.fk_multicurrency, c.multicurrency_code, c.multicurrency_tx, c.multicurrency_total_ht, c.multicurrency_total_tva as multicurrency_total_vat, c.multicurrency_total_ttc,';
$sql .= ' c.date_valid, c.date_commande, c.note_public, c.note_private, c.date_livraison as date_delivery, c.fk_statut, c.facture as billed,';
$sql .= ' c.date_creation as date_creation, c.tms as date_update, c.date_cloture as date_cloture,';
$sql .= ' p.rowid as project_id, p.ref as project_ref, p.title as project_label,';
$sql .= ' u.login, u.lastname, u.firstname, u.email as user_email, u.statut as user_statut, u.entity, u.photo, u.office_phone, u.office_fax, u.user_mobile, u.job, u.gender,';
$sql .= ' c.fk_cond_reglement,c.deposit_percent,c.fk_mode_reglement,c.fk_shipping_method,';
$sql .= ' c.fk_input_reason, c.import_key';
if (($search_categ_cus > 0) || ($search_categ_cus == -2)) {
	$sql .= ", cc.fk_categorie, cc.fk_soc";
}

// Add fields from extrafields
if (!empty($extrafields->attributes[$object->table_element]['label'])) {
	foreach ($extrafields->attributes[$object->table_element]['label'] as $key => $val) {
		$sql .= ($extrafields->attributes[$object->table_element]['type'][$key] != 'separate' ? ", ef.".$key." as options_".$key : '');
	}
}

// Add fields from hooks
$parameters = array();
$reshook = $hookmanager->executeHooks('printFieldListSelect', $parameters); // Note that $action and $object may have been modified by hook
$sql .= $hookmanager->resPrint;
$sql .= ' FROM '.MAIN_DB_PREFIX.'societe as s';
$sql .= " LEFT JOIN ".MAIN_DB_PREFIX."c_country as country on (country.rowid = s.fk_pays)";
$sql .= " LEFT JOIN ".MAIN_DB_PREFIX."c_typent as typent on (typent.id = s.fk_typent)";
$sql .= " LEFT JOIN ".MAIN_DB_PREFIX."c_departements as state on (state.rowid = s.fk_departement)";
if (($search_categ_cus > 0) || ($search_categ_cus == -2)) {
	$sql .= ' LEFT JOIN '.MAIN_DB_PREFIX."categorie_societe as cc ON s.rowid = cc.fk_soc"; // We'll need this table joined to the select in order to filter by categ
}
$sql .= ', '.MAIN_DB_PREFIX.'commande as c';
if (!empty($extrafields->attributes[$object->table_element]['label']) && is_array($extrafields->attributes[$object->table_element]['label']) && count($extrafields->attributes[$object->table_element]['label'])) {
	$sql .= " LEFT JOIN ".MAIN_DB_PREFIX."commande_extrafields as ef on (c.rowid = ef.fk_object)";
}
if ($sall || $search_product_category > 0) {
	$sql .= ' LEFT JOIN '.MAIN_DB_PREFIX.'commandedet as pd ON c.rowid=pd.fk_commande';
}
if ($search_product_category > 0) {
	$sql .= ' LEFT JOIN '.MAIN_DB_PREFIX.'categorie_product as cp ON cp.fk_product=pd.fk_product';
}
$sql .= " LEFT JOIN ".MAIN_DB_PREFIX."projet as p ON p.rowid = c.fk_projet";
$sql .= ' LEFT JOIN '.MAIN_DB_PREFIX.'user as u ON c.fk_user_author = u.rowid';

// We'll need this table joined to the select in order to filter by sale
if ($search_sale > 0 || (empty($user->rights->societe->client->voir) && !$socid)) {
	$sql .= ", ".MAIN_DB_PREFIX."societe_commerciaux as sc";
}
if ($search_user > 0) {
	$sql .= ", ".MAIN_DB_PREFIX."element_contact as ec";
	$sql .= ", ".MAIN_DB_PREFIX."c_type_contact as tc";
}

// Add table from hooks
$parameters = array();
$reshook = $hookmanager->executeHooks('printFieldListFrom', $parameters, $object); // Note that $action and $object may have been modified by hook
$sql .= $hookmanager->resPrint;

$sql .= ' WHERE c.fk_soc = s.rowid';
$sql .= ' AND c.entity IN ('.getEntity('commande').')';
if ($search_product_category > 0) {
	$sql .= " AND cp.fk_categorie = ".((int) $search_product_category);
}
if ($socid > 0) {
	$sql .= ' AND s.rowid = '.((int) $socid);
}
if (empty($user->rights->societe->client->voir) && !$socid) {
	$sql .= " AND s.rowid = sc.fk_soc AND sc.fk_user = ".((int) $user->id);
}
if ($search_ref) {
	$sql .= natural_search('c.ref', $search_ref);
}
if ($search_ref_customer) {
	$sql .= natural_search('c.ref_client', $search_ref_customer);
}
if ($sall) {
	$sql .= natural_search(array_keys($fieldstosearchall), $sall);
}
if ($search_billed != '' && $search_billed >= 0) {
	$sql .= ' AND c.facture = '.((int) $search_billed);
}
if ($search_status <> '') {
	if ($search_status <= 3 && $search_status >= -1) {	// status from -1 to 3 are real status (other are virtual combination)
		if ($search_status == 1 && empty($conf->expedition->enabled)) {
			$sql .= ' AND c.fk_statut IN (1,2)'; // If module expedition disabled, we include order with status 'sending in process' into 'validated'
		} else {
			$sql .= ' AND c.fk_statut = '.((int) $search_status); // brouillon, validee, en cours, annulee
		}
	}
	if ($search_status == -2) {	// To process
		//$sql.= ' AND c.fk_statut IN (1,2,3) AND c.facture = 0';
		$sql .= " AND ((c.fk_statut IN (1,2)) OR (c.fk_statut = 3 AND c.facture = 0))"; // If status is 2 and facture=1, it must be selected
	}
	if ($search_status == -3) {	// To bill
		//$sql.= ' AND c.fk_statut in (1,2,3)';
		//$sql.= ' AND c.facture = 0'; // invoice not created
		$sql .= ' AND ((c.fk_statut IN (1,2)) OR (c.fk_statut = 3 AND c.facture = 0))'; // validated, in process or closed but not billed
	}
	if ($search_status == -4) {	//  "validate and in progress"
		$sql .= ' AND (c.fk_statut IN (1,2))'; // validated, in process
	}
}

if ($search_datecloture_start) {
	$sql .= " AND c.date_cloture >= '".$db->idate($search_datecloture_start)."'";
}
if ($search_datecloture_end) {
	$sql .= " AND c.date_cloture <= '".$db->idate($search_datecloture_end)."'";
}
if ($search_dateorder_start) {
	$sql .= " AND c.date_commande >= '".$db->idate($search_dateorder_start)."'";
}
if ($search_dateorder_end) {
	$sql .= " AND c.date_commande <= '".$db->idate($search_dateorder_end)."'";
}
if ($search_datedelivery_start) {
	$sql .= " AND c.date_livraison >= '".$db->idate($search_datedelivery_start)."'";
}
if ($search_datedelivery_end) {
	$sql .= " AND c.date_livraison <= '".$db->idate($search_datedelivery_end)."'";
}
if ($search_town) {
	$sql .= natural_search('s.town', $search_town);
}
if ($search_zip) {
	$sql .= natural_search("s.zip", $search_zip);
}
if ($search_state) {
	$sql .= natural_search("state.nom", $search_state);
}
if ($search_country) {
	$sql .= " AND s.fk_pays IN (".$db->sanitize($search_country).')';
}
if ($search_type_thirdparty && $search_type_thirdparty != '-1') {
	$sql .= " AND s.fk_typent IN (".$db->sanitize($search_type_thirdparty).')';
}
if ($search_company) {
	$sql .= natural_search('s.nom', $search_company);
}
if ($search_company_alias) {
	$sql .= natural_search('s.name_alias', $search_company_alias);
}
if ($search_sale > 0) {
	$sql .= " AND s.rowid = sc.fk_soc AND sc.fk_user = ".((int) $search_sale);
}
if ($search_user > 0) {
	$sql .= " AND ec.fk_c_type_contact = tc.rowid AND tc.element='commande' AND tc.source='internal' AND ec.element_id = c.rowid AND ec.fk_socpeople = ".((int) $search_user);
}
if ($search_total_ht != '') {
	$sql .= natural_search('c.total_ht', $search_total_ht, 1);
}
if ($search_total_vat != '') {
	$sql .= natural_search('c.total_tva', $search_total_vat, 1);
}
if ($search_total_ttc != '') {
	$sql .= natural_search('c.total_ttc', $search_total_ttc, 1);
}
if ($search_warehouse != '' && $search_warehouse > 0) {
	$sql .= natural_search('c.fk_warehouse', $search_warehouse, 1);
}
if ($search_multicurrency_code != '') {
	$sql .= " AND c.multicurrency_code = '".$db->escape($search_multicurrency_code)."'";
}
if ($search_multicurrency_tx != '') {
	$sql .= natural_search('c.multicurrency_tx', $search_multicurrency_tx, 1);
}
if ($search_multicurrency_montant_ht != '') {
	$sql .= natural_search('c.multicurrency_total_ht', $search_multicurrency_montant_ht, 1);
}
if ($search_multicurrency_montant_vat != '') {
	$sql .= natural_search('c.multicurrency_total_tva', $search_multicurrency_montant_vat, 1);
}
if ($search_multicurrency_montant_ttc != '') {
	$sql .= natural_search('c.multicurrency_total_ttc', $search_multicurrency_montant_ttc, 1);
}
if ($search_login) {
	$sql .= natural_search(array("u.login", "u.firstname", "u.lastname"), $search_login);
}
if ($search_project_ref != '') {
	$sql .= natural_search("p.ref", $search_project_ref);
}
if ($search_project != '') {
	$sql .= natural_search("p.title", $search_project);
}
if ($search_categ_cus > 0) {
	$sql .= " AND cc.fk_categorie = ".((int) $search_categ_cus);
}
if ($search_categ_cus == -2) {
	$sql .= " AND cc.fk_categorie IS NULL";
}
if ($search_fk_cond_reglement > 0) {
	$sql .= " AND c.fk_cond_reglement = ".((int) $search_fk_cond_reglement);
}
if ($search_fk_shipping_method > 0) {
	$sql .= " AND c.fk_shipping_method = ".((int) $search_fk_shipping_method);
}
if ($search_fk_mode_reglement > 0) {
	$sql .= " AND c.fk_mode_reglement = ".((int) $search_fk_mode_reglement);
}
if ($search_fk_input_reason > 0) {
	$sql .= " AND c.fk_input_reason = ".((int) $search_fk_input_reason);
}

// Add where from extra fields
include DOL_DOCUMENT_ROOT.'/core/tpl/extrafields_list_search_sql.tpl.php';
// Add where from hooks
$parameters = array();
$reshook = $hookmanager->executeHooks('printFieldListWhere', $parameters); // Note that $action and $object may have been modified by hook
$sql .= $hookmanager->resPrint;

// Add HAVING from hooks
$parameters = array();
$reshook = $hookmanager->executeHooks('printFieldListHaving', $parameters, $object); // Note that $action and $object may have been modified by hook
$sql .= empty($hookmanager->resPrint) ? "" : " HAVING 1=1 ".$hookmanager->resPrint;

$sql .= $db->order($sortfield, $sortorder);

// Count total nb of records
$nbtotalofrecords = '';
if (empty($conf->global->MAIN_DISABLE_FULL_SCANLIST)) {
	$result = $db->query($sql);
	$nbtotalofrecords = $db->num_rows($result);

	if (($page * $limit) > $nbtotalofrecords) {	// if total resultset is smaller then paging size (filtering), goto and load page 0
		$page = 0;
		$offset = 0;
	}
}

$sql .= $db->plimit($limit + 1, $offset);
//print $sql;

$resql = $db->query($sql);
if ($resql) {
	if ($socid > 0) {
		$soc = new Societe($db);
		$soc->fetch($socid);
		$title = $langs->trans('CustomersOrders').' - '.$soc->name;
		if (empty($search_company)) {
			$search_company = $soc->name;
		}
	} else {
		$title = $langs->trans('CustomersOrders');
	}
	if (strval($search_status) == '0') {
		$title .= ' - '.$langs->trans('StatusOrderDraftShort');
	}
	if ($search_status == 1) {
		$title .= ' - '.$langs->trans('StatusOrderValidatedShort');
	}
	if ($search_status == 2) {
		$title .= ' - '.$langs->trans('StatusOrderSentShort');
	}
	if ($search_status == 3) {
		$title .= ' - '.$langs->trans('StatusOrderToBillShort');
	}
	if ($search_status == -1) {
		$title .= ' - '.$langs->trans('StatusOrderCanceledShort');
	}
	if ($search_status == -2) {
		$title .= ' - '.$langs->trans('StatusOrderToProcessShort');
	}
	if ($search_status == -3) {
		$title .= ' - '.$langs->trans('StatusOrderValidated').', '.(empty($conf->expedition->enabled) ? '' : $langs->trans("StatusOrderSent").', ').$langs->trans('StatusOrderToBill');
	}
	if ($search_status == -4) {
		$title .= ' - '.$langs->trans("StatusOrderValidatedShort").'+'.$langs->trans("StatusOrderSentShort");
	}

	$num = $db->num_rows($resql);

	$arrayofselected = is_array($toselect) ? $toselect : array();

	if ($num == 1 && !empty($conf->global->MAIN_SEARCH_DIRECT_OPEN_IF_ONLY_ONE) && $sall) {
		$obj = $db->fetch_object($resql);
		$id = $obj->rowid;
		header("Location: ".DOL_URL_ROOT.'/commande/card.php?id='.$id);
		exit;
	}

	llxHeader('', $title, $help_url);

	$param = '';

	if (!empty($contextpage) && $contextpage != $_SERVER["PHP_SELF"]) {
		$param .= '&contextpage='.urlencode($contextpage);
	}
	if ($limit > 0 && $limit != $conf->liste_limit) {
		$param .= '&limit='.urlencode($limit);
	}
	if ($sall) {
		$param .= '&sall='.urlencode($sall);
	}
	if ($socid > 0) {
		$param .= '&socid='.urlencode($socid);
	}
	if ($search_status != '') {
		$param .= '&search_status='.urlencode($search_status);
	}
	if ($search_datecloture_start) {
		$param .= '&search_datecloture_startday='.dol_print_date($search_datecloture_start, '%d').'&search_datecloture_startmonth='.dol_print_date($search_datecloture_start, '%m').'&search_datecloture_startyear='.dol_print_date($search_datecloture_start, '%Y');
	}
	if ($search_datecloture_end) {
		$param .= '&search_datecloture_endday='.dol_print_date($search_datecloture_end, '%d').'&search_datecloture_endmonth='.dol_print_date($search_datecloture_end, '%m').'&search_datecloture_endyear='.dol_print_date($search_datecloture_end, '%Y');
	}
	if ($search_dateorder_start) {
		$param .= '&search_dateorder_start_day='.dol_print_date($search_dateorder_start, '%d').'&search_dateorder_start_month='.dol_print_date($search_dateorder_start, '%m').'&search_dateorder_start_year='.dol_print_date($search_dateorder_start, '%Y');
	}
	if ($search_dateorder_end) {
		$param .= '&search_dateorder_end_day='.dol_print_date($search_dateorder_end, '%d').'&search_dateorder_end_month='.dol_print_date($search_dateorder_end, '%m').'&search_dateorder_end_year='.dol_print_date($search_dateorder_end, '%Y');
	}
	if ($search_datedelivery_start) {
		$param .= '&search_datedelivery_start_day='.dol_print_date($search_datedelivery_start, '%d').'&search_datedelivery_start_month='.dol_print_date($search_datedelivery_start, '%m').'&search_datedelivery_start_year='.dol_print_date($search_datedelivery_start, '%Y');
	}
	if ($search_datedelivery_end) {
		$param .= '&search_datedelivery_end_day='.dol_print_date($search_datedelivery_end, '%d').'&search_datedelivery_end_month='.dol_print_date($search_datedelivery_end, '%m').'&search_datedelivery_end_year='.dol_print_date($search_datedelivery_end, '%Y');
	}
	if ($search_ref) {
		$param .= '&search_ref='.urlencode($search_ref);
	}
	if ($search_company) {
		$param .= '&search_company='.urlencode($search_company);
	}
	if ($search_company_alias) {
		$param .= '&search_company_alias='.urlencode($search_company_alias);
	}
	if ($search_ref_customer) {
		$param .= '&search_ref_customer='.urlencode($search_ref_customer);
	}
	if ($search_user > 0) {
		$param .= '&search_user='.urlencode($search_user);
	}
	if ($search_sale > 0) {
		$param .= '&search_sale='.urlencode($search_sale);
	}
	if ($search_total_ht != '') {
		$param .= '&search_total_ht='.urlencode($search_total_ht);
	}
	if ($search_total_vat != '') {
		$param .= '&search_total_vat='.urlencode($search_total_vat);
	}
	if ($search_total_ttc != '') {
		$param .= '&search_total_ttc='.urlencode($search_total_ttc);
	}
	if ($search_warehouse != '') {
		$param .= '&search_warehouse='.urlencode($search_warehouse);
	}
	if ($search_login) {
		$param .= '&search_login='.urlencode($search_login);
	}
	if ($search_multicurrency_code != '') {
		$param .= '&search_multicurrency_code='.urlencode($search_multicurrency_code);
	}
	if ($search_multicurrency_tx != '') {
		$param .= '&search_multicurrency_tx='.urlencode($search_multicurrency_tx);
	}
	if ($search_multicurrency_montant_ht != '') {
		$param .= '&search_multicurrency_montant_ht='.urlencode($search_multicurrency_montant_ht);
	}
	if ($search_multicurrency_montant_vat != '') {
		$param .= '&search_multicurrency_montant_vat='.urlencode($search_multicurrency_montant_vat);
	}
	if ($search_multicurrency_montant_ttc != '') {
		$param .= '&search_multicurrency_montant_ttc='.urlencode($search_multicurrency_montant_ttc);
	}
	if ($search_project_ref >= 0) {
		$param .= "&search_project_ref=".urlencode($search_project_ref);
	}
	if ($search_town != '') {
		$param .= '&search_town='.urlencode($search_town);
	}
	if ($search_zip != '') {
		$param .= '&search_zip='.urlencode($search_zip);
	}
	if ($search_state != '') {
		$param .= '&search_state='.urlencode($search_state);
	}
	if ($search_country != '') {
		$param .= '&search_country='.urlencode($search_country);
	}
	if ($search_type_thirdparty && $search_type_thirdparty != '-1') {
		$param .= '&search_type_thirdparty='.urlencode($search_type_thirdparty);
	}
	if ($search_product_category != '') {
		$param .= '&search_product_category='.urlencode($search_product_category);
	}
	if (($search_categ_cus > 0) || ($search_categ_cus == -2)) {
		$param .= '&search_categ_cus='.urlencode($search_categ_cus);
	}
	if ($show_files) {
		$param .= '&show_files='.urlencode($show_files);
	}
	if ($optioncss != '') {
		$param .= '&optioncss='.urlencode($optioncss);
	}
	if ($search_billed != '') {
		$param .= '&search_billed='.urlencode($search_billed);
	}
	if ($search_fk_cond_reglement > 0) {
		$param .= '&search_fk_cond_reglement='.urlencode($search_fk_cond_reglement);
	}
	if ($search_fk_shipping_method > 0) {
		$param .= '&search_fk_shipping_method='.urlencode($search_fk_shipping_method);
	}
	if ($search_fk_mode_reglement > 0) {
		$param .= '&search_fk_mode_reglement='.urlencode($search_fk_mode_reglement);
	}
	if ($search_fk_input_reason > 0) {
		$param .= '&search_fk_input_reason='.urlencode($search_fk_input_reason);
	}

	// Add $param from extra fields
	include DOL_DOCUMENT_ROOT.'/core/tpl/extrafields_list_search_param.tpl.php';

	// Add $param from hooks
	$parameters = array();
	$reshook = $hookmanager->executeHooks('printFieldListSearchParam', $parameters, $object); // Note that $action and $object may have been modified by hook
	$param .= $hookmanager->resPrint;

	// List of mass actions available
	$arrayofmassactions = array(
		'generate_doc'=>img_picto('', 'pdf', 'class="pictofixedwidth"').$langs->trans("ReGeneratePDF"),
		'builddoc'=>img_picto('', 'pdf', 'class="pictofixedwidth"').$langs->trans("PDFMerge"),
	);
	if ($permissiontovalidate) {
		$arrayofmassactions['prevalidate'] = img_picto('', 'check', 'class="pictofixedwidth"').$langs->trans("Validate");
	}
	if ($permissiontosendbymail) {
		$arrayofmassactions['presend'] = img_picto('', 'email', 'class="pictofixedwidth"').$langs->trans("SendByMail");
	}
	if ($permissiontoclose) {
		$arrayofmassactions['preshipped'] = img_picto('', 'dollyrevert', 'class="pictofixedwidth"').$langs->trans("ClassifyShipped");
	}
	if ($permissiontocancel) {
		$arrayofmassactions['cancelorders'] = img_picto('', 'close_title', 'class="pictofixedwidth"').$langs->trans("Cancel");
	}
	if (isModEnabled('facture') && $user->rights->facture->creer) {
		$arrayofmassactions['createbills'] = img_picto('', 'bill', 'class="pictofixedwidth"').$langs->trans("CreateInvoiceForThisCustomer");
	}
	if ($permissiontoclose) {
		$arrayofmassactions['setbilled'] = img_picto('', 'bill', 'class="pictofixedwidth"').$langs->trans("ClassifyBilled");
	}
	if ($permissiontodelete) {
		$arrayofmassactions['predelete'] = img_picto('', 'delete', 'class="pictofixedwidth"').$langs->trans("Delete");
	}
	if (in_array($massaction, array('presend', 'predelete', 'createbills'))) {
		$arrayofmassactions = array();
	}
	$massactionbutton = $form->selectMassAction('', $arrayofmassactions);

	$url = DOL_URL_ROOT.'/commande/card.php?action=create';
	if (!empty($socid)) {
		$url .= '&socid='.$socid;
	}
	$newcardbutton = dolGetButtonTitle($langs->trans('NewOrder'), '', 'fa fa-plus-circle', $url, '', $contextpage == 'orderlist' && $permissiontoadd);

	// Lines of title fields
	print '<form method="POST" id="searchFormList" action="'.$_SERVER["PHP_SELF"].'">';
	if ($optioncss != '') {
		print '<input type="hidden" name="optioncss" value="'.$optioncss.'">';
	}
	print '<input type="hidden" name="token" value="'.newToken().'">';
	print '<input type="hidden" name="formfilteraction" id="formfilteraction" value="list">';
	print '<input type="hidden" name="action" value="list">';
	print '<input type="hidden" name="sortfield" value="'.$sortfield.'">';
	print '<input type="hidden" name="sortorder" value="'.$sortorder.'">';
	print '<input type="hidden" name="contextpage" value="'.$contextpage.'">';
	print '<input type="hidden" name="search_status" value="'.$search_status.'">';
	print '<input type="hidden" name="socid" value="'.$socid.'">';

	print_barre_liste($title, $page, $_SERVER["PHP_SELF"], $param, $sortfield, $sortorder, $massactionbutton, $num, $nbtotalofrecords, 'order', 0, $newcardbutton, '', $limit, 0, 0, 1);

	$topicmail = "SendOrderRef";
	$modelmail = "order_send";
	$objecttmp = new Commande($db);
	$trackid = 'ord'.$object->id;
	include DOL_DOCUMENT_ROOT.'/core/tpl/massactions_pre.tpl.php';

	if ($massaction == 'prevalidate') {
		print $form->formconfirm($_SERVER["PHP_SELF"], $langs->trans("ConfirmMassValidation"), $langs->trans("ConfirmMassValidationQuestion"), "validate", null, '', 0, 200, 500, 1);
	}
	if ($massaction == 'preshipped') {
		print $form->formconfirm($_SERVER["PHP_SELF"], $langs->trans("CloseOrder"), $langs->trans("ConfirmCloseOrder"), "shipped", null, '', 0, 200, 500, 1);
	}

	if ($massaction == 'createbills') {
		print '<input type="hidden" name="massaction" value="confirm_createbills">';

		print '<table class="noborder" width="100%" >';
		print '<tr>';
		print '<td class="titlefield">';
		print $langs->trans('DateInvoice');
		print '</td>';
		print '<td>';
		print $form->selectDate('', '', '', '', '', '', 1, 1);
		print '</td>';
		print '</tr>';
		print '<tr>';
		print '<td>';
		print $langs->trans('CreateOneBillByThird');
		print '</td>';
		print '<td>';
		print $form->selectyesno('createbills_onebythird', '', 1);
		print '</td>';
		print '</tr>';
		print '<tr>';
		print '<td>';
		print $langs->trans('ValidateInvoices');
		print '</td>';
		print '<td>';
		if (!empty($conf->stock->enabled) && !empty($conf->global->STOCK_CALCULATE_ON_BILL)) {
			print $form->selectyesno('validate_invoices', 0, 1, 1);
			print ' ('.$langs->trans("AutoValidationNotPossibleWhenStockIsDecreasedOnInvoiceValidation").')';
		} else {
			print $form->selectyesno('validate_invoices', 0, 1);
		}
		if (!empty($conf->workflow->enabled) && !empty($conf->global->WORKFLOW_INVOICE_AMOUNT_CLASSIFY_BILLED_ORDER)) {
			print ' &nbsp; &nbsp; <span class="opacitymedium">'.$langs->trans("IfValidateInvoiceIsNoOrderStayUnbilled").'</span>';
		} else {
			print ' &nbsp; &nbsp; <span class="opacitymedium">'.$langs->trans("OptionToSetOrderBilledNotEnabled").'</span>';
		}
		print '</td>';
		print '</tr>';
		print '</table>';

		print '<br>';
		print '<div class="center">';
		print '<input type="submit" class="button" id="createbills" name="createbills" value="'.$langs->trans('CreateInvoiceForThisCustomer').'">  ';
		print '<input type="submit" class="button button-cancel" id="cancel" name="cancel" value="'.$langs->trans("Cancel").'">';
		print '</div>';
		print '<br>';
	}

	if ($sall) {
		foreach ($fieldstosearchall as $key => $val) {
			$fieldstosearchall[$key] = $langs->trans($val);
		}
		print '<div class="divsearchfieldfilter">'.$langs->trans("FilterOnInto", $sall).join(', ', $fieldstosearchall).'</div>';
	}

	$moreforfilter = '';

	// If the user can view prospects? sales other than his own
	if ($user->rights->user->user->lire) {
		$langs->load("commercial");
		$moreforfilter .= '<div class="divsearchfield">';
		$tmptitle = $langs->trans('ThirdPartiesOfSaleRepresentative');
		$moreforfilter .= img_picto($tmptitle, 'user', 'class="pictofixedwidth"').$formother->select_salesrepresentatives($search_sale, 'search_sale', $user, 0, $tmptitle, 'maxwidth250 widthcentpercentminusx');
		$moreforfilter .= '</div>';
	}
	// If the user can view other users
	if ($user->rights->user->user->lire) {
		$moreforfilter .= '<div class="divsearchfield">';
		$tmptitle = $langs->trans('LinkedToSpecificUsers');
		$moreforfilter .= img_picto($tmptitle, 'user', 'class="pictofixedwidth"').$form->select_dolusers($search_user, 'search_user', $tmptitle, '', 0, '', '', 0, 0, 0, '', 0, '', 'maxwidth250 widthcentpercentminusx');
		$moreforfilter .= '</div>';
	}
<<<<<<< HEAD
	// If the user can view prospects other than his'
	if (isModEnabled('categorie') && $user->rights->categorie->lire && ($user->rights->produit->lire || $user->rights->service->lire)) {
=======
	// If the user can view other products/services than his own
	if (!empty($conf->categorie->enabled) && $user->rights->categorie->lire && ($user->rights->produit->lire || $user->rights->service->lire)) {
>>>>>>> f58e2bc6
		include_once DOL_DOCUMENT_ROOT.'/categories/class/categorie.class.php';
		$moreforfilter .= '<div class="divsearchfield">';
		$tmptitle = $langs->trans('IncludingProductWithTag');
		$cate_arbo = $form->select_all_categories(Categorie::TYPE_PRODUCT, null, 'parent', null, null, 1);
		$moreforfilter .= img_picto($tmptitle, 'category', 'class="pictofixedwidth"').$form->selectarray('search_product_category', $cate_arbo, $search_product_category, $tmptitle, 0, 0, '', 0, 0, 0, 0, 'maxwidth300 widthcentpercentminusx', 1);
		$moreforfilter .= '</div>';
	}
<<<<<<< HEAD
	if (isModEnabled('categorie') && $user->rights->categorie->lire) {
=======
	// If Categories are enabled & user has rights to see
	if (!empty($conf->categorie->enabled) && $user->rights->categorie->lire) {
>>>>>>> f58e2bc6
		require_once DOL_DOCUMENT_ROOT.'/categories/class/categorie.class.php';
		$moreforfilter .= '<div class="divsearchfield">';
		$tmptitle = $langs->trans('CustomersProspectsCategoriesShort');
		$moreforfilter .= img_picto($tmptitle, 'category', 'class="pictofixedwidth"').$formother->select_categories('customer', $search_categ_cus, 'search_categ_cus', 1, $tmptitle, 'maxwidth300 widthcentpercentminusx');
		$moreforfilter .= '</div>';
	}
	// If Stock is enabled
	if (!empty($conf->stock->enabled) && !empty($conf->global->WAREHOUSE_ASK_WAREHOUSE_DURING_ORDER)) {
		require_once DOL_DOCUMENT_ROOT.'/product/class/html.formproduct.class.php';
		$formproduct = new FormProduct($db);
		$moreforfilter .= '<div class="divsearchfield">';
		$tmptitle = $langs->trans('Warehouse');
		$moreforfilter .= img_picto($tmptitle, 'stock', 'class="pictofixedwidth"').$formproduct->selectWarehouses($search_warehouse, 'search_warehouse', '', 1, 0, 0, $tmptitle, 0, 0, array(), 'maxwidth250 widthcentpercentminusx');
		$moreforfilter .= '</div>';
	}
	$parameters = array();
	$reshook = $hookmanager->executeHooks('printFieldPreListTitle', $parameters); // Note that $action and $object may have been modified by hook
	if (empty($reshook)) {
		$moreforfilter .= $hookmanager->resPrint;
	} else {
		$moreforfilter = $hookmanager->resPrint;
	}

	if (!empty($moreforfilter)) {
		print '<div class="liste_titre liste_titre_bydiv centpercent">';
		print $moreforfilter;
		print '</div>';
	}

	$varpage = empty($contextpage) ? $_SERVER["PHP_SELF"] : $contextpage;
	$selectedfields = $form->multiSelectArrayWithCheckbox('selectedfields', $arrayfields, $varpage, getDolGlobalString('MAIN_CHECKBOX_LEFT_COLUMN', '')); // This also change content of $arrayfields
	$selectedfields .= $form->showCheckAddButtons('checkforselect', 1);

	if (GETPOST('autoselectall', 'int')) {
		$selectedfields .= '<script>';
		$selectedfields .= '   $(document).ready(function() {';
		$selectedfields .= '        console.log("Autoclick on checkforselects");';
		$selectedfields .= '   		$("#checkforselects").click();';
		$selectedfields .= '        $("#massaction").val("createbills").change();';
		$selectedfields .= '   });';
		$selectedfields .= '</script>';
	}

	print '<div class="div-table-responsive">';
	print '<table class="tagtable liste'.($moreforfilter ? " listwithfilterbefore" : "").'">'."\n";

	print '<tr class="liste_titre_filter">';
	// Action column
	if (!empty($conf->global->MAIN_CHECKBOX_LEFT_COLUMN)) {
		print '<td class="liste_titre" align="middle">';
		$searchpicto = $form->showFilterButtons('left');
		print $searchpicto;
		print '</td>';
	}

	// Ref
	if (!empty($arrayfields['c.ref']['checked'])) {
		print '<td class="liste_titre">';
		print '<input class="flat" size="6" type="text" name="search_ref" value="'.dol_escape_htmltag($search_ref).'">';
		print '</td>';
	}
	// Ref customer
	if (!empty($arrayfields['c.ref_client']['checked'])) {
		print '<td class="liste_titre" align="left">';
		print '<input class="flat" type="text" size="6" name="search_ref_customer" value="'.dol_escape_htmltag($search_ref_customer).'">';
		print '</td>';
	}
	// Project ref
	if (!empty($arrayfields['p.ref']['checked'])) {
		print '<td class="liste_titre"><input type="text" class="flat" size="6" name="search_project_ref" value="'.dol_escape_htmltag($search_project_ref).'"></td>';
	}
	// Project title
	if (!empty($arrayfields['p.title']['checked'])) {
		print '<td class="liste_titre"><input type="text" class="flat" size="6" name="search_project" value="'.dol_escape_htmltag($search_project).'"></td>';
	}
	// Thirpdarty
	if (!empty($arrayfields['s.nom']['checked'])) {
		print '<td class="liste_titre" align="left">';
		print '<input class="flat maxwidth100" type="text" name="search_company" value="'.dol_escape_htmltag($search_company).'">';
		print '</td>';
	}
	// Alias
	if (!empty($arrayfields['s.name_alias']['checked'])) {
		print '<td class="liste_titre" align="left">';
		print '<input class="flat maxwidth100" type="text" name="search_company_alias" value="'.dol_escape_htmltag($search_company_alias).'">';
		print '</td>';
	}
	// Town
	if (!empty($arrayfields['s.town']['checked'])) {
		print '<td class="liste_titre"><input class="flat" type="text" size="4" name="search_town" value="'.dol_escape_htmltag($search_town).'"></td>';
	}
	// Zip
	if (!empty($arrayfields['s.zip']['checked'])) {
		print '<td class="liste_titre"><input class="flat" type="text" size="4" name="search_zip" value="'.dol_escape_htmltag($search_zip).'"></td>';
	}
	// State
	if (!empty($arrayfields['state.nom']['checked'])) {
		print '<td class="liste_titre">';
		print '<input class="flat" size="4" type="text" name="search_state" value="'.dol_escape_htmltag($search_state).'">';
		print '</td>';
	}
	// Country
	if (!empty($arrayfields['country.code_iso']['checked'])) {
		print '<td class="liste_titre" align="center">';
		print $form->select_country($search_country, 'search_country', '', 0, 'minwidth100imp maxwidth100');
		print '</td>';
	}
	// Company type
	if (!empty($arrayfields['typent.code']['checked'])) {
		print '<td class="liste_titre maxwidthonsmartphone" align="center">';
		print $form->selectarray("search_type_thirdparty", $formcompany->typent_array(0), $search_type_thirdparty, 1, 0, 0, '', 0, 0, 0, (empty($conf->global->SOCIETE_SORT_ON_TYPEENT) ? 'ASC' : $conf->global->SOCIETE_SORT_ON_TYPEENT), '', 1);
		print '</td>';
	}
	// Date order
	if (!empty($arrayfields['c.date_commande']['checked'])) {
		print '<td class="liste_titre center">';
		print '<div class="nowrap">';
		print $form->selectDate($search_dateorder_start ? $search_dateorder_start : -1, 'search_dateorder_start_', 0, 0, 1, '', 1, 0, 0, '', '', '', '', 1, '', $langs->trans('From'));
		print '</div>';
		print '<div class="nowrap">';
		print $form->selectDate($search_dateorder_end ? $search_dateorder_end : -1, 'search_dateorder_end_', 0, 0, 1, '', 1, 0, 0, '', '', '', '', 1, '', $langs->trans('to'));
		print '</div>';
		print '</td>';
	}
	if (!empty($arrayfields['c.date_delivery']['checked'])) {
		print '<td class="liste_titre center">';
		print '<div class="nowrap">';
		print $form->selectDate($search_datedelivery_start ? $search_datedelivery_start : -1, 'search_datedelivery_start_', 0, 0, 1, '', 1, 0, 0, '', '', '', '', 1, '', $langs->trans('From'));
		print '</div>';
		print '<div class="nowrap">';
		print $form->selectDate($search_datedelivery_end ? $search_datedelivery_end : -1, 'search_datedelivery_end_', 0, 0, 1, '', 1, 0, 0, '', '', '', '', 1, '', $langs->trans('to'));
		print '</div>';
		print '</td>';
	}
	// Shipping Method
	if (!empty($arrayfields['c.fk_shipping_method']['checked'])) {
		print '<td class="liste_titre">';
		$form->selectShippingMethod($search_fk_shipping_method, 'search_fk_shipping_method', '', 1, '', 1);
		print '</td>';
	}
	// Payment term
	if (!empty($arrayfields['c.fk_cond_reglement']['checked'])) {
		print '<td class="liste_titre">';
		$form->select_conditions_paiements($search_fk_cond_reglement, 'search_fk_cond_reglement', 1, 1, 1);
		print '</td>';
	}
	// Payment mode
	if (!empty($arrayfields['c.fk_mode_reglement']['checked'])) {
		print '<td class="liste_titre">';
		$form->select_types_paiements($search_fk_mode_reglement, 'search_fk_mode_reglement', '', 0, 1, 1, 0, -1);
		print '</td>';
	}
	// Channel
	if (!empty($arrayfields['c.fk_input_reason']['checked'])) {
		print '<td class="liste_titre">';
		$form->selectInputReason($search_fk_input_reason, 'search_fk_input_reason', '', 1, '', 1);
		print '</td>';
	}
	// Amount HT / net
	if (!empty($arrayfields['c.total_ht']['checked'])) {
		print '<td class="liste_titre right">';
		print '<input class="flat" type="text" size="4" name="search_total_ht" value="'.dol_escape_htmltag($search_total_ht).'">';
		print '</td>';
	}
	// Amount of VAT
	if (!empty($arrayfields['c.total_vat']['checked'])) {
		print '<td class="liste_titre right">';
		print '<input class="flat" type="text" size="4" name="search_total_vat" value="'.dol_escape_htmltag($search_total_vat).'">';
		print '</td>';
	}
	// Total Amount (TTC / gross)
	if (!empty($arrayfields['c.total_ttc']['checked'])) {
		print '<td class="liste_titre right">';
		print '<input class="flat" type="text" size="5" name="search_total_ttc" value="'.$search_total_ttc.'">';
		print '</td>';
	}
	// Currency
	if (!empty($arrayfields['c.multicurrency_code']['checked'])) {
		print '<td class="liste_titre">';
		print $form->selectMultiCurrency($search_multicurrency_code, 'search_multicurrency_code', 1);
		print '</td>';
	}
	// Currency rate
	if (!empty($arrayfields['c.multicurrency_tx']['checked'])) {
		print '<td class="liste_titre">';
		print '<input class="flat" type="text" size="4" name="search_multicurrency_tx" value="'.dol_escape_htmltag($search_multicurrency_tx).'">';
		print '</td>';
	}
	// Amount HT/net in foreign currency
	if (!empty($arrayfields['c.multicurrency_total_ht']['checked'])) {
		print '<td class="liste_titre right">';
		print '<input class="flat" type="text" size="4" name="search_multicurrency_montant_ht" value="'.dol_escape_htmltag($search_multicurrency_montant_ht).'">';
		print '</td>';
	}
	// VAT in foreign currency
	if (!empty($arrayfields['c.multicurrency_total_vat']['checked'])) {
		print '<td class="liste_titre right">';
		print '<input class="flat" type="text" size="4" name="search_multicurrency_montant_vat" value="'.dol_escape_htmltag($search_multicurrency_montant_vat).'">';
		print '</td>';
	}
	// Amount/Total (TTC / gross) in foreign currency
	if (!empty($arrayfields['c.multicurrency_total_ttc']['checked'])) {
		print '<td class="liste_titre right">';
		print '<input class="flat" type="text" size="4" name="search_multicurrency_montant_ttc" value="'.dol_escape_htmltag($search_multicurrency_montant_ttc).'">';
		print '</td>';
	}
	// Author
	if (!empty($arrayfields['u.login']['checked'])) {
		print '<td class="liste_titre" align="center">';
		print '<input class="flat" size="4" type="text" name="search_login" value="'.dol_escape_htmltag($search_login).'">';
		print '</td>';
	}
	// Sales Representative
	if (!empty($arrayfields['sale_representative']['checked'])) {
		print '<td class="liste_titre"></td>';
	}
	if (!empty($arrayfields['total_pa']['checked'])) {
		print '<td class="liste_titre right">';
		print '</td>';
	}
	if (!empty($arrayfields['total_margin']['checked'])) {
		print '<td class="liste_titre right">';
		print '</td>';
	}
	if (!empty($arrayfields['total_margin_rate']['checked'])) {
		print '<td class="liste_titre right">';
		print '</td>';
	}
	if (!empty($arrayfields['total_mark_rate']['checked'])) {
		print '<td class="liste_titre right">';
		print '</td>';
	}

	// Extra fields
	include DOL_DOCUMENT_ROOT.'/core/tpl/extrafields_list_search_input.tpl.php';

	// Fields from hook
	$parameters = array('arrayfields'=>$arrayfields);
	$reshook = $hookmanager->executeHooks('printFieldListOption', $parameters); // Note that $action and $object may have been modified by hook
	print $hookmanager->resPrint;

	// Date creation
	if (!empty($arrayfields['c.datec']['checked'])) {
		print '<td class="liste_titre">';
		print '</td>';
	}
	// Date modification
	if (!empty($arrayfields['c.tms']['checked'])) {
		print '<td class="liste_titre">';
		print '</td>';
	}
	// Date cloture
	if (!empty($arrayfields['c.date_cloture']['checked'])) {
		print '<td class="liste_titre center">';
		print '<div class="nowrap">';
		print $form->selectDate($search_datecloture_start ? $search_datecloture_start : -1, 'search_datecloture_start', 0, 0, 1, '', 1, 0, 0, '', '', '', '', 1, '', $langs->trans('From'));
		print '</div>';
		print '<div class="nowrap">';
		print $form->selectDate($search_datecloture_end ? $search_datecloture_end : -1, 'search_datecloture_end', 0, 0, 1, '', 1, 0, 0, '', '', '', '', 1, '', $langs->trans('to'));
		print '</div>';
		print '</td>';
	}
	// Note public
	if (!empty($arrayfields['c.note_public']['checked'])) {
		print '<td class="liste_titre">';
		print '</td>';
	}
	// Note private
	if (!empty($arrayfields['c.note_private']['checked'])) {
		print '<td class="liste_titre">';
		print '</td>';
	}
	// Shippable
	if (!empty($arrayfields['shippable']['checked'])) {
		print '<td class="liste_titre maxwidthonsmartphone" align="center">';
		//print $form->selectyesno('search_shippable', $search_shippable, 1, 0, 1, 1);
		if (!empty($conf->global->ORDER_SHIPABLE_STATUS_DISABLED_BY_DEFAULT)) {
			print '<input type="checkbox" name="show_shippable_command" value="1"'.($show_shippable_command ? ' checked' : '').'>';
			print $langs->trans('ShowShippableStatus');
		} else {
			$show_shippable_command = 1;
		}
		print '</td>';
	}
	// Status billed
	if (!empty($arrayfields['c.facture']['checked'])) {
		print '<td class="liste_titre maxwidthonsmartphone" align="center">';
		print $form->selectyesno('search_billed', $search_billed, 1, 0, 1, 1);
		print '</td>';
	}
	// Import key
	if (!empty($arrayfields['c.import_key']['checked'])) {
		print '<td class="liste_titre maxwidthonsmartphone" align="center">';
		print '</td>';
	}
	// Status
	if (!empty($arrayfields['c.fk_statut']['checked'])) {
		print '<td class="liste_titre maxwidthonsmartphone center">';
		$liststatus = array(
			Commande::STATUS_DRAFT=>$langs->trans("StatusOrderDraftShort"),
			Commande::STATUS_VALIDATED=>$langs->trans("StatusOrderValidated"),
			Commande::STATUS_SHIPMENTONPROCESS=>$langs->trans("StatusOrderSentShort"),
			Commande::STATUS_CLOSED=>$langs->trans("StatusOrderDelivered"),
			-3=>$langs->trans("StatusOrderValidatedShort").'+'.$langs->trans("StatusOrderSentShort").'+'.$langs->trans("StatusOrderDelivered"),
			-2=>$langs->trans("StatusOrderValidatedShort").'+'.$langs->trans("StatusOrderSentShort"),
			Commande::STATUS_CANCELED=>$langs->trans("StatusOrderCanceledShort")
		);
		print $form->selectarray('search_status', $liststatus, $search_status, -5, 0, 0, '', 0, 0, 0, '', 'maxwidth125', 1);
		print '</td>';
	}
	// Action column
	if (empty($conf->global->MAIN_CHECKBOX_LEFT_COLUMN)) {
		print '<td class="liste_titre" align="middle">';
		$searchpicto = $form->showFilterButtons();
		print $searchpicto;
		print '</td>';
	}
	print "</tr>\n";

	// Fields title
	print '<tr class="liste_titre">';

	if (!empty($conf->global->MAIN_CHECKBOX_LEFT_COLUMN)) {
		print_liste_field_titre($selectedfields, $_SERVER["PHP_SELF"], "", '', $param, '', $sortfield, $sortorder, 'maxwidthsearch center ');
	}
	if (!empty($arrayfields['c.ref']['checked'])) {
		print_liste_field_titre($arrayfields['c.ref']['label'], $_SERVER["PHP_SELF"], 'c.ref', '', $param, '', $sortfield, $sortorder);
	}
	if (!empty($arrayfields['c.ref_client']['checked'])) {
		print_liste_field_titre($arrayfields['c.ref_client']['label'], $_SERVER["PHP_SELF"], 'c.ref_client', '', $param, '', $sortfield, $sortorder);
	}
	if (!empty($arrayfields['p.ref']['checked'])) {
		print_liste_field_titre($arrayfields['p.ref']['label'], $_SERVER["PHP_SELF"], "p.ref", "", $param, '', $sortfield, $sortorder);
	}
	if (!empty($arrayfields['p.title']['checked'])) {
		print_liste_field_titre($arrayfields['p.title']['label'], $_SERVER["PHP_SELF"], "p.title", "", $param, '', $sortfield, $sortorder);
	}
	if (!empty($arrayfields['s.nom']['checked'])) {
		print_liste_field_titre($arrayfields['s.nom']['label'], $_SERVER["PHP_SELF"], 's.nom', '', $param, '', $sortfield, $sortorder);
	}
	if (!empty($arrayfields['s.name_alias']['checked'])) {
		print_liste_field_titre($arrayfields['s.name_alias']['label'], $_SERVER["PHP_SELF"], 's.name_alias', '', $param, '', $sortfield, $sortorder);
	}
	if (!empty($arrayfields['s.town']['checked'])) {
		print_liste_field_titre($arrayfields['s.town']['label'], $_SERVER["PHP_SELF"], 's.town', '', $param, '', $sortfield, $sortorder);
	}
	if (!empty($arrayfields['s.zip']['checked'])) {
		print_liste_field_titre($arrayfields['s.zip']['label'], $_SERVER["PHP_SELF"], 's.zip', '', $param, '', $sortfield, $sortorder);
	}
	if (!empty($arrayfields['state.nom']['checked'])) {
		print_liste_field_titre($arrayfields['state.nom']['label'], $_SERVER["PHP_SELF"], "state.nom", "", $param, '', $sortfield, $sortorder);
	}
	if (!empty($arrayfields['country.code_iso']['checked'])) {
		print_liste_field_titre($arrayfields['country.code_iso']['label'], $_SERVER["PHP_SELF"], "country.code_iso", "", $param, '', $sortfield, $sortorder, 'center ');
	}
	if (!empty($arrayfields['typent.code']['checked'])) {
		print_liste_field_titre($arrayfields['typent.code']['label'], $_SERVER["PHP_SELF"], "typent.code", "", $param, '', $sortfield, $sortorder, 'center ');
	}
	if (!empty($arrayfields['c.date_commande']['checked'])) {
		print_liste_field_titre($arrayfields['c.date_commande']['label'], $_SERVER["PHP_SELF"], 'c.date_commande', '', $param, '', $sortfield, $sortorder, 'center ');
	}
	if (!empty($arrayfields['c.date_delivery']['checked'])) {
		print_liste_field_titre($arrayfields['c.date_delivery']['label'], $_SERVER["PHP_SELF"], 'c.date_livraison', '', $param, '', $sortfield, $sortorder, 'center ');
	}
	if (!empty($arrayfields['c.fk_shipping_method']['checked'])) {
		print_liste_field_titre($arrayfields['c.fk_shipping_method']['label'], $_SERVER["PHP_SELF"], "c.fk_shipping_method", "", $param, '', $sortfield, $sortorder);
	}
	if (!empty($arrayfields['c.fk_cond_reglement']['checked'])) {
		print_liste_field_titre($arrayfields['c.fk_cond_reglement']['label'], $_SERVER["PHP_SELF"], "c.fk_cond_reglement", "", $param, '', $sortfield, $sortorder);
	}
	if (!empty($arrayfields['c.fk_mode_reglement']['checked'])) {
		print_liste_field_titre($arrayfields['c.fk_mode_reglement']['label'], $_SERVER["PHP_SELF"], "c.fk_mode_reglement", "", $param, '', $sortfield, $sortorder);
	}
	if (!empty($arrayfields['c.fk_input_reason']['checked'])) {
		print_liste_field_titre($arrayfields['c.fk_input_reason']['label'], $_SERVER["PHP_SELF"], "c.fk_input_reason", "", $param, '', $sortfield, $sortorder);
	}
	if (!empty($arrayfields['c.total_ht']['checked'])) {
		print_liste_field_titre($arrayfields['c.total_ht']['label'], $_SERVER["PHP_SELF"], 'c.total_ht', '', $param, '', $sortfield, $sortorder, 'right ');
	}
	if (!empty($arrayfields['c.total_vat']['checked'])) {
		print_liste_field_titre($arrayfields['c.total_vat']['label'], $_SERVER["PHP_SELF"], 'c.total_tva', '', $param, '', $sortfield, $sortorder, 'right ');
	}
	if (!empty($arrayfields['c.total_ttc']['checked'])) {
		print_liste_field_titre($arrayfields['c.total_ttc']['label'], $_SERVER["PHP_SELF"], 'c.total_ttc', '', $param, '', $sortfield, $sortorder, 'right ');
	}
	if (!empty($arrayfields['c.multicurrency_code']['checked'])) {
		print_liste_field_titre($arrayfields['c.multicurrency_code']['label'], $_SERVER['PHP_SELF'], 'c.multicurrency_code', '', $param, '', $sortfield, $sortorder);
	}
	if (!empty($arrayfields['c.multicurrency_tx']['checked'])) {
		print_liste_field_titre($arrayfields['c.multicurrency_tx']['label'], $_SERVER['PHP_SELF'], 'c.multicurrency_tx', '', $param, '', $sortfield, $sortorder);
	}
	if (!empty($arrayfields['c.multicurrency_total_ht']['checked'])) {
		print_liste_field_titre($arrayfields['c.multicurrency_total_ht']['label'], $_SERVER['PHP_SELF'], 'c.multicurrency_total_ht', '', $param, 'class="right"', $sortfield, $sortorder);
	}
	if (!empty($arrayfields['c.multicurrency_total_vat']['checked'])) {
		print_liste_field_titre($arrayfields['c.multicurrency_total_vat']['label'], $_SERVER['PHP_SELF'], 'c.multicurrency_total_tva', '', $param, 'class="right"', $sortfield, $sortorder);
	}
	if (!empty($arrayfields['c.multicurrency_total_ttc']['checked'])) {
		print_liste_field_titre($arrayfields['c.multicurrency_total_ttc']['label'], $_SERVER['PHP_SELF'], 'c.multicurrency_total_ttc', '', $param, 'class="right"', $sortfield, $sortorder);
	}
	if (!empty($arrayfields['u.login']['checked'])) {
		print_liste_field_titre($arrayfields['u.login']['label'], $_SERVER["PHP_SELF"], 'u.login', '', $param, 'align="center"', $sortfield, $sortorder);
	}
	if (!empty($arrayfields['sale_representative']['checked'])) {
		print_liste_field_titre($arrayfields['sale_representative']['label'], $_SERVER["PHP_SELF"], "", "", "$param", '', $sortfield, $sortorder);
	}
	if (!empty($arrayfields['total_pa']['checked'])) {
		print_liste_field_titre($arrayfields['total_pa']['label'], $_SERVER['PHP_SELF'], '', '', $param, 'class="right"', $sortfield, $sortorder);
	}
	if (!empty($arrayfields['total_margin']['checked'])) {
		print_liste_field_titre($arrayfields['total_margin']['label'], $_SERVER['PHP_SELF'], '', '', $param, 'class="right"', $sortfield, $sortorder);
	}
	if (!empty($arrayfields['total_margin_rate']['checked'])) {
		print_liste_field_titre($arrayfields['total_margin_rate']['label'], $_SERVER['PHP_SELF'], '', '', $param, 'class="right"', $sortfield, $sortorder);
	}
	if (!empty($arrayfields['total_mark_rate']['checked'])) {
		print_liste_field_titre($arrayfields['total_mark_rate']['label'], $_SERVER['PHP_SELF'], '', '', $param, 'class="right"', $sortfield, $sortorder);
	}

	$totalarray = array(
		'nbfield' => 0,
		'val' => array(
			'c.total_ht' => 0,
			'c.total_tva' => 0,
			'c.total_ttc' => 0,
		),
		'pos' => array(),
	);

	// Extra fields
	include DOL_DOCUMENT_ROOT.'/core/tpl/extrafields_list_search_title.tpl.php';

	// Hook fields
	$parameters = array(
		'arrayfields' => $arrayfields,
		'param' => $param,
		'sortfield' => $sortfield,
		'sortorder' => $sortorder,
		'totalarray' => &$totalarray,
	);
	$reshook = $hookmanager->executeHooks('printFieldListTitle', $parameters); // Note that $action and $object may have been modified by hook
	print $hookmanager->resPrint;
	if (!empty($arrayfields['c.datec']['checked'])) {
		print_liste_field_titre($arrayfields['c.datec']['label'], $_SERVER["PHP_SELF"], "c.date_creation", "", $param, '', $sortfield, $sortorder, 'center nowrap ');
	}
	if (!empty($arrayfields['c.tms']['checked'])) {
		print_liste_field_titre($arrayfields['c.tms']['label'], $_SERVER["PHP_SELF"], "c.tms", "", $param, '', $sortfield, $sortorder, 'center nowrap ');
	}
	if (!empty($arrayfields['c.date_cloture']['checked'])) {
		print_liste_field_titre($arrayfields['c.date_cloture']['label'], $_SERVER["PHP_SELF"], "c.date_cloture", "", $param, '', $sortfield, $sortorder, 'center nowrap ');
	}
	if (!empty($arrayfields['c.note_public']['checked'])) {
		print_liste_field_titre($arrayfields['c.note_public']['label'], $_SERVER["PHP_SELF"], "c.note_public", "", $param, '', $sortfield, $sortorder, 'right ');
	}
	if (!empty($arrayfields['c.note_private']['checked'])) {
		print_liste_field_titre($arrayfields['c.note_private']['label'], $_SERVER["PHP_SELF"], "c.note_private", "", $param, '', $sortfield, $sortorder, 'right ');
	}
	if (!empty($arrayfields['shippable']['checked'])) {
		print_liste_field_titre($arrayfields['shippable']['label'], $_SERVER["PHP_SELF"], '', '', $param, '', $sortfield, $sortorder, 'center ');
	}
	if (!empty($arrayfields['c.facture']['checked'])) {
		print_liste_field_titre($arrayfields['c.facture']['label'], $_SERVER["PHP_SELF"], 'c.facture', '', $param, '', $sortfield, $sortorder, 'center ');
	}
	if (!empty($arrayfields['c.import_key']['checked'])) {
		print_liste_field_titre($arrayfields['c.import_key']['label'], $_SERVER["PHP_SELF"], "c.import_key", "", $param, '', $sortfield, $sortorder, 'center ');
	}
	if (!empty($arrayfields['c.fk_statut']['checked'])) {
		print_liste_field_titre($arrayfields['c.fk_statut']['label'], $_SERVER["PHP_SELF"], "c.fk_statut", "", $param, '', $sortfield, $sortorder, 'center ');
	}
	if (empty($conf->global->MAIN_CHECKBOX_LEFT_COLUMN)) {
		print_liste_field_titre($selectedfields, $_SERVER["PHP_SELF"], "", '', $param, '', $sortfield, $sortorder, 'maxwidthsearch center ');
	}
	print '</tr>'."\n";

	$total = 0;
	$subtotal = 0;
	$productstat_cache = array();
	$productstat_cachevirtual = array();
	$getNomUrl_cache = array();

	$generic_commande = new Commande($db);
	$generic_product = new Product($db);
	$userstatic = new User($db);
	$i = 0;

	$with_margin_info = false;
	if (!empty($conf->margin->enabled) && (
			!empty($arrayfields['total_pa']['checked'])
			|| !empty($arrayfields['total_margin']['checked'])
			|| !empty($arrayfields['total_margin_rate']['checked'])
			|| !empty($arrayfields['total_mark_rate']['checked'])
		)
	) {
		$with_margin_info = true;
	}
	$total_ht = 0;
	$total_margin = 0;

	$imaxinloop = ($limit ? min($num, $limit) : $num);
	$last_num = min($num, $limit);
	while ($i < $imaxinloop) {
		$obj = $db->fetch_object($resql);

		$notshippable = 0;
		$warning = 0;
		$text_info = '';
		$text_warning = '';
		$nbprod = 0;

		$companystatic->id = $obj->socid;
		$companystatic->name = $obj->name;
		$companystatic->name_alias = $obj->alias;
		$companystatic->client = $obj->client;
		$companystatic->code_client = $obj->code_client;
		$companystatic->email = $obj->email;
		$companystatic->phone = $obj->phone;
		$companystatic->address = $obj->address;
		$companystatic->zip = $obj->zip;
		$companystatic->town = $obj->town;
		$companystatic->country_code = $obj->country_code;
		if (!isset($getNomUrl_cache[$obj->socid])) {
			$getNomUrl_cache[$obj->socid] = $companystatic->getNomUrl(1, 'customer');
		}

		$generic_commande->id = $obj->rowid;
		$generic_commande->ref = $obj->ref;
		$generic_commande->statut = $obj->fk_statut;
		$generic_commande->billed = $obj->billed;
		$generic_commande->date = $db->jdate($obj->date_commande);
		$generic_commande->date_livraison = $db->jdate($obj->date_delivery); // deprecated
		$generic_commande->delivery_date = $db->jdate($obj->date_delivery);
		$generic_commande->ref_client = $obj->ref_client;
		$generic_commande->total_ht = $obj->total_ht;
		$generic_commande->total_tva = $obj->total_tva;
		$generic_commande->total_ttc = $obj->total_ttc;
		$generic_commande->note_public = $obj->note_public;
		$generic_commande->note_private = $obj->note_private;

		$projectstatic->id = $obj->project_id;
		$projectstatic->ref = $obj->project_ref;
		$projectstatic->title = $obj->project_label;

		$marginInfo = array();
		if ($with_margin_info === true) {
			$generic_commande->fetch_lines();
			$marginInfo = $formmargin->getMarginInfosArray($generic_commande);
			$total_ht += $obj->total_ht;
			$total_margin += $marginInfo['total_margin'];
		}

		print '<tr class="oddeven">';

		// Action column
		if (!empty($conf->global->MAIN_CHECKBOX_LEFT_COLUMN)) {
			print '<td class="nowrap center">';
			if ($massactionbutton || $massaction) {   // If we are in select mode (massactionbutton defined) or if we have already selected and sent an action ($massaction) defined
				$selected = 0;
				if (in_array($obj->rowid, $arrayofselected)) {
					$selected = 1;
				}
				print '<input id="cb'.$obj->rowid.'" class="flat checkforselect" type="checkbox" name="toselect[]" value="'.$obj->rowid.'"'.($selected ? ' checked="checked"' : '').'>';
			}
		}

		// Ref
		if (!empty($arrayfields['c.ref']['checked'])) {
			print '<td class="nowraponall">';
			print $generic_commande->getNomUrl(1, ($search_status != 2 ? 0 : $obj->fk_statut), 0, 0, 0, 1, 1);

			$filename = dol_sanitizeFileName($obj->ref);
			$filedir = $conf->commande->multidir_output[$conf->entity].'/'.dol_sanitizeFileName($obj->ref);
			$urlsource = $_SERVER['PHP_SELF'].'?id='.$obj->rowid;
			print $formfile->getDocumentsLink($generic_commande->element, $filename, $filedir);

			print '</td>';
			if (!$i) {
				$totalarray['nbfield']++;
			}
		}

		// Ref customer
		if (!empty($arrayfields['c.ref_client']['checked'])) {
			print '<td class="nowrap tdoverflowmax200">'.$obj->ref_client.'</td>';
			if (!$i) {
				$totalarray['nbfield']++;
			}
		}

		// Project ref
		if (!empty($arrayfields['p.ref']['checked'])) {
			print '<td class="nowrap">';
			if ($obj->project_id > 0) {
				print $projectstatic->getNomUrl(1);
			}
			print '</td>';
			if (!$i) {
				$totalarray['nbfield']++;
			}
		}

		// Project label
		if (!empty($arrayfields['p.title']['checked'])) {
			print '<td class="nowrap">';
			if ($obj->project_id > 0) {
				print $projectstatic->title;
			}
			print '</td>';
			if (!$i) {
				$totalarray['nbfield']++;
			}
		}

		// Third party
		if (!empty($arrayfields['s.nom']['checked'])) {
			print '<td class="tdoverflowmax200">';
			print $getNomUrl_cache[$obj->socid];

			// If module invoices enabled and user with invoice creation permissions
			if (isModEnabled('facture') && !empty($conf->global->ORDER_BILLING_ALL_CUSTOMER)) {
				if ($user->rights->facture->creer) {
					if (($obj->fk_statut > 0 && $obj->fk_statut < 3) || ($obj->fk_statut == 3 && $obj->billed == 0)) {
						print '&nbsp;<a href="'.DOL_URL_ROOT.'/commande/list.php?socid='.$companystatic->id.'&search_billed=0&autoselectall=1">';
						print img_picto($langs->trans("CreateInvoiceForThisCustomer").' : '.$companystatic->name, 'object_bill', 'hideonsmartphone').'</a>';
					}
				}
			}
			print '</td>';
			if (!$i) {
				$totalarray['nbfield']++;
			}
		}

		// Alias name
		if (!empty($arrayfields['s.name_alias']['checked'])) {
			print '<td class="nocellnopadd">';
			print $obj->alias;
			print '</td>';
			if (!$i) {
				$totalarray['nbfield']++;
			}
		}

		// Town
		if (!empty($arrayfields['s.town']['checked'])) {
			print '<td class="nocellnopadd">';
			print $obj->town;
			print '</td>';
			if (!$i) {
				$totalarray['nbfield']++;
			}
		}

		// Zip
		if (!empty($arrayfields['s.zip']['checked'])) {
			print '<td class="nocellnopadd">';
			print $obj->zip;
			print '</td>';
			if (!$i) {
				$totalarray['nbfield']++;
			}
		}

		// State
		if (!empty($arrayfields['state.nom']['checked'])) {
			print "<td>".$obj->state_name."</td>\n";
			if (!$i) {
				$totalarray['nbfield']++;
			}
		}

		// Country
		if (!empty($arrayfields['country.code_iso']['checked'])) {
			print '<td class="center">';
			$tmparray = getCountry($obj->fk_pays, 'all');
			print $tmparray['label'];
			print '</td>';
			if (!$i) {
				$totalarray['nbfield']++;
			}
		}

		// Type ent
		if (!empty($arrayfields['typent.code']['checked'])) {
			print '<td class="center">';
			if (empty($typenArray)) {
				$typenArray = $formcompany->typent_array(1);
			}
			print $typenArray[$obj->typent_code];
			print '</td>';
			if (!$i) {
				$totalarray['nbfield']++;
			}
		}

		// Order date
		if (!empty($arrayfields['c.date_commande']['checked'])) {
			print '<td class="center">';
			print dol_print_date($db->jdate($obj->date_commande), 'day');
			// Warning late icon and note
			if ($generic_commande->hasDelay()) {
				print img_picto($langs->trans("Late").' : '.$generic_commande->showDelay(), "warning");
			}
			print '</td>';
			if (!$i) {
				$totalarray['nbfield']++;
			}
		}

		// Plannned date of delivery
		if (!empty($arrayfields['c.date_delivery']['checked'])) {
			print '<td class="center">';
			print dol_print_date($db->jdate($obj->date_delivery), 'dayhour');
			print '</td>';
			if (!$i) {
				$totalarray['nbfield']++;
			}
		}

		// Shipping Method
		if (!empty($arrayfields['c.fk_shipping_method']['checked'])) {
			print '<td>';
			$form->formSelectShippingMethod('', $obj->fk_shipping_method, 'none', 1);
			print '</td>';
			if (!$i) {
				$totalarray['nbfield']++;
			}
		}

		// Payment terms
		if (!empty($arrayfields['c.fk_cond_reglement']['checked'])) {
			print '<td>';
			$form->form_conditions_reglement($_SERVER['PHP_SELF'], $obj->fk_cond_reglement, 'none', 0, '', 1, $obj->deposit_percent);
			print '</td>';
			if (!$i) {
				$totalarray['nbfield']++;
			}
		}

		// Payment mode
		if (!empty($arrayfields['c.fk_mode_reglement']['checked'])) {
			print '<td>';
			$form->form_modes_reglement($_SERVER['PHP_SELF'], $obj->fk_mode_reglement, 'none', '', -1);
			print '</td>';
			if (!$i) {
				$totalarray['nbfield']++;
			}
		}

		// Channel
		if (!empty($arrayfields['c.fk_input_reason']['checked'])) {
			print '<td>';
			$form->formInputReason($_SERVER['PHP_SELF'], $obj->fk_input_reason, 'none', '');
			print '</td>';
			if (!$i) {
				$totalarray['nbfield']++;
			}
		}

		// Amount HT/net
		if (!empty($arrayfields['c.total_ht']['checked'])) {
			  print '<td class="nowrap right"><span class="amount">'.price($obj->total_ht)."</span></td>\n";
			if (!$i) {
				$totalarray['nbfield']++;
			}
			if (!$i) {
				$totalarray['pos'][$totalarray['nbfield']] = 'c.total_ht';
			}
			if (isset($totalarray['val']['c.total_ht'])) {
				$totalarray['val']['c.total_ht'] += $obj->total_ht;
			} else {
				$totalarray['val']['c.total_ht'] = $obj->total_ht;
			}
		}

		// Amount VAT
		if (!empty($arrayfields['c.total_vat']['checked'])) {
			print '<td class="nowrap right"><span class="amount">'.price($obj->total_tva)."</span></td>\n";
			if (!$i) {
				$totalarray['nbfield']++;
			}
			if (!$i) {
				$totalarray['pos'][$totalarray['nbfield']] = 'c.total_tva';
			}
			$totalarray['val']['c.total_tva'] += $obj->total_tva;
		}

		// Amount TTC / gross
		if (!empty($arrayfields['c.total_ttc']['checked'])) {
			print '<td class="nowrap right"><span class="amount">'.price($obj->total_ttc)."</span></td>\n";
			if (!$i) {
				$totalarray['nbfield']++;
			}
			if (!$i) {
				$totalarray['pos'][$totalarray['nbfield']] = 'c.total_ttc';
			}
			$totalarray['val']['c.total_ttc'] += $obj->total_ttc;
		}

		// Currency
		if (!empty($arrayfields['c.multicurrency_code']['checked'])) {
			  print '<td class="nowrap">'.$obj->multicurrency_code.' - '.$langs->trans('Currency'.$obj->multicurrency_code)."</td>\n";
			if (!$i) {
				$totalarray['nbfield']++;
			}
		}

		// Currency rate
		if (!empty($arrayfields['c.multicurrency_tx']['checked'])) {
			  print '<td class="nowrap">';
			  $form->form_multicurrency_rate($_SERVER['PHP_SELF'].'?id='.$obj->rowid, $obj->multicurrency_tx, 'none', $obj->multicurrency_code);
			  print "</td>\n";
			if (!$i) {
				$totalarray['nbfield']++;
			}
		}

		// Amount HT/net in foreign currency
		if (!empty($arrayfields['c.multicurrency_total_ht']['checked'])) {
			  print '<td class="right nowrap"><span class="amount">'.price($obj->multicurrency_total_ht)."</span></td>\n";
			if (!$i) {
				$totalarray['nbfield']++;
			}
		}
		// Amount VAT in foreign currency
		if (!empty($arrayfields['c.multicurrency_total_vat']['checked'])) {
			print '<td class="right nowrap"><span class="amount">'.price($obj->multicurrency_total_vat)."</span></td>\n";
			if (!$i) {
				$totalarray['nbfield']++;
			}
		}
		// Amount TTC / gross in foreign currency
		if (!empty($arrayfields['c.multicurrency_total_ttc']['checked'])) {
			print '<td class="right nowrap"><span class="amount">'.price($obj->multicurrency_total_ttc)."</span></td>\n";
			if (!$i) {
				$totalarray['nbfield']++;
			}
		}

		$userstatic->id = $obj->fk_user_author;
		$userstatic->login = $obj->login;
		$userstatic->lastname = $obj->lastname;
		$userstatic->firstname = $obj->firstname;
		$userstatic->email = $obj->user_email;
		$userstatic->statut = $obj->user_statut;
		$userstatic->entity = $obj->entity;
		$userstatic->photo = $obj->photo;
		$userstatic->office_phone = $obj->office_phone;
		$userstatic->office_fax = $obj->office_fax;
		$userstatic->user_mobile = $obj->user_mobile;
		$userstatic->job = $obj->job;
		$userstatic->gender = $obj->gender;

		// Author
		if (!empty($arrayfields['u.login']['checked'])) {
			print '<td class="tdoverflowmax200">';
			if ($userstatic->id) {
				print $userstatic->getNomUrl(-1);
			} else {
				print '&nbsp;';
			}
			print "</td>\n";
			if (!$i) {
				$totalarray['nbfield']++;
			}
		}

		// Sales representatives
		if (!empty($arrayfields['sale_representative']['checked'])) {
			print '<td>';
			if ($obj->socid > 0) {
				$listsalesrepresentatives = $companystatic->getSalesRepresentatives($user);
				if ($listsalesrepresentatives < 0) {
					dol_print_error($db);
				}
				$nbofsalesrepresentative = count($listsalesrepresentatives);
				if ($nbofsalesrepresentative > 6) {
					// We print only number
					print $nbofsalesrepresentative;
				} elseif ($nbofsalesrepresentative > 0) {
					$j = 0;
					foreach ($listsalesrepresentatives as $val) {
						$userstatic->id = $val['id'];
						$userstatic->lastname = $val['lastname'];
						$userstatic->firstname = $val['firstname'];
						$userstatic->email = $val['email'];
						$userstatic->statut = $val['statut'];
						$userstatic->entity = $val['entity'];
						$userstatic->photo = $val['photo'];
						$userstatic->login = $val['login'];
						$userstatic->office_phone = $val['office_phone'];
						$userstatic->office_fax = $val['office_fax'];
						$userstatic->user_mobile = $val['user_mobile'];
						$userstatic->job = $val['job'];
						$userstatic->gender = $val['gender'];
						//print '<div class="float">':
						print ($nbofsalesrepresentative < 2) ? $userstatic->getNomUrl(-1, '', 0, 0, 12) : $userstatic->getNomUrl(-2);
						$j++;
						if ($j < $nbofsalesrepresentative) {
							print ' ';
						}
						//print '</div>';
					}
				}
				//else print $langs->trans("NoSalesRepresentativeAffected");
			} else {
				print '&nbsp;';
			}
			print '</td>';
			if (!$i) {
				$totalarray['nbfield']++;
			}
		}

		// Total buying or cost price
		if (!empty($arrayfields['total_pa']['checked'])) {
			print '<td class="right nowrap">'.price($marginInfo['pa_total']).'</td>';
			if (!$i) {
				$totalarray['nbfield']++;
			}
		}

		// Total margin
		if (!empty($arrayfields['total_margin']['checked'])) {
			print '<td class="right nowrap">'.price($marginInfo['total_margin']).'</td>';
			if (!$i) {
				$totalarray['nbfield']++;
			}
			if (!$i) {
				$totalarray['pos'][$totalarray['nbfield']] = 'total_margin';
			}
			$totalarray['val']['total_margin'] += $marginInfo['total_margin'];
		}

		// Total margin rate
		if (!empty($arrayfields['total_margin_rate']['checked'])) {
			print '<td class="right nowrap">'.(($marginInfo['total_margin_rate'] == '') ? '' : price($marginInfo['total_margin_rate'], null, null, null, null, 2).'%').'</td>';
			if (!$i) {
				$totalarray['nbfield']++;
			}
		}

		// Total mark rate
		if (!empty($arrayfields['total_mark_rate']['checked'])) {
			print '<td class="right nowrap">'.(($marginInfo['total_mark_rate'] == '') ? '' : price($marginInfo['total_mark_rate'], null, null, null, null, 2).'%').'</td>';
			if (!$i) {
				$totalarray['nbfield']++;
			}
			if (!$i) {
				$totalarray['pos'][$totalarray['nbfield']] = 'total_mark_rate';
			}
			if ($i >= $last_num - 1) {
				if (!empty($total_ht)) {
					$totalarray['val']['total_mark_rate'] = price2num($total_margin * 100 / $total_ht, 'MT');
				} else {
					$totalarray['val']['total_mark_rate'] = '';
				}
			}
		}

		// Extra fields
		include DOL_DOCUMENT_ROOT.'/core/tpl/extrafields_list_print_fields.tpl.php';
		// Fields from hook
		$parameters = array('arrayfields'=>$arrayfields, 'obj'=>$obj, 'i'=>$i, 'totalarray'=>&$totalarray);
		$reshook = $hookmanager->executeHooks('printFieldListValue', $parameters); // Note that $action and $object may have been modified by hook
		print $hookmanager->resPrint;

		// Date creation
		if (!empty($arrayfields['c.datec']['checked'])) {
			print '<td align="center" class="nowrap">';
			print dol_print_date($db->jdate($obj->date_creation), 'dayhour', 'tzuser');
			print '</td>';
			if (!$i) {
				$totalarray['nbfield']++;
			}
		}

		// Date modification
		if (!empty($arrayfields['c.tms']['checked'])) {
			print '<td align="center" class="nowrap">';
			print dol_print_date($db->jdate($obj->date_update), 'dayhour', 'tzuser');
			print '</td>';
			if (!$i) {
				$totalarray['nbfield']++;
			}
		}

		// Date cloture
		if (!empty($arrayfields['c.date_cloture']['checked'])) {
			print '<td align="center" class="nowrap">';
			print dol_print_date($db->jdate($obj->date_cloture), 'dayhour', 'tzuser');
			print '</td>';
			if (!$i) {
				$totalarray['nbfield']++;
			}
		}

		// Note public
		if (!empty($arrayfields['c.note_public']['checked'])) {
			print '<td class="center">';
			print dol_string_nohtmltag($obj->note_public);
			print '</td>';
			if (!$i) {
				$totalarray['nbfield']++;
			}
		}

		// Note private
		if (!empty($arrayfields['c.note_private']['checked'])) {
			print '<td class="center">';
			print dol_string_nohtmltag($obj->note_private);
			print '</td>';
			if (!$i) {
				$totalarray['nbfield']++;
			}
		}

		// Show shippable Icon (this creates subloops, so may be slow)
		if (!empty($arrayfields['shippable']['checked'])) {
			print '<td class="center">';
			if (!empty($show_shippable_command) && !empty($conf->stock->enabled)) {
				if (($obj->fk_statut > $generic_commande::STATUS_DRAFT) && ($obj->fk_statut < $generic_commande::STATUS_CLOSED)) {
					$generic_commande->getLinesArray(); 	// Load array ->lines
					$generic_commande->loadExpeditions();	// Load array ->expeditions

					$numlines = count($generic_commande->lines); // Loop on each line of order
					for ($lig = 0; $lig < $numlines; $lig++) {
						if (isset($generic_commande->expeditions[$generic_commande->lines[$lig]->id])) {
							$reliquat =  $generic_commande->lines[$lig]->qty - $generic_commande->expeditions[$generic_commande->lines[$lig]->id];
						} else {
							$reliquat = $generic_commande->lines[$lig]->qty;
						}
						if ($generic_commande->lines[$lig]->product_type == 0 && $generic_commande->lines[$lig]->fk_product > 0) {  // If line is a product and not a service
							$nbprod++; // order contains real products
							$generic_product->id = $generic_commande->lines[$lig]->fk_product;

							// Get local and virtual stock and store it into cache
							if (empty($productstat_cache[$generic_commande->lines[$lig]->fk_product])) {
								$generic_product->load_stock('nobatch'); // ->load_virtual_stock() is already included into load_stock()
								$productstat_cache[$generic_commande->lines[$lig]->fk_product]['stock_reel'] = $generic_product->stock_reel;
								$productstat_cachevirtual[$generic_commande->lines[$lig]->fk_product]['stock_reel'] = $generic_product->stock_theorique;
							} else {
								$generic_product->stock_reel = $productstat_cache[$generic_commande->lines[$lig]->fk_product]['stock_reel'];
								$generic_product->stock_theorique = $productstat_cachevirtual[$generic_commande->lines[$lig]->fk_product]['stock_reel'] = $generic_product->stock_theorique;
							}

							if ($reliquat > $generic_product->stock_reel) {
								$notshippable++;
							}
							if (empty($conf->global->SHIPPABLE_ORDER_ICON_IN_LIST)) {  // Default code. Default should be this case.
								$text_info .= $reliquat.' x '.$generic_commande->lines[$lig]->product_ref.'&nbsp;'.dol_trunc($generic_commande->lines[$lig]->product_label, 20);
								$text_info .= ' - '.$langs->trans("Stock").': <span class="'.($generic_product->stock_reel > 0 ? 'ok' : 'error').'">'.$generic_product->stock_reel.'</span>';
								$text_info .= ' - '.$langs->trans("VirtualStock").': <span class="'.($generic_product->stock_theorique > 0 ? 'ok' : 'error').'">'.$generic_product->stock_theorique.'</span>';
								$text_info .= ($reliquat != $generic_commande->lines[$lig]->qty ? ' <span class="opacitymedium">('.$langs->trans("QtyInOtherShipments").' '.($generic_commande->lines[$lig]->qty - $reliquat).')</span>' : '');
								$text_info .= '<br>';
							} else {  // BUGGED CODE.
								// DOES NOT TAKE INTO ACCOUNT MANUFACTURING. THIS CODE SHOULD BE USELESS. PREVIOUS CODE SEEMS COMPLETE.
								// COUNT STOCK WHEN WE SHOULD ALREADY HAVE VALUE
								// Detailed virtual stock, looks bugged, uncomplete and need heavy load.
								// stock order and stock order_supplier
								$stock_order = 0;
								$stock_order_supplier = 0;
								if (!empty($conf->global->STOCK_CALCULATE_ON_SHIPMENT) || !empty($conf->global->STOCK_CALCULATE_ON_SHIPMENT_CLOSE)) {    // What about other options ?
									if (isModEnabled('commande')) {
										if (empty($productstat_cache[$generic_commande->lines[$lig]->fk_product]['stats_order_customer'])) {
											$generic_product->load_stats_commande(0, '1,2');
											$productstat_cache[$generic_commande->lines[$lig]->fk_product]['stats_order_customer'] = $generic_product->stats_commande['qty'];
										} else {
											$generic_product->stats_commande['qty'] = $productstat_cache[$generic_commande->lines[$lig]->fk_product]['stats_order_customer'];
										}
										$stock_order = $generic_product->stats_commande['qty'];
									}
									if ((isModEnabled("fournisseur") && empty($conf->global->MAIN_USE_NEW_SUPPLIERMOD)) || isModEnabled("supplier_order")) {
										if (empty($productstat_cache[$generic_commande->lines[$lig]->fk_product]['stats_order_supplier'])) {
											$generic_product->load_stats_commande_fournisseur(0, '3');
											$productstat_cache[$generic_commande->lines[$lig]->fk_product]['stats_order_supplier'] = $generic_product->stats_commande_fournisseur['qty'];
										} else {
											$generic_product->stats_commande_fournisseur['qty'] = $productstat_cache[$generic_commande->lines[$lig]->fk_product]['stats_order_supplier'];
										}
										$stock_order_supplier = $generic_product->stats_commande_fournisseur['qty'];
									}
								}
								$text_info .= $reliquat.' x '.$generic_commande->lines[$lig]->ref.'&nbsp;'.dol_trunc($generic_commande->lines[$lig]->product_label, 20);
								$text_stock_reel = $generic_product->stock_reel.'/'.$stock_order;
								if ($stock_order > $generic_product->stock_reel && !($generic_product->stock_reel < $generic_commande->lines[$lig]->qty)) {
									$warning++;
									$text_warning .= '<span class="warning">'.$langs->trans('Available').'&nbsp;:&nbsp;'.$text_stock_reel.'</span>';
								}
								if ($reliquat > $generic_product->stock_reel) {
									$text_info .= '<span class="warning">'.$langs->trans('Available').'&nbsp;:&nbsp;'.$text_stock_reel.'</span>';
								} else {
									$text_info .= '<span class="ok">'.$langs->trans('Available').'&nbsp;:&nbsp;'.$text_stock_reel.'</span>';
								}
								if ((isModEnabled("fournisseur") && empty($conf->global->MAIN_USE_NEW_SUPPLIERMOD)) || isModEnabled("supplier_order")) {
									$text_info .= '&nbsp;'.$langs->trans('SupplierOrder').'&nbsp;:&nbsp;'.$stock_order_supplier;
								}
								$text_info .= ($reliquat != $generic_commande->lines[$lig]->qty ? ' <span class="opacitymedium">('.$langs->trans("QtyInOtherShipments").' '.($generic_commande->lines[$lig]->qty - $reliquat).')</span>' : '');
								$text_info .= '<br>';
							}
						}
					}
					if ($notshippable == 0) {
						$text_icon = img_picto('', 'dolly', '', false, 0, 0, '', 'green paddingleft');
						$text_info = $text_icon.' '.$langs->trans('Shippable').'<br>'.$text_info;
					} else {
						$text_icon = img_picto('', 'dolly', '', false, 0, 0, '', 'error paddingleft');
						$text_info = $text_icon.' '.$langs->trans('NonShippable').'<br>'.$text_info;
					}
				}

				if ($nbprod) {
					print $form->textwithtooltip('', $text_info, 2, 1, $text_icon, '', 2);
				}
				if ($warning) {     // Always false in default mode
					print $form->textwithtooltip('', $langs->trans('NotEnoughForAllOrders').'<br>'.$text_warning, 2, 1, img_picto('', 'error'), '', 2);
				}
			}
			print '</td>';
			if (!$i) {
				$totalarray['nbfield']++;
			}
		}

		// Billed
		if (!empty($arrayfields['c.facture']['checked'])) {
			print '<td class="center">'.yn($obj->billed).'</td>';
			if (!$i) {
				$totalarray['nbfield']++;
			}
		}

		// Import key
		if (!empty($arrayfields['c.import_key']['checked'])) {
			print '<td class="nowrap center">'.$obj->import_key.'</td>';
			if (!$i) {
				$totalarray['nbfield']++;
			}
		}

		// Status
		if (!empty($arrayfields['c.fk_statut']['checked'])) {
			print '<td class="nowrap center">'.$generic_commande->LibStatut($obj->fk_statut, $obj->billed, 5, 1).'</td>';
			if (!$i) {
				$totalarray['nbfield']++;
			}
		}

		// Action column
		if (empty($conf->global->MAIN_CHECKBOX_LEFT_COLUMN)) {
			print '<td class="nowrap center">';
			if ($massactionbutton || $massaction) {   // If we are in select mode (massactionbutton defined) or if we have already selected and sent an action ($massaction) defined
				$selected = 0;
				if (in_array($obj->rowid, $arrayofselected)) {
					$selected = 1;
				}
				print '<input id="cb'.$obj->rowid.'" class="flat checkforselect" type="checkbox" name="toselect[]" value="'.$obj->rowid.'"'.($selected ? ' checked="checked"' : '').'>';
			}
		}
		print '</td>';
		if (!$i) {
			$totalarray['nbfield']++;
		}

		print "</tr>\n";

		$total += $obj->total_ht;
		$subtotal += $obj->total_ht;
		$i++;
	}

	// Show total line
	include DOL_DOCUMENT_ROOT.'/core/tpl/list_print_total.tpl.php';

	// If no record found
	if ($num == 0) {
		$colspan = 1;
		foreach ($arrayfields as $key => $val) {
			if (!empty($val['checked'])) {
				$colspan++;
			}
		}
		print '<tr><td colspan="'.$colspan.'"><span class="opacitymedium">'.$langs->trans("NoRecordFound").'</span></td></tr>';
	}

	$db->free($resql);

	$parameters = array('arrayfields'=>$arrayfields, 'sql'=>$sql);
	$reshook = $hookmanager->executeHooks('printFieldListFooter', $parameters); // Note that $action and $object may have been modified by hook
	print $hookmanager->resPrint;

	print '</table>'."\n";
	print '</div>';

	print '</form>'."\n";

	$hidegeneratedfilelistifempty = 1;
	if ($massaction == 'builddoc' || $action == 'remove_file' || $show_files) {
		$hidegeneratedfilelistifempty = 0;
	}

	// Show list of available documents
	$urlsource = $_SERVER['PHP_SELF'].'?sortfield='.$sortfield.'&sortorder='.$sortorder;
	$urlsource .= str_replace('&amp;', '&', $param);

	$filedir = $diroutputmassaction;
	$genallowed = $permissiontoread;
	$delallowed = $permissiontoadd;

	print $formfile->showdocuments('massfilesarea_orders', '', $filedir, $urlsource, 0, $delallowed, '', 1, 1, 0, 48, 1, $param, $title, '', '', '', null, $hidegeneratedfilelistifempty);
} else {
	dol_print_error($db);
}

// End of page
llxFooter();
$db->close();<|MERGE_RESOLUTION|>--- conflicted
+++ resolved
@@ -1352,13 +1352,9 @@
 		$moreforfilter .= img_picto($tmptitle, 'user', 'class="pictofixedwidth"').$form->select_dolusers($search_user, 'search_user', $tmptitle, '', 0, '', '', 0, 0, 0, '', 0, '', 'maxwidth250 widthcentpercentminusx');
 		$moreforfilter .= '</div>';
 	}
-<<<<<<< HEAD
-	// If the user can view prospects other than his'
+
+	// If the user can view other products/services than his own
 	if (isModEnabled('categorie') && $user->rights->categorie->lire && ($user->rights->produit->lire || $user->rights->service->lire)) {
-=======
-	// If the user can view other products/services than his own
-	if (!empty($conf->categorie->enabled) && $user->rights->categorie->lire && ($user->rights->produit->lire || $user->rights->service->lire)) {
->>>>>>> f58e2bc6
 		include_once DOL_DOCUMENT_ROOT.'/categories/class/categorie.class.php';
 		$moreforfilter .= '<div class="divsearchfield">';
 		$tmptitle = $langs->trans('IncludingProductWithTag');
@@ -1366,12 +1362,8 @@
 		$moreforfilter .= img_picto($tmptitle, 'category', 'class="pictofixedwidth"').$form->selectarray('search_product_category', $cate_arbo, $search_product_category, $tmptitle, 0, 0, '', 0, 0, 0, 0, 'maxwidth300 widthcentpercentminusx', 1);
 		$moreforfilter .= '</div>';
 	}
-<<<<<<< HEAD
+	// If Categories are enabled & user has rights to see
 	if (isModEnabled('categorie') && $user->rights->categorie->lire) {
-=======
-	// If Categories are enabled & user has rights to see
-	if (!empty($conf->categorie->enabled) && $user->rights->categorie->lire) {
->>>>>>> f58e2bc6
 		require_once DOL_DOCUMENT_ROOT.'/categories/class/categorie.class.php';
 		$moreforfilter .= '<div class="divsearchfield">';
 		$tmptitle = $langs->trans('CustomersProspectsCategoriesShort');
