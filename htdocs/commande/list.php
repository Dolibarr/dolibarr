--- conflicted
+++ resolved
@@ -897,25 +897,12 @@
 			$sql .= ' AND c.fk_statut = '.((int) $search_status); // draft, validated, in process or canceled
 		}
 	}
-<<<<<<< HEAD
+
 	if ($search_status == -2) {	// To shipp (validated and in progress)
 		$sql .= " AND c.fk_statut IN (1,2)";
 	}
 	if ($search_status == -3) {	// To bill (validated, in progress and shipped but not invoiced)
 		$sql .= ' AND c.fk_statut IN (1,2,3) AND c.facture = 0';
-=======
-	if ($search_status == -2) {	// "validated + in process"
-		//$sql.= ' AND c.fk_statut IN (1,2,3) AND c.facture = 0';
-		$sql .= " AND (c.fk_statut IN (1,2))";
-	}
-	if ($search_status == -3) {	// "validated + in process + delivered"
-		//$sql.= ' AND c.fk_statut in (1,2,3)';
-		//$sql.= ' AND c.facture = 0'; // invoice not created
-		$sql .= ' AND (c.fk_statut IN (1,2,3))'; // validated, in process or closed
-	}
-	if ($search_status == -4) {	//  "validate + in progress"
-		$sql .= ' AND (c.fk_statut IN (1,2))'; // validated, in process
->>>>>>> 76bc8d1c
 	}
 }
 
