--- conflicted
+++ resolved
@@ -381,12 +381,9 @@
 	$num = $db->num_rows($resql);
 	
 	$param='';
-<<<<<<< HEAD
     if (! empty($contextpage) && $contextpage != $_SERVER["PHP_SELF"]) $param.='&contextpage='.$contextpage;
 	if ($limit > 0 && $limit != $conf->liste_limit) $param.='&limit='.$limit;
-=======
 	if ($sall)					$param.='&sall='.$sall;
->>>>>>> da41c3ff
 	if ($socid > 0)             $param.='&socid='.$socid;
 	if ($viewstatut != '')      $param.='&viewstatut='.$viewstatut;
 	if ($orderday)      		$param.='&orderday='.$orderday;
