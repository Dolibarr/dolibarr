<?php
/* Copyright (C) 2001-2005  Rodolphe Quiedeville    <rodolphe@quiedeville.org>
 * Copyright (C) 2004-2019  Laurent Destailleur     <eldy@users.sourceforge.net>
 * Copyright (C) 2005       Marc Barilley / Ocebo   <marc@ocebo.com>
 * Copyright (C) 2005-2012  Regis Houssin           <regis.houssin@inodbox.com>
 * Copyright (C) 2012       Juanjo Menent           <jmenent@2byte.es>
 * Copyright (C) 2013       Christophe Battarel     <christophe.battarel@altairis.fr>
 * Copyright (C) 2013       Cédric Salvador         <csalvador@gpcsolutions.fr>
 * Copyright (C) 2015-2018  Frédéric France         <frederic.france@netlogic.fr>
 * Copyright (C) 2015       Marcos García           <marcosgdf@gmail.com>
 * Copyright (C) 2015       Jean-François Ferry     <jfefe@aternatik.fr>
 * Copyright (C) 2016       Ferran Marcet           <fmarcet@2byte.es>
 * Copyright (C) 2018       Charlene Benke	    <charlie@patas-monkey.com>

 *
 * This program is free software; you can redistribute it and/or modify
 * it under the terms of the GNU General Public License as published by
 * the Free Software Foundation; either version 3 of the License, or
 * (at your option) any later version.
 *
 * This program is distributed in the hope that it will be useful,
 * but WITHOUT ANY WARRANTY; without even the implied warranty of
 * MERCHANTABILITY or FITNESS FOR A PARTICULAR PURPOSE.  See the
 * GNU General Public License for more details.
 *
 * You should have received a copy of the GNU General Public License
 * along with this program. If not, see <https://www.gnu.org/licenses/>.
 */

/**
 *	\file       htdocs/commande/list.php
 *	\ingroup    commande
 *	\brief      Page to list orders
 */


require '../main.inc.php';
require_once DOL_DOCUMENT_ROOT.'/core/lib/date.lib.php';
require_once DOL_DOCUMENT_ROOT.'/core/lib/company.lib.php';
require_once DOL_DOCUMENT_ROOT.'/core/class/discount.class.php';
require_once DOL_DOCUMENT_ROOT.'/core/class/html.formfile.class.php';
require_once DOL_DOCUMENT_ROOT.'/core/class/html.formother.class.php';
require_once DOL_DOCUMENT_ROOT.'/core/class/html.formcompany.class.php';
require_once DOL_DOCUMENT_ROOT.'/commande/class/commande.class.php';
require_once DOL_DOCUMENT_ROOT.'/compta/facture/class/facture.class.php';
require_once DOL_DOCUMENT_ROOT.'/product/class/product.class.php';
require_once DOL_DOCUMENT_ROOT.'/projet/class/project.class.php';

// Load translation files required by the page
$langs->loadLangs(array("orders", 'sendings', 'deliveries', 'companies', 'compta', 'bills'));

$action = GETPOST('action', 'aZ09');
$massaction = GETPOST('massaction', 'alpha');
$show_files = GETPOST('show_files', 'int');
$confirm = GETPOST('confirm', 'alpha');
$toselect = GETPOST('toselect', 'array');
<<<<<<< HEAD
$contextpage=GETPOST('contextpage', 'aZ')?GETPOST('contextpage', 'aZ'):'orderlist';

$search_dateorder_start= dol_mktime(0, 0, 0, GETPOST('search_dateorder_startmonth', 'int'), GETPOST('search_dateorder_startday', 'int'), GETPOST('search_dateorder_startyear', 'int'));
$search_dateorder_end= dol_mktime(23, 59, 59, GETPOST('search_dateorder_endmonth', 'int'), GETPOST('search_dateorder_endday', 'int'), GETPOST('search_dateorder_endyear', 'int'));
$search_datedelivery_start= dol_mktime(0, 0, 0, GETPOST('search_datedelivery_startmonth', 'int'), GETPOST('search_datedelivery_startday', 'int'), GETPOST('search_datedelivery_startyear', 'int'));
$search_datedelivery_end= dol_mktime(23, 59, 59, GETPOST('search_datedelivery_endmonth', 'int'), GETPOST('search_datedelivery_endday', 'int'), GETPOST('search_datedelivery_endyear', 'int'));
$search_product_category=GETPOST('search_product_category', 'int');
$search_ref=GETPOST('search_ref', 'alpha')!=''?GETPOST('search_ref', 'alpha'):GETPOST('sref', 'alpha');
$search_ref_customer=GETPOST('search_ref_customer', 'alpha');
$search_company=GETPOST('search_company', 'alpha');
$search_town=GETPOST('search_town', 'alpha');
$search_zip=GETPOST('search_zip', 'alpha');
$search_state=trim(GETPOST("search_state"));
$search_country=GETPOST("search_country", 'int');
$search_type_thirdparty=GETPOST("search_type_thirdparty", 'int');
$sall=trim((GETPOST('search_all', 'alphanohtml')!='')?GETPOST('search_all', 'alphanohtml'):GETPOST('sall', 'alphanohtml'));
$socid=GETPOST('socid', 'int');
$search_user=GETPOST('search_user', 'int');
$search_sale=GETPOST('search_sale', 'int');
$search_total_ht=GETPOST('search_total_ht', 'alpha');
$search_total_ttc=GETPOST('search_total_ttc', 'alpha');
$search_categ_cus=trim(GETPOST("search_categ_cus", 'int'));
=======
$contextpage = GETPOST('contextpage', 'aZ') ?GETPOST('contextpage', 'aZ') : 'orderlist';

$search_orderyear = GETPOST("search_orderyear", "int");
$search_ordermonth = GETPOST("search_ordermonth", "int");
$search_orderday = GETPOST("search_orderday", "int");
$search_deliveryyear = GETPOST("search_deliveryyear", "int");
$search_deliverymonth = GETPOST("search_deliverymonth", "int");
$search_deliveryday = GETPOST("search_deliveryday", "int");
$search_product_category = GETPOST('search_product_category', 'int');
$search_ref = GETPOST('search_ref', 'alpha') != '' ?GETPOST('search_ref', 'alpha') : GETPOST('sref', 'alpha');
$search_ref_customer = GETPOST('search_ref_customer', 'alpha');
$search_company = GETPOST('search_company', 'alpha');
$search_town = GETPOST('search_town', 'alpha');
$search_zip = GETPOST('search_zip', 'alpha');
$search_state = trim(GETPOST("search_state"));
$search_country = GETPOST("search_country", 'int');
$search_type_thirdparty = GETPOST("search_type_thirdparty", 'int');
$sall = trim((GETPOST('search_all', 'alphanohtml') != '') ?GETPOST('search_all', 'alphanohtml') : GETPOST('sall', 'alphanohtml'));
$socid = GETPOST('socid', 'int');
$search_user = GETPOST('search_user', 'int');
$search_sale = GETPOST('search_sale', 'int');
$search_total_ht = GETPOST('search_total_ht', 'alpha');
$search_total_ttc = GETPOST('search_total_ttc', 'alpha');
$search_categ_cus = trim(GETPOST("search_categ_cus", 'int'));
>>>>>>> b69a7f97
$optioncss = GETPOST('optioncss', 'alpha');
$billed = GETPOST('billed', 'int');
$viewstatut = GETPOST('viewstatut');
$search_btn = GETPOST('button_search', 'alpha');
$search_remove_btn = GETPOST('button_removefilter', 'alpha');
$search_project_ref = GETPOST('search_project_ref', 'alpha');
$search_project = GETPOST('search_project', 'alpha');

// Security check
$id = (GETPOST('orderid') ?GETPOST('orderid', 'int') : GETPOST('id', 'int'));
if ($user->socid) $socid = $user->socid;
$result = restrictedArea($user, 'commande', $id, '');

$diroutputmassaction = $conf->commande->multidir_output[$conf->entity].'/temp/massgeneration/'.$user->id;

// Load variable for pagination
$limit = GETPOST('limit', 'int') ?GETPOST('limit', 'int') : $conf->liste_limit;
$sortfield = GETPOST("sortfield", 'alpha');
$sortorder = GETPOST("sortorder", 'alpha');
$page = GETPOST("page", 'int');
if (empty($page) || $page == -1 || !empty($search_btn) || !empty($search_remove_btn) || (empty($toselect) && $massaction === '0')) { $page = 0; }     // If $page is not defined, or '' or -1
$offset = $limit * $page;
$pageprev = $page - 1;
$pagenext = $page + 1;
if (!$sortfield) $sortfield = 'c.ref';
if (!$sortorder) $sortorder = 'DESC';

// Initialize technical object to manage hooks of page. Note that conf->hooks_modules contains array of hook context
$object = new Commande($db);
$hookmanager->initHooks(array('orderlist'));
$extrafields = new ExtraFields($db);

// fetch optionals attributes and labels
$extrafields->fetch_name_optionals_label('commande');
$search_array_options = $extrafields->getOptionalsFromPost($object->table_element, '', 'search_');

// List of fields to search into when doing a "search in all"
$fieldstosearchall = array(
	'c.ref'=>'Ref',
	'c.ref_client'=>'RefCustomerOrder',
	'pd.description'=>'Description',
	's.nom'=>"ThirdParty",
	's.name_alias'=>"AliasNameShort",
	'c.note_public'=>'NotePublic',
);
if (empty($user->socid)) $fieldstosearchall["c.note_private"] = "NotePrivate";

$checkedtypetiers = 0;
$arrayfields = array(
	'c.ref'=>array('label'=>"Ref", 'checked'=>1),
	'c.ref_client'=>array('label'=>"RefCustomerOrder", 'checked'=>1),
    'p.ref'=>array('label'=>"ProjectRef", 'checked'=>1, 'enabled'=>(empty($conf->projet->enabled) ? 0 : 1)),
    'p.title'=>array('label'=>"ProjectLabel", 'checked'=>0, 'enabled'=>(empty($conf->projet->enabled) ? 0 : 1)),
    's.nom'=>array('label'=>"ThirdParty", 'checked'=>1),
	's.town'=>array('label'=>"Town", 'checked'=>1),
	's.zip'=>array('label'=>"Zip", 'checked'=>1),
	'state.nom'=>array('label'=>"StateShort", 'checked'=>0),
	'country.code_iso'=>array('label'=>"Country", 'checked'=>0),
	'typent.code'=>array('label'=>"ThirdPartyType", 'checked'=>$checkedtypetiers),
	'c.date_commande'=>array('label'=>"OrderDateShort", 'checked'=>1),
	'c.date_delivery'=>array('label'=>"DateDeliveryPlanned", 'checked'=>1, 'enabled'=>empty($conf->global->ORDER_DISABLE_DELIVERY_DATE)),
	'c.total_ht'=>array('label'=>"AmountHT", 'checked'=>1),
	'c.total_vat'=>array('label'=>"AmountVAT", 'checked'=>0),
	'c.total_ttc'=>array('label'=>"AmountTTC", 'checked'=>0),
	'c.datec'=>array('label'=>"DateCreation", 'checked'=>0, 'position'=>500),
	'c.tms'=>array('label'=>"DateModificationShort", 'checked'=>0, 'position'=>500),
    'c.date_cloture'=>array('label'=>"DateClosing", 'checked'=>0, 'position'=>500),
	'c.fk_statut'=>array('label'=>"Status", 'checked'=>1, 'position'=>1000),
	'c.facture'=>array('label'=>"Billed", 'checked'=>1, 'position'=>1000, 'enabled'=>(empty($conf->global->WORKFLOW_BILL_ON_SHIPMENT)))
);
// Extra fields
if (is_array($extrafields->attributes[$object->table_element]['label']) && count($extrafields->attributes[$object->table_element]['label']) > 0)
{
	foreach ($extrafields->attributes[$object->table_element]['label'] as $key => $val)
	{
		if (!empty($extrafields->attributes[$object->table_element]['list'][$key]))
			$arrayfields["ef.".$key] = array('label'=>$extrafields->attributes[$object->table_element]['label'][$key], 'checked'=>(($extrafields->attributes[$object->table_element]['list'][$key] < 0) ? 0 : 1), 'position'=>$extrafields->attributes[$object->table_element]['pos'][$key], 'enabled'=>(abs($extrafields->attributes[$object->table_element]['list'][$key]) != 3 && $extrafields->attributes[$object->table_element]['perms'][$key]));
	}
}
$object->fields = dol_sort_array($object->fields, 'position');
$arrayfields = dol_sort_array($arrayfields, 'position');



/*
 * Actions
 */

if (GETPOST('cancel', 'alpha')) { $action = 'list'; $massaction = ''; }
if (!GETPOST('confirmmassaction', 'alpha') && $massaction != 'presend' && $massaction != 'confirm_presend' && $massaction != 'confirm_createbills') { $massaction = ''; }

$parameters = array('socid'=>$socid);
$reshook = $hookmanager->executeHooks('doActions', $parameters, $object, $action); // Note that $action and $object may have been modified by some hooks
if ($reshook < 0) setEventMessages($hookmanager->error, $hookmanager->errors, 'errors');

if (empty($reshook))
{
	// Selection of new fields
	include DOL_DOCUMENT_ROOT.'/core/actions_changeselectedfields.inc.php';

	// Purge search criteria
	if (GETPOST('button_removefilter_x', 'alpha') || GETPOST('button_removefilter.x', 'alpha') || GETPOST('button_removefilter', 'alpha')) // All tests are required to be compatible with all browsers
	{
<<<<<<< HEAD
		$search_categ='';
		$search_user='';
		$search_sale='';
		$search_product_category='';
		$search_ref='';
		$search_ref_customer='';
		$search_company='';
		$search_town='';
		$search_zip="";
		$search_state="";
		$search_type='';
		$search_country='';
		$search_type_thirdparty='';
		$search_total_ht='';
		$search_total_vat='';
		$search_total_ttc='';
		$search_dateorder_start='';
		$search_dateorder_end='';
		$search_datedelivery_start='';
		$search_datedelivery_end='';
		$search_project_ref='';
		$search_project='';
		$viewstatut='';
		$billed='';
		$toselect='';
		$search_array_options=array();
		$search_categ_cus=0;
=======
		$search_categ = '';
		$search_user = '';
		$search_sale = '';
		$search_product_category = '';
		$search_ref = '';
		$search_ref_customer = '';
		$search_company = '';
		$search_town = '';
		$search_zip = "";
		$search_state = "";
		$search_type = '';
		$search_country = '';
		$search_type_thirdparty = '';
		$search_total_ht = '';
		$search_total_vat = '';
		$search_total_ttc = '';
		$search_orderyear = '';
		$search_ordermonth = '';
		$search_orderday = '';
		$search_deliveryday = '';
		$search_deliverymonth = '';
		$search_deliveryyear = '';
		$search_project_ref = '';
		$search_project = '';
		$viewstatut = '';
		$billed = '';
		$toselect = '';
		$search_array_options = array();
		$search_categ_cus = 0;
>>>>>>> b69a7f97
	}
	if (GETPOST('button_removefilter_x', 'alpha') || GETPOST('button_removefilter.x', 'alpha') || GETPOST('button_removefilter', 'alpha')
	 || GETPOST('button_search_x', 'alpha') || GETPOST('button_search.x', 'alpha') || GETPOST('button_search', 'alpha'))
	{
		$massaction = ''; // Protection to avoid mass action if we force a new search during a mass action confirmation
	}

	// Mass actions
	$objectclass = 'Commande';
	$objectlabel = 'Orders';
	$permissiontoread = $user->rights->commande->lire;
	$permissiontodelete = $user->rights->commande->supprimer;
	$uploaddir = $conf->commande->multidir_output[$conf->entity];
	$trigger_name = 'ORDER_SENTBYMAIL';
	include DOL_DOCUMENT_ROOT.'/core/actions_massactions.inc.php';
}


/*
 * View
 */

$now = dol_now();

$form = new Form($db);
$formother = new FormOther($db);
$formfile = new FormFile($db);
$companystatic = new Societe($db);
$formcompany = new FormCompany($db);
$projectstatic = new Project($db);

$title = $langs->trans("Orders");
$help_url = "EN:Module_Customers_Orders|FR:Module_Commandes_Clients|ES:Módulo_Pedidos_de_clientes";
// llxHeader('',$title,$help_url);

$sql = 'SELECT';
if ($sall || $search_product_category > 0) $sql = 'SELECT DISTINCT';
$sql .= ' s.rowid as socid, s.nom as name, s.email, s.town, s.zip, s.fk_pays, s.client, s.code_client,';
$sql .= " typent.code as typent_code,";
$sql .= " state.code_departement as state_code, state.nom as state_name,";
$sql .= ' c.rowid, c.ref, c.total_ht, c.tva as total_tva, c.total_ttc, c.ref_client,';
$sql .= ' c.date_valid, c.date_commande, c.note_private, c.date_livraison as date_delivery, c.fk_statut, c.facture as billed,';
$sql .= ' c.date_creation as date_creation, c.tms as date_update, c.date_cloture as date_cloture,';
$sql .= " p.rowid as project_id, p.ref as project_ref, p.title as project_label";
if ($search_categ_cus) $sql .= ", cc.fk_categorie, cc.fk_soc";
// Add fields from extrafields
if (!empty($extrafields->attributes[$object->table_element]['label']))
	foreach ($extrafields->attributes[$object->table_element]['label'] as $key => $val) $sql .= ($extrafields->attributes[$object->table_element]['type'][$key] != 'separate' ? ", ef.".$key.' as options_'.$key : '');
// Add fields from hooks
$parameters = array();
$reshook = $hookmanager->executeHooks('printFieldListSelect', $parameters); // Note that $action and $object may have been modified by hook
$sql .= $hookmanager->resPrint;
$sql .= ' FROM '.MAIN_DB_PREFIX.'societe as s';
$sql .= " LEFT JOIN ".MAIN_DB_PREFIX."c_country as country on (country.rowid = s.fk_pays)";
$sql .= " LEFT JOIN ".MAIN_DB_PREFIX."c_typent as typent on (typent.id = s.fk_typent)";
$sql .= " LEFT JOIN ".MAIN_DB_PREFIX."c_departements as state on (state.rowid = s.fk_departement)";
if (!empty($search_categ_cus)) $sql .= ' LEFT JOIN '.MAIN_DB_PREFIX."categorie_societe as cc ON s.rowid = cc.fk_soc"; // We'll need this table joined to the select in order to filter by categ
$sql .= ', '.MAIN_DB_PREFIX.'commande as c';
if (is_array($extrafields->attributes[$object->table_element]['label']) && count($extrafields->attributes[$object->table_element]['label'])) $sql .= " LEFT JOIN ".MAIN_DB_PREFIX."commande_extrafields as ef on (c.rowid = ef.fk_object)";
if ($sall || $search_product_category > 0) $sql .= ' LEFT JOIN '.MAIN_DB_PREFIX.'commandedet as pd ON c.rowid=pd.fk_commande';
if ($search_product_category > 0) $sql .= ' LEFT JOIN '.MAIN_DB_PREFIX.'categorie_product as cp ON cp.fk_product=pd.fk_product';
$sql .= " LEFT JOIN ".MAIN_DB_PREFIX."projet as p ON p.rowid = c.fk_projet";
// We'll need this table joined to the select in order to filter by sale
if ($search_sale > 0 || (!$user->rights->societe->client->voir && !$socid)) $sql .= ", ".MAIN_DB_PREFIX."societe_commerciaux as sc";
if ($search_user > 0)
{
	$sql .= ", ".MAIN_DB_PREFIX."element_contact as ec";
	$sql .= ", ".MAIN_DB_PREFIX."c_type_contact as tc";
}
$sql .= ' WHERE c.fk_soc = s.rowid';
$sql .= ' AND c.entity IN ('.getEntity('commande').')';
if ($search_product_category > 0) $sql .= " AND cp.fk_categorie = ".$search_product_category;
if ($socid > 0) $sql .= ' AND s.rowid = '.$socid;
if (!$user->rights->societe->client->voir && !$socid) $sql .= " AND s.rowid = sc.fk_soc AND sc.fk_user = ".$user->id;
if ($search_ref) $sql .= natural_search('c.ref', $search_ref);
if ($search_ref_customer) $sql .= natural_search('c.ref_client', $search_ref_customer);
if ($sall) $sql .= natural_search(array_keys($fieldstosearchall), $sall);
if ($billed != '' && $billed >= 0) $sql .= ' AND c.facture = '.$billed;
if ($viewstatut <> '')
{
	if ($viewstatut < 4 && $viewstatut > -3)
	{
		if ($viewstatut == 1 && empty($conf->expedition->enabled)) $sql .= ' AND c.fk_statut IN (1,2)'; // If module expedition disabled, we include order with status 'sending in process' into 'validated'
		else $sql .= ' AND c.fk_statut = '.$viewstatut; // brouillon, validee, en cours, annulee
	}
	if ($viewstatut == 4)
	{
		$sql .= ' AND c.facture = 1'; // invoice created
	}
	if ($viewstatut == -2)	// To process
	{
		//$sql.= ' AND c.fk_statut IN (1,2,3) AND c.facture = 0';
		$sql .= " AND ((c.fk_statut IN (1,2)) OR (c.fk_statut = 3 AND c.facture = 0))"; // If status is 2 and facture=1, it must be selected
	}
	if ($viewstatut == -3)	// To bill
	{
		//$sql.= ' AND c.fk_statut in (1,2,3)';
		//$sql.= ' AND c.facture = 0'; // invoice not created
		$sql .= ' AND ((c.fk_statut IN (1,2)) OR (c.fk_statut = 3 AND c.facture = 0))'; // validated, in process or closed but not billed
	}
}
<<<<<<< HEAD
if ($search_dateorder_start)        $sql.= " AND c.date_commande >= '" . $db->idate($search_dateorder_start) . "'";
if ($search_dateorder_end)          $sql.= " AND c.date_commande <= '" . $db->idate($search_dateorder_end) . "'";
if ($search_datedelivery_start)		$sql.= " AND c.date_livraison >= '" . $db->idate($search_datedelivery_start) . "'";
if ($search_datedelivery_end)		$sql.= " AND c.date_livraison <= '" . $db->idate($search_datedelivery_end) . "'";
if ($search_town)					$sql.= natural_search('s.town', $search_town);
if ($search_zip)					$sql.= natural_search("s.zip", $search_zip);
if ($search_state)					$sql.= natural_search("state.nom", $search_state);
if ($search_country)				$sql .= " AND s.fk_pays IN (".$search_country.')';
if ($search_type_thirdparty)		$sql .= " AND s.fk_typent IN (".$search_type_thirdparty.')';
if ($search_company)				$sql .= natural_search('s.nom', $search_company);
if ($search_sale > 0)				$sql.= " AND s.rowid = sc.fk_soc AND sc.fk_user = " .$search_sale;
if ($search_user > 0)				$sql.= " AND ec.fk_c_type_contact = tc.rowid AND tc.element='commande' AND tc.source='internal' AND ec.element_id = c.rowid AND ec.fk_socpeople = ".$search_user;
if ($search_total_ht != '')			$sql.= natural_search('c.total_ht', $search_total_ht, 1);
if ($search_total_ttc != '')		$sql.= natural_search('c.total_ttc', $search_total_ttc, 1);
if ($search_project_ref != '')		$sql.= natural_search("p.ref", $search_project_ref);
if ($search_project != '')			$sql.= natural_search("p.title", $search_project);
if ($search_categ_cus > 0)			$sql.= " AND cc.fk_categorie = ".$db->escape($search_categ_cus);
if ($search_categ_cus == -2)		$sql.= " AND cc.fk_categorie IS NULL";
=======
$sql .= dolSqlDateFilter("c.date_commande", $search_orderday, $search_ordermonth, $search_orderyear);
$sql .= dolSqlDateFilter("c.date_livraison", $search_deliveryday, $search_deliverymonth, $search_deliveryyear);
if ($search_town)  $sql .= natural_search('s.town', $search_town);
if ($search_zip)   $sql .= natural_search("s.zip", $search_zip);
if ($search_state) $sql .= natural_search("state.nom", $search_state);
if ($search_country) $sql .= " AND s.fk_pays IN (".$search_country.')';
if ($search_type_thirdparty) $sql .= " AND s.fk_typent IN (".$search_type_thirdparty.')';
if ($search_company) $sql .= natural_search('s.nom', $search_company);
if ($search_sale > 0) $sql .= " AND s.rowid = sc.fk_soc AND sc.fk_user = ".$search_sale;
if ($search_user > 0) $sql .= " AND ec.fk_c_type_contact = tc.rowid AND tc.element='commande' AND tc.source='internal' AND ec.element_id = c.rowid AND ec.fk_socpeople = ".$search_user;
if ($search_total_ht != '') $sql .= natural_search('c.total_ht', $search_total_ht, 1);
if ($search_total_ttc != '') $sql .= natural_search('c.total_ttc', $search_total_ttc, 1);
if ($search_project_ref != '') $sql .= natural_search("p.ref", $search_project_ref);
if ($search_project != '') $sql .= natural_search("p.title", $search_project);
if ($search_categ_cus > 0) $sql .= " AND cc.fk_categorie = ".$db->escape($search_categ_cus);
if ($search_categ_cus == -2)   $sql .= " AND cc.fk_categorie IS NULL";
>>>>>>> b69a7f97
// Add where from extra fields
include DOL_DOCUMENT_ROOT.'/core/tpl/extrafields_list_search_sql.tpl.php';
// Add where from hooks
$parameters = array();
$reshook = $hookmanager->executeHooks('printFieldListWhere', $parameters); // Note that $action and $object may have been modified by hook
$sql .= $hookmanager->resPrint;

$sql .= $db->order($sortfield, $sortorder);

// Count total nb of records
$nbtotalofrecords = '';
if (empty($conf->global->MAIN_DISABLE_FULL_SCANLIST))
{
	$result = $db->query($sql);
	$nbtotalofrecords = $db->num_rows($result);

	if (($page * $limit) > $nbtotalofrecords)	// if total resultset is smaller then paging size (filtering), goto and load page 0
	{
		$page = 0;
		$offset = 0;
	}
}

$sql .= $db->plimit($limit + 1, $offset);
//print $sql;

$resql = $db->query($sql);
if ($resql)
{
	if ($socid > 0)
	{
		$soc = new Societe($db);
		$soc->fetch($socid);
		$title = $langs->trans('ListOfOrders').' - '.$soc->name;
		if (empty($search_company)) $search_company = $soc->name;
	}
	else
	{
		$title = $langs->trans('ListOfOrders');
	}
	if (strval($viewstatut) == '0')
	$title .= ' - '.$langs->trans('StatusOrderDraftShort');
	if ($viewstatut == 1)
	$title .= ' - '.$langs->trans('StatusOrderValidatedShort');
	if ($viewstatut == 2)
	$title .= ' - '.$langs->trans('StatusOrderSentShort');
	if ($viewstatut == 3)
	$title .= ' - '.$langs->trans('StatusOrderToBillShort');
	if ($viewstatut == 4)
	$title .= ' - '.$langs->trans('StatusOrderProcessedShort');
	if ($viewstatut == -1)
	$title .= ' - '.$langs->trans('StatusOrderCanceledShort');
	if ($viewstatut == -2)
	$title .= ' - '.$langs->trans('StatusOrderToProcessShort');
	if ($viewstatut == -3)
	$title .= ' - '.$langs->trans('StatusOrderValidated').', '.(empty($conf->expedition->enabled) ? '' : $langs->trans("StatusOrderSent").', ').$langs->trans('StatusOrderToBill');

	$num = $db->num_rows($resql);

	$arrayofselected = is_array($toselect) ? $toselect : array();

	if ($num == 1 && !empty($conf->global->MAIN_SEARCH_DIRECT_OPEN_IF_ONLY_ONE) && $sall)
	{
		$obj = $db->fetch_object($resql);
		$id = $obj->rowid;
		header("Location: ".DOL_URL_ROOT.'/commande/card.php?id='.$id);
		exit;
	}

	llxHeader('', $title, $help_url);

<<<<<<< HEAD
	$param='';

	if (! empty($contextpage) && $contextpage != $_SERVER["PHP_SELF"]) $param.='&contextpage='.urlencode($contextpage);
	if ($limit > 0 && $limit != $conf->liste_limit) $param.='&limit='.urlencode($limit);
	if ($sall)						$param.='&sall='.urlencode($sall);
	if ($socid > 0)         	    $param.='&socid='.urlencode($socid);
	if ($viewstatut != '')			$param.='&viewstatut='.urlencode($viewstatut);
	if ($search_dateorder_start)    $param.='&search_dateorder_start=' . urlencode($search_dateorder_start);
	if ($search_dateorder_end)      $param.='&search_dateorder_end=' . urlencode($search_dateorder_end);
	if ($search_datedelivery_start) $param.='&search_datedelivery_start=' . urlencode($search_datedelivery_start);
	if ($search_datedelivery_end)   $param.='&search_datedelivery_end=' . urlencode($search_datedelivery_end);
	if ($search_ref)      			$param.='&search_ref='.urlencode($search_ref);
	if ($search_company)  			$param.='&search_company='.urlencode($search_company);
	if ($search_ref_customer)		$param.='&search_ref_customer='.urlencode($search_ref_customer);
	if ($search_user > 0) 			$param.='&search_user='.urlencode($search_user);
	if ($search_sale > 0) 			$param.='&search_sale='.urlencode($search_sale);
	if ($search_total_ht != '') 	$param.='&search_total_ht='.urlencode($search_total_ht);
	if ($search_total_vat != '')  	$param.='&search_total_vat='.urlencode($search_total_vat);
	if ($search_total_ttc != '') 	$param.='&search_total_ttc='.urlencode($search_total_ttc);
	if ($search_project_ref >= 0)	$param.="&search_project_ref=".urlencode($search_project_ref);
	if ($search_town != '')			$param.='&search_town='.urlencode($search_town);
	if ($search_zip != '')        	$param.='&search_zip='.urlencode($search_zip);
	if ($search_state != '')      	$param.='&search_state='.urlencode($search_state);
	if ($search_country != '')    	$param.='&search_country='.urlencode($search_country);
	if ($search_type_thirdparty != '')  $param.='&search_type_thirdparty='.urlencode($search_type_thirdparty);
	if ($search_product_category != '') $param.='&search_product_category='.urlencode($search_product_category);
	if ($search_categ_cus > 0)          $param.='&search_categ_cus='.urlencode($search_categ_cus);
	if ($show_files)            	$param.='&show_files=' .urlencode($show_files);
	if ($optioncss != '')       	$param.='&optioncss='.urlencode($optioncss);
	if ($billed != '')				$param.='&billed='.urlencode($billed);
=======
	$param = '';

	if (!empty($contextpage) && $contextpage != $_SERVER["PHP_SELF"]) $param .= '&contextpage='.urlencode($contextpage);
	if ($limit > 0 && $limit != $conf->liste_limit) $param .= '&limit='.urlencode($limit);
	if ($sall)					$param .= '&sall='.urlencode($sall);
	if ($socid > 0)             $param .= '&socid='.urlencode($socid);
	if ($viewstatut != '')      $param .= '&viewstatut='.urlencode($viewstatut);
	if ($search_orderday)      		$param .= '&search_orderday='.urlencode($search_orderday);
	if ($search_ordermonth)      		$param .= '&search_ordermonth='.urlencode($search_ordermonth);
	if ($search_orderyear)       		$param .= '&search_orderyear='.urlencode($search_orderyear);
	if ($search_deliveryday)   		$param .= '&search_deliveryday='.urlencode($search_deliveryday);
	if ($search_deliverymonth)   		$param .= '&search_deliverymonth='.urlencode($search_deliverymonth);
	if ($search_deliveryyear)    		$param .= '&search_deliveryyear='.urlencode($search_deliveryyear);
	if ($search_ref)      		$param .= '&search_ref='.urlencode($search_ref);
	if ($search_company)  		$param .= '&search_company='.urlencode($search_company);
	if ($search_ref_customer)	$param .= '&search_ref_customer='.urlencode($search_ref_customer);
	if ($search_user > 0) 		$param .= '&search_user='.urlencode($search_user);
	if ($search_sale > 0) 		$param .= '&search_sale='.urlencode($search_sale);
	if ($search_total_ht != '') $param .= '&search_total_ht='.urlencode($search_total_ht);
	if ($search_total_vat != '')  $param .= '&search_total_vat='.urlencode($search_total_vat);
	if ($search_total_ttc != '')  $param .= '&search_total_ttc='.urlencode($search_total_ttc);
	if ($search_project_ref >= 0) $param .= "&search_project_ref=".urlencode($search_project_ref);
	if ($search_town != '')       $param .= '&search_town='.urlencode($search_town);
	if ($search_zip != '')        $param .= '&search_zip='.urlencode($search_zip);
	if ($search_state != '')      $param .= '&search_state='.urlencode($search_state);
	if ($search_country != '')    $param .= '&search_country='.urlencode($search_country);
	if ($search_type_thirdparty != '')  $param .= '&search_type_thirdparty='.urlencode($search_type_thirdparty);
	if ($search_product_category != '') $param .= '&search_product_category='.urlencode($search_product_category);
	if ($search_categ_cus > 0)          $param .= '&search_categ_cus='.urlencode($search_categ_cus);
	if ($show_files)            $param .= '&show_files='.urlencode($show_files);
	if ($optioncss != '')       $param .= '&optioncss='.urlencode($optioncss);
	if ($billed != '')			$param .= '&billed='.urlencode($billed);
>>>>>>> b69a7f97

	// Add $param from extra fields
	include DOL_DOCUMENT_ROOT.'/core/tpl/extrafields_list_search_param.tpl.php';

	// List of mass actions available
	$arrayofmassactions = array(
		'generate_doc'=>$langs->trans("ReGeneratePDF"),
		'builddoc'=>$langs->trans("PDFMerge"),
		'cancelorders'=>$langs->trans("Cancel"),
	    'presend'=>$langs->trans("SendByMail"),
	);
	if ($user->rights->facture->creer) $arrayofmassactions['createbills'] = $langs->trans("CreateInvoiceForThisCustomer");
	if ($user->rights->commande->supprimer) $arrayofmassactions['predelete'] = '<span class="fa fa-trash paddingrightonly"></span>'.$langs->trans("Delete");
	if (in_array($massaction, array('presend', 'predelete', 'createbills'))) $arrayofmassactions = array();
	$massactionbutton = $form->selectMassAction('', $arrayofmassactions);

	$newcardbutton = '';
	if ($contextpage == 'orderlist' && $user->rights->commande->creer)
	{
        $newcardbutton .= dolGetButtonTitle($langs->trans('NewOrder'), '', 'fa fa-plus-circle', DOL_URL_ROOT.'/commande/card.php?action=create');
    }

	// Lines of title fields
	print '<form method="POST" id="searchFormList" action="'.$_SERVER["PHP_SELF"].'">';
	if ($optioncss != '') print '<input type="hidden" name="optioncss" value="'.$optioncss.'">';
	print '<input type="hidden" name="token" value="'.$_SESSION['newtoken'].'">';
	print '<input type="hidden" name="formfilteraction" id="formfilteraction" value="list">';
	print '<input type="hidden" name="action" value="list">';
	print '<input type="hidden" name="sortfield" value="'.$sortfield.'">';
	print '<input type="hidden" name="sortorder" value="'.$sortorder.'">';
	print '<input type="hidden" name="page" value="'.$page.'">';
	print '<input type="hidden" name="contextpage" value="'.$contextpage.'">';
	print '<input type="hidden" name="viewstatut" value="'.$viewstatut.'">';
	print '<input type="hidden" name="socid" value="'.$socid.'">';


	print_barre_liste($title, $page, $_SERVER["PHP_SELF"], $param, $sortfield, $sortorder, $massactionbutton, $num, $nbtotalofrecords, 'commercial', 0, $newcardbutton, '', $limit);

	$topicmail = "SendOrderRef";
	$modelmail = "order_send";
	$objecttmp = new Commande($db);
	$trackid = 'ord'.$object->id;
	include DOL_DOCUMENT_ROOT.'/core/tpl/massactions_pre.tpl.php';

	if ($massaction == 'createbills')
	{
		//var_dump($_REQUEST);
		print '<input type="hidden" name="massaction" value="confirm_createbills">';

		print '<table class="noborder" width="100%" >';
		print '<tr>';
		print '<td class="titlefield">';
		print $langs->trans('DateInvoice');
		print '</td>';
		print '<td>';
		print $form->selectDate('', '', '', '', '', '', 1, 1);
		print '</td>';
		print '</tr>';
		print '<tr>';
		print '<td>';
		print $langs->trans('CreateOneBillByThird');
		print '</td>';
		print '<td>';
		print $form->selectyesno('createbills_onebythird', '', 1);
		print '</td>';
		print '</tr>';
		print '<tr>';
		print '<td>';
		print $langs->trans('ValidateInvoices');
		print '</td>';
		print '<td>';
		if (!empty($conf->stock->enabled) && !empty($conf->global->STOCK_CALCULATE_ON_BILL))
		{
			print $form->selectyesno('validate_invoices', 0, 1, 1);
			print ' ('.$langs->trans("AutoValidationNotPossibleWhenStockIsDecreasedOnInvoiceValidation").')';
		}
		else
		{
			print $form->selectyesno('validate_invoices', 0, 1);
		}
		if (!empty($conf->workflow->enabled) && !empty($conf->global->WORKFLOW_INVOICE_AMOUNT_CLASSIFY_BILLED_ORDER)) print ' &nbsp; &nbsp; <span class="opacitymedium">'.$langs->trans("IfValidateInvoiceIsNoOrderStayUnbilled").'</span>';
		else print ' &nbsp; &nbsp; <span class="opacitymedium">'.$langs->trans("OptionToSetOrderBilledNotEnabled").'</span>';
		print '</td>';
		print '</tr>';
		print '</table>';

		print '<br>';
		print '<div class="center">';
		print '<input type="submit" class="button" id="createbills" name="createbills" value="'.$langs->trans('CreateInvoiceForThisCustomer').'">  ';
		print '<input type="submit" class="button" id="cancel" name="cancel" value="'.$langs->trans('Cancel').'">';
		print '</div>';
		print '<br>';
	}

	if ($sall)
	{
		foreach ($fieldstosearchall as $key => $val) $fieldstosearchall[$key] = $langs->trans($val);
		print '<div class="divsearchfieldfilter">'.$langs->trans("FilterOnInto", $sall).join(', ', $fieldstosearchall).'</div>';
	}

	$moreforfilter = '';

 	// If the user can view prospects other than his'
 	if ($user->rights->societe->client->voir || $socid)
 	{
 		$langs->load("commercial");
		$moreforfilter .= '<div class="divsearchfield">';
 		$moreforfilter .= $langs->trans('ThirdPartiesOfSaleRepresentative').': ';
		$moreforfilter .= $formother->select_salesrepresentatives($search_sale, 'search_sale', $user, 0, 1, 'maxwidth200');
	 	$moreforfilter .= '</div>';
 	}
	// If the user can view other users
	if ($user->rights->user->user->lire)
	{
		$moreforfilter .= '<div class="divsearchfield">';
		$moreforfilter .= $langs->trans('LinkedToSpecificUsers').': ';
		$moreforfilter .= $form->select_dolusers($search_user, 'search_user', 1, '', 0, '', '', 0, 0, 0, '', 0, '', 'maxwidth200');
	 	$moreforfilter .= '</div>';
	}
	// If the user can view prospects other than his'
	if ($conf->categorie->enabled && ($user->rights->produit->lire || $user->rights->service->lire))
	{
		include_once DOL_DOCUMENT_ROOT.'/categories/class/categorie.class.php';
		$moreforfilter .= '<div class="divsearchfield">';
		$moreforfilter .= $langs->trans('IncludingProductWithTag').': ';
		$cate_arbo = $form->select_all_categories(Categorie::TYPE_PRODUCT, null, 'parent', null, null, 1);
		$moreforfilter .= $form->selectarray('search_product_category', $cate_arbo, $search_product_category, 1, 0, 0, '', 0, 0, 0, 0, 'maxwidth300', 1);
		$moreforfilter .= '</div>';
	}
	if (!empty($conf->categorie->enabled))
	{
		require_once DOL_DOCUMENT_ROOT.'/categories/class/categorie.class.php';
		$moreforfilter .= '<div class="divsearchfield">';
	 	$moreforfilter .= $langs->trans('CustomersProspectsCategoriesShort').': ';
		$moreforfilter .= $formother->select_categories('customer', $search_categ_cus, 'search_categ_cus', 1);
	 	$moreforfilter .= '</div>';
	}
	$parameters = array();
	$reshook = $hookmanager->executeHooks('printFieldPreListTitle', $parameters); // Note that $action and $object may have been modified by hook
	if (empty($reshook)) $moreforfilter .= $hookmanager->resPrint;
	else $moreforfilter = $hookmanager->resPrint;

	if (!empty($moreforfilter))
	{
		print '<div class="liste_titre liste_titre_bydiv centpercent">';
		print $moreforfilter;
		print '</div>';
	}

	$varpage = empty($contextpage) ? $_SERVER["PHP_SELF"] : $contextpage;
	$selectedfields = $form->multiSelectArrayWithCheckbox('selectedfields', $arrayfields, $varpage); // This also change content of $arrayfields
	$selectedfields .= $form->showCheckAddButtons('checkforselect', 1);

	print '<div class="div-table-responsive">';
	print '<table class="tagtable liste'.($moreforfilter ? " listwithfilterbefore" : "").'">'."\n";

	print '<tr class="liste_titre_filter">';
	// Ref
	if (!empty($arrayfields['c.ref']['checked']))
	{
		print '<td class="liste_titre">';
		print '<input class="flat" size="6" type="text" name="search_ref" value="'.$search_ref.'">';
		print '</td>';
	}
	// Ref customer
	if (!empty($arrayfields['c.ref_client']['checked']))
	{
		print '<td class="liste_titre" align="left">';
		print '<input class="flat" type="text" size="6" name="search_ref_customer" value="'.$search_ref_customer.'">';
		print '</td>';
	}
	// Project ref
	if (!empty($arrayfields['p.ref']['checked']))
	{
		print '<td class="liste_titre"><input type="text" class="flat" size="6" name="search_project_ref" value="'.$search_project_ref.'"></td>';
	}
	// Project title
	if (!empty($arrayfields['p.title']['checked']))
	{
	    print '<td class="liste_titre"><input type="text" class="flat" size="6" name="search_project" value="'.$search_project.'"></td>';
	}
	// Thirpdarty
	if (!empty($arrayfields['s.nom']['checked']))
	{
		print '<td class="liste_titre" align="left">';
		print '<input class="flat" type="text" name="search_company" value="'.$search_company.'">';
		print '</td>';
	}
	// Town
	if (!empty($arrayfields['s.town']['checked'])) print '<td class="liste_titre"><input class="flat" type="text" size="4" name="search_town" value="'.$search_town.'"></td>';
	// Zip
	if (!empty($arrayfields['s.zip']['checked'])) print '<td class="liste_titre"><input class="flat" type="text" size="4" name="search_zip" value="'.$search_zip.'"></td>';
	// State
	if (!empty($arrayfields['state.nom']['checked']))
	{
		print '<td class="liste_titre">';
		print '<input class="flat" size="4" type="text" name="search_state" value="'.dol_escape_htmltag($search_state).'">';
		print '</td>';
	}
	// Country
	if (!empty($arrayfields['country.code_iso']['checked']))
	{
		print '<td class="liste_titre" align="center">';
		print $form->select_country($search_country, 'search_country', '', 0, 'minwidth100imp maxwidth100');
		print '</td>';
	}
	// Company type
	if (!empty($arrayfields['typent.code']['checked']))
	{
		print '<td class="liste_titre maxwidthonsmartphone" align="center">';
		print $form->selectarray("search_type_thirdparty", $formcompany->typent_array(0), $search_type_thirdparty, 0, 0, 0, '', 0, 0, 0, (empty($conf->global->SOCIETE_SORT_ON_TYPEENT) ? 'ASC' : $conf->global->SOCIETE_SORT_ON_TYPEENT));
		print '</td>';
	}
	// Date order
	if (!empty($arrayfields['c.date_commande']['checked']))
	{
<<<<<<< HEAD
		print '<td class="liste_titre center">';
		print '<div class="nowrap">';
		print $langs->trans('From') . ' ';
		print $form->selectDate($search_dateorder_start?$search_dateorder_start:-1, 'search_dateorder_start', 0, 0, 1);
		print '</div>';
		print '<div class="nowrap">';
		print $langs->trans('to') . ' ';
		print $form->selectDate($search_dateorder_end?$search_dateorder_end:-1, 'search_dateorder_end', 0, 0, 1);
		print '</div>';
=======
		print '<td class="liste_titre nowraponall" align="center">';
		if (!empty($conf->global->MAIN_LIST_FILTER_ON_DAY)) print '<input class="flat width25 valignmiddle" type="text" maxlength="2" name="search_orderday" value="'.$search_orderday.'">';
		print '<input class="flat width25 valignmiddle" type="text" maxlength="2" name="search_ordermonth" value="'.$search_ordermonth.'">';
		$formother->select_year($search_orderyear ? $search_orderyear : -1, 'search_orderyear', 1, 20, 5);
>>>>>>> b69a7f97
		print '</td>';
	}
	if (!empty($arrayfields['c.date_delivery']['checked']))
	{
<<<<<<< HEAD
		print '<td class="liste_titre center">';
		print '<div class="nowrap">';
		print $langs->trans('From') . ' ';
		print $form->selectDate($search_datedelivery_start?$search_datedelivery_start:-1, 'search_datedelivery_start', 0, 0, 1);
		print '</div>';
		print '<div class="nowrap">';
		print $langs->trans('to') . ' ';
		print $form->selectDate($search_datedelivery_end?$search_datedelivery_end:-1, 'search_datedelivery_end', 0, 0, 1);
		print '</div>';
=======
		print '<td class="liste_titre nowraponall" align="center">';
		if (!empty($conf->global->MAIN_LIST_FILTER_ON_DAY)) print '<input class="flat width25 valignmiddle" type="text" maxlength="2" name="search_deliveryday" value="'.$search_deliveryday.'">';
		print '<input class="flat width25 valignmiddle" type="text" maxlength="2" name="search_deliverymonth" value="'.$search_deliverymonth.'">';
		$formother->select_year($search_deliveryyear ? $search_deliveryyear : -1, 'search_deliveryyear', 1, 20, 5);
>>>>>>> b69a7f97
		print '</td>';
	}
	if (!empty($arrayfields['c.total_ht']['checked']))
	{
		// Amount
		print '<td class="liste_titre right">';
		print '<input class="flat" type="text" size="4" name="search_total_ht" value="'.$search_total_ht.'">';
		print '</td>';
	}
	if (!empty($arrayfields['c.total_vat']['checked']))
	{
		// Amount
		print '<td class="liste_titre right">';
		print '<input class="flat" type="text" size="4" name="search_total_vat" value="'.$search_total_vat.'">';
		print '</td>';
	}
	if (!empty($arrayfields['c.total_ttc']['checked']))
	{
		// Amount
		print '<td class="liste_titre right">';
		print '<input class="flat" type="text" size="5" name="search_total_ttc" value="'.$search_total_ttc.'">';
		print '</td>';
	}
	// Extra fields
	include DOL_DOCUMENT_ROOT.'/core/tpl/extrafields_list_search_input.tpl.php';
	// Fields from hook
	$parameters = array('arrayfields'=>$arrayfields);
	$reshook = $hookmanager->executeHooks('printFieldListOption', $parameters); // Note that $action and $object may have been modified by hook
	print $hookmanager->resPrint;
	// Date creation
	if (!empty($arrayfields['c.datec']['checked']))
	{
		print '<td class="liste_titre">';
		print '</td>';
	}
	// Date modification
	if (!empty($arrayfields['c.tms']['checked']))
	{
		print '<td class="liste_titre">';
		print '</td>';
	}
	// Date cloture
	if (!empty($arrayfields['c.date_cloture']['checked']))
	{
		print '<td class="liste_titre">';
		print '</td>';
	}
	// Status
	if (!empty($arrayfields['c.fk_statut']['checked']))
	{
		print '<td class="liste_titre maxwidthonsmartphone right">';
		$liststatus = array(
			Commande::STATUS_DRAFT=>$langs->trans("StatusOrderDraftShort"),
			Commande::STATUS_VALIDATED=>$langs->trans("StatusOrderValidated"),
			Commande::STATUS_SHIPMENTONPROCESS=>$langs->trans("StatusOrderSentShort"),
			Commande::STATUS_CLOSED=>$langs->trans("StatusOrderDelivered"),
			-3=>$langs->trans("StatusOrderValidatedShort").'+'.$langs->trans("StatusOrderSentShort").'+'.$langs->trans("StatusOrderDelivered"),
			Commande::STATUS_CANCELED=>$langs->trans("StatusOrderCanceledShort")
		);
		print $form->selectarray('viewstatut', $liststatus, $viewstatut, -4, 0, 0, '', 0, 0, 0, '', 'maxwidth100');
		print '</td>';
	}
	// Status billed
	if (!empty($arrayfields['c.facture']['checked']))
	{
		print '<td class="liste_titre maxwidthonsmartphone" align="center">';
		print $form->selectyesno('billed', $billed, 1, 0, 1);
		print '</td>';
	}
	// Action column
	print '<td class="liste_titre" align="middle">';
	$searchpicto = $form->showFilterButtons();
	print $searchpicto;
	print '</td>';

	print "</tr>\n";

	// Fields title
	print '<tr class="liste_titre">';
	if (!empty($arrayfields['c.ref']['checked']))            print_liste_field_titre($arrayfields['c.ref']['label'], $_SERVER["PHP_SELF"], 'c.ref', '', $param, '', $sortfield, $sortorder);
	if (!empty($arrayfields['c.ref_client']['checked']))     print_liste_field_titre($arrayfields['c.ref_client']['label'], $_SERVER["PHP_SELF"], 'c.ref_client', '', $param, '', $sortfield, $sortorder);
	if (!empty($arrayfields['p.ref']['checked'])) 	          print_liste_field_titre($arrayfields['p.ref']['label'], $_SERVER["PHP_SELF"], "p.ref", "", $param, '', $sortfield, $sortorder);
	if (!empty($arrayfields['p.title']['checked'])) 	      print_liste_field_titre($arrayfields['p.title']['label'], $_SERVER["PHP_SELF"], "p.title", "", $param, '', $sortfield, $sortorder);
	if (!empty($arrayfields['s.nom']['checked']))            print_liste_field_titre($arrayfields['s.nom']['label'], $_SERVER["PHP_SELF"], 's.nom', '', $param, '', $sortfield, $sortorder);
	if (!empty($arrayfields['s.town']['checked']))           print_liste_field_titre($arrayfields['s.town']['label'], $_SERVER["PHP_SELF"], 's.town', '', $param, '', $sortfield, $sortorder);
	if (!empty($arrayfields['s.zip']['checked']))            print_liste_field_titre($arrayfields['s.zip']['label'], $_SERVER["PHP_SELF"], 's.zip', '', $param, '', $sortfield, $sortorder);
	if (!empty($arrayfields['state.nom']['checked']))        print_liste_field_titre($arrayfields['state.nom']['label'], $_SERVER["PHP_SELF"], "state.nom", "", $param, '', $sortfield, $sortorder);
	if (!empty($arrayfields['country.code_iso']['checked'])) print_liste_field_titre($arrayfields['country.code_iso']['label'], $_SERVER["PHP_SELF"], "country.code_iso", "", $param, '', $sortfield, $sortorder, 'center ');
	if (!empty($arrayfields['typent.code']['checked']))      print_liste_field_titre($arrayfields['typent.code']['label'], $_SERVER["PHP_SELF"], "typent.code", "", $param, '', $sortfield, $sortorder, 'center ');
	if (!empty($arrayfields['c.date_commande']['checked']))  print_liste_field_titre($arrayfields['c.date_commande']['label'], $_SERVER["PHP_SELF"], 'c.date_commande', '', $param, '', $sortfield, $sortorder, 'center ');
	if (!empty($arrayfields['c.date_delivery']['checked']))  print_liste_field_titre($arrayfields['c.date_delivery']['label'], $_SERVER["PHP_SELF"], 'c.date_livraison', '', $param, '', $sortfield, $sortorder, 'center ');
	if (!empty($arrayfields['c.total_ht']['checked']))       print_liste_field_titre($arrayfields['c.total_ht']['label'], $_SERVER["PHP_SELF"], 'c.total_ht', '', $param, '', $sortfield, $sortorder, 'right ');
	if (!empty($arrayfields['c.total_vat']['checked']))      print_liste_field_titre($arrayfields['c.total_vat']['label'], $_SERVER["PHP_SELF"], 'c.tva', '', $param, '', $sortfield, $sortorder, 'right ');
	if (!empty($arrayfields['c.total_ttc']['checked']))      print_liste_field_titre($arrayfields['c.total_ttc']['label'], $_SERVER["PHP_SELF"], 'c.total_ttc', '', $param, '', $sortfield, $sortorder, 'right ');
	// Extra fields
	include DOL_DOCUMENT_ROOT.'/core/tpl/extrafields_list_search_title.tpl.php';
	// Hook fields
	$parameters = array('arrayfields'=>$arrayfields, 'param'=>$param, 'sortfield'=>$sortfield, 'sortorder'=>$sortorder);
	$reshook = $hookmanager->executeHooks('printFieldListTitle', $parameters); // Note that $action and $object may have been modified by hook
	print $hookmanager->resPrint;
	if (!empty($arrayfields['c.datec']['checked']))     print_liste_field_titre($arrayfields['c.datec']['label'], $_SERVER["PHP_SELF"], "c.date_creation", "", $param, '', $sortfield, $sortorder, 'center nowrap ');
	if (!empty($arrayfields['c.tms']['checked']))       print_liste_field_titre($arrayfields['c.tms']['label'], $_SERVER["PHP_SELF"], "c.tms", "", $param, '', $sortfield, $sortorder, 'center nowrap ');
	if (!empty($arrayfields['c.date_cloture']['checked']))       print_liste_field_titre($arrayfields['c.date_cloture']['label'], $_SERVER["PHP_SELF"], "c.date_cloture", "", $param, '', $sortfield, $sortorder, 'center nowrap ');
	if (!empty($arrayfields['c.fk_statut']['checked'])) print_liste_field_titre($arrayfields['c.fk_statut']['label'], $_SERVER["PHP_SELF"], "c.fk_statut", "", $param, '', $sortfield, $sortorder, 'right ');
	if (!empty($arrayfields['c.facture']['checked']))   print_liste_field_titre($arrayfields['c.facture']['label'], $_SERVER["PHP_SELF"], 'c.facture', '', $param, '', $sortfield, $sortorder, 'center ');
	print_liste_field_titre($selectedfields, $_SERVER["PHP_SELF"], "", '', $param, '', $sortfield, $sortorder, 'maxwidthsearch center ');
	print '</tr>'."\n";

	$total = 0;
	$subtotal = 0;
	$productstat_cache = array();
	$getNomUrl_cache = array();

	$generic_commande = new Commande($db);
	$generic_product = new Product($db);

	$i = 0;
	$totalarray = array();
	while ($i < min($num, $limit))
	{
		$obj = $db->fetch_object($resql);

		$notshippable = 0;
		$warning = 0;
		$text_info = '';
		$text_warning = '';
		$nbprod = 0;

        $companystatic->id = $obj->socid;
		$companystatic->code_client = $obj->code_client;
		$companystatic->name = $obj->name;
		$companystatic->client = $obj->client;
		$companystatic->email = $obj->email;
		if (!isset($getNomUrl_cache[$obj->socid])) {
		    $getNomUrl_cache[$obj->socid] = $companystatic->getNomUrl(1, 'customer');
		}

		$generic_commande->id = $obj->rowid;
		$generic_commande->ref = $obj->ref;
		$generic_commande->statut = $obj->fk_statut;
		$generic_commande->date = $db->jdate($obj->date_commande);
		$generic_commande->date_livraison = $db->jdate($obj->date_delivery);
		$generic_commande->ref_client = $obj->ref_client;
		$generic_commande->total_ht = $obj->total_ht;
		$generic_commande->total_tva = $obj->total_tva;
		$generic_commande->total_ttc = $obj->total_ttc;

		$projectstatic->id = $obj->project_id;
		$projectstatic->ref = $obj->project_ref;
		$projectstatic->title = $obj->project_label;

		print '<tr class="oddeven">';

		// Ref
		if (!empty($arrayfields['c.ref']['checked']))
		{
			print '<td class="nowrap">';

			$generic_commande->lines = array();
			$generic_commande->getLinesArray();

			print $generic_commande->getNomUrl(1, ($viewstatut != 2 ? 0 : $obj->fk_statut), 0, 0, 0, 1);

			// Show shippable Icon (create subloop, so may be slow)
			if ($conf->stock->enabled)
			{
				$langs->load("stocks");
				if (($obj->fk_statut > 0) && ($obj->fk_statut < 3))
				{
					$numlines = count($generic_commande->lines); // Loop on each line of order
					for ($lig = 0; $lig < $numlines; $lig++)
					{
						if ($generic_commande->lines[$lig]->product_type == 0 && $generic_commande->lines[$lig]->fk_product > 0)  // If line is a product and not a service
						{
							$nbprod++; // order contains real products
							$generic_product->id = $generic_commande->lines[$lig]->fk_product;

							// Get local and virtual stock and store it into cache
							if (empty($productstat_cache[$generic_commande->lines[$lig]->fk_product])) {
								$generic_product->load_stock('nobatch');
								//$generic_product->load_virtual_stock();   Already included into load_stock
								$productstat_cache[$generic_commande->lines[$lig]->fk_product]['stock_reel'] = $generic_product->stock_reel;
								$productstat_cachevirtual[$generic_commande->lines[$lig]->fk_product]['stock_reel'] = $generic_product->stock_theorique;
							} else {
								$generic_product->stock_reel = $productstat_cache[$generic_commande->lines[$lig]->fk_product]['stock_reel'];
								$generic_product->stock_theorique = $productstat_cachevirtual[$generic_commande->lines[$lig]->fk_product]['stock_reel'] = $generic_product->stock_theorique;
							}

							if (empty($conf->global->SHIPPABLE_ORDER_ICON_IN_LIST))  // Default code. Default is when this option is not set, setting it create strange result
							{
								$text_info .= $generic_commande->lines[$lig]->qty.' X '.$generic_commande->lines[$lig]->ref.'&nbsp;'.dol_trunc($generic_commande->lines[$lig]->product_label, 25);
								$text_info .= ' - '.$langs->trans("Stock").': '.$generic_product->stock_reel;
								$text_info .= ' - '.$langs->trans("VirtualStock").': '.$generic_product->stock_theorique;
								$text_info .= '<br>';

								if ($generic_commande->lines[$lig]->qty > $generic_product->stock_reel)
								{
									$notshippable++;
								}
							}
							else {  // Detailed code, looks bugged
								// stock order and stock order_supplier
								$stock_order = 0;
								$stock_order_supplier = 0;
								if (!empty($conf->global->STOCK_CALCULATE_ON_SHIPMENT) || !empty($conf->global->STOCK_CALCULATE_ON_SHIPMENT_CLOSE))    // What about other options ?
								{
									if (!empty($conf->commande->enabled))
									{
										if (empty($productstat_cache[$generic_commande->lines[$lig]->fk_product]['stats_order_customer'])) {
											$generic_product->load_stats_commande(0, '1,2');
											$productstat_cache[$generic_commande->lines[$lig]->fk_product]['stats_order_customer'] = $generic_product->stats_commande['qty'];
										} else {
											$generic_product->stats_commande['qty'] = $productstat_cache[$generic_commande->lines[$lig]->fk_product]['stats_order_customer'];
										}
										$stock_order = $generic_product->stats_commande['qty'];
									}
									if (!empty($conf->fournisseur->enabled))
									{
										if (empty($productstat_cache[$generic_commande->lines[$lig]->fk_product]['stats_order_supplier'])) {
											$generic_product->load_stats_commande_fournisseur(0, '3');
											$productstat_cache[$generic_commande->lines[$lig]->fk_product]['stats_order_supplier'] = $generic_product->stats_commande_fournisseur['qty'];
										} else {
											$generic_product->stats_commande_fournisseur['qty'] = $productstat_cache[$generic_commande->lines[$lig]->fk_product]['stats_order_supplier'];
										}
										$stock_order_supplier = $generic_product->stats_commande_fournisseur['qty'];
									}
								}
								$text_info .= $generic_commande->lines[$lig]->qty.' X '.$generic_commande->lines[$lig]->ref.'&nbsp;'.dol_trunc($generic_commande->lines[$lig]->product_label, 25);
								$text_stock_reel = $generic_product->stock_reel.'/'.$stock_order;
								if ($stock_order > $generic_product->stock_reel && !($generic_product->stock_reel < $generic_commande->lines[$lig]->qty)) {
									$warning++;
									$text_warning .= '<span class="warning">'.$langs->trans('Available').'&nbsp;:&nbsp;'.$text_stock_reel.'</span>';
								}
								if ($generic_product->stock_reel < $generic_commande->lines[$lig]->qty) {
									$notshippable++;
									$text_info .= '<span class="warning">'.$langs->trans('Available').'&nbsp;:&nbsp;'.$text_stock_reel.'</span>';
								} else {
									$text_info .= '<span class="ok">'.$langs->trans('Available').'&nbsp;:&nbsp;'.$text_stock_reel.'</span>';
								}
								if (!empty($conf->fournisseur->enabled)) {
									$text_info .= '&nbsp;'.$langs->trans('SupplierOrder').'&nbsp;:&nbsp;'.$stock_order_supplier.'<br>';
								} else {
									$text_info .= '<br>';
								}
							}
						}
					}
					if ($notshippable == 0) {
						$text_icon = img_picto('', 'dolly', '', false, 0, 0, '', 'green paddingleft');
						$text_info = $langs->trans('Shippable').'<br>'.$text_info;
					} else {
						$text_icon = img_picto('', 'dolly', '', false, 0, 0, '', 'error paddingleft');
						$text_info = $langs->trans('NonShippable').'<br>'.$text_info;
					}
				}

				if ($nbprod)
				{
					print $form->textwithtooltip('', $text_info, 2, 1, $text_icon, '', 2);
				}
				if ($warning) {     // Always false in default mode
					print $form->textwithtooltip('', $langs->trans('NotEnoughForAllOrders').'<br>'.$text_warning, 2, 1, img_picto('', 'error'), '', 2);
				}
			}

			// Warning late icon and note
			if ($generic_commande->hasDelay()) {
				print img_picto($langs->trans("Late").' : '.$generic_commande->showDelay(), "warning");
			}
			if (!empty($obj->note_private) || !empty($obj->note_public))
			{
				print ' <span class="note">';
				print '<a href="'.DOL_URL_ROOT.'/commande/note.php?id='.$obj->rowid.'">'.img_picto($langs->trans("ViewPrivateNote"), 'object_generic').'</a>';
				print '</span>';
			}

			$filename = dol_sanitizeFileName($obj->ref);
			$filedir = $conf->commande->multidir_output[$conf->entity].'/'.dol_sanitizeFileName($obj->ref);
			$urlsource = $_SERVER['PHP_SELF'].'?id='.$obj->rowid;
			print $formfile->getDocumentsLink($generic_commande->element, $filename, $filedir);

			print '</td>';
			if (!$i) $totalarray['nbfield']++;
		}

		// Ref customer
		if (!empty($arrayfields['c.ref_client']['checked']))
		{
			print '<td>'.$obj->ref_client.'</td>';
			if (!$i) $totalarray['nbfield']++;
		}

		// Project ref
		if (!empty($arrayfields['p.ref']['checked']))
		{
			print '<td class="nowrap">';
			if ($obj->project_id > 0)
			{
			    print $projectstatic->getNomUrl(1);
			}
			print '</td>';
			if (!$i) $totalarray['nbfield']++;
		}

		// Project label
		if (!empty($arrayfields['p.title']['checked']))
		{
		    print '<td class="nowrap">';
		    if ($obj->project_id > 0)
		    {
		        print $projectstatic->title;
		    }
		    print '</td>';
		    if (!$i) $totalarray['nbfield']++;
		}

		// Third party
		if (!empty($arrayfields['s.nom']['checked']))
		{
			print '<td class="tdoverflowmax200">';
			print $getNomUrl_cache[$obj->socid];

			// If module invoices enabled and user with invoice creation permissions
			if (!empty($conf->facture->enabled) && !empty($conf->global->ORDER_BILLING_ALL_CUSTOMER))
			{
				if ($user->rights->facture->creer)
				{
					if (($obj->fk_statut > 0 && $obj->fk_statut < 3) || ($obj->fk_statut == 3 && $obj->billed == 0))
					{
						print '&nbsp;<a href="'.DOL_URL_ROOT.'/commande/orderstoinvoice.php?socid='.$companystatic->id.'">';
						print img_picto($langs->trans("CreateInvoiceForThisCustomer").' : '.$companystatic->name, 'object_bill', 'hideonsmartphone').'</a>';
					}
				}
			}
			print '</td>';
			if (! $i) $totalarray['nbfield']++;
		}
		// Town
		if (! empty($arrayfields['s.town']['checked']))
		{
			print '<td class="nocellnopadd">';
			print $obj->town;
			print '</td>';
			if (! $i) $totalarray['nbfield']++;
		}
		// Zip
		if (! empty($arrayfields['s.zip']['checked']))
		{
			print '<td class="nocellnopadd">';
			print $obj->zip;
			print '</td>';
			if (! $i) $totalarray['nbfield']++;
		}
		// State
		if (! empty($arrayfields['state.nom']['checked']))
		{
			print "<td>".$obj->state_name."</td>\n";
			if (! $i) $totalarray['nbfield']++;
		}
		// Country
		if (! empty($arrayfields['country.code_iso']['checked']))
		{
			print '<td align="center">';
			$tmparray=getCountry($obj->fk_pays, 'all');
			print $tmparray['label'];
			print '</td>';
			if (! $i) $totalarray['nbfield']++;
		}
		// Type ent
		if (! empty($arrayfields['typent.code']['checked']))
		{
			print '<td align="center">';
			if (count($typenArray)==0) $typenArray = $formcompany->typent_array(1);
			print $typenArray[$obj->typent_code];
			print '</td>';
			if (! $i) $totalarray['nbfield']++;
		}

		// Order date
		if (! empty($arrayfields['c.date_commande']['checked']))
		{
			print '<td align="center">';
			print dol_print_date($db->jdate($obj->date_commande), 'day');
			print '</td>';
			if (! $i) $totalarray['nbfield']++;
		}
		// Planned date of delivery
		if (! empty($arrayfields['c.date_delivery']['checked']))
		{
			print '<td align="center">';
			print dol_print_date($db->jdate($obj->date_delivery), 'day');
			print '</td>';
			if (! $i) $totalarray['nbfield']++;
		}
		// Amount HT
		if (! empty($arrayfields['c.total_ht']['checked']))
		{
			  print '<td class="nowrap right">'.price($obj->total_ht)."</td>\n";
			  if (! $i) $totalarray['nbfield']++;
			  if (! $i) $totalarray['pos'][$totalarray['nbfield']]='c.total_ht';
			  $totalarray['val']['c.total_ht'] += $obj->total_ht;
		}
		// Amount VAT
		if (! empty($arrayfields['c.total_vat']['checked']))
		{
			print '<td class="nowrap right">'.price($obj->total_tva)."</td>\n";
			if (! $i) $totalarray['nbfield']++;
			if (! $i) $totalarray['pos'][$totalarray['nbfield']]='c.total_tva';
			$totalarray['val']['c.total_tva'] += $obj->total_tva;
		}
		// Amount TTC
		if (! empty($arrayfields['c.total_ttc']['checked']))
		{
			print '<td class="nowrap right">'.price($obj->total_ttc)."</td>\n";
			if (! $i) $totalarray['nbfield']++;
			if (! $i) $totalarray['pos'][$totalarray['nbfield']]='c.total_ttc';
			$totalarray['val']['c.total_ttc'] += $obj->total_ttc;
		}

		// Extra fields
		include DOL_DOCUMENT_ROOT.'/core/tpl/extrafields_list_print_fields.tpl.php';
		// Fields from hook
		$parameters=array('arrayfields'=>$arrayfields, 'obj'=>$obj, 'i'=>$i);
		$reshook=$hookmanager->executeHooks('printFieldListValue', $parameters);    // Note that $action and $object may have been modified by hook
		print $hookmanager->resPrint;
		// Date creation
		if (! empty($arrayfields['c.datec']['checked']))
		{
			print '<td align="center" class="nowrap">';
			print dol_print_date($db->jdate($obj->date_creation), 'dayhour', 'tzuser');
			print '</td>';
			if (! $i) $totalarray['nbfield']++;
		}
		// Date modification
		if (! empty($arrayfields['c.tms']['checked']))
		{
			print '<td align="center" class="nowrap">';
			print dol_print_date($db->jdate($obj->date_update), 'dayhour', 'tzuser');
			print '</td>';
			if (! $i) $totalarray['nbfield']++;
		}
		// Date cloture
		if (! empty($arrayfields['c.date_cloture']['checked']))
		{
			print '<td align="center" class="nowrap">';
			print dol_print_date($db->jdate($obj->date_cloture), 'dayhour', 'tzuser');
			print '</td>';
			if (! $i) $totalarray['nbfield']++;
		}
		// Status
		if (! empty($arrayfields['c.fk_statut']['checked']))
		{
			print '<td class="nowrap right">'.$generic_commande->LibStatut($obj->fk_statut, $obj->billed, 5, 1).'</td>';
			if (! $i) $totalarray['nbfield']++;
		}
		// Billed
		if (! empty($arrayfields['c.facture']['checked']))
		{
			print '<td align="center">'.yn($obj->billed).'</td>';
			if (! $i) $totalarray['nbfield']++;
		}

		// Action column
		print '<td class="nowrap" align="center">';
		if ($massactionbutton || $massaction)   // If we are in select mode (massactionbutton defined) or if we have already selected and sent an action ($massaction) defined
		{
			$selected=0;
			if (in_array($obj->rowid, $arrayofselected)) $selected=1;
			print '<input id="cb'.$obj->rowid.'" class="flat checkforselect" type="checkbox" name="toselect[]" value="'.$obj->rowid.'"'.($selected?' checked="checked"':'').'>';
		}
		print '</td>';
		if (! $i) $totalarray['nbfield']++;

		print "</tr>\n";

		$total+=$obj->total_ht;
		$subtotal+=$obj->total_ht;
		$i++;
	}

	// Show total line
	include DOL_DOCUMENT_ROOT.'/core/tpl/list_print_total.tpl.php';

	$db->free($resql);

	$parameters = array('arrayfields'=>$arrayfields, 'sql'=>$sql);
	$reshook = $hookmanager->executeHooks('printFieldListFooter', $parameters); // Note that $action and $object may have been modified by hook
	print $hookmanager->resPrint;

	print '</table>'."\n";
	print '</div>';

	print '</form>'."\n";

	$hidegeneratedfilelistifempty = 1;
	if ($massaction == 'builddoc' || $action == 'remove_file' || $show_files) $hidegeneratedfilelistifempty = 0;

	// Show list of available documents
	$urlsource = $_SERVER['PHP_SELF'].'?sortfield='.$sortfield.'&sortorder='.$sortorder;
	$urlsource .= str_replace('&amp;', '&', $param);

	$filedir = $diroutputmassaction;
	$genallowed = $user->rights->commande->lire;
	$delallowed = $user->rights->commande->creer;

	print $formfile->showdocuments('massfilesarea_orders', '', $filedir, $urlsource, 0, $delallowed, '', 1, 1, 0, 48, 1, $param, $title, '', '', '', null, $hidegeneratedfilelistifempty);
}
else
{
	dol_print_error($db);
}

// End of page
llxFooter();
$db->close();<|MERGE_RESOLUTION|>--- conflicted
+++ resolved
@@ -54,38 +54,12 @@
 $show_files = GETPOST('show_files', 'int');
 $confirm = GETPOST('confirm', 'alpha');
 $toselect = GETPOST('toselect', 'array');
-<<<<<<< HEAD
-$contextpage=GETPOST('contextpage', 'aZ')?GETPOST('contextpage', 'aZ'):'orderlist';
-
-$search_dateorder_start= dol_mktime(0, 0, 0, GETPOST('search_dateorder_startmonth', 'int'), GETPOST('search_dateorder_startday', 'int'), GETPOST('search_dateorder_startyear', 'int'));
-$search_dateorder_end= dol_mktime(23, 59, 59, GETPOST('search_dateorder_endmonth', 'int'), GETPOST('search_dateorder_endday', 'int'), GETPOST('search_dateorder_endyear', 'int'));
-$search_datedelivery_start= dol_mktime(0, 0, 0, GETPOST('search_datedelivery_startmonth', 'int'), GETPOST('search_datedelivery_startday', 'int'), GETPOST('search_datedelivery_startyear', 'int'));
-$search_datedelivery_end= dol_mktime(23, 59, 59, GETPOST('search_datedelivery_endmonth', 'int'), GETPOST('search_datedelivery_endday', 'int'), GETPOST('search_datedelivery_endyear', 'int'));
-$search_product_category=GETPOST('search_product_category', 'int');
-$search_ref=GETPOST('search_ref', 'alpha')!=''?GETPOST('search_ref', 'alpha'):GETPOST('sref', 'alpha');
-$search_ref_customer=GETPOST('search_ref_customer', 'alpha');
-$search_company=GETPOST('search_company', 'alpha');
-$search_town=GETPOST('search_town', 'alpha');
-$search_zip=GETPOST('search_zip', 'alpha');
-$search_state=trim(GETPOST("search_state"));
-$search_country=GETPOST("search_country", 'int');
-$search_type_thirdparty=GETPOST("search_type_thirdparty", 'int');
-$sall=trim((GETPOST('search_all', 'alphanohtml')!='')?GETPOST('search_all', 'alphanohtml'):GETPOST('sall', 'alphanohtml'));
-$socid=GETPOST('socid', 'int');
-$search_user=GETPOST('search_user', 'int');
-$search_sale=GETPOST('search_sale', 'int');
-$search_total_ht=GETPOST('search_total_ht', 'alpha');
-$search_total_ttc=GETPOST('search_total_ttc', 'alpha');
-$search_categ_cus=trim(GETPOST("search_categ_cus", 'int'));
-=======
 $contextpage = GETPOST('contextpage', 'aZ') ?GETPOST('contextpage', 'aZ') : 'orderlist';
 
-$search_orderyear = GETPOST("search_orderyear", "int");
-$search_ordermonth = GETPOST("search_ordermonth", "int");
-$search_orderday = GETPOST("search_orderday", "int");
-$search_deliveryyear = GETPOST("search_deliveryyear", "int");
-$search_deliverymonth = GETPOST("search_deliverymonth", "int");
-$search_deliveryday = GETPOST("search_deliveryday", "int");
+$search_dateorder_start = dol_mktime(0, 0, 0, GETPOST('search_dateorder_startmonth', 'int'), GETPOST('search_dateorder_startday', 'int'), GETPOST('search_dateorder_startyear', 'int'));
+$search_dateorder_end = dol_mktime(23, 59, 59, GETPOST('search_dateorder_endmonth', 'int'), GETPOST('search_dateorder_endday', 'int'), GETPOST('search_dateorder_endyear', 'int'));
+$search_datedelivery_start = dol_mktime(0, 0, 0, GETPOST('search_datedelivery_startmonth', 'int'), GETPOST('search_datedelivery_startday', 'int'), GETPOST('search_datedelivery_startyear', 'int'));
+$search_datedelivery_end = dol_mktime(23, 59, 59, GETPOST('search_datedelivery_endmonth', 'int'), GETPOST('search_datedelivery_endday', 'int'), GETPOST('search_datedelivery_endyear', 'int'));
 $search_product_category = GETPOST('search_product_category', 'int');
 $search_ref = GETPOST('search_ref', 'alpha') != '' ?GETPOST('search_ref', 'alpha') : GETPOST('sref', 'alpha');
 $search_ref_customer = GETPOST('search_ref_customer', 'alpha');
@@ -102,7 +76,6 @@
 $search_total_ht = GETPOST('search_total_ht', 'alpha');
 $search_total_ttc = GETPOST('search_total_ttc', 'alpha');
 $search_categ_cus = trim(GETPOST("search_categ_cus", 'int'));
->>>>>>> b69a7f97
 $optioncss = GETPOST('optioncss', 'alpha');
 $billed = GETPOST('billed', 'int');
 $viewstatut = GETPOST('viewstatut');
@@ -206,35 +179,6 @@
 	// Purge search criteria
 	if (GETPOST('button_removefilter_x', 'alpha') || GETPOST('button_removefilter.x', 'alpha') || GETPOST('button_removefilter', 'alpha')) // All tests are required to be compatible with all browsers
 	{
-<<<<<<< HEAD
-		$search_categ='';
-		$search_user='';
-		$search_sale='';
-		$search_product_category='';
-		$search_ref='';
-		$search_ref_customer='';
-		$search_company='';
-		$search_town='';
-		$search_zip="";
-		$search_state="";
-		$search_type='';
-		$search_country='';
-		$search_type_thirdparty='';
-		$search_total_ht='';
-		$search_total_vat='';
-		$search_total_ttc='';
-		$search_dateorder_start='';
-		$search_dateorder_end='';
-		$search_datedelivery_start='';
-		$search_datedelivery_end='';
-		$search_project_ref='';
-		$search_project='';
-		$viewstatut='';
-		$billed='';
-		$toselect='';
-		$search_array_options=array();
-		$search_categ_cus=0;
-=======
 		$search_categ = '';
 		$search_user = '';
 		$search_sale = '';
@@ -251,12 +195,10 @@
 		$search_total_ht = '';
 		$search_total_vat = '';
 		$search_total_ttc = '';
-		$search_orderyear = '';
-		$search_ordermonth = '';
-		$search_orderday = '';
-		$search_deliveryday = '';
-		$search_deliverymonth = '';
-		$search_deliveryyear = '';
+		$search_dateorder_start ='';
+		$search_dateorder_end ='';
+		$search_datedelivery_start ='';
+		$search_datedelivery_end ='';
 		$search_project_ref = '';
 		$search_project = '';
 		$viewstatut = '';
@@ -264,7 +206,6 @@
 		$toselect = '';
 		$search_array_options = array();
 		$search_categ_cus = 0;
->>>>>>> b69a7f97
 	}
 	if (GETPOST('button_removefilter_x', 'alpha') || GETPOST('button_removefilter.x', 'alpha') || GETPOST('button_removefilter', 'alpha')
 	 || GETPOST('button_search_x', 'alpha') || GETPOST('button_search.x', 'alpha') || GETPOST('button_search', 'alpha'))
@@ -366,43 +307,26 @@
 		$sql .= ' AND ((c.fk_statut IN (1,2)) OR (c.fk_statut = 3 AND c.facture = 0))'; // validated, in process or closed but not billed
 	}
 }
-<<<<<<< HEAD
-if ($search_dateorder_start)        $sql.= " AND c.date_commande >= '" . $db->idate($search_dateorder_start) . "'";
-if ($search_dateorder_end)          $sql.= " AND c.date_commande <= '" . $db->idate($search_dateorder_end) . "'";
-if ($search_datedelivery_start)		$sql.= " AND c.date_livraison >= '" . $db->idate($search_datedelivery_start) . "'";
-if ($search_datedelivery_end)		$sql.= " AND c.date_livraison <= '" . $db->idate($search_datedelivery_end) . "'";
-if ($search_town)					$sql.= natural_search('s.town', $search_town);
-if ($search_zip)					$sql.= natural_search("s.zip", $search_zip);
-if ($search_state)					$sql.= natural_search("state.nom", $search_state);
+
+if ($search_dateorder_start)        $sql .= " AND c.date_commande >= '" . $db->idate($search_dateorder_start) . "'";
+if ($search_dateorder_end)          $sql .= " AND c.date_commande <= '" . $db->idate($search_dateorder_end) . "'";
+if ($search_datedelivery_start)		$sql .= " AND c.date_livraison >= '" . $db->idate($search_datedelivery_start) . "'";
+if ($search_datedelivery_end)		$sql .= " AND c.date_livraison <= '" . $db->idate($search_datedelivery_end) . "'";
+if ($search_town)					$sql .= natural_search('s.town', $search_town);
+if ($search_zip)					$sql .= natural_search("s.zip", $search_zip);
+if ($search_state)					$sql .= natural_search("state.nom", $search_state);
 if ($search_country)				$sql .= " AND s.fk_pays IN (".$search_country.')';
 if ($search_type_thirdparty)		$sql .= " AND s.fk_typent IN (".$search_type_thirdparty.')';
 if ($search_company)				$sql .= natural_search('s.nom', $search_company);
-if ($search_sale > 0)				$sql.= " AND s.rowid = sc.fk_soc AND sc.fk_user = " .$search_sale;
-if ($search_user > 0)				$sql.= " AND ec.fk_c_type_contact = tc.rowid AND tc.element='commande' AND tc.source='internal' AND ec.element_id = c.rowid AND ec.fk_socpeople = ".$search_user;
-if ($search_total_ht != '')			$sql.= natural_search('c.total_ht', $search_total_ht, 1);
-if ($search_total_ttc != '')		$sql.= natural_search('c.total_ttc', $search_total_ttc, 1);
-if ($search_project_ref != '')		$sql.= natural_search("p.ref", $search_project_ref);
-if ($search_project != '')			$sql.= natural_search("p.title", $search_project);
-if ($search_categ_cus > 0)			$sql.= " AND cc.fk_categorie = ".$db->escape($search_categ_cus);
-if ($search_categ_cus == -2)		$sql.= " AND cc.fk_categorie IS NULL";
-=======
-$sql .= dolSqlDateFilter("c.date_commande", $search_orderday, $search_ordermonth, $search_orderyear);
-$sql .= dolSqlDateFilter("c.date_livraison", $search_deliveryday, $search_deliverymonth, $search_deliveryyear);
-if ($search_town)  $sql .= natural_search('s.town', $search_town);
-if ($search_zip)   $sql .= natural_search("s.zip", $search_zip);
-if ($search_state) $sql .= natural_search("state.nom", $search_state);
-if ($search_country) $sql .= " AND s.fk_pays IN (".$search_country.')';
-if ($search_type_thirdparty) $sql .= " AND s.fk_typent IN (".$search_type_thirdparty.')';
-if ($search_company) $sql .= natural_search('s.nom', $search_company);
-if ($search_sale > 0) $sql .= " AND s.rowid = sc.fk_soc AND sc.fk_user = ".$search_sale;
-if ($search_user > 0) $sql .= " AND ec.fk_c_type_contact = tc.rowid AND tc.element='commande' AND tc.source='internal' AND ec.element_id = c.rowid AND ec.fk_socpeople = ".$search_user;
-if ($search_total_ht != '') $sql .= natural_search('c.total_ht', $search_total_ht, 1);
-if ($search_total_ttc != '') $sql .= natural_search('c.total_ttc', $search_total_ttc, 1);
-if ($search_project_ref != '') $sql .= natural_search("p.ref", $search_project_ref);
-if ($search_project != '') $sql .= natural_search("p.title", $search_project);
-if ($search_categ_cus > 0) $sql .= " AND cc.fk_categorie = ".$db->escape($search_categ_cus);
-if ($search_categ_cus == -2)   $sql .= " AND cc.fk_categorie IS NULL";
->>>>>>> b69a7f97
+if ($search_sale > 0)				$sql .= " AND s.rowid = sc.fk_soc AND sc.fk_user = ".$search_sale;
+if ($search_user > 0)				$sql .= " AND ec.fk_c_type_contact = tc.rowid AND tc.element='commande' AND tc.source='internal' AND ec.element_id = c.rowid AND ec.fk_socpeople = ".$search_user;
+if ($search_total_ht != '')			$sql .= natural_search('c.total_ht', $search_total_ht, 1);
+if ($search_total_ttc != '')		$sql .= natural_search('c.total_ttc', $search_total_ttc, 1);
+if ($search_project_ref != '')		$sql .= natural_search("p.ref", $search_project_ref);
+if ($search_project != '')			$sql .= natural_search("p.title", $search_project);
+if ($search_categ_cus > 0)			$sql .= " AND cc.fk_categorie = ".$db->escape($search_categ_cus);
+if ($search_categ_cus == -2)		$sql .= " AND cc.fk_categorie IS NULL";
+
 // Add where from extra fields
 include DOL_DOCUMENT_ROOT.'/core/tpl/extrafields_list_search_sql.tpl.php';
 // Add where from hooks
@@ -474,71 +398,36 @@
 
 	llxHeader('', $title, $help_url);
 
-<<<<<<< HEAD
-	$param='';
-
-	if (! empty($contextpage) && $contextpage != $_SERVER["PHP_SELF"]) $param.='&contextpage='.urlencode($contextpage);
-	if ($limit > 0 && $limit != $conf->liste_limit) $param.='&limit='.urlencode($limit);
-	if ($sall)						$param.='&sall='.urlencode($sall);
-	if ($socid > 0)         	    $param.='&socid='.urlencode($socid);
-	if ($viewstatut != '')			$param.='&viewstatut='.urlencode($viewstatut);
-	if ($search_dateorder_start)    $param.='&search_dateorder_start=' . urlencode($search_dateorder_start);
-	if ($search_dateorder_end)      $param.='&search_dateorder_end=' . urlencode($search_dateorder_end);
-	if ($search_datedelivery_start) $param.='&search_datedelivery_start=' . urlencode($search_datedelivery_start);
-	if ($search_datedelivery_end)   $param.='&search_datedelivery_end=' . urlencode($search_datedelivery_end);
-	if ($search_ref)      			$param.='&search_ref='.urlencode($search_ref);
-	if ($search_company)  			$param.='&search_company='.urlencode($search_company);
-	if ($search_ref_customer)		$param.='&search_ref_customer='.urlencode($search_ref_customer);
-	if ($search_user > 0) 			$param.='&search_user='.urlencode($search_user);
-	if ($search_sale > 0) 			$param.='&search_sale='.urlencode($search_sale);
-	if ($search_total_ht != '') 	$param.='&search_total_ht='.urlencode($search_total_ht);
-	if ($search_total_vat != '')  	$param.='&search_total_vat='.urlencode($search_total_vat);
-	if ($search_total_ttc != '') 	$param.='&search_total_ttc='.urlencode($search_total_ttc);
-	if ($search_project_ref >= 0)	$param.="&search_project_ref=".urlencode($search_project_ref);
-	if ($search_town != '')			$param.='&search_town='.urlencode($search_town);
-	if ($search_zip != '')        	$param.='&search_zip='.urlencode($search_zip);
-	if ($search_state != '')      	$param.='&search_state='.urlencode($search_state);
-	if ($search_country != '')    	$param.='&search_country='.urlencode($search_country);
-	if ($search_type_thirdparty != '')  $param.='&search_type_thirdparty='.urlencode($search_type_thirdparty);
-	if ($search_product_category != '') $param.='&search_product_category='.urlencode($search_product_category);
-	if ($search_categ_cus > 0)          $param.='&search_categ_cus='.urlencode($search_categ_cus);
-	if ($show_files)            	$param.='&show_files=' .urlencode($show_files);
-	if ($optioncss != '')       	$param.='&optioncss='.urlencode($optioncss);
-	if ($billed != '')				$param.='&billed='.urlencode($billed);
-=======
 	$param = '';
 
 	if (!empty($contextpage) && $contextpage != $_SERVER["PHP_SELF"]) $param .= '&contextpage='.urlencode($contextpage);
 	if ($limit > 0 && $limit != $conf->liste_limit) $param .= '&limit='.urlencode($limit);
-	if ($sall)					$param .= '&sall='.urlencode($sall);
-	if ($socid > 0)             $param .= '&socid='.urlencode($socid);
-	if ($viewstatut != '')      $param .= '&viewstatut='.urlencode($viewstatut);
-	if ($search_orderday)      		$param .= '&search_orderday='.urlencode($search_orderday);
-	if ($search_ordermonth)      		$param .= '&search_ordermonth='.urlencode($search_ordermonth);
-	if ($search_orderyear)       		$param .= '&search_orderyear='.urlencode($search_orderyear);
-	if ($search_deliveryday)   		$param .= '&search_deliveryday='.urlencode($search_deliveryday);
-	if ($search_deliverymonth)   		$param .= '&search_deliverymonth='.urlencode($search_deliverymonth);
-	if ($search_deliveryyear)    		$param .= '&search_deliveryyear='.urlencode($search_deliveryyear);
-	if ($search_ref)      		$param .= '&search_ref='.urlencode($search_ref);
-	if ($search_company)  		$param .= '&search_company='.urlencode($search_company);
-	if ($search_ref_customer)	$param .= '&search_ref_customer='.urlencode($search_ref_customer);
-	if ($search_user > 0) 		$param .= '&search_user='.urlencode($search_user);
-	if ($search_sale > 0) 		$param .= '&search_sale='.urlencode($search_sale);
-	if ($search_total_ht != '') $param .= '&search_total_ht='.urlencode($search_total_ht);
-	if ($search_total_vat != '')  $param .= '&search_total_vat='.urlencode($search_total_vat);
-	if ($search_total_ttc != '')  $param .= '&search_total_ttc='.urlencode($search_total_ttc);
-	if ($search_project_ref >= 0) $param .= "&search_project_ref=".urlencode($search_project_ref);
-	if ($search_town != '')       $param .= '&search_town='.urlencode($search_town);
-	if ($search_zip != '')        $param .= '&search_zip='.urlencode($search_zip);
-	if ($search_state != '')      $param .= '&search_state='.urlencode($search_state);
-	if ($search_country != '')    $param .= '&search_country='.urlencode($search_country);
+	if ($sall)						$param .= '&sall='.urlencode($sall);
+	if ($socid > 0)					$param .= '&socid='.urlencode($socid);
+	if ($viewstatut != '')			$param .= '&viewstatut='.urlencode($viewstatut);
+	if ($search_dateorder_start)    $param .= '&search_dateorder_start='.urlencode($search_dateorder_start);
+	if ($search_dateorder_end)      $param .= '&search_dateorder_end='.urlencode($search_dateorder_end);
+	if ($search_datedelivery_start) $param .= '&search_datedelivery_start='.urlencode($search_datedelivery_start);
+	if ($search_datedelivery_end)   $param .= '&search_datedelivery_end='.urlencode($search_datedelivery_end);
+	if ($search_ref)      			$param .= '&search_ref='.urlencode($search_ref);
+	if ($search_company)  			$param .= '&search_company='.urlencode($search_company);
+	if ($search_ref_customer)		$param .= '&search_ref_customer='.urlencode($search_ref_customer);
+	if ($search_user > 0) 			$param .= '&search_user='.urlencode($search_user);
+	if ($search_sale > 0) 			$param .= '&search_sale='.urlencode($search_sale);
+	if ($search_total_ht != '') 	$param .= '&search_total_ht='.urlencode($search_total_ht);
+	if ($search_total_vat != '')  	$param .= '&search_total_vat='.urlencode($search_total_vat);
+	if ($search_total_ttc != '')  	$param .= '&search_total_ttc='.urlencode($search_total_ttc);
+	if ($search_project_ref >= 0) 	$param .= "&search_project_ref=".urlencode($search_project_ref);
+	if ($search_town != '')       	$param .= '&search_town='.urlencode($search_town);
+	if ($search_zip != '')        	$param .= '&search_zip='.urlencode($search_zip);
+	if ($search_state != '')      	$param .= '&search_state='.urlencode($search_state);
+	if ($search_country != '')    	$param .= '&search_country='.urlencode($search_country);
 	if ($search_type_thirdparty != '')  $param .= '&search_type_thirdparty='.urlencode($search_type_thirdparty);
 	if ($search_product_category != '') $param .= '&search_product_category='.urlencode($search_product_category);
-	if ($search_categ_cus > 0)          $param .= '&search_categ_cus='.urlencode($search_categ_cus);
-	if ($show_files)            $param .= '&show_files='.urlencode($show_files);
-	if ($optioncss != '')       $param .= '&optioncss='.urlencode($optioncss);
-	if ($billed != '')			$param .= '&billed='.urlencode($billed);
->>>>>>> b69a7f97
+	if ($search_categ_cus > 0)      $param .= '&search_categ_cus='.urlencode($search_categ_cus);
+	if ($show_files)            	$param .= '&show_files='.urlencode($show_files);
+	if ($optioncss != '')       	$param .= '&optioncss='.urlencode($optioncss);
+	if ($billed != '')				$param .= '&billed='.urlencode($billed);
 
 	// Add $param from extra fields
 	include DOL_DOCUMENT_ROOT.'/core/tpl/extrafields_list_search_param.tpl.php';
@@ -755,7 +644,6 @@
 	// Date order
 	if (!empty($arrayfields['c.date_commande']['checked']))
 	{
-<<<<<<< HEAD
 		print '<td class="liste_titre center">';
 		print '<div class="nowrap">';
 		print $langs->trans('From') . ' ';
@@ -765,17 +653,10 @@
 		print $langs->trans('to') . ' ';
 		print $form->selectDate($search_dateorder_end?$search_dateorder_end:-1, 'search_dateorder_end', 0, 0, 1);
 		print '</div>';
-=======
-		print '<td class="liste_titre nowraponall" align="center">';
-		if (!empty($conf->global->MAIN_LIST_FILTER_ON_DAY)) print '<input class="flat width25 valignmiddle" type="text" maxlength="2" name="search_orderday" value="'.$search_orderday.'">';
-		print '<input class="flat width25 valignmiddle" type="text" maxlength="2" name="search_ordermonth" value="'.$search_ordermonth.'">';
-		$formother->select_year($search_orderyear ? $search_orderyear : -1, 'search_orderyear', 1, 20, 5);
->>>>>>> b69a7f97
 		print '</td>';
 	}
 	if (!empty($arrayfields['c.date_delivery']['checked']))
 	{
-<<<<<<< HEAD
 		print '<td class="liste_titre center">';
 		print '<div class="nowrap">';
 		print $langs->trans('From') . ' ';
@@ -785,12 +666,6 @@
 		print $langs->trans('to') . ' ';
 		print $form->selectDate($search_datedelivery_end?$search_datedelivery_end:-1, 'search_datedelivery_end', 0, 0, 1);
 		print '</div>';
-=======
-		print '<td class="liste_titre nowraponall" align="center">';
-		if (!empty($conf->global->MAIN_LIST_FILTER_ON_DAY)) print '<input class="flat width25 valignmiddle" type="text" maxlength="2" name="search_deliveryday" value="'.$search_deliveryday.'">';
-		print '<input class="flat width25 valignmiddle" type="text" maxlength="2" name="search_deliverymonth" value="'.$search_deliverymonth.'">';
-		$formother->select_year($search_deliveryyear ? $search_deliveryyear : -1, 'search_deliveryyear', 1, 20, 5);
->>>>>>> b69a7f97
 		print '</td>';
 	}
 	if (!empty($arrayfields['c.total_ht']['checked']))
