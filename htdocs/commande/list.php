<?php
/* Copyright (C) 2001-2005  Rodolphe Quiedeville    <rodolphe@quiedeville.org>
 * Copyright (C) 2004-2019  Laurent Destailleur     <eldy@users.sourceforge.net>
 * Copyright (C) 2005       Marc Barilley / Ocebo   <marc@ocebo.com>
 * Copyright (C) 2005-2012  Regis Houssin           <regis.houssin@inodbox.com>
 * Copyright (C) 2012       Juanjo Menent           <jmenent@2byte.es>
 * Copyright (C) 2013       Christophe Battarel     <christophe.battarel@altairis.fr>
 * Copyright (C) 2013       Cédric Salvador         <csalvador@gpcsolutions.fr>
 * Copyright (C) 2015-2018  Frédéric France         <frederic.france@netlogic.fr>
 * Copyright (C) 2015       Marcos García           <marcosgdf@gmail.com>
 * Copyright (C) 2015       Jean-François Ferry     <jfefe@aternatik.fr>
 * Copyright (C) 2016-2021  Ferran Marcet           <fmarcet@2byte.es>
 * Copyright (C) 2018       Charlene Benke	        <charlie@patas-monkey.com>
 * Copyright (C) 2021	   	Anthony Berton			<anthony.berton@bb2a.fr>
 *
 * This program is free software; you can redistribute it and/or modify
 * it under the terms of the GNU General Public License as published by
 * the Free Software Foundation; either version 3 of the License, or
 * (at your option) any later version.
 *
 * This program is distributed in the hope that it will be useful,
 * but WITHOUT ANY WARRANTY; without even the implied warranty of
 * MERCHANTABILITY or FITNESS FOR A PARTICULAR PURPOSE.  See the
 * GNU General Public License for more details.
 *
 * You should have received a copy of the GNU General Public License
 * along with this program. If not, see <https://www.gnu.org/licenses/>.
 */

/**
 *	\file       htdocs/commande/list.php
 *	\ingroup    commande
 *	\brief      Page to list orders
 */


require '../main.inc.php';
require_once DOL_DOCUMENT_ROOT.'/core/lib/date.lib.php';
require_once DOL_DOCUMENT_ROOT.'/core/lib/company.lib.php';
require_once DOL_DOCUMENT_ROOT.'/core/class/discount.class.php';
require_once DOL_DOCUMENT_ROOT.'/core/class/html.formfile.class.php';
require_once DOL_DOCUMENT_ROOT.'/core/class/html.formother.class.php';
require_once DOL_DOCUMENT_ROOT.'/core/class/html.formcompany.class.php';
require_once DOL_DOCUMENT_ROOT.'/commande/class/commande.class.php';
require_once DOL_DOCUMENT_ROOT.'/compta/facture/class/facture.class.php';
require_once DOL_DOCUMENT_ROOT.'/product/class/product.class.php';
require_once DOL_DOCUMENT_ROOT.'/projet/class/project.class.php';

// Load translation files required by the page
$langs->loadLangs(array("orders", 'sendings', 'deliveries', 'companies', 'compta', 'bills', 'stocks', 'products'));

$action = GETPOST('action', 'aZ09');
$massaction = GETPOST('massaction', 'alpha');
$show_files = GETPOST('show_files', 'int');
$confirm = GETPOST('confirm', 'alpha');
$toselect = GETPOST('toselect', 'array');
$contextpage = GETPOST('contextpage', 'aZ') ?GETPOST('contextpage', 'aZ') : 'orderlist';

$search_datecloture_start = GETPOST('search_datecloture_start', 'int');
if (empty($search_datecloture_start)) {
	$search_datecloture_start = dol_mktime(0, 0, 0, GETPOST('search_datecloture_startmonth', 'int'), GETPOST('search_datecloture_startday', 'int'), GETPOST('search_datecloture_startyear', 'int'));
}
$search_datecloture_end = GETPOST('search_datecloture_end', 'int');
if (empty($search_datecloture_end)) {
	$search_datecloture_end = dol_mktime(23, 59, 59, GETPOST('search_datecloture_endmonth', 'int'), GETPOST('search_datecloture_endday', 'int'), GETPOST('search_datecloture_endyear', 'int'));
}
$search_dateorder_start = dol_mktime(0, 0, 0, GETPOST('search_dateorder_start_month', 'int'), GETPOST('search_dateorder_start_day', 'int'), GETPOST('search_dateorder_start_year', 'int'));
$search_dateorder_end = dol_mktime(23, 59, 59, GETPOST('search_dateorder_end_month', 'int'), GETPOST('search_dateorder_end_day', 'int'), GETPOST('search_dateorder_end_year', 'int'));
$search_datedelivery_start = dol_mktime(0, 0, 0, GETPOST('search_datedelivery_start_month', 'int'), GETPOST('search_datedelivery_start_day', 'int'), GETPOST('search_datedelivery_start_year', 'int'));
$search_datedelivery_end = dol_mktime(23, 59, 59, GETPOST('search_datedelivery_end_month', 'int'), GETPOST('search_datedelivery_end_day', 'int'), GETPOST('search_datedelivery_end_year', 'int'));
$search_product_category = GETPOST('search_product_category', 'int');
$search_ref = GETPOST('search_ref', 'alpha') != '' ?GETPOST('search_ref', 'alpha') : GETPOST('sref', 'alpha');
$search_ref_customer = GETPOST('search_ref_customer', 'alpha');
$search_company = GETPOST('search_company', 'alpha');
$search_company_alias = GETPOST('search_company_alias', 'alpha');
$search_town = GETPOST('search_town', 'alpha');
$search_zip = GETPOST('search_zip', 'alpha');
$search_state = GETPOST("search_state", 'alpha');
$search_country = GETPOST("search_country", 'int');
$search_type_thirdparty = GETPOST("search_type_thirdparty", 'int');
$sall = trim((GETPOST('search_all', 'alphanohtml') != '') ? GETPOST('search_all', 'alphanohtml') : GETPOST('sall', 'alphanohtml'));
$socid = GETPOST('socid', 'int');
$search_user = GETPOST('search_user', 'int');
$search_sale = GETPOST('search_sale', 'int');
$search_total_ht = GETPOST('search_total_ht', 'alpha');
$search_total_vat = GETPOST('search_total_vat', 'alpha');
$search_total_ttc = GETPOST('search_total_ttc', 'alpha');
$search_warehouse = GETPOST('search_warehouse', 'int');
$search_multicurrency_code = GETPOST('search_multicurrency_code', 'alpha');
$search_multicurrency_tx = GETPOST('search_multicurrency_tx', 'alpha');
$search_multicurrency_montant_ht = GETPOST('search_multicurrency_montant_ht', 'alpha');
$search_multicurrency_montant_vat = GETPOST('search_multicurrency_montant_vat', 'alpha');
$search_multicurrency_montant_ttc = GETPOST('search_multicurrency_montant_ttc', 'alpha');
$search_login = GETPOST('search_login', 'alpha');
$search_categ_cus = GETPOST("search_categ_cus", 'int');
$optioncss = GETPOST('optioncss', 'alpha');
$search_billed = GETPOSTISSET('search_billed') ? GETPOST('search_billed', 'int') : GETPOST('billed', 'int');
$search_status = GETPOST('search_status', 'int');
$search_btn = GETPOST('button_search', 'alpha');
$search_remove_btn = GETPOST('button_removefilter', 'alpha');
$search_project_ref = GETPOST('search_project_ref', 'alpha');
$search_project = GETPOST('search_project', 'alpha');
$search_shippable = GETPOST('search_shippable', 'aZ09');
$search_fk_cond_reglement = GETPOST("search_fk_cond_reglement", 'int');
$search_fk_shipping_method = GETPOST("search_fk_shipping_method", 'int');
$search_fk_mode_reglement = GETPOST("search_fk_mode_reglement", 'int');
$search_fk_input_reason = GETPOST("search_fk_input_reason", 'int');

// Security check
$id = (GETPOST('orderid') ?GETPOST('orderid', 'int') : GETPOST('id', 'int'));
if ($user->socid) {
	$socid = $user->socid;
}
$result = restrictedArea($user, 'commande', $id, '');

$diroutputmassaction = $conf->commande->multidir_output[$conf->entity].'/temp/massgeneration/'.$user->id;

// Load variable for pagination
$limit = GETPOST('limit', 'int') ?GETPOST('limit', 'int') : $conf->liste_limit;
$sortfield = GETPOST("sortfield", 'alpha');
$sortorder = GETPOST("sortorder", 'alpha');
$page = GETPOSTISSET('pageplusone') ? (GETPOST('pageplusone') - 1) : GETPOST("page", 'int');
if (empty($page) || $page < 0 || GETPOST('button_search', 'alpha') || GETPOST('button_removefilter', 'alpha')) {
	$page = 0;
}     // If $page is not defined, or '' or -1 or if we click on clear filters
$offset = $limit * $page;
$pageprev = $page - 1;
$pagenext = $page + 1;
if (!$sortfield) {
	$sortfield = 'c.ref';
}
if (!$sortorder) {
	$sortorder = 'DESC';
}

$show_shippable_command = GETPOST('show_shippable_command', 'aZ09');

// Initialize technical object to manage hooks of page. Note that conf->hooks_modules contains array of hook context
$object = new Commande($db);
$hookmanager->initHooks(array('orderlist'));
$extrafields = new ExtraFields($db);

// fetch optionals attributes and labels
$extrafields->fetch_name_optionals_label($object->table_element);
$search_array_options = $extrafields->getOptionalsFromPost($object->table_element, '', 'search_');

// List of fields to search into when doing a "search in all"
$fieldstosearchall = array(
	'c.ref'=>'Ref',
	'c.ref_client'=>'RefCustomerOrder',
	'pd.description'=>'Description',
	's.nom'=>"ThirdParty",
	's.name_alias'=>"AliasNameShort",
	's.zip'=>"Zip",
	's.town'=>"Town",
	'c.note_public'=>'NotePublic',
);
if (empty($user->socid)) {
	$fieldstosearchall["c.note_private"] = "NotePrivate";
}

$checkedtypetiers = 0;
$arrayfields = array(
	'c.ref'=>array('label'=>"Ref", 'checked'=>1, 'position'=>5),
	'c.ref_client'=>array('label'=>"RefCustomerOrder", 'checked'=>-1, 'position'=>10),
	'p.ref'=>array('label'=>"ProjectRef", 'checked'=>-1, 'enabled'=>(empty($conf->projet->enabled) ? 0 : 1), 'position'=>20),
	'p.title'=>array('label'=>"ProjectLabel", 'checked'=>0, 'enabled'=>(empty($conf->projet->enabled) ? 0 : 1), 'position'=>25),
	's.nom'=>array('label'=>"ThirdParty", 'checked'=>1, 'position'=>30),
	's.name_alias'=>array('label'=>"AliasNameShort", 'checked'=>-1, 'position'=>31),
	's.town'=>array('label'=>"Town", 'checked'=>-1, 'position'=>35),
	's.zip'=>array('label'=>"Zip", 'checked'=>-1, 'position'=>40),
	'state.nom'=>array('label'=>"StateShort", 'checked'=>0, 'position'=>45),
	'country.code_iso'=>array('label'=>"Country", 'checked'=>0, 'position'=>50),
	'typent.code'=>array('label'=>"ThirdPartyType", 'checked'=>$checkedtypetiers, 'position'=>55),
	'c.date_commande'=>array('label'=>"OrderDateShort", 'checked'=>1, 'position'=>60),
	'c.date_delivery'=>array('label'=>"DateDeliveryPlanned", 'checked'=>1, 'enabled'=>empty($conf->global->ORDER_DISABLE_DELIVERY_DATE), 'position'=>65),
	'c.fk_shipping_method'=>array('label'=>"SendingMethod", 'checked'=>-1, 'position'=>66 , 'enabled'=>!empty($conf->expedition->enabled)),
	'c.fk_cond_reglement'=>array('label'=>"PaymentConditionsShort", 'checked'=>-1, 'position'=>67),
	'c.fk_mode_reglement'=>array('label'=>"PaymentMode", 'checked'=>-1, 'position'=>68),
	'c.fk_input_reason'=>array('label'=>"Channel", 'checked'=>-1, 'position'=>69),
	'c.total_ht'=>array('label'=>"AmountHT", 'checked'=>1, 'position'=>75),
	'c.total_vat'=>array('label'=>"AmountVAT", 'checked'=>0, 'position'=>80),
	'c.total_ttc'=>array('label'=>"AmountTTC", 'checked'=>0, 'position'=>85),
	'c.multicurrency_code'=>array('label'=>'Currency', 'checked'=>0, 'enabled'=>(empty($conf->multicurrency->enabled) ? 0 : 1), 'position'=>90),
	'c.multicurrency_tx'=>array('label'=>'CurrencyRate', 'checked'=>0, 'enabled'=>(empty($conf->multicurrency->enabled) ? 0 : 1), 'position'=>95),
	'c.multicurrency_total_ht'=>array('label'=>'MulticurrencyAmountHT', 'checked'=>0, 'enabled'=>(empty($conf->multicurrency->enabled) ? 0 : 1), 'position'=>100),
	'c.multicurrency_total_vat'=>array('label'=>'MulticurrencyAmountVAT', 'checked'=>0, 'enabled'=>(empty($conf->multicurrency->enabled) ? 0 : 1), 'position'=>105),
	'c.multicurrency_total_ttc'=>array('label'=>'MulticurrencyAmountTTC', 'checked'=>0, 'enabled'=>(empty($conf->multicurrency->enabled) ? 0 : 1), 'position'=>110),
	'u.login'=>array('label'=>"Author", 'checked'=>1, 'position'=>115),
	'sale_representative'=>array('label'=>"SaleRepresentativesOfThirdParty", 'checked'=>0, 'position'=>116),
	'c.datec'=>array('label'=>"DateCreation", 'checked'=>0, 'position'=>120),
	'c.tms'=>array('label'=>"DateModificationShort", 'checked'=>0, 'position'=>125),
	'c.date_cloture'=>array('label'=>"DateClosing", 'checked'=>0, 'position'=>130),
	'c.note_public'=>array('label'=>'NotePublic', 'checked'=>0, 'enabled'=>(empty($conf->global->MAIN_LIST_ALLOW_PUBLIC_NOTES)), 'position'=>135),
	'c.note_private'=>array('label'=>'NotePrivate', 'checked'=>0, 'enabled'=>(empty($conf->global->MAIN_LIST_ALLOW_PRIVATE_NOTES)), 'position'=>140),
	'shippable'=>array('label'=>"Shippable", 'checked'=>1,'enabled'=>(!empty($conf->expedition->enabled)), 'position'=>990),
	'c.facture'=>array('label'=>"Billed", 'checked'=>1, 'enabled'=>(empty($conf->global->WORKFLOW_BILL_ON_SHIPMENT)), 'position'=>995),
	'c.fk_statut'=>array('label'=>"Status", 'checked'=>1, 'position'=>1000)
);
// Extra fields
include DOL_DOCUMENT_ROOT.'/core/tpl/extrafields_list_array_fields.tpl.php';

$object->fields = dol_sort_array($object->fields, 'position');
$arrayfields = dol_sort_array($arrayfields, 'position');



/*
 * Actions
 */

if (GETPOST('cancel', 'alpha')) {
	$action = 'list'; $massaction = '';
}
if (!GETPOST('confirmmassaction', 'alpha') && $massaction != 'presend' && $massaction != 'confirm_presend' && $massaction != 'confirm_createbills') {
	$massaction = '';
}

$parameters = array('socid'=>$socid);
$reshook = $hookmanager->executeHooks('doActions', $parameters, $object, $action); // Note that $action and $object may have been modified by some hooks
if ($reshook < 0) {
	setEventMessages($hookmanager->error, $hookmanager->errors, 'errors');
}

if (empty($reshook)) {
	// Selection of new fields
	include DOL_DOCUMENT_ROOT.'/core/actions_changeselectedfields.inc.php';

	// Purge search criteria
	if (GETPOST('button_removefilter_x', 'alpha') || GETPOST('button_removefilter.x', 'alpha') || GETPOST('button_removefilter', 'alpha')) { // All tests are required to be compatible with all browsers
		$search_categ = '';
		$search_user = '';
		$search_sale = '';
		$search_product_category = '';
		$search_ref = '';
		$search_ref_customer = '';
		$search_company = '';
		$search_company_alias = '';
		$search_town = '';
		$search_zip = "";
		$search_state = "";
		$search_type = '';
		$search_country = '';
		$search_type_thirdparty = '';
		$search_total_ht = '';
		$search_total_vat = '';
		$search_total_ttc = '';
		$search_warehouse = '';
		$search_multicurrency_code = '';
		$search_multicurrency_tx = '';
		$search_multicurrency_montant_ht = '';
		$search_multicurrency_montant_vat = '';
		$search_multicurrency_montant_ttc = '';
		$search_login = '';
		$search_dateorder_start = '';
		$search_dateorder_end = '';
		$search_datedelivery_start = '';
		$search_datedelivery_end = '';
		$search_project_ref = '';
		$search_project = '';
		$search_status = '';
		$search_billed = '';
		$toselect = '';
		$search_array_options = array();
		$search_categ_cus = 0;
		$search_datecloture_start = '';
		$search_datecloture_end = '';
		$search_fk_cond_reglement = '';
		$search_fk_shipping_method = '';
		$search_fk_mode_reglement = '';
		$search_fk_input_reason = '';
	}
	if (GETPOST('button_removefilter_x', 'alpha') || GETPOST('button_removefilter.x', 'alpha') || GETPOST('button_removefilter', 'alpha')
	 || GETPOST('button_search_x', 'alpha') || GETPOST('button_search.x', 'alpha') || GETPOST('button_search', 'alpha')) {
		$massaction = ''; // Protection to avoid mass action if we force a new search during a mass action confirmation
	}

	// Mass actions
	$objectclass = 'Commande';
	$objectlabel = 'Orders';
	$permissiontoread = $user->rights->commande->lire;
	$permissiontoadd = $user->rights->commande->creer;
	$permissiontodelete = $user->rights->commande->supprimer;
	if (!empty($conf->global->MAIN_USE_ADVANCED_PERMS)) {
		$permissiontovalidate = $user->rights->commande->order_advance->validate;
		$permissiontoclose = $user->rights->commande->order_advance->close;
		$permissiontocancel = $user->rights->commande->order_advance->annuler;
		$permissiontosendbymail = $user->rights->commande->order_advance->send;
	} else {
		$permissiontovalidate = $user->rights->commande->creer;
		$permissiontoclose = $user->rights->commande->creer;
		$permissiontocancel = $user->rights->commande->creer;
		$permissiontosendbymail = $user->rights->commande->creer;
	}
	$uploaddir = $conf->commande->multidir_output[$conf->entity];
	$triggersendname = 'ORDER_SENTBYMAIL';
	include DOL_DOCUMENT_ROOT.'/core/actions_massactions.inc.php';
}
if ($action == 'validate' && $permissiontoadd) {
	if (GETPOST('confirm') == 'yes') {
		$objecttmp = new $objectclass($db);
		$db->begin();
		$error = 0;
		foreach ($toselect as $checked) {
			if ($objecttmp->fetch($checked)) {
				if ($objecttmp->statut == 0) {
					if (!empty($objecttmp->fk_warehouse)) {
						$idwarehouse = $objecttmp->fk_warehouse;
					} else {
						$idwarehouse = 0;
					}
					if ($objecttmp->valid($user, $idwarehouse)) {
						setEventMessage($objecttmp->ref." ".$langs->trans('PassedInOpenStatus'), 'mesgs');
					} else {
						setEventMessage($langs->trans('CantBeValidated'), 'errors');
						$error++;
					}
				} else {
					setEventMessage($objecttmp->ref." ".$langs->trans('IsNotADraft'), 'errors');
					$error++;
				}
			} else {
				dol_print_error($db);
				$error++;
			}
		}
		if ($error) {
			$db->rollback();
		} else {
			$db->commit();
		}
	}
}
if ($action == 'shipped' && $permissiontoadd) {
	if (GETPOST('confirm') == 'yes') {
		$objecttmp = new $objectclass($db);
		$db->begin();
		$error = 0;
		foreach ($toselect as $checked) {
			if ($objecttmp->fetch($checked)) {
				if ($objecttmp->statut == 1) {
					if ($objecttmp->cloture($user)) {
						setEventMessage($objecttmp->ref." ".$langs->trans('PassedInOpenStatus'), 'mesgs');
					} else {
						setEventMessage($langs->trans('CantBeValidated'), 'errors');
						$error++;
					}
				} else {
					setEventMessage($objecttmp->ref." ".$langs->trans('IsNotADraft'), 'errors');
					$error++;
				}
			} else {
				dol_print_error($db);
				$error++;
			}
		}
		if ($error) {
			$db->rollback();
		} else {
			$db->commit();
		}
	}
}
// Closed records
if (!$error && $massaction === 'setbilled' && $permissiontoclose) {
	$db->begin();

	$objecttmp = new $objectclass($db);
	$nbok = 0;
	foreach ($toselect as $toselectid) {
		$result = $objecttmp->fetch($toselectid);
		if ($result > 0) {
			$result = $objecttmp->classifyBilled($user, 0);
			if ($result <= 0) {
				setEventMessages($objecttmp->error, $objecttmp->errors, 'errors');
				$error++;
				break;
			} else {
				$nbok++;
			}
		} else {
			setEventMessages($objecttmp->error, $objecttmp->errors, 'errors');
			$error++;
			break;
		}
	}

	if (!$error) {
		if ($nbok > 1) {
			setEventMessages($langs->trans("RecordsModified", $nbok), null, 'mesgs');
		} else {
			setEventMessages($langs->trans("RecordsModified", $nbok), null, 'mesgs');
		}
		$db->commit();
	} else {
		$db->rollback();
	}
}

/*
 * View
 */

$now = dol_now();

$form = new Form($db);
$formother = new FormOther($db);
$formfile = new FormFile($db);
$companystatic = new Societe($db);
$formcompany = new FormCompany($db);
$projectstatic = new Project($db);

$title = $langs->trans("Orders");
$help_url = "EN:Module_Customers_Orders|FR:Module_Commandes_Clients|ES:Módulo_Pedidos_de_clientes";
// llxHeader('',$title,$help_url);

$sql = 'SELECT';
if ($sall || $search_product_category > 0 || $search_user > 0) {
	$sql = 'SELECT DISTINCT';
}
$sql .= ' s.rowid as socid, s.nom as name, s.name_alias as alias, s.email, s.phone, s.fax, s.address, s.town, s.zip, s.fk_pays, s.client, s.code_client,';
$sql .= " typent.code as typent_code,";
$sql .= " state.code_departement as state_code, state.nom as state_name,";
$sql .= " country.code as country_code,";
$sql .= ' c.rowid, c.ref, c.total_ht, c.total_tva, c.total_ttc, c.ref_client, c.fk_user_author,';
$sql .= ' c.fk_multicurrency, c.multicurrency_code, c.multicurrency_tx, c.multicurrency_total_ht, c.multicurrency_total_tva as multicurrency_total_vat, c.multicurrency_total_ttc,';
$sql .= ' c.date_valid, c.date_commande, c.note_public, c.note_private, c.date_livraison as date_delivery, c.fk_statut, c.facture as billed,';
$sql .= ' c.date_creation as date_creation, c.tms as date_update, c.date_cloture as date_cloture,';
$sql .= ' p.rowid as project_id, p.ref as project_ref, p.title as project_label,';
$sql .= ' u.login, u.lastname, u.firstname, u.email, u.statut, u.entity, u.photo, u.office_phone, u.office_fax, u.user_mobile, u.job, u.gender,';
$sql .= ' c.fk_cond_reglement,c.fk_mode_reglement,c.fk_shipping_method,';
$sql .= ' c.fk_input_reason';
if ($search_categ_cus) {
	$sql .= ", cc.fk_categorie, cc.fk_soc";
}
// Add fields from extrafields
if (!empty($extrafields->attributes[$object->table_element]['label'])) {
	foreach ($extrafields->attributes[$object->table_element]['label'] as $key => $val) {
		$sql .= ($extrafields->attributes[$object->table_element]['type'][$key] != 'separate' ? ", ef.".$key.' as options_'.$key : '');
	}
}
// Add fields from hooks
$parameters = array();
$reshook = $hookmanager->executeHooks('printFieldListSelect', $parameters); // Note that $action and $object may have been modified by hook
$sql .= $hookmanager->resPrint;
$sql .= ' FROM '.MAIN_DB_PREFIX.'societe as s';
$sql .= " LEFT JOIN ".MAIN_DB_PREFIX."c_country as country on (country.rowid = s.fk_pays)";
$sql .= " LEFT JOIN ".MAIN_DB_PREFIX."c_typent as typent on (typent.id = s.fk_typent)";
$sql .= " LEFT JOIN ".MAIN_DB_PREFIX."c_departements as state on (state.rowid = s.fk_departement)";
if (!empty($search_categ_cus)) {
	$sql .= ' LEFT JOIN '.MAIN_DB_PREFIX."categorie_societe as cc ON s.rowid = cc.fk_soc"; // We'll need this table joined to the select in order to filter by categ
}
$sql .= ', '.MAIN_DB_PREFIX.'commande as c';
if (is_array($extrafields->attributes[$object->table_element]['label']) && count($extrafields->attributes[$object->table_element]['label'])) {
	$sql .= " LEFT JOIN ".MAIN_DB_PREFIX."commande_extrafields as ef on (c.rowid = ef.fk_object)";
}
if ($sall || $search_product_category > 0) {
	$sql .= ' LEFT JOIN '.MAIN_DB_PREFIX.'commandedet as pd ON c.rowid=pd.fk_commande';
}
if ($search_product_category > 0) {
	$sql .= ' LEFT JOIN '.MAIN_DB_PREFIX.'categorie_product as cp ON cp.fk_product=pd.fk_product';
}
$sql .= " LEFT JOIN ".MAIN_DB_PREFIX."projet as p ON p.rowid = c.fk_projet";
$sql .= ' LEFT JOIN '.MAIN_DB_PREFIX.'user as u ON c.fk_user_author = u.rowid';

// We'll need this table joined to the select in order to filter by sale
<<<<<<< HEAD
if ($search_sale > 0 || (!$user->rights->societe->client->voir && !$socid)) {
	$sql .= ", ".MAIN_DB_PREFIX."societe_commerciaux as sc";
}
if ($search_user > 0) {
	$sql .= ", ".MAIN_DB_PREFIX."element_contact as ec";
	$sql .= ", ".MAIN_DB_PREFIX."c_type_contact as tc";
}
$sql .= ' WHERE c.fk_soc = s.rowid';
$sql .= ' AND c.entity IN ('.getEntity('commande').')';
if ($search_product_category > 0) {
	$sql .= " AND cp.fk_categorie = ".((int) $search_product_category);
}
if ($socid > 0) {
	$sql .= ' AND s.rowid = '.((int) $socid);
}
if (!$user->rights->societe->client->voir && !$socid) {
	$sql .= " AND s.rowid = sc.fk_soc AND sc.fk_user = ".$user->id;
}
if ($search_ref) {
	$sql .= natural_search('c.ref', $search_ref);
}
if ($search_ref_customer) {
	$sql .= natural_search('c.ref_client', $search_ref_customer);
}
if ($sall) {
	$sql .= natural_search(array_keys($fieldstosearchall), $sall);
}
if ($search_billed != '' && $search_billed >= 0) {
	$sql .= ' AND c.facture = '.((int) $search_billed);
}
if ($search_status <> '') {
	if ($search_status < 4 && $search_status > -4) {
		if ($search_status == 1 && empty($conf->expedition->enabled)) {
			$sql .= ' AND c.fk_statut IN (1,2)'; // If module expedition disabled, we include order with status 'sending in process' into 'validated'
		} else {
			$sql .= ' AND c.fk_statut = '.$search_status; // brouillon, validee, en cours, annulee
		}
	}
	if ($search_status == 4) {
		$sql .= ' AND c.facture = 1'; // invoice created
	}
	if ($search_status == -2) {	// To process
=======
if ($search_sale > 0 || (! $user->rights->societe->client->voir && ! $socid)) $sql .= ", ".MAIN_DB_PREFIX."societe_commerciaux as sc";
if ($search_user > 0)
{
	$sql.=", ".MAIN_DB_PREFIX."element_contact as ec";
	$sql.=", ".MAIN_DB_PREFIX."c_type_contact as tc";
}

// Add table from hooks
$parameters = array();
$reshook = $hookmanager->executeHooks('printFieldListFrom', $parameters, $object); // Note that $action and $object may have been modified by hook
$sql .= $hookmanager->resPrint;

$sql.= ' WHERE c.fk_soc = s.rowid';
$sql.= ' AND c.entity IN ('.getEntity('commande').')';
if ($search_product_category > 0) $sql.=" AND cp.fk_categorie = ".$search_product_category;
if ($socid > 0) $sql.= ' AND s.rowid = '.$socid;
if (!$user->rights->societe->client->voir && !$socid) $sql.= " AND s.rowid = sc.fk_soc AND sc.fk_user = " .$user->id;
if ($search_ref) $sql .= natural_search('c.ref', $search_ref);
if ($search_ref_customer) $sql.= natural_search('c.ref_client', $search_ref_customer);
if ($sall) $sql .= natural_search(array_keys($fieldstosearchall), $sall);
if ($billed != '' && $billed >= 0) $sql.=' AND c.facture = '.$billed;
if ($viewstatut <> '')
{
	if ($viewstatut < 4 && $viewstatut > -3)
	{
		if ($viewstatut == 1 && empty($conf->expedition->enabled)) $sql.= ' AND c.fk_statut IN (1,2)';	// If module expedition disabled, we include order with status 'sending in process' into 'validated'
		else $sql.= ' AND c.fk_statut = '.$viewstatut; // brouillon, validee, en cours, annulee
	}
	if ($viewstatut == 4)
	{
		$sql.= ' AND c.facture = 1'; // invoice created
	}
	if ($viewstatut == -2)	// To process
	{
>>>>>>> 22eda3fd
		//$sql.= ' AND c.fk_statut IN (1,2,3) AND c.facture = 0';
		$sql .= " AND ((c.fk_statut IN (1,2)) OR (c.fk_statut = 3 AND c.facture = 0))"; // If status is 2 and facture=1, it must be selected
	}
	if ($search_status == -3) {	// To bill
		//$sql.= ' AND c.fk_statut in (1,2,3)';
		//$sql.= ' AND c.facture = 0'; // invoice not created
		$sql .= ' AND ((c.fk_statut IN (1,2)) OR (c.fk_statut = 3 AND c.facture = 0))'; // validated, in process or closed but not billed
	}


	if ($search_status == -4) {	//  "validate and in progress"
		$sql .= ' AND (c.fk_statut IN (1,2))'; // validated, in process
	}
}

if ($search_datecloture_start) {
	$sql .= " AND c.date_cloture >= '".$db->idate($search_datecloture_start)."'";
}
if ($search_datecloture_end) {
	$sql .= " AND c.date_cloture <= '".$db->idate($search_datecloture_end)."'";
}
if ($search_dateorder_start) {
	$sql .= " AND c.date_commande >= '".$db->idate($search_dateorder_start)."'";
}
if ($search_dateorder_end) {
	$sql .= " AND c.date_commande <= '".$db->idate($search_dateorder_end)."'";
}
if ($search_datedelivery_start) {
	$sql .= " AND c.date_livraison >= '".$db->idate($search_datedelivery_start)."'";
}
if ($search_datedelivery_end) {
	$sql .= " AND c.date_livraison <= '".$db->idate($search_datedelivery_end)."'";
}
if ($search_town) {
	$sql .= natural_search('s.town', $search_town);
}
if ($search_zip) {
	$sql .= natural_search("s.zip", $search_zip);
}
if ($search_state) {
	$sql .= natural_search("state.nom", $search_state);
}
if ($search_country) {
	$sql .= " AND s.fk_pays IN (".$db->sanitize($search_country).')';
}
if ($search_type_thirdparty) {
	$sql .= " AND s.fk_typent IN (".$db->sanitize($search_type_thirdparty).')';
}
if ($search_company) {
	$sql .= natural_search('s.nom', $search_company);
}
if ($search_company_alias) {
	$sql .= natural_search('s.name_alias', $search_company_alias);
}
if ($search_sale > 0) {
	$sql .= " AND s.rowid = sc.fk_soc AND sc.fk_user = ".((int) $search_sale);
}
if ($search_user > 0) {
	$sql .= " AND ec.fk_c_type_contact = tc.rowid AND tc.element='commande' AND tc.source='internal' AND ec.element_id = c.rowid AND ec.fk_socpeople = ".$search_user;
}
if ($search_total_ht != '') {
	$sql .= natural_search('c.total_ht', $search_total_ht, 1);
}
if ($search_total_vat != '') {
	$sql .= natural_search('c.total_tva', $search_total_vat, 1);
}
if ($search_total_ttc != '') {
	$sql .= natural_search('c.total_ttc', $search_total_ttc, 1);
}
if ($search_warehouse != '' && $search_warehouse > 0) {
	$sql .= natural_search('c.fk_warehouse', $search_warehouse, 1);
}
if ($search_multicurrency_code != '') {
	$sql .= ' AND c.multicurrency_code = "'.$db->escape($search_multicurrency_code).'"';
}
if ($search_multicurrency_tx != '') {
	$sql .= natural_search('c.multicurrency_tx', $search_multicurrency_tx, 1);
}
if ($search_multicurrency_montant_ht != '') {
	$sql .= natural_search('c.multicurrency_total_ht', $search_multicurrency_montant_ht, 1);
}
if ($search_multicurrency_montant_vat != '') {
	$sql .= natural_search('c.multicurrency_total_tva', $search_multicurrency_montant_vat, 1);
}
if ($search_multicurrency_montant_ttc != '') {
	$sql .= natural_search('c.multicurrency_total_ttc', $search_multicurrency_montant_ttc, 1);
}
if ($search_login) {
	$sql .= natural_search(array("u.login", "u.firstname", "u.lastname"), $search_login);
}
if ($search_project_ref != '') {
	$sql .= natural_search("p.ref", $search_project_ref);
}
if ($search_project != '') {
	$sql .= natural_search("p.title", $search_project);
}
if ($search_categ_cus > 0) {
	$sql .= " AND cc.fk_categorie = ".((int) $search_categ_cus);
}
if ($search_categ_cus == -2) {
	$sql .= " AND cc.fk_categorie IS NULL";
}
if ($search_fk_cond_reglement > 0) {
	$sql .= " AND c.fk_cond_reglement = ".((int) $search_fk_cond_reglement);
}
if ($search_fk_shipping_method > 0) {
	$sql .= " AND c.fk_shipping_method = ".((int) $search_fk_shipping_method);
}
if ($search_fk_mode_reglement > 0) {
	$sql .= " AND c.fk_mode_reglement = ".((int) $search_fk_mode_reglement);
}
if ($search_fk_input_reason > 0) {
	$sql .= " AND c.fk_input_reason = ".((int) $search_fk_input_reason);
}

// Add where from extra fields
include DOL_DOCUMENT_ROOT.'/core/tpl/extrafields_list_search_sql.tpl.php';
// Add where from hooks
$parameters = array();
$reshook = $hookmanager->executeHooks('printFieldListWhere', $parameters); // Note that $action and $object may have been modified by hook
$sql .= $hookmanager->resPrint;

$sql .= $db->order($sortfield, $sortorder);

// Count total nb of records
$nbtotalofrecords = '';
if (empty($conf->global->MAIN_DISABLE_FULL_SCANLIST)) {
	$result = $db->query($sql);
	$nbtotalofrecords = $db->num_rows($result);

	if (($page * $limit) > $nbtotalofrecords) {	// if total resultset is smaller then paging size (filtering), goto and load page 0
		$page = 0;
		$offset = 0;
	}
}

$sql .= $db->plimit($limit + 1, $offset);
//print $sql;

$resql = $db->query($sql);
if ($resql) {
	if ($socid > 0) {
		$soc = new Societe($db);
		$soc->fetch($socid);
		$title = $langs->trans('ListOfOrders').' - '.$soc->name;
		if (empty($search_company)) {
			$search_company = $soc->name;
		}
	} else {
		$title = $langs->trans('ListOfOrders');
	}
	if (strval($search_status) == '0') {
		$title .= ' - '.$langs->trans('StatusOrderDraftShort');
	}
	if ($search_status == 1) {
		$title .= ' - '.$langs->trans('StatusOrderValidatedShort');
	}
	if ($search_status == 2) {
		$title .= ' - '.$langs->trans('StatusOrderSentShort');
	}
	if ($search_status == 3) {
		$title .= ' - '.$langs->trans('StatusOrderToBillShort');
	}
	if ($search_status == 4) {
		$title .= ' - '.$langs->trans('StatusOrderProcessedShort');
	}
	if ($search_status == -1) {
		$title .= ' - '.$langs->trans('StatusOrderCanceledShort');
	}
	if ($search_status == -2) {
		$title .= ' - '.$langs->trans('StatusOrderToProcessShort');
	}
	if ($search_status == -3) {
		$title .= ' - '.$langs->trans('StatusOrderValidated').', '.(empty($conf->expedition->enabled) ? '' : $langs->trans("StatusOrderSent").', ').$langs->trans('StatusOrderToBill');
	}
	if ($search_status == -4) {
		$title .= ' - '.$langs->trans("StatusOrderValidatedShort").'+'.$langs->trans("StatusOrderSentShort");
	}

	$num = $db->num_rows($resql);

	$arrayofselected = is_array($toselect) ? $toselect : array();

	if ($num == 1 && !empty($conf->global->MAIN_SEARCH_DIRECT_OPEN_IF_ONLY_ONE) && $sall) {
		$obj = $db->fetch_object($resql);
		$id = $obj->rowid;
		header("Location: ".DOL_URL_ROOT.'/commande/card.php?id='.$id);
		exit;
	}

	llxHeader('', $title, $help_url);

	$param = '';

	if (!empty($contextpage) && $contextpage != $_SERVER["PHP_SELF"]) {
		$param .= '&contextpage='.urlencode($contextpage);
	}
	if ($limit > 0 && $limit != $conf->liste_limit) {
		$param .= '&limit='.urlencode($limit);
	}
	if ($sall) {
		$param .= '&sall='.urlencode($sall);
	}
	if ($socid > 0) {
		$param .= '&socid='.urlencode($socid);
	}
	if ($search_status != '') {
		$param .= '&search_status='.urlencode($search_status);
	}
	if ($search_datecloture_start) {
		$param .= '&search_datecloture_startday='.dol_print_date($search_datecloture_start, '%d').'&search_datecloture_startmonth='.dol_print_date($search_datecloture_start, '%m').'&search_datecloture_startyear='.dol_print_date($search_datecloture_start, '%Y');
	}
	if ($search_datecloture_end) {
		$param .= '&search_datecloture_endday='.dol_print_date($search_datecloture_end, '%d').'&search_datecloture_endmonth='.dol_print_date($search_datecloture_end, '%m').'&search_datecloture_endyear='.dol_print_date($search_datecloture_end, '%Y');
	}
	if ($search_dateorder_start) {
		$param .= '&search_dateorder_start_day='.dol_print_date($search_dateorder_start, '%d').'&search_dateorder_start_month='.dol_print_date($search_dateorder_start, '%m').'&search_dateorder_start_year='.dol_print_date($search_dateorder_start, '%Y');
	}
	if ($search_dateorder_end) {
		$param .= '&search_dateorder_end_day='.dol_print_date($search_dateorder_end, '%d').'&search_dateorder_end_month='.dol_print_date($search_dateorder_end, '%m').'&search_dateorder_end_year='.dol_print_date($search_dateorder_end, '%Y');
	}
	if ($search_datedelivery_start) {
		$param .= '&search_datedelivery_start_day='.dol_print_date($search_datedelivery_start, '%d').'&search_datedelivery_start_month='.dol_print_date($search_datedelivery_start, '%m').'&search_datedelivery_start_year='.dol_print_date($search_datedelivery_start, '%Y');
	}
	if ($search_datedelivery_end) {
		$param .= '&search_datedelivery_end_day='.dol_print_date($search_datedelivery_end, '%d').'&search_datedelivery_end_month='.dol_print_date($search_datedelivery_end, '%m').'&search_datedelivery_end_year='.dol_print_date($search_datedelivery_end, '%Y');
	}
	if ($search_ref) {
		$param .= '&search_ref='.urlencode($search_ref);
	}
	if ($search_company) {
		$param .= '&search_company='.urlencode($search_company);
	}
	if ($search_company_alias) {
		$param .= '&search_company_alias='.urlencode($search_company_alias);
	}
	if ($search_ref_customer) {
		$param .= '&search_ref_customer='.urlencode($search_ref_customer);
	}
	if ($search_user > 0) {
		$param .= '&search_user='.urlencode($search_user);
	}
	if ($search_sale > 0) {
		$param .= '&search_sale='.urlencode($search_sale);
	}
	if ($search_total_ht != '') {
		$param .= '&search_total_ht='.urlencode($search_total_ht);
	}
	if ($search_total_vat != '') {
		$param .= '&search_total_vat='.urlencode($search_total_vat);
	}
	if ($search_total_ttc != '') {
		$param .= '&search_total_ttc='.urlencode($search_total_ttc);
	}
	if ($search_warehouse != '') {
		$param .= '&search_warehouse='.urlencode($search_warehouse);
	}
	if ($search_login) {
		$param .= '&search_login='.urlencode($search_login);
	}
	if ($search_multicurrency_code != '') {
		$param .= '&search_multicurrency_code='.urlencode($search_multicurrency_code);
	}
	if ($search_multicurrency_tx != '') {
		$param .= '&search_multicurrency_tx='.urlencode($search_multicurrency_tx);
	}
	if ($search_multicurrency_montant_ht != '') {
		$param .= '&search_multicurrency_montant_ht='.urlencode($search_multicurrency_montant_ht);
	}
	if ($search_multicurrency_montant_vat != '') {
		$param .= '&search_multicurrency_montant_vat='.urlencode($search_multicurrency_montant_vat);
	}
	if ($search_multicurrency_montant_ttc != '') {
		$param .= '&search_multicurrency_montant_ttc='.urlencode($search_multicurrency_montant_ttc);
	}
	if ($search_project_ref >= 0) {
		$param .= "&search_project_ref=".urlencode($search_project_ref);
	}
	if ($search_town != '') {
		$param .= '&search_town='.urlencode($search_town);
	}
	if ($search_zip != '') {
		$param .= '&search_zip='.urlencode($search_zip);
	}
	if ($search_state != '') {
		$param .= '&search_state='.urlencode($search_state);
	}
	if ($search_country != '') {
		$param .= '&search_country='.urlencode($search_country);
	}
	if ($search_type_thirdparty != '' && $search_type_thirdparty > 0) {
		$param .= '&search_type_thirdparty='.urlencode($search_type_thirdparty);
	}
	if ($search_product_category != '') {
		$param .= '&search_product_category='.urlencode($search_product_category);
	}
	if ($search_categ_cus > 0) {
		$param .= '&search_categ_cus='.urlencode($search_categ_cus);
	}
	if ($show_files) {
		$param .= '&show_files='.urlencode($show_files);
	}
	if ($optioncss != '') {
		$param .= '&optioncss='.urlencode($optioncss);
	}
	if ($search_billed != '') {
		$param .= '&search_billed='.urlencode($search_billed);
	}
	if ($search_fk_cond_reglement > 0) {
		$param .= '&search_fk_cond_reglement='.urlencode($search_fk_cond_reglement);
	}
	if ($search_fk_shipping_method > 0) {
		$param .= '&search_fk_shipping_method='.urlencode($search_fk_shipping_method);
	}
	if ($search_fk_mode_reglement > 0) {
		$param .= '&search_fk_mode_reglement='.urlencode($search_fk_mode_reglement);
	}
	if ($search_fk_input_reason > 0) {
		$param .= '&search_fk_input_reason='.urlencode($search_fk_input_reason);
	}

	// Add $param from extra fields
	include DOL_DOCUMENT_ROOT.'/core/tpl/extrafields_list_search_param.tpl.php';

	// List of mass actions available
	$arrayofmassactions = array(
		'generate_doc'=>img_picto('', 'pdf', 'class="pictofixedwidth"').$langs->trans("ReGeneratePDF"),
		'builddoc'=>img_picto('', 'pdf', 'class="pictofixedwidth"').$langs->trans("PDFMerge"),
	);
	if ($permissiontovalidate) {
		$arrayofmassactions['prevalidate'] = img_picto('', 'check', 'class="pictofixedwidth"').$langs->trans("Validate");
	}
	if ($permissiontosendbymail) {
		$arrayofmassactions['presend'] = img_picto('', 'email', 'class="pictofixedwidth"').$langs->trans("SendByMail");
	}
	if ($permissiontoclose) {
		$arrayofmassactions['preshipped'] = img_picto('', 'dollyrevert', 'class="pictofixedwidth"').$langs->trans("ClassifyShipped");
	}
	if ($permissiontocancel) {
		$arrayofmassactions['cancelorders'] = img_picto('', 'close_title', 'class="pictofixedwidth"').$langs->trans("Cancel");
	}
	if ($user->rights->facture->creer) {
		$arrayofmassactions['createbills'] = img_picto('', 'bill', 'class="pictofixedwidth"').$langs->trans("CreateInvoiceForThisCustomer");
	}
	if ($permissiontoclose) {
		$arrayofmassactions['setbilled'] = img_picto('', 'bill', 'class="pictofixedwidth"').$langs->trans("ClassifyBilled");
	}
	if ($permissiontodelete) {
		$arrayofmassactions['predelete'] = img_picto('', 'delete', 'class="pictofixedwidth"').$langs->trans("Delete");
	}
	if (in_array($massaction, array('presend', 'predelete', 'createbills'))) {
		$arrayofmassactions = array();
	}
	$massactionbutton = $form->selectMassAction('', $arrayofmassactions);

	$url = DOL_URL_ROOT.'/commande/card.php?action=create';
	if (!empty($socid)) {
		$url .= '&socid='.$socid;
	}
	$newcardbutton = dolGetButtonTitle($langs->trans('NewOrder'), '', 'fa fa-plus-circle', $url, '', $contextpage == 'orderlist' && $permissiontoadd);

	// Lines of title fields
	print '<form method="POST" id="searchFormList" action="'.$_SERVER["PHP_SELF"].'">';
	if ($optioncss != '') {
		print '<input type="hidden" name="optioncss" value="'.$optioncss.'">';
	}
	print '<input type="hidden" name="token" value="'.newToken().'">';
	print '<input type="hidden" name="formfilteraction" id="formfilteraction" value="list">';
	print '<input type="hidden" name="action" value="list">';
	print '<input type="hidden" name="sortfield" value="'.$sortfield.'">';
	print '<input type="hidden" name="sortorder" value="'.$sortorder.'">';
	print '<input type="hidden" name="contextpage" value="'.$contextpage.'">';
	print '<input type="hidden" name="search_status" value="'.$search_status.'">';
	print '<input type="hidden" name="socid" value="'.$socid.'">';

	print_barre_liste($title, $page, $_SERVER["PHP_SELF"], $param, $sortfield, $sortorder, $massactionbutton, $num, $nbtotalofrecords, 'order', 0, $newcardbutton, '', $limit, 0, 0, 1);

	$topicmail = "SendOrderRef";
	$modelmail = "order_send";
	$objecttmp = new Commande($db);
	$trackid = 'ord'.$object->id;
	include DOL_DOCUMENT_ROOT.'/core/tpl/massactions_pre.tpl.php';

	if ($massaction == 'prevalidate') {
		print $form->formconfirm($_SERVER["PHP_SELF"], $langs->trans("ConfirmMassValidation"), $langs->trans("ConfirmMassValidationQuestion"), "validate", null, '', 0, 200, 500, 1);
	}
	if ($massaction == 'preshipped') {
		print $form->formconfirm($_SERVER["PHP_SELF"], $langs->trans("CloseOrder"), $langs->trans("ConfirmCloseOrder"), "shipped", null, '', 0, 200, 500, 1);
	}

	if ($massaction == 'createbills') {
		print '<input type="hidden" name="massaction" value="confirm_createbills">';

		print '<table class="noborder" width="100%" >';
		print '<tr>';
		print '<td class="titlefield">';
		print $langs->trans('DateInvoice');
		print '</td>';
		print '<td>';
		print $form->selectDate('', '', '', '', '', '', 1, 1);
		print '</td>';
		print '</tr>';
		print '<tr>';
		print '<td>';
		print $langs->trans('CreateOneBillByThird');
		print '</td>';
		print '<td>';
		print $form->selectyesno('createbills_onebythird', '', 1);
		print '</td>';
		print '</tr>';
		print '<tr>';
		print '<td>';
		print $langs->trans('ValidateInvoices');
		print '</td>';
		print '<td>';
		if (!empty($conf->stock->enabled) && !empty($conf->global->STOCK_CALCULATE_ON_BILL)) {
			print $form->selectyesno('validate_invoices', 0, 1, 1);
			print ' ('.$langs->trans("AutoValidationNotPossibleWhenStockIsDecreasedOnInvoiceValidation").')';
		} else {
			print $form->selectyesno('validate_invoices', 0, 1);
		}
		if (!empty($conf->workflow->enabled) && !empty($conf->global->WORKFLOW_INVOICE_AMOUNT_CLASSIFY_BILLED_ORDER)) {
			print ' &nbsp; &nbsp; <span class="opacitymedium">'.$langs->trans("IfValidateInvoiceIsNoOrderStayUnbilled").'</span>';
		} else {
			print ' &nbsp; &nbsp; <span class="opacitymedium">'.$langs->trans("OptionToSetOrderBilledNotEnabled").'</span>';
		}
		print '</td>';
		print '</tr>';
		print '</table>';

		print '<br>';
		print '<div class="center">';
		print '<input type="submit" class="button" id="createbills" name="createbills" value="'.$langs->trans('CreateInvoiceForThisCustomer').'">  ';
		print '<input type="submit" class="button button-cancel" id="cancel" name="cancel" value="'.$langs->trans("Cancel").'">';
		print '</div>';
		print '<br>';
	}

	if ($sall) {
		foreach ($fieldstosearchall as $key => $val) {
			$fieldstosearchall[$key] = $langs->trans($val);
		}
		print '<div class="divsearchfieldfilter">'.$langs->trans("FilterOnInto", $sall).join(', ', $fieldstosearchall).'</div>';
	}

	$moreforfilter = '';

	// If the user can view prospects other than his'
	if ($user->rights->societe->client->voir || $socid) {
		$langs->load("commercial");
		$moreforfilter .= '<div class="divsearchfield">';
		$tmptitle = $langs->trans('ThirdPartiesOfSaleRepresentative');
		$moreforfilter .= img_picto($tmptitle, 'user', 'class="pictofixedwidth"').$formother->select_salesrepresentatives($search_sale, 'search_sale', $user, 0, $tmptitle, 'maxwidth250');
		$moreforfilter .= '</div>';
	}
	// If the user can view other users
	if ($user->rights->user->user->lire) {
		$moreforfilter .= '<div class="divsearchfield">';
		$tmptitle = $langs->trans('LinkedToSpecificUsers');
		$moreforfilter .= img_picto($tmptitle, 'user', 'class="pictofixedwidth"').$form->select_dolusers($search_user, 'search_user', $tmptitle, '', 0, '', '', 0, 0, 0, '', 0, '', 'maxwidth250');
		$moreforfilter .= '</div>';
	}
	// If the user can view prospects other than his'
	if (!empty($conf->categorie->enabled) && $user->rights->categorie->lire && ($user->rights->produit->lire || $user->rights->service->lire)) {
		include_once DOL_DOCUMENT_ROOT.'/categories/class/categorie.class.php';
		$moreforfilter .= '<div class="divsearchfield">';
		$tmptitle = $langs->trans('IncludingProductWithTag');
		$cate_arbo = $form->select_all_categories(Categorie::TYPE_PRODUCT, null, 'parent', null, null, 1);
		$moreforfilter .= img_picto($tmptitle, 'category', 'class="pictofixedwidth"').$form->selectarray('search_product_category', $cate_arbo, $search_product_category, $tmptitle, 0, 0, '', 0, 0, 0, 0, 'maxwidth300', 1);
		$moreforfilter .= '</div>';
	}
	if (!empty($conf->categorie->enabled) && $user->rights->categorie->lire) {
		require_once DOL_DOCUMENT_ROOT.'/categories/class/categorie.class.php';
		$moreforfilter .= '<div class="divsearchfield">';
		$tmptitle = $langs->trans('CustomersProspectsCategoriesShort');
		$moreforfilter .= img_picto($tmptitle, 'category', 'class="pictofixedwidth"').$formother->select_categories('customer', $search_categ_cus, 'search_categ_cus', 1, $tmptitle);
		$moreforfilter .= '</div>';
	}
	if (!empty($conf->stock->enabled) && !empty($conf->global->WAREHOUSE_ASK_WAREHOUSE_DURING_ORDER)) {
		require_once DOL_DOCUMENT_ROOT.'/product/class/html.formproduct.class.php';
		$formproduct = new FormProduct($db);
		$moreforfilter .= '<div class="divsearchfield">';
		$tmptitle = $langs->trans('Warehouse');
		$moreforfilter .= img_picto($tmptitle, 'stock', 'class="pictofixedwidth"').$formproduct->selectWarehouses($search_warehouse, 'search_warehouse', '', 1, 0, 0, $tmptitle);
		$moreforfilter .= '</div>';
	}
	$parameters = array();
	$reshook = $hookmanager->executeHooks('printFieldPreListTitle', $parameters); // Note that $action and $object may have been modified by hook
	if (empty($reshook)) {
		$moreforfilter .= $hookmanager->resPrint;
	} else {
		$moreforfilter = $hookmanager->resPrint;
	}

	if (!empty($moreforfilter)) {
		print '<div class="liste_titre liste_titre_bydiv centpercent">';
		print $moreforfilter;
		print '</div>';
	}

	$varpage = empty($contextpage) ? $_SERVER["PHP_SELF"] : $contextpage;
	$selectedfields = $form->multiSelectArrayWithCheckbox('selectedfields', $arrayfields, $varpage); // This also change content of $arrayfields
	$selectedfields .= $form->showCheckAddButtons('checkforselect', 1);

	if (GETPOST('autoselectall', 'int')) {
		$selectedfields .= '<script>';
		$selectedfields .= '   $(document).ready(function() {';
		$selectedfields .= '        console.log("Autoclick on checkforselects");';
		$selectedfields .= '   		$("#checkforselects").click();';
		$selectedfields .= '        $("#massaction").val("createbills").change();';
		$selectedfields .= '   });';
		$selectedfields .= '</script>';
	}

	print '<div class="div-table-responsive">';
	print '<table class="tagtable liste'.($moreforfilter ? " listwithfilterbefore" : "").'">'."\n";

	print '<tr class="liste_titre_filter">';
	// Ref
	if (!empty($arrayfields['c.ref']['checked'])) {
		print '<td class="liste_titre">';
		print '<input class="flat" size="6" type="text" name="search_ref" value="'.dol_escape_htmltag($search_ref).'">';
		print '</td>';
	}
	// Ref customer
	if (!empty($arrayfields['c.ref_client']['checked'])) {
		print '<td class="liste_titre" align="left">';
		print '<input class="flat" type="text" size="6" name="search_ref_customer" value="'.dol_escape_htmltag($search_ref_customer).'">';
		print '</td>';
	}
	// Project ref
	if (!empty($arrayfields['p.ref']['checked'])) {
		print '<td class="liste_titre"><input type="text" class="flat" size="6" name="search_project_ref" value="'.dol_escape_htmltag($search_project_ref).'"></td>';
	}
	// Project title
	if (!empty($arrayfields['p.title']['checked'])) {
		print '<td class="liste_titre"><input type="text" class="flat" size="6" name="search_project" value="'.dol_escape_htmltag($search_project).'"></td>';
	}
	// Thirpdarty
	if (!empty($arrayfields['s.nom']['checked'])) {
		print '<td class="liste_titre" align="left">';
		print '<input class="flat maxwidth100" type="text" name="search_company" value="'.dol_escape_htmltag($search_company).'">';
		print '</td>';
	}
	// Alias
	if (!empty($arrayfields['s.name_alias']['checked'])) {
		print '<td class="liste_titre" align="left">';
		print '<input class="flat maxwidth100" type="text" name="search_company_alias" value="'.dol_escape_htmltag($search_company_alias).'">';
		print '</td>';
	}
	// Town
	if (!empty($arrayfields['s.town']['checked'])) {
		print '<td class="liste_titre"><input class="flat" type="text" size="4" name="search_town" value="'.dol_escape_htmltag($search_town).'"></td>';
	}
	// Zip
	if (!empty($arrayfields['s.zip']['checked'])) {
		print '<td class="liste_titre"><input class="flat" type="text" size="4" name="search_zip" value="'.dol_escape_htmltag($search_zip).'"></td>';
	}
	// State
	if (!empty($arrayfields['state.nom']['checked'])) {
		print '<td class="liste_titre">';
		print '<input class="flat" size="4" type="text" name="search_state" value="'.dol_escape_htmltag($search_state).'">';
		print '</td>';
	}
	// Country
	if (!empty($arrayfields['country.code_iso']['checked'])) {
		print '<td class="liste_titre" align="center">';
		print $form->select_country($search_country, 'search_country', '', 0, 'minwidth100imp maxwidth100');
		print '</td>';
	}
	// Company type
	if (!empty($arrayfields['typent.code']['checked'])) {
		print '<td class="liste_titre maxwidthonsmartphone" align="center">';
		print $form->selectarray("search_type_thirdparty", $formcompany->typent_array(0), $search_type_thirdparty, 1, 0, 0, '', 0, 0, 0, (empty($conf->global->SOCIETE_SORT_ON_TYPEENT) ? 'ASC' : $conf->global->SOCIETE_SORT_ON_TYPEENT), '', 1);
		print '</td>';
	}
	// Date order
	if (!empty($arrayfields['c.date_commande']['checked'])) {
		print '<td class="liste_titre center">';
		print '<div class="nowrap">';
		print $form->selectDate($search_dateorder_start ? $search_dateorder_start : -1, 'search_dateorder_start_', 0, 0, 1, '', 1, 0, 0, '', '', '', '', 1, '', $langs->trans('From'));
		print '</div>';
		print '<div class="nowrap">';
		print $form->selectDate($search_dateorder_end ? $search_dateorder_end : -1, 'search_dateorder_end_', 0, 0, 1, '', 1, 0, 0, '', '', '', '', 1, '', $langs->trans('to'));
		print '</div>';
		print '</td>';
	}
	if (!empty($arrayfields['c.date_delivery']['checked'])) {
		print '<td class="liste_titre center">';
		print '<div class="nowrap">';
		print $form->selectDate($search_datedelivery_start ? $search_datedelivery_start : -1, 'search_datedelivery_start_', 0, 0, 1, '', 1, 0, 0, '', '', '', '', 1, '', $langs->trans('From'));
		print '</div>';
		print '<div class="nowrap">';
		print $form->selectDate($search_datedelivery_end ? $search_datedelivery_end : -1, 'search_datedelivery_end_', 0, 0, 1, '', 1, 0, 0, '', '', '', '', 1, '', $langs->trans('to'));
		print '</div>';
		print '</td>';
	}
	// Shipping Method
	if (!empty($arrayfields['c.fk_shipping_method']['checked'])) {
		print '<td class="liste_titre">';
		$form->selectShippingMethod($search_fk_shipping_method, 'search_fk_shipping_method', '', 1, '', 1);
		print '</td>';
	}
	// Payment term
	if (!empty($arrayfields['c.fk_cond_reglement']['checked'])) {
		print '<td class="liste_titre">';
		$form->select_conditions_paiements($search_fk_cond_reglement, 'search_fk_cond_reglement', -1, 1, 1);
		print '</td>';
	}
	// Payment mode
	if (!empty($arrayfields['c.fk_mode_reglement']['checked'])) {
		print '<td class="liste_titre">';
		$form->select_types_paiements($search_fk_mode_reglement, 'search_fk_mode_reglement', '', 0, 1, 1, 0, -1);
		print '</td>';
	}
	// Channel
	if (!empty($arrayfields['c.fk_input_reason']['checked'])) {
		print '<td class="liste_titre">';
		$form->selectInputReason($search_fk_input_reason, 'search_fk_input_reason', '', 1, '', 1);
		print '</td>';
	}
	if (!empty($arrayfields['c.total_ht']['checked'])) {
		// Amount
		print '<td class="liste_titre right">';
		print '<input class="flat" type="text" size="4" name="search_total_ht" value="'.dol_escape_htmltag($search_total_ht).'">';
		print '</td>';
	}
	if (!empty($arrayfields['c.total_vat']['checked'])) {
		// Amount
		print '<td class="liste_titre right">';
		print '<input class="flat" type="text" size="4" name="search_total_vat" value="'.dol_escape_htmltag($search_total_vat).'">';
		print '</td>';
	}
	if (!empty($arrayfields['c.total_ttc']['checked'])) {
		// Amount
		print '<td class="liste_titre right">';
		print '<input class="flat" type="text" size="5" name="search_total_ttc" value="'.$search_total_ttc.'">';
		print '</td>';
	}
	if (!empty($arrayfields['c.multicurrency_code']['checked'])) {
		// Currency
		print '<td class="liste_titre">';
		print $form->selectMultiCurrency($search_multicurrency_code, 'search_multicurrency_code', 1);
		print '</td>';
	}
	if (!empty($arrayfields['c.multicurrency_tx']['checked'])) {
		// Currency rate
		print '<td class="liste_titre">';
		print '<input class="flat" type="text" size="4" name="search_multicurrency_tx" value="'.dol_escape_htmltag($search_multicurrency_tx).'">';
		print '</td>';
	}
	if (!empty($arrayfields['c.multicurrency_total_ht']['checked'])) {
		// Amount
		print '<td class="liste_titre right">';
		print '<input class="flat" type="text" size="4" name="search_multicurrency_montant_ht" value="'.dol_escape_htmltag($search_multicurrency_montant_ht).'">';
		print '</td>';
	}
	if (!empty($arrayfields['c.multicurrency_total_vat']['checked'])) {
		// Amount VAT
		print '<td class="liste_titre right">';
		print '<input class="flat" type="text" size="4" name="search_multicurrency_montant_vat" value="'.dol_escape_htmltag($search_multicurrency_montant_vat).'">';
		print '</td>';
	}
	if (!empty($arrayfields['c.multicurrency_total_ttc']['checked'])) {
		// Amount
		print '<td class="liste_titre right">';
		print '<input class="flat" type="text" size="4" name="search_multicurrency_montant_ttc" value="'.dol_escape_htmltag($search_multicurrency_montant_ttc).'">';
		print '</td>';
	}
	if (!empty($arrayfields['u.login']['checked'])) {
		// Author
		print '<td class="liste_titre" align="center">';
		print '<input class="flat" size="4" type="text" name="search_login" value="'.dol_escape_htmltag($search_login).'">';
		print '</td>';
	}
	if (!empty($arrayfields['sale_representative']['checked'])) {
		print '<td class="liste_titre"></td>';
	}
	// Extra fields
	include DOL_DOCUMENT_ROOT.'/core/tpl/extrafields_list_search_input.tpl.php';
	// Fields from hook
	$parameters = array('arrayfields'=>$arrayfields);
	$reshook = $hookmanager->executeHooks('printFieldListOption', $parameters); // Note that $action and $object may have been modified by hook
	print $hookmanager->resPrint;
	// Date creation
	if (!empty($arrayfields['c.datec']['checked'])) {
		print '<td class="liste_titre">';
		print '</td>';
	}
	// Date modification
	if (!empty($arrayfields['c.tms']['checked'])) {
		print '<td class="liste_titre">';
		print '</td>';
	}
	// Date cloture
	if (!empty($arrayfields['c.date_cloture']['checked'])) {
		print '<td class="liste_titre center">';
		print '<div class="nowrap">';
		print $form->selectDate($search_datecloture_start ? $search_datecloture_start : -1, 'search_datecloture_start', 0, 0, 1, '', 1, 0, 0, '', '', '', '', 1, '', $langs->trans('From'));
		print '</div>';
		print '<div class="nowrap">';
		print $form->selectDate($search_datecloture_end ? $search_datecloture_end : -1, 'search_datecloture_end', 0, 0, 1, '', 1, 0, 0, '', '', '', '', 1, '', $langs->trans('to'));
		print '</div>';
		print '</td>';
	}
	// Note public
	if (!empty($arrayfields['c.note_public']['checked'])) {
		print '<td class="liste_titre">';
		print '</td>';
	}
	// Note private
	if (!empty($arrayfields['c.note_private']['checked'])) {
		print '<td class="liste_titre">';
		print '</td>';
	}
	// Shippable
	if (!empty($arrayfields['shippable']['checked'])) {
		print '<td class="liste_titre maxwidthonsmartphone" align="center">';
		//print $form->selectyesno('search_shippable', $search_shippable, 1, 0, 1, 1);
		if (!empty($conf->global->ORDER_SHIPABLE_STATUS_DISABLED_BY_DEFAULT)) {
			print '<input type="checkbox" name="show_shippable_command" value="1"'.($show_shippable_command ? ' checked' : '').'>';
			print $langs->trans('ShowShippableStatus');
		} else {
			$show_shippable_command = 1;
		}
		print '</td>';
	}
	// Status billed
	if (!empty($arrayfields['c.facture']['checked'])) {
		print '<td class="liste_titre maxwidthonsmartphone" align="center">';
		print $form->selectyesno('search_billed', $search_billed, 1, 0, 1, 1);
		print '</td>';
	}
	// Status
	if (!empty($arrayfields['c.fk_statut']['checked'])) {
		print '<td class="liste_titre maxwidthonsmartphone center">';
		$liststatus = array(
			Commande::STATUS_DRAFT=>$langs->trans("StatusOrderDraftShort"),
			Commande::STATUS_VALIDATED=>$langs->trans("StatusOrderValidated"),
			Commande::STATUS_SHIPMENTONPROCESS=>$langs->trans("StatusOrderSentShort"),
			Commande::STATUS_CLOSED=>$langs->trans("StatusOrderDelivered"),
			-3=>$langs->trans("StatusOrderValidatedShort").'+'.$langs->trans("StatusOrderSentShort").'+'.$langs->trans("StatusOrderDelivered"),
			-4=>$langs->trans("StatusOrderValidatedShort").'+'.$langs->trans("StatusOrderSentShort"),
			Commande::STATUS_CANCELED=>$langs->trans("StatusOrderCanceledShort")
		);
		print $form->selectarray('search_status', $liststatus, $search_status, -4, 0, 0, '', 0, 0, 0, '', 'maxwidth100', 1);
		print '</td>';
	}
	// Action column
	print '<td class="liste_titre" align="middle">';
	$searchpicto = $form->showFilterButtons();
	print $searchpicto;
	print '</td>';

	print "</tr>\n";

	// Fields title
	print '<tr class="liste_titre">';
	if (!empty($arrayfields['c.ref']['checked'])) {
		print_liste_field_titre($arrayfields['c.ref']['label'], $_SERVER["PHP_SELF"], 'c.ref', '', $param, '', $sortfield, $sortorder);
	}
	if (!empty($arrayfields['c.ref_client']['checked'])) {
		print_liste_field_titre($arrayfields['c.ref_client']['label'], $_SERVER["PHP_SELF"], 'c.ref_client', '', $param, '', $sortfield, $sortorder);
	}
	if (!empty($arrayfields['p.ref']['checked'])) {
		print_liste_field_titre($arrayfields['p.ref']['label'], $_SERVER["PHP_SELF"], "p.ref", "", $param, '', $sortfield, $sortorder);
	}
	if (!empty($arrayfields['p.title']['checked'])) {
		print_liste_field_titre($arrayfields['p.title']['label'], $_SERVER["PHP_SELF"], "p.title", "", $param, '', $sortfield, $sortorder);
	}
	if (!empty($arrayfields['s.nom']['checked'])) {
		print_liste_field_titre($arrayfields['s.nom']['label'], $_SERVER["PHP_SELF"], 's.nom', '', $param, '', $sortfield, $sortorder);
	}
	if (!empty($arrayfields['s.name_alias']['checked'])) {
		print_liste_field_titre($arrayfields['s.name_alias']['label'], $_SERVER["PHP_SELF"], 's.name_alias', '', $param, '', $sortfield, $sortorder);
	}
	if (!empty($arrayfields['s.town']['checked'])) {
		print_liste_field_titre($arrayfields['s.town']['label'], $_SERVER["PHP_SELF"], 's.town', '', $param, '', $sortfield, $sortorder);
	}
	if (!empty($arrayfields['s.zip']['checked'])) {
		print_liste_field_titre($arrayfields['s.zip']['label'], $_SERVER["PHP_SELF"], 's.zip', '', $param, '', $sortfield, $sortorder);
	}
	if (!empty($arrayfields['state.nom']['checked'])) {
		print_liste_field_titre($arrayfields['state.nom']['label'], $_SERVER["PHP_SELF"], "state.nom", "", $param, '', $sortfield, $sortorder);
	}
	if (!empty($arrayfields['country.code_iso']['checked'])) {
		print_liste_field_titre($arrayfields['country.code_iso']['label'], $_SERVER["PHP_SELF"], "country.code_iso", "", $param, '', $sortfield, $sortorder, 'center ');
	}
	if (!empty($arrayfields['typent.code']['checked'])) {
		print_liste_field_titre($arrayfields['typent.code']['label'], $_SERVER["PHP_SELF"], "typent.code", "", $param, '', $sortfield, $sortorder, 'center ');
	}
	if (!empty($arrayfields['c.date_commande']['checked'])) {
		print_liste_field_titre($arrayfields['c.date_commande']['label'], $_SERVER["PHP_SELF"], 'c.date_commande', '', $param, '', $sortfield, $sortorder, 'center ');
	}
	if (!empty($arrayfields['c.date_delivery']['checked'])) {
		print_liste_field_titre($arrayfields['c.date_delivery']['label'], $_SERVER["PHP_SELF"], 'c.date_livraison', '', $param, '', $sortfield, $sortorder, 'center ');
	}
	if (!empty($arrayfields['c.fk_shipping_method']['checked'])) {
		print_liste_field_titre($arrayfields['c.fk_shipping_method']['label'], $_SERVER["PHP_SELF"], "c.fk_shipping_method", "", $param, '', $sortfield, $sortorder);
	}
	if (!empty($arrayfields['c.fk_cond_reglement']['checked'])) {
		print_liste_field_titre($arrayfields['c.fk_cond_reglement']['label'], $_SERVER["PHP_SELF"], "c.fk_cond_reglement", "", $param, '', $sortfield, $sortorder);
	}
	if (!empty($arrayfields['c.fk_mode_reglement']['checked'])) {
		print_liste_field_titre($arrayfields['c.fk_mode_reglement']['label'], $_SERVER["PHP_SELF"], "c.fk_mode_reglement", "", $param, '', $sortfield, $sortorder);
	}
	if (!empty($arrayfields['c.fk_input_reason']['checked'])) {
		print_liste_field_titre($arrayfields['c.fk_input_reason']['label'], $_SERVER["PHP_SELF"], "c.fk_input_reason", "", $param, '', $sortfield, $sortorder);
	}
	if (!empty($arrayfields['c.total_ht']['checked'])) {
		print_liste_field_titre($arrayfields['c.total_ht']['label'], $_SERVER["PHP_SELF"], 'c.total_ht', '', $param, '', $sortfield, $sortorder, 'right ');
	}
	if (!empty($arrayfields['c.total_vat']['checked'])) {
		print_liste_field_titre($arrayfields['c.total_vat']['label'], $_SERVER["PHP_SELF"], 'c.total_tva', '', $param, '', $sortfield, $sortorder, 'right ');
	}
	if (!empty($arrayfields['c.total_ttc']['checked'])) {
		print_liste_field_titre($arrayfields['c.total_ttc']['label'], $_SERVER["PHP_SELF"], 'c.total_ttc', '', $param, '', $sortfield, $sortorder, 'right ');
	}
	if (!empty($arrayfields['c.multicurrency_code']['checked'])) {
		print_liste_field_titre($arrayfields['c.multicurrency_code']['label'], $_SERVER['PHP_SELF'], 'c.multicurrency_code', '', $param, '', $sortfield, $sortorder);
	}
	if (!empty($arrayfields['c.multicurrency_tx']['checked'])) {
		print_liste_field_titre($arrayfields['c.multicurrency_tx']['label'], $_SERVER['PHP_SELF'], 'c.multicurrency_tx', '', $param, '', $sortfield, $sortorder);
	}
	if (!empty($arrayfields['c.multicurrency_total_ht']['checked'])) {
		print_liste_field_titre($arrayfields['c.multicurrency_total_ht']['label'], $_SERVER['PHP_SELF'], 'c.multicurrency_total_ht', '', $param, 'class="right"', $sortfield, $sortorder);
	}
	if (!empty($arrayfields['c.multicurrency_total_vat']['checked'])) {
		print_liste_field_titre($arrayfields['c.multicurrency_total_vat']['label'], $_SERVER['PHP_SELF'], 'c.multicurrency_total_tva', '', $param, 'class="right"', $sortfield, $sortorder);
	}
	if (!empty($arrayfields['c.multicurrency_total_ttc']['checked'])) {
		print_liste_field_titre($arrayfields['c.multicurrency_total_ttc']['label'], $_SERVER['PHP_SELF'], 'c.multicurrency_total_ttc', '', $param, 'class="right"', $sortfield, $sortorder);
	}
	if (!empty($arrayfields['u.login']['checked'])) {
		print_liste_field_titre($arrayfields['u.login']['label'], $_SERVER["PHP_SELF"], 'u.login', '', $param, 'align="center"', $sortfield, $sortorder);
	}
	if (!empty($arrayfields['sale_representative']['checked'])) {
		print_liste_field_titre($arrayfields['sale_representative']['label'], $_SERVER["PHP_SELF"], "", "", "$param", '', $sortfield, $sortorder);
	}

	// Extra fields
	include DOL_DOCUMENT_ROOT.'/core/tpl/extrafields_list_search_title.tpl.php';
	// Hook fields
	$parameters = array('arrayfields'=>$arrayfields, 'param'=>$param, 'sortfield'=>$sortfield, 'sortorder'=>$sortorder);
	$reshook = $hookmanager->executeHooks('printFieldListTitle', $parameters); // Note that $action and $object may have been modified by hook
	print $hookmanager->resPrint;
	if (!empty($arrayfields['c.datec']['checked'])) {
		print_liste_field_titre($arrayfields['c.datec']['label'], $_SERVER["PHP_SELF"], "c.date_creation", "", $param, '', $sortfield, $sortorder, 'center nowrap ');
	}
	if (!empty($arrayfields['c.tms']['checked'])) {
		print_liste_field_titre($arrayfields['c.tms']['label'], $_SERVER["PHP_SELF"], "c.tms", "", $param, '', $sortfield, $sortorder, 'center nowrap ');
	}
	if (!empty($arrayfields['c.date_cloture']['checked'])) {
		print_liste_field_titre($arrayfields['c.date_cloture']['label'], $_SERVER["PHP_SELF"], "c.date_cloture", "", $param, '', $sortfield, $sortorder, 'center nowrap ');
	}
	if (!empty($arrayfields['c.note_public']['checked'])) {
		print_liste_field_titre($arrayfields['c.note_public']['label'], $_SERVER["PHP_SELF"], "c.note_public", "", $param, '', $sortfield, $sortorder, 'right ');
	}
	if (!empty($arrayfields['c.note_private']['checked'])) {
		print_liste_field_titre($arrayfields['c.note_private']['label'], $_SERVER["PHP_SELF"], "c.note_private", "", $param, '', $sortfield, $sortorder, 'right ');
	}
	if (!empty($arrayfields['shippable']['checked'])) {
		print_liste_field_titre($arrayfields['shippable']['label'], $_SERVER["PHP_SELF"], '', '', $param, '', $sortfield, $sortorder, 'center ');
	}
	if (!empty($arrayfields['c.facture']['checked'])) {
		print_liste_field_titre($arrayfields['c.facture']['label'], $_SERVER["PHP_SELF"], 'c.facture', '', $param, '', $sortfield, $sortorder, 'center ');
	}
	if (!empty($arrayfields['c.fk_statut']['checked'])) {
		print_liste_field_titre($arrayfields['c.fk_statut']['label'], $_SERVER["PHP_SELF"], "c.fk_statut", "", $param, '', $sortfield, $sortorder, 'center ');
	}
	print_liste_field_titre($selectedfields, $_SERVER["PHP_SELF"], "", '', $param, '', $sortfield, $sortorder, 'maxwidthsearch center ');
	print '</tr>'."\n";

	$total = 0;
	$subtotal = 0;
	$productstat_cache = array();
	$productstat_cachevirtual = array();
	$getNomUrl_cache = array();

	$generic_commande = new Commande($db);
	$generic_product = new Product($db);
	$userstatic = new User($db);
	$i = 0;
	$totalarray = array('nbfield' => 0, 'val' => array(), 'pos' => array());
	while ($i < min($num, $limit)) {
		$obj = $db->fetch_object($resql);

		$notshippable = 0;
		$warning = 0;
		$text_info = '';
		$text_warning = '';
		$nbprod = 0;

		$companystatic->id = $obj->socid;
		$companystatic->name = $obj->name;
		$companystatic->name_alias = $obj->alias;
		$companystatic->client = $obj->client;
		$companystatic->code_client = $obj->code_client;
		$companystatic->email = $obj->email;
		$companystatic->phone = $obj->phone;
		$companystatic->address = $obj->address;
		$companystatic->zip = $obj->zip;
		$companystatic->town = $obj->town;
		$companystatic->country_code = $obj->country_code;
		if (!isset($getNomUrl_cache[$obj->socid])) {
			$getNomUrl_cache[$obj->socid] = $companystatic->getNomUrl(1, 'customer');
		}

		$generic_commande->id = $obj->rowid;
		$generic_commande->ref = $obj->ref;
		$generic_commande->statut = $obj->fk_statut;
		$generic_commande->billed = $obj->billed;
		$generic_commande->date = $db->jdate($obj->date_commande);
		$generic_commande->date_livraison = $db->jdate($obj->date_delivery); // deprecated
		$generic_commande->delivery_date = $db->jdate($obj->date_delivery);
		$generic_commande->ref_client = $obj->ref_client;
		$generic_commande->total_ht = $obj->total_ht;
		$generic_commande->total_tva = $obj->total_tva;
		$generic_commande->total_ttc = $obj->total_ttc;
		$generic_commande->note_public = $obj->note_public;
		$generic_commande->note_private = $obj->note_private;

		$projectstatic->id = $obj->project_id;
		$projectstatic->ref = $obj->project_ref;
		$projectstatic->title = $obj->project_label;

		print '<tr class="oddeven">';

		// Ref
		if (!empty($arrayfields['c.ref']['checked'])) {
			print '<td class="nowraponall">';
			print $generic_commande->getNomUrl(1, ($search_status != 2 ? 0 : $obj->fk_statut), 0, 0, 0, 1, 1);

			// Warning late icon and note
			if ($generic_commande->hasDelay()) {
				print img_picto($langs->trans("Late").' : '.$generic_commande->showDelay(), "warning");
			}

			$filename = dol_sanitizeFileName($obj->ref);
			$filedir = $conf->commande->multidir_output[$conf->entity].'/'.dol_sanitizeFileName($obj->ref);
			$urlsource = $_SERVER['PHP_SELF'].'?id='.$obj->rowid;
			print $formfile->getDocumentsLink($generic_commande->element, $filename, $filedir);

			print '</td>';
			if (!$i) {
				$totalarray['nbfield']++;
			}
		}

		// Ref customer
		if (!empty($arrayfields['c.ref_client']['checked'])) {
			print '<td class="nowrap tdoverflowmax200">'.$obj->ref_client.'</td>';
			if (!$i) {
				$totalarray['nbfield']++;
			}
		}

		// Project ref
		if (!empty($arrayfields['p.ref']['checked'])) {
			print '<td class="nowrap">';
			if ($obj->project_id > 0) {
				print $projectstatic->getNomUrl(1);
			}
			print '</td>';
			if (!$i) {
				$totalarray['nbfield']++;
			}
		}

		// Project label
		if (!empty($arrayfields['p.title']['checked'])) {
			print '<td class="nowrap">';
			if ($obj->project_id > 0) {
				print $projectstatic->title;
			}
			print '</td>';
			if (!$i) {
				$totalarray['nbfield']++;
			}
		}

		// Third party
		if (!empty($arrayfields['s.nom']['checked'])) {
			print '<td class="tdoverflowmax200">';
			print $getNomUrl_cache[$obj->socid];

			// If module invoices enabled and user with invoice creation permissions
			if (!empty($conf->facture->enabled) && !empty($conf->global->ORDER_BILLING_ALL_CUSTOMER)) {
				if ($user->rights->facture->creer) {
					if (($obj->fk_statut > 0 && $obj->fk_statut < 3) || ($obj->fk_statut == 3 && $obj->billed == 0)) {
						print '&nbsp;<a href="'.DOL_URL_ROOT.'/commande/list.php?socid='.$companystatic->id.'&search_billed=0&autoselectall=1">';
						print img_picto($langs->trans("CreateInvoiceForThisCustomer").' : '.$companystatic->name, 'object_bill', 'hideonsmartphone').'</a>';
					}
				}
			}
			print '</td>';
			if (!$i) {
				$totalarray['nbfield']++;
			}
		}
		// Alias name
		if (!empty($arrayfields['s.name_alias']['checked'])) {
			print '<td class="nocellnopadd">';
			print $obj->alias;
			print '</td>';
			if (!$i) {
				$totalarray['nbfield']++;
			}
		}
		// Town
		if (!empty($arrayfields['s.town']['checked'])) {
			print '<td class="nocellnopadd">';
			print $obj->town;
			print '</td>';
			if (!$i) {
				$totalarray['nbfield']++;
			}
		}
		// Zip
		if (!empty($arrayfields['s.zip']['checked'])) {
			print '<td class="nocellnopadd">';
			print $obj->zip;
			print '</td>';
			if (!$i) {
				$totalarray['nbfield']++;
			}
		}
		// State
		if (!empty($arrayfields['state.nom']['checked'])) {
			print "<td>".$obj->state_name."</td>\n";
			if (!$i) {
				$totalarray['nbfield']++;
			}
		}
		// Country
		if (!empty($arrayfields['country.code_iso']['checked'])) {
			print '<td class="center">';
			$tmparray = getCountry($obj->fk_pays, 'all');
			print $tmparray['label'];
			print '</td>';
			if (!$i) {
				$totalarray['nbfield']++;
			}
		}
		// Type ent
		if (!empty($arrayfields['typent.code']['checked'])) {
			print '<td class="center">';
			if (empty($typenArray)) {
				$typenArray = $formcompany->typent_array(1);
			}
			print $typenArray[$obj->typent_code];
			print '</td>';
			if (!$i) {
				$totalarray['nbfield']++;
			}
		}

		// Order date
		if (!empty($arrayfields['c.date_commande']['checked'])) {
			print '<td class="center">';
			print dol_print_date($db->jdate($obj->date_commande), 'day');
			print '</td>';
			if (!$i) {
				$totalarray['nbfield']++;
			}
		}
		// Plannned date of delivery
		if (!empty($arrayfields['c.date_delivery']['checked'])) {
			print '<td class="center">';
			print dol_print_date($db->jdate($obj->date_delivery), 'dayhour');
			print '</td>';
			if (!$i) {
				$totalarray['nbfield']++;
			}
		}
		// Shipping Method
		if (!empty($arrayfields['c.fk_shipping_method']['checked'])) {
			print '<td>';
			$form->formSelectShippingMethod('', $obj->fk_shipping_method, 'none', 1);
			print '</td>';
			if (!$i) {
				$totalarray['nbfield']++;
			}
		}
		// Payment terms
		if (!empty($arrayfields['c.fk_cond_reglement']['checked'])) {
			print '<td>';
			$form->form_conditions_reglement($_SERVER['PHP_SELF'], $obj->fk_cond_reglement, 'none');
			print '</td>';
			if (!$i) {
				$totalarray['nbfield']++;
			}
		}
		// Payment mode
		if (!empty($arrayfields['c.fk_mode_reglement']['checked'])) {
			print '<td>';
			$form->form_modes_reglement($_SERVER['PHP_SELF'], $obj->fk_mode_reglement, 'none', '', -1);
			print '</td>';
			if (!$i) {
				$totalarray['nbfield']++;
			}
		}
		// Channel
		if (!empty($arrayfields['c.fk_input_reason']['checked'])) {
			print '<td>';
			$form->formInputReason($_SERVER['PHP_SELF'], $obj->fk_input_reason, 'none', '');
			print '</td>';
			if (!$i) {
				$totalarray['nbfield']++;
			}
		}
		// Amount HT
		if (!empty($arrayfields['c.total_ht']['checked'])) {
			  print '<td class="nowrap right"><span class="amount">'.price($obj->total_ht)."</span></td>\n";
			if (!$i) {
				$totalarray['nbfield']++;
			}
			if (!$i) {
				$totalarray['pos'][$totalarray['nbfield']] = 'c.total_ht';
			}
			if (isset($totalarray['val']['c.total_ht'])) {
				$totalarray['val']['c.total_ht'] += $obj->total_ht;
			} else {
				$totalarray['val']['c.total_ht'] = $obj->total_ht;
			}
		}
		// Amount VAT
		if (!empty($arrayfields['c.total_vat']['checked'])) {
			print '<td class="nowrap right"><span class="amount">'.price($obj->total_tva)."</span></td>\n";
			if (!$i) {
				$totalarray['nbfield']++;
			}
			if (!$i) {
				$totalarray['pos'][$totalarray['nbfield']] = 'c.total_tva';
			}
			$totalarray['val']['c.total_tva'] += $obj->total_tva;
		}
		// Amount TTC
		if (!empty($arrayfields['c.total_ttc']['checked'])) {
			print '<td class="nowrap right"><span class="amount">'.price($obj->total_ttc)."</span></td>\n";
			if (!$i) {
				$totalarray['nbfield']++;
			}
			if (!$i) {
				$totalarray['pos'][$totalarray['nbfield']] = 'c.total_ttc';
			}
			$totalarray['val']['c.total_ttc'] += $obj->total_ttc;
		}

		// Currency
		if (!empty($arrayfields['c.multicurrency_code']['checked'])) {
			  print '<td class="nowrap">'.$obj->multicurrency_code.' - '.$langs->trans('Currency'.$obj->multicurrency_code)."</td>\n";
			if (!$i) {
				$totalarray['nbfield']++;
			}
		}

		// Currency rate
		if (!empty($arrayfields['c.multicurrency_tx']['checked'])) {
			  print '<td class="nowrap">';
			  $form->form_multicurrency_rate($_SERVER['PHP_SELF'].'?id='.$obj->rowid, $obj->multicurrency_tx, 'none', $obj->multicurrency_code);
			  print "</td>\n";
			if (!$i) {
				$totalarray['nbfield']++;
			}
		}
		// Amount HT
		if (!empty($arrayfields['c.multicurrency_total_ht']['checked'])) {
			  print '<td class="right nowrap"><span class="amount">'.price($obj->multicurrency_total_ht)."</span></td>\n";
			if (!$i) {
				$totalarray['nbfield']++;
			}
		}
		// Amount VAT
		if (!empty($arrayfields['c.multicurrency_total_vat']['checked'])) {
			print '<td class="right nowrap"><span class="amount">'.price($obj->multicurrency_total_vat)."</span></td>\n";
			if (!$i) {
				$totalarray['nbfield']++;
			}
		}
		// Amount TTC
		if (!empty($arrayfields['c.multicurrency_total_ttc']['checked'])) {
			print '<td class="right nowrap"><span class="amount">'.price($obj->multicurrency_total_ttc)."</span></td>\n";
			if (!$i) {
				$totalarray['nbfield']++;
			}
		}

		$userstatic->id = $obj->fk_user_author;
		$userstatic->login = $obj->login;
		$userstatic->lastname = $obj->lastname;
		$userstatic->firstname = $obj->firstname;
		$userstatic->email = $obj->email;
		$userstatic->statut = $obj->statut;
		$userstatic->entity = $obj->entity;
		$userstatic->photo = $obj->photo;
		$userstatic->office_phone = $obj->office_phone;
		$userstatic->office_fax = $obj->office_fax;
		$userstatic->user_mobile = $obj->user_mobile;
		$userstatic->job = $obj->job;
		$userstatic->gender = $obj->gender;

		// Author
		if (!empty($arrayfields['u.login']['checked'])) {
			print '<td class="tdoverflowmax200">';
			if ($userstatic->id) {
				print $userstatic->getNomUrl(-1);
			} else {
				print '&nbsp;';
			}
			print "</td>\n";
			if (!$i) {
				$totalarray['nbfield']++;
			}
		}

		if (!empty($arrayfields['sale_representative']['checked'])) {
			// Sales representatives
			print '<td>';
			if ($obj->socid > 0) {
				$listsalesrepresentatives = $companystatic->getSalesRepresentatives($user);
				if ($listsalesrepresentatives < 0) {
					dol_print_error($db);
				}
				$nbofsalesrepresentative = count($listsalesrepresentatives);
				if ($nbofsalesrepresentative > 6) {
					// We print only number
					print $nbofsalesrepresentative;
				} elseif ($nbofsalesrepresentative > 0) {
					$j = 0;
					foreach ($listsalesrepresentatives as $val) {
						$userstatic->id = $val['id'];
						$userstatic->lastname = $val['lastname'];
						$userstatic->firstname = $val['firstname'];
						$userstatic->email = $val['email'];
						$userstatic->statut = $val['statut'];
						$userstatic->entity = $val['entity'];
						$userstatic->photo = $val['photo'];
						$userstatic->login = $val['login'];
						$userstatic->office_phone = $val['office_phone'];
						$userstatic->office_fax = $val['office_fax'];
						$userstatic->user_mobile = $val['user_mobile'];
						$userstatic->job = $val['job'];
						$userstatic->gender = $val['gender'];
						//print '<div class="float">':
						print ($nbofsalesrepresentative < 2) ? $userstatic->getNomUrl(-1, '', 0, 0, 12) : $userstatic->getNomUrl(-2);
						$j++;
						if ($j < $nbofsalesrepresentative) {
							print ' ';
						}
						//print '</div>';
					}
				}
				//else print $langs->trans("NoSalesRepresentativeAffected");
			} else {
				print '&nbsp;';
			}
			print '</td>';
			if (!$i) {
				$totalarray['nbfield']++;
			}
		}

		// Extra fields
		include DOL_DOCUMENT_ROOT.'/core/tpl/extrafields_list_print_fields.tpl.php';
		// Fields from hook
		$parameters = array('arrayfields'=>$arrayfields, 'obj'=>$obj, 'i'=>$i, 'totalarray'=>&$totalarray);
		$reshook = $hookmanager->executeHooks('printFieldListValue', $parameters); // Note that $action and $object may have been modified by hook
		print $hookmanager->resPrint;

		// Date creation
		if (!empty($arrayfields['c.datec']['checked'])) {
			print '<td align="center" class="nowrap">';
			print dol_print_date($db->jdate($obj->date_creation), 'dayhour', 'tzuser');
			print '</td>';
			if (!$i) {
				$totalarray['nbfield']++;
			}
		}

		// Date modification
		if (!empty($arrayfields['c.tms']['checked'])) {
			print '<td align="center" class="nowrap">';
			print dol_print_date($db->jdate($obj->date_update), 'dayhour', 'tzuser');
			print '</td>';
			if (!$i) {
				$totalarray['nbfield']++;
			}
		}

		// Date cloture
		if (!empty($arrayfields['c.date_cloture']['checked'])) {
			print '<td align="center" class="nowrap">';
			print dol_print_date($db->jdate($obj->date_cloture), 'dayhour', 'tzuser');
			print '</td>';
			if (!$i) {
				$totalarray['nbfield']++;
			}
		}

		// Note public
		if (!empty($arrayfields['c.note_public']['checked'])) {
			print '<td align="center" class="nowrap">';
			print dol_escape_htmltag($obj->note_public);
			print '</td>';
			if (!$i) {
				$totalarray['nbfield']++;
			}
		}

		// Note private
		if (!empty($arrayfields['c.note_private']['checked'])) {
			print '<td align="center" class="nowrap">';
			print dol_escape_htmltag($obj->note_private);
			print '</td>';
			if (!$i) {
				$totalarray['nbfield']++;
			}
		}

		// Show shippable Icon (this creates subloops, so may be slow)
		if (!empty($arrayfields['shippable']['checked'])) {
			print '<td class="center">';
			if (!empty($show_shippable_command) && !empty($conf->stock->enabled)) {
				if (($obj->fk_statut > $generic_commande::STATUS_DRAFT) && ($obj->fk_statut < $generic_commande::STATUS_CLOSED)) {
					$generic_commande->getLinesArray(); // This set ->lines

					$numlines = count($generic_commande->lines); // Loop on each line of order
					for ($lig = 0; $lig < $numlines; $lig++) {
						if ($generic_commande->lines[$lig]->product_type == 0 && $generic_commande->lines[$lig]->fk_product > 0) {  // If line is a product and not a service
							$nbprod++; // order contains real products
							$generic_product->id = $generic_commande->lines[$lig]->fk_product;

							// Get local and virtual stock and store it into cache
							if (empty($productstat_cache[$generic_commande->lines[$lig]->fk_product])) {
								$generic_product->load_stock('nobatch'); // ->load_virtual_stock() is already included into load_stock()
								$productstat_cache[$generic_commande->lines[$lig]->fk_product]['stock_reel'] = $generic_product->stock_reel;
								$productstat_cachevirtual[$generic_commande->lines[$lig]->fk_product]['stock_reel'] = $generic_product->stock_theorique;
							} else {
								$generic_product->stock_reel = $productstat_cache[$generic_commande->lines[$lig]->fk_product]['stock_reel'];
								$generic_product->stock_theorique = $productstat_cachevirtual[$generic_commande->lines[$lig]->fk_product]['stock_reel'] = $generic_product->stock_theorique;
							}

							if (empty($conf->global->SHIPPABLE_ORDER_ICON_IN_LIST)) {  // Default code. Default should be this case.
								$text_info .= $generic_commande->lines[$lig]->qty.' X '.$generic_commande->lines[$lig]->product_ref.'&nbsp;'.dol_trunc($generic_commande->lines[$lig]->product_label, 25);
								$text_info .= ' - '.$langs->trans("Stock").': <span class="'.($generic_product->stock_reel > 0 ? 'ok' : 'error').'">'.$generic_product->stock_reel.'</span>';
								$text_info .= ' - '.$langs->trans("VirtualStock").': <span class="'.($generic_product->stock_theorique > 0 ? 'ok' : 'error').'">'.$generic_product->stock_theorique.'</span>';
								$text_info .= '<br>';

								if ($generic_commande->lines[$lig]->qty > $generic_product->stock_reel) {
									$notshippable++;
								}
							} else {  // BUGGED CODE.
								// DOES NOT TAKE INTO ACCOUNT MANUFACTURING. THIS CODE SHOULD BE USELESS. PREVIOUS CODE SEEMS COMPLETE.
								// COUNT STOCK WHEN WE SHOULD ALREADY HAVE VALUE
								// Detailed virtual stock, looks bugged, uncomplete and need heavy load.
								// stock order and stock order_supplier
								$stock_order = 0;
								$stock_order_supplier = 0;
								if (!empty($conf->global->STOCK_CALCULATE_ON_SHIPMENT) || !empty($conf->global->STOCK_CALCULATE_ON_SHIPMENT_CLOSE)) {    // What about other options ?
									if (!empty($conf->commande->enabled)) {
										if (empty($productstat_cache[$generic_commande->lines[$lig]->fk_product]['stats_order_customer'])) {
											$generic_product->load_stats_commande(0, '1,2');
											$productstat_cache[$generic_commande->lines[$lig]->fk_product]['stats_order_customer'] = $generic_product->stats_commande['qty'];
										} else {
											$generic_product->stats_commande['qty'] = $productstat_cache[$generic_commande->lines[$lig]->fk_product]['stats_order_customer'];
										}
										$stock_order = $generic_product->stats_commande['qty'];
									}
									if ((!empty($conf->fournisseur->enabled) && empty($conf->global->MAIN_USE_NEW_SUPPLIERMOD)) || !empty($conf->supplier_order->enabled)) {
										if (empty($productstat_cache[$generic_commande->lines[$lig]->fk_product]['stats_order_supplier'])) {
											$generic_product->load_stats_commande_fournisseur(0, '3');
											$productstat_cache[$generic_commande->lines[$lig]->fk_product]['stats_order_supplier'] = $generic_product->stats_commande_fournisseur['qty'];
										} else {
											$generic_product->stats_commande_fournisseur['qty'] = $productstat_cache[$generic_commande->lines[$lig]->fk_product]['stats_order_supplier'];
										}
										$stock_order_supplier = $generic_product->stats_commande_fournisseur['qty'];
									}
								}
								$text_info .= $generic_commande->lines[$lig]->qty.' X '.$generic_commande->lines[$lig]->ref.'&nbsp;'.dol_trunc($generic_commande->lines[$lig]->product_label, 25);
								$text_stock_reel = $generic_product->stock_reel.'/'.$stock_order;
								if ($stock_order > $generic_product->stock_reel && !($generic_product->stock_reel < $generic_commande->lines[$lig]->qty)) {
									$warning++;
									$text_warning .= '<span class="warning">'.$langs->trans('Available').'&nbsp;:&nbsp;'.$text_stock_reel.'</span>';
								}
								if ($generic_product->stock_reel < $generic_commande->lines[$lig]->qty) {
									$notshippable++;
									$text_info .= '<span class="warning">'.$langs->trans('Available').'&nbsp;:&nbsp;'.$text_stock_reel.'</span>';
								} else {
									$text_info .= '<span class="ok">'.$langs->trans('Available').'&nbsp;:&nbsp;'.$text_stock_reel.'</span>';
								}
								if ((!empty($conf->fournisseur->enabled) && empty($conf->global->MAIN_USE_NEW_SUPPLIERMOD)) || !empty($conf->supplier_order->enabled)) {
									$text_info .= '&nbsp;'.$langs->trans('SupplierOrder').'&nbsp;:&nbsp;'.$stock_order_supplier.'<br>';
								} else {
									$text_info .= '<br>';
								}
							}
						}
					}
					if ($notshippable == 0) {
						$text_icon = img_picto('', 'dolly', '', false, 0, 0, '', 'green paddingleft');
						$text_info = $langs->trans('Shippable').'<br>'.$text_info;
					} else {
						$text_icon = img_picto('', 'dolly', '', false, 0, 0, '', 'error paddingleft');
						$text_info = $langs->trans('NonShippable').'<br>'.$text_info;
					}
				}

				if ($nbprod) {
					print $form->textwithtooltip('', $text_info, 2, 1, $text_icon, '', 2);
				}
				if ($warning) {     // Always false in default mode
					print $form->textwithtooltip('', $langs->trans('NotEnoughForAllOrders').'<br>'.$text_warning, 2, 1, img_picto('', 'error'), '', 2);
				}
			}
			print '</td>';
			if (!$i) {
				$totalarray['nbfield']++;
			}
		}

		// Billed
		if (!empty($arrayfields['c.facture']['checked'])) {
			print '<td class="center">'.yn($obj->billed).'</td>';
			if (!$i) {
				$totalarray['nbfield']++;
			}
		}
		// Status
		if (!empty($arrayfields['c.fk_statut']['checked'])) {
			print '<td class="nowrap center">'.$generic_commande->LibStatut($obj->fk_statut, $obj->billed, 5, 1).'</td>';
			if (!$i) {
				$totalarray['nbfield']++;
			}
		}

		// Action column
		print '<td class="nowrap center">';
		if ($massactionbutton || $massaction) {   // If we are in select mode (massactionbutton defined) or if we have already selected and sent an action ($massaction) defined
			$selected = 0;
			if (in_array($obj->rowid, $arrayofselected)) {
				$selected = 1;
			}
			print '<input id="cb'.$obj->rowid.'" class="flat checkforselect" type="checkbox" name="toselect[]" value="'.$obj->rowid.'"'.($selected ? ' checked="checked"' : '').'>';
		}
		print '</td>';
		if (!$i) {
			$totalarray['nbfield']++;
		}

		print "</tr>\n";

		$total += $obj->total_ht;
		$subtotal += $obj->total_ht;
		$i++;
	}

	// Show total line
	include DOL_DOCUMENT_ROOT.'/core/tpl/list_print_total.tpl.php';

	$db->free($resql);

	$parameters = array('arrayfields'=>$arrayfields, 'sql'=>$sql);
	$reshook = $hookmanager->executeHooks('printFieldListFooter', $parameters); // Note that $action and $object may have been modified by hook
	print $hookmanager->resPrint;

	print '</table>'."\n";
	print '</div>';

	print '</form>'."\n";

	$hidegeneratedfilelistifempty = 1;
	if ($massaction == 'builddoc' || $action == 'remove_file' || $show_files) {
		$hidegeneratedfilelistifempty = 0;
	}

	// Show list of available documents
	$urlsource = $_SERVER['PHP_SELF'].'?sortfield='.$sortfield.'&sortorder='.$sortorder;
	$urlsource .= str_replace('&amp;', '&', $param);

	$filedir = $diroutputmassaction;
	$genallowed = $permissiontoread;
	$delallowed = $permissiontoadd;

	print $formfile->showdocuments('massfilesarea_orders', '', $filedir, $urlsource, 0, $delallowed, '', 1, 1, 0, 48, 1, $param, $title, '', '', '', null, $hidegeneratedfilelistifempty);
} else {
	dol_print_error($db);
}

// End of page
llxFooter();
$db->close();<|MERGE_RESOLUTION|>--- conflicted
+++ resolved
@@ -464,7 +464,6 @@
 $sql .= ' LEFT JOIN '.MAIN_DB_PREFIX.'user as u ON c.fk_user_author = u.rowid';
 
 // We'll need this table joined to the select in order to filter by sale
-<<<<<<< HEAD
 if ($search_sale > 0 || (!$user->rights->societe->client->voir && !$socid)) {
 	$sql .= ", ".MAIN_DB_PREFIX."societe_commerciaux as sc";
 }
@@ -472,6 +471,12 @@
 	$sql .= ", ".MAIN_DB_PREFIX."element_contact as ec";
 	$sql .= ", ".MAIN_DB_PREFIX."c_type_contact as tc";
 }
+
+// Add table from hooks
+$parameters = array();
+$reshook = $hookmanager->executeHooks('printFieldListFrom', $parameters, $object); // Note that $action and $object may have been modified by hook
+$sql .= $hookmanager->resPrint;
+
 $sql .= ' WHERE c.fk_soc = s.rowid';
 $sql .= ' AND c.entity IN ('.getEntity('commande').')';
 if ($search_product_category > 0) {
@@ -507,42 +512,6 @@
 		$sql .= ' AND c.facture = 1'; // invoice created
 	}
 	if ($search_status == -2) {	// To process
-=======
-if ($search_sale > 0 || (! $user->rights->societe->client->voir && ! $socid)) $sql .= ", ".MAIN_DB_PREFIX."societe_commerciaux as sc";
-if ($search_user > 0)
-{
-	$sql.=", ".MAIN_DB_PREFIX."element_contact as ec";
-	$sql.=", ".MAIN_DB_PREFIX."c_type_contact as tc";
-}
-
-// Add table from hooks
-$parameters = array();
-$reshook = $hookmanager->executeHooks('printFieldListFrom', $parameters, $object); // Note that $action and $object may have been modified by hook
-$sql .= $hookmanager->resPrint;
-
-$sql.= ' WHERE c.fk_soc = s.rowid';
-$sql.= ' AND c.entity IN ('.getEntity('commande').')';
-if ($search_product_category > 0) $sql.=" AND cp.fk_categorie = ".$search_product_category;
-if ($socid > 0) $sql.= ' AND s.rowid = '.$socid;
-if (!$user->rights->societe->client->voir && !$socid) $sql.= " AND s.rowid = sc.fk_soc AND sc.fk_user = " .$user->id;
-if ($search_ref) $sql .= natural_search('c.ref', $search_ref);
-if ($search_ref_customer) $sql.= natural_search('c.ref_client', $search_ref_customer);
-if ($sall) $sql .= natural_search(array_keys($fieldstosearchall), $sall);
-if ($billed != '' && $billed >= 0) $sql.=' AND c.facture = '.$billed;
-if ($viewstatut <> '')
-{
-	if ($viewstatut < 4 && $viewstatut > -3)
-	{
-		if ($viewstatut == 1 && empty($conf->expedition->enabled)) $sql.= ' AND c.fk_statut IN (1,2)';	// If module expedition disabled, we include order with status 'sending in process' into 'validated'
-		else $sql.= ' AND c.fk_statut = '.$viewstatut; // brouillon, validee, en cours, annulee
-	}
-	if ($viewstatut == 4)
-	{
-		$sql.= ' AND c.facture = 1'; // invoice created
-	}
-	if ($viewstatut == -2)	// To process
-	{
->>>>>>> 22eda3fd
 		//$sql.= ' AND c.fk_statut IN (1,2,3) AND c.facture = 0';
 		$sql .= " AND ((c.fk_statut IN (1,2)) OR (c.fk_statut = 3 AND c.facture = 0))"; // If status is 2 and facture=1, it must be selected
 	}
