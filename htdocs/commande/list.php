<?php
/* Copyright (C) 2001-2005 Rodolphe Quiedeville   <rodolphe@quiedeville.org>
 * Copyright (C) 2004-2016 Laurent Destailleur    <eldy@users.sourceforge.net>
 * Copyright (C) 2005      Marc Barilley / Ocebo  <marc@ocebo.com>
 * Copyright (C) 2005-2012 Regis Houssin          <regis.houssin@capnetworks.com>
 * Copyright (C) 2012      Juanjo Menent          <jmenent@2byte.es>
 * Copyright (C) 2013      Christophe Battarel    <christophe.battarel@altairis.fr>
 * Copyright (C) 2013      Cédric Salvador        <csalvador@gpcsolutions.fr>
 * Copyright (C) 2015      Frederic France        <frederic.france@free.fr>
 * Copyright (C) 2015      Marcos García          <marcosgdf@gmail.com>
 * Copyright (C) 2015      Jean-François Ferry    <jfefe@aternatik.fr>
 * Copyright (C) 2016	   Ferran Marcet		  <fmarcet@2byte.es>
 *
 * This program is free software; you can redistribute it and/or modify
 * it under the terms of the GNU General Public License as published by
 * the Free Software Foundation; either version 3 of the License, or
 * (at your option) any later version.
 *
 * This program is distributed in the hope that it will be useful,
 * but WITHOUT ANY WARRANTY; without even the implied warranty of
 * MERCHANTABILITY or FITNESS FOR A PARTICULAR PURPOSE.  See the
 * GNU General Public License for more details.
 *
 * You should have received a copy of the GNU General Public License
 * along with this program. If not, see <http://www.gnu.org/licenses/>.
 */

/**
 *	\file       htdocs/commande/list.php
 *	\ingroup    commande
 *	\brief      Page to list orders
 */


require '../main.inc.php';
require_once DOL_DOCUMENT_ROOT.'/core/lib/date.lib.php';
require_once DOL_DOCUMENT_ROOT.'/core/lib/company.lib.php';
require_once DOL_DOCUMENT_ROOT.'/core/class/discount.class.php';
require_once DOL_DOCUMENT_ROOT.'/core/class/html.formfile.class.php';
require_once DOL_DOCUMENT_ROOT.'/core/class/html.formother.class.php';
require_once DOL_DOCUMENT_ROOT.'/core/class/html.formcompany.class.php';
require_once DOL_DOCUMENT_ROOT.'/commande/class/commande.class.php';
require_once DOL_DOCUMENT_ROOT.'/compta/facture/class/facture.class.php';
require_once DOL_DOCUMENT_ROOT.'/product/class/product.class.php';

$langs->load('orders');
$langs->load('sendings');
$langs->load('deliveries');
$langs->load('companies');
$langs->load('compta');
$langs->load('bills');

$action=GETPOST('action','alpha');
$massaction=GETPOST('massaction','alpha');
$show_files=GETPOST('show_files','int');
$confirm=GETPOST('confirm','alpha');
$toselect = GETPOST('toselect', 'array');

$orderyear=GETPOST("orderyear","int");
$ordermonth=GETPOST("ordermonth","int");
$orderday=GETPOST("orderday","int");
$deliveryyear=GETPOST("deliveryyear","int");
$deliverymonth=GETPOST("deliverymonth","int");
$deliveryday=GETPOST("deliveryday","int");
$search_product_category=GETPOST('search_product_category','int');
$search_ref=GETPOST('search_ref','alpha')!=''?GETPOST('search_ref','alpha'):GETPOST('sref','alpha');
$search_ref_customer=GETPOST('search_ref_customer','alpha');
$search_company=GETPOST('search_company','alpha');
$search_town=GETPOST('search_town','alpha');
$search_zip=GETPOST('search_zip','alpha');
$search_state=trim(GETPOST("search_state"));
$search_country=GETPOST("search_country",'int');
$search_type_thirdparty=GETPOST("search_type_thirdparty",'int');
$sall=GETPOST('sall');
$socid=GETPOST('socid','int');
$search_user=GETPOST('search_user','int');
$search_sale=GETPOST('search_sale','int');
$search_total_ht=GETPOST('search_total_ht','alpha');
$optioncss = GETPOST('optioncss','alpha');
$billed = GETPOST('billed','int');
$viewstatut=GETPOST('viewstatut');

// Security check
$id = (GETPOST('orderid')?GETPOST('orderid','int'):GETPOST('id','int'));
if ($user->societe_id) $socid=$user->societe_id;
$result = restrictedArea($user, 'commande', $id,'');

$diroutputmassaction=$conf->commande->dir_output . '/temp/massgeneration/'.$user->id;

$limit = GETPOST("limit")?GETPOST("limit","int"):$conf->liste_limit;
$sortfield = GETPOST("sortfield",'alpha');
$sortorder = GETPOST("sortorder",'alpha');
$page = GETPOST("page",'int');
if ($page == -1) { $page = 0; }
$offset = $limit * $page;
$pageprev = $page - 1;
$pagenext = $page + 1;
if (! $sortfield) $sortfield='c.ref';
if (! $sortorder) $sortorder='DESC';

// Initialize technical object to manage context to save list fields
$contextpage=GETPOST('contextpage','aZ')?GETPOST('contextpage','aZ'):'orderlist';

// Initialize technical object to manage hooks of thirdparties. Note that conf->hooks_modules contains array array
$hookmanager->initHooks(array($contextpage));
$extrafields = new ExtraFields($db);

// fetch optionals attributes and labels
$extralabels = $extrafields->fetch_name_optionals_label('commande');
$search_array_options=$extrafields->getOptionalsFromPost($extralabels,'','search_');

// List of fields to search into when doing a "search in all"
$fieldstosearchall = array(
    'c.ref'=>'Ref',
    'c.ref_client'=>'RefCustomerOrder',
    'pd.description'=>'Description',
    's.nom'=>"ThirdParty",
    'c.note_public'=>'NotePublic',
);
if (empty($user->socid)) $fieldstosearchall["c.note_private"]="NotePrivate";

$checkedtypetiers=0;
$arrayfields=array(
    'c.ref'=>array('label'=>$langs->trans("Ref"), 'checked'=>1),
    'c.ref_client'=>array('label'=>$langs->trans("RefCustomerOrder"), 'checked'=>1),
    's.nom'=>array('label'=>$langs->trans("ThirdParty"), 'checked'=>1),
    's.town'=>array('label'=>$langs->trans("Town"), 'checked'=>1),
    's.zip'=>array('label'=>$langs->trans("Zip"), 'checked'=>1),
    'state.nom'=>array('label'=>$langs->trans("StateShort"), 'checked'=>0),
    'country.code_iso'=>array('label'=>$langs->trans("Country"), 'checked'=>0),
    'typent.code'=>array('label'=>$langs->trans("ThirdPartyType"), 'checked'=>$checkedtypetiers),
    'c.date_commande'=>array('label'=>$langs->trans("OrderDateShort"), 'checked'=>1),
    'c.date_delivery'=>array('label'=>$langs->trans("DateDeliveryPlanned"), 'checked'=>1, 'enabled'=>empty($conf->global->ORDER_DISABLE_DELIVERY_DATE)),
    'c.total_ht'=>array('label'=>$langs->trans("AmountHT"), 'checked'=>1),
    'c.total_vat'=>array('label'=>$langs->trans("AmountVAT"), 'checked'=>0),
    'c.total_ttc'=>array('label'=>$langs->trans("AmountTTC"), 'checked'=>0),
    'c.datec'=>array('label'=>$langs->trans("DateCreation"), 'checked'=>0, 'position'=>500),
    'c.tms'=>array('label'=>$langs->trans("DateModificationShort"), 'checked'=>0, 'position'=>500),
    'c.fk_statut'=>array('label'=>$langs->trans("Status"), 'checked'=>1, 'position'=>1000),
    'c.facture'=>array('label'=>$langs->trans("Billed"), 'checked'=>1, 'position'=>1000, 'enabled'=>(empty($conf->global->WORKFLOW_BILL_ON_SHIPMENT)))
);
// Extra fields
if (is_array($extrafields->attribute_label) && count($extrafields->attribute_label))
{
    foreach($extrafields->attribute_label as $key => $val)
    {
        $arrayfields["ef.".$key]=array('label'=>$extrafields->attribute_label[$key], 'checked'=>$extrafields->attribute_list[$key], 'position'=>$extrafields->attribute_pos[$key], 'enabled'=>$extrafields->attribute_perms[$key]);
    }
}



/*
 * Actions
 */

if (GETPOST('cancel')) { $action='list'; $massaction=''; }
if (! GETPOST('confirmmassaction') && $massaction != 'presend' && $massaction != 'confirm_presend' && $massaction != 'confirm_createbills') { $massaction=''; }

$parameters=array('socid'=>$socid);
$reshook=$hookmanager->executeHooks('doActions',$parameters,$object,$action);    // Note that $action and $object may have been modified by some hooks
if ($reshook < 0) setEventMessages($hookmanager->error, $hookmanager->errors, 'errors');

if (empty($reshook))
{
    // Selection of new fields
    include DOL_DOCUMENT_ROOT.'/core/actions_changeselectedfields.inc.php';
    
    // Purge search criteria
    if (GETPOST("button_removefilter_x") || GETPOST("button_removefilter.x") || GETPOST("button_removefilter")) // All tests are required to be compatible with all browsers
    {
        $search_categ='';
        $search_user='';
        $search_sale='';
        $search_product_category='';
        $search_ref='';
        $search_ref_customer='';
        $search_company='';
        $search_town='';
    	$search_zip="";
        $search_state="";
    	$search_type='';
    	$search_country='';
    	$search_type_thirdparty='';
        $search_total_ht='';
        $search_total_vat='';
        $search_total_ttc='';
        $orderyear='';
        $ordermonth='';
    	$orderday='';
    	$deliveryday='';
    	$deliverymonth='';
        $deliveryyear='';
        $viewstatut='';
        $billed='';
        $toselect='';
        $search_array_options=array();
    }

    // Mass actions
    $objectclass='Commande';
    $objectlabel='Orders';
    $permtoread = $user->rights->commande->lire;
    $permtodelete = $user->rights->commande->supprimer;
    $uploaddir = $conf->commande->dir_output;
	include DOL_DOCUMENT_ROOT.'/core/actions_massactions.inc.php';
}


if ($massaction == 'confirm_createbills') {
	
	$orders = GETPOST('toselect');
	$createbills_onebythird = GETPOST('createbills_onebythird', 'int');
	$validate_invoices = GETPOST('valdate_invoices', 'int');
	
	$TFact = array();
	$TFactThird = array();
	
	$nb_bills_created = 0;
	
	$db->begin();
	
	foreach($orders as $id_order) {
		
		$cmd = new Commande($db);
		if($cmd->fetch($id_order) <= 0) continue;
		
		$object = new Facture($db);
		if(!empty($createbills_onebythird) && !empty($TFactThird[$cmd->socid])) $object = $TFactThird[$cmd->socid]; // If option "one bill per third" is set, we use already created order.
		else {
			
			$object->socid = $cmd->socid;
			$object->type = Facture::TYPE_STANDARD;
			$object->cond_reglement_id	= $cmd->cond_reglement_id;
			$object->mode_reglement_id	= $cmd->mode_reglement_id;
			$object->fk_project			= $cmd->fk_project;
			
			$datefacture = dol_mktime(12, 0, 0, $_POST['remonth'], $_POST['reday'], $_POST['reyear']);
			if (empty($datefacture))
			{
				$datefacture = dol_mktime(date("h"), date("M"), 0, date("m"), date("d"), date("Y"));
			}
			
			$object->date = $datefacture;
			$object->origin    = 'commande';
			$object->origin_id = $id_order;
			
			$res = $object->create($user);
			
			if($res > 0) $nb_bills_created++;
			
		}
		
		if($object->id > 0) {
			
			$db->begin();
			$sql = "INSERT INTO ".MAIN_DB_PREFIX."element_element (";
			$sql.= "fk_source";
			$sql.= ", sourcetype";
			$sql.= ", fk_target";
			$sql.= ", targettype";
			$sql.= ") VALUES (";
			$sql.= $id_order;
			$sql.= ", '".$object->origin."'";
			$sql.= ", ".$object->id;
			$sql.= ", '".$object->element."'";
			$sql.= ")";

			if ($db->query($sql))
			{
				$db->commit();
			}
			else
			{
				$db->rollback();
			}
			
			$lines = $cmd->lines;
			if (empty($lines) && method_exists($cmd, 'fetch_lines'))
			{
				$cmd->fetch_lines();
				$lines = $cmd->lines;
			}
			
			$fk_parent_line=0;
			$num=count($lines);
			
			for ($i=0;$i<$num;$i++)
			{
				$desc=($lines[$i]->desc?$lines[$i]->desc:$lines[$i]->libelle);
				if ($lines[$i]->subprice < 0)
				{
					// Negative line, we create a discount line
					$discount = new DiscountAbsolute($db);
					$discount->fk_soc=$object->socid;
					$discount->amount_ht=abs($lines[$i]->total_ht);
					$discount->amount_tva=abs($lines[$i]->total_tva);
					$discount->amount_ttc=abs($lines[$i]->total_ttc);
					$discount->tva_tx=$lines[$i]->tva_tx;
					$discount->fk_user=$user->id;
					$discount->description=$desc;
					$discountid=$discount->create($user);
					if ($discountid > 0)
					{
						$result=$object->insert_discount($discountid);
						//$result=$discount->link_to_invoice($lineid,$id);
					}
					else
					{
						setEventMessages($discount->error, $discount->errors, 'errors');
						$error++;
						break;
					}
				}
				else
				{
					// Positive line
					$product_type=($lines[$i]->product_type?$lines[$i]->product_type:0);
					// Date start
					$date_start=false;
					if ($lines[$i]->date_debut_prevue) $date_start=$lines[$i]->date_debut_prevue;
					if ($lines[$i]->date_debut_reel) $date_start=$lines[$i]->date_debut_reel;
					if ($lines[$i]->date_start) $date_start=$lines[$i]->date_start;
					//Date end
					$date_end=false;
					if ($lines[$i]->date_fin_prevue) $date_end=$lines[$i]->date_fin_prevue;
					if ($lines[$i]->date_fin_reel) $date_end=$lines[$i]->date_fin_reel;
					if ($lines[$i]->date_end) $date_end=$lines[$i]->date_end;
					// Reset fk_parent_line for no child products and special product
					if (($lines[$i]->product_type != 9 && empty($lines[$i]->fk_parent_line)) || $lines[$i]->product_type == 9)
					{
						$fk_parent_line = 0;
					}
					$result = $object->addline(
							$desc,
							$lines[$i]->subprice,
							$lines[$i]->qty,
							$lines[$i]->tva_tx,
							$lines[$i]->localtax1_tx,
							$lines[$i]->localtax2_tx,
							$lines[$i]->fk_product,
							$lines[$i]->remise_percent,
							$date_start,
							$date_end,
							0,
							$lines[$i]->info_bits,
							$lines[$i]->fk_remise_except,
							'HT',
							0,
							$product_type,
							$ii,
							$lines[$i]->special_code,
							$object->origin,
							$lines[$i]->rowid,
							$fk_parent_line,
							$lines[$i]->fk_fournprice,
							$lines[$i]->pa_ht,
							$lines[$i]->label
					);
					if ($result > 0)
					{
						$lineid=$result;
					}
					else
					{
						$lineid=0;
						$error++;
						break;
					}
					// Defined the new fk_parent_line
					if ($result > 0 && $lines[$i]->product_type == 9)
					{
						$fk_parent_line = $result;
					}
				}
			}			
			
		}
		 
		$cmd->classifyBilled($user);

		if(!empty($createbills_onebythird) && empty($TFactThird[$cmd->socid])) $TFactThird[$cmd->socid] = $object;
		else $TFact[$object->id] = $object;
	}
	
	// Build doc with all invoices
	$TAllFact = empty($createbills_onebythird) ? $TFact : $TFactThird;
	$toselect = array();
	
	if(!empty($validate_invoices)) {
		
		$massaction = $action = 'builddoc';
		
		foreach($TAllFact as &$object) {
			$object->validate($user);
			$toselect[] = $object->id; // For builddoc action
			
			// Fac builddoc
			$upload_dir = $conf->facture->dir_output;
		    $permissioncreate=$user->rights->facture->creer;
		    include DOL_DOCUMENT_ROOT.'/core/actions_builddoc.inc.php';
		}
		
		$objectclass='Facture';
	    $objectlabel='Invoice';
	    $permtoread = $user->rights->facture->lire;
	    $permtodelete = $user->rights->facture->supprimer;
	    $uploaddir = $conf->facture->dir_output;
		include DOL_DOCUMENT_ROOT.'/core/actions_massactions.inc.php';
		
	}
	
	if (! $error)
	{
		$db->commit();
		setEventMessage($langs->trans('BillCreated', $nb_bills_created));
	}
	else
	{
		$db->rollback();
		$action='create';
		$_GET["origin"]=$_POST["origin"];
		$_GET["originid"]=$_POST["originid"];
		setEventMessages($object->error, $object->errors, 'errors');
		$error++;
	}
	
}


/*
 * View
 */

$now=dol_now();

$form = new Form($db);
$formother = new FormOther($db);
$formfile = new FormFile($db);
$companystatic = new Societe($db);
$formcompany=new FormCompany($db);

$help_url="EN:Module_Customers_Orders|FR:Module_Commandes_Clients|ES:Módulo_Pedidos_de_clientes";
llxHeader('',$langs->trans("Orders"),$help_url);

$sql = 'SELECT';
if ($sall || $search_product_category > 0) $sql = 'SELECT DISTINCT';
$sql.= ' s.rowid as socid, s.nom as name, s.town, s.zip, s.fk_pays, s.client, s.code_client,';
$sql.= " typent.code as typent_code,";
$sql.= " state.code_departement as state_code, state.nom as state_name,";
$sql.= ' c.rowid, c.ref, c.total_ht, c.tva as total_tva, c.total_ttc, c.ref_client,';
$sql.= ' c.date_valid, c.date_commande, c.note_private, c.date_livraison as date_delivery, c.fk_statut, c.facture as billed,';
$sql.= ' c.date_creation as date_creation, c.tms as date_update';
// Add fields from extrafields
foreach ($extrafields->attribute_label as $key => $val) $sql.=($extrafields->attribute_type[$key] != 'separate' ? ",ef.".$key.' as options_'.$key : '');
// Add fields from hooks
$parameters=array();
$reshook=$hookmanager->executeHooks('printFieldListSelect',$parameters);    // Note that $action and $object may have been modified by hook
$sql.=$hookmanager->resPrint;
$sql.= ' FROM '.MAIN_DB_PREFIX.'societe as s';
$sql.= " LEFT JOIN ".MAIN_DB_PREFIX."c_country as country on (country.rowid = s.fk_pays)";
$sql.= " LEFT JOIN ".MAIN_DB_PREFIX."c_typent as typent on (typent.id = s.fk_typent)";
$sql.= " LEFT JOIN ".MAIN_DB_PREFIX."c_departements as state on (state.rowid = s.fk_departement)";
$sql.= ', '.MAIN_DB_PREFIX.'commande as c';
if (is_array($extrafields->attribute_label) && count($extrafields->attribute_label)) $sql.= " LEFT JOIN ".MAIN_DB_PREFIX."commande_extrafields as ef on (c.rowid = ef.fk_object)";
if ($sall || $search_product_category > 0) $sql.= ' LEFT JOIN '.MAIN_DB_PREFIX.'commandedet as pd ON c.rowid=pd.fk_commande';
if ($search_product_category > 0) $sql.= ' LEFT JOIN '.MAIN_DB_PREFIX.'categorie_product as cp ON cp.fk_product=pd.fk_product';
// We'll need this table joined to the select in order to filter by sale
if ($search_sale > 0 || (! $user->rights->societe->client->voir && ! $socid)) $sql .= ", ".MAIN_DB_PREFIX."societe_commerciaux as sc";
if ($search_user > 0)
{
    $sql.=", ".MAIN_DB_PREFIX."element_contact as ec";
    $sql.=", ".MAIN_DB_PREFIX."c_type_contact as tc";
}
$sql.= ' WHERE c.fk_soc = s.rowid';
$sql.= ' AND c.entity IN ('.getEntity('commande', 1).')';
if ($search_product_category > 0) $sql.=" AND cp.fk_categorie = ".$search_product_category;
if ($socid > 0) $sql.= ' AND s.rowid = '.$socid;
if (!$user->rights->societe->client->voir && !$socid) $sql.= " AND s.rowid = sc.fk_soc AND sc.fk_user = " .$user->id;
if ($search_ref) $sql .= natural_search('c.ref', $search_ref);
if ($search_ref_customer) $sql.= natural_search('c.ref_client', $search_ref_customer);
if ($sall) $sql .= natural_search(array_keys($fieldstosearchall), $sall);
if ($billed != '' && $billed >= 0) $sql.=' AND c.facture = '.$billed;
if ($viewstatut <> '')
{
	if ($viewstatut < 4 && $viewstatut > -3)
	{
		if ($viewstatut == 1 && empty($conf->expedition->enabled)) $sql.= ' AND c.fk_statut IN (1,2)';	// If module expedition disabled, we include order with status 'sending in process' into 'validated'
		else $sql.= ' AND c.fk_statut = '.$viewstatut; // brouillon, validee, en cours, annulee
	}
	if ($viewstatut == 4)
	{
		$sql.= ' AND c.facture = 1'; // invoice created
	}
	if ($viewstatut == -2)	// To process
	{
		//$sql.= ' AND c.fk_statut IN (1,2,3) AND c.facture = 0';
		$sql.= " AND ((c.fk_statut IN (1,2)) OR (c.fk_statut = 3 AND c.facture = 0))";    // If status is 2 and facture=1, it must be selected
	}
	if ($viewstatut == -3)	// To bill
	{
		//$sql.= ' AND c.fk_statut in (1,2,3)';
		//$sql.= ' AND c.facture = 0'; // invoice not created
		$sql .= ' AND ((c.fk_statut IN (1,2)) OR (c.fk_statut = 3 AND c.facture = 0))'; // validated, in process or closed but not billed
	}
}
if ($ordermonth > 0)
{
    if ($orderyear > 0 && empty($orderday))
    $sql.= " AND c.date_commande BETWEEN '".$db->idate(dol_get_first_day($orderyear,$ordermonth,false))."' AND '".$db->idate(dol_get_last_day($orderyear,$ordermonth,false))."'";
    else if ($orderyear > 0 && ! empty($orderday))
    $sql.= " AND c.date_commande BETWEEN '".$db->idate(dol_mktime(0, 0, 0, $ordermonth, $orderday, $orderyear))."' AND '".$db->idate(dol_mktime(23, 59, 59, $ordermonth, $orderday, $orderyear))."'";
    else
    $sql.= " AND date_format(c.date_commande, '%m') = '".$ordermonth."'";
}
else if ($orderyear > 0)
{
    $sql.= " AND c.date_commande BETWEEN '".$db->idate(dol_get_first_day($orderyear,1,false))."' AND '".$db->idate(dol_get_last_day($orderyear,12,false))."'";
}
if ($deliverymonth > 0)
{
    if ($deliveryyear > 0 && empty($deliveryday))
    $sql.= " AND c.date_livraison BETWEEN '".$db->idate(dol_get_first_day($deliveryyear,$deliverymonth,false))."' AND '".$db->idate(dol_get_last_day($deliveryyear,$deliverymonth,false))."'";
    else if ($deliveryyear > 0 && ! empty($deliveryday))
    $sql.= " AND c.date_livraison BETWEEN '".$db->idate(dol_mktime(0, 0, 0, $deliverymonth, $deliveryday, $deliveryyear))."' AND '".$db->idate(dol_mktime(23, 59, 59, $deliverymonth, $deliveryday, $deliveryyear))."'";
    else
    $sql.= " AND date_format(c.date_livraison, '%m') = '".$deliverymonth."'";
}
else if ($deliveryyear > 0)
{
    $sql.= " AND c.date_livraison BETWEEN '".$db->idate(dol_get_first_day($deliveryyear,1,false))."' AND '".$db->idate(dol_get_last_day($deliveryyear,12,false))."'";
}
if ($search_town)  $sql.= natural_search('s.town', $search_town);
if ($search_zip)   $sql.= natural_search("s.zip",$search_zip);
if ($search_state) $sql.= natural_search("state.nom",$search_state);
if ($search_country) $sql .= " AND s.fk_pays IN (".$search_country.')';
if ($search_type_thirdparty) $sql .= " AND s.fk_typent IN (".$search_type_thirdparty.')';
if ($search_company) $sql .= natural_search('s.nom', $search_company);
if ($search_sale > 0) $sql.= " AND s.rowid = sc.fk_soc AND sc.fk_user = " .$search_sale;
if ($search_user > 0) $sql.= " AND ec.fk_c_type_contact = tc.rowid AND tc.element='commande' AND tc.source='internal' AND ec.element_id = c.rowid AND ec.fk_socpeople = ".$search_user;
if ($search_total_ht != '') $sql.= natural_search('c.total_ht', $search_total_ht, 1);
// Add where from extra fields
foreach ($search_array_options as $key => $val)
{
    $crit=$val;
    $tmpkey=preg_replace('/search_options_/','',$key);
    $typ=$extrafields->attribute_type[$tmpkey];
    $mode=0;
    if (in_array($typ, array('int','double'))) $mode=1;    // Search on a numeric
    if ($val && ( ($crit != '' && ! in_array($typ, array('select'))) || ! empty($crit)))
    {
        $sql .= natural_search('ef.'.$tmpkey, $crit, $mode);
    }
}
// Add where from hooks
$parameters=array();
$reshook=$hookmanager->executeHooks('printFieldListWhere',$parameters);    // Note that $action and $object may have been modified by hook
$sql.=$hookmanager->resPrint;

$sql.= $db->order($sortfield,$sortorder);

// Count total nb of records
$nbtotalofrecords = '';
if (empty($conf->global->MAIN_DISABLE_FULL_SCANLIST))
{
	$result = $db->query($sql);
	$nbtotalofrecords = $db->num_rows($result);
}

$sql.= $db->plimit($limit + 1,$offset);

//print $sql;
$resql = $db->query($sql);
if ($resql)
{
	if ($socid > 0)
	{
		$soc = new Societe($db);
		$soc->fetch($socid);
		$title = $langs->trans('ListOfOrders') . ' - '.$soc->name;
	}
	else
	{
		$title = $langs->trans('ListOfOrders');
	}
	if (strval($viewstatut) == '0')
	$title.=' - '.$langs->trans('StatusOrderDraftShort');
	if ($viewstatut == 1)
	$title.=' - '.$langs->trans('StatusOrderValidatedShort');
	if ($viewstatut == 2)
	$title.=' - '.$langs->trans('StatusOrderSentShort');
	if ($viewstatut == 3)
	$title.=' - '.$langs->trans('StatusOrderToBillShort');
	if ($viewstatut == 4)
	$title.=' - '.$langs->trans('StatusOrderProcessedShort');
	if ($viewstatut == -1)
	$title.=' - '.$langs->trans('StatusOrderCanceledShort');
	if ($viewstatut == -2)
	$title.=' - '.$langs->trans('StatusOrderToProcessShort');
	if ($viewstatut == -3)
	$title.=' - '.$langs->trans('StatusOrderValidated').', '.(empty($conf->expedition->enabled)?'':$langs->trans("StatusOrderSent").', ').$langs->trans('StatusOrderToBill');

	$num = $db->num_rows($resql);
	
	$arrayofselected=is_array($toselect)?$toselect:array();
	
	$param='';
    if (! empty($contextpage) && $contextpage != $_SERVER["PHP_SELF"]) $param.='&contextpage='.$contextpage;
	if ($limit > 0 && $limit != $conf->liste_limit) $param.='&limit='.$limit;
	if ($sall)					$param.='&sall='.$sall;
	if ($socid > 0)             $param.='&socid='.$socid;
	if ($viewstatut != '')      $param.='&viewstatut='.$viewstatut;
	if ($orderday)      		$param.='&orderday='.$orderday;
	if ($ordermonth)      		$param.='&ordermonth='.$ordermonth;
	if ($orderyear)       		$param.='&orderyear='.$orderyear;
	if ($deliveryday)   		$param.='&deliveryday='.$deliveryday;
	if ($deliverymonth)   		$param.='&deliverymonth='.$deliverymonth;
	if ($deliveryyear)    		$param.='&deliveryyear='.$deliveryyear;
	if ($search_ref)      		$param.='&search_ref='.$search_ref;
	if ($search_company)  		$param.='&search_company='.$search_company;
	if ($search_ref_customer)	$param.='&search_ref_customer='.$search_ref_customer;
	if ($search_user > 0) 		$param.='&search_user='.$search_user;
	if ($search_sale > 0) 		$param.='&search_sale='.$search_sale;
	if ($search_total_ht != '') $param.='&search_total_ht='.$search_total_ht;
	if ($search_total_vat != '') $param.='&search_total_vat='.$search_total_vat;
	if ($search_total_ttc != '') $param.='&search_total_ttc='.$search_total_ttc;
    if ($show_files)            $param.='&show_files=' .$show_files;
    if ($optioncss != '')       $param.='&optioncss='.$optioncss;
	if ($billed != '')			$param.='&billed='.$billed;
<<<<<<< HEAD
=======

>>>>>>> d38818ff
	// Add $param from extra fields
	foreach ($search_array_options as $key => $val)
	{
	    $crit=$val;
	    $tmpkey=preg_replace('/search_options_/','',$key);
	    if ($val != '') $param.='&search_options_'.$tmpkey.'='.urlencode($val);
	}
	
	// List of mass actions available
	$arrayofmassactions =  array(
	    'presend'=>$langs->trans("SendByMail"),
	    'builddoc'=>$langs->trans("PDFMerge"),
	);
	if($user->rights->facture->creer) $arrayofmassactions['createbills']=$langs->trans("CreateInvoiceForThisCustomer");
	if ($user->rights->commande->supprimer) $arrayofmassactions['delete']=$langs->trans("Delete");
	if ($massaction == 'presend' || $massaction == 'createbills') $arrayofmassactions=array();
	$massactionbutton=$form->selectMassAction('', $arrayofmassactions);

	// Lines of title fields
	print '<form method="POST" id="searchFormList" action="'.$_SERVER["PHP_SELF"].'">';
    if ($optioncss != '') print '<input type="hidden" name="optioncss" value="'.$optioncss.'">';
	print '<input type="hidden" name="token" value="'.$_SESSION['newtoken'].'">';
	print '<input type="hidden" name="formfilteraction" id="formfilteraction" value="list">';
	print '<input type="hidden" name="action" value="list">';
	print '<input type="hidden" name="sortfield" value="'.$sortfield.'">';
	print '<input type="hidden" name="sortorder" value="'.$sortorder.'">';
    print '<input type="hidden" name="contextpage" value="'.$contextpage.'">';
	print '<input type="hidden" name="viewstatut" value="'.$viewstatut.'">';

	print_barre_liste($title, $page, $_SERVER["PHP_SELF"], $param, $sortfield, $sortorder, $massactionbutton, $num, $nbtotalofrecords, 'title_commercial.png', 0, '', '', $limit);
	
	if ($massaction == 'presend')
	{
	    $langs->load("mails");
	
	    if (! GETPOST('cancel'))
	    {
	        $objecttmp=new Commande($db);
	        $listofselectedid=array();
	        $listofselectedthirdparties=array();
	        $listofselectedref=array();
	        foreach($arrayofselected as $toselectid)
	        {
	            $result=$objecttmp->fetch($toselectid);
	            if ($result > 0)
	            {
	                $listofselectedid[$toselectid]=$toselectid;
	                $thirdpartyid=$objecttmp->fk_soc?$objecttmp->fk_soc:$objecttmp->socid;
	                $listofselectedthirdparties[$thirdpartyid]=$thirdpartyid;
	                $listofselectedref[$thirdpartyid][$toselectid]=$objecttmp->ref;
	            }
	        }
	    }
	
	    print '<input type="hidden" name="massaction" value="confirm_presend">';
	
	    include_once DOL_DOCUMENT_ROOT.'/core/class/html.formmail.class.php';
	    $formmail = new FormMail($db);
	
	    dol_fiche_head(null, '', '');
	
	    $topicmail="SendOrderRef";
	    $modelmail="order_send";
	
	    // Cree l'objet formulaire mail
	    include_once DOL_DOCUMENT_ROOT.'/core/class/html.formmail.class.php';
	    $formmail = new FormMail($db);
	    $formmail->withform=-1;
        $formmail->fromtype = (GETPOST('fromtype')?GETPOST('fromtype'):(!empty($conf->global->MAIN_MAIL_DEFAULT_FROMTYPE)?$conf->global->MAIN_MAIL_DEFAULT_FROMTYPE:'user'));

        if($formmail->fromtype === 'user'){
            $formmail->fromid = $user->id;

        }
	    if (! empty($conf->global->MAIN_EMAIL_ADD_TRACK_ID) && ($conf->global->MAIN_EMAIL_ADD_TRACK_ID & 1))	// If bit 1 is set
	    {
	        $formmail->trackid='ord'.$object->id;
	    }
	    if (! empty($conf->global->MAIN_EMAIL_ADD_TRACK_ID) && ($conf->global->MAIN_EMAIL_ADD_TRACK_ID & 2))	// If bit 2 is set
	    {
	        include DOL_DOCUMENT_ROOT.'/core/lib/functions2.lib.php';
	        $formmail->frommail=dolAddEmailTrackId($formmail->frommail, 'ord'.$object->id);
	    }
	    $formmail->withfrom=1;
	    $liste=$langs->trans("AllRecipientSelected");
	    if (count($listofselectedthirdparties) == 1)
	    {
	        $liste=array();
	        $thirdpartyid=array_shift($listofselectedthirdparties);
	        $soc=new Societe($db);
	        $soc->fetch($thirdpartyid);
	        foreach ($soc->thirdparty_and_contact_email_array(1) as $key=>$value)
	        {
	            $liste[$key]=$value;
	        }
	        $formmail->withtoreadonly=0;
	    }
	    else
	    {
	        $formmail->withtoreadonly=1;
	    }
	    $formmail->withto=$liste;
	    $formmail->withtofree=0;
	    $formmail->withtocc=1;
	    $formmail->withtoccc=$conf->global->MAIN_EMAIL_USECCC;
	    $formmail->withtopic=$langs->transnoentities($topicmail, '__REF__', '__REFCLIENT__');
	    $formmail->withfile=$langs->trans("OnlyPDFattachmentSupported");
	    $formmail->withbody=1;
	    $formmail->withdeliveryreceipt=1;
	    $formmail->withcancel=1;
	    // Tableau des substitutions
	    $formmail->substit['__REF__']='__REF__';	// We want to keep the tag
	    $formmail->substit['__SIGNATURE__']=$user->signature;
	    $formmail->substit['__REFCLIENT__']='__REFCLIENT__';	// We want to keep the tag
	    $formmail->substit['__PERSONALIZED__']='';
	    $formmail->substit['__CONTACTCIVNAME__']='';
	
	    // Tableau des parametres complementaires du post
	    $formmail->param['action']=$action;
	    $formmail->param['models']=$modelmail;
	    $formmail->param['models_id']=GETPOST('modelmailselected','int');
	    $formmail->param['id']=join(',',$arrayofselected);
	    //$formmail->param['returnurl']=$_SERVER["PHP_SELF"].'?id='.$object->id;
	
	    print $formmail->get_form();
	
	    dol_fiche_end();
	}
	elseif ($massaction == 'createbills')
	{
		//var_dump($_REQUEST);
		print '<input type="hidden" name="massaction" value="confirm_createbills">';
		
		print '<table class="border" width="100%" >';
		print '<tr>';
		print '<td class="titlefieldmiddle">';
		print $langs->trans('DateInvoice');
		print '</td>';
		print '<td>';
		print $form->select_date('', '', '', '', '', '', 1, 1);
		print '</td>';
		print '</tr>';
		print '<tr>';
		print '<td>';
		print $langs->trans('CreateOneBillByThird');
		print '</td>';
		print '<td>';
		print $form->selectyesno('createbills_onebythird', '', 1);
		print '</td>';
		print '</tr>';
		print '<tr>';
		print '<td>';
		print $langs->trans('ValidateInvoices');
		print '</td>';
		print '<td>';
		print $form->selectyesno('valdate_invoices', 1, 1);
		print '</td>';
		print '</tr>';
		print '</table>';
		
		print '<br>';
		print '<div class="center">';
		print '<input type="submit" class="button" id="createbills" name="createbills" value="'.$langs->trans('CreateInvoiceForThisCustomer').'">  ';
		print '<input type="submit" class="button" id="cancel" name="cancel" value="'.$langs->trans('Cancel').'">';
		print '</div>';
		print '<br>';
		
	}
	
	if ($sall)
    {
        foreach($fieldstosearchall as $key => $val) $fieldstosearchall[$key]=$langs->trans($val);
        print $langs->trans("FilterOnInto", $sall) . join(', ',$fieldstosearchall);
    }
	
	$moreforfilter='';

 	// If the user can view prospects other than his'
 	if ($user->rights->societe->client->voir || $socid)
 	{
 		$langs->load("commercial");
		$moreforfilter.='<div class="divsearchfield">';
 		$moreforfilter.=$langs->trans('ThirdPartiesOfSaleRepresentative'). ': ';
		$moreforfilter.=$formother->select_salesrepresentatives($search_sale, 'search_sale', $user, 0, 1, 'maxwidth300');
	 	$moreforfilter.='</div>';
 	}
	// If the user can view other users
	if ($user->rights->user->user->lire)
	{
		$moreforfilter.='<div class="divsearchfield">';
		$moreforfilter.=$langs->trans('LinkedToSpecificUsers'). ': ';
	    $moreforfilter.=$form->select_dolusers($search_user, 'search_user', 1, '', 0, '', '', 0, 0, 0, '', 0, '', 'maxwidth300');
	 	$moreforfilter.='</div>';
	}
	// If the user can view prospects other than his'
	if ($conf->categorie->enabled && ($user->rights->produit->lire || $user->rights->service->lire))
	{
		include_once DOL_DOCUMENT_ROOT.'/categories/class/categorie.class.php';
		$moreforfilter.='<div class="divsearchfield">';
		$moreforfilter.=$langs->trans('IncludingProductWithTag'). ': ';
		$cate_arbo = $form->select_all_categories(Categorie::TYPE_PRODUCT, null, 'parent', null, null, 1);
		$moreforfilter.=$form->selectarray('search_product_category', $cate_arbo, $search_product_category, 1, 0, 0, '', 0, 0, 0, 0, '', 1);
		$moreforfilter.='</div>';
	}
	$parameters=array();
	$reshook=$hookmanager->executeHooks('printFieldPreListTitle',$parameters);    // Note that $action and $object may have been modified by hook
	if (empty($reshook)) $moreforfilter .= $hookmanager->resPrint;
	else $moreforfilter = $hookmanager->resPrint;
	
	if (! empty($moreforfilter))
	{
		print '<div class="liste_titre liste_titre_bydiv centpercent">';
		print $moreforfilter;
    	print '</div>';
	}

    $varpage=empty($contextpage)?$_SERVER["PHP_SELF"]:$contextpage;
    $selectedfields=$form->multiSelectArrayWithCheckbox('selectedfields', $arrayfields, $varpage);	// This also change content of $arrayfields
	
    print '<div class="div-table-responsive">';
    print '<table class="tagtable liste'.($moreforfilter?" listwithfilterbefore":"").'">'."\n";

	// Fields title
	print '<tr class="liste_titre">';
	if (! empty($arrayfields['c.ref']['checked']))            print_liste_field_titre($arrayfields['c.ref']['label'],$_SERVER["PHP_SELF"],'c.ref','',$param,'',$sortfield,$sortorder);
	if (! empty($arrayfields['c.ref_client']['checked']))     print_liste_field_titre($arrayfields['c.ref_client']['label'],$_SERVER["PHP_SELF"],'c.ref_client','',$param,'',$sortfield,$sortorder);
	if (! empty($arrayfields['s.nom']['checked']))            print_liste_field_titre($arrayfields['s.nom']['label'],$_SERVER["PHP_SELF"],'s.nom','',$param,'',$sortfield,$sortorder);
	if (! empty($arrayfields['s.town']['checked']))           print_liste_field_titre($arrayfields['s.town']['label'],$_SERVER["PHP_SELF"],'s.town','',$param,'',$sortfield,$sortorder);
	if (! empty($arrayfields['s.zip']['checked']))            print_liste_field_titre($arrayfields['s.zip']['label'],$_SERVER["PHP_SELF"],'s.zip','',$param,'',$sortfield,$sortorder);
	if (! empty($arrayfields['state.nom']['checked']))        print_liste_field_titre($arrayfields['state.nom']['label'],$_SERVER["PHP_SELF"],"state.nom","",$param,'',$sortfield,$sortorder);
	if (! empty($arrayfields['country.code_iso']['checked'])) print_liste_field_titre($arrayfields['country.code_iso']['label'],$_SERVER["PHP_SELF"],"country.code_iso","",$param,'align="center"',$sortfield,$sortorder);
	if (! empty($arrayfields['typent.code']['checked']))      print_liste_field_titre($arrayfields['typent.code']['label'],$_SERVER["PHP_SELF"],"typent.code","",$param,'align="center"',$sortfield,$sortorder);
	if (! empty($arrayfields['c.date_commande']['checked']))  print_liste_field_titre($arrayfields['c.date_commande']['label'],$_SERVER["PHP_SELF"],'c.date_commande','',$param, 'align="center"',$sortfield,$sortorder);
	if (! empty($arrayfields['c.date_delivery']['checked']))  print_liste_field_titre($arrayfields['c.date_delivery']['label'],$_SERVER["PHP_SELF"],'c.date_livraison','',$param, 'align="center"',$sortfield,$sortorder);
	if (! empty($arrayfields['c.total_ht']['checked']))       print_liste_field_titre($arrayfields['c.total_ht']['label'],$_SERVER["PHP_SELF"],'c.total_ht','',$param, 'align="right"',$sortfield,$sortorder);
	if (! empty($arrayfields['c.total_vat']['checked']))      print_liste_field_titre($arrayfields['c.total_vat']['label'],$_SERVER["PHP_SELF"],'c.tva','',$param, 'align="right"',$sortfield,$sortorder);
	if (! empty($arrayfields['c.total_ttc']['checked']))      print_liste_field_titre($arrayfields['c.total_ttc']['label'],$_SERVER["PHP_SELF"],'c.total_ttc','',$param, 'align="right"',$sortfield,$sortorder);
	// Extra fields
	if (is_array($extrafields->attribute_label) && count($extrafields->attribute_label))
	{
	   foreach($extrafields->attribute_label as $key => $val) 
	   {
           if (! empty($arrayfields["ef.".$key]['checked'])) 
           {
				$align=$extrafields->getAlignFlag($key);
				print_liste_field_titre($extralabels[$key],$_SERVER["PHP_SELF"],"ef.".$key,"",$param,($align?'align="'.$align.'"':''),$sortfield,$sortorder);
           }
	   }
	}
	// Hook fields
	$parameters=array('arrayfields'=>$arrayfields);
    $reshook=$hookmanager->executeHooks('printFieldListTitle',$parameters);    // Note that $action and $object may have been modified by hook
    print $hookmanager->resPrint;
	if (! empty($arrayfields['c.datec']['checked']))     print_liste_field_titre($arrayfields['c.datec']['label'],$_SERVER["PHP_SELF"],"c.date_creation","",$param,'align="center" class="nowrap"',$sortfield,$sortorder);
	if (! empty($arrayfields['c.tms']['checked']))       print_liste_field_titre($arrayfields['c.tms']['label'],$_SERVER["PHP_SELF"],"c.tms","",$param,'align="center" class="nowrap"',$sortfield,$sortorder);
	if (! empty($arrayfields['c.fk_statut']['checked'])) print_liste_field_titre($arrayfields['c.fk_statut']['label'],$_SERVER["PHP_SELF"],"c.fk_statut","",$param,'align="right"',$sortfield,$sortorder);
	if (! empty($arrayfields['c.facture']['checked']))   print_liste_field_titre($arrayfields['c.facture']['label'],$_SERVER["PHP_SELF"],'c.facture','',$param,'align="center"',$sortfield,$sortorder,'');
	print_liste_field_titre($selectedfields, $_SERVER["PHP_SELF"],"",'','','align="right"',$sortfield,$sortorder,'maxwidthsearch ');
	print '</tr>'."\n";

	print '<tr class="liste_titre">';
	// Ref
	if (! empty($arrayfields['c.ref']['checked'])) 
	{
	    print '<td class="liste_titre">';
    	print '<input class="flat" size="6" type="text" name="search_ref" value="'.$search_ref.'">';
	    print '</td>';
	}
	// Ref customer
	if (! empty($arrayfields['c.ref_client']['checked'])) 
	{
    	print '<td class="liste_titre" align="left">';
    	print '<input class="flat" type="text" size="6" name="search_ref_customer" value="'.$search_ref_customer.'">';
    	print '</td>';
	}
	// Thirpdarty
	if (! empty($arrayfields['s.nom']['checked'])) 
	{
    	print '<td class="liste_titre" align="left">';
    	print '<input class="flat" type="text" name="search_company" value="'.$search_company.'">';
    	print '</td>';
	}
	// Town
	if (! empty($arrayfields['s.town']['checked'])) print '<td class="liste_titre"><input class="flat" type="text" size="4" name="search_town" value="'.$search_town.'"></td>';
	// Zip
	if (! empty($arrayfields['s.zip']['checked'])) print '<td class="liste_titre"><input class="flat" type="text" size="4" name="search_zip" value="'.$search_zip.'"></td>';
	// State
	if (! empty($arrayfields['state.nom']['checked']))
	{
	    print '<td class="liste_titre">';
	    print '<input class="flat" size="4" type="text" name="search_state" value="'.dol_escape_htmltag($search_state).'">';
	    print '</td>';
	}
	// Country
	if (! empty($arrayfields['country.code_iso']['checked']))
	{
	    print '<td class="liste_titre" align="center">';
	    print $form->select_country($search_country,'search_country','',0,'maxwidth100');
	    print '</td>';
	}
	// Company type
	if (! empty($arrayfields['typent.code']['checked']))
	{
	    print '<td class="liste_titre maxwidthonsmartphone" align="center">';
	    print $form->selectarray("search_type_thirdparty", $formcompany->typent_array(0), $search_type_thirdparty, 0, 0, 0, '', 0, 0, 0, (empty($conf->global->SOCIETE_SORT_ON_TYPEENT)?'ASC':$conf->global->SOCIETE_SORT_ON_TYPEENT));
	    print '</td>';
	}
	// Date order
	if (! empty($arrayfields['c.date_commande']['checked']))
	{
    	print '<td class="liste_titre" align="center">';
        if (! empty($conf->global->MAIN_LIST_FILTER_ON_DAY)) print '<input class="flat" type="text" size="1" maxlength="2" name="orderday" value="'.$orderday.'">';
        print '<input class="flat" type="text" size="1" maxlength="2" name="ordermonth" value="'.$ordermonth.'">';
        $formother->select_year($orderyear?$orderyear:-1,'orderyear',1, 20, 5);
    	print '</td>';
	}
	if (! empty($arrayfields['c.date_delivery']['checked'])) 
	{
    	print '<td class="liste_titre" align="center">';
        if (! empty($conf->global->MAIN_LIST_FILTER_ON_DAY)) print '<input class="flat" type="text" size="1" maxlength="2" name="deliveryday" value="'.$deliveryday.'">';
        print '<input class="flat" type="text" size="1" maxlength="2" name="deliverymonth" value="'.$deliverymonth.'">';
        $formother->select_year($deliveryyear?$deliveryyear:-1,'deliveryyear',1, 20, 5);
    	print '</td>';
	}
	if (! empty($arrayfields['c.total_ht']['checked']))
	{
    	// Amount
    	print '<td class="liste_titre" align="right">';
    	print '<input class="flat" type="text" size="4" name="search_total_ht" value="'.$search_total_ht.'">';
    	print '</td>';
	}
	if (! empty($arrayfields['c.total_vat']['checked']))
	{
    	// Amount
    	print '<td class="liste_titre" align="right">';
    	print '<input class="flat" type="text" size="4" name="search_total_vat" value="'.$search_total_vat.'">';
    	print '</td>';
	}
	if (! empty($arrayfields['c.total_ttc']['checked']))
	{
    	// Amount
    	print '<td class="liste_titre" align="right">';
    	print '<input class="flat" type="text" size="5" name="search_total_ttc" value="'.$search_total_ttc.'">';
    	print '</td>';
	}
	// Extra fields
	if (is_array($extrafields->attribute_label) && count($extrafields->attribute_label))
	{
	    foreach($extrafields->attribute_label as $key => $val)
	    {
	        if (! empty($arrayfields["ef.".$key]['checked']))
	        {
	            $align=$extrafields->getAlignFlag($key);
	            $typeofextrafield=$extrafields->attribute_type[$key];
	            print '<td class="liste_titre'.($align?' '.$align:'').'">';
	            if (in_array($typeofextrafield, array('varchar', 'int', 'double', 'select')))
	            {
	                $crit=$val;
	                $tmpkey=preg_replace('/search_options_/','',$key);
	                $searchclass='';
	                if (in_array($typeofextrafield, array('varchar', 'select'))) $searchclass='searchstring';
	                if (in_array($typeofextrafield, array('int', 'double'))) $searchclass='searchnum';
	                print '<input class="flat'.($searchclass?' '.$searchclass:'').'" size="4" type="text" name="search_options_'.$tmpkey.'" value="'.dol_escape_htmltag($search_array_options['search_options_'.$tmpkey]).'">';
	            }
	            print '</td>';
	        }
	    }
	}
	// Fields from hook
	$parameters=array('arrayfields'=>$arrayfields);
	$reshook=$hookmanager->executeHooks('printFieldListOption',$parameters);    // Note that $action and $object may have been modified by hook
	print $hookmanager->resPrint;
	// Date creation
	if (! empty($arrayfields['c.datec']['checked']))
	{
	    print '<td class="liste_titre">';
	    print '</td>';
	}
	// Date modification
	if (! empty($arrayfields['c.tms']['checked']))
	{
	    print '<td class="liste_titre">';
	    print '</td>';
	}
	// Status
	if (! empty($arrayfields['c.fk_statut']['checked']))
	{
	    print '<td class="liste_titre maxwidthonsmartphone" align="right">';
    	$liststatus=array(
    	    Commande::STATUS_DRAFT=>$langs->trans("StatusOrderDraftShort"), 
    	    Commande::STATUS_VALIDATED=>$langs->trans("StatusOrderValidated"), 
    	    Commande::STATUS_ACCEPTED=>$langs->trans("StatusOrderSentShort"), 
    	    Commande::STATUS_CLOSED=>$langs->trans("StatusOrderDelivered"), 
    	    Commande::STATUS_CANCELED=>$langs->trans("StatusOrderCanceledShort")
    	);
    	print $form->selectarray('viewstatut', $liststatus, $viewstatut, -4);
	    print '</td>';
	}
	// Status billed
	if (! empty($arrayfields['c.facture']['checked']))
	{
	    print '<td class="liste_titre maxwidthonsmartphone" align="right">';
	    print $form->selectyesno('billed', $billed, 1, 0, 1);
	    print '</td>';
	}
	// Action column
	print '<td class="liste_titre" align="middle">';
	$searchpitco=$form->showFilterAndCheckAddButtons($massactionbutton?1:0, 'checkforselect', 1);
	print $searchpitco;
	print '</td>';
	
    print "</tr>\n";

	$total=0;
	$subtotal=0;
    $productstat_cache=array();
    
    $generic_commande = new Commande($db);
    $generic_product = new Product($db);
	
    $i=0;
	$var=true;
	$totalarray=array();
    while ($i < min($num,$limit))
    {
        $obj = $db->fetch_object($resql);
        $var=!$var;
        print '<tr '.$bc[$var].'>';

        $notshippable=0;
        $warning = 0;
        $text_info='';
        $text_warning='';
        $nbprod=0;
        
        // Ref
        if (! empty($arrayfields['c.ref']['checked']))
        {
            print '<td class="nowrap">';
            $generic_commande->id=$obj->rowid;
            $generic_commande->ref=$obj->ref;
    	    $generic_commande->statut = $obj->fk_statut;
    	    $generic_commande->date_commande = $db->jdate($obj->date_commande);
    	    $generic_commande->date_livraison = $db->jdate($obj->date_delivery);
            $generic_commande->ref_client = $obj->ref_client;
            $generic_commande->total_ht = $obj->total_ht;
            $generic_commande->total_tva = $obj->total_tva;
            $generic_commande->total_ttc = $obj->total_ttc;
            $generic_commande->lines=array();
            $generic_commande->getLinesArray();
    
            print '<table class="nobordernopadding"><tr class="nocellnopadd">';
            print '<td class="nobordernopadding nowrap">';
            print $generic_commande->getNomUrl(1,($viewstatut != 2?0:$obj->fk_statut));
            print '</td>';
    		
            // Show shippable Icon (create subloop, so may be slow)
            if ($conf->stock->enabled)
            {
            	$langs->load("stocks");
	            if (($obj->fk_statut > 0) && ($obj->fk_statut < 3))
    	        {
                    $numlines = count($generic_commande->lines); // Loop on each line of order
                    for ($lig=0; $lig < $numlines; $lig++) 
                    {
                        if ($generic_commande->lines[$lig]->product_type == 0 && $generic_commande->lines[$lig]->fk_product > 0)  // If line is a product and not a service
                        {
                            $nbprod++; // order contains real products
                            $generic_product->id = $generic_commande->lines[$lig]->fk_product;

                            // Get local and virtual stock and store it into cache
                            if (empty($productstat_cache[$generic_commande->lines[$lig]->fk_product])) {
                                $generic_product->load_stock('nobatch');
                                //$generic_product->load_virtual_stock();   Already included into load_stock
                                $productstat_cache[$generic_commande->lines[$lig]->fk_product]['stock_reel'] = $generic_product->stock_reel;
                                $productstat_cachevirtual[$generic_commande->lines[$lig]->fk_product]['stock_reel'] = $generic_product->stock_theorique;
                            } else {
                                $generic_product->stock_reel = $productstat_cache[$generic_commande->lines[$lig]->fk_product]['stock_reel'];
                                $generic_product->stock_theorique = $productstat_cachevirtual[$generic_commande->lines[$lig]->fk_product]['stock_reel'] = $generic_product->stock_theorique;
                            }

                            if (empty($conf->global->SHIPPABLE_ORDER_ICON_IN_LIST))  // Default code. Default is when this option is not set, setting it create strange result
                            {
                                $text_info .= $generic_commande->lines[$lig]->qty.' X '.$generic_commande->lines[$lig]->ref.'&nbsp;'.dol_trunc($generic_commande->lines[$lig]->product_label, 25);
                                $text_info .= ' - '.$langs->trans("Stock").': '.$generic_product->stock_reel;
                                $text_info .= ' - '.$langs->trans("VirtualStock").': '.$generic_product->stock_theorique;
                                $text_info .= '<br>';
                                
                                if ($generic_commande->lines[$lig]->qty > $generic_product->stock_reel) 
                                {
                                    $notshippable++;
                                }
                            }
                            else {  // Detailed code, looks bugged
                                // stock order and stock order_supplier
                                $stock_order=0;
                                $stock_order_supplier=0;
                                if (! empty($conf->global->STOCK_CALCULATE_ON_SHIPMENT) || ! empty($conf->global->STOCK_CALCULATE_ON_SHIPMENT_CLOSE))    // What about other options ?
                                {
                                    if (! empty($conf->commande->enabled))
                                    {
                                        if (empty($productstat_cache[$generic_commande->lines[$lig]->fk_product]['stats_order_customer'])) {
                                            $generic_product->load_stats_commande(0,'1,2');
                                            $productstat_cache[$generic_commande->lines[$lig]->fk_product]['stats_order_customer'] = $generic_product->stats_commande['qty'];
                                        } else {
                                            $generic_product->stats_commande['qty'] = $productstat_cache[$generic_commande->lines[$lig]->fk_product]['stats_order_customer'];
                                        }
                                        $stock_order=$generic_product->stats_commande['qty'];
                                    }
                                    if (! empty($conf->fournisseur->enabled))
                                    {
                                        if (empty($productstat_cache[$generic_commande->lines[$lig]->fk_product]['stats_order_supplier'])) {
                                            $generic_product->load_stats_commande_fournisseur(0,'3');
                                            $productstat_cache[$generic_commande->lines[$lig]->fk_product]['stats_order_supplier'] = $generic_product->stats_commande_fournisseur['qty'];
                                        } else {
                                            $generic_product->stats_commande_fournisseur['qty'] = $productstat_cache[$generic_commande->lines[$lig]->fk_product]['stats_order_supplier'];
                                        }
                                        $stock_order_supplier=$generic_product->stats_commande_fournisseur['qty'];
                                    }
                                }
                                $text_info .= $generic_commande->lines[$lig]->qty.' X '.$generic_commande->lines[$lig]->ref.'&nbsp;'.dol_trunc($generic_commande->lines[$lig]->product_label, 25);
                                $text_stock_reel = $generic_product->stock_reel.'/'.$stock_order;
                                if ($stock_order > $generic_product->stock_reel && ! ($generic_product->stock_reel < $generic_commande->lines[$lig]->qty)) {
                                    $warning++;
                                    $text_warning.='<span class="warning">'.$langs->trans('Available').'&nbsp;:&nbsp;'.$text_stock_reel.'</span>';
                                }
                                if ($generic_product->stock_reel < $generic_commande->lines[$lig]->qty) {
                                    $notshippable++;
                                    $text_info.='<span class="warning">'.$langs->trans('Available').'&nbsp;:&nbsp;'.$text_stock_reel.'</span>';
                                } else {
                                    $text_info.='<span class="ok">'.$langs->trans('Available').'&nbsp;:&nbsp;'.$text_stock_reel.'</span>';
                                }
                                if (! empty($conf->fournisseur->enabled)) {
                                    $text_info.= '&nbsp;'.$langs->trans('SupplierOrder').'&nbsp;:&nbsp;'.$stock_order_supplier.'<br>';
                                } else {
                                    $text_info.= '<br>';
                                }
                            }
                        }
                    }
                    if ($notshippable==0) {
                        $text_icon = img_picto('', 'object_sending');
                        $text_info = $langs->trans('Shippable').'<br>'.$text_info;
                    } else {
                        $text_icon = img_picto('', 'error');
                        $text_info = $langs->trans('NonShippable').'<br>'.$text_info;
                    }
                }
                
                print '<td>';
                if ($nbprod)
                {
                    print $form->textwithtooltip('',$text_info,2,1,$text_icon,'',2);
                }
                if ($warning) {     // Always false in default mode
                    print $form->textwithtooltip('', $langs->trans('NotEnoughForAllOrders').'<br>'.$text_warning, 2, 1, img_picto('', 'error'),'',2);
                }
                print '</td>';
            }
    
            // Warning late icon and note
    		print '<td class="nobordernopadding nowrap">';
    		if ($generic_commande->hasDelay()) {
    			print img_picto($langs->trans("Late").' : '.$generic_commande->showDelay(), "warning");
    		}
    		if (!empty($obj->note_private) || !empty($obj->note_public))
    		{
    			print ' <span class="note">';
    			print '<a href="'.DOL_URL_ROOT.'/commande/note.php?id='.$obj->rowid.'">'.img_picto($langs->trans("ViewPrivateNote"),'object_generic').'</a>';
    			print '</span>';
    		}
    		print '</td>';
    
    		print '<td width="16" align="right" class="nobordernopadding hideonsmartphone">';
    		$filename=dol_sanitizeFileName($obj->ref);
    		$filedir=$conf->commande->dir_output . '/' . dol_sanitizeFileName($obj->ref);
    		$urlsource=$_SERVER['PHP_SELF'].'?id='.$obj->rowid;
    		print $formfile->getDocumentsLink($generic_commande->element, $filename, $filedir);
    		print '</td>';
    		print '</tr></table>';
    
    		print '</td>';
    		if (! $i) $totalarray['nbfield']++;
        }
        
		// Ref customer
		if (! empty($arrayfields['c.ref_client']['checked']))
		{
            print '<td>'.$obj->ref_client.'</td>';
    		if (! $i) $totalarray['nbfield']++;
		}

		$companystatic->id=$obj->socid;
        $companystatic->code_client = $obj->code_client;
		$companystatic->name=$obj->name;
		$companystatic->client=$obj->client;

		// Third party
		if (! empty($arrayfields['s.nom']['checked']))
		{
    		print '<td>';
    		print $companystatic->getNomUrl(1,'customer');
    
    		// If module invoices enabled and user with invoice creation permissions
    		if (! empty($conf->facture->enabled) && ! empty($conf->global->ORDER_BILLING_ALL_CUSTOMER))
    		{
    			if ($user->rights->facture->creer)
    			{
    				if (($obj->fk_statut > 0 && $obj->fk_statut < 3) || ($obj->fk_statut == 3 && $obj->billed == 0))
    				{
    					print '&nbsp;<a href="'.DOL_URL_ROOT.'/commande/orderstoinvoice.php?socid='.$companystatic->id.'">';
    					print img_picto($langs->trans("CreateInvoiceForThisCustomer").' : '.$companystatic->name, 'object_bill', 'hideonsmartphone').'</a>';
    				}
    			}
    		}
    		print '</td>';
    		if (! $i) $totalarray['nbfield']++;
		}
		// Town
		if (! empty($arrayfields['s.town']['checked']))
		{
		    print '<td class="nocellnopadd">';
		    print $obj->town;
		    print '</td>';
		    if (! $i) $totalarray['nbfield']++;
		}
		// Zip
		if (! empty($arrayfields['s.zip']['checked']))
		{
		    print '<td class="nocellnopadd">';
		    print $obj->zip;
		    print '</td>';
		    if (! $i) $totalarray['nbfield']++;
		}
		// State
		if (! empty($arrayfields['state.nom']['checked']))
		{
		    print "<td>".$obj->state_name."</td>\n";
		    if (! $i) $totalarray['nbfield']++;
		}
		// Country
		if (! empty($arrayfields['country.code_iso']['checked']))
		{
		    print '<td align="center">';
		    $tmparray=getCountry($obj->fk_pays,'all');
		    print $tmparray['label'];
		    print '</td>';
		    if (! $i) $totalarray['nbfield']++;
		}
		// Type ent
		if (! empty($arrayfields['typent.code']['checked']))
		{
		    print '<td align="center">';
		    if (count($typenArray)==0) $typenArray = $formcompany->typent_array(1);
		    print $typenArray[$obj->typent_code];
		    print '</td>';
		    if (! $i) $totalarray['nbfield']++;
		}
		
		// Order date
		if (! empty($arrayfields['c.date_commande']['checked']))
		{
    		print '<td align="center">';
    		print dol_print_date($db->jdate($obj->date_commande), 'day');
    		print '</td>';
    		if (! $i) $totalarray['nbfield']++;
		}
		// Plannned date of delivery
		if (! empty($arrayfields['c.date_delivery']['checked']))
		{
    		print '<td align="center">';
    		print dol_print_date($db->jdate($obj->date_delivery), 'day');
    		print '</td>';
    		if (! $i) $totalarray['nbfield']++;
		}
        // Amount HT
        if (! empty($arrayfields['c.total_ht']['checked']))
        {
		      print '<td align="right">'.price($obj->total_ht)."</td>\n";
		      if (! $i) $totalarray['nbfield']++;
		      if (! $i) $totalarray['totalhtfield']=$totalarray['nbfield'];
		      $totalarray['totalht'] += $obj->total_ht;
        }
        // Amount VAT
        if (! empty($arrayfields['c.total_vat']['checked']))
        {
            print '<td align="right">'.price($obj->total_tva)."</td>\n";
            if (! $i) $totalarray['nbfield']++;
		    if (! $i) $totalarray['totalvatfield']=$totalarray['nbfield'];
		    $totalarray['totalvat'] += $obj->total_tva;
        }
        // Amount TTC
        if (! empty($arrayfields['c.total_ttc']['checked']))
        {
            print '<td align="right">'.price($obj->total_ttc)."</td>\n";
            if (! $i) $totalarray['nbfield']++;
		    if (! $i) $totalarray['totalttcfield']=$totalarray['nbfield'];
		    $totalarray['totalttc'] += $obj->total_ttc;
        }
		
        // Extra fields
        if (is_array($extrafields->attribute_label) && count($extrafields->attribute_label))
        {
            foreach($extrafields->attribute_label as $key => $val)
            {
                if (! empty($arrayfields["ef.".$key]['checked']))
                {
                    print '<td';
                    $align=$extrafields->getAlignFlag($key);
                    if ($align) print ' align="'.$align.'"';
                    print '>';
                    $tmpkey='options_'.$key;
                    print $extrafields->showOutputField($key, $obj->$tmpkey, '', 1);
                    print '</td>';
                    if (! $i) $totalarray['nbfield']++;
                }
            }
        }
        // Fields from hook
        $parameters=array('arrayfields'=>$arrayfields, 'obj'=>$obj);
        $reshook=$hookmanager->executeHooks('printFieldListValue',$parameters);    // Note that $action and $object may have been modified by hook
        print $hookmanager->resPrint;
        // Date creation
        if (! empty($arrayfields['c.datec']['checked']))
        {
            print '<td align="center" class="nowrap">';
            print dol_print_date($db->jdate($obj->date_creation), 'dayhour');
            print '</td>';
            if (! $i) $totalarray['nbfield']++;
        }
        // Date modification
        if (! empty($arrayfields['c.tms']['checked']))
        {
            print '<td align="center" class="nowrap">';
            print dol_print_date($db->jdate($obj->date_update), 'dayhour');
            print '</td>';
            if (! $i) $totalarray['nbfield']++;
        }
        // Status
        if (! empty($arrayfields['c.fk_statut']['checked']))
        {
            print '<td align="right" class="nowrap">'.$generic_commande->LibStatut($obj->fk_statut, $obj->billed, 5, 1).'</td>';
            if (! $i) $totalarray['nbfield']++;
        }
		// Billed
        if (! empty($arrayfields['c.facture']['checked']))
        {
            print '<td align="center">'.yn($obj->billed).'</td>';
            if (! $i) $totalarray['nbfield']++;
        }
        
        // Action column
        print '<td class="nowrap" align="center">';
        if ($massactionbutton || $massaction)   // If we are in select mode (massactionbutton defined) or if we have already selected and sent an action ($massaction) defined
        {
            $selected=0;
    		if (in_array($obj->rowid, $arrayofselected)) $selected=1;
    		print '<input id="cb'.$obj->rowid.'" class="flat checkforselect" type="checkbox" name="toselect[]" value="'.$obj->rowid.'"'.($selected?' checked="checked"':'').'>';
        }
        print '</td>';
        if (! $i) $totalarray['nbfield']++;
		
		print "</tr>\n";
        
		$total+=$obj->total_ht;
		$subtotal+=$obj->total_ht;
		$i++;
	}

	// Show total line
	if (isset($totalarray['totalhtfield']))
	{
	    print '<tr class="liste_total">';
	    $i=0;
	    while ($i < $totalarray['nbfield'])
	    {
	        $i++;
	        if ($i == 1)
	        {
	            if ($num < $limit) print '<td align="left">'.$langs->trans("Total").'</td>';
	            else print '<td align="left">'.$langs->trans("Totalforthispage").'</td>';
	        }
	        elseif ($totalarray['totalhtfield'] == $i) print '<td align="right">'.price($totalarray['totalht']).'</td>';
	        elseif ($totalarray['totalvatfield'] == $i) print '<td align="right">'.price($totalarray['totalvat']).'</td>';
	        elseif ($totalarray['totalttcfield'] == $i) print '<td align="right">'.price($totalarray['totalttc']).'</td>';
	        else print '<td></td>';
	    }
	    print '</tr>';
	}

	$db->free($resql);
	
	$parameters=array('arrayfields'=>$arrayfields, 'sql'=>$sql);
	$reshook=$hookmanager->executeHooks('printFieldListFooter',$parameters);    // Note that $action and $object may have been modified by hook
	print $hookmanager->resPrint;
				
	print '</table>'."\n";
	print '</div>';
	
	print '</form>'."\n";

	//print '<br>'.img_help(1,'').' '.$langs->trans("ToBillSeveralOrderSelectCustomer", $langs->transnoentitiesnoconv("CreateInvoiceForThisCustomer")).'<br>';
	
	if ($massaction == 'builddoc' || $action == 'remove_file' || $show_files)
	{
	    /*
	     * Show list of available documents
	     */
	    $urlsource=$_SERVER['PHP_SELF'].'?sortfield='.$sortfield.'&sortorder='.$sortorder;
	    $urlsource.=str_replace('&amp;','&',$param);
	
	    $filedir=$diroutputmassaction;
	    $genallowed=$user->rights->commande->lire;
	    $delallowed=$user->rights->commande->lire;
	
	    print $formfile->showdocuments('massfilesarea_orders','',$filedir,$urlsource,0,$delallowed,'',1,1,0,48,1,$param,$title,'');
	}
	else
	{
	    print '<br><a name="show_files"></a><a href="'.$_SERVER["PHP_SELF"].'?show_files=1'.$param.'#show_files">'.$langs->trans("ShowTempMassFilesArea").'</a>';
	}
	
}
else
{
	dol_print_error($db);
}

// End of page
llxFooter();
$db->close();<|MERGE_RESOLUTION|>--- conflicted
+++ resolved
@@ -627,10 +627,7 @@
     if ($show_files)            $param.='&show_files=' .$show_files;
     if ($optioncss != '')       $param.='&optioncss='.$optioncss;
 	if ($billed != '')			$param.='&billed='.$billed;
-<<<<<<< HEAD
-=======
-
->>>>>>> d38818ff
+	
 	// Add $param from extra fields
 	foreach ($search_array_options as $key => $val)
 	{
