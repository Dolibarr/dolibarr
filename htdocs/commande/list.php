--- conflicted
+++ resolved
@@ -299,21 +299,12 @@
 			$massaction = ''; // Protection to avoid mass action if we force a new search during a mass action confirmation
 	}
 
-<<<<<<< HEAD
-	// Mass actions
-	$objectclass = 'Commande';
-	$objectlabel = 'Orders';
-	$permissiontoread = $user->hasRight("commande", "lire");
-	$permissiontoadd = $user->hasRight("commande", "creer");
-	$permissiontodelete = $user->hasRight("commande", "supprimer");
-=======
 		// Mass actions
 		$objectclass = 'Commande';
 		$objectlabel = 'Orders';
 		$permissiontoread = $user->hasRight("commande", "lire");
 		$permissiontoadd = $user->hasRight("commande", "creer");
 		$permissiontodelete = $user->hasRight("commande", "supprimer");
->>>>>>> 6295c9a9
 	if (!empty($conf->global->MAIN_USE_ADVANCED_PERMS)) {
 		$permissiontovalidate = $user->hasRight("commande", "order_advance", "validate");
 		$permissiontoclose = $user->hasRight("commande", "order_advance", "close");
@@ -1142,50 +1133,12 @@
 
 $arrayofselected = is_array($toselect) ? $toselect : array();
 
-<<<<<<< HEAD
-	// Add $param from hooks
-	$parameters = array();
-	$reshook = $hookmanager->executeHooks('printFieldListSearchParam', $parameters, $object, $action); // Note that $action and $object may have been modified by hook
-	$param .= $hookmanager->resPrint;
-
-	// List of mass actions available
-	$arrayofmassactions = array(
-		'generate_doc'=>img_picto('', 'pdf', 'class="pictofixedwidth"').$langs->trans("ReGeneratePDF"),
-		'builddoc'=>img_picto('', 'pdf', 'class="pictofixedwidth"').$langs->trans("PDFMerge"),
-	);
-	if ($permissiontovalidate) {
-		$arrayofmassactions['prevalidate'] = img_picto('', 'check', 'class="pictofixedwidth"').$langs->trans("Validate");
-	}
-	if ($permissiontosendbymail) {
-		$arrayofmassactions['presend'] = img_picto('', 'email', 'class="pictofixedwidth"').$langs->trans("SendByMail");
-	}
-	if ($permissiontoclose) {
-		$arrayofmassactions['preshipped'] = img_picto('', 'dollyrevert', 'class="pictofixedwidth"').$langs->trans("ClassifyShipped");
-	}
-	if ($permissiontocancel) {
-		$arrayofmassactions['cancelorders'] = img_picto('', 'close_title', 'class="pictofixedwidth"').$langs->trans("Cancel");
-	}
-	if (isModEnabled('facture') && $user->hasRight("facture", "creer")) {
-		$arrayofmassactions['createbills'] = img_picto('', 'bill', 'class="pictofixedwidth"').$langs->trans("CreateInvoiceForThisCustomer");
-	}
-	if ($permissiontoclose) {
-		$arrayofmassactions['setbilled'] = img_picto('', 'bill', 'class="pictofixedwidth"').$langs->trans("ClassifyBilled");
-	}
-	if ($permissiontodelete) {
-		$arrayofmassactions['predelete'] = img_picto('', 'delete', 'class="pictofixedwidth"').$langs->trans("Delete");
-	}
-	if (in_array($massaction, array('presend', 'predelete', 'createbills'))) {
-		$arrayofmassactions = array();
-	}
-	$massactionbutton = $form->selectMassAction('', $arrayofmassactions);
-=======
 if ($num == 1 && !empty($conf->global->MAIN_SEARCH_DIRECT_OPEN_IF_ONLY_ONE) && $sall) {
 	$obj = $db->fetch_object($resql);
 	$id = $obj->rowid;
 	header("Location: ".DOL_URL_ROOT.'/commande/card.php?id='.$id);
 	exit;
 }
->>>>>>> 6295c9a9
 
 // Output page
 // --------------------------------------------------------------------
@@ -1331,54 +1284,6 @@
 // Add $param from extra fields
 include DOL_DOCUMENT_ROOT.'/core/tpl/extrafields_list_search_param.tpl.php';
 
-<<<<<<< HEAD
-	// If the user can view prospects? sales other than his own
-	if ($user->hasRight("user", "user", "lire")) {
-		$langs->load("commercial");
-		$moreforfilter .= '<div class="divsearchfield">';
-		$tmptitle = $langs->trans('ThirdPartiesOfSaleRepresentative');
-		$moreforfilter .= img_picto($tmptitle, 'user', 'class="pictofixedwidth"').$formother->select_salesrepresentatives($search_sale, 'search_sale', $user, 0, $tmptitle, 'maxwidth250 widthcentpercentminusx');
-		$moreforfilter .= '</div>';
-	}
-	// If the user can view other users
-	if ($user->hasRight("user", "user", "lire")) {
-		$moreforfilter .= '<div class="divsearchfield">';
-		$tmptitle = $langs->trans('LinkedToSpecificUsers');
-		$moreforfilter .= img_picto($tmptitle, 'user', 'class="pictofixedwidth"').$form->select_dolusers($search_user, 'search_user', $tmptitle, '', 0, '', '', 0, 0, 0, '', 0, '', 'maxwidth250 widthcentpercentminusx');
-		$moreforfilter .= '</div>';
-	}
-
-	// If the user can view other products/services than his own
-	if (isModEnabled('categorie') && $user->hasRight("categorie", "lire") && ($user->hasRight("produit", "lire") || $user->hasRight("service", "lire"))) {
-		include_once DOL_DOCUMENT_ROOT.'/categories/class/categorie.class.php';
-		$moreforfilter .= '<div class="divsearchfield">';
-		$tmptitle = $langs->trans('IncludingProductWithTag');
-		$cate_arbo = $form->select_all_categories(Categorie::TYPE_PRODUCT, null, 'parent', null, null, 1);
-		$moreforfilter .= img_picto($tmptitle, 'category', 'class="pictofixedwidth"').$form->selectarray('search_product_category', $cate_arbo, $search_product_category, $tmptitle, 0, 0, '', 0, 0, 0, 0, 'maxwidth300 widthcentpercentminusx', 1);
-		$moreforfilter .= '</div>';
-	}
-	// If Categories are enabled & user has rights to see
-	if (isModEnabled('categorie') && $user->hasRight("categorie", "lire")) {
-		require_once DOL_DOCUMENT_ROOT.'/categories/class/categorie.class.php';
-		$moreforfilter .= '<div class="divsearchfield">';
-		$tmptitle = $langs->trans('CustomersProspectsCategoriesShort');
-		$moreforfilter .= img_picto($tmptitle, 'category', 'class="pictofixedwidth"').$formother->select_categories('customer', $search_categ_cus, 'search_categ_cus', 1, $tmptitle, 'maxwidth300 widthcentpercentminusx');
-		$moreforfilter .= '</div>';
-	}
-	// If Stock is enabled
-	if (isModEnabled('stock') && !empty($conf->global->WAREHOUSE_ASK_WAREHOUSE_DURING_ORDER)) {
-		require_once DOL_DOCUMENT_ROOT.'/product/class/html.formproduct.class.php';
-		$formproduct = new FormProduct($db);
-		$moreforfilter .= '<div class="divsearchfield">';
-		$tmptitle = $langs->trans('Warehouse');
-		$moreforfilter .= img_picto($tmptitle, 'stock', 'class="pictofixedwidth"').$formproduct->selectWarehouses($search_warehouse, 'search_warehouse', '', 1, 0, 0, $tmptitle, 0, 0, array(), 'maxwidth250 widthcentpercentminusx');
-		$moreforfilter .= '</div>';
-	}
-	$parameters = array();
-	$reshook = $hookmanager->executeHooks('printFieldPreListTitle', $parameters, $object, $action); // Note that $action and $object may have been modified by hook
-	if (empty($reshook)) {
-		$moreforfilter .= $hookmanager->resPrint;
-=======
 // Add $param from hooks
 $parameters = array();
 $reshook = $hookmanager->executeHooks('printFieldListSearchParam', $parameters, $object, $action); // Note that $action and $object may have been modified by hook
@@ -1485,7 +1390,6 @@
 		print $form->selectyesno('validate_invoices', 0, 1, 1);
 		$langs->load("errors");
 		print ' ('.$langs->trans("WarningAutoValNotPossibleWhenStockIsDecreasedOnInvoiceVal").')';
->>>>>>> 6295c9a9
 	} else {
 		print $form->selectyesno('validate_invoices', 0, 1);
 	}
