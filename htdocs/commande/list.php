<?php
/* Copyright (C) 2001-2005 Rodolphe Quiedeville   <rodolphe@quiedeville.org>
 * Copyright (C) 2004-2012 Laurent Destailleur    <eldy@users.sourceforge.net>
 * Copyright (C) 2005      Marc Barilley / Ocebo  <marc@ocebo.com>
 * Copyright (C) 2005-2012 Regis Houssin          <regis.houssin@capnetworks.com>
 * Copyright (C) 2012      Juanjo Menent          <jmenent@2byte.es>
 * Copyright (C) 2013      Christophe Battarel    <christophe.battarel@altairis.fr>
 * Copyright (C) 2013      Cédric Salvador        <csalvador@gpcsolutions.fr>
 * Copyright (C) 2015      Frederic France        <frederic.france@free.fr>
 * Copyright (C) 2015      Marcos García          <marcosgdf@gmail.com>
 * Copyright (C) 2015      Jean-François Ferry    <jfefe@aternatik.fr>
 * Copyright (C) 2016	   Ferran Marcet		  <fmarcet@2byte.es>
 *
 * This program is free software; you can redistribute it and/or modify
 * it under the terms of the GNU General Public License as published by
 * the Free Software Foundation; either version 3 of the License, or
 * (at your option) any later version.
 *
 * This program is distributed in the hope that it will be useful,
 * but WITHOUT ANY WARRANTY; without even the implied warranty of
 * MERCHANTABILITY or FITNESS FOR A PARTICULAR PURPOSE.  See the
 * GNU General Public License for more details.
 *
 * You should have received a copy of the GNU General Public License
 * along with this program. If not, see <http://www.gnu.org/licenses/>.
 */

/**
 *	\file       htdocs/commande/list.php
 *	\ingroup    commande
 *	\brief      Page to list orders
 */


require '../main.inc.php';
require_once DOL_DOCUMENT_ROOT.'/core/lib/date.lib.php';
require_once DOL_DOCUMENT_ROOT.'/core/lib/company.lib.php';
require_once DOL_DOCUMENT_ROOT.'/core/class/html.formfile.class.php';
require_once DOL_DOCUMENT_ROOT.'/core/class/html.formother.class.php';
require_once DOL_DOCUMENT_ROOT.'/core/class/html.formcompany.class.php';
require_once DOL_DOCUMENT_ROOT.'/commande/class/commande.class.php';
require_once DOL_DOCUMENT_ROOT.'/product/class/product.class.php';

$langs->load('orders');
$langs->load('sendings');
$langs->load('deliveries');
$langs->load('companies');
$langs->load('compta');
$langs->load('bills');

$orderyear=GETPOST("orderyear","int");
$ordermonth=GETPOST("ordermonth","int");
$orderday=GETPOST("orderday","int");
$deliveryyear=GETPOST("deliveryyear","int");
$deliverymonth=GETPOST("deliverymonth","int");
$deliveryday=GETPOST("deliveryday","int");
$search_product_category=GETPOST('search_product_category','int');
$search_ref=GETPOST('search_ref','alpha')!=''?GETPOST('search_ref','alpha'):GETPOST('sref','alpha');
$search_ref_customer=GETPOST('search_ref_customer','alpha');
$search_company=GETPOST('search_company','alpha');
$search_town=GETPOST('search_town','alpha');
$search_zip=GETPOST('search_zip','alpha');
$search_state=trim(GETPOST("search_state"));
$search_country=GETPOST("search_country",'int');
$search_type_thirdparty=GETPOST("search_type_thirdparty",'int');
$sall=GETPOST('sall');
$socid=GETPOST('socid','int');
$search_user=GETPOST('search_user','int');
$search_sale=GETPOST('search_sale','int');
$search_total_ht=GETPOST('search_total_ht','alpha');
$optioncss = GETPOST('optioncss','alpha');
$billed = GETPOST('billed','int');

// Security check
$id = (GETPOST('orderid')?GETPOST('orderid'):GETPOST('id','int'));
if ($user->societe_id) $socid=$user->societe_id;
$result = restrictedArea($user, 'commande', $id,'');

$diroutputmassaction=$conf->commande->dir_output . '/temp/massgeneration/'.$user->id;

$limit = GETPOST("limit")?GETPOST("limit","int"):$conf->liste_limit;
$sortfield = GETPOST("sortfield",'alpha');
$sortorder = GETPOST("sortorder",'alpha');
$page = GETPOST("page",'int');
if ($page == -1) { $page = 0; }
$offset = $limit * $page;
$pageprev = $page - 1;
$pagenext = $page + 1;
if (! $sortfield) $sortfield='c.ref';
if (! $sortorder) $sortorder='DESC';

// Initialize technical object to manage hooks of thirdparties. Note that conf->hooks_modules contains array array
$contextpage='orderlist';

$viewstatut=GETPOST('viewstatut');

// Initialize technical object to manage hooks of thirdparties. Note that conf->hooks_modules contains array array
$hookmanager->initHooks(array('orderlist'));
$extrafields = new ExtraFields($db);

// fetch optionals attributes and labels
$extralabels = $extrafields->fetch_name_optionals_label('commande');
$search_array_options=$extrafields->getOptionalsFromPost($extralabels,'','search_');

// List of fields to search into when doing a "search in all"
$fieldstosearchall = array(
    'c.ref'=>'Ref',
    'c.ref_client'=>'RefCustomerOrder',
    'pd.description'=>'Description',
    's.nom'=>"ThirdParty",
    'c.note_public'=>'NotePublic',
);
if (empty($user->socid)) $fieldstosearchall["c.note_private"]="NotePrivate";

$checkedtypetiers=0;
$arrayfields=array(
    'c.ref'=>array('label'=>$langs->trans("Ref"), 'checked'=>1),
    'c.ref_client'=>array('label'=>$langs->trans("RefCustomerOrder"), 'checked'=>1),
    's.nom'=>array('label'=>$langs->trans("ThirdParty"), 'checked'=>1),
    's.town'=>array('label'=>$langs->trans("Town"), 'checked'=>1),
    's.zip'=>array('label'=>$langs->trans("Zip"), 'checked'=>1),
    'state.nom'=>array('label'=>$langs->trans("StateShort"), 'checked'=>0),
    'country.code_iso'=>array('label'=>$langs->trans("Country"), 'checked'=>0),
    'typent.code'=>array('label'=>$langs->trans("ThirdPartyType"), 'checked'=>$checkedtypetiers),
    'c.date_commande'=>array('label'=>$langs->trans("OrderDateShort"), 'checked'=>1),
    'c.date_delivery'=>array('label'=>$langs->trans("DateDeliveryPlanned"), 'checked'=>1, 'enabled'=>empty($conf->global->ORDER_DISABLE_DELIVERY_DATE)),
    'c.datec'=>array('label'=>$langs->trans("DateCreation"), 'checked'=>0, 'position'=>500),
    'c.tms'=>array('label'=>$langs->trans("DateModificationShort"), 'checked'=>0, 'position'=>500),
    'c.fk_statut'=>array('label'=>$langs->trans("Status"), 'checked'=>1, 'position'=>1000),
    'e.fk_statut'=>array('label'=>$langs->trans("Status"), 'checked'=>1, 'position'=>1000, 'enabled'=>(empty($conf->global->WORKFLOW_BILL_ON_SHIPMENT)))
);
// Extra fields
if (is_array($extrafields->attribute_label) && count($extrafields->attribute_label))
{
    foreach($extrafields->attribute_label as $key => $val)
    {
        $arrayfields["ef.".$key]=array('label'=>$extrafields->attribute_label[$key], 'checked'=>$extrafields->attribute_list[$key], 'position'=>$extrafields->attribute_pos[$key], 'enabled'=>$extrafields->attribute_perms[$key]);
    }
}



/*
 * Actions
 */

if (GETPOST('cancel')) { $action='list'; $massaction=''; }
if (! GETPOST('confirmmassaction')) { $massaction=''; }

$parameters=array('socid'=>$socid);
$reshook=$hookmanager->executeHooks('doActions',$parameters,$object,$action);    // Note that $action and $object may have been modified by some hooks
if ($reshook < 0) setEventMessages($hookmanager->error, $hookmanager->errors, 'errors');

include DOL_DOCUMENT_ROOT.'/core/actions_changeselectedfields.inc.php';

// Purge search criteria
if (GETPOST("button_removefilter_x") || GETPOST("button_removefilter.x") || GETPOST("button_removefilter")) // Both test are required to be compatible with all browsers
{
    $search_categ='';
    $search_user='';
    $search_sale='';
    $search_product_category='';
    $search_ref='';
    $search_ref_customer='';
    $search_company='';
    $search_town='';
	$search_zip="";
    $search_state="";
	$search_type='';
	$search_country='';
	$search_type_thirdparty='';
    $search_total_ht='';
    $search_total_vat='';
    $search_total_ttc='';
    $orderyear='';
    $ordermonth='';
	$orderday='';
	$deliveryday='';
	$deliverymonth='';
    $deliveryyear='';
    $viewstatut='';
    $billed='';
    $search_array_options=array();
}

if (empty($reshook))
{
    // Mass actions. Controls on number of lines checked
    $maxformassaction=1000;
    if (! empty($massaction) && count($toselect) < 1)
    {
        $error++;
        setEventMessages($langs->trans("NoLineChecked"), null, "warnings");
    }
    if (! $error && count($toselect) > $maxformassaction)
    {
        setEventMessages($langs->trans('TooManyRecordForMassAction',$maxformassaction), null, 'errors');
        $error++;
    }

}




/*
 * View
 */

$now=dol_now();

$form = new Form($db);
$formother = new FormOther($db);
$formfile = new FormFile($db);
$companystatic = new Societe($db);
$formcompany=new FormCompany($db);

$help_url="EN:Module_Customers_Orders|FR:Module_Commandes_Clients|ES:Módulo_Pedidos_de_clientes";
llxHeader('',$langs->trans("Orders"),$help_url);

$sql = 'SELECT';
if ($sall || $search_product_category > 0) $sql = 'SELECT DISTINCT';
$sql.= ' s.rowid as socid, s.nom as name, s.town, s.zip, s.fk_pays, s.client, s.code_client, ';
$sql.= " typent.code as typent_code,";
$sql.= " state.code_departement as state_code, state.nom as state_name,";
$sql.= ' c.rowid, c.ref, c.total_ht, c.tva as total_tva, c.total_ttc, c.ref_client,';
$sql.= ' c.date_valid, c.date_commande, c.note_private, c.date_livraison as date_delivery, c.fk_statut, c.facture as billed,';
$sql.= ' c.date_creation as date_creation, c.tms as date_update';
// Add fields from extrafields
foreach ($extrafields->attribute_label as $key => $val) $sql.=($extrafields->attribute_type[$key] != 'separate' ? ",ef.".$key.' as options_'.$key : '');
// Add fields from hooks
$parameters=array();
$reshook=$hookmanager->executeHooks('printFieldListSelect',$parameters);    // Note that $action and $object may have been modified by hook
$sql.=$hookmanager->resPrint;
$sql.= ' FROM '.MAIN_DB_PREFIX.'societe as s';
$sql.= " LEFT JOIN ".MAIN_DB_PREFIX."c_country as country on (country.rowid = s.fk_pays)";
$sql.= " LEFT JOIN ".MAIN_DB_PREFIX."c_typent as typent on (typent.id = s.fk_typent)";
$sql.= " LEFT JOIN ".MAIN_DB_PREFIX."c_departements as state on (state.rowid = s.fk_departement)";
$sql.= ', '.MAIN_DB_PREFIX.'commande as c';
if (is_array($extrafields->attribute_label) && count($extrafields->attribute_label)) $sql.= " LEFT JOIN ".MAIN_DB_PREFIX."commande_extrafields as ef on (c.rowid = ef.fk_object)";
if ($sall || $search_product_category > 0) $sql.= ' LEFT JOIN '.MAIN_DB_PREFIX.'commandedet as pd ON c.rowid=pd.fk_commande';
if ($search_product_category > 0) $sql.= ' LEFT JOIN '.MAIN_DB_PREFIX.'categorie_product as cp ON cp.fk_product=pd.fk_product';
// We'll need this table joined to the select in order to filter by sale
if ($search_sale > 0 || (! $user->rights->societe->client->voir && ! $socid)) $sql .= ", ".MAIN_DB_PREFIX."societe_commerciaux as sc";
if ($search_user > 0)
{
    $sql.=", ".MAIN_DB_PREFIX."element_contact as ec";
    $sql.=", ".MAIN_DB_PREFIX."c_type_contact as tc";
}
$sql.= ' WHERE c.fk_soc = s.rowid';
$sql.= ' AND c.entity IN ('.getEntity('commande', 1).')';
if ($search_product_category > 0) $sql.=" AND cp.fk_categorie = ".$search_product_category;
if ($socid > 0) $sql.= ' AND s.rowid = '.$socid;
if (!$user->rights->societe->client->voir && !$socid) $sql.= " AND s.rowid = sc.fk_soc AND sc.fk_user = " .$user->id;
if ($search_ref) $sql .= natural_search('c.ref', $search_ref);
if ($sall) $sql .= natural_search(array_keys($fieldstosearchall), $sall);
if ($billed != '' && $billed >= 0) $sql.=' AND c.facture = '.$billed;
if ($viewstatut <> '')
{
	if ($viewstatut < 4 && $viewstatut > -3)
	{
		if ($viewstatut == 1 && empty($conf->expedition->enabled)) $sql.= ' AND c.fk_statut IN (1,2)';	// If module expedition disabled, we include order with status 'sending in process' into 'validated'
		else $sql.= ' AND c.fk_statut = '.$viewstatut; // brouillon, validee, en cours, annulee
	}
	if ($viewstatut == 4)
	{
		$sql.= ' AND c.facture = 1'; // invoice created
	}
	if ($viewstatut == -2)	// To process
	{
		//$sql.= ' AND c.fk_statut IN (1,2,3) AND c.facture = 0';
		$sql.= " AND ((c.fk_statut IN (1,2)) OR (c.fk_statut = 3 AND c.facture = 0))";    // If status is 2 and facture=1, it must be selected
	}
	if ($viewstatut == -3)	// To bill
	{
		//$sql.= ' AND c.fk_statut in (1,2,3)';
		//$sql.= ' AND c.facture = 0'; // invoice not created
		$sql .= ' AND ((c.fk_statut IN (1,2)) OR (c.fk_statut = 3 AND c.facture = 0))'; // validated, in process or closed but not billed
	}
}
if ($ordermonth > 0)
{
    if ($orderyear > 0 && empty($orderday))
    $sql.= " AND c.date_commande BETWEEN '".$db->idate(dol_get_first_day($orderyear,$ordermonth,false))."' AND '".$db->idate(dol_get_last_day($orderyear,$ordermonth,false))."'";
    else if ($orderyear > 0 && ! empty($orderday))
    $sql.= " AND c.date_commande BETWEEN '".$db->idate(dol_mktime(0, 0, 0, $ordermonth, $orderday, $orderyear))."' AND '".$db->idate(dol_mktime(23, 59, 59, $ordermonth, $orderday, $orderyear))."'";
    else
    $sql.= " AND date_format(c.date_commande, '%m') = '".$ordermonth."'";
}
else if ($orderyear > 0)
{
    $sql.= " AND c.date_commande BETWEEN '".$db->idate(dol_get_first_day($orderyear,1,false))."' AND '".$db->idate(dol_get_last_day($orderyear,12,false))."'";
}
if ($deliverymonth > 0)
{
    if ($deliveryyear > 0 && empty($deliveryday))
    $sql.= " AND c.date_livraison BETWEEN '".$db->idate(dol_get_first_day($deliveryyear,$deliverymonth,false))."' AND '".$db->idate(dol_get_last_day($deliveryyear,$deliverymonth,false))."'";
    else if ($deliveryyear > 0 && ! empty($deliveryday))
    $sql.= " AND c.date_livraison BETWEEN '".$db->idate(dol_mktime(0, 0, 0, $deliverymonth, $deliveryday, $deliveryyear))."' AND '".$db->idate(dol_mktime(23, 59, 59, $deliverymonth, $deliveryday, $deliveryyear))."'";
    else
    $sql.= " AND date_format(c.date_livraison, '%m') = '".$deliverymonth."'";
}
else if ($deliveryyear > 0)
{
    $sql.= " AND c.date_livraison BETWEEN '".$db->idate(dol_get_first_day($deliveryyear,1,false))."' AND '".$db->idate(dol_get_last_day($deliveryyear,12,false))."'";
}
if ($search_town)  $sql.= natural_search('s.town', $search_town);
if ($search_zip)   $sql.= natural_search("s.zip",$search_zip);
if ($search_state) $sql.= natural_search("state.nom",$search_state);
if ($search_country) $sql .= " AND s.fk_pays IN (".$search_country.')';
if ($search_type_thirdparty) $sql .= " AND s.fk_typent IN (".$search_type_thirdparty.')';
if ($search_company) $sql .= natural_search('s.nom', $search_company);
if ($search_ref_customer) $sql.= natural_search('c.ref_client', $search_ref_customer);
if ($search_sale > 0) $sql.= " AND s.rowid = sc.fk_soc AND sc.fk_user = " .$search_sale;
if ($search_user > 0) $sql.= " AND ec.fk_c_type_contact = tc.rowid AND tc.element='commande' AND tc.source='internal' AND ec.element_id = c.rowid AND ec.fk_socpeople = ".$search_user;
if ($search_total_ht != '') $sql.= natural_search('c.total_ht', $search_total_ht, 1);

// Add where from extra fields
foreach ($search_array_options as $key => $val)
{
    $crit=$val;
    $tmpkey=preg_replace('/search_options_/','',$key);
    $typ=$extrafields->attribute_type[$tmpkey];
    $mode=0;
    if (in_array($typ, array('int','double'))) $mode=1;    // Search on a numeric
    if ($val && ( ($crit != '' && ! in_array($typ, array('select'))) || ! empty($crit)))
    {
        $sql .= natural_search('ef.'.$tmpkey, $crit, $mode);
    }
}
// Add where from hooks
$parameters=array();
$reshook=$hookmanager->executeHooks('printFieldListWhere',$parameters);    // Note that $action and $object may have been modified by hook
$sql.=$hookmanager->resPrint;

$sql.= $db->order($sortfield,$sortorder);

$nbtotalofrecords = 0;
if (empty($conf->global->MAIN_DISABLE_FULL_SCANLIST))
{
	$result = $db->query($sql);
	$nbtotalofrecords = $db->num_rows($result);
}

$sql.= $db->plimit($limit + 1,$offset);

//print $sql;
$resql = $db->query($sql);
if ($resql)
{
	if ($socid)
	{
		$soc = new Societe($db);
		$soc->fetch($socid);
		$title = $langs->trans('ListOfOrders') . ' - '.$soc->name;
	}
	else
	{
		$title = $langs->trans('ListOfOrders');
	}
	if (strval($viewstatut) == '0')
	$title.=' - '.$langs->trans('StatusOrderDraftShort');
	if ($viewstatut == 1)
	$title.=' - '.$langs->trans('StatusOrderValidatedShort');
	if ($viewstatut == 2)
	$title.=' - '.$langs->trans('StatusOrderSentShort');
	if ($viewstatut == 3)
	$title.=' - '.$langs->trans('StatusOrderToBillShort');
	if ($viewstatut == 4)
	$title.=' - '.$langs->trans('StatusOrderProcessedShort');
	if ($viewstatut == -1)
	$title.=' - '.$langs->trans('StatusOrderCanceledShort');
	if ($viewstatut == -2)
	$title.=' - '.$langs->trans('StatusOrderToProcessShort');
	if ($viewstatut == -3)
	$title.=' - '.$langs->trans('StatusOrderValidated').', '.(empty($conf->expedition->enabled)?'':$langs->trans("StatusOrderSent").', ').$langs->trans('StatusOrderToBill');

	$num = $db->num_rows($resql);
	
	$param='';
    if ($limit > 0 && $limit != $conf->liste_limit) $param.='&limit='.$limit;
	if ($socid > 0)             $param.='&socid='.$socid;
	if ($viewstatut != '')      $param.='&viewstatut='.$viewstatut;
	if ($orderday)      		$param.='&orderday='.$orderday;
	if ($ordermonth)      		$param.='&ordermonth='.$ordermonth;
	if ($orderyear)       		$param.='&orderyear='.$orderyear;
	if ($deliveryday)   		$param.='&deliveryday='.$deliveryday;
	if ($deliverymonth)   		$param.='&deliverymonth='.$deliverymonth;
	if ($deliveryyear)    		$param.='&deliveryyear='.$deliveryyear;
	if ($search_ref)      		$param.='&search_ref='.$search_ref;
	if ($search_company)  		$param.='&search_company='.$search_company;
	if ($search_ref_customer)	$param.='&search_ref_customer='.$search_ref_customer;
	if ($search_user > 0) 		$param.='&search_user='.$search_user;
	if ($search_sale > 0) 		$param.='&search_sale='.$search_sale;
	if ($search_total_ht != '') $param.='&search_total_ht='.$search_total_ht;
	if ($optioncss != '')       $param.='&optioncss='.$optioncss;
	// Add $param from extra fields
	foreach ($search_array_options as $key => $val)
	{
	    $crit=$val;
	    $tmpkey=preg_replace('/search_options_/','',$key);
	    if ($val != '') $param.='&search_options_'.$tmpkey.'='.urlencode($val);
	}
	
	//$massactionbutton=$form->selectMassAction('', $massaction == 'presend' ? array() : array('presend'=>$langs->trans("SendByMail"), 'builddoc'=>$langs->trans("PDFMerge")));
	
	// Lignes des champs de filtre
	print '<form method="POST" action="'.$_SERVER["PHP_SELF"].'">';
    if ($optioncss != '') print '<input type="hidden" name="optioncss" value="'.$optioncss.'">';
	print '<input type="hidden" name="token" value="'.$_SESSION['newtoken'].'">';
	print '<input type="hidden" name="formfilteraction" id="formfilteraction" value="list">';
	print '<input type="hidden" name="action" value="list">';
	print '<input type="hidden" name="sortfield" value="'.$sortfield.'">';
	print '<input type="hidden" name="sortorder" value="'.$sortorder.'">';
	print '<input type="hidden" name="viewstatut" value="'.$viewstatut.'">';

	print_barre_liste($title, $page, $_SERVER["PHP_SELF"], $param, $sortfield, $sortorder, '', $num, $nbtotalofrecords, 'title_commercial.png', 0, '', '', $limit);
	
	if ($sall)
    {
        foreach($fieldstosearchall as $key => $val) $fieldstosearchall[$key]=$langs->trans($val);
        print $langs->trans("FilterOnInto", $sall) . join(', ',$fieldstosearchall);
    }
	
	$moreforfilter='';

 	// If the user can view prospects other than his'
 	if ($user->rights->societe->client->voir || $socid)
 	{
 		$langs->load("commercial");
		$moreforfilter.='<div class="divsearchfield">';
 		$moreforfilter.=$langs->trans('ThirdPartiesOfSaleRepresentative'). ': ';
		$moreforfilter.=$formother->select_salesrepresentatives($search_sale, 'search_sale', $user, 0, 1, 'maxwidth300');
	 	$moreforfilter.='</div>';
 	}
	// If the user can view other users
	if ($user->rights->user->user->lire)
	{
		$moreforfilter.='<div class="divsearchfield">';
		$moreforfilter.=$langs->trans('LinkedToSpecificUsers'). ': ';
	    $moreforfilter.=$form->select_dolusers($search_user, 'search_user', 1, '', 0, '', '', 0, 0, 0, '', 0, '', 'maxwidth300');
	 	$moreforfilter.='</div>';
	}
	// If the user can view prospects other than his'
	if ($conf->categorie->enabled && ($user->rights->produit->lire || $user->rights->service->lire))
	{
		include_once DOL_DOCUMENT_ROOT.'/categories/class/categorie.class.php';
		$moreforfilter.='<div class="divsearchfield">';
		$moreforfilter.=$langs->trans('IncludingProductWithTag'). ': ';
		$cate_arbo = $form->select_all_categories(Categorie::TYPE_PRODUCT, null, 'parent', null, null, 1);
		$moreforfilter.=$form->selectarray('search_product_category', $cate_arbo, $search_product_category, 1, 0, 0, '', 0, 0, 0, 0, '', 1);
		$moreforfilter.='</div>';
	}
    	$parameters=array();
    	$reshook=$hookmanager->executeHooks('printFieldPreListTitle',$parameters);    // Note that $action and $object may have been modified by hook
	if (empty($reshook)) $moreforfilter .= $hookmanager->resPrint;
	else $moreforfilter = $hookmanager->resPrint;
	if (! empty($moreforfilter))
	{
		print '<div class="liste_titre liste_titre_bydiv centpercent">';
		print $moreforfilter;
    	print '</div>';
	}

    $varpage=empty($contextpage)?$_SERVER["PHP_SELF"]:$contextpage;
    $selectedfields=$form->multiSelectArrayWithCheckbox('selectedfields', $arrayfields, $varpage);	// This also change content of $arrayfields
	
	print '<table class="tagtable liste'.($moreforfilter?" listwithfilterbefore":"").'">'."\n";

	print '<tr class="liste_titre">';
	if (! empty($arrayfields['c.ref']['checked']))            print_liste_field_titre($arrayfields['c.ref']['label'],$_SERVER["PHP_SELF"],'c.ref','',$param,'',$sortfield,$sortorder);
	if (! empty($arrayfields['c.ref_client']['checked']))     print_liste_field_titre($arrayfields['c.ref_client']['label'],$_SERVER["PHP_SELF"],'c.ref_client','',$param,'',$sortfield,$sortorder);
	if (! empty($arrayfields['s.nom']['checked']))            print_liste_field_titre($arrayfields['s.nom']['label'],$_SERVER["PHP_SELF"],'s.nom','',$param,'',$sortfield,$sortorder);
	if (! empty($arrayfields['s.town']['checked']))           print_liste_field_titre($arrayfields['s.town']['label'],$_SERVER["PHP_SELF"],'s.town','',$param,'',$sortfield,$sortorder);
	if (! empty($arrayfields['s.zip']['checked']))            print_liste_field_titre($arrayfields['s.zip']['label'],$_SERVER["PHP_SELF"],'s.zip','',$param,'',$sortfield,$sortorder);
	if (! empty($arrayfields['state.nom']['checked']))        print_liste_field_titre($arrayfields['state.nom']['label'],$_SERVER["PHP_SELF"],"state.nom","",$param,'',$sortfield,$sortorder);
	if (! empty($arrayfields['country.code_iso']['checked'])) print_liste_field_titre($arrayfields['country.code_iso']['label'],$_SERVER["PHP_SELF"],"country.code_iso","",$param,'align="center"',$sortfield,$sortorder);
	if (! empty($arrayfields['typent.code']['checked']))      print_liste_field_titre($arrayfields['typent.code']['label'],$_SERVER["PHP_SELF"],"typent.code","",$param,'align="center"',$sortfield,$sortorder);
	if (! empty($arrayfields['c.date_commande']['checked']))  print_liste_field_titre($arrayfields['c.date_commande']['label'],$_SERVER["PHP_SELF"],'c.date_commande','',$param, 'align="center"',$sortfield,$sortorder);
	if (! empty($arrayfields['c.date_delivery']['checked']))  print_liste_field_titre($arrayfields['c.date_delivery']['label'],$_SERVER["PHP_SELF"],'c.date_livraison','',$param, 'align="center"',$sortfield,$sortorder);
	if (! empty($arrayfields['c.total_ht']['checked']))       print_liste_field_titre($arrayfields['c.total_ht']['label'],$_SERVER["PHP_SELF"],'c.total_ht','',$param, 'align="right"',$sortfield,$sortorder);
	if (! empty($arrayfields['c.tva']['checked']))            print_liste_field_titre($arrayfields['c.tva']['label'],$_SERVER["PHP_SELF"],'c.total_vat','',$param, 'align="right"',$sortfield,$sortorder);
	if (! empty($arrayfields['c.total_ttc']['checked']))      print_liste_field_titre($arrayfields['c.total_ttc']['label'],$_SERVER["PHP_SELF"],'c.total_ttc','',$param, 'align="right"',$sortfield,$sortorder);
	// Extra fields
	if (is_array($extrafields->attribute_label) && count($extrafields->attribute_label))
	{
	   foreach($extrafields->attribute_label as $key => $val) 
	   {
           if (! empty($arrayfields["ef.".$key]['checked'])) 
           {
				$align=$extrafields->getAlignFlag($key);
				print_liste_field_titre($extralabels[$key],$_SERVER["PHP_SELF"],"ef.".$key,"",$param,($align?'align="'.$align.'"':''),$sortfield,$sortorder);
           }
	   }
	}
	// Hook fields
	$parameters=array('arrayfields'=>$arrayfields);
    $reshook=$hookmanager->executeHooks('printFieldListTitle',$parameters);    // Note that $action and $object may have been modified by hook
    print $hookmanager->resPrint;
	if (! empty($arrayfields['c.datec']['checked']))     print_liste_field_titre($arrayfields['c.datec']['label'],$_SERVER["PHP_SELF"],"c.date_creation","",$param,'align="center" class="nowrap"',$sortfield,$sortorder);
	if (! empty($arrayfields['c.tms']['checked']))       print_liste_field_titre($arrayfields['c.tms']['label'],$_SERVER["PHP_SELF"],"c.tms","",$param,'align="center" class="nowrap"',$sortfield,$sortorder);
	if (! empty($arrayfields['c.fk_statut']['checked'])) print_liste_field_titre($arrayfields['c.fk_statut']['label'],$_SERVER["PHP_SELF"],"c.fk_statut","",$param,'align="right"',$sortfield,$sortorder);
	if (! empty($arrayfields['c.facture']['checked']))   print_liste_field_titre($arrayfields['c.facture']['label'],$_SERVER["PHP_SELF"],'c.facture','',$param,'align="center"',$sortfield,$sortorder,'');
	print_liste_field_titre($selectedfields, $_SERVER["PHP_SELF"],"",'','','align="right"',$sortfield,$sortorder,'maxwidthsearch ');
	print '</tr>';

	print '<tr class="liste_titre">';
	// Ref
	if (! empty($arrayfields['c.ref']['checked'])) 
	{
	    print '<td class="liste_titre">';
    	print '<input class="flat" size="6" type="text" name="search_ref" value="'.$search_ref.'">';
	    print '</td>';
	}
	// Ref customer
	if (! empty($arrayfields['c.ref_client']['checked'])) 
	{
    	print '<td class="liste_titre" align="left">';
    	print '<input class="flat" type="text" size="6" name="search_ref_customer" value="'.$search_ref_customer.'">';
    	print '</td>';
	}
	// Thirpdarty
	if (! empty($arrayfields['s.nom']['checked'])) 
	{
    	print '<td class="liste_titre" align="left">';
    	print '<input class="flat" type="text" name="search_company" value="'.$search_company.'">';
    	print '</td>';
	}
	// Town
	if (! empty($arrayfields['s.town']['checked'])) print '<td class="liste_titre"><input class="flat" type="text" size="6" name="search_town" value="'.$search_town.'"></td>';
	// Zip
	if (! empty($arrayfields['s.zip']['checked'])) print '<td class="liste_titre"><input class="flat" type="text" size="6" name="search_zip" value="'.$search_zip.'"></td>';
	// State
	if (! empty($arrayfields['state.nom']['checked']))
	{
	    print '<td class="liste_titre">';
	    print '<input class="flat" size="4" type="text" name="search_state" value="'.dol_escape_htmltag($search_state).'">';
	    print '</td>';
	}
	// Country
	if (! empty($arrayfields['country.code_iso']['checked']))
	{
	    print '<td class="liste_titre" align="center">';
	    print $form->select_country($search_country,'search_country','',0,'maxwidth100');
	    print '</td>';
	}
	// Company type
	if (! empty($arrayfields['typent.code']['checked']))
	{
	    print '<td class="liste_titre maxwidthonsmartphone" align="center">';
	    print $form->selectarray("search_type_thirdparty", $formcompany->typent_array(0), $search_type_thirdparty, 0, 0, 0, '', 0, 0, 0, (empty($conf->global->SOCIETE_SORT_ON_TYPEENT)?'ASC':$conf->global->SOCIETE_SORT_ON_TYPEENT));
	    print '</td>';
	}
	// Date order
	if (! empty($arrayfields['c.date_commande']['checked']))
	{
    	print '<td class="liste_titre" align="center">';
        if (! empty($conf->global->MAIN_LIST_FILTER_ON_DAY)) print '<input class="flat" type="text" size="1" maxlength="2" name="orderday" value="'.$orderday.'">';
        print '<input class="flat" type="text" size="1" maxlength="2" name="ordermonth" value="'.$ordermonth.'">';
        $formother->select_year($orderyear?$orderyear:-1,'orderyear',1, 20, 5);
    	print '</td>';
	}
	if (! empty($arrayfields['c.date_delivery']['checked'])) 
	{
    	print '<td class="liste_titre" align="center">';
        if (! empty($conf->global->MAIN_LIST_FILTER_ON_DAY)) print '<input class="flat" type="text" size="1" maxlength="2" name="deliveryday" value="'.$deliveryday.'">';
        print '<input class="flat" type="text" size="1" maxlength="2" name="deliverymonth" value="'.$deliverymonth.'">';
        $formother->select_year($deliveryyear?$deliveryyear:-1,'deliveryyear',1, 20, 5);
    	print '</td>';
	}
	if (! empty($arrayfields['c.total_ht']['checked']))
	{
    	// Amount
    	print '<td class="liste_titre" align="right">';
    	print '<input class="flat" type="text" size="5" name="search_total_ht" value="'.$search_total_ht.'">';
    	print '</td>';
	}
	if (! empty($arrayfields['c.total_vat']['checked']))
	{
    	// Amount
    	print '<td class="liste_titre" align="right">';
    	print '<input class="flat" type="text" size="5" name="search_total_vat" value="'.$search_total_vat.'">';
    	print '</td>';
	}
	if (! empty($arrayfields['c.total_ttc']['checked']))
	{
    	// Amount
    	print '<td class="liste_titre" align="right">';
    	print '<input class="flat" type="text" size="5" name="search_total_ttc" value="'.$search_total_ttc.'">';
    	print '</td>';
	}
	// Extra fields
	if (is_array($extrafields->attribute_label) && count($extrafields->attribute_label))
	{
	    foreach($extrafields->attribute_label as $key => $val)
	    {
	        if (! empty($arrayfields["ef.".$key]['checked']))
	        {
	            $align=$extrafields->getAlignFlag($key);
	            $typeofextrafield=$extrafields->attribute_type[$key];
	            print '<td class="liste_titre'.($align?' '.$align:'').'">';
	            if (in_array($typeofextrafield, array('varchar', 'int', 'double', 'select')))
	            {
	                $crit=$val;
	                $tmpkey=preg_replace('/search_options_/','',$key);
	                $searchclass='';
	                if (in_array($typeofextrafield, array('varchar', 'select'))) $searchclass='searchstring';
	                if (in_array($typeofextrafield, array('int', 'double'))) $searchclass='searchnum';
	                print '<input class="flat'.($searchclass?' '.$searchclass:'').'" size="4" type="text" name="search_options_'.$tmpkey.'" value="'.dol_escape_htmltag($search_array_options['search_options_'.$tmpkey]).'">';
	            }
	            print '</td>';
	        }
	    }
	}
	// Fields from hook
	$parameters=array('arrayfields'=>$arrayfields);
	$reshook=$hookmanager->executeHooks('printFieldListOption',$parameters);    // Note that $action and $object may have been modified by hook
	print $hookmanager->resPrint;
	// Date creation
	if (! empty($arrayfields['c.datec']['checked']))
	{
	    print '<td class="liste_titre">';
	    print '</td>';
	}
	// Date modification
	if (! empty($arrayfields['c.tms']['checked']))
	{
	    print '<td class="liste_titre">';
	    print '</td>';
	}
	// Status
	if (! empty($arrayfields['c.fk_statut']['checked']))
	{
	    print '<td class="liste_titre maxwidthonsmartphone" align="right">';
    	$liststatus=array(
    	    '0'=>$langs->trans("StatusOrderDraftShort"), 
    	    '1'=>$langs->trans("StatusOrderValidated"), 
    	    '2'=>$langs->trans("StatusOrderSentShort"), 
    	    '3'=>$langs->trans("StatusOrderDelivered"), 
    	    '-1'=>$langs->trans("StatusOrderCanceledShort")
    	);
    	print $form->selectarray('viewstatut', $liststatus, $viewstatut, -4);
	    print '</td>';
	}
	// Status
	if (! empty($arrayfields['c.facture']['checked']))
	{
	    print '<td class="liste_titre maxwidthonsmartphone" align="right">';
	    print $form->selectyesno('billed', $billed, 1, 0, 1);
	    print '</td>';
	}
	// Action column
	print '<td class="liste_titre" align="middle">';
	$searchpitco=$form->showFilterAndCheckAddButtons(0);
	print $searchpitco;
	print '</td>';
	
    print "</tr>\n";

	$total=0;
	$subtotal=0;
    $productstat_cache=array();
    
    $generic_commande = new Commande($db);
    $generic_product = new Product($db);
	
    $i=0;
	$var=true;
	$totalarray=array();
    while ($i < min($num,$limit))
    {
        $obj = $db->fetch_object($resql);
        $var=!$var;
        print '<tr '.$bc[$var].'>';

        if (! empty($arrayfields['c.ref']['checked']))
        {
<<<<<<< HEAD
            print '<td class="nowrap">';
            $generic_commande->id=$obj->rowid;
            $generic_commande->ref=$obj->ref;
    	    $generic_commande->statut = $obj->fk_statut;
    	    $generic_commande->date_commande = $db->jdate($obj->date_commande);
    	    $generic_commande->date_livraison = $db->jdate($obj->date_delivery);
            $generic_commande->ref_client = $obj->ref_client;
            $generic_commande->total_ht = $obj->total_ht;
            $generic_commande->total_tva = $obj->total_tva;
            $generic_commande->total_ttc = $obj->total_ttc;
            $generic_commande->lines=array();
            $generic_commande->getLinesArray();
    
            print '<table class="nobordernopadding"><tr class="nocellnopadd">';
            print '<td class="nobordernopadding nowrap">';
            print $generic_commande->getNomUrl(1,($viewstatut != 2?0:$obj->fk_statut));
            print '</td>';
    		
            // Show shippable Icon (create subloop, so may be slow)
            if ($conf->stock->enabled) 
            {
                $notshippable=0;
                $warning = 0;
                $text_info='';
                $text_warning='';
                $nbprod=0;
                    
                $langs->load("stocks");
                if (($obj->fk_statut > 0) && ($obj->fk_statut < 3))
=======
            $notshippable=0;
            $warning = 0;
            $text_info='';
            $text_warning='';
            $nbprod=0;
                
            $langs->load("stocks");
            if (($objp->fk_statut > 0) && ($objp->fk_statut < 3))
            {
                $numlines = count($generic_commande->lines); // Loop on each line of order
                for ($lig=0; $lig < $numlines; $lig++) 
>>>>>>> c539cc71
                {
                    $numlines = count($generic_commande->lines); // Loop on each line of order
                    for ($lig=0; $lig < $numlines; $lig++) 
                    {
                        if ($generic_commande->lines[$lig]->product_type == 0 && $generic_commande->lines[$lig]->fk_product > 0)  // If line is a product and not a service
                        {
                            $nbprod++; // order contains real products
                            $generic_product->id = $generic_commande->lines[$lig]->fk_product;

                            // Get local and virtual stock and store it into cache
                            if (empty($productstat_cache[$generic_commande->lines[$lig]->fk_product])) {
                                $generic_product->load_stock('nobatch');
                                //$generic_product->load_virtual_stock();   Already included into load_stock
                                $productstat_cache[$generic_commande->lines[$lig]->fk_product]['stock_reel'] = $generic_product->stock_reel;
                                $productstat_cachevirtual[$generic_commande->lines[$lig]->fk_product]['stock_reel'] = $generic_product->stock_theorique;
                            } else {
                                $generic_product->stock_reel = $productstat_cache[$generic_commande->lines[$lig]->fk_product]['stock_reel'];
                                $generic_product->stock_theorique = $productstat_cachevirtual[$generic_commande->lines[$lig]->fk_product]['stock_reel'] = $generic_product->stock_theorique;
                            }

                            if (empty($conf->global->SHIPPABLE_ORDER_ICON_IN_LIST))  // Default code. Default is when this option is not set, setting it create strange result
                            {
                                $text_info .= $generic_commande->lines[$lig]->qty.' X '.$generic_commande->lines[$lig]->ref.'&nbsp;'.dol_trunc($generic_commande->lines[$lig]->product_label, 25);
                                $text_info .= ' - '.$langs->trans("Stock").': '.$generic_product->stock_reel;
                                $text_info .= ' - '.$langs->trans("VirtualStock").': '.$generic_product->stock_theorique;
                                $text_info .= '<br>';
                                
                                if ($generic_commande->lines[$lig]->qty > $generic_product->stock_reel) 
                                {
                                    $notshippable++;
                                }
                            }
                            else {  // Detailed code, looks bugged
                                // stock order and stock order_supplier
                                $stock_order=0;
                                $stock_order_supplier=0;
                                if (! empty($conf->global->STOCK_CALCULATE_ON_SHIPMENT))    // What about other options ?
                                {
                                    if (! empty($conf->commande->enabled))
                                    {
                                        if (empty($productstat_cache[$generic_commande->lines[$lig]->fk_product]['stats_order_customer'])) {
                                            $generic_product->load_stats_commande(0,'1,2');
                                            $productstat_cache[$generic_commande->lines[$lig]->fk_product]['stats_order_customer'] = $generic_product->stats_commande['qty'];
                                        } else {
                                            $generic_product->stats_commande['qty'] = $productstat_cache[$generic_commande->lines[$lig]->fk_product]['stats_order_customer'];
                                        }
                                        $stock_order=$generic_product->stats_commande['qty'];
                                    }
                                    if (! empty($conf->fournisseur->enabled))
                                    {
                                        if (empty($productstat_cache[$generic_commande->lines[$lig]->fk_product]['stats_order_supplier'])) {
                                            $generic_product->load_stats_commande_fournisseur(0,'3');
                                            $productstat_cache[$generic_commande->lines[$lig]->fk_product]['stats_order_supplier'] = $generic_product->stats_commande_fournisseur['qty'];
                                        } else {
                                            $generic_product->stats_commande_fournisseur['qty'] = $productstat_cache[$generic_commande->lines[$lig]->fk_product]['stats_order_supplier'];
                                        }
                                        $stock_order_supplier=$generic_product->stats_commande_fournisseur['qty'];
                                    }
                                }
                                $text_info .= $generic_commande->lines[$lig]->qty.' X '.$generic_commande->lines[$lig]->ref.'&nbsp;'.dol_trunc($generic_commande->lines[$lig]->product_label, 25);
                                $text_stock_reel = $generic_product->stock_reel.'/'.$stock_order;
                                if ($stock_order > $generic_product->stock_reel && ! ($generic_product->stock_reel < $generic_commande->lines[$lig]->qty)) {
                                    $warning++;
                                    $text_warning.='<span class="warning">'.$langs->trans('Available').'&nbsp;:&nbsp;'.$text_stock_reel.'</span>';
                                }
                                if ($generic_product->stock_reel < $generic_commande->lines[$lig]->qty) {
                                    $notshippable++;
                                    $text_info.='<span class="warning">'.$langs->trans('Available').'&nbsp;:&nbsp;'.$text_stock_reel.'</span>';
                                } else {
                                    $text_info.='<span class="ok">'.$langs->trans('Available').'&nbsp;:&nbsp;'.$text_stock_reel.'</span>';
                                }
                                if (! empty($conf->fournisseur->enabled)) {
                                    $text_info.= '&nbsp;'.$langs->trans('SupplierOrder').'&nbsp;:&nbsp;'.$stock_order_supplier.'<br>';
                                } else {
                                    $text_info.= '<br>';
                                }
                            }
                        }
                    }
                    if ($notshippable==0) {
                        $text_icon = img_picto('', 'object_sending');
                        $text_info = $langs->trans('Shippable').'<br>'.$text_info;
                    } else {
                        $text_icon = img_picto('', 'error');
                        $text_info = $langs->trans('NonShippable').'<br>'.$text_info;
                    }
                }
                
                print '<td>';
                if ($nbprod)
                {
                    print $form->textwithtooltip('',$text_info,2,1,$text_icon,'',2);
                }
                if ($warning) {     // Always false in default mode
                    print $form->textwithtooltip('', $langs->trans('NotEnoughForAllOrders').'<br>'.$text_warning, 2, 1, img_picto('', 'error'),'',2);
                }
                print '</td>';
            }
    
            // Warning late icon
    		print '<td class="nobordernopadding nowrap">';
    		if ($generic_commande->hasDelay()) {
    			print img_picto($langs->trans("Late").' : '.$generic_commande->showDelay(), "warning");
    		}
    		if(!empty($obj->note_private))
    		{
    			print ' <span class="note">';
    			print '<a href="'.DOL_URL_ROOT.'/commande/note.php?id='.$obj->rowid.'">'.img_picto($langs->trans("ViewPrivateNote"),'object_generic').'</a>';
    			print '</span>';
    		}
    		print '</td>';
    
    		print '<td width="16" align="right" class="nobordernopadding hideonsmartphone">';
    		$filename=dol_sanitizeFileName($obj->ref);
    		$filedir=$conf->commande->dir_output . '/' . dol_sanitizeFileName($obj->ref);
    		$urlsource=$_SERVER['PHP_SELF'].'?id='.$obj->rowid;
    		print $formfile->getDocumentsLink($generic_commande->element, $filename, $filedir);
    		print '</td>';
    		print '</tr></table>';
    
    		print '</td>';
    		if (! $i) $totalarray['nbfield']++;
        }
        
		// Ref customer
		if (! empty($arrayfields['c.ref_client']['checked']))
		{
            print '<td>'.$obj->ref_client.'</td>';
    		if (! $i) $totalarray['nbfield']++;
		}

		$companystatic->id=$obj->socid;
        $companystatic->code_client = $obj->code_client;
		$companystatic->name=$obj->name;
		$companystatic->client=$obj->client;

		// Third party
		if (! empty($arrayfields['s.nom']['checked']))
		{
    		print '<td>';
    		print $companystatic->getNomUrl(1,'customer');
    
    		// If module invoices enabled and user with invoice creation permissions
    		if (! empty($conf->facture->enabled) && ! empty($conf->global->ORDER_BILLING_ALL_CUSTOMER))
    		{
    			if ($user->rights->facture->creer)
    			{
    				if (($obj->fk_statut > 0 && $obj->fk_statut < 3) || ($obj->fk_statut == 3 && $obj->billed == 0))
    				{
    					print '&nbsp;<a href="'.DOL_URL_ROOT.'/commande/orderstoinvoice.php?socid='.$companystatic->id.'">';
    					print img_picto($langs->trans("CreateInvoiceForThisCustomer").' : '.$companystatic->name, 'object_bill', 'hideonsmartphone').'</a>';
    				}
    			}
    		}
    		print '</td>';
    		if (! $i) $totalarray['nbfield']++;
		}
		// Town
		if (! empty($arrayfields['s.town']['checked']))
		{
		    print '<td class="nocellnopadd">';
		    print $obj->town;
		    print '</td>';
		    if (! $i) $totalarray['nbfield']++;
		}
		// Zip
		if (! empty($arrayfields['s.zip']['checked']))
		{
		    print '<td class="nocellnopadd">';
		    print $obj->zip;
		    print '</td>';
		    if (! $i) $totalarray['nbfield']++;
		}
		// State
		if (! empty($arrayfields['state.nom']['checked']))
		{
		    print "<td>".$obj->state_name."</td>\n";
		    if (! $i) $totalarray['nbfield']++;
		}
		// Country
		if (! empty($arrayfields['country.code_iso']['checked']))
		{
		    print '<td align="center">';
		    $tmparray=getCountry($obj->fk_pays,'all');
		    print $tmparray['label'];
		    print '</td>';
		    if (! $i) $totalarray['nbfield']++;
		}
		// Type ent
		if (! empty($arrayfields['typent.code']['checked']))
		{
		    print '<td align="center">';
		    if (count($typenArray)==0) $typenArray = $formcompany->typent_array(1);
		    print $typenArray[$obj->typent_code];
		    print '</td>';
		    if (! $i) $totalarray['nbfield']++;
		}
		
		// Order date
		if (! empty($arrayfields['c.date_commande']['checked']))
		{
    		print '<td align="center">';
    		print dol_print_date($db->jdate($obj->date_commande), 'day');
    		print '</td>';
    		if (! $i) $totalarray['nbfield']++;
		}
		// Plannned date of delivery
		if (! empty($arrayfields['c.date_delivery']['checked']))
		{
    		print '<td align="center">';
    		print dol_print_date($db->jdate($obj->date_delivery), 'day');
    		print '</td>';
    		if (! $i) $totalarray['nbfield']++;
		}
        // Amount HT
        if (! empty($arrayfields['c.total_ht']['checked']))
        {
		      print '<td align="right">'.price($obj->total_ht)."</td>\n";
		      if (! $i) $totalarray['nbfield']++;
		      if (! $i) $totalarray['totalhtfield']=$totalarray['nbfield'];
		      $totalarray['totalht'] += $obj->total_ht;
        }
        // Amount VAT
        if (! empty($arrayfields['c.total_vat']['checked']))
        {
            print '<td align="right">'.price($obj->total_vat)."</td>\n";
            if (! $i) $totalarray['nbfield']++;
		    if (! $i) $totalarray['totalvatfield']=$totalarray['nbfield'];
		    $totalarray['totalvat'] += $obj->total_vat;
        }
        // Amount TTC
        if (! empty($arrayfields['c.total_ttc']['checked']))
        {
            print '<td align="right">'.price($obj->total_ttc)."</td>\n";
            if (! $i) $totalarray['nbfield']++;
		    if (! $i) $totalarray['totalttcfield']=$totalarray['nbfield'];
		    $totalarray['totalttc'] += $obj->total_ttc;
        }
		
        // Extra fields
        if (is_array($extrafields->attribute_label) && count($extrafields->attribute_label))
        {
            foreach($extrafields->attribute_label as $key => $val)
            {
                if (! empty($arrayfields["ef.".$key]['checked']))
                {
                    print '<td';
                    $align=$extrafields->getAlignFlag($key);
                    if ($align) print ' align="'.$align.'"';
                    print '>';
                    $tmpkey='options_'.$key;
                    print $extrafields->showOutputField($key, $obj->$tmpkey, '', 1);
                    print '</td>';
                    if (! $i) $totalarray['nbfield']++;
                }
            }
        }
        // Fields from hook
        $parameters=array('arrayfields'=>$arrayfields, 'obj'=>$obj);
        $reshook=$hookmanager->executeHooks('printFieldListValue',$parameters);    // Note that $action and $object may have been modified by hook
        print $hookmanager->resPrint;
        // Date creation
        if (! empty($arrayfields['c.datec']['checked']))
        {
            print '<td align="center" class="nowrap">';
            print dol_print_date($db->jdate($obj->date_creation), 'dayhour');
            print '</td>';
            if (! $i) $totalarray['nbfield']++;
        }
        // Date modification
        if (! empty($arrayfields['c.tms']['checked']))
        {
            print '<td align="center" class="nowrap">';
            print dol_print_date($db->jdate($obj->date_update), 'dayhour');
            print '</td>';
            if (! $i) $totalarray['nbfield']++;
        }
        // Status
        if (! empty($arrayfields['c.fk_statut']['checked']))
        {
            print '<td align="right" class="nowrap">'.$generic_commande->LibStatut($obj->fk_statut, $obj->billed, 5, 1).'</td>';
            if (! $i) $totalarray['nbfield']++;
        }
		// Billed
        if (! empty($arrayfields['c.facture']['checked']))
        {
            print '<td align="center">'.yn($obj->billed).'</td>';
        }
        
        // Action column
        print '<td></td>';
        if (! $i) $totalarray['nbfield']++;
		
		print '</tr>';

		$total+=$obj->total_ht;
		$subtotal+=$obj->total_ht;
		$i++;
	}

	// Show total line
	if (isset($totalarray['totalhtfield']))
	{
	    print '<tr class="liste_total">';
	    $i=0;
	    while ($i < $totalarray['nbfield'])
	    {
	        $i++;
	        if ($i == 1)
	        {
	            if ($num < $limit) print '<td align="left">'.$langs->trans("Total").'</td>';
	            else print '<td align="left">'.$langs->trans("Totalforthispage").'</td>';
	        }
	        elseif ($totalarray['totalhtfield'] == $i) print '<td align="right">'.price($totalarray['totalht']).'</td>';
	        elseif ($totalarray['totalvatfield'] == $i) print '<td align="right">'.price($totalarray['totalvat']).'</td>';
	        elseif ($totalarray['totalttcfield'] == $i) print '<td align="right">'.price($totalarray['totalttc']).'</td>';
	        else print '<td></td>';
	    }
	    print '</tr>';
	
	}

	$db->free($resql);
	
	$parameters=array('arrayfields'=>$arrayfields, 'sql'=>$sql);
	$reshook=$hookmanager->executeHooks('printFieldListFooter',$parameters);    // Note that $action and $object may have been modified by hook
	print $hookmanager->resPrint;
				
	print '</table>';

	print '</form>'."\n";

	print '<br>'.img_help(1,'').' '.$langs->trans("ToBillSeveralOrderSelectCustomer", $langs->transnoentitiesnoconv("CreateInvoiceForThisCustomer")).'<br>';
}
else
{
	dol_print_error($db);
}

llxFooter();

$db->close();<|MERGE_RESOLUTION|>--- conflicted
+++ resolved
@@ -673,9 +673,14 @@
         $var=!$var;
         print '<tr '.$bc[$var].'>';
 
+        $notshippable=0;
+        $warning = 0;
+        $text_info='';
+        $text_warning='';
+        $nbprod=0;
+                
         if (! empty($arrayfields['c.ref']['checked']))
         {
-<<<<<<< HEAD
             print '<td class="nowrap">';
             $generic_commande->id=$obj->rowid;
             $generic_commande->ref=$obj->ref;
@@ -695,30 +700,11 @@
             print '</td>';
     		
             // Show shippable Icon (create subloop, so may be slow)
-            if ($conf->stock->enabled) 
+            if ($conf->stock->enabled)
             {
-                $notshippable=0;
-                $warning = 0;
-                $text_info='';
-                $text_warning='';
-                $nbprod=0;
-                    
-                $langs->load("stocks");
-                if (($obj->fk_statut > 0) && ($obj->fk_statut < 3))
-=======
-            $notshippable=0;
-            $warning = 0;
-            $text_info='';
-            $text_warning='';
-            $nbprod=0;
-                
-            $langs->load("stocks");
-            if (($objp->fk_statut > 0) && ($objp->fk_statut < 3))
-            {
-                $numlines = count($generic_commande->lines); // Loop on each line of order
-                for ($lig=0; $lig < $numlines; $lig++) 
->>>>>>> c539cc71
-                {
+            	$langs->load("stocks");
+	            if (($obj->fk_statut > 0) && ($obj->fk_statut < 3))
+    	        {
                     $numlines = count($generic_commande->lines); // Loop on each line of order
                     for ($lig=0; $lig < $numlines; $lig++) 
                     {
