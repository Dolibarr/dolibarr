<?php
/* Copyright (C) 2001-2005  Rodolphe Quiedeville    <rodolphe@quiedeville.org>
 * Copyright (C) 2004-2019  Laurent Destailleur     <eldy@users.sourceforge.net>
 * Copyright (C) 2005       Marc Barilley / Ocebo   <marc@ocebo.com>
 * Copyright (C) 2005-2012  Regis Houssin           <regis.houssin@inodbox.com>
 * Copyright (C) 2012       Juanjo Menent           <jmenent@2byte.es>
 * Copyright (C) 2013       Christophe Battarel     <christophe.battarel@altairis.fr>
 * Copyright (C) 2013       Cédric Salvador         <csalvador@gpcsolutions.fr>
 * Copyright (C) 2015-2018  Frédéric France         <frederic.france@netlogic.fr>
 * Copyright (C) 2015       Marcos García           <marcosgdf@gmail.com>
 * Copyright (C) 2015       Jean-François Ferry     <jfefe@aternatik.fr>
 * Copyright (C) 2016-2021  Ferran Marcet           <fmarcet@2byte.es>
 * Copyright (C) 2018       Charlene Benke	        <charlie@patas-monkey.com>
 * Copyright (C) 2021	   	Anthony Berton			<anthony.berton@bb2a.fr>
 *
 * This program is free software; you can redistribute it and/or modify
 * it under the terms of the GNU General Public License as published by
 * the Free Software Foundation; either version 3 of the License, or
 * (at your option) any later version.
 *
 * This program is distributed in the hope that it will be useful,
 * but WITHOUT ANY WARRANTY; without even the implied warranty of
 * MERCHANTABILITY or FITNESS FOR A PARTICULAR PURPOSE.  See the
 * GNU General Public License for more details.
 *
 * You should have received a copy of the GNU General Public License
 * along with this program. If not, see <https://www.gnu.org/licenses/>.
 */

/**
 *	\file       htdocs/commande/list.php
 *	\ingroup    commande
 *	\brief      Page to list orders
 */

require '../main.inc.php';
require_once DOL_DOCUMENT_ROOT.'/core/lib/date.lib.php';
require_once DOL_DOCUMENT_ROOT.'/core/lib/company.lib.php';
require_once DOL_DOCUMENT_ROOT.'/core/class/discount.class.php';
require_once DOL_DOCUMENT_ROOT.'/core/class/html.formfile.class.php';
require_once DOL_DOCUMENT_ROOT.'/core/class/html.formother.class.php';
require_once DOL_DOCUMENT_ROOT.'/core/class/html.formcompany.class.php';
if (!empty($conf->margin->enabled)) {
	require_once DOL_DOCUMENT_ROOT.'/core/class/html.formmargin.class.php';
}
require_once DOL_DOCUMENT_ROOT.'/commande/class/commande.class.php';
require_once DOL_DOCUMENT_ROOT.'/compta/facture/class/facture.class.php';
require_once DOL_DOCUMENT_ROOT.'/product/class/product.class.php';
require_once DOL_DOCUMENT_ROOT.'/projet/class/project.class.php';

// Load translation files required by the page
$langs->loadLangs(array("orders", 'sendings', 'deliveries', 'companies', 'compta', 'bills', 'stocks', 'products'));

$action = GETPOST('action', 'aZ09');
$massaction = GETPOST('massaction', 'alpha');
$show_files = GETPOST('show_files', 'int');
$confirm = GETPOST('confirm', 'alpha');
$toselect = GETPOST('toselect', 'array');
$contextpage = GETPOST('contextpage', 'aZ') ?GETPOST('contextpage', 'aZ') : 'orderlist';

$search_datecloture_start = GETPOST('search_datecloture_start', 'int');
if (empty($search_datecloture_start)) {
	$search_datecloture_start = dol_mktime(0, 0, 0, GETPOST('search_datecloture_startmonth', 'int'), GETPOST('search_datecloture_startday', 'int'), GETPOST('search_datecloture_startyear', 'int'));
}
$search_datecloture_end = GETPOST('search_datecloture_end', 'int');
if (empty($search_datecloture_end)) {
	$search_datecloture_end = dol_mktime(23, 59, 59, GETPOST('search_datecloture_endmonth', 'int'), GETPOST('search_datecloture_endday', 'int'), GETPOST('search_datecloture_endyear', 'int'));
}
$search_dateorder_start = dol_mktime(0, 0, 0, GETPOST('search_dateorder_start_month', 'int'), GETPOST('search_dateorder_start_day', 'int'), GETPOST('search_dateorder_start_year', 'int'));
$search_dateorder_end = dol_mktime(23, 59, 59, GETPOST('search_dateorder_end_month', 'int'), GETPOST('search_dateorder_end_day', 'int'), GETPOST('search_dateorder_end_year', 'int'));
$search_datedelivery_start = dol_mktime(0, 0, 0, GETPOST('search_datedelivery_start_month', 'int'), GETPOST('search_datedelivery_start_day', 'int'), GETPOST('search_datedelivery_start_year', 'int'));
$search_datedelivery_end = dol_mktime(23, 59, 59, GETPOST('search_datedelivery_end_month', 'int'), GETPOST('search_datedelivery_end_day', 'int'), GETPOST('search_datedelivery_end_year', 'int'));
$search_product_category = GETPOST('search_product_category', 'int');
$search_ref = GETPOST('search_ref', 'alpha') != '' ?GETPOST('search_ref', 'alpha') : GETPOST('sref', 'alpha');
$search_ref_customer = GETPOST('search_ref_customer', 'alpha');
$search_company = GETPOST('search_company', 'alpha');
$search_company_alias = GETPOST('search_company_alias', 'alpha');
$search_town = GETPOST('search_town', 'alpha');
$search_zip = GETPOST('search_zip', 'alpha');
$search_state = GETPOST("search_state", 'alpha');
$search_country = GETPOST("search_country", 'int');
$search_type_thirdparty = GETPOST("search_type_thirdparty", 'int');
$sall = trim((GETPOST('search_all', 'alphanohtml') != '') ? GETPOST('search_all', 'alphanohtml') : GETPOST('sall', 'alphanohtml'));
$socid = GETPOST('socid', 'int');
$search_user = GETPOST('search_user', 'int');
$search_sale = GETPOST('search_sale', 'int');
$search_total_ht = GETPOST('search_total_ht', 'alpha');
$search_total_vat = GETPOST('search_total_vat', 'alpha');
$search_total_ttc = GETPOST('search_total_ttc', 'alpha');
$search_warehouse = GETPOST('search_warehouse', 'int');
$search_multicurrency_code = GETPOST('search_multicurrency_code', 'alpha');
$search_multicurrency_tx = GETPOST('search_multicurrency_tx', 'alpha');
$search_multicurrency_montant_ht = GETPOST('search_multicurrency_montant_ht', 'alpha');
$search_multicurrency_montant_vat = GETPOST('search_multicurrency_montant_vat', 'alpha');
$search_multicurrency_montant_ttc = GETPOST('search_multicurrency_montant_ttc', 'alpha');
$search_login = GETPOST('search_login', 'alpha');
$search_categ_cus = GETPOST("search_categ_cus", 'int');
$optioncss = GETPOST('optioncss', 'alpha');
$search_billed = GETPOSTISSET('search_billed') ? GETPOST('search_billed', 'int') : GETPOST('billed', 'int');
$search_status = GETPOST('search_status', 'int');
$search_btn = GETPOST('button_search', 'alpha');
$search_remove_btn = GETPOST('button_removefilter', 'alpha');
$search_project_ref = GETPOST('search_project_ref', 'alpha');
$search_project = GETPOST('search_project', 'alpha');
$search_shippable = GETPOST('search_shippable', 'aZ09');
$search_fk_cond_reglement = GETPOST("search_fk_cond_reglement", 'int');
$search_fk_shipping_method = GETPOST("search_fk_shipping_method", 'int');
$search_fk_mode_reglement = GETPOST("search_fk_mode_reglement", 'int');
$search_fk_input_reason = GETPOST("search_fk_input_reason", 'int');

// Security check
$id = (GETPOST('orderid') ?GETPOST('orderid', 'int') : GETPOST('id', 'int'));
if ($user->socid) {
	$socid = $user->socid;
}
$result = restrictedArea($user, 'commande', $id, '');

$diroutputmassaction = $conf->commande->multidir_output[$conf->entity].'/temp/massgeneration/'.$user->id;

// Load variable for pagination
$limit = GETPOST('limit', 'int') ?GETPOST('limit', 'int') : $conf->liste_limit;
$sortfield = GETPOST('sortfield', 'aZ09comma');
$sortorder = GETPOST('sortorder', 'aZ09comma');
$page = GETPOSTISSET('pageplusone') ? (GETPOST('pageplusone') - 1) : GETPOST("page", 'int');
if (empty($page) || $page < 0 || GETPOST('button_search', 'alpha') || GETPOST('button_removefilter', 'alpha')) {
	$page = 0;
}     // If $page is not defined, or '' or -1 or if we click on clear filters
$offset = $limit * $page;
$pageprev = $page - 1;
$pagenext = $page + 1;
if (!$sortfield) {
	$sortfield = 'c.ref';
}
if (!$sortorder) {
	$sortorder = 'DESC';
}

$show_shippable_command = GETPOST('show_shippable_command', 'aZ09');

// Initialize technical object to manage hooks of page. Note that conf->hooks_modules contains array of hook context
$object = new Commande($db);
$hookmanager->initHooks(array('orderlist'));
$extrafields = new ExtraFields($db);

// fetch optionals attributes and labels
$extrafields->fetch_name_optionals_label($object->table_element);
$search_array_options = $extrafields->getOptionalsFromPost($object->table_element, '', 'search_');

// List of fields to search into when doing a "search in all"
$fieldstosearchall = array(
	'c.ref'=>'Ref',
	'c.ref_client'=>'RefCustomerOrder',
	'pd.description'=>'Description',
	's.nom'=>"ThirdParty",
	's.name_alias'=>"AliasNameShort",
	's.zip'=>"Zip",
	's.town'=>"Town",
	'c.note_public'=>'NotePublic',
);
if (empty($user->socid)) {
	$fieldstosearchall["c.note_private"] = "NotePrivate";
}

$checkedtypetiers = 0;
$arrayfields = array(
	'c.ref'=>array('label'=>"Ref", 'checked'=>1, 'position'=>5),
	'c.ref_client'=>array('label'=>"RefCustomerOrder", 'checked'=>-1, 'position'=>10),
	'p.ref'=>array('label'=>"ProjectRef", 'checked'=>-1, 'enabled'=>(empty($conf->projet->enabled) ? 0 : 1), 'position'=>20),
	'p.title'=>array('label'=>"ProjectLabel", 'checked'=>0, 'enabled'=>(empty($conf->projet->enabled) ? 0 : 1), 'position'=>25),
	's.nom'=>array('label'=>"ThirdParty", 'checked'=>1, 'position'=>30),
	's.name_alias'=>array('label'=>"AliasNameShort", 'checked'=>-1, 'position'=>31),
	's.town'=>array('label'=>"Town", 'checked'=>-1, 'position'=>35),
	's.zip'=>array('label'=>"Zip", 'checked'=>-1, 'position'=>40),
	'state.nom'=>array('label'=>"StateShort", 'checked'=>0, 'position'=>45),
	'country.code_iso'=>array('label'=>"Country", 'checked'=>0, 'position'=>50),
	'typent.code'=>array('label'=>"ThirdPartyType", 'checked'=>$checkedtypetiers, 'position'=>55),
	'c.date_commande'=>array('label'=>"OrderDateShort", 'checked'=>1, 'position'=>60),
	'c.date_delivery'=>array('label'=>"DateDeliveryPlanned", 'checked'=>1, 'enabled'=>empty($conf->global->ORDER_DISABLE_DELIVERY_DATE), 'position'=>65),
	'c.fk_shipping_method'=>array('label'=>"SendingMethod", 'checked'=>-1, 'position'=>66 , 'enabled'=>!empty($conf->expedition->enabled)),
	'c.fk_cond_reglement'=>array('label'=>"PaymentConditionsShort", 'checked'=>-1, 'position'=>67),
	'c.fk_mode_reglement'=>array('label'=>"PaymentMode", 'checked'=>-1, 'position'=>68),
	'c.fk_input_reason'=>array('label'=>"Channel", 'checked'=>-1, 'position'=>69),
	'c.total_ht'=>array('label'=>"AmountHT", 'checked'=>1, 'position'=>75),
	'c.total_vat'=>array('label'=>"AmountVAT", 'checked'=>0, 'position'=>80),
	'c.total_ttc'=>array('label'=>"AmountTTC", 'checked'=>0, 'position'=>85),
	'c.multicurrency_code'=>array('label'=>'Currency', 'checked'=>0, 'enabled'=>(empty($conf->multicurrency->enabled) ? 0 : 1), 'position'=>90),
	'c.multicurrency_tx'=>array('label'=>'CurrencyRate', 'checked'=>0, 'enabled'=>(empty($conf->multicurrency->enabled) ? 0 : 1), 'position'=>95),
	'c.multicurrency_total_ht'=>array('label'=>'MulticurrencyAmountHT', 'checked'=>0, 'enabled'=>(empty($conf->multicurrency->enabled) ? 0 : 1), 'position'=>100),
	'c.multicurrency_total_vat'=>array('label'=>'MulticurrencyAmountVAT', 'checked'=>0, 'enabled'=>(empty($conf->multicurrency->enabled) ? 0 : 1), 'position'=>105),
	'c.multicurrency_total_ttc'=>array('label'=>'MulticurrencyAmountTTC', 'checked'=>0, 'enabled'=>(empty($conf->multicurrency->enabled) ? 0 : 1), 'position'=>110),
	'u.login'=>array('label'=>"Author", 'checked'=>1, 'position'=>115),
	'sale_representative'=>array('label'=>"SaleRepresentativesOfThirdParty", 'checked'=>0, 'position'=>116),
	'total_pa' => array('label' => ($conf->global->MARGIN_TYPE == '1' ? 'BuyingPrice' : 'CostPrice'), 'checked' => 0, 'position' => 300, 'enabled' => (empty($conf->margin->enabled) || !$user->rights->margins->liretous ? 0 : 1)),
	'total_margin' => array('label' => 'Margin', 'checked' => 0, 'position' => 301, 'enabled' => (empty($conf->margin->enabled) || !$user->rights->margins->liretous ? 0 : 1)),
	'total_margin_rate' => array('label' => 'MarginRate', 'checked' => 0, 'position' => 302, 'enabled' => (empty($conf->margin->enabled) || !$user->rights->margins->liretous || empty($conf->global->DISPLAY_MARGIN_RATES) ? 0 : 1)),
	'total_mark_rate' => array('label' => 'MarkRate', 'checked' => 0, 'position' => 303, 'enabled' => (empty($conf->margin->enabled) || !$user->rights->margins->liretous || empty($conf->global->DISPLAY_MARK_RATES) ? 0 : 1)),
	'c.datec'=>array('label'=>"DateCreation", 'checked'=>0, 'position'=>120),
	'c.tms'=>array('label'=>"DateModificationShort", 'checked'=>0, 'position'=>125),
	'c.date_cloture'=>array('label'=>"DateClosing", 'checked'=>0, 'position'=>130),
	'c.note_public'=>array('label'=>'NotePublic', 'checked'=>0, 'enabled'=>(empty($conf->global->MAIN_LIST_ALLOW_PUBLIC_NOTES)), 'position'=>135),
	'c.note_private'=>array('label'=>'NotePrivate', 'checked'=>0, 'enabled'=>(empty($conf->global->MAIN_LIST_ALLOW_PRIVATE_NOTES)), 'position'=>140),
	'shippable'=>array('label'=>"Shippable", 'checked'=>1,'enabled'=>(!empty($conf->expedition->enabled)), 'position'=>990),
	'c.facture'=>array('label'=>"Billed", 'checked'=>1, 'enabled'=>(empty($conf->global->WORKFLOW_BILL_ON_SHIPMENT)), 'position'=>995),
	'c.import_key' =>array('type'=>'varchar(14)', 'label'=>'ImportId', 'enabled'=>1, 'visible'=>-2, 'position'=>999),
	'c.fk_statut'=>array('label'=>"Status", 'checked'=>1, 'position'=>1000)
);
// Extra fields
include DOL_DOCUMENT_ROOT.'/core/tpl/extrafields_list_array_fields.tpl.php';

$object->fields = dol_sort_array($object->fields, 'position');
$arrayfields = dol_sort_array($arrayfields, 'position');



/*
 * Actions
 */

if (GETPOST('cancel', 'alpha')) {
	$action = 'list'; $massaction = '';
}
if (!GETPOST('confirmmassaction', 'alpha') && $massaction != 'presend' && $massaction != 'confirm_presend' && $massaction != 'confirm_createbills') {
	$massaction = '';
}

$parameters = array('socid'=>$socid);
$reshook = $hookmanager->executeHooks('doActions', $parameters, $object, $action); // Note that $action and $object may have been modified by some hooks
if ($reshook < 0) {
	setEventMessages($hookmanager->error, $hookmanager->errors, 'errors');
}

if (empty($reshook)) {
	// Selection of new fields
	include DOL_DOCUMENT_ROOT.'/core/actions_changeselectedfields.inc.php';

	// Purge search criteria
	if (GETPOST('button_removefilter_x', 'alpha') || GETPOST('button_removefilter.x', 'alpha') || GETPOST('button_removefilter', 'alpha')) { // All tests are required to be compatible with all browsers
		$search_categ = '';
		$search_user = '';
		$search_sale = '';
		$search_product_category = '';
		$search_ref = '';
		$search_ref_customer = '';
		$search_company = '';
		$search_company_alias = '';
		$search_town = '';
		$search_zip = "";
		$search_state = "";
		$search_type = '';
		$search_country = '';
		$search_type_thirdparty = '';
		$search_total_ht = '';
		$search_total_vat = '';
		$search_total_ttc = '';
		$search_warehouse = '';
		$search_multicurrency_code = '';
		$search_multicurrency_tx = '';
		$search_multicurrency_montant_ht = '';
		$search_multicurrency_montant_vat = '';
		$search_multicurrency_montant_ttc = '';
		$search_login = '';
		$search_dateorder_start = '';
		$search_dateorder_end = '';
		$search_datedelivery_start = '';
		$search_datedelivery_end = '';
		$search_project_ref = '';
		$search_project = '';
		$search_status = '';
		$search_billed = '';
		$toselect = array();
		$search_array_options = array();
		$search_categ_cus = 0;
		$search_datecloture_start = '';
		$search_datecloture_end = '';
		$search_fk_cond_reglement = '';
		$search_fk_shipping_method = '';
		$search_fk_mode_reglement = '';
		$search_fk_input_reason = '';
	}
	if (GETPOST('button_removefilter_x', 'alpha') || GETPOST('button_removefilter.x', 'alpha') || GETPOST('button_removefilter', 'alpha')
	 || GETPOST('button_search_x', 'alpha') || GETPOST('button_search.x', 'alpha') || GETPOST('button_search', 'alpha')) {
		$massaction = ''; // Protection to avoid mass action if we force a new search during a mass action confirmation
	}

	// Mass actions
	$objectclass = 'Commande';
	$objectlabel = 'Orders';
	$permissiontoread = $user->rights->commande->lire;
	$permissiontoadd = $user->rights->commande->creer;
	$permissiontodelete = $user->rights->commande->supprimer;
	if (!empty($conf->global->MAIN_USE_ADVANCED_PERMS)) {
		$permissiontovalidate = $user->rights->commande->order_advance->validate;
		$permissiontoclose = $user->rights->commande->order_advance->close;
		$permissiontocancel = $user->rights->commande->order_advance->annuler;
		$permissiontosendbymail = $user->rights->commande->order_advance->send;
	} else {
		$permissiontovalidate = $user->rights->commande->creer;
		$permissiontoclose = $user->rights->commande->creer;
		$permissiontocancel = $user->rights->commande->creer;
		$permissiontosendbymail = $user->rights->commande->creer;
	}
	$uploaddir = $conf->commande->multidir_output[$conf->entity];
	$triggersendname = 'ORDER_SENTBYMAIL';
	include DOL_DOCUMENT_ROOT.'/core/actions_massactions.inc.php';

	if ($massaction == 'confirm_createbills') {   // Create bills from orders.
		$orders = GETPOST('toselect', 'array');
		$createbills_onebythird = GETPOST('createbills_onebythird', 'int');
		$validate_invoices = GETPOST('validate_invoices', 'int');

		$errors = array();

		$TFact = array();
		$TFactThird = array();
		$TFactThirdNbLines = array();

		$nb_bills_created = 0;
		$lastid= 0;
		$lastref = '';

		$db->begin();

		foreach ($orders as $id_order) {
			$cmd = new Commande($db);
			if ($cmd->fetch($id_order) <= 0) {
				continue;
			}
			$cmd->fetch_thirdparty();

			$objecttmp = new Facture($db);
			if (!empty($createbills_onebythird) && !empty($TFactThird[$cmd->socid])) {
				// If option "one bill per third" is set, and an invoice for this thirdparty was already created, we re-use it.
				$objecttmp = $TFactThird[$cmd->socid];
			} else {
				// If we want one invoice per order or if there is no first invoice yet for this thirdparty.
				$objecttmp->socid = $cmd->socid;
				$objecttmp->thirdparty = $cmd->thirdparty;

				$objecttmp->type = $objecttmp::TYPE_STANDARD;
				$objecttmp->cond_reglement_id = !empty($cmd->cond_reglement_id) ? $cmd->cond_reglement_id : $cmd->thirdparty->cond_reglement_id;
				$objecttmp->mode_reglement_id = !empty($cmd->mode_reglement_id) ? $cmd->mode_reglement_id : $cmd->thirdparty->mode_reglement_id;

				$objecttmp->fk_project = $cmd->fk_project;
				$objecttmp->multicurrency_code = $cmd->multicurrency_code;
				if (empty($createbills_onebythird)) {
					$objecttmp->ref_client = $cmd->ref_client;
				}

				$datefacture = dol_mktime(12, 0, 0, GETPOST('remonth', 'int'), GETPOST('reday', 'int'), GETPOST('reyear', 'int'));
				if (empty($datefacture)) {
					$datefacture = dol_now();
				}

				$objecttmp->date = $datefacture;
				$objecttmp->origin    = 'commande';
				$objecttmp->origin_id = $id_order;

				$objecttmp->array_options = $cmd->array_options; // Copy extrafields

				$res = $objecttmp->create($user);

				if ($res > 0) {
					$nb_bills_created++;
					$lastref = $objecttmp->ref;
					$lastid = $objecttmp->id;

					$TFactThird[$cmd->socid] = $objecttmp;
					$TFactThirdNbLines[$cmd->socid] = 0; //init nblines to have lines ordered by expedition and rang
				} else {
					$langs->load("errors");
					$errors[] = $cmd->ref.' : '.$langs->trans($objecttmp->errors[0]);
					$error++;
				}
			}

			if ($objecttmp->id > 0) {
				$res = $objecttmp->add_object_linked($objecttmp->origin, $id_order);

				if ($res == 0) {
					$errors[] = $cmd->ref.' : '.$langs->trans($objecttmp->errors[0]);
					$error++;
				}

				if (!$error) {
					$lines = $cmd->lines;
					if (empty($lines) && method_exists($cmd, 'fetch_lines')) {
						$cmd->fetch_lines();
						$lines = $cmd->lines;
					}

					$fk_parent_line = 0;
					$num = count($lines);

					for ($i = 0; $i < $num; $i++) {
						$desc = ($lines[$i]->desc ? $lines[$i]->desc : '');
						// If we build one invoice for several orders, we must put the ref of order on the invoice line
						if (!empty($createbills_onebythird)) {
							$desc = dol_concatdesc($desc, $langs->trans("Order").' '.$cmd->ref.' - '.dol_print_date($cmd->date, 'day'));
						}

						if ($lines[$i]->subprice < 0) {
							// Negative line, we create a discount line
							$discount = new DiscountAbsolute($db);
							$discount->fk_soc = $objecttmp->socid;
							$discount->amount_ht = abs($lines[$i]->total_ht);
							$discount->amount_tva = abs($lines[$i]->total_tva);
							$discount->amount_ttc = abs($lines[$i]->total_ttc);
							$discount->tva_tx = $lines[$i]->tva_tx;
							$discount->fk_user = $user->id;
							$discount->description = $desc;
							$discountid = $discount->create($user);
							if ($discountid > 0) {
								$result = $objecttmp->insert_discount($discountid);
								//$result=$discount->link_to_invoice($lineid,$id);
							} else {
								setEventMessages($discount->error, $discount->errors, 'errors');
								$error++;
								break;
							}
						} else {
							// Positive line
							$product_type = ($lines[$i]->product_type ? $lines[$i]->product_type : 0);
							// Date start
							$date_start = false;
							if ($lines[$i]->date_debut_prevue) {
								$date_start = $lines[$i]->date_debut_prevue;
							}
							if ($lines[$i]->date_debut_reel) {
								$date_start = $lines[$i]->date_debut_reel;
							}
							if ($lines[$i]->date_start) {
								$date_start = $lines[$i]->date_start;
							}
							//Date end
							$date_end = false;
							if ($lines[$i]->date_fin_prevue) {
								$date_end = $lines[$i]->date_fin_prevue;
							}
							if ($lines[$i]->date_fin_reel) {
								$date_end = $lines[$i]->date_fin_reel;
							}
							if ($lines[$i]->date_end) {
								$date_end = $lines[$i]->date_end;
							}
							// Reset fk_parent_line for no child products and special product
							if (($lines[$i]->product_type != 9 && empty($lines[$i]->fk_parent_line)) || $lines[$i]->product_type == 9) {
								$fk_parent_line = 0;
							}

							// Extrafields
							if (method_exists($lines[$i], 'fetch_optionals')) {
								$lines[$i]->fetch_optionals();
								$array_options = $lines[$i]->array_options;
							}

							$objecttmp->context['createfromclone'];

							$rang = $lines[$i]->rang;
							//there may already be rows from previous orders
							if (!empty($createbills_onebythird))
								$rang = $TFactThirdNbLines[$cmd->socid];

							$result = $objecttmp->addline(
								$desc,
								$lines[$i]->subprice,
								$lines[$i]->qty,
								$lines[$i]->tva_tx,
								$lines[$i]->localtax1_tx,
								$lines[$i]->localtax2_tx,
								$lines[$i]->fk_product,
								$lines[$i]->remise_percent,
								$date_start,
								$date_end,
								0,
								$lines[$i]->info_bits,
								$lines[$i]->fk_remise_except,
								'HT',
								0,
								$product_type,
								$rang,
								$lines[$i]->special_code,
								$objecttmp->origin,
								$lines[$i]->rowid,
								$fk_parent_line,
								$lines[$i]->fk_fournprice,
								$lines[$i]->pa_ht,
								$lines[$i]->label,
								$array_options,
								100,
								0,
								$lines[$i]->fk_unit
							);
							if ($result > 0) {
								$lineid = $result;
								if (!empty($createbills_onebythird)) //increment rang to keep order
									$TFactThirdNbLines[$rcp->socid]++;
							} else {
								$lineid = 0;
								$error++;
								break;
							}
							// Defined the new fk_parent_line
							if ($result > 0 && $lines[$i]->product_type == 9) {
								$fk_parent_line = $result;
							}
						}
					}
				}
			}

			//$cmd->classifyBilled($user);        // Disabled. This behavior must be set or not using the workflow module.

			if (!empty($createbills_onebythird) && empty($TFactThird[$cmd->socid])) {
				$TFactThird[$cmd->socid] = $objecttmp;
			} else {
				$TFact[$objecttmp->id] = $objecttmp;
			}
		}

		// Build doc with all invoices
		$TAllFact = empty($createbills_onebythird) ? $TFact : $TFactThird;
		$toselect = array();

		if (!$error && $validate_invoices) {
			$massaction = $action = 'builddoc';

			foreach ($TAllFact as &$objecttmp) {
				$result = $objecttmp->validate($user);
				if ($result <= 0) {
					$error++;
					setEventMessages($objecttmp->error, $objecttmp->errors, 'errors');
					break;
				}

				$id = $objecttmp->id; // For builddoc action

				// Builddoc
				$donotredirect = 1;
				$upload_dir = $conf->facture->dir_output;
				$permissiontoadd = $user->rights->facture->creer;

				// Call action to build doc
				$savobject = $object;
				$object = $objecttmp;
				include DOL_DOCUMENT_ROOT.'/core/actions_builddoc.inc.php';
				$object = $savobject;
			}

			$massaction = $action = 'confirm_createbills';
		}

		if (!$error) {
			$db->commit();

			if ($nb_bills_created == 1) {
				$texttoshow = $langs->trans('BillXCreated', '{s1}');
				$texttoshow = str_replace('{s1}', '<a href="'.DOL_URL_ROOT.'/compta/facture/card.php?id='.urlencode($lastid).'">'.$lastref.'</a>', $texttoshow);
				setEventMessages($texttoshow, null, 'mesgs');
			} else {
				setEventMessages($langs->trans('BillCreated', $nb_bills_created), null, 'mesgs');
			}

			// Make a redirect to avoid to bill twice if we make a refresh or back
			$param = '';
			if (!empty($contextpage) && $contextpage != $_SERVER["PHP_SELF"]) {
				$param .= '&contextpage='.urlencode($contextpage);
			}
			if ($limit > 0 && $limit != $conf->liste_limit) {
				$param .= '&limit='.urlencode($limit);
			}
			if ($sall) {
				$param .= '&sall='.urlencode($sall);
			}
			if ($socid > 0) {
				$param .= '&socid='.urlencode($socid);
			}
			if ($search_status != '') {
				$param .= '&search_status='.urlencode($search_status);
			}
			if ($search_orderday) {
				$param .= '&search_orderday='.urlencode($search_orderday);
			}
			if ($search_ordermonth) {
				$param .= '&search_ordermonth='.urlencode($search_ordermonth);
			}
			if ($search_orderyear) {
				$param .= '&search_orderyear='.urlencode($search_orderyear);
			}
			if ($search_deliveryday) {
				$param .= '&search_deliveryday='.urlencode($search_deliveryday);
			}
			if ($search_deliverymonth) {
				$param .= '&search_deliverymonth='.urlencode($search_deliverymonth);
			}
			if ($search_deliveryyear) {
				$param .= '&search_deliveryyear='.urlencode($search_deliveryyear);
			}
			if ($search_ref) {
				$param .= '&search_ref='.urlencode($search_ref);
			}
			if ($search_company) {
				$param .= '&search_company='.urlencode($search_company);
			}
			if ($search_ref_customer) {
				$param .= '&search_ref_customer='.urlencode($search_ref_customer);
			}
			if ($search_user > 0) {
				$param .= '&search_user='.urlencode($search_user);
			}
			if ($search_sale > 0) {
				$param .= '&search_sale='.urlencode($search_sale);
			}
			if ($search_total_ht != '') {
				$param .= '&search_total_ht='.urlencode($search_total_ht);
			}
			if ($search_total_vat != '') {
				$param .= '&search_total_vat='.urlencode($search_total_vat);
			}
			if ($search_total_ttc != '') {
				$param .= '&search_total_ttc='.urlencode($search_total_ttc);
			}
			if ($search_project_ref >= 0) {
				$param .= "&search_project_ref=".urlencode($search_project_ref);
			}
			if ($show_files) {
				$param .= '&show_files='.urlencode($show_files);
			}
			if ($optioncss != '') {
				$param .= '&optioncss='.urlencode($optioncss);
			}
			if ($billed != '') {
				$param .= '&billed='.urlencode($billed);
			}

			header("Location: ".$_SERVER['PHP_SELF'].'?'.$param);
			exit;
		} else {
			$db->rollback();

			$action = 'create';
			$_GET["origin"] = $_POST["origin"];
			$_GET["originid"] = $_POST["originid"];
			if (!empty($errors)) {
				setEventMessages(null, $errors, 'errors');
			} else {
				setEventMessages("Error", null, 'errors');
			}
			$error++;
		}
	}
}
if ($action == 'validate' && $permissiontoadd) {
	if (GETPOST('confirm') == 'yes') {
		$objecttmp = new $objectclass($db);
		$db->begin();
		$error = 0;
		foreach ($toselect as $checked) {
			if ($objecttmp->fetch($checked)) {
				if ($objecttmp->statut == 0) {
					if (!empty($objecttmp->fk_warehouse)) {
						$idwarehouse = $objecttmp->fk_warehouse;
					} else {
						$idwarehouse = 0;
					}
					if ($objecttmp->valid($user, $idwarehouse)) {
						setEventMessage($langs->trans('hasBeenValidated', $objecttmp->ref), 'mesgs');
					} else {
						setEventMessage($objecttmp->error, $objecttmp->errors, 'errors');
						$error++;
					}
				} else {
					$langs->load("errors");
					setEventMessage($langs->trans('ErrorIsNotADraft', $objecttmp->ref), 'errors');
					$error++;
				}
			} else {
				dol_print_error($db);
				$error++;
			}
		}
		if ($error) {
			$db->rollback();
		} else {
			$db->commit();
		}
	}
}
if ($action == 'shipped' && $permissiontoadd) {
	if (GETPOST('confirm') == 'yes') {
		$objecttmp = new $objectclass($db);
		$db->begin();
		$error = 0;
		foreach ($toselect as $checked) {
			if ($objecttmp->fetch($checked)) {
				if ($objecttmp->statut == 1 || $objecttmp->statut == 2) {
					if ($objecttmp->cloture($user)) {
						setEventMessage($langs->trans('PassedInClosedStatus', $objecttmp->ref), 'mesgs');
					} else {
						setEventMessage($langs->trans('CantBeClosed'), 'errors');
						$error++;
					}
				} else {
					$langs->load("errors");
					setEventMessage($langs->trans('ErrorIsNotADraft', $objecttmp->ref), 'errors');
					$error++;
				}
			} else {
				dol_print_error($db);
				$error++;
			}
		}
		if ($error) {
			$db->rollback();
		} else {
			$db->commit();
		}
	}
}
// Closed records
if (!$error && $massaction === 'setbilled' && $permissiontoclose) {
	$db->begin();

	$objecttmp = new $objectclass($db);
	$nbok = 0;
	foreach ($toselect as $toselectid) {
		$result = $objecttmp->fetch($toselectid);
		if ($result > 0) {
			$result = $objecttmp->classifyBilled($user, 0);
			if ($result <= 0) {
				setEventMessages($objecttmp->error, $objecttmp->errors, 'errors');
				$error++;
				break;
			} else {
				$nbok++;
			}
		} else {
			setEventMessages($objecttmp->error, $objecttmp->errors, 'errors');
			$error++;
			break;
		}
	}

	if (!$error) {
		if ($nbok > 1) {
			setEventMessages($langs->trans("RecordsModified", $nbok), null, 'mesgs');
		} else {
			setEventMessages($langs->trans("RecordsModified", $nbok), null, 'mesgs');
		}
		$db->commit();
	} else {
		$db->rollback();
	}
}

/*
 * View
 */

$now = dol_now();

$form = new Form($db);
$formother = new FormOther($db);
$formfile = new FormFile($db);
$formmargin = null;
if (!empty($conf->margin->enabled)) {
	$formmargin = new FormMargin($db);
}
$companystatic = new Societe($db);
$formcompany = new FormCompany($db);
$projectstatic = new Project($db);

$title = $langs->trans("Orders");
$help_url = "EN:Module_Customers_Orders|FR:Module_Commandes_Clients|ES:Módulo_Pedidos_de_clientes";
// llxHeader('',$title,$help_url);

$sql = 'SELECT';
if ($sall || $search_product_category > 0 || $search_user > 0) {
	$sql = 'SELECT DISTINCT';
}
$sql .= ' s.rowid as socid, s.nom as name, s.name_alias as alias, s.email, s.phone, s.fax, s.address, s.town, s.zip, s.fk_pays, s.client, s.code_client,';
$sql .= " typent.code as typent_code,";
$sql .= " state.code_departement as state_code, state.nom as state_name,";
$sql .= " country.code as country_code,";
$sql .= ' c.rowid, c.ref, c.total_ht, c.total_tva, c.total_ttc, c.ref_client, c.fk_user_author,';
$sql .= ' c.fk_multicurrency, c.multicurrency_code, c.multicurrency_tx, c.multicurrency_total_ht, c.multicurrency_total_tva as multicurrency_total_vat, c.multicurrency_total_ttc,';
$sql .= ' c.date_valid, c.date_commande, c.note_public, c.note_private, c.date_livraison as date_delivery, c.fk_statut, c.facture as billed,';
$sql .= ' c.date_creation as date_creation, c.tms as date_update, c.date_cloture as date_cloture,';
$sql .= ' p.rowid as project_id, p.ref as project_ref, p.title as project_label,';
$sql .= ' u.login, u.lastname, u.firstname, u.email as user_email, u.statut as user_statut, u.entity, u.photo, u.office_phone, u.office_fax, u.user_mobile, u.job, u.gender,';
<<<<<<< HEAD
$sql .= ' c.fk_cond_reglement,c.deposit_percent,c.fk_mode_reglement,c.fk_shipping_method,';
$sql .= ' c.fk_input_reason';
=======
$sql .= ' c.fk_cond_reglement,c.fk_mode_reglement,c.fk_shipping_method,';
$sql .= ' c.fk_input_reason, c.import_key';
>>>>>>> ff065e03
if (($search_categ_cus > 0) || ($search_categ_cus == -2)) {
	$sql .= ", cc.fk_categorie, cc.fk_soc";
}
// Add fields from extrafields
if (!empty($extrafields->attributes[$object->table_element]['label'])) {
	foreach ($extrafields->attributes[$object->table_element]['label'] as $key => $val) {
		$sql .= ($extrafields->attributes[$object->table_element]['type'][$key] != 'separate' ? ", ef.".$key." as options_".$key : '');
	}
}
// Add fields from hooks
$parameters = array();
$reshook = $hookmanager->executeHooks('printFieldListSelect', $parameters); // Note that $action and $object may have been modified by hook
$sql .= $hookmanager->resPrint;
$sql .= ' FROM '.MAIN_DB_PREFIX.'societe as s';
$sql .= " LEFT JOIN ".MAIN_DB_PREFIX."c_country as country on (country.rowid = s.fk_pays)";
$sql .= " LEFT JOIN ".MAIN_DB_PREFIX."c_typent as typent on (typent.id = s.fk_typent)";
$sql .= " LEFT JOIN ".MAIN_DB_PREFIX."c_departements as state on (state.rowid = s.fk_departement)";
if (($search_categ_cus > 0) || ($search_categ_cus == -2)) {
	$sql .= ' LEFT JOIN '.MAIN_DB_PREFIX."categorie_societe as cc ON s.rowid = cc.fk_soc"; // We'll need this table joined to the select in order to filter by categ
}
$sql .= ', '.MAIN_DB_PREFIX.'commande as c';
if (!empty($extrafields->attributes[$object->table_element]['label']) && is_array($extrafields->attributes[$object->table_element]['label']) && count($extrafields->attributes[$object->table_element]['label'])) {
	$sql .= " LEFT JOIN ".MAIN_DB_PREFIX."commande_extrafields as ef on (c.rowid = ef.fk_object)";
}
if ($sall || $search_product_category > 0) {
	$sql .= ' LEFT JOIN '.MAIN_DB_PREFIX.'commandedet as pd ON c.rowid=pd.fk_commande';
}
if ($search_product_category > 0) {
	$sql .= ' LEFT JOIN '.MAIN_DB_PREFIX.'categorie_product as cp ON cp.fk_product=pd.fk_product';
}
$sql .= " LEFT JOIN ".MAIN_DB_PREFIX."projet as p ON p.rowid = c.fk_projet";
$sql .= ' LEFT JOIN '.MAIN_DB_PREFIX.'user as u ON c.fk_user_author = u.rowid';

// We'll need this table joined to the select in order to filter by sale
if ($search_sale > 0 || (empty($user->rights->societe->client->voir) && !$socid)) {
	$sql .= ", ".MAIN_DB_PREFIX."societe_commerciaux as sc";
}
if ($search_user > 0) {
	$sql .= ", ".MAIN_DB_PREFIX."element_contact as ec";
	$sql .= ", ".MAIN_DB_PREFIX."c_type_contact as tc";
}

// Add table from hooks
$parameters = array();
$reshook = $hookmanager->executeHooks('printFieldListFrom', $parameters, $object); // Note that $action and $object may have been modified by hook
$sql .= $hookmanager->resPrint;

$sql .= ' WHERE c.fk_soc = s.rowid';
$sql .= ' AND c.entity IN ('.getEntity('commande').')';
if ($search_product_category > 0) {
	$sql .= " AND cp.fk_categorie = ".((int) $search_product_category);
}
if ($socid > 0) {
	$sql .= ' AND s.rowid = '.((int) $socid);
}
if (empty($user->rights->societe->client->voir) && !$socid) {
	$sql .= " AND s.rowid = sc.fk_soc AND sc.fk_user = ".((int) $user->id);
}
if ($search_ref) {
	$sql .= natural_search('c.ref', $search_ref);
}
if ($search_ref_customer) {
	$sql .= natural_search('c.ref_client', $search_ref_customer);
}
if ($sall) {
	$sql .= natural_search(array_keys($fieldstosearchall), $sall);
}
if ($search_billed != '' && $search_billed >= 0) {
	$sql .= ' AND c.facture = '.((int) $search_billed);
}
if ($search_status <> '') {
	if ($search_status <= 3 && $search_status >= -1) {	// status from -1 to 3 are real status (other are virtual combination)
		if ($search_status == 1 && empty($conf->expedition->enabled)) {
			$sql .= ' AND c.fk_statut IN (1,2)'; // If module expedition disabled, we include order with status 'sending in process' into 'validated'
		} else {
			$sql .= ' AND c.fk_statut = '.((int) $search_status); // brouillon, validee, en cours, annulee
		}
	}
	if ($search_status == -2) {	// To process
		//$sql.= ' AND c.fk_statut IN (1,2,3) AND c.facture = 0';
		$sql .= " AND ((c.fk_statut IN (1,2)) OR (c.fk_statut = 3 AND c.facture = 0))"; // If status is 2 and facture=1, it must be selected
	}
	if ($search_status == -3) {	// To bill
		//$sql.= ' AND c.fk_statut in (1,2,3)';
		//$sql.= ' AND c.facture = 0'; // invoice not created
		$sql .= ' AND ((c.fk_statut IN (1,2)) OR (c.fk_statut = 3 AND c.facture = 0))'; // validated, in process or closed but not billed
	}
	if ($search_status == -4) {	//  "validate and in progress"
		$sql .= ' AND (c.fk_statut IN (1,2))'; // validated, in process
	}
}

if ($search_datecloture_start) {
	$sql .= " AND c.date_cloture >= '".$db->idate($search_datecloture_start)."'";
}
if ($search_datecloture_end) {
	$sql .= " AND c.date_cloture <= '".$db->idate($search_datecloture_end)."'";
}
if ($search_dateorder_start) {
	$sql .= " AND c.date_commande >= '".$db->idate($search_dateorder_start)."'";
}
if ($search_dateorder_end) {
	$sql .= " AND c.date_commande <= '".$db->idate($search_dateorder_end)."'";
}
if ($search_datedelivery_start) {
	$sql .= " AND c.date_livraison >= '".$db->idate($search_datedelivery_start)."'";
}
if ($search_datedelivery_end) {
	$sql .= " AND c.date_livraison <= '".$db->idate($search_datedelivery_end)."'";
}
if ($search_town) {
	$sql .= natural_search('s.town', $search_town);
}
if ($search_zip) {
	$sql .= natural_search("s.zip", $search_zip);
}
if ($search_state) {
	$sql .= natural_search("state.nom", $search_state);
}
if ($search_country) {
	$sql .= " AND s.fk_pays IN (".$db->sanitize($search_country).')';
}
if ($search_type_thirdparty && $search_type_thirdparty != '-1') {
	$sql .= " AND s.fk_typent IN (".$db->sanitize($search_type_thirdparty).')';
}
if ($search_company) {
	$sql .= natural_search('s.nom', $search_company);
}
if ($search_company_alias) {
	$sql .= natural_search('s.name_alias', $search_company_alias);
}
if ($search_sale > 0) {
	$sql .= " AND s.rowid = sc.fk_soc AND sc.fk_user = ".((int) $search_sale);
}
if ($search_user > 0) {
	$sql .= " AND ec.fk_c_type_contact = tc.rowid AND tc.element='commande' AND tc.source='internal' AND ec.element_id = c.rowid AND ec.fk_socpeople = ".((int) $search_user);
}
if ($search_total_ht != '') {
	$sql .= natural_search('c.total_ht', $search_total_ht, 1);
}
if ($search_total_vat != '') {
	$sql .= natural_search('c.total_tva', $search_total_vat, 1);
}
if ($search_total_ttc != '') {
	$sql .= natural_search('c.total_ttc', $search_total_ttc, 1);
}
if ($search_warehouse != '' && $search_warehouse > 0) {
	$sql .= natural_search('c.fk_warehouse', $search_warehouse, 1);
}
if ($search_multicurrency_code != '') {
	$sql .= " AND c.multicurrency_code = '".$db->escape($search_multicurrency_code)."'";
}
if ($search_multicurrency_tx != '') {
	$sql .= natural_search('c.multicurrency_tx', $search_multicurrency_tx, 1);
}
if ($search_multicurrency_montant_ht != '') {
	$sql .= natural_search('c.multicurrency_total_ht', $search_multicurrency_montant_ht, 1);
}
if ($search_multicurrency_montant_vat != '') {
	$sql .= natural_search('c.multicurrency_total_tva', $search_multicurrency_montant_vat, 1);
}
if ($search_multicurrency_montant_ttc != '') {
	$sql .= natural_search('c.multicurrency_total_ttc', $search_multicurrency_montant_ttc, 1);
}
if ($search_login) {
	$sql .= natural_search(array("u.login", "u.firstname", "u.lastname"), $search_login);
}
if ($search_project_ref != '') {
	$sql .= natural_search("p.ref", $search_project_ref);
}
if ($search_project != '') {
	$sql .= natural_search("p.title", $search_project);
}
if ($search_categ_cus > 0) {
	$sql .= " AND cc.fk_categorie = ".((int) $search_categ_cus);
}
if ($search_categ_cus == -2) {
	$sql .= " AND cc.fk_categorie IS NULL";
}
if ($search_fk_cond_reglement > 0) {
	$sql .= " AND c.fk_cond_reglement = ".((int) $search_fk_cond_reglement);
}
if ($search_fk_shipping_method > 0) {
	$sql .= " AND c.fk_shipping_method = ".((int) $search_fk_shipping_method);
}
if ($search_fk_mode_reglement > 0) {
	$sql .= " AND c.fk_mode_reglement = ".((int) $search_fk_mode_reglement);
}
if ($search_fk_input_reason > 0) {
	$sql .= " AND c.fk_input_reason = ".((int) $search_fk_input_reason);
}

// Add where from extra fields
include DOL_DOCUMENT_ROOT.'/core/tpl/extrafields_list_search_sql.tpl.php';
// Add where from hooks
$parameters = array();
$reshook = $hookmanager->executeHooks('printFieldListWhere', $parameters); // Note that $action and $object may have been modified by hook
$sql .= $hookmanager->resPrint;

// Add HAVING from hooks
$parameters = array();
$reshook = $hookmanager->executeHooks('printFieldListHaving', $parameters, $object); // Note that $action and $object may have been modified by hook
$sql .= empty($hookmanager->resPrint) ? "" : " HAVING 1=1 ".$hookmanager->resPrint;

$sql .= $db->order($sortfield, $sortorder);

// Count total nb of records
$nbtotalofrecords = '';
if (empty($conf->global->MAIN_DISABLE_FULL_SCANLIST)) {
	$result = $db->query($sql);
	$nbtotalofrecords = $db->num_rows($result);

	if (($page * $limit) > $nbtotalofrecords) {	// if total resultset is smaller then paging size (filtering), goto and load page 0
		$page = 0;
		$offset = 0;
	}
}

$sql .= $db->plimit($limit + 1, $offset);
//print $sql;

$resql = $db->query($sql);
if ($resql) {
	if ($socid > 0) {
		$soc = new Societe($db);
		$soc->fetch($socid);
		$title = $langs->trans('ListOfOrders').' - '.$soc->name;
		if (empty($search_company)) {
			$search_company = $soc->name;
		}
	} else {
		$title = $langs->trans('ListOfOrders');
	}
	if (strval($search_status) == '0') {
		$title .= ' - '.$langs->trans('StatusOrderDraftShort');
	}
	if ($search_status == 1) {
		$title .= ' - '.$langs->trans('StatusOrderValidatedShort');
	}
	if ($search_status == 2) {
		$title .= ' - '.$langs->trans('StatusOrderSentShort');
	}
	if ($search_status == 3) {
		$title .= ' - '.$langs->trans('StatusOrderToBillShort');
	}
	if ($search_status == -1) {
		$title .= ' - '.$langs->trans('StatusOrderCanceledShort');
	}
	if ($search_status == -2) {
		$title .= ' - '.$langs->trans('StatusOrderToProcessShort');
	}
	if ($search_status == -3) {
		$title .= ' - '.$langs->trans('StatusOrderValidated').', '.(empty($conf->expedition->enabled) ? '' : $langs->trans("StatusOrderSent").', ').$langs->trans('StatusOrderToBill');
	}
	if ($search_status == -4) {
		$title .= ' - '.$langs->trans("StatusOrderValidatedShort").'+'.$langs->trans("StatusOrderSentShort");
	}

	$num = $db->num_rows($resql);

	$arrayofselected = is_array($toselect) ? $toselect : array();

	if ($num == 1 && !empty($conf->global->MAIN_SEARCH_DIRECT_OPEN_IF_ONLY_ONE) && $sall) {
		$obj = $db->fetch_object($resql);
		$id = $obj->rowid;
		header("Location: ".DOL_URL_ROOT.'/commande/card.php?id='.$id);
		exit;
	}

	llxHeader('', $title, $help_url);

	$param = '';

	if (!empty($contextpage) && $contextpage != $_SERVER["PHP_SELF"]) {
		$param .= '&contextpage='.urlencode($contextpage);
	}
	if ($limit > 0 && $limit != $conf->liste_limit) {
		$param .= '&limit='.urlencode($limit);
	}
	if ($sall) {
		$param .= '&sall='.urlencode($sall);
	}
	if ($socid > 0) {
		$param .= '&socid='.urlencode($socid);
	}
	if ($search_status != '') {
		$param .= '&search_status='.urlencode($search_status);
	}
	if ($search_datecloture_start) {
		$param .= '&search_datecloture_startday='.dol_print_date($search_datecloture_start, '%d').'&search_datecloture_startmonth='.dol_print_date($search_datecloture_start, '%m').'&search_datecloture_startyear='.dol_print_date($search_datecloture_start, '%Y');
	}
	if ($search_datecloture_end) {
		$param .= '&search_datecloture_endday='.dol_print_date($search_datecloture_end, '%d').'&search_datecloture_endmonth='.dol_print_date($search_datecloture_end, '%m').'&search_datecloture_endyear='.dol_print_date($search_datecloture_end, '%Y');
	}
	if ($search_dateorder_start) {
		$param .= '&search_dateorder_start_day='.dol_print_date($search_dateorder_start, '%d').'&search_dateorder_start_month='.dol_print_date($search_dateorder_start, '%m').'&search_dateorder_start_year='.dol_print_date($search_dateorder_start, '%Y');
	}
	if ($search_dateorder_end) {
		$param .= '&search_dateorder_end_day='.dol_print_date($search_dateorder_end, '%d').'&search_dateorder_end_month='.dol_print_date($search_dateorder_end, '%m').'&search_dateorder_end_year='.dol_print_date($search_dateorder_end, '%Y');
	}
	if ($search_datedelivery_start) {
		$param .= '&search_datedelivery_start_day='.dol_print_date($search_datedelivery_start, '%d').'&search_datedelivery_start_month='.dol_print_date($search_datedelivery_start, '%m').'&search_datedelivery_start_year='.dol_print_date($search_datedelivery_start, '%Y');
	}
	if ($search_datedelivery_end) {
		$param .= '&search_datedelivery_end_day='.dol_print_date($search_datedelivery_end, '%d').'&search_datedelivery_end_month='.dol_print_date($search_datedelivery_end, '%m').'&search_datedelivery_end_year='.dol_print_date($search_datedelivery_end, '%Y');
	}
	if ($search_ref) {
		$param .= '&search_ref='.urlencode($search_ref);
	}
	if ($search_company) {
		$param .= '&search_company='.urlencode($search_company);
	}
	if ($search_company_alias) {
		$param .= '&search_company_alias='.urlencode($search_company_alias);
	}
	if ($search_ref_customer) {
		$param .= '&search_ref_customer='.urlencode($search_ref_customer);
	}
	if ($search_user > 0) {
		$param .= '&search_user='.urlencode($search_user);
	}
	if ($search_sale > 0) {
		$param .= '&search_sale='.urlencode($search_sale);
	}
	if ($search_total_ht != '') {
		$param .= '&search_total_ht='.urlencode($search_total_ht);
	}
	if ($search_total_vat != '') {
		$param .= '&search_total_vat='.urlencode($search_total_vat);
	}
	if ($search_total_ttc != '') {
		$param .= '&search_total_ttc='.urlencode($search_total_ttc);
	}
	if ($search_warehouse != '') {
		$param .= '&search_warehouse='.urlencode($search_warehouse);
	}
	if ($search_login) {
		$param .= '&search_login='.urlencode($search_login);
	}
	if ($search_multicurrency_code != '') {
		$param .= '&search_multicurrency_code='.urlencode($search_multicurrency_code);
	}
	if ($search_multicurrency_tx != '') {
		$param .= '&search_multicurrency_tx='.urlencode($search_multicurrency_tx);
	}
	if ($search_multicurrency_montant_ht != '') {
		$param .= '&search_multicurrency_montant_ht='.urlencode($search_multicurrency_montant_ht);
	}
	if ($search_multicurrency_montant_vat != '') {
		$param .= '&search_multicurrency_montant_vat='.urlencode($search_multicurrency_montant_vat);
	}
	if ($search_multicurrency_montant_ttc != '') {
		$param .= '&search_multicurrency_montant_ttc='.urlencode($search_multicurrency_montant_ttc);
	}
	if ($search_project_ref >= 0) {
		$param .= "&search_project_ref=".urlencode($search_project_ref);
	}
	if ($search_town != '') {
		$param .= '&search_town='.urlencode($search_town);
	}
	if ($search_zip != '') {
		$param .= '&search_zip='.urlencode($search_zip);
	}
	if ($search_state != '') {
		$param .= '&search_state='.urlencode($search_state);
	}
	if ($search_country != '') {
		$param .= '&search_country='.urlencode($search_country);
	}
	if ($search_type_thirdparty && $search_type_thirdparty != '-1') {
		$param .= '&search_type_thirdparty='.urlencode($search_type_thirdparty);
	}
	if ($search_product_category != '') {
		$param .= '&search_product_category='.urlencode($search_product_category);
	}
	if (($search_categ_cus > 0) || ($search_categ_cus == -2)) {
		$param .= '&search_categ_cus='.urlencode($search_categ_cus);
	}
	if ($show_files) {
		$param .= '&show_files='.urlencode($show_files);
	}
	if ($optioncss != '') {
		$param .= '&optioncss='.urlencode($optioncss);
	}
	if ($search_billed != '') {
		$param .= '&search_billed='.urlencode($search_billed);
	}
	if ($search_fk_cond_reglement > 0) {
		$param .= '&search_fk_cond_reglement='.urlencode($search_fk_cond_reglement);
	}
	if ($search_fk_shipping_method > 0) {
		$param .= '&search_fk_shipping_method='.urlencode($search_fk_shipping_method);
	}
	if ($search_fk_mode_reglement > 0) {
		$param .= '&search_fk_mode_reglement='.urlencode($search_fk_mode_reglement);
	}
	if ($search_fk_input_reason > 0) {
		$param .= '&search_fk_input_reason='.urlencode($search_fk_input_reason);
	}

	// Add $param from extra fields
	include DOL_DOCUMENT_ROOT.'/core/tpl/extrafields_list_search_param.tpl.php';

	// Add $param from hooks
	$parameters = array();
	$reshook = $hookmanager->executeHooks('printFieldListSearchParam', $parameters, $object); // Note that $action and $object may have been modified by hook
	$param .= $hookmanager->resPrint;

	// List of mass actions available
	$arrayofmassactions = array(
		'generate_doc'=>img_picto('', 'pdf', 'class="pictofixedwidth"').$langs->trans("ReGeneratePDF"),
		'builddoc'=>img_picto('', 'pdf', 'class="pictofixedwidth"').$langs->trans("PDFMerge"),
	);
	if ($permissiontovalidate) {
		$arrayofmassactions['prevalidate'] = img_picto('', 'check', 'class="pictofixedwidth"').$langs->trans("Validate");
	}
	if ($permissiontosendbymail) {
		$arrayofmassactions['presend'] = img_picto('', 'email', 'class="pictofixedwidth"').$langs->trans("SendByMail");
	}
	if ($permissiontoclose) {
		$arrayofmassactions['preshipped'] = img_picto('', 'dollyrevert', 'class="pictofixedwidth"').$langs->trans("ClassifyShipped");
	}
	if ($permissiontocancel) {
		$arrayofmassactions['cancelorders'] = img_picto('', 'close_title', 'class="pictofixedwidth"').$langs->trans("Cancel");
	}
	if ($user->rights->facture->creer) {
		$arrayofmassactions['createbills'] = img_picto('', 'bill', 'class="pictofixedwidth"').$langs->trans("CreateInvoiceForThisCustomer");
	}
	if ($permissiontoclose) {
		$arrayofmassactions['setbilled'] = img_picto('', 'bill', 'class="pictofixedwidth"').$langs->trans("ClassifyBilled");
	}
	if ($permissiontodelete) {
		$arrayofmassactions['predelete'] = img_picto('', 'delete', 'class="pictofixedwidth"').$langs->trans("Delete");
	}
	if (in_array($massaction, array('presend', 'predelete', 'createbills'))) {
		$arrayofmassactions = array();
	}
	$massactionbutton = $form->selectMassAction('', $arrayofmassactions);

	$url = DOL_URL_ROOT.'/commande/card.php?action=create';
	if (!empty($socid)) {
		$url .= '&socid='.$socid;
	}
	$newcardbutton = dolGetButtonTitle($langs->trans('NewOrder'), '', 'fa fa-plus-circle', $url, '', $contextpage == 'orderlist' && $permissiontoadd);

	// Lines of title fields
	print '<form method="POST" id="searchFormList" action="'.$_SERVER["PHP_SELF"].'">';
	if ($optioncss != '') {
		print '<input type="hidden" name="optioncss" value="'.$optioncss.'">';
	}
	print '<input type="hidden" name="token" value="'.newToken().'">';
	print '<input type="hidden" name="formfilteraction" id="formfilteraction" value="list">';
	print '<input type="hidden" name="action" value="list">';
	print '<input type="hidden" name="sortfield" value="'.$sortfield.'">';
	print '<input type="hidden" name="sortorder" value="'.$sortorder.'">';
	print '<input type="hidden" name="contextpage" value="'.$contextpage.'">';
	print '<input type="hidden" name="search_status" value="'.$search_status.'">';
	print '<input type="hidden" name="socid" value="'.$socid.'">';

	print_barre_liste($title, $page, $_SERVER["PHP_SELF"], $param, $sortfield, $sortorder, $massactionbutton, $num, $nbtotalofrecords, 'order', 0, $newcardbutton, '', $limit, 0, 0, 1);

	$topicmail = "SendOrderRef";
	$modelmail = "order_send";
	$objecttmp = new Commande($db);
	$trackid = 'ord'.$object->id;
	include DOL_DOCUMENT_ROOT.'/core/tpl/massactions_pre.tpl.php';

	if ($massaction == 'prevalidate') {
		print $form->formconfirm($_SERVER["PHP_SELF"], $langs->trans("ConfirmMassValidation"), $langs->trans("ConfirmMassValidationQuestion"), "validate", null, '', 0, 200, 500, 1);
	}
	if ($massaction == 'preshipped') {
		print $form->formconfirm($_SERVER["PHP_SELF"], $langs->trans("CloseOrder"), $langs->trans("ConfirmCloseOrder"), "shipped", null, '', 0, 200, 500, 1);
	}

	if ($massaction == 'createbills') {
		print '<input type="hidden" name="massaction" value="confirm_createbills">';

		print '<table class="noborder" width="100%" >';
		print '<tr>';
		print '<td class="titlefield">';
		print $langs->trans('DateInvoice');
		print '</td>';
		print '<td>';
		print $form->selectDate('', '', '', '', '', '', 1, 1);
		print '</td>';
		print '</tr>';
		print '<tr>';
		print '<td>';
		print $langs->trans('CreateOneBillByThird');
		print '</td>';
		print '<td>';
		print $form->selectyesno('createbills_onebythird', '', 1);
		print '</td>';
		print '</tr>';
		print '<tr>';
		print '<td>';
		print $langs->trans('ValidateInvoices');
		print '</td>';
		print '<td>';
		if (!empty($conf->stock->enabled) && !empty($conf->global->STOCK_CALCULATE_ON_BILL)) {
			print $form->selectyesno('validate_invoices', 0, 1, 1);
			print ' ('.$langs->trans("AutoValidationNotPossibleWhenStockIsDecreasedOnInvoiceValidation").')';
		} else {
			print $form->selectyesno('validate_invoices', 0, 1);
		}
		if (!empty($conf->workflow->enabled) && !empty($conf->global->WORKFLOW_INVOICE_AMOUNT_CLASSIFY_BILLED_ORDER)) {
			print ' &nbsp; &nbsp; <span class="opacitymedium">'.$langs->trans("IfValidateInvoiceIsNoOrderStayUnbilled").'</span>';
		} else {
			print ' &nbsp; &nbsp; <span class="opacitymedium">'.$langs->trans("OptionToSetOrderBilledNotEnabled").'</span>';
		}
		print '</td>';
		print '</tr>';
		print '</table>';

		print '<br>';
		print '<div class="center">';
		print '<input type="submit" class="button" id="createbills" name="createbills" value="'.$langs->trans('CreateInvoiceForThisCustomer').'">  ';
		print '<input type="submit" class="button button-cancel" id="cancel" name="cancel" value="'.$langs->trans("Cancel").'">';
		print '</div>';
		print '<br>';
	}

	if ($sall) {
		foreach ($fieldstosearchall as $key => $val) {
			$fieldstosearchall[$key] = $langs->trans($val);
		}
		print '<div class="divsearchfieldfilter">'.$langs->trans("FilterOnInto", $sall).join(', ', $fieldstosearchall).'</div>';
	}

	$moreforfilter = '';

	// If the user can view prospects other than his'
	if ($user->rights->user->user->lire) {
		$langs->load("commercial");
		$moreforfilter .= '<div class="divsearchfield">';
		$tmptitle = $langs->trans('ThirdPartiesOfSaleRepresentative');
		$moreforfilter .= img_picto($tmptitle, 'user', 'class="pictofixedwidth"').$formother->select_salesrepresentatives($search_sale, 'search_sale', $user, 0, $tmptitle, 'maxwidth250 widthcentpercentminusx');
		$moreforfilter .= '</div>';
	}
	// If the user can view other users
	if ($user->rights->user->user->lire) {
		$moreforfilter .= '<div class="divsearchfield">';
		$tmptitle = $langs->trans('LinkedToSpecificUsers');
		$moreforfilter .= img_picto($tmptitle, 'user', 'class="pictofixedwidth"').$form->select_dolusers($search_user, 'search_user', $tmptitle, '', 0, '', '', 0, 0, 0, '', 0, '', 'maxwidth250 widthcentpercentminusx');
		$moreforfilter .= '</div>';
	}
	// If the user can view prospects other than his'
	if (!empty($conf->categorie->enabled) && $user->rights->categorie->lire && ($user->rights->produit->lire || $user->rights->service->lire)) {
		include_once DOL_DOCUMENT_ROOT.'/categories/class/categorie.class.php';
		$moreforfilter .= '<div class="divsearchfield">';
		$tmptitle = $langs->trans('IncludingProductWithTag');
		$cate_arbo = $form->select_all_categories(Categorie::TYPE_PRODUCT, null, 'parent', null, null, 1);
		$moreforfilter .= img_picto($tmptitle, 'category', 'class="pictofixedwidth"').$form->selectarray('search_product_category', $cate_arbo, $search_product_category, $tmptitle, 0, 0, '', 0, 0, 0, 0, 'maxwidth300 widthcentpercentminusx', 1);
		$moreforfilter .= '</div>';
	}
	if (!empty($conf->categorie->enabled) && $user->rights->categorie->lire) {
		require_once DOL_DOCUMENT_ROOT.'/categories/class/categorie.class.php';
		$moreforfilter .= '<div class="divsearchfield">';
		$tmptitle = $langs->trans('CustomersProspectsCategoriesShort');
		$moreforfilter .= img_picto($tmptitle, 'category', 'class="pictofixedwidth"').$formother->select_categories('customer', $search_categ_cus, 'search_categ_cus', 1, $tmptitle, 'maxwidth300 widthcentpercentminusx');
		$moreforfilter .= '</div>';
	}
	if (!empty($conf->stock->enabled) && !empty($conf->global->WAREHOUSE_ASK_WAREHOUSE_DURING_ORDER)) {
		require_once DOL_DOCUMENT_ROOT.'/product/class/html.formproduct.class.php';
		$formproduct = new FormProduct($db);
		$moreforfilter .= '<div class="divsearchfield">';
		$tmptitle = $langs->trans('Warehouse');
		$moreforfilter .= img_picto($tmptitle, 'stock', 'class="pictofixedwidth"').$formproduct->selectWarehouses($search_warehouse, 'search_warehouse', '', 1, 0, 0, $tmptitle, 0, 0, array(), 'maxwidth250 widthcentpercentminusx');
		$moreforfilter .= '</div>';
	}
	$parameters = array();
	$reshook = $hookmanager->executeHooks('printFieldPreListTitle', $parameters); // Note that $action and $object may have been modified by hook
	if (empty($reshook)) {
		$moreforfilter .= $hookmanager->resPrint;
	} else {
		$moreforfilter = $hookmanager->resPrint;
	}

	if (!empty($moreforfilter)) {
		print '<div class="liste_titre liste_titre_bydiv centpercent">';
		print $moreforfilter;
		print '</div>';
	}

	$varpage = empty($contextpage) ? $_SERVER["PHP_SELF"] : $contextpage;
	$selectedfields = $form->multiSelectArrayWithCheckbox('selectedfields', $arrayfields, $varpage); // This also change content of $arrayfields
	$selectedfields .= $form->showCheckAddButtons('checkforselect', 1);

	if (GETPOST('autoselectall', 'int')) {
		$selectedfields .= '<script>';
		$selectedfields .= '   $(document).ready(function() {';
		$selectedfields .= '        console.log("Autoclick on checkforselects");';
		$selectedfields .= '   		$("#checkforselects").click();';
		$selectedfields .= '        $("#massaction").val("createbills").change();';
		$selectedfields .= '   });';
		$selectedfields .= '</script>';
	}

	print '<div class="div-table-responsive">';
	print '<table class="tagtable liste'.($moreforfilter ? " listwithfilterbefore" : "").'">'."\n";

	print '<tr class="liste_titre_filter">';
	// Ref
	if (!empty($arrayfields['c.ref']['checked'])) {
		print '<td class="liste_titre">';
		print '<input class="flat" size="6" type="text" name="search_ref" value="'.dol_escape_htmltag($search_ref).'">';
		print '</td>';
	}
	// Ref customer
	if (!empty($arrayfields['c.ref_client']['checked'])) {
		print '<td class="liste_titre" align="left">';
		print '<input class="flat" type="text" size="6" name="search_ref_customer" value="'.dol_escape_htmltag($search_ref_customer).'">';
		print '</td>';
	}
	// Project ref
	if (!empty($arrayfields['p.ref']['checked'])) {
		print '<td class="liste_titre"><input type="text" class="flat" size="6" name="search_project_ref" value="'.dol_escape_htmltag($search_project_ref).'"></td>';
	}
	// Project title
	if (!empty($arrayfields['p.title']['checked'])) {
		print '<td class="liste_titre"><input type="text" class="flat" size="6" name="search_project" value="'.dol_escape_htmltag($search_project).'"></td>';
	}
	// Thirpdarty
	if (!empty($arrayfields['s.nom']['checked'])) {
		print '<td class="liste_titre" align="left">';
		print '<input class="flat maxwidth100" type="text" name="search_company" value="'.dol_escape_htmltag($search_company).'">';
		print '</td>';
	}
	// Alias
	if (!empty($arrayfields['s.name_alias']['checked'])) {
		print '<td class="liste_titre" align="left">';
		print '<input class="flat maxwidth100" type="text" name="search_company_alias" value="'.dol_escape_htmltag($search_company_alias).'">';
		print '</td>';
	}
	// Town
	if (!empty($arrayfields['s.town']['checked'])) {
		print '<td class="liste_titre"><input class="flat" type="text" size="4" name="search_town" value="'.dol_escape_htmltag($search_town).'"></td>';
	}
	// Zip
	if (!empty($arrayfields['s.zip']['checked'])) {
		print '<td class="liste_titre"><input class="flat" type="text" size="4" name="search_zip" value="'.dol_escape_htmltag($search_zip).'"></td>';
	}
	// State
	if (!empty($arrayfields['state.nom']['checked'])) {
		print '<td class="liste_titre">';
		print '<input class="flat" size="4" type="text" name="search_state" value="'.dol_escape_htmltag($search_state).'">';
		print '</td>';
	}
	// Country
	if (!empty($arrayfields['country.code_iso']['checked'])) {
		print '<td class="liste_titre" align="center">';
		print $form->select_country($search_country, 'search_country', '', 0, 'minwidth100imp maxwidth100');
		print '</td>';
	}
	// Company type
	if (!empty($arrayfields['typent.code']['checked'])) {
		print '<td class="liste_titre maxwidthonsmartphone" align="center">';
		print $form->selectarray("search_type_thirdparty", $formcompany->typent_array(0), $search_type_thirdparty, 1, 0, 0, '', 0, 0, 0, (empty($conf->global->SOCIETE_SORT_ON_TYPEENT) ? 'ASC' : $conf->global->SOCIETE_SORT_ON_TYPEENT), '', 1);
		print '</td>';
	}
	// Date order
	if (!empty($arrayfields['c.date_commande']['checked'])) {
		print '<td class="liste_titre center">';
		print '<div class="nowrap">';
		print $form->selectDate($search_dateorder_start ? $search_dateorder_start : -1, 'search_dateorder_start_', 0, 0, 1, '', 1, 0, 0, '', '', '', '', 1, '', $langs->trans('From'));
		print '</div>';
		print '<div class="nowrap">';
		print $form->selectDate($search_dateorder_end ? $search_dateorder_end : -1, 'search_dateorder_end_', 0, 0, 1, '', 1, 0, 0, '', '', '', '', 1, '', $langs->trans('to'));
		print '</div>';
		print '</td>';
	}
	if (!empty($arrayfields['c.date_delivery']['checked'])) {
		print '<td class="liste_titre center">';
		print '<div class="nowrap">';
		print $form->selectDate($search_datedelivery_start ? $search_datedelivery_start : -1, 'search_datedelivery_start_', 0, 0, 1, '', 1, 0, 0, '', '', '', '', 1, '', $langs->trans('From'));
		print '</div>';
		print '<div class="nowrap">';
		print $form->selectDate($search_datedelivery_end ? $search_datedelivery_end : -1, 'search_datedelivery_end_', 0, 0, 1, '', 1, 0, 0, '', '', '', '', 1, '', $langs->trans('to'));
		print '</div>';
		print '</td>';
	}
	// Shipping Method
	if (!empty($arrayfields['c.fk_shipping_method']['checked'])) {
		print '<td class="liste_titre">';
		$form->selectShippingMethod($search_fk_shipping_method, 'search_fk_shipping_method', '', 1, '', 1);
		print '</td>';
	}
	// Payment term
	if (!empty($arrayfields['c.fk_cond_reglement']['checked'])) {
		print '<td class="liste_titre">';
		$form->select_conditions_paiements($search_fk_cond_reglement, 'search_fk_cond_reglement', 1, 1, 1);
		print '</td>';
	}
	// Payment mode
	if (!empty($arrayfields['c.fk_mode_reglement']['checked'])) {
		print '<td class="liste_titre">';
		$form->select_types_paiements($search_fk_mode_reglement, 'search_fk_mode_reglement', '', 0, 1, 1, 0, -1);
		print '</td>';
	}
	// Channel
	if (!empty($arrayfields['c.fk_input_reason']['checked'])) {
		print '<td class="liste_titre">';
		$form->selectInputReason($search_fk_input_reason, 'search_fk_input_reason', '', 1, '', 1);
		print '</td>';
	}
	if (!empty($arrayfields['c.total_ht']['checked'])) {
		// Amount
		print '<td class="liste_titre right">';
		print '<input class="flat" type="text" size="4" name="search_total_ht" value="'.dol_escape_htmltag($search_total_ht).'">';
		print '</td>';
	}
	if (!empty($arrayfields['c.total_vat']['checked'])) {
		// Amount
		print '<td class="liste_titre right">';
		print '<input class="flat" type="text" size="4" name="search_total_vat" value="'.dol_escape_htmltag($search_total_vat).'">';
		print '</td>';
	}
	if (!empty($arrayfields['c.total_ttc']['checked'])) {
		// Amount
		print '<td class="liste_titre right">';
		print '<input class="flat" type="text" size="5" name="search_total_ttc" value="'.$search_total_ttc.'">';
		print '</td>';
	}
	if (!empty($arrayfields['c.multicurrency_code']['checked'])) {
		// Currency
		print '<td class="liste_titre">';
		print $form->selectMultiCurrency($search_multicurrency_code, 'search_multicurrency_code', 1);
		print '</td>';
	}
	if (!empty($arrayfields['c.multicurrency_tx']['checked'])) {
		// Currency rate
		print '<td class="liste_titre">';
		print '<input class="flat" type="text" size="4" name="search_multicurrency_tx" value="'.dol_escape_htmltag($search_multicurrency_tx).'">';
		print '</td>';
	}
	if (!empty($arrayfields['c.multicurrency_total_ht']['checked'])) {
		// Amount
		print '<td class="liste_titre right">';
		print '<input class="flat" type="text" size="4" name="search_multicurrency_montant_ht" value="'.dol_escape_htmltag($search_multicurrency_montant_ht).'">';
		print '</td>';
	}
	if (!empty($arrayfields['c.multicurrency_total_vat']['checked'])) {
		// Amount VAT
		print '<td class="liste_titre right">';
		print '<input class="flat" type="text" size="4" name="search_multicurrency_montant_vat" value="'.dol_escape_htmltag($search_multicurrency_montant_vat).'">';
		print '</td>';
	}
	if (!empty($arrayfields['c.multicurrency_total_ttc']['checked'])) {
		// Amount
		print '<td class="liste_titre right">';
		print '<input class="flat" type="text" size="4" name="search_multicurrency_montant_ttc" value="'.dol_escape_htmltag($search_multicurrency_montant_ttc).'">';
		print '</td>';
	}
	if (!empty($arrayfields['u.login']['checked'])) {
		// Author
		print '<td class="liste_titre" align="center">';
		print '<input class="flat" size="4" type="text" name="search_login" value="'.dol_escape_htmltag($search_login).'">';
		print '</td>';
	}
	if (!empty($arrayfields['sale_representative']['checked'])) {
		print '<td class="liste_titre"></td>';
	}
	if (!empty($arrayfields['total_pa']['checked'])) {
		print '<td class="liste_titre right">';
		print '</td>';
	}
	if (!empty($arrayfields['total_margin']['checked'])) {
		print '<td class="liste_titre right">';
		print '</td>';
	}
	if (!empty($arrayfields['total_margin_rate']['checked'])) {
		print '<td class="liste_titre right">';
		print '</td>';
	}
	if (!empty($arrayfields['total_mark_rate']['checked'])) {
		print '<td class="liste_titre right">';
		print '</td>';
	}
	// Extra fields
	include DOL_DOCUMENT_ROOT.'/core/tpl/extrafields_list_search_input.tpl.php';
	// Fields from hook
	$parameters = array('arrayfields'=>$arrayfields);
	$reshook = $hookmanager->executeHooks('printFieldListOption', $parameters); // Note that $action and $object may have been modified by hook
	print $hookmanager->resPrint;
	// Date creation
	if (!empty($arrayfields['c.datec']['checked'])) {
		print '<td class="liste_titre">';
		print '</td>';
	}
	// Date modification
	if (!empty($arrayfields['c.tms']['checked'])) {
		print '<td class="liste_titre">';
		print '</td>';
	}
	// Date cloture
	if (!empty($arrayfields['c.date_cloture']['checked'])) {
		print '<td class="liste_titre center">';
		print '<div class="nowrap">';
		print $form->selectDate($search_datecloture_start ? $search_datecloture_start : -1, 'search_datecloture_start', 0, 0, 1, '', 1, 0, 0, '', '', '', '', 1, '', $langs->trans('From'));
		print '</div>';
		print '<div class="nowrap">';
		print $form->selectDate($search_datecloture_end ? $search_datecloture_end : -1, 'search_datecloture_end', 0, 0, 1, '', 1, 0, 0, '', '', '', '', 1, '', $langs->trans('to'));
		print '</div>';
		print '</td>';
	}
	// Note public
	if (!empty($arrayfields['c.note_public']['checked'])) {
		print '<td class="liste_titre">';
		print '</td>';
	}
	// Note private
	if (!empty($arrayfields['c.note_private']['checked'])) {
		print '<td class="liste_titre">';
		print '</td>';
	}
	// Shippable
	if (!empty($arrayfields['shippable']['checked'])) {
		print '<td class="liste_titre maxwidthonsmartphone" align="center">';
		//print $form->selectyesno('search_shippable', $search_shippable, 1, 0, 1, 1);
		if (!empty($conf->global->ORDER_SHIPABLE_STATUS_DISABLED_BY_DEFAULT)) {
			print '<input type="checkbox" name="show_shippable_command" value="1"'.($show_shippable_command ? ' checked' : '').'>';
			print $langs->trans('ShowShippableStatus');
		} else {
			$show_shippable_command = 1;
		}
		print '</td>';
	}
	// Status billed
	if (!empty($arrayfields['c.facture']['checked'])) {
		print '<td class="liste_titre maxwidthonsmartphone" align="center">';
		print $form->selectyesno('search_billed', $search_billed, 1, 0, 1, 1);
		print '</td>';
	}
	// Import key
	if (!empty($arrayfields['c.import_key']['checked'])) {
		print '<td class="liste_titre maxwidthonsmartphone" align="center">';
		print '</td>';
	}
	// Status
	if (!empty($arrayfields['c.fk_statut']['checked'])) {
		print '<td class="liste_titre maxwidthonsmartphone center">';
		$liststatus = array(
			Commande::STATUS_DRAFT=>$langs->trans("StatusOrderDraftShort"),
			Commande::STATUS_VALIDATED=>$langs->trans("StatusOrderValidated"),
			Commande::STATUS_SHIPMENTONPROCESS=>$langs->trans("StatusOrderSentShort"),
			Commande::STATUS_CLOSED=>$langs->trans("StatusOrderDelivered"),
			-3=>$langs->trans("StatusOrderValidatedShort").'+'.$langs->trans("StatusOrderSentShort").'+'.$langs->trans("StatusOrderDelivered"),
			-2=>$langs->trans("StatusOrderValidatedShort").'+'.$langs->trans("StatusOrderSentShort"),
			Commande::STATUS_CANCELED=>$langs->trans("StatusOrderCanceledShort")
		);
		print $form->selectarray('search_status', $liststatus, $search_status, -5, 0, 0, '', 0, 0, 0, '', 'maxwidth125', 1);
		print '</td>';
	}
	// Action column
	print '<td class="liste_titre" align="middle">';
	$searchpicto = $form->showFilterButtons();
	print $searchpicto;
	print '</td>';

	print "</tr>\n";

	// Fields title
	print '<tr class="liste_titre">';
	if (!empty($arrayfields['c.ref']['checked'])) {
		print_liste_field_titre($arrayfields['c.ref']['label'], $_SERVER["PHP_SELF"], 'c.ref', '', $param, '', $sortfield, $sortorder);
	}
	if (!empty($arrayfields['c.ref_client']['checked'])) {
		print_liste_field_titre($arrayfields['c.ref_client']['label'], $_SERVER["PHP_SELF"], 'c.ref_client', '', $param, '', $sortfield, $sortorder);
	}
	if (!empty($arrayfields['p.ref']['checked'])) {
		print_liste_field_titre($arrayfields['p.ref']['label'], $_SERVER["PHP_SELF"], "p.ref", "", $param, '', $sortfield, $sortorder);
	}
	if (!empty($arrayfields['p.title']['checked'])) {
		print_liste_field_titre($arrayfields['p.title']['label'], $_SERVER["PHP_SELF"], "p.title", "", $param, '', $sortfield, $sortorder);
	}
	if (!empty($arrayfields['s.nom']['checked'])) {
		print_liste_field_titre($arrayfields['s.nom']['label'], $_SERVER["PHP_SELF"], 's.nom', '', $param, '', $sortfield, $sortorder);
	}
	if (!empty($arrayfields['s.name_alias']['checked'])) {
		print_liste_field_titre($arrayfields['s.name_alias']['label'], $_SERVER["PHP_SELF"], 's.name_alias', '', $param, '', $sortfield, $sortorder);
	}
	if (!empty($arrayfields['s.town']['checked'])) {
		print_liste_field_titre($arrayfields['s.town']['label'], $_SERVER["PHP_SELF"], 's.town', '', $param, '', $sortfield, $sortorder);
	}
	if (!empty($arrayfields['s.zip']['checked'])) {
		print_liste_field_titre($arrayfields['s.zip']['label'], $_SERVER["PHP_SELF"], 's.zip', '', $param, '', $sortfield, $sortorder);
	}
	if (!empty($arrayfields['state.nom']['checked'])) {
		print_liste_field_titre($arrayfields['state.nom']['label'], $_SERVER["PHP_SELF"], "state.nom", "", $param, '', $sortfield, $sortorder);
	}
	if (!empty($arrayfields['country.code_iso']['checked'])) {
		print_liste_field_titre($arrayfields['country.code_iso']['label'], $_SERVER["PHP_SELF"], "country.code_iso", "", $param, '', $sortfield, $sortorder, 'center ');
	}
	if (!empty($arrayfields['typent.code']['checked'])) {
		print_liste_field_titre($arrayfields['typent.code']['label'], $_SERVER["PHP_SELF"], "typent.code", "", $param, '', $sortfield, $sortorder, 'center ');
	}
	if (!empty($arrayfields['c.date_commande']['checked'])) {
		print_liste_field_titre($arrayfields['c.date_commande']['label'], $_SERVER["PHP_SELF"], 'c.date_commande', '', $param, '', $sortfield, $sortorder, 'center ');
	}
	if (!empty($arrayfields['c.date_delivery']['checked'])) {
		print_liste_field_titre($arrayfields['c.date_delivery']['label'], $_SERVER["PHP_SELF"], 'c.date_livraison', '', $param, '', $sortfield, $sortorder, 'center ');
	}
	if (!empty($arrayfields['c.fk_shipping_method']['checked'])) {
		print_liste_field_titre($arrayfields['c.fk_shipping_method']['label'], $_SERVER["PHP_SELF"], "c.fk_shipping_method", "", $param, '', $sortfield, $sortorder);
	}
	if (!empty($arrayfields['c.fk_cond_reglement']['checked'])) {
		print_liste_field_titre($arrayfields['c.fk_cond_reglement']['label'], $_SERVER["PHP_SELF"], "c.fk_cond_reglement", "", $param, '', $sortfield, $sortorder);
	}
	if (!empty($arrayfields['c.fk_mode_reglement']['checked'])) {
		print_liste_field_titre($arrayfields['c.fk_mode_reglement']['label'], $_SERVER["PHP_SELF"], "c.fk_mode_reglement", "", $param, '', $sortfield, $sortorder);
	}
	if (!empty($arrayfields['c.fk_input_reason']['checked'])) {
		print_liste_field_titre($arrayfields['c.fk_input_reason']['label'], $_SERVER["PHP_SELF"], "c.fk_input_reason", "", $param, '', $sortfield, $sortorder);
	}
	if (!empty($arrayfields['c.total_ht']['checked'])) {
		print_liste_field_titre($arrayfields['c.total_ht']['label'], $_SERVER["PHP_SELF"], 'c.total_ht', '', $param, '', $sortfield, $sortorder, 'right ');
	}
	if (!empty($arrayfields['c.total_vat']['checked'])) {
		print_liste_field_titre($arrayfields['c.total_vat']['label'], $_SERVER["PHP_SELF"], 'c.total_tva', '', $param, '', $sortfield, $sortorder, 'right ');
	}
	if (!empty($arrayfields['c.total_ttc']['checked'])) {
		print_liste_field_titre($arrayfields['c.total_ttc']['label'], $_SERVER["PHP_SELF"], 'c.total_ttc', '', $param, '', $sortfield, $sortorder, 'right ');
	}
	if (!empty($arrayfields['c.multicurrency_code']['checked'])) {
		print_liste_field_titre($arrayfields['c.multicurrency_code']['label'], $_SERVER['PHP_SELF'], 'c.multicurrency_code', '', $param, '', $sortfield, $sortorder);
	}
	if (!empty($arrayfields['c.multicurrency_tx']['checked'])) {
		print_liste_field_titre($arrayfields['c.multicurrency_tx']['label'], $_SERVER['PHP_SELF'], 'c.multicurrency_tx', '', $param, '', $sortfield, $sortorder);
	}
	if (!empty($arrayfields['c.multicurrency_total_ht']['checked'])) {
		print_liste_field_titre($arrayfields['c.multicurrency_total_ht']['label'], $_SERVER['PHP_SELF'], 'c.multicurrency_total_ht', '', $param, 'class="right"', $sortfield, $sortorder);
	}
	if (!empty($arrayfields['c.multicurrency_total_vat']['checked'])) {
		print_liste_field_titre($arrayfields['c.multicurrency_total_vat']['label'], $_SERVER['PHP_SELF'], 'c.multicurrency_total_tva', '', $param, 'class="right"', $sortfield, $sortorder);
	}
	if (!empty($arrayfields['c.multicurrency_total_ttc']['checked'])) {
		print_liste_field_titre($arrayfields['c.multicurrency_total_ttc']['label'], $_SERVER['PHP_SELF'], 'c.multicurrency_total_ttc', '', $param, 'class="right"', $sortfield, $sortorder);
	}
	if (!empty($arrayfields['u.login']['checked'])) {
		print_liste_field_titre($arrayfields['u.login']['label'], $_SERVER["PHP_SELF"], 'u.login', '', $param, 'align="center"', $sortfield, $sortorder);
	}
	if (!empty($arrayfields['sale_representative']['checked'])) {
		print_liste_field_titre($arrayfields['sale_representative']['label'], $_SERVER["PHP_SELF"], "", "", "$param", '', $sortfield, $sortorder);
	}
	if (!empty($arrayfields['total_pa']['checked'])) {
		print_liste_field_titre($arrayfields['total_pa']['label'], $_SERVER['PHP_SELF'], '', '', $param, 'class="right"', $sortfield, $sortorder);
	}
	if (!empty($arrayfields['total_margin']['checked'])) {
		print_liste_field_titre($arrayfields['total_margin']['label'], $_SERVER['PHP_SELF'], '', '', $param, 'class="right"', $sortfield, $sortorder);
	}
	if (!empty($arrayfields['total_margin_rate']['checked'])) {
		print_liste_field_titre($arrayfields['total_margin_rate']['label'], $_SERVER['PHP_SELF'], '', '', $param, 'class="right"', $sortfield, $sortorder);
	}
	if (!empty($arrayfields['total_mark_rate']['checked'])) {
		print_liste_field_titre($arrayfields['total_mark_rate']['label'], $_SERVER['PHP_SELF'], '', '', $param, 'class="right"', $sortfield, $sortorder);
	}

	$totalarray = array(
		'nbfield' => 0,
		'val' => array(
			'c.total_ht' => 0,
			'c.total_tva' => 0,
			'c.total_ttc' => 0,
		),
		'pos' => array(),
	);
	// Extra fields
	include DOL_DOCUMENT_ROOT.'/core/tpl/extrafields_list_search_title.tpl.php';
	// Hook fields
	$parameters = array(
		'arrayfields' => $arrayfields,
		'param' => $param,
		'sortfield' => $sortfield,
		'sortorder' => $sortorder,
		'totalarray' => &$totalarray,
	);
	$reshook = $hookmanager->executeHooks('printFieldListTitle', $parameters); // Note that $action and $object may have been modified by hook
	print $hookmanager->resPrint;
	if (!empty($arrayfields['c.datec']['checked'])) {
		print_liste_field_titre($arrayfields['c.datec']['label'], $_SERVER["PHP_SELF"], "c.date_creation", "", $param, '', $sortfield, $sortorder, 'center nowrap ');
	}
	if (!empty($arrayfields['c.tms']['checked'])) {
		print_liste_field_titre($arrayfields['c.tms']['label'], $_SERVER["PHP_SELF"], "c.tms", "", $param, '', $sortfield, $sortorder, 'center nowrap ');
	}
	if (!empty($arrayfields['c.date_cloture']['checked'])) {
		print_liste_field_titre($arrayfields['c.date_cloture']['label'], $_SERVER["PHP_SELF"], "c.date_cloture", "", $param, '', $sortfield, $sortorder, 'center nowrap ');
	}
	if (!empty($arrayfields['c.note_public']['checked'])) {
		print_liste_field_titre($arrayfields['c.note_public']['label'], $_SERVER["PHP_SELF"], "c.note_public", "", $param, '', $sortfield, $sortorder, 'right ');
	}
	if (!empty($arrayfields['c.note_private']['checked'])) {
		print_liste_field_titre($arrayfields['c.note_private']['label'], $_SERVER["PHP_SELF"], "c.note_private", "", $param, '', $sortfield, $sortorder, 'right ');
	}
	if (!empty($arrayfields['shippable']['checked'])) {
		print_liste_field_titre($arrayfields['shippable']['label'], $_SERVER["PHP_SELF"], '', '', $param, '', $sortfield, $sortorder, 'center ');
	}
	if (!empty($arrayfields['c.facture']['checked'])) {
		print_liste_field_titre($arrayfields['c.facture']['label'], $_SERVER["PHP_SELF"], 'c.facture', '', $param, '', $sortfield, $sortorder, 'center ');
	}
	if (!empty($arrayfields['c.import_key']['checked'])) {
		print_liste_field_titre($arrayfields['c.import_key']['label'], $_SERVER["PHP_SELF"], "c.import_key", "", $param, '', $sortfield, $sortorder, 'center ');
	}
	if (!empty($arrayfields['c.fk_statut']['checked'])) {
		print_liste_field_titre($arrayfields['c.fk_statut']['label'], $_SERVER["PHP_SELF"], "c.fk_statut", "", $param, '', $sortfield, $sortorder, 'center ');
	}
	print_liste_field_titre($selectedfields, $_SERVER["PHP_SELF"], "", '', $param, '', $sortfield, $sortorder, 'maxwidthsearch center ');
	print '</tr>'."\n";

	$total = 0;
	$subtotal = 0;
	$productstat_cache = array();
	$productstat_cachevirtual = array();
	$getNomUrl_cache = array();

	$generic_commande = new Commande($db);
	$generic_product = new Product($db);
	$userstatic = new User($db);
	$i = 0;

	$with_margin_info = false;
	if (!empty($conf->margin->enabled) && (
			!empty($arrayfields['total_pa']['checked'])
			|| !empty($arrayfields['total_margin']['checked'])
			|| !empty($arrayfields['total_margin_rate']['checked'])
			|| !empty($arrayfields['total_mark_rate']['checked'])
		)
	) {
		$with_margin_info = true;
	}
	$total_ht = 0;
	$total_margin = 0;

	$last_num = min($num, $limit);
	while ($i < $last_num) {
		$obj = $db->fetch_object($resql);

		$notshippable = 0;
		$warning = 0;
		$text_info = '';
		$text_warning = '';
		$nbprod = 0;

		$companystatic->id = $obj->socid;
		$companystatic->name = $obj->name;
		$companystatic->name_alias = $obj->alias;
		$companystatic->client = $obj->client;
		$companystatic->code_client = $obj->code_client;
		$companystatic->email = $obj->email;
		$companystatic->phone = $obj->phone;
		$companystatic->address = $obj->address;
		$companystatic->zip = $obj->zip;
		$companystatic->town = $obj->town;
		$companystatic->country_code = $obj->country_code;
		if (!isset($getNomUrl_cache[$obj->socid])) {
			$getNomUrl_cache[$obj->socid] = $companystatic->getNomUrl(1, 'customer');
		}

		$generic_commande->id = $obj->rowid;
		$generic_commande->ref = $obj->ref;
		$generic_commande->statut = $obj->fk_statut;
		$generic_commande->billed = $obj->billed;
		$generic_commande->date = $db->jdate($obj->date_commande);
		$generic_commande->date_livraison = $db->jdate($obj->date_delivery); // deprecated
		$generic_commande->delivery_date = $db->jdate($obj->date_delivery);
		$generic_commande->ref_client = $obj->ref_client;
		$generic_commande->total_ht = $obj->total_ht;
		$generic_commande->total_tva = $obj->total_tva;
		$generic_commande->total_ttc = $obj->total_ttc;
		$generic_commande->note_public = $obj->note_public;
		$generic_commande->note_private = $obj->note_private;

		$projectstatic->id = $obj->project_id;
		$projectstatic->ref = $obj->project_ref;
		$projectstatic->title = $obj->project_label;

		$marginInfo = array();
		if ($with_margin_info === true) {
			$generic_commande->fetch_lines();
			$marginInfo = $formmargin->getMarginInfosArray($generic_commande);
			$total_ht += $obj->total_ht;
			$total_margin += $marginInfo['total_margin'];
		}

		print '<tr class="oddeven">';

		// Ref
		if (!empty($arrayfields['c.ref']['checked'])) {
			print '<td class="nowraponall">';
			print $generic_commande->getNomUrl(1, ($search_status != 2 ? 0 : $obj->fk_statut), 0, 0, 0, 1, 1);

			$filename = dol_sanitizeFileName($obj->ref);
			$filedir = $conf->commande->multidir_output[$conf->entity].'/'.dol_sanitizeFileName($obj->ref);
			$urlsource = $_SERVER['PHP_SELF'].'?id='.$obj->rowid;
			print $formfile->getDocumentsLink($generic_commande->element, $filename, $filedir);

			print '</td>';
			if (!$i) {
				$totalarray['nbfield']++;
			}
		}

		// Ref customer
		if (!empty($arrayfields['c.ref_client']['checked'])) {
			print '<td class="nowrap tdoverflowmax200">'.$obj->ref_client.'</td>';
			if (!$i) {
				$totalarray['nbfield']++;
			}
		}

		// Project ref
		if (!empty($arrayfields['p.ref']['checked'])) {
			print '<td class="nowrap">';
			if ($obj->project_id > 0) {
				print $projectstatic->getNomUrl(1);
			}
			print '</td>';
			if (!$i) {
				$totalarray['nbfield']++;
			}
		}

		// Project label
		if (!empty($arrayfields['p.title']['checked'])) {
			print '<td class="nowrap">';
			if ($obj->project_id > 0) {
				print $projectstatic->title;
			}
			print '</td>';
			if (!$i) {
				$totalarray['nbfield']++;
			}
		}

		// Third party
		if (!empty($arrayfields['s.nom']['checked'])) {
			print '<td class="tdoverflowmax200">';
			print $getNomUrl_cache[$obj->socid];

			// If module invoices enabled and user with invoice creation permissions
			if (!empty($conf->facture->enabled) && !empty($conf->global->ORDER_BILLING_ALL_CUSTOMER)) {
				if ($user->rights->facture->creer) {
					if (($obj->fk_statut > 0 && $obj->fk_statut < 3) || ($obj->fk_statut == 3 && $obj->billed == 0)) {
						print '&nbsp;<a href="'.DOL_URL_ROOT.'/commande/list.php?socid='.$companystatic->id.'&search_billed=0&autoselectall=1">';
						print img_picto($langs->trans("CreateInvoiceForThisCustomer").' : '.$companystatic->name, 'object_bill', 'hideonsmartphone').'</a>';
					}
				}
			}
			print '</td>';
			if (!$i) {
				$totalarray['nbfield']++;
			}
		}
		// Alias name
		if (!empty($arrayfields['s.name_alias']['checked'])) {
			print '<td class="nocellnopadd">';
			print $obj->alias;
			print '</td>';
			if (!$i) {
				$totalarray['nbfield']++;
			}
		}
		// Town
		if (!empty($arrayfields['s.town']['checked'])) {
			print '<td class="nocellnopadd">';
			print $obj->town;
			print '</td>';
			if (!$i) {
				$totalarray['nbfield']++;
			}
		}
		// Zip
		if (!empty($arrayfields['s.zip']['checked'])) {
			print '<td class="nocellnopadd">';
			print $obj->zip;
			print '</td>';
			if (!$i) {
				$totalarray['nbfield']++;
			}
		}
		// State
		if (!empty($arrayfields['state.nom']['checked'])) {
			print "<td>".$obj->state_name."</td>\n";
			if (!$i) {
				$totalarray['nbfield']++;
			}
		}
		// Country
		if (!empty($arrayfields['country.code_iso']['checked'])) {
			print '<td class="center">';
			$tmparray = getCountry($obj->fk_pays, 'all');
			print $tmparray['label'];
			print '</td>';
			if (!$i) {
				$totalarray['nbfield']++;
			}
		}
		// Type ent
		if (!empty($arrayfields['typent.code']['checked'])) {
			print '<td class="center">';
			if (empty($typenArray)) {
				$typenArray = $formcompany->typent_array(1);
			}
			print $typenArray[$obj->typent_code];
			print '</td>';
			if (!$i) {
				$totalarray['nbfield']++;
			}
		}

		// Order date
		if (!empty($arrayfields['c.date_commande']['checked'])) {
			print '<td class="center">';
			print dol_print_date($db->jdate($obj->date_commande), 'day');
			// Warning late icon and note
			if ($generic_commande->hasDelay()) {
				print img_picto($langs->trans("Late").' : '.$generic_commande->showDelay(), "warning");
			}
			print '</td>';
			if (!$i) {
				$totalarray['nbfield']++;
			}
		}
		// Plannned date of delivery
		if (!empty($arrayfields['c.date_delivery']['checked'])) {
			print '<td class="center">';
			print dol_print_date($db->jdate($obj->date_delivery), 'dayhour');
			print '</td>';
			if (!$i) {
				$totalarray['nbfield']++;
			}
		}
		// Shipping Method
		if (!empty($arrayfields['c.fk_shipping_method']['checked'])) {
			print '<td>';
			$form->formSelectShippingMethod('', $obj->fk_shipping_method, 'none', 1);
			print '</td>';
			if (!$i) {
				$totalarray['nbfield']++;
			}
		}
		// Payment terms
		if (!empty($arrayfields['c.fk_cond_reglement']['checked'])) {
			print '<td>';
			$form->form_conditions_reglement($_SERVER['PHP_SELF'], $obj->fk_cond_reglement, 'none', 0, '', 1, $obj->deposit_percent);
			print '</td>';
			if (!$i) {
				$totalarray['nbfield']++;
			}
		}
		// Payment mode
		if (!empty($arrayfields['c.fk_mode_reglement']['checked'])) {
			print '<td>';
			$form->form_modes_reglement($_SERVER['PHP_SELF'], $obj->fk_mode_reglement, 'none', '', -1);
			print '</td>';
			if (!$i) {
				$totalarray['nbfield']++;
			}
		}
		// Channel
		if (!empty($arrayfields['c.fk_input_reason']['checked'])) {
			print '<td>';
			$form->formInputReason($_SERVER['PHP_SELF'], $obj->fk_input_reason, 'none', '');
			print '</td>';
			if (!$i) {
				$totalarray['nbfield']++;
			}
		}
		// Amount HT
		if (!empty($arrayfields['c.total_ht']['checked'])) {
			  print '<td class="nowrap right"><span class="amount">'.price($obj->total_ht)."</span></td>\n";
			if (!$i) {
				$totalarray['nbfield']++;
			}
			if (!$i) {
				$totalarray['pos'][$totalarray['nbfield']] = 'c.total_ht';
			}
			if (isset($totalarray['val']['c.total_ht'])) {
				$totalarray['val']['c.total_ht'] += $obj->total_ht;
			} else {
				$totalarray['val']['c.total_ht'] = $obj->total_ht;
			}
		}
		// Amount VAT
		if (!empty($arrayfields['c.total_vat']['checked'])) {
			print '<td class="nowrap right"><span class="amount">'.price($obj->total_tva)."</span></td>\n";
			if (!$i) {
				$totalarray['nbfield']++;
			}
			if (!$i) {
				$totalarray['pos'][$totalarray['nbfield']] = 'c.total_tva';
			}
			$totalarray['val']['c.total_tva'] += $obj->total_tva;
		}
		// Amount TTC
		if (!empty($arrayfields['c.total_ttc']['checked'])) {
			print '<td class="nowrap right"><span class="amount">'.price($obj->total_ttc)."</span></td>\n";
			if (!$i) {
				$totalarray['nbfield']++;
			}
			if (!$i) {
				$totalarray['pos'][$totalarray['nbfield']] = 'c.total_ttc';
			}
			$totalarray['val']['c.total_ttc'] += $obj->total_ttc;
		}

		// Currency
		if (!empty($arrayfields['c.multicurrency_code']['checked'])) {
			  print '<td class="nowrap">'.$obj->multicurrency_code.' - '.$langs->trans('Currency'.$obj->multicurrency_code)."</td>\n";
			if (!$i) {
				$totalarray['nbfield']++;
			}
		}

		// Currency rate
		if (!empty($arrayfields['c.multicurrency_tx']['checked'])) {
			  print '<td class="nowrap">';
			  $form->form_multicurrency_rate($_SERVER['PHP_SELF'].'?id='.$obj->rowid, $obj->multicurrency_tx, 'none', $obj->multicurrency_code);
			  print "</td>\n";
			if (!$i) {
				$totalarray['nbfield']++;
			}
		}
		// Amount HT
		if (!empty($arrayfields['c.multicurrency_total_ht']['checked'])) {
			  print '<td class="right nowrap"><span class="amount">'.price($obj->multicurrency_total_ht)."</span></td>\n";
			if (!$i) {
				$totalarray['nbfield']++;
			}
		}
		// Amount VAT
		if (!empty($arrayfields['c.multicurrency_total_vat']['checked'])) {
			print '<td class="right nowrap"><span class="amount">'.price($obj->multicurrency_total_vat)."</span></td>\n";
			if (!$i) {
				$totalarray['nbfield']++;
			}
		}
		// Amount TTC
		if (!empty($arrayfields['c.multicurrency_total_ttc']['checked'])) {
			print '<td class="right nowrap"><span class="amount">'.price($obj->multicurrency_total_ttc)."</span></td>\n";
			if (!$i) {
				$totalarray['nbfield']++;
			}
		}

		$userstatic->id = $obj->fk_user_author;
		$userstatic->login = $obj->login;
		$userstatic->lastname = $obj->lastname;
		$userstatic->firstname = $obj->firstname;
		$userstatic->email = $obj->user_email;
		$userstatic->statut = $obj->user_statut;
		$userstatic->entity = $obj->entity;
		$userstatic->photo = $obj->photo;
		$userstatic->office_phone = $obj->office_phone;
		$userstatic->office_fax = $obj->office_fax;
		$userstatic->user_mobile = $obj->user_mobile;
		$userstatic->job = $obj->job;
		$userstatic->gender = $obj->gender;

		// Author
		if (!empty($arrayfields['u.login']['checked'])) {
			print '<td class="tdoverflowmax200">';
			if ($userstatic->id) {
				print $userstatic->getNomUrl(-1);
			} else {
				print '&nbsp;';
			}
			print "</td>\n";
			if (!$i) {
				$totalarray['nbfield']++;
			}
		}

		if (!empty($arrayfields['sale_representative']['checked'])) {
			// Sales representatives
			print '<td>';
			if ($obj->socid > 0) {
				$listsalesrepresentatives = $companystatic->getSalesRepresentatives($user);
				if ($listsalesrepresentatives < 0) {
					dol_print_error($db);
				}
				$nbofsalesrepresentative = count($listsalesrepresentatives);
				if ($nbofsalesrepresentative > 6) {
					// We print only number
					print $nbofsalesrepresentative;
				} elseif ($nbofsalesrepresentative > 0) {
					$j = 0;
					foreach ($listsalesrepresentatives as $val) {
						$userstatic->id = $val['id'];
						$userstatic->lastname = $val['lastname'];
						$userstatic->firstname = $val['firstname'];
						$userstatic->email = $val['email'];
						$userstatic->statut = $val['statut'];
						$userstatic->entity = $val['entity'];
						$userstatic->photo = $val['photo'];
						$userstatic->login = $val['login'];
						$userstatic->office_phone = $val['office_phone'];
						$userstatic->office_fax = $val['office_fax'];
						$userstatic->user_mobile = $val['user_mobile'];
						$userstatic->job = $val['job'];
						$userstatic->gender = $val['gender'];
						//print '<div class="float">':
						print ($nbofsalesrepresentative < 2) ? $userstatic->getNomUrl(-1, '', 0, 0, 12) : $userstatic->getNomUrl(-2);
						$j++;
						if ($j < $nbofsalesrepresentative) {
							print ' ';
						}
						//print '</div>';
					}
				}
				//else print $langs->trans("NoSalesRepresentativeAffected");
			} else {
				print '&nbsp;';
			}
			print '</td>';
			if (!$i) {
				$totalarray['nbfield']++;
			}
		}

		// Total buying or cost price
		if (!empty($arrayfields['total_pa']['checked'])) {
			print '<td class="right nowrap">'.price($marginInfo['pa_total']).'</td>';
			if (!$i) {
				$totalarray['nbfield']++;
			}
		}
		// Total margin
		if (!empty($arrayfields['total_margin']['checked'])) {
			print '<td class="right nowrap">'.price($marginInfo['total_margin']).'</td>';
			if (!$i) {
				$totalarray['nbfield']++;
			}
			if (!$i) {
				$totalarray['pos'][$totalarray['nbfield']] = 'total_margin';
			}
			$totalarray['val']['total_margin'] += $marginInfo['total_margin'];
		}
		// Total margin rate
		if (!empty($arrayfields['total_margin_rate']['checked'])) {
			print '<td class="right nowrap">'.(($marginInfo['total_margin_rate'] == '') ? '' : price($marginInfo['total_margin_rate'], null, null, null, null, 2).'%').'</td>';
			if (!$i) {
				$totalarray['nbfield']++;
			}
		}
		// Total mark rate
		if (!empty($arrayfields['total_mark_rate']['checked'])) {
			print '<td class="right nowrap">'.(($marginInfo['total_mark_rate'] == '') ? '' : price($marginInfo['total_mark_rate'], null, null, null, null, 2).'%').'</td>';
			if (!$i) {
				$totalarray['nbfield']++;
			}
			if (!$i) {
				$totalarray['pos'][$totalarray['nbfield']] = 'total_mark_rate';
			}
			if ($i >= $last_num - 1) {
				if (!empty($total_ht)) {
					$totalarray['val']['total_mark_rate'] = price2num($total_margin * 100 / $total_ht, 'MT');
				} else {
					$totalarray['val']['total_mark_rate'] = '';
				}
			}
		}

		// Extra fields
		include DOL_DOCUMENT_ROOT.'/core/tpl/extrafields_list_print_fields.tpl.php';
		// Fields from hook
		$parameters = array('arrayfields'=>$arrayfields, 'obj'=>$obj, 'i'=>$i, 'totalarray'=>&$totalarray);
		$reshook = $hookmanager->executeHooks('printFieldListValue', $parameters); // Note that $action and $object may have been modified by hook
		print $hookmanager->resPrint;

		// Date creation
		if (!empty($arrayfields['c.datec']['checked'])) {
			print '<td align="center" class="nowrap">';
			print dol_print_date($db->jdate($obj->date_creation), 'dayhour', 'tzuser');
			print '</td>';
			if (!$i) {
				$totalarray['nbfield']++;
			}
		}

		// Date modification
		if (!empty($arrayfields['c.tms']['checked'])) {
			print '<td align="center" class="nowrap">';
			print dol_print_date($db->jdate($obj->date_update), 'dayhour', 'tzuser');
			print '</td>';
			if (!$i) {
				$totalarray['nbfield']++;
			}
		}

		// Date cloture
		if (!empty($arrayfields['c.date_cloture']['checked'])) {
			print '<td align="center" class="nowrap">';
			print dol_print_date($db->jdate($obj->date_cloture), 'dayhour', 'tzuser');
			print '</td>';
			if (!$i) {
				$totalarray['nbfield']++;
			}
		}

		// Note public
		if (!empty($arrayfields['c.note_public']['checked'])) {
			print '<td class="center">';
			print dol_string_nohtmltag($obj->note_public);
			print '</td>';
			if (!$i) {
				$totalarray['nbfield']++;
			}
		}

		// Note private
		if (!empty($arrayfields['c.note_private']['checked'])) {
			print '<td class="center">';
			print dol_string_nohtmltag($obj->note_private);
			print '</td>';
			if (!$i) {
				$totalarray['nbfield']++;
			}
		}

		// Show shippable Icon (this creates subloops, so may be slow)
		if (!empty($arrayfields['shippable']['checked'])) {
			print '<td class="center">';
			if (!empty($show_shippable_command) && !empty($conf->stock->enabled)) {
				if (($obj->fk_statut > $generic_commande::STATUS_DRAFT) && ($obj->fk_statut < $generic_commande::STATUS_CLOSED)) {
					$generic_commande->getLinesArray(); 	// Load array ->lines
					$generic_commande->loadExpeditions();	// Load array ->expeditions

					$numlines = count($generic_commande->lines); // Loop on each line of order
					for ($lig = 0; $lig < $numlines; $lig++) {
						$reliquat = $generic_commande->lines[$lig]->qty - $generic_commande->expeditions[$generic_commande->lines[$lig]->id];

						if ($generic_commande->lines[$lig]->product_type == 0 && $generic_commande->lines[$lig]->fk_product > 0) {  // If line is a product and not a service
							$nbprod++; // order contains real products
							$generic_product->id = $generic_commande->lines[$lig]->fk_product;

							// Get local and virtual stock and store it into cache
							if (empty($productstat_cache[$generic_commande->lines[$lig]->fk_product])) {
								$generic_product->load_stock('nobatch'); // ->load_virtual_stock() is already included into load_stock()
								$productstat_cache[$generic_commande->lines[$lig]->fk_product]['stock_reel'] = $generic_product->stock_reel;
								$productstat_cachevirtual[$generic_commande->lines[$lig]->fk_product]['stock_reel'] = $generic_product->stock_theorique;
							} else {
								$generic_product->stock_reel = $productstat_cache[$generic_commande->lines[$lig]->fk_product]['stock_reel'];
								$generic_product->stock_theorique = $productstat_cachevirtual[$generic_commande->lines[$lig]->fk_product]['stock_reel'] = $generic_product->stock_theorique;
							}

							if ($reliquat > $generic_product->stock_reel) {
								$notshippable++;
							}
							if (empty($conf->global->SHIPPABLE_ORDER_ICON_IN_LIST)) {  // Default code. Default should be this case.
								$text_info .= $reliquat.' x '.$generic_commande->lines[$lig]->product_ref.'&nbsp;'.dol_trunc($generic_commande->lines[$lig]->product_label, 20);
								$text_info .= ' - '.$langs->trans("Stock").': <span class="'.($generic_product->stock_reel > 0 ? 'ok' : 'error').'">'.$generic_product->stock_reel.'</span>';
								$text_info .= ' - '.$langs->trans("VirtualStock").': <span class="'.($generic_product->stock_theorique > 0 ? 'ok' : 'error').'">'.$generic_product->stock_theorique.'</span>';
								$text_info .= ($reliquat != $generic_commande->lines[$lig]->qty ? ' <span class="opacitymedium">('.$langs->trans("QtyInOtherShipments").' '.($generic_commande->lines[$lig]->qty - $reliquat).')</span>' : '');
								$text_info .= '<br>';
							} else {  // BUGGED CODE.
								// DOES NOT TAKE INTO ACCOUNT MANUFACTURING. THIS CODE SHOULD BE USELESS. PREVIOUS CODE SEEMS COMPLETE.
								// COUNT STOCK WHEN WE SHOULD ALREADY HAVE VALUE
								// Detailed virtual stock, looks bugged, uncomplete and need heavy load.
								// stock order and stock order_supplier
								$stock_order = 0;
								$stock_order_supplier = 0;
								if (!empty($conf->global->STOCK_CALCULATE_ON_SHIPMENT) || !empty($conf->global->STOCK_CALCULATE_ON_SHIPMENT_CLOSE)) {    // What about other options ?
									if (!empty($conf->commande->enabled)) {
										if (empty($productstat_cache[$generic_commande->lines[$lig]->fk_product]['stats_order_customer'])) {
											$generic_product->load_stats_commande(0, '1,2');
											$productstat_cache[$generic_commande->lines[$lig]->fk_product]['stats_order_customer'] = $generic_product->stats_commande['qty'];
										} else {
											$generic_product->stats_commande['qty'] = $productstat_cache[$generic_commande->lines[$lig]->fk_product]['stats_order_customer'];
										}
										$stock_order = $generic_product->stats_commande['qty'];
									}
									if ((!empty($conf->fournisseur->enabled) && empty($conf->global->MAIN_USE_NEW_SUPPLIERMOD)) || !empty($conf->supplier_order->enabled)) {
										if (empty($productstat_cache[$generic_commande->lines[$lig]->fk_product]['stats_order_supplier'])) {
											$generic_product->load_stats_commande_fournisseur(0, '3');
											$productstat_cache[$generic_commande->lines[$lig]->fk_product]['stats_order_supplier'] = $generic_product->stats_commande_fournisseur['qty'];
										} else {
											$generic_product->stats_commande_fournisseur['qty'] = $productstat_cache[$generic_commande->lines[$lig]->fk_product]['stats_order_supplier'];
										}
										$stock_order_supplier = $generic_product->stats_commande_fournisseur['qty'];
									}
								}
								$text_info .= $reliquat.' x '.$generic_commande->lines[$lig]->ref.'&nbsp;'.dol_trunc($generic_commande->lines[$lig]->product_label, 20);
								$text_stock_reel = $generic_product->stock_reel.'/'.$stock_order;
								if ($stock_order > $generic_product->stock_reel && !($generic_product->stock_reel < $generic_commande->lines[$lig]->qty)) {
									$warning++;
									$text_warning .= '<span class="warning">'.$langs->trans('Available').'&nbsp;:&nbsp;'.$text_stock_reel.'</span>';
								}
								if ($reliquat > $generic_product->stock_reel) {
									$text_info .= '<span class="warning">'.$langs->trans('Available').'&nbsp;:&nbsp;'.$text_stock_reel.'</span>';
								} else {
									$text_info .= '<span class="ok">'.$langs->trans('Available').'&nbsp;:&nbsp;'.$text_stock_reel.'</span>';
								}
								if ((!empty($conf->fournisseur->enabled) && empty($conf->global->MAIN_USE_NEW_SUPPLIERMOD)) || !empty($conf->supplier_order->enabled)) {
									$text_info .= '&nbsp;'.$langs->trans('SupplierOrder').'&nbsp;:&nbsp;'.$stock_order_supplier;
								}
								$text_info .= ($reliquat != $generic_commande->lines[$lig]->qty ? ' <span class="opacitymedium">('.$langs->trans("QtyInOtherShipments").' '.($generic_commande->lines[$lig]->qty - $reliquat).')</span>' : '');
								$text_info .= '<br>';
							}
						}
					}
					if ($notshippable == 0) {
						$text_icon = img_picto('', 'dolly', '', false, 0, 0, '', 'green paddingleft');
						$text_info = $text_icon.' '.$langs->trans('Shippable').'<br>'.$text_info;
					} else {
						$text_icon = img_picto('', 'dolly', '', false, 0, 0, '', 'error paddingleft');
						$text_info = $text_icon.' '.$langs->trans('NonShippable').'<br>'.$text_info;
					}
				}

				if ($nbprod) {
					print $form->textwithtooltip('', $text_info, 2, 1, $text_icon, '', 2);
				}
				if ($warning) {     // Always false in default mode
					print $form->textwithtooltip('', $langs->trans('NotEnoughForAllOrders').'<br>'.$text_warning, 2, 1, img_picto('', 'error'), '', 2);
				}
			}
			print '</td>';
			if (!$i) {
				$totalarray['nbfield']++;
			}
		}

		// Billed
		if (!empty($arrayfields['c.facture']['checked'])) {
			print '<td class="center">'.yn($obj->billed).'</td>';
			if (!$i) {
				$totalarray['nbfield']++;
			}
		}
		// Import key
		if (!empty($arrayfields['c.import_key']['checked'])) {
			print '<td class="nowrap center">'.$obj->import_key.'</td>';
			if (!$i) {
				$totalarray['nbfield']++;
			}
		}
		// Status
		if (!empty($arrayfields['c.fk_statut']['checked'])) {
			print '<td class="nowrap center">'.$generic_commande->LibStatut($obj->fk_statut, $obj->billed, 5, 1).'</td>';
			if (!$i) {
				$totalarray['nbfield']++;
			}
		}

		// Action column
		print '<td class="nowrap center">';
		if ($massactionbutton || $massaction) {   // If we are in select mode (massactionbutton defined) or if we have already selected and sent an action ($massaction) defined
			$selected = 0;
			if (in_array($obj->rowid, $arrayofselected)) {
				$selected = 1;
			}
			print '<input id="cb'.$obj->rowid.'" class="flat checkforselect" type="checkbox" name="toselect[]" value="'.$obj->rowid.'"'.($selected ? ' checked="checked"' : '').'>';
		}
		print '</td>';
		if (!$i) {
			$totalarray['nbfield']++;
		}

		print "</tr>\n";

		$total += $obj->total_ht;
		$subtotal += $obj->total_ht;
		$i++;
	}

	// Show total line
	include DOL_DOCUMENT_ROOT.'/core/tpl/list_print_total.tpl.php';

	$db->free($resql);

	$parameters = array('arrayfields'=>$arrayfields, 'sql'=>$sql);
	$reshook = $hookmanager->executeHooks('printFieldListFooter', $parameters); // Note that $action and $object may have been modified by hook
	print $hookmanager->resPrint;

	print '</table>'."\n";
	print '</div>';

	print '</form>'."\n";

	$hidegeneratedfilelistifempty = 1;
	if ($massaction == 'builddoc' || $action == 'remove_file' || $show_files) {
		$hidegeneratedfilelistifempty = 0;
	}

	// Show list of available documents
	$urlsource = $_SERVER['PHP_SELF'].'?sortfield='.$sortfield.'&sortorder='.$sortorder;
	$urlsource .= str_replace('&amp;', '&', $param);

	$filedir = $diroutputmassaction;
	$genallowed = $permissiontoread;
	$delallowed = $permissiontoadd;

	print $formfile->showdocuments('massfilesarea_orders', '', $filedir, $urlsource, 0, $delallowed, '', 1, 1, 0, 48, 1, $param, $title, '', '', '', null, $hidegeneratedfilelistifempty);
} else {
	dol_print_error($db);
}

// End of page
llxFooter();
$db->close();<|MERGE_RESOLUTION|>--- conflicted
+++ resolved
@@ -787,13 +787,8 @@
 $sql .= ' c.date_creation as date_creation, c.tms as date_update, c.date_cloture as date_cloture,';
 $sql .= ' p.rowid as project_id, p.ref as project_ref, p.title as project_label,';
 $sql .= ' u.login, u.lastname, u.firstname, u.email as user_email, u.statut as user_statut, u.entity, u.photo, u.office_phone, u.office_fax, u.user_mobile, u.job, u.gender,';
-<<<<<<< HEAD
 $sql .= ' c.fk_cond_reglement,c.deposit_percent,c.fk_mode_reglement,c.fk_shipping_method,';
-$sql .= ' c.fk_input_reason';
-=======
-$sql .= ' c.fk_cond_reglement,c.fk_mode_reglement,c.fk_shipping_method,';
 $sql .= ' c.fk_input_reason, c.import_key';
->>>>>>> ff065e03
 if (($search_categ_cus > 0) || ($search_categ_cus == -2)) {
 	$sql .= ", cc.fk_categorie, cc.fk_soc";
 }
