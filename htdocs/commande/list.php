--- conflicted
+++ resolved
@@ -1710,15 +1710,9 @@
 
 		// Author
 		if (!empty($arrayfields['u.login']['checked'])) {
-<<<<<<< HEAD
-			print '<td align="center">';
-			if ($userstatic->id > 0) {
-				print $userstatic->getLoginUrl(1);
-=======
 			print '<td class="tdoverflowmax200">';
 			if ($userstatic->id) {
 				print $userstatic->getNomUrl(-1);
->>>>>>> d7317025
 			} else {
 				print '&nbsp;';
 			}
