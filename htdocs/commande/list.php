<?php
/* Copyright (C) 2001-2005  Rodolphe Quiedeville    <rodolphe@quiedeville.org>
 * Copyright (C) 2004-2019  Laurent Destailleur     <eldy@users.sourceforge.net>
 * Copyright (C) 2005       Marc Barilley / Ocebo   <marc@ocebo.com>
 * Copyright (C) 2005-2012  Regis Houssin           <regis.houssin@inodbox.com>
 * Copyright (C) 2012       Juanjo Menent           <jmenent@2byte.es>
 * Copyright (C) 2013       Christophe Battarel     <christophe.battarel@altairis.fr>
 * Copyright (C) 2013       Cédric Salvador         <csalvador@gpcsolutions.fr>
 * Copyright (C) 2015-2018  Frédéric France         <frederic.france@netlogic.fr>
 * Copyright (C) 2015       Marcos García           <marcosgdf@gmail.com>
 * Copyright (C) 2015       Jean-François Ferry     <jfefe@aternatik.fr>
 * Copyright (C) 2016-2021  Ferran Marcet           <fmarcet@2byte.es>
 * Copyright (C) 2018       Charlene Benke	        <charlie@patas-monkey.com>
 * Copyright (C) 2021	   	Anthony Berton			<anthony.berton@bb2a.fr>
 *
 * This program is free software; you can redistribute it and/or modify
 * it under the terms of the GNU General Public License as published by
 * the Free Software Foundation; either version 3 of the License, or
 * (at your option) any later version.
 *
 * This program is distributed in the hope that it will be useful,
 * but WITHOUT ANY WARRANTY; without even the implied warranty of
 * MERCHANTABILITY or FITNESS FOR A PARTICULAR PURPOSE.  See the
 * GNU General Public License for more details.
 *
 * You should have received a copy of the GNU General Public License
 * along with this program. If not, see <https://www.gnu.org/licenses/>.
 */

/**
 *	\file       htdocs/commande/list.php
 *	\ingroup    commande
 *	\brief      Page to list orders
 */


require '../main.inc.php';
require_once DOL_DOCUMENT_ROOT.'/core/lib/date.lib.php';
require_once DOL_DOCUMENT_ROOT.'/core/lib/company.lib.php';
require_once DOL_DOCUMENT_ROOT.'/core/class/discount.class.php';
require_once DOL_DOCUMENT_ROOT.'/core/class/html.formfile.class.php';
require_once DOL_DOCUMENT_ROOT.'/core/class/html.formother.class.php';
require_once DOL_DOCUMENT_ROOT.'/core/class/html.formcompany.class.php';
require_once DOL_DOCUMENT_ROOT.'/commande/class/commande.class.php';
require_once DOL_DOCUMENT_ROOT.'/compta/facture/class/facture.class.php';
require_once DOL_DOCUMENT_ROOT.'/product/class/product.class.php';
require_once DOL_DOCUMENT_ROOT.'/projet/class/project.class.php';

// Load translation files required by the page
$langs->loadLangs(array("orders", 'sendings', 'deliveries', 'companies', 'compta', 'bills', 'stocks', 'products'));

$action = GETPOST('action', 'aZ09');
$massaction = GETPOST('massaction', 'alpha');
$show_files = GETPOST('show_files', 'int');
$confirm = GETPOST('confirm', 'alpha');
$toselect = GETPOST('toselect', 'array');
$contextpage = GETPOST('contextpage', 'aZ') ?GETPOST('contextpage', 'aZ') : 'orderlist';

$search_datecloture_start = GETPOST('search_datecloture_start', 'int');
if (empty($search_datecloture_start)) {
	$search_datecloture_start = dol_mktime(0, 0, 0, GETPOST('search_datecloture_startmonth', 'int'), GETPOST('search_datecloture_startday', 'int'), GETPOST('search_datecloture_startyear', 'int'));
}
$search_datecloture_end = GETPOST('search_datecloture_end', 'int');
if (empty($search_datecloture_end)) {
	$search_datecloture_end = dol_mktime(23, 59, 59, GETPOST('search_datecloture_endmonth', 'int'), GETPOST('search_datecloture_endday', 'int'), GETPOST('search_datecloture_endyear', 'int'));
}
$search_dateorder_start = dol_mktime(0, 0, 0, GETPOST('search_dateorder_start_month', 'int'), GETPOST('search_dateorder_start_day', 'int'), GETPOST('search_dateorder_start_year', 'int'));
$search_dateorder_end = dol_mktime(23, 59, 59, GETPOST('search_dateorder_end_month', 'int'), GETPOST('search_dateorder_end_day', 'int'), GETPOST('search_dateorder_end_year', 'int'));
$search_datedelivery_start = dol_mktime(0, 0, 0, GETPOST('search_datedelivery_start_month', 'int'), GETPOST('search_datedelivery_start_day', 'int'), GETPOST('search_datedelivery_start_year', 'int'));
$search_datedelivery_end = dol_mktime(23, 59, 59, GETPOST('search_datedelivery_end_month', 'int'), GETPOST('search_datedelivery_end_day', 'int'), GETPOST('search_datedelivery_end_year', 'int'));
$search_product_category = GETPOST('search_product_category', 'int');
$search_ref = GETPOST('search_ref', 'alpha') != '' ?GETPOST('search_ref', 'alpha') : GETPOST('sref', 'alpha');
$search_ref_customer = GETPOST('search_ref_customer', 'alpha');
$search_company = GETPOST('search_company', 'alpha');
$search_company_alias = GETPOST('search_company_alias', 'alpha');
$search_town = GETPOST('search_town', 'alpha');
$search_zip = GETPOST('search_zip', 'alpha');
$search_state = GETPOST("search_state", 'alpha');
$search_country = GETPOST("search_country", 'int');
$search_type_thirdparty = GETPOST("search_type_thirdparty", 'int');
$sall = trim((GETPOST('search_all', 'alphanohtml') != '') ? GETPOST('search_all', 'alphanohtml') : GETPOST('sall', 'alphanohtml'));
$socid = GETPOST('socid', 'int');
$search_user = GETPOST('search_user', 'int');
$search_sale = GETPOST('search_sale', 'int');
$search_total_ht = GETPOST('search_total_ht', 'alpha');
$search_total_vat = GETPOST('search_total_vat', 'alpha');
$search_total_ttc = GETPOST('search_total_ttc', 'alpha');
$search_warehouse = GETPOST('search_warehouse', 'int');
$search_multicurrency_code = GETPOST('search_multicurrency_code', 'alpha');
$search_multicurrency_tx = GETPOST('search_multicurrency_tx', 'alpha');
$search_multicurrency_montant_ht = GETPOST('search_multicurrency_montant_ht', 'alpha');
$search_multicurrency_montant_vat = GETPOST('search_multicurrency_montant_vat', 'alpha');
$search_multicurrency_montant_ttc = GETPOST('search_multicurrency_montant_ttc', 'alpha');
$search_login = GETPOST('search_login', 'alpha');
$search_categ_cus = GETPOST("search_categ_cus", 'int');
$optioncss = GETPOST('optioncss', 'alpha');
$search_billed = GETPOSTISSET('search_billed') ? GETPOST('search_billed', 'int') : GETPOST('billed', 'int');
$search_status = GETPOST('search_status', 'int');
$search_btn = GETPOST('button_search', 'alpha');
$search_remove_btn = GETPOST('button_removefilter', 'alpha');
$search_project_ref = GETPOST('search_project_ref', 'alpha');
$search_project = GETPOST('search_project', 'alpha');
$search_shippable = GETPOST('search_shippable', 'aZ09');
$search_fk_cond_reglement = GETPOST("search_fk_cond_reglement", 'int');
$search_fk_shipping_method = GETPOST("search_fk_shipping_method", 'int');
$search_fk_mode_reglement = GETPOST("search_fk_mode_reglement", 'int');
$search_fk_input_reason = GETPOST("search_fk_input_reason", 'int');

// Security check
$id = (GETPOST('orderid') ?GETPOST('orderid', 'int') : GETPOST('id', 'int'));
if ($user->socid) {
	$socid = $user->socid;
}
$result = restrictedArea($user, 'commande', $id, '');

$diroutputmassaction = $conf->commande->multidir_output[$conf->entity].'/temp/massgeneration/'.$user->id;

// Load variable for pagination
$limit = GETPOST('limit', 'int') ?GETPOST('limit', 'int') : $conf->liste_limit;
$sortfield = GETPOST("sortfield", 'alpha');
$sortorder = GETPOST("sortorder", 'alpha');
$page = GETPOSTISSET('pageplusone') ? (GETPOST('pageplusone') - 1) : GETPOST("page", 'int');
if (empty($page) || $page < 0 || GETPOST('button_search', 'alpha') || GETPOST('button_removefilter', 'alpha')) {
	$page = 0;
}     // If $page is not defined, or '' or -1 or if we click on clear filters
$offset = $limit * $page;
$pageprev = $page - 1;
$pagenext = $page + 1;
if (!$sortfield) {
	$sortfield = 'c.ref';
}
if (!$sortorder) {
	$sortorder = 'DESC';
}

$show_shippable_command = GETPOST('show_shippable_command', 'aZ09');

// Initialize technical object to manage hooks of page. Note that conf->hooks_modules contains array of hook context
$object = new Commande($db);
$hookmanager->initHooks(array('orderlist'));
$extrafields = new ExtraFields($db);

// fetch optionals attributes and labels
$extrafields->fetch_name_optionals_label($object->table_element);
$search_array_options = $extrafields->getOptionalsFromPost($object->table_element, '', 'search_');

// List of fields to search into when doing a "search in all"
$fieldstosearchall = array(
	'c.ref'=>'Ref',
	'c.ref_client'=>'RefCustomerOrder',
	'pd.description'=>'Description',
	's.nom'=>"ThirdParty",
	's.name_alias'=>"AliasNameShort",
	's.zip'=>"Zip",
	's.town'=>"Town",
	'c.note_public'=>'NotePublic',
);
if (empty($user->socid)) {
	$fieldstosearchall["c.note_private"] = "NotePrivate";
}

$checkedtypetiers = 0;
$arrayfields = array(
	'c.ref'=>array('label'=>"Ref", 'checked'=>1, 'position'=>5),
	'c.ref_client'=>array('label'=>"RefCustomerOrder", 'checked'=>-1, 'position'=>10),
	'p.ref'=>array('label'=>"ProjectRef", 'checked'=>-1, 'enabled'=>(empty($conf->projet->enabled) ? 0 : 1), 'position'=>20),
	'p.title'=>array('label'=>"ProjectLabel", 'checked'=>0, 'enabled'=>(empty($conf->projet->enabled) ? 0 : 1), 'position'=>25),
	's.nom'=>array('label'=>"ThirdParty", 'checked'=>1, 'position'=>30),
	's.name_alias'=>array('label'=>"AliasNameShort", 'checked'=>-1, 'position'=>31),
	's.town'=>array('label'=>"Town", 'checked'=>-1, 'position'=>35),
	's.zip'=>array('label'=>"Zip", 'checked'=>-1, 'position'=>40),
	'state.nom'=>array('label'=>"StateShort", 'checked'=>0, 'position'=>45),
	'country.code_iso'=>array('label'=>"Country", 'checked'=>0, 'position'=>50),
	'typent.code'=>array('label'=>"ThirdPartyType", 'checked'=>$checkedtypetiers, 'position'=>55),
	'c.date_commande'=>array('label'=>"OrderDateShort", 'checked'=>1, 'position'=>60),
	'c.date_delivery'=>array('label'=>"DateDeliveryPlanned", 'checked'=>1, 'enabled'=>empty($conf->global->ORDER_DISABLE_DELIVERY_DATE), 'position'=>65),
	'c.fk_shipping_method'=>array('label'=>"SendingMethod", 'checked'=>-1, 'position'=>66 , 'enabled'=>!empty($conf->expedition->enabled)),
	'c.fk_cond_reglement'=>array('label'=>"PaymentConditionsShort", 'checked'=>-1, 'position'=>67),
	'c.fk_mode_reglement'=>array('label'=>"PaymentMode", 'checked'=>-1, 'position'=>68),
	'c.fk_input_reason'=>array('label'=>"Channel", 'checked'=>-1, 'position'=>69),
	'c.total_ht'=>array('label'=>"AmountHT", 'checked'=>1, 'position'=>75),
	'c.total_vat'=>array('label'=>"AmountVAT", 'checked'=>0, 'position'=>80),
	'c.total_ttc'=>array('label'=>"AmountTTC", 'checked'=>0, 'position'=>85),
	'c.multicurrency_code'=>array('label'=>'Currency', 'checked'=>0, 'enabled'=>(empty($conf->multicurrency->enabled) ? 0 : 1), 'position'=>90),
	'c.multicurrency_tx'=>array('label'=>'CurrencyRate', 'checked'=>0, 'enabled'=>(empty($conf->multicurrency->enabled) ? 0 : 1), 'position'=>95),
	'c.multicurrency_total_ht'=>array('label'=>'MulticurrencyAmountHT', 'checked'=>0, 'enabled'=>(empty($conf->multicurrency->enabled) ? 0 : 1), 'position'=>100),
	'c.multicurrency_total_vat'=>array('label'=>'MulticurrencyAmountVAT', 'checked'=>0, 'enabled'=>(empty($conf->multicurrency->enabled) ? 0 : 1), 'position'=>105),
	'c.multicurrency_total_ttc'=>array('label'=>'MulticurrencyAmountTTC', 'checked'=>0, 'enabled'=>(empty($conf->multicurrency->enabled) ? 0 : 1), 'position'=>110),
	'u.login'=>array('label'=>"Author", 'checked'=>1, 'position'=>115),
	'c.datec'=>array('label'=>"DateCreation", 'checked'=>0, 'position'=>120),
	'c.tms'=>array('label'=>"DateModificationShort", 'checked'=>0, 'position'=>125),
	'c.date_cloture'=>array('label'=>"DateClosing", 'checked'=>0, 'position'=>130),
	'c.note_public'=>array('label'=>'NotePublic', 'checked'=>0, 'enabled'=>(empty($conf->global->MAIN_LIST_ALLOW_PUBLIC_NOTES)), 'position'=>135),
	'c.note_private'=>array('label'=>'NotePrivate', 'checked'=>0, 'enabled'=>(empty($conf->global->MAIN_LIST_ALLOW_PRIVATE_NOTES)), 'position'=>140),
	'shippable'=>array('label'=>"Shippable", 'checked'=>1,'enabled'=>(!empty($conf->expedition->enabled)), 'position'=>990),
	'c.facture'=>array('label'=>"Billed", 'checked'=>1, 'enabled'=>(empty($conf->global->WORKFLOW_BILL_ON_SHIPMENT)), 'position'=>995),
	'c.fk_statut'=>array('label'=>"Status", 'checked'=>1, 'position'=>1000)
);
// Extra fields
include DOL_DOCUMENT_ROOT.'/core/tpl/extrafields_list_array_fields.tpl.php';

$object->fields = dol_sort_array($object->fields, 'position');
$arrayfields = dol_sort_array($arrayfields, 'position');



/*
 * Actions
 */

if (GETPOST('cancel', 'alpha')) {
	$action = 'list'; $massaction = '';
}
if (!GETPOST('confirmmassaction', 'alpha') && $massaction != 'presend' && $massaction != 'confirm_presend' && $massaction != 'confirm_createbills') {
	$massaction = '';
}

$parameters = array('socid'=>$socid);
$reshook = $hookmanager->executeHooks('doActions', $parameters, $object, $action); // Note that $action and $object may have been modified by some hooks
if ($reshook < 0) {
	setEventMessages($hookmanager->error, $hookmanager->errors, 'errors');
}

if (empty($reshook)) {
	// Selection of new fields
	include DOL_DOCUMENT_ROOT.'/core/actions_changeselectedfields.inc.php';

	// Purge search criteria
	if (GETPOST('button_removefilter_x', 'alpha') || GETPOST('button_removefilter.x', 'alpha') || GETPOST('button_removefilter', 'alpha')) { // All tests are required to be compatible with all browsers
		$search_categ = '';
		$search_user = '';
		$search_sale = '';
		$search_product_category = '';
		$search_ref = '';
		$search_ref_customer = '';
		$search_company = '';
		$search_company_alias = '';
		$search_town = '';
		$search_zip = "";
		$search_state = "";
		$search_type = '';
		$search_country = '';
		$search_type_thirdparty = '';
		$search_total_ht = '';
		$search_total_vat = '';
		$search_total_ttc = '';
		$search_warehouse = '';
		$search_multicurrency_code = '';
		$search_multicurrency_tx = '';
		$search_multicurrency_montant_ht = '';
		$search_multicurrency_montant_vat = '';
		$search_multicurrency_montant_ttc = '';
		$search_login = '';
		$search_dateorder_start = '';
		$search_dateorder_end = '';
		$search_datedelivery_start = '';
		$search_datedelivery_end = '';
		$search_project_ref = '';
		$search_project = '';
		$search_status = '';
		$search_billed = '';
		$toselect = '';
		$search_array_options = array();
		$search_categ_cus = 0;
		$search_datecloture_start = '';
		$search_datecloture_end = '';
		$search_fk_cond_reglement = '';
		$search_fk_shipping_method = '';
		$search_fk_mode_reglement = '';
		$search_fk_input_reason = '';
	}
	if (GETPOST('button_removefilter_x', 'alpha') || GETPOST('button_removefilter.x', 'alpha') || GETPOST('button_removefilter', 'alpha')
	 || GETPOST('button_search_x', 'alpha') || GETPOST('button_search.x', 'alpha') || GETPOST('button_search', 'alpha')) {
		$massaction = ''; // Protection to avoid mass action if we force a new search during a mass action confirmation
	}

	// Mass actions
	$objectclass = 'Commande';
	$objectlabel = 'Orders';
	$permissiontoread = $user->rights->commande->lire;
	$permissiontoadd = $user->rights->commande->creer;
	$permissiontodelete = $user->rights->commande->supprimer;
	if (!empty($conf->global->MAIN_USE_ADVANCED_PERMS)) {
		$permissiontovalidate = $user->rights->commande->order_advance->validate;
		$permissiontoclose = $user->rights->commande->order_advance->close;
		$permissiontocancel = $user->rights->commande->order_advance->annuler;
		$permissiontosendbymail = $user->rights->commande->order_advance->send;
	} else {
		$permissiontovalidate = $user->rights->commande->creer;
		$permissiontoclose = $user->rights->commande->creer;
		$permissiontocancel = $user->rights->commande->creer;
		$permissiontosendbymail = $user->rights->commande->creer;
	}
	$uploaddir = $conf->commande->multidir_output[$conf->entity];
	$triggersendname = 'ORDER_SENTBYMAIL';
	include DOL_DOCUMENT_ROOT.'/core/actions_massactions.inc.php';
}
if ($action == 'validate' && $permissiontoadd) {
	if (GETPOST('confirm') == 'yes') {
		$objecttmp = new $objectclass($db);
		$db->begin();
		$error = 0;
		foreach ($toselect as $checked) {
			if ($objecttmp->fetch($checked)) {
				if ($objecttmp->statut == 0) {
					if (!empty($objecttmp->fk_warehouse)) {
						$idwarehouse = $objecttmp->fk_warehouse;
					} else {
						$idwarehouse = 0;
					}
					if ($objecttmp->valid($user, $idwarehouse)) {
						setEventMessage($objecttmp->ref." ".$langs->trans('PassedInOpenStatus'), 'mesgs');
					} else {
						setEventMessage($langs->trans('CantBeValidated'), 'errors');
						$error++;
					}
				} else {
					setEventMessage($objecttmp->ref." ".$langs->trans('IsNotADraft'), 'errors');
					$error++;
				}
			} else {
				dol_print_error($db);
				$error++;
			}
		}
		if ($error) {
			$db->rollback();
		} else {
			$db->commit();
		}
	}
}
if ($action == 'shipped' && $permissiontoadd) {
	if (GETPOST('confirm') == 'yes') {
		$objecttmp = new $objectclass($db);
		$db->begin();
		$error = 0;
		foreach ($toselect as $checked) {
			if ($objecttmp->fetch($checked)) {
				if ($objecttmp->statut == 1) {
					if ($objecttmp->cloture($user)) {
						setEventMessage($objecttmp->ref." ".$langs->trans('PassedInOpenStatus'), 'mesgs');
					} else {
						setEventMessage($langs->trans('CantBeValidated'), 'errors');
						$error++;
					}
				} else {
					setEventMessage($objecttmp->ref." ".$langs->trans('IsNotADraft'), 'errors');
					$error++;
				}
			} else {
				dol_print_error($db);
				$error++;
			}
		}
		if ($error) {
			$db->rollback();
		} else {
			$db->commit();
		}
	}
}
// Closed records
if (!$error && $massaction === 'setbilled' && $permissiontoclose) {
	$db->begin();

	$objecttmp = new $objectclass($db);
	$nbok = 0;
	foreach ($toselect as $toselectid) {
		$result = $objecttmp->fetch($toselectid);
		if ($result > 0) {
			$result = $objecttmp->classifyBilled($user, 0);
			if ($result <= 0) {
				setEventMessages($objecttmp->error, $objecttmp->errors, 'errors');
				$error++;
				break;
			} else {
				$nbok++;
			}
		} else {
			setEventMessages($objecttmp->error, $objecttmp->errors, 'errors');
			$error++;
			break;
		}
	}

	if (!$error) {
		if ($nbok > 1) {
			setEventMessages($langs->trans("RecordsModified", $nbok), null, 'mesgs');
		} else {
			setEventMessages($langs->trans("RecordsModified", $nbok), null, 'mesgs');
		}
		$db->commit();
	} else {
		$db->rollback();
	}
}

/*
 * View
 */

$now = dol_now();

$form = new Form($db);
$formother = new FormOther($db);
$formfile = new FormFile($db);
$companystatic = new Societe($db);
$formcompany = new FormCompany($db);
$projectstatic = new Project($db);

$title = $langs->trans("Orders");
$help_url = "EN:Module_Customers_Orders|FR:Module_Commandes_Clients|ES:Módulo_Pedidos_de_clientes";
// llxHeader('',$title,$help_url);

$sql = 'SELECT';
if ($sall || $search_product_category > 0 || $search_user > 0) {
	$sql = 'SELECT DISTINCT';
}
$sql .= ' s.rowid as socid, s.nom as name, s.name_alias as alias, s.email, s.phone, s.fax, s.address, s.town, s.zip, s.fk_pays, s.client, s.code_client,';
$sql .= " typent.code as typent_code,";
$sql .= " state.code_departement as state_code, state.nom as state_name,";
$sql .= " country.code as country_code,";
$sql .= ' c.rowid, c.ref, c.total_ht, c.total_tva, c.total_ttc, c.ref_client, c.fk_user_author,';
$sql .= ' c.fk_multicurrency, c.multicurrency_code, c.multicurrency_tx, c.multicurrency_total_ht, c.multicurrency_total_tva as multicurrency_total_vat, c.multicurrency_total_ttc,';
$sql .= ' c.date_valid, c.date_commande, c.note_public, c.note_private, c.date_livraison as date_delivery, c.fk_statut, c.facture as billed,';
$sql .= ' c.date_creation as date_creation, c.tms as date_update, c.date_cloture as date_cloture,';
$sql .= ' p.rowid as project_id, p.ref as project_ref, p.title as project_label,';
$sql .= ' u.login, u.lastname, u.firstname, u.email, u.statut, u.entity, u.photo, u.office_phone, u.office_fax, u.user_mobile, u.job, u.gender,';
$sql .= ' c.fk_cond_reglement,c.fk_mode_reglement,c.fk_shipping_method,';
$sql .= ' c.fk_input_reason';
if ($search_categ_cus) {
	$sql .= ", cc.fk_categorie, cc.fk_soc";
}
// Add fields from extrafields
if (!empty($extrafields->attributes[$object->table_element]['label'])) {
	foreach ($extrafields->attributes[$object->table_element]['label'] as $key => $val) {
		$sql .= ($extrafields->attributes[$object->table_element]['type'][$key] != 'separate' ? ", ef.".$key.' as options_'.$key : '');
	}
}
// Add fields from hooks
$parameters = array();
$reshook = $hookmanager->executeHooks('printFieldListSelect', $parameters); // Note that $action and $object may have been modified by hook
$sql .= $hookmanager->resPrint;
$sql .= ' FROM '.MAIN_DB_PREFIX.'societe as s';
$sql .= " LEFT JOIN ".MAIN_DB_PREFIX."c_country as country on (country.rowid = s.fk_pays)";
$sql .= " LEFT JOIN ".MAIN_DB_PREFIX."c_typent as typent on (typent.id = s.fk_typent)";
$sql .= " LEFT JOIN ".MAIN_DB_PREFIX."c_departements as state on (state.rowid = s.fk_departement)";
if (!empty($search_categ_cus)) {
	$sql .= ' LEFT JOIN '.MAIN_DB_PREFIX."categorie_societe as cc ON s.rowid = cc.fk_soc"; // We'll need this table joined to the select in order to filter by categ
}
$sql .= ', '.MAIN_DB_PREFIX.'commande as c';
if (is_array($extrafields->attributes[$object->table_element]['label']) && count($extrafields->attributes[$object->table_element]['label'])) {
	$sql .= " LEFT JOIN ".MAIN_DB_PREFIX."commande_extrafields as ef on (c.rowid = ef.fk_object)";
}
if ($sall || $search_product_category > 0) {
	$sql .= ' LEFT JOIN '.MAIN_DB_PREFIX.'commandedet as pd ON c.rowid=pd.fk_commande';
}
if ($search_product_category > 0) {
	$sql .= ' LEFT JOIN '.MAIN_DB_PREFIX.'categorie_product as cp ON cp.fk_product=pd.fk_product';
}
$sql .= " LEFT JOIN ".MAIN_DB_PREFIX."projet as p ON p.rowid = c.fk_projet";
$sql .= ' LEFT JOIN '.MAIN_DB_PREFIX.'user as u ON c.fk_user_author = u.rowid';

// We'll need this table joined to the select in order to filter by sale
if ($search_sale > 0 || (!$user->rights->societe->client->voir && !$socid)) {
	$sql .= ", ".MAIN_DB_PREFIX."societe_commerciaux as sc";
}
if ($search_user > 0) {
	$sql .= ", ".MAIN_DB_PREFIX."element_contact as ec";
	$sql .= ", ".MAIN_DB_PREFIX."c_type_contact as tc";
}
$sql .= ' WHERE c.fk_soc = s.rowid';
$sql .= ' AND c.entity IN ('.getEntity('commande').')';
if ($search_product_category > 0) {
	$sql .= " AND cp.fk_categorie = ".((int) $search_product_category);
}
if ($socid > 0) {
	$sql .= ' AND s.rowid = '.((int) $socid);
}
if (!$user->rights->societe->client->voir && !$socid) {
	$sql .= " AND s.rowid = sc.fk_soc AND sc.fk_user = ".$user->id;
}
if ($search_ref) {
	$sql .= natural_search('c.ref', $search_ref);
}
if ($search_ref_customer) {
	$sql .= natural_search('c.ref_client', $search_ref_customer);
}
if ($sall) {
	$sql .= natural_search(array_keys($fieldstosearchall), $sall);
}
if ($search_billed != '' && $search_billed >= 0) {
	$sql .= ' AND c.facture = '.((int) $search_billed);
}
if ($search_status <> '') {
	if ($search_status < 4 && $search_status > -4) {
		if ($search_status == 1 && empty($conf->expedition->enabled)) {
			$sql .= ' AND c.fk_statut IN (1,2)'; // If module expedition disabled, we include order with status 'sending in process' into 'validated'
		} else {
			$sql .= ' AND c.fk_statut = '.$search_status; // brouillon, validee, en cours, annulee
		}
	}
	if ($search_status == 4) {
		$sql .= ' AND c.facture = 1'; // invoice created
	}
	if ($search_status == -2) {	// To process
		//$sql.= ' AND c.fk_statut IN (1,2,3) AND c.facture = 0';
		$sql .= " AND ((c.fk_statut IN (1,2)) OR (c.fk_statut = 3 AND c.facture = 0))"; // If status is 2 and facture=1, it must be selected
	}
	if ($search_status == -3) {	// To bill
		//$sql.= ' AND c.fk_statut in (1,2,3)';
		//$sql.= ' AND c.facture = 0'; // invoice not created
		$sql .= ' AND ((c.fk_statut IN (1,2)) OR (c.fk_statut = 3 AND c.facture = 0))'; // validated, in process or closed but not billed
	}

<<<<<<< HEAD
	if ($search_status == -4)	//  "validate and in progress"
	{
=======
	if ($search_status == -4) {	//  "To validate and in progress"
>>>>>>> 89ffa852
		$sql .= ' AND (c.fk_statut IN (1,2))'; // validated, in process
	}
}

if ($search_datecloture_start) {
	$sql .= " AND c.date_cloture >= '".$db->idate($search_datecloture_start)."'";
}
if ($search_datecloture_end) {
	$sql .= " AND c.date_cloture <= '".$db->idate($search_datecloture_end)."'";
}
if ($search_dateorder_start) {
	$sql .= " AND c.date_commande >= '".$db->idate($search_dateorder_start)."'";
}
if ($search_dateorder_end) {
	$sql .= " AND c.date_commande <= '".$db->idate($search_dateorder_end)."'";
}
if ($search_datedelivery_start) {
	$sql .= " AND c.date_livraison >= '".$db->idate($search_datedelivery_start)."'";
}
if ($search_datedelivery_end) {
	$sql .= " AND c.date_livraison <= '".$db->idate($search_datedelivery_end)."'";
}
if ($search_town) {
	$sql .= natural_search('s.town', $search_town);
}
if ($search_zip) {
	$sql .= natural_search("s.zip", $search_zip);
}
if ($search_state) {
	$sql .= natural_search("state.nom", $search_state);
}
if ($search_country) {
	$sql .= " AND s.fk_pays IN (".$db->sanitize($search_country).')';
}
if ($search_type_thirdparty) {
	$sql .= " AND s.fk_typent IN (".$db->sanitize($search_type_thirdparty).')';
}
if ($search_company) {
	$sql .= natural_search('s.nom', $search_company);
}
if ($search_company_alias) {
	$sql .= natural_search('s.name_alias', $search_company_alias);
}
if ($search_sale > 0) {
	$sql .= " AND s.rowid = sc.fk_soc AND sc.fk_user = ".((int) $search_sale);
}
if ($search_user > 0) {
	$sql .= " AND ec.fk_c_type_contact = tc.rowid AND tc.element='commande' AND tc.source='internal' AND ec.element_id = c.rowid AND ec.fk_socpeople = ".$search_user;
}
if ($search_total_ht != '') {
	$sql .= natural_search('c.total_ht', $search_total_ht, 1);
}
if ($search_total_vat != '') {
	$sql .= natural_search('c.total_tva', $search_total_vat, 1);
}
if ($search_total_ttc != '') {
	$sql .= natural_search('c.total_ttc', $search_total_ttc, 1);
}
if ($search_warehouse != '' && $search_warehouse > 0) {
	$sql .= natural_search('c.fk_warehouse', $search_warehouse, 1);
}
if ($search_multicurrency_code != '') {
	$sql .= ' AND c.multicurrency_code = "'.$db->escape($search_multicurrency_code).'"';
}
if ($search_multicurrency_tx != '') {
	$sql .= natural_search('c.multicurrency_tx', $search_multicurrency_tx, 1);
}
if ($search_multicurrency_montant_ht != '') {
	$sql .= natural_search('c.multicurrency_total_ht', $search_multicurrency_montant_ht, 1);
}
if ($search_multicurrency_montant_vat != '') {
	$sql .= natural_search('c.multicurrency_total_tva', $search_multicurrency_montant_vat, 1);
}
if ($search_multicurrency_montant_ttc != '') {
	$sql .= natural_search('c.multicurrency_total_ttc', $search_multicurrency_montant_ttc, 1);
}
if ($search_login) {
	$sql .= natural_search(array("u.login", "u.firstname", "u.lastname"), $search_login);
}
if ($search_project_ref != '') {
	$sql .= natural_search("p.ref", $search_project_ref);
}
if ($search_project != '') {
	$sql .= natural_search("p.title", $search_project);
}
if ($search_categ_cus > 0) {
	$sql .= " AND cc.fk_categorie = ".((int) $search_categ_cus);
}
if ($search_categ_cus == -2) {
	$sql .= " AND cc.fk_categorie IS NULL";
}
if ($search_fk_cond_reglement > 0) {
	$sql .= " AND c.fk_cond_reglement = ".((int) $search_fk_cond_reglement);
}
if ($search_fk_shipping_method > 0) {
	$sql .= " AND c.fk_shipping_method = ".((int) $search_fk_shipping_method);
}
if ($search_fk_mode_reglement > 0) {
	$sql .= " AND c.fk_mode_reglement = ".((int) $search_fk_mode_reglement);
}
if ($search_fk_input_reason > 0) {
	$sql .= " AND c.fk_input_reason = ".((int) $search_fk_input_reason);
}

// Add where from extra fields
include DOL_DOCUMENT_ROOT.'/core/tpl/extrafields_list_search_sql.tpl.php';
// Add where from hooks
$parameters = array();
$reshook = $hookmanager->executeHooks('printFieldListWhere', $parameters); // Note that $action and $object may have been modified by hook
$sql .= $hookmanager->resPrint;

$sql .= $db->order($sortfield, $sortorder);

// Count total nb of records
$nbtotalofrecords = '';
if (empty($conf->global->MAIN_DISABLE_FULL_SCANLIST)) {
	$result = $db->query($sql);
	$nbtotalofrecords = $db->num_rows($result);

	if (($page * $limit) > $nbtotalofrecords) {	// if total resultset is smaller then paging size (filtering), goto and load page 0
		$page = 0;
		$offset = 0;
	}
}

$sql .= $db->plimit($limit + 1, $offset);
//print $sql;

$resql = $db->query($sql);
if ($resql) {
	if ($socid > 0) {
		$soc = new Societe($db);
		$soc->fetch($socid);
		$title = $langs->trans('ListOfOrders').' - '.$soc->name;
		if (empty($search_company)) {
			$search_company = $soc->name;
		}
	} else {
		$title = $langs->trans('ListOfOrders');
	}
	if (strval($search_status) == '0') {
		$title .= ' - '.$langs->trans('StatusOrderDraftShort');
	}
	if ($search_status == 1) {
		$title .= ' - '.$langs->trans('StatusOrderValidatedShort');
	}
	if ($search_status == 2) {
		$title .= ' - '.$langs->trans('StatusOrderSentShort');
	}
	if ($search_status == 3) {
		$title .= ' - '.$langs->trans('StatusOrderToBillShort');
	}
	if ($search_status == 4) {
		$title .= ' - '.$langs->trans('StatusOrderProcessedShort');
	}
	if ($search_status == -1) {
		$title .= ' - '.$langs->trans('StatusOrderCanceledShort');
	}
	if ($search_status == -2) {
		$title .= ' - '.$langs->trans('StatusOrderToProcessShort');
	}
	if ($search_status == -3) {
		$title .= ' - '.$langs->trans('StatusOrderValidated').', '.(empty($conf->expedition->enabled) ? '' : $langs->trans("StatusOrderSent").', ').$langs->trans('StatusOrderToBill');
	}
	if ($search_status == -4) {
		$title .= ' - '.$langs->trans("StatusOrderValidatedShort").'+'.$langs->trans("StatusOrderSentShort");
	}

	$num = $db->num_rows($resql);

	$arrayofselected = is_array($toselect) ? $toselect : array();

	if ($num == 1 && !empty($conf->global->MAIN_SEARCH_DIRECT_OPEN_IF_ONLY_ONE) && $sall) {
		$obj = $db->fetch_object($resql);
		$id = $obj->rowid;
		header("Location: ".DOL_URL_ROOT.'/commande/card.php?id='.$id);
		exit;
	}

	llxHeader('', $title, $help_url);

	$param = '';

	if (!empty($contextpage) && $contextpage != $_SERVER["PHP_SELF"]) {
		$param .= '&contextpage='.urlencode($contextpage);
	}
	if ($limit > 0 && $limit != $conf->liste_limit) {
		$param .= '&limit='.urlencode($limit);
	}
	if ($sall) {
		$param .= '&sall='.urlencode($sall);
	}
	if ($socid > 0) {
		$param .= '&socid='.urlencode($socid);
	}
	if ($search_status != '') {
		$param .= '&search_status='.urlencode($search_status);
	}
	if ($search_datecloture_start) {
		$param .= '&search_datecloture_startday='.dol_print_date($search_datecloture_start, '%d').'&search_datecloture_startmonth='.dol_print_date($search_datecloture_start, '%m').'&search_datecloture_startyear='.dol_print_date($search_datecloture_start, '%Y');
	}
	if ($search_datecloture_end) {
		$param .= '&search_datecloture_endday='.dol_print_date($search_datecloture_end, '%d').'&search_datecloture_endmonth='.dol_print_date($search_datecloture_end, '%m').'&search_datecloture_endyear='.dol_print_date($search_datecloture_end, '%Y');
	}
	if ($search_dateorder_start) {
		$param .= '&search_dateorder_start_day='.dol_print_date($search_dateorder_start, '%d').'&search_dateorder_start_month='.dol_print_date($search_dateorder_start, '%m').'&search_dateorder_start_year='.dol_print_date($search_dateorder_start, '%Y');
	}
	if ($search_dateorder_end) {
		$param .= '&search_dateorder_end_day='.dol_print_date($search_dateorder_end, '%d').'&search_dateorder_end_month='.dol_print_date($search_dateorder_end, '%m').'&search_dateorder_end_year='.dol_print_date($search_dateorder_end, '%Y');
	}
	if ($search_datedelivery_start) {
		$param .= '&search_datedelivery_start_day='.dol_print_date($search_datedelivery_start, '%d').'&search_datedelivery_start_month='.dol_print_date($search_datedelivery_start, '%m').'&search_datedelivery_start_year='.dol_print_date($search_datedelivery_start, '%Y');
	}
	if ($search_datedelivery_end) {
		$param .= '&search_datedelivery_end_day='.dol_print_date($search_datedelivery_end, '%d').'&search_datedelivery_end_month='.dol_print_date($search_datedelivery_end, '%m').'&search_datedelivery_end_year='.dol_print_date($search_datedelivery_end, '%Y');
	}
	if ($search_ref) {
		$param .= '&search_ref='.urlencode($search_ref);
	}
	if ($search_company) {
		$param .= '&search_company='.urlencode($search_company);
	}
	if ($search_company_alias) {
		$param .= '&search_company_alias='.urlencode($search_company_alias);
	}
	if ($search_ref_customer) {
		$param .= '&search_ref_customer='.urlencode($search_ref_customer);
	}
	if ($search_user > 0) {
		$param .= '&search_user='.urlencode($search_user);
	}
	if ($search_sale > 0) {
		$param .= '&search_sale='.urlencode($search_sale);
	}
	if ($search_total_ht != '') {
		$param .= '&search_total_ht='.urlencode($search_total_ht);
	}
	if ($search_total_vat != '') {
		$param .= '&search_total_vat='.urlencode($search_total_vat);
	}
	if ($search_total_ttc != '') {
		$param .= '&search_total_ttc='.urlencode($search_total_ttc);
	}
	if ($search_warehouse != '') {
		$param .= '&search_warehouse='.urlencode($search_warehouse);
	}
	if ($search_login) {
		$param .= '&search_login='.urlencode($search_login);
	}
	if ($search_multicurrency_code != '') {
		$param .= '&search_multicurrency_code='.urlencode($search_multicurrency_code);
	}
	if ($search_multicurrency_tx != '') {
		$param .= '&search_multicurrency_tx='.urlencode($search_multicurrency_tx);
	}
	if ($search_multicurrency_montant_ht != '') {
		$param .= '&search_multicurrency_montant_ht='.urlencode($search_multicurrency_montant_ht);
	}
	if ($search_multicurrency_montant_vat != '') {
		$param .= '&search_multicurrency_montant_vat='.urlencode($search_multicurrency_montant_vat);
	}
	if ($search_multicurrency_montant_ttc != '') {
		$param .= '&search_multicurrency_montant_ttc='.urlencode($search_multicurrency_montant_ttc);
	}
	if ($search_project_ref >= 0) {
		$param .= "&search_project_ref=".urlencode($search_project_ref);
	}
	if ($search_town != '') {
		$param .= '&search_town='.urlencode($search_town);
	}
	if ($search_zip != '') {
		$param .= '&search_zip='.urlencode($search_zip);
	}
	if ($search_state != '') {
		$param .= '&search_state='.urlencode($search_state);
	}
	if ($search_country != '') {
		$param .= '&search_country='.urlencode($search_country);
	}
	if ($search_type_thirdparty != '' && $search_type_thirdparty > 0) {
		$param .= '&search_type_thirdparty='.urlencode($search_type_thirdparty);
	}
	if ($search_product_category != '') {
		$param .= '&search_product_category='.urlencode($search_product_category);
	}
	if ($search_categ_cus > 0) {
		$param .= '&search_categ_cus='.urlencode($search_categ_cus);
	}
	if ($show_files) {
		$param .= '&show_files='.urlencode($show_files);
	}
	if ($optioncss != '') {
		$param .= '&optioncss='.urlencode($optioncss);
	}
	if ($search_billed != '') {
		$param .= '&search_billed='.urlencode($search_billed);
	}
	if ($search_fk_cond_reglement > 0) {
		$param .= '&search_fk_cond_reglement='.urlencode($search_fk_cond_reglement);
	}
	if ($search_fk_shipping_method > 0) {
		$param .= '&search_fk_shipping_method='.urlencode($search_fk_shipping_method);
	}
	if ($search_fk_mode_reglement > 0) {
		$param .= '&search_fk_mode_reglement='.urlencode($search_fk_mode_reglement);
	}
	if ($search_fk_input_reason > 0) {
		$param .= '&search_fk_input_reason='.urlencode($search_fk_input_reason);
	}

	// Add $param from extra fields
	include DOL_DOCUMENT_ROOT.'/core/tpl/extrafields_list_search_param.tpl.php';

	// List of mass actions available
	$arrayofmassactions = array(
		'generate_doc'=>img_picto('', 'pdf', 'class="pictofixedwidth"').$langs->trans("ReGeneratePDF"),
		'builddoc'=>img_picto('', 'pdf', 'class="pictofixedwidth"').$langs->trans("PDFMerge"),
	);
	if ($permissiontovalidate) {
		$arrayofmassactions['prevalidate'] = img_picto('', 'check', 'class="pictofixedwidth"').$langs->trans("Validate");
	}
	if ($permissiontosendbymail) {
		$arrayofmassactions['presend'] = img_picto('', 'email', 'class="pictofixedwidth"').$langs->trans("SendByMail");
	}
	if ($permissiontoclose) {
		$arrayofmassactions['preshipped'] = img_picto('', 'dollyrevert', 'class="pictofixedwidth"').$langs->trans("ClassifyShipped");
	}
	if ($permissiontocancel) {
		$arrayofmassactions['cancelorders'] = img_picto('', 'close_title', 'class="pictofixedwidth"').$langs->trans("Cancel");
	}
	if ($user->rights->facture->creer) {
		$arrayofmassactions['createbills'] = img_picto('', 'bill', 'class="pictofixedwidth"').$langs->trans("CreateInvoiceForThisCustomer");
	}
	if ($permissiontoclose) {
		$arrayofmassactions['setbilled'] = img_picto('', 'bill', 'class="pictofixedwidth"').$langs->trans("ClassifyBilled");
	}
	if ($permissiontodelete) {
		$arrayofmassactions['predelete'] = img_picto('', 'delete', 'class="pictofixedwidth"').$langs->trans("Delete");
	}
	if (in_array($massaction, array('presend', 'predelete', 'createbills'))) {
		$arrayofmassactions = array();
	}
	$massactionbutton = $form->selectMassAction('', $arrayofmassactions);

	$url = DOL_URL_ROOT.'/commande/card.php?action=create';
	if (!empty($socid)) {
		$url .= '&socid='.$socid;
	}
	$newcardbutton = dolGetButtonTitle($langs->trans('NewOrder'), '', 'fa fa-plus-circle', $url, '', $contextpage == 'orderlist' && $permissiontoadd);

	// Lines of title fields
	print '<form method="POST" id="searchFormList" action="'.$_SERVER["PHP_SELF"].'">';
	if ($optioncss != '') {
		print '<input type="hidden" name="optioncss" value="'.$optioncss.'">';
	}
	print '<input type="hidden" name="token" value="'.newToken().'">';
	print '<input type="hidden" name="formfilteraction" id="formfilteraction" value="list">';
	print '<input type="hidden" name="action" value="list">';
	print '<input type="hidden" name="sortfield" value="'.$sortfield.'">';
	print '<input type="hidden" name="sortorder" value="'.$sortorder.'">';
	print '<input type="hidden" name="contextpage" value="'.$contextpage.'">';
	print '<input type="hidden" name="search_status" value="'.$search_status.'">';
	print '<input type="hidden" name="socid" value="'.$socid.'">';

	print_barre_liste($title, $page, $_SERVER["PHP_SELF"], $param, $sortfield, $sortorder, $massactionbutton, $num, $nbtotalofrecords, 'order', 0, $newcardbutton, '', $limit, 0, 0, 1);

	$topicmail = "SendOrderRef";
	$modelmail = "order_send";
	$objecttmp = new Commande($db);
	$trackid = 'ord'.$object->id;
	include DOL_DOCUMENT_ROOT.'/core/tpl/massactions_pre.tpl.php';

	if ($massaction == 'prevalidate') {
		print $form->formconfirm($_SERVER["PHP_SELF"], $langs->trans("ConfirmMassValidation"), $langs->trans("ConfirmMassValidationQuestion"), "validate", null, '', 0, 200, 500, 1);
	}
	if ($massaction == 'preshipped') {
		print $form->formconfirm($_SERVER["PHP_SELF"], $langs->trans("CloseOrder"), $langs->trans("ConfirmCloseOrder"), "shipped", null, '', 0, 200, 500, 1);
	}

	if ($massaction == 'createbills') {
		print '<input type="hidden" name="massaction" value="confirm_createbills">';

		print '<table class="noborder" width="100%" >';
		print '<tr>';
		print '<td class="titlefield">';
		print $langs->trans('DateInvoice');
		print '</td>';
		print '<td>';
		print $form->selectDate('', '', '', '', '', '', 1, 1);
		print '</td>';
		print '</tr>';
		print '<tr>';
		print '<td>';
		print $langs->trans('CreateOneBillByThird');
		print '</td>';
		print '<td>';
		print $form->selectyesno('createbills_onebythird', '', 1);
		print '</td>';
		print '</tr>';
		print '<tr>';
		print '<td>';
		print $langs->trans('ValidateInvoices');
		print '</td>';
		print '<td>';
		if (!empty($conf->stock->enabled) && !empty($conf->global->STOCK_CALCULATE_ON_BILL)) {
			print $form->selectyesno('validate_invoices', 0, 1, 1);
			print ' ('.$langs->trans("AutoValidationNotPossibleWhenStockIsDecreasedOnInvoiceValidation").')';
		} else {
			print $form->selectyesno('validate_invoices', 0, 1);
		}
		if (!empty($conf->workflow->enabled) && !empty($conf->global->WORKFLOW_INVOICE_AMOUNT_CLASSIFY_BILLED_ORDER)) {
			print ' &nbsp; &nbsp; <span class="opacitymedium">'.$langs->trans("IfValidateInvoiceIsNoOrderStayUnbilled").'</span>';
		} else {
			print ' &nbsp; &nbsp; <span class="opacitymedium">'.$langs->trans("OptionToSetOrderBilledNotEnabled").'</span>';
		}
		print '</td>';
		print '</tr>';
		print '</table>';

		print '<br>';
		print '<div class="center">';
		print '<input type="submit" class="button" id="createbills" name="createbills" value="'.$langs->trans('CreateInvoiceForThisCustomer').'">  ';
		print '<input type="submit" class="button button-cancel" id="cancel" name="cancel" value="'.$langs->trans("Cancel").'">';
		print '</div>';
		print '<br>';
	}

	if ($sall) {
		foreach ($fieldstosearchall as $key => $val) {
			$fieldstosearchall[$key] = $langs->trans($val);
		}
		print '<div class="divsearchfieldfilter">'.$langs->trans("FilterOnInto", $sall).join(', ', $fieldstosearchall).'</div>';
	}

	$moreforfilter = '';

	// If the user can view prospects other than his'
	if ($user->rights->societe->client->voir || $socid) {
		$langs->load("commercial");
		$moreforfilter .= '<div class="divsearchfield">';
		$tmptitle = $langs->trans('ThirdPartiesOfSaleRepresentative');
		$moreforfilter .= img_picto($tmptitle, 'user', 'class="pictofixedwidth"').$formother->select_salesrepresentatives($search_sale, 'search_sale', $user, 0, $tmptitle, 'maxwidth250');
		$moreforfilter .= '</div>';
	}
	// If the user can view other users
	if ($user->rights->user->user->lire) {
		$moreforfilter .= '<div class="divsearchfield">';
		$tmptitle = $langs->trans('LinkedToSpecificUsers');
		$moreforfilter .= img_picto($tmptitle, 'user', 'class="pictofixedwidth"').$form->select_dolusers($search_user, 'search_user', $tmptitle, '', 0, '', '', 0, 0, 0, '', 0, '', 'maxwidth250');
		$moreforfilter .= '</div>';
	}
	// If the user can view prospects other than his'
	if (!empty($conf->categorie->enabled) && $user->rights->categorie->lire && ($user->rights->produit->lire || $user->rights->service->lire)) {
		include_once DOL_DOCUMENT_ROOT.'/categories/class/categorie.class.php';
		$moreforfilter .= '<div class="divsearchfield">';
		$tmptitle = $langs->trans('IncludingProductWithTag');
		$cate_arbo = $form->select_all_categories(Categorie::TYPE_PRODUCT, null, 'parent', null, null, 1);
		$moreforfilter .= img_picto($tmptitle, 'category', 'class="pictofixedwidth"').$form->selectarray('search_product_category', $cate_arbo, $search_product_category, $tmptitle, 0, 0, '', 0, 0, 0, 0, 'maxwidth300', 1);
		$moreforfilter .= '</div>';
	}
	if (!empty($conf->categorie->enabled) && $user->rights->categorie->lire) {
		require_once DOL_DOCUMENT_ROOT.'/categories/class/categorie.class.php';
		$moreforfilter .= '<div class="divsearchfield">';
		$tmptitle = $langs->trans('CustomersProspectsCategoriesShort');
		$moreforfilter .= img_picto($tmptitle, 'category', 'class="pictofixedwidth"').$formother->select_categories('customer', $search_categ_cus, 'search_categ_cus', 1, $tmptitle);
		$moreforfilter .= '</div>';
	}
	if (!empty($conf->stock->enabled) && !empty($conf->global->WAREHOUSE_ASK_WAREHOUSE_DURING_ORDER)) {
		require_once DOL_DOCUMENT_ROOT.'/product/class/html.formproduct.class.php';
		$formproduct = new FormProduct($db);
		$moreforfilter .= '<div class="divsearchfield">';
		$tmptitle = $langs->trans('Warehouse');
		$moreforfilter .= img_picto($tmptitle, 'stock', 'class="pictofixedwidth"').$formproduct->selectWarehouses($search_warehouse, 'search_warehouse', '', 1, 0, 0, $tmptitle);
		$moreforfilter .= '</div>';
	}
	$parameters = array();
	$reshook = $hookmanager->executeHooks('printFieldPreListTitle', $parameters); // Note that $action and $object may have been modified by hook
	if (empty($reshook)) {
		$moreforfilter .= $hookmanager->resPrint;
	} else {
		$moreforfilter = $hookmanager->resPrint;
	}

	if (!empty($moreforfilter)) {
		print '<div class="liste_titre liste_titre_bydiv centpercent">';
		print $moreforfilter;
		print '</div>';
	}

	$varpage = empty($contextpage) ? $_SERVER["PHP_SELF"] : $contextpage;
	$selectedfields = $form->multiSelectArrayWithCheckbox('selectedfields', $arrayfields, $varpage); // This also change content of $arrayfields
	$selectedfields .= $form->showCheckAddButtons('checkforselect', 1);

	if (GETPOST('autoselectall', 'int')) {
		$selectedfields .= '<script>';
		$selectedfields .= '   $(document).ready(function() {';
		$selectedfields .= '        console.log("Autoclick on checkforselects");';
		$selectedfields .= '   		$("#checkforselects").click();';
		$selectedfields .= '        $("#massaction").val("createbills").change();';
		$selectedfields .= '   });';
		$selectedfields .= '</script>';
	}

	print '<div class="div-table-responsive">';
	print '<table class="tagtable liste'.($moreforfilter ? " listwithfilterbefore" : "").'">'."\n";

	print '<tr class="liste_titre_filter">';
	// Ref
	if (!empty($arrayfields['c.ref']['checked'])) {
		print '<td class="liste_titre">';
		print '<input class="flat" size="6" type="text" name="search_ref" value="'.dol_escape_htmltag($search_ref).'">';
		print '</td>';
	}
	// Ref customer
	if (!empty($arrayfields['c.ref_client']['checked'])) {
		print '<td class="liste_titre" align="left">';
		print '<input class="flat" type="text" size="6" name="search_ref_customer" value="'.dol_escape_htmltag($search_ref_customer).'">';
		print '</td>';
	}
	// Project ref
	if (!empty($arrayfields['p.ref']['checked'])) {
		print '<td class="liste_titre"><input type="text" class="flat" size="6" name="search_project_ref" value="'.dol_escape_htmltag($search_project_ref).'"></td>';
	}
	// Project title
	if (!empty($arrayfields['p.title']['checked'])) {
		print '<td class="liste_titre"><input type="text" class="flat" size="6" name="search_project" value="'.dol_escape_htmltag($search_project).'"></td>';
	}
	// Thirpdarty
	if (!empty($arrayfields['s.nom']['checked'])) {
		print '<td class="liste_titre" align="left">';
		print '<input class="flat maxwidth100" type="text" name="search_company" value="'.dol_escape_htmltag($search_company).'">';
		print '</td>';
	}
	// Alias
	if (!empty($arrayfields['s.name_alias']['checked'])) {
		print '<td class="liste_titre" align="left">';
		print '<input class="flat maxwidth100" type="text" name="search_company_alias" value="'.dol_escape_htmltag($search_company_alias).'">';
		print '</td>';
	}
	// Town
	if (!empty($arrayfields['s.town']['checked'])) {
		print '<td class="liste_titre"><input class="flat" type="text" size="4" name="search_town" value="'.dol_escape_htmltag($search_town).'"></td>';
	}
	// Zip
	if (!empty($arrayfields['s.zip']['checked'])) {
		print '<td class="liste_titre"><input class="flat" type="text" size="4" name="search_zip" value="'.dol_escape_htmltag($search_zip).'"></td>';
	}
	// State
	if (!empty($arrayfields['state.nom']['checked'])) {
		print '<td class="liste_titre">';
		print '<input class="flat" size="4" type="text" name="search_state" value="'.dol_escape_htmltag($search_state).'">';
		print '</td>';
	}
	// Country
	if (!empty($arrayfields['country.code_iso']['checked'])) {
		print '<td class="liste_titre" align="center">';
		print $form->select_country($search_country, 'search_country', '', 0, 'minwidth100imp maxwidth100');
		print '</td>';
	}
	// Company type
	if (!empty($arrayfields['typent.code']['checked'])) {
		print '<td class="liste_titre maxwidthonsmartphone" align="center">';
		print $form->selectarray("search_type_thirdparty", $formcompany->typent_array(0), $search_type_thirdparty, 1, 0, 0, '', 0, 0, 0, (empty($conf->global->SOCIETE_SORT_ON_TYPEENT) ? 'ASC' : $conf->global->SOCIETE_SORT_ON_TYPEENT), '', 1);
		print '</td>';
	}
	// Date order
	if (!empty($arrayfields['c.date_commande']['checked'])) {
		print '<td class="liste_titre center">';
		print '<div class="nowrap">';
		print $form->selectDate($search_dateorder_start ? $search_dateorder_start : -1, 'search_dateorder_start_', 0, 0, 1, '', 1, 0, 0, '', '', '', '', 1, '', $langs->trans('From'));
		print '</div>';
		print '<div class="nowrap">';
		print $form->selectDate($search_dateorder_end ? $search_dateorder_end : -1, 'search_dateorder_end_', 0, 0, 1, '', 1, 0, 0, '', '', '', '', 1, '', $langs->trans('to'));
		print '</div>';
		print '</td>';
	}
	if (!empty($arrayfields['c.date_delivery']['checked'])) {
		print '<td class="liste_titre center">';
		print '<div class="nowrap">';
		print $form->selectDate($search_datedelivery_start ? $search_datedelivery_start : -1, 'search_datedelivery_start_', 0, 0, 1, '', 1, 0, 0, '', '', '', '', 1, '', $langs->trans('From'));
		print '</div>';
		print '<div class="nowrap">';
		print $form->selectDate($search_datedelivery_end ? $search_datedelivery_end : -1, 'search_datedelivery_end_', 0, 0, 1, '', 1, 0, 0, '', '', '', '', 1, '', $langs->trans('to'));
		print '</div>';
		print '</td>';
	}
	// Shipping Method
	if (!empty($arrayfields['c.fk_shipping_method']['checked'])) {
		print '<td class="liste_titre">';
		$form->selectShippingMethod($search_fk_shipping_method, 'search_fk_shipping_method', '', 1, '', 1);
		print '</td>';
	}
	// Payment term
	if (!empty($arrayfields['c.fk_cond_reglement']['checked'])) {
		print '<td class="liste_titre">';
		$form->select_conditions_paiements($search_fk_cond_reglement, 'search_fk_cond_reglement', -1, 1, 1);
		print '</td>';
	}
	// Payment mode
	if (!empty($arrayfields['c.fk_mode_reglement']['checked'])) {
		print '<td class="liste_titre">';
		$form->select_types_paiements($search_fk_mode_reglement, 'search_fk_mode_reglement', '', 0, 1, 1, 0, -1);
		print '</td>';
	}
	// Channel
	if (!empty($arrayfields['c.fk_input_reason']['checked'])) {
		print '<td class="liste_titre">';
		$form->selectInputReason($search_fk_input_reason, 'search_fk_input_reason', '', 1, '', 1);
		print '</td>';
	}
	if (!empty($arrayfields['c.total_ht']['checked'])) {
		// Amount
		print '<td class="liste_titre right">';
		print '<input class="flat" type="text" size="4" name="search_total_ht" value="'.dol_escape_htmltag($search_total_ht).'">';
		print '</td>';
	}
	if (!empty($arrayfields['c.total_vat']['checked'])) {
		// Amount
		print '<td class="liste_titre right">';
		print '<input class="flat" type="text" size="4" name="search_total_vat" value="'.dol_escape_htmltag($search_total_vat).'">';
		print '</td>';
	}
	if (!empty($arrayfields['c.total_ttc']['checked'])) {
		// Amount
		print '<td class="liste_titre right">';
		print '<input class="flat" type="text" size="5" name="search_total_ttc" value="'.$search_total_ttc.'">';
		print '</td>';
	}
	if (!empty($arrayfields['c.multicurrency_code']['checked'])) {
		// Currency
		print '<td class="liste_titre">';
		print $form->selectMultiCurrency($search_multicurrency_code, 'search_multicurrency_code', 1);
		print '</td>';
	}
	if (!empty($arrayfields['c.multicurrency_tx']['checked'])) {
		// Currency rate
		print '<td class="liste_titre">';
		print '<input class="flat" type="text" size="4" name="search_multicurrency_tx" value="'.dol_escape_htmltag($search_multicurrency_tx).'">';
		print '</td>';
	}
	if (!empty($arrayfields['c.multicurrency_total_ht']['checked'])) {
		// Amount
		print '<td class="liste_titre right">';
		print '<input class="flat" type="text" size="4" name="search_multicurrency_montant_ht" value="'.dol_escape_htmltag($search_multicurrency_montant_ht).'">';
		print '</td>';
	}
	if (!empty($arrayfields['c.multicurrency_total_vat']['checked'])) {
		// Amount VAT
		print '<td class="liste_titre right">';
		print '<input class="flat" type="text" size="4" name="search_multicurrency_montant_vat" value="'.dol_escape_htmltag($search_multicurrency_montant_vat).'">';
		print '</td>';
	}
	if (!empty($arrayfields['c.multicurrency_total_ttc']['checked'])) {
		// Amount
		print '<td class="liste_titre right">';
		print '<input class="flat" type="text" size="4" name="search_multicurrency_montant_ttc" value="'.dol_escape_htmltag($search_multicurrency_montant_ttc).'">';
		print '</td>';
	}
	if (!empty($arrayfields['u.login']['checked'])) {
		// Author
		print '<td class="liste_titre" align="center">';
		print '<input class="flat" size="4" type="text" name="search_login" value="'.dol_escape_htmltag($search_login).'">';
		print '</td>';
	}
	// Extra fields
	include DOL_DOCUMENT_ROOT.'/core/tpl/extrafields_list_search_input.tpl.php';
	// Fields from hook
	$parameters = array('arrayfields'=>$arrayfields);
	$reshook = $hookmanager->executeHooks('printFieldListOption', $parameters); // Note that $action and $object may have been modified by hook
	print $hookmanager->resPrint;
	// Date creation
	if (!empty($arrayfields['c.datec']['checked'])) {
		print '<td class="liste_titre">';
		print '</td>';
	}
	// Date modification
	if (!empty($arrayfields['c.tms']['checked'])) {
		print '<td class="liste_titre">';
		print '</td>';
	}
	// Date cloture
	if (!empty($arrayfields['c.date_cloture']['checked'])) {
		print '<td class="liste_titre center">';
		print '<div class="nowrap">';
		print $form->selectDate($search_datecloture_start ? $search_datecloture_start : -1, 'search_datecloture_start', 0, 0, 1, '', 1, 0, 0, '', '', '', '', 1, '', $langs->trans('From'));
		print '</div>';
		print '<div class="nowrap">';
		print $form->selectDate($search_datecloture_end ? $search_datecloture_end : -1, 'search_datecloture_end', 0, 0, 1, '', 1, 0, 0, '', '', '', '', 1, '', $langs->trans('to'));
		print '</div>';
		print '</td>';
	}
	// Note public
	if (!empty($arrayfields['c.note_public']['checked'])) {
		print '<td class="liste_titre">';
		print '</td>';
	}
	// Note private
	if (!empty($arrayfields['c.note_private']['checked'])) {
		print '<td class="liste_titre">';
		print '</td>';
	}
	// Shippable
	if (!empty($arrayfields['shippable']['checked'])) {
		print '<td class="liste_titre maxwidthonsmartphone" align="center">';
		//print $form->selectyesno('search_shippable', $search_shippable, 1, 0, 1, 1);
		if (!empty($conf->global->ORDER_SHIPABLE_STATUS_DISABLED_BY_DEFAULT)) {
			print '<input type="checkbox" name="show_shippable_command" value="1"'.($show_shippable_command ? ' checked' : '').'>';
			print $langs->trans('ShowShippableStatus');
		} else {
			$show_shippable_command = 1;
		}
		print '</td>';
	}
	// Status billed
	if (!empty($arrayfields['c.facture']['checked'])) {
		print '<td class="liste_titre maxwidthonsmartphone" align="center">';
		print $form->selectyesno('search_billed', $search_billed, 1, 0, 1, 1);
		print '</td>';
	}
	// Status
	if (!empty($arrayfields['c.fk_statut']['checked'])) {
		print '<td class="liste_titre maxwidthonsmartphone center">';
		$liststatus = array(
			Commande::STATUS_DRAFT=>$langs->trans("StatusOrderDraftShort"),
			Commande::STATUS_VALIDATED=>$langs->trans("StatusOrderValidated"),
			Commande::STATUS_SHIPMENTONPROCESS=>$langs->trans("StatusOrderSentShort"),
			Commande::STATUS_CLOSED=>$langs->trans("StatusOrderDelivered"),
			-3=>$langs->trans("StatusOrderValidatedShort").'+'.$langs->trans("StatusOrderSentShort").'+'.$langs->trans("StatusOrderDelivered"),
			-4=>$langs->trans("StatusOrderValidatedShort").'+'.$langs->trans("StatusOrderSentShort"),
			Commande::STATUS_CANCELED=>$langs->trans("StatusOrderCanceledShort")
		);
		print $form->selectarray('search_status', $liststatus, $search_status, -4, 0, 0, '', 0, 0, 0, '', 'maxwidth100', 1);
		print '</td>';
	}
	// Action column
	print '<td class="liste_titre" align="middle">';
	$searchpicto = $form->showFilterButtons();
	print $searchpicto;
	print '</td>';

	print "</tr>\n";

	// Fields title
	print '<tr class="liste_titre">';
	if (!empty($arrayfields['c.ref']['checked'])) {
		print_liste_field_titre($arrayfields['c.ref']['label'], $_SERVER["PHP_SELF"], 'c.ref', '', $param, '', $sortfield, $sortorder);
	}
	if (!empty($arrayfields['c.ref_client']['checked'])) {
		print_liste_field_titre($arrayfields['c.ref_client']['label'], $_SERVER["PHP_SELF"], 'c.ref_client', '', $param, '', $sortfield, $sortorder);
	}
	if (!empty($arrayfields['p.ref']['checked'])) {
		print_liste_field_titre($arrayfields['p.ref']['label'], $_SERVER["PHP_SELF"], "p.ref", "", $param, '', $sortfield, $sortorder);
	}
	if (!empty($arrayfields['p.title']['checked'])) {
		print_liste_field_titre($arrayfields['p.title']['label'], $_SERVER["PHP_SELF"], "p.title", "", $param, '', $sortfield, $sortorder);
	}
	if (!empty($arrayfields['s.nom']['checked'])) {
		print_liste_field_titre($arrayfields['s.nom']['label'], $_SERVER["PHP_SELF"], 's.nom', '', $param, '', $sortfield, $sortorder);
	}
	if (!empty($arrayfields['s.name_alias']['checked'])) {
		print_liste_field_titre($arrayfields['s.name_alias']['label'], $_SERVER["PHP_SELF"], 's.name_alias', '', $param, '', $sortfield, $sortorder);
	}
	if (!empty($arrayfields['s.town']['checked'])) {
		print_liste_field_titre($arrayfields['s.town']['label'], $_SERVER["PHP_SELF"], 's.town', '', $param, '', $sortfield, $sortorder);
	}
	if (!empty($arrayfields['s.zip']['checked'])) {
		print_liste_field_titre($arrayfields['s.zip']['label'], $_SERVER["PHP_SELF"], 's.zip', '', $param, '', $sortfield, $sortorder);
	}
	if (!empty($arrayfields['state.nom']['checked'])) {
		print_liste_field_titre($arrayfields['state.nom']['label'], $_SERVER["PHP_SELF"], "state.nom", "", $param, '', $sortfield, $sortorder);
	}
	if (!empty($arrayfields['country.code_iso']['checked'])) {
		print_liste_field_titre($arrayfields['country.code_iso']['label'], $_SERVER["PHP_SELF"], "country.code_iso", "", $param, '', $sortfield, $sortorder, 'center ');
	}
	if (!empty($arrayfields['typent.code']['checked'])) {
		print_liste_field_titre($arrayfields['typent.code']['label'], $_SERVER["PHP_SELF"], "typent.code", "", $param, '', $sortfield, $sortorder, 'center ');
	}
	if (!empty($arrayfields['c.date_commande']['checked'])) {
		print_liste_field_titre($arrayfields['c.date_commande']['label'], $_SERVER["PHP_SELF"], 'c.date_commande', '', $param, '', $sortfield, $sortorder, 'center ');
	}
	if (!empty($arrayfields['c.date_delivery']['checked'])) {
		print_liste_field_titre($arrayfields['c.date_delivery']['label'], $_SERVER["PHP_SELF"], 'c.date_livraison', '', $param, '', $sortfield, $sortorder, 'center ');
	}
	if (!empty($arrayfields['c.fk_shipping_method']['checked'])) {
		print_liste_field_titre($arrayfields['c.fk_shipping_method']['label'], $_SERVER["PHP_SELF"], "c.fk_shipping_method", "", $param, '', $sortfield, $sortorder);
	}
	if (!empty($arrayfields['c.fk_cond_reglement']['checked'])) {
		print_liste_field_titre($arrayfields['c.fk_cond_reglement']['label'], $_SERVER["PHP_SELF"], "c.fk_cond_reglement", "", $param, '', $sortfield, $sortorder);
	}
	if (!empty($arrayfields['c.fk_mode_reglement']['checked'])) {
		print_liste_field_titre($arrayfields['c.fk_mode_reglement']['label'], $_SERVER["PHP_SELF"], "c.fk_mode_reglement", "", $param, '', $sortfield, $sortorder);
	}
	if (!empty($arrayfields['c.fk_input_reason']['checked'])) {
		print_liste_field_titre($arrayfields['c.fk_input_reason']['label'], $_SERVER["PHP_SELF"], "c.fk_input_reason", "", $param, '', $sortfield, $sortorder);
	}
	if (!empty($arrayfields['c.total_ht']['checked'])) {
		print_liste_field_titre($arrayfields['c.total_ht']['label'], $_SERVER["PHP_SELF"], 'c.total_ht', '', $param, '', $sortfield, $sortorder, 'right ');
	}
	if (!empty($arrayfields['c.total_vat']['checked'])) {
		print_liste_field_titre($arrayfields['c.total_vat']['label'], $_SERVER["PHP_SELF"], 'c.total_tva', '', $param, '', $sortfield, $sortorder, 'right ');
	}
	if (!empty($arrayfields['c.total_ttc']['checked'])) {
		print_liste_field_titre($arrayfields['c.total_ttc']['label'], $_SERVER["PHP_SELF"], 'c.total_ttc', '', $param, '', $sortfield, $sortorder, 'right ');
	}
	if (!empty($arrayfields['c.multicurrency_code']['checked'])) {
		print_liste_field_titre($arrayfields['c.multicurrency_code']['label'], $_SERVER['PHP_SELF'], 'c.multicurrency_code', '', $param, '', $sortfield, $sortorder);
	}
	if (!empty($arrayfields['c.multicurrency_tx']['checked'])) {
		print_liste_field_titre($arrayfields['c.multicurrency_tx']['label'], $_SERVER['PHP_SELF'], 'c.multicurrency_tx', '', $param, '', $sortfield, $sortorder);
	}
	if (!empty($arrayfields['c.multicurrency_total_ht']['checked'])) {
		print_liste_field_titre($arrayfields['c.multicurrency_total_ht']['label'], $_SERVER['PHP_SELF'], 'c.multicurrency_total_ht', '', $param, 'class="right"', $sortfield, $sortorder);
	}
	if (!empty($arrayfields['c.multicurrency_total_vat']['checked'])) {
		print_liste_field_titre($arrayfields['c.multicurrency_total_vat']['label'], $_SERVER['PHP_SELF'], 'c.multicurrency_total_tva', '', $param, 'class="right"', $sortfield, $sortorder);
	}
	if (!empty($arrayfields['c.multicurrency_total_ttc']['checked'])) {
		print_liste_field_titre($arrayfields['c.multicurrency_total_ttc']['label'], $_SERVER['PHP_SELF'], 'c.multicurrency_total_ttc', '', $param, 'class="right"', $sortfield, $sortorder);
	}
	if (!empty($arrayfields['u.login']['checked'])) {
		print_liste_field_titre($arrayfields['u.login']['label'], $_SERVER["PHP_SELF"], 'u.login', '', $param, 'align="center"', $sortfield, $sortorder);
	}

	// Extra fields
	include DOL_DOCUMENT_ROOT.'/core/tpl/extrafields_list_search_title.tpl.php';
	// Hook fields
	$parameters = array('arrayfields'=>$arrayfields, 'param'=>$param, 'sortfield'=>$sortfield, 'sortorder'=>$sortorder);
	$reshook = $hookmanager->executeHooks('printFieldListTitle', $parameters); // Note that $action and $object may have been modified by hook
	print $hookmanager->resPrint;
	if (!empty($arrayfields['c.datec']['checked'])) {
		print_liste_field_titre($arrayfields['c.datec']['label'], $_SERVER["PHP_SELF"], "c.date_creation", "", $param, '', $sortfield, $sortorder, 'center nowrap ');
	}
	if (!empty($arrayfields['c.tms']['checked'])) {
		print_liste_field_titre($arrayfields['c.tms']['label'], $_SERVER["PHP_SELF"], "c.tms", "", $param, '', $sortfield, $sortorder, 'center nowrap ');
	}
	if (!empty($arrayfields['c.date_cloture']['checked'])) {
		print_liste_field_titre($arrayfields['c.date_cloture']['label'], $_SERVER["PHP_SELF"], "c.date_cloture", "", $param, '', $sortfield, $sortorder, 'center nowrap ');
	}
	if (!empty($arrayfields['c.note_public']['checked'])) {
		print_liste_field_titre($arrayfields['c.note_public']['label'], $_SERVER["PHP_SELF"], "c.note_public", "", $param, '', $sortfield, $sortorder, 'right ');
	}
	if (!empty($arrayfields['c.note_private']['checked'])) {
		print_liste_field_titre($arrayfields['c.note_private']['label'], $_SERVER["PHP_SELF"], "c.note_private", "", $param, '', $sortfield, $sortorder, 'right ');
	}
	if (!empty($arrayfields['shippable']['checked'])) {
		print_liste_field_titre($arrayfields['shippable']['label'], $_SERVER["PHP_SELF"], '', '', $param, '', $sortfield, $sortorder, 'center ');
	}
	if (!empty($arrayfields['c.facture']['checked'])) {
		print_liste_field_titre($arrayfields['c.facture']['label'], $_SERVER["PHP_SELF"], 'c.facture', '', $param, '', $sortfield, $sortorder, 'center ');
	}
	if (!empty($arrayfields['c.fk_statut']['checked'])) {
		print_liste_field_titre($arrayfields['c.fk_statut']['label'], $_SERVER["PHP_SELF"], "c.fk_statut", "", $param, '', $sortfield, $sortorder, 'center ');
	}
	print_liste_field_titre($selectedfields, $_SERVER["PHP_SELF"], "", '', $param, '', $sortfield, $sortorder, 'maxwidthsearch center ');
	print '</tr>'."\n";

	$total = 0;
	$subtotal = 0;
	$productstat_cache = array();
	$productstat_cachevirtual = array();
	$getNomUrl_cache = array();

	$generic_commande = new Commande($db);
	$generic_product = new Product($db);
	$userstatic = new User($db);
	$i = 0;
	$totalarray = array('nbfield' => 0, 'val' => array(), 'pos' => array());
	while ($i < min($num, $limit)) {
		$obj = $db->fetch_object($resql);

		$notshippable = 0;
		$warning = 0;
		$text_info = '';
		$text_warning = '';
		$nbprod = 0;

		$companystatic->id = $obj->socid;
		$companystatic->name = $obj->name;
		$companystatic->name_alias = $obj->alias;
		$companystatic->client = $obj->client;
		$companystatic->code_client = $obj->code_client;
		$companystatic->email = $obj->email;
		$companystatic->phone = $obj->phone;
		$companystatic->address = $obj->address;
		$companystatic->zip = $obj->zip;
		$companystatic->town = $obj->town;
		$companystatic->country_code = $obj->country_code;
		if (!isset($getNomUrl_cache[$obj->socid])) {
			$getNomUrl_cache[$obj->socid] = $companystatic->getNomUrl(1, 'customer');
		}

		$generic_commande->id = $obj->rowid;
		$generic_commande->ref = $obj->ref;
		$generic_commande->statut = $obj->fk_statut;
		$generic_commande->billed = $obj->billed;
		$generic_commande->date = $db->jdate($obj->date_commande);
		$generic_commande->date_livraison = $db->jdate($obj->date_delivery); // deprecated
		$generic_commande->delivery_date = $db->jdate($obj->date_delivery);
		$generic_commande->ref_client = $obj->ref_client;
		$generic_commande->total_ht = $obj->total_ht;
		$generic_commande->total_tva = $obj->total_tva;
		$generic_commande->total_ttc = $obj->total_ttc;
		$generic_commande->note_public = $obj->note_public;
		$generic_commande->note_private = $obj->note_private;

		$projectstatic->id = $obj->project_id;
		$projectstatic->ref = $obj->project_ref;
		$projectstatic->title = $obj->project_label;

		print '<tr class="oddeven">';

		// Ref
		if (!empty($arrayfields['c.ref']['checked'])) {
			print '<td class="nowraponall">';
			print $generic_commande->getNomUrl(1, ($search_status != 2 ? 0 : $obj->fk_statut), 0, 0, 0, 1, 1);

			// Warning late icon and note
			if ($generic_commande->hasDelay()) {
				print img_picto($langs->trans("Late").' : '.$generic_commande->showDelay(), "warning");
			}

			$filename = dol_sanitizeFileName($obj->ref);
			$filedir = $conf->commande->multidir_output[$conf->entity].'/'.dol_sanitizeFileName($obj->ref);
			$urlsource = $_SERVER['PHP_SELF'].'?id='.$obj->rowid;
			print $formfile->getDocumentsLink($generic_commande->element, $filename, $filedir);

			print '</td>';
			if (!$i) {
				$totalarray['nbfield']++;
			}
		}

		// Ref customer
		if (!empty($arrayfields['c.ref_client']['checked'])) {
			print '<td class="nowrap tdoverflowmax200">'.$obj->ref_client.'</td>';
			if (!$i) {
				$totalarray['nbfield']++;
			}
		}

		// Project ref
		if (!empty($arrayfields['p.ref']['checked'])) {
			print '<td class="nowrap">';
			if ($obj->project_id > 0) {
				print $projectstatic->getNomUrl(1);
			}
			print '</td>';
			if (!$i) {
				$totalarray['nbfield']++;
			}
		}

		// Project label
		if (!empty($arrayfields['p.title']['checked'])) {
			print '<td class="nowrap">';
			if ($obj->project_id > 0) {
				print $projectstatic->title;
			}
			print '</td>';
			if (!$i) {
				$totalarray['nbfield']++;
			}
		}

		// Third party
		if (!empty($arrayfields['s.nom']['checked'])) {
			print '<td class="tdoverflowmax200">';
			print $getNomUrl_cache[$obj->socid];

			// If module invoices enabled and user with invoice creation permissions
			if (!empty($conf->facture->enabled) && !empty($conf->global->ORDER_BILLING_ALL_CUSTOMER)) {
				if ($user->rights->facture->creer) {
					if (($obj->fk_statut > 0 && $obj->fk_statut < 3) || ($obj->fk_statut == 3 && $obj->billed == 0)) {
						print '&nbsp;<a href="'.DOL_URL_ROOT.'/commande/list.php?socid='.$companystatic->id.'&search_billed=0&autoselectall=1">';
						print img_picto($langs->trans("CreateInvoiceForThisCustomer").' : '.$companystatic->name, 'object_bill', 'hideonsmartphone').'</a>';
					}
				}
			}
			print '</td>';
			if (!$i) {
				$totalarray['nbfield']++;
			}
		}
		// Alias name
		if (!empty($arrayfields['s.name_alias']['checked'])) {
			print '<td class="nocellnopadd">';
			print $obj->alias;
			print '</td>';
			if (!$i) {
				$totalarray['nbfield']++;
			}
		}
		// Town
		if (!empty($arrayfields['s.town']['checked'])) {
			print '<td class="nocellnopadd">';
			print $obj->town;
			print '</td>';
			if (!$i) {
				$totalarray['nbfield']++;
			}
		}
		// Zip
		if (!empty($arrayfields['s.zip']['checked'])) {
			print '<td class="nocellnopadd">';
			print $obj->zip;
			print '</td>';
			if (!$i) {
				$totalarray['nbfield']++;
			}
		}
		// State
		if (!empty($arrayfields['state.nom']['checked'])) {
			print "<td>".$obj->state_name."</td>\n";
			if (!$i) {
				$totalarray['nbfield']++;
			}
		}
		// Country
		if (!empty($arrayfields['country.code_iso']['checked'])) {
			print '<td class="center">';
			$tmparray = getCountry($obj->fk_pays, 'all');
			print $tmparray['label'];
			print '</td>';
			if (!$i) {
				$totalarray['nbfield']++;
			}
		}
		// Type ent
		if (!empty($arrayfields['typent.code']['checked'])) {
			print '<td class="center">';
			if (empty($typenArray)) {
				$typenArray = $formcompany->typent_array(1);
			}
			print $typenArray[$obj->typent_code];
			print '</td>';
			if (!$i) {
				$totalarray['nbfield']++;
			}
		}

		// Order date
		if (!empty($arrayfields['c.date_commande']['checked'])) {
			print '<td class="center">';
			print dol_print_date($db->jdate($obj->date_commande), 'day');
			print '</td>';
			if (!$i) {
				$totalarray['nbfield']++;
			}
		}
		// Plannned date of delivery
		if (!empty($arrayfields['c.date_delivery']['checked'])) {
			print '<td class="center">';
			print dol_print_date($db->jdate($obj->date_delivery), 'dayhour');
			print '</td>';
			if (!$i) {
				$totalarray['nbfield']++;
			}
		}
		// Shipping Method
		if (!empty($arrayfields['c.fk_shipping_method']['checked'])) {
			print '<td>';
			$form->formSelectShippingMethod('', $obj->fk_shipping_method, 'none', 1);
			print '</td>';
			if (!$i) {
				$totalarray['nbfield']++;
			}
		}
		// Payment terms
		if (!empty($arrayfields['c.fk_cond_reglement']['checked'])) {
			print '<td>';
			$form->form_conditions_reglement($_SERVER['PHP_SELF'], $obj->fk_cond_reglement, 'none');
			print '</td>';
			if (!$i) {
				$totalarray['nbfield']++;
			}
		}
		// Payment mode
		if (!empty($arrayfields['c.fk_mode_reglement']['checked'])) {
			print '<td>';
			$form->form_modes_reglement($_SERVER['PHP_SELF'], $obj->fk_mode_reglement, 'none', '', -1);
			print '</td>';
			if (!$i) {
				$totalarray['nbfield']++;
			}
		}
		// Channel
		if (!empty($arrayfields['c.fk_input_reason']['checked'])) {
			print '<td>';
			$form->formInputReason($_SERVER['PHP_SELF'], $obj->fk_input_reason, 'none', '');
			print '</td>';
			if (!$i) {
				$totalarray['nbfield']++;
			}
		}
		// Amount HT
		if (!empty($arrayfields['c.total_ht']['checked'])) {
			  print '<td class="nowrap right"><span class="amount">'.price($obj->total_ht)."</span></td>\n";
			if (!$i) {
				$totalarray['nbfield']++;
			}
			if (!$i) {
				$totalarray['pos'][$totalarray['nbfield']] = 'c.total_ht';
			}
			if (isset($totalarray['val']['c.total_ht'])) {
				$totalarray['val']['c.total_ht'] += $obj->total_ht;
			} else {
				$totalarray['val']['c.total_ht'] = $obj->total_ht;
			}
		}
		// Amount VAT
		if (!empty($arrayfields['c.total_vat']['checked'])) {
			print '<td class="nowrap right"><span class="amount">'.price($obj->total_tva)."</span></td>\n";
			if (!$i) {
				$totalarray['nbfield']++;
			}
			if (!$i) {
				$totalarray['pos'][$totalarray['nbfield']] = 'c.total_tva';
			}
			$totalarray['val']['c.total_tva'] += $obj->total_tva;
		}
		// Amount TTC
		if (!empty($arrayfields['c.total_ttc']['checked'])) {
			print '<td class="nowrap right"><span class="amount">'.price($obj->total_ttc)."</span></td>\n";
			if (!$i) {
				$totalarray['nbfield']++;
			}
			if (!$i) {
				$totalarray['pos'][$totalarray['nbfield']] = 'c.total_ttc';
			}
			$totalarray['val']['c.total_ttc'] += $obj->total_ttc;
		}

		// Currency
		if (!empty($arrayfields['c.multicurrency_code']['checked'])) {
			  print '<td class="nowrap">'.$obj->multicurrency_code.' - '.$langs->trans('Currency'.$obj->multicurrency_code)."</td>\n";
			if (!$i) {
				$totalarray['nbfield']++;
			}
		}

		// Currency rate
		if (!empty($arrayfields['c.multicurrency_tx']['checked'])) {
			  print '<td class="nowrap">';
			  $form->form_multicurrency_rate($_SERVER['PHP_SELF'].'?id='.$obj->rowid, $obj->multicurrency_tx, 'none', $obj->multicurrency_code);
			  print "</td>\n";
			if (!$i) {
				$totalarray['nbfield']++;
			}
		}
		// Amount HT
		if (!empty($arrayfields['c.multicurrency_total_ht']['checked'])) {
			  print '<td class="right nowrap"><span class="amount">'.price($obj->multicurrency_total_ht)."</span></td>\n";
			if (!$i) {
				$totalarray['nbfield']++;
			}
		}
		// Amount VAT
		if (!empty($arrayfields['c.multicurrency_total_vat']['checked'])) {
			print '<td class="right nowrap"><span class="amount">'.price($obj->multicurrency_total_vat)."</span></td>\n";
			if (!$i) {
				$totalarray['nbfield']++;
			}
		}
		// Amount TTC
		if (!empty($arrayfields['c.multicurrency_total_ttc']['checked'])) {
			print '<td class="right nowrap"><span class="amount">'.price($obj->multicurrency_total_ttc)."</span></td>\n";
			if (!$i) {
				$totalarray['nbfield']++;
			}
		}

		$userstatic->id = $obj->fk_user_author;
		$userstatic->login = $obj->login;
		$userstatic->lastname = $obj->lastname;
		$userstatic->firstname = $obj->firstname;
		$userstatic->email = $obj->email;
		$userstatic->statut = $obj->statut;
		$userstatic->entity = $obj->entity;
		$userstatic->photo = $obj->photo;
		$userstatic->office_phone = $obj->office_phone;
		$userstatic->office_fax = $obj->office_fax;
		$userstatic->user_mobile = $obj->user_mobile;
		$userstatic->job = $obj->job;
		$userstatic->gender = $obj->gender;

		// Author
		if (!empty($arrayfields['u.login']['checked'])) {
			print '<td class="tdoverflowmax200">';
			if ($userstatic->id) {
				print $userstatic->getNomUrl(-1);
			} else {
				print '&nbsp;';
			}
			print "</td>\n";
			if (!$i) {
				$totalarray['nbfield']++;
			}
		}

		// Extra fields
		include DOL_DOCUMENT_ROOT.'/core/tpl/extrafields_list_print_fields.tpl.php';
		// Fields from hook
		$parameters = array('arrayfields'=>$arrayfields, 'obj'=>$obj, 'i'=>$i, 'totalarray'=>&$totalarray);
		$reshook = $hookmanager->executeHooks('printFieldListValue', $parameters); // Note that $action and $object may have been modified by hook
		print $hookmanager->resPrint;

		// Date creation
		if (!empty($arrayfields['c.datec']['checked'])) {
			print '<td align="center" class="nowrap">';
			print dol_print_date($db->jdate($obj->date_creation), 'dayhour', 'tzuser');
			print '</td>';
			if (!$i) {
				$totalarray['nbfield']++;
			}
		}

		// Date modification
		if (!empty($arrayfields['c.tms']['checked'])) {
			print '<td align="center" class="nowrap">';
			print dol_print_date($db->jdate($obj->date_update), 'dayhour', 'tzuser');
			print '</td>';
			if (!$i) {
				$totalarray['nbfield']++;
			}
		}

		// Date cloture
		if (!empty($arrayfields['c.date_cloture']['checked'])) {
			print '<td align="center" class="nowrap">';
			print dol_print_date($db->jdate($obj->date_cloture), 'dayhour', 'tzuser');
			print '</td>';
			if (!$i) {
				$totalarray['nbfield']++;
			}
		}

		// Note public
		if (!empty($arrayfields['c.note_public']['checked'])) {
			print '<td align="center" class="nowrap">';
			print dol_escape_htmltag($obj->note_public);
			print '</td>';
			if (!$i) {
				$totalarray['nbfield']++;
			}
		}

		// Note private
		if (!empty($arrayfields['c.note_private']['checked'])) {
			print '<td align="center" class="nowrap">';
			print dol_escape_htmltag($obj->note_private);
			print '</td>';
			if (!$i) {
				$totalarray['nbfield']++;
			}
		}

		// Show shippable Icon (this creates subloops, so may be slow)
		if (!empty($arrayfields['shippable']['checked'])) {
			print '<td class="center">';
			if (!empty($show_shippable_command) && !empty($conf->stock->enabled)) {
				if (($obj->fk_statut > $generic_commande::STATUS_DRAFT) && ($obj->fk_statut < $generic_commande::STATUS_CLOSED)) {
					$generic_commande->getLinesArray(); // This set ->lines

					$numlines = count($generic_commande->lines); // Loop on each line of order
					for ($lig = 0; $lig < $numlines; $lig++) {
						if ($generic_commande->lines[$lig]->product_type == 0 && $generic_commande->lines[$lig]->fk_product > 0) {  // If line is a product and not a service
							$nbprod++; // order contains real products
							$generic_product->id = $generic_commande->lines[$lig]->fk_product;

							// Get local and virtual stock and store it into cache
							if (empty($productstat_cache[$generic_commande->lines[$lig]->fk_product])) {
								$generic_product->load_stock('nobatch'); // ->load_virtual_stock() is already included into load_stock()
								$productstat_cache[$generic_commande->lines[$lig]->fk_product]['stock_reel'] = $generic_product->stock_reel;
								$productstat_cachevirtual[$generic_commande->lines[$lig]->fk_product]['stock_reel'] = $generic_product->stock_theorique;
							} else {
								$generic_product->stock_reel = $productstat_cache[$generic_commande->lines[$lig]->fk_product]['stock_reel'];
								$generic_product->stock_theorique = $productstat_cachevirtual[$generic_commande->lines[$lig]->fk_product]['stock_reel'] = $generic_product->stock_theorique;
							}

							if (empty($conf->global->SHIPPABLE_ORDER_ICON_IN_LIST)) {  // Default code. Default should be this case.
								$text_info .= $generic_commande->lines[$lig]->qty.' X '.$generic_commande->lines[$lig]->product_ref.'&nbsp;'.dol_trunc($generic_commande->lines[$lig]->product_label, 25);
								$text_info .= ' - '.$langs->trans("Stock").': <span class="'.($generic_product->stock_reel > 0 ? 'ok' : 'error').'">'.$generic_product->stock_reel.'</span>';
								$text_info .= ' - '.$langs->trans("VirtualStock").': <span class="'.($generic_product->stock_theorique > 0 ? 'ok' : 'error').'">'.$generic_product->stock_theorique.'</span>';
								$text_info .= '<br>';

								if ($generic_commande->lines[$lig]->qty > $generic_product->stock_reel) {
									$notshippable++;
								}
							} else {  // BUGGED CODE.
								// DOES NOT TAKE INTO ACCOUNT MANUFACTURING. THIS CODE SHOULD BE USELESS. PREVIOUS CODE SEEMS COMPLETE.
								// COUNT STOCK WHEN WE SHOULD ALREADY HAVE VALUE
								// Detailed virtual stock, looks bugged, uncomplete and need heavy load.
								// stock order and stock order_supplier
								$stock_order = 0;
								$stock_order_supplier = 0;
								if (!empty($conf->global->STOCK_CALCULATE_ON_SHIPMENT) || !empty($conf->global->STOCK_CALCULATE_ON_SHIPMENT_CLOSE)) {    // What about other options ?
									if (!empty($conf->commande->enabled)) {
										if (empty($productstat_cache[$generic_commande->lines[$lig]->fk_product]['stats_order_customer'])) {
											$generic_product->load_stats_commande(0, '1,2');
											$productstat_cache[$generic_commande->lines[$lig]->fk_product]['stats_order_customer'] = $generic_product->stats_commande['qty'];
										} else {
											$generic_product->stats_commande['qty'] = $productstat_cache[$generic_commande->lines[$lig]->fk_product]['stats_order_customer'];
										}
										$stock_order = $generic_product->stats_commande['qty'];
									}
									if ((!empty($conf->fournisseur->enabled) && empty($conf->global->MAIN_USE_NEW_SUPPLIERMOD)) || !empty($conf->supplier_order->enabled)) {
										if (empty($productstat_cache[$generic_commande->lines[$lig]->fk_product]['stats_order_supplier'])) {
											$generic_product->load_stats_commande_fournisseur(0, '3');
											$productstat_cache[$generic_commande->lines[$lig]->fk_product]['stats_order_supplier'] = $generic_product->stats_commande_fournisseur['qty'];
										} else {
											$generic_product->stats_commande_fournisseur['qty'] = $productstat_cache[$generic_commande->lines[$lig]->fk_product]['stats_order_supplier'];
										}
										$stock_order_supplier = $generic_product->stats_commande_fournisseur['qty'];
									}
								}
								$text_info .= $generic_commande->lines[$lig]->qty.' X '.$generic_commande->lines[$lig]->ref.'&nbsp;'.dol_trunc($generic_commande->lines[$lig]->product_label, 25);
								$text_stock_reel = $generic_product->stock_reel.'/'.$stock_order;
								if ($stock_order > $generic_product->stock_reel && !($generic_product->stock_reel < $generic_commande->lines[$lig]->qty)) {
									$warning++;
									$text_warning .= '<span class="warning">'.$langs->trans('Available').'&nbsp;:&nbsp;'.$text_stock_reel.'</span>';
								}
								if ($generic_product->stock_reel < $generic_commande->lines[$lig]->qty) {
									$notshippable++;
									$text_info .= '<span class="warning">'.$langs->trans('Available').'&nbsp;:&nbsp;'.$text_stock_reel.'</span>';
								} else {
									$text_info .= '<span class="ok">'.$langs->trans('Available').'&nbsp;:&nbsp;'.$text_stock_reel.'</span>';
								}
								if ((!empty($conf->fournisseur->enabled) && empty($conf->global->MAIN_USE_NEW_SUPPLIERMOD)) || !empty($conf->supplier_order->enabled)) {
									$text_info .= '&nbsp;'.$langs->trans('SupplierOrder').'&nbsp;:&nbsp;'.$stock_order_supplier.'<br>';
								} else {
									$text_info .= '<br>';
								}
							}
						}
					}
					if ($notshippable == 0) {
						$text_icon = img_picto('', 'dolly', '', false, 0, 0, '', 'green paddingleft');
						$text_info = $langs->trans('Shippable').'<br>'.$text_info;
					} else {
						$text_icon = img_picto('', 'dolly', '', false, 0, 0, '', 'error paddingleft');
						$text_info = $langs->trans('NonShippable').'<br>'.$text_info;
					}
				}

				if ($nbprod) {
					print $form->textwithtooltip('', $text_info, 2, 1, $text_icon, '', 2);
				}
				if ($warning) {     // Always false in default mode
					print $form->textwithtooltip('', $langs->trans('NotEnoughForAllOrders').'<br>'.$text_warning, 2, 1, img_picto('', 'error'), '', 2);
				}
			}
			print '</td>';
			if (!$i) {
				$totalarray['nbfield']++;
			}
		}

		// Billed
		if (!empty($arrayfields['c.facture']['checked'])) {
			print '<td class="center">'.yn($obj->billed).'</td>';
			if (!$i) {
				$totalarray['nbfield']++;
			}
		}
		// Status
		if (!empty($arrayfields['c.fk_statut']['checked'])) {
			print '<td class="nowrap center">'.$generic_commande->LibStatut($obj->fk_statut, $obj->billed, 5, 1).'</td>';
			if (!$i) {
				$totalarray['nbfield']++;
			}
		}

		// Action column
		print '<td class="nowrap center">';
		if ($massactionbutton || $massaction) {   // If we are in select mode (massactionbutton defined) or if we have already selected and sent an action ($massaction) defined
			$selected = 0;
			if (in_array($obj->rowid, $arrayofselected)) {
				$selected = 1;
			}
			print '<input id="cb'.$obj->rowid.'" class="flat checkforselect" type="checkbox" name="toselect[]" value="'.$obj->rowid.'"'.($selected ? ' checked="checked"' : '').'>';
		}
		print '</td>';
		if (!$i) {
			$totalarray['nbfield']++;
		}

		print "</tr>\n";

		$total += $obj->total_ht;
		$subtotal += $obj->total_ht;
		$i++;
	}

	// Show total line
	include DOL_DOCUMENT_ROOT.'/core/tpl/list_print_total.tpl.php';

	$db->free($resql);

	$parameters = array('arrayfields'=>$arrayfields, 'sql'=>$sql);
	$reshook = $hookmanager->executeHooks('printFieldListFooter', $parameters); // Note that $action and $object may have been modified by hook
	print $hookmanager->resPrint;

	print '</table>'."\n";
	print '</div>';

	print '</form>'."\n";

	$hidegeneratedfilelistifempty = 1;
	if ($massaction == 'builddoc' || $action == 'remove_file' || $show_files) {
		$hidegeneratedfilelistifempty = 0;
	}

	// Show list of available documents
	$urlsource = $_SERVER['PHP_SELF'].'?sortfield='.$sortfield.'&sortorder='.$sortorder;
	$urlsource .= str_replace('&amp;', '&', $param);

	$filedir = $diroutputmassaction;
	$genallowed = $permissiontoread;
	$delallowed = $permissiontoadd;

	print $formfile->showdocuments('massfilesarea_orders', '', $filedir, $urlsource, 0, $delallowed, '', 1, 1, 0, 48, 1, $param, $title, '', '', '', null, $hidegeneratedfilelistifempty);
} else {
	dol_print_error($db);
}

// End of page
llxFooter();
$db->close();<|MERGE_RESOLUTION|>--- conflicted
+++ resolved
@@ -514,12 +514,9 @@
 		$sql .= ' AND ((c.fk_statut IN (1,2)) OR (c.fk_statut = 3 AND c.facture = 0))'; // validated, in process or closed but not billed
 	}
 
-<<<<<<< HEAD
+
 	if ($search_status == -4)	//  "validate and in progress"
 	{
-=======
-	if ($search_status == -4) {	//  "To validate and in progress"
->>>>>>> 89ffa852
 		$sql .= ' AND (c.fk_statut IN (1,2))'; // validated, in process
 	}
 }
