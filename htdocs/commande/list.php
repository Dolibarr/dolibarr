--- conflicted
+++ resolved
@@ -282,13 +282,8 @@
 // llxHeader('',$title,$help_url);
 
 $sql = 'SELECT';
-<<<<<<< HEAD
-if ($sall || $search_product_category > 0) $sql = 'SELECT DISTINCT';
+if ($sall || $search_product_category > 0 || $search_user > 0) $sql = 'SELECT DISTINCT';
 $sql .= ' s.rowid as socid, s.nom as name, s.name_alias as name_alias, s.email, s.town, s.zip, s.fk_pays, s.client, s.code_client,';
-=======
-if ($sall || $search_product_category > 0 || $search_user > 0) $sql = 'SELECT DISTINCT';
-$sql .= ' s.rowid as socid, s.nom as name, s.email, s.town, s.zip, s.fk_pays, s.client, s.code_client,';
->>>>>>> 044b4eee
 $sql .= " typent.code as typent_code,";
 $sql .= " state.code_departement as state_code, state.nom as state_name,";
 $sql .= ' c.rowid, c.ref, c.total_ht, c.tva as total_tva, c.total_ttc, c.ref_client, c.fk_user_author,';
