<?php
/* Copyright (C) 2001-2005 Rodolphe Quiedeville   <rodolphe@quiedeville.org>
 * Copyright (C) 2004-2012 Laurent Destailleur    <eldy@users.sourceforge.net>
 * Copyright (C) 2005      Marc Barilley / Ocebo  <marc@ocebo.com>
 * Copyright (C) 2005-2012 Regis Houssin          <regis.houssin@capnetworks.com>
 * Copyright (C) 2012      Juanjo Menent          <jmenent@2byte.es>
 * Copyright (C) 2013      Christophe Battarel    <christophe.battarel@altairis.fr>
 * Copyright (C) 2013      Cédric Salvador        <csalvador@gpcsolutions.fr>
 *
 * This program is free software; you can redistribute it and/or modify
 * it under the terms of the GNU General Public License as published by
 * the Free Software Foundation; either version 3 of the License, or
 * (at your option) any later version.
 *
 * This program is distributed in the hope that it will be useful,
 * but WITHOUT ANY WARRANTY; without even the implied warranty of
 * MERCHANTABILITY or FITNESS FOR A PARTICULAR PURPOSE.  See the
 * GNU General Public License for more details.
 *
 * You should have received a copy of the GNU General Public License
 * along with this program. If not, see <http://www.gnu.org/licenses/>.
 */

/**
 *	\file       htdocs/commande/liste.php
 *	\ingroup    commande
 *	\brief      Page to list orders
 */


require '../main.inc.php';
require_once DOL_DOCUMENT_ROOT.'/core/lib/date.lib.php';
require_once DOL_DOCUMENT_ROOT.'/core/class/html.formfile.class.php';
require_once DOL_DOCUMENT_ROOT.'/core/class/html.formother.class.php';
require_once DOL_DOCUMENT_ROOT.'/commande/class/commande.class.php';

$langs->load('orders');
$langs->load('deliveries');
$langs->load('companies');

$orderyear=GETPOST("orderyear","int");
$ordermonth=GETPOST("ordermonth","int");
$deliveryyear=GETPOST("deliveryyear","int");
$deliverymonth=GETPOST("deliverymonth","int");
$sref=GETPOST('sref','alpha');
$sref_client=GETPOST('sref_client','alpha');
$snom=GETPOST('snom','alpha');
$sall=GETPOST('sall');
$socid=GETPOST('socid','int');
$search_user=GETPOST('search_user','int');
$search_sale=GETPOST('search_sale','int');

// Security check
$id = (GETPOST('orderid')?GETPOST('orderid'):GETPOST('id','int'));
if ($user->societe_id) $socid=$user->societe_id;
$result = restrictedArea($user, 'commande', $id,'');

$sortfield = GETPOST("sortfield",'alpha');
$sortorder = GETPOST("sortorder",'alpha');
$page = GETPOST("page",'int');
if ($page == -1) { $page = 0; }
$offset = $conf->liste_limit * $page;
$pageprev = $page - 1;
$pagenext = $page + 1;
if (! $sortfield) $sortfield='c.rowid';
if (! $sortorder) $sortorder='DESC';
$limit = $conf->liste_limit;

$viewstatut=GETPOST('viewstatut');


// Initialize technical object to manage hooks of thirdparties. Note that conf->hooks_modules contains array array
$hookmanager->initHooks(array('orderlist'));

/*
 * Actions
 */

$parameters=array('socid'=>$socid);
$reshook=$hookmanager->executeHooks('doActions',$parameters,$object,$action);    // Note that $action and $object may have been modified by some hook

// Do we click on purge search criteria ?
if (GETPOST("button_removefilter_x"))
{
    $search_categ='';
    $search_user='';
    $search_sale='';
    $search_ref='';
    $search_refcustomer='';
    $search_societe='';
    $search_montant_ht='';
    $orderyear='';
    $ordermonth='';
    $deliverymonth='';
    $deliveryyear='';
}



/*
 * View
 */

$now=dol_now();

$form = new Form($db);
$formother = new FormOther($db);
$formfile = new FormFile($db);
$companystatic = new Societe($db);

$help_url="EN:Module_Customers_Orders|FR:Module_Commandes_Clients|ES:Módulo_Pedidos_de_clientes";
llxHeader('',$langs->trans("Orders"),$help_url);

$sql = 'SELECT s.nom, s.rowid as socid, s.client, c.rowid, c.ref, c.total_ht, c.ref_client,';
$sql.= ' c.date_valid, c.date_commande, c.note_private, c.date_livraison, c.fk_statut, c.facture as facturee';
$sql.= ' FROM '.MAIN_DB_PREFIX.'societe as s';
$sql.= ', '.MAIN_DB_PREFIX.'commande as c';
// We'll need this table joined to the select in order to filter by sale
if ($search_sale > 0 || (! $user->rights->societe->client->voir && ! $socid)) $sql .= ", ".MAIN_DB_PREFIX."societe_commerciaux as sc";
if ($search_user > 0)
{
    $sql.=", ".MAIN_DB_PREFIX."element_contact as ec";
    $sql.=", ".MAIN_DB_PREFIX."c_type_contact as tc";
}
$sql.= ' WHERE c.fk_soc = s.rowid';
$sql.= ' AND c.entity = '.$conf->entity;
if ($socid)	$sql.= ' AND s.rowid = '.$socid;
if (!$user->rights->societe->client->voir && !$socid) $sql.= " AND s.rowid = sc.fk_soc AND sc.fk_user = " .$user->id;
if ($sref) {
	$sql .= natural_search('c.ref', $sref);
}
if ($sall)
{
	$sql .= natural_search(array('c.ref', 'c.note_private'), $sall);
}
if ($viewstatut <> '')
{
	if ($viewstatut < 4 && $viewstatut > -3)
	{
		if ($viewstatut == 1 && empty($conf->expedition->enabled)) $sql.= ' AND c.fk_statut IN (1,2)';	// If module expedition disabled, we include order with status 'sending in process' into 'validated'
		else $sql.= ' AND c.fk_statut = '.$viewstatut; // brouillon, validee, en cours, annulee
		if ($viewstatut == 3)
		{
			$sql.= ' AND c.facture = 0'; // need to create invoice
		}
	}
	if ($viewstatut == 4)
	{
		$sql.= ' AND c.facture = 1'; // invoice created
	}
	if ($viewstatut == -2)	// To process
	{
		//$sql.= ' AND c.fk_statut IN (1,2,3) AND c.facture = 0';
		$sql.= " AND ((c.fk_statut IN (1,2)) OR (c.fk_statut = 3 AND c.facture = 0))";    // If status is 2 and facture=1, it must be selected
	}
	if ($viewstatut == -3)	// To bill
	{
		$sql.= ' AND c.fk_statut in (1,2,3)';
		$sql.= ' AND c.facture = 0'; // invoice not created
	}
}
if ($ordermonth > 0)
{
    if ($orderyear > 0 && empty($day))
    $sql.= " AND c.date_valid BETWEEN '".$db->idate(dol_get_first_day($orderyear,$ordermonth,false))."' AND '".$db->idate(dol_get_last_day($orderyear,$ordermonth,false))."'";
    else if ($orderyear > 0 && ! empty($day))
    $sql.= " AND c.date_valid BETWEEN '".$db->idate(dol_mktime(0, 0, 0, $ordermonth, $day, $orderyear))."' AND '".$db->idate(dol_mktime(23, 59, 59, $ordermonth, $day, $orderyear))."'";
    else
    $sql.= " AND date_format(c.date_valid, '%m') = '".$ordermonth."'";
}
else if ($orderyear > 0)
{
    $sql.= " AND c.date_valid BETWEEN '".$db->idate(dol_get_first_day($orderyear,1,false))."' AND '".$db->idate(dol_get_last_day($orderyear,12,false))."'";
}
if ($deliverymonth > 0)
{
    if ($deliveryyear > 0 && empty($day))
    $sql.= " AND c.date_livraison BETWEEN '".$db->idate(dol_get_first_day($deliveryyear,$deliverymonth,false))."' AND '".$db->idate(dol_get_last_day($deliveryyear,$deliverymonth,false))."'";
    else if ($deliveryyear > 0 && ! empty($day))
    $sql.= " AND c.date_livraison BETWEEN '".$db->idate(dol_mktime(0, 0, 0, $deliverymonth, $day, $deliveryyear))."' AND '".$db->idate(dol_mktime(23, 59, 59, $deliverymonth, $day, $deliveryyear))."'";
    else
    $sql.= " AND date_format(c.date_livraison, '%m') = '".$deliverymonth."'";
}
else if ($deliveryyear > 0)
{
    $sql.= " AND c.date_livraison BETWEEN '".$db->idate(dol_get_first_day($deliveryyear,1,false))."' AND '".$db->idate(dol_get_last_day($deliveryyear,12,false))."'";
}
if (!empty($snom))
{
	$sql .= natural_search('s.nom', $snom);
}
if (!empty($sref_client))
{
	$sql.= ' AND c.ref_client LIKE \'%'.$db->escape($sref_client).'%\'';
}
if ($search_sale > 0) $sql.= " AND s.rowid = sc.fk_soc AND sc.fk_user = " .$search_sale;
if ($search_user > 0)
{
    $sql.= " AND ec.fk_c_type_contact = tc.rowid AND tc.element='commande' AND tc.source='internal' AND ec.element_id = c.rowid AND ec.fk_socpeople = ".$search_user;
}

$sql.= ' ORDER BY '.$sortfield.' '.$sortorder;
$sql.= $db->plimit($limit + 1,$offset);

//print $sql;
$resql = $db->query($sql);
if ($resql)
{
	if ($socid)
	{
		$soc = new Societe($db);
		$soc->fetch($socid);
		$title = $langs->trans('ListOfOrders') . ' - '.$soc->nom;
	}
	else
	{
		$title = $langs->trans('ListOfOrders');
	}
	if (strval($viewstatut) == '0')
	$title.=' - '.$langs->trans('StatusOrderDraftShort');
	if ($viewstatut == 1)
	$title.=' - '.$langs->trans('StatusOrderValidatedShort');
	if ($viewstatut == 2)
	$title.=' - '.$langs->trans('StatusOrderOnProcessShort');
	if ($viewstatut == 3)
	$title.=' - '.$langs->trans('StatusOrderToBillShort');
	if ($viewstatut == 4)
	$title.=' - '.$langs->trans('StatusOrderProcessedShort');
	if ($viewstatut == -1)
	$title.=' - '.$langs->trans('StatusOrderCanceledShort');
	if ($viewstatut == -2)
	$title.=' - '.$langs->trans('StatusOrderToProcessShort');
	if ($viewstatut == -3)
	$title.=' - '.$langs->trans('StatusOrderValidated').', '.(empty($conf->expedition->enabled)?'':$langs->trans("StatusOrderSent").', ').$langs->trans('StatusOrderToBill');

	$param='&socid='.$socid.'&viewstatut='.$viewstatut;
	if ($ordermonth)      $param.='&ordermonth='.$ordermonth;
	if ($orderyear)       $param.='&orderyear='.$orderyear;
	if ($deliverymonth)   $param.='&deliverymonth='.$deliverymonth;
	if ($deliveryyear)    $param.='&deliveryyear='.$deliveryyear;
	if ($sref)            $param.='&sref='.$sref;
	if ($snom)            $param.='&snom='.$snom;
	if ($sref_client)     $param.='&sref_client='.$sref_client;
	if ($search_user > 0) $param.='&search_user='.$search_user;
	if ($search_sale > 0) $param.='&search_sale='.$search_sale;

	$num = $db->num_rows($resql);
	print_barre_liste($title, $page,$_SERVER["PHP_SELF"],$param,$sortfield,$sortorder,'',$num);
	$i = 0;

	// Lignes des champs de filtre
	print '<form method="GET" action="'.$_SERVER["PHP_SELF"].'">';
	print '<input type="hidden" name="viewstatut" value="'.$viewstatut.'">';

	print '<table class="noborder" width="100%">';

	$moreforfilter='';

 	// If the user can view prospects other than his'
 	if ($user->rights->societe->client->voir || $socid)
 	{
 		$langs->load("commercial");
 		$moreforfilter.=$langs->trans('ThirdPartiesOfSaleRepresentative'). ': ';
		$moreforfilter.=$formother->select_salesrepresentatives($search_sale,'search_sale',$user);
	 	$moreforfilter.=' &nbsp; &nbsp; &nbsp; ';
 	}
	// If the user can view prospects other than his'
	if ($user->rights->societe->client->voir || $socid)
	{
	    $moreforfilter.=$langs->trans('LinkedToSpecificUsers'). ': ';
	    $moreforfilter.=$form->select_dolusers($search_user,'search_user',1);
	}
	if (! empty($moreforfilter))
	{
	    print '<tr class="liste_titre">';
	    print '<td class="liste_titre" colspan="9">';
	    print $moreforfilter;
	    print '</td></tr>';
	}

	print '<tr class="liste_titre">';
	print_liste_field_titre($langs->trans('Ref'),$_SERVER["PHP_SELF"],'c.ref','',$param,'width="25%"',$sortfield,$sortorder);
	print_liste_field_titre($langs->trans('RefCustomerOrder'),$_SERVER["PHP_SELF"],'c.ref_client','',$param,'',$sortfield,$sortorder);
	print_liste_field_titre($langs->trans('Company'),$_SERVER["PHP_SELF"],'s.nom','',$param,'',$sortfield,$sortorder);
	print_liste_field_titre($langs->trans('OrderDate'),$_SERVER["PHP_SELF"],'c.date_commande','',$param, 'align="right"',$sortfield,$sortorder);
	print_liste_field_titre($langs->trans('DeliveryDate'),$_SERVER["PHP_SELF"],'c.date_livraison','',$param, 'align="right"',$sortfield,$sortorder);
	print_liste_field_titre($langs->trans('AmountHT'),$_SERVER["PHP_SELF"],'c.total_ht','',$param, 'align="right"',$sortfield,$sortorder);
	print_liste_field_titre($langs->trans('Status'),$_SERVER["PHP_SELF"],'c.fk_statut','',$param,'align="right"',$sortfield,$sortorder);
	print '</tr>';
	print '<tr class="liste_titre">';
	print '<td class="liste_titre">';
	print '<input class="flat" size="6" type="text" name="sref" value="'.$sref.'">';
	print '</td>';
	print '<td class="liste_titre" align="left">';
	print '<input class="flat" type="text" size="6" name="sref_client" value="'.$sref_client.'">';
	print '</td>';
	print '<td class="liste_titre" align="left">';
	print '<input class="flat" type="text" name="snom" value="'.$snom.'">';
	print '</td>';
	print '<td class="liste_titre">&nbsp;';
	print '</td><td class="liste_titre">&nbsp;';
	print '</td><td class="liste_titre">&nbsp;';
	print '</td><td align="right" class="liste_titre">';
	print '<input type="image" class="liste_titre" name="button_search" src="'.DOL_URL_ROOT.'/theme/'.$conf->theme.'/img/search.png"  value="'.dol_escape_htmltag($langs->trans("Search")).'" title="'.dol_escape_htmltag($langs->trans("Search")).'">';
	print '</td></tr>';

	$var=true;
	$total=0;
	$subtotal=0;

	$generic_commande = new Commande($db);
	while ($i < min($num,$limit))
	{
		$objp = $db->fetch_object($resql);
		$var=!$var;
		print '<tr '.$bc[$var].'>';
		print '<td class="nowrap">';

		$generic_commande->id=$objp->rowid;
		$generic_commande->ref=$objp->ref;

		print '<table class="nobordernopadding"><tr class="nocellnopadd">';
		print '<td class="nobordernopadding nowrap">';
		print $generic_commande->getNomUrl(1,($viewstatut != 2?0:$objp->fk_statut));
		print '</td>';

<<<<<<< HEAD
		print '<td style="min-width: 20px" class="nobordernopadding nowrap">';
		if (($objp->fk_statut > 0) && ($objp->fk_statut < 3) && $db->jdate($objp->date_valid) < ($now - $conf->commande->client->warning_delay)) print img_picto($langs->trans("Late"),"warning");
		if(!empty($objp->note_private))
		{
			print ' <span class="note">';
			print '<a href="'.DOL_URL_ROOT.'/commande/note.php?id='.$objp->rowid.'">'.img_picto($langs->trans("ViewPrivateNote"),'object_generic').'</a>';
			print '</span>';
		}
=======
		print '<td width="20" class="nobordernopadding nowrap">';
		if (($objp->fk_statut > 0) && ($objp->fk_statut < 3) && max($db->jdate($objp->date_valid),$db->jdate($objp->date_livraison)) < ($now - $conf->commande->client->warning_delay))
			print img_picto($langs->trans("Late"),"warning");
>>>>>>> db9ef992
		print '</td>';

		print '<td width="16" align="right" class="nobordernopadding hideonsmartphone">';
		$filename=dol_sanitizeFileName($objp->ref);
		$filedir=$conf->commande->dir_output . '/' . dol_sanitizeFileName($objp->ref);
		$urlsource=$_SERVER['PHP_SELF'].'?id='.$objp->rowid;
		print $formfile->getDocumentsLink($generic_commande->element, $filename, $filedir);
		print '</td>';
		print '</tr></table>';

		print '</td>';

		// Ref customer
		print '<td>'.$objp->ref_client.'</td>';

		// Company
		$companystatic->id=$objp->socid;
		$companystatic->nom=$objp->nom;
		$companystatic->client=$objp->client;
		print '<td>';
		print $companystatic->getNomUrl(1,'customer');

		// If module invoices enabled and user with invoice creation permissions
		if (! empty($conf->facture->enabled) && ! empty($conf->global->ORDER_BILLING_ALL_CUSTOMER))
		{
			if ($user->rights->facture->creer)
			{
				if (($objp->fk_statut > 0 && $objp->fk_statut < 3) || ($objp->fk_statut == 3 && $objp->facturee == 0))
				{
					print '&nbsp;<a href="'.DOL_URL_ROOT.'/commande/orderstoinvoice.php?socid='.$companystatic->id.'">';
					print img_picto($langs->trans("CreateInvoiceForThisCustomer").' : '.$companystatic->nom, 'object_bill', 'hideonsmartphone').'</a>';
				}
			}
		}
		print '</td>';

		// Order date
		$y = dol_print_date($db->jdate($objp->date_commande),'%Y');
		$m = dol_print_date($db->jdate($objp->date_commande),'%m');
		$ml = dol_print_date($db->jdate($objp->date_commande),'%B');
		$d = dol_print_date($db->jdate($objp->date_commande),'%d');
		print '<td align="right">';
		print $d;
		print ' <a href="'.$_SERVER['PHP_SELF'].'?orderyear='.$y.'&amp;ordermonth='.$m.'">'.$ml.'</a>';
		print ' <a href="'.$_SERVER['PHP_SELF'].'?orderyear='.$y.'">'.$y.'</a>';
		print '</td>';

		// Delivery date
		$y = dol_print_date($db->jdate($objp->date_livraison),'%Y');
		$m = dol_print_date($db->jdate($objp->date_livraison),'%m');
		$ml = dol_print_date($db->jdate($objp->date_livraison),'%B');
		$d = dol_print_date($db->jdate($objp->date_livraison),'%d');
		print '<td align="right">';
		print $d;
		print ' <a href="'.$_SERVER['PHP_SELF'].'?deliveryyear='.$y.'&amp;deliverymonth='.$m.'">'.$ml.'</a>';
		print ' <a href="'.$_SERVER['PHP_SELF'].'?deliveryyear='.$y.'">'.$y.'</a>';
		print '</td>';

		// Amount HT
		print '<td align="right" class="nowrap">'.price($objp->total_ht).'</td>';

		// Statut
		print '<td align="right" class="nowrap">'.$generic_commande->LibStatut($objp->fk_statut,$objp->facturee,5).'</td>';

		print '</tr>';

		$total+=$objp->total_ht;
		$subtotal+=$objp->total_ht;
		$i++;
	}

	if (! empty($conf->global->MAIN_SHOW_TOTAL_FOR_LIMITED_LIST))
	{
		$var=!$var;
		print '<tr '.$bc[$var].'>';
		print '<td class="nowrap" colspan="5">'.$langs->trans('TotalHT').'</td>';
		// Total HT
		print '<td align="right" class="nowrap">'.price($total).'</td>';
		print '<td class="nowrap">&nbsp;</td>';
		print '</tr>';
	}

	print '</table>';

	print '</form>';

	$db->free($resql);
}
else
{
	print dol_print_error($db);
}

llxFooter();

$db->close();
?><|MERGE_RESOLUTION|>--- conflicted
+++ resolved
@@ -324,20 +324,15 @@
 		print $generic_commande->getNomUrl(1,($viewstatut != 2?0:$objp->fk_statut));
 		print '</td>';
 
-<<<<<<< HEAD
 		print '<td style="min-width: 20px" class="nobordernopadding nowrap">';
-		if (($objp->fk_statut > 0) && ($objp->fk_statut < 3) && $db->jdate($objp->date_valid) < ($now - $conf->commande->client->warning_delay)) print img_picto($langs->trans("Late"),"warning");
+		if (($objp->fk_statut > 0) && ($objp->fk_statut < 3) && max($db->jdate($objp->date_valid),$db->jdate($objp->date_livraison)) < ($now - $conf->commande->client->warning_delay))
+			print img_picto($langs->trans("Late"),"warning");
 		if(!empty($objp->note_private))
 		{
 			print ' <span class="note">';
 			print '<a href="'.DOL_URL_ROOT.'/commande/note.php?id='.$objp->rowid.'">'.img_picto($langs->trans("ViewPrivateNote"),'object_generic').'</a>';
 			print '</span>';
 		}
-=======
-		print '<td width="20" class="nobordernopadding nowrap">';
-		if (($objp->fk_statut > 0) && ($objp->fk_statut < 3) && max($db->jdate($objp->date_valid),$db->jdate($objp->date_livraison)) < ($now - $conf->commande->client->warning_delay))
-			print img_picto($langs->trans("Late"),"warning");
->>>>>>> db9ef992
 		print '</td>';
 
 		print '<td width="16" align="right" class="nobordernopadding hideonsmartphone">';
