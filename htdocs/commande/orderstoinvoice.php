--- conflicted
+++ resolved
@@ -651,11 +651,7 @@
 		print '</form>';
 
 		print '<form name="orders2invoice" action="orderstoinvoice.php" method="GET">';
-<<<<<<< HEAD
-		
-=======
-
->>>>>>> d9b8a8c8
+
 		$generic_commande = new Commande($db);
 
 		while ($i < $num)
