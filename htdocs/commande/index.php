--- conflicted
+++ resolved
@@ -168,22 +168,7 @@
 
         print '</td></tr>';
     }
-<<<<<<< HEAD
-=======
-    else
-    {
-	    foreach ($listofstatus as $status)
-	    {
-        	print '<tr class="oddeven">';
-            print '<td>'.$commandestatic->LibStatut($status, $bool, 0).'</td>';
-            print '<td class="right"><a href="list.php?search_status='.$status.'">'.(isset($vals[$status.$bool]) ? $vals[$status.$bool] : 0).' ';
-            print $commandestatic->LibStatut($status, $bool, 3);
-            print '</a>';
-            print '</td>';
-            print "</tr>\n";
-        }
-    }
->>>>>>> 01ec8693
+
     //if ($totalinprocess != $total)
     print '<tr class="liste_total"><td>'.$langs->trans("Total").'</td><td class="right">'.$total.'</td></tr>';
     print "</table></div><br>";
@@ -369,11 +354,7 @@
         print '<div class="div-table-responsive-no-min">';
 		print '<table class="noborder centpercent">';
 		print '<tr class="liste_titre">';
-<<<<<<< HEAD
-		print '<th colspan="4">'.$langs->trans("OrdersToProcess").' <a href="'.DOL_URL_ROOT.'/commande/list.php?viewstatut='.Commande::STATUS_VALIDATED.'"><span class="badge">'.$num.'</span></a></th></tr>';
-=======
-		print '<th colspan="3">'.$langs->trans("OrdersToProcess").' <a href="'.DOL_URL_ROOT.'/commande/list.php?search_status=1"><span class="badge">'.$num.'</span></a></th></tr>';
->>>>>>> 01ec8693
+		print '<th colspan="4">'.$langs->trans("OrdersToProcess").' <a href="'.DOL_URL_ROOT.'/commande/list.php?search_status='.Commande::STATUS_VALIDATED.'"><span class="badge">'.$num.'</span></a></th></tr>';
 
 		if ($num)
 		{
@@ -459,11 +440,7 @@
         print '<div class="div-table-responsive-no-min">';
 		print '<table class="noborder centpercent">';
 		print '<tr class="liste_titre">';
-<<<<<<< HEAD
-		print '<th colspan="4">'.$langs->trans("OnProcessOrders").' <a href="'.DOL_URL_ROOT.'/commande/list.php?viewstatut='.Commande::STATUS_ACCEPTED.'"><span class="badge">'.$num.'</span></a></th></tr>';
-=======
-		print '<th colspan="3">'.$langs->trans("OnProcessOrders").' <a href="'.DOL_URL_ROOT.'/commande/list.php?search_status=2"><span class="badge">'.$num.'</span></a></th></tr>';
->>>>>>> 01ec8693
+		print '<th colspan="4">'.$langs->trans("OnProcessOrders").' <a href="'.DOL_URL_ROOT.'/commande/list.php?search_status='.Commande::STATUS_ACCEPTED.'"><span class="badge">'.$num.'</span></a></th></tr>';
 
 		if ($num)
 		{
