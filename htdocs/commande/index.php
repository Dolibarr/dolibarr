<?php
/* Copyright (C) 2003-2004 Rodolphe Quiedeville <rodolphe@quiedeville.org>
 * Copyright (C) 2004-2011 Laurent Destailleur  <eldy@users.sourceforge.net>
 * Copyright (C) 2005-2012 Regis Houssin        <regis.houssin@inodbox.com>
 * Copyright (C) 2019      Nicolas ZABOURI      <info@inovea-conseil.com>
 * Copyright (C) 2019       Frédéric France         <frederic.france@netlogic.fr>
 *
 * This program is free software; you can redistribute it and/or modify
 * it under the terms of the GNU General Public License as published by
 * the Free Software Foundation; either version 3 of the License, or
 * (at your option) any later version.
 *
 * This program is distributed in the hope that it will be useful,
 * but WITHOUT ANY WARRANTY; without even the implied warranty of
 * MERCHANTABILITY or FITNESS FOR A PARTICULAR PURPOSE.  See the
 * GNU General Public License for more details.
 *
 * You should have received a copy of the GNU General Public License
 * along with this program. If not, see <https://www.gnu.org/licenses/>.
 */

/**
 *	\file       htdocs/commande/index.php
 *	\ingroup    commande
 *	\brief      Home page of customer order module
 */

require '../main.inc.php';
require_once DOL_DOCUMENT_ROOT.'/core/class/html.formfile.class.php';
require_once DOL_DOCUMENT_ROOT.'/core/class/notify.class.php';
require_once DOL_DOCUMENT_ROOT.'/societe/class/client.class.php';
require_once DOL_DOCUMENT_ROOT.'/commande/class/commande.class.php';
require_once DOL_DOCUMENT_ROOT.'/core/lib/order.lib.php';

if (!$user->rights->commande->lire) {
	accessforbidden();
}

$hookmanager = new HookManager($db);

// Initialize technical object to manage hooks. Note that conf->hooks_modules contains array
$hookmanager->initHooks(array('ordersindex'));

// Load translation files required by the page
$langs->loadLangs(array('orders', 'bills'));

// Security check
$socid = GETPOST('socid', 'int');
if ($user->socid > 0) {
	$action = '';
	$socid = $user->socid;
}

$max = $conf->global->MAIN_SIZE_SHORTLIST_LIMIT;

// Maximum elements of the tables
$maxDraftCount = empty($conf->global->MAIN_MAXLIST_OVERLOAD) ? 500 : $conf->global->MAIN_MAXLIST_OVERLOAD;
$maxLatestEditCount = 5;
$maxOpenCount = empty($conf->global->MAIN_MAXLIST_OVERLOAD) ? 500 : $conf->global->MAIN_MAXLIST_OVERLOAD;


/*
 * View
 */

$commandestatic = new Commande($db);
$companystatic = new Societe($db);
$form = new Form($db);
$formfile = new FormFile($db);
$help_url = "EN:Module_Customers_Orders|FR:Module_Commandes_Clients|ES:Módulo_Pedidos_de_clientes";

llxHeader("", $langs->trans("Orders"), $help_url);


print load_fiche_titre($langs->trans("OrdersArea"), '', 'order');


print '<div class="fichecenter"><div class="fichethirdleft">';

<<<<<<< HEAD
/*
 * Statistics
 */

$sql = "SELECT count(c.rowid) as nb, c.fk_statut as status";
$sql .= " FROM ".MAIN_DB_PREFIX."societe as s";
$sql .= ", ".MAIN_DB_PREFIX."commande as c";
if (!$user->rights->societe->client->voir && !$socid) {
	$sql .= ", ".MAIN_DB_PREFIX."societe_commerciaux as sc";
}
$sql .= " WHERE c.fk_soc = s.rowid";
$sql .= " AND c.entity IN (".getEntity('societe').")";
if ($user->socid) {
	$sql .= ' AND c.fk_soc = '.$user->socid;
}
if (!$user->rights->societe->client->voir && !$socid) {
	$sql .= " AND s.rowid = sc.fk_soc AND sc.fk_user = ".$user->id;
}
$sql .= " GROUP BY c.fk_statut";

$resql = $db->query($sql);
if ($resql) {
	$num = $db->num_rows($resql);
	$i = 0;

	$total = 0;
	$totalinprocess = 0;
	$dataseries = array();
	$colorseries = array();
	$vals = array();
	// -1=Canceled, 0=Draft, 1=Validated, 2=Accepted/On process, 3=Closed (Sent/Received, billed or not)
	while ($i < $num) {
		$row = $db->fetch_row($resql);
		if ($row) {
			//if ($row[1]!=-1 && ($row[1]!=3 || $row[2]!=1))
			{
			if (!isset($vals[$row[1]])) {
				$vals[$row[1]] = 0;
			}
				$vals[$row[1]] += $row[0];
				$totalinprocess += $row[0];
			}
			$total += $row[0];
		}
		$i++;
	}
	$db->free($resql);

	include DOL_DOCUMENT_ROOT.'/theme/'.$conf->theme.'/theme_vars.inc.php';

	print '<div class="div-table-responsive-no-min">';
	print '<table class="noborder nohover centpercent">';
	print '<tr class="liste_titre"><th colspan="2">'.$langs->trans("Statistics").' - '.$langs->trans("CustomersOrders").'</th></tr>'."\n";
	$listofstatus = array(0, 1, 2, 3, -1);
	foreach ($listofstatus as $status) {
		$dataseries[] = array($commandestatic->LibStatut($status, 0, 1, 1), (isset($vals[$status]) ? (int) $vals[$status] : 0));
		if ($status == Commande::STATUS_DRAFT) {
			$colorseries[$status] = '-'.$badgeStatus0;
		}
		if ($status == Commande::STATUS_VALIDATED) {
			$colorseries[$status] = $badgeStatus1;
		}
		if ($status == Commande::STATUS_SHIPMENTONPROCESS) {
			$colorseries[$status] = $badgeStatus4;
		}
		if ($status == Commande::STATUS_CLOSED && empty($conf->global->WORKFLOW_BILL_ON_SHIPMENT)) {
			$colorseries[$status] = $badgeStatus6;
		}
		if ($status == Commande::STATUS_CLOSED && (!empty($conf->global->WORKFLOW_BILL_ON_SHIPMENT))) {
			$colorseries[$status] = $badgeStatus6;
		}
		if ($status == Commande::STATUS_CANCELED) {
			$colorseries[$status] = $badgeStatus9;
		}

		if (empty($conf->use_javascript_ajax)) {
			print '<tr class="oddeven">';
			print '<td>'.$commandestatic->LibStatut($status, 0, 0, 1).'</td>';
			print '<td class="right"><a href="list.php?statut='.$status.'">'.(isset($vals[$status]) ? $vals[$status] : 0).' ';
			print $commandestatic->LibStatut($status, 0, 3, 1);
			print '</a></td>';
			print "</tr>\n";
		}
	}
	if ($conf->use_javascript_ajax) {
		print '<tr class="impair"><td align="center" colspan="2">';

		include_once DOL_DOCUMENT_ROOT.'/core/class/dolgraph.class.php';
		$dolgraph = new DolGraph();
		$dolgraph->SetData($dataseries);
		$dolgraph->SetDataColor(array_values($colorseries));
		$dolgraph->setShowLegend(2);
		$dolgraph->setShowPercent(1);
		$dolgraph->SetType(array('pie'));
		$dolgraph->setHeight('200');
		$dolgraph->draw('idgraphstatus');
		print $dolgraph->show($total ? 0 : 1);

		print '</td></tr>';
	}

	//if ($totalinprocess != $total)
	print '<tr class="liste_total"><td>'.$langs->trans("Total").'</td><td class="right">'.$total.'</td></tr>';
	print "</table></div><br>";
} else {
	dol_print_error($db);
=======
$tmp = getCustomerOrderPieChart($socid);
if ($tmp) {
	print $tmp;
	print '<br>';
>>>>>>> 95dc2558
}


/*
 * Draft orders
 */
if (!empty($conf->commande->enabled)) {
	$sql = "SELECT c.rowid, c.ref, s.nom as name, s.rowid as socid";
	$sql .= ", s.client";
	$sql .= ", s.code_client";
	$sql .= ", s.canvas";
	$sql .= " FROM ".MAIN_DB_PREFIX."commande as c";
	$sql .= ", ".MAIN_DB_PREFIX."societe as s";
	if (empty($user->rights->societe->client->voir) && !$socid) {
		$sql .= ", ".MAIN_DB_PREFIX."societe_commerciaux as sc";
	}
	$sql .= " WHERE c.fk_soc = s.rowid";
	$sql .= " AND c.entity IN (".getEntity('commande').")";
	$sql .= " AND c.fk_statut = 0";
	if ($socid) {
		$sql .= " AND c.fk_soc = ".((int) $socid);
	}
	if (empty($user->rights->societe->client->voir) && !$socid) {
		$sql .= " AND s.rowid = sc.fk_soc AND sc.fk_user = ".((int) $user->id);
	}

	$resql = $db->query($sql);
	if ($resql) {
		print '<div class="div-table-responsive-no-min">';
		print '<table class="noborder centpercent">';
		print '<tr class="liste_titre">';
		print '<th colspan="2">'.$langs->trans("DraftOrders").'</th></tr>';
		$langs->load("orders");
		$num = $db->num_rows($resql);
		if ($num) {
			$i = 0;
			while ($i < $num) {
				$obj = $db->fetch_object($resql);

				$commandestatic->id = $obj->rowid;
				$commandestatic->ref = $obj->ref;

				$companystatic->id = $obj->socid;
				$companystatic->name = $obj->name;
				$companystatic->client = $obj->client;
				$companystatic->code_client = $obj->code_client;
				$companystatic->canvas = $obj->canvas;

				print '<tr class="oddeven">';
				print '<td class="nowrap">';
				print $commandestatic->getNomUrl(1);
				print "</td>";
				print '<td class="nowrap">';
				print $companystatic->getNomUrl(1, 'company', 16);
				print '</td></tr>';
				$i++;
			}
		} else {
			print '<tr class="oddeven"><td colspan="3">'.$langs->trans("NoOrder").'</td></tr>';
		}
		print "</table></div><br>";
	}
}


print '</div><div class="fichetwothirdright">';


$max = 5;

/*
 * Lattest modified orders
 */

$sql = "SELECT c.rowid, c.entity, c.ref, c.fk_statut, c.facture, c.date_cloture as datec, c.tms as datem,";
$sql .= " s.nom as name, s.rowid as socid";
$sql .= ", s.client";
$sql .= ", s.code_client";
$sql .= ", s.canvas";
$sql .= " FROM ".MAIN_DB_PREFIX."commande as c,";
$sql .= " ".MAIN_DB_PREFIX."societe as s";
if (empty($user->rights->societe->client->voir) && !$socid) {
	$sql .= ", ".MAIN_DB_PREFIX."societe_commerciaux as sc";
}
$sql .= " WHERE c.fk_soc = s.rowid";
$sql .= " AND c.entity IN (".getEntity('commande').")";
//$sql.= " AND c.fk_statut > 2";
if ($socid) {
	$sql .= " AND c.fk_soc = ".((int) $socid);
}
if (empty($user->rights->societe->client->voir) && !$socid) {
	$sql .= " AND s.rowid = sc.fk_soc AND sc.fk_user = ".((int) $user->id);
}
$sql .= " ORDER BY c.tms DESC";
$sql .= $db->plimit($max, 0);

$resql = $db->query($sql);
if ($resql) {
	print '<div class="div-table-responsive-no-min">';
	print '<table class="noborder centpercent">';
	print '<tr class="liste_titre">';
	print '<th colspan="4">'.$langs->trans("LastModifiedOrders", $max).'</th></tr>';

	$num = $db->num_rows($resql);
	if ($num) {
		$i = 0;
		while ($i < $num) {
			$obj = $db->fetch_object($resql);

			print '<tr class="oddeven">';
			print '<td width="20%" class="nowrap">';

			$commandestatic->id = $obj->rowid;
			$commandestatic->ref = $obj->ref;

			$companystatic->id = $obj->socid;
			$companystatic->name = $obj->name;
			$companystatic->client = $obj->client;
			$companystatic->code_client = $obj->code_client;
			$companystatic->canvas = $obj->canvas;

			print '<table class="nobordernopadding"><tr class="nocellnopadd">';
			print '<td width="96" class="nobordernopadding nowrap">';
			print $commandestatic->getNomUrl(1);
			print '</td>';

			print '<td width="16" class="nobordernopadding nowrap">';
			print '&nbsp;';
			print '</td>';

			print '<td width="16" class="nobordernopadding hideonsmartphone right">';
			$filename = dol_sanitizeFileName($obj->ref);
			$filedir = $conf->commande->multidir_output[$obj->entity].'/'.dol_sanitizeFileName($obj->ref);
			$urlsource = $_SERVER['PHP_SELF'].'?id='.$obj->rowid;
			print $formfile->getDocumentsLink($commandestatic->element, $filename, $filedir);
			print '</td></tr></table>';

			print '</td>';

			print '<td class="nowrap">';
			print $companystatic->getNomUrl(1, 'company', 16);
			print '</td>';
			print '<td>'.dol_print_date($db->jdate($obj->datem), 'day').'</td>';
			print '<td class="right">'.$commandestatic->LibStatut($obj->fk_statut, $obj->facture, 3).'</td>';
			print '</tr>';
			$i++;
		}
	}
	print "</table></div><br>";
} else {
	dol_print_error($db);
}

$max = 10;

/*
 * Orders to process
 */
if (!empty($conf->commande->enabled)) {
	$sql = "SELECT c.rowid, c.entity, c.ref, c.fk_statut, c.facture, c.date_commande as date, s.nom as name, s.rowid as socid";
	$sql .= ", s.client";
	$sql .= ", s.code_client";
	$sql .= ", s.canvas";
	$sql .= " FROM ".MAIN_DB_PREFIX."commande as c";
	$sql .= ", ".MAIN_DB_PREFIX."societe as s";
	if (empty($user->rights->societe->client->voir) && !$socid) {
		$sql .= ", ".MAIN_DB_PREFIX."societe_commerciaux as sc";
	}
	$sql .= " WHERE c.fk_soc = s.rowid";
	$sql .= " AND c.entity IN (".getEntity('commande').")";
	$sql .= " AND c.fk_statut = ".Commande::STATUS_VALIDATED;
	if ($socid) {
		$sql .= " AND c.fk_soc = ".((int) $socid);
	}
	if (empty($user->rights->societe->client->voir) && !$socid) {
		$sql .= " AND s.rowid = sc.fk_soc AND sc.fk_user = ".((int) $user->id);
	}
	$sql .= " ORDER BY c.rowid DESC";

	$resql = $db->query($sql);
	if ($resql) {
		$num = $db->num_rows($resql);

		print '<div class="div-table-responsive-no-min">';
		print '<table class="noborder centpercent">';
		print '<tr class="liste_titre">';
		print '<th colspan="4">'.$langs->trans("OrdersToProcess").' <a href="'.DOL_URL_ROOT.'/commande/list.php?search_status='.Commande::STATUS_VALIDATED.'"><span class="badge">'.$num.'</span></a></th></tr>';

		if ($num) {
			$i = 0;
			while ($i < $num && $i < $max) {
				$obj = $db->fetch_object($resql);
				print '<tr class="oddeven">';
				print '<td class="nowrap" width="20%">';

				$commandestatic->id = $obj->rowid;
				$commandestatic->ref = $obj->ref;

				$companystatic->id = $obj->socid;
				$companystatic->name = $obj->name;
				$companystatic->client = $obj->client;
				$companystatic->code_client = $obj->code_client;
				$companystatic->canvas = $obj->canvas;

				print '<table class="nobordernopadding"><tr class="nocellnopadd">';
				print '<td width="96" class="nobordernopadding nowrap">';
				print $commandestatic->getNomUrl(1);
				print '</td>';

				print '<td width="16" class="nobordernopadding nowrap">';
				print '&nbsp;';
				print '</td>';

				print '<td width="16" class="nobordernopadding hideonsmartphone right">';
				$filename = dol_sanitizeFileName($obj->ref);
				$filedir = $conf->commande->multidir_output[$obj->entity].'/'.dol_sanitizeFileName($obj->ref);
				$urlsource = $_SERVER['PHP_SELF'].'?id='.$obj->rowid;
				print $formfile->getDocumentsLink($commandestatic->element, $filename, $filedir);
				print '</td></tr></table>';

				print '</td>';

				print '<td class="nowrap">';
				print $companystatic->getNomUrl(1, 'company', 24);
				print '</td>';

				print '<td class="right">'.dol_print_date($db->jdate($obj->date), 'day').'</td>'."\n";

				print '<td class="right">'.$commandestatic->LibStatut($obj->fk_statut, $obj->facture, 3).'</td>';

				print '</tr>';
				$i++;
			}
			if ($i < $num) {
				print '<tr><td><span class="opacitymedium">'.$langs->trans("More").'...</span></td><td></td><td></td><td></td></tr>';
			}
		}

		print "</table></div><br>";
	} else {
		dol_print_error($db);
	}
}

/*
 * Orders that are in process
 */
if (!empty($conf->commande->enabled)) {
	$sql = "SELECT c.rowid, c.entity, c.ref, c.fk_statut, c.facture, c.date_commande as date, s.nom as name, s.rowid as socid";
	$sql .= ", s.client";
	$sql .= ", s.code_client";
	$sql .= ", s.canvas";
	$sql .= " FROM ".MAIN_DB_PREFIX."commande as c";
	$sql .= ", ".MAIN_DB_PREFIX."societe as s";
	if (empty($user->rights->societe->client->voir) && !$socid) {
		$sql .= ", ".MAIN_DB_PREFIX."societe_commerciaux as sc";
	}
	$sql .= " WHERE c.fk_soc = s.rowid";
	$sql .= " AND c.entity IN (".getEntity('commande').")";
	$sql .= " AND c.fk_statut = ".((int) Commande::STATUS_ACCEPTED);
	if ($socid) {
		$sql .= " AND c.fk_soc = ".((int) $socid);
	}
	if (empty($user->rights->societe->client->voir) && !$socid) {
		$sql .= " AND s.rowid = sc.fk_soc AND sc.fk_user = ".((int) $user->id);
	}
	$sql .= " ORDER BY c.rowid DESC";

	$resql = $db->query($sql);
	if ($resql) {
		$num = $db->num_rows($resql);

		print '<div class="div-table-responsive-no-min">';
		print '<table class="noborder centpercent">';
		print '<tr class="liste_titre">';
		print '<th colspan="4">'.$langs->trans("OnProcessOrders").' <a href="'.DOL_URL_ROOT.'/commande/list.php?search_status='.Commande::STATUS_ACCEPTED.'"><span class="badge">'.$num.'</span></a></th></tr>';

		if ($num) {
			$i = 0;
			while ($i < $num && $i < $max) {
				$obj = $db->fetch_object($resql);
				print '<tr class="oddeven">';
				print '<td width="20%" class="nowrap">';

				$commandestatic->id = $obj->rowid;
				$commandestatic->ref = $obj->ref;

				$companystatic->id = $obj->socid;
				$companystatic->name = $obj->name;
				$companystatic->client = $obj->client;
				$companystatic->code_client = $obj->code_client;
				$companystatic->canvas = $obj->canvas;

				print '<table class="nobordernopadding"><tr class="nocellnopadd">';
				print '<td width="96" class="nobordernopadding nowrap">';
				print $commandestatic->getNomUrl(1);
				print '</td>';

				print '<td width="16" class="nobordernopadding nowrap">';
				print '&nbsp;';
				print '</td>';

				print '<td width="16" class="nobordernopadding hideonsmartphone right">';
				$filename = dol_sanitizeFileName($obj->ref);
				$filedir = $conf->commande->multidir_output[$obj->entity].'/'.dol_sanitizeFileName($obj->ref);
				$urlsource = $_SERVER['PHP_SELF'].'?id='.$obj->rowid;
				print $formfile->getDocumentsLink($commandestatic->element, $filename, $filedir);
				print '</td></tr></table>';

				print '</td>';

				print '<td>';
				print $companystatic->getNomUrl(1, 'company');
				print '</td>';

				print '<td class="right">'.dol_print_date($db->jdate($obj->date), 'day').'</td>'."\n";

				print '<td class="right">'.$commandestatic->LibStatut($obj->fk_statut, $obj->facture, 3).'</td>';

				print '</tr>';
				$i++;
			}
			if ($i < $num) {
				print '<tr><td><span class="opacitymedium">'.$langs->trans("More").'...</span></td><td></td><td></td><td></td></tr>';
			}
		}
		print "</table></div><br>";
	} else {
		dol_print_error($db);
	}
}


print '</div></div>';

$parameters = array('user' => $user);
$reshook = $hookmanager->executeHooks('dashboardOrders', $parameters, $object); // Note that $action and $object may have been modified by hook

// End of page
llxFooter();
$db->close();<|MERGE_RESOLUTION|>--- conflicted
+++ resolved
@@ -77,119 +77,10 @@
 
 print '<div class="fichecenter"><div class="fichethirdleft">';
 
-<<<<<<< HEAD
-/*
- * Statistics
- */
-
-$sql = "SELECT count(c.rowid) as nb, c.fk_statut as status";
-$sql .= " FROM ".MAIN_DB_PREFIX."societe as s";
-$sql .= ", ".MAIN_DB_PREFIX."commande as c";
-if (!$user->rights->societe->client->voir && !$socid) {
-	$sql .= ", ".MAIN_DB_PREFIX."societe_commerciaux as sc";
-}
-$sql .= " WHERE c.fk_soc = s.rowid";
-$sql .= " AND c.entity IN (".getEntity('societe').")";
-if ($user->socid) {
-	$sql .= ' AND c.fk_soc = '.$user->socid;
-}
-if (!$user->rights->societe->client->voir && !$socid) {
-	$sql .= " AND s.rowid = sc.fk_soc AND sc.fk_user = ".$user->id;
-}
-$sql .= " GROUP BY c.fk_statut";
-
-$resql = $db->query($sql);
-if ($resql) {
-	$num = $db->num_rows($resql);
-	$i = 0;
-
-	$total = 0;
-	$totalinprocess = 0;
-	$dataseries = array();
-	$colorseries = array();
-	$vals = array();
-	// -1=Canceled, 0=Draft, 1=Validated, 2=Accepted/On process, 3=Closed (Sent/Received, billed or not)
-	while ($i < $num) {
-		$row = $db->fetch_row($resql);
-		if ($row) {
-			//if ($row[1]!=-1 && ($row[1]!=3 || $row[2]!=1))
-			{
-			if (!isset($vals[$row[1]])) {
-				$vals[$row[1]] = 0;
-			}
-				$vals[$row[1]] += $row[0];
-				$totalinprocess += $row[0];
-			}
-			$total += $row[0];
-		}
-		$i++;
-	}
-	$db->free($resql);
-
-	include DOL_DOCUMENT_ROOT.'/theme/'.$conf->theme.'/theme_vars.inc.php';
-
-	print '<div class="div-table-responsive-no-min">';
-	print '<table class="noborder nohover centpercent">';
-	print '<tr class="liste_titre"><th colspan="2">'.$langs->trans("Statistics").' - '.$langs->trans("CustomersOrders").'</th></tr>'."\n";
-	$listofstatus = array(0, 1, 2, 3, -1);
-	foreach ($listofstatus as $status) {
-		$dataseries[] = array($commandestatic->LibStatut($status, 0, 1, 1), (isset($vals[$status]) ? (int) $vals[$status] : 0));
-		if ($status == Commande::STATUS_DRAFT) {
-			$colorseries[$status] = '-'.$badgeStatus0;
-		}
-		if ($status == Commande::STATUS_VALIDATED) {
-			$colorseries[$status] = $badgeStatus1;
-		}
-		if ($status == Commande::STATUS_SHIPMENTONPROCESS) {
-			$colorseries[$status] = $badgeStatus4;
-		}
-		if ($status == Commande::STATUS_CLOSED && empty($conf->global->WORKFLOW_BILL_ON_SHIPMENT)) {
-			$colorseries[$status] = $badgeStatus6;
-		}
-		if ($status == Commande::STATUS_CLOSED && (!empty($conf->global->WORKFLOW_BILL_ON_SHIPMENT))) {
-			$colorseries[$status] = $badgeStatus6;
-		}
-		if ($status == Commande::STATUS_CANCELED) {
-			$colorseries[$status] = $badgeStatus9;
-		}
-
-		if (empty($conf->use_javascript_ajax)) {
-			print '<tr class="oddeven">';
-			print '<td>'.$commandestatic->LibStatut($status, 0, 0, 1).'</td>';
-			print '<td class="right"><a href="list.php?statut='.$status.'">'.(isset($vals[$status]) ? $vals[$status] : 0).' ';
-			print $commandestatic->LibStatut($status, 0, 3, 1);
-			print '</a></td>';
-			print "</tr>\n";
-		}
-	}
-	if ($conf->use_javascript_ajax) {
-		print '<tr class="impair"><td align="center" colspan="2">';
-
-		include_once DOL_DOCUMENT_ROOT.'/core/class/dolgraph.class.php';
-		$dolgraph = new DolGraph();
-		$dolgraph->SetData($dataseries);
-		$dolgraph->SetDataColor(array_values($colorseries));
-		$dolgraph->setShowLegend(2);
-		$dolgraph->setShowPercent(1);
-		$dolgraph->SetType(array('pie'));
-		$dolgraph->setHeight('200');
-		$dolgraph->draw('idgraphstatus');
-		print $dolgraph->show($total ? 0 : 1);
-
-		print '</td></tr>';
-	}
-
-	//if ($totalinprocess != $total)
-	print '<tr class="liste_total"><td>'.$langs->trans("Total").'</td><td class="right">'.$total.'</td></tr>';
-	print "</table></div><br>";
-} else {
-	dol_print_error($db);
-=======
 $tmp = getCustomerOrderPieChart($socid);
 if ($tmp) {
 	print $tmp;
 	print '<br>';
->>>>>>> 95dc2558
 }
 
 
