<?php
/* Copyright (C) 2003-2006	Rodolphe Quiedeville	<rodolphe@quiedeville.org>
 * Copyright (C) 2004-2015	Laurent Destailleur		<eldy@users.sourceforge.net>
 * Copyright (C) 2005		Marc Barilley / Ocebo	<marc@ocebo.com>
 * Copyright (C) 2005-2015	Regis Houssin			<regis.houssin@capnetworks.com>
 * Copyright (C) 2006		Andre Cianfarani		<acianfa@free.fr>
 * Copyright (C) 2010-2013	Juanjo Menent			<jmenent@2byte.es>
 * Copyright (C) 2011-2016	Philippe Grand			<philippe.grand@atoo-net.com>
 * Copyright (C) 2012-2013	Christophe Battarel		<christophe.battarel@altairis.fr>
 * Copyright (C) 2012		Marcos García			<marcosgdf@gmail.com>
 * Copyright (C) 2012       Cedric Salvador      	<csalvador@gpcsolutions.fr>
 * Copyright (C) 2013		Florian Henry			<florian.henry@open-concept.pro>
 * Copyright (C) 2014       Ferran Marcet			<fmarcet@2byte.es>
 * Copyright (C) 2015       Jean-François Ferry		<jfefe@aternatik.fr>
 *
 * This program is free software; you can redistribute it and/or modify
 * it under the terms of the GNU General Public License as published by
 * the Free Software Foundation; either version 3 of the License, or
 * (at your option) any later version.
 *
 * This program is distributed in the hope that it will be useful,
 * but WITHOUT ANY WARRANTY; without even the implied warranty of
 * MERCHANTABILITY or FITNESS FOR A PARTICULAR PURPOSE.  See the
 *  GNU General Public License for more details.
 *
 * You should have received a copy of the GNU General Public License
 * along with this program. If not, see <http://www.gnu.org/licenses/>.
 */

/**
 * \file htdocs/commande/card.php
 * \ingroup commande
 * \brief Page to show customer order
 */

require '../main.inc.php';
require_once DOL_DOCUMENT_ROOT . '/core/class/html.formfile.class.php';
require_once DOL_DOCUMENT_ROOT . '/core/class/html.formorder.class.php';
require_once DOL_DOCUMENT_ROOT . '/core/class/html.formmargin.class.php';
require_once DOL_DOCUMENT_ROOT . '/core/modules/commande/modules_commande.php';
require_once DOL_DOCUMENT_ROOT . '/commande/class/commande.class.php';
require_once DOL_DOCUMENT_ROOT . '/comm/action/class/actioncomm.class.php';
require_once DOL_DOCUMENT_ROOT . '/core/lib/order.lib.php';
require_once DOL_DOCUMENT_ROOT . '/core/lib/functions2.lib.php';
require_once DOL_DOCUMENT_ROOT . '/core/class/extrafields.class.php';
if (! empty($conf->propal->enabled))
	require DOL_DOCUMENT_ROOT . '/comm/propal/class/propal.class.php';
if (! empty($conf->projet->enabled)) {
	require DOL_DOCUMENT_ROOT . '/projet/class/project.class.php';
	require_once DOL_DOCUMENT_ROOT . '/core/class/html.formprojet.class.php';
}
require_once DOL_DOCUMENT_ROOT . '/core/class/doleditor.class.php';

$langs->load('orders');
$langs->load('sendings');
$langs->load('companies');
$langs->load('bills');
$langs->load('propal');
$langs->load('deliveries');
$langs->load('sendings');
$langs->load('products');
if (!empty($conf->incoterm->enabled)) $langs->load('incoterm');
if (! empty($conf->margin->enabled))
	$langs->load('margins');

$id = (GETPOST('id', 'int') ? GETPOST('id', 'int') : GETPOST('orderid', 'int'));
$ref = GETPOST('ref', 'alpha');
$socid = GETPOST('socid', 'int');
$action = GETPOST('action', 'alpha');
$confirm = GETPOST('confirm', 'alpha');
$lineid = GETPOST('lineid', 'int');
$origin = GETPOST('origin', 'alpha');
$originid = (GETPOST('originid', 'int') ? GETPOST('originid', 'int') : GETPOST('origin_id', 'int')); // For backward compatibility

// PDF
$hidedetails = (GETPOST('hidedetails', 'int') ? GETPOST('hidedetails', 'int') : (! empty($conf->global->MAIN_GENERATE_DOCUMENTS_HIDE_DETAILS) ? 1 : 0));
$hidedesc = (GETPOST('hidedesc', 'int') ? GETPOST('hidedesc', 'int') : (! empty($conf->global->MAIN_GENERATE_DOCUMENTS_HIDE_DESC) ? 1 : 0));
$hideref = (GETPOST('hideref', 'int') ? GETPOST('hideref', 'int') : (! empty($conf->global->MAIN_GENERATE_DOCUMENTS_HIDE_REF) ? 1 : 0));

// Security check
if (! empty($user->societe_id))
	$socid = $user->societe_id;
$result = restrictedArea($user, 'commande', $id);

$object = new Commande($db);
$extrafields = new ExtraFields($db);

// fetch optionals attributes and labels
$extralabels = $extrafields->fetch_name_optionals_label($object->table_element);

// Load object
include DOL_DOCUMENT_ROOT.'/core/actions_fetchobject.inc.php';  // Must be include, not include_once

// Initialize technical object to manage hooks of thirdparties. Note that conf->hooks_modules contains array array
$hookmanager->initHooks(array('ordercard','globalcard'));

$permissionnote = $user->rights->commande->creer; 		// Used by the include of actions_setnotes.inc.php
$permissiondellink = $user->rights->commande->creer; 	// Used by the include of actions_dellink.inc.php
$permissionedit = $user->rights->commande->creer; 		// Used by the include of actions_lineupdown.inc.php



/*
 * Actions
 */

$parameters = array('socid' => $socid);
$reshook = $hookmanager->executeHooks('doActions', $parameters, $object, $action); // Note that $action and $object may have been modified by some hooks
if ($reshook < 0) setEventMessages($hookmanager->error, $hookmanager->errors, 'errors');

if (empty($reshook))
{
	if ($cancel) $action='';

	include DOL_DOCUMENT_ROOT.'/core/actions_setnotes.inc.php'; 	// Must be include, not include_once

	include DOL_DOCUMENT_ROOT.'/core/actions_dellink.inc.php';		// Must be include, not include_once

	include DOL_DOCUMENT_ROOT.'/core/actions_lineupdown.inc.php';	// Must be include, not include_once

	// Action clone object
	if ($action == 'confirm_clone' && $confirm == 'yes' && $user->rights->commande->creer)
	{
		if (1==0 && ! GETPOST('clone_content') && ! GETPOST('clone_receivers'))
		{
			setEventMessages($langs->trans("NoCloneOptionsSpecified"), null, 'errors');
		}
		else
		{
			if ($object->id > 0)
			{
				// Because createFromClone modifies the object, we must clone it so that we can restore it later
				$orig = clone $object;

				$result=$object->createFromClone($socid);
				if ($result > 0)
				{
					header("Location: ".$_SERVER['PHP_SELF'].'?id='.$result);
					exit;
				}
				else
				{
					setEventMessages($object->error, $object->errors, 'errors');
					$object = $orig;
					$action='';
				}
			}
		}
	}

	// Reopen a closed order
	else if ($action == 'reopen' && $user->rights->commande->creer)
	{
		if ($object->statut == Commande::STATUS_CANCELED || $object->statut == Commande::STATUS_CLOSED)
		{
			$result = $object->set_reopen($user);
			if ($result > 0)
			{
                setEventMessages($langs->trans('OrderReopened', $object->ref), null);
			}
			else
			{
				setEventMessages($object->error, $object->errors, 'errors');
			}
		}
	}

	// Remove order
	else if ($action == 'confirm_delete' && $confirm == 'yes' && $user->rights->commande->supprimer)
	{
		$result = $object->delete($user);
		if ($result > 0)
		{
			header('Location: index.php');
			exit;
		}
		else
		{
			setEventMessages($object->error, $object->errors, 'errors');
		}
	}

	// Remove a product line
	else if ($action == 'confirm_deleteline' && $confirm == 'yes' && $user->rights->commande->creer)
	{
		$result = $object->deleteline($lineid);
		if ($result > 0)
		{
			// Define output language
			$outputlangs = $langs;
			$newlang = '';
			if ($conf->global->MAIN_MULTILANGS && empty($newlang) && GETPOST('lang_id'))
				$newlang = GETPOST('lang_id');
			if ($conf->global->MAIN_MULTILANGS && empty($newlang))
				$newlang = $object->thirdparty->default_lang;
			if (! empty($newlang)) {
				$outputlangs = new Translate("", $conf);
				$outputlangs->setDefaultLang($newlang);
			}
			if (empty($conf->global->MAIN_DISABLE_PDF_AUTOUPDATE)) {
				$ret = $object->fetch($object->id); // Reload to get new records
				$object->generateDocument($object->modelpdf, $outputlangs, $hidedetails, $hidedesc, $hideref);
			}

			header('Location: '.$_SERVER["PHP_SELF"].'?id='.$object->id);
			exit;
		}
		else
		{
			setEventMessages($object->error, $object->errors, 'errors');
		}
	}

	// Categorisation dans projet
	else if ($action == 'classin' && $user->rights->commande->creer)
	{
		$object->setProject(GETPOST('projectid'));
	}

	// Add order
	else if ($action == 'add' && $user->rights->commande->creer)
	{
		$datecommande = dol_mktime(12, 0, 0, GETPOST('remonth'), GETPOST('reday'), GETPOST('reyear'));
		$datelivraison = dol_mktime(12, 0, 0, GETPOST('liv_month'), GETPOST('liv_day'), GETPOST('liv_year'));

		if ($datecommande == '') {
			setEventMessages($langs->trans('ErrorFieldRequired', $langs->transnoentities('Date')), null, 'errors');
			$action = 'create';
			$error++;
		}

		if ($socid < 1) {
			setEventMessages($langs->trans("ErrorFieldRequired", $langs->transnoentitiesnoconv("Customer")), null, 'errors');
			$action = 'create';
			$error++;
		}

		if (! $error) {
			$object->socid = $socid;
			$object->fetch_thirdparty();

			$db->begin();

			$object->date_commande = $datecommande;
			$object->note_private = GETPOST('note_private');
			$object->note_public = GETPOST('note_public');
			$object->source = GETPOST('source_id');
			$object->fk_project = GETPOST('projectid');
			$object->ref_client = GETPOST('ref_client');
			$object->modelpdf = GETPOST('model');
			$object->cond_reglement_id = GETPOST('cond_reglement_id');
			$object->mode_reglement_id = GETPOST('mode_reglement_id');
	        $object->fk_account = GETPOST('fk_account', 'int');
			$object->availability_id = GETPOST('availability_id');
			$object->demand_reason_id = GETPOST('demand_reason_id');
			$object->date_livraison = $datelivraison;
	        $object->shipping_method_id = GETPOST('shipping_method_id', 'int');
            $object->warehouse_id = GETPOST('warehouse_id', 'int');
			$object->fk_delivery_address = GETPOST('fk_address');
			$object->contactid = GETPOST('contactid');
			$object->fk_incoterms = GETPOST('incoterm_id', 'int');
			$object->location_incoterms = GETPOST('location_incoterms', 'alpha');
			$object->multicurrency_code = GETPOST('multicurrency_code', 'alpha');
			$object->multicurrency_tx = GETPOST('originmulticurrency_tx', 'int');

			// Fill array 'array_options' with data from add form
			if (! $error)
			{
    			$ret = $extrafields->setOptionalsFromPost($extralabels, $object);
    			if ($ret < 0) $error++;
			}

			// If creation from another object of another module (Example: origin=propal, originid=1)
			if (! empty($origin) && ! empty($originid))
			{
				// Parse element/subelement (ex: project_task)
				$element = $subelement = $origin;
				if (preg_match('/^([^_]+)_([^_]+)/i', $origin, $regs)) {
					$element = $regs [1];
					$subelement = $regs [2];
				}

				// For compatibility
				if ($element == 'order') {
					$element = $subelement = 'commande';
				}
				if ($element == 'propal') {
					$element = 'comm/propal';
					$subelement = 'propal';
				}
				if ($element == 'contract') {
					$element = $subelement = 'contrat';
				}

				$object->origin = $origin;
				$object->origin_id = $originid;

				// Possibility to add external linked objects with hooks
				$object->linked_objects [$object->origin] = $object->origin_id;
				$other_linked_objects = GETPOST('other_linked_objects', 'array');
				if (! empty($other_linked_objects)) {
					$object->linked_objects = array_merge($object->linked_objects, $other_linked_objects);
				}

				if (! $error)
				{
					$object_id = $object->create($user);

					if ($object_id > 0)
					{
						dol_include_once('/' . $element . '/class/' . $subelement . '.class.php');

						$classname = ucfirst($subelement);
						$srcobject = new $classname($db);

						dol_syslog("Try to find source object origin=" . $object->origin . " originid=" . $object->origin_id . " to add lines");
						$result = $srcobject->fetch($object->origin_id);
						if ($result > 0)
						{
							$lines = $srcobject->lines;
							if (empty($lines) && method_exists($srcobject, 'fetch_lines'))
							{
								$srcobject->fetch_lines();
								$lines = $srcobject->lines;
							}

							$fk_parent_line = 0;
							$num = count($lines);

							for($i = 0; $i < $num; $i ++)
							{
								$label = (! empty($lines[$i]->label) ? $lines[$i]->label : '');
								$desc = (! empty($lines[$i]->desc) ? $lines[$i]->desc : '');
								$product_type = (! empty($lines[$i]->product_type) ? $lines[$i]->product_type : 0);

								// Dates
								// TODO mutualiser
								$date_start = $lines[$i]->date_debut_prevue;
								if ($lines[$i]->date_debut_reel)
									$date_start = $lines[$i]->date_debut_reel;
								if ($lines[$i]->date_start)
									$date_start = $lines[$i]->date_start;
								$date_end = $lines[$i]->date_fin_prevue;
								if ($lines[$i]->date_fin_reel)
									$date_end = $lines[$i]->date_fin_reel;
								if ($lines[$i]->date_end)
									$date_end = $lines[$i]->date_end;

									// Reset fk_parent_line for no child products and special product
								if (($lines[$i]->product_type != 9 && empty($lines[$i]->fk_parent_line)) || $lines[$i]->product_type == 9) {
									$fk_parent_line = 0;
								}

								// Extrafields
								if (empty($conf->global->MAIN_EXTRAFIELDS_DISABLED) && method_exists($lines[$i], 'fetch_optionals')) 							// For avoid conflicts if
								                                                                                                      // trigger used
								{
									$lines[$i]->fetch_optionals($lines[$i]->rowid);
									$array_options = $lines[$i]->array_options;
								}

								$result = $object->addline($desc, $lines[$i]->subprice, $lines[$i]->qty, $lines[$i]->tva_tx, $lines[$i]->localtax1_tx, $lines[$i]->localtax2_tx, $lines[$i]->fk_product, $lines[$i]->remise_percent, $lines[$i]->info_bits, $lines[$i]->fk_remise_except, 'HT', 0, $date_start, $date_end, $product_type, $lines[$i]->rang, $lines[$i]->special_code, $fk_parent_line, $lines[$i]->fk_fournprice, $lines[$i]->pa_ht, $label, $array_options, $lines[$i]->fk_unit, $object->origin, $lines[$i]->rowid);

								if ($result < 0) {
									$error++;
									break;
								}

								// Defined the new fk_parent_line
								if ($result > 0 && $lines[$i]->product_type == 9) {
									$fk_parent_line = $result;
								}
							}
						} else {
							setEventMessages($srcobject->error, $srcobject->errors, 'errors');
							$error++;
						}

						// Now we create same links to contact than the ones found on origin object
						if (! empty($conf->global->MAIN_PROPAGATE_CONTACTS_FROM_ORIGIN))
						{
						    $originforcontact = $object->origin;
						    $originidforcontact = $object->origin_id;
						    if ($originforcontact == 'shipping')     // shipment and order share the same contacts. If creating from shipment we take data of order
						    {
						        $originforcontact=$srcobject->origin;
						        $originidforcontact=$srcobject->origin_id;
						    }
						    $sqlcontact = "SELECT code, fk_socpeople FROM ".MAIN_DB_PREFIX."element_contact as ec, ".MAIN_DB_PREFIX."c_type_contact as ctc";
						    $sqlcontact.= " WHERE element_id = ".$originidforcontact." AND ec.fk_c_type_contact = ctc.rowid AND ctc.element = '".$originforcontact."'";

						    $resqlcontact = $db->query($sqlcontact);
						    if ($resqlcontact)
						    {
						        while($objcontact = $db->fetch_object($resqlcontact))
						        {
						            //print $objcontact->code.'-'.$objcontact->fk_socpeople."\n";
						            $object->add_contact($objcontact->fk_socpeople, $objcontact->code);
						        }
						    }
						    else dol_print_error($resqlcontact);
						}

						// Hooks
						$parameters = array('objFrom' => $srcobject);
						$reshook = $hookmanager->executeHooks('createFrom', $parameters, $object, $action); // Note that $action and $object may have been
						// modified by hook
						if ($reshook < 0)
						    $error++;

					} else {
						setEventMessages($object->error, $object->errors, 'errors');
						$error++;
					}
				} else {
					// Required extrafield left blank, error message already defined by setOptionalsFromPost()
					$action = 'create';
				}
			} else {
				if (! $error)
				{
					$object_id = $object->create($user);

					// If some invoice's lines already known
					$NBLINES = 8;
					for($i = 1; $i <= $NBLINES; $i ++) {
						if ($_POST['idprod' . $i]) {
							$xid = 'idprod' . $i;
							$xqty = 'qty' . $i;
							$xremise = 'remise_percent' . $i;
							$object->add_product($_POST[$xid], $_POST[$xqty], $_POST[$xremise]);
						}
					}
				}
			}

			// Insert default contacts if defined
			if ($object_id > 0)
			{
				if (GETPOST('contactid'))
				{
					$result = $object->add_contact(GETPOST('contactid'), 'CUSTOMER', 'external');
					if ($result < 0) {
						setEventMessages($langs->trans("ErrorFailedToAddContact"), null, 'errors');
						$error++;
					}
				}

				$id = $object_id;
				$action = '';
			}

			// End of object creation, we show it
			if ($object_id > 0 && ! $error)
			{
				$db->commit();
				header('Location: ' . $_SERVER["PHP_SELF"] . '?id=' . $object_id);
				exit();
			} else {
				$db->rollback();
				$action = 'create';
				setEventMessages($object->error, $object->errors, 'errors');
			}
		}
	}

	else if ($action == 'classifybilled' && $user->rights->commande->creer)
	{
		$ret=$object->classifyBilled($user);

		if ($ret < 0) {
			setEventMessages($object->error, $object->errors, 'errors');
		}
	}
	else if ($action == 'classifyunbilled' && $user->rights->commande->creer)
	{
	    $ret=$object->classifyUnBilled();
<<<<<<< HEAD
	
=======

>>>>>>> 3f5d67d4
	    if ($ret < 0) {
	        setEventMessages($object->error, $object->errors, 'errors');
	    }
	}
<<<<<<< HEAD
	
=======

>>>>>>> 3f5d67d4
	// Positionne ref commande client
	else if ($action == 'set_ref_client' && $user->rights->commande->creer) {
		$object->set_ref_client($user, GETPOST('ref_client'));
	}

	else if ($action == 'setremise' && $user->rights->commande->creer) {
		$object->set_remise($user, GETPOST('remise'));
	}

	else if ($action == 'setabsolutediscount' && $user->rights->commande->creer) {
		if (GETPOST('remise_id')) {
			if ($object->id > 0) {
				$object->insert_discount(GETPOST('remise_id'));
			} else {
				dol_print_error($db, $object->error);
			}
		}
	}

	else if ($action == 'setdate' && $user->rights->commande->creer) {
		// print "x ".$_POST['liv_month'].", ".$_POST['liv_day'].", ".$_POST['liv_year'];
		$date = dol_mktime(0, 0, 0, GETPOST('order_month'), GETPOST('order_day'), GETPOST('order_year'));

		$result = $object->set_date($user, $date);
		if ($result < 0) {
			setEventMessages($object->error, $object->errors, 'errors');
		}
	}

	else if ($action == 'setdate_livraison' && $user->rights->commande->creer) {
		// print "x ".$_POST['liv_month'].", ".$_POST['liv_day'].", ".$_POST['liv_year'];
		$datelivraison = dol_mktime(0, 0, 0, GETPOST('liv_month'), GETPOST('liv_day'), GETPOST('liv_year'));

		$result = $object->set_date_livraison($user, $datelivraison);
		if ($result < 0) {
			setEventMessages($object->error, $object->errors, 'errors');
		}
	}

	else if ($action == 'setmode' && $user->rights->commande->creer) {
		$result = $object->setPaymentMethods(GETPOST('mode_reglement_id', 'int'));
		if ($result < 0)
			setEventMessages($object->error, $object->errors, 'errors');
	}

	// Multicurrency Code
	else if ($action == 'setmulticurrencycode' && $user->rights->commande->creer) {
		$result = $object->setMulticurrencyCode(GETPOST('multicurrency_code', 'alpha'));
	}

	// Multicurrency rate
	else if ($action == 'setmulticurrencyrate' && $user->rights->commande->creer) {
		$result = $object->setMulticurrencyRate(price2num(GETPOST('multicurrency_tx')));
	}

	else if ($action == 'setavailability' && $user->rights->commande->creer) {
		$result = $object->availability(GETPOST('availability_id'));
		if ($result < 0)
		    setEventMessages($object->error, $object->errors, 'errors');
	}

	else if ($action == 'setdemandreason' && $user->rights->commande->creer) {
		$result = $object->demand_reason(GETPOST('demand_reason_id'));
		if ($result < 0)
			setEventMessages($object->error, $object->errors, 'errors');
	}

	else if ($action == 'setconditions' && $user->rights->commande->creer) {
		$result = $object->setPaymentTerms(GETPOST('cond_reglement_id', 'int'));
		if ($result < 0) {
			dol_print_error($db, $object->error);
		} else {
			if (empty($conf->global->MAIN_DISABLE_PDF_AUTOUPDATE)) {
				// Define output language
				$outputlangs = $langs;
				$newlang = GETPOST('lang_id', 'alpha');
				if ($conf->global->MAIN_MULTILANGS && empty($newlang))
					$newlang = $object->thirdparty->default_lang;
				if (! empty($newlang)) {
					$outputlangs = new Translate("", $conf);
					$outputlangs->setDefaultLang($newlang);
				}

				$ret = $object->fetch($object->id); // Reload to get new records
				$object->generateDocument($object->modelpdf, $outputlangs, $hidedetails, $hidedesc, $hideref);
			}
		}
	}

	// Set incoterm
	elseif ($action == 'set_incoterms' && !empty($conf->incoterm->enabled))
    {
    	$result = $object->setIncoterms(GETPOST('incoterm_id', 'int'), GETPOST('location_incoterms', 'alpha'));
        if ($result < 0) {
            setEventMessages($object->error, $object->errors, 'errors');
        }
    }

	// bank account
	else if ($action == 'setbankaccount' && $user->rights->commande->creer) {
	    $result=$object->setBankAccount(GETPOST('fk_account', 'int'));
        if ($result < 0) {
            setEventMessages($object->error, $object->errors, 'errors');
        }
	}

	// shipping method
	else if ($action == 'setshippingmethod' && $user->rights->commande->creer) {
	    $result = $object->setShippingMethod(GETPOST('shipping_method_id', 'int'));
        if ($result < 0) {
            setEventMessages($object->error, $object->errors, 'errors');
        }
	}

    // warehouse
    else if ($action == 'setwarehouse' && $user->rights->commande->creer) {
        $result = $object->setWarehouse(GETPOST('warehouse_id', 'int'));
        if ($result < 0) {
            setEventMessages($object->error, $object->errors, 'errors');
        }
    }

	else if ($action == 'setremisepercent' && $user->rights->commande->creer) {
		$result = $object->set_remise($user, GETPOST('remise_percent'));
	}

	else if ($action == 'setremiseabsolue' && $user->rights->commande->creer) {
		$result = $object->set_remise_absolue($user, GETPOST('remise_absolue'));
	}

	// Add a new line
	else if ($action == 'addline' && $user->rights->commande->creer)
	{
		$langs->load('errors');
		$error = 0;

		// Set if we used free entry or predefined product
		$predef='';
		$product_desc=(GETPOST('dp_desc')?GETPOST('dp_desc'):'');
		$price_ht = GETPOST('price_ht');
		if (GETPOST('prod_entry_mode') == 'free')
		{
			$idprod=0;
			$tva_tx = (GETPOST('tva_tx') ? GETPOST('tva_tx') : 0);
		}
		else
		{
			$idprod=GETPOST('idprod', 'int');
			$tva_tx = '';
		}

		$qty = GETPOST('qty' . $predef);
		$remise_percent = GETPOST('remise_percent' . $predef);

		// Extrafields
		$extrafieldsline = new ExtraFields($db);
		$extralabelsline = $extrafieldsline->fetch_name_optionals_label($object->table_element_line);
		$array_options = $extrafieldsline->getOptionalsFromPost($extralabelsline, $predef);
		// Unset extrafield
		if (is_array($extralabelsline)) {
			// Get extra fields
			foreach ($extralabelsline as $key => $value) {
				unset($_POST["options_" . $key]);
			}
		}

		if (empty($idprod) && ($price_ht < 0) && ($qty < 0)) {
			setEventMessages($langs->trans('ErrorBothFieldCantBeNegative', $langs->transnoentitiesnoconv('UnitPriceHT'), $langs->transnoentitiesnoconv('Qty')), null, 'errors');
			$error++;
		}
		if (GETPOST('prod_entry_mode') == 'free' && empty($idprod) && GETPOST('type') < 0) {
			setEventMessages($langs->trans('ErrorFieldRequired', $langs->transnoentitiesnoconv('Type')), null, 'errors');
			$error++;
		}
		if (GETPOST('prod_entry_mode') == 'free' && empty($idprod) && (! ($price_ht >= 0) || $price_ht == '')) 	// Unit price can be 0 but not ''
		{
			setEventMessages($langs->trans("ErrorFieldRequired", $langs->transnoentitiesnoconv("UnitPriceHT")), null, 'errors');
			$error++;
		}
		if ($qty == '') {
			setEventMessages($langs->trans('ErrorFieldRequired', $langs->transnoentitiesnoconv('Qty')), null, 'errors');
			$error++;
		}
		if (GETPOST('prod_entry_mode') == 'free' && empty($idprod) && empty($product_desc)) {
			setEventMessages($langs->trans('ErrorFieldRequired', $langs->transnoentitiesnoconv('Description')), null, 'errors');
			$error++;
		}

		if (! $error && ($qty >= 0) && (! empty($product_desc) || ! empty($idprod))) {
			// Clean parameters
			$date_start=dol_mktime(GETPOST('date_start'.$predef.'hour'), GETPOST('date_start'.$predef.'min'), GETPOST('date_start'.$predef.'sec'), GETPOST('date_start'.$predef.'month'), GETPOST('date_start'.$predef.'day'), GETPOST('date_start'.$predef.'year'));
			$date_end=dol_mktime(GETPOST('date_end'.$predef.'hour'), GETPOST('date_end'.$predef.'min'), GETPOST('date_end'.$predef.'sec'), GETPOST('date_end'.$predef.'month'), GETPOST('date_end'.$predef.'day'), GETPOST('date_end'.$predef.'year'));
			$price_base_type = (GETPOST('price_base_type', 'alpha')?GETPOST('price_base_type', 'alpha'):'HT');

			// Ecrase $pu par celui du produit
			// Ecrase $desc par celui du produit
			// Ecrase $txtva par celui du produit
			// Ecrase $base_price_type par celui du produit
			if (! empty($idprod)) {
				$prod = new Product($db);
				$prod->fetch($idprod);

				$label = ((GETPOST('product_label') && GETPOST('product_label') != $prod->label) ? GETPOST('product_label') : '');

				// Update if prices fields are defined
					$tva_tx = get_default_tva($mysoc, $object->thirdparty, $prod->id);
					$tva_npr = get_default_npr($mysoc, $object->thirdparty, $prod->id);
					if (empty($tva_tx)) $tva_npr=0;

					$pu_ht = $prod->price;
					$pu_ttc = $prod->price_ttc;
					$price_min = $prod->price_min;
					$price_base_type = $prod->price_base_type;

					// multiprix
					if (! empty($conf->global->PRODUIT_MULTIPRICES) && ! empty($object->thirdparty->price_level))
					{
						$pu_ht = $prod->multiprices[$object->thirdparty->price_level];
						$pu_ttc = $prod->multiprices_ttc[$object->thirdparty->price_level];
						$price_min = $prod->multiprices_min[$object->thirdparty->price_level];
						$price_base_type = $prod->multiprices_base_type[$object->thirdparty->price_level];
						if (! empty($conf->global->PRODUIT_MULTIPRICES_USE_VAT_PER_LEVEL))  // using this option is a bug. kept for backward compatibility
						{
						  if (isset($prod->multiprices_tva_tx[$object->thirdparty->price_level])) $tva_tx=$prod->multiprices_tva_tx[$object->thirdparty->price_level];
						  if (isset($prod->multiprices_recuperableonly[$object->thirdparty->price_level])) $tva_npr=$prod->multiprices_recuperableonly[$object->thirdparty->price_level];
						}
					}
					elseif (! empty($conf->global->PRODUIT_CUSTOMER_PRICES))
					{
						require_once DOL_DOCUMENT_ROOT . '/product/class/productcustomerprice.class.php';

						$prodcustprice = new Productcustomerprice($db);

						$filter = array('t.fk_product' => $prod->id,'t.fk_soc' => $object->thirdparty->id);

						$result = $prodcustprice->fetch_all('', '', 0, 0, $filter);
						if ($result >= 0)
						{
							if (count($prodcustprice->lines) > 0)
							{
								$pu_ht = price($prodcustprice->lines [0]->price);
								$pu_ttc = price($prodcustprice->lines [0]->price_ttc);
								$price_base_type = $prodcustprice->lines [0]->price_base_type;
								$prod->tva_tx = $prodcustprice->lines [0]->tva_tx;
							}
						}
						else
						{
							setEventMessages($prodcustprice->error, $prodcustprice->errors, 'errors');
						}
					}

					// if price ht is forced (ie: calculated by margin rate and cost price)
					if (! empty($price_ht)) {
						$pu_ht = price2num($price_ht, 'MU');
						$pu_ttc = price2num($pu_ht * (1 + ($tva_tx / 100)), 'MU');
					}

					// On reevalue prix selon taux tva car taux tva transaction peut etre different
					// de ceux du produit par defaut (par exemple si pays different entre vendeur et acheteur).
					elseif ($tva_tx != $prod->tva_tx) {
						if ($price_base_type != 'HT') {
							$pu_ht = price2num($pu_ttc / (1 + ($tva_tx / 100)), 'MU');
						} else {
							$pu_ttc = price2num($pu_ht * (1 + ($tva_tx / 100)), 'MU');
						}
					}

					$desc = '';

					// Define output language
					if (! empty($conf->global->MAIN_MULTILANGS) && ! empty($conf->global->PRODUIT_TEXTS_IN_THIRDPARTY_LANGUAGE)) {
						$outputlangs = $langs;
						$newlang = '';
						if (empty($newlang) && GETPOST('lang_id'))
							$newlang = GETPOST('lang_id');
						if (empty($newlang))
							$newlang = $object->thirdparty->default_lang;
						if (! empty($newlang)) {
							$outputlangs = new Translate("", $conf);
							$outputlangs->setDefaultLang($newlang);
						}

						$desc = (! empty($prod->multilangs [$outputlangs->defaultlang] ["description"])) ? $prod->multilangs [$outputlangs->defaultlang] ["description"] : $prod->description;
					} else {
						$desc = $prod->description;
					}

					$desc = dol_concatdesc($desc, $product_desc);

					// Add custom code and origin country into description
					if (empty($conf->global->MAIN_PRODUCT_DISABLE_CUSTOMCOUNTRYCODE) && (! empty($prod->customcode) || ! empty($prod->country_code))) {
						$tmptxt = '(';
						if (! empty($prod->customcode))
							$tmptxt .= $langs->transnoentitiesnoconv("CustomCode") . ': ' . $prod->customcode;
						if (! empty($prod->customcode) && ! empty($prod->country_code))
							$tmptxt .= ' - ';
						if (! empty($prod->country_code))
							$tmptxt .= $langs->transnoentitiesnoconv("CountryOrigin") . ': ' . getCountry($prod->country_code, 0, $db, $langs, 0);
						$tmptxt .= ')';
						$desc = dol_concatdesc($desc, $tmptxt);
					}

				$type = $prod->type;
				$fk_unit = $prod->fk_unit;
			} else {
				$pu_ht = price2num($price_ht, 'MU');
				$pu_ttc = price2num(GETPOST('price_ttc'), 'MU');
				$tva_npr = (preg_match('/\*/', $tva_tx) ? 1 : 0);
				$tva_tx = str_replace('*', '', $tva_tx);
				$label = (GETPOST('product_label') ? GETPOST('product_label') : '');
				$desc = $product_desc;
				$type = GETPOST('type');
				$fk_unit=GETPOST('units', 'alpha');
			}

			// Margin
			$fournprice = price2num(GETPOST('fournprice' . $predef) ? GETPOST('fournprice' . $predef) : '');
			$buyingprice = price2num(GETPOST('buying_price' . $predef) != '' ? GETPOST('buying_price' . $predef) : '');    // If buying_price is '0', we muste keep this value

			// Local Taxes
			$localtax1_tx = get_localtax($tva_tx, 1, $object->thirdparty);
			$localtax2_tx = get_localtax($tva_tx, 2, $object->thirdparty);

			$desc = dol_htmlcleanlastbr($desc);

			$info_bits = 0;
			if ($tva_npr)
				$info_bits |= 0x01;

			if (! empty($price_min) && (price2num($pu_ht) * (1 - price2num($remise_percent) / 100) < price2num($price_min))) {
				$mesg = $langs->trans("CantBeLessThanMinPrice", price(price2num($price_min, 'MU'), 0, $langs, 0, 0, - 1, $conf->currency));
				setEventMessages($mesg, null, 'errors');
			} else {
				// Insert line
				$result = $object->addline($desc, $pu_ht, $qty, $tva_tx, $localtax1_tx, $localtax2_tx, $idprod, $remise_percent, $info_bits, 0, $price_base_type, $pu_ttc, $date_start, $date_end, $type, - 1, 0, GETPOST('fk_parent_line'), $fournprice, $buyingprice, $label, $array_options, $fk_unit);

				if ($result > 0) {
					$ret = $object->fetch($object->id); // Reload to get new records

					if (empty($conf->global->MAIN_DISABLE_PDF_AUTOUPDATE)) {
						// Define output language
						$outputlangs = $langs;
						$newlang = GETPOST('lang_id', 'alpha');
						if (! empty($conf->global->MAIN_MULTILANGS) && empty($newlang))
							$newlang = $object->thirdparty->default_lang;
						if (! empty($newlang)) {
							$outputlangs = new Translate("", $conf);
							$outputlangs->setDefaultLang($newlang);
						}

						$object->generateDocument($object->modelpdf, $outputlangs, $hidedetails, $hidedesc, $hideref);
					}

					unset($_POST['prod_entry_mode']);

					unset($_POST['qty']);
					unset($_POST['type']);
					unset($_POST['remise_percent']);
					unset($_POST['price_ht']);
					unset($_POST['multicurrency_price_ht']);
					unset($_POST['price_ttc']);
					unset($_POST['tva_tx']);
					unset($_POST['product_ref']);
					unset($_POST['product_label']);
					unset($_POST['product_desc']);
					unset($_POST['fournprice']);
					unset($_POST['buying_price']);
					unset($_POST['np_marginRate']);
					unset($_POST['np_markRate']);
					unset($_POST['dp_desc']);
					unset($_POST['idprod']);
					unset($_POST['units']);

			    	unset($_POST['date_starthour']);
			    	unset($_POST['date_startmin']);
			    	unset($_POST['date_startsec']);
			    	unset($_POST['date_startday']);
			    	unset($_POST['date_startmonth']);
			    	unset($_POST['date_startyear']);
			    	unset($_POST['date_endhour']);
			    	unset($_POST['date_endmin']);
			    	unset($_POST['date_endsec']);
			    	unset($_POST['date_endday']);
			    	unset($_POST['date_endmonth']);
			    	unset($_POST['date_endyear']);
				} else {
					setEventMessages($object->error, $object->errors, 'errors');
				}
			}
		}
	}

	/*
	 *  Update a line
	 */
	else if ($action == 'updateline' && $user->rights->commande->creer && GETPOST('save'))
	{
		// Clean parameters
		$date_start='';
		$date_end='';
		$date_start=dol_mktime(GETPOST('date_starthour'), GETPOST('date_startmin'), GETPOST('date_startsec'), GETPOST('date_startmonth'), GETPOST('date_startday'), GETPOST('date_startyear'));
		$date_end=dol_mktime(GETPOST('date_endhour'), GETPOST('date_endmin'), GETPOST('date_endsec'), GETPOST('date_endmonth'), GETPOST('date_endday'), GETPOST('date_endyear'));
		$description=dol_htmlcleanlastbr(GETPOST('product_desc'));
		$pu_ht=GETPOST('price_ht');
		$vat_rate=(GETPOST('tva_tx')?GETPOST('tva_tx'):0);

		// Define info_bits
		$info_bits = 0;
		if (preg_match('/\*/', $vat_rate))
			$info_bits |= 0x01;

		// Define vat_rate
		$vat_rate = str_replace('*', '', $vat_rate);
		$localtax1_rate = get_localtax($vat_rate, 1, $object->thirdparty, $mysoc);
		$localtax2_rate = get_localtax($vat_rate, 2, $object->thirdparty, $mysoc);

		// Add buying price
		$fournprice = price2num(GETPOST('fournprice') ? GETPOST('fournprice') : '');
		$buyingprice = price2num(GETPOST('buying_price') != '' ? GETPOST('buying_price') : '');    // If buying_price is '0', we muste keep this value

		// Extrafields Lines
		$extrafieldsline = new ExtraFields($db);
		$extralabelsline = $extrafieldsline->fetch_name_optionals_label($object->table_element_line);
		$array_options = $extrafieldsline->getOptionalsFromPost($extralabelsline);
		// Unset extrafield POST Data
		if (is_array($extralabelsline)) {
			foreach ($extralabelsline as $key => $value) {
				unset($_POST["options_" . $key]);
			}
		}

		// Define special_code for special lines
		$special_code=GETPOST('special_code');
		if (! GETPOST('qty')) $special_code=3;

		// Check minimum price
		$productid = GETPOST('productid', 'int');
		if (! empty($productid)) {
			$product = new Product($db);
			$product->fetch($productid);

			$type = $product->type;

			$price_min = $product->price_min;
			if (! empty($conf->global->PRODUIT_MULTIPRICES) && ! empty($object->thirdparty->price_level))
				$price_min = $product->multiprices_min [$object->thirdparty->price_level];

			$label = ((GETPOST('update_label') && GETPOST('product_label')) ? GETPOST('product_label') : '');

			if ($price_min && (price2num($pu_ht) * (1 - price2num(GETPOST('remise_percent')) / 100) < price2num($price_min))) {
				setEventMessages($langs->trans("CantBeLessThanMinPrice", price(price2num($price_min, 'MU'), 0, $langs, 0, 0, - 1, $conf->currency)), null, 'errors');
				$error++;
			}
		} else {
			$type = GETPOST('type');
			$label = (GETPOST('product_label') ? GETPOST('product_label') : '');

			// Check parameters
			if (GETPOST('type') < 0) {
				setEventMessages($langs->trans("ErrorFieldRequired", $langs->transnoentitiesnoconv("Type")), null, 'errors');
				$error++;
			}
		}

		if (! $error) {
			$result = $object->updateline(GETPOST('lineid'), $description, $pu_ht, GETPOST('qty'), GETPOST('remise_percent'), $vat_rate, $localtax1_rate, $localtax2_rate, 'HT', $info_bits, $date_start, $date_end, $type, GETPOST('fk_parent_line'), 0, $fournprice, $buyingprice, $label, $special_code, $array_options, GETPOST('units'));

			if ($result >= 0) {
				if (empty($conf->global->MAIN_DISABLE_PDF_AUTOUPDATE)) {
					// Define output language
					$outputlangs = $langs;
					$newlang = '';
					if ($conf->global->MAIN_MULTILANGS && empty($newlang) && GETPOST('lang_id'))
						$newlang = GETPOST('lang_id');
					if ($conf->global->MAIN_MULTILANGS && empty($newlang))
						$newlang = $object->thirdparty->default_lang;
					if (! empty($newlang)) {
						$outputlangs = new Translate("", $conf);
						$outputlangs->setDefaultLang($newlang);
					}

					$ret = $object->fetch($object->id); // Reload to get new records
					$object->generateDocument($object->modelpdf, $outputlangs, $hidedetails, $hidedesc, $hideref);
				}

				unset($_POST['qty']);
				unset($_POST['type']);
				unset($_POST['productid']);
				unset($_POST['remise_percent']);
				unset($_POST['price_ht']);
				unset($_POST['multicurrency_price_ht']);
				unset($_POST['price_ttc']);
				unset($_POST['tva_tx']);
				unset($_POST['product_ref']);
				unset($_POST['product_label']);
				unset($_POST['product_desc']);
				unset($_POST['fournprice']);
				unset($_POST['buying_price']);

				unset($_POST['date_starthour']);
				unset($_POST['date_startmin']);
				unset($_POST['date_startsec']);
				unset($_POST['date_startday']);
				unset($_POST['date_startmonth']);
				unset($_POST['date_startyear']);
				unset($_POST['date_endhour']);
				unset($_POST['date_endmin']);
				unset($_POST['date_endsec']);
				unset($_POST['date_endday']);
				unset($_POST['date_endmonth']);
				unset($_POST['date_endyear']);
			} else {
				setEventMessages($object->error, $object->errors, 'errors');
			}
		}
	}

	else if ($action == 'updateline' && $user->rights->commande->creer && GETPOST('cancel') == $langs->trans('Cancel')) {
		header('Location: ' . $_SERVER['PHP_SELF'] . '?id=' . $object->id); // Pour reaffichage de la fiche en cours d'edition
		exit();
	}

	else if ($action == 'confirm_validate' && $confirm == 'yes' &&
        ((empty($conf->global->MAIN_USE_ADVANCED_PERMS) && ! empty($user->rights->commande->creer))
       	|| (! empty($conf->global->MAIN_USE_ADVANCED_PERMS) && ! empty($user->rights->commande->order_advance->validate)))
	)
	{
		$idwarehouse = GETPOST('idwarehouse');

	    $qualified_for_stock_change=0;
		if (empty($conf->global->STOCK_SUPPORTS_SERVICES))
		{
		   	$qualified_for_stock_change=$object->hasProductsOrServices(2);
		}
		else
		{
		   	$qualified_for_stock_change=$object->hasProductsOrServices(1);
		}

		// Check parameters
		if (! empty($conf->stock->enabled) && ! empty($conf->global->STOCK_CALCULATE_ON_VALIDATE_ORDER) && $qualified_for_stock_change)
		{
			if (! $idwarehouse || $idwarehouse == -1)
			{
				$error++;
				setEventMessages($langs->trans('ErrorFieldRequired',$langs->transnoentitiesnoconv("Warehouse")), null, 'errors');
				$action='';
			}
		}

		if (! $error) {
			$result = $object->valid($user, $idwarehouse);
			if ($result >= 0)
			{
				// Define output language
				if (empty($conf->global->MAIN_DISABLE_PDF_AUTOUPDATE))
				{
					$outputlangs = $langs;
					$newlang = '';
					if ($conf->global->MAIN_MULTILANGS && empty($newlang) && GETPOST('lang_id')) $newlang = GETPOST('lang_id','alpha');
					if ($conf->global->MAIN_MULTILANGS && empty($newlang))	$newlang = $object->thirdparty->default_lang;
					if (! empty($newlang)) {
						$outputlangs = new Translate("", $conf);
						$outputlangs->setDefaultLang($newlang);
					}
					$model=$object->modelpdf;
					$ret = $object->fetch($id); // Reload to get new records

					$object->generateDocument($model, $outputlangs, $hidedetails, $hidedesc, $hideref);
				}
			}
			else
			{
				setEventMessages($object->error, $object->errors, 'errors');
			}
		}
	}

	// Go back to draft status
	else if ($action == 'confirm_modif' && $user->rights->commande->creer) {
		$idwarehouse = GETPOST('idwarehouse');

	    $qualified_for_stock_change=0;
		if (empty($conf->global->STOCK_SUPPORTS_SERVICES))
		{
		   	$qualified_for_stock_change=$object->hasProductsOrServices(2);
		}
		else
		{
		   	$qualified_for_stock_change=$object->hasProductsOrServices(1);
		}

		// Check parameters
		if (! empty($conf->stock->enabled) && ! empty($conf->global->STOCK_CALCULATE_ON_VALIDATE_ORDER) && $qualified_for_stock_change)
		{
			if (! $idwarehouse || $idwarehouse == -1)
			{
				$error++;
				setEventMessages($langs->trans('ErrorFieldRequired',$langs->transnoentitiesnoconv("Warehouse")), null, 'errors');
				$action='';
			}
		}

		if (! $error) {
			$result = $object->set_draft($user, $idwarehouse);
			if ($result >= 0)
			{
				// Define output language
				if (empty($conf->global->MAIN_DISABLE_PDF_AUTOUPDATE))
				{
					$outputlangs = $langs;
					$newlang = '';
					if ($conf->global->MAIN_MULTILANGS && empty($newlang) && GETPOST('lang_id')) $newlang = GETPOST('lang_id','alpha');
					if ($conf->global->MAIN_MULTILANGS && empty($newlang))	$newlang = $object->thirdparty->default_lang;
					if (! empty($newlang)) {
						$outputlangs = new Translate("", $conf);
						$outputlangs->setDefaultLang($newlang);
					}
					$model=$object->modelpdf;
					$ret = $object->fetch($id); // Reload to get new records

					$object->generateDocument($model, $outputlangs, $hidedetails, $hidedesc, $hideref);
				}
			}
		}
	}

	else if ($action == 'confirm_shipped' && $confirm == 'yes' && $user->rights->commande->cloturer) {
		$result = $object->cloture($user);
		if ($result < 0) {
			setEventMessages($object->error, $object->errors, 'errors');
		}
	}

	else if ($action == 'confirm_cancel' && $confirm == 'yes' &&
        ((empty($conf->global->MAIN_USE_ADVANCED_PERMS) && ! empty($user->rights->commande->creer))
       	|| (! empty($conf->global->MAIN_USE_ADVANCED_PERMS) && ! empty($user->rights->commande->order_advance->validate)))
	)
	{
		$idwarehouse = GETPOST('idwarehouse');

	    $qualified_for_stock_change=0;
		if (empty($conf->global->STOCK_SUPPORTS_SERVICES))
		{
		   	$qualified_for_stock_change=$object->hasProductsOrServices(2);
		}
		else
		{
		   	$qualified_for_stock_change=$object->hasProductsOrServices(1);
		}

		// Check parameters
		if (! empty($conf->stock->enabled) && ! empty($conf->global->STOCK_CALCULATE_ON_VALIDATE_ORDER) && $qualified_for_stock_change)
		{
			if (! $idwarehouse || $idwarehouse == -1)
			{
				$error++;
				setEventMessages($langs->trans('ErrorFieldRequired',$langs->transnoentitiesnoconv("Warehouse")), null, 'errors');
				$action='';
			}
		}

		if (! $error) {
			$result = $object->cancel($idwarehouse);

			if ($result < 0) {
				setEventMessages($object->error, $object->errors, 'errors');
			}
		}
	}

	if ($action == 'builddoc') // In get or post
	{
		// Save last template used to generate document
		if (GETPOST('model'))
			$object->setDocModel($user, GETPOST('model', 'alpha'));
		    if (GETPOST('fk_bank')) { // this field may come from an external module
            $object->fk_bank = GETPOST('fk_bank');
        } else {
            $object->fk_bank = $object->fk_account;
        }

		// Define output language
		$outputlangs = $langs;
		$newlang = '';
		if ($conf->global->MAIN_MULTILANGS && empty($newlang) && ! empty($_REQUEST['lang_id']))
			$newlang = $_REQUEST['lang_id'];
		if ($conf->global->MAIN_MULTILANGS && empty($newlang))
			$newlang = $object->thirdparty->default_lang;
		if (! empty($newlang)) {
			$outputlangs = new Translate("", $conf);
			$outputlangs->setDefaultLang($newlang);
		}
		$result = $object->generateDocument($object->modelpdf, $outputlangs, $hidedetails, $hidedesc, $hideref);
		if ($result <= 0)
		{
			setEventMessages($object->error, $object->errors, 'errors');
	        $action='';
		}
	}

	// Remove file in doc form
	if ($action == 'remove_file')
	{
		if ($object->id > 0)
		{
			require_once DOL_DOCUMENT_ROOT . '/core/lib/files.lib.php';

			$langs->load("other");
			$upload_dir = $conf->commande->dir_output;
			$file = $upload_dir . '/' . GETPOST('file');
			$ret = dol_delete_file($file, 0, 0, 0, $object);
			if ($ret)
<<<<<<< HEAD
				setEventMessages($langs->trans("FileWasRemoved", GETPOST('urlfile')), null, 'mesgs');
			else
				setEventMessages($langs->trans("ErrorFailToDeleteFile", GETPOST('urlfile')), null, 'errors');
=======
				setEventMessages($langs->trans("FileWasRemoved", GETPOST('file')), null, 'mesgs');
			else
				setEventMessages($langs->trans("ErrorFailToDeleteFile", GETPOST('file')), null, 'errors');
>>>>>>> 3f5d67d4
			$action = '';
		}
	}

	if ($action == 'update_extras')
	{
		// Fill array 'array_options' with data from update form
		$extralabels = $extrafields->fetch_name_optionals_label($object->table_element);
		$ret = $extrafields->setOptionalsFromPost($extralabels, $object, GETPOST('attribute'));
		if ($ret < 0) $error++;

		if (! $error)
		{
			// Actions on extra fields (by external module or standard code)
			// TODO le hook fait double emploi avec le trigger !!
			$hookmanager->initHooks(array('orderdao'));
			$parameters = array('id' => $object->id);
			$reshook = $hookmanager->executeHooks('insertExtraFields', $parameters, $object, $action); // Note that $action and $object may have been modified by
			                                                                                      // some hooks
			if (empty($reshook)) {
				$result = $object->insertExtraFields();
				if ($result < 0) {
					$error++;
				}
			} else if ($reshook < 0)
				$error++;
		}

		if ($error)
			$action = 'edit_extras';
	}

	if ($action == 'set_thirdparty' && $user->rights->commande->creer)
	{
		$object->fetch($id);
		$object->setValueFrom('fk_soc', $socid);

		header('Location: ' . $_SERVER["PHP_SELF"] . '?id=' . $id);
		exit();
	}

    include DOL_DOCUMENT_ROOT.'/core/actions_printing.inc.php';


	/*
	 * Send mail
	 */

	// Actions to send emails
	$actiontypecode='AC_COM';
	$trigger_name='ORDER_SENTBYMAIL';
	$paramname='id';
	$mode='emailfromorder';
	include DOL_DOCUMENT_ROOT.'/core/actions_sendmails.inc.php';



	if (! $error && ! empty($conf->global->MAIN_DISABLE_CONTACTS_TAB) && $user->rights->commande->creer)
	{
		if ($action == 'addcontact')
		{
			if ($object->id > 0) {
				$contactid = (GETPOST('userid') ? GETPOST('userid') : GETPOST('contactid'));
				$result = $object->add_contact($contactid, GETPOST('type'), GETPOST('source'));
			}

			if ($result >= 0) {
				header("Location: " . $_SERVER['PHP_SELF'] . "?id=" . $object->id);
				exit();
			} else {
				if ($object->error == 'DB_ERROR_RECORD_ALREADY_EXISTS') {
					$langs->load("errors");
					setEventMessages($langs->trans("ErrorThisContactIsAlreadyDefinedAsThisType"), null, 'errors');
				} else {
					setEventMessages($object->error, $object->errors, 'errors');
				}
			}
		}

		// bascule du statut d'un contact
		else if ($action == 'swapstatut')
		{
			if ($object->id > 0) {
				$result = $object->swapContactStatus(GETPOST('ligne'));
			} else {
				dol_print_error($db);
			}
		}

		// Efface un contact
		else if ($action == 'deletecontact')
		{
			$result = $object->delete_contact($lineid);

			if ($result >= 0) {
				header("Location: " . $_SERVER['PHP_SELF'] . "?id=" . $object->id);
				exit();
			} else {
				dol_print_error($db);
			}
		}
	}
}


/*
 *	View
 */

llxHeader('', $langs->trans('Order'), 'EN:Customers_Orders|FR:Commandes_Clients|ES:Pedidos de clientes');

$form = new Form($db);
$formfile = new FormFile($db);
$formorder = new FormOrder($db);
$formmargin = new FormMargin($db);
if (! empty($conf->projet->enabled)) { $formproject = new FormProjets($db); }

/**
 * *******************************************************************
 *
 * Mode creation
 *
 * *******************************************************************
 */
if ($action == 'create' && $user->rights->commande->creer)
{
	print load_fiche_titre($langs->trans('CreateOrder'),'','title_commercial.png');

	$soc = new Societe($db);
	if ($socid > 0)
		$res = $soc->fetch($socid);

	$projectid = 0;
	$remise_absolue = 0;

	$currency_code = $conf->currency;

	if (! empty($origin) && ! empty($originid)) {
		// Parse element/subelement (ex: project_task)
		$element = $subelement = $origin;
		if (preg_match('/^([^_]+)_([^_]+)/i', $origin, $regs)) {
			$element = $regs [1];
			$subelement = $regs [2];
		}

		if ($element == 'project') {
			$projectid = $originid;

			if (!$cond_reglement_id) {
				$cond_reglement_id = $soc->cond_reglement_id;
			}
			if (!$mode_reglement_id) {
				$mode_reglement_id = $soc->mode_reglement_id;
			}
			if (!$remise_percent) {
				$remise_percent = $soc->remise_percent;
			}
			if (!$dateorder) {
				// Do not set 0 here (0 for a date is 1970)
				$dateorder = (empty($dateinvoice)?(empty($conf->global->MAIN_AUTOFILL_DATE_ODER)?-1:''):$dateorder);
			}
		} else {
			// For compatibility
			if ($element == 'order' || $element == 'commande') {
				$element = $subelement = 'commande';
			}
			if ($element == 'propal') {
				$element = 'comm/propal';
				$subelement = 'propal';
			}
			if ($element == 'contract') {
				$element = $subelement = 'contrat';
			}

			dol_include_once('/' . $element . '/class/' . $subelement . '.class.php');

			$classname = ucfirst($subelement);
			$objectsrc = new $classname($db);
			$objectsrc->fetch($originid);
			if (empty($objectsrc->lines) && method_exists($objectsrc, 'fetch_lines'))
				$objectsrc->fetch_lines();
			$objectsrc->fetch_thirdparty();

			// Replicate extrafields
			$objectsrc->fetch_optionals($originid);
			$object->array_options = $objectsrc->array_options;

			$projectid = (! empty($objectsrc->fk_project) ? $objectsrc->fk_project : '');
			$ref_client = (! empty($objectsrc->ref_client) ? $objectsrc->ref_client : '');

			$soc = $objectsrc->thirdparty;
			$cond_reglement_id	= (!empty($objectsrc->cond_reglement_id)?$objectsrc->cond_reglement_id:(!empty($soc->cond_reglement_id)?$soc->cond_reglement_id:1));
			$mode_reglement_id	= (!empty($objectsrc->mode_reglement_id)?$objectsrc->mode_reglement_id:(!empty($soc->mode_reglement_id)?$soc->mode_reglement_id:0));
            $fk_account         = (! empty($objectsrc->fk_account)?$objectsrc->fk_account:(! empty($soc->fk_account)?$soc->fk_account:0));
			$availability_id	= (!empty($objectsrc->availability_id)?$objectsrc->availability_id:(!empty($soc->availability_id)?$soc->availability_id:0));
            $shipping_method_id = (! empty($objectsrc->shipping_method_id)?$objectsrc->shipping_method_id:(! empty($soc->shipping_method_id)?$soc->shipping_method_id:0));
            $warehouse_id       = (! empty($objectsrc->warehouse_id)?$objectsrc->warehouse_id:(! empty($soc->warehouse_id)?$soc->warehouse_id:0));
			$demand_reason_id	= (!empty($objectsrc->demand_reason_id)?$objectsrc->demand_reason_id:(!empty($soc->demand_reason_id)?$soc->demand_reason_id:0));
			$remise_percent		= (!empty($objectsrc->remise_percent)?$objectsrc->remise_percent:(!empty($soc->remise_percent)?$soc->remise_percent:0));
			$remise_absolue		= (!empty($objectsrc->remise_absolue)?$objectsrc->remise_absolue:(!empty($soc->remise_absolue)?$soc->remise_absolue:0));
			$dateorder		    = empty($conf->global->MAIN_AUTOFILL_DATE_ORDER)?-1:'';

			$datedelivery = (! empty($objectsrc->date_livraison) ? $objectsrc->date_livraison : '');

<<<<<<< HEAD
=======
			if (!empty($conf->multicurrency->enabled))
			{
				if (!empty($objectsrc->multicurrency_code)) $currency_code = $objectsrc->multicurrency_code;
				if (!empty($conf->global->MULTICURRENCY_USE_ORIGIN_TX) && !empty($objectsrc->multicurrency_tx))	$currency_tx = $objectsrc->multicurrency_tx;
			}

>>>>>>> 3f5d67d4
			$note_private = $object->getDefaultCreateValueFor('note_private', (! empty($objectsrc->note_private) ? $objectsrc->note_private : null));
			$note_public = $object->getDefaultCreateValueFor('note_public', (! empty($objectsrc->note_public) ? $objectsrc->note_public : null));

			// Object source contacts list
			$srccontactslist = $objectsrc->liste_contact(- 1, 'external', 1);
		}
	}
	else
	{
		$cond_reglement_id  = $soc->cond_reglement_id;
		$mode_reglement_id  = $soc->mode_reglement_id;
        $fk_account         = $soc->fk_account;
		$availability_id    = $soc->availability_id;
        $shipping_method_id = $soc->shipping_method_id;
        $warehouse_id       = $soc->warehouse_id;
		$demand_reason_id   = $soc->demand_reason_id;
		$remise_percent     = $soc->remise_percent;
		$remise_absolue     = 0;
		$dateorder          = empty($conf->global->MAIN_AUTOFILL_DATE_ORDER)?-1:'';
		$projectid          = 0;

<<<<<<< HEAD
=======
		if (!empty($conf->multicurrency->enabled) && !empty($soc->multicurrency_code)) $currency_code = $soc->multicurrency_code;

>>>>>>> 3f5d67d4
		$note_private = $object->getDefaultCreateValueFor('note_private');
		$note_public = $object->getDefaultCreateValueFor('note_public');
	}
	$absolute_discount=$soc->getAvailableDiscounts();

	$nbrow = 10;

	print '<form name="crea_commande" action="' . $_SERVER["PHP_SELF"] . '" method="POST">';
	print '<input type="hidden" name="token" value="' . $_SESSION ['newtoken'] . '">';
	print '<input type="hidden" name="action" value="add">';
	print '<input type="hidden" name="socid" value="' . $soc->id . '">' . "\n";
	print '<input type="hidden" name="remise_percent" value="' . $soc->remise_percent . '">';
	print '<input type="hidden" name="origin" value="' . $origin . '">';
	print '<input type="hidden" name="originid" value="' . $originid . '">';
	if (!empty($currency_tx)) print '<input type="hidden" name="originmulticurrency_tx" value="' . $currency_tx . '">';

	dol_fiche_head('');

	print '<table class="border" width="100%">';

	// Reference
	print '<tr><td class="titlefieldcreate fieldrequired">' . $langs->trans('Ref') . '</td><td colspan="2">' . $langs->trans("Draft") . '</td></tr>';

	// Reference client
	print '<tr><td>' . $langs->trans('RefCustomer') . '</td><td colspan="2">';
	if (!empty($conf->global->MAIN_USE_PROPAL_REFCLIENT_FOR_ORDER) && ! empty($origin) && ! empty($originid))
		print '<input type="text" name="ref_client" value="'.$ref_client.'"></td>';
	else
		print '<input type="text" name="ref_client" value="'.GETPOST('ref_client').'"></td>';
	print '</tr>';

	// Client
	print '<tr>';
	print '<td class="fieldrequired">' . $langs->trans('Customer') . '</td>';
	if ($socid > 0) {
		print '<td colspan="2">';
		print $soc->getNomUrl(1);
		print '<input type="hidden" name="socid" value="' . $soc->id . '">';
		print '</td>';
	} else {
		print '<td colspan="2">';
<<<<<<< HEAD
		print $form->select_company('', 'socid', 's.client = 1 OR s.client = 3', 1);
=======
		print $form->select_company('', 'socid', 's.client = 1 OR s.client = 3', 'SelectThirdParty');
>>>>>>> 3f5d67d4
		// reload page to retrieve customer informations
		if (!empty($conf->global->RELOAD_PAGE_ON_CUSTOMER_CHANGE))
		{
			print '<script type="text/javascript">
			$(document).ready(function() {
				$("#socid").change(function() {
					var socid = $(this).val();
					// reload page
					window.location.href = "'.$_SERVER["PHP_SELF"].'?action=create&socid="+socid+"&ref_client="+$("input[name=ref_client]").val();
				});
			});
			</script>';
		}
		print '</td>';
	}
	print '</tr>' . "\n";

	/*
	 * Contact de la commande
	 */
	if ($socid > 0) {
		print "<tr><td>" . $langs->trans("DefaultContact") . '</td><td colspan="2">';
		$form->select_contacts($soc->id, $setcontact, 'contactid', 1, $srccontactslist);
		print '</td></tr>';

		// Ligne info remises tiers
		print '<tr><td>' . $langs->trans('Discounts') . '</td><td colspan="2">';
		if ($soc->remise_percent)
			print $langs->trans("CompanyHasRelativeDiscount", $soc->remise_percent);
		else
			print $langs->trans("CompanyHasNoRelativeDiscount");
		print '. ';
		$absolute_discount = $soc->getAvailableDiscounts();
		if ($absolute_discount)
			print $langs->trans("CompanyHasAbsoluteDiscount", price($absolute_discount), $langs->trans("Currency" . $conf->currency));
		else
			print $langs->trans("CompanyHasNoAbsoluteDiscount");
		print '.';
		print '</td></tr>';
	}
	// Date
	print '<tr><td class="fieldrequired">' . $langs->trans('Date') . '</td><td colspan="2">';
	$form->select_date('', 're', '', '', '', "crea_commande", 1, 1);			// Always autofill date with current date
	print '</td></tr>';

	// Delivery date planed
	print "<tr><td>".$langs->trans("DateDeliveryPlanned").'</td><td colspan="2">';
	if (empty($datedelivery))
	{
		if (! empty($conf->global->DATE_LIVRAISON_WEEK_DELAY)) $datedelivery = time() + ((7*$conf->global->DATE_LIVRAISON_WEEK_DELAY) * 24 * 60 * 60);
		else $datedelivery=empty($conf->global->MAIN_AUTOFILL_DATE_DELIVERY)?-1:'';
	}
	$form->select_date($datedelivery, 'liv_', '', '', '', "crea_commande", 1, 1);
	print "</td></tr>";

	// Conditions de reglement
	print '<tr><td class="nowrap">' . $langs->trans('PaymentConditionsShort') . '</td><td colspan="2">';
	$form->select_conditions_paiements($cond_reglement_id, 'cond_reglement_id', - 1, 1);
	print '</td></tr>';

	// Mode de reglement
	print '<tr><td>' . $langs->trans('PaymentMode') . '</td><td colspan="2">';
	$form->select_types_paiements($mode_reglement_id, 'mode_reglement_id');
	print '</td></tr>';

    // Bank Account
	if (! empty($conf->global->BANK_ASK_PAYMENT_BANK_DURING_ORDER) && ! empty($conf->banque->enabled))
	{
		print '<tr><td>' . $langs->trans('BankAccount') . '</td><td colspan="2">';
    	$form->select_comptes($fk_account, 'fk_account', 0, '', 1);
    	print '</td></tr>';
	}

	// Delivery delay
	print '<tr class="fielddeliverydelay"><td>' . $langs->trans('AvailabilityPeriod') . '</td><td colspan="2">';
	$form->selectAvailabilityDelay($availability_id, 'availability_id', '', 1);
	print '</td></tr>';

    // Shipping Method
    if (! empty($conf->expedition->enabled)) {
        print '<tr><td>' . $langs->trans('SendingMethod') . '</td><td colspan="2">';
        print $form->selectShippingMethod($shipping_method_id, 'shipping_method_id', '', 1);
        print '</td></tr>';
    }

    // Warehouse
    if (! empty($conf->expedition->enabled) && ! empty($conf->global->WAREHOUSE_ASK_WAREHOUSE_DURING_ORDER)) {
        require_once DOL_DOCUMENT_ROOT.'/product/class/html.formproduct.class.php';
        $formproduct=new FormProduct($db);
        print '<tr><td>' . $langs->trans('Warehouse') . '</td><td colspan="2">';
        print $formproduct->selectWarehouses($warehouse_id, 'warehouse_id', '', 1);
        print '</td></tr>';
    }

	// What trigger creation
	print '<tr><td>' . $langs->trans('Source') . '</td><td colspan="2">';
	$form->selectInputReason($demand_reason_id, 'demand_reason_id', '', 1);
	print '</td></tr>';

	// TODO How record was recorded OrderMode (llx_c_input_method)

	// Project
	if (! empty($conf->projet->enabled) && $socid > 0)
	{
		$projectid = GETPOST('projectid')?GETPOST('projectid'):0;
		if ($origin == 'project') $projectid = ($originid ? $originid : 0);

		$langs->load("projects");
		print '<tr>';
		print '<td>' . $langs->trans("Project") . '</td><td colspan="2">';
		$numprojet = $formproject->select_projects($soc->id, $projectid, 'projectid', 0);
		print ' &nbsp; <a href="'.DOL_URL_ROOT.'/projet/card.php?socid=' . $soc->id . '&action=create&status=1&backtopage='.urlencode($_SERVER["PHP_SELF"].'?action=create&socid='.$soc->id).'">' . $langs->trans("AddProject") . '</a>';
		print '</td>';
		print '</tr>';
	}

	// Incoterms
	if (!empty($conf->incoterm->enabled))
	{
		print '<tr>';
		print '<td><label for="incoterm_id">'.$form->textwithpicto($langs->trans("IncotermLabel"), $objectsrc->libelle_incoterms, 1).'</label></td>';
        print '<td colspan="3" class="maxwidthonsmartphone">';
        $incoterm_id = GETPOST('incoterm_id');
        $incoterm_location = GETPOST('location_incoterms');
        if (empty($incoterm_id))
        {
            $incoterm_id = (!empty($objectsrc->fk_incoterms) ? $objectsrc->fk_incoterms : $soc->fk_incoterms);
            $incoterm_location = (!empty($objectsrc->location_incoterms) ? $objectsrc->location_incoterms : $soc->location_incoterms);
        }
        print $form->select_incoterms($incoterm_id, $incoterm_location);
		print '</td></tr>';
	}

	// Other attributes
	$parameters = array('objectsrc' => $objectsrc, 'colspan' => ' colspan="3"', 'socid'=>$socid);
	$reshook = $hookmanager->executeHooks('formObjectOptions', $parameters, $object, $action); // Note that $action and $object may have been modified by
	                                                                                      // hook
	if (empty($reshook) && ! empty($extrafields->attribute_label)) {
		print $object->showOptionals($extrafields, 'edit');
	}

	// Template to use by default
	print '<tr><td>' . $langs->trans('Model') . '</td>';
	print '<td colspan="2">';
	include_once DOL_DOCUMENT_ROOT . '/core/modules/commande/modules_commande.php';
	$liste = ModelePDFCommandes::liste_modeles($db);
	print $form->selectarray('model', $liste, $conf->global->COMMANDE_ADDON_PDF);
	print "</td></tr>";

	// Multicurrency
	if (! empty($conf->multicurrency->enabled))
	{
		print '<tr>';
		print '<td>'.fieldLabel('Currency','multicurrency_code').'</td>';
        print '<td colspan="3" class="maxwidthonsmartphone">';
	    print $form->selectMultiCurrency($currency_code, 'multicurrency_code');
		print '</td></tr>';
	}

	// Note public
	print '<tr>';
	print '<td class="border" valign="top">' . $langs->trans('NotePublic') . '</td>';
	print '<td valign="top" colspan="2">';

	$doleditor = new DolEditor('note_public', $note_public, '', 80, 'dolibarr_notes', 'In', 0, false, true, ROWS_3, '90%');
	print $doleditor->Create(1);
	// print '<textarea name="note_public" wrap="soft" cols="70" rows="'.ROWS_3.'">'.$note_public.'</textarea>';
	print '</td></tr>';

	// Note private
	if (empty($user->societe_id)) {
		print '<tr>';
		print '<td class="border" valign="top">' . $langs->trans('NotePrivate') . '</td>';
		print '<td valign="top" colspan="2">';

		$doleditor = new DolEditor('note_private', $note_private, '', 80, 'dolibarr_notes', 'In', 0, false, true, ROWS_3, '90%');
		print $doleditor->Create(1);
		// print '<textarea name="note" wrap="soft" cols="70" rows="'.ROWS_3.'">'.$note_private.'</textarea>';
		print '</td></tr>';
	}

	if (! empty($origin) && ! empty($originid) && is_object($objectsrc))
	{
		// TODO for compatibility
		if ($origin == 'contrat') {
			// Calcul contrat->price (HT), contrat->total (TTC), contrat->tva
			$objectsrc->remise_absolue = $remise_absolue;
			$objectsrc->remise_percent = $remise_percent;
			$objectsrc->update_price(1);
		}

		print "\n<!-- " . $classname . " info -->";
		print "\n";
		print '<input type="hidden" name="amount"         value="' . $objectsrc->total_ht . '">' . "\n";
		print '<input type="hidden" name="total"          value="' . $objectsrc->total_ttc . '">' . "\n";
		print '<input type="hidden" name="tva"            value="' . $objectsrc->total_tva . '">' . "\n";
		print '<input type="hidden" name="origin"         value="' . $objectsrc->element . '">';
		print '<input type="hidden" name="originid"       value="' . $objectsrc->id . '">';

		switch ($classname) {
			case 'Propal':
				$newclassname = 'CommercialProposal';
				break;
			case 'Commande':
				$newclassname = 'Order';
				break;
			case 'Expedition':
				$newclassname = 'Sending';
				break;
			case 'Contrat':
				$newclassname = 'Contract';
				break;
			default:
				$newclassname = $classname;
		}

		print '<tr><td>' . $langs->trans($newclassname) . '</td><td colspan="2">' . $objectsrc->getNomUrl(1) . '</td></tr>';
		print '<tr><td>' . $langs->trans('TotalHT') . '</td><td colspan="2">' . price($objectsrc->total_ht) . '</td></tr>';
		print '<tr><td>' . $langs->trans('TotalVAT') . '</td><td colspan="2">' . price($objectsrc->total_tva) . "</td></tr>";
		if ($mysoc->localtax1_assuj == "1" || $objectsrc->total_localtax1 != 0) 		// Localtax1 RE
		{
			print '<tr><td>' . $langs->transcountry("AmountLT1", $mysoc->country_code) . '</td><td colspan="2">' . price($objectsrc->total_localtax1) . "</td></tr>";
		}

		if ($mysoc->localtax2_assuj == "1" || $objectsrc->total_localtax2 != 0) 		// Localtax2 IRPF
		{
			print '<tr><td>' . $langs->transcountry("AmountLT2", $mysoc->country_code) . '</td><td colspan="2">' . price($objectsrc->total_localtax2) . "</td></tr>";
		}

		print '<tr><td>' . $langs->trans('TotalTTC') . '</td><td colspan="2">' . price($objectsrc->total_ttc) . "</td></tr>";

		if (!empty($conf->multicurrency->enabled))
		{
			print '<tr><td>' . $langs->trans('MulticurrencyTotalHT') . '</td><td colspan="2">' . price($objectsrc->multicurrency_total_ht) . '</td></tr>';
			print '<tr><td>' . $langs->trans('MulticurrencyTotalVAT') . '</td><td colspan="2">' . price($objectsrc->multicurrency_total_tva) . "</td></tr>";
			print '<tr><td>' . $langs->trans('MulticurrencyTotalTTC') . '</td><td colspan="2">' . price($objectsrc->multicurrency_total_ttc) . "</td></tr>";
		}
	}
	else
	{
		if (! empty($conf->global->PRODUCT_SHOW_WHEN_CREATE))
		{
			/*
			 * Services/produits predefinis
			*/
			$NBLINES = 8;

			print '<tr><td colspan="3">';

			print '<table class="noborder">';
			print '<tr><td>' . $langs->trans('ProductsAndServices') . '</td>';
			print '<td>' . $langs->trans('Qty') . '</td>';
			print '<td>' . $langs->trans('ReductionShort') . '</td>';
			print '</tr>';
			for($i = 1; $i <= $NBLINES; $i ++) {
				print '<tr><td>';
				// multiprix
				if (! empty($conf->global->PRODUIT_MULTIPRICES))
					print $form->select_produits('', 'idprod' . $i, '', $conf->product->limit_size, $soc->price_level);
				else
					print $form->select_produits('', 'idprod' . $i, '', $conf->product->limit_size);
				print '</td>';
				print '<td><input type="text" size="3" name="qty' . $i . '" value="1"></td>';
				print '<td><input type="text" size="3" name="remise_percent' . $i . '" value="' . $soc->remise_percent . '">%</td></tr>';
			}

			print '</table>';
			print '</td></tr>';
		}
	}

	print '</table>';

	dol_fiche_end();

	// Button "Create Draft"
	print '<div class="center">';
	print '<input type="submit" class="button" name="bouton" value="' . $langs->trans('CreateDraft') . '">';
	print '&nbsp;&nbsp;&nbsp;&nbsp;&nbsp;';
	print '<input type="button" class="button" value="' . $langs->trans("Cancel") . '" onClick="javascript:history.go(-1)">';
	print '</div>';

	print '</form>';

	// Show origin lines
	if (! empty($origin) && ! empty($originid) && is_object($objectsrc)) {
		$title = $langs->trans('ProductsAndServices');
		print load_fiche_titre($title);

		print '<table class="noborder" width="100%">';

		$objectsrc->printOriginLinesList();

		print '</table>';
	}
} else {
	/* *************************************************************************** */
	/*                                                                             */
	/* Mode vue et edition                                                         */
	/*                                                                             */
	/* *************************************************************************** */
	$now = dol_now();

	if ($object->id > 0) {
		$product_static = new Product($db);

		$soc = new Societe($db);
		$soc->fetch($object->socid);

		$author = new User($db);
		$author->fetch($object->user_author_id);

		$res = $object->fetch_optionals($object->id, $extralabels);

		$head = commande_prepare_head($object);
		dol_fiche_head($head, 'order', $langs->trans("CustomerOrder"), 0, 'order');

		$formconfirm = '';

		/*
		 * Confirmation de la suppression de la commande
		*/
		if ($action == 'delete') {
			$formconfirm = $form->formconfirm($_SERVER["PHP_SELF"] . '?id=' . $object->id, $langs->trans('DeleteOrder'), $langs->trans('ConfirmDeleteOrder'), 'confirm_delete', '', 0, 1);
		}

		/*
		 * Confirmation de la validation
		*/
		if ($action == 'validate')
		{
			// on verifie si l'objet est en numerotation provisoire
			$ref = substr($object->ref, 1, 4);
			if ($ref == 'PROV') {
				$numref = $object->getNextNumRef($soc);
			} else {
				$numref = $object->ref;
			}

			$text = $langs->trans('ConfirmValidateOrder', $numref);
			if (! empty($conf->notification->enabled))
			{
				require_once DOL_DOCUMENT_ROOT . '/core/class/notify.class.php';
				$notify = new Notify($db);
				$text .= '<br>';
				$text .= $notify->confirmMessage('ORDER_VALIDATE', $object->socid, $object);
			}

			$qualified_for_stock_change=0;
			if (empty($conf->global->STOCK_SUPPORTS_SERVICES))
			{
			   	$qualified_for_stock_change=$object->hasProductsOrServices(2);
			}
			else
			{
			   	$qualified_for_stock_change=$object->hasProductsOrServices(1);
			}

			$formquestion=array();
			if (! empty($conf->stock->enabled) && ! empty($conf->global->STOCK_CALCULATE_ON_VALIDATE_ORDER) && $qualified_for_stock_change)
			{
				$langs->load("stocks");
				require_once DOL_DOCUMENT_ROOT . '/product/class/html.formproduct.class.php';
				$formproduct = new FormProduct($db);
				$formquestion = array(
									// 'text' => $langs->trans("ConfirmClone"),
									// array('type' => 'checkbox', 'name' => 'clone_content', 'label' => $langs->trans("CloneMainAttributes"), 'value'
									// => 1),
									// array('type' => 'checkbox', 'name' => 'update_prices', 'label' => $langs->trans("PuttingPricesUpToDate"),
									// 'value' => 1),
									array('type' => 'other','name' => 'idwarehouse','label' => $langs->trans("SelectWarehouseForStockDecrease"),'value' => $formproduct->selectWarehouses(GETPOST('idwarehouse')?GETPOST('idwarehouse'):'ifone', 'idwarehouse', '', 1)));
			}

			$formconfirm = $form->formconfirm($_SERVER["PHP_SELF"] . '?id=' . $object->id, $langs->trans('ValidateOrder'), $text, 'confirm_validate', $formquestion, 0, 1, 220);
		}

		// Confirm back to draft status
		if ($action == 'modif')
		{
			$qualified_for_stock_change=0;
			if (empty($conf->global->STOCK_SUPPORTS_SERVICES))
			{
			   	$qualified_for_stock_change=$object->hasProductsOrServices(2);
			}
			else
			{
			   	$qualified_for_stock_change=$object->hasProductsOrServices(1);
			}

			$text=$langs->trans('ConfirmUnvalidateOrder',$object->ref);
			$formquestion=array();
			if (! empty($conf->stock->enabled) && ! empty($conf->global->STOCK_CALCULATE_ON_VALIDATE_ORDER) && $qualified_for_stock_change)
			{
				$langs->load("stocks");
				require_once DOL_DOCUMENT_ROOT . '/product/class/html.formproduct.class.php';
				$formproduct = new FormProduct($db);
				$formquestion = array(
									// 'text' => $langs->trans("ConfirmClone"),
									// array('type' => 'checkbox', 'name' => 'clone_content', 'label' => $langs->trans("CloneMainAttributes"), 'value'
									// => 1),
									// array('type' => 'checkbox', 'name' => 'update_prices', 'label' => $langs->trans("PuttingPricesUpToDate"),
									// 'value' => 1),
									array('type' => 'other','name' => 'idwarehouse','label' => $langs->trans("SelectWarehouseForStockIncrease"),'value' => $formproduct->selectWarehouses(GETPOST('idwarehouse')?GETPOST('idwarehouse'):'ifone', 'idwarehouse', '', 1)));
			}

			$formconfirm = $form->formconfirm($_SERVER["PHP_SELF"] . '?id=' . $object->id, $langs->trans('UnvalidateOrder'), $text, 'confirm_modif', $formquestion, "yes", 1, 220);
		}

		/*
		 * Confirmation de la cloture
		*/
		if ($action == 'shipped') {
			$formconfirm = $form->formconfirm($_SERVER["PHP_SELF"] . '?id=' . $object->id, $langs->trans('CloseOrder'), $langs->trans('ConfirmCloseOrder'), 'confirm_shipped', '', 0, 1);
		}

		/*
		 * Confirmation de l'annulation
		 */
		if ($action == 'cancel')
		{
			$qualified_for_stock_change=0;
			if (empty($conf->global->STOCK_SUPPORTS_SERVICES))
			{
			   	$qualified_for_stock_change=$object->hasProductsOrServices(2);
			}
			else
			{
			   	$qualified_for_stock_change=$object->hasProductsOrServices(1);
			}

			$text=$langs->trans('ConfirmCancelOrder',$object->ref);
			$formquestion=array();
			if (! empty($conf->stock->enabled) && ! empty($conf->global->STOCK_CALCULATE_ON_VALIDATE_ORDER) && $qualified_for_stock_change)
			{
				$langs->load("stocks");
				require_once DOL_DOCUMENT_ROOT . '/product/class/html.formproduct.class.php';
				$formproduct = new FormProduct($db);
				$formquestion = array(
									// 'text' => $langs->trans("ConfirmClone"),
									// array('type' => 'checkbox', 'name' => 'clone_content', 'label' => $langs->trans("CloneMainAttributes"), 'value'
									// => 1),
									// array('type' => 'checkbox', 'name' => 'update_prices', 'label' => $langs->trans("PuttingPricesUpToDate"),
									// 'value' => 1),
									array('type' => 'other','name' => 'idwarehouse','label' => $langs->trans("SelectWarehouseForStockIncrease"),'value' => $formproduct->selectWarehouses(GETPOST('idwarehouse')?GETPOST('idwarehouse'):'ifone', 'idwarehouse', '', 1)));
			}

			$formconfirm = $form->formconfirm($_SERVER["PHP_SELF"] . '?id=' . $object->id, $langs->trans('Cancel'), $text, 'confirm_cancel', $formquestion, 0, 1);
		}

		// Confirmation to delete line
		if ($action == 'ask_deleteline')
		{
			$formconfirm=$form->formconfirm($_SERVER["PHP_SELF"].'?id='.$object->id.'&lineid='.$lineid, $langs->trans('DeleteProductLine'), $langs->trans('ConfirmDeleteProductLine'), 'confirm_deleteline', '', 0, 1);
		}

		// Clone confirmation
		if ($action == 'clone') {
			// Create an array for form
			$formquestion = array(
								// 'text' => $langs->trans("ConfirmClone"),
								// array('type' => 'checkbox', 'name' => 'clone_content', 'label' => $langs->trans("CloneMainAttributes"), 'value' =>
								// 1),
								// array('type' => 'checkbox', 'name' => 'update_prices', 'label' => $langs->trans("PuttingPricesUpToDate"), 'value'
								// => 1),
								array('type' => 'other','name' => 'socid','label' => $langs->trans("SelectThirdParty"),'value' => $form->select_company(GETPOST('socid', 'int'), 'socid', '(s.client=1 OR s.client=3)')));
			// Paiement incomplet. On demande si motif = escompte ou autre
			$formconfirm = $form->formconfirm($_SERVER["PHP_SELF"] . '?id=' . $object->id, $langs->trans('CloneOrder'), $langs->trans('ConfirmCloneOrder', $object->ref), 'confirm_clone', $formquestion, 'yes', 1);
		}

		if (! $formconfirm) {
			$parameters = array('lineid' => $lineid);
			$reshook = $hookmanager->executeHooks('formConfirm', $parameters, $object, $action); // Note that $action and $object may have been modified by hook
			if (empty($reshook)) $formconfirm.=$hookmanager->resPrint;
			elseif ($reshook > 0) $formconfirm=$hookmanager->resPrint;
		}

		// Print form confirm
		print $formconfirm;

		/*
		 *   Commande
		 */
		$nbrow = 9;
		if (! empty($conf->projet->enabled))
			$nbrow ++;

			// Local taxes
		if ($mysoc->localtax1_assuj == "1" || $object->total_localtax1 != 0)
			$nbrow++;
		if ($mysoc->localtax2_assuj == "1" || $object->total_localtax2 != 0 )
			$nbrow++;

		print '<table class="border" width="100%">';

		$linkback = '<a href="' . DOL_URL_ROOT . '/commande/list.php' . (! empty($socid) ? '?socid=' . $socid : '') . '">' . $langs->trans("BackToList") . '</a>';

		// Ref
		print '<tr><td class="titlefield">' . $langs->trans('Ref') . '</td>';
		print '<td colspan="3">';
		print $form->showrefnav($object, 'ref', $linkback, 1, 'ref', 'ref');
		print '</td>';
		print '</tr>';

		// Ref commande client
		print '<tr><td>';
		print '<table class="nobordernopadding" width="100%"><tr><td class="nowrap">';
		print $langs->trans('RefCustomer') . '</td><td align="left">';
		print '</td>';
		if ($action != 'refcustomer')
			print '<td align="right"><a href="' . $_SERVER['PHP_SELF'] . '?action=refcustomer&amp;id=' . $object->id . '">' . img_edit($langs->trans('Modify')) . '</a></td>';
		print '</tr></table>';
		print '</td><td colspan="3">';
		if ($user->rights->commande->creer && $action == 'refcustomer') {
			print '<form action="' . $_SERVER["PHP_SELF"] . '?id=' . $object->id . '" method="post">';
			print '<input type="hidden" name="token" value="' . $_SESSION ['newtoken'] . '">';
			print '<input type="hidden" name="action" value="set_ref_client">';
			print '<input type="text" class="flat" size="20" name="ref_client" value="' . $object->ref_client . '">';
			print ' <input type="submit" class="button" value="' . $langs->trans('Modify') . '">';
			print '</form>';
		} else {
			print $object->ref_client;
		}
		print '</td>';
		print '</tr>';

		// Third party
        print '<tr><td>';
        print '<table class="nobordernopadding" width="100%">';
        print '<tr><td>' . $langs->trans('Company') . '</td>';
        print '</td><td colspan="5">';
        if (! empty($conf->global->COMMANDE_CHANGE_THIRDPARTY) && $action != 'editthirdparty' && $object->brouillon && $user->rights->commande->creer)
            print '<td align="right"><a href="' . $_SERVER["PHP_SELF"] . '?action=editthirdparty&amp;id=' . $object->id . '">' . img_edit($langs->trans('SetLinkToThirdParty'), 1) . '</a></td>';
        print '</tr></table>';
        print '</td><td colspan="5">';
        if ($action == 'editthirdparty') {
            $form->form_thirdparty($_SERVER['PHP_SELF'] . '?id=' . $object->id, $object->socid, 'socid','client>0');
        } else {
            print $soc->getNomUrl(1, 'compta');
        }
		print '</tr>';

		if ($soc->outstanding_limit)
		{
		    // Outstanding Bill
		    print '<tr><td>';
		    print $langs->trans('OutstandingBill');
		    print '</td><td colspan="3">';
		    print price($soc->get_OutstandingBill()) . ' / ';
		    print price($soc->outstanding_limit, 0, '', 1, - 1, - 1, $conf->currency);
		    print '</td>';
		    print '</tr>';
		}

		// Relative and absolute discounts
		if (! empty($conf->global->FACTURE_DEPOSITS_ARE_JUST_PAYMENTS)) {
			$filterabsolutediscount = "fk_facture_source IS NULL"; // If we want deposit to be substracted to payments only and not to total of final
			                                                     // invoice
			$filtercreditnote = "fk_facture_source IS NOT NULL"; // If we want deposit to be substracted to payments only and not to total of final invoice
		} else {
			$filterabsolutediscount = "fk_facture_source IS NULL OR (fk_facture_source IS NOT NULL AND description LIKE '(DEPOSIT)%')";
			$filtercreditnote = "fk_facture_source IS NOT NULL AND description NOT LIKE '(DEPOSIT)%'";
		}

		$addrelativediscount = '<a href="' . DOL_URL_ROOT . '/comm/remise.php?id=' . $soc->id . '&backtopage=' . urlencode($_SERVER["PHP_SELF"]) . '?facid=' . $object->id . '">' . $langs->trans("EditRelativeDiscounts") . '</a>';
		$addabsolutediscount = '<a href="' . DOL_URL_ROOT . '/comm/remx.php?id=' . $soc->id . '&backtopage=' . urlencode($_SERVER["PHP_SELF"]) . '?facid=' . $object->id . '">' . $langs->trans("EditGlobalDiscounts") . '</a>';
		$addcreditnote = '<a href="' . DOL_URL_ROOT . '/compta/facture.php?action=create&socid=' . $soc->id . '&type=2&backtopage=' . urlencode($_SERVER["PHP_SELF"]) . '?facid=' . $object->id . '">' . $langs->trans("AddCreditNote") . '</a>';

		print '<tr><td>' . $langs->trans('Discounts') . '</td><td colspan="3">';
		if ($soc->remise_percent)
			print $langs->trans("CompanyHasRelativeDiscount", $soc->remise_percent);
		else
			print $langs->trans("CompanyHasNoRelativeDiscount");
		print '. ';
		$absolute_discount = $soc->getAvailableDiscounts('', 'fk_facture_source IS NULL');
		$absolute_creditnote = $soc->getAvailableDiscounts('', 'fk_facture_source IS NOT NULL');
		$absolute_discount = price2num($absolute_discount, 'MT');
		$absolute_creditnote = price2num($absolute_creditnote, 'MT');
		if ($absolute_discount) {
			if ($object->statut > Commande::STATUS_DRAFT) {
				print $langs->trans("CompanyHasAbsoluteDiscount", price($absolute_discount), $langs->transnoentities("Currency" . $conf->currency));
			} else {
				// Remise dispo de type remise fixe (not credit note)
				print '<br>';
				$form->form_remise_dispo($_SERVER["PHP_SELF"] . '?id=' . $object->id, 0, 'remise_id', $soc->id, $absolute_discount, $filterabsolutediscount);
			}
		}
		if ($absolute_creditnote) {
			print $langs->trans("CompanyHasCreditNote", price($absolute_creditnote), $langs->transnoentities("Currency" . $conf->currency)) . '. ';
		}
		if (! $absolute_discount && ! $absolute_creditnote)
			print $langs->trans("CompanyHasNoAbsoluteDiscount") . '.';
		print '</td></tr>';

		// Date
		print '<tr><td>';
		print '<table class="nobordernopadding" width="100%"><tr><td>';
		print $langs->trans('Date');
		print '</td>';

		if ($action != 'editdate' && $object->brouillon)
			print '<td align="right"><a href="' . $_SERVER["PHP_SELF"] . '?action=editdate&amp;id=' . $object->id . '">' . img_edit($langs->trans('SetDate'), 1) . '</a></td>';
		print '</tr></table>';
		print '</td><td colspan="3">';
		if ($action == 'editdate') {
			print '<form name="setdate" action="' . $_SERVER["PHP_SELF"] . '?id=' . $object->id . '" method="post">';
			print '<input type="hidden" name="token" value="' . $_SESSION ['newtoken'] . '">';
			print '<input type="hidden" name="action" value="setdate">';
			$form->select_date($object->date, 'order_', '', '', '', "setdate");
			print '<input type="submit" class="button" value="' . $langs->trans('Modify') . '">';
			print '</form>';
		} else {
			print $object->date ? dol_print_date($object->date, 'daytext') : '&nbsp;';
			if ($object->hasDelay() && empty($object->date_livraison)) {
			    print ' '.img_picto($langs->trans("Late").' : '.$object->showDelay(), "warning");
			}
		}
		print '</td>';
		print '</tr>';

		// Delivery date planed
		print '<tr><td height="10">';
		print '<table class="nobordernopadding" width="100%"><tr><td>';
		print $langs->trans('DateDeliveryPlanned');
		print '</td>';
		if ($action != 'editdate_livraison')
			print '<td align="right"><a href="' . $_SERVER["PHP_SELF"] . '?action=editdate_livraison&amp;id=' . $object->id . '">' . img_edit($langs->trans('SetDeliveryDate'), 1) . '</a></td>';
		print '</tr></table>';
		print '</td><td colspan="3">';
		if ($action == 'editdate_livraison') {
			print '<form name="setdate_livraison" action="' . $_SERVER["PHP_SELF"] . '?id=' . $object->id . '" method="post">';
			print '<input type="hidden" name="token" value="' . $_SESSION ['newtoken'] . '">';
			print '<input type="hidden" name="action" value="setdate_livraison">';
			$form->select_date($object->date_livraison ? $object->date_livraison : - 1, 'liv_', '', '', '', "setdate_livraison");
			print '<input type="submit" class="button" value="' . $langs->trans('Modify') . '">';
			print '</form>';
		} else {
			print $object->date_livraison ? dol_print_date($object->date_livraison, 'daytext') : '&nbsp;';
			if ($object->hasDelay() && ! empty($object->date_livraison)) {
			    print ' '.img_picto($langs->trans("Late").' : '.$object->showDelay(), "warning");
			}
		}
		print '</td>';
		print '</tr>';

        // Shipping Method
        if (! empty($conf->expedition->enabled)) {
            print '<tr><td height="10">';
            print '<table width="100%" class="nobordernopadding"><tr><td>';
            print $langs->trans('SendingMethod');
            print '</td>';
            if ($action != 'editshippingmethod' && $user->rights->commande->creer)
                print '<td align="right"><a href="'.$_SERVER["PHP_SELF"].'?action=editshippingmethod&amp;id='.$object->id.'">'.img_edit($langs->trans('SetShippingMode'),1).'</a></td>';
            print '</tr></table>';
            print '</td><td colspan="3">';
            if ($action == 'editshippingmethod') {
                $form->formSelectShippingMethod($_SERVER['PHP_SELF'].'?id='.$object->id, $object->shipping_method_id, 'shipping_method_id', 1);
            } else {
                $form->formSelectShippingMethod($_SERVER['PHP_SELF'].'?id='.$object->id, $object->shipping_method_id, 'none');
            }
            print '</td>';
            print '</tr>';
        }

        // Warehouse
        if (! empty($conf->expedition->enabled) && ! empty($conf->global->WAREHOUSE_ASK_WAREHOUSE_DURING_ORDER)) {
            require_once DOL_DOCUMENT_ROOT.'/product/class/html.formproduct.class.php';
            $formproduct=new FormProduct($db);
            print '<tr><td>';
            print '<table width="100%" class="nobordernopadding"><tr><td>';
            print $langs->trans('Warehouse');
            print '</td>';
            if ($action != 'editwarehouse' && $user->rights->commande->creer)
                print '<td align="right"><a href="'.$_SERVER["PHP_SELF"].'?action=editwarehouse&amp;id='.$object->id.'">'.img_edit($langs->trans('SetWarehouse'),1).'</a></td>';
            print '</tr></table>';
            print '</td><td colspan="3">';
            if ($action == 'editwarehouse') {
                $formproduct->formSelectWarehouses($_SERVER['PHP_SELF'].'?id='.$object->id, $object->warehouse_id, 'warehouse_id', 1);
            } else {
                $formproduct->formSelectWarehouses($_SERVER['PHP_SELF'].'?id='.$object->id, $object->warehouse_id, 'none');
            }
            print '</td>';
            print '</tr>';
        }

		// Terms of payment
		print '<tr><td height="10">';
		print '<table class="nobordernopadding" width="100%"><tr><td>';
		print $langs->trans('PaymentConditionsShort');
		print '</td>';
		if ($action != 'editconditions')
			print '<td align="right"><a href="' . $_SERVER["PHP_SELF"] . '?action=editconditions&amp;id=' . $object->id . '">' . img_edit($langs->trans('SetConditions'), 1) . '</a></td>';
		print '</tr></table>';
		print '</td><td colspan="3">';
		if ($action == 'editconditions') {
			$form->form_conditions_reglement($_SERVER['PHP_SELF'] . '?id=' . $object->id, $object->cond_reglement_id, 'cond_reglement_id', 1);
		} else {
			$form->form_conditions_reglement($_SERVER['PHP_SELF'] . '?id=' . $object->id, $object->cond_reglement_id, 'none', 1);
		}
		print '</td>';

		print '</tr>';

		// Mode of payment
		print '<tr><td height="10">';
		print '<table class="nobordernopadding" width="100%"><tr><td>';
		print $langs->trans('PaymentMode');
		print '</td>';
		if ($action != 'editmode')
			print '<td align="right"><a href="' . $_SERVER["PHP_SELF"] . '?action=editmode&amp;id=' . $object->id . '">' . img_edit($langs->trans('SetMode'), 1) . '</a></td>';
		print '</tr></table>';
		print '</td><td colspan="3">';
		if ($action == 'editmode') {
			$form->form_modes_reglement($_SERVER['PHP_SELF'] . '?id=' . $object->id, $object->mode_reglement_id, 'mode_reglement_id');
		} else {
			$form->form_modes_reglement($_SERVER['PHP_SELF'] . '?id=' . $object->id, $object->mode_reglement_id, 'none');
		}
		print '</td></tr>';

		// Multicurrency
		if (! empty($conf->multicurrency->enabled))
		{
			// Multicurrency code
			print '<tr>';
			print '<td width="25%">';
			print '<table class="nobordernopadding" width="100%"><tr><td>';
			print fieldLabel('Currency','multicurrency_code');
			print '</td>';
			if ($action != 'editmulticurrencycode' && ! empty($object->brouillon))
				print '<td align="right"><a href="' . $_SERVER["PHP_SELF"] . '?action=editmulticurrencycode&amp;id=' . $object->id . '">' . img_edit($langs->transnoentitiesnoconv('SetMultiCurrencyCode'), 1) . '</a></td>';
			print '</tr></table>';
			print '</td><td colspan="5">';
			if ($action == 'editmulticurrencycode') {
				$form->form_multicurrency_code($_SERVER['PHP_SELF'] . '?id=' . $object->id, $object->multicurrency_code, 'multicurrency_code');
			} else {
				$form->form_multicurrency_code($_SERVER['PHP_SELF'] . '?id=' . $object->id, $object->multicurrency_code, 'none');
			}
			print '</td></tr>';

			// Multicurrency rate
			print '<tr>';
			print '<td width="25%">';
			print '<table class="nobordernopadding" width="100%"><tr><td>';
			print fieldLabel('CurrencyRate','multicurrency_tx');
			print '</td>';
			if ($action != 'editmulticurrencyrate' && ! empty($object->brouillon))
				print '<td align="right"><a href="' . $_SERVER["PHP_SELF"] . '?action=editmulticurrencyrate&amp;id=' . $object->id . '">' . img_edit($langs->transnoentitiesnoconv('SetMultiCurrencyCode'), 1) . '</a></td>';
			print '</tr></table>';
			print '</td><td colspan="5">';
			if ($action == 'editmulticurrencyrate') {
				$form->form_multicurrency_rate($_SERVER['PHP_SELF'] . '?id=' . $object->id, $object->multicurrency_tx, 'multicurrency_tx', $object->multicurrency_code);
			} else {
				$form->form_multicurrency_rate($_SERVER['PHP_SELF'] . '?id=' . $object->id, $object->multicurrency_tx, 'none', $object->multicurrency_code);
			}
			print '</td></tr>';
		}

		// Delivery delay
		print '<tr class="fielddeliverydelay"><td height="10">';
		print '<table class="nobordernopadding" width="100%"><tr><td>';
		print $langs->trans('AvailabilityPeriod');
		print '</td>';
		if ($action != 'editavailability')
			print '<td align="right"><a href="' . $_SERVER["PHP_SELF"] . '?action=editavailability&amp;id=' . $object->id . '">' . img_edit($langs->trans('SetAvailability'), 1) . '</a></td>';
		print '</tr></table>';
		print '</td><td colspan="3">';
		if ($action == 'editavailability') {
			$form->form_availability($_SERVER['PHP_SELF'] . '?id=' . $object->id, $object->availability_id, 'availability_id', 1);
		} else {
			$form->form_availability($_SERVER['PHP_SELF'] . '?id=' . $object->id, $object->availability_id, 'none', 1);
		}
		print '</td></tr>';

		// Origin
		print '<tr><td height="10">';
		print '<table class="nobordernopadding" width="100%"><tr><td>';
		print $langs->trans('Source');
		print '</td>';
		if ($action != 'editdemandreason')
			print '<td align="right"><a href="' . $_SERVER["PHP_SELF"] . '?action=editdemandreason&amp;id=' . $object->id . '">' . img_edit($langs->trans('SetDemandReason'), 1) . '</a></td>';
		print '</tr></table>';
		print '</td><td colspan="3">';
		if ($action == 'editdemandreason') {
			$form->formInputReason($_SERVER['PHP_SELF'] . '?id=' . $object->id, $object->demand_reason_id, 'demand_reason_id', 1);
		} else {
			$form->formInputReason($_SERVER['PHP_SELF'] . '?id=' . $object->id, $object->demand_reason_id, 'none');
		}
		// Removed because using dictionary is an admin feature, not a user feature. There is already the "star" to show info to admin users.
		// This is to avoid too heavy screens and have an uniform look and feel for all screens.
		// print '</td><td>';
		// print '<a href="'.DOL_URL_ROOT.'/admin/dict.php?id=22&origin=order&originid='.$object->id.'">'.$langs->trans("DictionarySource").'</a>';
		print '</td></tr>';

		$tmparray=$object->getTotalWeightVolume();
		$totalWeight=$tmparray['weight'];
		$totalVolume=$tmparray['volume'];
		if ($totalWeight || $totalVolume)
		{
    		print '<tr><td>'.$langs->trans("CalculatedWeight").' / '.$langs->trans("CalculatedVolume").'</td>';
    		print '<td colspan="3">';
    		print showDimensionInBestUnit($totalWeight, 0, "weight", $langs, isset($conf->global->MAIN_WEIGHT_DEFAULT_ROUND)?$conf->global->MAIN_WEIGHT_DEFAULT_ROUND:-1, isset($conf->global->MAIN_WEIGHT_DEFAULT_UNIT)?$conf->global->MAIN_WEIGHT_DEFAULT_UNIT:'no');
        	print ' / ';
    		print showDimensionInBestUnit($totalVolume, 0, "volume", $langs, isset($conf->global->MAIN_VOLUME_DEFAULT_ROUND)?$conf->global->MAIN_VOLUME_DEFAULT_ROUND:-1, isset($conf->global->MAIN_VOLUME_DEFAULT_UNIT)?$conf->global->MAIN_VOLUME_DEFAULT_UNIT:'no');
    		print '</td></tr>';
		}

    	// TODO How record was recorded OrderMode (llx_c_input_method)

		// Project
		if (! empty($conf->projet->enabled))
		{
			$langs->load('projects');
			print '<tr><td height="10">';
			print '<table class="nobordernopadding" width="100%"><tr><td>';
			print $langs->trans('Project');
			print '</td>';
			if ($action != 'classify')
				print '<td align="right"><a href="' . $_SERVER['PHP_SELF'] . '?action=classify&amp;id=' . $object->id . '">' . img_edit($langs->trans('SetProject')) . '</a></td>';
			print '</tr></table>';
			print '</td><td colspan="3">';
			// print "$object->id, $object->socid, $object->fk_project";
			if ($action == 'classify') {
				$form->form_project($_SERVER['PHP_SELF'] . '?id=' . $object->id, $object->socid, $object->fk_project, 'projectid', 0, 0, 1);
			} else {
				$form->form_project($_SERVER['PHP_SELF'] . '?id=' . $object->id, $object->socid, $object->fk_project, 'none', 0, 0);
			}
			print '</td></tr>';
		}

		// Incoterms
		if (!empty($conf->incoterm->enabled))
		{
			print '<tr><td>';
	        print '<table width="100%" class="nobordernopadding"><tr><td>';
	        print $langs->trans('IncotermLabel');
	        print '<td><td align="right">';
	        if ($user->rights->commande->creer) print '<a href="'.DOL_URL_ROOT.'/commande/card.php?id='.$object->id.'&action=editincoterm">'.img_edit().'</a>';
	        else print '&nbsp;';
	        print '</td></tr></table>';
	        print '</td>';
	        print '<td colspan="3">';
			if ($action != 'editincoterm')
			{
				print $form->textwithpicto($object->display_incoterms(), $object->libelle_incoterms, 1);
			}
			else
			{
				print $form->select_incoterms((!empty($object->fk_incoterms) ? $object->fk_incoterms : ''), (!empty($object->location_incoterms)?$object->location_incoterms:''), $_SERVER['PHP_SELF'].'?id='.$object->id);
			}
	        print '</td></tr>';
		}

		// Other attributes
		$cols = 3;
		include DOL_DOCUMENT_ROOT . '/core/tpl/extrafields_view.tpl.php';

		$rowspan = 4;
		if ($mysoc->localtax1_assuj == "1" || $object->total_localtax1 != 0)
			$rowspan ++;
		if ($mysoc->localtax2_assuj == "1" || $object->total_localtax2 != 0)
			$rowspan ++;

        // Bank Account
		if (! empty($conf->global->BANK_ASK_PAYMENT_BANK_DURING_ORDER) && ! empty($conf->banque->enabled))
		{
	        print '<tr><td class="nowrap">';
        	print '<table width="100%" class="nobordernopadding"><tr><td class="nowrap">';
        	print $langs->trans('BankAccount');
        	print '<td>';
        	if ($action != 'editbankaccount' && $user->rights->commande->creer)
        	    print '<td align="right"><a href="'.$_SERVER["PHP_SELF"].'?action=editbankaccount&amp;id='.$object->id.'">'.img_edit($langs->trans('SetBankAccount'),1).'</a></td>';
        	print '</tr></table>';
        	print '</td><td colspan="3">';
        	if ($action == 'editbankaccount') {
        	    $form->formSelectAccount($_SERVER['PHP_SELF'].'?id='.$object->id, $object->fk_account, 'fk_account', 1);
        	} else {
        	    $form->formSelectAccount($_SERVER['PHP_SELF'].'?id='.$object->id, $object->fk_account, 'none');
        	}
        	print '</td>';
        	print '</tr>';
		}

		// Total HT
		print '<tr><td>' . $langs->trans('AmountHT') . '</td>';
		print '<td>' . price($object->total_ht, 1, '', 1, - 1, - 1, $conf->currency) . '</td>';

		// Margin Infos
		if (! empty($conf->margin->enabled)) {
			print '<td valign="top" width="50%" colspan="2" rowspan="' . $rowspan . '">';
			$formmargin->displayMarginInfos($object);
			print '</td>';
		} else
			print '<td width="50%" colspan="2" rowspan="' . $rowspan . '"></td>';

		print '</tr>';

		// Total VAT
		print '<tr><td>' . $langs->trans('AmountVAT') . '</td><td>' . price($object->total_tva, 1, '', 1, - 1, - 1, $conf->currency) . '</td></tr>';

		// Amount Local Taxes
		if ($mysoc->localtax1_assuj == "1" || $object->total_localtax1 != 0) 		// Localtax1
		{
			print '<tr><td>' . $langs->transcountry("AmountLT1", $mysoc->country_code) . '</td>';
			print '<td>' . price($object->total_localtax1, 1, '', 1, - 1, - 1, $conf->currency) . '</td></tr>';
		}
		if ($mysoc->localtax2_assuj == "1" || $object->total_localtax2 != 0) 		// Localtax2 IRPF
		{
			print '<tr><td>' . $langs->transcountry("AmountLT2", $mysoc->country_code) . '</td>';
			print '<td>' . price($object->total_localtax2, 1, '', 1, - 1, - 1, $conf->currency) . '</td></tr>';
		}

		// Total TTC
		print '<tr><td>' . $langs->trans('AmountTTC') . '</td><td>' . price($object->total_ttc, 1, '', 1, - 1, - 1, $conf->currency) . '</td></tr>';

		if (!empty($conf->multicurrency->enabled))
		{
			// Multicurrency Amount HT
			print '<tr><td height="10">' . fieldLabel('MulticurrencyAmountHT','multicurrency_total_ht') . '</td>';
			print '<td class="nowrap" colspan="2">' . price($object->multicurrency_total_ht, '', $langs, 0, - 1, - 1, (!empty($object->multicurrency_code) ? $object->multicurrency_code : $conf->currency)) . '</td>';
			print '</tr>';

			// Multicurrency Amount VAT
			print '<tr><td height="10">' . fieldLabel('MulticurrencyAmountVAT','multicurrency_total_tva') . '</td>';
			print '<td class="nowrap" colspan="2">' . price($object->multicurrency_total_tva, '', $langs, 0, - 1, - 1, (!empty($object->multicurrency_code) ? $object->multicurrency_code : $conf->currency)) . '</td>';
			print '</tr>';

			// Multicurrency Amount TTC
			print '<tr><td height="10">' . fieldLabel('MulticurrencyAmountTTC','multicurrency_total_ttc') . '</td>';
			print '<td class="nowrap" colspan="2">' . price($object->multicurrency_total_ttc, '', $langs, 0, - 1, - 1, (!empty($object->multicurrency_code) ? $object->multicurrency_code : $conf->currency)) . '</td>';
			print '</tr>';
		}

		// Statut
		print '<tr><td>' . $langs->trans('Status') . '</td><td>' . $object->getLibStatut(4) . '</td></tr>';

		print '</table><br>';
		print "\n";

		if (! empty($conf->global->MAIN_DISABLE_CONTACTS_TAB)) {
			$blocname = 'contacts';
			$title = $langs->trans('ContactsAddresses');
			include DOL_DOCUMENT_ROOT . '/core/tpl/bloc_showhide.tpl.php';
		}

		if (! empty($conf->global->MAIN_DISABLE_NOTES_TAB)) {
			$blocname = 'notes';
			$title = $langs->trans('Notes');
			include DOL_DOCUMENT_ROOT . '/core/tpl/bloc_showhide.tpl.php';
		}

		/*
		 * Lines
		 */
		$result = $object->getLinesArray();

		print '	<form name="addproduct" id="addproduct" action="' . $_SERVER["PHP_SELF"] . '?id=' . $object->id . (($action != 'editline') ? '#add' : '#line_' . GETPOST('lineid')) . '" method="POST">
		<input type="hidden" name="token" value="' . $_SESSION ['newtoken'] . '">
		<input type="hidden" name="action" value="' . (($action != 'editline') ? 'addline' : 'updateline') . '">
		<input type="hidden" name="mode" value="">
		<input type="hidden" name="id" value="' . $object->id . '">
		';

		if (! empty($conf->use_javascript_ajax) && $object->statut == Commande::STATUS_DRAFT) {
			include DOL_DOCUMENT_ROOT . '/core/tpl/ajaxrow.tpl.php';
		}

		print '<table id="tablelines" class="noborder noshadow" width="100%">';

		// Show object lines
		if (! empty($object->lines))
			$ret = $object->printObjectLines($action, $mysoc, $soc, $lineid, 1);

		$numlines = count($object->lines);

		/*
		 * Form to add new line
		 */
		if ($object->statut == Commande::STATUS_DRAFT && $user->rights->commande->creer)
		{
			if ($action != 'editline')
			{
				$var = true;

				// Add free products/services
				$object->formAddObjectLine(1, $mysoc, $soc);

				$parameters = array();
				$reshook = $hookmanager->executeHooks('formAddObjectLine', $parameters, $object, $action); // Note that $action and $object may have been modified by hook
			}
		}
		print '</table>';

		print "</form>\n";

		dol_fiche_end();

		/*
		 * Boutons actions
		*/
		if ($action != 'presend' && $action != 'editline') {
			print '<div class="tabsAction">';

			$parameters = array();
			$reshook = $hookmanager->executeHooks('addMoreActionsButtons', $parameters, $object, $action); // Note that $action and $object may have been
			                                                                                          // modified by hook
			if (empty($reshook)) {
				// Send
				if ($object->statut > Commande::STATUS_DRAFT) {
					if ((empty($conf->global->MAIN_USE_ADVANCED_PERMS) || $user->rights->commande->order_advance->send)) {
						print '<div class="inline-block divButAction"><a class="butAction" href="' . $_SERVER["PHP_SELF"] . '?id=' . $object->id . '&amp;action=presend&amp;mode=init">' . $langs->trans('SendByMail') . '</a></div>';
					} else
						print '<div class="inline-block divButAction"><a class="butActionRefused" href="#">' . $langs->trans('SendByMail') . '</a></div>';
				}

			    // Valid
				if ($object->statut == Commande::STATUS_DRAFT && $object->total_ttc >= 0 && $numlines > 0 &&
				    ((empty($conf->global->MAIN_USE_ADVANCED_PERMS) && ! empty($user->rights->commande->creer))
			       	|| (! empty($conf->global->MAIN_USE_ADVANCED_PERMS) && ! empty($user->rights->commande->order_advance->validate)))
				)
				{
					print '<div class="inline-block divButAction"><a class="butAction" href="' . $_SERVER["PHP_SELF"] . '?id=' . $object->id . '&amp;action=validate">' . $langs->trans('Validate') . '</a></div>';
				}
				// Edit
				if ($object->statut == Commande::STATUS_VALIDATED && $user->rights->commande->creer) {
					print '<div class="inline-block divButAction"><a class="butAction" href="card.php?id=' . $object->id . '&amp;action=modif">' . $langs->trans('Modify') . '</a></div>';
				}
				// Create event
				if ($conf->agenda->enabled && ! empty($conf->global->MAIN_ADD_EVENT_ON_ELEMENT_CARD)) 				// Add hidden condition because this is not a
				                                                                                      // "workflow" action so should appears somewhere else on
				                                                                                      // page.
				{
					print '<a class="butAction" href="' . DOL_URL_ROOT . '/comm/action/card.php?action=create&amp;origin=' . $object->element . '&amp;originid=' . $object->id . '&amp;socid=' . $object->socid . '">' . $langs->trans("AddAction") . '</a>';
				}

				// Create intervention
				if ($conf->ficheinter->enabled) {
					$langs->load("interventions");

					if ($object->statut > Commande::STATUS_DRAFT && $object->statut < Commande::STATUS_CLOSED && $object->getNbOfServicesLines() > 0) {
						if ($user->rights->ficheinter->creer) {
							print '<div class="inline-block divButAction"><a class="butAction" href="' . DOL_URL_ROOT . '/fichinter/card.php?action=create&amp;origin=' . $object->element . '&amp;originid=' . $object->id . '&amp;socid=' . $object->socid . '">' . $langs->trans('AddIntervention') . '</a></div>';
						} else {
							print '<div class="inline-block divButAction"><a class="butActionRefused" href="#" title="' . dol_escape_htmltag($langs->trans("NotAllowed")) . '">' . $langs->trans('AddIntervention') . '</a></div>';
						}
					}
				}

				// Create contract
<<<<<<< HEAD
				if ($conf->contrat->enabled && ($object->statut == Commande::STATUS_VALIDATED || $object->statut == Commande::STATUS_ACCEPTED)) {
=======
				if ($conf->contrat->enabled && ($object->statut == Commande::STATUS_VALIDATED || $object->statut == Commande::STATUS_ACCEPTED || $object->statut == Commande::STATUS_CLOSED)) {
>>>>>>> 3f5d67d4
				    $langs->load("contracts");

				    if ($user->rights->contrat->creer) {
				        print '<div class="inline-block divButAction"><a class="butAction" href="' . DOL_URL_ROOT . '/contrat/card.php?action=create&amp;origin=' . $object->element . '&amp;originid=' . $object->id . '&amp;socid=' . $object->socid . '">' . $langs->trans('AddContract') . '</a></div>';
				    }
				}

				// Ship
				$numshipping = 0;
				if (! empty($conf->expedition->enabled)) {
					$numshipping = $object->nb_expedition();

					if ($object->statut > Commande::STATUS_DRAFT && $object->statut < Commande::STATUS_CLOSED && $object->getNbOfProductsLines() > 0) {
						if (($conf->expedition_bon->enabled && $user->rights->expedition->creer) || ($conf->livraison_bon->enabled && $user->rights->expedition->livraison->creer)) {
							if ($user->rights->expedition->creer) {
								print '<div class="inline-block divButAction"><a class="butAction" href="' . DOL_URL_ROOT . '/expedition/shipment.php?id=' . $object->id . '">' . $langs->trans('ShipProduct') . '</a></div>';
							} else {
								print '<div class="inline-block divButAction"><a class="butActionRefused" href="#" title="' . dol_escape_htmltag($langs->trans("NotAllowed")) . '">' . $langs->trans('ShipProduct') . '</a></div>';
							}
						} else {
							$langs->load("errors");
							print '<div class="inline-block divButAction"><a class="butActionRefused" href="#" title="' . dol_escape_htmltag($langs->trans("ErrorModuleSetupNotComplete")) . '">' . $langs->trans('ShipProduct') . '</a></div>';
						}
					}
				}

				// Reopen a closed order
				if (($object->statut == Commande::STATUS_CLOSED || $object->statut == Commande::STATUS_CANCELED) && $user->rights->commande->creer) {
					print '<div class="inline-block divButAction"><a class="butAction" href="' . $_SERVER['PHP_SELF'] . '?id=' . $object->id . '&amp;action=reopen">' . $langs->trans('ReOpen') . '</a></div>';
				}

				// Set to shipped
				if (($object->statut == Commande::STATUS_VALIDATED || $object->statut == Commande::STATUS_ACCEPTED) && $user->rights->commande->cloturer) {
					print '<div class="inline-block divButAction"><a class="butAction" href="' . $_SERVER["PHP_SELF"] . '?id=' . $object->id . '&amp;action=shipped">' . $langs->trans('ClassifyShipped') . '</a></div>';
				}

				// Create bill and Classify billed
				// Note: Even if module invoice is not enabled, we should be able to use button "Classified billed"
				if ($object->statut > Commande::STATUS_DRAFT && ! $object->billed) {
					if (! empty($conf->facture->enabled) && $user->rights->facture->creer && empty($conf->global->WORKFLOW_DISABLE_CREATE_INVOICE_FROM_ORDER)) {
						print '<div class="inline-block divButAction"><a class="butAction" href="' . DOL_URL_ROOT . '/compta/facture.php?action=create&amp;origin=' . $object->element . '&amp;originid=' . $object->id . '&amp;socid=' . $object->socid . '">' . $langs->trans("CreateBill") . '</a></div>';
					}
					if ($user->rights->commande->creer && $object->statut >= Commande::STATUS_VALIDATED && empty($conf->global->WORKFLOW_DISABLE_CLASSIFY_BILLED_FROM_ORDER) && empty($conf->global->WORKFLOW_BILL_ON_SHIPMENT)) {
						print '<div class="inline-block divButAction"><a class="butAction" href="' . $_SERVER["PHP_SELF"] . '?id=' . $object->id . '&amp;action=classifybilled">' . $langs->trans("ClassifyBilled") . '</a></div>';
					}
				}
				if ($object->statut > Commande::STATUS_DRAFT && $object->billed) {
				    if ($user->rights->commande->creer && $object->statut >= Commande::STATUS_VALIDATED && empty($conf->global->WORKFLOW_DISABLE_CLASSIFY_BILLED_FROM_ORDER) && empty($conf->global->WORKFLOW_BILL_ON_SHIPMENT)) {
				        print '<div class="inline-block divButAction"><a class="butAction" href="' . $_SERVER["PHP_SELF"] . '?id=' . $object->id . '&amp;action=classifyunbilled">' . $langs->trans("ClassifyUnBilled") . '</a></div>';
				    }
				}
				// Clone
				if ($user->rights->commande->creer) {
					print '<div class="inline-block divButAction"><a class="butAction" href="' . $_SERVER['PHP_SELF'] . '?id=' . $object->id . '&amp;socid=' . $object->socid . '&amp;action=clone&amp;object=order">' . $langs->trans("ToClone") . '</a></div>';
				}

				// Cancel order
				if ($object->statut == Commande::STATUS_VALIDATED &&
				    ((empty($conf->global->MAIN_USE_ADVANCED_PERMS) && ! empty($user->rights->commande->cloturer))
			       	|| (! empty($conf->global->MAIN_USE_ADVANCED_PERMS) && ! empty($user->rights->commande->order_advance->annuler)))
				)
				{
					print '<div class="inline-block divButAction"><a class="butActionDelete" href="' . $_SERVER["PHP_SELF"] . '?id=' . $object->id . '&amp;action=cancel">' . $langs->trans('Cancel') . '</a></div>';
				}

				// Delete order
				if ($user->rights->commande->supprimer) {
					if ($numshipping == 0) {
						print '<div class="inline-block divButAction"><a class="butActionDelete" href="' . $_SERVER["PHP_SELF"] . '?id=' . $object->id . '&amp;action=delete">' . $langs->trans('Delete') . '</a></div>';
					} else {
						print '<div class="inline-block divButAction"><a class="butActionRefused" href="#" title="' . $langs->trans("ShippingExist") . '">' . $langs->trans("Delete") . '</a></div>';
					}
				}
			}
			print '</div>';
		}

		// Select mail models is same action as presend
		if (GETPOST('modelselected')) {
			$action = 'presend';
		}

		if ($action != 'presend')
		{
			print '<div class="fichecenter"><div class="fichehalfleft">';

			// Documents
			$comref = dol_sanitizeFileName($object->ref);
			$file = $conf->commande->dir_output . '/' . $comref . '/' . $comref . '.pdf';
			$relativepath = $comref . '/' . $comref . '.pdf';
			$filedir = $conf->commande->dir_output . '/' . $comref;
			$urlsource = $_SERVER["PHP_SELF"] . "?id=" . $object->id;
			$genallowed = $user->rights->commande->creer;
			$delallowed = $user->rights->commande->supprimer;
			$somethingshown = $formfile->show_documents('commande', $comref, $filedir, $urlsource, $genallowed, $delallowed, $object->modelpdf, 1, 0, 0, 28, 0, '', '', '', $soc->default_lang);

			// Linked object block
			$somethingshown = $form->showLinkedObjectBlock($object);

			// Show links to link elements
			//$linktoelem = $form->showLinkToObjectBlock($object);
			//if ($linktoelem) print '<br>'.$linktoelem;


			print '</div><div class="fichehalfright"><div class="ficheaddleft">';

			// List of actions on element
			include_once DOL_DOCUMENT_ROOT . '/core/class/html.formactions.class.php';
			$formactions = new FormActions($db);
			$somethingshown = $formactions->showactions($object, 'order', $socid);

			print '</div></div></div>';
		}

		/*
		 * Action presend
		 */
		if ($action == 'presend')
		{
			$object->fetch_projet();

			$ref = dol_sanitizeFileName($object->ref);
			include_once DOL_DOCUMENT_ROOT . '/core/lib/files.lib.php';
			$fileparams = dol_most_recent_file($conf->commande->dir_output . '/' . $ref, preg_quote($ref, '/').'[^\-]+');
			$file = $fileparams['fullname'];

			// Define output language
			$outputlangs = $langs;
			$newlang = '';
			if ($conf->global->MAIN_MULTILANGS && empty($newlang) && ! empty($_REQUEST['lang_id']))
				$newlang = $_REQUEST['lang_id'];
			if ($conf->global->MAIN_MULTILANGS && empty($newlang))
				$newlang = $object->thirdparty->default_lang;

			if (!empty($newlang))
			{
				$outputlangs = new Translate('', $conf);
				$outputlangs->setDefaultLang($newlang);
				$outputlangs->load('commercial');
			}

			// Build document if it not exists
			if (! $file || ! is_readable($file)) {
				$result = $object->generateDocument(GETPOST('model') ? GETPOST('model') : $object->modelpdf, $outputlangs, $hidedetails, $hidedesc, $hideref);
				if ($result <= 0) {
					dol_print_error($db, $object->error, $object->errors);
					exit();
				}
				$fileparams = dol_most_recent_file($conf->commande->dir_output . '/' . $ref, preg_quote($ref, '/').'[^\-]+');
				$file = $fileparams['fullname'];
			}

			print '<div class="clearboth"></div>';
			print '<br>';
			print load_fiche_titre($langs->trans('SendOrderByMail'));

			dol_fiche_head('');

			// Cree l'objet formulaire mail
			include_once DOL_DOCUMENT_ROOT . '/core/class/html.formmail.class.php';
			$formmail = new FormMail($db);
			$formmail->param['langsmodels']=(empty($newlang)?$langs->defaultlang:$newlang);
			$formmail->fromtype = 'user';
			$formmail->fromid = $user->id;
			$formmail->fromname = $user->getFullName($langs);
			$formmail->frommail = $user->email;
<<<<<<< HEAD
			if (! empty($conf->global->MAIN_EMAIL_ADD_TRACK_ID) && ($conf->global->MAIN_EMAIL_ADD_TRACK_ID & 1))	// If bit 1 is set
			{
				$formmail->trackid='ord'.$object->id;
			}
=======
			$formmail->trackid='ord'.$object->id;
>>>>>>> 3f5d67d4
			if (! empty($conf->global->MAIN_EMAIL_ADD_TRACK_ID) && ($conf->global->MAIN_EMAIL_ADD_TRACK_ID & 2))	// If bit 2 is set
			{
				include DOL_DOCUMENT_ROOT.'/core/lib/functions2.lib.php';
				$formmail->frommail=dolAddEmailTrackId($formmail->frommail, 'ord'.$object->id);
			}
			$formmail->withfrom = 1;
			$liste = array();
			foreach ($object->thirdparty->thirdparty_and_contact_email_array(1) as $key => $value)
				$liste [$key] = $value;
			$formmail->withto = GETPOST('sendto') ? GETPOST('sendto') : $liste;
			$formmail->withtocc = $liste;
			$formmail->withtoccc = $conf->global->MAIN_EMAIL_USECCC;
			if (empty($object->ref_client)) {
				$formmail->withtopic = $outputlangs->trans('SendOrderRef', '__ORDERREF__');
			} else if (! empty($object->ref_client)) {
				$formmail->withtopic = $outputlangs->trans('SendOrderRef', '__ORDERREF__ (__REFCLIENT__)');
			}
			$formmail->withfile = 2;
			$formmail->withbody = 1;
			$formmail->withdeliveryreceipt = 1;
			$formmail->withcancel = 1;
			// Tableau des substitutions
			$formmail->setSubstitFromObject($object);
			$formmail->substit ['__ORDERREF__'] = $object->ref;

			$custcontact = '';
			$contactarr = array();
			$contactarr = $object->liste_contact(- 1, 'external');

			if (is_array($contactarr) && count($contactarr) > 0)
			{
				foreach ($contactarr as $contact)
				{
					if ($contact['libelle'] == $langs->trans('TypeContact_commande_external_CUSTOMER')) {	// TODO Use code and not label
						$contactstatic = new Contact($db);
						$contactstatic->fetch($contact ['id']);
						$custcontact = $contactstatic->getFullName($langs, 1);
					}
				}

				if (! empty($custcontact)) {
					$formmail->substit['__CONTACTCIVNAME__'] = $custcontact;
				}
			}

			// Tableau des parametres complementaires
			$formmail->param['action'] = 'send';
			$formmail->param['models'] = 'order_send';
			$formmail->param['models_id']=GETPOST('modelmailselected','int');
			$formmail->param['orderid'] = $object->id;
			$formmail->param['returnurl'] = $_SERVER["PHP_SELF"] . '?id=' . $object->id;

			// Init list of files
			if (GETPOST("mode") == 'init') {
				$formmail->clear_attached_files();
				$formmail->add_attached_files($file, basename($file), dol_mimetype($file));
			}

			// Show form
			print $formmail->get_form();

			dol_fiche_end();
		}
	}
}

llxFooter();
$db->close();<|MERGE_RESOLUTION|>--- conflicted
+++ resolved
@@ -475,20 +475,12 @@
 	else if ($action == 'classifyunbilled' && $user->rights->commande->creer)
 	{
 	    $ret=$object->classifyUnBilled();
-<<<<<<< HEAD
-	
-=======
-
->>>>>>> 3f5d67d4
+
 	    if ($ret < 0) {
 	        setEventMessages($object->error, $object->errors, 'errors');
 	    }
 	}
-<<<<<<< HEAD
-	
-=======
-
->>>>>>> 3f5d67d4
+
 	// Positionne ref commande client
 	else if ($action == 'set_ref_client' && $user->rights->commande->creer) {
 		$object->set_ref_client($user, GETPOST('ref_client'));
@@ -1203,15 +1195,9 @@
 			$file = $upload_dir . '/' . GETPOST('file');
 			$ret = dol_delete_file($file, 0, 0, 0, $object);
 			if ($ret)
-<<<<<<< HEAD
-				setEventMessages($langs->trans("FileWasRemoved", GETPOST('urlfile')), null, 'mesgs');
-			else
-				setEventMessages($langs->trans("ErrorFailToDeleteFile", GETPOST('urlfile')), null, 'errors');
-=======
 				setEventMessages($langs->trans("FileWasRemoved", GETPOST('file')), null, 'mesgs');
 			else
 				setEventMessages($langs->trans("ErrorFailToDeleteFile", GETPOST('file')), null, 'errors');
->>>>>>> 3f5d67d4
 			$action = '';
 		}
 	}
@@ -1416,15 +1402,12 @@
 
 			$datedelivery = (! empty($objectsrc->date_livraison) ? $objectsrc->date_livraison : '');
 
-<<<<<<< HEAD
-=======
 			if (!empty($conf->multicurrency->enabled))
 			{
 				if (!empty($objectsrc->multicurrency_code)) $currency_code = $objectsrc->multicurrency_code;
 				if (!empty($conf->global->MULTICURRENCY_USE_ORIGIN_TX) && !empty($objectsrc->multicurrency_tx))	$currency_tx = $objectsrc->multicurrency_tx;
 			}
 
->>>>>>> 3f5d67d4
 			$note_private = $object->getDefaultCreateValueFor('note_private', (! empty($objectsrc->note_private) ? $objectsrc->note_private : null));
 			$note_public = $object->getDefaultCreateValueFor('note_public', (! empty($objectsrc->note_public) ? $objectsrc->note_public : null));
 
@@ -1446,11 +1429,8 @@
 		$dateorder          = empty($conf->global->MAIN_AUTOFILL_DATE_ORDER)?-1:'';
 		$projectid          = 0;
 
-<<<<<<< HEAD
-=======
 		if (!empty($conf->multicurrency->enabled) && !empty($soc->multicurrency_code)) $currency_code = $soc->multicurrency_code;
 
->>>>>>> 3f5d67d4
 		$note_private = $object->getDefaultCreateValueFor('note_private');
 		$note_public = $object->getDefaultCreateValueFor('note_public');
 	}
@@ -1492,11 +1472,7 @@
 		print '</td>';
 	} else {
 		print '<td colspan="2">';
-<<<<<<< HEAD
-		print $form->select_company('', 'socid', 's.client = 1 OR s.client = 3', 1);
-=======
 		print $form->select_company('', 'socid', 's.client = 1 OR s.client = 3', 'SelectThirdParty');
->>>>>>> 3f5d67d4
 		// reload page to retrieve customer informations
 		if (!empty($conf->global->RELOAD_PAGE_ON_CUSTOMER_CHANGE))
 		{
@@ -2544,11 +2520,7 @@
 				}
 
 				// Create contract
-<<<<<<< HEAD
-				if ($conf->contrat->enabled && ($object->statut == Commande::STATUS_VALIDATED || $object->statut == Commande::STATUS_ACCEPTED)) {
-=======
 				if ($conf->contrat->enabled && ($object->statut == Commande::STATUS_VALIDATED || $object->statut == Commande::STATUS_ACCEPTED || $object->statut == Commande::STATUS_CLOSED)) {
->>>>>>> 3f5d67d4
 				    $langs->load("contracts");
 
 				    if ($user->rights->contrat->creer) {
@@ -2715,14 +2687,7 @@
 			$formmail->fromid = $user->id;
 			$formmail->fromname = $user->getFullName($langs);
 			$formmail->frommail = $user->email;
-<<<<<<< HEAD
-			if (! empty($conf->global->MAIN_EMAIL_ADD_TRACK_ID) && ($conf->global->MAIN_EMAIL_ADD_TRACK_ID & 1))	// If bit 1 is set
-			{
-				$formmail->trackid='ord'.$object->id;
-			}
-=======
 			$formmail->trackid='ord'.$object->id;
->>>>>>> 3f5d67d4
 			if (! empty($conf->global->MAIN_EMAIL_ADD_TRACK_ID) && ($conf->global->MAIN_EMAIL_ADD_TRACK_ID & 2))	// If bit 2 is set
 			{
 				include DOL_DOCUMENT_ROOT.'/core/lib/functions2.lib.php';
