--- conflicted
+++ resolved
@@ -2244,15 +2244,11 @@
 				}
 
 				// Cancel order
-<<<<<<< HEAD
-				if ($object->statut == Commande::STATUS_VALIDATED && $user->rights->commande->annuler) {
-=======
-				if ($object->statut == 1 &&
+				if ($object->statut == Commande::STATUS_VALIDATED &&
 				    ((empty($conf->global->MAIN_USE_ADVANCED_PERMS) && ! empty($user->rights->commande->cloturer))
 			       	|| (! empty($conf->global->MAIN_USE_ADVANCED_PERMS) && ! empty($user->rights->commande->order_advance->annuler)))
 				)
 				{
->>>>>>> 63ec6feb
 					print '<div class="inline-block divButAction"><a class="butActionDelete" href="' . $_SERVER["PHP_SELF"] . '?id=' . $object->id . '&amp;action=cancel">' . $langs->trans('Cancel') . '</a></div>';
 				}
 
