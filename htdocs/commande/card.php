--- conflicted
+++ resolved
@@ -882,12 +882,8 @@
 					}
 				}
 
-<<<<<<< HEAD
-				$tmpvat = floatval(price2num(preg_replace('/\s*\(.*\)/', '', $tva_tx))); // Use floatval() because we don't know which rounding to use
-=======
-				$tmpvat = price2num(preg_replace('/\s*\(.*\)/', '', $tva_tx)) ?: 0;
->>>>>>> 0693fa91
-				$tmpprodvat = price2num(preg_replace('/\s*\(.*\)/', '', $prod->tva_tx));
+				$tmpvat = (float) price2num(preg_replace('/\s*\(.*\)/', '', $tva_tx)) ?: 0;
+				$tmpprodvat = (float) price2num(preg_replace('/\s*\(.*\)/', '', $prod->tva_tx));
 
 				// Set unit price to use
 				if (!empty($price_ht) || $price_ht === '0') {
