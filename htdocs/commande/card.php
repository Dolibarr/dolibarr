<?php
/* Copyright (C) 2003-2006	Rodolphe Quiedeville	<rodolphe@quiedeville.org>
 * Copyright (C) 2004-2015	Laurent Destailleur		<eldy@users.sourceforge.net>
 * Copyright (C) 2005		Marc Barilley / Ocebo	<marc@ocebo.com>
 * Copyright (C) 2005-2015	Regis Houssin			<regis.houssin@inodbox.com>
 * Copyright (C) 2006		Andre Cianfarani		<acianfa@free.fr>
 * Copyright (C) 2010-2013	Juanjo Menent			<jmenent@2byte.es>
 * Copyright (C) 2011-2022	Philippe Grand			<philippe.grand@atoo-net.com>
 * Copyright (C) 2012-2013	Christophe Battarel		<christophe.battarel@altairis.fr>
 * Copyright (C) 2012-2016	Marcos García			<marcosgdf@gmail.com>
 * Copyright (C) 2012       Cedric Salvador      	<csalvador@gpcsolutions.fr>
 * Copyright (C) 2013		Florian Henry			<florian.henry@open-concept.pro>
 * Copyright (C) 2014       Ferran Marcet			<fmarcet@2byte.es>
 * Copyright (C) 2015       Jean-François Ferry		<jfefe@aternatik.fr>
 * Copyright (C) 2018-2021  Frédéric France         <frederic.france@netlogic.fr>
 * Copyright (C) 2022	    Gauthier VERDOL     	<gauthier.verdol@atm-consulting.fr>
 *
 * This program is free software; you can redistribute it and/or modify
 * it under the terms of the GNU General Public License as published by
 * the Free Software Foundation; either version 3 of the License, or
 * (at your option) any later version.
 *
 * This program is distributed in the hope that it will be useful,
 * but WITHOUT ANY WARRANTY; without even the implied warranty of
 * MERCHANTABILITY or FITNESS FOR A PARTICULAR PURPOSE.  See the
 *  GNU General Public License for more details.
 *
 * You should have received a copy of the GNU General Public License
 * along with this program. If not, see <https://www.gnu.org/licenses/>.
 */

/**
 *   \file      htdocs/commande/card.php
 *   \ingroup   commande
 *   \brief     Page to show sales order
 */

// Load Dolibarr environment
require '../main.inc.php';
require_once DOL_DOCUMENT_ROOT.'/core/class/doleditor.class.php';
require_once DOL_DOCUMENT_ROOT.'/core/class/extrafields.class.php';
require_once DOL_DOCUMENT_ROOT.'/core/class/html.formfile.class.php';
require_once DOL_DOCUMENT_ROOT.'/core/class/html.formorder.class.php';
require_once DOL_DOCUMENT_ROOT.'/core/class/html.formmargin.class.php';
require_once DOL_DOCUMENT_ROOT.'/core/modules/commande/modules_commande.php';
require_once DOL_DOCUMENT_ROOT.'/core/lib/functions2.lib.php';
require_once DOL_DOCUMENT_ROOT.'/core/lib/order.lib.php';

require_once DOL_DOCUMENT_ROOT.'/comm/action/class/actioncomm.class.php';
require_once DOL_DOCUMENT_ROOT.'/commande/class/commande.class.php';

if (isModEnabled("propal")) {
	require_once DOL_DOCUMENT_ROOT.'/comm/propal/class/propal.class.php';
}

if (isModEnabled('project')) {
	require_once DOL_DOCUMENT_ROOT.'/core/class/html.formprojet.class.php';
	require_once DOL_DOCUMENT_ROOT.'/projet/class/project.class.php';
}

if (isModEnabled('variants')) {
	require_once DOL_DOCUMENT_ROOT.'/variants/class/ProductCombination.class.php';
}


// Load translation files required by the page
$langs->loadLangs(array('orders', 'sendings', 'companies', 'bills', 'propal', 'deliveries', 'products', 'other'));

if (isModEnabled('incoterm')) {
	$langs->load('incoterm');
}
if (isModEnabled('margin')) {
	$langs->load('margins');
}
if (isModEnabled('productbatch')) {
	$langs->load('productbatch');
}


$id        = (GETPOST('id', 'int') ? GETPOST('id', 'int') : GETPOST('orderid', 'int'));
$ref       =  GETPOST('ref', 'alpha');
$socid     =  GETPOST('socid', 'int');
$action    =  GETPOST('action', 'aZ09');
$cancel    =  GETPOST('cancel', 'alpha');
$confirm   =  GETPOST('confirm', 'alpha');
$lineid    =  GETPOST('lineid', 'int');
$contactid =  GETPOST('contactid', 'int');
$projectid =  GETPOST('projectid', 'int');
$origin    =  GETPOST('origin', 'alpha');
$originid  = (GETPOST('originid', 'int') ? GETPOST('originid', 'int') : GETPOST('origin_id', 'int'));    // For backward compatibility
$rank      = (GETPOST('rank', 'int') > 0) ? GETPOST('rank', 'int') : -1;

// PDF
$hidedetails = (GETPOST('hidedetails', 'int') ? GETPOST('hidedetails', 'int') : (!empty($conf->global->MAIN_GENERATE_DOCUMENTS_HIDE_DETAILS) ? 1 : 0));
$hidedesc = (GETPOST('hidedesc', 'int') ? GETPOST('hidedesc', 'int') : (!empty($conf->global->MAIN_GENERATE_DOCUMENTS_HIDE_DESC) ? 1 : 0));
$hideref = (GETPOST('hideref', 'int') ? GETPOST('hideref', 'int') : (!empty($conf->global->MAIN_GENERATE_DOCUMENTS_HIDE_REF) ? 1 : 0));

// Security check
if (!empty($user->socid)) {
	$socid = $user->socid;
}

// Initialize technical object to manage hooks of page. Note that conf->hooks_modules contains array of hook context
$hookmanager->initHooks(array('ordercard', 'globalcard'));

$result = restrictedArea($user, 'commande', $id);

$object = new Commande($db);
$extrafields = new ExtraFields($db);

// fetch optionals attributes and labels
$extrafields->fetch_name_optionals_label($object->table_element);

// Load object
include DOL_DOCUMENT_ROOT.'/core/actions_fetchobject.inc.php';     // Must be include, not include_once

// Permissions / Rights
$usercanread    =  $user->hasRight("commande", "lire");
$usercancreate  =  $user->hasRight("commande", "creer");
$usercandelete  =  $user->hasRight("commande", "supprimer");

// Advanced permissions
$usercanclose       =  ((empty($conf->global->MAIN_USE_ADVANCED_PERMS) && !empty($usercancreate)) || (!empty($conf->global->MAIN_USE_ADVANCED_PERMS) && $user->hasRight('commande', 'order_advance', 'close')));
$usercanvalidate    =  ((empty($conf->global->MAIN_USE_ADVANCED_PERMS) && $usercancreate) || (!empty($conf->global->MAIN_USE_ADVANCED_PERMS) && $user->hasRight('commande', 'order_advance', 'validate')));
$usercancancel      =  ((empty($conf->global->MAIN_USE_ADVANCED_PERMS) && $usercancreate) || (!empty($conf->global->MAIN_USE_ADVANCED_PERMS) && $user->hasRight('commande', 'order_advance', 'annuler')));
$usercansend        =   (empty($conf->global->MAIN_USE_ADVANCED_PERMS) || $user->hasRight('commande', 'order_advance', 'send'));
$usercangeneretedoc =   (empty($conf->global->MAIN_USE_ADVANCED_PERMS) || $user->hasRight('commande', 'order_advance', 'generetedoc'));

$usermustrespectpricemin    = ((!empty($conf->global->MAIN_USE_ADVANCED_PERMS) && empty($user->rights->produit->ignore_price_min_advance)) || empty($conf->global->MAIN_USE_ADVANCED_PERMS));
$usercancreatepurchaseorder = ($user->hasRight('fournisseur', 'commande', 'creer') || $user->hasRight('supplier_order', 'creer'));

$permissionnote    = $usercancreate;     //  Used by the include of actions_setnotes.inc.php
$permissiondellink = $usercancreate;     //  Used by the include of actions_dellink.inc.php
$permissiontoadd   = $usercancreate;     //  Used by the include of actions_addupdatedelete.inc.php and actions_lineupdown.inc.php


$error = 0;

$date_delivery = dol_mktime(GETPOST('liv_hour', 'int'), GETPOST('liv_min', 'int'), 0, GETPOST('liv_month', 'int'), GETPOST('liv_day', 'int'), GETPOST('liv_year', 'int'));


/*
 * Actions
 */

$parameters = array('socid' => $socid);
// Note that $action and $object may be modified by some hooks
$reshook = $hookmanager->executeHooks('doActions', $parameters, $object, $action);
if ($reshook < 0) {
	setEventMessages($hookmanager->error, $hookmanager->errors, 'errors');
}

if (empty($reshook)) {
	$backurlforlist = DOL_URL_ROOT.'/commande/list.php';

	if (empty($backtopage) || ($cancel && empty($id))) {
		if (empty($backtopage) || ($cancel && strpos($backtopage, '__ID__'))) {
			if (empty($id) && (($action != 'add' && $action != 'create') || $cancel)) {
				$backtopage = $backurlforlist;
			} else {
				$backtopage = DOL_URL_ROOT.'/commande/card.php?id='.((!empty($id) && $id > 0) ? $id : '__ID__');
			}
		}
	}

	if ($cancel) {
		if (!empty($backtopageforcancel)) {
			header("Location: ".$backtopageforcancel);
			exit;
		} elseif (!empty($backtopage)) {
			header("Location: ".$backtopage);
			exit;
		}
		$action = '';
	}

	include DOL_DOCUMENT_ROOT.'/core/actions_setnotes.inc.php';    // Must be include, not include_once

	include DOL_DOCUMENT_ROOT.'/core/actions_dellink.inc.php';     // Must be include, not include_once

	include DOL_DOCUMENT_ROOT.'/core/actions_lineupdown.inc.php';  // Must be include, not include_once

	// Action clone object
	if ($action == 'confirm_clone' && $confirm == 'yes' && $usercancreate) {
		if (1 == 0 && !GETPOST('clone_content') && !GETPOST('clone_receivers')) {
			setEventMessages($langs->trans("NoCloneOptionsSpecified"), null, 'errors');
		} else {
			if ($object->id > 0) {
				// Because createFromClone modifies the object, we must clone it so that we can restore it later
				$orig = clone $object;

				$result = $object->createFromClone($user, $socid);
				if ($result > 0) {
					header("Location: ".$_SERVER['PHP_SELF'].'?id='.$result);
					exit;
				} else {
					setEventMessages($object->error, $object->errors, 'errors');
					$object = $orig;
					$action = '';
				}
			}
		}
	} elseif ($action == 'reopen' && $usercancreate) {
		// Reopen a closed order
		if ($object->statut == Commande::STATUS_CANCELED || $object->statut == Commande::STATUS_CLOSED) {
			$result = $object->set_reopen($user);
			if ($result > 0) {
				setEventMessages($langs->trans('OrderReopened', $object->ref), null);
			} else {
				setEventMessages($object->error, $object->errors, 'errors');
			}
		}
	} elseif ($action == 'confirm_delete' && $confirm == 'yes' && $usercandelete) {
		// Remove order
		$result = $object->delete($user);
		if ($result > 0) {
			header('Location: list.php?restore_lastsearch_values=1');
			exit;
		} else {
			setEventMessages($object->error, $object->errors, 'errors');
		}
	} elseif ($action == 'confirm_deleteline' && $confirm == 'yes' && $usercancreate) {
		// Remove a product line
		$result = $object->deleteline($user, $lineid);
		if ($result > 0) {
			// reorder lines
			$object->line_order(true);
			// Define output language
			$outputlangs = $langs;
			$newlang = '';
			if (getDolGlobalInt('MAIN_MULTILANGS') && empty($newlang) && GETPOST('lang_id', 'aZ09')) {
				$newlang = GETPOST('lang_id', 'aZ09');
			}
			if (getDolGlobalInt('MAIN_MULTILANGS') && empty($newlang)) {
				$newlang = $object->thirdparty->default_lang;
			}
			if (!empty($newlang)) {
				$outputlangs = new Translate("", $conf);
				$outputlangs->setDefaultLang($newlang);
			}
			if (empty($conf->global->MAIN_DISABLE_PDF_AUTOUPDATE)) {
				$ret = $object->fetch($object->id); // Reload to get new records
				$object->generateDocument($object->model_pdf, $outputlangs, $hidedetails, $hidedesc, $hideref);
			}

			header('Location: '.$_SERVER["PHP_SELF"].'?id='.$object->id);
			exit;
		} else {
			setEventMessages($object->error, $object->errors, 'errors');
		}
	} elseif ($action == 'classin' && $usercancreate) {
		// Link to a project
		$object->setProject(GETPOST('projectid', 'int'));
	} elseif ($action == 'add' && $usercancreate) {
		// Add order
		$datecommande = dol_mktime(12, 0, 0, GETPOST('remonth'), GETPOST('reday'), GETPOST('reyear'));
		$date_delivery = dol_mktime(GETPOST('liv_hour', 'int'), GETPOST('liv_min', 'int'), 0, GETPOST('liv_month', 'int'), GETPOST('liv_day', 'int'), GETPOST('liv_year', 'int'));
		$selectedLines = GETPOST('toselect', 'array');

		if ($datecommande == '') {
			setEventMessages($langs->trans('ErrorFieldRequired', $langs->transnoentities('Date')), null, 'errors');
			$action = 'create';
			$error++;
		}

		if ($socid < 1) {
			setEventMessages($langs->trans("ErrorFieldRequired", $langs->transnoentitiesnoconv("Customer")), null, 'errors');
			$action = 'create';
			$error++;
		}

		if (!$error) {
			$object->socid = $socid;
			$object->fetch_thirdparty();

			$db->begin();

			$object->date_commande = $datecommande;
			$object->note_private = GETPOST('note_private', 'restricthtml');
			$object->note_public = GETPOST('note_public', 'restricthtml');
			$object->source = GETPOST('source_id');
			$object->fk_project = GETPOST('projectid', 'int');
			$object->ref_client = GETPOST('ref_client', 'alpha');
			$object->model_pdf = GETPOST('model');
			$object->cond_reglement_id = GETPOST('cond_reglement_id');
			$object->deposit_percent = GETPOST('cond_reglement_id_deposit_percent', 'alpha');
			$object->mode_reglement_id = GETPOST('mode_reglement_id');
			$object->fk_account = GETPOST('fk_account', 'int');
			$object->availability_id = GETPOST('availability_id');
			$object->demand_reason_id = GETPOST('demand_reason_id');
			$object->date_livraison = $date_delivery; // deprecated
			$object->delivery_date = $date_delivery;
			$object->shipping_method_id = GETPOST('shipping_method_id', 'int');
			$object->warehouse_id = GETPOST('warehouse_id', 'int');
			$object->fk_delivery_address = GETPOST('fk_address');
			$object->contact_id = GETPOST('contactid');
			$object->fk_incoterms = GETPOST('incoterm_id', 'int');
			$object->location_incoterms = GETPOST('location_incoterms', 'alpha');
			$object->multicurrency_code = GETPOST('multicurrency_code', 'alpha');
			$object->multicurrency_tx = GETPOST('originmulticurrency_tx', 'int');
			// Fill array 'array_options' with data from add form
			if (!$error) {
				$ret = $extrafields->setOptionalsFromPost(null, $object);
				if ($ret < 0) {
					$error++;
				}
			}

			// If creation from another object of another module (Example: origin=propal, originid=1)
			if (!empty($origin) && !empty($originid)) {
				// Parse element/subelement (ex: project_task)
				$element = $subelement = $origin;
				$regs = array();
				if (preg_match('/^([^_]+)_([^_]+)/i', $origin, $regs)) {
					$element = $regs [1];
					$subelement = $regs [2];
				}

				// For compatibility
				if ($element == 'order') {
					$element = $subelement = 'commande';
				}
				if ($element == 'propal') {
					$element = 'comm/propal';
					$subelement = 'propal';
				}
				if ($element == 'contract') {
					$element = $subelement = 'contrat';
				}

				$object->origin = $origin;
				$object->origin_id = $originid;

				// Possibility to add external linked objects with hooks
				$object->linked_objects [$object->origin] = $object->origin_id;
				$other_linked_objects = GETPOST('other_linked_objects', 'array');
				if (!empty($other_linked_objects)) {
					$object->linked_objects = array_merge($object->linked_objects, $other_linked_objects);
				}

				if (!$error) {
					$object_id = $object->create($user);

					if ($object_id > 0) {
						dol_include_once('/'.$element.'/class/'.$subelement.'.class.php');

						$classname = ucfirst($subelement);
						$srcobject = new $classname($db);

						dol_syslog("Try to find source object origin=".$object->origin." originid=".$object->origin_id." to add lines");
						$result = $srcobject->fetch($object->origin_id);
						if ($result > 0) {
							$lines = $srcobject->lines;
							if (empty($lines) && method_exists($srcobject, 'fetch_lines')) {
								$srcobject->fetch_lines();
								$lines = $srcobject->lines;
							}

							$fk_parent_line = 0;
							$num = count($lines);

							for ($i = 0; $i < $num; $i++) {
								if (!in_array($lines[$i]->id, $selectedLines)) {
									continue; // Skip unselected lines
								}

								$label = (!empty($lines[$i]->label) ? $lines[$i]->label : '');
								$desc = (!empty($lines[$i]->desc) ? $lines[$i]->desc : '');
								$product_type = (!empty($lines[$i]->product_type) ? $lines[$i]->product_type : 0);

								// Dates
								// TODO mutualiser
								$date_start = $lines[$i]->date_debut_prevue;
								if ($lines[$i]->date_debut_reel) {
									$date_start = $lines[$i]->date_debut_reel;
								}
								if ($lines[$i]->date_start) {
									$date_start = $lines[$i]->date_start;
								}
								$date_end = $lines[$i]->date_fin_prevue;
								if ($lines[$i]->date_fin_reel) {
									$date_end = $lines[$i]->date_fin_reel;
								}
								if ($lines[$i]->date_end) {
									$date_end = $lines[$i]->date_end;
								}

									// Reset fk_parent_line for no child products and special product
								if (($lines[$i]->product_type != 9 && empty($lines[$i]->fk_parent_line)) || $lines[$i]->product_type == 9) {
									$fk_parent_line = 0;
								}

								// Extrafields
								if (method_exists($lines[$i], 'fetch_optionals')) { // For avoid conflicts if trigger used
									$lines[$i]->fetch_optionals();
									$array_options = $lines[$i]->array_options;
								}

								$tva_tx = $lines[$i]->tva_tx;
								if (!empty($lines[$i]->vat_src_code) && !preg_match('/\(/', $tva_tx)) {
									$tva_tx .= ' ('.$lines[$i]->vat_src_code.')';
								}

								$result = $object->addline(
									$desc,
									$lines[$i]->subprice,
									$lines[$i]->qty,
									$tva_tx,
									$lines[$i]->localtax1_tx,
									$lines[$i]->localtax2_tx,
									$lines[$i]->fk_product,
									$lines[$i]->remise_percent,
									$lines[$i]->info_bits,
									$lines[$i]->fk_remise_except,
									'HT',
									0,
									$date_start,
									$date_end,
									$product_type,
									$lines[$i]->rang,
									$lines[$i]->special_code,
									$fk_parent_line,
									$lines[$i]->fk_fournprice,
									$lines[$i]->pa_ht,
									$label,
									$array_options,
									$lines[$i]->fk_unit,
									$object->origin,
									$lines[$i]->rowid
								);

								if ($result < 0) {
									$error++;
									break;
								}

								// Defined the new fk_parent_line
								if ($result > 0 && $lines[$i]->product_type == 9) {
									$fk_parent_line = $result;
								}
							}
						} else {
							setEventMessages($srcobject->error, $srcobject->errors, 'errors');
							$error++;
						}

						// Now we create same links to contact than the ones found on origin object
						/* Useless, already into the create
						if (!empty($conf->global->MAIN_PROPAGATE_CONTACTS_FROM_ORIGIN))
						{
							$originforcontact = $object->origin;
							$originidforcontact = $object->origin_id;
							if ($originforcontact == 'shipping')     // shipment and order share the same contacts. If creating from shipment we take data of order
							{
								$originforcontact=$srcobject->origin;
								$originidforcontact=$srcobject->origin_id;
							}
							$sqlcontact = "SELECT code, fk_socpeople FROM ".MAIN_DB_PREFIX."element_contact as ec, ".MAIN_DB_PREFIX."c_type_contact as ctc";
							$sqlcontact.= " WHERE element_id = ".((int) $originidforcontact)." AND ec.fk_c_type_contact = ctc.rowid AND ctc.element = '".$db->escape($originforcontact)."'";

							$resqlcontact = $db->query($sqlcontact);
							if ($resqlcontact)
							{
								while($objcontact = $db->fetch_object($resqlcontact))
								{
									//print $objcontact->code.'-'.$objcontact->fk_socpeople."\n";
									$object->add_contact($objcontact->fk_socpeople, $objcontact->code);
								}
							}
							else dol_print_error($resqlcontact);
						}*/

						// Hooks
						$parameters = array('objFrom' => $srcobject);
						// Note that $action and $object may be modified by hook
						$reshook = $hookmanager->executeHooks('createFrom', $parameters, $object, $action);
						if ($reshook < 0) {
							$error++;
						}
					} else {
						setEventMessages($object->error, $object->errors, 'errors');
						$error++;
					}
				} else {
					// Required extrafield left blank, error message already defined by setOptionalsFromPost()
					$action = 'create';
				}
			} else {
				if (!$error) {
					$object_id = $object->create($user);
				}
			}

			// Insert default contacts if defined
			if ($object_id > 0) {
				if (GETPOST('contactid', 'int')) {
					$result = $object->add_contact(GETPOST('contactid', 'int'), 'CUSTOMER', 'external');
					if ($result < 0) {
						setEventMessages($langs->trans("ErrorFailedToAddContact"), null, 'errors');
						$error++;
					}
				}

				$id = $object_id;
				$action = '';
			}

			// End of object creation, we show it
			if ($object_id > 0 && !$error) {
				$db->commit();
				header('Location: '.$_SERVER["PHP_SELF"].'?id='.$object_id);
				exit();
			} else {
				$db->rollback();
				$action = 'create';
				setEventMessages($object->error, $object->errors, 'errors');
			}
		}
	} elseif ($action == 'classifybilled' && $usercancreate) {
		$ret = $object->classifyBilled($user);

		if ($ret < 0) {
			setEventMessages($object->error, $object->errors, 'errors');
		}
	} elseif ($action == 'classifyunbilled' && $usercancreate) {
		$ret = $object->classifyUnBilled($user);
		if ($ret < 0) {
			setEventMessages($object->error, $object->errors, 'errors');
		}
	} elseif ($action == 'setref_client' && $usercancreate) {
		// Positionne ref commande client
		$result = $object->set_ref_client($user, GETPOST('ref_client'));
		if ($result < 0) {
			setEventMessages($object->error, $object->errors, 'errors');
		}
	} elseif ($action == 'setremise' && $usercancreate) {
		$result = $object->setDiscount($user, price2num(GETPOST('remise'), 2));
		if ($result < 0) {
			setEventMessages($object->error, $object->errors, 'errors');
		}
	} elseif ($action == 'setabsolutediscount' && $usercancreate) {
		if (GETPOST('remise_id')) {
			if ($object->id > 0) {
				$object->insert_discount(GETPOST('remise_id'));
			} else {
				dol_print_error($db, $object->error);
			}
		}
	} elseif ($action == 'setdate' && $usercancreate) {
		$date = dol_mktime(0, 0, 0, GETPOST('order_month', 'int'), GETPOST('order_day', 'int'), GETPOST('order_year', 'int'));

		$result = $object->set_date($user, $date);
		if ($result < 0) {
			setEventMessages($object->error, $object->errors, 'errors');
		}
	} elseif ($action == 'setdate_livraison' && $usercancreate) {
		$date_delivery = dol_mktime(GETPOST('liv_hour', 'int'), GETPOST('liv_min', 'int'), 0, GETPOST('liv_month', 'int'), GETPOST('liv_day', 'int'), GETPOST('liv_year', 'int'));

		$object->fetch($id);
		$result = $object->setDeliveryDate($user, $date_delivery);
		if ($result < 0) {
			setEventMessages($object->error, $object->errors, 'errors');
		}
	} elseif ($action == 'setmode' && $usercancreate) {
		$result = $object->setPaymentMethods(GETPOST('mode_reglement_id', 'int'));
		if ($result < 0) {
			setEventMessages($object->error, $object->errors, 'errors');
		}
	} elseif ($action == 'setmulticurrencycode' && $usercancreate) {
		// Multicurrency Code
		$result = $object->setMulticurrencyCode(GETPOST('multicurrency_code', 'alpha'));
	} elseif ($action == 'setmulticurrencyrate' && $usercancreate) {
		// Multicurrency rate
		$result = $object->setMulticurrencyRate(price2num(GETPOST('multicurrency_tx')), GETPOST('calculation_mode', 'int'));
	} elseif ($action == 'setavailability' && $usercancreate) {
		$result = $object->availability(GETPOST('availability_id'));
		if ($result < 0) {
			setEventMessages($object->error, $object->errors, 'errors');
		}
	} elseif ($action == 'setdemandreason' && $usercancreate) {
		$result = $object->demand_reason(GETPOST('demand_reason_id'));
		if ($result < 0) {
			setEventMessages($object->error, $object->errors, 'errors');
		}
	} elseif ($action == 'setconditions' && $usercancreate) {
		$result = $object->setPaymentTerms(GETPOST('cond_reglement_id', 'int'), GETPOST('cond_reglement_id_deposit_percent', 'alpha'));
		if ($result < 0) {
			dol_print_error($db, $object->error);
		} else {
			if (empty($conf->global->MAIN_DISABLE_PDF_AUTOUPDATE)) {
				// Define output language
				$outputlangs = $langs;
				$newlang = GETPOST('lang_id', 'alpha');
				if (getDolGlobalInt('MAIN_MULTILANGS') && empty($newlang)) {
					$newlang = $object->thirdparty->default_lang;
				}
				if (!empty($newlang)) {
					$outputlangs = new Translate("", $conf);
					$outputlangs->setDefaultLang($newlang);
				}

				$ret = $object->fetch($object->id); // Reload to get new records
				$object->generateDocument($object->model_pdf, $outputlangs, $hidedetails, $hidedesc, $hideref);
			}
		}
	} elseif ($action == 'set_incoterms' && isModEnabled('incoterm')) {
		// Set incoterm
		$result = $object->setIncoterms(GETPOST('incoterm_id', 'int'), GETPOST('location_incoterms', 'alpha'));
		if ($result < 0) {
			setEventMessages($object->error, $object->errors, 'errors');
		}
	} elseif ($action == 'setbankaccount' && $usercancreate) {
		// bank account
		$result = $object->setBankAccount(GETPOST('fk_account', 'int'));
		if ($result < 0) {
			setEventMessages($object->error, $object->errors, 'errors');
		}
	} elseif ($action == 'setshippingmethod' && $usercancreate) {
		// shipping method
		$result = $object->setShippingMethod(GETPOST('shipping_method_id', 'int'));
		if ($result < 0) {
			setEventMessages($object->error, $object->errors, 'errors');
		}
	} elseif ($action == 'setwarehouse' && $usercancreate) {
		// warehouse
		$result = $object->setWarehouse(GETPOST('warehouse_id', 'int'));
		if ($result < 0) {
			setEventMessages($object->error, $object->errors, 'errors');
		}
	} elseif ($action == 'setremisepercent' && $usercancreate) {
		$result = $object->setDiscount($user, price2num(GETPOST('remise_percent'), '', 2));
	} elseif ($action == 'setremiseabsolue' && $usercancreate) {
		$result = $object->set_remise_absolue($user, price2num(GETPOST('remise_absolue'), 'MU', 2));
	} elseif ($action == 'addline' && GETPOST('submitforalllines', 'alpha') && GETPOST('vatforalllines', 'alpha') !== '') {
		// Define vat_rate
		$vat_rate = (GETPOST('vatforalllines') ? GETPOST('vatforalllines') : 0);
		$vat_rate = str_replace('*', '', $vat_rate);
		$localtax1_rate = get_localtax($vat_rate, 1, $object->thirdparty, $mysoc);
		$localtax2_rate = get_localtax($vat_rate, 2, $object->thirdparty, $mysoc);
		foreach ($object->lines as $line) {
			$result = $object->updateline($line->id, $line->desc, $line->subprice, $line->qty, $line->remise_percent, $vat_rate, $localtax1_rate, $localtax2_rate, 'HT', $line->info_bits, $line->date_start, $line->date_end, $line->product_type, $line->fk_parent_line, 0, $line->fk_fournprice, $line->pa_ht, $line->label, $line->special_code, $line->array_options, $line->fk_unit, $line->multicurrency_subprice);
		}
	} elseif ($action == 'addline' && GETPOST('submitforalllines', 'alpha') && GETPOST('remiseforalllines', 'alpha') !== '' && $usercancreate) {
		// Define remise_percent
		$remise_percent = (GETPOST('remiseforalllines') ? GETPOST('remiseforalllines') : 0);
		$remise_percent = str_replace('*', '', $remise_percent);
		foreach ($object->lines as $line) {
			$result = $object->updateline($line->id, $line->desc, $line->subprice, $line->qty, $remise_percent, $line->tva_tx, $line->localtax1_tx, $line->localtax2_tx, 'HT', $line->info_bits, $line->date_start, $line->date_end, $line->product_type, $line->fk_parent_line, 0, $line->fk_fournprice, $line->pa_ht, $line->label, $line->special_code, $line->array_options, $line->fk_unit, $line->multicurrency_subprice);
		}
	} elseif ($action == 'addline' && $usercancreate) {		// Add a new line
		$langs->load('errors');
		$error = 0;

		// Set if we used free entry or predefined product
		$predef = '';
		$product_desc = (GETPOSTISSET('dp_desc') ? GETPOST('dp_desc', 'restricthtml') : '');

		$price_ht = '';
		$price_ht_devise = '';
		$price_ttc = '';
		$price_ttc_devise = '';

		if (GETPOST('price_ht') !== '') {
			$price_ht = price2num(GETPOST('price_ht'), 'MU', 2);
		}
		if (GETPOST('multicurrency_price_ht') !== '') {
			$price_ht_devise = price2num(GETPOST('multicurrency_price_ht'), 'CU', 2);
		}
		if (GETPOST('price_ttc') !== '') {
			$price_ttc = price2num(GETPOST('price_ttc'), 'MU', 2);
		}
		if (GETPOST('multicurrency_price_ttc') !== '') {
			$price_ttc_devise = price2num(GETPOST('multicurrency_price_ttc'), 'CU', 2);
		}

		$prod_entry_mode = GETPOST('prod_entry_mode', 'aZ09');
		if ($prod_entry_mode == 'free') {
			$idprod = 0;
			$tva_tx = (GETPOST('tva_tx', 'alpha') ? price2num(preg_replace('/\s*\(.*\)/', '', GETPOST('tva_tx', 'alpha'))) : 0);
		} else {
			$idprod = GETPOST('idprod', 'int');
			$tva_tx = '';
		}

<<<<<<< HEAD
		$price_equivalent = $price_ht;
		$currency_tx = $object->multicurrency_tx;

		// Check if we have a foreing currency
		// If so, we update the pu_equiv as the equivalent price in base currency
		if ($price_ht == '' && $price_ht_devise != '' && $currency_tx != '') {
			$price_equivalent = $price_ht_devise * $currency_tx;
		}

		$qty = price2num(GETPOST('qty'.$predef, 'alpha'), 'MS');

=======
		$qty = price2num(GETPOST('qty'.$predef, 'alpha'), 'MS', 2);
>>>>>>> 81800034
		$remise_percent = (GETPOSTISSET('remise_percent'.$predef) ? price2num(GETPOST('remise_percent'.$predef, 'alpha'), '', 2) : 0);
		if (empty($remise_percent)) {
			$remise_percent = 0;
		}

		// Extrafields
		$extralabelsline = $extrafields->fetch_name_optionals_label($object->table_element_line);
		$array_options = $extrafields->getOptionalsFromPost($object->table_element_line, $predef);
		// Unset extrafield
		if (is_array($extralabelsline)) {
			// Get extra fields
			foreach ($extralabelsline as $key => $value) {
				unset($_POST["options_".$key]);
			}
		}

		if ((empty($idprod) || $idprod < 0) && ($price_ht < 0) && ($qty < 0)) {
			setEventMessages($langs->trans('ErrorBothFieldCantBeNegative', $langs->transnoentitiesnoconv('UnitPriceHT'), $langs->transnoentitiesnoconv('Qty')), null, 'errors');
			$error++;
		}
		if ($prod_entry_mode == 'free' && (empty($idprod) || $idprod < 0) && GETPOST('type') < 0) {
			setEventMessages($langs->trans('ErrorFieldRequired', $langs->transnoentitiesnoconv('Type')), null, 'errors');
			$error++;
		}
		if ($prod_entry_mode == 'free' && (empty($idprod) || $idprod < 0) && $price_ht === '' && $price_ht_devise === '' && $price_ttc === '' && $price_ttc_devise === '') { 	// Unit price can be 0 but not ''. Also price can be negative for order.
			setEventMessages($langs->trans("ErrorFieldRequired", $langs->transnoentitiesnoconv("UnitPriceHT")), null, 'errors');
			$error++;
		}
		if ($qty == '') {
			setEventMessages($langs->trans('ErrorFieldRequired', $langs->transnoentitiesnoconv('Qty')), null, 'errors');
			$error++;
		}
		if ($qty < 0) {
			setEventMessages($langs->trans('FieldCannotBeNegative', $langs->transnoentitiesnoconv('Qty')), null, 'errors');
			$error++;
		}
		if ($prod_entry_mode == 'free' && (empty($idprod) || $idprod < 0) && empty($product_desc)) {
			setEventMessages($langs->trans('ErrorFieldRequired', $langs->transnoentitiesnoconv('Description')), null, 'errors');
			$error++;
		}

		if (!$error && isModEnabled('variants') && $prod_entry_mode != 'free') {
			if ($combinations = GETPOST('combinations', 'array')) {
				//Check if there is a product with the given combination
				$prodcomb = new ProductCombination($db);

				if ($res = $prodcomb->fetchByProductCombination2ValuePairs($idprod, $combinations)) {
					$idprod = $res->fk_product_child;
				} else {
					setEventMessages($langs->trans('ErrorProductCombinationNotFound'), null, 'errors');
					$error++;
				}
			}
		}

		if (!$error && ($qty >= 0) && (!empty($product_desc) || (!empty($idprod) && $idprod > 0))) {
			// Clean parameters
			$date_start = dol_mktime(GETPOST('date_start'.$predef.'hour'), GETPOST('date_start'.$predef.'min'), GETPOST('date_start'.$predef.'sec'), GETPOST('date_start'.$predef.'month'), GETPOST('date_start'.$predef.'day'), GETPOST('date_start'.$predef.'year'));
			$date_end = dol_mktime(GETPOST('date_end'.$predef.'hour'), GETPOST('date_end'.$predef.'min'), GETPOST('date_end'.$predef.'sec'), GETPOST('date_end'.$predef.'month'), GETPOST('date_end'.$predef.'day'), GETPOST('date_end'.$predef.'year'));
			$price_base_type = (GETPOST('price_base_type', 'alpha') ?GETPOST('price_base_type', 'alpha') : 'HT');

			// Ecrase $pu par celui du produit
			// Ecrase $desc par celui du produit
			// Ecrase $tva_tx par celui du produit
			// Ecrase $base_price_type par celui du produit
			if (!empty($idprod) && $idprod > 0) {
				$prod = new Product($db);
				$prod->fetch($idprod);

				$label = ((GETPOST('product_label') && GETPOST('product_label') != $prod->label) ? GETPOST('product_label') : '');

				// Update if prices fields are defined
				$tva_tx = get_default_tva($mysoc, $object->thirdparty, $prod->id);
				$tva_npr = get_default_npr($mysoc, $object->thirdparty, $prod->id);
				if (empty($tva_tx)) {
					$tva_npr = 0;
				}

				$pu_ht = $prod->price;
				$pu_ttc = $prod->price_ttc;
				$price_min = $prod->price_min;
				$price_min_ttc = $prod->price_min_ttc;
				$price_base_type = $prod->price_base_type;

				// If price per segment
				if (!empty($conf->global->PRODUIT_MULTIPRICES) && !empty($object->thirdparty->price_level)) {
					$pu_ht = $prod->multiprices[$object->thirdparty->price_level];
					$pu_ttc = $prod->multiprices_ttc[$object->thirdparty->price_level];
					$price_min = $prod->multiprices_min[$object->thirdparty->price_level];
					$price_min_ttc = $prod->multiprices_min_ttc[$object->thirdparty->price_level];
					$price_base_type = $prod->multiprices_base_type[$object->thirdparty->price_level];
					if (!empty($conf->global->PRODUIT_MULTIPRICES_USE_VAT_PER_LEVEL)) {  // using this option is a bug. kept for backward compatibility
						if (isset($prod->multiprices_tva_tx[$object->thirdparty->price_level])) {
							$tva_tx = $prod->multiprices_tva_tx[$object->thirdparty->price_level];
						}
						if (isset($prod->multiprices_recuperableonly[$object->thirdparty->price_level])) {
							$tva_npr = $prod->multiprices_recuperableonly[$object->thirdparty->price_level];
						}
					}
				} elseif (!empty($conf->global->PRODUIT_CUSTOMER_PRICES)) {
					// If price per customer
					require_once DOL_DOCUMENT_ROOT.'/product/class/productcustomerprice.class.php';

					$prodcustprice = new Productcustomerprice($db);

					$filter = array('t.fk_product' => $prod->id, 't.fk_soc' => $object->thirdparty->id);

					$result = $prodcustprice->fetchAll('', '', 0, 0, $filter);
					if ($result >= 0) {
						if (count($prodcustprice->lines) > 0) {
							$pu_ht = price($prodcustprice->lines[0]->price);
							$pu_ttc = price($prodcustprice->lines[0]->price_ttc);
							$price_min =  price($prodcustprice->lines[0]->price_min);
							$price_min_ttc =  price($prodcustprice->lines[0]->price_min_ttc);
							$price_base_type = $prodcustprice->lines[0]->price_base_type;
							$tva_tx = $prodcustprice->lines[0]->tva_tx;
							if ($prodcustprice->lines[0]->default_vat_code && !preg_match('/\(.*\)/', $tva_tx)) {
								$tva_tx .= ' ('.$prodcustprice->lines[0]->default_vat_code.')';
							}
							$tva_npr = $prodcustprice->lines[0]->recuperableonly;
							if (empty($tva_tx)) {
								$tva_npr = 0;
							}
						}
					} else {
						setEventMessages($prodcustprice->error, $prodcustprice->errors, 'errors');
					}
				} elseif (!empty($conf->global->PRODUIT_CUSTOMER_PRICES_BY_QTY)) {
					// If price per quantity
					if ($prod->prices_by_qty[0]) {	// yes, this product has some prices per quantity
						// Search the correct price into loaded array product_price_by_qty using id of array retrieved into POST['pqp'].
						$pqp = GETPOST('pbq', 'int');

						// Search price into product_price_by_qty from $prod->id
						foreach ($prod->prices_by_qty_list[0] as $priceforthequantityarray) {
							if ($priceforthequantityarray['rowid'] != $pqp) {
								continue;
							}
							// We found the price
							if ($priceforthequantityarray['price_base_type'] == 'HT') {
								$pu_ht = $priceforthequantityarray['unitprice'];
							} else {
								$pu_ttc = $priceforthequantityarray['unitprice'];
							}
							// Note: the remise_percent or price by qty is used to set data on form, so we will use value from POST.
							break;
						}
					}
				} elseif (!empty($conf->global->PRODUIT_CUSTOMER_PRICES_BY_QTY_MULTIPRICES)) {
					// If price per quantity and customer
					if ($prod->prices_by_qty[$object->thirdparty->price_level]) {	// yes, this product has some prices per quantity
						// Search the correct price into loaded array product_price_by_qty using id of array retrieved into POST['pqp'].
						$pqp = GETPOST('pbq', 'int');
						// Search price into product_price_by_qty from $prod->id
						foreach ($prod->prices_by_qty_list[$object->thirdparty->price_level] as $priceforthequantityarray) {
							if ($priceforthequantityarray['rowid'] != $pqp) {
								continue;
							}
							// We found the price
							if ($priceforthequantityarray['price_base_type'] == 'HT') {
								$pu_ht = $priceforthequantityarray['unitprice'];
							} else {
								$pu_ttc = $priceforthequantityarray['unitprice'];
							}
							// Note: the remise_percent or price by qty is used to set data on form, so we will use value from POST.
							break;
						}
					}
				}

				$tmpvat = price2num(preg_replace('/\s*\(.*\)/', '', $tva_tx));
				$tmpprodvat = price2num(preg_replace('/\s*\(.*\)/', '', $prod->tva_tx));

				// Set unit price to use
				if (!empty($price_ht) || $price_ht === '0') {
					$pu_ht = price2num($price_ht, 'MU');
					$pu_ttc = price2num($pu_ht * (1 + ($tmpvat / 100)), 'MU');
				} elseif (!empty($price_ttc) || $price_ttc === '0') {
					$pu_ttc = price2num($price_ttc, 'MU');
					$pu_ht = price2num($pu_ttc / (1 + ($tmpvat / 100)), 'MU');
				} elseif ($tmpvat != $tmpprodvat) {
					// Is this still used ?
					if ($price_base_type != 'HT') {
						$pu_ht = price2num($pu_ttc / (1 + ($tmpvat / 100)), 'MU');
					} else {
						$pu_ttc = price2num($pu_ht * (1 + ($tmpvat / 100)), 'MU');
					}
				}

				$desc = '';

				// Define output language
				if (getDolGlobalInt('MAIN_MULTILANGS') && !empty($conf->global->PRODUIT_TEXTS_IN_THIRDPARTY_LANGUAGE)) {
					$outputlangs = $langs;
					$newlang = '';
					if (empty($newlang) && GETPOST('lang_id', 'aZ09')) {
						$newlang = GETPOST('lang_id', 'aZ09');
					}
					if (empty($newlang)) {
						$newlang = $object->thirdparty->default_lang;
					}
					if (!empty($newlang)) {
						$outputlangs = new Translate("", $conf);
						$outputlangs->setDefaultLang($newlang);
					}

					$desc = (!empty($prod->multilangs[$outputlangs->defaultlang]["description"])) ? $prod->multilangs[$outputlangs->defaultlang]["description"] : $prod->description;
				} else {
					$desc = $prod->description;
				}

				//If text set in desc is the same as product descpription (as now it's preloaded) whe add it only one time
				if ($product_desc==$desc && !empty($conf->global->PRODUIT_AUTOFILL_DESC)) {
					$product_desc='';
				}

				if (!empty($product_desc) && !empty($conf->global->MAIN_NO_CONCAT_DESCRIPTION)) {
					$desc = $product_desc;
				} else {
					$desc = dol_concatdesc($desc, $product_desc, '', !empty($conf->global->MAIN_CHANGE_ORDER_CONCAT_DESCRIPTION));
				}

				// Add custom code and origin country into description
				if (empty($conf->global->MAIN_PRODUCT_DISABLE_CUSTOMCOUNTRYCODE) && (!empty($prod->customcode) || !empty($prod->country_code))) {
					$tmptxt = '(';
					// Define output language
					if (getDolGlobalInt('MAIN_MULTILANGS') && !empty($conf->global->PRODUIT_TEXTS_IN_THIRDPARTY_LANGUAGE)) {
						$outputlangs = $langs;
						$newlang = '';
						if (empty($newlang) && GETPOST('lang_id', 'alpha')) {
							$newlang = GETPOST('lang_id', 'alpha');
						}
						if (empty($newlang)) {
							$newlang = $object->thirdparty->default_lang;
						}
						if (!empty($newlang)) {
							$outputlangs = new Translate("", $conf);
							$outputlangs->setDefaultLang($newlang);
							$outputlangs->load('products');
						}
						if (!empty($prod->customcode)) {
							$tmptxt .= $outputlangs->transnoentitiesnoconv("CustomCode").': '.$prod->customcode;
						}
						if (!empty($prod->customcode) && !empty($prod->country_code)) {
							$tmptxt .= ' - ';
						}
						if (!empty($prod->country_code)) {
							$tmptxt .= $outputlangs->transnoentitiesnoconv("CountryOrigin").': '.getCountry($prod->country_code, 0, $db, $outputlangs, 0);
						}
					} else {
						if (!empty($prod->customcode)) {
							$tmptxt .= $langs->transnoentitiesnoconv("CustomCode").': '.$prod->customcode;
						}
						if (!empty($prod->customcode) && !empty($prod->country_code)) {
							$tmptxt .= ' - ';
						}
						if (!empty($prod->country_code)) {
							$tmptxt .= $langs->transnoentitiesnoconv("CountryOrigin").': '.getCountry($prod->country_code, 0, $db, $langs, 0);
						}
					}
					$tmptxt .= ')';
					$desc = dol_concatdesc($desc, $tmptxt);
				}

				$type = $prod->type;
				$fk_unit = $prod->fk_unit;
			} else {
				$pu_ht = price2num($price_ht, 'MU');
				$pu_ttc = price2num($price_ttc, 'MU');
				$tva_npr = (preg_match('/\*/', $tva_tx) ? 1 : 0);
				$tva_tx = str_replace('*', '', $tva_tx);
				if (empty($tva_tx)) {
					$tva_npr = 0;
				}
				$label = (GETPOST('product_label') ? GETPOST('product_label') : '');
				$desc = $product_desc;
				$type = GETPOST('type');
				$fk_unit = GETPOST('units', 'alpha');
				$pu_ht_devise = price2num($price_ht_devise, 'MU');
				$pu_ttc_devise = price2num($price_ttc_devise, 'MU');

				if ($pu_ttc && !$pu_ht) {
					$price_base_type = 'TTC';
				}
			}

			// Margin
			$fournprice = price2num(GETPOST('fournprice'.$predef) ? GETPOST('fournprice'.$predef) : '');
			$buyingprice = price2num(GETPOST('buying_price'.$predef) != '' ? GETPOST('buying_price'.$predef) : ''); // If buying_price is '0', we muste keep this value

			// Local Taxes
			$localtax1_tx = get_localtax($tva_tx, 1, $object->thirdparty);
			$localtax2_tx = get_localtax($tva_tx, 2, $object->thirdparty);

			$info_bits = 0;
			if ($tva_npr) {
				$info_bits |= 0x01;
			}

<<<<<<< HEAD
			if (((!empty($conf->global->MAIN_USE_ADVANCED_PERMS) && empty($user->rights->produit->ignore_price_min_advance)) || empty($conf->global->MAIN_USE_ADVANCED_PERMS)) && (!empty($price_min) && (price2num($price_equivalent) * (1 - price2num($remise_percent) / 100) < price2num($price_min)))) {
				$mesg = $langs->trans("CantBeLessThanMinPrice", price(price2num($price_min, 'MU'), 0, $langs, 0, 0, - 1, $conf->currency));
				setEventMessages($mesg, null, 'errors');
			} else {
=======
			$desc = dol_htmlcleanlastbr($desc);

			if ($usermustrespectpricemin) {
				if ($pu_ht && $price_min && ((price2num($pu_ht) * (1 - $remise_percent / 100)) < price2num($price_min))) {
					$mesg = $langs->trans("CantBeLessThanMinPrice", price(price2num($price_min, 'MU'), 0, $langs, 0, 0, -1, $conf->currency));
					setEventMessages($mesg, null, 'errors');
					$error++;
				} elseif ($pu_ttc && $price_min_ttc && ((price2num($pu_ttc) * (1 - $remise_percent / 100)) < price2num($price_min_ttc))) {
					$mesg = $langs->trans("CantBeLessThanMinPrice", price(price2num($price_min_ttc, 'MU'), 0, $langs, 0, 0, -1, $conf->currency));
					setEventMessages($mesg, null, 'errors');
					$error++;
				}
			}

			if (!$error) {
>>>>>>> 81800034
				// Insert line
				$result = $object->addline($desc, $pu_ht, $qty, $tva_tx, $localtax1_tx, $localtax2_tx, $idprod, $remise_percent, $info_bits, 0, $price_base_type, $pu_ttc, $date_start, $date_end, $type, min($rank, count($object->lines) + 1), 0, GETPOST('fk_parent_line'), $fournprice, $buyingprice, $label, $array_options, $fk_unit, '', 0, $pu_ht_devise);

				if ($result > 0) {
					$ret = $object->fetch($object->id); // Reload to get new records
					$object->fetch_thirdparty();

					if (empty($conf->global->MAIN_DISABLE_PDF_AUTOUPDATE)) {
						// Define output language
						$outputlangs = $langs;
						$newlang = GETPOST('lang_id', 'alpha');
						if (getDolGlobalInt('MAIN_MULTILANGS') && empty($newlang)) {
							$newlang = $object->thirdparty->default_lang;
						}
						if (!empty($newlang)) {
							$outputlangs = new Translate("", $conf);
							$outputlangs->setDefaultLang($newlang);
						}

						$object->generateDocument($object->model_pdf, $outputlangs, $hidedetails, $hidedesc, $hideref);
					}

					unset($_POST['prod_entry_mode']);

					unset($_POST['qty']);
					unset($_POST['type']);
					unset($_POST['remise_percent']);
					unset($_POST['price_ht']);
					unset($_POST['multicurrency_price_ht']);
					unset($_POST['price_ttc']);
					unset($_POST['tva_tx']);
					unset($_POST['product_ref']);
					unset($_POST['product_label']);
					unset($_POST['product_desc']);
					unset($_POST['fournprice']);
					unset($_POST['buying_price']);
					unset($_POST['np_marginRate']);
					unset($_POST['np_markRate']);
					unset($_POST['dp_desc']);
					unset($_POST['idprod']);
					unset($_POST['units']);

					unset($_POST['date_starthour']);
					unset($_POST['date_startmin']);
					unset($_POST['date_startsec']);
					unset($_POST['date_startday']);
					unset($_POST['date_startmonth']);
					unset($_POST['date_startyear']);
					unset($_POST['date_endhour']);
					unset($_POST['date_endmin']);
					unset($_POST['date_endsec']);
					unset($_POST['date_endday']);
					unset($_POST['date_endmonth']);
					unset($_POST['date_endyear']);
				} else {
					setEventMessages($object->error, $object->errors, 'errors');
				}
			}
		}
	} elseif ($action == 'updateline' && $usercancreate && GETPOST('save')) {
		// Update a line
		// Clean parameters
		$date_start = '';
		$date_end = '';
		$date_start = dol_mktime(GETPOST('date_starthour'), GETPOST('date_startmin'), GETPOST('date_startsec'), GETPOST('date_startmonth'), GETPOST('date_startday'), GETPOST('date_startyear'));
		$date_end = dol_mktime(GETPOST('date_endhour'), GETPOST('date_endmin'), GETPOST('date_endsec'), GETPOST('date_endmonth'), GETPOST('date_endday'), GETPOST('date_endyear'));
		$description = dol_htmlcleanlastbr(GETPOST('product_desc', 'restricthtml'));
		$vat_rate = (GETPOST('tva_tx') ? GETPOST('tva_tx', 'alpha') : 0);
		$vat_rate = str_replace('*', '', $vat_rate);

		$pu_ht = price2num(GETPOST('price_ht'), '', 2);
		$pu_ttc = price2num(GETPOST('price_ttc'), '', 2);

		$pu_ht_devise = price2num(GETPOST('multicurrency_subprice'), '', 2);
		$pu_ttc_devise = price2num(GETPOST('multicurrency_subprice_ttc'), '', 2);

		$qty = price2num(GETPOST('qty', 'alpha'), 'MS');

		$pu_equivalent = $pu_ht;
		$currency_tx = $object->multicurrency_tx;

		// Check if we have a foreing currency
		// If so, we update the pu_equiv as the equivalent price in base currency
		if ($pu_ht == '' && $pu_ht_devise != '' && $currency_tx != '') {
			$pu_equivalent = $pu_ht_devise * $currency_tx;
		}

		// Define info_bits
		$info_bits = 0;
		if (preg_match('/\*/', $vat_rate)) {
			$info_bits |= 0x01;
		}

		// Define vat_rate
		$vat_rate = str_replace('*', '', $vat_rate);
		$localtax1_rate = get_localtax($vat_rate, 1, $object->thirdparty, $mysoc);
		$localtax2_rate = get_localtax($vat_rate, 2, $object->thirdparty, $mysoc);

		// Add buying price
		$fournprice = price2num(GETPOST('fournprice') ? GETPOST('fournprice') : '');
		$buyingprice = price2num(GETPOST('buying_price') != '' ? GETPOST('buying_price') : ''); // If buying_price is '0', we muste keep this value

		// Extrafields Lines
		$extralabelsline = $extrafields->fetch_name_optionals_label($object->table_element_line);
		$array_options = $extrafields->getOptionalsFromPost($object->table_element_line);
		// Unset extrafield POST Data
		if (is_array($extralabelsline)) {
			foreach ($extralabelsline as $key => $value) {
				unset($_POST["options_".$key]);
			}
		}

		// Define special_code for special lines
		$special_code = GETPOST('special_code');
		if (!GETPOST('qty')) {
			$special_code = 3;
		}

		$remise_percent = GETPOST('remise_percent') != '' ? price2num(GETPOST('remise_percent'), '', 2) : 0;

		// Check minimum price
		$productid = GETPOST('productid', 'int');
		if (!empty($productid)) {
			$product = new Product($db);
			$product->fetch($productid);

			$type = $product->type;

			$price_min = $product->price_min;
			if ((!empty($conf->global->PRODUIT_MULTIPRICES) || !empty($conf->global->PRODUIT_CUSTOMER_PRICES_BY_QTY_MULTIPRICES)) && !empty($object->thirdparty->price_level)) {
				$price_min = $product->multiprices_min[$object->thirdparty->price_level];
			}
			$price_min_ttc = $product->price_min_ttc;
			if ((!empty($conf->global->PRODUIT_MULTIPRICES) || !empty($conf->global->PRODUIT_CUSTOMER_PRICES_BY_QTY_MULTIPRICES)) && !empty($object->thirdparty->price_level)) {
				$price_min_ttc = $product->multiprices_min_ttc[$object->thirdparty->price_level];
			}

			$label = ((GETPOST('update_label') && GETPOST('product_label')) ? GETPOST('product_label') : '');

<<<<<<< HEAD
			if (((!empty($conf->global->MAIN_USE_ADVANCED_PERMS) && empty($user->rights->produit->ignore_price_min_advance)) || empty($conf->global->MAIN_USE_ADVANCED_PERMS)) && ($price_min && (price2num($pu_equivalent) * (1 - $remise_percent / 100) < price2num($price_min)))) {
				setEventMessages($langs->trans("CantBeLessThanMinPrice", price(price2num($price_min, 'MU'), 0, $langs, 0, 0, - 1, $conf->currency)), null, 'errors');
				$error++;
=======
			if ($usermustrespectpricemin) {
				if ($pu_ht && $price_min && ((price2num($pu_ht) * (1 - $remise_percent / 100)) < price2num($price_min))) {
					$mesg = $langs->trans("CantBeLessThanMinPrice", price(price2num($price_min, 'MU'), 0, $langs, 0, 0, -1, $conf->currency));
					setEventMessages($mesg, null, 'errors');
					$error++;
					$action = 'editline';
				} elseif ($pu_ttc && $price_min_ttc && ((price2num($pu_ttc) * (1 - $remise_percent / 100)) < price2num($price_min_ttc))) {
					$mesg = $langs->trans("CantBeLessThanMinPrice", price(price2num($price_min_ttc, 'MU'), 0, $langs, 0, 0, -1, $conf->currency));
					setEventMessages($mesg, null, 'errors');
					$error++;
					$action = 'editline';
				}
>>>>>>> 81800034
			}
		} else {
			$type = GETPOST('type');
			$label = (GETPOST('product_label') ? GETPOST('product_label') : '');

			// Check parameters
			if (GETPOST('type') < 0) {
				setEventMessages($langs->trans("ErrorFieldRequired", $langs->transnoentitiesnoconv("Type")), null, 'errors');
				$error++;
				$action = 'editline';
			}
		}

		if ($qty < 0) {
			setEventMessages($langs->trans('FieldCannotBeNegative', $langs->transnoentitiesnoconv('Qty')), null, 'errors');
			$error++;
			$action = 'editline';
		}

		if (!$error) {
			if (empty($user->rights->margins->creer)) {
				foreach ($object->lines as &$line) {
					if ($line->id == GETPOST('lineid', 'int')) {
						$fournprice = $line->fk_fournprice;
						$buyingprice = $line->pa_ht;
						break;
					}
				}
			}

			$price_base_type = 'HT';
			$pu = $pu_ht;
			if (empty($pu) && !empty($pu_ttc)) {
				$pu = $pu_ttc;
				$price_base_type = 'TTC';
			}

			$result = $object->updateline(GETPOST('lineid', 'int'), $description, $pu, $qty, $remise_percent, $vat_rate, $localtax1_rate, $localtax2_rate, $price_base_type, $info_bits, $date_start, $date_end, $type, GETPOST('fk_parent_line'), 0, $fournprice, $buyingprice, $label, $special_code, $array_options, GETPOST('units'), $pu_ht_devise);

			if ($result >= 0) {
				if (empty($conf->global->MAIN_DISABLE_PDF_AUTOUPDATE)) {
					// Define output language
					$outputlangs = $langs;
					$newlang = '';
					if (getDolGlobalInt('MAIN_MULTILANGS') && empty($newlang) && GETPOST('lang_id', 'aZ09')) {
						$newlang = GETPOST('lang_id', 'aZ09');
					}
					if (getDolGlobalInt('MAIN_MULTILANGS') && empty($newlang)) {
						$newlang = $object->thirdparty->default_lang;
					}
					if (!empty($newlang)) {
						$outputlangs = new Translate("", $conf);
						$outputlangs->setDefaultLang($newlang);
					}

					$ret = $object->fetch($object->id); // Reload to get new records
					$object->generateDocument($object->model_pdf, $outputlangs, $hidedetails, $hidedesc, $hideref);
				}

				unset($_POST['qty']);
				unset($_POST['type']);
				unset($_POST['productid']);
				unset($_POST['remise_percent']);
				unset($_POST['price_ht']);
				unset($_POST['multicurrency_price_ht']);
				unset($_POST['price_ttc']);
				unset($_POST['tva_tx']);
				unset($_POST['product_ref']);
				unset($_POST['product_label']);
				unset($_POST['product_desc']);
				unset($_POST['fournprice']);
				unset($_POST['buying_price']);

				unset($_POST['date_starthour']);
				unset($_POST['date_startmin']);
				unset($_POST['date_startsec']);
				unset($_POST['date_startday']);
				unset($_POST['date_startmonth']);
				unset($_POST['date_startyear']);
				unset($_POST['date_endhour']);
				unset($_POST['date_endmin']);
				unset($_POST['date_endsec']);
				unset($_POST['date_endday']);
				unset($_POST['date_endmonth']);
				unset($_POST['date_endyear']);
			} else {
				setEventMessages($object->error, $object->errors, 'errors');
			}
		}
	} elseif ($action == 'updateline' && $usercancreate && GETPOST('cancel', 'alpha')) {
		header('Location: '.$_SERVER['PHP_SELF'].'?id='.$object->id); // Pour reaffichage de la fiche en cours d'edition
		exit();
	} elseif ($action == 'confirm_validate' && $confirm == 'yes' && $usercanvalidate) {
		$idwarehouse = GETPOST('idwarehouse', 'int');

		$qualified_for_stock_change = 0;
		if (empty($conf->global->STOCK_SUPPORTS_SERVICES)) {
			$qualified_for_stock_change = $object->hasProductsOrServices(2);
		} else {
			$qualified_for_stock_change = $object->hasProductsOrServices(1);
		}

		// Check parameters
		if (isModEnabled('stock') && !empty($conf->global->STOCK_CALCULATE_ON_VALIDATE_ORDER) && $qualified_for_stock_change) {
			if (!$idwarehouse || $idwarehouse == -1) {
				$error++;
				setEventMessages($langs->trans('ErrorFieldRequired', $langs->transnoentitiesnoconv("Warehouse")), null, 'errors');
				$action = '';
			}
		}

		if (!$error) {
			$locationTarget = '';
			$db->begin();
			$result = $object->valid($user, $idwarehouse);
			if ($result >= 0) {
				$error = 0;
				$deposit = null;

				$deposit_percent_from_payment_terms = getDictionaryValue('c_payment_term', 'deposit_percent', $object->cond_reglement_id);

				if (
					GETPOST('generate_deposit', 'alpha') == 'on' && !empty($deposit_percent_from_payment_terms)
					&& isModEnabled('facture') && !empty($user->rights->facture->creer)
				) {
					require_once DOL_DOCUMENT_ROOT . '/compta/facture/class/facture.class.php';

					$date = dol_mktime(0, 0, 0, GETPOST('datefmonth', 'int'), GETPOST('datefday', 'int'), GETPOST('datefyear', 'int'));
					$forceFields = array();

					if (GETPOSTISSET('date_pointoftax')) {
						$forceFields['date_pointoftax'] = dol_mktime(0, 0, 0, GETPOST('date_pointoftaxmonth', 'int'), GETPOST('date_pointoftaxday', 'int'), GETPOST('date_pointoftaxyear', 'int'));
					}

					$deposit = Facture::createDepositFromOrigin($object, $date, GETPOST('cond_reglement_id', 'int'), $user, 0, GETPOST('validate_generated_deposit', 'alpha') == 'on', $forceFields);

					if ($deposit) {
						setEventMessage('DepositGenerated');
						$locationTarget = DOL_URL_ROOT . '/compta/facture/card.php?id=' . $deposit->id;
					} else {
						$error++;
						setEventMessages($object->error, $object->errors, 'errors');
					}
				}

				// Define output language
				if (! $error) {
					$db->commit();

					if (empty($conf->global->MAIN_DISABLE_PDF_AUTOUPDATE)) {
						$outputlangs = $langs;
						$newlang = '';
						if (getDolGlobalInt('MAIN_MULTILANGS') && empty($newlang) && GETPOST('lang_id', 'aZ09')) {
							$newlang = GETPOST('lang_id', 'aZ09');
						}
						if (getDolGlobalInt('MAIN_MULTILANGS') && empty($newlang)) {
							$newlang = $object->thirdparty->default_lang;
						}
						if (!empty($newlang)) {
							$outputlangs = new Translate("", $conf);
							$outputlangs->setDefaultLang($newlang);
						}
						$model = $object->model_pdf;
						$ret = $object->fetch($id); // Reload to get new records

						$object->generateDocument($model, $outputlangs, $hidedetails, $hidedesc, $hideref);

						if ($deposit) {
							$deposit->fetch($deposit->id); // Reload to get new records
							$deposit->generateDocument($deposit->model_pdf, $outputlangs, $hidedetails, $hidedesc, $hideref);
						}
					}

					if ($locationTarget) {
						header('Location: ' . $locationTarget);
						exit;
					}
				} else {
					$db->rollback();
				}
			} else {
				$db->rollback();
				setEventMessages($object->error, $object->errors, 'errors');
			}
		}
	} elseif ($action == 'confirm_modif' && $usercancreate) {
		// Go back to draft status
		$idwarehouse = GETPOST('idwarehouse');

		$qualified_for_stock_change = 0;
		if (empty($conf->global->STOCK_SUPPORTS_SERVICES)) {
			$qualified_for_stock_change = $object->hasProductsOrServices(2);
		} else {
			$qualified_for_stock_change = $object->hasProductsOrServices(1);
		}

		// Check parameters
		if (isModEnabled('stock') && !empty($conf->global->STOCK_CALCULATE_ON_VALIDATE_ORDER) && $qualified_for_stock_change) {
			if (!$idwarehouse || $idwarehouse == -1) {
				$error++;
				setEventMessages($langs->trans('ErrorFieldRequired', $langs->transnoentitiesnoconv("Warehouse")), null, 'errors');
				$action = '';
			}
		}

		if (!$error) {
			$result = $object->setDraft($user, $idwarehouse);
			if ($result >= 0) {
				// Define output language
				if (empty($conf->global->MAIN_DISABLE_PDF_AUTOUPDATE)) {
					$outputlangs = $langs;
					$newlang = '';
					if (getDolGlobalInt('MAIN_MULTILANGS') && empty($newlang) && GETPOST('lang_id', 'aZ09')) {
						$newlang = GETPOST('lang_id', 'aZ09');
					}
					if (getDolGlobalInt('MAIN_MULTILANGS') && empty($newlang)) {
						$newlang = $object->thirdparty->default_lang;
					}
					if (!empty($newlang)) {
						$outputlangs = new Translate("", $conf);
						$outputlangs->setDefaultLang($newlang);
					}
					$model = $object->model_pdf;
					$ret = $object->fetch($id); // Reload to get new records

					$object->generateDocument($model, $outputlangs, $hidedetails, $hidedesc, $hideref);
				}
			}
		}
	} elseif ($action == 'confirm_shipped' && $confirm == 'yes' && $usercanclose) {
		$result = $object->cloture($user);
		if ($result < 0) {
			setEventMessages($object->error, $object->errors, 'errors');
		}
	} elseif ($action == 'confirm_cancel' && $confirm == 'yes' && $usercanvalidate) {
		$idwarehouse = GETPOST('idwarehouse', 'int');

		$qualified_for_stock_change = 0;
		if (empty($conf->global->STOCK_SUPPORTS_SERVICES)) {
			$qualified_for_stock_change = $object->hasProductsOrServices(2);
		} else {
			$qualified_for_stock_change = $object->hasProductsOrServices(1);
		}

		// Check parameters
		if (isModEnabled('stock') && !empty($conf->global->STOCK_CALCULATE_ON_VALIDATE_ORDER) && $qualified_for_stock_change) {
			if (!$idwarehouse || $idwarehouse == -1) {
				$error++;
				setEventMessages($langs->trans('ErrorFieldRequired', $langs->transnoentitiesnoconv("Warehouse")), null, 'errors');
				$action = '';
			}
		}

		if (!$error) {
			$result = $object->cancel($idwarehouse);

			if ($result < 0) {
				setEventMessages($object->error, $object->errors, 'errors');
			}
		}
	}

	if ($action == 'update_extras') {
		$object->oldcopy = dol_clone($object);

		// Fill array 'array_options' with data from update form
		$ret = $extrafields->setOptionalsFromPost(null, $object, GETPOST('attribute', 'restricthtml'));
		if ($ret < 0) {
			$error++;
		}

		if (!$error) {
			// Actions on extra fields
			$result = $object->insertExtraFields('ORDER_MODIFY');
			if ($result < 0) {
				setEventMessages($object->error, $object->errors, 'errors');
				$error++;
			}
		}

		if ($error) {
			$action = 'edit_extras';
		}
	}

	// add lines from objectlinked
	if ($action == 'import_lines_from_object'
		&& $usercancreate
		&& $object->statut == Commande::STATUS_DRAFT
	  ) {
		$fromElement = GETPOST('fromelement');
		$fromElementid = GETPOST('fromelementid');
		$importLines = GETPOST('line_checkbox');

		if (!empty($importLines) && is_array($importLines) && !empty($fromElement) && ctype_alpha($fromElement) && !empty($fromElementid)) {
			if ($fromElement == 'commande') {
				dol_include_once('/'.$fromElement.'/class/'.$fromElement.'.class.php');
				$lineClassName = 'OrderLine';
			} elseif ($fromElement == 'propal') {
				dol_include_once('/comm/'.$fromElement.'/class/'.$fromElement.'.class.php');
				$lineClassName = 'PropaleLigne';
			}
			$nextRang = count($object->lines) + 1;
			$importCount = 0;
			$error = 0;
			foreach ($importLines as $lineId) {
				$lineId = intval($lineId);
				$originLine = new $lineClassName($db);
				if (intval($fromElementid) > 0 && $originLine->fetch($lineId) > 0) {
					$originLine->fetch_optionals();
					$desc = $originLine->desc;
					$pu_ht = $originLine->subprice;
					$qty = $originLine->qty;
					$txtva = $originLine->tva_tx;
					$txlocaltax1 = $originLine->localtax1_tx;
					$txlocaltax2 = $originLine->localtax2_tx;
					$fk_product = $originLine->fk_product;
					$remise_percent = $originLine->remise_percent;
					$date_start = $originLine->date_start;
					$date_end = $originLine->date_end;
					$ventil = 0;
					$info_bits = $originLine->info_bits;
					$fk_remise_except = $originLine->fk_remise_except;
					$price_base_type = 'HT';
					$pu_ttc = 0;
					$type = $originLine->product_type;
					$rang = $nextRang++;
					$special_code = $originLine->special_code;
					$origin = $originLine->element;
					$origin_id = $originLine->id;
					$fk_parent_line = 0;
					$fk_fournprice = $originLine->fk_fournprice;
					$pa_ht = $originLine->pa_ht;
					$label = $originLine->label;
					$array_options = $originLine->array_options;
					$situation_percent = 100;
					$fk_prev_id = '';
					$fk_unit = $originLine->fk_unit;
					$pu_ht_devise = $originLine->multicurrency_subprice;

					$res = $object->addline($desc, $pu_ht, $qty, $txtva, $txlocaltax1, $txlocaltax2, $fk_product, $remise_percent, $info_bits, $fk_remise_except, $price_base_type, $pu_ttc, $date_start, $date_end, $type, $rang, $special_code, $fk_parent_line, $fk_fournprice, $pa_ht, $label, $array_options, $fk_unit, $origin, $origin_id, $pu_ht_devise);

					if ($res > 0) {
						$importCount++;
					} else {
						$error++;
					}
				} else {
					$error++;
				}
			}

			if ($error) {
				setEventMessages($langs->trans('ErrorsOnXLines', $error), null, 'errors');
			}
		}
	}

	// Actions when printing a doc from card
	include DOL_DOCUMENT_ROOT.'/core/actions_printing.inc.php';

	// Actions to build doc
	$upload_dir = !empty($conf->commande->multidir_output[$object->entity])?$conf->commande->multidir_output[$object->entity]:$conf->commande->dir_output;
	$permissiontoadd = $usercancreate;
	include DOL_DOCUMENT_ROOT.'/core/actions_builddoc.inc.php';

	// Actions to send emails
	$triggersendname = 'ORDER_SENTBYMAIL';
	$paramname = 'id';
	$autocopy = 'MAIN_MAIL_AUTOCOPY_ORDER_TO'; // used to know the automatic BCC to add
	$trackid = 'ord'.$object->id;
	include DOL_DOCUMENT_ROOT.'/core/actions_sendmails.inc.php';


	if (!$error && !empty($conf->global->MAIN_DISABLE_CONTACTS_TAB) && $usercancreate) {
		if ($action == 'addcontact') {
			if ($object->id > 0) {
				$contactid = (GETPOST('userid') ? GETPOST('userid') : GETPOST('contactid'));
				$typeid = (GETPOST('typecontact') ? GETPOST('typecontact') : GETPOST('type'));
				$result = $object->add_contact($contactid, $typeid, GETPOST("source", 'aZ09'));
			}

			if ($result >= 0) {
				header("Location: ".$_SERVER['PHP_SELF']."?id=".$object->id);
				exit();
			} else {
				if ($object->error == 'DB_ERROR_RECORD_ALREADY_EXISTS') {
					$langs->load("errors");
					setEventMessages($langs->trans("ErrorThisContactIsAlreadyDefinedAsThisType"), null, 'errors');
				} else {
					setEventMessages($object->error, $object->errors, 'errors');
				}
			}
		} elseif ($action == 'swapstatut') {
			// bascule du statut d'un contact
			if ($object->id > 0) {
				$result = $object->swapContactStatus(GETPOST('ligne', 'int'));
			} else {
				dol_print_error($db);
			}
		} elseif ($action == 'deletecontact') {
			// Efface un contact
			$result = $object->delete_contact($lineid);

			if ($result >= 0) {
				header("Location: ".$_SERVER['PHP_SELF']."?id=".$object->id);
				exit();
			} else {
				dol_print_error($db);
			}
		}
	}
}


/*
 *	View
 */

$title = $object->ref." - ".$langs->trans('Card');
if ($action == 'create') {
	$title = $langs->trans("NewOrder");
}
$help_url = 'EN:Customers_Orders|FR:Commandes_Clients|ES:Pedidos de clientes|DE:Modul_Kundenaufträge';

llxHeader('', $title, $help_url);

$form = new Form($db);
$formfile = new FormFile($db);
$formorder = new FormOrder($db);
$formmargin = new FormMargin($db);
if (isModEnabled('project')) {
	$formproject = new FormProjets($db);
}

// Mode creation
if ($action == 'create' && $usercancreate) {
	print load_fiche_titre($langs->trans('CreateOrder'), '', 'order');

	$soc = new Societe($db);
	if ($socid > 0) {
		$res = $soc->fetch($socid);
	}

	$remise_absolue = 0;

	$currency_code = $conf->currency;

	$cond_reglement_id = GETPOST('cond_reglement_id', 'int');
	$deposit_percent = GETPOST('cond_reglement_id_deposit_percent', 'alpha');
	$mode_reglement_id = GETPOST('mode_reglement_id', 'int');

	if (!empty($origin) && !empty($originid)) {
		// Parse element/subelement (ex: project_task)
		$element = $subelement = $origin;
		$regs = array();
		if (preg_match('/^([^_]+)_([^_]+)/i', $origin, $regs)) {
			$element = $regs[1];
			$subelement = $regs[2];
		}

		if ($element == 'project') {
			$projectid = $originid;

			if (!$cond_reglement_id) {
				$cond_reglement_id = $soc->cond_reglement_id;
			}
			if (!$deposit_percent) {
				$deposit_percent = $soc->deposit_percent;
			}
			if (!$mode_reglement_id) {
				$mode_reglement_id = $soc->mode_reglement_id;
			}
			if (!$remise_percent) {
				$remise_percent = $soc->remise_percent;
			}
			if (!$dateorder) {
				// Do not set 0 here (0 for a date is 1970)
				$dateorder = (empty($dateinvoice) ? (empty($conf->global->MAIN_AUTOFILL_DATE_ODER) ?-1 : '') : $dateorder);
			}
		} else {
			// For compatibility
			if ($element == 'order' || $element == 'commande') {
				$element = $subelement = 'commande';
			} elseif ($element == 'propal') {
				$element = 'comm/propal';
				$subelement = 'propal';
			} elseif ($element == 'contract') {
				$element = $subelement = 'contrat';
			}

			dol_include_once('/'.$element.'/class/'.$subelement.'.class.php');

			$classname = ucfirst($subelement);
			$objectsrc = new $classname($db);
			$objectsrc->fetch($originid);
			if (empty($objectsrc->lines) && method_exists($objectsrc, 'fetch_lines')) {
				$objectsrc->fetch_lines();
			}
			$objectsrc->fetch_thirdparty();

			// Replicate extrafields
			$objectsrc->fetch_optionals();
			$object->array_options = $objectsrc->array_options;

			$projectid = (!empty($objectsrc->fk_project) ? $objectsrc->fk_project : '');
			$ref_client = (!empty($objectsrc->ref_client) ? $objectsrc->ref_client : '');

			$soc = $objectsrc->thirdparty;
			$cond_reglement_id	= (!empty($objectsrc->cond_reglement_id) ? $objectsrc->cond_reglement_id : (!empty($soc->cond_reglement_id) ? $soc->cond_reglement_id : 0)); // TODO maybe add default value option
			$deposit_percent	= (!empty($objectsrc->deposit_percent) ? $objectsrc->deposit_percent : (!empty($soc->deposit_percent) ? $soc->deposit_percent : null));
			$mode_reglement_id	= (!empty($objectsrc->mode_reglement_id) ? $objectsrc->mode_reglement_id : (!empty($soc->mode_reglement_id) ? $soc->mode_reglement_id : 0));
			$fk_account         = (!empty($objectsrc->fk_account) ? $objectsrc->fk_account : (!empty($soc->fk_account) ? $soc->fk_account : 0));
			$availability_id = (!empty($objectsrc->availability_id) ? $objectsrc->availability_id : 0);
			$shipping_method_id = (!empty($objectsrc->shipping_method_id) ? $objectsrc->shipping_method_id : (!empty($soc->shipping_method_id) ? $soc->shipping_method_id : 0));
			$warehouse_id       = (!empty($objectsrc->warehouse_id) ? $objectsrc->warehouse_id : (!empty($soc->warehouse_id) ? $soc->warehouse_id : 0));
			$demand_reason_id = (!empty($objectsrc->demand_reason_id) ? $objectsrc->demand_reason_id : (!empty($soc->demand_reason_id) ? $soc->demand_reason_id : 0));
			$remise_percent		= (!empty($objectsrc->remise_percent) ? $objectsrc->remise_percent : (!empty($soc->remise_percent) ? $soc->remise_percent : 0));
			$remise_absolue		= (!empty($objectsrc->remise_absolue) ? $objectsrc->remise_absolue : (!empty($soc->remise_absolue) ? $soc->remise_absolue : 0));
			$dateorder = empty($conf->global->MAIN_AUTOFILL_DATE_ORDER) ? -1 : '';

			$date_delivery = (!empty($objectsrc->delivery_date) ? $objectsrc->delivery_date : '');
			if (empty($date_delivery)) {
				$date_delivery = (!empty($objectsrc->date_livraison) ? $objectsrc->date_livraison : '');
			}

			if (isModEnabled("multicurrency")) {
				if (!empty($objectsrc->multicurrency_code)) {
					$currency_code = $objectsrc->multicurrency_code;
				}
				if (!empty($conf->global->MULTICURRENCY_USE_ORIGIN_TX) && !empty($objectsrc->multicurrency_tx)) {
					$currency_tx = $objectsrc->multicurrency_tx;
				}
			}

			$note_private = $object->getDefaultCreateValueFor('note_private', (!empty($objectsrc->note_private) ? $objectsrc->note_private : null));
			$note_public = $object->getDefaultCreateValueFor('note_public', (!empty($objectsrc->note_public) ? $objectsrc->note_public : null));

			// Object source contacts list
			$srccontactslist = $objectsrc->liste_contact(-1, 'external', 1);
		}
	} else {
		$cond_reglement_id  = $soc->cond_reglement_id;
		$deposit_percent    = $soc->deposit_percent;
		$mode_reglement_id  = $soc->mode_reglement_id;
		$fk_account         = $soc->fk_account;
		$availability_id    = 0;
		$shipping_method_id = $soc->shipping_method_id;
		$warehouse_id       = $soc->fk_warehouse;
		$demand_reason_id   = $soc->demand_reason_id;
		$remise_percent     = $soc->remise_percent;
		$remise_absolue     = 0;
		$dateorder          = empty($conf->global->MAIN_AUTOFILL_DATE_ORDER) ?-1 : '';

		if (isModEnabled("multicurrency") && !empty($soc->multicurrency_code)) {
			$currency_code = $soc->multicurrency_code;
		}

		$note_private = $object->getDefaultCreateValueFor('note_private');
		$note_public = $object->getDefaultCreateValueFor('note_public');
	}

	//Warehouse default if null
	if ($soc->fk_warehouse > 0) {
		$warehouse_id = $soc->fk_warehouse;
	}
	if (isModEnabled('stock') && empty($warehouse_id) && !empty($conf->global->WAREHOUSE_ASK_WAREHOUSE_DURING_ORDER)) {
		if (empty($object->warehouse_id) && !empty($conf->global->MAIN_DEFAULT_WAREHOUSE)) {
			$warehouse_id = $conf->global->MAIN_DEFAULT_WAREHOUSE;
		}
		if (empty($object->warehouse_id) && !empty($conf->global->MAIN_DEFAULT_WAREHOUSE_USER)) {
			$warehouse_id = $user->fk_warehouse;
		}
	}

	print '<form name="crea_commande" action="'.$_SERVER["PHP_SELF"].'" method="POST">';
	print '<input type="hidden" name="token" value="'.newToken().'">';
	print '<input type="hidden" name="action" value="add">';
	print '<input type="hidden" name="socid" value="'.$soc->id.'">'."\n";
	print '<input type="hidden" name="remise_percent" value="'.$soc->remise_percent.'">';
	print '<input type="hidden" name="origin" value="'.$origin.'">';
	print '<input type="hidden" name="originid" value="'.$originid.'">';
	if (!empty($currency_tx)) {
		print '<input type="hidden" name="originmulticurrency_tx" value="'.$currency_tx.'">';
	}

	print dol_get_fiche_head('');

	print '<table class="border centpercent">';

	// Reference
	print '<tr><td class="titlefieldcreate fieldrequired">'.$langs->trans('Ref').'</td><td>'.$langs->trans("Draft").'</td></tr>';

	// Reference client
	print '<tr><td>'.$langs->trans('RefCustomer').'</td><td>';
	if (!empty($conf->global->MAIN_USE_PROPAL_REFCLIENT_FOR_ORDER) && !empty($origin) && !empty($originid)) {
		print '<input type="text" name="ref_client" value="'.$ref_client.'"></td>';
	} else {
		print '<input type="text" name="ref_client" value="'.GETPOST('ref_client').'"></td>';
	}
	print '</tr>';

	// Thirdparty
	print '<tr>';
	print '<td class="fieldrequired">'.$langs->trans('Customer').'</td>';
	if ($socid > 0) {
		print '<td>';
		print $soc->getNomUrl(1, 'customer');
		print '<input type="hidden" name="socid" value="'.$soc->id.'">';
		print '</td>';
	} else {
		print '<td>';
		print img_picto('', 'company').$form->select_company('', 'socid', '((s.client = 1 OR s.client = 2 OR s.client = 3) AND s.status=1)', 'SelectThirdParty', 1, 0, null, 0, 'minwidth175 maxwidth500 widthcentpercentminusxx');
		// reload page to retrieve customer informations
		if (empty($conf->global->RELOAD_PAGE_ON_CUSTOMER_CHANGE_DISABLED)) {
			print '<script type="text/javascript">
			$(document).ready(function() {
				$("#socid").change(function() {
					console.log("We have changed the company - Reload page");
					var socid = $(this).val();
					// reload page
					$("input[name=action]").val("create");
					$("form[name=crea_commande]").submit();
				});
			});
			</script>';
		}
		print ' <a href="'.DOL_URL_ROOT.'/societe/card.php?action=create&client=3&fournisseur=0&backtopage='.urlencode($_SERVER["PHP_SELF"].'?action=create').'"><span class="fa fa-plus-circle valignmiddle paddingleft" title="'.$langs->trans("AddThirdParty").'"></span></a>';
		print '</td>';
	}
	print '</tr>'."\n";

	// Contact of order
	if ($socid > 0) {
		// Contacts (ask contact only if thirdparty already defined).
		print "<tr><td>".$langs->trans("DefaultContact").'</td><td>';
		print img_picto('', 'contact', 'class="pictofixedwidth"');
		print $form->selectcontacts($soc->id, $contactid, 'contactid', 1, !empty($srccontactslist)?$srccontactslist:"", '', 1, 'maxwidth200 widthcentpercentminusx');
		print '</td></tr>';

		// Ligne info remises tiers
		print '<tr><td>'.$langs->trans('Discounts').'</td><td>';

		$absolute_discount = $soc->getAvailableDiscounts();

		$thirdparty = $soc;
		$discount_type = 0;
		$backtopage = urlencode($_SERVER["PHP_SELF"].'?socid='.$thirdparty->id.'&action='.$action.'&origin='.GETPOST('origin').'&originid='.GETPOST('originid'));
		include DOL_DOCUMENT_ROOT.'/core/tpl/object_discounts.tpl.php';

		print '</td></tr>';
	}

	// Date
	print '<tr><td class="fieldrequired">'.$langs->trans('Date').'</td><td>';
	print $form->selectDate('', 're', '', '', '', "crea_commande", 1, 1); // Always autofill date with current date
	print '</td></tr>';

	// Date delivery planned
	print '<tr><td>'.$langs->trans("DateDeliveryPlanned").'</td>';
	print '<td colspan="3">';
	$date_delivery = ($date_delivery ? $date_delivery : $object->delivery_date);
	print $form->selectDate($date_delivery ? $date_delivery : -1, 'liv_', 1, 1, 1);
	print "</td>\n";
	print '</tr>';

	// Delivery delay
	print '<tr class="fielddeliverydelay"><td>'.$langs->trans('AvailabilityPeriod').'</td><td>';
	print img_picto('', 'clock', 'class="pictofixedwidth"');
	$form->selectAvailabilityDelay($availability_id, 'availability_id', '', 1, 'maxwidth200 widthcentpercentminusx');
	print '</td></tr>';

	// Terms of payment
	print '<tr><td class="nowrap">'.$langs->trans('PaymentConditionsShort').'</td><td>';
	print img_picto('', 'payment', 'class="pictofixedwidth"');
	print $form->getSelectConditionsPaiements($cond_reglement_id, 'cond_reglement_id', 1, 1, 0, 'maxwidth200 widthcentpercentminusx', $deposit_percent);
	print '</td></tr>';

	// Payment mode
	print '<tr><td>'.$langs->trans('PaymentMode').'</td><td>';
	print img_picto('', 'bank', 'class="pictofixedwidth"');
	print $form->select_types_paiements($mode_reglement_id, 'mode_reglement_id', 'CRDT', 0, 1, 0, 0, 1, 'maxwidth200 widthcentpercentminusx', 1);
	print '</td></tr>';

	// Bank Account
	if (!empty($conf->global->BANK_ASK_PAYMENT_BANK_DURING_ORDER) && isModEnabled("banque")) {
		print '<tr><td>'.$langs->trans('BankAccount').'</td><td>';
		print img_picto('', 'bank_account', 'class="pictofixedwidth"').$form->select_comptes($fk_account, 'fk_account', 0, '', 1, '', 0, 'maxwidth200 widthcentpercentminusx', 1);
		print '</td></tr>';
	}

	// Shipping Method
	if (isModEnabled('expedition')) {
		print '<tr><td>'.$langs->trans('SendingMethod').'</td><td>';
		print img_picto('', 'object_dolly', 'class="pictofixedwidth"');
		$form->selectShippingMethod($shipping_method_id, 'shipping_method_id', '', 1, '', 0, 'maxwidth200 widthcentpercentminusx');
		print '</td></tr>';
	}

	// Warehouse
	if (isModEnabled('stock') && !empty($conf->global->WAREHOUSE_ASK_WAREHOUSE_DURING_ORDER)) {
		require_once DOL_DOCUMENT_ROOT.'/product/class/html.formproduct.class.php';
		$formproduct = new FormProduct($db);
		print '<tr><td>'.$langs->trans('Warehouse').'</td><td>';
		print img_picto('', 'stock', 'class="pictofixedwidth"').$formproduct->selectWarehouses($warehouse_id, 'warehouse_id', '', 1, 0, 0, '', 0, 0, array(), 'maxwidth500 widthcentpercentminusxx');
		print '</td></tr>';
	}

	// Source / Channel - What trigger creation
	print '<tr><td>'.$langs->trans('Channel').'</td><td>';
	print img_picto('', 'question', 'class="pictofixedwidth"');
	$form->selectInputReason($demand_reason_id, 'demand_reason_id', '', 1, 'maxwidth200 widthcentpercentminusx');
	print '</td></tr>';

	// TODO How record was recorded OrderMode (llx_c_input_method)

	// Project
	if (isModEnabled('project')) {
		$langs->load("projects");
		print '<tr>';
		print '<td>'.$langs->trans("Project").'</td><td>';
		print img_picto('', 'project', 'class="pictofixedwidth"').$formproject->select_projects(($soc->id > 0 ? $soc->id : -1), $projectid, 'projectid', 0, 0, 1, 0, 0, 0, 0, '', 1, 0, 'maxwidth500 widthcentpercentminusxx');
		print ' <a href="'.DOL_URL_ROOT.'/projet/card.php?socid='.$soc->id.'&action=create&status=1&backtopage='.urlencode($_SERVER["PHP_SELF"].'?action=create&socid='.$soc->id).'"><span class="fa fa-plus-circle valignmiddle" title="'.$langs->trans("AddProject").'"></span></a>';
		print '</td>';
		print '</tr>';
	}

	// Incoterms
	if (isModEnabled('incoterm')) {
		print '<tr>';
		print '<td><label for="incoterm_id">'.$form->textwithpicto($langs->trans("IncotermLabel"), !empty($objectsrc->fk_incoterms) ? $objectsrc->fk_incoterms : $soc->fk_incoterms, 1).'</label></td>';
		print '<td class="maxwidthonsmartphone">';
		$incoterm_id = GETPOST('incoterm_id');
		$incoterm_location = GETPOST('location_incoterms');
		if (empty($incoterm_id)) {
			$incoterm_id = (!empty($objectsrc->fk_incoterms) ? $objectsrc->fk_incoterms : $soc->fk_incoterms);
			$incoterm_location = (!empty($objectsrc->location_incoterms) ? $objectsrc->location_incoterms : $soc->location_incoterms);
		}
		print $form->select_incoterms($incoterm_id, $incoterm_location);
		print '</td></tr>';
	}

	// Other attributes
	$parameters = array();
	if (!empty($origin) && !empty($originid) && is_object($objectsrc)) {
		$parameters['objectsrc'] =  $objectsrc;
	}
	$parameters['socid'] = $socid;

	// Note that $action and $object may be modified by hook
	$reshook = $hookmanager->executeHooks('formObjectOptions', $parameters, $object, $action);
	print $hookmanager->resPrint;
	if (empty($reshook)) {
		if (!empty($conf->global->THIRDPARTY_PROPAGATE_EXTRAFIELDS_TO_ORDER) && !empty($soc->id)) {
			// copy from thirdparty
			$tpExtrafields = new Extrafields($db);
			$tpExtrafieldLabels = $tpExtrafields->fetch_name_optionals_label($soc->table_element);
			if ($soc->fetch_optionals() > 0) {
				$object->array_options = array_merge($object->array_options, $soc->array_options);
			}
		};

		print $object->showOptionals($extrafields, 'create', $parameters);
	}

	// Template to use by default
	print '<tr><td>'.$langs->trans('DefaultModel').'</td>';
	print '<td>';
	include_once DOL_DOCUMENT_ROOT.'/core/modules/commande/modules_commande.php';
	$liste = ModelePDFCommandes::liste_modeles($db);
	$preselected = $conf->global->COMMANDE_ADDON_PDF;
	print img_picto('', 'pdf', 'class="pictofixedwidth"');
	print $form->selectarray('model', $liste, $preselected, 0, 0, 0, '', 0, 0, 0, '', 'maxwidth200 widthcentpercentminusx', 1);
	print "</td></tr>";

	// Multicurrency
	if (isModEnabled("multicurrency")) {
		print '<tr>';
		print '<td>'.$form->editfieldkey("Currency", 'multicurrency_code', '', $object, 0).'</td>';
		print '<td class="maxwidthonsmartphone">';
		print img_picto('', 'currency', 'class="pictofixedwidth"').$form->selectMultiCurrency($currency_code, 'multicurrency_code', 0, '', false, 'maxwidth200 widthcentpercentminusx');
		print '</td></tr>';
	}

	// Note public
	print '<tr>';
	print '<td class="tdtop">'.$langs->trans('NotePublic').'</td>';
	print '<td>';

	$doleditor = new DolEditor('note_public', $note_public, '', 80, 'dolibarr_notes', 'In', 0, false, empty($conf->global->FCKEDITOR_ENABLE_NOTE_PUBLIC) ? 0 : 1, ROWS_3, '90%');
	print $doleditor->Create(1);
	// print '<textarea name="note_public" wrap="soft" cols="70" rows="'.ROWS_3.'">'.$note_public.'</textarea>';
	print '</td></tr>';

	// Note private
	if (empty($user->socid)) {
		print '<tr>';
		print '<td class="tdtop">'.$langs->trans('NotePrivate').'</td>';
		print '<td>';

		$doleditor = new DolEditor('note_private', $note_private, '', 80, 'dolibarr_notes', 'In', 0, false, empty($conf->global->FCKEDITOR_ENABLE_NOTE_PRIVATE) ? 0 : 1, ROWS_3, '90%');
		print $doleditor->Create(1);
		// print '<textarea name="note" wrap="soft" cols="70" rows="'.ROWS_3.'">'.$note_private.'</textarea>';
		print '</td></tr>';
	}

	if (!empty($origin) && !empty($originid) && is_object($objectsrc)) {
		// TODO for compatibility
		if ($origin == 'contrat') {
			// Calcul contrat->price (HT), contrat->total (TTC), contrat->tva
			$objectsrc->remise_absolue = $remise_absolue;
			$objectsrc->remise_percent = $remise_percent;
			$objectsrc->update_price(1);
		}

		print "\n<!-- ".$classname." info -->";
		print "\n";
		print '<input type="hidden" name="amount"         value="'.$objectsrc->total_ht.'">'."\n";
		print '<input type="hidden" name="total"          value="'.$objectsrc->total_ttc.'">'."\n";
		print '<input type="hidden" name="tva"            value="'.$objectsrc->total_tva.'">'."\n";
		print '<input type="hidden" name="origin"         value="'.$objectsrc->element.'">';
		print '<input type="hidden" name="originid"       value="'.$objectsrc->id.'">';

		switch ($classname) {
			case 'Propal':
				$newclassname = 'CommercialProposal';
				break;
			case 'Commande':
				$newclassname = 'Order';
				break;
			case 'Expedition':
				$newclassname = 'Sending';
				break;
			case 'Contrat':
				$newclassname = 'Contract';
				break;
			default:
				$newclassname = $classname;
		}

		print '<tr><td>'.$langs->trans($newclassname).'</td><td>'.$objectsrc->getNomUrl(1).'</td></tr>';

		// Amount
		print '<tr><td>'.$langs->trans('AmountHT').'</td><td>'.price($objectsrc->total_ht).'</td></tr>';
		print '<tr><td>'.$langs->trans('AmountVAT').'</td><td>'.price($objectsrc->total_tva)."</td></tr>";
		if ($mysoc->localtax1_assuj == "1" || $objectsrc->total_localtax1 != 0) { 		// Localtax1 RE
			print '<tr><td>'.$langs->transcountry("AmountLT1", $mysoc->country_code).'</td><td>'.price($objectsrc->total_localtax1)."</td></tr>";
		}

		if ($mysoc->localtax2_assuj == "1" || $objectsrc->total_localtax2 != 0) { 		// Localtax2 IRPF
			print '<tr><td>'.$langs->transcountry("AmountLT2", $mysoc->country_code).'</td><td>'.price($objectsrc->total_localtax2)."</td></tr>";
		}

		print '<tr><td>'.$langs->trans('AmountTTC').'</td><td>'.price($objectsrc->total_ttc)."</td></tr>";

		if (isModEnabled("multicurrency")) {
			print '<tr><td>'.$langs->trans('MulticurrencyAmountHT').'</td><td>'.price($objectsrc->multicurrency_total_ht).'</td></tr>';
			print '<tr><td>'.$langs->trans('MulticurrencyAmountVAT').'</td><td>'.price($objectsrc->multicurrency_total_tva)."</td></tr>";
			print '<tr><td>'.$langs->trans('MulticurrencyAmountTTC').'</td><td>'.price($objectsrc->multicurrency_total_ttc)."</td></tr>";
		}
	}

	print '</table>';

	print dol_get_fiche_end();

	print $form->buttonsSaveCancel("CreateDraft");

	// Show origin lines
	if (!empty($origin) && !empty($originid) && is_object($objectsrc)) {
		$title = $langs->trans('ProductsAndServices');
		print load_fiche_titre($title);

		print '<div class="div-table-responsive-no-min">';
		print '<table class="noborder centpercent">';

		$objectsrc->printOriginLinesList('', $selectedLines);

		print '</table>';
		print '</div>';
	}

	print '</form>';
} else {
	// Mode view
	$now = dol_now();

	if ($object->id > 0) {
		$product_static = new Product($db);

		$soc = new Societe($db);
		$soc->fetch($object->socid);

		$author = new User($db);
		$author->fetch($object->user_author_id);

		$object->fetch_thirdparty();
		$res = $object->fetch_optionals();

		$head = commande_prepare_head($object);
		print dol_get_fiche_head($head, 'order', $langs->trans("CustomerOrder"), -1, 'order');

		$formconfirm = '';

		// Confirmation to delete
		if ($action == 'delete') {
			$formconfirm = $form->formconfirm($_SERVER["PHP_SELF"].'?id='.$object->id, $langs->trans('DeleteOrder'), $langs->trans('ConfirmDeleteOrder'), 'confirm_delete', '', 0, 1);
		}

		// Confirmation of validation
		if ($action == 'validate') {
			// We check that object has a temporary ref
			$ref = substr($object->ref, 1, 4);
			if ($ref == 'PROV' || $ref == '') {
				$numref = $object->getNextNumRef($soc);
				if (empty($numref)) {
					$error++;
					setEventMessages($object->error, $object->errors, 'errors');
				}
			} else {
				$numref = $object->ref;
			}

			$text = $langs->trans('ConfirmValidateOrder', $numref);
			if (isModEnabled('notification')) {
				require_once DOL_DOCUMENT_ROOT.'/core/class/notify.class.php';
				$notify = new Notify($db);
				$text .= '<br>';
				$text .= $notify->confirmMessage('ORDER_VALIDATE', $object->socid, $object);
			}

			$qualified_for_stock_change = 0;
			if (empty($conf->global->STOCK_SUPPORTS_SERVICES)) {
				$qualified_for_stock_change = $object->hasProductsOrServices(2);
			} else {
				$qualified_for_stock_change = $object->hasProductsOrServices(1);
			}

			$formquestion = array();
			if (isModEnabled('stock') && !empty($conf->global->STOCK_CALCULATE_ON_VALIDATE_ORDER) && $qualified_for_stock_change) {
				$langs->load("stocks");
				require_once DOL_DOCUMENT_ROOT.'/product/class/html.formproduct.class.php';
				$formproduct = new FormProduct($db);
				$forcecombo = 0;
				if ($conf->browser->name == 'ie') {
					$forcecombo = 1; // There is a bug in IE10 that make combo inside popup crazy
				}
				$formquestion = array(
					// 'text' => $langs->trans("ConfirmClone"),
					// array('type' => 'checkbox', 'name' => 'clone_content', 'label' => $langs->trans("CloneMainAttributes"), 'value' => 1),
					// array('type' => 'checkbox', 'name' => 'update_prices', 'label' => $langs->trans("PuttingPricesUpToDate"), 'value' => 1),
					array('type' => 'other', 'name' => 'idwarehouse', 'label' => $langs->trans("SelectWarehouseForStockDecrease"), 'value' => $formproduct->selectWarehouses(GETPOST('idwarehouse', 'int') ?GETPOST('idwarehouse', 'int') : 'ifone', 'idwarehouse', '', 1, 0, 0, '', 0, $forcecombo))
				);
			}

			// mandatoryPeriod
			$nbMandated = 0;
			foreach ($object->lines as $line) {
				$res = $line->fetch_product();
				if ($res  > 0  ) {
					if ($line->product->isService() && $line->product->isMandatoryPeriod() && (empty($line->date_start) || empty($line->date_end) )) {
						$nbMandated++;
						break;
					}
				}
			}
			if ($nbMandated > 0 ) $text .= '<div><span class="clearboth nowraponall warning">'.$langs->trans("mandatoryPeriodNeedTobeSetMsgValidate").'</span></div>';

			if (getDolGlobalInt('SALE_ORDER_SUGGEST_DOWN_PAYMENT_INVOICE_CREATION')) {
				// This is a hidden option:
				// Suggestion to create invoice during order validation is not enabled by default.
				// Such choice should be managed by the workflow module and trigger. This option generates conflicts with some setup.
				// It may also break step of creating an order when invoicing must be done from proposals and not from orders
				$deposit_percent_from_payment_terms = getDictionaryValue('c_payment_term', 'deposit_percent', $object->cond_reglement_id);

				if (!empty($deposit_percent_from_payment_terms) && isModEnabled('facture') && !empty($user->rights->facture->creer)) {
					require_once DOL_DOCUMENT_ROOT . '/compta/facture/class/facture.class.php';

					$object->fetchObjectLinked();

					$eligibleForDepositGeneration = true;

					if (array_key_exists('facture', $object->linkedObjects)) {
						foreach ($object->linkedObjects['facture'] as $invoice) {
							if ($invoice->type == Facture::TYPE_DEPOSIT) {
								$eligibleForDepositGeneration = false;
								break;
							}
						}
					}

					if ($eligibleForDepositGeneration && array_key_exists('propal', $object->linkedObjects)) {
						foreach ($object->linkedObjects['propal'] as $proposal) {
							$proposal->fetchObjectLinked();

							if (array_key_exists('facture', $proposal->linkedObjects)) {
								foreach ($proposal->linkedObjects['facture'] as $invoice) {
									if ($invoice->type == Facture::TYPE_DEPOSIT) {
										$eligibleForDepositGeneration = false;
										break 2;
									}
								}
							}
						}
					}

					if ($eligibleForDepositGeneration) {
						$formquestion[] = array(
							'type' => 'checkbox',
							'tdclass' => '',
							'name' => 'generate_deposit',
							'label' => $form->textwithpicto($langs->trans('GenerateDeposit', $object->deposit_percent), $langs->trans('DepositGenerationPermittedByThePaymentTermsSelected'))
						);

						$formquestion[] = array(
							'type' => 'date',
							'tdclass' => 'fieldrequired showonlyifgeneratedeposit',
							'name' => 'datef',
							'label' => $langs->trans('DateInvoice'),
							'value' => dol_now(),
							'datenow' => true
						);

						if (!empty($conf->global->INVOICE_POINTOFTAX_DATE)) {
							$formquestion[] = array(
								'type' => 'date',
								'tdclass' => 'fieldrequired showonlyifgeneratedeposit',
								'name' => 'date_pointoftax',
								'label' => $langs->trans('DatePointOfTax'),
								'value' => dol_now(),
								'datenow' => true
							);
						}


						$paymentTermsSelect = $form->getSelectConditionsPaiements(0, 'cond_reglement_id', -1, 0, 0, 'minwidth200');

						$formquestion[] = array(
							'type' => 'other',
							'tdclass' => 'fieldrequired showonlyifgeneratedeposit',
							'name' => 'cond_reglement_id',
							'label' => $langs->trans('PaymentTerm'),
							'value' => $paymentTermsSelect
						);

						$formquestion[] = array(
							'type' => 'checkbox',
							'tdclass' => 'showonlyifgeneratedeposit',
							'name' => 'validate_generated_deposit',
							'label' => $langs->trans('ValidateGeneratedDeposit')
						);

						$formquestion[] = array(
							'type' => 'onecolumn',
							'value' => '
								<script>
									$(document).ready(function() {
										$("[name=generate_deposit]").change(function () {
											let $self = $(this);
											let $target = $(".showonlyifgeneratedeposit").parent(".tagtr");

											if (! $self.parents(".tagtr").is(":hidden") && $self.is(":checked")) {
												$target.show();
											} else {
												$target.hide();
											}

											return true;
										});
									});
								</script>
							'
						);
					}
				}
			}

			if (!$error) {
				$formconfirm = $form->formconfirm($_SERVER["PHP_SELF"].'?id='.$object->id, $langs->trans('ValidateOrder'), $text, 'confirm_validate', $formquestion, 0, 1, 220);
			}
		}

		// Confirm back to draft status
		if ($action == 'modif') {
			$qualified_for_stock_change = 0;
			if (empty($conf->global->STOCK_SUPPORTS_SERVICES)) {
				$qualified_for_stock_change = $object->hasProductsOrServices(2);
			} else {
				$qualified_for_stock_change = $object->hasProductsOrServices(1);
			}

			$text = $langs->trans('ConfirmUnvalidateOrder', $object->ref);
			$formquestion = array();
			if (isModEnabled('stock') && !empty($conf->global->STOCK_CALCULATE_ON_VALIDATE_ORDER) && $qualified_for_stock_change) {
				$langs->load("stocks");
				require_once DOL_DOCUMENT_ROOT.'/product/class/html.formproduct.class.php';
				$formproduct = new FormProduct($db);
				$forcecombo = 0;
				if ($conf->browser->name == 'ie') {
					$forcecombo = 1; // There is a bug in IE10 that make combo inside popup crazy
				}
				$formquestion = array(
					// 'text' => $langs->trans("ConfirmClone"),
					// array('type' => 'checkbox', 'name' => 'clone_content', 'label' => $langs->trans("CloneMainAttributes"), 'value' => 1),
					// array('type' => 'checkbox', 'name' => 'update_prices', 'label' => $langs->trans("PuttingPricesUpToDate"), 'value' => 1),
					array('type' => 'other', 'name' => 'idwarehouse', 'label' => $langs->trans("SelectWarehouseForStockIncrease"), 'value' => $formproduct->selectWarehouses(GETPOST('idwarehouse') ?GETPOST('idwarehouse') : 'ifone', 'idwarehouse', '', 1, 0, 0, '', 0, $forcecombo))
				);
			}

			$formconfirm = $form->formconfirm($_SERVER["PHP_SELF"].'?id='.$object->id, $langs->trans('UnvalidateOrder'), $text, 'confirm_modif', $formquestion, "yes", 1, 220);
		}

		/*
		 * Confirmation de la cloture
		*/
		if ($action == 'shipped') {
			$formconfirm = $form->formconfirm($_SERVER["PHP_SELF"].'?id='.$object->id, $langs->trans('CloseOrder'), $langs->trans('ConfirmCloseOrder'), 'confirm_shipped', '', 0, 1);
		}

		/*
		 * Confirmation de l'annulation
		 */
		if ($action == 'cancel') {
			$qualified_for_stock_change = 0;
			if (empty($conf->global->STOCK_SUPPORTS_SERVICES)) {
				$qualified_for_stock_change = $object->hasProductsOrServices(2);
			} else {
				$qualified_for_stock_change = $object->hasProductsOrServices(1);
			}

			$text = $langs->trans('ConfirmCancelOrder', $object->ref);
			$formquestion = array();
			if (isModEnabled('stock') && !empty($conf->global->STOCK_CALCULATE_ON_VALIDATE_ORDER) && $qualified_for_stock_change) {
				$langs->load("stocks");
				require_once DOL_DOCUMENT_ROOT.'/product/class/html.formproduct.class.php';
				$formproduct = new FormProduct($db);
				$forcecombo = 0;
				if ($conf->browser->name == 'ie') {
					$forcecombo = 1; // There is a bug in IE10 that make combo inside popup crazy
				}
				$formquestion = array(
					// 'text' => $langs->trans("ConfirmClone"),
					// array('type' => 'checkbox', 'name' => 'clone_content', 'label' => $langs->trans("CloneMainAttributes"), 'value' => 1),
					// array('type' => 'checkbox', 'name' => 'update_prices', 'label' => $langs->trans("PuttingPricesUpToDate"), 'value' => 1),
					array('type' => 'other', 'name' => 'idwarehouse', 'label' => $langs->trans("SelectWarehouseForStockIncrease"), 'value' => $formproduct->selectWarehouses(GETPOST('idwarehouse') ?GETPOST('idwarehouse') : 'ifone', 'idwarehouse', '', 1, 0, 0, '', 0, $forcecombo))
				);
			}

			$formconfirm = $form->formconfirm($_SERVER["PHP_SELF"].'?id='.$object->id, $langs->trans("Cancel"), $text, 'confirm_cancel', $formquestion, 0, 1);
		}

		// Confirmation to delete line
		if ($action == 'ask_deleteline') {
			$formconfirm = $form->formconfirm($_SERVER["PHP_SELF"].'?id='.$object->id.'&lineid='.$lineid, $langs->trans('DeleteProductLine'), $langs->trans('ConfirmDeleteProductLine'), 'confirm_deleteline', '', 0, 1);
		}

		// Clone confirmation
		if ($action == 'clone') {
			// Create an array for form
			$formquestion = array(
				array('type' => 'other', 'name' => 'socid', 'label' => $langs->trans("SelectThirdParty"), 'value' => $form->select_company(GETPOST('socid', 'int'), 'socid', '(s.client=1 OR s.client = 2 OR s.client=3)', '', 0, 0, null, 0, 'maxwidth300'))
			);
			$formconfirm = $form->formconfirm($_SERVER["PHP_SELF"].'?id='.$object->id, $langs->trans('ToClone'), $langs->trans('ConfirmCloneOrder', $object->ref), 'confirm_clone', $formquestion, 'yes', 1);
		}

		// Call Hook formConfirm
		$parameters = array('formConfirm' => $formconfirm, 'lineid' => $lineid);
		// Note that $action and $object may be modified by hook
		$reshook = $hookmanager->executeHooks('formConfirm', $parameters, $object, $action);
		if (empty($reshook)) {
			$formconfirm .= $hookmanager->resPrint;
		} elseif ($reshook > 0) {
			$formconfirm = $hookmanager->resPrint;
		}

		// Print form confirm
		print $formconfirm;


		// Order card

		$linkback = '<a href="'.DOL_URL_ROOT.'/commande/list.php?restore_lastsearch_values=1'.(!empty($socid) ? '&socid='.$socid : '').'">'.$langs->trans("BackToList").'</a>';

		$morehtmlref = '<div class="refidno">';
		// Ref customer
		$morehtmlref .= $form->editfieldkey("RefCustomer", 'ref_client', $object->ref_client, $object, $usercancreate, 'string', '', 0, 1);
		$morehtmlref .= $form->editfieldval("RefCustomer", 'ref_client', $object->ref_client, $object, $usercancreate, 'string'.(isset($conf->global->THIRDPARTY_REF_INPUT_SIZE) ? ':'.$conf->global->THIRDPARTY_REF_INPUT_SIZE : ''), '', null, null, '', 1);
		// Thirdparty
		$morehtmlref .= '<br>'.$soc->getNomUrl(1, 'customer');
		if (empty($conf->global->MAIN_DISABLE_OTHER_LINK) && $object->thirdparty->id > 0) {
			$morehtmlref .= ' (<a href="'.DOL_URL_ROOT.'/commande/list.php?socid='.$object->thirdparty->id.'&search_societe='.urlencode($object->thirdparty->name).'">'.$langs->trans("OtherOrders").'</a>)';
		}
		// Project
		if (isModEnabled('project')) {
			$langs->load("projects");
			$morehtmlref .= '<br>';
			if ($usercancreate) {
				$morehtmlref .= img_picto($langs->trans("Project"), 'project', 'class="pictofixedwidth"');
				if ($action != 'classify') {
					$morehtmlref .= '<a class="editfielda" href="'.$_SERVER['PHP_SELF'].'?action=classify&token='.newToken().'&id='.$object->id.'">'.img_edit($langs->transnoentitiesnoconv('SetProject')).'</a> ';
				}
				$morehtmlref .= $form->form_project($_SERVER['PHP_SELF'].'?id='.$object->id, $object->socid, $object->fk_project, ($action == 'classify' ? 'projectid' : 'none'), 0, ($action == 'classify' ? 1 : 0), 0, 1, '');
			} else {
				if (!empty($object->fk_project)) {
					$proj = new Project($db);
					$proj->fetch($object->fk_project);
					$morehtmlref .= $proj->getNomUrl(1);
					if ($proj->title) {
						$morehtmlref .= '<span class="opacitymedium"> - '.dol_escape_htmltag($proj->title).'</span>';
					}
				}
			}
		}
		$morehtmlref .= '</div>';


		dol_banner_tab($object, 'ref', $linkback, 1, 'ref', 'ref', $morehtmlref);


		print '<div class="fichecenter">';
		print '<div class="fichehalfleft">';
		print '<div class="underbanner clearboth"></div>';

		print '<table class="border tableforfield centpercent">';

		if ($soc->outstanding_limit) {
			// Outstanding Bill
			print '<tr><td class="titlefield">';
			print $langs->trans('OutstandingBill');
			print '</td><td class="valuefield">';
			$arrayoutstandingbills = $soc->getOutstandingBills();
			print price($arrayoutstandingbills['opened']).' / ';
			print price($soc->outstanding_limit, 0, '', 1, - 1, - 1, $conf->currency);
			print '</td>';
			print '</tr>';
		}

		// Relative and absolute discounts
		if (!empty($conf->global->FACTURE_DEPOSITS_ARE_JUST_PAYMENTS)) {
			$filterabsolutediscount = "fk_facture_source IS NULL"; // If we want deposit to be substracted to payments only and not to total of final invoice
			$filtercreditnote = "fk_facture_source IS NOT NULL"; // If we want deposit to be substracted to payments only and not to total of final invoice
		} else {
			$filterabsolutediscount = "fk_facture_source IS NULL OR (description LIKE '(DEPOSIT)%' AND description NOT LIKE '(EXCESS RECEIVED)%')";
			$filtercreditnote = "fk_facture_source IS NOT NULL AND (description NOT LIKE '(DEPOSIT)%' OR description LIKE '(EXCESS RECEIVED)%')";
		}

		$addrelativediscount = '<a href="'.DOL_URL_ROOT.'/comm/remise.php?id='.$soc->id.'&backtopage='.urlencode($_SERVER["PHP_SELF"]).'?facid='.$object->id.'">'.$langs->trans("EditRelativeDiscounts").'</a>';
		$addabsolutediscount = '<a href="'.DOL_URL_ROOT.'/comm/remx.php?id='.$soc->id.'&backtopage='.urlencode($_SERVER["PHP_SELF"]).'?facid='.$object->id.'">'.$langs->trans("EditGlobalDiscounts").'</a>';
		$addcreditnote = '<a href="'.DOL_URL_ROOT.'/compta/facture/card.php?action=create&socid='.$soc->id.'&type=2&backtopage='.urlencode($_SERVER["PHP_SELF"]).'?facid='.$object->id.'">'.$langs->trans("AddCreditNote").'</a>';

		print '<tr><td class="titlefield">'.$langs->trans('Discounts').'</td><td class="valuefield">';

		$absolute_discount = $soc->getAvailableDiscounts('', $filterabsolutediscount);
		$absolute_creditnote = $soc->getAvailableDiscounts('', $filtercreditnote);
		$absolute_discount = price2num($absolute_discount, 'MT');
		$absolute_creditnote = price2num($absolute_creditnote, 'MT');

		$thirdparty = $soc;
		$discount_type = 0;
		$backtopage = urlencode($_SERVER["PHP_SELF"].'?id='.$object->id);
		include DOL_DOCUMENT_ROOT.'/core/tpl/object_discounts.tpl.php';

		print '</td></tr>';

		// Date
		print '<tr><td>';
		$editenable = $usercancreate && $object->statut == Commande::STATUS_DRAFT;
		print $form->editfieldkey("Date", 'date', '', $object, $editenable);
		print '</td><td class="valuefield">';
		if ($action == 'editdate') {
			print '<form name="setdate" action="'.$_SERVER["PHP_SELF"].'?id='.$object->id.'" method="post">';
			print '<input type="hidden" name="token" value="'.newToken().'">';
			print '<input type="hidden" name="action" value="setdate">';
			print $form->selectDate($object->date, 'order_', '', '', '', "setdate");
			print '<input type="submit" class="button button-edit" value="'.$langs->trans('Modify').'">';
			print '</form>';
		} else {
			print $object->date ? dol_print_date($object->date, 'day') : '&nbsp;';
			if ($object->hasDelay() && empty($object->delivery_date)) {	// If there is a delivery date planned, warning should be on this date
				print ' '.img_picto($langs->trans("Late").' : '.$object->showDelay(), "warning");
			}
		}
		print '</td>';
		print '</tr>';

		// Delivery date planed
		print '<tr><td>';
		$editenable = $usercancreate;
		print $form->editfieldkey("DateDeliveryPlanned", 'date_livraison', '', $object, $editenable);
		print '</td><td class="valuefield">';
		if ($action == 'editdate_livraison') {
			print '<form name="setdate_livraison" action="'.$_SERVER["PHP_SELF"].'?id='.$object->id.'" method="post">';
			print '<input type="hidden" name="token" value="'.newToken().'">';
			print '<input type="hidden" name="action" value="setdate_livraison">';
			print $form->selectDate($object->delivery_date ? $object->delivery_date : -1, 'liv_', 1, 1, '', "setdate_livraison", 1, 0);
			print '<input type="submit" class="button button-edit" value="'.$langs->trans('Modify').'">';
			print '</form>';
		} else {
			print $object->delivery_date ? dol_print_date($object->delivery_date, 'dayhour') : '&nbsp;';
			if ($object->hasDelay() && !empty($object->delivery_date)) {
				print ' '.img_picto($langs->trans("Late").' : '.$object->showDelay(), "warning");
			}
		}
		print '</td>';
		print '</tr>';

		// Delivery delay
		print '<tr class="fielddeliverydelay"><td>';
		$editenable = $usercancreate;
		print $form->editfieldkey("AvailabilityPeriod", 'availability', '', $object, $editenable);
		print '</td><td class="valuefield">';
		if ($action == 'editavailability') {
			$form->form_availability($_SERVER['PHP_SELF'].'?id='.$object->id, $object->availability_id, 'availability_id', 1);
		} else {
			$form->form_availability($_SERVER['PHP_SELF'].'?id='.$object->id, $object->availability_id, 'none', 1);
		}
		print '</td></tr>';

		// Shipping Method
		if (isModEnabled('expedition')) {
			print '<tr><td>';
			$editenable = $usercancreate;
			print $form->editfieldkey("SendingMethod", 'shippingmethod', '', $object, $editenable);
			print '</td><td class="valuefield">';
			if ($action == 'editshippingmethod') {
				$form->formSelectShippingMethod($_SERVER['PHP_SELF'].'?id='.$object->id, $object->shipping_method_id, 'shipping_method_id', 1);
			} else {
				$form->formSelectShippingMethod($_SERVER['PHP_SELF'].'?id='.$object->id, $object->shipping_method_id, 'none');
			}
			print '</td>';
			print '</tr>';
		}

		// Warehouse
		if (isModEnabled('stock') && !empty($conf->global->WAREHOUSE_ASK_WAREHOUSE_DURING_ORDER)) {
			$langs->load('stocks');
			require_once DOL_DOCUMENT_ROOT.'/product/class/html.formproduct.class.php';
			$formproduct = new FormProduct($db);
			print '<tr><td>';
			$editenable = $usercancreate;
			print $form->editfieldkey("Warehouse", 'warehouse', '', $object, $editenable);
			print '</td><td class="valuefield">';
			if ($action == 'editwarehouse') {
				$formproduct->formSelectWarehouses($_SERVER['PHP_SELF'].'?id='.$object->id, $object->warehouse_id, 'warehouse_id', 1);
			} else {
				$formproduct->formSelectWarehouses($_SERVER['PHP_SELF'].'?id='.$object->id, $object->warehouse_id, 'none');
			}
			print '</td>';
			print '</tr>';
		}

		// Source reason (why we have an order)
		print '<tr><td>';
		$editenable = $usercancreate;
		print $form->editfieldkey("Source", 'demandreason', '', $object, $editenable);
		print '</td><td class="valuefield">';
		if ($action == 'editdemandreason') {
			$form->formInputReason($_SERVER['PHP_SELF'].'?id='.$object->id, $object->demand_reason_id, 'demand_reason_id', 1);
		} else {
			$form->formInputReason($_SERVER['PHP_SELF'].'?id='.$object->id, $object->demand_reason_id, 'none');
		}
		print '</td></tr>';

		// Terms of payment
		print '<tr><td>';
		$editenable = $usercancreate;
		print $form->editfieldkey("PaymentConditionsShort", 'conditions', '', $object, $editenable);
		print '</td><td class="valuefield">';
		if ($action == 'editconditions') {
			$form->form_conditions_reglement($_SERVER['PHP_SELF'].'?id='.$object->id, $object->cond_reglement_id, 'cond_reglement_id', 1, '', 1, $object->deposit_percent);
		} else {
			$form->form_conditions_reglement($_SERVER['PHP_SELF'].'?id='.$object->id, $object->cond_reglement_id, 'none', 1, '', 1, $object->deposit_percent);
		}
		print '</td>';

		print '</tr>';

		// Mode of payment
		print '<tr><td>';
		$editenable = $usercancreate;
		print $form->editfieldkey("PaymentMode", 'mode', '', $object, $editenable);
		print '</td><td class="valuefield">';
		if ($action == 'editmode') {
			$form->form_modes_reglement($_SERVER['PHP_SELF'].'?id='.$object->id, $object->mode_reglement_id, 'mode_reglement_id', 'CRDT', 1, 1);
		} else {
			$form->form_modes_reglement($_SERVER['PHP_SELF'].'?id='.$object->id, $object->mode_reglement_id, 'none');
		}
		print '</td></tr>';

		// Multicurrency
		if (isModEnabled("multicurrency")) {
			// Multicurrency code
			print '<tr>';
			print '<td>';
			$editenable = $usercancreate && $object->statut == Commande::STATUS_DRAFT;
			print $form->editfieldkey("Currency", 'multicurrencycode', '', $object, $editenable);
			print '</td><td class="valuefield">';
			if ($action == 'editmulticurrencycode') {
				$form->form_multicurrency_code($_SERVER['PHP_SELF'].'?id='.$object->id, $object->multicurrency_code, 'multicurrency_code');
			} else {
				$form->form_multicurrency_code($_SERVER['PHP_SELF'].'?id='.$object->id, $object->multicurrency_code, 'none');
			}
			print '</td></tr>';

			// Multicurrency rate
			if ($object->multicurrency_code != $conf->currency || $object->multicurrency_tx != 1) {
				print '<tr>';
				print '<td>';
				$editenable = $usercancreate && $object->multicurrency_code && $object->multicurrency_code != $conf->currency && $object->statut == $object::STATUS_DRAFT;
				print $form->editfieldkey("CurrencyRate", 'multicurrencyrate', '', $object, $editenable);
				print '</td><td class="valuefield">';
				if ($action == 'editmulticurrencyrate' || $action == 'actualizemulticurrencyrate') {
					if ($action == 'actualizemulticurrencyrate') {
						list($object->fk_multicurrency, $object->multicurrency_tx) = MultiCurrency::getIdAndTxFromCode($object->db, $object->multicurrency_code);
					}
					$form->form_multicurrency_rate($_SERVER['PHP_SELF'].'?id='.$object->id, $object->multicurrency_tx, 'multicurrency_tx', $object->multicurrency_code);
				} else {
					$form->form_multicurrency_rate($_SERVER['PHP_SELF'].'?id='.$object->id, $object->multicurrency_tx, 'none', $object->multicurrency_code);
					if ($object->statut == $object::STATUS_DRAFT && $object->multicurrency_code && $object->multicurrency_code != $conf->currency) {
						print '<div class="inline-block"> &nbsp; &nbsp; &nbsp; &nbsp; ';
						print '<a href="'.$_SERVER["PHP_SELF"].'?id='.$object->id.'&action=actualizemulticurrencyrate">'.$langs->trans("ActualizeCurrency").'</a>';
						print '</div>';
					}
				}
				print '</td></tr>';
			}
		}

		// TODO Order mode (how we receive order). Not yet implemented
		/*
		print '<tr><td>';
		$editenable = $usercancreate;
		print $form->editfieldkey("SourceMode", 'inputmode', '', $object, $editenable);
		print '</td><td>';
		if ($action == 'editinputmode') {
			$form->formInputMode($_SERVER['PHP_SELF'] . '?id=' . $object->id, $object->source, 'input_mode_id', 1);
		} else {
			$form->formInputMode($_SERVER['PHP_SELF'] . '?id=' . $object->id, $object->source, 'none');
		}
		print '</td></tr>';
		*/

		$tmparray = $object->getTotalWeightVolume();
		$totalWeight = $tmparray['weight'];
		$totalVolume = $tmparray['volume'];
		if ($totalWeight) {
			print '<tr><td>'.$langs->trans("CalculatedWeight").'</td>';
			print '<td class="valuefield">';
			print showDimensionInBestUnit($totalWeight, 0, "weight", $langs, isset($conf->global->MAIN_WEIGHT_DEFAULT_ROUND) ? $conf->global->MAIN_WEIGHT_DEFAULT_ROUND : -1, isset($conf->global->MAIN_WEIGHT_DEFAULT_UNIT) ? $conf->global->MAIN_WEIGHT_DEFAULT_UNIT : 'no');
			print '</td></tr>';
		}
		if ($totalVolume) {
			print '<tr><td>'.$langs->trans("CalculatedVolume").'</td>';
			print '<td class="valuefield">';
			print showDimensionInBestUnit($totalVolume, 0, "volume", $langs, isset($conf->global->MAIN_VOLUME_DEFAULT_ROUND) ? $conf->global->MAIN_VOLUME_DEFAULT_ROUND : -1, isset($conf->global->MAIN_VOLUME_DEFAULT_UNIT) ? $conf->global->MAIN_VOLUME_DEFAULT_UNIT : 'no');
			print '</td></tr>';
		}

		// TODO How record was recorded OrderMode (llx_c_input_method)

		// Incoterms
		if (isModEnabled('incoterm')) {
			print '<tr><td>';
			$editenable = $usercancreate;
			print $form->editfieldkey("IncotermLabel", 'incoterm', '', $object, $editenable);
			print '</td>';
			print '<td class="valuefield">';
			if ($action != 'editincoterm') {
				print $form->textwithpicto($object->display_incoterms(), $object->label_incoterms, 1);
			} else {
				print $form->select_incoterms((!empty($object->fk_incoterms) ? $object->fk_incoterms : ''), (!empty($object->location_incoterms) ? $object->location_incoterms : ''), $_SERVER['PHP_SELF'].'?id='.$object->id);
			}
			print '</td></tr>';
		}

		// Bank Account
		if (!empty($conf->global->BANK_ASK_PAYMENT_BANK_DURING_ORDER) && isModEnabled("banque")) {
			print '<tr><td>';
			$editenable = $usercancreate;
			print $form->editfieldkey("BankAccount", 'bankaccount', '', $object, $editenable);
			print '</td><td class="valuefield">';
			if ($action == 'editbankaccount') {
				$form->formSelectAccount($_SERVER['PHP_SELF'].'?id='.$object->id, $object->fk_account, 'fk_account', 1);
			} else {
				$form->formSelectAccount($_SERVER['PHP_SELF'].'?id='.$object->id, $object->fk_account, 'none');
			}
			print '</td>';
			print '</tr>';
		}

		// Other attributes
		include DOL_DOCUMENT_ROOT.'/core/tpl/extrafields_view.tpl.php';

		print '</table>';

		print '</div>';
		print '<div class="fichehalfright">';
		print '<div class="underbanner clearboth"></div>';

		print '<table class="border tableforfield centpercent">';

		if (isModEnabled("multicurrency") && ($object->multicurrency_code != $conf->currency)) {
			// Multicurrency Amount HT
			print '<tr><td class="titlefieldmiddle">'.$form->editfieldkey('MulticurrencyAmountHT', 'multicurrency_total_ht', '', $object, 0).'</td>';
			print '<td class="valuefield nowrap right amountcard">'.price($object->multicurrency_total_ht, '', $langs, 0, -1, -1, (!empty($object->multicurrency_code) ? $object->multicurrency_code : $conf->currency)).'</td>';
			print '</tr>';

			// Multicurrency Amount VAT
			print '<tr><td>'.$form->editfieldkey('MulticurrencyAmountVAT', 'multicurrency_total_tva', '', $object, 0).'</td>';
			print '<td class="valuefield nowrap right amountcard">'.price($object->multicurrency_total_tva, '', $langs, 0, -1, -1, (!empty($object->multicurrency_code) ? $object->multicurrency_code : $conf->currency)).'</td>';
			print '</tr>';

			// Multicurrency Amount TTC
			print '<tr><td>'.$form->editfieldkey('MulticurrencyAmountTTC', 'multicurrency_total_ttc', '', $object, 0).'</td>';
			print '<td class="valuefield nowrap right amountcard">'.price($object->multicurrency_total_ttc, '', $langs, 0, -1, -1, (!empty($object->multicurrency_code) ? $object->multicurrency_code : $conf->currency)).'</td>';
			print '</tr>';
		}

		// Total HT
		$alert = '';
		if (!empty($conf->global->ORDER_MANAGE_MIN_AMOUNT) && $object->total_ht < $object->thirdparty->order_min_amount) {
			$alert = ' '.img_warning($langs->trans('OrderMinAmount').': '.price($object->thirdparty->order_min_amount));
		}
		print '<tr><td class="titlefieldmiddle">'.$langs->trans('AmountHT').'</td>';
		print '<td class="valuefield nowrap right amountcard">'.price($object->total_ht, 1, '', 1, -1, -1, $conf->currency).$alert.'</td>';

		// Total VAT
		print '<tr><td>'.$langs->trans('AmountVAT').'</td><td class="valuefield nowrap right amountcard">'.price($object->total_tva, 1, '', 1, -1, -1, $conf->currency).'</td></tr>';

		// Amount Local Taxes
		if ($mysoc->localtax1_assuj == "1" || $object->total_localtax1 != 0) { 		// Localtax1
			print '<tr><td>'.$langs->transcountry("AmountLT1", $mysoc->country_code).'</td>';
			print '<td class="valuefield nowrap right amountcard">'.price($object->total_localtax1, 1, '', 1, -1, -1, $conf->currency).'</td></tr>';
		}
		if ($mysoc->localtax2_assuj == "1" || $object->total_localtax2 != 0) { 		// Localtax2 IRPF
			print '<tr><td>'.$langs->transcountry("AmountLT2", $mysoc->country_code).'</td>';
			print '<td class="valuefield nowrap right amountcard">'.price($object->total_localtax2, 1, '', 1, -1, -1, $conf->currency).'</td></tr>';
		}

		// Total TTC
		print '<tr><td>'.$langs->trans('AmountTTC').'</td><td class="valuefield nowrap right amountcard">'.price($object->total_ttc, 1, '', 1, -1, -1, $conf->currency).'</td></tr>';

		// Statut
		//print '<tr><td>' . $langs->trans('Status') . '</td><td>' . $object->getLibStatut(4) . '</td></tr>';

		print '</table>';

		// Margin Infos
		if (isModEnabled('margin')) {
			$formmargin->displayMarginInfos($object);
		}


		print '</div>';
		print '</div>'; // Close fichecenter

		print '<div class="clearboth"></div><br>';

		if (!empty($conf->global->MAIN_DISABLE_CONTACTS_TAB)) {
			$blocname = 'contacts';
			$title = $langs->trans('ContactsAddresses');
			include DOL_DOCUMENT_ROOT.'/core/tpl/bloc_showhide.tpl.php';
		}

		if (!empty($conf->global->MAIN_DISABLE_NOTES_TAB)) {
			$blocname = 'notes';
			$title = $langs->trans('Notes');
			include DOL_DOCUMENT_ROOT.'/core/tpl/bloc_showhide.tpl.php';
		}

		/*
		 * Lines
		 */

		// Get object lines
		$result = $object->getLinesArray();

		// Add products/services form
		//$forceall = 1;
		global $inputalsopricewithtax;
		$inputalsopricewithtax = 1;

		print '<form name="addproduct" id="addproduct" action="'.$_SERVER["PHP_SELF"].'?id='.$object->id.'" method="POST">
		<input type="hidden" name="token" value="' . newToken().'">
		<input type="hidden" name="action" value="' . (($action != 'editline') ? 'addline' : 'updateline').'">
		<input type="hidden" name="mode" value="">
		<input type="hidden" name="page_y" value="">
		<input type="hidden" name="id" value="' . $object->id.'">';

		if (!empty($conf->use_javascript_ajax) && $object->statut == Commande::STATUS_DRAFT) {
			include DOL_DOCUMENT_ROOT.'/core/tpl/ajaxrow.tpl.php';
		}

		print '<div class="div-table-responsive-no-min">';
		print '<table id="tablelines" class="noborder noshadow" width="100%">';

		// Show object lines
		if (!empty($object->lines)) {
			$object->printObjectLines($action, $mysoc, $soc, $lineid, 1);
		}

		$numlines = count($object->lines);

		/*
		 * Form to add new line
		 */
		if ($object->statut == Commande::STATUS_DRAFT && $usercancreate && $action != 'selectlines') {
			if ($action != 'editline') {
				// Add free products/services

				$parameters = array();
				// Note that $action and $object may be modified by hook
				$reshook = $hookmanager->executeHooks('formAddObjectLine', $parameters, $object, $action);
				if ($reshook < 0) setEventMessages($hookmanager->error, $hookmanager->errors, 'errors');
				if (empty($reshook))
					$object->formAddObjectLine(1, $mysoc, $soc);
			}
		}
		print '</table>';
		print '</div>';

		print "</form>\n";

		print dol_get_fiche_end();

		/*
		 * Buttons for actions
		 */
		if ($action != 'presend' && $action != 'editline') {
			print '<div class="tabsAction">';

			$parameters = array();
			// Note that $action and $object may be modified by hook
			$reshook = $hookmanager->executeHooks('addMoreActionsButtons', $parameters, $object, $action);
			if (empty($reshook)) {
				// Reopen a closed order
				if (($object->statut == Commande::STATUS_CLOSED || $object->statut == Commande::STATUS_CANCELED) && $usercancreate) {
					print dolGetButtonAction('', $langs->trans('ReOpen'), 'default', $_SERVER["PHP_SELF"].'?action=reopen&amp;token='.newToken().'&amp;id='.$object->id, '');
				}

				// Send
				if (empty($user->socid)) {
					if ($object->statut > Commande::STATUS_DRAFT || !empty($conf->global->COMMANDE_SENDBYEMAIL_FOR_ALL_STATUS)) {
						if ($usercansend) {
							print dolGetButtonAction('', $langs->trans('SendMail'), 'default', $_SERVER["PHP_SELF"].'?action=presend&token='.newToken().'&id='.$object->id.'&mode=init#formmailbeforetitle', '');
						} else {
							print dolGetButtonAction('', $langs->trans('SendMail'), 'default', $_SERVER['PHP_SELF']. '#', '', false);
						}
					}
				}

				// Valid
				if ($object->statut == Commande::STATUS_DRAFT && ($object->total_ttc >= 0 || !empty($conf->global->ORDER_ENABLE_NEGATIVE)) && $numlines > 0 && $usercanvalidate) {
					print dolGetButtonAction('', $langs->trans('Validate'), 'default', $_SERVER["PHP_SELF"].'?action=validate&amp;token='.newToken().'&amp;id='.$object->id, '');
				}
				// Edit
				if ($object->statut == Commande::STATUS_VALIDATED && $usercancreate) {
					print dolGetButtonAction('', $langs->trans('Modify'), 'default', $_SERVER["PHP_SELF"].'?action=modif&amp;token='.newToken().'&amp;id='.$object->id, '');
				}
				// Create event
				/*if (isModEnabled('agenda') && !empty($conf->global->MAIN_ADD_EVENT_ON_ELEMENT_CARD))
				{
					// Add hidden condition because this is not a
					// "workflow" action so should appears somewhere else on
					// page.
					print '<a class="butAction" href="' . DOL_URL_ROOT . '/comm/action/card.php?action=create&amp;origin=' . $object->element . '&amp;originid=' . $object->id . '&amp;socid=' . $object->socid . '">' . $langs->trans("AddAction") . '</a>';
				}*/

				// Create a purchase order
				if (!empty($conf->global->WORKFLOW_CAN_CREATE_PURCHASE_ORDER_FROM_SALE_ORDER)) {
					if (((isModEnabled("fournisseur") && empty($conf->global->MAIN_USE_NEW_SUPPLIERMOD)) || isModEnabled("supplier_order")) && $object->statut > Commande::STATUS_DRAFT && $object->statut < Commande::STATUS_CLOSED && $object->getNbOfServicesLines() > 0) {
						if ($usercancreatepurchaseorder) {
							print dolGetButtonAction('', $langs->trans('AddPurchaseOrder'), 'default', DOL_URL_ROOT.'/fourn/commande/card.php?action=create&amp;origin='.$object->element.'&amp;originid='.$object->id.'&amp;socid='.$object->socid, '');
						}
					}
				}

				// Create intervention
				if (isModEnabled('ficheinter')) {
					$langs->load("interventions");

					if ($object->statut > Commande::STATUS_DRAFT && $object->statut < Commande::STATUS_CLOSED && $object->getNbOfServicesLines() > 0) {
						if ($user->hasRight('ficheinter', 'creer')) {
							print dolGetButtonAction('', $langs->trans('AddIntervention'), 'default', DOL_URL_ROOT.'/fichinter/card.php?action=create&amp;origin='.$object->element.'&amp;originid='.$object->id.'&amp;socid='.$object->socid, '');
						} else {
							print dolGetButtonAction($langs->trans('NotAllowed'), $langs->trans('AddIntervention'), 'default', $_SERVER['PHP_SELF']. '#', '', false);
						}
					}
				}

				// Create contract
				if (isModEnabled('contrat') && ($object->statut == Commande::STATUS_VALIDATED || $object->statut == Commande::STATUS_SHIPMENTONPROCESS || $object->statut == Commande::STATUS_CLOSED)) {
					$langs->load("contracts");

					if ($user->hasRight('contrat', 'creer')) {
						print dolGetButtonAction('', $langs->trans('AddContract'), 'default', DOL_URL_ROOT.'/contrat/card.php?action=create&amp;origin='.$object->element.'&amp;originid='.$object->id.'&amp;socid='.$object->socid, '');
					}
				}

				// Ship
				$numshipping = 0;
				if (isModEnabled('expedition')) {
					$numshipping = $object->nb_expedition();

					if ($object->statut > Commande::STATUS_DRAFT && $object->statut < Commande::STATUS_CLOSED && ($object->getNbOfProductsLines() > 0 || !empty($conf->global->STOCK_SUPPORTS_SERVICES))) {
						if ((isModEnabled('expedition_bon') && $user->rights->expedition->creer) || ($conf->delivery_note->enabled && $user->rights->expedition->delivery->creer)) {
							if ($user->hasRight('expedition', 'creer')) {
								print dolGetButtonAction('', $langs->trans('CreateShipment'), 'default', DOL_URL_ROOT.'/expedition/shipment.php?id='.$object->id, '');
							} else {
								print dolGetButtonAction($langs->trans('NotAllowed'), $langs->trans('CreateShipment'), 'default', $_SERVER['PHP_SELF']. '#', '', false);
							}
						} else {
							$langs->load("errors");
							print dolGetButtonAction($langs->trans('ErrorModuleSetupNotComplete'), $langs->trans('CreateShipment'), 'default', $_SERVER['PHP_SELF']. '#', '', false);
						}
					}
				}

				// Set to shipped
				if (($object->statut == Commande::STATUS_VALIDATED || $object->statut == Commande::STATUS_SHIPMENTONPROCESS) && $usercanclose) {
					print dolGetButtonAction('', $langs->trans('ClassifyShipped'), 'default', $_SERVER["PHP_SELF"].'?action=shipped&amp;token='.newToken().'&amp;id='.$object->id, '');
				}
				// Create bill and Classify billed
				// Note: Even if module invoice is not enabled, we should be able to use button "Classified billed"
				if ($object->statut > Commande::STATUS_DRAFT && !$object->billed && $object->total_ttc >= 0) {
					if (isModEnabled('facture') && $user->hasRight('facture', 'creer') && empty($conf->global->WORKFLOW_DISABLE_CREATE_INVOICE_FROM_ORDER)) {
						print dolGetButtonAction('', $langs->trans('CreateBill'), 'default', DOL_URL_ROOT.'/compta/facture/card.php?action=create&amp;token='.newToken().'&amp;origin='.$object->element.'&amp;originid='.$object->id.'&amp;socid='.$object->socid, '');
					}
					if ($usercancreate && $object->statut >= Commande::STATUS_VALIDATED && empty($conf->global->WORKFLOW_DISABLE_CLASSIFY_BILLED_FROM_ORDER) && empty($conf->global->WORKFLOW_BILL_ON_SHIPMENT)) {
						print dolGetButtonAction('', $langs->trans('ClassifyBilled'), 'default', $_SERVER["PHP_SELF"].'?action=classifybilled&amp;token='.newToken().'&amp;id='.$object->id, '');
					}
				}
				if ($object->statut > Commande::STATUS_DRAFT && $object->billed) {
					if ($usercancreate && $object->statut >= Commande::STATUS_VALIDATED && empty($conf->global->WORKFLOW_DISABLE_CLASSIFY_BILLED_FROM_ORDER) && empty($conf->global->WORKFLOW_BILL_ON_SHIPMENT)) {
						print dolGetButtonAction('', $langs->trans('ClassifyUnBilled'), 'default', $_SERVER["PHP_SELF"].'?action=classifyunbilled&amp;token='.newToken().'&amp;id='.$object->id, '');
					}
				}
				// Clone
				if ($usercancreate) {
					print dolGetButtonAction('', $langs->trans('ToClone'), 'default', $_SERVER["PHP_SELF"].'?action=clone&amp;token='.newToken().'&amp;id='.$object->id.'&amp;socid='.$object->socid, '');
				}

				// Cancel order
				if ($object->statut == Commande::STATUS_VALIDATED && !empty($usercancancel)) {
					print '<a class="butActionDelete" href="'.$_SERVER["PHP_SELF"].'?id='.$object->id.'&action=cancel&token='.newToken().'">'.$langs->trans("Cancel").'</a>';
				}

				// Delete order
				if ($usercandelete) {
					if ($numshipping == 0) {
						print dolGetButtonAction('', $langs->trans('Delete'), 'delete', $_SERVER["PHP_SELF"].'?action=delete&token='.newToken().'&id='.$object->id, '');
					} else {
						print dolGetButtonAction($langs->trans('ShippingExist'), $langs->trans('Delete'), 'default', $_SERVER['PHP_SELF']. '#', '', false);
					}
				}
			}
			print '</div>';
		}

		// Select mail models is same action as presend
		if (GETPOST('modelselected')) {
			$action = 'presend';
		}

		if ($action != 'presend') {
			print '<div class="fichecenter"><div class="fichehalfleft">';
			print '<a name="builddoc"></a>'; // ancre
			// Documents
			$objref = dol_sanitizeFileName($object->ref);
			$relativepath = $objref.'/'.$objref.'.pdf';
			$filedir = $conf->commande->multidir_output[$object->entity].'/'.$objref;
			$urlsource = $_SERVER["PHP_SELF"]."?id=".$object->id;
			$genallowed = $usercanread;
			$delallowed = $usercancreate;
			print $formfile->showdocuments('commande', $objref, $filedir, $urlsource, $genallowed, $delallowed, $object->model_pdf, 1, 0, 0, 28, 0, '', '', '', $soc->default_lang, '', $object);


			// Show links to link elements
			$linktoelem = $form->showLinkToObjectBlock($object, null, array('order'));

			$compatibleImportElementsList = false;
			if ($usercancreate
				&& $object->statut == Commande::STATUS_DRAFT) {
				$compatibleImportElementsList = array('commande', 'propal'); // import from linked elements
			}
			$somethingshown = $form->showLinkedObjectBlock($object, $linktoelem, $compatibleImportElementsList);

			// Show online payment link
			$useonlinepayment = (isModEnabled('paypal') || isModEnabled('stripe') || isModEnabled('paybox'));
			if (!empty($conf->global->ORDER_HIDE_ONLINE_PAYMENT_ON_ORDER)) {
				$useonlinepayment = 0;
			}
			if ($object->statut != Commande::STATUS_DRAFT && $useonlinepayment) {
				print '<br><!-- Link to pay -->';
				require_once DOL_DOCUMENT_ROOT.'/core/lib/payments.lib.php';
				print showOnlinePaymentUrl('order', $object->ref).'<br>';
			}

			print '</div><div class="fichehalfright">';

			// List of actions on element
			include_once DOL_DOCUMENT_ROOT.'/core/class/html.formactions.class.php';
			$formactions = new FormActions($db);
			$somethingshown = $formactions->showactions($object, 'order', $socid, 1);

			print '</div></div>';
		}

		// Presend form
		$modelmail = 'order_send';
		$defaulttopic = 'SendOrderRef';
		$diroutput = $conf->commande->multidir_output[$object->entity];
		$trackid = 'ord'.$object->id;

		include DOL_DOCUMENT_ROOT.'/core/tpl/card_presend.tpl.php';
	}
}

// End of page
llxFooter();
$db->close();<|MERGE_RESOLUTION|>--- conflicted
+++ resolved
@@ -682,21 +682,23 @@
 			$tva_tx = '';
 		}
 
-<<<<<<< HEAD
-		$price_equivalent = $price_ht;
-		$currency_tx = $object->multicurrency_tx;
-
-		// Check if we have a foreing currency
-		// If so, we update the pu_equiv as the equivalent price in base currency
-		if ($price_ht == '' && $price_ht_devise != '' && $currency_tx != '') {
-			$price_equivalent = $price_ht_devise * $currency_tx;
-		}
-
-		$qty = price2num(GETPOST('qty'.$predef, 'alpha'), 'MS');
-
-=======
+
+		// Prepare a price equivalent for minimum price check
+    $pu_equivalent = $pu_ht;
+    $pu_equivalent_ttc = $pu_ttc;
+    $currency_tx = $object->multicurrency_tx;
+
+    // Check if we have a foreing currency
+    // If so, we update the pu_equiv as the equivalent price in base currency
+    if ($pu_ht == '' && $pu_ht_devise != '' && $currency_tx != '') {
+      $pu_equivalent = $pu_ht_devise * $currency_tx;
+    }
+    if ($pu_ttc == '' && $pu_ttc_devise != '' && $currency_tx != '') {
+      $pu_equivalent_ttc = $pu_ttc_devise * $currency_tx;
+    }
+
 		$qty = price2num(GETPOST('qty'.$predef, 'alpha'), 'MS', 2);
->>>>>>> 81800034
+
 		$remise_percent = (GETPOSTISSET('remise_percent'.$predef) ? price2num(GETPOST('remise_percent'.$predef, 'alpha'), '', 2) : 0);
 		if (empty($remise_percent)) {
 			$remise_percent = 0;
@@ -996,20 +998,14 @@
 				$info_bits |= 0x01;
 			}
 
-<<<<<<< HEAD
-			if (((!empty($conf->global->MAIN_USE_ADVANCED_PERMS) && empty($user->rights->produit->ignore_price_min_advance)) || empty($conf->global->MAIN_USE_ADVANCED_PERMS)) && (!empty($price_min) && (price2num($price_equivalent) * (1 - price2num($remise_percent) / 100) < price2num($price_min)))) {
-				$mesg = $langs->trans("CantBeLessThanMinPrice", price(price2num($price_min, 'MU'), 0, $langs, 0, 0, - 1, $conf->currency));
-				setEventMessages($mesg, null, 'errors');
-			} else {
-=======
 			$desc = dol_htmlcleanlastbr($desc);
 
 			if ($usermustrespectpricemin) {
-				if ($pu_ht && $price_min && ((price2num($pu_ht) * (1 - $remise_percent / 100)) < price2num($price_min))) {
+				if ($pu_equivalent && $price_min && ((price2num($pu_equivalent) * (1 - $remise_percent / 100)) < price2num($price_min))) {
 					$mesg = $langs->trans("CantBeLessThanMinPrice", price(price2num($price_min, 'MU'), 0, $langs, 0, 0, -1, $conf->currency));
 					setEventMessages($mesg, null, 'errors');
 					$error++;
-				} elseif ($pu_ttc && $price_min_ttc && ((price2num($pu_ttc) * (1 - $remise_percent / 100)) < price2num($price_min_ttc))) {
+				} elseif ($pu_equivalent_ttc && $price_min_ttc && ((price2num($pu_equivalent_ttc) * (1 - $remise_percent / 100)) < price2num($price_min_ttc))) {
 					$mesg = $langs->trans("CantBeLessThanMinPrice", price(price2num($price_min_ttc, 'MU'), 0, $langs, 0, 0, -1, $conf->currency));
 					setEventMessages($mesg, null, 'errors');
 					$error++;
@@ -1017,7 +1013,7 @@
 			}
 
 			if (!$error) {
->>>>>>> 81800034
+
 				// Insert line
 				$result = $object->addline($desc, $pu_ht, $qty, $tva_tx, $localtax1_tx, $localtax2_tx, $idprod, $remise_percent, $info_bits, 0, $price_base_type, $pu_ttc, $date_start, $date_end, $type, min($rank, count($object->lines) + 1), 0, GETPOST('fk_parent_line'), $fournprice, $buyingprice, $label, $array_options, $fk_unit, '', 0, $pu_ht_devise);
 
@@ -1096,14 +1092,19 @@
 
 		$qty = price2num(GETPOST('qty', 'alpha'), 'MS');
 
-		$pu_equivalent = $pu_ht;
-		$currency_tx = $object->multicurrency_tx;
-
-		// Check if we have a foreing currency
-		// If so, we update the pu_equiv as the equivalent price in base currency
-		if ($pu_ht == '' && $pu_ht_devise != '' && $currency_tx != '') {
-			$pu_equivalent = $pu_ht_devise * $currency_tx;
-		}
+		// Prepare a price equivalent for minimum price check
+    $pu_equivalent = $pu_ht;
+    $pu_equivalent_ttc = $pu_ttc;
+    $currency_tx = $object->multicurrency_tx;
+
+    // Check if we have a foreing currency
+    // If so, we update the pu_equiv as the equivalent price in base currency
+    if ($pu_ht == '' && $pu_ht_devise != '' && $currency_tx != '') {
+      $pu_equivalent = $pu_ht_devise * $currency_tx;
+    }
+    if ($pu_ttc == '' && $pu_ttc_devise != '' && $currency_tx != '') {
+      $pu_equivalent_ttc = $pu_ttc_devise * $currency_tx;
+    }
 
 		// Define info_bits
 		$info_bits = 0;
@@ -1157,24 +1158,18 @@
 
 			$label = ((GETPOST('update_label') && GETPOST('product_label')) ? GETPOST('product_label') : '');
 
-<<<<<<< HEAD
-			if (((!empty($conf->global->MAIN_USE_ADVANCED_PERMS) && empty($user->rights->produit->ignore_price_min_advance)) || empty($conf->global->MAIN_USE_ADVANCED_PERMS)) && ($price_min && (price2num($pu_equivalent) * (1 - $remise_percent / 100) < price2num($price_min)))) {
-				setEventMessages($langs->trans("CantBeLessThanMinPrice", price(price2num($price_min, 'MU'), 0, $langs, 0, 0, - 1, $conf->currency)), null, 'errors');
-				$error++;
-=======
 			if ($usermustrespectpricemin) {
-				if ($pu_ht && $price_min && ((price2num($pu_ht) * (1 - $remise_percent / 100)) < price2num($price_min))) {
+				if ($pu_equivalent && $price_min && ((price2num($pu_equivalent) * (1 - $remise_percent / 100)) < price2num($price_min))) {
 					$mesg = $langs->trans("CantBeLessThanMinPrice", price(price2num($price_min, 'MU'), 0, $langs, 0, 0, -1, $conf->currency));
 					setEventMessages($mesg, null, 'errors');
 					$error++;
 					$action = 'editline';
-				} elseif ($pu_ttc && $price_min_ttc && ((price2num($pu_ttc) * (1 - $remise_percent / 100)) < price2num($price_min_ttc))) {
+				} elseif ($pu_equivalent_ttc && $price_min_ttc && ((price2num($pu_equivalent_ttc) * (1 - $remise_percent / 100)) < price2num($price_min_ttc))) {
 					$mesg = $langs->trans("CantBeLessThanMinPrice", price(price2num($price_min_ttc, 'MU'), 0, $langs, 0, 0, -1, $conf->currency));
 					setEventMessages($mesg, null, 'errors');
 					$error++;
 					$action = 'editline';
 				}
->>>>>>> 81800034
 			}
 		} else {
 			$type = GETPOST('type');
