<?php
/* Copyright (C) 2003-2006	Rodolphe Quiedeville	<rodolphe@quiedeville.org>
 * Copyright (C) 2004-2015	Laurent Destailleur		<eldy@users.sourceforge.net>
 * Copyright (C) 2005		Marc Barilley / Ocebo	<marc@ocebo.com>
 * Copyright (C) 2005-2015	Regis Houssin			<regis.houssin@capnetworks.com>
 * Copyright (C) 2006		Andre Cianfarani		<acianfa@free.fr>
 * Copyright (C) 2010-2013	Juanjo Menent			<jmenent@2byte.es>
 * Copyright (C) 2011-2016	Philippe Grand			<philippe.grand@atoo-net.com>
 * Copyright (C) 2012-2013	Christophe Battarel		<christophe.battarel@altairis.fr>
 * Copyright (C) 2012		Marcos García			<marcosgdf@gmail.com>
 * Copyright (C) 2012       Cedric Salvador      	<csalvador@gpcsolutions.fr>
 * Copyright (C) 2013		Florian Henry			<florian.henry@open-concept.pro>
 * Copyright (C) 2014       Ferran Marcet			<fmarcet@2byte.es>
 * Copyright (C) 2015       Jean-François Ferry		<jfefe@aternatik.fr>
 *
 * This program is free software; you can redistribute it and/or modify
 * it under the terms of the GNU General Public License as published by
 * the Free Software Foundation; either version 3 of the License, or
 * (at your option) any later version.
 *
 * This program is distributed in the hope that it will be useful,
 * but WITHOUT ANY WARRANTY; without even the implied warranty of
 * MERCHANTABILITY or FITNESS FOR A PARTICULAR PURPOSE.  See the
 *  GNU General Public License for more details.
 *
 * You should have received a copy of the GNU General Public License
 * along with this program. If not, see <http://www.gnu.org/licenses/>.
 */

/**
 * \file htdocs/commande/card.php
 * \ingroup commande
 * \brief Page to show customer order
 */

require '../main.inc.php';
require_once DOL_DOCUMENT_ROOT . '/core/class/html.formfile.class.php';
require_once DOL_DOCUMENT_ROOT . '/core/class/html.formorder.class.php';
require_once DOL_DOCUMENT_ROOT . '/core/class/html.formmargin.class.php';
require_once DOL_DOCUMENT_ROOT . '/core/modules/commande/modules_commande.php';
require_once DOL_DOCUMENT_ROOT . '/commande/class/commande.class.php';
require_once DOL_DOCUMENT_ROOT . '/comm/action/class/actioncomm.class.php';
require_once DOL_DOCUMENT_ROOT . '/core/lib/order.lib.php';
require_once DOL_DOCUMENT_ROOT . '/core/lib/functions2.lib.php';
require_once DOL_DOCUMENT_ROOT . '/core/class/extrafields.class.php';
if (! empty($conf->propal->enabled))
	require_once DOL_DOCUMENT_ROOT . '/comm/propal/class/propal.class.php';
if (! empty($conf->projet->enabled)) {
	require_once DOL_DOCUMENT_ROOT . '/projet/class/project.class.php';
	require_once DOL_DOCUMENT_ROOT . '/core/class/html.formprojet.class.php';
}
require_once DOL_DOCUMENT_ROOT . '/core/class/doleditor.class.php';

$langs->load('orders');
$langs->load('sendings');
$langs->load('companies');
$langs->load('bills');
$langs->load('propal');
$langs->load('deliveries');
$langs->load('sendings');
$langs->load('products');
if (!empty($conf->incoterm->enabled)) $langs->load('incoterm');
if (! empty($conf->margin->enabled)) $langs->load('margins');

$id = (GETPOST('id', 'int') ? GETPOST('id', 'int') : GETPOST('orderid', 'int'));
$ref = GETPOST('ref', 'alpha');
$socid = GETPOST('socid', 'int');
$action = GETPOST('action', 'alpha');
$cancel = GETPOST('cancel', 'alpha');
$confirm = GETPOST('confirm', 'alpha');
$lineid = GETPOST('lineid', 'int');
$origin = GETPOST('origin', 'alpha');
$originid = (GETPOST('originid', 'int') ? GETPOST('originid', 'int') : GETPOST('origin_id', 'int')); // For backward compatibility

// PDF
$hidedetails = (GETPOST('hidedetails', 'int') ? GETPOST('hidedetails', 'int') : (! empty($conf->global->MAIN_GENERATE_DOCUMENTS_HIDE_DETAILS) ? 1 : 0));
$hidedesc = (GETPOST('hidedesc', 'int') ? GETPOST('hidedesc', 'int') : (! empty($conf->global->MAIN_GENERATE_DOCUMENTS_HIDE_DESC) ? 1 : 0));
$hideref = (GETPOST('hideref', 'int') ? GETPOST('hideref', 'int') : (! empty($conf->global->MAIN_GENERATE_DOCUMENTS_HIDE_REF) ? 1 : 0));

// Security check
if (! empty($user->societe_id))
	$socid = $user->societe_id;
$result = restrictedArea($user, 'commande', $id);

$object = new Commande($db);
$extrafields = new ExtraFields($db);

// fetch optionals attributes and labels
$extralabels = $extrafields->fetch_name_optionals_label($object->table_element);

// Load object
include DOL_DOCUMENT_ROOT.'/core/actions_fetchobject.inc.php';  // Must be include, not include_once

// Initialize technical object to manage hooks of thirdparties. Note that conf->hooks_modules contains array array
$hookmanager->initHooks(array('ordercard','globalcard'));

$permissionnote = $user->rights->commande->creer; 		// Used by the include of actions_setnotes.inc.php
$permissiondellink = $user->rights->commande->creer; 	// Used by the include of actions_dellink.inc.php
$permissionedit = $user->rights->commande->creer; 		// Used by the include of actions_lineupdown.inc.php


/*
 * Actions
 */

$parameters = array('socid' => $socid);
$reshook = $hookmanager->executeHooks('doActions', $parameters, $object, $action); // Note that $action and $object may have been modified by some hooks
if ($reshook < 0) setEventMessages($hookmanager->error, $hookmanager->errors, 'errors');

if (empty($reshook))
{
	if ($cancel) 
	{
		if ($action != 'addlink' && $action != 'updateline')
		{
			$urltogo=$backtopage?$backtopage:dol_buildpath('/commande/list.php',1);
			header("Location: ".$urltogo);
			exit;
		}
		if ($id > 0 || ! empty($ref)) {
		    $ret = $object->fetch($id,$ref);
		    $object->fetch_thirdparty();
        }
		$action='';
	}
	
	include DOL_DOCUMENT_ROOT.'/core/actions_setnotes.inc.php'; 	// Must be include, not include_once

	include DOL_DOCUMENT_ROOT.'/core/actions_dellink.inc.php';		// Must be include, not include_once

	include DOL_DOCUMENT_ROOT.'/core/actions_lineupdown.inc.php';	// Must be include, not include_once

	// Action clone object
	if ($action == 'confirm_clone' && $confirm == 'yes' && $user->rights->commande->creer)
	{
		if (1==0 && ! GETPOST('clone_content') && ! GETPOST('clone_receivers'))
		{
			setEventMessages($langs->trans("NoCloneOptionsSpecified"), null, 'errors');
		}
		else
		{
			if ($object->id > 0)
			{
				// Because createFromClone modifies the object, we must clone it so that we can restore it later
				$orig = clone $object;

				$result=$object->createFromClone($socid);
				if ($result > 0)
				{
					header("Location: ".$_SERVER['PHP_SELF'].'?id='.$result);
					exit;
				}
				else
				{
					setEventMessages($object->error, $object->errors, 'errors');
					$object = $orig;
					$action='';
				}
			}
		}
	}

	// Reopen a closed order
	else if ($action == 'reopen' && $user->rights->commande->creer)
	{
		if ($object->statut == Commande::STATUS_CANCELED || $object->statut == Commande::STATUS_CLOSED)
		{
			$result = $object->set_reopen($user);
			if ($result > 0)
			{
                setEventMessages($langs->trans('OrderReopened', $object->ref), null);
			}
			else
			{
				setEventMessages($object->error, $object->errors, 'errors');
			}
		}
	}

	// Remove order
	else if ($action == 'confirm_delete' && $confirm == 'yes' && $user->rights->commande->supprimer)
	{
		$result = $object->delete($user);
		if ($result > 0)
		{
			header('Location: index.php');
			exit;
		}
		else
		{
			setEventMessages($object->error, $object->errors, 'errors');
		}
	}

	// Remove a product line
	else if ($action == 'confirm_deleteline' && $confirm == 'yes' && $user->rights->commande->creer)
	{
		$result = $object->deleteline($user, $lineid);
		if ($result > 0)
		{
			// Define output language
			$outputlangs = $langs;
			$newlang = '';
			if ($conf->global->MAIN_MULTILANGS && empty($newlang) && GETPOST('lang_id'))
				$newlang = GETPOST('lang_id');
			if ($conf->global->MAIN_MULTILANGS && empty($newlang))
				$newlang = $object->thirdparty->default_lang;
			if (! empty($newlang)) {
				$outputlangs = new Translate("", $conf);
				$outputlangs->setDefaultLang($newlang);
			}
			if (empty($conf->global->MAIN_DISABLE_PDF_AUTOUPDATE)) {
				$ret = $object->fetch($object->id); // Reload to get new records
				$object->generateDocument($object->modelpdf, $outputlangs, $hidedetails, $hidedesc, $hideref);
			}

			header('Location: '.$_SERVER["PHP_SELF"].'?id='.$object->id);
			exit;
		}
		else
		{
			setEventMessages($object->error, $object->errors, 'errors');
		}
	}

	// Categorisation dans projet
	else if ($action == 'classin' && $user->rights->commande->creer)
	{
		$object->setProject(GETPOST('projectid'));
	}

	// Add order
	else if ($action == 'add' && $user->rights->commande->creer)
	{
		$datecommande = dol_mktime(12, 0, 0, GETPOST('remonth'), GETPOST('reday'), GETPOST('reyear'));
		$datelivraison = dol_mktime(12, 0, 0, GETPOST('liv_month'), GETPOST('liv_day'), GETPOST('liv_year'));

		if ($datecommande == '') {
			setEventMessages($langs->trans('ErrorFieldRequired', $langs->transnoentities('Date')), null, 'errors');
			$action = 'create';
			$error++;
		}

		if ($socid < 1) {
			setEventMessages($langs->trans("ErrorFieldRequired", $langs->transnoentitiesnoconv("Customer")), null, 'errors');
			$action = 'create';
			$error++;
		}

		if (! $error) {
			$object->socid = $socid;
			$object->fetch_thirdparty();

			$db->begin();

			$object->date_commande = $datecommande;
			$object->note_private = GETPOST('note_private');
			$object->note_public = GETPOST('note_public');
			$object->source = GETPOST('source_id');
			$object->fk_project = GETPOST('projectid');
			$object->ref_client = GETPOST('ref_client');
			$object->modelpdf = GETPOST('model');
			$object->cond_reglement_id = GETPOST('cond_reglement_id');
			$object->mode_reglement_id = GETPOST('mode_reglement_id');
	        $object->fk_account = GETPOST('fk_account', 'int');
			$object->availability_id = GETPOST('availability_id');
			$object->demand_reason_id = GETPOST('demand_reason_id');
			$object->date_livraison = $datelivraison;
	        $object->shipping_method_id = GETPOST('shipping_method_id', 'int');
            $object->warehouse_id = GETPOST('warehouse_id', 'int');
			$object->fk_delivery_address = GETPOST('fk_address');
			$object->contactid = GETPOST('contactid');
			$object->fk_incoterms = GETPOST('incoterm_id', 'int');
			$object->location_incoterms = GETPOST('location_incoterms', 'alpha');
			$object->multicurrency_code = GETPOST('multicurrency_code', 'alpha');
			$object->multicurrency_tx = GETPOST('originmulticurrency_tx', 'int');
			// Fill array 'array_options' with data from add form
			if (! $error)
			{
    			$ret = $extrafields->setOptionalsFromPost($extralabels, $object);
    			if ($ret < 0) $error++;
			}

			// If creation from another object of another module (Example: origin=propal, originid=1)
			if (! empty($origin) && ! empty($originid))
			{
				// Parse element/subelement (ex: project_task)
				$element = $subelement = $origin;
				if (preg_match('/^([^_]+)_([^_]+)/i', $origin, $regs)) {
					$element = $regs [1];
					$subelement = $regs [2];
				}

				// For compatibility
				if ($element == 'order') {
					$element = $subelement = 'commande';
				}
				if ($element == 'propal') {
					$element = 'comm/propal';
					$subelement = 'propal';
				}
				if ($element == 'contract') {
					$element = $subelement = 'contrat';
				}

				$object->origin = $origin;
				$object->origin_id = $originid;

				// Possibility to add external linked objects with hooks
				$object->linked_objects [$object->origin] = $object->origin_id;
				$other_linked_objects = GETPOST('other_linked_objects', 'array');
				if (! empty($other_linked_objects)) {
					$object->linked_objects = array_merge($object->linked_objects, $other_linked_objects);
				}

				if (! $error)
				{
					$object_id = $object->create($user);

					if ($object_id > 0)
					{
						dol_include_once('/' . $element . '/class/' . $subelement . '.class.php');

						$classname = ucfirst($subelement);
						$srcobject = new $classname($db);

						dol_syslog("Try to find source object origin=" . $object->origin . " originid=" . $object->origin_id . " to add lines");
						$result = $srcobject->fetch($object->origin_id);
						if ($result > 0)
						{
							$lines = $srcobject->lines;
							if (empty($lines) && method_exists($srcobject, 'fetch_lines'))
							{
								$srcobject->fetch_lines();
								$lines = $srcobject->lines;
							}

							$fk_parent_line = 0;
							$num = count($lines);

							for($i = 0; $i < $num; $i ++)
							{
								$label = (! empty($lines[$i]->label) ? $lines[$i]->label : '');
								$desc = (! empty($lines[$i]->desc) ? $lines[$i]->desc : '');
								$product_type = (! empty($lines[$i]->product_type) ? $lines[$i]->product_type : 0);

								// Dates
								// TODO mutualiser
								$date_start = $lines[$i]->date_debut_prevue;
								if ($lines[$i]->date_debut_reel)
									$date_start = $lines[$i]->date_debut_reel;
								if ($lines[$i]->date_start)
									$date_start = $lines[$i]->date_start;
								$date_end = $lines[$i]->date_fin_prevue;
								if ($lines[$i]->date_fin_reel)
									$date_end = $lines[$i]->date_fin_reel;
								if ($lines[$i]->date_end)
									$date_end = $lines[$i]->date_end;

									// Reset fk_parent_line for no child products and special product
								if (($lines[$i]->product_type != 9 && empty($lines[$i]->fk_parent_line)) || $lines[$i]->product_type == 9) {
									$fk_parent_line = 0;
								}

								// Extrafields
								if (empty($conf->global->MAIN_EXTRAFIELDS_DISABLED) && method_exists($lines[$i], 'fetch_optionals')) 							// For avoid conflicts if
								                                                                                                      // trigger used
								{
									$lines[$i]->fetch_optionals($lines[$i]->rowid);
									$array_options = $lines[$i]->array_options;
								}

								$result = $object->addline($desc, $lines[$i]->subprice, $lines[$i]->qty, $lines[$i]->tva_tx, $lines[$i]->localtax1_tx, $lines[$i]->localtax2_tx, $lines[$i]->fk_product, $lines[$i]->remise_percent, $lines[$i]->info_bits, $lines[$i]->fk_remise_except, 'HT', 0, $date_start, $date_end, $product_type, $lines[$i]->rang, $lines[$i]->special_code, $fk_parent_line, $lines[$i]->fk_fournprice, $lines[$i]->pa_ht, $label, $array_options, $lines[$i]->fk_unit, $object->origin, $lines[$i]->rowid);

								if ($result < 0) {
									$error++;
									break;
								}

								// Defined the new fk_parent_line
								if ($result > 0 && $lines[$i]->product_type == 9) {
									$fk_parent_line = $result;
								}
							}
						} else {
							setEventMessages($srcobject->error, $srcobject->errors, 'errors');
							$error++;
						}

						// Now we create same links to contact than the ones found on origin object
						if (! empty($conf->global->MAIN_PROPAGATE_CONTACTS_FROM_ORIGIN))
						{
						    $originforcontact = $object->origin;
						    $originidforcontact = $object->origin_id;
						    if ($originforcontact == 'shipping')     // shipment and order share the same contacts. If creating from shipment we take data of order
						    {
						        $originforcontact=$srcobject->origin;
						        $originidforcontact=$srcobject->origin_id;
						    }
						    $sqlcontact = "SELECT code, fk_socpeople FROM ".MAIN_DB_PREFIX."element_contact as ec, ".MAIN_DB_PREFIX."c_type_contact as ctc";
						    $sqlcontact.= " WHERE element_id = ".$originidforcontact." AND ec.fk_c_type_contact = ctc.rowid AND ctc.element = '".$originforcontact."'";

						    $resqlcontact = $db->query($sqlcontact);
						    if ($resqlcontact)
						    {
						        while($objcontact = $db->fetch_object($resqlcontact))
						        {
						            //print $objcontact->code.'-'.$objcontact->fk_socpeople."\n";
						            $object->add_contact($objcontact->fk_socpeople, $objcontact->code);
						        }
						    }
						    else dol_print_error($resqlcontact);
						}

						// Hooks
						$parameters = array('objFrom' => $srcobject);
						$reshook = $hookmanager->executeHooks('createFrom', $parameters, $object, $action); // Note that $action and $object may have been
						// modified by hook
						if ($reshook < 0)
						    $error++;

					} else {
						setEventMessages($object->error, $object->errors, 'errors');
						$error++;
					}
				} else {
					// Required extrafield left blank, error message already defined by setOptionalsFromPost()
					$action = 'create';
				}
			} else {
				if (! $error)
				{
					$object_id = $object->create($user);

					// If some invoice's lines already known
					$NBLINES = 8;
					for($i = 1; $i <= $NBLINES; $i ++) {
						if ($_POST['idprod' . $i]) {
							$xid = 'idprod' . $i;
							$xqty = 'qty' . $i;
							$xremise = 'remise_percent' . $i;
							$object->add_product($_POST[$xid], $_POST[$xqty], $_POST[$xremise]);
						}
					}
				}
			}

			// Insert default contacts if defined
			if ($object_id > 0)
			{
				if (GETPOST('contactid'))
				{
					$result = $object->add_contact(GETPOST('contactid'), 'CUSTOMER', 'external');
					if ($result < 0) {
						setEventMessages($langs->trans("ErrorFailedToAddContact"), null, 'errors');
						$error++;
					}
				}

				$id = $object_id;
				$action = '';
			}

			// End of object creation, we show it
			if ($object_id > 0 && ! $error)
			{
				$db->commit();
				header('Location: ' . $_SERVER["PHP_SELF"] . '?id=' . $object_id);
				exit();
			} else {
				$db->rollback();
				$action = 'create';
				setEventMessages($object->error, $object->errors, 'errors');
			}
		}
	}

	else if ($action == 'classifybilled' && $user->rights->commande->creer)
	{
		$ret=$object->classifyBilled($user);

		if ($ret < 0) {
			setEventMessages($object->error, $object->errors, 'errors');
		}
	}
	else if ($action == 'classifyunbilled' && $user->rights->commande->creer)
	{
	    $ret=$object->classifyUnBilled();
	    if ($ret < 0) {
	        setEventMessages($object->error, $object->errors, 'errors');
	    }
	}

	// Positionne ref commande client
	else if ($action == 'setref_client' && $user->rights->commande->creer) {
		$result = $object->set_ref_client($user, GETPOST('ref_client'));
		if ($result < 0)
		{
		    setEventMessages($object->error, $object->errors, 'errors');
		}
	}

	else if ($action == 'setremise' && $user->rights->commande->creer) {
		$result = $object->set_remise($user, GETPOST('remise'));
		if ($result < 0)
		{
		    setEventMessages($object->error, $object->errors, 'errors');
		}
	}

	else if ($action == 'setabsolutediscount' && $user->rights->commande->creer) {
		if (GETPOST('remise_id')) {
			if ($object->id > 0) {
				$object->insert_discount(GETPOST('remise_id'));
			} else {
				dol_print_error($db, $object->error);
			}
		}
	}

	else if ($action == 'setdate' && $user->rights->commande->creer) {
		// print "x ".$_POST['liv_month'].", ".$_POST['liv_day'].", ".$_POST['liv_year'];
		$date = dol_mktime(0, 0, 0, GETPOST('order_month'), GETPOST('order_day'), GETPOST('order_year'));

		$result = $object->set_date($user, $date);
		if ($result < 0) {
			setEventMessages($object->error, $object->errors, 'errors');
		}
	}

	else if ($action == 'setdate_livraison' && $user->rights->commande->creer) {
		// print "x ".$_POST['liv_month'].", ".$_POST['liv_day'].", ".$_POST['liv_year'];
		$datelivraison = dol_mktime(0, 0, 0, GETPOST('liv_month'), GETPOST('liv_day'), GETPOST('liv_year'));

		$result = $object->set_date_livraison($user, $datelivraison);
		if ($result < 0) {
			setEventMessages($object->error, $object->errors, 'errors');
		}
	}

	else if ($action == 'setmode' && $user->rights->commande->creer) {
		$result = $object->setPaymentMethods(GETPOST('mode_reglement_id', 'int'));
		if ($result < 0)
			setEventMessages($object->error, $object->errors, 'errors');
	}

	// Multicurrency Code
	else if ($action == 'setmulticurrencycode' && $user->rights->commande->creer) {
		$result = $object->setMulticurrencyCode(GETPOST('multicurrency_code', 'alpha'));
	}

	// Multicurrency rate
	else if ($action == 'setmulticurrencyrate' && $user->rights->commande->creer) {
		$result = $object->setMulticurrencyRate(price2num(GETPOST('multicurrency_tx')));
	}

	else if ($action == 'setavailability' && $user->rights->commande->creer) {
		$result = $object->availability(GETPOST('availability_id'));
		if ($result < 0)
		    setEventMessages($object->error, $object->errors, 'errors');
	}

	else if ($action == 'setdemandreason' && $user->rights->commande->creer) {
		$result = $object->demand_reason(GETPOST('demand_reason_id'));
		if ($result < 0)
			setEventMessages($object->error, $object->errors, 'errors');
	}

	else if ($action == 'setconditions' && $user->rights->commande->creer) {
		$result = $object->setPaymentTerms(GETPOST('cond_reglement_id', 'int'));
		if ($result < 0) {
			dol_print_error($db, $object->error);
		} else {
			if (empty($conf->global->MAIN_DISABLE_PDF_AUTOUPDATE)) {
				// Define output language
				$outputlangs = $langs;
				$newlang = GETPOST('lang_id', 'alpha');
				if ($conf->global->MAIN_MULTILANGS && empty($newlang))
					$newlang = $object->thirdparty->default_lang;
				if (! empty($newlang)) {
					$outputlangs = new Translate("", $conf);
					$outputlangs->setDefaultLang($newlang);
				}

				$ret = $object->fetch($object->id); // Reload to get new records
				$object->generateDocument($object->modelpdf, $outputlangs, $hidedetails, $hidedesc, $hideref);
			}
		}
	}

	// Set incoterm
	elseif ($action == 'set_incoterms' && !empty($conf->incoterm->enabled))
    {
    	$result = $object->setIncoterms(GETPOST('incoterm_id', 'int'), GETPOST('location_incoterms', 'alpha'));
        if ($result < 0) {
            setEventMessages($object->error, $object->errors, 'errors');
        }
    }

	// bank account
	else if ($action == 'setbankaccount' && $user->rights->commande->creer) {
	    $result=$object->setBankAccount(GETPOST('fk_account', 'int'));
        if ($result < 0) {
            setEventMessages($object->error, $object->errors, 'errors');
        }
	}

	// shipping method
	else if ($action == 'setshippingmethod' && $user->rights->commande->creer) {
	    $result = $object->setShippingMethod(GETPOST('shipping_method_id', 'int'));
        if ($result < 0) {
            setEventMessages($object->error, $object->errors, 'errors');
        }
	}

    // warehouse
    else if ($action == 'setwarehouse' && $user->rights->commande->creer) {
        $result = $object->setWarehouse(GETPOST('warehouse_id', 'int'));
        if ($result < 0) {
            setEventMessages($object->error, $object->errors, 'errors');
        }
    }

	else if ($action == 'setremisepercent' && $user->rights->commande->creer) {
		$result = $object->set_remise($user, GETPOST('remise_percent'));
	}

	else if ($action == 'setremiseabsolue' && $user->rights->commande->creer) {
		$result = $object->set_remise_absolue($user, GETPOST('remise_absolue'));
	}

	// Add a new line
	else if ($action == 'addline' && $user->rights->commande->creer)
	{
		$langs->load('errors');
		$error = 0;

		// Set if we used free entry or predefined product
		$predef='';
		$product_desc=(GETPOST('dp_desc')?GETPOST('dp_desc'):'');
		$price_ht = GETPOST('price_ht');
		$price_ht_devise = GETPOST('multicurrency_price_ht');
		if (GETPOST('prod_entry_mode') == 'free')
		{
			$idprod=0;
			$tva_tx = (GETPOST('tva_tx') ? GETPOST('tva_tx') : 0);
		}
		else
		{
			$idprod=GETPOST('idprod', 'int');
			$tva_tx = '';
		}

		$qty = GETPOST('qty' . $predef);
		$remise_percent = GETPOST('remise_percent' . $predef);

		// Extrafields
		$extrafieldsline = new ExtraFields($db);
		$extralabelsline = $extrafieldsline->fetch_name_optionals_label($object->table_element_line);
		$array_options = $extrafieldsline->getOptionalsFromPost($extralabelsline, $predef);
		// Unset extrafield
		if (is_array($extralabelsline)) {
			// Get extra fields
			foreach ($extralabelsline as $key => $value) {
				unset($_POST["options_" . $key]);
			}
		}

		if (empty($idprod) && ($price_ht < 0) && ($qty < 0)) {
			setEventMessages($langs->trans('ErrorBothFieldCantBeNegative', $langs->transnoentitiesnoconv('UnitPriceHT'), $langs->transnoentitiesnoconv('Qty')), null, 'errors');
			$error++;
		}
		if (GETPOST('prod_entry_mode') == 'free' && empty($idprod) && GETPOST('type') < 0) {
			setEventMessages($langs->trans('ErrorFieldRequired', $langs->transnoentitiesnoconv('Type')), null, 'errors');
			$error++;
		}
		if (GETPOST('prod_entry_mode') == 'free' && empty($idprod) && (! ($price_ht >= 0) || $price_ht == '') && (! ($price_ht_devise >= 0) || $price_ht_devise == '')) 	// Unit price can be 0 but not ''
		{
			setEventMessages($langs->trans("ErrorFieldRequired", $langs->transnoentitiesnoconv("UnitPriceHT")), null, 'errors');
			$error++;
		}
		if ($qty == '') {
			setEventMessages($langs->trans('ErrorFieldRequired', $langs->transnoentitiesnoconv('Qty')), null, 'errors');
			$error++;
		}
		if (GETPOST('prod_entry_mode') == 'free' && empty($idprod) && empty($product_desc)) {
			setEventMessages($langs->trans('ErrorFieldRequired', $langs->transnoentitiesnoconv('Description')), null, 'errors');
			$error++;
		}

		if (! $error && ($qty >= 0) && (! empty($product_desc) || ! empty($idprod))) {
			// Clean parameters
			$date_start=dol_mktime(GETPOST('date_start'.$predef.'hour'), GETPOST('date_start'.$predef.'min'), GETPOST('date_start'.$predef.'sec'), GETPOST('date_start'.$predef.'month'), GETPOST('date_start'.$predef.'day'), GETPOST('date_start'.$predef.'year'));
			$date_end=dol_mktime(GETPOST('date_end'.$predef.'hour'), GETPOST('date_end'.$predef.'min'), GETPOST('date_end'.$predef.'sec'), GETPOST('date_end'.$predef.'month'), GETPOST('date_end'.$predef.'day'), GETPOST('date_end'.$predef.'year'));
			$price_base_type = (GETPOST('price_base_type', 'alpha')?GETPOST('price_base_type', 'alpha'):'HT');

			// Ecrase $pu par celui du produit
			// Ecrase $desc par celui du produit
			// Ecrase $txtva par celui du produit
			// Ecrase $base_price_type par celui du produit
			if (! empty($idprod)) {
				$prod = new Product($db);
				$prod->fetch($idprod);

				$label = ((GETPOST('product_label') && GETPOST('product_label') != $prod->label) ? GETPOST('product_label') : '');

				// Update if prices fields are defined
					$tva_tx = get_default_tva($mysoc, $object->thirdparty, $prod->id);
					$tva_npr = get_default_npr($mysoc, $object->thirdparty, $prod->id);
					if (empty($tva_tx)) $tva_npr=0;

					$pu_ht = $prod->price;
					$pu_ttc = $prod->price_ttc;
					$price_min = $prod->price_min;
					$price_base_type = $prod->price_base_type;

					// multiprix
					if (! empty($conf->global->PRODUIT_MULTIPRICES) && ! empty($object->thirdparty->price_level))
					{
						$pu_ht = $prod->multiprices[$object->thirdparty->price_level];
						$pu_ttc = $prod->multiprices_ttc[$object->thirdparty->price_level];
						$price_min = $prod->multiprices_min[$object->thirdparty->price_level];
						$price_base_type = $prod->multiprices_base_type[$object->thirdparty->price_level];
						if (! empty($conf->global->PRODUIT_MULTIPRICES_USE_VAT_PER_LEVEL))  // using this option is a bug. kept for backward compatibility
						{
						  if (isset($prod->multiprices_tva_tx[$object->thirdparty->price_level])) $tva_tx=$prod->multiprices_tva_tx[$object->thirdparty->price_level];
						  if (isset($prod->multiprices_recuperableonly[$object->thirdparty->price_level])) $tva_npr=$prod->multiprices_recuperableonly[$object->thirdparty->price_level];
						}
					}
					elseif (! empty($conf->global->PRODUIT_CUSTOMER_PRICES))
					{
						require_once DOL_DOCUMENT_ROOT . '/product/class/productcustomerprice.class.php';

						$prodcustprice = new Productcustomerprice($db);

						$filter = array('t.fk_product' => $prod->id,'t.fk_soc' => $object->thirdparty->id);

						$result = $prodcustprice->fetch_all('', '', 0, 0, $filter);
						if ($result >= 0)
						{
							if (count($prodcustprice->lines) > 0)
							{
								$pu_ht = price($prodcustprice->lines [0]->price);
								$pu_ttc = price($prodcustprice->lines [0]->price_ttc);
								$price_base_type = $prodcustprice->lines [0]->price_base_type;
								$tva_tx = $prodcustprice->lines [0]->tva_tx;
							}
						}
						else
						{
							setEventMessages($prodcustprice->error, $prodcustprice->errors, 'errors');
						}
					}

					// if price ht is forced (ie: calculated by margin rate and cost price)
					if (! empty($price_ht)) {
						$pu_ht = price2num($price_ht, 'MU');
						$pu_ttc = price2num($pu_ht * (1 + ($tva_tx / 100)), 'MU');
					}

					// On reevalue prix selon taux tva car taux tva transaction peut etre different
					// de ceux du produit par defaut (par exemple si pays different entre vendeur et acheteur).
					elseif ($tva_tx != $prod->tva_tx) {
						if ($price_base_type != 'HT') {
							$pu_ht = price2num($pu_ttc / (1 + ($tva_tx / 100)), 'MU');
						} else {
							$pu_ttc = price2num($pu_ht * (1 + ($tva_tx / 100)), 'MU');
						}
					}

					$desc = '';

					// Define output language
					if (! empty($conf->global->MAIN_MULTILANGS) && ! empty($conf->global->PRODUIT_TEXTS_IN_THIRDPARTY_LANGUAGE)) {
						$outputlangs = $langs;
						$newlang = '';
						if (empty($newlang) && GETPOST('lang_id'))
							$newlang = GETPOST('lang_id');
						if (empty($newlang))
							$newlang = $object->thirdparty->default_lang;
						if (! empty($newlang)) {
							$outputlangs = new Translate("", $conf);
							$outputlangs->setDefaultLang($newlang);
						}

						$desc = (! empty($prod->multilangs [$outputlangs->defaultlang] ["description"])) ? $prod->multilangs [$outputlangs->defaultlang] ["description"] : $prod->description;
					} else {
						$desc = $prod->description;
					}

					$desc = dol_concatdesc($desc, $product_desc);

					// Add custom code and origin country into description
					if (empty($conf->global->MAIN_PRODUCT_DISABLE_CUSTOMCOUNTRYCODE) && (! empty($prod->customcode) || ! empty($prod->country_code))) {
						$tmptxt = '(';
						if (! empty($prod->customcode))
							$tmptxt .= $langs->transnoentitiesnoconv("CustomCode") . ': ' . $prod->customcode;
						if (! empty($prod->customcode) && ! empty($prod->country_code))
							$tmptxt .= ' - ';
						if (! empty($prod->country_code))
							$tmptxt .= $langs->transnoentitiesnoconv("CountryOrigin") . ': ' . getCountry($prod->country_code, 0, $db, $langs, 0);
						$tmptxt .= ')';
						$desc = dol_concatdesc($desc, $tmptxt);
					}

				$type = $prod->type;
				$fk_unit = $prod->fk_unit;
			} else {
				$pu_ht = price2num($price_ht, 'MU');
				$pu_ttc = price2num(GETPOST('price_ttc'), 'MU');
				$tva_npr = (preg_match('/\*/', $tva_tx) ? 1 : 0);
				$tva_tx = str_replace('*', '', $tva_tx);
				$label = (GETPOST('product_label') ? GETPOST('product_label') : '');
				$desc = $product_desc;
				$type = GETPOST('type');
				$fk_unit=GETPOST('units', 'alpha');
				$pu_ht_devise = price2num($price_ht_devise, 'MU');
			}

			// Margin
			$fournprice = price2num(GETPOST('fournprice' . $predef) ? GETPOST('fournprice' . $predef) : '');
			$buyingprice = price2num(GETPOST('buying_price' . $predef) != '' ? GETPOST('buying_price' . $predef) : '');    // If buying_price is '0', we muste keep this value

			// Local Taxes
			$localtax1_tx = get_localtax($tva_tx, 1, $object->thirdparty);
			$localtax2_tx = get_localtax($tva_tx, 2, $object->thirdparty);

			$desc = dol_htmlcleanlastbr($desc);

			$info_bits = 0;
			if ($tva_npr)
				$info_bits |= 0x01;

			if (! empty($price_min) && (price2num($pu_ht) * (1 - price2num($remise_percent) / 100) < price2num($price_min))) {
				$mesg = $langs->trans("CantBeLessThanMinPrice", price(price2num($price_min, 'MU'), 0, $langs, 0, 0, - 1, $conf->currency));
				setEventMessages($mesg, null, 'errors');
			} else {
				// Insert line
				$result = $object->addline($desc, $pu_ht, $qty, $tva_tx, $localtax1_tx, $localtax2_tx, $idprod, $remise_percent, $info_bits, 0, $price_base_type, $pu_ttc, $date_start, $date_end, $type, - 1, 0, GETPOST('fk_parent_line'), $fournprice, $buyingprice, $label, $array_options, $fk_unit, '', 0, $pu_ht_devise);

				if ($result > 0) {
					$ret = $object->fetch($object->id); // Reload to get new records

					if (empty($conf->global->MAIN_DISABLE_PDF_AUTOUPDATE)) {
						// Define output language
						$outputlangs = $langs;
						$newlang = GETPOST('lang_id', 'alpha');
						if (! empty($conf->global->MAIN_MULTILANGS) && empty($newlang))
							$newlang = $object->thirdparty->default_lang;
						if (! empty($newlang)) {
							$outputlangs = new Translate("", $conf);
							$outputlangs->setDefaultLang($newlang);
						}

						$object->generateDocument($object->modelpdf, $outputlangs, $hidedetails, $hidedesc, $hideref);
					}

					unset($_POST['prod_entry_mode']);

					unset($_POST['qty']);
					unset($_POST['type']);
					unset($_POST['remise_percent']);
					unset($_POST['price_ht']);
					unset($_POST['multicurrency_price_ht']);
					unset($_POST['price_ttc']);
					unset($_POST['tva_tx']);
					unset($_POST['product_ref']);
					unset($_POST['product_label']);
					unset($_POST['product_desc']);
					unset($_POST['fournprice']);
					unset($_POST['buying_price']);
					unset($_POST['np_marginRate']);
					unset($_POST['np_markRate']);
					unset($_POST['dp_desc']);
					unset($_POST['idprod']);
					unset($_POST['units']);

			    	unset($_POST['date_starthour']);
			    	unset($_POST['date_startmin']);
			    	unset($_POST['date_startsec']);
			    	unset($_POST['date_startday']);
			    	unset($_POST['date_startmonth']);
			    	unset($_POST['date_startyear']);
			    	unset($_POST['date_endhour']);
			    	unset($_POST['date_endmin']);
			    	unset($_POST['date_endsec']);
			    	unset($_POST['date_endday']);
			    	unset($_POST['date_endmonth']);
			    	unset($_POST['date_endyear']);
				} else {
					setEventMessages($object->error, $object->errors, 'errors');
				}
			}
		}
	}

	/*
	 *  Update a line
	 */
	else if ($action == 'updateline' && $user->rights->commande->creer && GETPOST('save'))
	{
		// Clean parameters
		$date_start='';
		$date_end='';
		$date_start=dol_mktime(GETPOST('date_starthour'), GETPOST('date_startmin'), GETPOST('date_startsec'), GETPOST('date_startmonth'), GETPOST('date_startday'), GETPOST('date_startyear'));
		$date_end=dol_mktime(GETPOST('date_endhour'), GETPOST('date_endmin'), GETPOST('date_endsec'), GETPOST('date_endmonth'), GETPOST('date_endday'), GETPOST('date_endyear'));
		$description=dol_htmlcleanlastbr(GETPOST('product_desc'));
		$pu_ht=GETPOST('price_ht');
		$vat_rate=(GETPOST('tva_tx')?GETPOST('tva_tx'):0);
		$pu_ht_devise = GETPOST('multicurrency_subprice');

		// Define info_bits
		$info_bits = 0;
		if (preg_match('/\*/', $vat_rate))
			$info_bits |= 0x01;

		// Define vat_rate
		$vat_rate = str_replace('*', '', $vat_rate);
		$localtax1_rate = get_localtax($vat_rate, 1, $object->thirdparty, $mysoc);
		$localtax2_rate = get_localtax($vat_rate, 2, $object->thirdparty, $mysoc);

		// Add buying price
		$fournprice = price2num(GETPOST('fournprice') ? GETPOST('fournprice') : '');
		$buyingprice = price2num(GETPOST('buying_price') != '' ? GETPOST('buying_price') : '');    // If buying_price is '0', we muste keep this value

		// Extrafields Lines
		$extrafieldsline = new ExtraFields($db);
		$extralabelsline = $extrafieldsline->fetch_name_optionals_label($object->table_element_line);
		$array_options = $extrafieldsline->getOptionalsFromPost($extralabelsline);
		// Unset extrafield POST Data
		if (is_array($extralabelsline)) {
			foreach ($extralabelsline as $key => $value) {
				unset($_POST["options_" . $key]);
			}
		}

		// Define special_code for special lines
		$special_code=GETPOST('special_code');
		if (! GETPOST('qty')) $special_code=3;

		// Check minimum price
		$productid = GETPOST('productid', 'int');
		if (! empty($productid)) {
			$product = new Product($db);
			$product->fetch($productid);

			$type = $product->type;

			$price_min = $product->price_min;
			if (! empty($conf->global->PRODUIT_MULTIPRICES) && ! empty($object->thirdparty->price_level))
				$price_min = $product->multiprices_min [$object->thirdparty->price_level];

			$label = ((GETPOST('update_label') && GETPOST('product_label')) ? GETPOST('product_label') : '');

			if ($price_min && (price2num($pu_ht) * (1 - price2num(GETPOST('remise_percent')) / 100) < price2num($price_min))) {
				setEventMessages($langs->trans("CantBeLessThanMinPrice", price(price2num($price_min, 'MU'), 0, $langs, 0, 0, - 1, $conf->currency)), null, 'errors');
				$error++;
			}
		} else {
			$type = GETPOST('type');
			$label = (GETPOST('product_label') ? GETPOST('product_label') : '');

			// Check parameters
			if (GETPOST('type') < 0) {
				setEventMessages($langs->trans("ErrorFieldRequired", $langs->transnoentitiesnoconv("Type")), null, 'errors');
				$error++;
			}
		}

		if (! $error) {
<<<<<<< HEAD
			$result = $object->updateline(GETPOST('lineid'), $description, $pu_ht, GETPOST('qty'), GETPOST('remise_percent'), $vat_rate, $localtax1_rate, $localtax2_rate, 'HT', $info_bits, $date_start, $date_end, $type, GETPOST('fk_parent_line'), 0, $fournprice, $buyingprice, $label, $special_code, $array_options, GETPOST('units'),$pu_ht_devise);
=======
			
			if (empty($user->rights->margins->creer))
			{
				foreach ($object->lines as &$line)
				{
					if ($line->id == GETPOST('lineid'))
					{
						$fournprice = $line->fk_fournprice;
						$buyingprice = $line->pa_ht;
						break;
					}
				}
			}
			
			$result = $object->updateline(GETPOST('lineid'), $description, $pu_ht, GETPOST('qty'), GETPOST('remise_percent'), $vat_rate, $localtax1_rate, $localtax2_rate, 'HT', $info_bits, $date_start, $date_end, $type, GETPOST('fk_parent_line'), 0, $fournprice, $buyingprice, $label, $special_code, $array_options, GETPOST('units'));
>>>>>>> 21a648a0

			if ($result >= 0) {
				if (empty($conf->global->MAIN_DISABLE_PDF_AUTOUPDATE)) {
					// Define output language
					$outputlangs = $langs;
					$newlang = '';
					if ($conf->global->MAIN_MULTILANGS && empty($newlang) && GETPOST('lang_id'))
						$newlang = GETPOST('lang_id');
					if ($conf->global->MAIN_MULTILANGS && empty($newlang))
						$newlang = $object->thirdparty->default_lang;
					if (! empty($newlang)) {
						$outputlangs = new Translate("", $conf);
						$outputlangs->setDefaultLang($newlang);
					}

					$ret = $object->fetch($object->id); // Reload to get new records
					$object->generateDocument($object->modelpdf, $outputlangs, $hidedetails, $hidedesc, $hideref);
				}

				unset($_POST['qty']);
				unset($_POST['type']);
				unset($_POST['productid']);
				unset($_POST['remise_percent']);
				unset($_POST['price_ht']);
				unset($_POST['multicurrency_price_ht']);
				unset($_POST['price_ttc']);
				unset($_POST['tva_tx']);
				unset($_POST['product_ref']);
				unset($_POST['product_label']);
				unset($_POST['product_desc']);
				unset($_POST['fournprice']);
				unset($_POST['buying_price']);

				unset($_POST['date_starthour']);
				unset($_POST['date_startmin']);
				unset($_POST['date_startsec']);
				unset($_POST['date_startday']);
				unset($_POST['date_startmonth']);
				unset($_POST['date_startyear']);
				unset($_POST['date_endhour']);
				unset($_POST['date_endmin']);
				unset($_POST['date_endsec']);
				unset($_POST['date_endday']);
				unset($_POST['date_endmonth']);
				unset($_POST['date_endyear']);
			} else {
				setEventMessages($object->error, $object->errors, 'errors');
			}
		}
	}

	else if ($action == 'updateline' && $user->rights->commande->creer && GETPOST('cancel') == $langs->trans('Cancel')) {
		header('Location: ' . $_SERVER['PHP_SELF'] . '?id=' . $object->id); // Pour reaffichage de la fiche en cours d'edition
		exit();
	}

	else if ($action == 'confirm_validate' && $confirm == 'yes' &&
        ((empty($conf->global->MAIN_USE_ADVANCED_PERMS) && ! empty($user->rights->commande->creer))
       	|| (! empty($conf->global->MAIN_USE_ADVANCED_PERMS) && ! empty($user->rights->commande->order_advance->validate)))
	)
	{
		$idwarehouse = GETPOST('idwarehouse');

	    $qualified_for_stock_change=0;
		if (empty($conf->global->STOCK_SUPPORTS_SERVICES))
		{
		   	$qualified_for_stock_change=$object->hasProductsOrServices(2);
		}
		else
		{
		   	$qualified_for_stock_change=$object->hasProductsOrServices(1);
		}

		// Check parameters
		if (! empty($conf->stock->enabled) && ! empty($conf->global->STOCK_CALCULATE_ON_VALIDATE_ORDER) && $qualified_for_stock_change)
		{
			if (! $idwarehouse || $idwarehouse == -1)
			{
				$error++;
				setEventMessages($langs->trans('ErrorFieldRequired',$langs->transnoentitiesnoconv("Warehouse")), null, 'errors');
				$action='';
			}
		}

		if (! $error) {
			$result = $object->valid($user, $idwarehouse);
			if ($result >= 0)
			{
				// Define output language
				if (empty($conf->global->MAIN_DISABLE_PDF_AUTOUPDATE))
				{
					$outputlangs = $langs;
					$newlang = '';
					if ($conf->global->MAIN_MULTILANGS && empty($newlang) && GETPOST('lang_id')) $newlang = GETPOST('lang_id','alpha');
					if ($conf->global->MAIN_MULTILANGS && empty($newlang))	$newlang = $object->thirdparty->default_lang;
					if (! empty($newlang)) {
						$outputlangs = new Translate("", $conf);
						$outputlangs->setDefaultLang($newlang);
					}
					$model=$object->modelpdf;
					$ret = $object->fetch($id); // Reload to get new records

					$object->generateDocument($model, $outputlangs, $hidedetails, $hidedesc, $hideref);
				}
			}
			else
			{
				setEventMessages($object->error, $object->errors, 'errors');
			}
		}
	}

	// Go back to draft status
	else if ($action == 'confirm_modif' && $user->rights->commande->creer) {
		$idwarehouse = GETPOST('idwarehouse');

	    $qualified_for_stock_change=0;
		if (empty($conf->global->STOCK_SUPPORTS_SERVICES))
		{
		   	$qualified_for_stock_change=$object->hasProductsOrServices(2);
		}
		else
		{
		   	$qualified_for_stock_change=$object->hasProductsOrServices(1);
		}

		// Check parameters
		if (! empty($conf->stock->enabled) && ! empty($conf->global->STOCK_CALCULATE_ON_VALIDATE_ORDER) && $qualified_for_stock_change)
		{
			if (! $idwarehouse || $idwarehouse == -1)
			{
				$error++;
				setEventMessages($langs->trans('ErrorFieldRequired',$langs->transnoentitiesnoconv("Warehouse")), null, 'errors');
				$action='';
			}
		}

		if (! $error) {
			$result = $object->set_draft($user, $idwarehouse);
			if ($result >= 0)
			{
				// Define output language
				if (empty($conf->global->MAIN_DISABLE_PDF_AUTOUPDATE))
				{
					$outputlangs = $langs;
					$newlang = '';
					if ($conf->global->MAIN_MULTILANGS && empty($newlang) && GETPOST('lang_id')) $newlang = GETPOST('lang_id','alpha');
					if ($conf->global->MAIN_MULTILANGS && empty($newlang))	$newlang = $object->thirdparty->default_lang;
					if (! empty($newlang)) {
						$outputlangs = new Translate("", $conf);
						$outputlangs->setDefaultLang($newlang);
					}
					$model=$object->modelpdf;
					$ret = $object->fetch($id); // Reload to get new records

					$object->generateDocument($model, $outputlangs, $hidedetails, $hidedesc, $hideref);
				}
			}
		}
	}

	else if ($action == 'confirm_shipped' && $confirm == 'yes' && $user->rights->commande->cloturer) {
		$result = $object->cloture($user);
		if ($result < 0) {
			setEventMessages($object->error, $object->errors, 'errors');
		}
	}

	else if ($action == 'confirm_cancel' && $confirm == 'yes' &&
        ((empty($conf->global->MAIN_USE_ADVANCED_PERMS) && ! empty($user->rights->commande->creer))
       	|| (! empty($conf->global->MAIN_USE_ADVANCED_PERMS) && ! empty($user->rights->commande->order_advance->validate)))
	)
	{
		$idwarehouse = GETPOST('idwarehouse');

	    $qualified_for_stock_change=0;
		if (empty($conf->global->STOCK_SUPPORTS_SERVICES))
		{
		   	$qualified_for_stock_change=$object->hasProductsOrServices(2);
		}
		else
		{
		   	$qualified_for_stock_change=$object->hasProductsOrServices(1);
		}

		// Check parameters
		if (! empty($conf->stock->enabled) && ! empty($conf->global->STOCK_CALCULATE_ON_VALIDATE_ORDER) && $qualified_for_stock_change)
		{
			if (! $idwarehouse || $idwarehouse == -1)
			{
				$error++;
				setEventMessages($langs->trans('ErrorFieldRequired',$langs->transnoentitiesnoconv("Warehouse")), null, 'errors');
				$action='';
			}
		}

		if (! $error) {
			$result = $object->cancel($idwarehouse);

			if ($result < 0) {
				setEventMessages($object->error, $object->errors, 'errors');
			}
		}
	}

	if ($action == 'builddoc') // In get or post
	{
		// Save last template used to generate document
		if (GETPOST('model'))
			$object->setDocModel($user, GETPOST('model', 'alpha'));
		    if (GETPOST('fk_bank')) { // this field may come from an external module
            $object->fk_bank = GETPOST('fk_bank');
        } else {
            $object->fk_bank = $object->fk_account;
        }

		// Define output language
		$outputlangs = $langs;
		$newlang = '';
		if ($conf->global->MAIN_MULTILANGS && empty($newlang) && ! empty($_REQUEST['lang_id']))
			$newlang = $_REQUEST['lang_id'];
		if ($conf->global->MAIN_MULTILANGS && empty($newlang))
			$newlang = $object->thirdparty->default_lang;
		if (! empty($newlang)) {
			$outputlangs = new Translate("", $conf);
			$outputlangs->setDefaultLang($newlang);
		}
		$result = $object->generateDocument($object->modelpdf, $outputlangs, $hidedetails, $hidedesc, $hideref);
		if ($result <= 0)
		{
			setEventMessages($object->error, $object->errors, 'errors');
	        $action='';
		}
	}

	// Remove file in doc form
	if ($action == 'remove_file')
	{
		if ($object->id > 0)
		{
			require_once DOL_DOCUMENT_ROOT . '/core/lib/files.lib.php';

			$langs->load("other");
			$upload_dir = $conf->commande->dir_output;
			$file = $upload_dir . '/' . GETPOST('file');
			$ret = dol_delete_file($file, 0, 0, 0, $object);
			if ($ret)
				setEventMessages($langs->trans("FileWasRemoved", GETPOST('file')), null, 'mesgs');
			else
				setEventMessages($langs->trans("ErrorFailToDeleteFile", GETPOST('file')), null, 'errors');
			$action = '';
		}
	}

	if ($action == 'update_extras')
	{
		// Fill array 'array_options' with data from update form
		$extralabels = $extrafields->fetch_name_optionals_label($object->table_element);
		$ret = $extrafields->setOptionalsFromPost($extralabels, $object, GETPOST('attribute'));
		if ($ret < 0) $error++;

		if (! $error)
		{
			// Actions on extra fields (by external module or standard code)
			$hookmanager->initHooks(array('orderdao'));
			$parameters = array('id' => $object->id);
			$reshook = $hookmanager->executeHooks('insertExtraFields', $parameters, $object, $action); // Note that $action and $object may have been modified by
			                                                                                      // some hooks
			if (empty($reshook)) {
				$result = $object->insertExtraFields();
				if ($result < 0) {
					$error++;
				}
			} else if ($reshook < 0)
				$error++;
		}

		if ($error)
			$action = 'edit_extras';
	}

	if ($action == 'set_thirdparty' && $user->rights->commande->creer)
	{
		$object->fetch($id);
		$object->setValueFrom('fk_soc', $socid, '', '', 'date', '', $user, 'ORDER_MODIFY');

		header('Location: ' . $_SERVER["PHP_SELF"] . '?id=' . $id);
		exit();
	}

    include DOL_DOCUMENT_ROOT.'/core/actions_printing.inc.php';


	/*
	 * Send mail
	 */

	// Actions to send emails
	$actiontypecode='AC_COM';
	$trigger_name='ORDER_SENTBYMAIL';
	$paramname='id';
	$mode='emailfromorder';
	$trackid='ord'.$object->id;
	include DOL_DOCUMENT_ROOT.'/core/actions_sendmails.inc.php';



	if (! $error && ! empty($conf->global->MAIN_DISABLE_CONTACTS_TAB) && $user->rights->commande->creer)
	{
		if ($action == 'addcontact')
		{
			if ($object->id > 0) {
				$contactid = (GETPOST('userid') ? GETPOST('userid') : GETPOST('contactid'));
				$result = $object->add_contact($contactid, GETPOST('type'), GETPOST('source'));
			}

			if ($result >= 0) {
				header("Location: " . $_SERVER['PHP_SELF'] . "?id=" . $object->id);
				exit();
			} else {
				if ($object->error == 'DB_ERROR_RECORD_ALREADY_EXISTS') {
					$langs->load("errors");
					setEventMessages($langs->trans("ErrorThisContactIsAlreadyDefinedAsThisType"), null, 'errors');
				} else {
					setEventMessages($object->error, $object->errors, 'errors');
				}
			}
		}

		// bascule du statut d'un contact
		else if ($action == 'swapstatut')
		{
			if ($object->id > 0) {
				$result = $object->swapContactStatus(GETPOST('ligne'));
			} else {
				dol_print_error($db);
			}
		}

		// Efface un contact
		else if ($action == 'deletecontact')
		{
			$result = $object->delete_contact($lineid);

			if ($result >= 0) {
				header("Location: " . $_SERVER['PHP_SELF'] . "?id=" . $object->id);
				exit();
			} else {
				dol_print_error($db);
			}
		}
	}
}


/*
 *	View
 */

llxHeader('', $langs->trans('Order'), 'EN:Customers_Orders|FR:Commandes_Clients|ES:Pedidos de clientes');

$form = new Form($db);
$formfile = new FormFile($db);
$formorder = new FormOrder($db);
$formmargin = new FormMargin($db);
if (! empty($conf->projet->enabled)) { $formproject = new FormProjets($db); }

/**
 * *******************************************************************
 *
 * Mode creation
 *
 * *******************************************************************
 */
if ($action == 'create' && $user->rights->commande->creer)
{
	print load_fiche_titre($langs->trans('CreateOrder'),'','title_commercial.png');

	$soc = new Societe($db);
	if ($socid > 0)
		$res = $soc->fetch($socid);

	$projectid = 0;
	$remise_absolue = 0;

	$currency_code = $conf->currency;

	if (! empty($origin) && ! empty($originid)) {
		// Parse element/subelement (ex: project_task)
		$element = $subelement = $origin;
		if (preg_match('/^([^_]+)_([^_]+)/i', $origin, $regs)) {
			$element = $regs [1];
			$subelement = $regs [2];
		}

		if ($element == 'project') {
			$projectid = $originid;

			if (!$cond_reglement_id) {
				$cond_reglement_id = $soc->cond_reglement_id;
			}
			if (!$mode_reglement_id) {
				$mode_reglement_id = $soc->mode_reglement_id;
			}
			if (!$remise_percent) {
				$remise_percent = $soc->remise_percent;
			}
			if (!$dateorder) {
				// Do not set 0 here (0 for a date is 1970)
				$dateorder = (empty($dateinvoice)?(empty($conf->global->MAIN_AUTOFILL_DATE_ODER)?-1:''):$dateorder);
			}
		} else {
			// For compatibility
			if ($element == 'order' || $element == 'commande') {
				$element = $subelement = 'commande';
			}
			if ($element == 'propal') {
				$element = 'comm/propal';
				$subelement = 'propal';
			}
			if ($element == 'contract') {
				$element = $subelement = 'contrat';
			}

			dol_include_once('/' . $element . '/class/' . $subelement . '.class.php');

			$classname = ucfirst($subelement);
			$objectsrc = new $classname($db);
			$objectsrc->fetch($originid);
			if (empty($objectsrc->lines) && method_exists($objectsrc, 'fetch_lines'))
				$objectsrc->fetch_lines();
			$objectsrc->fetch_thirdparty();

			// Replicate extrafields
			$objectsrc->fetch_optionals($originid);
			$object->array_options = $objectsrc->array_options;

			$projectid = (! empty($objectsrc->fk_project) ? $objectsrc->fk_project : '');
			$ref_client = (! empty($objectsrc->ref_client) ? $objectsrc->ref_client : '');

			$soc = $objectsrc->thirdparty;
			$cond_reglement_id	= (!empty($objectsrc->cond_reglement_id)?$objectsrc->cond_reglement_id:(!empty($soc->cond_reglement_id)?$soc->cond_reglement_id:1));
			$mode_reglement_id	= (!empty($objectsrc->mode_reglement_id)?$objectsrc->mode_reglement_id:(!empty($soc->mode_reglement_id)?$soc->mode_reglement_id:0));
            $fk_account         = (! empty($objectsrc->fk_account)?$objectsrc->fk_account:(! empty($soc->fk_account)?$soc->fk_account:0));
			$availability_id	= (!empty($objectsrc->availability_id)?$objectsrc->availability_id:(!empty($soc->availability_id)?$soc->availability_id:0));
            $shipping_method_id = (! empty($objectsrc->shipping_method_id)?$objectsrc->shipping_method_id:(! empty($soc->shipping_method_id)?$soc->shipping_method_id:0));
            $warehouse_id       = (! empty($objectsrc->warehouse_id)?$objectsrc->warehouse_id:(! empty($soc->warehouse_id)?$soc->warehouse_id:0));
			$demand_reason_id	= (!empty($objectsrc->demand_reason_id)?$objectsrc->demand_reason_id:(!empty($soc->demand_reason_id)?$soc->demand_reason_id:0));
			$remise_percent		= (!empty($objectsrc->remise_percent)?$objectsrc->remise_percent:(!empty($soc->remise_percent)?$soc->remise_percent:0));
			$remise_absolue		= (!empty($objectsrc->remise_absolue)?$objectsrc->remise_absolue:(!empty($soc->remise_absolue)?$soc->remise_absolue:0));
			$dateorder		    = empty($conf->global->MAIN_AUTOFILL_DATE_ORDER)?-1:'';

			$datedelivery = (! empty($objectsrc->date_livraison) ? $objectsrc->date_livraison : '');

			if (!empty($conf->multicurrency->enabled))
			{
				if (!empty($objectsrc->multicurrency_code)) $currency_code = $objectsrc->multicurrency_code;
				if (!empty($conf->global->MULTICURRENCY_USE_ORIGIN_TX) && !empty($objectsrc->multicurrency_tx))	$currency_tx = $objectsrc->multicurrency_tx;
			}

			$note_private = $object->getDefaultCreateValueFor('note_private', (! empty($objectsrc->note_private) ? $objectsrc->note_private : null));
			$note_public = $object->getDefaultCreateValueFor('note_public', (! empty($objectsrc->note_public) ? $objectsrc->note_public : null));

			// Object source contacts list
			$srccontactslist = $objectsrc->liste_contact(- 1, 'external', 1);
		}
	}
	else
	{
		$cond_reglement_id  = $soc->cond_reglement_id;
		$mode_reglement_id  = $soc->mode_reglement_id;
        $fk_account         = $soc->fk_account;
		$availability_id    = $soc->availability_id;
        $shipping_method_id = $soc->shipping_method_id;
        $warehouse_id       = $soc->warehouse_id;
		$demand_reason_id   = $soc->demand_reason_id;
		$remise_percent     = $soc->remise_percent;
		$remise_absolue     = 0;
		$dateorder          = empty($conf->global->MAIN_AUTOFILL_DATE_ORDER)?-1:'';
		$projectid          = 0;

		if (!empty($conf->multicurrency->enabled) && !empty($soc->multicurrency_code)) $currency_code = $soc->multicurrency_code;

		$note_private = $object->getDefaultCreateValueFor('note_private');
		$note_public = $object->getDefaultCreateValueFor('note_public');
	}
	$absolute_discount=$soc->getAvailableDiscounts();


	print '<form name="crea_commande" action="' . $_SERVER["PHP_SELF"] . '" method="POST">';
	print '<input type="hidden" name="token" value="' . $_SESSION ['newtoken'] . '">';
	print '<input type="hidden" name="action" value="add">';
	print '<input type="hidden" name="socid" value="' . $soc->id . '">' . "\n";
	print '<input type="hidden" name="remise_percent" value="' . $soc->remise_percent . '">';
	print '<input type="hidden" name="origin" value="' . $origin . '">';
	print '<input type="hidden" name="originid" value="' . $originid . '">';
	if (!empty($currency_tx)) print '<input type="hidden" name="originmulticurrency_tx" value="' . $currency_tx . '">';

	dol_fiche_head('');

	print '<table class="border" width="100%">';

	// Reference
	print '<tr><td class="titlefieldcreate fieldrequired">' . $langs->trans('Ref') . '</td><td colspan="2">' . $langs->trans("Draft") . '</td></tr>';

	// Reference client
	print '<tr><td>' . $langs->trans('RefCustomer') . '</td><td colspan="2">';
	if (!empty($conf->global->MAIN_USE_PROPAL_REFCLIENT_FOR_ORDER) && ! empty($origin) && ! empty($originid))
		print '<input type="text" name="ref_client" value="'.$ref_client.'"></td>';
	else
		print '<input type="text" name="ref_client" value="'.GETPOST('ref_client').'"></td>';
	print '</tr>';

	// Client
	print '<tr>';
	print '<td class="fieldrequired">' . $langs->trans('Customer') . '</td>';
	if ($socid > 0) {
		print '<td colspan="2">';
		print $soc->getNomUrl(1);
		print '<input type="hidden" name="socid" value="' . $soc->id . '">';
		print '</td>';
	} else {
		print '<td colspan="2">';
		print $form->select_company('', 'socid', 's.client = 1 OR s.client = 3', 'SelectThirdParty');
		// reload page to retrieve customer informations
		if (!empty($conf->global->RELOAD_PAGE_ON_CUSTOMER_CHANGE))
		{
			print '<script type="text/javascript">
			$(document).ready(function() {
				$("#socid").change(function() {
					var socid = $(this).val();
					// reload page
					window.location.href = "'.$_SERVER["PHP_SELF"].'?action=create&socid="+socid+"&ref_client="+$("input[name=ref_client]").val();
				});
			});
			</script>';
		}
		print '</td>';
	}
	print '</tr>' . "\n";

	/*
	 * Contact de la commande
	 */
	if ($socid > 0) {
		print "<tr><td>" . $langs->trans("DefaultContact") . '</td><td colspan="2">';
		$form->select_contacts($soc->id, $setcontact, 'contactid', 1, $srccontactslist);
		print '</td></tr>';

		// Ligne info remises tiers
		print '<tr><td>' . $langs->trans('Discounts') . '</td><td colspan="2">';
		if ($soc->remise_percent)
			print $langs->trans("CompanyHasRelativeDiscount", $soc->remise_percent);
		else
			print $langs->trans("CompanyHasNoRelativeDiscount");
		print '. ';
		$absolute_discount = $soc->getAvailableDiscounts();
		if ($absolute_discount)
			print $langs->trans("CompanyHasAbsoluteDiscount", price($absolute_discount), $langs->trans("Currency" . $conf->currency));
		else
			print $langs->trans("CompanyHasNoAbsoluteDiscount");
		print '.';
		print '</td></tr>';
	}
	// Date
	print '<tr><td class="fieldrequired">' . $langs->trans('Date') . '</td><td colspan="2">';
	$form->select_date('', 're', '', '', '', "crea_commande", 1, 1);			// Always autofill date with current date
	print '</td></tr>';

	// Delivery date planed
	print "<tr><td>".$langs->trans("DateDeliveryPlanned").'</td><td colspan="2">';
	if (empty($datedelivery))
	{
		if (! empty($conf->global->DATE_LIVRAISON_WEEK_DELAY)) $datedelivery = time() + ((7*$conf->global->DATE_LIVRAISON_WEEK_DELAY) * 24 * 60 * 60);
		else $datedelivery=empty($conf->global->MAIN_AUTOFILL_DATE_DELIVERY)?-1:'';
	}
	$form->select_date($datedelivery, 'liv_', '', '', '', "crea_commande", 1, 1);
	print "</td></tr>";

	// Conditions de reglement
	print '<tr><td class="nowrap">' . $langs->trans('PaymentConditionsShort') . '</td><td colspan="2">';
	$form->select_conditions_paiements($cond_reglement_id, 'cond_reglement_id', - 1, 1);
	print '</td></tr>';

	// Mode de reglement
	print '<tr><td>' . $langs->trans('PaymentMode') . '</td><td colspan="2">';
	$form->select_types_paiements($mode_reglement_id, 'mode_reglement_id');
	print '</td></tr>';

    // Bank Account
	if (! empty($conf->global->BANK_ASK_PAYMENT_BANK_DURING_ORDER) && ! empty($conf->banque->enabled))
	{
		print '<tr><td>' . $langs->trans('BankAccount') . '</td><td colspan="2">';
    	$form->select_comptes($fk_account, 'fk_account', 0, '', 1);
    	print '</td></tr>';
	}

	// Delivery delay
	print '<tr class="fielddeliverydelay"><td>' . $langs->trans('AvailabilityPeriod') . '</td><td colspan="2">';
	$form->selectAvailabilityDelay($availability_id, 'availability_id', '', 1);
	print '</td></tr>';

    // Shipping Method
    if (! empty($conf->expedition->enabled)) {
        print '<tr><td>' . $langs->trans('SendingMethod') . '</td><td colspan="2">';
        print $form->selectShippingMethod($shipping_method_id, 'shipping_method_id', '', 1);
        print '</td></tr>';
    }

    // Warehouse
    if (! empty($conf->expedition->enabled) && ! empty($conf->global->WAREHOUSE_ASK_WAREHOUSE_DURING_ORDER)) {
        require_once DOL_DOCUMENT_ROOT.'/product/class/html.formproduct.class.php';
        $formproduct=new FormProduct($db);
        print '<tr><td>' . $langs->trans('Warehouse') . '</td><td colspan="2">';
        print $formproduct->selectWarehouses($warehouse_id, 'warehouse_id', '', 1);
        print '</td></tr>';
    }

	// What trigger creation
	print '<tr><td>' . $langs->trans('Source') . '</td><td colspan="2">';
	$form->selectInputReason($demand_reason_id, 'demand_reason_id', '', 1);
	print '</td></tr>';

	// TODO How record was recorded OrderMode (llx_c_input_method)

	// Project
	if (! empty($conf->projet->enabled) && $socid > 0)
	{
		$projectid = GETPOST('projectid')?GETPOST('projectid'):0;
		if ($origin == 'project') $projectid = ($originid ? $originid : 0);

		$langs->load("projects");
		print '<tr>';
		print '<td>' . $langs->trans("Project") . '</td><td colspan="2">';
		$numprojet = $formproject->select_projects($soc->id, $projectid, 'projectid', 0);
		print ' &nbsp; <a href="'.DOL_URL_ROOT.'/projet/card.php?socid=' . $soc->id . '&action=create&status=1&backtopage='.urlencode($_SERVER["PHP_SELF"].'?action=create&socid='.$soc->id).'">' . $langs->trans("AddProject") . '</a>';
		print '</td>';
		print '</tr>';
	}

	// Incoterms
	if (!empty($conf->incoterm->enabled))
	{
		print '<tr>';
		print '<td><label for="incoterm_id">'.$form->textwithpicto($langs->trans("IncotermLabel"), $objectsrc->libelle_incoterms, 1).'</label></td>';
        print '<td colspan="3" class="maxwidthonsmartphone">';
        $incoterm_id = GETPOST('incoterm_id');
        $incoterm_location = GETPOST('location_incoterms');
        if (empty($incoterm_id))
        {
            $incoterm_id = (!empty($objectsrc->fk_incoterms) ? $objectsrc->fk_incoterms : $soc->fk_incoterms);
            $incoterm_location = (!empty($objectsrc->location_incoterms) ? $objectsrc->location_incoterms : $soc->location_incoterms);
        }
        print $form->select_incoterms($incoterm_id, $incoterm_location);
		print '</td></tr>';
	}

	// Other attributes
	$parameters = array('objectsrc' => $objectsrc, 'colspan' => ' colspan="3"', 'socid'=>$socid);
	$reshook = $hookmanager->executeHooks('formObjectOptions', $parameters, $object, $action); // Note that $action and $object may have been modified by
	                                                                                      // hook
	if (empty($reshook) && ! empty($extrafields->attribute_label)) {
		print $object->showOptionals($extrafields, 'edit');
	}

	// Template to use by default
	print '<tr><td>' . $langs->trans('DefaultModel') . '</td>';
	print '<td colspan="2">';
	include_once DOL_DOCUMENT_ROOT . '/core/modules/commande/modules_commande.php';
	$liste = ModelePDFCommandes::liste_modeles($db);
	print $form->selectarray('model', $liste, $conf->global->COMMANDE_ADDON_PDF);
	print "</td></tr>";

	// Multicurrency
	if (! empty($conf->multicurrency->enabled))
	{
		print '<tr>';
		print '<td>'.fieldLabel('Currency','multicurrency_code').'</td>';
        print '<td colspan="3" class="maxwidthonsmartphone">';
	    print $form->selectMultiCurrency($currency_code, 'multicurrency_code');
		print '</td></tr>';
	}

	// Note public
	print '<tr>';
	print '<td class="border" valign="top">' . $langs->trans('NotePublic') . '</td>';
	print '<td valign="top" colspan="2">';

	$doleditor = new DolEditor('note_public', $note_public, '', 80, 'dolibarr_notes', 'In', 0, false, true, ROWS_3, '90%');
	print $doleditor->Create(1);
	// print '<textarea name="note_public" wrap="soft" cols="70" rows="'.ROWS_3.'">'.$note_public.'</textarea>';
	print '</td></tr>';

	// Note private
	if (empty($user->societe_id)) {
		print '<tr>';
		print '<td class="border" valign="top">' . $langs->trans('NotePrivate') . '</td>';
		print '<td valign="top" colspan="2">';

		$doleditor = new DolEditor('note_private', $note_private, '', 80, 'dolibarr_notes', 'In', 0, false, true, ROWS_3, '90%');
		print $doleditor->Create(1);
		// print '<textarea name="note" wrap="soft" cols="70" rows="'.ROWS_3.'">'.$note_private.'</textarea>';
		print '</td></tr>';
	}

	if (! empty($origin) && ! empty($originid) && is_object($objectsrc))
	{
		// TODO for compatibility
		if ($origin == 'contrat') {
			// Calcul contrat->price (HT), contrat->total (TTC), contrat->tva
			$objectsrc->remise_absolue = $remise_absolue;
			$objectsrc->remise_percent = $remise_percent;
			$objectsrc->update_price(1);
		}

		print "\n<!-- " . $classname . " info -->";
		print "\n";
		print '<input type="hidden" name="amount"         value="' . $objectsrc->total_ht . '">' . "\n";
		print '<input type="hidden" name="total"          value="' . $objectsrc->total_ttc . '">' . "\n";
		print '<input type="hidden" name="tva"            value="' . $objectsrc->total_tva . '">' . "\n";
		print '<input type="hidden" name="origin"         value="' . $objectsrc->element . '">';
		print '<input type="hidden" name="originid"       value="' . $objectsrc->id . '">';

		switch ($classname) {
			case 'Propal':
				$newclassname = 'CommercialProposal';
				break;
			case 'Commande':
				$newclassname = 'Order';
				break;
			case 'Expedition':
				$newclassname = 'Sending';
				break;
			case 'Contrat':
				$newclassname = 'Contract';
				break;
			default:
				$newclassname = $classname;
		}

		print '<tr><td>' . $langs->trans($newclassname) . '</td><td colspan="2">' . $objectsrc->getNomUrl(1) . '</td></tr>';
		print '<tr><td>' . $langs->trans('TotalHT') . '</td><td colspan="2">' . price($objectsrc->total_ht) . '</td></tr>';
		print '<tr><td>' . $langs->trans('TotalVAT') . '</td><td colspan="2">' . price($objectsrc->total_tva) . "</td></tr>";
		if ($mysoc->localtax1_assuj == "1" || $objectsrc->total_localtax1 != 0) 		// Localtax1 RE
		{
			print '<tr><td>' . $langs->transcountry("AmountLT1", $mysoc->country_code) . '</td><td colspan="2">' . price($objectsrc->total_localtax1) . "</td></tr>";
		}

		if ($mysoc->localtax2_assuj == "1" || $objectsrc->total_localtax2 != 0) 		// Localtax2 IRPF
		{
			print '<tr><td>' . $langs->transcountry("AmountLT2", $mysoc->country_code) . '</td><td colspan="2">' . price($objectsrc->total_localtax2) . "</td></tr>";
		}

		print '<tr><td>' . $langs->trans('TotalTTC') . '</td><td colspan="2">' . price($objectsrc->total_ttc) . "</td></tr>";

		if (!empty($conf->multicurrency->enabled))
		{
			print '<tr><td>' . $langs->trans('MulticurrencyTotalHT') . '</td><td colspan="2">' . price($objectsrc->multicurrency_total_ht) . '</td></tr>';
			print '<tr><td>' . $langs->trans('MulticurrencyTotalVAT') . '</td><td colspan="2">' . price($objectsrc->multicurrency_total_tva) . "</td></tr>";
			print '<tr><td>' . $langs->trans('MulticurrencyTotalTTC') . '</td><td colspan="2">' . price($objectsrc->multicurrency_total_ttc) . "</td></tr>";
		}
	}

	print '</table>';

	dol_fiche_end();

	// Button "Create Draft"
	print '<div class="center">';
	print '<input type="submit" class="button" name="bouton" value="' . $langs->trans('CreateDraft') . '">';
	print '&nbsp;&nbsp;&nbsp;&nbsp;&nbsp;';
	print '<input type="submit" class="button" name="cancel" value="' . $langs->trans("Cancel") . '">';
	print '</div>';

	print '</form>';

	// Show origin lines
	if (! empty($origin) && ! empty($originid) && is_object($objectsrc)) {
		$title = $langs->trans('ProductsAndServices');
		print load_fiche_titre($title);

		print '<table class="noborder" width="100%">';

		$objectsrc->printOriginLinesList();

		print '</table>';
	}
} else {
	/* *************************************************************************** */
	/*                                                                             */
	/* Mode vue et edition                                                         */
	/*                                                                             */
	/* *************************************************************************** */
	$now = dol_now();

	if ($object->id > 0) {
		$product_static = new Product($db);

		$soc = new Societe($db);
		$soc->fetch($object->socid);

		$author = new User($db);
		$author->fetch($object->user_author_id);

		$res = $object->fetch_optionals($object->id, $extralabels);

		$head = commande_prepare_head($object);
		dol_fiche_head($head, 'order', $langs->trans("CustomerOrder"), 0, 'order');

		$formconfirm = '';

		// Confirmation to delete
		if ($action == 'delete') {
			$formconfirm = $form->formconfirm($_SERVER["PHP_SELF"] . '?id=' . $object->id, $langs->trans('DeleteOrder'), $langs->trans('ConfirmDeleteOrder'), 'confirm_delete', '', 0, 1);
		}

		// Confirmation of validation
		if ($action == 'validate')
		{
			// on verifie si l'objet est en numerotation provisoire
			$ref = substr($object->ref, 1, 4);
			if ($ref == 'PROV') {
				$numref = $object->getNextNumRef($soc);
			} else {
				$numref = $object->ref;
			}

			$text = $langs->trans('ConfirmValidateOrder', $numref);
			if (! empty($conf->notification->enabled))
			{
				require_once DOL_DOCUMENT_ROOT . '/core/class/notify.class.php';
				$notify = new Notify($db);
				$text .= '<br>';
				$text .= $notify->confirmMessage('ORDER_VALIDATE', $object->socid, $object);
			}

			$qualified_for_stock_change=0;
			if (empty($conf->global->STOCK_SUPPORTS_SERVICES))
			{
			   	$qualified_for_stock_change=$object->hasProductsOrServices(2);
			}
			else
			{
			   	$qualified_for_stock_change=$object->hasProductsOrServices(1);
			}

			$formquestion=array();
			if (! empty($conf->stock->enabled) && ! empty($conf->global->STOCK_CALCULATE_ON_VALIDATE_ORDER) && $qualified_for_stock_change)
			{
				$langs->load("stocks");
				require_once DOL_DOCUMENT_ROOT . '/product/class/html.formproduct.class.php';
				$formproduct = new FormProduct($db);
				$formquestion = array(
									// 'text' => $langs->trans("ConfirmClone"),
									// array('type' => 'checkbox', 'name' => 'clone_content', 'label' => $langs->trans("CloneMainAttributes"), 'value'
									// => 1),
									// array('type' => 'checkbox', 'name' => 'update_prices', 'label' => $langs->trans("PuttingPricesUpToDate"),
									// 'value' => 1),
									array('type' => 'other','name' => 'idwarehouse','label' => $langs->trans("SelectWarehouseForStockDecrease"),'value' => $formproduct->selectWarehouses(GETPOST('idwarehouse')?GETPOST('idwarehouse'):'ifone', 'idwarehouse', '', 1)));
			}

			$formconfirm = $form->formconfirm($_SERVER["PHP_SELF"] . '?id=' . $object->id, $langs->trans('ValidateOrder'), $text, 'confirm_validate', $formquestion, 0, 1, 220);
		}

		// Confirm back to draft status
		if ($action == 'modif')
		{
			$qualified_for_stock_change=0;
			if (empty($conf->global->STOCK_SUPPORTS_SERVICES))
			{
			   	$qualified_for_stock_change=$object->hasProductsOrServices(2);
			}
			else
			{
			   	$qualified_for_stock_change=$object->hasProductsOrServices(1);
			}

			$text=$langs->trans('ConfirmUnvalidateOrder',$object->ref);
			$formquestion=array();
			if (! empty($conf->stock->enabled) && ! empty($conf->global->STOCK_CALCULATE_ON_VALIDATE_ORDER) && $qualified_for_stock_change)
			{
				$langs->load("stocks");
				require_once DOL_DOCUMENT_ROOT . '/product/class/html.formproduct.class.php';
				$formproduct = new FormProduct($db);
				$formquestion = array(
									// 'text' => $langs->trans("ConfirmClone"),
									// array('type' => 'checkbox', 'name' => 'clone_content', 'label' => $langs->trans("CloneMainAttributes"), 'value'
									// => 1),
									// array('type' => 'checkbox', 'name' => 'update_prices', 'label' => $langs->trans("PuttingPricesUpToDate"),
									// 'value' => 1),
									array('type' => 'other','name' => 'idwarehouse','label' => $langs->trans("SelectWarehouseForStockIncrease"),'value' => $formproduct->selectWarehouses(GETPOST('idwarehouse')?GETPOST('idwarehouse'):'ifone', 'idwarehouse', '', 1)));
			}

			$formconfirm = $form->formconfirm($_SERVER["PHP_SELF"] . '?id=' . $object->id, $langs->trans('UnvalidateOrder'), $text, 'confirm_modif', $formquestion, "yes", 1, 220);
		}

		/*
		 * Confirmation de la cloture
		*/
		if ($action == 'shipped') {
			$formconfirm = $form->formconfirm($_SERVER["PHP_SELF"] . '?id=' . $object->id, $langs->trans('CloseOrder'), $langs->trans('ConfirmCloseOrder'), 'confirm_shipped', '', 0, 1);
		}

		/*
		 * Confirmation de l'annulation
		 */
		if ($action == 'cancel')
		{
			$qualified_for_stock_change=0;
			if (empty($conf->global->STOCK_SUPPORTS_SERVICES))
			{
			   	$qualified_for_stock_change=$object->hasProductsOrServices(2);
			}
			else
			{
			   	$qualified_for_stock_change=$object->hasProductsOrServices(1);
			}

			$text=$langs->trans('ConfirmCancelOrder',$object->ref);
			$formquestion=array();
			if (! empty($conf->stock->enabled) && ! empty($conf->global->STOCK_CALCULATE_ON_VALIDATE_ORDER) && $qualified_for_stock_change)
			{
				$langs->load("stocks");
				require_once DOL_DOCUMENT_ROOT . '/product/class/html.formproduct.class.php';
				$formproduct = new FormProduct($db);
				$formquestion = array(
									// 'text' => $langs->trans("ConfirmClone"),
									// array('type' => 'checkbox', 'name' => 'clone_content', 'label' => $langs->trans("CloneMainAttributes"), 'value'
									// => 1),
									// array('type' => 'checkbox', 'name' => 'update_prices', 'label' => $langs->trans("PuttingPricesUpToDate"),
									// 'value' => 1),
									array('type' => 'other','name' => 'idwarehouse','label' => $langs->trans("SelectWarehouseForStockIncrease"),'value' => $formproduct->selectWarehouses(GETPOST('idwarehouse')?GETPOST('idwarehouse'):'ifone', 'idwarehouse', '', 1)));
			}

			$formconfirm = $form->formconfirm($_SERVER["PHP_SELF"] . '?id=' . $object->id, $langs->trans('Cancel'), $text, 'confirm_cancel', $formquestion, 0, 1);
		}

		// Confirmation to delete line
		if ($action == 'ask_deleteline')
		{
			$formconfirm=$form->formconfirm($_SERVER["PHP_SELF"].'?id='.$object->id.'&lineid='.$lineid, $langs->trans('DeleteProductLine'), $langs->trans('ConfirmDeleteProductLine'), 'confirm_deleteline', '', 0, 1);
		}

		// Clone confirmation
		if ($action == 'clone') {
			// Create an array for form
			$formquestion = array(
								// 'text' => $langs->trans("ConfirmClone"),
								// array('type' => 'checkbox', 'name' => 'clone_content', 'label' => $langs->trans("CloneMainAttributes"), 'value' =>
								// 1),
								// array('type' => 'checkbox', 'name' => 'update_prices', 'label' => $langs->trans("PuttingPricesUpToDate"), 'value'
								// => 1),
								array('type' => 'other','name' => 'socid','label' => $langs->trans("SelectThirdParty"),'value' => $form->select_company(GETPOST('socid', 'int'), 'socid', '(s.client=1 OR s.client=3)')));
			// Paiement incomplet. On demande si motif = escompte ou autre
			$formconfirm = $form->formconfirm($_SERVER["PHP_SELF"] . '?id=' . $object->id, $langs->trans('CloneOrder'), $langs->trans('ConfirmCloneOrder', $object->ref), 'confirm_clone', $formquestion, 'yes', 1);
		}

		if (! $formconfirm) {
			$parameters = array('lineid' => $lineid);
			$reshook = $hookmanager->executeHooks('formConfirm', $parameters, $object, $action); // Note that $action and $object may have been modified by hook
			if (empty($reshook)) $formconfirm.=$hookmanager->resPrint;
			elseif ($reshook > 0) $formconfirm=$hookmanager->resPrint;
		}

		// Print form confirm
		print $formconfirm;


		// Order card

		$linkback = '<a href="' . DOL_URL_ROOT . '/commande/list.php' . (! empty($socid) ? '?socid=' . $socid : '') . '">' . $langs->trans("BackToList") . '</a>';


		$morehtmlref='<div class="refidno">';
		// Ref customer
		$morehtmlref.=$form->editfieldkey("RefCustomer", 'ref_client', $object->ref_client, $object, $user->rights->commande->creer, 'string', '', 0, 1);
		$morehtmlref.=$form->editfieldval("RefCustomer", 'ref_client', $object->ref_client, $object, $user->rights->commande->creer, 'string', '', null, null, '', 1);
	    // Thirdparty
	    $morehtmlref.='<br>'.$langs->trans('ThirdParty') . ' : ' . $soc->getNomUrl(1);
	    // Project
	    if (! empty($conf->projet->enabled))
	    {
	        $langs->load("projects");
	        $morehtmlref.='<br>'.$langs->trans('Project') . ' ';
	        if ($user->rights->commande->creer)
	        {
	            if ($action != 'classify')
	                $morehtmlref.='<a href="' . $_SERVER['PHP_SELF'] . '?action=classify&amp;id=' . $object->id . '">' . img_edit($langs->transnoentitiesnoconv('SetProject')) . '</a> : ';
	                if ($action == 'classify') {
	                    //$morehtmlref.=$form->form_project($_SERVER['PHP_SELF'] . '?id=' . $object->id, $object->socid, $object->fk_project, 'projectid', 0, 0, 1, 1);
	                    $morehtmlref.='<form method="post" action="'.$_SERVER['PHP_SELF'].'?id='.$object->id.'">';
	                    $morehtmlref.='<input type="hidden" name="action" value="classin">';
	                    $morehtmlref.='<input type="hidden" name="token" value="'.$_SESSION['newtoken'].'">';
	                    $morehtmlref.=$formproject->select_projects($object->socid, $object->fk_project, 'projectid', $maxlength, 0, 1, 0, 1, 0, 0, '', 1);
	                    $morehtmlref.='<input type="submit" class="button valignmiddle" value="'.$langs->trans("Modify").'">';
	                    $morehtmlref.='</form>';
	                } else {
	                    $morehtmlref.=$form->form_project($_SERVER['PHP_SELF'] . '?id=' . $object->id, $object->socid, $object->fk_project, 'none', 0, 0, 0, 1);
	                }
	        } else {
	            if (! empty($object->fk_project)) {
	                $proj = new Project($db);
	                $proj->fetch($object->fk_project);
	                $morehtmlref.='<a href="'.DOL_URL_ROOT.'/projet/card.php?id=' . $object->fk_project . '" title="' . $langs->trans('ShowProject') . '">';
	                $morehtmlref.=$proj->ref;
	                $morehtmlref.='</a>';
	            } else {
	                $morehtmlref.='';
	            }
	        }
	    }
	    $morehtmlref.='</div>';


	    dol_banner_tab($object, 'ref', $linkback, 1, 'ref', 'ref', $morehtmlref);


	    print '<div class="fichecenter">';
	    print '<div class="fichehalfleft">';
	    print '<div class="underbanner clearboth"></div>';

	    print '<table class="border" width="100%">';

		if ($soc->outstanding_limit)
		{
		    // Outstanding Bill
		    print '<tr><td class="titlefield">';
		    print $langs->trans('OutstandingBill');
		    print '</td><td>';
		    print price($soc->get_OutstandingBill()) . ' / ';
		    print price($soc->outstanding_limit, 0, '', 1, - 1, - 1, $conf->currency);
		    print '</td>';
		    print '</tr>';
		}

		// Relative and absolute discounts
		if (! empty($conf->global->FACTURE_DEPOSITS_ARE_JUST_PAYMENTS)) {
			$filterabsolutediscount = "fk_facture_source IS NULL"; // If we want deposit to be substracted to payments only and not to total of final
			                                                     // invoice
			$filtercreditnote = "fk_facture_source IS NOT NULL"; // If we want deposit to be substracted to payments only and not to total of final invoice
		} else {
			$filterabsolutediscount = "fk_facture_source IS NULL OR (fk_facture_source IS NOT NULL AND description LIKE '(DEPOSIT)%')";
			$filtercreditnote = "fk_facture_source IS NOT NULL AND description NOT LIKE '(DEPOSIT)%'";
		}

		$addrelativediscount = '<a href="' . DOL_URL_ROOT . '/comm/remise.php?id=' . $soc->id . '&backtopage=' . urlencode($_SERVER["PHP_SELF"]) . '?facid=' . $object->id . '">' . $langs->trans("EditRelativeDiscounts") . '</a>';
		$addabsolutediscount = '<a href="' . DOL_URL_ROOT . '/comm/remx.php?id=' . $soc->id . '&backtopage=' . urlencode($_SERVER["PHP_SELF"]) . '?facid=' . $object->id . '">' . $langs->trans("EditGlobalDiscounts") . '</a>';
		$addcreditnote = '<a href="' . DOL_URL_ROOT . '/compta/facture.php?action=create&socid=' . $soc->id . '&type=2&backtopage=' . urlencode($_SERVER["PHP_SELF"]) . '?facid=' . $object->id . '">' . $langs->trans("AddCreditNote") . '</a>';

		print '<tr><td class="titlefield">' . $langs->trans('Discounts') . '</td><td>';
		if ($soc->remise_percent)
			print $langs->trans("CompanyHasRelativeDiscount", $soc->remise_percent);
		else
			print $langs->trans("CompanyHasNoRelativeDiscount");
		print '. ';
		$absolute_discount = $soc->getAvailableDiscounts('', 'fk_facture_source IS NULL');
		$absolute_creditnote = $soc->getAvailableDiscounts('', 'fk_facture_source IS NOT NULL');
		$absolute_discount = price2num($absolute_discount, 'MT');
		$absolute_creditnote = price2num($absolute_creditnote, 'MT');
		if ($absolute_discount) {
			if ($object->statut > Commande::STATUS_DRAFT) {
				print $langs->trans("CompanyHasAbsoluteDiscount", price($absolute_discount), $langs->transnoentities("Currency" . $conf->currency));
			} else {
				// Remise dispo de type remise fixe (not credit note)
				print '<br>';
				$form->form_remise_dispo($_SERVER["PHP_SELF"] . '?id=' . $object->id, 0, 'remise_id', $soc->id, $absolute_discount, $filterabsolutediscount, 0, '', 1);
			}
		}
		if ($absolute_creditnote) {
			print $langs->trans("CompanyHasCreditNote", price($absolute_creditnote), $langs->transnoentities("Currency" . $conf->currency)) . '. ';
		}
		if (! $absolute_discount && ! $absolute_creditnote)
			print $langs->trans("CompanyHasNoAbsoluteDiscount") . '.';
		print '</td></tr>';

		// Date
		print '<tr><td>';
		print '<table class="nobordernopadding" width="100%"><tr><td>';
		print $langs->trans('Date');
		print '</td>';

		if ($action != 'editdate' && $object->brouillon)
			print '<td align="right"><a href="' . $_SERVER["PHP_SELF"] . '?action=editdate&amp;id=' . $object->id . '">' . img_edit($langs->trans('SetDate'), 1) . '</a></td>';
		print '</tr></table>';
		print '</td><td>';
		if ($action == 'editdate') {
			print '<form name="setdate" action="' . $_SERVER["PHP_SELF"] . '?id=' . $object->id . '" method="post">';
			print '<input type="hidden" name="token" value="' . $_SESSION ['newtoken'] . '">';
			print '<input type="hidden" name="action" value="setdate">';
			$form->select_date($object->date, 'order_', '', '', '', "setdate");
			print '<input type="submit" class="button" value="' . $langs->trans('Modify') . '">';
			print '</form>';
		} else {
			print $object->date ? dol_print_date($object->date, 'daytext') : '&nbsp;';
			if ($object->hasDelay() && empty($object->date_livraison)) {
			    print ' '.img_picto($langs->trans("Late").' : '.$object->showDelay(), "warning");
			}
		}
		print '</td>';
		print '</tr>';

		// Delivery date planed
		print '<tr><td>';
		print '<table class="nobordernopadding" width="100%"><tr><td>';
		print $langs->trans('DateDeliveryPlanned');
		print '</td>';
		if ($action != 'editdate_livraison')
			print '<td align="right"><a href="' . $_SERVER["PHP_SELF"] . '?action=editdate_livraison&amp;id=' . $object->id . '">' . img_edit($langs->trans('SetDeliveryDate'), 1) . '</a></td>';
		print '</tr></table>';
		print '</td><td>';
		if ($action == 'editdate_livraison') {
			print '<form name="setdate_livraison" action="' . $_SERVER["PHP_SELF"] . '?id=' . $object->id . '" method="post">';
			print '<input type="hidden" name="token" value="' . $_SESSION ['newtoken'] . '">';
			print '<input type="hidden" name="action" value="setdate_livraison">';
			$form->select_date($object->date_livraison ? $object->date_livraison : - 1, 'liv_', '', '', '', "setdate_livraison");
			print '<input type="submit" class="button" value="' . $langs->trans('Modify') . '">';
			print '</form>';
		} else {
			print $object->date_livraison ? dol_print_date($object->date_livraison, 'daytext') : '&nbsp;';
			if ($object->hasDelay() && ! empty($object->date_livraison)) {
			    print ' '.img_picto($langs->trans("Late").' : '.$object->showDelay(), "warning");
			}
		}
		print '</td>';
		print '</tr>';

        // Shipping Method
        if (! empty($conf->expedition->enabled)) {
            print '<tr><td height="10">';
            print '<table width="100%" class="nobordernopadding"><tr><td>';
            print $langs->trans('SendingMethod');
            print '</td>';
            if ($action != 'editshippingmethod' && $user->rights->commande->creer)
                print '<td align="right"><a href="'.$_SERVER["PHP_SELF"].'?action=editshippingmethod&amp;id='.$object->id.'">'.img_edit($langs->trans('SetShippingMode'),1).'</a></td>';
            print '</tr></table>';
            print '</td><td>';
            if ($action == 'editshippingmethod') {
                $form->formSelectShippingMethod($_SERVER['PHP_SELF'].'?id='.$object->id, $object->shipping_method_id, 'shipping_method_id', 1);
            } else {
                $form->formSelectShippingMethod($_SERVER['PHP_SELF'].'?id='.$object->id, $object->shipping_method_id, 'none');
            }
            print '</td>';
            print '</tr>';
        }

        // Warehouse
        if (! empty($conf->expedition->enabled) && ! empty($conf->global->WAREHOUSE_ASK_WAREHOUSE_DURING_ORDER)) {
            require_once DOL_DOCUMENT_ROOT.'/product/class/html.formproduct.class.php';
            $formproduct=new FormProduct($db);
            print '<tr><td>';
            print '<table width="100%" class="nobordernopadding"><tr><td>';
            print $langs->trans('Warehouse');
            print '</td>';
            if ($action != 'editwarehouse' && $user->rights->commande->creer)
                print '<td align="right"><a href="'.$_SERVER["PHP_SELF"].'?action=editwarehouse&amp;id='.$object->id.'">'.img_edit($langs->trans('SetWarehouse'),1).'</a></td>';
            print '</tr></table>';
            print '</td><td>';
            if ($action == 'editwarehouse') {
                $formproduct->formSelectWarehouses($_SERVER['PHP_SELF'].'?id='.$object->id, $object->warehouse_id, 'warehouse_id', 1);
            } else {
                $formproduct->formSelectWarehouses($_SERVER['PHP_SELF'].'?id='.$object->id, $object->warehouse_id, 'none');
            }
            print '</td>';
            print '</tr>';
        }

		// Terms of payment
		print '<tr><td>';
		print '<table class="nobordernopadding" width="100%"><tr><td>';
		print $langs->trans('PaymentConditionsShort');
		print '</td>';
		if ($action != 'editconditions')
			print '<td align="right"><a href="' . $_SERVER["PHP_SELF"] . '?action=editconditions&amp;id=' . $object->id . '">' . img_edit($langs->trans('SetConditions'), 1) . '</a></td>';
		print '</tr></table>';
		print '</td><td>';
		if ($action == 'editconditions') {
			$form->form_conditions_reglement($_SERVER['PHP_SELF'] . '?id=' . $object->id, $object->cond_reglement_id, 'cond_reglement_id', 1);
		} else {
			$form->form_conditions_reglement($_SERVER['PHP_SELF'] . '?id=' . $object->id, $object->cond_reglement_id, 'none', 1);
		}
		print '</td>';

		print '</tr>';

		// Mode of payment
		print '<tr><td>';
		print '<table class="nobordernopadding" width="100%"><tr><td>';
		print $langs->trans('PaymentMode');
		print '</td>';
		if ($action != 'editmode')
			print '<td align="right"><a href="' . $_SERVER["PHP_SELF"] . '?action=editmode&amp;id=' . $object->id . '">' . img_edit($langs->trans('SetMode'), 1) . '</a></td>';
		print '</tr></table>';
		print '</td><td>';
		if ($action == 'editmode') {
			$form->form_modes_reglement($_SERVER['PHP_SELF'] . '?id=' . $object->id, $object->mode_reglement_id, 'mode_reglement_id');
		} else {
			$form->form_modes_reglement($_SERVER['PHP_SELF'] . '?id=' . $object->id, $object->mode_reglement_id, 'none');
		}
		print '</td></tr>';

		// Multicurrency
		if (! empty($conf->multicurrency->enabled))
		{
			// Multicurrency code
			print '<tr>';
			print '<td>';
			print '<table class="nobordernopadding" width="100%"><tr><td>';
			print fieldLabel('Currency','multicurrency_code');
			print '</td>';
			if ($action != 'editmulticurrencycode' && ! empty($object->brouillon))
				print '<td align="right"><a href="' . $_SERVER["PHP_SELF"] . '?action=editmulticurrencycode&amp;id=' . $object->id . '">' . img_edit($langs->transnoentitiesnoconv('SetMultiCurrencyCode'), 1) . '</a></td>';
			print '</tr></table>';
			print '</td><td>';
			if ($action == 'editmulticurrencycode') {
				$form->form_multicurrency_code($_SERVER['PHP_SELF'] . '?id=' . $object->id, $object->multicurrency_code, 'multicurrency_code');
			} else {
				$form->form_multicurrency_code($_SERVER['PHP_SELF'] . '?id=' . $object->id, $object->multicurrency_code, 'none');
			}
			print '</td></tr>';

			// Multicurrency rate
			print '<tr>';
			print '<td>';
			print '<table class="nobordernopadding" width="100%"><tr><td>';
			print fieldLabel('CurrencyRate','multicurrency_tx');
			print '</td>';
			if ($action != 'editmulticurrencyrate' && ! empty($object->brouillon))
				print '<td align="right"><a href="' . $_SERVER["PHP_SELF"] . '?action=editmulticurrencyrate&amp;id=' . $object->id . '">' . img_edit($langs->transnoentitiesnoconv('SetMultiCurrencyCode'), 1) . '</a></td>';
			print '</tr></table>';
			print '</td><td>';
			if ($action == 'editmulticurrencyrate' || $action == 'actualizemulticurrencyrate') {
    			if($action == 'actualizemulticurrencyrate') {
    				list($object->fk_multicurrency, $object->multicurrency_tx) = MultiCurrency::getIdAndTxFromCode($object->db, $object->multicurrency_code);
    			}
				$form->form_multicurrency_rate($_SERVER['PHP_SELF'] . '?id=' . $object->id, $object->multicurrency_tx, 'multicurrency_tx', $object->multicurrency_code);
			} else {
				$form->form_multicurrency_rate($_SERVER['PHP_SELF'] . '?id=' . $object->id, $object->multicurrency_tx, 'none', $object->multicurrency_code);
				if($object->statut == 0) {
					print '<div class="inline-block"> &nbsp; &nbsp; &nbsp; &nbsp; ';
					print '<a href="'.$_SERVER["PHP_SELF"].'?id='.$object->id.'&action=actualizemulticurrencyrate">'.$langs->trans("ActualizeCurrency").'</a>';
					print '</div>';
				}
			}
			print '</td></tr>';
		}

		// Delivery delay
		print '<tr class="fielddeliverydelay"><td height="10">';
		print '<table class="nobordernopadding" width="100%"><tr><td>';
		print $langs->trans('AvailabilityPeriod');
		print '</td>';
		if ($action != 'editavailability')
			print '<td align="right"><a href="' . $_SERVER["PHP_SELF"] . '?action=editavailability&amp;id=' . $object->id . '">' . img_edit($langs->trans('SetAvailability'), 1) . '</a></td>';
		print '</tr></table>';
		print '</td><td>';
		if ($action == 'editavailability') {
			$form->form_availability($_SERVER['PHP_SELF'] . '?id=' . $object->id, $object->availability_id, 'availability_id', 1);
		} else {
			$form->form_availability($_SERVER['PHP_SELF'] . '?id=' . $object->id, $object->availability_id, 'none', 1);
		}
		print '</td></tr>';

		// Source reason (why we have an ordrer)
		print '<tr><td height="10">';
		print '<table class="nobordernopadding" width="100%"><tr><td>';
		print $langs->trans('Source');
		print '</td>';
		if ($action != 'editdemandreason')
			print '<td align="right"><a href="' . $_SERVER["PHP_SELF"] . '?action=editdemandreason&amp;id=' . $object->id . '">' . img_edit($langs->trans('SetDemandReason'), 1) . '</a></td>';
		print '</tr></table>';
		print '</td><td>';
		if ($action == 'editdemandreason') {
			$form->formInputReason($_SERVER['PHP_SELF'] . '?id=' . $object->id, $object->demand_reason_id, 'demand_reason_id', 1);
		} else {
			$form->formInputReason($_SERVER['PHP_SELF'] . '?id=' . $object->id, $object->demand_reason_id, 'none');
		}
		print '</td></tr>';

		// TODO Order mode (how we receive order). Not yet implemented
		/*
		print '<tr><td height="10">';
		print '<table class="nobordernopadding" width="100%"><tr><td>';
		print $langs->trans('SourceMode');
		print '</td>';
		if ($action != 'editinputmode')
			print '<td align="right"><a href="' . $_SERVER["PHP_SELF"] . '?action=editinputmode&amp;id=' . $object->id . '">' . img_edit($langs->trans('SetInputMode'), 1) . '</a></td>';
		print '</tr></table>';
		print '</td><td>';
		if ($action == 'editinputmode') {
			$form->formInputMode($_SERVER['PHP_SELF'] . '?id=' . $object->id, $object->source, 'input_mode_id', 1);
		} else {
			$form->formInputMode($_SERVER['PHP_SELF'] . '?id=' . $object->id, $object->source, 'none');
		}
		print '</td></tr>';
		*/
		
		$tmparray=$object->getTotalWeightVolume();
		$totalWeight=$tmparray['weight'];
		$totalVolume=$tmparray['volume'];
		if ($totalWeight || $totalVolume)
		{
    		print '<tr><td>'.$langs->trans("CalculatedWeight").'</td>';
    		print '<td>';
    		print showDimensionInBestUnit($totalWeight, 0, "weight", $langs, isset($conf->global->MAIN_WEIGHT_DEFAULT_ROUND)?$conf->global->MAIN_WEIGHT_DEFAULT_ROUND:-1, isset($conf->global->MAIN_WEIGHT_DEFAULT_UNIT)?$conf->global->MAIN_WEIGHT_DEFAULT_UNIT:'no');
    		print '</td></tr>';
    		print '<tr><td>'.$langs->trans("CalculatedVolume").'</td>';
    		print '<td>';
    		print showDimensionInBestUnit($totalVolume, 0, "volume", $langs, isset($conf->global->MAIN_VOLUME_DEFAULT_ROUND)?$conf->global->MAIN_VOLUME_DEFAULT_ROUND:-1, isset($conf->global->MAIN_VOLUME_DEFAULT_UNIT)?$conf->global->MAIN_VOLUME_DEFAULT_UNIT:'no');
    		print '</td></tr>';
		}

    	// TODO How record was recorded OrderMode (llx_c_input_method)

		// Incoterms
		if (!empty($conf->incoterm->enabled))
		{
			print '<tr><td>';
	        print '<table width="100%" class="nobordernopadding"><tr><td>';
	        print $langs->trans('IncotermLabel');
	        print '<td><td align="right">';
	        if ($user->rights->commande->creer) print '<a href="'.DOL_URL_ROOT.'/commande/card.php?id='.$object->id.'&action=editincoterm">'.img_edit().'</a>';
	        else print '&nbsp;';
	        print '</td></tr></table>';
	        print '</td>';
	        print '<td colspan="3">';
			if ($action != 'editincoterm')
			{
				print $form->textwithpicto($object->display_incoterms(), $object->libelle_incoterms, 1);
			}
			else
			{
				print $form->select_incoterms((!empty($object->fk_incoterms) ? $object->fk_incoterms : ''), (!empty($object->location_incoterms)?$object->location_incoterms:''), $_SERVER['PHP_SELF'].'?id='.$object->id);
			}
	        print '</td></tr>';
		}

        // Bank Account
		if (! empty($conf->global->BANK_ASK_PAYMENT_BANK_DURING_ORDER) && ! empty($conf->banque->enabled))
		{
	        print '<tr><td class="nowrap">';
        	print '<table width="100%" class="nobordernopadding"><tr><td class="nowrap">';
        	print $langs->trans('BankAccount');
        	print '<td>';
        	if ($action != 'editbankaccount' && $user->rights->commande->creer)
        	    print '<td align="right"><a href="'.$_SERVER["PHP_SELF"].'?action=editbankaccount&amp;id='.$object->id.'">'.img_edit($langs->trans('SetBankAccount'),1).'</a></td>';
        	print '</tr></table>';
        	print '</td><td colspan="3">';
        	if ($action == 'editbankaccount') {
        	    $form->formSelectAccount($_SERVER['PHP_SELF'].'?id='.$object->id, $object->fk_account, 'fk_account', 1);
        	} else {
        	    $form->formSelectAccount($_SERVER['PHP_SELF'].'?id='.$object->id, $object->fk_account, 'none');
        	}
        	print '</td>';
        	print '</tr>';
		}

		// Other attributes
		$cols = 2;
		include DOL_DOCUMENT_ROOT . '/core/tpl/extrafields_view.tpl.php';

		print '</table>';

		print '</div>';
		print '<div class="fichehalfright">';
		print '<div class="ficheaddleft">';
		print '<div class="underbanner clearboth"></div>';

		print '<table class="border centpercent">';

		if (!empty($conf->multicurrency->enabled) && ($object->multicurrency_code != $conf->currency))
		{
		    // Multicurrency Amount HT
		    print '<tr><td class="titlefieldmiddle">' . fieldLabel('MulticurrencyAmountHT','multicurrency_total_ht') . '</td>';
		    print '<td class="nowrap">' . price($object->multicurrency_total_ht, '', $langs, 0, - 1, - 1, (!empty($object->multicurrency_code) ? $object->multicurrency_code : $conf->currency)) . '</td>';
		    print '</tr>';
		
		    // Multicurrency Amount VAT
		    print '<tr><td>' . fieldLabel('MulticurrencyAmountVAT','multicurrency_total_tva') . '</td>';
		    print '<td class="nowrap">' . price($object->multicurrency_total_tva, '', $langs, 0, - 1, - 1, (!empty($object->multicurrency_code) ? $object->multicurrency_code : $conf->currency)) . '</td>';
		    print '</tr>';
		
		    // Multicurrency Amount TTC
		    print '<tr><td>' . fieldLabel('MulticurrencyAmountTTC','multicurrency_total_ttc') . '</td>';
		    print '<td class="nowrap">' . price($object->multicurrency_total_ttc, '', $langs, 0, - 1, - 1, (!empty($object->multicurrency_code) ? $object->multicurrency_code : $conf->currency)) . '</td>';
		    print '</tr>';
		}
		
		// Total HT
		print '<tr><td class="titlefieldmiddle">' . $langs->trans('AmountHT') . '</td>';
		print '<td>' . price($object->total_ht, 1, '', 1, - 1, - 1, $conf->currency) . '</td>';

		// Total VAT
		print '<tr><td>' . $langs->trans('AmountVAT') . '</td><td>' . price($object->total_tva, 1, '', 1, - 1, - 1, $conf->currency) . '</td></tr>';

		// Amount Local Taxes
		if ($mysoc->localtax1_assuj == "1" || $object->total_localtax1 != 0) 		// Localtax1
		{
			print '<tr><td>' . $langs->transcountry("AmountLT1", $mysoc->country_code) . '</td>';
			print '<td>' . price($object->total_localtax1, 1, '', 1, - 1, - 1, $conf->currency) . '</td></tr>';
		}
		if ($mysoc->localtax2_assuj == "1" || $object->total_localtax2 != 0) 		// Localtax2 IRPF
		{
			print '<tr><td>' . $langs->transcountry("AmountLT2", $mysoc->country_code) . '</td>';
			print '<td>' . price($object->total_localtax2, 1, '', 1, - 1, - 1, $conf->currency) . '</td></tr>';
		}

		// Total TTC
		print '<tr><td>' . $langs->trans('AmountTTC') . '</td><td>' . price($object->total_ttc, 1, '', 1, - 1, - 1, $conf->currency) . '</td></tr>';

		// Statut
		//print '<tr><td>' . $langs->trans('Status') . '</td><td>' . $object->getLibStatut(4) . '</td></tr>';

		print '</table>';

		// Margin Infos
		if (! empty($conf->margin->enabled)) {
		    $formmargin->displayMarginInfos($object);
		}


		print '</div>';
		print '</div>';
		print '</div>';

		print '<div class="clearboth"></div><br>';

		if (! empty($conf->global->MAIN_DISABLE_CONTACTS_TAB)) {
			$blocname = 'contacts';
			$title = $langs->trans('ContactsAddresses');
			include DOL_DOCUMENT_ROOT . '/core/tpl/bloc_showhide.tpl.php';
		}

		if (! empty($conf->global->MAIN_DISABLE_NOTES_TAB)) {
			$blocname = 'notes';
			$title = $langs->trans('Notes');
			include DOL_DOCUMENT_ROOT . '/core/tpl/bloc_showhide.tpl.php';
		}

		/*
		 * Lines
		 */
		$result = $object->getLinesArray();

		print '	<form name="addproduct" id="addproduct" action="' . $_SERVER["PHP_SELF"] . '?id=' . $object->id . (($action != 'editline') ? '#add' : '#line_' . GETPOST('lineid')) . '" method="POST">
		<input type="hidden" name="token" value="' . $_SESSION ['newtoken'] . '">
		<input type="hidden" name="action" value="' . (($action != 'editline') ? 'addline' : 'updateline') . '">
		<input type="hidden" name="mode" value="">
		<input type="hidden" name="id" value="' . $object->id . '">
		';

		if (! empty($conf->use_javascript_ajax) && $object->statut == Commande::STATUS_DRAFT) {
			include DOL_DOCUMENT_ROOT . '/core/tpl/ajaxrow.tpl.php';
		}

        print '<div class="div-table-responsive">';
		print '<table id="tablelines" class="noborder noshadow" width="100%">';

		// Show object lines
		if (! empty($object->lines))
			$ret = $object->printObjectLines($action, $mysoc, $soc, $lineid, 1);

		$numlines = count($object->lines);

		/*
		 * Form to add new line
		 */
		if ($object->statut == Commande::STATUS_DRAFT && $user->rights->commande->creer)
		{
			if ($action != 'editline')
			{
				$var = true;

				// Add free products/services
				$object->formAddObjectLine(1, $mysoc, $soc);

				$parameters = array();
				$reshook = $hookmanager->executeHooks('formAddObjectLine', $parameters, $object, $action); // Note that $action and $object may have been modified by hook
			}
		}
		print '</table>';
        print '</div>';
        
		print "</form>\n";

		dol_fiche_end();

		/*
		 * Boutons actions
		*/
		if ($action != 'presend' && $action != 'editline') {
			print '<div class="tabsAction">';

			$parameters = array();
			$reshook = $hookmanager->executeHooks('addMoreActionsButtons', $parameters, $object, $action); // Note that $action and $object may have been
			                                                                                          // modified by hook
			if (empty($reshook)) {
				// Send
				if ($object->statut > Commande::STATUS_DRAFT) {
					if ((empty($conf->global->MAIN_USE_ADVANCED_PERMS) || $user->rights->commande->order_advance->send)) {
						print '<div class="inline-block divButAction"><a class="butAction" href="' . $_SERVER["PHP_SELF"] . '?id=' . $object->id . '&amp;action=presend&amp;mode=init">' . $langs->trans('SendByMail') . '</a></div>';
					} else
						print '<div class="inline-block divButAction"><a class="butActionRefused" href="#">' . $langs->trans('SendByMail') . '</a></div>';
				}

			    // Valid
				if ($object->statut == Commande::STATUS_DRAFT && $object->total_ttc >= 0 && $numlines > 0 &&
				    ((empty($conf->global->MAIN_USE_ADVANCED_PERMS) && ! empty($user->rights->commande->creer))
			       	|| (! empty($conf->global->MAIN_USE_ADVANCED_PERMS) && ! empty($user->rights->commande->order_advance->validate)))
				)
				{
					print '<div class="inline-block divButAction"><a class="butAction" href="' . $_SERVER["PHP_SELF"] . '?id=' . $object->id . '&amp;action=validate">' . $langs->trans('Validate') . '</a></div>';
				}
				// Edit
				if ($object->statut == Commande::STATUS_VALIDATED && $user->rights->commande->creer) {
					print '<div class="inline-block divButAction"><a class="butAction" href="card.php?id=' . $object->id . '&amp;action=modif">' . $langs->trans('Modify') . '</a></div>';
				}
				// Create event
				if ($conf->agenda->enabled && ! empty($conf->global->MAIN_ADD_EVENT_ON_ELEMENT_CARD)) 				// Add hidden condition because this is not a
				                                                                                      // "workflow" action so should appears somewhere else on
				                                                                                      // page.
				{
					print '<a class="butAction" href="' . DOL_URL_ROOT . '/comm/action/card.php?action=create&amp;origin=' . $object->element . '&amp;originid=' . $object->id . '&amp;socid=' . $object->socid . '">' . $langs->trans("AddAction") . '</a>';
				}

				// Create intervention
				if ($conf->ficheinter->enabled) {
					$langs->load("interventions");

					if ($object->statut > Commande::STATUS_DRAFT && $object->statut < Commande::STATUS_CLOSED && $object->getNbOfServicesLines() > 0) {
						if ($user->rights->ficheinter->creer) {
							print '<div class="inline-block divButAction"><a class="butAction" href="' . DOL_URL_ROOT . '/fichinter/card.php?action=create&amp;origin=' . $object->element . '&amp;originid=' . $object->id . '&amp;socid=' . $object->socid . '">' . $langs->trans('AddIntervention') . '</a></div>';
						} else {
							print '<div class="inline-block divButAction"><a class="butActionRefused" href="#" title="' . dol_escape_htmltag($langs->trans("NotAllowed")) . '">' . $langs->trans('AddIntervention') . '</a></div>';
						}
					}
				}

				// Create contract
				if ($conf->contrat->enabled && ($object->statut == Commande::STATUS_VALIDATED || $object->statut == Commande::STATUS_ACCEPTED || $object->statut == Commande::STATUS_CLOSED)) {
				    $langs->load("contracts");

				    if ($user->rights->contrat->creer) {
				        print '<div class="inline-block divButAction"><a class="butAction" href="' . DOL_URL_ROOT . '/contrat/card.php?action=create&amp;origin=' . $object->element . '&amp;originid=' . $object->id . '&amp;socid=' . $object->socid . '">' . $langs->trans('AddContract') . '</a></div>';
				    }
				}

				// Ship
				$numshipping = 0;
				if (! empty($conf->expedition->enabled)) {
					$numshipping = $object->nb_expedition();

					if ($object->statut > Commande::STATUS_DRAFT && $object->statut < Commande::STATUS_CLOSED && $object->getNbOfProductsLines() > 0) {
						if (($conf->expedition_bon->enabled && $user->rights->expedition->creer) || ($conf->livraison_bon->enabled && $user->rights->expedition->livraison->creer)) {
							if ($user->rights->expedition->creer) {
								print '<div class="inline-block divButAction"><a class="butAction" href="' . DOL_URL_ROOT . '/expedition/shipment.php?id=' . $object->id . '">' . $langs->trans('CreateShipment') . '</a></div>';
							} else {
								print '<div class="inline-block divButAction"><a class="butActionRefused" href="#" title="' . dol_escape_htmltag($langs->trans("NotAllowed")) . '">' . $langs->trans('CreateShipment') . '</a></div>';
							}
						} else {
							$langs->load("errors");
							print '<div class="inline-block divButAction"><a class="butActionRefused" href="#" title="' . dol_escape_htmltag($langs->trans("ErrorModuleSetupNotComplete")) . '">' . $langs->trans('CreateShipment') . '</a></div>';
						}
					}
				}

				// Reopen a closed order
				if (($object->statut == Commande::STATUS_CLOSED || $object->statut == Commande::STATUS_CANCELED) && $user->rights->commande->creer) {
					print '<div class="inline-block divButAction"><a class="butAction" href="' . $_SERVER['PHP_SELF'] . '?id=' . $object->id . '&amp;action=reopen">' . $langs->trans('ReOpen') . '</a></div>';
				}

				// Set to shipped
				if (($object->statut == Commande::STATUS_VALIDATED || $object->statut == Commande::STATUS_ACCEPTED) && $user->rights->commande->cloturer) {
					print '<div class="inline-block divButAction"><a class="butAction" href="' . $_SERVER["PHP_SELF"] . '?id=' . $object->id . '&amp;action=shipped">' . $langs->trans('ClassifyShipped') . '</a></div>';
				}

				// Create bill and Classify billed
				// Note: Even if module invoice is not enabled, we should be able to use button "Classified billed"
				if ($object->statut > Commande::STATUS_DRAFT && ! $object->billed) {
					if (! empty($conf->facture->enabled) && $user->rights->facture->creer && empty($conf->global->WORKFLOW_DISABLE_CREATE_INVOICE_FROM_ORDER)) {
						print '<div class="inline-block divButAction"><a class="butAction" href="' . DOL_URL_ROOT . '/compta/facture.php?action=create&amp;origin=' . $object->element . '&amp;originid=' . $object->id . '&amp;socid=' . $object->socid . '">' . $langs->trans("CreateBill") . '</a></div>';
					}
					if ($user->rights->commande->creer && $object->statut >= Commande::STATUS_VALIDATED && empty($conf->global->WORKFLOW_DISABLE_CLASSIFY_BILLED_FROM_ORDER) && empty($conf->global->WORKFLOW_BILL_ON_SHIPMENT)) {
						print '<div class="inline-block divButAction"><a class="butAction" href="' . $_SERVER["PHP_SELF"] . '?id=' . $object->id . '&amp;action=classifybilled">' . $langs->trans("ClassifyBilled") . '</a></div>';
					}
				}
				if ($object->statut > Commande::STATUS_DRAFT && $object->billed) {
				    if ($user->rights->commande->creer && $object->statut >= Commande::STATUS_VALIDATED && empty($conf->global->WORKFLOW_DISABLE_CLASSIFY_BILLED_FROM_ORDER) && empty($conf->global->WORKFLOW_BILL_ON_SHIPMENT)) {
				        print '<div class="inline-block divButAction"><a class="butAction" href="' . $_SERVER["PHP_SELF"] . '?id=' . $object->id . '&amp;action=classifyunbilled">' . $langs->trans("ClassifyUnBilled") . '</a></div>';
				    }
				}
				// Clone
				if ($user->rights->commande->creer) {
					print '<div class="inline-block divButAction"><a class="butAction" href="' . $_SERVER['PHP_SELF'] . '?id=' . $object->id . '&amp;socid=' . $object->socid . '&amp;action=clone&amp;object=order">' . $langs->trans("ToClone") . '</a></div>';
				}

				// Cancel order
				if ($object->statut == Commande::STATUS_VALIDATED &&
				    ((empty($conf->global->MAIN_USE_ADVANCED_PERMS) && ! empty($user->rights->commande->cloturer))
			       	|| (! empty($conf->global->MAIN_USE_ADVANCED_PERMS) && ! empty($user->rights->commande->order_advance->annuler)))
				)
				{
					print '<div class="inline-block divButAction"><a class="butActionDelete" href="' . $_SERVER["PHP_SELF"] . '?id=' . $object->id . '&amp;action=cancel">' . $langs->trans('Cancel') . '</a></div>';
				}

				// Delete order
				if ($user->rights->commande->supprimer) {
					if ($numshipping == 0) {
						print '<div class="inline-block divButAction"><a class="butActionDelete" href="' . $_SERVER["PHP_SELF"] . '?id=' . $object->id . '&amp;action=delete">' . $langs->trans('Delete') . '</a></div>';
					} else {
						print '<div class="inline-block divButAction"><a class="butActionRefused" href="#" title="' . $langs->trans("ShippingExist") . '">' . $langs->trans("Delete") . '</a></div>';
					}
				}
			}
			print '</div>';
		}

		// Select mail models is same action as presend
		if (GETPOST('modelselected')) {
			$action = 'presend';
		}

		if ($action != 'presend')
		{
			print '<div class="fichecenter"><div class="fichehalfleft">';

			// Documents
			$comref = dol_sanitizeFileName($object->ref);
			$file = $conf->commande->dir_output . '/' . $comref . '/' . $comref . '.pdf';
			$relativepath = $comref . '/' . $comref . '.pdf';
			$filedir = $conf->commande->dir_output . '/' . $comref;
			$urlsource = $_SERVER["PHP_SELF"] . "?id=" . $object->id;
			$genallowed = $user->rights->commande->creer;
			$delallowed = $user->rights->commande->supprimer;
			print $formfile->showdocuments('commande', $comref, $filedir, $urlsource, $genallowed, $delallowed, $object->modelpdf, 1, 0, 0, 28, 0, '', '', '', $soc->default_lang);


			// Show links to link elements
			$linktoelem = $form->showLinkToObjectBlock($object, null, array('order'));
			$somethingshown = $form->showLinkedObjectBlock($object, $linktoelem);


			print '</div><div class="fichehalfright"><div class="ficheaddleft">';

			// List of actions on element
			include_once DOL_DOCUMENT_ROOT . '/core/class/html.formactions.class.php';
			$formactions = new FormActions($db);
			$somethingshown = $formactions->showactions($object, 'order', $socid);

			print '</div></div></div>';
		}

		/*
		 * Action presend
		 */
		if ($action == 'presend')
		{
			$object->fetch_projet();

			$ref = dol_sanitizeFileName($object->ref);
			include_once DOL_DOCUMENT_ROOT . '/core/lib/files.lib.php';
			$fileparams = dol_most_recent_file($conf->commande->dir_output . '/' . $ref, preg_quote($ref, '/').'[^\-]+');
			$file = $fileparams['fullname'];

			// Define output language
			$outputlangs = $langs;
			$newlang = '';
			if ($conf->global->MAIN_MULTILANGS && empty($newlang) && ! empty($_REQUEST['lang_id']))
				$newlang = $_REQUEST['lang_id'];
			if ($conf->global->MAIN_MULTILANGS && empty($newlang))
				$newlang = $object->thirdparty->default_lang;

			if (!empty($newlang))
			{
				$outputlangs = new Translate('', $conf);
				$outputlangs->setDefaultLang($newlang);
				$outputlangs->load('commercial');
			}

			// Build document if it not exists
			if (! $file || ! is_readable($file)) {
				$result = $object->generateDocument(GETPOST('model') ? GETPOST('model') : $object->modelpdf, $outputlangs, $hidedetails, $hidedesc, $hideref);
				if ($result <= 0) {
					dol_print_error($db, $object->error, $object->errors);
					exit();
				}
				$fileparams = dol_most_recent_file($conf->commande->dir_output . '/' . $ref, preg_quote($ref, '/').'[^\-]+');
				$file = $fileparams['fullname'];
			}

			print '<div class="clearboth"></div>';
			print '<br>';
			print load_fiche_titre($langs->trans('SendOrderByMail'));

			dol_fiche_head('');

			// Cree l'objet formulaire mail
			include_once DOL_DOCUMENT_ROOT . '/core/class/html.formmail.class.php';
			$formmail = new FormMail($db);
			$formmail->param['langsmodels']=(empty($newlang)?$langs->defaultlang:$newlang);
            $formmail->fromtype = (GETPOST('fromtype')?GETPOST('fromtype'):(!empty($conf->global->MAIN_MAIL_DEFAULT_FROMTYPE)?$conf->global->MAIN_MAIL_DEFAULT_FROMTYPE:'user'));

            if($formmail->fromtype === 'user'){
                $formmail->fromid = $user->id;

            }
			$formmail->trackid='ord'.$object->id;
			if (! empty($conf->global->MAIN_EMAIL_ADD_TRACK_ID) && ($conf->global->MAIN_EMAIL_ADD_TRACK_ID & 2))	// If bit 2 is set
			{
				include DOL_DOCUMENT_ROOT.'/core/lib/functions2.lib.php';
				$formmail->frommail=dolAddEmailTrackId($formmail->frommail, 'ord'.$object->id);
			}
			$formmail->withfrom = 1;
			$liste = array();
			foreach ($object->thirdparty->thirdparty_and_contact_email_array(1) as $key => $value)
				$liste [$key] = $value;
			$formmail->withto = GETPOST('sendto') ? GETPOST('sendto') : $liste;
			$formmail->withtocc = $liste;
			$formmail->withtoccc = $conf->global->MAIN_EMAIL_USECCC;
			if (empty($object->ref_client)) {
				$formmail->withtopic = $outputlangs->trans('SendOrderRef', '__ORDERREF__');
			} else if (! empty($object->ref_client)) {
				$formmail->withtopic = $outputlangs->trans('SendOrderRef', '__ORDERREF__ (__REFCLIENT__)');
			}
			$formmail->withfile = 2;
			$formmail->withbody = 1;
			$formmail->withdeliveryreceipt = 1;
			$formmail->withcancel = 1;
			// Tableau des substitutions
			$formmail->setSubstitFromObject($object);
			$formmail->substit ['__ORDERREF__'] = $object->ref;

			$custcontact = '';
			$contactarr = array();
			$contactarr = $object->liste_contact(- 1, 'external');

			if (is_array($contactarr) && count($contactarr) > 0)
			{
				foreach ($contactarr as $contact)
				{
					if ($contact['libelle'] == $langs->trans('TypeContact_commande_external_CUSTOMER')) {	// TODO Use code and not label
						$contactstatic = new Contact($db);
						$contactstatic->fetch($contact ['id']);
						$custcontact = $contactstatic->getFullName($langs, 1);
					}
				}

				if (! empty($custcontact)) {
					$formmail->substit['__CONTACTCIVNAME__'] = $custcontact;
				}
			}

			// Tableau des parametres complementaires
			$formmail->param['action'] = 'send';
			$formmail->param['models'] = 'order_send';
			$formmail->param['models_id']=GETPOST('modelmailselected','int');
			$formmail->param['orderid'] = $object->id;
			$formmail->param['returnurl'] = $_SERVER["PHP_SELF"] . '?id=' . $object->id;

			// Init list of files
			if (GETPOST("mode") == 'init') {
				$formmail->clear_attached_files();
				$formmail->add_attached_files($file, basename($file), dol_mimetype($file));
			}

			// Show form
			print $formmail->get_form();

			dol_fiche_end();
		}
	}
}

llxFooter();
$db->close();<|MERGE_RESOLUTION|>--- conflicted
+++ resolved
@@ -968,10 +968,7 @@
 		}
 
 		if (! $error) {
-<<<<<<< HEAD
-			$result = $object->updateline(GETPOST('lineid'), $description, $pu_ht, GETPOST('qty'), GETPOST('remise_percent'), $vat_rate, $localtax1_rate, $localtax2_rate, 'HT', $info_bits, $date_start, $date_end, $type, GETPOST('fk_parent_line'), 0, $fournprice, $buyingprice, $label, $special_code, $array_options, GETPOST('units'),$pu_ht_devise);
-=======
-			
+
 			if (empty($user->rights->margins->creer))
 			{
 				foreach ($object->lines as &$line)
@@ -984,9 +981,7 @@
 					}
 				}
 			}
-			
-			$result = $object->updateline(GETPOST('lineid'), $description, $pu_ht, GETPOST('qty'), GETPOST('remise_percent'), $vat_rate, $localtax1_rate, $localtax2_rate, 'HT', $info_bits, $date_start, $date_end, $type, GETPOST('fk_parent_line'), 0, $fournprice, $buyingprice, $label, $special_code, $array_options, GETPOST('units'));
->>>>>>> 21a648a0
+			$result = $object->updateline(GETPOST('lineid'), $description, $pu_ht, GETPOST('qty'), GETPOST('remise_percent'), $vat_rate, $localtax1_rate, $localtax2_rate, 'HT', $info_bits, $date_start, $date_end, $type, GETPOST('fk_parent_line'), 0, $fournprice, $buyingprice, $label, $special_code, $array_options, GETPOST('units'),$pu_ht_devise);
 
 			if ($result >= 0) {
 				if (empty($conf->global->MAIN_DISABLE_PDF_AUTOUPDATE)) {
