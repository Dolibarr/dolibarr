--- conflicted
+++ resolved
@@ -860,13 +860,8 @@
 					}
 				}
 
-<<<<<<< HEAD
-				$tmpvat = price2num(preg_replace('/\s*\(.*\)/', '', $tva_tx)) ?: 0;
-				$tmpprodvat = price2num(preg_replace('/\s*\(.*\)/', '', $prod->tva_tx));
-=======
 				$tmpvat = (float) price2num(preg_replace('/\s*\(.*\)/', '', $tva_tx));
 				$tmpprodvat = (float) price2num(preg_replace('/\s*\(.*\)/', '', $prod->tva_tx));
->>>>>>> 90a89d34
 
 				// Set unit price to use
 				if (!empty($price_ht) || $price_ht === '0') {
