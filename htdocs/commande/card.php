<?php
/* Copyright (C) 2003-2006	Rodolphe Quiedeville	<rodolphe@quiedeville.org>
 * Copyright (C) 2004-2015	Laurent Destailleur		<eldy@users.sourceforge.net>
 * Copyright (C) 2005		Marc Barilley / Ocebo	<marc@ocebo.com>
 * Copyright (C) 2005-2015	Regis Houssin			<regis.houssin@inodbox.com>
 * Copyright (C) 2006		Andre Cianfarani		<acianfa@free.fr>
 * Copyright (C) 2010-2013	Juanjo Menent			<jmenent@2byte.es>
 * Copyright (C) 2011-2019	Philippe Grand			<philippe.grand@atoo-net.com>
 * Copyright (C) 2012-2013	Christophe Battarel		<christophe.battarel@altairis.fr>
 * Copyright (C) 2012-2016	Marcos García			<marcosgdf@gmail.com>
 * Copyright (C) 2012       Cedric Salvador      	<csalvador@gpcsolutions.fr>
 * Copyright (C) 2013		Florian Henry			<florian.henry@open-concept.pro>
 * Copyright (C) 2014       Ferran Marcet			<fmarcet@2byte.es>
 * Copyright (C) 2015       Jean-François Ferry		<jfefe@aternatik.fr>
 * Copyright (C) 2018       Frédéric France         <frederic.france@netlogic.fr>
 *
 * This program is free software; you can redistribute it and/or modify
 * it under the terms of the GNU General Public License as published by
 * the Free Software Foundation; either version 3 of the License, or
 * (at your option) any later version.
 *
 * This program is distributed in the hope that it will be useful,
 * but WITHOUT ANY WARRANTY; without even the implied warranty of
 * MERCHANTABILITY or FITNESS FOR A PARTICULAR PURPOSE.  See the
 *  GNU General Public License for more details.
 *
 * You should have received a copy of the GNU General Public License
 * along with this program. If not, see <https://www.gnu.org/licenses/>.
 */

/**
 * \file 	htdocs/commande/card.php
 * \ingroup commande
 * \brief 	Page to show customer order
 */

require '../main.inc.php';
require_once DOL_DOCUMENT_ROOT.'/core/class/html.formfile.class.php';
require_once DOL_DOCUMENT_ROOT.'/core/class/html.formorder.class.php';
require_once DOL_DOCUMENT_ROOT.'/core/class/html.formmargin.class.php';
require_once DOL_DOCUMENT_ROOT.'/core/modules/commande/modules_commande.php';
require_once DOL_DOCUMENT_ROOT.'/commande/class/commande.class.php';
require_once DOL_DOCUMENT_ROOT.'/comm/action/class/actioncomm.class.php';
require_once DOL_DOCUMENT_ROOT.'/core/lib/order.lib.php';
require_once DOL_DOCUMENT_ROOT.'/core/lib/functions2.lib.php';
require_once DOL_DOCUMENT_ROOT.'/core/class/extrafields.class.php';
if (!empty($conf->propal->enabled)) {
	require_once DOL_DOCUMENT_ROOT.'/comm/propal/class/propal.class.php';
}
if (!empty($conf->projet->enabled)) {
	require_once DOL_DOCUMENT_ROOT.'/projet/class/project.class.php';
	require_once DOL_DOCUMENT_ROOT.'/core/class/html.formprojet.class.php';
}

require_once DOL_DOCUMENT_ROOT.'/core/class/doleditor.class.php';

if (!empty($conf->variants->enabled)) {
	require_once DOL_DOCUMENT_ROOT.'/variants/class/ProductCombination.class.php';
}

// Load translation files required by the page
$langs->loadLangs(array('orders', 'sendings', 'companies', 'bills', 'propal', 'deliveries', 'products', 'other'));
if (!empty($conf->incoterm->enabled)) $langs->load('incoterm');
if (!empty($conf->margin->enabled)) $langs->load('margins');
if (!empty($conf->productbatch->enabled)) $langs->load("productbatch");

$id = (GETPOST('id', 'int') ? GETPOST('id', 'int') : GETPOST('orderid', 'int'));
$ref = GETPOST('ref', 'alpha');
$socid = GETPOST('socid', 'int');
$action = GETPOST('action', 'alpha');
$cancel = GETPOST('cancel', 'alpha');
$confirm = GETPOST('confirm', 'alpha');
$lineid = GETPOST('lineid', 'int');
$contactid = GETPOST('contactid', 'int');
$projectid = GETPOST('projectid', 'int');
$origin = GETPOST('origin', 'alpha');
$originid = (GETPOST('originid', 'int') ? GETPOST('originid', 'int') : GETPOST('origin_id', 'int')); // For backward compatibility

// PDF
$hidedetails = (GETPOST('hidedetails', 'int') ? GETPOST('hidedetails', 'int') : (!empty($conf->global->MAIN_GENERATE_DOCUMENTS_HIDE_DETAILS) ? 1 : 0));
$hidedesc = (GETPOST('hidedesc', 'int') ? GETPOST('hidedesc', 'int') : (!empty($conf->global->MAIN_GENERATE_DOCUMENTS_HIDE_DESC) ? 1 : 0));
$hideref = (GETPOST('hideref', 'int') ? GETPOST('hideref', 'int') : (!empty($conf->global->MAIN_GENERATE_DOCUMENTS_HIDE_REF) ? 1 : 0));

// Security check
if (!empty($user->socid))
	$socid = $user->socid;
$result = restrictedArea($user, 'commande', $id);

$object = new Commande($db);
$extrafields = new ExtraFields($db);

// fetch optionals attributes and labels
$extrafields->fetch_name_optionals_label($object->table_element);

// Load object
include DOL_DOCUMENT_ROOT.'/core/actions_fetchobject.inc.php'; // Must be include, not include_once

// Initialize technical object to manage hooks of page. Note that conf->hooks_modules contains array of hook context
$hookmanager->initHooks(array('ordercard', 'globalcard'));

$usercanread = $user->rights->commande->lire;
$usercancreate = $user->rights->commande->creer;
$usercandelete = $user->rights->commande->supprimer;
// Advanced permissions
$usercanclose = ((empty($conf->global->MAIN_USE_ADVANCED_PERMS) && !empty($user->rights->commande->creer)) || (!empty($conf->global->MAIN_USE_ADVANCED_PERMS) && !empty($user->rights->commande->order_advance->close)));
$usercanvalidate = ((empty($conf->global->MAIN_USE_ADVANCED_PERMS) && $usercancreate) || (!empty($conf->global->MAIN_USE_ADVANCED_PERMS) && !empty($user->rights->commande->order_advance->validate)));
$usercancancel = ((empty($conf->global->MAIN_USE_ADVANCED_PERMS) && $usercancreate) || (!empty($conf->global->MAIN_USE_ADVANCED_PERMS) && !empty($user->rights->commande->order_advance->annuler)));
$usercansend = (empty($conf->global->MAIN_USE_ADVANCED_PERMS) || $user->rights->commande->order_advance->send);

$usercancreatepurchaseorder = $user->rights->fournisseur->commande->creer;

$permissionnote = $usercancreate; // Used by the include of actions_setnotes.inc.php
$permissiondellink = $usercancreate; // Used by the include of actions_dellink.inc.php
$permissiontoadd = $usercancreate; // Used by the include of actions_addupdatedelete.inc.php and actions_lineupdown.inc.php

if (!empty($conf->expedition->enabled) && !empty($conf->global->WAREHOUSE_ASK_WAREHOUSE_DURING_ORDER)) {
	if (empty($object->warehouse_id) && !empty($conf->global->MAIN_DEFAULT_WAREHOUSE)) $object->warehouse_id = $conf->global->MAIN_DEFAULT_WAREHOUSE;
	if (empty($object->warehouse_id) && !empty($conf->global->MAIN_DEFAULT_WAREHOUSE_USER)) $object->warehouse_id = $user->fk_warehouse;
}

$error = 0;


/*
 * Actions
 */

$parameters = array('socid' => $socid);
// Note that $action and $object may be modified by some hooks
$reshook = $hookmanager->executeHooks('doActions', $parameters, $object, $action);
if ($reshook < 0) setEventMessages($hookmanager->error, $hookmanager->errors, 'errors');

if (empty($reshook))
{
	if ($cancel)
	{
		if (!empty($backtopage))
		{
			header("Location: ".$backtopage);
			exit;
		}
		$action = '';
	}

	include DOL_DOCUMENT_ROOT.'/core/actions_setnotes.inc.php'; // Must be include, not include_once

	include DOL_DOCUMENT_ROOT.'/core/actions_dellink.inc.php'; // Must be include, not include_once

	include DOL_DOCUMENT_ROOT.'/core/actions_lineupdown.inc.php'; // Must be include, not include_once

	// Action clone object
	if ($action == 'confirm_clone' && $confirm == 'yes' && $usercancreate)
	{
		if (1 == 0 && !GETPOST('clone_content') && !GETPOST('clone_receivers'))
		{
			setEventMessages($langs->trans("NoCloneOptionsSpecified"), null, 'errors');
		} else {
			if ($object->id > 0)
			{
				// Because createFromClone modifies the object, we must clone it so that we can restore it later
				$orig = clone $object;

				$result = $object->createFromClone($user, $socid);
				if ($result > 0)
				{
					header("Location: ".$_SERVER['PHP_SELF'].'?id='.$result);
					exit;
				} else {
					setEventMessages($object->error, $object->errors, 'errors');
					$object = $orig;
					$action = '';
				}
			}
		}
	}

	// Reopen a closed order
	elseif ($action == 'reopen' && $usercancreate)
	{
		if ($object->statut == Commande::STATUS_CANCELED || $object->statut == Commande::STATUS_CLOSED)
		{
			$result = $object->set_reopen($user);
			if ($result > 0)
			{
				setEventMessages($langs->trans('OrderReopened', $object->ref), null);
			} else {
				setEventMessages($object->error, $object->errors, 'errors');
			}
		}
	}

	// Remove order
	elseif ($action == 'confirm_delete' && $confirm == 'yes' && $usercandelete)
	{
		$result = $object->delete($user);
		if ($result > 0)
		{
			header('Location: list.php?restore_lastsearch_values=1');
			exit;
		} else {
			setEventMessages($object->error, $object->errors, 'errors');
		}
	}

	// Remove a product line
	elseif ($action == 'confirm_deleteline' && $confirm == 'yes' && $usercancreate)
	{
		$result = $object->deleteline($user, $lineid);
		if ($result > 0)
		{
			// Define output language
			$outputlangs = $langs;
			$newlang = '';
			if ($conf->global->MAIN_MULTILANGS && empty($newlang) && GETPOST('lang_id', 'aZ09'))
				$newlang = GETPOST('lang_id', 'aZ09');
			if ($conf->global->MAIN_MULTILANGS && empty($newlang))
				$newlang = $object->thirdparty->default_lang;
			if (!empty($newlang)) {
				$outputlangs = new Translate("", $conf);
				$outputlangs->setDefaultLang($newlang);
			}
			if (empty($conf->global->MAIN_DISABLE_PDF_AUTOUPDATE)) {
				$ret = $object->fetch($object->id); // Reload to get new records
				$object->generateDocument($object->modelpdf, $outputlangs, $hidedetails, $hidedesc, $hideref);
			}

			header('Location: '.$_SERVER["PHP_SELF"].'?id='.$object->id);
			exit;
		} else {
			setEventMessages($object->error, $object->errors, 'errors');
		}
	}

	// Link to a project
	elseif ($action == 'classin' && $usercancreate)
	{
		$object->setProject(GETPOST('projectid', 'int'));
	}

	// Add order
	elseif ($action == 'add' && $usercancreate)
	{
		$datecommande = dol_mktime(12, 0, 0, GETPOST('remonth'), GETPOST('reday'), GETPOST('reyear'));
		$datelivraison = dol_mktime(12, 0, 0, GETPOST('liv_month'), GETPOST('liv_day'), GETPOST('liv_year'));
        $selectedLines = GETPOST('toselect', 'array');

		if ($datecommande == '') {
			setEventMessages($langs->trans('ErrorFieldRequired', $langs->transnoentities('Date')), null, 'errors');
			$action = 'create';
			$error++;
		}

		if ($socid < 1) {
			setEventMessages($langs->trans("ErrorFieldRequired", $langs->transnoentitiesnoconv("Customer")), null, 'errors');
			$action = 'create';
			$error++;
		}

		if (!$error) {
			$object->socid = $socid;
			$object->fetch_thirdparty();

			$db->begin();

			$object->date_commande = $datecommande;
			$object->note_private = GETPOST('note_private', 'none');
			$object->note_public = GETPOST('note_public', 'none');
			$object->source = GETPOST('source_id');
			$object->fk_project = GETPOST('projectid', 'int');
			$object->ref_client = GETPOST('ref_client', 'alpha');
			$object->modelpdf = GETPOST('model');
			$object->cond_reglement_id = GETPOST('cond_reglement_id');
			$object->mode_reglement_id = GETPOST('mode_reglement_id');
			$object->fk_account = GETPOST('fk_account', 'int');
			$object->availability_id = GETPOST('availability_id');
			$object->demand_reason_id = GETPOST('demand_reason_id');
			$object->date_livraison = $datelivraison;
			$object->shipping_method_id = GETPOST('shipping_method_id', 'int');
			$object->warehouse_id = GETPOST('warehouse_id', 'int');
			$object->fk_delivery_address = GETPOST('fk_address');
			$object->contactid = GETPOST('contactid');
			$object->fk_incoterms = GETPOST('incoterm_id', 'int');
			$object->location_incoterms = GETPOST('location_incoterms', 'alpha');
			$object->multicurrency_code = GETPOST('multicurrency_code', 'alpha');
			$object->multicurrency_tx = GETPOST('originmulticurrency_tx', 'int');
			// Fill array 'array_options' with data from add form
			if (!$error)
			{
				$ret = $extrafields->setOptionalsFromPost(null, $object);
				if ($ret < 0) $error++;
			}

			// If creation from another object of another module (Example: origin=propal, originid=1)
			if (!empty($origin) && !empty($originid))
			{
				// Parse element/subelement (ex: project_task)
				$element = $subelement = $origin;
				if (preg_match('/^([^_]+)_([^_]+)/i', $origin, $regs)) {
					$element = $regs [1];
					$subelement = $regs [2];
				}

				// For compatibility
				if ($element == 'order') {
					$element = $subelement = 'commande';
				}
				if ($element == 'propal') {
					$element = 'comm/propal';
					$subelement = 'propal';
				}
				if ($element == 'contract') {
					$element = $subelement = 'contrat';
				}

				$object->origin = $origin;
				$object->origin_id = $originid;

				// Possibility to add external linked objects with hooks
				$object->linked_objects [$object->origin] = $object->origin_id;
				$other_linked_objects = GETPOST('other_linked_objects', 'array');
				if (!empty($other_linked_objects)) {
					$object->linked_objects = array_merge($object->linked_objects, $other_linked_objects);
				}

				if (!$error)
				{
					$object_id = $object->create($user);

					if ($object_id > 0)
					{
						dol_include_once('/'.$element.'/class/'.$subelement.'.class.php');

						$classname = ucfirst($subelement);
						$srcobject = new $classname($db);

						dol_syslog("Try to find source object origin=".$object->origin." originid=".$object->origin_id." to add lines");
						$result = $srcobject->fetch($object->origin_id);
						if ($result > 0)
						{
							$lines = $srcobject->lines;
							if (empty($lines) && method_exists($srcobject, 'fetch_lines'))
							{
								$srcobject->fetch_lines();
								$lines = $srcobject->lines;
							}

							$fk_parent_line = 0;
							$num = count($lines);

							for ($i = 0; $i < $num; $i++)
							{
                                if (!in_array($lines[$i]->id, $selectedLines)) continue; // Skip unselected lines

								$label = (!empty($lines[$i]->label) ? $lines[$i]->label : '');
								$desc = (!empty($lines[$i]->desc) ? $lines[$i]->desc : '');
								$product_type = (!empty($lines[$i]->product_type) ? $lines[$i]->product_type : 0);

								// Dates
								// TODO mutualiser
								$date_start = $lines[$i]->date_debut_prevue;
								if ($lines[$i]->date_debut_reel)
									$date_start = $lines[$i]->date_debut_reel;
								if ($lines[$i]->date_start)
									$date_start = $lines[$i]->date_start;
								$date_end = $lines[$i]->date_fin_prevue;
								if ($lines[$i]->date_fin_reel)
									$date_end = $lines[$i]->date_fin_reel;
								if ($lines[$i]->date_end)
									$date_end = $lines[$i]->date_end;

									// Reset fk_parent_line for no child products and special product
								if (($lines[$i]->product_type != 9 && empty($lines[$i]->fk_parent_line)) || $lines[$i]->product_type == 9) {
									$fk_parent_line = 0;
								}

								// Extrafields
								if (method_exists($lines[$i], 'fetch_optionals')) // For avoid conflicts if trigger used
								{
									$lines[$i]->fetch_optionals();
									$array_options = $lines[$i]->array_options;
								}

								$tva_tx = $lines[$i]->tva_tx;
								if (!empty($lines[$i]->vat_src_code) && !preg_match('/\(/', $tva_tx)) $tva_tx .= ' ('.$lines[$i]->vat_src_code.')';

								$result = $object->addline(
									$desc, $lines[$i]->subprice, $lines[$i]->qty, $tva_tx, $lines[$i]->localtax1_tx, $lines[$i]->localtax2_tx, $lines[$i]->fk_product,
									$lines[$i]->remise_percent, $lines[$i]->info_bits, $lines[$i]->fk_remise_except, 'HT', 0, $date_start, $date_end, $product_type,
									$lines[$i]->rang, $lines[$i]->special_code, $fk_parent_line, $lines[$i]->fk_fournprice, $lines[$i]->pa_ht, $label, $array_options,
									$lines[$i]->fk_unit, $object->origin, $lines[$i]->rowid
								);

								if ($result < 0) {
									$error++;
									break;
								}

								// Defined the new fk_parent_line
								if ($result > 0 && $lines[$i]->product_type == 9) {
									$fk_parent_line = $result;
								}
							}
						} else {
							setEventMessages($srcobject->error, $srcobject->errors, 'errors');
							$error++;
						}

						// Now we create same links to contact than the ones found on origin object
						/* Useless, already into the create
						if (! empty($conf->global->MAIN_PROPAGATE_CONTACTS_FROM_ORIGIN))
						{
						    $originforcontact = $object->origin;
						    $originidforcontact = $object->origin_id;
						    if ($originforcontact == 'shipping')     // shipment and order share the same contacts. If creating from shipment we take data of order
						    {
						        $originforcontact=$srcobject->origin;
						        $originidforcontact=$srcobject->origin_id;
						    }
						    $sqlcontact = "SELECT code, fk_socpeople FROM ".MAIN_DB_PREFIX."element_contact as ec, ".MAIN_DB_PREFIX."c_type_contact as ctc";
						    $sqlcontact.= " WHERE element_id = ".$originidforcontact." AND ec.fk_c_type_contact = ctc.rowid AND ctc.element = '".$originforcontact."'";

						    $resqlcontact = $db->query($sqlcontact);
						    if ($resqlcontact)
						    {
						        while($objcontact = $db->fetch_object($resqlcontact))
						        {
						            //print $objcontact->code.'-'.$objcontact->fk_socpeople."\n";
						            $object->add_contact($objcontact->fk_socpeople, $objcontact->code);
						        }
						    }
						    else dol_print_error($resqlcontact);
						}*/

						// Hooks
						$parameters = array('objFrom' => $srcobject);
						// Note that $action and $object may be modified by hook
						$reshook = $hookmanager->executeHooks('createFrom', $parameters, $object, $action);
						if ($reshook < 0) {
							$error++;
						}
					} else {
						setEventMessages($object->error, $object->errors, 'errors');
						$error++;
					}
				} else {
					// Required extrafield left blank, error message already defined by setOptionalsFromPost()
					$action = 'create';
				}
			} else {
				if (!$error)
				{
					$object_id = $object->create($user);

					// If some invoice's lines already known
					$NBLINES = 8;
					for ($i = 1; $i <= $NBLINES; $i++) {
						if ($_POST['idprod'.$i]) {
							$xid = 'idprod'.$i;
							$xqty = 'qty'.$i;
							$xremise = 'remise_percent'.$i;
							$object->add_product($_POST[$xid], $_POST[$xqty], $_POST[$xremise]);
						}
					}
				}
			}

			// Insert default contacts if defined
			if ($object_id > 0)
			{
				if (GETPOST('contactid'))
				{
					$result = $object->add_contact(GETPOST('contactid'), 'CUSTOMER', 'external');
					if ($result < 0) {
						setEventMessages($langs->trans("ErrorFailedToAddContact"), null, 'errors');
						$error++;
					}
				}

				$id = $object_id;
				$action = '';
			}

			// End of object creation, we show it
			if ($object_id > 0 && !$error)
			{
				$db->commit();
				header('Location: '.$_SERVER["PHP_SELF"].'?id='.$object_id);
				exit();
			} else {
				$db->rollback();
				$action = 'create';
				setEventMessages($object->error, $object->errors, 'errors');
			}
		}
	} elseif ($action == 'classifybilled' && $usercancreate)
	{
		$ret = $object->classifyBilled($user);

		if ($ret < 0) {
			setEventMessages($object->error, $object->errors, 'errors');
		}
	} elseif ($action == 'classifyunbilled' && $usercancreate)
	{
		$ret = $object->classifyUnBilled();
		if ($ret < 0) {
			setEventMessages($object->error, $object->errors, 'errors');
		}
	}

	// Positionne ref commande client
	elseif ($action == 'setref_client' && $usercancreate) {
		$result = $object->set_ref_client($user, GETPOST('ref_client'));
		if ($result < 0)
		{
			setEventMessages($object->error, $object->errors, 'errors');
		}
	} elseif ($action == 'setremise' && $usercancreate) {
		$result = $object->set_remise($user, GETPOST('remise'));
		if ($result < 0)
		{
			setEventMessages($object->error, $object->errors, 'errors');
		}
	} elseif ($action == 'setabsolutediscount' && $usercancreate) {
		if (GETPOST('remise_id')) {
			if ($object->id > 0) {
				$object->insert_discount(GETPOST('remise_id'));
			} else {
				dol_print_error($db, $object->error);
			}
		}
	} elseif ($action == 'setdate' && $usercancreate) {
		// print "x ".$_POST['liv_month'].", ".$_POST['liv_day'].", ".$_POST['liv_year'];
		$date = dol_mktime(0, 0, 0, GETPOST('order_month'), GETPOST('order_day'), GETPOST('order_year'));

		$result = $object->set_date($user, $date);
		if ($result < 0) {
			setEventMessages($object->error, $object->errors, 'errors');
		}
<<<<<<< HEAD
	} elseif ($action == 'setdate_livraison' && $usercancreate) {
		// print "x ".$_POST['liv_month'].", ".$_POST['liv_day'].", ".$_POST['liv_year'];
		$datelivraison = dol_mktime(0, 0, 0, GETPOST('liv_month'), GETPOST('liv_day'), GETPOST('liv_year'));

		$result = $object->set_date_livraison($user, $datelivraison);
		if ($result < 0) {
			setEventMessages($object->error, $object->errors, 'errors');
		}
	} elseif ($action == 'setmode' && $usercancreate) {
=======
	}

	elseif ($action == 'setdate_livraison' && $usercancreate)
	{
	    //print "x ".$_POST['liv_month'].", ".$_POST['liv_day'].", ".$_POST['liv_year'];
	    $datedelivery = dol_mktime(GETPOST('liv_hour', 'int'), GETPOST('liv_min', 'int'), 0, GETPOST('liv_month', 'int'), GETPOST('liv_day', 'int'), GETPOST('liv_year', 'int'));

	    $object->fetch($id);
	    $result = $object->set_date_livraison($user, $datedelivery);
	    if ($result < 0)
	    {
	        setEventMessages($object->error, $object->errors, 'errors');
	    }
	}

	elseif ($action == 'setmode' && $usercancreate) {
>>>>>>> 8e113888
		$result = $object->setPaymentMethods(GETPOST('mode_reglement_id', 'int'));
		if ($result < 0)
			setEventMessages($object->error, $object->errors, 'errors');
	}

	// Multicurrency Code
	elseif ($action == 'setmulticurrencycode' && $usercancreate) {
		$result = $object->setMulticurrencyCode(GETPOST('multicurrency_code', 'alpha'));
	}

	// Multicurrency rate
	elseif ($action == 'setmulticurrencyrate' && $usercancreate) {
		$result = $object->setMulticurrencyRate(price2num(GETPOST('multicurrency_tx')));
	} elseif ($action == 'setavailability' && $usercancreate) {
		$result = $object->availability(GETPOST('availability_id'));
		if ($result < 0)
			setEventMessages($object->error, $object->errors, 'errors');
	} elseif ($action == 'setdemandreason' && $usercancreate) {
		$result = $object->demand_reason(GETPOST('demand_reason_id'));
		if ($result < 0)
			setEventMessages($object->error, $object->errors, 'errors');
	} elseif ($action == 'setconditions' && $usercancreate) {
		$result = $object->setPaymentTerms(GETPOST('cond_reglement_id', 'int'));
		if ($result < 0) {
			dol_print_error($db, $object->error);
		} else {
			if (empty($conf->global->MAIN_DISABLE_PDF_AUTOUPDATE)) {
				// Define output language
				$outputlangs = $langs;
				$newlang = GETPOST('lang_id', 'alpha');
				if ($conf->global->MAIN_MULTILANGS && empty($newlang))
					$newlang = $object->thirdparty->default_lang;
				if (!empty($newlang)) {
					$outputlangs = new Translate("", $conf);
					$outputlangs->setDefaultLang($newlang);
				}

				$ret = $object->fetch($object->id); // Reload to get new records
				$object->generateDocument($object->modelpdf, $outputlangs, $hidedetails, $hidedesc, $hideref);
			}
		}
	}

	// Set incoterm
	elseif ($action == 'set_incoterms' && !empty($conf->incoterm->enabled))
	{
		$result = $object->setIncoterms(GETPOST('incoterm_id', 'int'), GETPOST('location_incoterms', 'alpha'));
		if ($result < 0) {
			setEventMessages($object->error, $object->errors, 'errors');
		}
	}

	// bank account
	elseif ($action == 'setbankaccount' && $usercancreate) {
		$result = $object->setBankAccount(GETPOST('fk_account', 'int'));
		if ($result < 0) {
			setEventMessages($object->error, $object->errors, 'errors');
		}
	}

	// shipping method
	elseif ($action == 'setshippingmethod' && $usercancreate) {
		$result = $object->setShippingMethod(GETPOST('shipping_method_id', 'int'));
		if ($result < 0) {
			setEventMessages($object->error, $object->errors, 'errors');
		}
	}

	// warehouse
	elseif ($action == 'setwarehouse' && $usercancreate) {
		$result = $object->setWarehouse(GETPOST('warehouse_id', 'int'));
		if ($result < 0) {
			setEventMessages($object->error, $object->errors, 'errors');
		}
	} elseif ($action == 'setremisepercent' && $usercancreate) {
		$result = $object->set_remise($user, GETPOST('remise_percent'));
	} elseif ($action == 'setremiseabsolue' && $usercancreate) {
		$result = $object->set_remise_absolue($user, GETPOST('remise_absolue'));
	}

	// Add a new line
	elseif ($action == 'addline' && $usercancreate)
	{
		$langs->load('errors');
		$error = 0;

		// Set if we used free entry or predefined product
		$predef = '';
		$product_desc = (GETPOST('dp_desc') ?GETPOST('dp_desc') : '');
		$price_ht = GETPOST('price_ht');
		$price_ht_devise = GETPOST('multicurrency_price_ht');
		$prod_entry_mode = GETPOST('prod_entry_mode');
		if ($prod_entry_mode == 'free')
		{
			$idprod = 0;
			$tva_tx = (GETPOST('tva_tx') ? GETPOST('tva_tx') : 0);
		} else {
			$idprod = GETPOST('idprod', 'int');
			$tva_tx = '';
		}

		$qty = GETPOST('qty'.$predef);
		$remise_percent = (GETPOST('remise_percent'.$predef) != '' ? GETPOST('remise_percent'.$predef) : 0);

		// Extrafields
		$extralabelsline = $extrafields->fetch_name_optionals_label($object->table_element_line);
		$array_options = $extrafields->getOptionalsFromPost($object->table_element_line, $predef);
		// Unset extrafield
		if (is_array($extralabelsline)) {
			// Get extra fields
			foreach ($extralabelsline as $key => $value) {
				unset($_POST["options_".$key]);
			}
		}

		if (empty($idprod) && ($price_ht < 0) && ($qty < 0)) {
			setEventMessages($langs->trans('ErrorBothFieldCantBeNegative', $langs->transnoentitiesnoconv('UnitPriceHT'), $langs->transnoentitiesnoconv('Qty')), null, 'errors');
			$error++;
		}
		if ($prod_entry_mode == 'free' && empty($idprod) && GETPOST('type') < 0) {
			setEventMessages($langs->trans('ErrorFieldRequired', $langs->transnoentitiesnoconv('Type')), null, 'errors');
			$error++;
		}
		if ($prod_entry_mode == 'free' && empty($idprod) && $price_ht == '' && $price_ht_devise == '') 	// Unit price can be 0 but not ''. Also price can be negative for order.
		{
			setEventMessages($langs->trans("ErrorFieldRequired", $langs->transnoentitiesnoconv("UnitPriceHT")), null, 'errors');
			$error++;
		}
		if ($qty == '') {
			setEventMessages($langs->trans('ErrorFieldRequired', $langs->transnoentitiesnoconv('Qty')), null, 'errors');
			$error++;
		}
		if ($prod_entry_mode == 'free' && empty($idprod) && empty($product_desc)) {
			setEventMessages($langs->trans('ErrorFieldRequired', $langs->transnoentitiesnoconv('Description')), null, 'errors');
			$error++;
		}

		if (!$error && !empty($conf->variants->enabled) && $prod_entry_mode != 'free') {
			if ($combinations = GETPOST('combinations', 'array')) {
				//Check if there is a product with the given combination
				$prodcomb = new ProductCombination($db);

				if ($res = $prodcomb->fetchByProductCombination2ValuePairs($idprod, $combinations)) {
					$idprod = $res->fk_product_child;
				} else {
					setEventMessages($langs->trans('ErrorProductCombinationNotFound'), null, 'errors');
					$error++;
				}
			}
		}

		if (!$error && ($qty >= 0) && (!empty($product_desc) || !empty($idprod))) {
			// Clean parameters
			$date_start = dol_mktime(GETPOST('date_start'.$predef.'hour'), GETPOST('date_start'.$predef.'min'), GETPOST('date_start'.$predef.'sec'), GETPOST('date_start'.$predef.'month'), GETPOST('date_start'.$predef.'day'), GETPOST('date_start'.$predef.'year'));
			$date_end = dol_mktime(GETPOST('date_end'.$predef.'hour'), GETPOST('date_end'.$predef.'min'), GETPOST('date_end'.$predef.'sec'), GETPOST('date_end'.$predef.'month'), GETPOST('date_end'.$predef.'day'), GETPOST('date_end'.$predef.'year'));
			$price_base_type = (GETPOST('price_base_type', 'alpha') ?GETPOST('price_base_type', 'alpha') : 'HT');

			// Ecrase $pu par celui du produit
			// Ecrase $desc par celui du produit
			// Ecrase $tva_tx par celui du produit
			// Ecrase $base_price_type par celui du produit
			if (!empty($idprod)) {
				$prod = new Product($db);
				$prod->fetch($idprod);

				$label = ((GETPOST('product_label') && GETPOST('product_label') != $prod->label) ? GETPOST('product_label') : '');

				// Update if prices fields are defined
				$tva_tx = get_default_tva($mysoc, $object->thirdparty, $prod->id);
				$tva_npr = get_default_npr($mysoc, $object->thirdparty, $prod->id);
				if (empty($tva_tx)) $tva_npr = 0;

				$pu_ht = $prod->price;
				$pu_ttc = $prod->price_ttc;
				$price_min = $prod->price_min;
				$price_base_type = $prod->price_base_type;

				// If price per segment
				if (!empty($conf->global->PRODUIT_MULTIPRICES) && !empty($object->thirdparty->price_level))
				{
					$pu_ht = $prod->multiprices[$object->thirdparty->price_level];
					$pu_ttc = $prod->multiprices_ttc[$object->thirdparty->price_level];
					$price_min = $prod->multiprices_min[$object->thirdparty->price_level];
					$price_base_type = $prod->multiprices_base_type[$object->thirdparty->price_level];
					if (!empty($conf->global->PRODUIT_MULTIPRICES_USE_VAT_PER_LEVEL))  // using this option is a bug. kept for backward compatibility
					{
					    if (isset($prod->multiprices_tva_tx[$object->thirdparty->price_level])) $tva_tx = $prod->multiprices_tva_tx[$object->thirdparty->price_level];
					    if (isset($prod->multiprices_recuperableonly[$object->thirdparty->price_level])) $tva_npr = $prod->multiprices_recuperableonly[$object->thirdparty->price_level];
					}
				}
				// If price per customer
				elseif (!empty($conf->global->PRODUIT_CUSTOMER_PRICES))
				{
					require_once DOL_DOCUMENT_ROOT.'/product/class/productcustomerprice.class.php';

					$prodcustprice = new Productcustomerprice($db);

					$filter = array('t.fk_product' => $prod->id, 't.fk_soc' => $object->thirdparty->id);

					$result = $prodcustprice->fetch_all('', '', 0, 0, $filter);
					if ($result >= 0)
					{
						if (count($prodcustprice->lines) > 0)
						{
							$pu_ht = price($prodcustprice->lines[0]->price);
							$pu_ttc = price($prodcustprice->lines[0]->price_ttc);
							$price_base_type = $prodcustprice->lines[0]->price_base_type;
							$tva_tx = $prodcustprice->lines[0]->tva_tx;
							if ($prodcustprice->lines[0]->default_vat_code && !preg_match('/\(.*\)/', $tva_tx)) $tva_tx .= ' ('.$prodcustprice->lines[0]->default_vat_code.')';
							$tva_npr = $prodcustprice->lines[0]->recuperableonly;
							if (empty($tva_tx)) $tva_npr = 0;
						}
					} else {
						setEventMessages($prodcustprice->error, $prodcustprice->errors, 'errors');
					}
				}
				// If price per quantity
				elseif (!empty($conf->global->PRODUIT_CUSTOMER_PRICES_BY_QTY))
				{
					if ($prod->prices_by_qty[0])	// yes, this product has some prices per quantity
					{
						// Search the correct price into loaded array product_price_by_qty using id of array retrieved into POST['pqp'].
						$pqp = GETPOST('pbq', 'int');

						// Search price into product_price_by_qty from $prod->id
						foreach ($prod->prices_by_qty_list[0] as $priceforthequantityarray)
						{
							if ($priceforthequantityarray['rowid'] != $pqp) continue;
							// We found the price
							if ($priceforthequantityarray['price_base_type'] == 'HT')
							{
								$pu_ht = $priceforthequantityarray['unitprice'];
							} else {
								$pu_ttc = $priceforthequantityarray['unitprice'];
							}
							// Note: the remise_percent or price by qty is used to set data on form, so we will use value from POST.
							break;
						}
					}
				}
				// If price per quantity and customer
				elseif (!empty($conf->global->PRODUIT_CUSTOMER_PRICES_BY_QTY_MULTIPRICES))
				{
					if ($prod->prices_by_qty[$object->thirdparty->price_level])	// yes, this product has some prices per quantity
					{
						// Search the correct price into loaded array product_price_by_qty using id of array retrieved into POST['pqp'].
						$pqp = GETPOST('pbq', 'int');
						// Search price into product_price_by_qty from $prod->id
						foreach ($prod->prices_by_qty_list[$object->thirdparty->price_level] as $priceforthequantityarray)
						{
							if ($priceforthequantityarray['rowid'] != $pqp) continue;
							// We found the price
							if ($priceforthequantityarray['price_base_type'] == 'HT')
							{
								$pu_ht = $priceforthequantityarray['unitprice'];
							} else {
								$pu_ttc = $priceforthequantityarray['unitprice'];
							}
							// Note: the remise_percent or price by qty is used to set data on form, so we will use value from POST.
							break;
						}
					}
				}

				$tmpvat = price2num(preg_replace('/\s*\(.*\)/', '', $tva_tx));
				$tmpprodvat = price2num(preg_replace('/\s*\(.*\)/', '', $prod->tva_tx));

				// if price ht is forced (ie: calculated by margin rate and cost price). TODO Why this ?
				if (!empty($price_ht)) {
					$pu_ht = price2num($price_ht, 'MU');
					$pu_ttc = price2num($pu_ht * (1 + ($tmpvat / 100)), 'MU');
				}
				// On reevalue prix selon taux tva car taux tva transaction peut etre different
				// de ceux du produit par defaut (par exemple si pays different entre vendeur et acheteur).
				elseif ($tmpvat != $tmpprodvat) {
					if ($price_base_type != 'HT') {
						$pu_ht = price2num($pu_ttc / (1 + ($tmpvat / 100)), 'MU');
					} else {
						$pu_ttc = price2num($pu_ht * (1 + ($tmpvat / 100)), 'MU');
					}
				}

				$desc = '';

				// Define output language
				if (!empty($conf->global->MAIN_MULTILANGS) && !empty($conf->global->PRODUIT_TEXTS_IN_THIRDPARTY_LANGUAGE)) {
					$outputlangs = $langs;
					$newlang = '';
					if (empty($newlang) && GETPOST('lang_id', 'aZ09'))
						$newlang = GETPOST('lang_id', 'aZ09');
					if (empty($newlang))
						$newlang = $object->thirdparty->default_lang;
					if (!empty($newlang)) {
						$outputlangs = new Translate("", $conf);
						$outputlangs->setDefaultLang($newlang);
					}

					$desc = (!empty($prod->multilangs [$outputlangs->defaultlang] ["description"])) ? $prod->multilangs [$outputlangs->defaultlang] ["description"] : $prod->description;
				} else {
					$desc = $prod->description;
				}

				if (!empty($product_desc) && !empty($conf->global->MAIN_NO_CONCAT_DESCRIPTION)) $desc = $product_desc;
				else $desc = dol_concatdesc($desc, $product_desc, '', !empty($conf->global->MAIN_CHANGE_ORDER_CONCAT_DESCRIPTION));

				// Add custom code and origin country into description
				if (empty($conf->global->MAIN_PRODUCT_DISABLE_CUSTOMCOUNTRYCODE) && (!empty($prod->customcode) || !empty($prod->country_code))) {
					$tmptxt = '(';
					// Define output language
					if (!empty($conf->global->MAIN_MULTILANGS) && !empty($conf->global->PRODUIT_TEXTS_IN_THIRDPARTY_LANGUAGE)) {
						$outputlangs = $langs;
						$newlang = '';
						if (empty($newlang) && GETPOST('lang_id', 'alpha'))
							$newlang = GETPOST('lang_id', 'alpha');
						if (empty($newlang))
							$newlang = $object->thirdparty->default_lang;
						if (!empty($newlang)) {
							$outputlangs = new Translate("", $conf);
							$outputlangs->setDefaultLang($newlang);
							$outputlangs->load('products');
						}
						if (!empty($prod->customcode))
							$tmptxt .= $outputlangs->transnoentitiesnoconv("CustomCode").': '.$prod->customcode;
						if (!empty($prod->customcode) && !empty($prod->country_code))
							$tmptxt .= ' - ';
						if (!empty($prod->country_code))
							$tmptxt .= $outputlangs->transnoentitiesnoconv("CountryOrigin").': '.getCountry($prod->country_code, 0, $db, $outputlangs, 0);
					} else {
						if (!empty($prod->customcode))
							$tmptxt .= $langs->transnoentitiesnoconv("CustomCode").': '.$prod->customcode;
						if (!empty($prod->customcode) && !empty($prod->country_code))
							$tmptxt .= ' - ';
						if (!empty($prod->country_code))
							$tmptxt .= $langs->transnoentitiesnoconv("CountryOrigin").': '.getCountry($prod->country_code, 0, $db, $langs, 0);
					}
					$tmptxt .= ')';
					$desc = dol_concatdesc($desc, $tmptxt);
				}

				$type = $prod->type;
				$fk_unit = $prod->fk_unit;
			} else {
				$pu_ht = price2num($price_ht, 'MU');
				$pu_ttc = price2num(GETPOST('price_ttc'), 'MU');
				$tva_npr = (preg_match('/\*/', $tva_tx) ? 1 : 0);
				$tva_tx = str_replace('*', '', $tva_tx);
				$label = (GETPOST('product_label') ? GETPOST('product_label') : '');
				$desc = $product_desc;
				$type = GETPOST('type');
				$fk_unit = GETPOST('units', 'alpha');
				$pu_ht_devise = price2num($price_ht_devise, 'MU');
			}

			// Margin
			$fournprice = price2num(GETPOST('fournprice'.$predef) ? GETPOST('fournprice'.$predef) : '');
			$buyingprice = price2num(GETPOST('buying_price'.$predef) != '' ? GETPOST('buying_price'.$predef) : ''); // If buying_price is '0', we muste keep this value

			// Local Taxes
			$localtax1_tx = get_localtax($tva_tx, 1, $object->thirdparty);
			$localtax2_tx = get_localtax($tva_tx, 2, $object->thirdparty);

			$desc = dol_htmlcleanlastbr($desc);

			$info_bits = 0;
			if ($tva_npr)
				$info_bits |= 0x01;

			if (((!empty($conf->global->MAIN_USE_ADVANCED_PERMS) && empty($user->rights->produit->ignore_price_min_advance)) || empty($conf->global->MAIN_USE_ADVANCED_PERMS)) && (!empty($price_min) && (price2num($pu_ht) * (1 - price2num($remise_percent) / 100) < price2num($price_min)))) {
				$mesg = $langs->trans("CantBeLessThanMinPrice", price(price2num($price_min, 'MU'), 0, $langs, 0, 0, - 1, $conf->currency));
				setEventMessages($mesg, null, 'errors');
			} else {
				// Insert line
				$result = $object->addline($desc, $pu_ht, $qty, $tva_tx, $localtax1_tx, $localtax2_tx, $idprod, $remise_percent, $info_bits, 0, $price_base_type, $pu_ttc, $date_start, $date_end, $type, - 1, 0, GETPOST('fk_parent_line'), $fournprice, $buyingprice, $label, $array_options, $fk_unit, '', 0, $pu_ht_devise);

				if ($result > 0) {
					$ret = $object->fetch($object->id); // Reload to get new records

					if (empty($conf->global->MAIN_DISABLE_PDF_AUTOUPDATE)) {
						// Define output language
						$outputlangs = $langs;
						$newlang = GETPOST('lang_id', 'alpha');
						if (!empty($conf->global->MAIN_MULTILANGS) && empty($newlang))
							$newlang = $object->thirdparty->default_lang;
						if (!empty($newlang)) {
							$outputlangs = new Translate("", $conf);
							$outputlangs->setDefaultLang($newlang);
						}

						$object->generateDocument($object->modelpdf, $outputlangs, $hidedetails, $hidedesc, $hideref);
					}

					unset($_POST['prod_entry_mode']);

					unset($_POST['qty']);
					unset($_POST['type']);
					unset($_POST['remise_percent']);
					unset($_POST['price_ht']);
					unset($_POST['multicurrency_price_ht']);
					unset($_POST['price_ttc']);
					unset($_POST['tva_tx']);
					unset($_POST['product_ref']);
					unset($_POST['product_label']);
					unset($_POST['product_desc']);
					unset($_POST['fournprice']);
					unset($_POST['buying_price']);
					unset($_POST['np_marginRate']);
					unset($_POST['np_markRate']);
					unset($_POST['dp_desc']);
					unset($_POST['idprod']);
					unset($_POST['units']);

					unset($_POST['date_starthour']);
					unset($_POST['date_startmin']);
					unset($_POST['date_startsec']);
					unset($_POST['date_startday']);
					unset($_POST['date_startmonth']);
					unset($_POST['date_startyear']);
					unset($_POST['date_endhour']);
					unset($_POST['date_endmin']);
					unset($_POST['date_endsec']);
					unset($_POST['date_endday']);
					unset($_POST['date_endmonth']);
					unset($_POST['date_endyear']);
				} else {
					setEventMessages($object->error, $object->errors, 'errors');
				}
			}
		}
	}

	/*
	 *  Update a line
	 */
	elseif ($action == 'updateline' && $usercancreate && GETPOST('save'))
	{
		// Clean parameters
		$date_start = '';
		$date_end = '';
		$date_start = dol_mktime(GETPOST('date_starthour'), GETPOST('date_startmin'), GETPOST('date_startsec'), GETPOST('date_startmonth'), GETPOST('date_startday'), GETPOST('date_startyear'));
		$date_end = dol_mktime(GETPOST('date_endhour'), GETPOST('date_endmin'), GETPOST('date_endsec'), GETPOST('date_endmonth'), GETPOST('date_endday'), GETPOST('date_endyear'));
		$description = dol_htmlcleanlastbr(GETPOST('product_desc', 'none'));
		$pu_ht = GETPOST('price_ht');
		$vat_rate = (GETPOST('tva_tx') ?GETPOST('tva_tx') : 0);
		$pu_ht_devise = GETPOST('multicurrency_subprice');

		// Define info_bits
		$info_bits = 0;
		if (preg_match('/\*/', $vat_rate))
			$info_bits |= 0x01;

		// Define vat_rate
		$vat_rate = str_replace('*', '', $vat_rate);
		$localtax1_rate = get_localtax($vat_rate, 1, $object->thirdparty, $mysoc);
		$localtax2_rate = get_localtax($vat_rate, 2, $object->thirdparty, $mysoc);

		// Add buying price
		$fournprice = price2num(GETPOST('fournprice') ? GETPOST('fournprice') : '');
		$buyingprice = price2num(GETPOST('buying_price') != '' ? GETPOST('buying_price') : ''); // If buying_price is '0', we muste keep this value

		// Extrafields Lines
		$extralabelsline = $extrafields->fetch_name_optionals_label($object->table_element_line);
		$array_options = $extrafields->getOptionalsFromPost($object->table_element_line);
		// Unset extrafield POST Data
		if (is_array($extralabelsline)) {
			foreach ($extralabelsline as $key => $value) {
				unset($_POST["options_".$key]);
			}
		}

		// Define special_code for special lines
		$special_code = GETPOST('special_code');
		if (!GETPOST('qty')) $special_code = 3;

		// Check minimum price
		$productid = GETPOST('productid', 'int');
		if (!empty($productid)) {
			$product = new Product($db);
			$product->fetch($productid);

			$type = $product->type;

			$price_min = $product->price_min;
			if ((!empty($conf->global->PRODUIT_MULTIPRICES) || !empty($conf->global->PRODUIT_CUSTOMER_PRICES_BY_QTY_MULTIPRICES)) && !empty($object->thirdparty->price_level))
				$price_min = $product->multiprices_min[$object->thirdparty->price_level];

			$label = ((GETPOST('update_label') && GETPOST('product_label')) ? GETPOST('product_label') : '');

			if (((!empty($conf->global->MAIN_USE_ADVANCED_PERMS) && empty($user->rights->produit->ignore_price_min_advance)) || empty($conf->global->MAIN_USE_ADVANCED_PERMS)) && ($price_min && (price2num($pu_ht) * (1 - price2num(GETPOST('remise_percent')) / 100) < price2num($price_min)))) {
				setEventMessages($langs->trans("CantBeLessThanMinPrice", price(price2num($price_min, 'MU'), 0, $langs, 0, 0, - 1, $conf->currency)), null, 'errors');
				$error++;
			}
		} else {
			$type = GETPOST('type');
			$label = (GETPOST('product_label') ? GETPOST('product_label') : '');

			// Check parameters
			if (GETPOST('type') < 0) {
				setEventMessages($langs->trans("ErrorFieldRequired", $langs->transnoentitiesnoconv("Type")), null, 'errors');
				$error++;
			}
		}

		if (!$error) {
			if (empty($user->rights->margins->creer))
			{
				foreach ($object->lines as &$line)
				{
					if ($line->id == GETPOST('lineid'))
					{
						$fournprice = $line->fk_fournprice;
						$buyingprice = $line->pa_ht;
						break;
					}
				}
			}
			$result = $object->updateline(GETPOST('lineid'), $description, $pu_ht, GETPOST('qty'), GETPOST('remise_percent'), $vat_rate, $localtax1_rate, $localtax2_rate, 'HT', $info_bits, $date_start, $date_end, $type, GETPOST('fk_parent_line'), 0, $fournprice, $buyingprice, $label, $special_code, $array_options, GETPOST('units'), $pu_ht_devise);

			if ($result >= 0) {
				if (empty($conf->global->MAIN_DISABLE_PDF_AUTOUPDATE)) {
					// Define output language
					$outputlangs = $langs;
					$newlang = '';
					if ($conf->global->MAIN_MULTILANGS && empty($newlang) && GETPOST('lang_id', 'aZ09'))
						$newlang = GETPOST('lang_id', 'aZ09');
					if ($conf->global->MAIN_MULTILANGS && empty($newlang))
						$newlang = $object->thirdparty->default_lang;
					if (!empty($newlang)) {
						$outputlangs = new Translate("", $conf);
						$outputlangs->setDefaultLang($newlang);
					}

					$ret = $object->fetch($object->id); // Reload to get new records
					$object->generateDocument($object->modelpdf, $outputlangs, $hidedetails, $hidedesc, $hideref);
				}

				unset($_POST['qty']);
				unset($_POST['type']);
				unset($_POST['productid']);
				unset($_POST['remise_percent']);
				unset($_POST['price_ht']);
				unset($_POST['multicurrency_price_ht']);
				unset($_POST['price_ttc']);
				unset($_POST['tva_tx']);
				unset($_POST['product_ref']);
				unset($_POST['product_label']);
				unset($_POST['product_desc']);
				unset($_POST['fournprice']);
				unset($_POST['buying_price']);

				unset($_POST['date_starthour']);
				unset($_POST['date_startmin']);
				unset($_POST['date_startsec']);
				unset($_POST['date_startday']);
				unset($_POST['date_startmonth']);
				unset($_POST['date_startyear']);
				unset($_POST['date_endhour']);
				unset($_POST['date_endmin']);
				unset($_POST['date_endsec']);
				unset($_POST['date_endday']);
				unset($_POST['date_endmonth']);
				unset($_POST['date_endyear']);
			} else {
				setEventMessages($object->error, $object->errors, 'errors');
			}
		}
	} elseif ($action == 'updateline' && $usercancreate && GETPOST('cancel', 'alpha') == $langs->trans('Cancel')) {
		header('Location: '.$_SERVER['PHP_SELF'].'?id='.$object->id); // Pour reaffichage de la fiche en cours d'edition
		exit();
	} elseif ($action == 'confirm_validate' && $confirm == 'yes' && $usercanvalidate)
	{
		$idwarehouse = GETPOST('idwarehouse');

		$qualified_for_stock_change = 0;
		if (empty($conf->global->STOCK_SUPPORTS_SERVICES))
		{
		   	$qualified_for_stock_change = $object->hasProductsOrServices(2);
		} else {
		   	$qualified_for_stock_change = $object->hasProductsOrServices(1);
		}

		// Check parameters
		if (!empty($conf->stock->enabled) && !empty($conf->global->STOCK_CALCULATE_ON_VALIDATE_ORDER) && $qualified_for_stock_change)
		{
			if (!$idwarehouse || $idwarehouse == -1)
			{
				$error++;
				setEventMessages($langs->trans('ErrorFieldRequired', $langs->transnoentitiesnoconv("Warehouse")), null, 'errors');
				$action = '';
			}
		}

		if (!$error) {
			$result = $object->valid($user, $idwarehouse);
			if ($result >= 0)
			{
				// Define output language
				if (empty($conf->global->MAIN_DISABLE_PDF_AUTOUPDATE))
				{
					$outputlangs = $langs;
					$newlang = '';
					if ($conf->global->MAIN_MULTILANGS && empty($newlang) && GETPOST('lang_id', 'aZ09')) $newlang = GETPOST('lang_id', 'aZ09');
					if ($conf->global->MAIN_MULTILANGS && empty($newlang))	$newlang = $object->thirdparty->default_lang;
					if (!empty($newlang)) {
						$outputlangs = new Translate("", $conf);
						$outputlangs->setDefaultLang($newlang);
					}
					$model = $object->modelpdf;
					$ret = $object->fetch($id); // Reload to get new records

					$object->generateDocument($model, $outputlangs, $hidedetails, $hidedesc, $hideref);
				}
			} else {
				setEventMessages($object->error, $object->errors, 'errors');
			}
		}
	}

	// Go back to draft status
	elseif ($action == 'confirm_modif' && $usercancreate) {
		$idwarehouse = GETPOST('idwarehouse');

		$qualified_for_stock_change = 0;
		if (empty($conf->global->STOCK_SUPPORTS_SERVICES))
		{
		   	$qualified_for_stock_change = $object->hasProductsOrServices(2);
		} else {
		   	$qualified_for_stock_change = $object->hasProductsOrServices(1);
		}

		// Check parameters
		if (!empty($conf->stock->enabled) && !empty($conf->global->STOCK_CALCULATE_ON_VALIDATE_ORDER) && $qualified_for_stock_change)
		{
			if (!$idwarehouse || $idwarehouse == -1)
			{
				$error++;
				setEventMessages($langs->trans('ErrorFieldRequired', $langs->transnoentitiesnoconv("Warehouse")), null, 'errors');
				$action = '';
			}
		}

		if (!$error) {
			$result = $object->setDraft($user, $idwarehouse);
			if ($result >= 0)
			{
				// Define output language
				if (empty($conf->global->MAIN_DISABLE_PDF_AUTOUPDATE))
				{
					$outputlangs = $langs;
					$newlang = '';
					if ($conf->global->MAIN_MULTILANGS && empty($newlang) && GETPOST('lang_id', 'aZ09')) $newlang = GETPOST('lang_id', 'aZ09');
					if ($conf->global->MAIN_MULTILANGS && empty($newlang))	$newlang = $object->thirdparty->default_lang;
					if (!empty($newlang)) {
						$outputlangs = new Translate("", $conf);
						$outputlangs->setDefaultLang($newlang);
					}
					$model = $object->modelpdf;
					$ret = $object->fetch($id); // Reload to get new records

					$object->generateDocument($model, $outputlangs, $hidedetails, $hidedesc, $hideref);
				}
			}
		}
	} elseif ($action == 'confirm_shipped' && $confirm == 'yes' && $usercanclose) {
		$result = $object->cloture($user);
		if ($result < 0) {
			setEventMessages($object->error, $object->errors, 'errors');
		}
	} elseif ($action == 'confirm_cancel' && $confirm == 'yes' && $usercanvalidate)
	{
		$idwarehouse = GETPOST('idwarehouse');

		$qualified_for_stock_change = 0;
		if (empty($conf->global->STOCK_SUPPORTS_SERVICES))
		{
		   	$qualified_for_stock_change = $object->hasProductsOrServices(2);
		} else {
		   	$qualified_for_stock_change = $object->hasProductsOrServices(1);
		}

		// Check parameters
		if (!empty($conf->stock->enabled) && !empty($conf->global->STOCK_CALCULATE_ON_VALIDATE_ORDER) && $qualified_for_stock_change)
		{
			if (!$idwarehouse || $idwarehouse == -1)
			{
				$error++;
				setEventMessages($langs->trans('ErrorFieldRequired', $langs->transnoentitiesnoconv("Warehouse")), null, 'errors');
				$action = '';
			}
		}

		if (!$error) {
			$result = $object->cancel($idwarehouse);

			if ($result < 0) {
				setEventMessages($object->error, $object->errors, 'errors');
			}
		}
	}

	if ($action == 'update_extras')
	{
		$object->oldcopy = dol_clone($object);

		// Fill array 'array_options' with data from update form
		$ret = $extrafields->setOptionalsFromPost(null, $object, GETPOST('attribute', 'none'));
		if ($ret < 0) $error++;

		if (!$error)
		{
			// Actions on extra fields
			$result = $object->insertExtraFields('ORDER_MODIFY');
			if ($result < 0)
			{
				setEventMessages($object->error, $object->errors, 'errors');
				$error++;
			}
		}

		if ($error) $action = 'edit_extras';
	}

	if ($action == 'set_thirdparty' && $usercancreate)
	{
		$object->fetch($id);
		$object->setValueFrom('fk_soc', $socid, '', '', 'date', '', $user, 'ORDER_MODIFY');

		header('Location: '.$_SERVER["PHP_SELF"].'?id='.$id);
		exit();
	}

	// add lines from objectlinked
	if ($action == 'import_lines_from_object'
	    && $usercancreate
	    && $object->statut == Commande::STATUS_DRAFT
	  )
	{
	    $fromElement = GETPOST('fromelement');
	    $fromElementid = GETPOST('fromelementid');
	    $importLines = GETPOST('line_checkbox');

	    if (!empty($importLines) && is_array($importLines) && !empty($fromElement) && ctype_alpha($fromElement) && !empty($fromElementid))
	    {
	        if ($fromElement == 'commande')
	        {
	            dol_include_once('/'.$fromElement.'/class/'.$fromElement.'.class.php');
	            $lineClassName = 'OrderLine';
	        } elseif ($fromElement == 'propal')
	        {
	            dol_include_once('/comm/'.$fromElement.'/class/'.$fromElement.'.class.php');
	            $lineClassName = 'PropaleLigne';
	        }
	        $nextRang = count($object->lines) + 1;
	        $importCount = 0;
	        $error = 0;
	        foreach ($importLines as $lineId)
	        {
	            $lineId = intval($lineId);
	            $originLine = new $lineClassName($db);
	            if (intval($fromElementid) > 0 && $originLine->fetch($lineId) > 0)
	            {
	                $originLine->fetch_optionals();
	                $desc = $originLine->desc;
	                $pu_ht = $originLine->subprice;
	                $qty = $originLine->qty;
	                $txtva = $originLine->tva_tx;
	                $txlocaltax1 = $originLine->localtax1_tx;
	                $txlocaltax2 = $originLine->localtax2_tx;
	                $fk_product = $originLine->fk_product;
	                $remise_percent = $originLine->remise_percent;
	                $date_start = $originLine->date_start;
	                $date_end = $originLine->date_end;
	                $ventil = 0;
	                $info_bits = $originLine->info_bits;
	                $fk_remise_except = $originLine->fk_remise_except;
	                $price_base_type = 'HT';
	                $pu_ttc = 0;
	                $type = $originLine->product_type;
	                $rang = $nextRang++;
	                $special_code = $originLine->special_code;
	                $origin = $originLine->element;
	                $origin_id = $originLine->id;
	                $fk_parent_line = 0;
	                $fk_fournprice = $originLine->fk_fournprice;
	                $pa_ht = $originLine->pa_ht;
	                $label = $originLine->label;
	                $array_options = $originLine->array_options;
	                $situation_percent = 100;
	                $fk_prev_id = '';
	                $fk_unit = $originLine->fk_unit;
	                $pu_ht_devise = $originLine->multicurrency_subprice;

	                $res = $object->addline($desc, $pu_ht, $qty, $txtva, $txlocaltax1, $txlocaltax2, $fk_product, $remise_percent, $info_bits, $fk_remise_except, $price_base_type, $pu_ttc, $date_start, $date_end, $type, $rang, $special_code, $fk_parent_line, $fk_fournprice, $pa_ht, $label, $array_options, $fk_unit, $origin, $origin_id, $pu_ht_devise);

	                if ($res > 0) {
	                    $importCount++;
	                } else {
	                    $error++;
	                }
	            } else {
	                $error++;
	            }
	        }

	        if ($error)
	        {
	            setEventMessages($langs->trans('ErrorsOnXLines', $error), null, 'errors');
	        }
	    }
	}

	// Actions when printing a doc from card
	include DOL_DOCUMENT_ROOT.'/core/actions_printing.inc.php';

	// Actions to build doc
	$upload_dir = $conf->commande->multidir_output[$object->entity];
	$permissiontoadd = $usercancreate;
	include DOL_DOCUMENT_ROOT.'/core/actions_builddoc.inc.php';

	// Actions to send emails
	$triggersendname = 'ORDER_SENTBYMAIL';
	$paramname = 'id';
	$autocopy = 'MAIN_MAIL_AUTOCOPY_ORDER_TO'; // used to know the automatic BCC to add
	$trackid = 'ord'.$object->id;
	include DOL_DOCUMENT_ROOT.'/core/actions_sendmails.inc.php';


	if (!$error && !empty($conf->global->MAIN_DISABLE_CONTACTS_TAB) && $usercancreate)
	{
		if ($action == 'addcontact')
		{
			if ($object->id > 0) {
				$contactid = (GETPOST('userid') ? GETPOST('userid') : GETPOST('contactid'));
				$result = $object->add_contact($contactid, GETPOST('type'), GETPOST('source'));
			}

			if ($result >= 0) {
				header("Location: ".$_SERVER['PHP_SELF']."?id=".$object->id);
				exit();
			} else {
				if ($object->error == 'DB_ERROR_RECORD_ALREADY_EXISTS') {
					$langs->load("errors");
					setEventMessages($langs->trans("ErrorThisContactIsAlreadyDefinedAsThisType"), null, 'errors');
				} else {
					setEventMessages($object->error, $object->errors, 'errors');
				}
			}
		}

		// bascule du statut d'un contact
		elseif ($action == 'swapstatut')
		{
			if ($object->id > 0) {
				$result = $object->swapContactStatus(GETPOST('ligne'));
			} else {
				dol_print_error($db);
			}
		}

		// Efface un contact
		elseif ($action == 'deletecontact')
		{
			$result = $object->delete_contact($lineid);

			if ($result >= 0) {
				header("Location: ".$_SERVER['PHP_SELF']."?id=".$object->id);
				exit();
			} else {
				dol_print_error($db);
			}
		}
	}
}


/*
 *	View
 */

llxHeader('', $langs->trans('Order'), 'EN:Customers_Orders|FR:Commandes_Clients|ES:Pedidos de clientes');

$form = new Form($db);
$formfile = new FormFile($db);
$formorder = new FormOrder($db);
$formmargin = new FormMargin($db);
if (!empty($conf->projet->enabled)) { $formproject = new FormProjets($db); }

// Mode creation
if ($action == 'create' && $usercancreate)
{
	print load_fiche_titre($langs->trans('CreateOrder'), '', 'order');

	$soc = new Societe($db);
	if ($socid > 0)
		$res = $soc->fetch($socid);

	$remise_absolue = 0;

	$currency_code = $conf->currency;

	if (!empty($origin) && !empty($originid)) {
		// Parse element/subelement (ex: project_task)
		$element = $subelement = $origin;
		$regs = array();
		if (preg_match('/^([^_]+)_([^_]+)/i', $origin, $regs)) {
			$element = $regs[1];
			$subelement = $regs[2];
		}

		if ($element == 'project') {
			$projectid = $originid;

			if (!$cond_reglement_id) {
				$cond_reglement_id = $soc->cond_reglement_id;
			}
			if (!$mode_reglement_id) {
				$mode_reglement_id = $soc->mode_reglement_id;
			}
			if (!$remise_percent) {
				$remise_percent = $soc->remise_percent;
			}
			if (!$dateorder) {
				// Do not set 0 here (0 for a date is 1970)
				$dateorder = (empty($dateinvoice) ? (empty($conf->global->MAIN_AUTOFILL_DATE_ODER) ?-1 : '') : $dateorder);
			}
		} else {
			// For compatibility
			if ($element == 'order' || $element == 'commande') {
				$element = $subelement = 'commande';
			} elseif ($element == 'propal') {
				$element = 'comm/propal';
				$subelement = 'propal';
			} elseif ($element == 'contract') {
				$element = $subelement = 'contrat';
			}

			dol_include_once('/'.$element.'/class/'.$subelement.'.class.php');

			$classname = ucfirst($subelement);
			$objectsrc = new $classname($db);
			$objectsrc->fetch($originid);
			if (empty($objectsrc->lines) && method_exists($objectsrc, 'fetch_lines'))
				$objectsrc->fetch_lines();
			$objectsrc->fetch_thirdparty();

			// Replicate extrafields
			$objectsrc->fetch_optionals();
			$object->array_options = $objectsrc->array_options;

			$projectid = (!empty($objectsrc->fk_project) ? $objectsrc->fk_project : '');
			$ref_client = (!empty($objectsrc->ref_client) ? $objectsrc->ref_client : '');

			$soc = $objectsrc->thirdparty;
			$cond_reglement_id	= (!empty($objectsrc->cond_reglement_id) ? $objectsrc->cond_reglement_id : (!empty($soc->cond_reglement_id) ? $soc->cond_reglement_id : 0)); // TODO maybe add default value option
			$mode_reglement_id	= (!empty($objectsrc->mode_reglement_id) ? $objectsrc->mode_reglement_id : (!empty($soc->mode_reglement_id) ? $soc->mode_reglement_id : 0));
			$fk_account         = (!empty($objectsrc->fk_account) ? $objectsrc->fk_account : (!empty($soc->fk_account) ? $soc->fk_account : 0));
			$availability_id = (!empty($objectsrc->availability_id) ? $objectsrc->availability_id : (!empty($soc->availability_id) ? $soc->availability_id : 0));
			$shipping_method_id = (!empty($objectsrc->shipping_method_id) ? $objectsrc->shipping_method_id : (!empty($soc->shipping_method_id) ? $soc->shipping_method_id : 0));
			$warehouse_id       = (!empty($objectsrc->warehouse_id) ? $objectsrc->warehouse_id : (!empty($soc->warehouse_id) ? $soc->warehouse_id : 0));
			$demand_reason_id = (!empty($objectsrc->demand_reason_id) ? $objectsrc->demand_reason_id : (!empty($soc->demand_reason_id) ? $soc->demand_reason_id : 0));
			$remise_percent		= (!empty($objectsrc->remise_percent) ? $objectsrc->remise_percent : (!empty($soc->remise_percent) ? $soc->remise_percent : 0));
			$remise_absolue		= (!empty($objectsrc->remise_absolue) ? $objectsrc->remise_absolue : (!empty($soc->remise_absolue) ? $soc->remise_absolue : 0));
			$dateorder = empty($conf->global->MAIN_AUTOFILL_DATE_ORDER) ?-1 : '';

			$datedelivery = (!empty($objectsrc->date_livraison) ? $objectsrc->date_livraison : '');

			if (!empty($conf->multicurrency->enabled))
			{
				if (!empty($objectsrc->multicurrency_code)) $currency_code = $objectsrc->multicurrency_code;
				if (!empty($conf->global->MULTICURRENCY_USE_ORIGIN_TX) && !empty($objectsrc->multicurrency_tx))	$currency_tx = $objectsrc->multicurrency_tx;
			}

			$note_private = $object->getDefaultCreateValueFor('note_private', (!empty($objectsrc->note_private) ? $objectsrc->note_private : null));
			$note_public = $object->getDefaultCreateValueFor('note_public', (!empty($objectsrc->note_public) ? $objectsrc->note_public : null));

			// Object source contacts list
			$srccontactslist = $objectsrc->liste_contact(-1, 'external', 1);
		}
	} else {
		$cond_reglement_id  = $soc->cond_reglement_id;
		$mode_reglement_id  = $soc->mode_reglement_id;
		$fk_account         = $soc->fk_account;
		$availability_id    = $soc->availability_id;
		$shipping_method_id = $soc->shipping_method_id;
		$warehouse_id       = $soc->warehouse_id;
		$demand_reason_id   = $soc->demand_reason_id;
		$remise_percent     = $soc->remise_percent;
		$remise_absolue     = 0;
		$dateorder          = empty($conf->global->MAIN_AUTOFILL_DATE_ORDER) ?-1 : '';

		if (!empty($conf->multicurrency->enabled) && !empty($soc->multicurrency_code)) $currency_code = $soc->multicurrency_code;

		$note_private = $object->getDefaultCreateValueFor('note_private');
		$note_public = $object->getDefaultCreateValueFor('note_public');
	}

	print '<form name="crea_commande" action="'.$_SERVER["PHP_SELF"].'" method="POST">';
	print '<input type="hidden" name="token" value="'.newToken().'">';
	print '<input type="hidden" name="action" value="add">';
	print '<input type="hidden" name="socid" value="'.$soc->id.'">'."\n";
	print '<input type="hidden" name="remise_percent" value="'.$soc->remise_percent.'">';
	print '<input type="hidden" name="origin" value="'.$origin.'">';
	print '<input type="hidden" name="originid" value="'.$originid.'">';
	if (!empty($currency_tx)) print '<input type="hidden" name="originmulticurrency_tx" value="'.$currency_tx.'">';

	dol_fiche_head('');

	print '<table class="border centpercent">';

	// Reference
	print '<tr><td class="titlefieldcreate fieldrequired">'.$langs->trans('Ref').'</td><td>'.$langs->trans("Draft").'</td></tr>';

	// Reference client
	print '<tr><td>'.$langs->trans('RefCustomer').'</td><td>';
	if (!empty($conf->global->MAIN_USE_PROPAL_REFCLIENT_FOR_ORDER) && !empty($origin) && !empty($originid))
		print '<input type="text" name="ref_client" value="'.$ref_client.'"></td>';
	else print '<input type="text" name="ref_client" value="'.GETPOST('ref_client').'"></td>';
	print '</tr>';

	// Thirdparty
	print '<tr>';
	print '<td class="fieldrequired">'.$langs->trans('Customer').'</td>';
	if ($socid > 0) {
		print '<td>';
		print $soc->getNomUrl(1);
		print '<input type="hidden" name="socid" value="'.$soc->id.'">';
		print '</td>';
	} else {
		print '<td>';
		print $form->select_company('', 'socid', '(s.client = 1 OR s.client = 3)', 'SelectThirdParty', 0, 0, null, 0, 'minwidth300');
		// reload page to retrieve customer informations
		if (!empty($conf->global->RELOAD_PAGE_ON_CUSTOMER_CHANGE))
		{
			print '<script type="text/javascript">
			$(document).ready(function() {
				$("#socid").change(function() {
					var socid = $(this).val();
					// reload page
					window.location.href = "'.$_SERVER["PHP_SELF"].'?action=create&socid="+socid+"&ref_client="+$("input[name=ref_client]").val();
				});
			});
			</script>';
		}
		print ' <a href="'.DOL_URL_ROOT.'/societe/card.php?action=create&client=3&fournisseur=0&backtopage='.urlencode($_SERVER["PHP_SELF"].'?action=create').'"><span class="fa fa-plus-circle valignmiddle paddingleft" title="'.$langs->trans("AddThirdParty").'"></span></a>';
		print '</td>';
	}
	print '</tr>'."\n";

	// Contact of order
	if ($socid > 0) {
		// Contacts (ask contact only if thirdparty already defined).
		print "<tr><td>".$langs->trans("DefaultContact").'</td><td>';
		$form->select_contacts($soc->id, $contactid, 'contactid', 1, $srccontactslist, '', 1);
		print '</td></tr>';

		// Ligne info remises tiers
		print '<tr><td>'.$langs->trans('Discounts').'</td><td>';

		$absolute_discount = $soc->getAvailableDiscounts();

		$thirdparty = $soc;
		$discount_type = 0;
		$backtopage = urlencode($_SERVER["PHP_SELF"].'?socid='.$thirdparty->id.'&action='.$action.'&origin='.GETPOST('origin').'&originid='.GETPOST('originid'));
		include DOL_DOCUMENT_ROOT.'/core/tpl/object_discounts.tpl.php';

		print '</td></tr>';
	}

	// Date
	print '<tr><td class="fieldrequired">'.$langs->trans('Date').'</td><td>';
	print $form->selectDate('', 're', '', '', '', "crea_commande", 1, 1); // Always autofill date with current date
	print '</td></tr>';

	// Date delivery planned
	print '<tr><td>'.$langs->trans("DateDeliveryPlanned").'</td>';
	print '<td colspan="3">';
	//print dol_print_date($object->date_livraison, "day");	// date_livraison come from order and will be stored into date_delivery planed.
	$date_delivery = ($date_delivery ? $date_delivery : $object->date_livraison); // $date_delivery comes from GETPOST
	print $form->selectDate($date_delivery ? $date_delivery : -1, 'date_delivery', 1, 1, 1);
	print "</td>\n";
	print '</tr>';

	// terms of the settlement
	print '<tr><td class="nowrap">'.$langs->trans('PaymentConditionsShort').'</td><td>';
	$form->select_conditions_paiements($cond_reglement_id, 'cond_reglement_id', - 1, 1);
	print '</td></tr>';

	// Mode de reglement
	print '<tr><td>'.$langs->trans('PaymentMode').'</td><td>';
	$form->select_types_paiements($mode_reglement_id, 'mode_reglement_id');
	print '</td></tr>';

	// Bank Account
	if (!empty($conf->global->BANK_ASK_PAYMENT_BANK_DURING_ORDER) && !empty($conf->banque->enabled))
	{
		print '<tr><td>'.$langs->trans('BankAccount').'</td><td>';
		$form->select_comptes($fk_account, 'fk_account', 0, '', 1);
		print '</td></tr>';
	}

	// Delivery delay
	print '<tr class="fielddeliverydelay"><td>'.$langs->trans('AvailabilityPeriod').'</td><td>';
	$form->selectAvailabilityDelay($availability_id, 'availability_id', '', 1);
	print '</td></tr>';

	// Shipping Method
	if (!empty($conf->expedition->enabled)) {
		print '<tr><td>'.$langs->trans('SendingMethod').'</td><td>';
		print $form->selectShippingMethod($shipping_method_id, 'shipping_method_id', '', 1);
		print '</td></tr>';
	}

	// Warehouse
	if (!empty($conf->expedition->enabled) && !empty($conf->global->WAREHOUSE_ASK_WAREHOUSE_DURING_ORDER)) {
		require_once DOL_DOCUMENT_ROOT.'/product/class/html.formproduct.class.php';
		$formproduct = new FormProduct($db);
		print '<tr><td>'.$langs->trans('Warehouse').'</td><td>';
		print $formproduct->selectWarehouses($warehouse_id, 'warehouse_id', '', 1);
		print '</td></tr>';
	}

	// What trigger creation
	print '<tr><td>'.$langs->trans('Channel').'</td><td>';
	$form->selectInputReason($demand_reason_id, 'demand_reason_id', '', 1);
	print '</td></tr>';

	// TODO How record was recorded OrderMode (llx_c_input_method)

	// Project
	if (!empty($conf->projet->enabled))
	{
		$langs->load("projects");
		print '<tr>';
		print '<td>'.$langs->trans("Project").'</td><td>';
		$numprojet = $formproject->select_projects(($soc->id > 0 ? $soc->id : -1), $projectid, 'projectid', 0, 0, 1, 0, 0, 0, 0, '', 0, 0, 'maxwidth500');
		print ' <a href="'.DOL_URL_ROOT.'/projet/card.php?socid='.$soc->id.'&action=create&status=1&backtopage='.urlencode($_SERVER["PHP_SELF"].'?action=create&socid='.$soc->id).'"><span class="fa fa-plus-circle valignmiddle" title="'.$langs->trans("AddProject").'"></span></a>';
		print '</td>';
		print '</tr>';
	}

	// Incoterms
	if (!empty($conf->incoterm->enabled))
	{
		print '<tr>';
		print '<td><label for="incoterm_id">'.$form->textwithpicto($langs->trans("IncotermLabel"), $objectsrc->label_incoterms, 1).'</label></td>';
		print '<td class="maxwidthonsmartphone">';
		$incoterm_id = GETPOST('incoterm_id');
		$incoterm_location = GETPOST('location_incoterms');
		if (empty($incoterm_id))
		{
			$incoterm_id = (!empty($objectsrc->fk_incoterms) ? $objectsrc->fk_incoterms : $soc->fk_incoterms);
			$incoterm_location = (!empty($objectsrc->location_incoterms) ? $objectsrc->location_incoterms : $soc->location_incoterms);
		}
		print $form->select_incoterms($incoterm_id, $incoterm_location);
		print '</td></tr>';
	}

	// Other attributes
	$parameters = array('objectsrc' => $objectsrc, 'socid'=>$socid);
	// Note that $action and $object may be modified by hook
	$reshook = $hookmanager->executeHooks('formObjectOptions', $parameters, $object, $action);
	print $hookmanager->resPrint;
	if (empty($reshook)) {
		if (!empty($conf->global->THIRDPARTY_PROPAGATE_EXTRAFIELDS_TO_ORDER)) {
			// copy from thirdparty
			$tpExtrafields = new Extrafields($db);
			$tpExtrafieldLabels = $tpExtrafields->fetch_name_optionals_label($soc->table_element);
			if ($soc->fetch_optionals() > 0) {
				$object->array_options = array_merge($object->array_options, $soc->array_options);
			}
		};

		print $object->showOptionals($extrafields, 'edit', $parameters);
	}

	// Template to use by default
	print '<tr><td>'.$langs->trans('DefaultModel').'</td>';
	print '<td>';
	include_once DOL_DOCUMENT_ROOT.'/core/modules/commande/modules_commande.php';
	$liste = ModelePDFCommandes::liste_modeles($db);
	print $form->selectarray('model', $liste, $conf->global->COMMANDE_ADDON_PDF);
	print "</td></tr>";

	// Multicurrency
	if (!empty($conf->multicurrency->enabled))
	{
		print '<tr>';
		print '<td>'.$form->editfieldkey("Currency", 'multicurrency_code', '', $object, 0).'</td>';
		print '<td class="maxwidthonsmartphone">';
		print $form->selectMultiCurrency($currency_code, 'multicurrency_code');
		print '</td></tr>';
	}

	// Note public
	print '<tr>';
	print '<td class="tdtop">'.$langs->trans('NotePublic').'</td>';
	print '<td>';

	$doleditor = new DolEditor('note_public', $note_public, '', 80, 'dolibarr_notes', 'In', 0, false, true, ROWS_3, '90%');
	print $doleditor->Create(1);
	// print '<textarea name="note_public" wrap="soft" cols="70" rows="'.ROWS_3.'">'.$note_public.'</textarea>';
	print '</td></tr>';

	// Note private
	if (empty($user->socid)) {
		print '<tr>';
		print '<td class="tdtop">'.$langs->trans('NotePrivate').'</td>';
		print '<td>';

		$doleditor = new DolEditor('note_private', $note_private, '', 80, 'dolibarr_notes', 'In', 0, false, true, ROWS_3, '90%');
		print $doleditor->Create(1);
		// print '<textarea name="note" wrap="soft" cols="70" rows="'.ROWS_3.'">'.$note_private.'</textarea>';
		print '</td></tr>';
	}

	if (!empty($origin) && !empty($originid) && is_object($objectsrc))
	{
		// TODO for compatibility
		if ($origin == 'contrat') {
			// Calcul contrat->price (HT), contrat->total (TTC), contrat->tva
			$objectsrc->remise_absolue = $remise_absolue;
			$objectsrc->remise_percent = $remise_percent;
			$objectsrc->update_price(1);
		}

		print "\n<!-- ".$classname." info -->";
		print "\n";
		print '<input type="hidden" name="amount"         value="'.$objectsrc->total_ht.'">'."\n";
		print '<input type="hidden" name="total"          value="'.$objectsrc->total_ttc.'">'."\n";
		print '<input type="hidden" name="tva"            value="'.$objectsrc->total_tva.'">'."\n";
		print '<input type="hidden" name="origin"         value="'.$objectsrc->element.'">';
		print '<input type="hidden" name="originid"       value="'.$objectsrc->id.'">';

		switch ($classname) {
			case 'Propal':
				$newclassname = 'CommercialProposal';
				break;
			case 'Commande':
				$newclassname = 'Order';
				break;
			case 'Expedition':
				$newclassname = 'Sending';
				break;
			case 'Contrat':
				$newclassname = 'Contract';
				break;
			default:
				$newclassname = $classname;
		}

		print '<tr><td>'.$langs->trans($newclassname).'</td><td>'.$objectsrc->getNomUrl(1).'</td></tr>';

		// Amount
		print '<tr><td>'.$langs->trans('AmountHT').'</td><td>'.price($objectsrc->total_ht).'</td></tr>';
		print '<tr><td>'.$langs->trans('AmountVAT').'</td><td>'.price($objectsrc->total_tva)."</td></tr>";
		if ($mysoc->localtax1_assuj == "1" || $objectsrc->total_localtax1 != 0) 		// Localtax1 RE
		{
			print '<tr><td>'.$langs->transcountry("AmountLT1", $mysoc->country_code).'</td><td>'.price($objectsrc->total_localtax1)."</td></tr>";
		}

		if ($mysoc->localtax2_assuj == "1" || $objectsrc->total_localtax2 != 0) 		// Localtax2 IRPF
		{
			print '<tr><td>'.$langs->transcountry("AmountLT2", $mysoc->country_code).'</td><td>'.price($objectsrc->total_localtax2)."</td></tr>";
		}

		print '<tr><td>'.$langs->trans('AmountTTC').'</td><td>'.price($objectsrc->total_ttc)."</td></tr>";

		if (!empty($conf->multicurrency->enabled))
		{
			print '<tr><td>'.$langs->trans('MulticurrencyAmountHT').'</td><td>'.price($objectsrc->multicurrency_total_ht).'</td></tr>';
			print '<tr><td>'.$langs->trans('MulticurrencyAmountVAT').'</td><td>'.price($objectsrc->multicurrency_total_tva)."</td></tr>";
			print '<tr><td>'.$langs->trans('MulticurrencyAmountTTC').'</td><td>'.price($objectsrc->multicurrency_total_ttc)."</td></tr>";
		}
	}

	print '</table>';

	dol_fiche_end();

	// Button "Create Draft"
	print '<div class="center">';
	print '<input type="submit" class="button" name="bouton" value="'.$langs->trans('CreateDraft').'">';
	print '&nbsp;&nbsp;&nbsp;&nbsp;&nbsp;';
	print '<input type="button" class="button" name="cancel" value="'.$langs->trans("Cancel").'" onclick="javascript:history.go(-1)">';
	print '</div>';

	// Show origin lines
	if (!empty($origin) && !empty($originid) && is_object($objectsrc)) {
		$title = $langs->trans('ProductsAndServices');
		print load_fiche_titre($title);

		print '<table class="noborder centpercent">';

		$objectsrc->printOriginLinesList('', $selectedLines);

		print '</table>';
	}

    print '</form>';
} else {
	// Mode view
	$now = dol_now();

	if ($object->id > 0) {
		$product_static = new Product($db);

		$soc = new Societe($db);
		$soc->fetch($object->socid);

		$author = new User($db);
		$author->fetch($object->user_author_id);

		$res = $object->fetch_optionals();

		$head = commande_prepare_head($object);
		dol_fiche_head($head, 'order', $langs->trans("CustomerOrder"), -1, 'order');

		$formconfirm = '';

		// Confirmation to delete
		if ($action == 'delete') {
			$formconfirm = $form->formconfirm($_SERVER["PHP_SELF"].'?id='.$object->id, $langs->trans('DeleteOrder'), $langs->trans('ConfirmDeleteOrder'), 'confirm_delete', '', 0, 1);
		}

		// Confirmation of validation
		if ($action == 'validate')
		{
			// We check that object has a temporary ref
			$ref = substr($object->ref, 1, 4);
			if ($ref == 'PROV') {
				$numref = $object->getNextNumRef($soc);
			} else {
				$numref = $object->ref;
			}

			$text = $langs->trans('ConfirmValidateOrder', $numref);
			if (!empty($conf->notification->enabled))
			{
				require_once DOL_DOCUMENT_ROOT.'/core/class/notify.class.php';
				$notify = new Notify($db);
				$text .= '<br>';
				$text .= $notify->confirmMessage('ORDER_VALIDATE', $object->socid, $object);
			}

			$qualified_for_stock_change = 0;
			if (empty($conf->global->STOCK_SUPPORTS_SERVICES))
			{
			   	$qualified_for_stock_change = $object->hasProductsOrServices(2);
			} else {
			   	$qualified_for_stock_change = $object->hasProductsOrServices(1);
			}

			$formquestion = array();
			if (!empty($conf->stock->enabled) && !empty($conf->global->STOCK_CALCULATE_ON_VALIDATE_ORDER) && $qualified_for_stock_change)
			{
				$langs->load("stocks");
				require_once DOL_DOCUMENT_ROOT.'/product/class/html.formproduct.class.php';
				$formproduct = new FormProduct($db);
				$forcecombo = 0;
				if ($conf->browser->name == 'ie') $forcecombo = 1; // There is a bug in IE10 that make combo inside popup crazy
				$formquestion = array(
					// 'text' => $langs->trans("ConfirmClone"),
					// array('type' => 'checkbox', 'name' => 'clone_content', 'label' => $langs->trans("CloneMainAttributes"), 'value' => 1),
					// array('type' => 'checkbox', 'name' => 'update_prices', 'label' => $langs->trans("PuttingPricesUpToDate"), 'value' => 1),
					array('type' => 'other', 'name' => 'idwarehouse', 'label' => $langs->trans("SelectWarehouseForStockDecrease"), 'value' => $formproduct->selectWarehouses(GETPOST('idwarehouse', 'int') ?GETPOST('idwarehouse', 'int') : 'ifone', 'idwarehouse', '', 1, 0, 0, '', 0, $forcecombo))
				);
			}

			$formconfirm = $form->formconfirm($_SERVER["PHP_SELF"].'?id='.$object->id, $langs->trans('ValidateOrder'), $text, 'confirm_validate', $formquestion, 0, 1, 220);
		}

		// Confirm back to draft status
		if ($action == 'modif')
		{
			$qualified_for_stock_change = 0;
			if (empty($conf->global->STOCK_SUPPORTS_SERVICES))
			{
			   	$qualified_for_stock_change = $object->hasProductsOrServices(2);
			} else {
			   	$qualified_for_stock_change = $object->hasProductsOrServices(1);
			}

			$text = $langs->trans('ConfirmUnvalidateOrder', $object->ref);
			$formquestion = array();
			if (!empty($conf->stock->enabled) && !empty($conf->global->STOCK_CALCULATE_ON_VALIDATE_ORDER) && $qualified_for_stock_change)
			{
				$langs->load("stocks");
				require_once DOL_DOCUMENT_ROOT.'/product/class/html.formproduct.class.php';
				$formproduct = new FormProduct($db);
				$forcecombo = 0;
				if ($conf->browser->name == 'ie') $forcecombo = 1; // There is a bug in IE10 that make combo inside popup crazy
				$formquestion = array(
					// 'text' => $langs->trans("ConfirmClone"),
					// array('type' => 'checkbox', 'name' => 'clone_content', 'label' => $langs->trans("CloneMainAttributes"), 'value' => 1),
					// array('type' => 'checkbox', 'name' => 'update_prices', 'label' => $langs->trans("PuttingPricesUpToDate"), 'value' => 1),
					array('type' => 'other', 'name' => 'idwarehouse', 'label' => $langs->trans("SelectWarehouseForStockIncrease"), 'value' => $formproduct->selectWarehouses(GETPOST('idwarehouse') ?GETPOST('idwarehouse') : 'ifone', 'idwarehouse', '', 1, 0, 0, '', 0, $forcecombo))
				);
			}

			$formconfirm = $form->formconfirm($_SERVER["PHP_SELF"].'?id='.$object->id, $langs->trans('UnvalidateOrder'), $text, 'confirm_modif', $formquestion, "yes", 1, 220);
		}

		/*
		 * Confirmation de la cloture
		*/
		if ($action == 'shipped') {
			$formconfirm = $form->formconfirm($_SERVER["PHP_SELF"].'?id='.$object->id, $langs->trans('CloseOrder'), $langs->trans('ConfirmCloseOrder'), 'confirm_shipped', '', 0, 1);
		}

		/*
		 * Confirmation de l'annulation
		 */
		if ($action == 'cancel')
		{
			$qualified_for_stock_change = 0;
			if (empty($conf->global->STOCK_SUPPORTS_SERVICES))
			{
			   	$qualified_for_stock_change = $object->hasProductsOrServices(2);
			} else {
			   	$qualified_for_stock_change = $object->hasProductsOrServices(1);
			}

			$text = $langs->trans('ConfirmCancelOrder', $object->ref);
			$formquestion = array();
			if (!empty($conf->stock->enabled) && !empty($conf->global->STOCK_CALCULATE_ON_VALIDATE_ORDER) && $qualified_for_stock_change)
			{
				$langs->load("stocks");
				require_once DOL_DOCUMENT_ROOT.'/product/class/html.formproduct.class.php';
				$formproduct = new FormProduct($db);
				$forcecombo = 0;
				if ($conf->browser->name == 'ie') $forcecombo = 1; // There is a bug in IE10 that make combo inside popup crazy
				$formquestion = array(
					// 'text' => $langs->trans("ConfirmClone"),
					// array('type' => 'checkbox', 'name' => 'clone_content', 'label' => $langs->trans("CloneMainAttributes"), 'value' => 1),
					// array('type' => 'checkbox', 'name' => 'update_prices', 'label' => $langs->trans("PuttingPricesUpToDate"), 'value' => 1),
					array('type' => 'other', 'name' => 'idwarehouse', 'label' => $langs->trans("SelectWarehouseForStockIncrease"), 'value' => $formproduct->selectWarehouses(GETPOST('idwarehouse') ?GETPOST('idwarehouse') : 'ifone', 'idwarehouse', '', 1, 0, 0, '', 0, $forcecombo))
				);
			}

			$formconfirm = $form->formconfirm($_SERVER["PHP_SELF"].'?id='.$object->id, $langs->trans('Cancel'), $text, 'confirm_cancel', $formquestion, 0, 1);
		}

		// Confirmation to delete line
		if ($action == 'ask_deleteline')
		{
			$formconfirm = $form->formconfirm($_SERVER["PHP_SELF"].'?id='.$object->id.'&lineid='.$lineid, $langs->trans('DeleteProductLine'), $langs->trans('ConfirmDeleteProductLine'), 'confirm_deleteline', '', 0, 1);
		}

		// Clone confirmation
		if ($action == 'clone') {
			// Create an array for form
			$formquestion = array(
				array('type' => 'other', 'name' => 'socid', 'label' => $langs->trans("SelectThirdParty"), 'value' => $form->select_company(GETPOST('socid', 'int'), 'socid', '(s.client=1 OR s.client=3)'))
			);
			$formconfirm = $form->formconfirm($_SERVER["PHP_SELF"].'?id='.$object->id, $langs->trans('ToClone'), $langs->trans('ConfirmCloneOrder', $object->ref), 'confirm_clone', $formquestion, 'yes', 1);
		}

		// Call Hook formConfirm
		$parameters = array('formConfirm' => $formconfirm, 'lineid' => $lineid);
		// Note that $action and $object may be modified by hook
		$reshook = $hookmanager->executeHooks('formConfirm', $parameters, $object, $action);
		if (empty($reshook)) $formconfirm .= $hookmanager->resPrint;
		elseif ($reshook > 0) $formconfirm = $hookmanager->resPrint;

		// Print form confirm
		print $formconfirm;


		// Order card

		$linkback = '<a href="'.DOL_URL_ROOT.'/commande/list.php?restore_lastsearch_values=1'.(!empty($socid) ? '&socid='.$socid : '').'">'.$langs->trans("BackToList").'</a>';


		$morehtmlref = '<div class="refidno">';
		// Ref customer
		$morehtmlref .= $form->editfieldkey("RefCustomer", 'ref_client', $object->ref_client, $object, $usercancreate, 'string', '', 0, 1);
		$morehtmlref .= $form->editfieldval("RefCustomer", 'ref_client', $object->ref_client, $object, $usercancreate, 'string', '', null, null, '', 1);
		// Thirdparty
		$morehtmlref .= '<br>'.$langs->trans('ThirdParty').' : '.$soc->getNomUrl(1);
		if (empty($conf->global->MAIN_DISABLE_OTHER_LINK) && $object->thirdparty->id > 0) $morehtmlref .= ' (<a href="'.DOL_URL_ROOT.'/commande/list.php?socid='.$object->thirdparty->id.'&search_societe='.urlencode($object->thirdparty->name).'">'.$langs->trans("OtherOrders").'</a>)';
		// Project
		if (!empty($conf->projet->enabled))
		{
			$langs->load("projects");
			$morehtmlref .= '<br>'.$langs->trans('Project').' ';
			if ($usercancreate)
			{
				if ($action != 'classify')
					$morehtmlref .= '<a class="editfielda" href="'.$_SERVER['PHP_SELF'].'?action=classify&amp;id='.$object->id.'">'.img_edit($langs->transnoentitiesnoconv('SetProject')).'</a> : ';
				if ($action == 'classify') {
					//$morehtmlref.=$form->form_project($_SERVER['PHP_SELF'] . '?id=' . $object->id, $object->socid, $object->fk_project, 'projectid', 0, 0, 1, 1);
					$morehtmlref .= '<form method="post" action="'.$_SERVER['PHP_SELF'].'?id='.$object->id.'">';
					$morehtmlref .= '<input type="hidden" name="action" value="classin">';
					$morehtmlref .= '<input type="hidden" name="token" value="'.newToken().'">';
					$morehtmlref .= $formproject->select_projects($object->socid, $object->fk_project, 'projectid', 0, 0, 1, 0, 1, 0, 0, '', 1, 0, 'maxwidth500');
					$morehtmlref .= '<input type="submit" class="button valignmiddle" value="'.$langs->trans("Modify").'">';
					$morehtmlref .= '</form>';
				} else {
					$morehtmlref .= $form->form_project($_SERVER['PHP_SELF'].'?id='.$object->id, $object->socid, $object->fk_project, 'none', 0, 0, 0, 1);
				}
			} else {
				if (!empty($object->fk_project)) {
					$proj = new Project($db);
					$proj->fetch($object->fk_project);
					$morehtmlref .= '<a href="'.DOL_URL_ROOT.'/projet/card.php?id='.$object->fk_project.'" title="'.$langs->trans('ShowProject').'">';
					$morehtmlref .= $proj->ref;
					$morehtmlref .= '</a>';
				} else {
					$morehtmlref .= '';
				}
			}
		}
		$morehtmlref .= '</div>';


		dol_banner_tab($object, 'ref', $linkback, 1, 'ref', 'ref', $morehtmlref);


		print '<div class="fichecenter">';
		print '<div class="fichehalfleft">';
		print '<div class="underbanner clearboth"></div>';

		print '<table class="border tableforfield centpercent">';

		if ($soc->outstanding_limit)
		{
			// Outstanding Bill
			print '<tr><td class="titlefield">';
			print $langs->trans('OutstandingBill');
			print '</td><td>';
			$arrayoutstandingbills = $soc->getOutstandingBills();
			print price($arrayoutstandingbills['opened']).' / ';
			print price($soc->outstanding_limit, 0, '', 1, - 1, - 1, $conf->currency);
			print '</td>';
			print '</tr>';
		}

		// Relative and absolute discounts
		if (!empty($conf->global->FACTURE_DEPOSITS_ARE_JUST_PAYMENTS)) {
			$filterabsolutediscount = "fk_facture_source IS NULL"; // If we want deposit to be substracted to payments only and not to total of final invoice
			$filtercreditnote = "fk_facture_source IS NOT NULL"; // If we want deposit to be substracted to payments only and not to total of final invoice
		} else {
			$filterabsolutediscount = "fk_facture_source IS NULL OR (description LIKE '(DEPOSIT)%' AND description NOT LIKE '(EXCESS RECEIVED)%')";
			$filtercreditnote = "fk_facture_source IS NOT NULL AND (description NOT LIKE '(DEPOSIT)%' OR description LIKE '(EXCESS RECEIVED)%')";
		}

		$addrelativediscount = '<a href="'.DOL_URL_ROOT.'/comm/remise.php?id='.$soc->id.'&backtopage='.urlencode($_SERVER["PHP_SELF"]).'?facid='.$object->id.'">'.$langs->trans("EditRelativeDiscounts").'</a>';
		$addabsolutediscount = '<a href="'.DOL_URL_ROOT.'/comm/remx.php?id='.$soc->id.'&backtopage='.urlencode($_SERVER["PHP_SELF"]).'?facid='.$object->id.'">'.$langs->trans("EditGlobalDiscounts").'</a>';
		$addcreditnote = '<a href="'.DOL_URL_ROOT.'/compta/facture/card.php?action=create&socid='.$soc->id.'&type=2&backtopage='.urlencode($_SERVER["PHP_SELF"]).'?facid='.$object->id.'">'.$langs->trans("AddCreditNote").'</a>';

		print '<tr><td class="titlefield">'.$langs->trans('Discounts').'</td><td>';

		$absolute_discount = $soc->getAvailableDiscounts('', $filterabsolutediscount);
		$absolute_creditnote = $soc->getAvailableDiscounts('', $filtercreditnote);
		$absolute_discount = price2num($absolute_discount, 'MT');
		$absolute_creditnote = price2num($absolute_creditnote, 'MT');

		$thirdparty = $soc;
		$discount_type = 0;
		$backtopage = urlencode($_SERVER["PHP_SELF"].'?id='.$object->id);
		include DOL_DOCUMENT_ROOT.'/core/tpl/object_discounts.tpl.php';

		print '</td></tr>';

		// Date
		print '<tr><td>';
		$editenable = $usercancreate && $object->statut == Commande::STATUS_DRAFT;
		print $form->editfieldkey("Date", 'date', '', $object, $editenable);
		print '</td><td>';
		if ($action == 'editdate') {
			print '<form name="setdate" action="'.$_SERVER["PHP_SELF"].'?id='.$object->id.'" method="post">';
			print '<input type="hidden" name="token" value="'.newToken().'">';
			print '<input type="hidden" name="action" value="setdate">';
			print $form->selectDate($object->date, 'order_', '', '', '', "setdate");
			print '<input type="submit" class="button" value="'.$langs->trans('Modify').'">';
			print '</form>';
		} else {
			print $object->date ? dol_print_date($object->date, 'day') : '&nbsp;';
			if ($object->hasDelay()) {
				print ' '.img_picto($langs->trans("Late").' : '.$object->showDelay(), "warning");
			}
		}
		print '</td>';
		print '</tr>';

		// Delivery date planed
		print '<tr><td>';
		$editenable = $usercancreate;
		print $form->editfieldkey("DateDeliveryPlanned", 'date_livraison', '', $object, $editenable);
		print '</td><td>';
		if ($action == 'editdate_livraison') {
			print '<form name="setdate_livraison" action="'.$_SERVER["PHP_SELF"].'?id='.$object->id.'" method="post">';
			print '<input type="hidden" name="token" value="'.newToken().'">';
			print '<input type="hidden" name="action" value="setdate_livraison">';
			print $form->selectDate($object->date_livraison ? $object->date_livraison : -1, 'liv_', 1, 1, '', "setdate_livraison", 1, 0);
			print '<input type="submit" class="button" value="'.$langs->trans('Modify').'">';
			print '</form>';
		} else {
			print $object->date_livraison ? dol_print_date($object->date_livraison, 'dayhour') : '&nbsp;';
			if ($object->hasDelay() && !empty($object->date_livraison)) {
				print ' '.img_picto($langs->trans("Late").' : '.$object->showDelay(), "warning");
			}
		}
		print '</td>';
		print '</tr>';

		// Shipping Method
		if (!empty($conf->expedition->enabled)) {
			print '<tr><td>';
			$editenable = $usercancreate;
			print $form->editfieldkey("SendingMethod", 'shippingmethod', '', $object, $editenable);
			print '</td><td>';
			if ($action == 'editshippingmethod') {
				$form->formSelectShippingMethod($_SERVER['PHP_SELF'].'?id='.$object->id, $object->shipping_method_id, 'shipping_method_id', 1);
			} else {
				$form->formSelectShippingMethod($_SERVER['PHP_SELF'].'?id='.$object->id, $object->shipping_method_id, 'none');
			}
			print '</td>';
			print '</tr>';
		}

		// Warehouse
		if (!empty($conf->expedition->enabled) && !empty($conf->global->WAREHOUSE_ASK_WAREHOUSE_DURING_ORDER)) {
			$langs->load('stocks');
			require_once DOL_DOCUMENT_ROOT.'/product/class/html.formproduct.class.php';
			$formproduct = new FormProduct($db);
			print '<tr><td>';
			$editenable = $usercancreate;
			print $form->editfieldkey("Warehouse", 'warehouse', '', $object, $editenable);
			print '</td><td>';
			if ($action == 'editwarehouse') {
				$formproduct->formSelectWarehouses($_SERVER['PHP_SELF'].'?id='.$object->id, $object->warehouse_id, 'warehouse_id', 1);
			} else {
				$formproduct->formSelectWarehouses($_SERVER['PHP_SELF'].'?id='.$object->id, $object->warehouse_id, 'none');
			}
			print '</td>';
			print '</tr>';
		}

		// Terms of payment
		print '<tr><td>';
		$editenable = $usercancreate;
		print $form->editfieldkey("PaymentConditionsShort", 'conditions', '', $object, $editenable);
		print '</td><td>';
		if ($action == 'editconditions') {
			$form->form_conditions_reglement($_SERVER['PHP_SELF'].'?id='.$object->id, $object->cond_reglement_id, 'cond_reglement_id', 1);
		} else {
			$form->form_conditions_reglement($_SERVER['PHP_SELF'].'?id='.$object->id, $object->cond_reglement_id, 'none', 1);
		}
		print '</td>';

		print '</tr>';

		// Mode of payment
		print '<tr><td>';
		$editenable = $usercancreate;
		print $form->editfieldkey("PaymentMode", 'mode', '', $object, $editenable);
		print '</td><td>';
		if ($action == 'editmode') {
			$form->form_modes_reglement($_SERVER['PHP_SELF'].'?id='.$object->id, $object->mode_reglement_id, 'mode_reglement_id', 'CRDT', 1, 1);
		} else {
			$form->form_modes_reglement($_SERVER['PHP_SELF'].'?id='.$object->id, $object->mode_reglement_id, 'none');
		}
		print '</td></tr>';

		// Multicurrency
		if (!empty($conf->multicurrency->enabled))
		{
			// Multicurrency code
			print '<tr>';
			print '<td>';
			$editenable = $usercancreate && $object->statut == Commande::STATUS_DRAFT;
			print $form->editfieldkey("Currency", 'multicurrencycode', '', $object, $editenable);
			print '</td><td>';
			if ($action == 'editmulticurrencycode') {
				$form->form_multicurrency_code($_SERVER['PHP_SELF'].'?id='.$object->id, $object->multicurrency_code, 'multicurrency_code');
			} else {
				$form->form_multicurrency_code($_SERVER['PHP_SELF'].'?id='.$object->id, $object->multicurrency_code, 'none');
			}
			print '</td></tr>';

			// Multicurrency rate
			if ($object->multicurrency_code != $conf->currency || $object->multicurrency_tx != 1)
			{
				print '<tr>';
				print '<td>';
				$editenable = $usercancreate && $object->multicurrency_code && $object->multicurrency_code != $conf->currency && $object->statut == $object::STATUS_DRAFT;
				print $form->editfieldkey("CurrencyRate", 'multicurrencyrate', '', $object, $editenable);
				print '</td><td>';
				if ($action == 'editmulticurrencyrate' || $action == 'actualizemulticurrencyrate') {
					if ($action == 'actualizemulticurrencyrate') {
						list($object->fk_multicurrency, $object->multicurrency_tx) = MultiCurrency::getIdAndTxFromCode($object->db, $object->multicurrency_code);
					}
					$form->form_multicurrency_rate($_SERVER['PHP_SELF'].'?id='.$object->id, $object->multicurrency_tx, 'multicurrency_tx', $object->multicurrency_code);
				} else {
					$form->form_multicurrency_rate($_SERVER['PHP_SELF'].'?id='.$object->id, $object->multicurrency_tx, 'none', $object->multicurrency_code);
					if ($object->statut == $object::STATUS_DRAFT && $object->multicurrency_code && $object->multicurrency_code != $conf->currency) {
						print '<div class="inline-block"> &nbsp; &nbsp; &nbsp; &nbsp; ';
						print '<a href="'.$_SERVER["PHP_SELF"].'?id='.$object->id.'&action=actualizemulticurrencyrate">'.$langs->trans("ActualizeCurrency").'</a>';
						print '</div>';
					}
				}
				print '</td></tr>';
			}
		}

		// Delivery delay
		print '<tr class="fielddeliverydelay"><td>';
		$editenable = $usercancreate;
		print $form->editfieldkey("AvailabilityPeriod", 'availability', '', $object, $editenable);
		print '</td><td>';
		if ($action == 'editavailability') {
			$form->form_availability($_SERVER['PHP_SELF'].'?id='.$object->id, $object->availability_id, 'availability_id', 1);
		} else {
			$form->form_availability($_SERVER['PHP_SELF'].'?id='.$object->id, $object->availability_id, 'none', 1);
		}
		print '</td></tr>';

		// Source reason (why we have an ordrer)
		print '<tr><td>';
		$editenable = $usercancreate;
		print $form->editfieldkey("Channel", 'demandreason', '', $object, $editenable);
		print '</td><td>';
		if ($action == 'editdemandreason') {
			$form->formInputReason($_SERVER['PHP_SELF'].'?id='.$object->id, $object->demand_reason_id, 'demand_reason_id', 1);
		} else {
			$form->formInputReason($_SERVER['PHP_SELF'].'?id='.$object->id, $object->demand_reason_id, 'none');
		}
		print '</td></tr>';

		// TODO Order mode (how we receive order). Not yet implemented
		/*
		print '<tr><td>';
		$editenable = $usercancreate;
		print $form->editfieldkey("SourceMode", 'inputmode', '', $object, $editenable);
		print '</td><td>';
		if ($action == 'editinputmode') {
			$form->formInputMode($_SERVER['PHP_SELF'] . '?id=' . $object->id, $object->source, 'input_mode_id', 1);
		} else {
			$form->formInputMode($_SERVER['PHP_SELF'] . '?id=' . $object->id, $object->source, 'none');
		}
		print '</td></tr>';
		*/

		$tmparray = $object->getTotalWeightVolume();
		$totalWeight = $tmparray['weight'];
		$totalVolume = $tmparray['volume'];
		if ($totalWeight) {
			print '<tr><td>'.$langs->trans("CalculatedWeight").'</td>';
			print '<td>';
			print showDimensionInBestUnit($totalWeight, 0, "weight", $langs, isset($conf->global->MAIN_WEIGHT_DEFAULT_ROUND) ? $conf->global->MAIN_WEIGHT_DEFAULT_ROUND : -1, isset($conf->global->MAIN_WEIGHT_DEFAULT_UNIT) ? $conf->global->MAIN_WEIGHT_DEFAULT_UNIT : 'no');
			print '</td></tr>';
		}
		if ($totalVolume) {
			print '<tr><td>'.$langs->trans("CalculatedVolume").'</td>';
			print '<td>';
			print showDimensionInBestUnit($totalVolume, 0, "volume", $langs, isset($conf->global->MAIN_VOLUME_DEFAULT_ROUND) ? $conf->global->MAIN_VOLUME_DEFAULT_ROUND : -1, isset($conf->global->MAIN_VOLUME_DEFAULT_UNIT) ? $conf->global->MAIN_VOLUME_DEFAULT_UNIT : 'no');
			print '</td></tr>';
		}

		// TODO How record was recorded OrderMode (llx_c_input_method)

		// Incoterms
		if (!empty($conf->incoterm->enabled)) {
			print '<tr><td>';
			$editenable = $usercancreate;
			print $form->editfieldkey("IncotermLabel", 'incoterm', '', $object, $editenable);
			print '</td>';
			print '<td>';
			if ($action != 'editincoterm')
			{
				print $form->textwithpicto($object->display_incoterms(), $object->label_incoterms, 1);
			} else {
				print $form->select_incoterms((!empty($object->fk_incoterms) ? $object->fk_incoterms : ''), (!empty($object->location_incoterms) ? $object->location_incoterms : ''), $_SERVER['PHP_SELF'].'?id='.$object->id);
			}
			print '</td></tr>';
		}

		// Bank Account
		if (!empty($conf->global->BANK_ASK_PAYMENT_BANK_DURING_ORDER) && !empty($conf->banque->enabled)) {
			print '<tr><td>';
			$editenable = $usercancreate;
			print $form->editfieldkey("BankAccount", 'bankaccount', '', $object, $editenable);
			print '</td><td>';
			if ($action == 'editbankaccount') {
				$form->formSelectAccount($_SERVER['PHP_SELF'].'?id='.$object->id, $object->fk_account, 'fk_account', 1);
			} else {
				$form->formSelectAccount($_SERVER['PHP_SELF'].'?id='.$object->id, $object->fk_account, 'none');
			}
			print '</td>';
			print '</tr>';
		}

		// Other attributes
		include DOL_DOCUMENT_ROOT.'/core/tpl/extrafields_view.tpl.php';

		print '</table>';

		print '</div>';
		print '<div class="fichehalfright">';
		print '<div class="ficheaddleft">';
		print '<div class="underbanner clearboth"></div>';

		print '<table class="border tableforfield centpercent">';

		if (!empty($conf->multicurrency->enabled) && ($object->multicurrency_code != $conf->currency))
		{
			// Multicurrency Amount HT
			print '<tr><td class="titlefieldmiddle">'.$form->editfieldkey('MulticurrencyAmountHT', 'multicurrency_total_ht', '', $object, 0).'</td>';
			print '<td class="nowrap">'.price($object->multicurrency_total_ht, '', $langs, 0, - 1, - 1, (!empty($object->multicurrency_code) ? $object->multicurrency_code : $conf->currency)).'</td>';
			print '</tr>';

			// Multicurrency Amount VAT
			print '<tr><td>'.$form->editfieldkey('MulticurrencyAmountVAT', 'multicurrency_total_tva', '', $object, 0).'</td>';
			print '<td class="nowrap">'.price($object->multicurrency_total_tva, '', $langs, 0, - 1, - 1, (!empty($object->multicurrency_code) ? $object->multicurrency_code : $conf->currency)).'</td>';
			print '</tr>';

			// Multicurrency Amount TTC
			print '<tr><td>'.$form->editfieldkey('MulticurrencyAmountTTC', 'multicurrency_total_ttc', '', $object, 0).'</td>';
			print '<td class="nowrap">'.price($object->multicurrency_total_ttc, '', $langs, 0, - 1, - 1, (!empty($object->multicurrency_code) ? $object->multicurrency_code : $conf->currency)).'</td>';
			print '</tr>';
		}

		// Total HT
		$alert = '';
		if (!empty($conf->global->ORDER_MANAGE_MIN_AMOUNT) && $object->total_ht < $object->thirdparty->order_min_amount) {
			$alert = ' '.img_warning($langs->trans('OrderMinAmount').': '.price($object->thirdparty->order_min_amount));
		}
		print '<tr><td class="titlefieldmiddle">'.$langs->trans('AmountHT').'</td>';
		print '<td>'.price($object->total_ht, 1, '', 1, - 1, - 1, $conf->currency).$alert.'</td>';

		// Total VAT
		print '<tr><td>'.$langs->trans('AmountVAT').'</td><td>'.price($object->total_tva, 1, '', 1, - 1, - 1, $conf->currency).'</td></tr>';

		// Amount Local Taxes
		if ($mysoc->localtax1_assuj == "1" || $object->total_localtax1 != 0) 		// Localtax1
		{
			print '<tr><td>'.$langs->transcountry("AmountLT1", $mysoc->country_code).'</td>';
			print '<td>'.price($object->total_localtax1, 1, '', 1, - 1, - 1, $conf->currency).'</td></tr>';
		}
		if ($mysoc->localtax2_assuj == "1" || $object->total_localtax2 != 0) 		// Localtax2 IRPF
		{
			print '<tr><td>'.$langs->transcountry("AmountLT2", $mysoc->country_code).'</td>';
			print '<td>'.price($object->total_localtax2, 1, '', 1, - 1, - 1, $conf->currency).'</td></tr>';
		}

		// Total TTC
		print '<tr><td>'.$langs->trans('AmountTTC').'</td><td>'.price($object->total_ttc, 1, '', 1, - 1, - 1, $conf->currency).'</td></tr>';

		// Statut
		//print '<tr><td>' . $langs->trans('Status') . '</td><td>' . $object->getLibStatut(4) . '</td></tr>';

		print '</table>';

		// Margin Infos
		if (!empty($conf->margin->enabled)) {
			$formmargin->displayMarginInfos($object);
		}


		print '</div>';
		print '</div>';
		print '</div>'; // Close fichecenter

		print '<div class="clearboth"></div><br>';

		if (!empty($conf->global->MAIN_DISABLE_CONTACTS_TAB)) {
			$blocname = 'contacts';
			$title = $langs->trans('ContactsAddresses');
			include DOL_DOCUMENT_ROOT.'/core/tpl/bloc_showhide.tpl.php';
		}

		if (!empty($conf->global->MAIN_DISABLE_NOTES_TAB)) {
			$blocname = 'notes';
			$title = $langs->trans('Notes');
			include DOL_DOCUMENT_ROOT.'/core/tpl/bloc_showhide.tpl.php';
		}

		/*
		 * Lines
		 */
		$result = $object->getLinesArray();

		print '<form name="addproduct" id="addproduct" action="'.$_SERVER["PHP_SELF"].'?id='.$object->id.(($action != 'editline') ? '#addline' : '#line_'.GETPOST('lineid')).'" method="POST">
		<input type="hidden" name="token" value="' . newToken().'">
		<input type="hidden" name="action" value="' . (($action != 'editline') ? 'addline' : 'updateline').'">
		<input type="hidden" name="mode" value="">
		<input type="hidden" name="id" value="' . $object->id.'">';

		if (!empty($conf->use_javascript_ajax) && $object->statut == Commande::STATUS_DRAFT) {
			include DOL_DOCUMENT_ROOT.'/core/tpl/ajaxrow.tpl.php';
		}

		print '<div class="div-table-responsive-no-min">';
		print '<table id="tablelines" class="noborder noshadow" width="100%">';

		// Show object lines
		if (!empty($object->lines))
			$ret = $object->printObjectLines($action, $mysoc, $soc, $lineid, 1);

		$numlines = count($object->lines);

		/*
		 * Form to add new line
		 */
		if ($object->statut == Commande::STATUS_DRAFT && $usercancreate && $action != 'selectlines')
		{
			if ($action != 'editline')
			{
				// Add free products/services
				$object->formAddObjectLine(1, $mysoc, $soc);

				$parameters = array();
				// Note that $action and $object may be modified by hook
				$reshook = $hookmanager->executeHooks('formAddObjectLine', $parameters, $object, $action);
			}
		}
		print '</table>';
		print '</div>';

		print "</form>\n";

		dol_fiche_end();

		/*
		 * Buttons for actions
		 */
		if ($action != 'presend' && $action != 'editline') {
			print '<div class="tabsAction">';

			$parameters = array();
			// Note that $action and $object may be modified by hook
			$reshook = $hookmanager->executeHooks('addMoreActionsButtons', $parameters, $object, $action);
			if (empty($reshook)) {
				// Reopen a closed order
				if (($object->statut == Commande::STATUS_CLOSED || $object->statut == Commande::STATUS_CANCELED) && $usercancreate) {
					print '<div class="inline-block divButAction"><a class="butAction" href="'.$_SERVER['PHP_SELF'].'?id='.$object->id.'&amp;action=reopen">'.$langs->trans('ReOpen').'</a></div>';
				}

				// Send
				if (empty($user->socid)) {
					if ($object->statut > Commande::STATUS_DRAFT || !empty($conf->global->COMMANDE_SENDBYEMAIL_FOR_ALL_STATUS)) {
						if ($usercansend) {
							print '<a class="butAction" href="'.$_SERVER["PHP_SELF"].'?id='.$object->id.'&action=presend&mode=init#formmailbeforetitle">'.$langs->trans('SendMail').'</a>';
						} else print '<a class="butActionRefused classfortooltip" href="#">'.$langs->trans('SendMail').'</a>';
					}
				}

				// Valid
				if ($object->statut == Commande::STATUS_DRAFT && ($object->total_ttc >= 0 || !empty($conf->global->ORDER_ENABLE_NEGATIVE)) && $numlines > 0 && $usercanvalidate)
				{
					print '<a class="butAction" href="'.$_SERVER["PHP_SELF"].'?id='.$object->id.'&amp;action=validate">'.$langs->trans('Validate').'</a>';
				}
				// Edit
				if ($object->statut == Commande::STATUS_VALIDATED && $usercancreate) {
					print '<a class="butAction" href="card.php?id='.$object->id.'&amp;action=modif">'.$langs->trans('Modify').'</a>';
				}
				// Create event
				/*if ($conf->agenda->enabled && ! empty($conf->global->MAIN_ADD_EVENT_ON_ELEMENT_CARD))
				{
					// Add hidden condition because this is not a
					// "workflow" action so should appears somewhere else on
					// page.
					print '<a class="butAction" href="' . DOL_URL_ROOT . '/comm/action/card.php?action=create&amp;origin=' . $object->element . '&amp;originid=' . $object->id . '&amp;socid=' . $object->socid . '">' . $langs->trans("AddAction") . '</a>';
				}*/

				// Create a purchase order
				if (!empty($conf->global->WORKFLOW_CAN_CREATE_PURCHASE_ORDER_FROM_SALE_ORDER))
				{
					if (!empty($conf->fournisseur->enabled) && $object->statut > Commande::STATUS_DRAFT && $object->statut < Commande::STATUS_CLOSED && $object->getNbOfServicesLines() > 0) {
						if ($usercancreatepurchaseorder) {
							print '<a class="butAction" href="'.DOL_URL_ROOT.'/fourn/commande/card.php?action=create&amp;origin='.$object->element.'&amp;originid='.$object->id.'&amp;socid='.$object->socid.'">'.$langs->trans("AddPurchaseOrder").'</a>';
						}
					}
				}

				// Create intervention
				if ($conf->ficheinter->enabled) {
					$langs->load("interventions");

					if ($object->statut > Commande::STATUS_DRAFT && $object->statut < Commande::STATUS_CLOSED && $object->getNbOfServicesLines() > 0) {
						if ($user->rights->ficheinter->creer) {
							print '<a class="butAction" href="'.DOL_URL_ROOT.'/fichinter/card.php?action=create&amp;origin='.$object->element.'&amp;originid='.$object->id.'&amp;socid='.$object->socid.'">'.$langs->trans('AddIntervention').'</a>';
						} else {
							print '<a class="butActionRefused classfortooltip" href="#" title="'.dol_escape_htmltag($langs->trans("NotAllowed")).'">'.$langs->trans('AddIntervention').'</a>';
						}
					}
				}

				// Create contract
				if ($conf->contrat->enabled && ($object->statut == Commande::STATUS_VALIDATED || $object->statut == Commande::STATUS_SHIPMENTONPROCESS || $object->statut == Commande::STATUS_CLOSED)) {
					$langs->load("contracts");

					if ($user->rights->contrat->creer) {
						print '<a class="butAction" href="'.DOL_URL_ROOT.'/contrat/card.php?action=create&amp;origin='.$object->element.'&amp;originid='.$object->id.'&amp;socid='.$object->socid.'">'.$langs->trans('AddContract').'</a>';
					}
				}

				// Ship
				$numshipping = 0;
				if (!empty($conf->expedition->enabled)) {
					$numshipping = $object->nb_expedition();

					if ($object->statut > Commande::STATUS_DRAFT && $object->statut < Commande::STATUS_CLOSED && ($object->getNbOfProductsLines() > 0 || !empty($conf->global->STOCK_SUPPORTS_SERVICES))) {
						if (($conf->expedition_bon->enabled && $user->rights->expedition->creer) || ($conf->livraison_bon->enabled && $user->rights->expedition->livraison->creer)) {
							if ($user->rights->expedition->creer) {
								print '<a class="butAction" href="'.DOL_URL_ROOT.'/expedition/shipment.php?id='.$object->id.'">'.$langs->trans('CreateShipment').'</a>';
							} else {
								print '<a class="butActionRefused classfortooltip" href="#" title="'.dol_escape_htmltag($langs->trans("NotAllowed")).'">'.$langs->trans('CreateShipment').'</a>';
							}
						} else {
							$langs->load("errors");
							print '<a class="butActionRefused classfortooltip" href="#" title="'.dol_escape_htmltag($langs->trans("ErrorModuleSetupNotComplete", $langs->transnoentitiesnoconv("Shipment"))).'">'.$langs->trans('CreateShipment').'</a>';
						}
					}
				}

				// Set to shipped
				if (($object->statut == Commande::STATUS_VALIDATED || $object->statut == Commande::STATUS_SHIPMENTONPROCESS) && $usercanclose) {
					print '<div class="inline-block divButAction"><a class="butAction" href="'.$_SERVER["PHP_SELF"].'?id='.$object->id.'&amp;action=shipped">'.$langs->trans('ClassifyShipped').'</a></div>';
				}

				// Create bill and Classify billed
				// Note: Even if module invoice is not enabled, we should be able to use button "Classified billed"
				if ($object->statut > Commande::STATUS_DRAFT && !$object->billed && $object->total_ttc >= 0) {
					if (!empty($conf->facture->enabled) && $user->rights->facture->creer && empty($conf->global->WORKFLOW_DISABLE_CREATE_INVOICE_FROM_ORDER)) {
						print '<div class="inline-block divButAction"><a class="butAction" href="'.DOL_URL_ROOT.'/compta/facture/card.php?action=create&amp;origin='.$object->element.'&amp;originid='.$object->id.'&amp;socid='.$object->socid.'">'.$langs->trans("CreateBill").'</a></div>';
					}
					if ($usercancreate && $object->statut >= Commande::STATUS_VALIDATED && empty($conf->global->WORKFLOW_DISABLE_CLASSIFY_BILLED_FROM_ORDER) && empty($conf->global->WORKFLOW_BILL_ON_SHIPMENT)) {
						print '<div class="inline-block divButAction"><a class="butAction" href="'.$_SERVER["PHP_SELF"].'?id='.$object->id.'&amp;action=classifybilled">'.$langs->trans("ClassifyBilled").'</a></div>';
					}
				}
				if ($object->statut > Commande::STATUS_DRAFT && $object->billed) {
					if ($usercancreate && $object->statut >= Commande::STATUS_VALIDATED && empty($conf->global->WORKFLOW_DISABLE_CLASSIFY_BILLED_FROM_ORDER) && empty($conf->global->WORKFLOW_BILL_ON_SHIPMENT)) {
						print '<div class="inline-block divButAction"><a class="butAction" href="'.$_SERVER["PHP_SELF"].'?id='.$object->id.'&amp;action=classifyunbilled">'.$langs->trans("ClassifyUnBilled").'</a></div>';
					}
				}
				// Clone
				if ($usercancreate) {
					print '<div class="inline-block divButAction"><a class="butAction" href="'.$_SERVER['PHP_SELF'].'?id='.$object->id.'&amp;socid='.$object->socid.'&amp;action=clone&amp;object=order">'.$langs->trans("ToClone").'</a></div>';
				}

				// Cancel order
				if ($object->statut == Commande::STATUS_VALIDATED && (!empty($usercanclose) || !empty($usercancancel)))
				{
					print '<div class="inline-block divButAction"><a class="butActionDelete" href="'.$_SERVER["PHP_SELF"].'?id='.$object->id.'&amp;action=cancel">'.$langs->trans('Cancel').'</a></div>';
				}

				// Delete order
				if ($usercandelete) {
					if ($numshipping == 0) {
						print '<div class="inline-block divButAction"><a class="butActionDelete" href="'.$_SERVER["PHP_SELF"].'?id='.$object->id.'&amp;action=delete">'.$langs->trans('Delete').'</a></div>';
					} else {
						print '<div class="inline-block divButAction"><a class="butActionRefused classfortooltip" href="#" title="'.$langs->trans("ShippingExist").'">'.$langs->trans("Delete").'</a></div>';
					}
				}
			}
			print '</div>';
		}

		// Select mail models is same action as presend
		if (GETPOST('modelselected')) {
			$action = 'presend';
		}

		if ($action != 'presend')
		{
			print '<div class="fichecenter"><div class="fichehalfleft">';
			print '<a name="builddoc"></a>'; // ancre
			// Documents
			$comref = dol_sanitizeFileName($object->ref);
			$relativepath = $comref.'/'.$comref.'.pdf';
			$filedir = $conf->commande->multidir_output[$object->entity].'/'.$comref;
			$urlsource = $_SERVER["PHP_SELF"]."?id=".$object->id;
			$genallowed = $usercanread;
			$delallowed = $usercancreate;
			print $formfile->showdocuments('commande', $comref, $filedir, $urlsource, $genallowed, $delallowed, $object->modelpdf, 1, 0, 0, 28, 0, '', '', '', $soc->default_lang, '', $object);


			// Show links to link elements
			$linktoelem = $form->showLinkToObjectBlock($object, null, array('order'));

			$compatibleImportElementsList = false;
			if ($usercancreate
			    && $object->statut == Commande::STATUS_DRAFT)
			{
			    $compatibleImportElementsList = array('commande', 'propal'); // import from linked elements
			}
			$somethingshown = $form->showLinkedObjectBlock($object, $linktoelem, $compatibleImportElementsList);

			// Show online payment link
			$useonlinepayment = (!empty($conf->paypal->enabled) || !empty($conf->stripe->enabled) || !empty($conf->paybox->enabled));
			if (!empty($conf->global->ORDER_HIDE_ONLINE_PAYMENT_ON_ORDER)) $useonlinepayment = 0;
			if ($object->statut != Commande::STATUS_DRAFT && $useonlinepayment)
			{
				print '<br><!-- Link to pay -->';
				require_once DOL_DOCUMENT_ROOT.'/core/lib/payments.lib.php';
				print showOnlinePaymentUrl('order', $object->ref).'<br>';
			}

			// Show direct download link
			if ($object->statut != Commande::STATUS_DRAFT && !empty($conf->global->ORDER_ALLOW_EXTERNAL_DOWNLOAD))
			{
				print '<br><!-- Link to download main doc -->'."\n";
				print showDirectDownloadLink($object).'<br>';
			}

			print '</div><div class="fichehalfright"><div class="ficheaddleft">';

			// List of actions on element
			include_once DOL_DOCUMENT_ROOT.'/core/class/html.formactions.class.php';
			$formactions = new FormActions($db);
			$somethingshown = $formactions->showactions($object, 'order', $socid, 1);

			print '</div></div></div>';
		}

		// Presend form
		$modelmail = 'order_send';
		$defaulttopic = 'SendOrderRef';
		$diroutput = $conf->commande->multidir_output[$object->entity];
		$trackid = 'ord'.$object->id;

		include DOL_DOCUMENT_ROOT.'/core/tpl/card_presend.tpl.php';
	}
}

// End of page
llxFooter();
$db->close();<|MERGE_RESOLUTION|>--- conflicted
+++ resolved
@@ -536,34 +536,16 @@
 		if ($result < 0) {
 			setEventMessages($object->error, $object->errors, 'errors');
 		}
-<<<<<<< HEAD
 	} elseif ($action == 'setdate_livraison' && $usercancreate) {
-		// print "x ".$_POST['liv_month'].", ".$_POST['liv_day'].", ".$_POST['liv_year'];
-		$datelivraison = dol_mktime(0, 0, 0, GETPOST('liv_month'), GETPOST('liv_day'), GETPOST('liv_year'));
-
-		$result = $object->set_date_livraison($user, $datelivraison);
-		if ($result < 0) {
-			setEventMessages($object->error, $object->errors, 'errors');
-		}
-	} elseif ($action == 'setmode' && $usercancreate) {
-=======
-	}
-
-	elseif ($action == 'setdate_livraison' && $usercancreate)
-	{
-	    //print "x ".$_POST['liv_month'].", ".$_POST['liv_day'].", ".$_POST['liv_year'];
+	    // print "x ".$_POST['liv_month'].", ".$_POST['liv_day'].", ".$_POST['liv_year'];
 	    $datedelivery = dol_mktime(GETPOST('liv_hour', 'int'), GETPOST('liv_min', 'int'), 0, GETPOST('liv_month', 'int'), GETPOST('liv_day', 'int'), GETPOST('liv_year', 'int'));
 
 	    $object->fetch($id);
 	    $result = $object->set_date_livraison($user, $datedelivery);
-	    if ($result < 0)
-	    {
+	    if ($result < 0) {
 	        setEventMessages($object->error, $object->errors, 'errors');
 	    }
-	}
-
-	elseif ($action == 'setmode' && $usercancreate) {
->>>>>>> 8e113888
+	} elseif ($action == 'setmode' && $usercancreate) {
 		$result = $object->setPaymentMethods(GETPOST('mode_reglement_id', 'int'));
 		if ($result < 0)
 			setEventMessages($object->error, $object->errors, 'errors');
