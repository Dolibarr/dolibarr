<?php
/* Copyright (C) 2003-2006	Rodolphe Quiedeville	<rodolphe@quiedeville.org>
 * Copyright (C) 2004-2015	Laurent Destailleur		<eldy@users.sourceforge.net>
 * Copyright (C) 2005		Marc Barilley / Ocebo	<marc@ocebo.com>
 * Copyright (C) 2005-2015	Regis Houssin			<regis.houssin@capnetworks.com>
 * Copyright (C) 2006		Andre Cianfarani		<acianfa@free.fr>
 * Copyright (C) 2010-2013	Juanjo Menent			<jmenent@2byte.es>
 * Copyright (C) 2011-2015	Philippe Grand			<philippe.grand@atoo-net.com>
 * Copyright (C) 2012-2013	Christophe Battarel		<christophe.battarel@altairis.fr>
 * Copyright (C) 2012		Marcos García			<marcosgdf@gmail.com>
 * Copyright (C) 2012       Cedric Salvador      	<csalvador@gpcsolutions.fr>
 * Copyright (C) 2013		Florian Henry			<florian.henry@open-concept.pro>
 * Copyright (C) 2014       Ferran Marcet			<fmarcet@2byte.es>
 * Copyright (C) 2015       Jean-François Ferry		<jfefe@aternatik.fr>
 *
 * This program is free software; you can redistribute it and/or modify
 * it under the terms of the GNU General Public License as published by
 * the Free Software Foundation; either version 3 of the License, or
 * (at your option) any later version.
 *
 * This program is distributed in the hope that it will be useful,
 * but WITHOUT ANY WARRANTY; without even the implied warranty of
 * MERCHANTABILITY or FITNESS FOR A PARTICULAR PURPOSE.  See the
 *  GNU General Public License for more details.
 *
 * You should have received a copy of the GNU General Public License
 * along with this program. If not, see <http://www.gnu.org/licenses/>.
 */

/**
 * \file htdocs/commande/card.php
 * \ingroup commande
 * \brief Page to show customer order
 */

require '../main.inc.php';
require_once DOL_DOCUMENT_ROOT . '/core/class/html.formfile.class.php';
require_once DOL_DOCUMENT_ROOT . '/core/class/html.formorder.class.php';
require_once DOL_DOCUMENT_ROOT . '/core/class/html.formmargin.class.php';
require_once DOL_DOCUMENT_ROOT . '/core/modules/commande/modules_commande.php';
require_once DOL_DOCUMENT_ROOT . '/commande/class/commande.class.php';
require_once DOL_DOCUMENT_ROOT . '/comm/action/class/actioncomm.class.php';
require_once DOL_DOCUMENT_ROOT . '/core/lib/order.lib.php';
require_once DOL_DOCUMENT_ROOT . '/core/lib/functions2.lib.php';
require_once DOL_DOCUMENT_ROOT . '/core/class/extrafields.class.php';
if (! empty($conf->propal->enabled))
	require DOL_DOCUMENT_ROOT . '/comm/propal/class/propal.class.php';
if (! empty($conf->projet->enabled)) {
	require DOL_DOCUMENT_ROOT . '/projet/class/project.class.php';
	require_once DOL_DOCUMENT_ROOT . '/core/class/html.formprojet.class.php';
}
require_once DOL_DOCUMENT_ROOT . '/core/class/doleditor.class.php';

$langs->load('orders');
$langs->load('sendings');
$langs->load('companies');
$langs->load('bills');
$langs->load('propal');
$langs->load('deliveries');
$langs->load('sendings');
$langs->load('products');
if (!empty($conf->incoterm->enabled)) $langs->load('incoterm');
if (! empty($conf->margin->enabled))
	$langs->load('margins');

$id = (GETPOST('id', 'int') ? GETPOST('id', 'int') : GETPOST('orderid', 'int'));
$ref = GETPOST('ref', 'alpha');
$socid = GETPOST('socid', 'int');
$action = GETPOST('action', 'alpha');
$confirm = GETPOST('confirm', 'alpha');
$lineid = GETPOST('lineid', 'int');
$origin = GETPOST('origin', 'alpha');
$originid = (GETPOST('originid', 'int') ? GETPOST('originid', 'int') : GETPOST('origin_id', 'int')); // For backward compatibility

// PDF
$hidedetails = (GETPOST('hidedetails', 'int') ? GETPOST('hidedetails', 'int') : (! empty($conf->global->MAIN_GENERATE_DOCUMENTS_HIDE_DETAILS) ? 1 : 0));
$hidedesc = (GETPOST('hidedesc', 'int') ? GETPOST('hidedesc', 'int') : (! empty($conf->global->MAIN_GENERATE_DOCUMENTS_HIDE_DESC) ? 1 : 0));
$hideref = (GETPOST('hideref', 'int') ? GETPOST('hideref', 'int') : (! empty($conf->global->MAIN_GENERATE_DOCUMENTS_HIDE_REF) ? 1 : 0));

// Security check
if (! empty($user->societe_id))
	$socid = $user->societe_id;
$result = restrictedArea($user, 'commande', $id);

$object = new Commande($db);
$extrafields = new ExtraFields($db);

// fetch optionals attributes and labels
$extralabels = $extrafields->fetch_name_optionals_label($object->table_element);

// Load object
include DOL_DOCUMENT_ROOT.'/core/actions_fetchobject.inc.php';  // Must be include, not include_once

// Initialize technical object to manage hooks of thirdparties. Note that conf->hooks_modules contains array array
$hookmanager->initHooks(array('ordercard','globalcard'));

$permissionnote = $user->rights->commande->creer; 		// Used by the include of actions_setnotes.inc.php
$permissiondellink = $user->rights->commande->creer; 	// Used by the include of actions_dellink.inc.php
$permissionedit = $user->rights->commande->creer; 		// Used by the include of actions_lineupdown.inc.php



/*
 * Actions
 */

$parameters = array('socid' => $socid);
$reshook = $hookmanager->executeHooks('doActions', $parameters, $object, $action); // Note that $action and $object may have been modified by some hooks
if ($reshook < 0) setEventMessages($hookmanager->error, $hookmanager->errors, 'errors');

if (empty($reshook))
{
	if ($cancel) $action='';

	include DOL_DOCUMENT_ROOT.'/core/actions_setnotes.inc.php'; 	// Must be include, not include_once

	include DOL_DOCUMENT_ROOT.'/core/actions_dellink.inc.php';		// Must be include, not include_once

	include DOL_DOCUMENT_ROOT.'/core/actions_lineupdown.inc.php';	// Must be include, not include_once

	// Action clone object
	if ($action == 'confirm_clone' && $confirm == 'yes' && $user->rights->commande->creer)
	{
		if (1==0 && ! GETPOST('clone_content') && ! GETPOST('clone_receivers'))
		{
			setEventMessages($langs->trans("NoCloneOptionsSpecified"), null, 'errors');
		}
		else
		{
			if ($object->id > 0)
			{
				// Because createFromClone modifies the object, we must clone it so that we can restore it later
				$orig = clone $object;

				$result=$object->createFromClone($socid);
				if ($result > 0)
				{
					header("Location: ".$_SERVER['PHP_SELF'].'?id='.$result);
					exit;
				}
				else
				{
					setEventMessages($object->error, $object->errors, 'errors');
					$object = $orig;
					$action='';
				}
			}
		}
	}

	// Reopen a closed order
	else if ($action == 'reopen' && $user->rights->commande->creer)
	{
		if ($object->statut == Commande::STATUS_CANCELED || $object->statut == Commande::STATUS_CLOSED)
		{
			$result = $object->set_reopen($user);
			if ($result > 0)
			{
                setEventMessages($langs->trans('OrderReopened', $object->ref), null);
			}
			else
			{
				setEventMessages($object->error, $object->errors, 'errors');
			}
		}
	}

	// Remove order
	else if ($action == 'confirm_delete' && $confirm == 'yes' && $user->rights->commande->supprimer)
	{
		$result = $object->delete($user);
		if ($result > 0)
		{
			header('Location: index.php');
			exit;
		}
		else
		{
			setEventMessages($object->error, $object->errors, 'errors');
		}
	}

	// Remove a product line
	else if ($action == 'confirm_deleteline' && $confirm == 'yes' && $user->rights->commande->creer)
	{
		$result = $object->deleteline($lineid);
		if ($result > 0)
		{
			// Define output language
			$outputlangs = $langs;
			$newlang = '';
			if ($conf->global->MAIN_MULTILANGS && empty($newlang) && GETPOST('lang_id'))
				$newlang = GETPOST('lang_id');
			if ($conf->global->MAIN_MULTILANGS && empty($newlang))
				$newlang = $object->thirdparty->default_lang;
			if (! empty($newlang)) {
				$outputlangs = new Translate("", $conf);
				$outputlangs->setDefaultLang($newlang);
			}
			if (empty($conf->global->MAIN_DISABLE_PDF_AUTOUPDATE)) {
				$ret = $object->fetch($object->id); // Reload to get new records
				$object->generateDocument($object->modelpdf, $outputlangs, $hidedetails, $hidedesc, $hideref);
			}

			header('Location: '.$_SERVER["PHP_SELF"].'?id='.$object->id);
			exit;
		}
		else
		{
			setEventMessages($object->error, $object->errors, 'errors');
		}
	}

	// Categorisation dans projet
	else if ($action == 'classin' && $user->rights->commande->creer)
	{
		$object->setProject(GETPOST('projectid'));
	}

	// Add order
	else if ($action == 'add' && $user->rights->commande->creer)
	{
		$datecommande = dol_mktime(12, 0, 0, GETPOST('remonth'), GETPOST('reday'), GETPOST('reyear'));
		$datelivraison = dol_mktime(12, 0, 0, GETPOST('liv_month'), GETPOST('liv_day'), GETPOST('liv_year'));

		if ($datecommande == '') {
			setEventMessages($langs->trans('ErrorFieldRequired', $langs->transnoentities('Date')), null, 'errors');
			$action = 'create';
			$error++;
		}

		if ($socid < 1) {
			setEventMessages($langs->trans("ErrorFieldRequired", $langs->transnoentitiesnoconv("Customer")), null, 'errors');
			$action = 'create';
			$error++;
		}

		if (! $error) {
			$object->socid = $socid;
			$object->fetch_thirdparty();

			$db->begin();

			$object->date_commande = $datecommande;
			$object->note_private = GETPOST('note_private');
			$object->note_public = GETPOST('note_public');
			$object->source = GETPOST('source_id');
			$object->fk_project = GETPOST('projectid');
			$object->ref_client = GETPOST('ref_client');
			$object->modelpdf = GETPOST('model');
			$object->cond_reglement_id = GETPOST('cond_reglement_id');
			$object->mode_reglement_id = GETPOST('mode_reglement_id');
	        $object->fk_account = GETPOST('fk_account', 'int');
			$object->availability_id = GETPOST('availability_id');
			$object->demand_reason_id = GETPOST('demand_reason_id');
			$object->date_livraison = $datelivraison;
	        $object->shipping_method_id = GETPOST('shipping_method_id', 'int');
            $object->warehouse_id = GETPOST('warehouse_id', 'int');
			$object->fk_delivery_address = GETPOST('fk_address');
			$object->contactid = GETPOST('contactid');
			$object->fk_incoterms = GETPOST('incoterm_id', 'int');
			$object->location_incoterms = GETPOST('location_incoterms', 'alpha');
			$object->multicurrency_code = GETPOST('multicurrency_code', 'alpha');
			$object->multicurrency_tx = GETPOST('originmulticurrency_tx', 'int');
			
			// Fill array 'array_options' with data from add form
			if (! $error)
			{
    			$ret = $extrafields->setOptionalsFromPost($extralabels, $object);
    			if ($ret < 0) $error++;
			}
			
			// If creation from another object of another module (Example: origin=propal, originid=1)
			if (! empty($origin) && ! empty($originid))
			{
				// Parse element/subelement (ex: project_task)
				$element = $subelement = $origin;
				if (preg_match('/^([^_]+)_([^_]+)/i', $origin, $regs)) {
					$element = $regs [1];
					$subelement = $regs [2];
				}

				// For compatibility
				if ($element == 'order') {
					$element = $subelement = 'commande';
				}
				if ($element == 'propal') {
					$element = 'comm/propal';
					$subelement = 'propal';
				}
				if ($element == 'contract') {
					$element = $subelement = 'contrat';
				}

				$object->origin = $origin;
				$object->origin_id = $originid;

				// Possibility to add external linked objects with hooks
				$object->linked_objects [$object->origin] = $object->origin_id;
				$other_linked_objects = GETPOST('other_linked_objects', 'array');
				if (! empty($other_linked_objects)) {
					$object->linked_objects = array_merge($object->linked_objects, $other_linked_objects);
				}

				if (! $error)
				{
					$object_id = $object->create($user);

					if ($object_id > 0)
					{
						dol_include_once('/' . $element . '/class/' . $subelement . '.class.php');

						$classname = ucfirst($subelement);
						$srcobject = new $classname($db);

						dol_syslog("Try to find source object origin=" . $object->origin . " originid=" . $object->origin_id . " to add lines");
						$result = $srcobject->fetch($object->origin_id);
						if ($result > 0)
						{
							$lines = $srcobject->lines;
							if (empty($lines) && method_exists($srcobject, 'fetch_lines'))
							{
								$srcobject->fetch_lines();
								$lines = $srcobject->lines;
							}

							$fk_parent_line = 0;
							$num = count($lines);

							for($i = 0; $i < $num; $i ++)
							{
								$label = (! empty($lines[$i]->label) ? $lines[$i]->label : '');
								$desc = (! empty($lines[$i]->desc) ? $lines[$i]->desc : '');
								$product_type = (! empty($lines[$i]->product_type) ? $lines[$i]->product_type : 0);

								// Dates
								// TODO mutualiser
								$date_start = $lines[$i]->date_debut_prevue;
								if ($lines[$i]->date_debut_reel)
									$date_start = $lines[$i]->date_debut_reel;
								if ($lines[$i]->date_start)
									$date_start = $lines[$i]->date_start;
								$date_end = $lines[$i]->date_fin_prevue;
								if ($lines[$i]->date_fin_reel)
									$date_end = $lines[$i]->date_fin_reel;
								if ($lines[$i]->date_end)
									$date_end = $lines[$i]->date_end;

									// Reset fk_parent_line for no child products and special product
								if (($lines[$i]->product_type != 9 && empty($lines[$i]->fk_parent_line)) || $lines[$i]->product_type == 9) {
									$fk_parent_line = 0;
								}

								// Extrafields
								if (empty($conf->global->MAIN_EXTRAFIELDS_DISABLED) && method_exists($lines[$i], 'fetch_optionals')) 							// For avoid conflicts if
								                                                                                                      // trigger used
								{
									$lines[$i]->fetch_optionals($lines[$i]->rowid);
									$array_options = $lines[$i]->array_options;
								}

								$result = $object->addline($desc, $lines[$i]->subprice, $lines[$i]->qty, $lines[$i]->tva_tx, $lines[$i]->localtax1_tx, $lines[$i]->localtax2_tx, $lines[$i]->fk_product, $lines[$i]->remise_percent, $lines[$i]->info_bits, $lines[$i]->fk_remise_except, 'HT', 0, $date_start, $date_end, $product_type, $lines[$i]->rang, $lines[$i]->special_code, $fk_parent_line, $lines[$i]->fk_fournprice, $lines[$i]->pa_ht, $label, $array_options, $lines[$i]->fk_unit, $object->origin, $lines[$i]->rowid);

								if ($result < 0) {
									$error++;
									break;
								}

								// Defined the new fk_parent_line
								if ($result > 0 && $lines[$i]->product_type == 9) {
									$fk_parent_line = $result;
								}
							}
						} else {
							setEventMessages($srcobject->error, $srcobject->errors, 'errors');
							$error++;
						}

						// Now we create same links to contact than the ones found on origin object
						if (! empty($conf->global->MAIN_PROPAGATE_CONTACTS_FROM_ORIGIN))
						{
						    $originforcontact = $object->origin;
						    $originidforcontact = $object->origin_id;
						    if ($originforcontact == 'shipping')     // shipment and order share the same contacts. If creating from shipment we take data of order
						    {
						        $originforcontact=$srcobject->origin;
						        $originidforcontact=$srcobject->origin_id;
						    }
						    $sqlcontact = "SELECT code, fk_socpeople FROM ".MAIN_DB_PREFIX."element_contact as ec, ".MAIN_DB_PREFIX."c_type_contact as ctc";
						    $sqlcontact.= " WHERE element_id = ".$originidforcontact." AND ec.fk_c_type_contact = ctc.rowid AND ctc.element = '".$originforcontact."'";
						    	
						    $resqlcontact = $db->query($sqlcontact);
						    if ($resqlcontact)
						    {
						        while($objcontact = $db->fetch_object($resqlcontact))
						        {
						            //print $objcontact->code.'-'.$objcontact->fk_socpeople."\n";
						            $object->add_contact($objcontact->fk_socpeople, $objcontact->code);
						        }
						    }
						    else dol_print_error($resqlcontact);
						}
							
						// Hooks
						$parameters = array('objFrom' => $srcobject);
						$reshook = $hookmanager->executeHooks('createFrom', $parameters, $object, $action); // Note that $action and $object may have been
						// modified by hook
						if ($reshook < 0)
						    $error++;
						
					} else {
						setEventMessages($object->error, $object->errors, 'errors');
						$error++;
					}
				} else {
					// Required extrafield left blank, error message already defined by setOptionalsFromPost()
					$action = 'create';
				}
			} else {
				if (! $error)
				{
					$object_id = $object->create($user);

					// If some invoice's lines already known
					$NBLINES = 8;
					for($i = 1; $i <= $NBLINES; $i ++) {
						if ($_POST['idprod' . $i]) {
							$xid = 'idprod' . $i;
							$xqty = 'qty' . $i;
							$xremise = 'remise_percent' . $i;
							$object->add_product($_POST[$xid], $_POST[$xqty], $_POST[$xremise]);
						}
					}
				}
			}

			// Insert default contacts if defined
			if ($object_id > 0)
			{
				if (GETPOST('contactid'))
				{
					$result = $object->add_contact(GETPOST('contactid'), 'CUSTOMER', 'external');
					if ($result < 0) {
						setEventMessages($langs->trans("ErrorFailedToAddContact"), null, 'errors');
						$error++;
					}
				}

				$id = $object_id;
				$action = '';
			}

			// End of object creation, we show it
			if ($object_id > 0 && ! $error)
			{
				$db->commit();
				header('Location: ' . $_SERVER["PHP_SELF"] . '?id=' . $object_id);
				exit();
			} else {
				$db->rollback();
				$action = 'create';
				setEventMessages($object->error, $object->errors, 'errors');
			}
		}
	}

	else if ($action == 'classifybilled' && $user->rights->commande->creer)
	{
		$ret=$object->classifyBilled();

		if ($ret < 0) {
			setEventMessages($object->error, $object->errors, 'errors');
		}
	}

	// Positionne ref commande client
	else if ($action == 'set_ref_client' && $user->rights->commande->creer) {
		$object->set_ref_client($user, GETPOST('ref_client'));
	}

	else if ($action == 'setremise' && $user->rights->commande->creer) {
		$object->set_remise($user, GETPOST('remise'));
	}

	else if ($action == 'setabsolutediscount' && $user->rights->commande->creer) {
		if (GETPOST('remise_id')) {
			if ($object->id > 0) {
				$object->insert_discount(GETPOST('remise_id'));
			} else {
				dol_print_error($db, $object->error);
			}
		}
	}

	else if ($action == 'setdate' && $user->rights->commande->creer) {
		// print "x ".$_POST['liv_month'].", ".$_POST['liv_day'].", ".$_POST['liv_year'];
		$date = dol_mktime(0, 0, 0, GETPOST('order_month'), GETPOST('order_day'), GETPOST('order_year'));

		$result = $object->set_date($user, $date);
		if ($result < 0) {
			setEventMessages($object->error, $object->errors, 'errors');
		}
	}

	else if ($action == 'setdate_livraison' && $user->rights->commande->creer) {
		// print "x ".$_POST['liv_month'].", ".$_POST['liv_day'].", ".$_POST['liv_year'];
		$datelivraison = dol_mktime(0, 0, 0, GETPOST('liv_month'), GETPOST('liv_day'), GETPOST('liv_year'));

		$result = $object->set_date_livraison($user, $datelivraison);
		if ($result < 0) {
			setEventMessages($object->error, $object->errors, 'errors');
		}
	}

	else if ($action == 'setmode' && $user->rights->commande->creer) {
		$result = $object->setPaymentMethods(GETPOST('mode_reglement_id', 'int'));
		if ($result < 0)
			dol_print_error($db, $object->error);
	}
	
	// Multicurrency Code
	else if ($action == 'setmulticurrencycode' && $user->rights->commande->creer) {
		$result = $object->setMulticurrencyCode(GETPOST('multicurrency_code', 'alpha'));
	}

	// Multicurrency rate
	else if ($action == 'setmulticurrencyrate' && $user->rights->commande->creer) {
		$result = $object->setMulticurrencyRate(GETPOST('multicurrency_tx', 'int'));
	}
	
	else if ($action == 'setavailability' && $user->rights->commande->creer) {
		$result = $object->availability(GETPOST('availability_id'));
		if ($result < 0)
			dol_print_error($db, $object->error);
	}

	else if ($action == 'setdemandreason' && $user->rights->commande->creer) {
		$result = $object->demand_reason(GETPOST('demand_reason_id'));
		if ($result < 0)
			dol_print_error($db, $object->error);
	}

	else if ($action == 'setconditions' && $user->rights->commande->creer) {
		$result = $object->setPaymentTerms(GETPOST('cond_reglement_id', 'int'));
		if ($result < 0) {
			dol_print_error($db, $object->error);
		} else {
			if (empty($conf->global->MAIN_DISABLE_PDF_AUTOUPDATE)) {
				// Define output language
				$outputlangs = $langs;
				$newlang = GETPOST('lang_id', 'alpha');
				if ($conf->global->MAIN_MULTILANGS && empty($newlang))
					$newlang = $object->thirdparty->default_lang;
				if (! empty($newlang)) {
					$outputlangs = new Translate("", $conf);
					$outputlangs->setDefaultLang($newlang);
				}

				$ret = $object->fetch($object->id); // Reload to get new records
				$object->generateDocument($object->modelpdf, $outputlangs, $hidedetails, $hidedesc, $hideref);
			}
		}
	}

	// Set incoterm
	elseif ($action == 'set_incoterms' && !empty($conf->incoterm->enabled))
    {
    	$result = $object->setIncoterms(GETPOST('incoterm_id', 'int'), GETPOST('location_incoterms', 'alpha'));
        if ($result < 0) {
            setEventMessages($object->error, $object->errors, 'errors');
        }
    }

	// bank account
	else if ($action == 'setbankaccount' && $user->rights->commande->creer) {
	    $result=$object->setBankAccount(GETPOST('fk_account', 'int'));
        if ($result < 0) {
            setEventMessages($object->error, $object->errors, 'errors');
        }
	}

	// shipping method
	else if ($action == 'setshippingmethod' && $user->rights->commande->creer) {
	    $result = $object->setShippingMethod(GETPOST('shipping_method_id', 'int'));
        if ($result < 0) {
            setEventMessages($object->error, $object->errors, 'errors');
        }
	}

    // warehouse
    else if ($action == 'setwarehouse' && $user->rights->commande->creer) {
        $result = $object->setWarehouse(GETPOST('warehouse_id', 'int'));
        if ($result < 0) {
            setEventMessages($object->error, $object->errors, 'errors');
        }
    }

	else if ($action == 'setremisepercent' && $user->rights->commande->creer) {
		$result = $object->set_remise($user, GETPOST('remise_percent'));
	}

	else if ($action == 'setremiseabsolue' && $user->rights->commande->creer) {
		$result = $object->set_remise_absolue($user, GETPOST('remise_absolue'));
	}

	// Add a new line
	else if ($action == 'addline' && $user->rights->commande->creer)
	{
		$langs->load('errors');
		$error = 0;

		// Set if we used free entry or predefined product
		$predef='';
		$product_desc=(GETPOST('dp_desc')?GETPOST('dp_desc'):'');
		$price_ht = GETPOST('price_ht');
		if (GETPOST('prod_entry_mode') == 'free')
		{
			$idprod=0;
			$tva_tx = (GETPOST('tva_tx') ? GETPOST('tva_tx') : 0);
		}
		else
		{
			$idprod=GETPOST('idprod', 'int');
			$tva_tx = '';
		}

		$qty = GETPOST('qty' . $predef);
		$remise_percent = GETPOST('remise_percent' . $predef);

		// Extrafields
		$extrafieldsline = new ExtraFields($db);
		$extralabelsline = $extrafieldsline->fetch_name_optionals_label($object->table_element_line);
		$array_options = $extrafieldsline->getOptionalsFromPost($extralabelsline, $predef);
		// Unset extrafield
		if (is_array($extralabelsline)) {
			// Get extra fields
			foreach ($extralabelsline as $key => $value) {
				unset($_POST["options_" . $key]);
			}
		}

		if (empty($idprod) && ($price_ht < 0) && ($qty < 0)) {
			setEventMessages($langs->trans('ErrorBothFieldCantBeNegative', $langs->transnoentitiesnoconv('UnitPriceHT'), $langs->transnoentitiesnoconv('Qty')), null, 'errors');
			$error++;
		}
		if (GETPOST('prod_entry_mode') == 'free' && empty($idprod) && GETPOST('type') < 0) {
			setEventMessages($langs->trans('ErrorFieldRequired', $langs->transnoentitiesnoconv('Type')), null, 'errors');
			$error++;
		}
		if (GETPOST('prod_entry_mode') == 'free' && empty($idprod) && (! ($price_ht >= 0) || $price_ht == '')) 	// Unit price can be 0 but not ''
		{
			setEventMessages($langs->trans("ErrorFieldRequired", $langs->transnoentitiesnoconv("UnitPriceHT")), null, 'errors');
			$error++;
		}
		if ($qty == '') {
			setEventMessages($langs->trans('ErrorFieldRequired', $langs->transnoentitiesnoconv('Qty')), null, 'errors');
			$error++;
		}
		if (GETPOST('prod_entry_mode') == 'free' && empty($idprod) && empty($product_desc)) {
			setEventMessages($langs->trans('ErrorFieldRequired', $langs->transnoentitiesnoconv('Description')), null, 'errors');
			$error++;
		}

		if (! $error && ($qty >= 0) && (! empty($product_desc) || ! empty($idprod))) {
			// Clean parameters
			$date_start=dol_mktime(GETPOST('date_start'.$predef.'hour'), GETPOST('date_start'.$predef.'min'), GETPOST('date_start'.$predef.'sec'), GETPOST('date_start'.$predef.'month'), GETPOST('date_start'.$predef.'day'), GETPOST('date_start'.$predef.'year'));
			$date_end=dol_mktime(GETPOST('date_end'.$predef.'hour'), GETPOST('date_end'.$predef.'min'), GETPOST('date_end'.$predef.'sec'), GETPOST('date_end'.$predef.'month'), GETPOST('date_end'.$predef.'day'), GETPOST('date_end'.$predef.'year'));
			$price_base_type = (GETPOST('price_base_type', 'alpha')?GETPOST('price_base_type', 'alpha'):'HT');

			// Ecrase $pu par celui du produit
			// Ecrase $desc par celui du produit
			// Ecrase $txtva par celui du produit
			// Ecrase $base_price_type par celui du produit
			if (! empty($idprod)) {
				$prod = new Product($db);
				$prod->fetch($idprod);

				$label = ((GETPOST('product_label') && GETPOST('product_label') != $prod->label) ? GETPOST('product_label') : '');

				// Update if prices fields are defined
					$tva_tx = get_default_tva($mysoc, $object->thirdparty, $prod->id);
					$tva_npr = get_default_npr($mysoc, $object->thirdparty, $prod->id);
					if (empty($tva_tx)) $tva_npr=0;
					
					$pu_ht = $prod->price;
					$pu_ttc = $prod->price_ttc;
					$price_min = $prod->price_min;
					$price_base_type = $prod->price_base_type;

					// multiprix
					if (! empty($conf->global->PRODUIT_MULTIPRICES) && ! empty($object->thirdparty->price_level))
					{
						$pu_ht = $prod->multiprices[$object->thirdparty->price_level];
						$pu_ttc = $prod->multiprices_ttc[$object->thirdparty->price_level];
						$price_min = $prod->multiprices_min[$object->thirdparty->price_level];
						$price_base_type = $prod->multiprices_base_type[$object->thirdparty->price_level];
						if (isset($prod->multiprices_tva_tx[$object->client->price_level])) $tva_tx=$prod->multiprices_tva_tx[$object->client->price_level];
						if (isset($prod->multiprices_recuperableonly[$object->client->price_level])) $tva_npr=$prod->multiprices_recuperableonly[$object->client->price_level];
						$tva_tx=$prod->multiprices_tva_tx[$object->thirdparty->price_level];
						$tva_npr=$prod->multiprices_recuperableonly[$object->thirdparty->price_level];
					}
					elseif (! empty($conf->global->PRODUIT_CUSTOMER_PRICES))
					{
						require_once DOL_DOCUMENT_ROOT . '/product/class/productcustomerprice.class.php';

						$prodcustprice = new Productcustomerprice($db);

						$filter = array('t.fk_product' => $prod->id,'t.fk_soc' => $object->thirdparty->id);

						$result = $prodcustprice->fetch_all('', '', 0, 0, $filter);
						if ($result >= 0)
						{
							if (count($prodcustprice->lines) > 0)
							{
								$pu_ht = price($prodcustprice->lines [0]->price);
								$pu_ttc = price($prodcustprice->lines [0]->price_ttc);
								$price_base_type = $prodcustprice->lines [0]->price_base_type;
								$prod->tva_tx = $prodcustprice->lines [0]->tva_tx;
							}
						}
						else
						{
							setEventMessages($prodcustprice->error, $prodcustprice->errors, 'errors');
						}
					}

					// if price ht is forced (ie: calculated by margin rate and cost price)
					if (! empty($price_ht)) {
						$pu_ht = price2num($price_ht, 'MU');
						$pu_ttc = price2num($pu_ht * (1 + ($tva_tx / 100)), 'MU');
					}

					// On reevalue prix selon taux tva car taux tva transaction peut etre different
					// de ceux du produit par defaut (par exemple si pays different entre vendeur et acheteur).
					elseif ($tva_tx != $prod->tva_tx) {
						if ($price_base_type != 'HT') {
							$pu_ht = price2num($pu_ttc / (1 + ($tva_tx / 100)), 'MU');
						} else {
							$pu_ttc = price2num($pu_ht * (1 + ($tva_tx / 100)), 'MU');
						}
					}

					$desc = '';

					// Define output language
					if (! empty($conf->global->MAIN_MULTILANGS) && ! empty($conf->global->PRODUIT_TEXTS_IN_THIRDPARTY_LANGUAGE)) {
						$outputlangs = $langs;
						$newlang = '';
						if (empty($newlang) && GETPOST('lang_id'))
							$newlang = GETPOST('lang_id');
						if (empty($newlang))
							$newlang = $object->thirdparty->default_lang;
						if (! empty($newlang)) {
							$outputlangs = new Translate("", $conf);
							$outputlangs->setDefaultLang($newlang);
						}

						$desc = (! empty($prod->multilangs [$outputlangs->defaultlang] ["description"])) ? $prod->multilangs [$outputlangs->defaultlang] ["description"] : $prod->description;
					} else {
						$desc = $prod->description;
					}

					$desc = dol_concatdesc($desc, $product_desc);

					// Add custom code and origin country into description
					if (empty($conf->global->MAIN_PRODUCT_DISABLE_CUSTOMCOUNTRYCODE) && (! empty($prod->customcode) || ! empty($prod->country_code))) {
						$tmptxt = '(';
						if (! empty($prod->customcode))
							$tmptxt .= $langs->transnoentitiesnoconv("CustomCode") . ': ' . $prod->customcode;
						if (! empty($prod->customcode) && ! empty($prod->country_code))
							$tmptxt .= ' - ';
						if (! empty($prod->country_code))
							$tmptxt .= $langs->transnoentitiesnoconv("CountryOrigin") . ': ' . getCountry($prod->country_code, 0, $db, $langs, 0);
						$tmptxt .= ')';
						$desc = dol_concatdesc($desc, $tmptxt);
					}

				$type = $prod->type;
				$fk_unit = $prod->fk_unit;
			} else {
				$pu_ht = price2num($price_ht, 'MU');
				$pu_ttc = price2num(GETPOST('price_ttc'), 'MU');
				$tva_npr = (preg_match('/\*/', $tva_tx) ? 1 : 0);
				$tva_tx = str_replace('*', '', $tva_tx);
				$label = (GETPOST('product_label') ? GETPOST('product_label') : '');
				$desc = $product_desc;
				$type = GETPOST('type');
				$fk_unit=GETPOST('units', 'alpha');
			}

			// Margin
			$fournprice = price2num(GETPOST('fournprice' . $predef) ? GETPOST('fournprice' . $predef) : '');
			$buyingprice = price2num(GETPOST('buying_price' . $predef) != '' ? GETPOST('buying_price' . $predef) : '');    // If buying_price is '0', we muste keep this value

			// Local Taxes
			$localtax1_tx = get_localtax($tva_tx, 1, $object->thirdparty);
			$localtax2_tx = get_localtax($tva_tx, 2, $object->thirdparty);

			$desc = dol_htmlcleanlastbr($desc);

			$info_bits = 0;
			if ($tva_npr)
				$info_bits |= 0x01;

			if (! empty($price_min) && (price2num($pu_ht) * (1 - price2num($remise_percent) / 100) < price2num($price_min))) {
				$mesg = $langs->trans("CantBeLessThanMinPrice", price(price2num($price_min, 'MU'), 0, $langs, 0, 0, - 1, $conf->currency));
				setEventMessages($mesg, null, 'errors');
			} else {
				// Insert line
				$result = $object->addline($desc, $pu_ht, $qty, $tva_tx, $localtax1_tx, $localtax2_tx, $idprod, $remise_percent, $info_bits, 0, $price_base_type, $pu_ttc, $date_start, $date_end, $type, - 1, 0, GETPOST('fk_parent_line'), $fournprice, $buyingprice, $label, $array_options, $fk_unit);

				if ($result > 0) {
					$ret = $object->fetch($object->id); // Reload to get new records

					if (empty($conf->global->MAIN_DISABLE_PDF_AUTOUPDATE)) {
						// Define output language
						$outputlangs = $langs;
						$newlang = GETPOST('lang_id', 'alpha');
						if (! empty($conf->global->MAIN_MULTILANGS) && empty($newlang))
							$newlang = $object->thirdparty->default_lang;
						if (! empty($newlang)) {
							$outputlangs = new Translate("", $conf);
							$outputlangs->setDefaultLang($newlang);
						}

						$object->generateDocument($object->modelpdf, $outputlangs, $hidedetails, $hidedesc, $hideref);
					}

					unset($_POST['prod_entry_mode']);

					unset($_POST['qty']);
					unset($_POST['type']);
					unset($_POST['remise_percent']);
					unset($_POST['price_ht']);
					unset($_POST['price_ttc']);
					unset($_POST['tva_tx']);
					unset($_POST['product_ref']);
					unset($_POST['product_label']);
					unset($_POST['product_desc']);
					unset($_POST['fournprice']);
					unset($_POST['buying_price']);
					unset($_POST['np_marginRate']);
					unset($_POST['np_markRate']);
					unset($_POST['dp_desc']);
					unset($_POST['idprod']);
					unset($_POST['units']);

			    	unset($_POST['date_starthour']);
			    	unset($_POST['date_startmin']);
			    	unset($_POST['date_startsec']);
			    	unset($_POST['date_startday']);
			    	unset($_POST['date_startmonth']);
			    	unset($_POST['date_startyear']);
			    	unset($_POST['date_endhour']);
			    	unset($_POST['date_endmin']);
			    	unset($_POST['date_endsec']);
			    	unset($_POST['date_endday']);
			    	unset($_POST['date_endmonth']);
			    	unset($_POST['date_endyear']);
				} else {
					setEventMessages($object->error, $object->errors, 'errors');
				}
			}
		}
	}

	/*
	 *  Update a line
	 */
	else if ($action == 'updateline' && $user->rights->commande->creer && GETPOST('save'))
	{
		// Clean parameters
		$date_start='';
		$date_end='';
		$date_start=dol_mktime(GETPOST('date_starthour'), GETPOST('date_startmin'), GETPOST('date_startsec'), GETPOST('date_startmonth'), GETPOST('date_startday'), GETPOST('date_startyear'));
		$date_end=dol_mktime(GETPOST('date_endhour'), GETPOST('date_endmin'), GETPOST('date_endsec'), GETPOST('date_endmonth'), GETPOST('date_endday'), GETPOST('date_endyear'));
		$description=dol_htmlcleanlastbr(GETPOST('product_desc'));
		$pu_ht=GETPOST('price_ht');
		$vat_rate=(GETPOST('tva_tx')?GETPOST('tva_tx'):0);

		// Define info_bits
		$info_bits = 0;
		if (preg_match('/\*/', $vat_rate))
			$info_bits |= 0x01;

		// Define vat_rate
		$vat_rate = str_replace('*', '', $vat_rate);
		$localtax1_rate = get_localtax($vat_rate, 1, $object->thirdparty, $mysoc);
		$localtax2_rate = get_localtax($vat_rate, 2, $object->thirdparty, $mysoc);

		// Add buying price
		$fournprice = price2num(GETPOST('fournprice') ? GETPOST('fournprice') : '');
		$buyingprice = price2num(GETPOST('buying_price') != '' ? GETPOST('buying_price') : '');    // If buying_price is '0', we muste keep this value

		// Extrafields Lines
		$extrafieldsline = new ExtraFields($db);
		$extralabelsline = $extrafieldsline->fetch_name_optionals_label($object->table_element_line);
		$array_options = $extrafieldsline->getOptionalsFromPost($extralabelsline);
		// Unset extrafield POST Data
		if (is_array($extralabelsline)) {
			foreach ($extralabelsline as $key => $value) {
				unset($_POST["options_" . $key]);
			}
		}

		// Define special_code for special lines
		$special_code=GETPOST('special_code');
		if (! GETPOST('qty')) $special_code=3;

		// Check minimum price
		$productid = GETPOST('productid', 'int');
		if (! empty($productid)) {
			$product = new Product($db);
			$product->fetch($productid);

			$type = $product->type;

			$price_min = $product->price_min;
			if (! empty($conf->global->PRODUIT_MULTIPRICES) && ! empty($object->thirdparty->price_level))
				$price_min = $product->multiprices_min [$object->thirdparty->price_level];

			$label = ((GETPOST('update_label') && GETPOST('product_label')) ? GETPOST('product_label') : '');

			if ($price_min && (price2num($pu_ht) * (1 - price2num(GETPOST('remise_percent')) / 100) < price2num($price_min))) {
				setEventMessages($langs->trans("CantBeLessThanMinPrice", price(price2num($price_min, 'MU'), 0, $langs, 0, 0, - 1, $conf->currency)), null, 'errors');
				$error++;
			}
		} else {
			$type = GETPOST('type');
			$label = (GETPOST('product_label') ? GETPOST('product_label') : '');

			// Check parameters
			if (GETPOST('type') < 0) {
				setEventMessages($langs->trans("ErrorFieldRequired", $langs->transnoentitiesnoconv("Type")), null, 'errors');
				$error++;
			}
		}

		if (! $error) {
			$result = $object->updateline(GETPOST('lineid'), $description, $pu_ht, GETPOST('qty'), GETPOST('remise_percent'), $vat_rate, $localtax1_rate, $localtax2_rate, 'HT', $info_bits, $date_start, $date_end, $type, GETPOST('fk_parent_line'), 0, $fournprice, $buyingprice, $label, $special_code, $array_options, GETPOST('units'));

			if ($result >= 0) {
				if (empty($conf->global->MAIN_DISABLE_PDF_AUTOUPDATE)) {
					// Define output language
					$outputlangs = $langs;
					$newlang = '';
					if ($conf->global->MAIN_MULTILANGS && empty($newlang) && GETPOST('lang_id'))
						$newlang = GETPOST('lang_id');
					if ($conf->global->MAIN_MULTILANGS && empty($newlang))
						$newlang = $object->thirdparty->default_lang;
					if (! empty($newlang)) {
						$outputlangs = new Translate("", $conf);
						$outputlangs->setDefaultLang($newlang);
					}

					$ret = $object->fetch($object->id); // Reload to get new records
					$object->generateDocument($object->modelpdf, $outputlangs, $hidedetails, $hidedesc, $hideref);
				}

				unset($_POST['qty']);
				unset($_POST['type']);
				unset($_POST['productid']);
				unset($_POST['remise_percent']);
				unset($_POST['price_ht']);
				unset($_POST['price_ttc']);
				unset($_POST['tva_tx']);
				unset($_POST['product_ref']);
				unset($_POST['product_label']);
				unset($_POST['product_desc']);
				unset($_POST['fournprice']);
				unset($_POST['buying_price']);

				unset($_POST['date_starthour']);
				unset($_POST['date_startmin']);
				unset($_POST['date_startsec']);
				unset($_POST['date_startday']);
				unset($_POST['date_startmonth']);
				unset($_POST['date_startyear']);
				unset($_POST['date_endhour']);
				unset($_POST['date_endmin']);
				unset($_POST['date_endsec']);
				unset($_POST['date_endday']);
				unset($_POST['date_endmonth']);
				unset($_POST['date_endyear']);
			} else {
				setEventMessages($object->error, $object->errors, 'errors');
			}
		}
	}

	else if ($action == 'updateline' && $user->rights->commande->creer && GETPOST('cancel') == $langs->trans('Cancel')) {
		header('Location: ' . $_SERVER['PHP_SELF'] . '?id=' . $object->id); // Pour reaffichage de la fiche en cours d'edition
		exit();
	}

	else if ($action == 'confirm_validate' && $confirm == 'yes' &&
        ((empty($conf->global->MAIN_USE_ADVANCED_PERMS) && ! empty($user->rights->commande->creer))
       	|| (! empty($conf->global->MAIN_USE_ADVANCED_PERMS) && ! empty($user->rights->commande->order_advance->validate)))
	)
	{
		$idwarehouse = GETPOST('idwarehouse');

	    $qualified_for_stock_change=0;
		if (empty($conf->global->STOCK_SUPPORTS_SERVICES))
		{
		   	$qualified_for_stock_change=$object->hasProductsOrServices(2);
		}
		else
		{
		   	$qualified_for_stock_change=$object->hasProductsOrServices(1);
		}

		// Check parameters
		if (! empty($conf->stock->enabled) && ! empty($conf->global->STOCK_CALCULATE_ON_VALIDATE_ORDER) && $qualified_for_stock_change)
		{
			if (! $idwarehouse || $idwarehouse == -1)
			{
				$error++;
				setEventMessages($langs->trans('ErrorFieldRequired',$langs->transnoentitiesnoconv("Warehouse")), null, 'errors');
				$action='';
			}
		}

		if (! $error) {
			$result = $object->valid($user, $idwarehouse);
			if ($result >= 0)
			{
				// Define output language
				if (empty($conf->global->MAIN_DISABLE_PDF_AUTOUPDATE))
				{
					$outputlangs = $langs;
					$newlang = '';
					if ($conf->global->MAIN_MULTILANGS && empty($newlang) && GETPOST('lang_id')) $newlang = GETPOST('lang_id','alpha');
					if ($conf->global->MAIN_MULTILANGS && empty($newlang))	$newlang = $object->thirdparty->default_lang;
					if (! empty($newlang)) {
						$outputlangs = new Translate("", $conf);
						$outputlangs->setDefaultLang($newlang);
					}
					$model=$object->modelpdf;
					$ret = $object->fetch($id); // Reload to get new records

					$object->generateDocument($model, $outputlangs, $hidedetails, $hidedesc, $hideref);
				}
			}
			else
			{
				setEventMessages($object->error, $object->errors, 'errors');
			}
		}
	}

	// Go back to draft status
	else if ($action == 'confirm_modif' && $user->rights->commande->creer) {
		$idwarehouse = GETPOST('idwarehouse');

	    $qualified_for_stock_change=0;
		if (empty($conf->global->STOCK_SUPPORTS_SERVICES))
		{
		   	$qualified_for_stock_change=$object->hasProductsOrServices(2);
		}
		else
		{
		   	$qualified_for_stock_change=$object->hasProductsOrServices(1);
		}

		// Check parameters
		if (! empty($conf->stock->enabled) && ! empty($conf->global->STOCK_CALCULATE_ON_VALIDATE_ORDER) && $qualified_for_stock_change)
		{
			if (! $idwarehouse || $idwarehouse == -1)
			{
				$error++;
				setEventMessages($langs->trans('ErrorFieldRequired',$langs->transnoentitiesnoconv("Warehouse")), null, 'errors');
				$action='';
			}
		}

		if (! $error) {
			$result = $object->set_draft($user, $idwarehouse);
			if ($result >= 0)
			{
				// Define output language
				if (empty($conf->global->MAIN_DISABLE_PDF_AUTOUPDATE))
				{
					$outputlangs = $langs;
					$newlang = '';
					if ($conf->global->MAIN_MULTILANGS && empty($newlang) && GETPOST('lang_id')) $newlang = GETPOST('lang_id','alpha');
					if ($conf->global->MAIN_MULTILANGS && empty($newlang))	$newlang = $object->thirdparty->default_lang;
					if (! empty($newlang)) {
						$outputlangs = new Translate("", $conf);
						$outputlangs->setDefaultLang($newlang);
					}
					$model=$object->modelpdf;
					$ret = $object->fetch($id); // Reload to get new records

					$object->generateDocument($model, $outputlangs, $hidedetails, $hidedesc, $hideref);
				}
			}
		}
	}

	else if ($action == 'confirm_shipped' && $confirm == 'yes' && $user->rights->commande->cloturer) {
		$result = $object->cloture($user);
		if ($result < 0) {
			setEventMessages($object->error, $object->errors, 'errors');
		}
	}

	else if ($action == 'confirm_cancel' && $confirm == 'yes' &&
        ((empty($conf->global->MAIN_USE_ADVANCED_PERMS) && ! empty($user->rights->commande->creer))
       	|| (! empty($conf->global->MAIN_USE_ADVANCED_PERMS) && ! empty($user->rights->commande->order_advance->validate)))
	)
	{
		$idwarehouse = GETPOST('idwarehouse');

	    $qualified_for_stock_change=0;
		if (empty($conf->global->STOCK_SUPPORTS_SERVICES))
		{
		   	$qualified_for_stock_change=$object->hasProductsOrServices(2);
		}
		else
		{
		   	$qualified_for_stock_change=$object->hasProductsOrServices(1);
		}

		// Check parameters
		if (! empty($conf->stock->enabled) && ! empty($conf->global->STOCK_CALCULATE_ON_VALIDATE_ORDER) && $qualified_for_stock_change)
		{
			if (! $idwarehouse || $idwarehouse == -1)
			{
				$error++;
				setEventMessages($langs->trans('ErrorFieldRequired',$langs->transnoentitiesnoconv("Warehouse")), null, 'errors');
				$action='';
			}
		}

		if (! $error) {
			$result = $object->cancel($idwarehouse);

			if ($result < 0) {
				setEventMessages($object->error, $object->errors, 'errors');
			}
		}
	}

	if ($action == 'builddoc') // In get or post
	{
		// Save last template used to generate document
		if (GETPOST('model'))
			$object->setDocModel($user, GETPOST('model', 'alpha'));
		    if (GETPOST('fk_bank')) { // this field may come from an external module
            $object->fk_bank = GETPOST('fk_bank');
        } else {
            $object->fk_bank = $object->fk_account;
        }

		// Define output language
		$outputlangs = $langs;
		$newlang = '';
		if ($conf->global->MAIN_MULTILANGS && empty($newlang) && ! empty($_REQUEST['lang_id']))
			$newlang = $_REQUEST['lang_id'];
		if ($conf->global->MAIN_MULTILANGS && empty($newlang))
			$newlang = $object->thirdparty->default_lang;
		if (! empty($newlang)) {
			$outputlangs = new Translate("", $conf);
			$outputlangs->setDefaultLang($newlang);
		}
		$result = $object->generateDocument($object->modelpdf, $outputlangs, $hidedetails, $hidedesc, $hideref);
		if ($result <= 0)
		{
			setEventMessages($object->error, $object->errors, 'errors');
	        $action='';
		}
	}

	// Remove file in doc form
	if ($action == 'remove_file')
	{
		if ($object->id > 0)
		{
			require_once DOL_DOCUMENT_ROOT . '/core/lib/files.lib.php';

			$langs->load("other");
			$upload_dir = $conf->commande->dir_output;
			$file = $upload_dir . '/' . GETPOST('file');
			$ret = dol_delete_file($file, 0, 0, 0, $object);
			if ($ret)
				setEventMessages($langs->trans("FileWasRemoved", GETPOST('urlfile')), null, 'mesgs');
			else
				setEventMessages($langs->trans("ErrorFailToDeleteFile", GETPOST('urlfile')), null, 'errors');
			$action = '';
		}
	}

	if ($action == 'update_extras')
	{
		// Fill array 'array_options' with data from update form
		$extralabels = $extrafields->fetch_name_optionals_label($object->table_element);
		$ret = $extrafields->setOptionalsFromPost($extralabels, $object, GETPOST('attribute'));
		if ($ret < 0) $error++;

		if (! $error)
		{
			// Actions on extra fields (by external module or standard code)
			// TODO le hook fait double emploi avec le trigger !!
			$hookmanager->initHooks(array('orderdao'));
			$parameters = array('id' => $object->id);
			$reshook = $hookmanager->executeHooks('insertExtraFields', $parameters, $object, $action); // Note that $action and $object may have been modified by
			                                                                                      // some hooks
			if (empty($reshook)) {
				$result = $object->insertExtraFields();
				if ($result < 0) {
					$error++;
				}
			} else if ($reshook < 0)
				$error++;
		}

		if ($error)
			$action = 'edit_extras';
	}

	if ($action == 'set_thirdparty' && $user->rights->commande->creer)
	{
		$object->fetch($id);
		$object->setValueFrom('fk_soc', $socid);

		header('Location: ' . $_SERVER["PHP_SELF"] . '?id=' . $id);
		exit();
	}

    include DOL_DOCUMENT_ROOT.'/core/actions_printing.inc.php';


	/*
	 * Send mail
	 */

	// Actions to send emails
	$actiontypecode='AC_COM';
	$trigger_name='ORDER_SENTBYMAIL';
	$paramname='id';
	$mode='emailfromorder';
	include DOL_DOCUMENT_ROOT.'/core/actions_sendmails.inc.php';



	if (! $error && ! empty($conf->global->MAIN_DISABLE_CONTACTS_TAB) && $user->rights->commande->creer)
	{
		if ($action == 'addcontact')
		{
			if ($object->id > 0) {
				$contactid = (GETPOST('userid') ? GETPOST('userid') : GETPOST('contactid'));
				$result = $object->add_contact($contactid, GETPOST('type'), GETPOST('source'));
			}

			if ($result >= 0) {
				header("Location: " . $_SERVER['PHP_SELF'] . "?id=" . $object->id);
				exit();
			} else {
				if ($object->error == 'DB_ERROR_RECORD_ALREADY_EXISTS') {
					$langs->load("errors");
					setEventMessages($langs->trans("ErrorThisContactIsAlreadyDefinedAsThisType"), null, 'errors');
				} else {
					setEventMessages($object->error, $object->errors, 'errors');
				}
			}
		}

		// bascule du statut d'un contact
		else if ($action == 'swapstatut')
		{
			if ($object->id > 0) {
				$result = $object->swapContactStatus(GETPOST('ligne'));
			} else {
				dol_print_error($db);
			}
		}

		// Efface un contact
		else if ($action == 'deletecontact')
		{
			$result = $object->delete_contact($lineid);

			if ($result >= 0) {
				header("Location: " . $_SERVER['PHP_SELF'] . "?id=" . $object->id);
				exit();
			} else {
				dol_print_error($db);
			}
		}
	}
}


/*
 *	View
 */

llxHeader('', $langs->trans('Order'), 'EN:Customers_Orders|FR:Commandes_Clients|ES:Pedidos de clientes');

$form = new Form($db);
$formfile = new FormFile($db);
$formorder = new FormOrder($db);
$formmargin = new FormMargin($db);
if (! empty($conf->projet->enabled)) { $formproject = new FormProjets($db); }

/**
 * *******************************************************************
 *
 * Mode creation
 *
 * *******************************************************************
 */
if ($action == 'create' && $user->rights->commande->creer)
{
	print load_fiche_titre($langs->trans('CreateOrder'),'','title_commercial.png');

	$soc = new Societe($db);
	if ($socid > 0)
		$res = $soc->fetch($socid);

	$projectid = 0;
	$remise_absolue = 0;
<<<<<<< HEAD
	$currency_code = $conf->currency;
	
=======

>>>>>>> f345ff73
	if (! empty($origin) && ! empty($originid)) {
		// Parse element/subelement (ex: project_task)
		$element = $subelement = $origin;
		if (preg_match('/^([^_]+)_([^_]+)/i', $origin, $regs)) {
			$element = $regs [1];
			$subelement = $regs [2];
		}

		if ($element == 'project') {
			$projectid = $originid;

			if (!$cond_reglement_id) {
				$cond_reglement_id = $soc->cond_reglement_id;
			}
			if (!$mode_reglement_id) {
				$mode_reglement_id = $soc->mode_reglement_id;
			}
			if (!$remise_percent) {
				$remise_percent = $soc->remise_percent;
			}
			if (!$dateorder) {
				// Do not set 0 here (0 for a date is 1970)
				$dateorder = (empty($dateinvoice)?(empty($conf->global->MAIN_AUTOFILL_DATE_ODER)?-1:''):$dateorder);
			}
		} else {
			// For compatibility
			if ($element == 'order' || $element == 'commande') {
				$element = $subelement = 'commande';
			}
			if ($element == 'propal') {
				$element = 'comm/propal';
				$subelement = 'propal';
			}
			if ($element == 'contract') {
				$element = $subelement = 'contrat';
			}

			dol_include_once('/' . $element . '/class/' . $subelement . '.class.php');

			$classname = ucfirst($subelement);
			$objectsrc = new $classname($db);
			$objectsrc->fetch($originid);
			if (empty($objectsrc->lines) && method_exists($objectsrc, 'fetch_lines'))
				$objectsrc->fetch_lines();
			$objectsrc->fetch_thirdparty();

			// Replicate extrafields
			$objectsrc->fetch_optionals($originid);
			$object->array_options = $objectsrc->array_options;

			$projectid = (! empty($objectsrc->fk_project) ? $objectsrc->fk_project : '');
			$ref_client = (! empty($objectsrc->ref_client) ? $objectsrc->ref_client : '');

			$soc = $objectsrc->client;
			$cond_reglement_id	= (!empty($objectsrc->cond_reglement_id)?$objectsrc->cond_reglement_id:(!empty($soc->cond_reglement_id)?$soc->cond_reglement_id:1));
			$mode_reglement_id	= (!empty($objectsrc->mode_reglement_id)?$objectsrc->mode_reglement_id:(!empty($soc->mode_reglement_id)?$soc->mode_reglement_id:0));
            $fk_account         = (! empty($objectsrc->fk_account)?$objectsrc->fk_account:(! empty($soc->fk_account)?$soc->fk_account:0));
			$availability_id	= (!empty($objectsrc->availability_id)?$objectsrc->availability_id:(!empty($soc->availability_id)?$soc->availability_id:0));
            $shipping_method_id = (! empty($objectsrc->shipping_method_id)?$objectsrc->shipping_method_id:(! empty($soc->shipping_method_id)?$soc->shipping_method_id:0));
            $warehouse_id       = (! empty($objectsrc->warehouse_id)?$objectsrc->warehouse_id:(! empty($soc->warehouse_id)?$soc->warehouse_id:0));
			$demand_reason_id	= (!empty($objectsrc->demand_reason_id)?$objectsrc->demand_reason_id:(!empty($soc->demand_reason_id)?$soc->demand_reason_id:0));
			$remise_percent		= (!empty($objectsrc->remise_percent)?$objectsrc->remise_percent:(!empty($soc->remise_percent)?$soc->remise_percent:0));
			$remise_absolue		= (!empty($objectsrc->remise_absolue)?$objectsrc->remise_absolue:(!empty($soc->remise_absolue)?$soc->remise_absolue:0));
			$dateorder		    = empty($conf->global->MAIN_AUTOFILL_DATE_ORDER)?-1:'';

			$datedelivery = (! empty($objectsrc->date_livraison) ? $objectsrc->date_livraison : '');

			if (!empty($conf->multicurrency->enabled))
			{
				if (!empty($objectsrc->multicurrency_code)) $currency_code = $objectsrc->multicurrency_code;
				if (!empty($conf->global->MULTICURRENCY_USE_ORIGIN_TX) && !empty($objectsrc->multicurrency_tx))	$currency_tx = $objectsrc->multicurrency_tx; 
			}

			$note_private = $object->getDefaultCreateValueFor('note_private', (! empty($objectsrc->note_private) ? $objectsrc->note_private : null));
			$note_public = $object->getDefaultCreateValueFor('note_public', (! empty($objectsrc->note_public) ? $objectsrc->note_public : null));

			// Object source contacts list
			$srccontactslist = $objectsrc->liste_contact(- 1, 'external', 1);
		}
	}
	else
	{
		$cond_reglement_id  = $soc->cond_reglement_id;
		$mode_reglement_id  = $soc->mode_reglement_id;
        $fk_account         = $soc->fk_account;
		$availability_id    = $soc->availability_id;
        $shipping_method_id = $soc->shipping_method_id;
        $warehouse_id       = $soc->warehouse_id;
		$demand_reason_id   = $soc->demand_reason_id;
		$remise_percent     = $soc->remise_percent;
		$remise_absolue     = 0;
		$dateorder          = empty($conf->global->MAIN_AUTOFILL_DATE_ORDER)?-1:'';
		$projectid          = 0;
		
		if (!empty($conf->multicurrency->enabled) && !empty($soc->multicurrency_code)) $currency_code = $soc->multicurrency_code;

		$note_private = $object->getDefaultCreateValueFor('note_private');
		$note_public = $object->getDefaultCreateValueFor('note_public');
	}
	$absolute_discount=$soc->getAvailableDiscounts();

	$nbrow = 10;

	print '<form name="crea_commande" action="' . $_SERVER["PHP_SELF"] . '" method="POST">';
	print '<input type="hidden" name="token" value="' . $_SESSION ['newtoken'] . '">';
	print '<input type="hidden" name="action" value="add">';
	print '<input type="hidden" name="socid" value="' . $soc->id . '">' . "\n";
	print '<input type="hidden" name="remise_percent" value="' . $soc->remise_percent . '">';
	print '<input type="hidden" name="origin" value="' . $origin . '">';
	print '<input type="hidden" name="originid" value="' . $originid . '">';
	if (!empty($currency_tx)) print '<input type="hidden" name="originmulticurrency_tx" value="' . $currency_tx . '">';

	dol_fiche_head('');

	print '<table class="border" width="100%">';

	// Reference
	print '<tr><td width="25%" class="fieldrequired">' . $langs->trans('Ref') . '</td><td colspan="2">' . $langs->trans("Draft") . '</td></tr>';

	// Reference client
	print '<tr><td>' . $langs->trans('RefCustomer') . '</td><td colspan="2">';
	if (!empty($conf->global->MAIN_USE_PROPAL_REFCLIENT_FOR_ORDER) && ! empty($origin) && ! empty($originid))
		print '<input type="text" name="ref_client" value="'.$ref_client.'"></td>';
	else
		print '<input type="text" name="ref_client" value="'.GETPOST('ref_client').'"></td>';
	print '</tr>';

	// Client
	print '<tr>';
	print '<td class="fieldrequired">' . $langs->trans('Customer') . '</td>';
	if ($socid > 0) {
		print '<td colspan="2">';
		print $soc->getNomUrl(1);
		print '<input type="hidden" name="socid" value="' . $soc->id . '">';
		print '</td>';
	} else {
		print '<td colspan="2">';
		print $form->select_company('', 'socid', 's.client = 1 OR s.client = 3', 1);
		// reload page to retrieve customer informations
		if (!empty($conf->global->RELOAD_PAGE_ON_CUSTOMER_CHANGE))
		{
			print '<script type="text/javascript">
			$(document).ready(function() { 
				$("#socid").change(function() {
					var socid = $(this).val();
					// reload page
					window.location.href = "'.$_SERVER["PHP_SELF"].'?action=create&socid="+socid+"&ref_client="+$("input[name=ref_client]").val();
				});
			});
			</script>';
		}
		print '</td>';
	}
	print '</tr>' . "\n";

	/*
	 * Contact de la commande
	 */
	if ($socid > 0) {
		print "<tr><td>" . $langs->trans("DefaultContact") . '</td><td colspan="2">';
		$form->select_contacts($soc->id, $setcontact, 'contactid', 1, $srccontactslist);
		print '</td></tr>';

		// Ligne info remises tiers
		print '<tr><td>' . $langs->trans('Discounts') . '</td><td colspan="2">';
		if ($soc->remise_percent)
			print $langs->trans("CompanyHasRelativeDiscount", $soc->remise_percent);
		else
			print $langs->trans("CompanyHasNoRelativeDiscount");
		print '. ';
		$absolute_discount = $soc->getAvailableDiscounts();
		if ($absolute_discount)
			print $langs->trans("CompanyHasAbsoluteDiscount", price($absolute_discount), $langs->trans("Currency" . $conf->currency));
		else
			print $langs->trans("CompanyHasNoAbsoluteDiscount");
		print '.';
		print '</td></tr>';
	}
	// Date
	print '<tr><td class="fieldrequired">' . $langs->trans('Date') . '</td><td colspan="2">';
	$form->select_date('', 're', '', '', '', "crea_commande", 1, 1);			// Always autofill date with current date
	print '</td></tr>';

	// Delivery date planed
	print "<tr><td>".$langs->trans("DateDeliveryPlanned").'</td><td colspan="2">';
	if (empty($datedelivery))
	{
		if (! empty($conf->global->DATE_LIVRAISON_WEEK_DELAY)) $datedelivery = time() + ((7*$conf->global->DATE_LIVRAISON_WEEK_DELAY) * 24 * 60 * 60);
		else $datedelivery=empty($conf->global->MAIN_AUTOFILL_DATE_DELIVERY)?-1:'';
	}
	$form->select_date($datedelivery, 'liv_', '', '', '', "crea_commande", 1, 1);
	print "</td></tr>";

	// Conditions de reglement
	print '<tr><td class="nowrap">' . $langs->trans('PaymentConditionsShort') . '</td><td colspan="2">';
	$form->select_conditions_paiements($cond_reglement_id, 'cond_reglement_id', - 1, 1);
	print '</td></tr>';

	// Mode de reglement
	print '<tr><td>' . $langs->trans('PaymentMode') . '</td><td colspan="2">';
	$form->select_types_paiements($mode_reglement_id, 'mode_reglement_id');
	print '</td></tr>';

    // Bank Account
	if (! empty($conf->global->BANK_ASK_PAYMENT_BANK_DURING_ORDER) && ! empty($conf->banque->enabled))
	{
		print '<tr><td>' . $langs->trans('BankAccount') . '</td><td colspan="2">';
    	$form->select_comptes($fk_account, 'fk_account', 0, '', 1);
    	print '</td></tr>';
	}

	// Delivery delay
	print '<tr class="fielddeliverydelay"><td>' . $langs->trans('AvailabilityPeriod') . '</td><td colspan="2">';
	$form->selectAvailabilityDelay($availability_id, 'availability_id', '', 1);
	print '</td></tr>';

    // Shipping Method
    if (! empty($conf->expedition->enabled)) {
        print '<tr><td>' . $langs->trans('SendingMethod') . '</td><td colspan="2">';
        print $form->selectShippingMethod($shipping_method_id, 'shipping_method_id', '', 1);
        print '</td></tr>';
    }

    // Warehouse
    if (! empty($conf->expedition->enabled) && ! empty($conf->global->WAREHOUSE_ASK_WAREHOUSE_DURING_ORDER)) {
        require_once DOL_DOCUMENT_ROOT.'/product/class/html.formproduct.class.php';
        $formproduct=new FormProduct($db);
        print '<tr><td>' . $langs->trans('Warehouse') . '</td><td colspan="2">';
        print $formproduct->selectWarehouses($warehouse_id, 'warehouse_id', '', 1);
        print '</td></tr>';
    }

	// What trigger creation
	print '<tr><td>' . $langs->trans('Source') . '</td><td colspan="2">';
	$form->selectInputReason($demand_reason_id, 'demand_reason_id', '', 1);
	print '</td></tr>';

	// TODO How record was recorded OrderMode (llx_c_input_method)

	// Project
	if (! empty($conf->projet->enabled) && $socid > 0)
	{
		$projectid = GETPOST('projectid')?GETPOST('projectid'):0;
		if ($origin == 'project') $projectid = ($originid ? $originid : 0);

		$langs->load("projects");
		print '<tr>';
		print '<td>' . $langs->trans("Project") . '</td><td colspan="2">';
		$numprojet = $formproject->select_projects($soc->id, $projectid, 'projectid', 0);
		print ' &nbsp; <a href="'.DOL_URL_ROOT.'/projet/card.php?socid=' . $soc->id . '&action=create&status=1&backtopage='.urlencode($_SERVER["PHP_SELF"].'?action=create&socid='.$soc->id).'">' . $langs->trans("AddProject") . '</a>';
		print '</td>';
		print '</tr>';
	}

	// Incoterms
	if (!empty($conf->incoterm->enabled))
	{
		print '<tr>';
		print '<td><label for="incoterm_id">'.$form->textwithpicto($langs->trans("IncotermLabel"), $objectsrc->libelle_incoterms, 1).'</label></td>';
        print '<td colspan="3" class="maxwidthonsmartphone">';
        print $form->select_incoterms((!empty($objectsrc->fk_incoterms) ? $objectsrc->fk_incoterms : ''), (!empty($objectsrc->location_incoterms)?$objectsrc->location_incoterms:''));
		print '</td></tr>';
	}

	// Other attributes
	$parameters = array('objectsrc' => $objectsrc, 'colspan' => ' colspan="3"', 'socid'=>$socid);
	$reshook = $hookmanager->executeHooks('formObjectOptions', $parameters, $object, $action); // Note that $action and $object may have been modified by
	                                                                                      // hook
	if (empty($reshook) && ! empty($extrafields->attribute_label)) {
		print $object->showOptionals($extrafields, 'edit');
	}

	// Template to use by default
	print '<tr><td>' . $langs->trans('Model') . '</td>';
	print '<td colspan="2">';
	include_once DOL_DOCUMENT_ROOT . '/core/modules/commande/modules_commande.php';
	$liste = ModelePDFCommandes::liste_modeles($db);
	print $form->selectarray('model', $liste, $conf->global->COMMANDE_ADDON_PDF);
	print "</td></tr>";

	// Multicurrency
	if (! empty($conf->multicurrency->enabled))
	{
		print '<tr>';
		print '<td>'.fieldLabel('Currency','multicurrency_code').'</td>';
        print '<td colspan="3" class="maxwidthonsmartphone">';
	    print $form->selectMultiCurrency($currency_code, 'multicurrency_code');
		print '</td></tr>';
	}

	// Note public
	print '<tr>';
	print '<td class="border" valign="top">' . $langs->trans('NotePublic') . '</td>';
	print '<td valign="top" colspan="2">';

	$doleditor = new DolEditor('note_public', $note_public, '', 80, 'dolibarr_notes', 'In', 0, false, true, ROWS_3, '90%');
	print $doleditor->Create(1);
	// print '<textarea name="note_public" wrap="soft" cols="70" rows="'.ROWS_3.'">'.$note_public.'</textarea>';
	print '</td></tr>';

	// Note private
	if (empty($user->societe_id)) {
		print '<tr>';
		print '<td class="border" valign="top">' . $langs->trans('NotePrivate') . '</td>';
		print '<td valign="top" colspan="2">';

		$doleditor = new DolEditor('note_private', $note_private, '', 80, 'dolibarr_notes', 'In', 0, false, true, ROWS_3, '90%');
		print $doleditor->Create(1);
		// print '<textarea name="note" wrap="soft" cols="70" rows="'.ROWS_3.'">'.$note_private.'</textarea>';
		print '</td></tr>';
	}

	if (! empty($origin) && ! empty($originid) && is_object($objectsrc))
	{
		// TODO for compatibility
		if ($origin == 'contrat') {
			// Calcul contrat->price (HT), contrat->total (TTC), contrat->tva
			$objectsrc->remise_absolue = $remise_absolue;
			$objectsrc->remise_percent = $remise_percent;
			$objectsrc->update_price(1);
		}

		print "\n<!-- " . $classname . " info -->";
		print "\n";
		print '<input type="hidden" name="amount"         value="' . $objectsrc->total_ht . '">' . "\n";
		print '<input type="hidden" name="total"          value="' . $objectsrc->total_ttc . '">' . "\n";
		print '<input type="hidden" name="tva"            value="' . $objectsrc->total_tva . '">' . "\n";
		print '<input type="hidden" name="origin"         value="' . $objectsrc->element . '">';
		print '<input type="hidden" name="originid"       value="' . $objectsrc->id . '">';

		switch ($classname) {
			case 'Propal':
				$newclassname = 'CommercialProposal';
				break;
			case 'Commande':
				$newclassname = 'Order';
				break;
			case 'Expedition':
				$newclassname = 'Sending';
				break;
			case 'Contrat':
				$newclassname = 'Contract';
				break;
			default:
				$newclassname = $classname;
		}

		print '<tr><td>' . $langs->trans($newclassname) . '</td><td colspan="2">' . $objectsrc->getNomUrl(1) . '</td></tr>';
		print '<tr><td>' . $langs->trans('TotalHT') . '</td><td colspan="2">' . price($objectsrc->total_ht) . '</td></tr>';
		print '<tr><td>' . $langs->trans('TotalVAT') . '</td><td colspan="2">' . price($objectsrc->total_tva) . "</td></tr>";
		if ($mysoc->localtax1_assuj == "1" || $objectsrc->total_localtax1 != 0) 		// Localtax1 RE
		{
			print '<tr><td>' . $langs->transcountry("AmountLT1", $mysoc->country_code) . '</td><td colspan="2">' . price($objectsrc->total_localtax1) . "</td></tr>";
		}

		if ($mysoc->localtax2_assuj == "1" || $objectsrc->total_localtax2 != 0) 		// Localtax2 IRPF
		{
			print '<tr><td>' . $langs->transcountry("AmountLT2", $mysoc->country_code) . '</td><td colspan="2">' . price($objectsrc->total_localtax2) . "</td></tr>";
		}

		print '<tr><td>' . $langs->trans('TotalTTC') . '</td><td colspan="2">' . price($objectsrc->total_ttc) . "</td></tr>";
		
		if (!empty($conf->multicurrency->enabled))
		{
			print '<tr><td>' . $langs->trans('MulticurrencyTotalHT') . '</td><td colspan="2">' . price($objectsrc->multicurrency_total_ht) . '</td></tr>';
			print '<tr><td>' . $langs->trans('MulticurrencyTotalVAT') . '</td><td colspan="2">' . price($objectsrc->multicurrency_total_tva) . "</td></tr>";
			print '<tr><td>' . $langs->trans('MulticurrencyTotalTTC') . '</td><td colspan="2">' . price($objectsrc->multicurrency_total_ttc) . "</td></tr>";	
		}
	}
	else
	{
		if (! empty($conf->global->PRODUCT_SHOW_WHEN_CREATE))
		{
			/*
			 * Services/produits predefinis
			*/
			$NBLINES = 8;

			print '<tr><td colspan="3">';

			print '<table class="noborder">';
			print '<tr><td>' . $langs->trans('ProductsAndServices') . '</td>';
			print '<td>' . $langs->trans('Qty') . '</td>';
			print '<td>' . $langs->trans('ReductionShort') . '</td>';
			print '</tr>';
			for($i = 1; $i <= $NBLINES; $i ++) {
				print '<tr><td>';
				// multiprix
				if (! empty($conf->global->PRODUIT_MULTIPRICES))
					print $form->select_produits('', 'idprod' . $i, '', $conf->product->limit_size, $soc->price_level);
				else
					print $form->select_produits('', 'idprod' . $i, '', $conf->product->limit_size);
				print '</td>';
				print '<td><input type="text" size="3" name="qty' . $i . '" value="1"></td>';
				print '<td><input type="text" size="3" name="remise_percent' . $i . '" value="' . $soc->remise_percent . '">%</td></tr>';
			}

			print '</table>';
			print '</td></tr>';
		}
	}

	print '</table>';

	dol_fiche_end();

	// Button "Create Draft"
	print '<div class="center"><input type="submit" class="button" name="bouton" value="' . $langs->trans('CreateDraft') . '"></div>';

	print '</form>';

	// Show origin lines
	if (! empty($origin) && ! empty($originid) && is_object($objectsrc)) {
		$title = $langs->trans('ProductsAndServices');
		print load_fiche_titre($title);

		print '<table class="noborder" width="100%">';

		$objectsrc->printOriginLinesList();

		print '</table>';
	}
} else {
	/* *************************************************************************** */
	/*                                                                             */
	/* Mode vue et edition                                                         */
	/*                                                                             */
	/* *************************************************************************** */
	$now = dol_now();

	if ($object->id > 0) {
		$product_static = new Product($db);

		$soc = new Societe($db);
		$soc->fetch($object->socid);

		$author = new User($db);
		$author->fetch($object->user_author_id);

		$res = $object->fetch_optionals($object->id, $extralabels);

		$head = commande_prepare_head($object);
		dol_fiche_head($head, 'order', $langs->trans("CustomerOrder"), 0, 'order');

		$formconfirm = '';

		/*
		 * Confirmation de la suppression de la commande
		*/
		if ($action == 'delete') {
			$formconfirm = $form->formconfirm($_SERVER["PHP_SELF"] . '?id=' . $object->id, $langs->trans('DeleteOrder'), $langs->trans('ConfirmDeleteOrder'), 'confirm_delete', '', 0, 1);
		}

		/*
		 * Confirmation de la validation
		*/
		if ($action == 'validate')
		{
			// on verifie si l'objet est en numerotation provisoire
			$ref = substr($object->ref, 1, 4);
			if ($ref == 'PROV') {
				$numref = $object->getNextNumRef($soc);
			} else {
				$numref = $object->ref;
			}

			$text = $langs->trans('ConfirmValidateOrder', $numref);
			if (! empty($conf->notification->enabled))
			{
				require_once DOL_DOCUMENT_ROOT . '/core/class/notify.class.php';
				$notify = new Notify($db);
				$text .= '<br>';
				$text .= $notify->confirmMessage('ORDER_VALIDATE', $object->socid, $object);
			}

			$qualified_for_stock_change=0;
			if (empty($conf->global->STOCK_SUPPORTS_SERVICES))
			{
			   	$qualified_for_stock_change=$object->hasProductsOrServices(2);
			}
			else
			{
			   	$qualified_for_stock_change=$object->hasProductsOrServices(1);
			}

			$formquestion=array();
			if (! empty($conf->stock->enabled) && ! empty($conf->global->STOCK_CALCULATE_ON_VALIDATE_ORDER) && $qualified_for_stock_change)
			{
				$langs->load("stocks");
				require_once DOL_DOCUMENT_ROOT . '/product/class/html.formproduct.class.php';
				$formproduct = new FormProduct($db);
				$formquestion = array(
									// 'text' => $langs->trans("ConfirmClone"),
									// array('type' => 'checkbox', 'name' => 'clone_content', 'label' => $langs->trans("CloneMainAttributes"), 'value'
									// => 1),
									// array('type' => 'checkbox', 'name' => 'update_prices', 'label' => $langs->trans("PuttingPricesUpToDate"),
									// 'value' => 1),
									array('type' => 'other','name' => 'idwarehouse','label' => $langs->trans("SelectWarehouseForStockDecrease"),'value' => $formproduct->selectWarehouses(GETPOST('idwarehouse')?GETPOST('idwarehouse'):'ifone', 'idwarehouse', '', 1)));
			}

			$formconfirm = $form->formconfirm($_SERVER["PHP_SELF"] . '?id=' . $object->id, $langs->trans('ValidateOrder'), $text, 'confirm_validate', $formquestion, 0, 1, 220);
		}

		// Confirm back to draft status
		if ($action == 'modif')
		{
			$qualified_for_stock_change=0;
			if (empty($conf->global->STOCK_SUPPORTS_SERVICES))
			{
			   	$qualified_for_stock_change=$object->hasProductsOrServices(2);
			}
			else
			{
			   	$qualified_for_stock_change=$object->hasProductsOrServices(1);
			}

			$text=$langs->trans('ConfirmUnvalidateOrder',$object->ref);
			$formquestion=array();
			if (! empty($conf->stock->enabled) && ! empty($conf->global->STOCK_CALCULATE_ON_VALIDATE_ORDER) && $qualified_for_stock_change)
			{
				$langs->load("stocks");
				require_once DOL_DOCUMENT_ROOT . '/product/class/html.formproduct.class.php';
				$formproduct = new FormProduct($db);
				$formquestion = array(
									// 'text' => $langs->trans("ConfirmClone"),
									// array('type' => 'checkbox', 'name' => 'clone_content', 'label' => $langs->trans("CloneMainAttributes"), 'value'
									// => 1),
									// array('type' => 'checkbox', 'name' => 'update_prices', 'label' => $langs->trans("PuttingPricesUpToDate"),
									// 'value' => 1),
									array('type' => 'other','name' => 'idwarehouse','label' => $langs->trans("SelectWarehouseForStockIncrease"),'value' => $formproduct->selectWarehouses(GETPOST('idwarehouse')?GETPOST('idwarehouse'):'ifone', 'idwarehouse', '', 1)));
			}

			$formconfirm = $form->formconfirm($_SERVER["PHP_SELF"] . '?id=' . $object->id, $langs->trans('UnvalidateOrder'), $text, 'confirm_modif', $formquestion, "yes", 1, 220);
		}

		/*
		 * Confirmation de la cloture
		*/
		if ($action == 'shipped') {
			$formconfirm = $form->formconfirm($_SERVER["PHP_SELF"] . '?id=' . $object->id, $langs->trans('CloseOrder'), $langs->trans('ConfirmCloseOrder'), 'confirm_shipped', '', 0, 1);
		}

		/*
		 * Confirmation de l'annulation
		 */
		if ($action == 'cancel')
		{
			$qualified_for_stock_change=0;
			if (empty($conf->global->STOCK_SUPPORTS_SERVICES))
			{
			   	$qualified_for_stock_change=$object->hasProductsOrServices(2);
			}
			else
			{
			   	$qualified_for_stock_change=$object->hasProductsOrServices(1);
			}

			$text=$langs->trans('ConfirmCancelOrder',$object->ref);
			$formquestion=array();
			if (! empty($conf->stock->enabled) && ! empty($conf->global->STOCK_CALCULATE_ON_VALIDATE_ORDER) && $qualified_for_stock_change)
			{
				$langs->load("stocks");
				require_once DOL_DOCUMENT_ROOT . '/product/class/html.formproduct.class.php';
				$formproduct = new FormProduct($db);
				$formquestion = array(
									// 'text' => $langs->trans("ConfirmClone"),
									// array('type' => 'checkbox', 'name' => 'clone_content', 'label' => $langs->trans("CloneMainAttributes"), 'value'
									// => 1),
									// array('type' => 'checkbox', 'name' => 'update_prices', 'label' => $langs->trans("PuttingPricesUpToDate"),
									// 'value' => 1),
									array('type' => 'other','name' => 'idwarehouse','label' => $langs->trans("SelectWarehouseForStockIncrease"),'value' => $formproduct->selectWarehouses(GETPOST('idwarehouse')?GETPOST('idwarehouse'):'ifone', 'idwarehouse', '', 1)));
			}

			$formconfirm = $form->formconfirm($_SERVER["PHP_SELF"] . '?id=' . $object->id, $langs->trans('Cancel'), $text, 'confirm_cancel', $formquestion, 0, 1);
		}

		// Confirmation to delete line
		if ($action == 'ask_deleteline')
		{
			$formconfirm=$form->formconfirm($_SERVER["PHP_SELF"].'?id='.$object->id.'&lineid='.$lineid, $langs->trans('DeleteProductLine'), $langs->trans('ConfirmDeleteProductLine'), 'confirm_deleteline', '', 0, 1);
		}

		// Clone confirmation
		if ($action == 'clone') {
			// Create an array for form
			$formquestion = array(
								// 'text' => $langs->trans("ConfirmClone"),
								// array('type' => 'checkbox', 'name' => 'clone_content', 'label' => $langs->trans("CloneMainAttributes"), 'value' =>
								// 1),
								// array('type' => 'checkbox', 'name' => 'update_prices', 'label' => $langs->trans("PuttingPricesUpToDate"), 'value'
								// => 1),
								array('type' => 'other','name' => 'socid','label' => $langs->trans("SelectThirdParty"),'value' => $form->select_company(GETPOST('socid', 'int'), 'socid', '(s.client=1 OR s.client=3)')));
			// Paiement incomplet. On demande si motif = escompte ou autre
			$formconfirm = $form->formconfirm($_SERVER["PHP_SELF"] . '?id=' . $object->id, $langs->trans('CloneOrder'), $langs->trans('ConfirmCloneOrder', $object->ref), 'confirm_clone', $formquestion, 'yes', 1);
		}

		if (! $formconfirm) {
			$parameters = array('lineid' => $lineid);
			$reshook = $hookmanager->executeHooks('formConfirm', $parameters, $object, $action); // Note that $action and $object may have been modified by hook
			if (empty($reshook)) $formconfirm.=$hookmanager->resPrint;
			elseif ($reshook > 0) $formconfirm=$hookmanager->resPrint;
		}

		// Print form confirm
		print $formconfirm;

		/*
		 *   Commande
		 */
		$nbrow = 9;
		if (! empty($conf->projet->enabled))
			$nbrow ++;

			// Local taxes
		if ($mysoc->localtax1_assuj == "1" || $object->total_localtax1 != 0)
			$nbrow++;
		if ($mysoc->localtax2_assuj == "1" || $object->total_localtax2 != 0 )
			$nbrow++;

		print '<table class="border" width="100%">';

		$linkback = '<a href="' . DOL_URL_ROOT . '/commande/list.php' . (! empty($socid) ? '?socid=' . $socid : '') . '">' . $langs->trans("BackToList") . '</a>';

		// Ref
		print '<tr><td width="18%">' . $langs->trans('Ref') . '</td>';
		print '<td colspan="3">';
		print $form->showrefnav($object, 'ref', $linkback, 1, 'ref', 'ref');
		print '</td>';
		print '</tr>';

		// Ref commande client
		print '<tr><td>';
		print '<table class="nobordernopadding" width="100%"><tr><td class="nowrap">';
		print $langs->trans('RefCustomer') . '</td><td align="left">';
		print '</td>';
		if ($action != 'refcustomer' && $object->brouillon)
			print '<td align="right"><a href="' . $_SERVER['PHP_SELF'] . '?action=refcustomer&amp;id=' . $object->id . '">' . img_edit($langs->trans('Modify')) . '</a></td>';
		print '</tr></table>';
		print '</td><td colspan="3">';
		if ($user->rights->commande->creer && $action == 'refcustomer') {
			print '<form action="' . $_SERVER["PHP_SELF"] . '?id=' . $object->id . '" method="post">';
			print '<input type="hidden" name="token" value="' . $_SESSION ['newtoken'] . '">';
			print '<input type="hidden" name="action" value="set_ref_client">';
			print '<input type="text" class="flat" size="20" name="ref_client" value="' . $object->ref_client . '">';
			print ' <input type="submit" class="button" value="' . $langs->trans('Modify') . '">';
			print '</form>';
		} else {
			print $object->ref_client;
		}
		print '</td>';
		print '</tr>';

		// Third party
        print '<tr><td>';
        print '<table class="nobordernopadding" width="100%">';
        print '<tr><td>' . $langs->trans('Company') . '</td>';
        print '</td><td colspan="5">';
        if (! empty($conf->global->COMMANDE_CHANGE_THIRDPARTY) && $action != 'editthirdparty' && $object->brouillon && $user->rights->commande->creer)
            print '<td align="right"><a href="' . $_SERVER["PHP_SELF"] . '?action=editthirdparty&amp;id=' . $object->id . '">' . img_edit($langs->trans('SetLinkToThirdParty'), 1) . '</a></td>';
        print '</tr></table>';
        print '</td><td colspan="5">';
        if ($action == 'editthirdparty') {
            $form->form_thirdparty($_SERVER['PHP_SELF'] . '?id=' . $object->id, $object->socid, 'socid','client>0');
        } else {
            print ' &nbsp;' . $soc->getNomUrl(1, 'compta');
        }
		print '</tr>';

		if (! empty($conf->global->FACTURE_DEPOSITS_ARE_JUST_PAYMENTS)) {
			$filterabsolutediscount = "fk_facture_source IS NULL"; // If we want deposit to be substracted to payments only and not to total of final
			                                                     // invoice
			$filtercreditnote = "fk_facture_source IS NOT NULL"; // If we want deposit to be substracted to payments only and not to total of final invoice
		} else {
			$filterabsolutediscount = "fk_facture_source IS NULL OR (fk_facture_source IS NOT NULL AND description='(DEPOSIT)')";
			$filtercreditnote = "fk_facture_source IS NOT NULL AND description <> '(DEPOSIT)'";
		}

		// Relative and absolute discounts
		$addrelativediscount = '<a href="' . DOL_URL_ROOT . '/comm/remise.php?id=' . $soc->id . '&backtopage=' . urlencode($_SERVER["PHP_SELF"]) . '?facid=' . $object->id . '">' . $langs->trans("EditRelativeDiscounts") . '</a>';
		$addabsolutediscount = '<a href="' . DOL_URL_ROOT . '/comm/remx.php?id=' . $soc->id . '&backtopage=' . urlencode($_SERVER["PHP_SELF"]) . '?facid=' . $object->id . '">' . $langs->trans("EditGlobalDiscounts") . '</a>';
		$addcreditnote = '<a href="' . DOL_URL_ROOT . '/compta/facture.php?action=create&socid=' . $soc->id . '&type=2&backtopage=' . urlencode($_SERVER["PHP_SELF"]) . '?facid=' . $object->id . '">' . $langs->trans("AddCreditNote") . '</a>';

		print '<tr><td>' . $langs->trans('Discounts') . '</td><td colspan="3">';
		if ($soc->remise_percent)
			print $langs->trans("CompanyHasRelativeDiscount", $soc->remise_percent);
		else
			print $langs->trans("CompanyHasNoRelativeDiscount");
		print '. ';
		$absolute_discount = $soc->getAvailableDiscounts('', 'fk_facture_source IS NULL');
		$absolute_creditnote = $soc->getAvailableDiscounts('', 'fk_facture_source IS NOT NULL');
		$absolute_discount = price2num($absolute_discount, 'MT');
		$absolute_creditnote = price2num($absolute_creditnote, 'MT');
		if ($absolute_discount) {
			if ($object->statut > Commande::STATUS_DRAFT) {
				print $langs->trans("CompanyHasAbsoluteDiscount", price($absolute_discount), $langs->transnoentities("Currency" . $conf->currency));
			} else {
				// Remise dispo de type remise fixe (not credit note)
				print '<br>';
				$form->form_remise_dispo($_SERVER["PHP_SELF"] . '?id=' . $object->id, 0, 'remise_id', $soc->id, $absolute_discount, $filterabsolutediscount);
			}
		}
		if ($absolute_creditnote) {
			print $langs->trans("CompanyHasCreditNote", price($absolute_creditnote), $langs->transnoentities("Currency" . $conf->currency)) . '. ';
		}
		if (! $absolute_discount && ! $absolute_creditnote)
			print $langs->trans("CompanyHasNoAbsoluteDiscount") . '.';
		print '</td></tr>';

		// Date
		print '<tr><td>';
		print '<table class="nobordernopadding" width="100%"><tr><td>';
		print $langs->trans('Date');
		print '</td>';

		if ($action != 'editdate' && $object->brouillon)
			print '<td align="right"><a href="' . $_SERVER["PHP_SELF"] . '?action=editdate&amp;id=' . $object->id . '">' . img_edit($langs->trans('SetDate'), 1) . '</a></td>';
		print '</tr></table>';
		print '</td><td colspan="3">';
		if ($action == 'editdate') {
			print '<form name="setdate" action="' . $_SERVER["PHP_SELF"] . '?id=' . $object->id . '" method="post">';
			print '<input type="hidden" name="token" value="' . $_SESSION ['newtoken'] . '">';
			print '<input type="hidden" name="action" value="setdate">';
			$form->select_date($object->date, 'order_', '', '', '', "setdate");
			print '<input type="submit" class="button" value="' . $langs->trans('Modify') . '">';
			print '</form>';
		} else {
			print $object->date ? dol_print_date($object->date, 'daytext') : '&nbsp;';
			if ($object->hasDelay() && empty($object->date_livraison)) {
			    print ' '.img_picto($langs->trans("Late").' : '.$object->showDelay(), "warning");
			}
		}
		print '</td>';
		print '</tr>';

		// Delivery date planed
		print '<tr><td height="10">';
		print '<table class="nobordernopadding" width="100%"><tr><td>';
		print $langs->trans('DateDeliveryPlanned');
		print '</td>';
		if ($action != 'editdate_livraison')
			print '<td align="right"><a href="' . $_SERVER["PHP_SELF"] . '?action=editdate_livraison&amp;id=' . $object->id . '">' . img_edit($langs->trans('SetDeliveryDate'), 1) . '</a></td>';
		print '</tr></table>';
		print '</td><td colspan="3">';
		if ($action == 'editdate_livraison') {
			print '<form name="setdate_livraison" action="' . $_SERVER["PHP_SELF"] . '?id=' . $object->id . '" method="post">';
			print '<input type="hidden" name="token" value="' . $_SESSION ['newtoken'] . '">';
			print '<input type="hidden" name="action" value="setdate_livraison">';
			$form->select_date($object->date_livraison ? $object->date_livraison : - 1, 'liv_', '', '', '', "setdate_livraison");
			print '<input type="submit" class="button" value="' . $langs->trans('Modify') . '">';
			print '</form>';
		} else {
			print $object->date_livraison ? dol_print_date($object->date_livraison, 'daytext') : '&nbsp;';
			if ($object->hasDelay() && ! empty($object->date_livraison)) {
			    print ' '.img_picto($langs->trans("Late").' : '.$object->showDelay(), "warning");
			}
		}
		print '</td>';
		print '</tr>';

        // Shipping Method
        if (! empty($conf->expedition->enabled)) {
            print '<tr><td height="10">';
            print '<table width="100%" class="nobordernopadding"><tr><td>';
            print $langs->trans('SendingMethod');
            print '</td>';
            if ($action != 'editshippingmethod' && $user->rights->commande->creer)
                print '<td align="right"><a href="'.$_SERVER["PHP_SELF"].'?action=editshippingmethod&amp;id='.$object->id.'">'.img_edit($langs->trans('SetShippingMode'),1).'</a></td>';
            print '</tr></table>';
            print '</td><td colspan="3">';
            if ($action == 'editshippingmethod') {
                $form->formSelectShippingMethod($_SERVER['PHP_SELF'].'?id='.$object->id, $object->shipping_method_id, 'shipping_method_id', 1);
            } else {
                $form->formSelectShippingMethod($_SERVER['PHP_SELF'].'?id='.$object->id, $object->shipping_method_id, 'none');
            }
            print '</td>';
            print '</tr>';
        }

        // Warehouse
        if (! empty($conf->expedition->enabled) && ! empty($conf->global->WAREHOUSE_ASK_WAREHOUSE_DURING_ORDER)) {
            require_once DOL_DOCUMENT_ROOT.'/product/class/html.formproduct.class.php';
            $formproduct=new FormProduct($db);
            print '<tr><td>';
            print '<table width="100%" class="nobordernopadding"><tr><td>';
            print $langs->trans('Warehouse');
            print '</td>';
            if ($action != 'editwarehouse' && $user->rights->commande->creer)
                print '<td align="right"><a href="'.$_SERVER["PHP_SELF"].'?action=editwarehouse&amp;id='.$object->id.'">'.img_edit($langs->trans('SetWarehouse'),1).'</a></td>';
            print '</tr></table>';
            print '</td><td colspan="3">';
            if ($action == 'editwarehouse') {
                $formproduct->formSelectWarehouses($_SERVER['PHP_SELF'].'?id='.$object->id, $object->warehouse_id, 'warehouse_id', 1);
            } else {
                $formproduct->formSelectWarehouses($_SERVER['PHP_SELF'].'?id='.$object->id, $object->warehouse_id, 'none');
            }
            print '</td>';
            print '</tr>';
        }

		// Terms of payment
		print '<tr><td height="10">';
		print '<table class="nobordernopadding" width="100%"><tr><td>';
		print $langs->trans('PaymentConditionsShort');
		print '</td>';
		if ($action != 'editconditions' && $object->brouillon)
			print '<td align="right"><a href="' . $_SERVER["PHP_SELF"] . '?action=editconditions&amp;id=' . $object->id . '">' . img_edit($langs->trans('SetConditions'), 1) . '</a></td>';
		print '</tr></table>';
		print '</td><td colspan="3">';
		if ($action == 'editconditions') {
			$form->form_conditions_reglement($_SERVER['PHP_SELF'] . '?id=' . $object->id, $object->cond_reglement_id, 'cond_reglement_id', 1);
		} else {
			$form->form_conditions_reglement($_SERVER['PHP_SELF'] . '?id=' . $object->id, $object->cond_reglement_id, 'none', 1);
		}
		print '</td>';

		print '</tr>';

		// Mode of payment
		print '<tr><td height="10">';
		print '<table class="nobordernopadding" width="100%"><tr><td>';
		print $langs->trans('PaymentMode');
		print '</td>';
		if ($action != 'editmode' && $object->brouillon)
			print '<td align="right"><a href="' . $_SERVER["PHP_SELF"] . '?action=editmode&amp;id=' . $object->id . '">' . img_edit($langs->trans('SetMode'), 1) . '</a></td>';
		print '</tr></table>';
		print '</td><td colspan="3">';
		if ($action == 'editmode') {
			$form->form_modes_reglement($_SERVER['PHP_SELF'] . '?id=' . $object->id, $object->mode_reglement_id, 'mode_reglement_id');
		} else {
			$form->form_modes_reglement($_SERVER['PHP_SELF'] . '?id=' . $object->id, $object->mode_reglement_id, 'none');
		}
		print '</td></tr>';

		// Multicurrency
		if (! empty($conf->multicurrency->enabled))
		{
			// Multicurrency code
			print '<tr>';
			print '<td width="25%">';
			print '<table class="nobordernopadding" width="100%"><tr><td>';
			print fieldLabel('Currency','multicurrency_code');
			print '</td>';
			if ($action != 'editmulticurrencycode' && ! empty($object->brouillon))
				print '<td align="right"><a href="' . $_SERVER["PHP_SELF"] . '?action=editmulticurrencycode&amp;id=' . $object->id . '">' . img_edit($langs->transnoentitiesnoconv('SetMultiCurrencyCode'), 1) . '</a></td>';
			print '</tr></table>';
			print '</td><td colspan="5">';
			if ($action == 'editmulticurrencycode') {
				$form->form_multicurrency_code($_SERVER['PHP_SELF'] . '?id=' . $object->id, $object->multicurrency_code, 'multicurrency_code');
			} else {
				$form->form_multicurrency_code($_SERVER['PHP_SELF'] . '?id=' . $object->id, $object->multicurrency_code, 'none');
			}
			print '</td></tr>';
		
			// Multicurrency rate
			print '<tr>';
			print '<td width="25%">';
			print '<table class="nobordernopadding" width="100%"><tr><td>';
			print fieldLabel('Rate','multicurrency_tx');
			print '</td>';
			if ($action != 'editmulticurrencyrate' && ! empty($object->brouillon))
				print '<td align="right"><a href="' . $_SERVER["PHP_SELF"] . '?action=editmulticurrencyrate&amp;id=' . $object->id . '">' . img_edit($langs->transnoentitiesnoconv('SetMultiCurrencyCode'), 1) . '</a></td>';
			print '</tr></table>';
			print '</td><td colspan="5">';
			if ($action == 'editmulticurrencyrate') {
				$form->form_multicurrency_rate($_SERVER['PHP_SELF'] . '?id=' . $object->id, $object->multicurrency_tx, 'multicurrency_tx');
			} else {
				$form->form_multicurrency_rate($_SERVER['PHP_SELF'] . '?id=' . $object->id, $object->multicurrency_tx, 'none');
			}
			print '</td></tr>';
		}

		// Delivery delay
		print '<tr class="fielddeliverydelay"><td height="10">';
		print '<table class="nobordernopadding" width="100%"><tr><td>';
		print $langs->trans('AvailabilityPeriod');
		print '</td>';
		if ($action != 'editavailability')
			print '<td align="right"><a href="' . $_SERVER["PHP_SELF"] . '?action=editavailability&amp;id=' . $object->id . '">' . img_edit($langs->trans('SetAvailability'), 1) . '</a></td>';
		print '</tr></table>';
		print '</td><td colspan="3">';
		if ($action == 'editavailability') {
			$form->form_availability($_SERVER['PHP_SELF'] . '?id=' . $object->id, $object->availability_id, 'availability_id', 1);
		} else {
			$form->form_availability($_SERVER['PHP_SELF'] . '?id=' . $object->id, $object->availability_id, 'none', 1);
		}
		print '</td></tr>';

		// Origin
		print '<tr><td height="10">';
		print '<table class="nobordernopadding" width="100%"><tr><td>';
		print $langs->trans('Source');
		print '</td>';
		if ($action != 'editdemandreason')
			print '<td align="right"><a href="' . $_SERVER["PHP_SELF"] . '?action=editdemandreason&amp;id=' . $object->id . '">' . img_edit($langs->trans('SetDemandReason'), 1) . '</a></td>';
		print '</tr></table>';
		print '</td><td colspan="3">';
		if ($action == 'editdemandreason') {
			$form->formInputReason($_SERVER['PHP_SELF'] . '?id=' . $object->id, $object->demand_reason_id, 'demand_reason_id', 1);
		} else {
			$form->formInputReason($_SERVER['PHP_SELF'] . '?id=' . $object->id, $object->demand_reason_id, 'none');
		}
		// Removed because using dictionary is an admin feature, not a user feature. There is already the "star" to show info to admin users.
		// This is to avoid too heavy screens and have an uniform look and feel for all screens.
		// print '</td><td>';
		// print '<a href="'.DOL_URL_ROOT.'/admin/dict.php?id=22&origin=order&originid='.$object->id.'">'.$langs->trans("DictionarySource").'</a>';
		print '</td></tr>';

    	// TODO How record was recorded OrderMode (llx_c_input_method)

		// Project
		if (! empty($conf->projet->enabled))
		{
			$langs->load('projects');
			print '<tr><td height="10">';
			print '<table class="nobordernopadding" width="100%"><tr><td>';
			print $langs->trans('Project');
			print '</td>';
			if ($action != 'classify')
				print '<td align="right"><a href="' . $_SERVER['PHP_SELF'] . '?action=classify&amp;id=' . $object->id . '">' . img_edit($langs->trans('SetProject')) . '</a></td>';
			print '</tr></table>';
			print '</td><td colspan="3">';
			// print "$object->id, $object->socid, $object->fk_project";
			if ($action == 'classify') {
				$form->form_project($_SERVER['PHP_SELF'] . '?id=' . $object->id, $object->socid, $object->fk_project, 'projectid', 0, 0, 1);
			} else {
				$form->form_project($_SERVER['PHP_SELF'] . '?id=' . $object->id, $object->socid, $object->fk_project, 'none', 0, 0);
			}
			print '</td></tr>';
		}

		if ($soc->outstanding_limit)
		{
			// Outstanding Bill
			print '<tr><td>';
			print $langs->trans('OutstandingBill');
			print '</td><td align=right colspan=3>';
			print price($soc->get_OutstandingBill()) . ' / ';
			print price($soc->outstanding_limit, 0, '', 1, - 1, - 1, $conf->currency);
			print '</td>';
			print '</tr>';
		}

		// Incoterms
		if (!empty($conf->incoterm->enabled))
		{
			print '<tr><td>';
	        print '<table width="100%" class="nobordernopadding"><tr><td>';
	        print $langs->trans('IncotermLabel');
	        print '<td><td align="right">';
	        if ($user->rights->commande->creer) print '<a href="'.DOL_URL_ROOT.'/commande/card.php?id='.$object->id.'&action=editincoterm">'.img_edit().'</a>';
	        else print '&nbsp;';
	        print '</td></tr></table>';
	        print '</td>';
	        print '<td colspan="3">';
			if ($action != 'editincoterm')
			{
				print $form->textwithpicto($object->display_incoterms(), $object->libelle_incoterms, 1);
			}
			else
			{
				print $form->select_incoterms((!empty($object->fk_incoterms) ? $object->fk_incoterms : ''), (!empty($object->location_incoterms)?$object->location_incoterms:''), $_SERVER['PHP_SELF'].'?id='.$object->id);
			}
	        print '</td></tr>';
		}

		// Other attributes
		$cols = 3;
		include DOL_DOCUMENT_ROOT . '/core/tpl/extrafields_view.tpl.php';

		$rowspan = 4;
		if ($mysoc->localtax1_assuj == "1" || $object->total_localtax1 != 0)
			$rowspan ++;
		if ($mysoc->localtax2_assuj == "1" || $object->total_localtax2 != 0)
			$rowspan ++;

        // Bank Account
		if (! empty($conf->global->BANK_ASK_PAYMENT_BANK_DURING_ORDER) && ! empty($conf->banque->enabled))
		{
	        print '<tr><td class="nowrap">';
        	print '<table width="100%" class="nobordernopadding"><tr><td class="nowrap">';
        	print $langs->trans('BankAccount');
        	print '<td>';
        	if ($action != 'editbankaccount' && $user->rights->commande->creer)
        	    print '<td align="right"><a href="'.$_SERVER["PHP_SELF"].'?action=editbankaccount&amp;id='.$object->id.'">'.img_edit($langs->trans('SetBankAccount'),1).'</a></td>';
        	print '</tr></table>';
        	print '</td><td colspan="3">';
        	if ($action == 'editbankaccount') {
        	    $form->formSelectAccount($_SERVER['PHP_SELF'].'?id='.$object->id, $object->fk_account, 'fk_account', 1);
        	} else {
        	    $form->formSelectAccount($_SERVER['PHP_SELF'].'?id='.$object->id, $object->fk_account, 'none');
        	}
        	print '</td>';
        	print '</tr>';
		}

		// Total HT
		print '<tr><td>' . $langs->trans('AmountHT') . '</td>';
		print '<td>' . price($object->total_ht, 1, '', 1, - 1, - 1, $conf->currency) . '</td>';

		// Margin Infos
		if (! empty($conf->margin->enabled)) {
			print '<td valign="top" width="50%" colspan="2" rowspan="' . $rowspan . '">';
			$formmargin->displayMarginInfos($object);
			print '</td>';
		} else
			print '<td width="50%" colspan="2" rowspan="' . $rowspan . '"></td>';

		print '</tr>';

		// Total VAT
		print '<tr><td>' . $langs->trans('AmountVAT') . '</td><td>' . price($object->total_tva, 1, '', 1, - 1, - 1, $conf->currency) . '</td></tr>';

		// Amount Local Taxes
		if ($mysoc->localtax1_assuj == "1" || $object->total_localtax1 != 0) 		// Localtax1
		{
			print '<tr><td>' . $langs->transcountry("AmountLT1", $mysoc->country_code) . '</td>';
			print '<td>' . price($object->total_localtax1, 1, '', 1, - 1, - 1, $conf->currency) . '</td></tr>';
		}
		if ($mysoc->localtax2_assuj == "1" || $object->total_localtax2 != 0) 		// Localtax2 IRPF
		{
			print '<tr><td>' . $langs->transcountry("AmountLT2", $mysoc->country_code) . '</td>';
			print '<td>' . price($object->total_localtax2, 1, '', 1, - 1, - 1, $conf->currency) . '</td></tr>';
		}

		// Total TTC
		print '<tr><td>' . $langs->trans('AmountTTC') . '</td><td>' . price($object->total_ttc, 1, '', 1, - 1, - 1, $conf->currency) . '</td></tr>';

		if (!empty($conf->multicurrency->enabled))
		{
			// Multicurrency Amount HT
			print '<tr><td height="10">' . fieldLabel('MulticurrencyAmountHT','multicurrency_total_ht') . '</td>';
			print '<td class="nowrap" colspan="2">' . price($object->multicurrency_total_ht, '', $langs, 0, - 1, - 1, (!empty($object->multicurrency_code) ? $object->multicurrency_code : $conf->currency)) . '</td>';
			print '</tr>';
			
			// Multicurrency Amount VAT
			print '<tr><td height="10">' . fieldLabel('MulticurrencyAmountVAT','multicurrency_total_tva') . '</td>';
			print '<td class="nowrap" colspan="2">' . price($object->multicurrency_total_tva, '', $langs, 0, - 1, - 1, (!empty($object->multicurrency_code) ? $object->multicurrency_code : $conf->currency)) . '</td>';
			print '</tr>';
			
			// Multicurrency Amount TTC
			print '<tr><td height="10">' . fieldLabel('MulticurrencyAmountTTC','multicurrency_total_ttc') . '</td>';
			print '<td class="nowrap" colspan="2">' . price($object->multicurrency_total_ttc, '', $langs, 0, - 1, - 1, (!empty($object->multicurrency_code) ? $object->multicurrency_code : $conf->currency)) . '</td>';
			print '</tr>';	
		}

		// Statut
		print '<tr><td>' . $langs->trans('Status') . '</td><td>' . $object->getLibStatut(4) . '</td></tr>';

		print '</table><br>';
		print "\n";

		if (! empty($conf->global->MAIN_DISABLE_CONTACTS_TAB)) {
			$blocname = 'contacts';
			$title = $langs->trans('ContactsAddresses');
			include DOL_DOCUMENT_ROOT . '/core/tpl/bloc_showhide.tpl.php';
		}

		if (! empty($conf->global->MAIN_DISABLE_NOTES_TAB)) {
			$blocname = 'notes';
			$title = $langs->trans('Notes');
			include DOL_DOCUMENT_ROOT . '/core/tpl/bloc_showhide.tpl.php';
		}

		/*
		 * Lines
		 */
		$result = $object->getLinesArray();

		print '	<form name="addproduct" id="addproduct" action="' . $_SERVER["PHP_SELF"] . '?id=' . $object->id . (($action != 'editline') ? '#add' : '#line_' . GETPOST('lineid')) . '" method="POST">
		<input type="hidden" name="token" value="' . $_SESSION ['newtoken'] . '">
		<input type="hidden" name="action" value="' . (($action != 'editline') ? 'addline' : 'updateline') . '">
		<input type="hidden" name="mode" value="">
		<input type="hidden" name="id" value="' . $object->id . '">
		';

		if (! empty($conf->use_javascript_ajax) && $object->statut == Commande::STATUS_DRAFT) {
			include DOL_DOCUMENT_ROOT . '/core/tpl/ajaxrow.tpl.php';
		}

		print '<table id="tablelines" class="noborder noshadow" width="100%">';

		// Show object lines
		if (! empty($object->lines))
			$ret = $object->printObjectLines($action, $mysoc, $soc, $lineid, 1);

		$numlines = count($object->lines);

		/*
		 * Form to add new line
		 */
		if ($object->statut == Commande::STATUS_DRAFT && $user->rights->commande->creer)
		{
			if ($action != 'editline')
			{
				$var = true;

				// Add free products/services
				$object->formAddObjectLine(1, $mysoc, $soc);

				$parameters = array();
				$reshook = $hookmanager->executeHooks('formAddObjectLine', $parameters, $object, $action); // Note that $action and $object may have been modified by hook
			}
		}
		print '</table>';

		print "</form>\n";

		dol_fiche_end();

		/*
		 * Boutons actions
		*/
		if ($action != 'presend' && $action != 'editline') {
			print '<div class="tabsAction">';

			$parameters = array();
			$reshook = $hookmanager->executeHooks('addMoreActionsButtons', $parameters, $object, $action); // Note that $action and $object may have been
			                                                                                          // modified by hook
			if (empty($reshook)) {
				// Send
				if ($object->statut > Commande::STATUS_DRAFT) {
					if ((empty($conf->global->MAIN_USE_ADVANCED_PERMS) || $user->rights->commande->order_advance->send)) {
						print '<div class="inline-block divButAction"><a class="butAction" href="' . $_SERVER["PHP_SELF"] . '?id=' . $object->id . '&amp;action=presend&amp;mode=init">' . $langs->trans('SendByMail') . '</a></div>';
					} else
						print '<div class="inline-block divButAction"><a class="butActionRefused" href="#">' . $langs->trans('SendByMail') . '</a></div>';
				}

			    // Valid
				if ($object->statut == Commande::STATUS_DRAFT && $object->total_ttc >= 0 && $numlines > 0 &&
				    ((empty($conf->global->MAIN_USE_ADVANCED_PERMS) && ! empty($user->rights->commande->creer))
			       	|| (! empty($conf->global->MAIN_USE_ADVANCED_PERMS) && ! empty($user->rights->commande->order_advance->validate)))
				)
				{
					print '<div class="inline-block divButAction"><a class="butAction" href="' . $_SERVER["PHP_SELF"] . '?id=' . $object->id . '&amp;action=validate">' . $langs->trans('Validate') . '</a></div>';
				}
				// Edit
				if ($object->statut == Commande::STATUS_VALIDATED && $user->rights->commande->creer) {
					print '<div class="inline-block divButAction"><a class="butAction" href="card.php?id=' . $object->id . '&amp;action=modif">' . $langs->trans('Modify') . '</a></div>';
				}
				// Create event
				if ($conf->agenda->enabled && ! empty($conf->global->MAIN_ADD_EVENT_ON_ELEMENT_CARD)) 				// Add hidden condition because this is not a
				                                                                                      // "workflow" action so should appears somewhere else on
				                                                                                      // page.
				{
					print '<a class="butAction" href="' . DOL_URL_ROOT . '/comm/action/card.php?action=create&amp;origin=' . $object->element . '&amp;originid=' . $object->id . '&amp;socid=' . $object->socid . '">' . $langs->trans("AddAction") . '</a>';
				}
				
				// Create intervention
				if ($conf->ficheinter->enabled) {
					$langs->load("interventions");

					if ($object->statut > Commande::STATUS_DRAFT && $object->statut < Commande::STATUS_CLOSED && $object->getNbOfServicesLines() > 0) {
						if ($user->rights->ficheinter->creer) {
							print '<div class="inline-block divButAction"><a class="butAction" href="' . DOL_URL_ROOT . '/fichinter/card.php?action=create&amp;origin=' . $object->element . '&amp;originid=' . $object->id . '&amp;socid=' . $object->socid . '">' . $langs->trans('AddIntervention') . '</a></div>';
						} else {
							print '<div class="inline-block divButAction"><a class="butActionRefused" href="#" title="' . dol_escape_htmltag($langs->trans("NotAllowed")) . '">' . $langs->trans('AddIntervention') . '</a></div>';
						}
					}
				}

				// Create contract
				if ($conf->contrat->enabled && ($object->statut == Commande::STATUS_VALIDATED || $object->statut == Commande::STATUS_ACCEPTED)) {
				    $langs->load("contracts");
				
				    if ($user->rights->contrat->creer) {
				        print '<div class="inline-block divButAction"><a class="butAction" href="' . DOL_URL_ROOT . '/contrat/card.php?action=create&amp;origin=' . $object->element . '&amp;originid=' . $object->id . '&amp;socid=' . $object->socid . '">' . $langs->trans('AddContract') . '</a></div>';
				    }
				}
				
				// Ship
				$numshipping = 0;
				if (! empty($conf->expedition->enabled)) {
					$numshipping = $object->nb_expedition();

					if ($object->statut > Commande::STATUS_DRAFT && $object->statut < Commande::STATUS_CLOSED && $object->getNbOfProductsLines() > 0) {
						if (($conf->expedition_bon->enabled && $user->rights->expedition->creer) || ($conf->livraison_bon->enabled && $user->rights->expedition->livraison->creer)) {
							if ($user->rights->expedition->creer) {
								print '<div class="inline-block divButAction"><a class="butAction" href="' . DOL_URL_ROOT . '/expedition/shipment.php?id=' . $object->id . '">' . $langs->trans('ShipProduct') . '</a></div>';
							} else {
								print '<div class="inline-block divButAction"><a class="butActionRefused" href="#" title="' . dol_escape_htmltag($langs->trans("NotAllowed")) . '">' . $langs->trans('ShipProduct') . '</a></div>';
							}
						} else {
							$langs->load("errors");
							print '<div class="inline-block divButAction"><a class="butActionRefused" href="#" title="' . dol_escape_htmltag($langs->trans("ErrorModuleSetupNotComplete")) . '">' . $langs->trans('ShipProduct') . '</a></div>';
						}
					}
				}

				// Reopen a closed order
				if (($object->statut == Commande::STATUS_CLOSED || $object->statut == Commande::STATUS_CANCELED) && $user->rights->commande->creer) {
					print '<div class="inline-block divButAction"><a class="butAction" href="' . $_SERVER['PHP_SELF'] . '?id=' . $object->id . '&amp;action=reopen">' . $langs->trans('ReOpen') . '</a></div>';
				}

				// Set to shipped
				if (($object->statut == Commande::STATUS_VALIDATED || $object->statut == Commande::STATUS_ACCEPTED) && $user->rights->commande->cloturer) {
					print '<div class="inline-block divButAction"><a class="butAction" href="' . $_SERVER["PHP_SELF"] . '?id=' . $object->id . '&amp;action=shipped">' . $langs->trans('ClassifyShipped') . '</a></div>';
				}

				// Create bill and Classify billed
				// Note: Even if module invoice is not enabled, we should be able to use button "Classified billed"
				if ($object->statut > Commande::STATUS_DRAFT && ! $object->billed) {
					if (! empty($conf->facture->enabled) && $user->rights->facture->creer && empty($conf->global->WORKFLOW_DISABLE_CREATE_INVOICE_FROM_ORDER)) {
						print '<div class="inline-block divButAction"><a class="butAction" href="' . DOL_URL_ROOT . '/compta/facture.php?action=create&amp;origin=' . $object->element . '&amp;originid=' . $object->id . '&amp;socid=' . $object->socid . '">' . $langs->trans("CreateBill") . '</a></div>';
					}
					if ($user->rights->commande->creer && $object->statut >= Commande::STATUS_VALIDATED && empty($conf->global->WORKFLOW_DISABLE_CLASSIFY_BILLED_FROM_ORDER) && empty($conf->global->WORKFLOW_BILL_ON_SHIPMENT)) {
						print '<div class="inline-block divButAction"><a class="butAction" href="' . $_SERVER["PHP_SELF"] . '?id=' . $object->id . '&amp;action=classifybilled">' . $langs->trans("ClassifyBilled") . '</a></div>';
					}
				}

				// Clone
				if ($user->rights->commande->creer) {
					print '<div class="inline-block divButAction"><a class="butAction" href="' . $_SERVER['PHP_SELF'] . '?id=' . $object->id . '&amp;socid=' . $object->socid . '&amp;action=clone&amp;object=order">' . $langs->trans("ToClone") . '</a></div>';
				}

				// Cancel order
				if ($object->statut == Commande::STATUS_VALIDATED &&
				    ((empty($conf->global->MAIN_USE_ADVANCED_PERMS) && ! empty($user->rights->commande->cloturer))
			       	|| (! empty($conf->global->MAIN_USE_ADVANCED_PERMS) && ! empty($user->rights->commande->order_advance->annuler)))
				)
				{
					print '<div class="inline-block divButAction"><a class="butActionDelete" href="' . $_SERVER["PHP_SELF"] . '?id=' . $object->id . '&amp;action=cancel">' . $langs->trans('Cancel') . '</a></div>';
				}

				// Delete order
				if ($user->rights->commande->supprimer) {
					if ($numshipping == 0) {
						print '<div class="inline-block divButAction"><a class="butActionDelete" href="' . $_SERVER["PHP_SELF"] . '?id=' . $object->id . '&amp;action=delete">' . $langs->trans('Delete') . '</a></div>';
					} else {
						print '<div class="inline-block divButAction"><a class="butActionRefused" href="#" title="' . $langs->trans("ShippingExist") . '">' . $langs->trans("Delete") . '</a></div>';
					}
				}
			}
			print '</div>';
		}

		if ($action != 'presend')
		{
			print '<div class="fichecenter"><div class="fichehalfleft">';
			// print '<table width="100%"><tr><td width="50%" valign="top">';
			// print '<a name="builddoc"></a>'; // ancre

			/*
			 * Documents generes
			*/
			$comref = dol_sanitizeFileName($object->ref);
			$file = $conf->commande->dir_output . '/' . $comref . '/' . $comref . '.pdf';
			$relativepath = $comref . '/' . $comref . '.pdf';
			$filedir = $conf->commande->dir_output . '/' . $comref;
			$urlsource = $_SERVER["PHP_SELF"] . "?id=" . $object->id;
			$genallowed = $user->rights->commande->creer;
			$delallowed = $user->rights->commande->supprimer;
			$somethingshown = $formfile->show_documents('commande', $comref, $filedir, $urlsource, $genallowed, $delallowed, $object->modelpdf, 1, 0, 0, 28, 0, '', '', '', $soc->default_lang);

			// Linked object block
			$somethingshown = $form->showLinkedObjectBlock($object);

			// Show links to link elements
			//$linktoelem = $form->showLinkToObjectBlock($object);
			//if ($linktoelem) print '<br>'.$linktoelem;


			print '</div><div class="fichehalfright"><div class="ficheaddleft">';
			// print '</td><td valign="top" width="50%">';

			// List of actions on element
			include_once DOL_DOCUMENT_ROOT . '/core/class/html.formactions.class.php';
			$formactions = new FormActions($db);
			$somethingshown = $formactions->showactions($object, 'order', $socid);

			// print '</td></tr></table>';
			print '</div></div></div>';
		}

		/*
		 * Action presend
		 */
		if ($action == 'presend')
		{
			$object->fetch_projet();

			$ref = dol_sanitizeFileName($object->ref);
			include_once DOL_DOCUMENT_ROOT . '/core/lib/files.lib.php';
			$fileparams = dol_most_recent_file($conf->commande->dir_output . '/' . $ref, preg_quote($ref, '/').'[^\-]+');
			$file = $fileparams['fullname'];

			// Define output language
			$outputlangs = $langs;
			$newlang = '';
			if ($conf->global->MAIN_MULTILANGS && empty($newlang) && ! empty($_REQUEST['lang_id']))
				$newlang = $_REQUEST['lang_id'];
			if ($conf->global->MAIN_MULTILANGS && empty($newlang))
				$newlang = $object->thirdparty->default_lang;

			if (!empty($newlang))
			{
				$outputlangs = new Translate('', $conf);
				$outputlangs->setDefaultLang($newlang);
				$outputlangs->load('commercial');
			}

			// Build document if it not exists
			if (! $file || ! is_readable($file)) {
				$result = $object->generateDocument(GETPOST('model') ? GETPOST('model') : $object->modelpdf, $outputlangs, $hidedetails, $hidedesc, $hideref);
				if ($result <= 0) {
					dol_print_error($db, $object->error, $object->errors);
					exit();
				}
				$fileparams = dol_most_recent_file($conf->commande->dir_output . '/' . $ref, preg_quote($ref, '/').'[^\-]+');
				$file = $fileparams['fullname'];
			}

			print '<div class="clearboth"></div>';
			print '<br>';
			print load_fiche_titre($langs->trans('SendOrderByMail'));

			dol_fiche_head('');

			// Cree l'objet formulaire mail
			include_once DOL_DOCUMENT_ROOT . '/core/class/html.formmail.class.php';
			$formmail = new FormMail($db);
			$formmail->param['langsmodels']=(empty($newlang)?$langs->defaultlang:$newlang);
			$formmail->fromtype = 'user';
			$formmail->fromid = $user->id;
			$formmail->fromname = $user->getFullName($langs);
			$formmail->frommail = $user->email;
			if (! empty($conf->global->MAIN_EMAIL_ADD_TRACK_ID) && ($conf->global->MAIN_EMAIL_ADD_TRACK_ID & 1))	// If bit 1 is set
			{
				$formmail->trackid='ord'.$object->id;
			}
			if (! empty($conf->global->MAIN_EMAIL_ADD_TRACK_ID) && ($conf->global->MAIN_EMAIL_ADD_TRACK_ID & 2))	// If bit 2 is set
			{
				include DOL_DOCUMENT_ROOT.'/core/lib/functions2.lib.php';
				$formmail->frommail=dolAddEmailTrackId($formmail->frommail, 'ord'.$object->id);
			}			
			$formmail->withfrom = 1;
			$liste = array();
			foreach ($object->thirdparty->thirdparty_and_contact_email_array(1) as $key => $value)
				$liste [$key] = $value;
			$formmail->withto = GETPOST('sendto') ? GETPOST('sendto') : $liste;
			$formmail->withtocc = $liste;
			$formmail->withtoccc = $conf->global->MAIN_EMAIL_USECCC;
			if (empty($object->ref_client)) {
				$formmail->withtopic = $outputlangs->trans('SendOrderRef', '__ORDERREF__');
			} else if (! empty($object->ref_client)) {
				$formmail->withtopic = $outputlangs->trans('SendOrderRef', '__ORDERREF__ (__REFCLIENT__)');
			}
			$formmail->withfile = 2;
			$formmail->withbody = 1;
			$formmail->withdeliveryreceipt = 1;
			$formmail->withcancel = 1;
			// Tableau des substitutions
			$formmail->setSubstitFromObject($object);
			$formmail->substit ['__ORDERREF__'] = $object->ref;

			$custcontact = '';
			$contactarr = array();
			$contactarr = $object->liste_contact(- 1, 'external');

			if (is_array($contactarr) && count($contactarr) > 0)
			{
				foreach ($contactarr as $contact)
				{
					if ($contact['libelle'] == $langs->trans('TypeContact_commande_external_CUSTOMER')) {	// TODO Use code and not label
						$contactstatic = new Contact($db);
						$contactstatic->fetch($contact ['id']);
						$custcontact = $contactstatic->getFullName($langs, 1);
					}
				}

				if (! empty($custcontact)) {
					$formmail->substit['__CONTACTCIVNAME__'] = $custcontact;
				}
			}

			// Tableau des parametres complementaires
			$formmail->param['action'] = 'send';
			$formmail->param['models'] = 'order_send';
			$formmail->param['models_id']=GETPOST('modelmailselected','int');
			$formmail->param['orderid'] = $object->id;
			$formmail->param['returnurl'] = $_SERVER["PHP_SELF"] . '?id=' . $object->id;

			// Init list of files
			if (GETPOST("mode") == 'init') {
				$formmail->clear_attached_files();
				$formmail->add_attached_files($file, basename($file), dol_mimetype($file));
			}

			// Show form
			print $formmail->get_form();

			dol_fiche_end();
		}
	}
}

llxFooter();
$db->close();<|MERGE_RESOLUTION|>--- conflicted
+++ resolved
@@ -1321,12 +1321,9 @@
 
 	$projectid = 0;
 	$remise_absolue = 0;
-<<<<<<< HEAD
+
 	$currency_code = $conf->currency;
 	
-=======
-
->>>>>>> f345ff73
 	if (! empty($origin) && ! empty($originid)) {
 		// Parse element/subelement (ex: project_task)
 		$element = $subelement = $origin;
