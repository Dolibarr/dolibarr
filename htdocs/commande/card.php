<?php
/* Copyright (C) 2003-2006	Rodolphe Quiedeville	<rodolphe@quiedeville.org>
 * Copyright (C) 2004-2015	Laurent Destailleur		<eldy@users.sourceforge.net>
 * Copyright (C) 2005		Marc Barilley / Ocebo	<marc@ocebo.com>
 * Copyright (C) 2005-2015	Regis Houssin			<regis.houssin@inodbox.com>
 * Copyright (C) 2006		Andre Cianfarani		<acianfa@free.fr>
 * Copyright (C) 2010-2013	Juanjo Menent			<jmenent@2byte.es>
 * Copyright (C) 2011-2023	Philippe Grand			<philippe.grand@atoo-net.com>
 * Copyright (C) 2012-2013	Christophe Battarel		<christophe.battarel@altairis.fr>
 * Copyright (C) 2012-2016	Marcos García			<marcosgdf@gmail.com>
 * Copyright (C) 2012       Cedric Salvador      	<csalvador@gpcsolutions.fr>
 * Copyright (C) 2013		Florian Henry			<florian.henry@open-concept.pro>
 * Copyright (C) 2014       Ferran Marcet			<fmarcet@2byte.es>
 * Copyright (C) 2015       Jean-François Ferry		<jfefe@aternatik.fr>
 * Copyright (C) 2018-2021  Frédéric France         <frederic.france@netlogic.fr>
 * Copyright (C) 2022	    Gauthier VERDOL     	<gauthier.verdol@atm-consulting.fr>
 * Copyright (C) 2023		Benjamin Falière		<benjamin.faliere@altairis.fr>
 *
 * This program is free software; you can redistribute it and/or modify
 * it under the terms of the GNU General Public License as published by
 * the Free Software Foundation; either version 3 of the License, or
 * (at your option) any later version.
 *
 * This program is distributed in the hope that it will be useful,
 * but WITHOUT ANY WARRANTY; without even the implied warranty of
 * MERCHANTABILITY or FITNESS FOR A PARTICULAR PURPOSE.  See the
 *  GNU General Public License for more details.
 *
 * You should have received a copy of the GNU General Public License
 * along with this program. If not, see <https://www.gnu.org/licenses/>.
 */

/**
 *   \file      htdocs/commande/card.php
 *   \ingroup   commande
 *   \brief     Page to show sales order
 */

// Load Dolibarr environment
require '../main.inc.php';
require_once DOL_DOCUMENT_ROOT.'/core/class/doleditor.class.php';
require_once DOL_DOCUMENT_ROOT.'/core/class/extrafields.class.php';
require_once DOL_DOCUMENT_ROOT.'/core/class/html.formfile.class.php';
require_once DOL_DOCUMENT_ROOT.'/core/class/html.formorder.class.php';
require_once DOL_DOCUMENT_ROOT.'/core/class/html.formmargin.class.php';
require_once DOL_DOCUMENT_ROOT.'/core/modules/commande/modules_commande.php';
require_once DOL_DOCUMENT_ROOT.'/core/lib/functions2.lib.php';
require_once DOL_DOCUMENT_ROOT.'/core/lib/order.lib.php';

require_once DOL_DOCUMENT_ROOT.'/comm/action/class/actioncomm.class.php';
require_once DOL_DOCUMENT_ROOT.'/commande/class/commande.class.php';

if (isModEnabled("propal")) {
	require_once DOL_DOCUMENT_ROOT.'/comm/propal/class/propal.class.php';
}

if (isModEnabled('project')) {
	require_once DOL_DOCUMENT_ROOT.'/core/class/html.formprojet.class.php';
	require_once DOL_DOCUMENT_ROOT.'/projet/class/project.class.php';
}

if (isModEnabled('variants')) {
	require_once DOL_DOCUMENT_ROOT.'/variants/class/ProductCombination.class.php';
}


// Load translation files required by the page
$langs->loadLangs(array('orders', 'sendings', 'companies', 'bills', 'propal', 'deliveries', 'products', 'other'));

if (isModEnabled('incoterm')) {
	$langs->load('incoterm');
}
if (isModEnabled('margin')) {
	$langs->load('margins');
}
if (isModEnabled('productbatch')) {
	$langs->load('productbatch');
}


$id        = (GETPOST('id', 'int') ? GETPOST('id', 'int') : GETPOST('orderid', 'int'));
$ref       =  GETPOST('ref', 'alpha');
$socid     =  GETPOST('socid', 'int');
$action    =  GETPOST('action', 'aZ09');
$cancel    =  GETPOST('cancel', 'alpha');
$confirm   =  GETPOST('confirm', 'alpha');
$backtopage = GETPOST('backtopage', 'alpha');

$lineid    =  GETPOST('lineid', 'int');
$contactid =  GETPOST('contactid', 'int');
$projectid =  GETPOST('projectid', 'int');
$origin    =  GETPOST('origin', 'alpha');
$originid  = (GETPOST('originid', 'int') ? GETPOST('originid', 'int') : GETPOST('origin_id', 'int'));    // For backward compatibility
$rank      = (GETPOST('rank', 'int') > 0) ? GETPOST('rank', 'int') : -1;

// PDF
$hidedetails = (GETPOST('hidedetails', 'int') ? GETPOST('hidedetails', 'int') : (!empty($conf->global->MAIN_GENERATE_DOCUMENTS_HIDE_DETAILS) ? 1 : 0));
$hidedesc = (GETPOST('hidedesc', 'int') ? GETPOST('hidedesc', 'int') : (!empty($conf->global->MAIN_GENERATE_DOCUMENTS_HIDE_DESC) ? 1 : 0));
$hideref = (GETPOST('hideref', 'int') ? GETPOST('hideref', 'int') : (!empty($conf->global->MAIN_GENERATE_DOCUMENTS_HIDE_REF) ? 1 : 0));

// Security check
if (!empty($user->socid)) {
	$socid = $user->socid;
}

// Initialize technical object to manage hooks of page. Note that conf->hooks_modules contains array of hook context
$hookmanager->initHooks(array('ordercard', 'globalcard'));

$result = restrictedArea($user, 'commande', $id);

$object = new Commande($db);
$extrafields = new ExtraFields($db);

// fetch optionals attributes and labels
$extrafields->fetch_name_optionals_label($object->table_element);

// Load object
include DOL_DOCUMENT_ROOT.'/core/actions_fetchobject.inc.php';     // Must be include, not include_once

// Permissions / Rights
$usercanread    =  $user->hasRight("commande", "lire");
$usercancreate  =  $user->hasRight("commande", "creer");
$usercandelete  =  $user->hasRight("commande", "supprimer");

// Advanced permissions
$usercanclose       =  ((empty($conf->global->MAIN_USE_ADVANCED_PERMS) && !empty($usercancreate)) || (!empty($conf->global->MAIN_USE_ADVANCED_PERMS) && $user->hasRight('commande', 'order_advance', 'close')));
$usercanvalidate    =  ((empty($conf->global->MAIN_USE_ADVANCED_PERMS) && $usercancreate) || (!empty($conf->global->MAIN_USE_ADVANCED_PERMS) && $user->hasRight('commande', 'order_advance', 'validate')));
$usercancancel      =  ((empty($conf->global->MAIN_USE_ADVANCED_PERMS) && $usercancreate) || (!empty($conf->global->MAIN_USE_ADVANCED_PERMS) && $user->hasRight('commande', 'order_advance', 'annuler')));
$usercansend        =   (empty($conf->global->MAIN_USE_ADVANCED_PERMS) || $user->hasRight('commande', 'order_advance', 'send'));
$usercangeneretedoc =   (empty($conf->global->MAIN_USE_ADVANCED_PERMS) || $user->hasRight('commande', 'order_advance', 'generetedoc'));

$usermustrespectpricemin    = ((!empty($conf->global->MAIN_USE_ADVANCED_PERMS) && empty($user->rights->produit->ignore_price_min_advance)) || empty($conf->global->MAIN_USE_ADVANCED_PERMS));
$usercancreatepurchaseorder = ($user->hasRight('fournisseur', 'commande', 'creer') || $user->hasRight('supplier_order', 'creer'));

$permissionnote    = $usercancreate;     //  Used by the include of actions_setnotes.inc.php
$permissiondellink = $usercancreate;     //  Used by the include of actions_dellink.inc.php
$permissiontoadd   = $usercancreate;     //  Used by the include of actions_addupdatedelete.inc.php and actions_lineupdown.inc.php


$error = 0;

$date_delivery = dol_mktime(GETPOST('liv_hour', 'int'), GETPOST('liv_min', 'int'), 0, GETPOST('liv_month', 'int'), GETPOST('liv_day', 'int'), GETPOST('liv_year', 'int'));


/*
 * Actions
 */

$parameters = array('socid' => $socid);
// Note that $action and $object may be modified by some hooks
$reshook = $hookmanager->executeHooks('doActions', $parameters, $object, $action);
if ($reshook < 0) {
	setEventMessages($hookmanager->error, $hookmanager->errors, 'errors');
}

if (empty($reshook)) {
	$backurlforlist = DOL_URL_ROOT.'/commande/list.php';

	if (empty($backtopage) || ($cancel && empty($id))) {
		if (empty($backtopage) || ($cancel && strpos($backtopage, '__ID__'))) {
			if (empty($id) && (($action != 'add' && $action != 'create') || $cancel)) {
				$backtopage = $backurlforlist;
			} else {
				$backtopage = DOL_URL_ROOT.'/commande/card.php?id='.((!empty($id) && $id > 0) ? $id : '__ID__');
			}
		}
	}

	if ($cancel) {
		if (!empty($backtopageforcancel)) {
			header("Location: ".$backtopageforcancel);
			exit;
		} elseif (!empty($backtopage)) {
			header("Location: ".$backtopage);
			exit;
		}
		$action = '';
	}

	include DOL_DOCUMENT_ROOT.'/core/actions_setnotes.inc.php';    // Must be include, not include_once

	include DOL_DOCUMENT_ROOT.'/core/actions_dellink.inc.php';     // Must be include, not include_once

	include DOL_DOCUMENT_ROOT.'/core/actions_lineupdown.inc.php';  // Must be include, not include_once

	// Action clone object
	if ($action == 'confirm_clone' && $confirm == 'yes' && $usercancreate) {
		if (1 == 0 && !GETPOST('clone_content') && !GETPOST('clone_receivers')) {
			setEventMessages($langs->trans("NoCloneOptionsSpecified"), null, 'errors');
		} else {
			if ($object->id > 0) {
				// Because createFromClone modifies the object, we must clone it so that we can restore it later
				$orig = clone $object;

				$result = $object->createFromClone($user, $socid);
				if ($result > 0) {
					header("Location: ".$_SERVER['PHP_SELF'].'?id='.$result);
					exit;
				} else {
					setEventMessages($object->error, $object->errors, 'errors');
					$object = $orig;
					$action = '';
				}
			}
		}
	} elseif ($action == 'reopen' && $usercancreate) {
		// Reopen a closed order
		if ($object->statut == Commande::STATUS_CANCELED || $object->statut == Commande::STATUS_CLOSED) {
			$result = $object->set_reopen($user);
			if ($result > 0) {
				setEventMessages($langs->trans('OrderReopened', $object->ref), null);
			} else {
				setEventMessages($object->error, $object->errors, 'errors');
			}
		}
	} elseif ($action == 'confirm_delete' && $confirm == 'yes' && $usercandelete) {
		// Remove order
		$result = $object->delete($user);
		if ($result > 0) {
			header('Location: list.php?restore_lastsearch_values=1');
			exit;
		} else {
			setEventMessages($object->error, $object->errors, 'errors');
		}
	} elseif ($action == 'confirm_deleteline' && $confirm == 'yes' && $usercancreate) {
		// Remove a product line
		$result = $object->deleteline($user, $lineid);
		if ($result > 0) {
			// reorder lines
			$object->line_order(true);
			// Define output language
			$outputlangs = $langs;
			$newlang = '';
			if (getDolGlobalInt('MAIN_MULTILANGS') && empty($newlang) && GETPOST('lang_id', 'aZ09')) {
				$newlang = GETPOST('lang_id', 'aZ09');
			}
			if (getDolGlobalInt('MAIN_MULTILANGS') && empty($newlang)) {
				$newlang = $object->thirdparty->default_lang;
			}
			if (!empty($newlang)) {
				$outputlangs = new Translate("", $conf);
				$outputlangs->setDefaultLang($newlang);
			}
			if (empty($conf->global->MAIN_DISABLE_PDF_AUTOUPDATE)) {
				$ret = $object->fetch($object->id); // Reload to get new records
				$object->generateDocument($object->model_pdf, $outputlangs, $hidedetails, $hidedesc, $hideref);
			}

			header('Location: '.$_SERVER["PHP_SELF"].'?id='.$object->id);
			exit;
		} else {
			setEventMessages($object->error, $object->errors, 'errors');
		}
	} elseif ($action == 'classin' && $usercancreate) {
		// Link to a project
		$object->setProject(GETPOST('projectid', 'int'));
	} elseif ($action == 'add' && $usercancreate) {
		// Add order
		$datecommande = dol_mktime(12, 0, 0, GETPOST('remonth'), GETPOST('reday'), GETPOST('reyear'));
		$date_delivery = dol_mktime(GETPOST('liv_hour', 'int'), GETPOST('liv_min', 'int'), 0, GETPOST('liv_month', 'int'), GETPOST('liv_day', 'int'), GETPOST('liv_year', 'int'));
		$selectedLines = GETPOST('toselect', 'array');

		if ($datecommande == '') {
			setEventMessages($langs->trans('ErrorFieldRequired', $langs->transnoentities('Date')), null, 'errors');
			$action = 'create';
			$error++;
		}

		if ($socid < 1) {
			setEventMessages($langs->trans("ErrorFieldRequired", $langs->transnoentitiesnoconv("Customer")), null, 'errors');
			$action = 'create';
			$error++;
		}

		if (!$error) {
			$object->socid = $socid;
			$object->fetch_thirdparty();

			$db->begin();

			$object->date_commande = $datecommande;
			$object->note_private = GETPOST('note_private', 'restricthtml');
			$object->note_public = GETPOST('note_public', 'restricthtml');
			$object->source = GETPOST('source_id');
			$object->fk_project = GETPOST('projectid', 'int');
			$object->ref_client = GETPOST('ref_client', 'alpha');
			$object->model_pdf = GETPOST('model');
			$object->cond_reglement_id = GETPOST('cond_reglement_id');
			$object->deposit_percent = GETPOST('cond_reglement_id_deposit_percent', 'alpha');
			$object->mode_reglement_id = GETPOST('mode_reglement_id');
			$object->fk_account = GETPOST('fk_account', 'int');
			$object->availability_id = GETPOST('availability_id');
			$object->demand_reason_id = GETPOST('demand_reason_id');
			$object->date_livraison = $date_delivery; // deprecated
			$object->delivery_date = $date_delivery;
			$object->shipping_method_id = GETPOST('shipping_method_id', 'int');
			$object->warehouse_id = GETPOST('warehouse_id', 'int');
			$object->fk_delivery_address = GETPOST('fk_address');
			$object->contact_id = GETPOST('contactid');
			$object->fk_incoterms = GETPOST('incoterm_id', 'int');
			$object->location_incoterms = GETPOST('location_incoterms', 'alpha');
			$object->multicurrency_code = GETPOST('multicurrency_code', 'alpha');
			$object->multicurrency_tx = GETPOST('originmulticurrency_tx', 'int');
			// Fill array 'array_options' with data from add form
			if (!$error) {
				$ret = $extrafields->setOptionalsFromPost(null, $object);
				if ($ret < 0) {
					$error++;
				}
			}

			// If creation from another object of another module (Example: origin=propal, originid=1)
			if (!empty($origin) && !empty($originid)) {
				// Parse element/subelement (ex: project_task)
				$element = $subelement = $origin;
				$regs = array();
				if (preg_match('/^([^_]+)_([^_]+)/i', $origin, $regs)) {
					$element = $regs [1];
					$subelement = $regs [2];
				}

				// For compatibility
				if ($element == 'order') {
					$element = $subelement = 'commande';
				}
				if ($element == 'propal') {
					$element = 'comm/propal';
					$subelement = 'propal';
				}
				if ($element == 'contract') {
					$element = $subelement = 'contrat';
				}

				$object->origin = $origin;
				$object->origin_id = $originid;

				// Possibility to add external linked objects with hooks
				$object->linked_objects [$object->origin] = $object->origin_id;
				$other_linked_objects = GETPOST('other_linked_objects', 'array');
				if (!empty($other_linked_objects)) {
					$object->linked_objects = array_merge($object->linked_objects, $other_linked_objects);
				}

				if (!$error) {
					$object_id = $object->create($user);

					if ($object_id > 0) {
						dol_include_once('/'.$element.'/class/'.$subelement.'.class.php');

						$classname = ucfirst($subelement);
						$srcobject = new $classname($db);

						dol_syslog("Try to find source object origin=".$object->origin." originid=".$object->origin_id." to add lines");
						$result = $srcobject->fetch($object->origin_id);
						if ($result > 0) {
							$lines = $srcobject->lines;
							if (empty($lines) && method_exists($srcobject, 'fetch_lines')) {
								$srcobject->fetch_lines();
								$lines = $srcobject->lines;
							}

							$fk_parent_line = 0;
							$num = count($lines);

							for ($i = 0; $i < $num; $i++) {
								if (!in_array($lines[$i]->id, $selectedLines)) {
									continue; // Skip unselected lines
								}

								$label = (!empty($lines[$i]->label) ? $lines[$i]->label : '');
								$desc = (!empty($lines[$i]->desc) ? $lines[$i]->desc : '');
								$product_type = (!empty($lines[$i]->product_type) ? $lines[$i]->product_type : 0);

								// Dates
								// TODO mutualiser
								$date_start = $lines[$i]->date_debut_prevue;
								if ($lines[$i]->date_debut_reel) {
									$date_start = $lines[$i]->date_debut_reel;
								}
								if ($lines[$i]->date_start) {
									$date_start = $lines[$i]->date_start;
								}
								$date_end = $lines[$i]->date_fin_prevue;
								if ($lines[$i]->date_fin_reel) {
									$date_end = $lines[$i]->date_fin_reel;
								}
								if ($lines[$i]->date_end) {
									$date_end = $lines[$i]->date_end;
								}

									// Reset fk_parent_line for no child products and special product
								if (($lines[$i]->product_type != 9 && empty($lines[$i]->fk_parent_line)) || $lines[$i]->product_type == 9) {
									$fk_parent_line = 0;
								}

								// Extrafields
								if (method_exists($lines[$i], 'fetch_optionals')) { // For avoid conflicts if trigger used
									$lines[$i]->fetch_optionals();
									$array_options = $lines[$i]->array_options;
								}

								$tva_tx = $lines[$i]->tva_tx;
								if (!empty($lines[$i]->vat_src_code) && !preg_match('/\(/', $tva_tx)) {
									$tva_tx .= ' ('.$lines[$i]->vat_src_code.')';
								}

								$result = $object->addline(
									$desc,
									$lines[$i]->subprice,
									$lines[$i]->qty,
									$tva_tx,
									$lines[$i]->localtax1_tx,
									$lines[$i]->localtax2_tx,
									$lines[$i]->fk_product,
									$lines[$i]->remise_percent,
									$lines[$i]->info_bits,
									$lines[$i]->fk_remise_except,
									'HT',
									0,
									$date_start,
									$date_end,
									$product_type,
									$lines[$i]->rang,
									$lines[$i]->special_code,
									$fk_parent_line,
									$lines[$i]->fk_fournprice,
									$lines[$i]->pa_ht,
									$label,
									$array_options,
									$lines[$i]->fk_unit,
									$object->origin,
									$lines[$i]->rowid
								);

								if ($result < 0) {
									$error++;
									break;
								}

								// Defined the new fk_parent_line
								if ($result > 0 && $lines[$i]->product_type == 9) {
									$fk_parent_line = $result;
								}
							}
						} else {
							setEventMessages($srcobject->error, $srcobject->errors, 'errors');
							$error++;
						}

						// Now we create same links to contact than the ones found on origin object
						/* Useless, already into the create
						if (!empty($conf->global->MAIN_PROPAGATE_CONTACTS_FROM_ORIGIN))
						{
							$originforcontact = $object->origin;
							$originidforcontact = $object->origin_id;
							if ($originforcontact == 'shipping')     // shipment and order share the same contacts. If creating from shipment we take data of order
							{
								$originforcontact=$srcobject->origin;
								$originidforcontact=$srcobject->origin_id;
							}
							$sqlcontact = "SELECT code, fk_socpeople FROM ".MAIN_DB_PREFIX."element_contact as ec, ".MAIN_DB_PREFIX."c_type_contact as ctc";
							$sqlcontact.= " WHERE element_id = ".((int) $originidforcontact)." AND ec.fk_c_type_contact = ctc.rowid AND ctc.element = '".$db->escape($originforcontact)."'";

							$resqlcontact = $db->query($sqlcontact);
							if ($resqlcontact)
							{
								while($objcontact = $db->fetch_object($resqlcontact))
								{
									//print $objcontact->code.'-'.$objcontact->fk_socpeople."\n";
									$object->add_contact($objcontact->fk_socpeople, $objcontact->code);
								}
							}
							else dol_print_error($resqlcontact);
						}*/

						// Hooks
						$parameters = array('objFrom' => $srcobject);
						// Note that $action and $object may be modified by hook
						$reshook = $hookmanager->executeHooks('createFrom', $parameters, $object, $action);
						if ($reshook < 0) {
							setEventMessages($hookmanager->error, $hookmanager->errors, 'errors');
							$error++;
						}
					} else {
						setEventMessages($object->error, $object->errors, 'errors');
						$error++;
					}
				} else {
					// Required extrafield left blank, error message already defined by setOptionalsFromPost()
					$action = 'create';
				}
			} else {
				if (!$error) {
					$object_id = $object->create($user);
				}
			}

			// Insert default contacts if defined
			if ($object_id > 0) {
				if (GETPOST('contactid', 'int')) {
					$result = $object->add_contact(GETPOST('contactid', 'int'), 'CUSTOMER', 'external');
					if ($result < 0) {
						setEventMessages($langs->trans("ErrorFailedToAddContact"), null, 'errors');
						$error++;
					}
				}

				$id = $object_id;
				$action = '';
			}

			// End of object creation, we show it
			if ($object_id > 0 && !$error) {
				$db->commit();
				header('Location: '.$_SERVER["PHP_SELF"].'?id='.$object_id);
				exit();
			} else {
				$db->rollback();
				$action = 'create';
				setEventMessages($object->error, $object->errors, 'errors');
			}
		}
	} elseif ($action == 'classifybilled' && $usercancreate) {
		$ret = $object->classifyBilled($user);

		if ($ret < 0) {
			setEventMessages($object->error, $object->errors, 'errors');
		}
	} elseif ($action == 'classifyunbilled' && $usercancreate) {
		$ret = $object->classifyUnBilled($user);
		if ($ret < 0) {
			setEventMessages($object->error, $object->errors, 'errors');
		}
	} elseif ($action == 'setref_client' && $usercancreate) {
		// Positionne ref commande client
		$result = $object->set_ref_client($user, GETPOST('ref_client'));
		if ($result < 0) {
			setEventMessages($object->error, $object->errors, 'errors');
		}
	} elseif ($action == 'setremise' && $usercancreate) {
		$result = $object->setDiscount($user, price2num(GETPOST('remise'), 2));
		if ($result < 0) {
			setEventMessages($object->error, $object->errors, 'errors');
		}
	} elseif ($action == 'setabsolutediscount' && $usercancreate) {
		if (GETPOST('remise_id')) {
			if ($object->id > 0) {
				$object->insert_discount(GETPOST('remise_id'));
			} else {
				dol_print_error($db, $object->error);
			}
		}
	} elseif ($action == 'setdate' && $usercancreate) {
		$date = dol_mktime(0, 0, 0, GETPOST('order_month', 'int'), GETPOST('order_day', 'int'), GETPOST('order_year', 'int'));

		$result = $object->set_date($user, $date);
		if ($result < 0) {
			setEventMessages($object->error, $object->errors, 'errors');
		}
	} elseif ($action == 'setdate_livraison' && $usercancreate) {
		$date_delivery = dol_mktime(GETPOST('liv_hour', 'int'), GETPOST('liv_min', 'int'), 0, GETPOST('liv_month', 'int'), GETPOST('liv_day', 'int'), GETPOST('liv_year', 'int'));

		$object->fetch($id);
		$result = $object->setDeliveryDate($user, $date_delivery);
		if ($result < 0) {
			setEventMessages($object->error, $object->errors, 'errors');
		}
	} elseif ($action == 'setmode' && $usercancreate) {
		$result = $object->setPaymentMethods(GETPOST('mode_reglement_id', 'int'));
		if ($result < 0) {
			setEventMessages($object->error, $object->errors, 'errors');
		}
	} elseif ($action == 'setmulticurrencycode' && $usercancreate) {
		// Multicurrency Code
		$result = $object->setMulticurrencyCode(GETPOST('multicurrency_code', 'alpha'));
	} elseif ($action == 'setmulticurrencyrate' && $usercancreate) {
		// Multicurrency rate
		$result = $object->setMulticurrencyRate(price2num(GETPOST('multicurrency_tx')), GETPOST('calculation_mode', 'int'));
	} elseif ($action == 'setavailability' && $usercancreate) {
		$result = $object->availability(GETPOST('availability_id'));
		if ($result < 0) {
			setEventMessages($object->error, $object->errors, 'errors');
		}
	} elseif ($action == 'setdemandreason' && $usercancreate) {
		$result = $object->demand_reason(GETPOST('demand_reason_id'));
		if ($result < 0) {
			setEventMessages($object->error, $object->errors, 'errors');
		}
	} elseif ($action == 'setconditions' && $usercancreate) {
		$result = $object->setPaymentTerms(GETPOST('cond_reglement_id', 'int'), GETPOST('cond_reglement_id_deposit_percent', 'alpha'));
		if ($result < 0) {
			dol_print_error($db, $object->error);
		} else {
			if (empty($conf->global->MAIN_DISABLE_PDF_AUTOUPDATE)) {
				// Define output language
				$outputlangs = $langs;
				$newlang = GETPOST('lang_id', 'alpha');
				if (getDolGlobalInt('MAIN_MULTILANGS') && empty($newlang)) {
					$newlang = $object->thirdparty->default_lang;
				}
				if (!empty($newlang)) {
					$outputlangs = new Translate("", $conf);
					$outputlangs->setDefaultLang($newlang);
				}

				$ret = $object->fetch($object->id); // Reload to get new records
				$object->generateDocument($object->model_pdf, $outputlangs, $hidedetails, $hidedesc, $hideref);
			}
		}
	} elseif ($action == 'set_incoterms' && isModEnabled('incoterm')) {
		// Set incoterm
		$result = $object->setIncoterms(GETPOST('incoterm_id', 'int'), GETPOST('location_incoterms', 'alpha'));
		if ($result < 0) {
			setEventMessages($object->error, $object->errors, 'errors');
		}
	} elseif ($action == 'setbankaccount' && $usercancreate) {
		// bank account
		$result = $object->setBankAccount(GETPOST('fk_account', 'int'));
		if ($result < 0) {
			setEventMessages($object->error, $object->errors, 'errors');
		}
	} elseif ($action == 'setshippingmethod' && $usercancreate) {
		// shipping method
		$result = $object->setShippingMethod(GETPOST('shipping_method_id', 'int'));
		if ($result < 0) {
			setEventMessages($object->error, $object->errors, 'errors');
		}
	} elseif ($action == 'setwarehouse' && $usercancreate) {
		// warehouse
		$result = $object->setWarehouse(GETPOST('warehouse_id', 'int'));
		if ($result < 0) {
			setEventMessages($object->error, $object->errors, 'errors');
		}
	} elseif ($action == 'setremisepercent' && $usercancreate) {
		$result = $object->setDiscount($user, price2num(GETPOST('remise_percent'), '', 2));
	} elseif ($action == 'setremiseabsolue' && $usercancreate) {
		$result = $object->set_remise_absolue($user, price2num(GETPOST('remise_absolue'), 'MU', 2));
	} elseif ($action == 'addline' && GETPOST('submitforalllines', 'alpha') && GETPOST('vatforalllines', 'alpha') !== '') {
		// Define vat_rate
		$vat_rate = (GETPOST('vatforalllines') ? GETPOST('vatforalllines') : 0);
		$vat_rate = str_replace('*', '', $vat_rate);
		$localtax1_rate = get_localtax($vat_rate, 1, $object->thirdparty, $mysoc);
		$localtax2_rate = get_localtax($vat_rate, 2, $object->thirdparty, $mysoc);
		foreach ($object->lines as $line) {
			$result = $object->updateline($line->id, $line->desc, $line->subprice, $line->qty, $line->remise_percent, $vat_rate, $localtax1_rate, $localtax2_rate, 'HT', $line->info_bits, $line->date_start, $line->date_end, $line->product_type, $line->fk_parent_line, 0, $line->fk_fournprice, $line->pa_ht, $line->label, $line->special_code, $line->array_options, $line->fk_unit, $line->multicurrency_subprice);
		}
	} elseif ($action == 'addline' && GETPOST('submitforalllines', 'alpha') && GETPOST('remiseforalllines', 'alpha') !== '' && $usercancreate) {
		// Define remise_percent
		$remise_percent = (GETPOST('remiseforalllines') ? GETPOST('remiseforalllines') : 0);
		$remise_percent = str_replace('*', '', $remise_percent);
		foreach ($object->lines as $line) {
			$result = $object->updateline($line->id, $line->desc, $line->subprice, $line->qty, $remise_percent, $line->tva_tx, $line->localtax1_tx, $line->localtax2_tx, 'HT', $line->info_bits, $line->date_start, $line->date_end, $line->product_type, $line->fk_parent_line, 0, $line->fk_fournprice, $line->pa_ht, $line->label, $line->special_code, $line->array_options, $line->fk_unit, $line->multicurrency_subprice);
		}
	} elseif ($action == 'addline' && $usercancreate) {		// Add a new line
		$langs->load('errors');
		$error = 0;

		// Set if we used free entry or predefined product
		$predef = '';
		$product_desc = (GETPOSTISSET('dp_desc') ? GETPOST('dp_desc', 'restricthtml') : '');

		$price_ht = '';
		$price_ht_devise = '';
		$price_ttc = '';
		$price_ttc_devise = '';
		$pu_ht = '';
		$pu_ttc = '';
		$pu_ht_devise = '';
		$pu_ttc_devise  = '';

		if (GETPOST('price_ht') !== '') {
			$price_ht = price2num(GETPOST('price_ht'), 'MU', 2);
		}
		if (GETPOST('multicurrency_price_ht') !== '') {
			$price_ht_devise = price2num(GETPOST('multicurrency_price_ht'), 'CU', 2);
		}
		if (GETPOST('price_ttc') !== '') {
			$price_ttc = price2num(GETPOST('price_ttc'), 'MU', 2);
		}
		if (GETPOST('multicurrency_price_ttc') !== '') {
			$price_ttc_devise = price2num(GETPOST('multicurrency_price_ttc'), 'CU', 2);
		}

		$prod_entry_mode = GETPOST('prod_entry_mode', 'aZ09');
		if ($prod_entry_mode == 'free') {
			$idprod = 0;
		} else {
			$idprod = GETPOST('idprod', 'int');

			if (!empty($conf->global->MAIN_DISABLE_FREE_LINES) && $idprod <= 0) {
				setEventMessages($langs->trans("ErrorFieldRequired", $langs->transnoentitiesnoconv("ProductOrService")), null, 'errors');
				$error++;
			}
		}

		$tva_tx = GETPOST('tva_tx', 'alpha');

		$qty = price2num(GETPOST('qty'.$predef, 'alpha'), 'MS', 2);

		$remise_percent = (GETPOSTISSET('remise_percent'.$predef) ? price2num(GETPOST('remise_percent'.$predef, 'alpha'), '', 2) : 0);
		if (empty($remise_percent)) {
			$remise_percent = 0;
		}

		// Extrafields
		$extralabelsline = $extrafields->fetch_name_optionals_label($object->table_element_line);
		$array_options = $extrafields->getOptionalsFromPost($object->table_element_line, $predef);
		// Unset extrafield
		if (is_array($extralabelsline)) {
			// Get extra fields
			foreach ($extralabelsline as $key => $value) {
				unset($_POST["options_".$key]);
			}
		}

		if ((empty($idprod) || $idprod < 0) && ($price_ht < 0) && ($qty < 0)) {
			setEventMessages($langs->trans('ErrorBothFieldCantBeNegative', $langs->transnoentitiesnoconv('UnitPriceHT'), $langs->transnoentitiesnoconv('Qty')), null, 'errors');
			$error++;
		}
		if ($prod_entry_mode == 'free' && (empty($idprod) || $idprod < 0) && GETPOST('type') < 0) {
			setEventMessages($langs->trans('ErrorFieldRequired', $langs->transnoentitiesnoconv('Type')), null, 'errors');
			$error++;
		}
		if ($prod_entry_mode == 'free' && (empty($idprod) || $idprod < 0) && $price_ht === '' && $price_ht_devise === '' && $price_ttc === '' && $price_ttc_devise === '') { 	// Unit price can be 0 but not ''. Also price can be negative for order.
			setEventMessages($langs->trans("ErrorFieldRequired", $langs->transnoentitiesnoconv("UnitPriceHT")), null, 'errors');
			$error++;
		}
		if ($qty == '') {
			setEventMessages($langs->trans('ErrorFieldRequired', $langs->transnoentitiesnoconv('Qty')), null, 'errors');
			$error++;
		}
		if ($qty < 0) {
			setEventMessages($langs->trans('FieldCannotBeNegative', $langs->transnoentitiesnoconv('Qty')), null, 'errors');
			$error++;
		}
		if ($prod_entry_mode == 'free' && (empty($idprod) || $idprod < 0) && empty($product_desc)) {
			setEventMessages($langs->trans('ErrorFieldRequired', $langs->transnoentitiesnoconv('Description')), null, 'errors');
			$error++;
		}

		if (!$error && isModEnabled('variants') && $prod_entry_mode != 'free') {
			if ($combinations = GETPOST('combinations', 'array')) {
				//Check if there is a product with the given combination
				$prodcomb = new ProductCombination($db);

				if ($res = $prodcomb->fetchByProductCombination2ValuePairs($idprod, $combinations)) {
					$idprod = $res->fk_product_child;
				} else {
					setEventMessages($langs->trans('ErrorProductCombinationNotFound'), null, 'errors');
					$error++;
				}
			}
		}

		if (!$error && ($qty >= 0) && (!empty($product_desc) || (!empty($idprod) && $idprod > 0))) {
			// Clean parameters
			$date_start = dol_mktime(GETPOST('date_start'.$predef.'hour'), GETPOST('date_start'.$predef.'min'), GETPOST('date_start'.$predef.'sec'), GETPOST('date_start'.$predef.'month'), GETPOST('date_start'.$predef.'day'), GETPOST('date_start'.$predef.'year'));
			$date_end = dol_mktime(GETPOST('date_end'.$predef.'hour'), GETPOST('date_end'.$predef.'min'), GETPOST('date_end'.$predef.'sec'), GETPOST('date_end'.$predef.'month'), GETPOST('date_end'.$predef.'day'), GETPOST('date_end'.$predef.'year'));
			$price_base_type = (GETPOST('price_base_type', 'alpha') ?GETPOST('price_base_type', 'alpha') : 'HT');

			// Ecrase $pu par celui du produit
			// Ecrase $desc par celui du produit
			// Ecrase $base_price_type par celui du produit
			if (!empty($idprod) && $idprod > 0) {
				$prod = new Product($db);
				$prod->fetch($idprod);

				$label = ((GETPOST('product_label') && GETPOST('product_label') != $prod->label) ? GETPOST('product_label') : '');

				// Update if prices fields are defined
				/*$tva_tx = get_default_tva($mysoc, $object->thirdparty, $prod->id);
				$tva_npr = get_default_npr($mysoc, $object->thirdparty, $prod->id);
				if (empty($tva_tx)) {
					$tva_npr = 0;
				}*/

				$pu_ht = $prod->price;
				$pu_ttc = $prod->price_ttc;
				$price_min = $prod->price_min;
				$price_min_ttc = $prod->price_min_ttc;
				$price_base_type = $prod->price_base_type;

				// If price per segment
				if (!empty($conf->global->PRODUIT_MULTIPRICES) && !empty($object->thirdparty->price_level)) {
					$pu_ht = $prod->multiprices[$object->thirdparty->price_level];
					$pu_ttc = $prod->multiprices_ttc[$object->thirdparty->price_level];
					$price_min = $prod->multiprices_min[$object->thirdparty->price_level];
					$price_min_ttc = $prod->multiprices_min_ttc[$object->thirdparty->price_level];
					$price_base_type = $prod->multiprices_base_type[$object->thirdparty->price_level];
					if (!empty($conf->global->PRODUIT_MULTIPRICES_USE_VAT_PER_LEVEL)) {  // using this option is a bug. kept for backward compatibility
						if (isset($prod->multiprices_tva_tx[$object->thirdparty->price_level])) {
							$tva_tx = $prod->multiprices_tva_tx[$object->thirdparty->price_level];
						}
						if (isset($prod->multiprices_recuperableonly[$object->thirdparty->price_level])) {
							$tva_npr = $prod->multiprices_recuperableonly[$object->thirdparty->price_level];
						}
					}
				} elseif (!empty($conf->global->PRODUIT_CUSTOMER_PRICES)) {
					// If price per customer
					require_once DOL_DOCUMENT_ROOT.'/product/class/productcustomerprice.class.php';

					$prodcustprice = new Productcustomerprice($db);

					$filter = array('t.fk_product' => $prod->id, 't.fk_soc' => $object->thirdparty->id);

					$result = $prodcustprice->fetchAll('', '', 0, 0, $filter);
					if ($result >= 0) {
						if (count($prodcustprice->lines) > 0) {
							$pu_ht = price($prodcustprice->lines[0]->price);
							$pu_ttc = price($prodcustprice->lines[0]->price_ttc);
							$price_min =  price($prodcustprice->lines[0]->price_min);
							$price_min_ttc =  price($prodcustprice->lines[0]->price_min_ttc);
							$price_base_type = $prodcustprice->lines[0]->price_base_type;
							$tva_tx = $prodcustprice->lines[0]->tva_tx;
							if ($prodcustprice->lines[0]->default_vat_code && !preg_match('/\(.*\)/', $tva_tx)) {
								$tva_tx .= ' ('.$prodcustprice->lines[0]->default_vat_code.')';
							}
							$tva_npr = $prodcustprice->lines[0]->recuperableonly;
							if (empty($tva_tx)) {
								$tva_npr = 0;
							}
						}
					} else {
						setEventMessages($prodcustprice->error, $prodcustprice->errors, 'errors');
					}
				} elseif (!empty($conf->global->PRODUIT_CUSTOMER_PRICES_BY_QTY)) {
					// If price per quantity
					if ($prod->prices_by_qty[0]) {	// yes, this product has some prices per quantity
						// Search the correct price into loaded array product_price_by_qty using id of array retrieved into POST['pqp'].
						$pqp = GETPOST('pbq', 'int');

						// Search price into product_price_by_qty from $prod->id
						foreach ($prod->prices_by_qty_list[0] as $priceforthequantityarray) {
							if ($priceforthequantityarray['rowid'] != $pqp) {
								continue;
							}
							// We found the price
							if ($priceforthequantityarray['price_base_type'] == 'HT') {
								$pu_ht = $priceforthequantityarray['unitprice'];
							} else {
								$pu_ttc = $priceforthequantityarray['unitprice'];
							}
							// Note: the remise_percent or price by qty is used to set data on form, so we will use value from POST.
							break;
						}
					}
				} elseif (!empty($conf->global->PRODUIT_CUSTOMER_PRICES_BY_QTY_MULTIPRICES)) {
					// If price per quantity and customer
					if ($prod->prices_by_qty[$object->thirdparty->price_level]) {	// yes, this product has some prices per quantity
						// Search the correct price into loaded array product_price_by_qty using id of array retrieved into POST['pqp'].
						$pqp = GETPOST('pbq', 'int');
						// Search price into product_price_by_qty from $prod->id
						foreach ($prod->prices_by_qty_list[$object->thirdparty->price_level] as $priceforthequantityarray) {
							if ($priceforthequantityarray['rowid'] != $pqp) {
								continue;
							}
							// We found the price
							if ($priceforthequantityarray['price_base_type'] == 'HT') {
								$pu_ht = $priceforthequantityarray['unitprice'];
							} else {
								$pu_ttc = $priceforthequantityarray['unitprice'];
							}
							// Note: the remise_percent or price by qty is used to set data on form, so we will use value from POST.
							break;
						}
					}
				}

				$tmpvat = price2num(preg_replace('/\s*\(.*\)/', '', $tva_tx));
				$tmpprodvat = price2num(preg_replace('/\s*\(.*\)/', '', $prod->tva_tx));

				// Set unit price to use
				if (!empty($price_ht) || $price_ht === '0') {
					$pu_ht = price2num($price_ht, 'MU');
					$pu_ttc = price2num($pu_ht * (1 + ($tmpvat / 100)), 'MU');
				} elseif (!empty($price_ttc) || $price_ttc === '0') {
					$pu_ttc = price2num($price_ttc, 'MU');
					$pu_ht = price2num($pu_ttc / (1 + ($tmpvat / 100)), 'MU');
				} elseif ($tmpvat != $tmpprodvat) {
					// Is this still used ?
					if ($price_base_type != 'HT') {
						$pu_ht = price2num($pu_ttc / (1 + ($tmpvat / 100)), 'MU');
					} else {
						$pu_ttc = price2num($pu_ht * (1 + ($tmpvat / 100)), 'MU');
					}
				}

				$desc = '';

				// Define output language
				if (getDolGlobalInt('MAIN_MULTILANGS') && !empty($conf->global->PRODUIT_TEXTS_IN_THIRDPARTY_LANGUAGE)) {
					$outputlangs = $langs;
					$newlang = '';
					if (empty($newlang) && GETPOST('lang_id', 'aZ09')) {
						$newlang = GETPOST('lang_id', 'aZ09');
					}
					if (empty($newlang)) {
						$newlang = $object->thirdparty->default_lang;
					}
					if (!empty($newlang)) {
						$outputlangs = new Translate("", $conf);
						$outputlangs->setDefaultLang($newlang);
					}

					$desc = (!empty($prod->multilangs[$outputlangs->defaultlang]["description"])) ? $prod->multilangs[$outputlangs->defaultlang]["description"] : $prod->description;
				} else {
					$desc = $prod->description;
				}

				//If text set in desc is the same as product descpription (as now it's preloaded) whe add it only one time
				if ($product_desc==$desc && !empty($conf->global->PRODUIT_AUTOFILL_DESC)) {
					$product_desc='';
				}

				if (!empty($product_desc) && !empty($conf->global->MAIN_NO_CONCAT_DESCRIPTION)) {
					$desc = $product_desc;
				} else {
					$desc = dol_concatdesc($desc, $product_desc, '', !empty($conf->global->MAIN_CHANGE_ORDER_CONCAT_DESCRIPTION));
				}

				// Add custom code and origin country into description
				if (empty($conf->global->MAIN_PRODUCT_DISABLE_CUSTOMCOUNTRYCODE) && (!empty($prod->customcode) || !empty($prod->country_code))) {
					$tmptxt = '(';
					// Define output language
					if (getDolGlobalInt('MAIN_MULTILANGS') && !empty($conf->global->PRODUIT_TEXTS_IN_THIRDPARTY_LANGUAGE)) {
						$outputlangs = $langs;
						$newlang = '';
						if (empty($newlang) && GETPOST('lang_id', 'alpha')) {
							$newlang = GETPOST('lang_id', 'alpha');
						}
						if (empty($newlang)) {
							$newlang = $object->thirdparty->default_lang;
						}
						if (!empty($newlang)) {
							$outputlangs = new Translate("", $conf);
							$outputlangs->setDefaultLang($newlang);
							$outputlangs->load('products');
						}
						if (!empty($prod->customcode)) {
							$tmptxt .= $outputlangs->transnoentitiesnoconv("CustomCode").': '.$prod->customcode;
						}
						if (!empty($prod->customcode) && !empty($prod->country_code)) {
							$tmptxt .= ' - ';
						}
						if (!empty($prod->country_code)) {
							$tmptxt .= $outputlangs->transnoentitiesnoconv("CountryOrigin").': '.getCountry($prod->country_code, 0, $db, $outputlangs, 0);
						}
					} else {
						if (!empty($prod->customcode)) {
							$tmptxt .= $langs->transnoentitiesnoconv("CustomCode").': '.$prod->customcode;
						}
						if (!empty($prod->customcode) && !empty($prod->country_code)) {
							$tmptxt .= ' - ';
						}
						if (!empty($prod->country_code)) {
							$tmptxt .= $langs->transnoentitiesnoconv("CountryOrigin").': '.getCountry($prod->country_code, 0, $db, $langs, 0);
						}
					}
					$tmptxt .= ')';
					$desc = dol_concatdesc($desc, $tmptxt);
				}

				$type = $prod->type;
				$fk_unit = $prod->fk_unit;
			} else {
				$pu_ht = price2num($price_ht, 'MU');
				$pu_ttc = price2num($price_ttc, 'MU');
				$tva_npr = (preg_match('/\*/', $tva_tx) ? 1 : 0);
				$tva_tx = str_replace('*', '', $tva_tx);
				if (empty($tva_tx)) {
					$tva_npr = 0;
				}
				$label = (GETPOST('product_label') ? GETPOST('product_label') : '');
				$desc = $product_desc;
				$type = GETPOST('type');
				$fk_unit = GETPOST('units', 'alpha');
				$pu_ht_devise = price2num($price_ht_devise, 'MU');
				$pu_ttc_devise = price2num($price_ttc_devise, 'MU');

				if ($pu_ttc && !$pu_ht) {
					$price_base_type = 'TTC';
				}
			}

			// Margin
			$fournprice = price2num(GETPOST('fournprice'.$predef) ? GETPOST('fournprice'.$predef) : '');
			$buyingprice = price2num(GETPOST('buying_price'.$predef) != '' ? GETPOST('buying_price'.$predef) : ''); // If buying_price is '0', we muste keep this value

			// Prepare a price equivalent for minimum price check
			$pu_equivalent = $pu_ht;
			$pu_equivalent_ttc = $pu_ttc;
			$currency_tx = $object->multicurrency_tx;

			// Check if we have a foreing currency
			// If so, we update the pu_equiv as the equivalent price in base currency
			if ($pu_ht == '' && $pu_ht_devise != '' && $currency_tx != '') {
				$pu_equivalent = $pu_ht_devise * $currency_tx;
			}
			if ($pu_ttc == '' && $pu_ttc_devise != '' && $currency_tx != '') {
				$pu_equivalent_ttc = $pu_ttc_devise * $currency_tx;
			}

			// Local Taxes
			$localtax1_tx = get_localtax($tva_tx, 1, $object->thirdparty);
			$localtax2_tx = get_localtax($tva_tx, 2, $object->thirdparty);

			$info_bits = 0;
			if ($tva_npr) {
				$info_bits |= 0x01;
			}

			$desc = dol_htmlcleanlastbr($desc);

			if ($usermustrespectpricemin) {
				if ($pu_equivalent && $price_min && ((price2num($pu_equivalent) * (1 - $remise_percent / 100)) < price2num($price_min))) {
					$mesg = $langs->trans("CantBeLessThanMinPrice", price(price2num($price_min, 'MU'), 0, $langs, 0, 0, -1, $conf->currency));
					setEventMessages($mesg, null, 'errors');
					$error++;
				} elseif ($pu_equivalent_ttc && $price_min_ttc && ((price2num($pu_equivalent_ttc) * (1 - $remise_percent / 100)) < price2num($price_min_ttc))) {
					$mesg = $langs->trans("CantBeLessThanMinPrice", price(price2num($price_min_ttc, 'MU'), 0, $langs, 0, 0, -1, $conf->currency));
					setEventMessages($mesg, null, 'errors');
					$error++;
				}
			}

			if (!$error) {
				// Insert line
				$result = $object->addline($desc, $pu_ht, $qty, $tva_tx, $localtax1_tx, $localtax2_tx, $idprod, $remise_percent, $info_bits, 0, $price_base_type, $pu_ttc, $date_start, $date_end, $type, min($rank, count($object->lines) + 1), 0, GETPOST('fk_parent_line'), $fournprice, $buyingprice, $label, $array_options, $fk_unit, '', 0, $pu_ht_devise);

				if ($result > 0) {
					$ret = $object->fetch($object->id); // Reload to get new records
					$object->fetch_thirdparty();

					if (empty($conf->global->MAIN_DISABLE_PDF_AUTOUPDATE)) {
						// Define output language
						$outputlangs = $langs;
						$newlang = GETPOST('lang_id', 'alpha');
						if (getDolGlobalInt('MAIN_MULTILANGS') && empty($newlang)) {
							$newlang = $object->thirdparty->default_lang;
						}
						if (!empty($newlang)) {
							$outputlangs = new Translate("", $conf);
							$outputlangs->setDefaultLang($newlang);
						}

						$object->generateDocument($object->model_pdf, $outputlangs, $hidedetails, $hidedesc, $hideref);
					}

					unset($_POST['prod_entry_mode']);

					unset($_POST['qty']);
					unset($_POST['type']);
					unset($_POST['remise_percent']);
					unset($_POST['price_ht']);
					unset($_POST['multicurrency_price_ht']);
					unset($_POST['price_ttc']);
					unset($_POST['tva_tx']);
					unset($_POST['product_ref']);
					unset($_POST['product_label']);
					unset($_POST['product_desc']);
					unset($_POST['fournprice']);
					unset($_POST['buying_price']);
					unset($_POST['np_marginRate']);
					unset($_POST['np_markRate']);
					unset($_POST['dp_desc']);
					unset($_POST['idprod']);
					unset($_POST['units']);

					unset($_POST['date_starthour']);
					unset($_POST['date_startmin']);
					unset($_POST['date_startsec']);
					unset($_POST['date_startday']);
					unset($_POST['date_startmonth']);
					unset($_POST['date_startyear']);
					unset($_POST['date_endhour']);
					unset($_POST['date_endmin']);
					unset($_POST['date_endsec']);
					unset($_POST['date_endday']);
					unset($_POST['date_endmonth']);
					unset($_POST['date_endyear']);
				} else {
					setEventMessages($object->error, $object->errors, 'errors');
				}
			}
		}
	} elseif ($action == 'updateline' && $usercancreate && GETPOST('save')) {
		// Update a line
		// Clean parameters
		$date_start = '';
		$date_end = '';
		$date_start = dol_mktime(GETPOST('date_starthour'), GETPOST('date_startmin'), GETPOST('date_startsec'), GETPOST('date_startmonth'), GETPOST('date_startday'), GETPOST('date_startyear'));
		$date_end = dol_mktime(GETPOST('date_endhour'), GETPOST('date_endmin'), GETPOST('date_endsec'), GETPOST('date_endmonth'), GETPOST('date_endday'), GETPOST('date_endyear'));
		$description = dol_htmlcleanlastbr(GETPOST('product_desc', 'restricthtml'));
		$vat_rate = (GETPOST('tva_tx') ? GETPOST('tva_tx', 'alpha') : 0);
		$vat_rate = str_replace('*', '', $vat_rate);

		$pu_ht = price2num(GETPOST('price_ht'), '', 2);
		$pu_ttc = price2num(GETPOST('price_ttc'), '', 2);

		$pu_ht_devise = price2num(GETPOST('multicurrency_subprice'), '', 2);
		$pu_ttc_devise = price2num(GETPOST('multicurrency_subprice_ttc'), '', 2);

		$qty = price2num(GETPOST('qty', 'alpha'), 'MS');

		// Prepare a price equivalent for minimum price check
		$pu_equivalent = $pu_ht;
		$pu_equivalent_ttc = $pu_ttc;
		$currency_tx = $object->multicurrency_tx;

		// Check if we have a foreing currency
		// If so, we update the pu_equiv as the equivalent price in base currency
		if ($pu_ht == '' && $pu_ht_devise != '' && $currency_tx != '') {
			$pu_equivalent = $pu_ht_devise * $currency_tx;
		}
		if ($pu_ttc == '' && $pu_ttc_devise != '' && $currency_tx != '') {
			$pu_equivalent_ttc = $pu_ttc_devise * $currency_tx;
		}

		// Define info_bits
		$info_bits = 0;
		if (preg_match('/\*/', $vat_rate)) {
			$info_bits |= 0x01;
		}

		// Define vat_rate
		$vat_rate = str_replace('*', '', $vat_rate);
		$localtax1_rate = get_localtax($vat_rate, 1, $object->thirdparty, $mysoc);
		$localtax2_rate = get_localtax($vat_rate, 2, $object->thirdparty, $mysoc);

		// Add buying price
		$fournprice = price2num(GETPOST('fournprice') ? GETPOST('fournprice') : '');
		$buyingprice = price2num(GETPOST('buying_price') != '' ? GETPOST('buying_price') : ''); // If buying_price is '0', we muste keep this value

		// Extrafields Lines
		$extralabelsline = $extrafields->fetch_name_optionals_label($object->table_element_line);
		$array_options = $extrafields->getOptionalsFromPost($object->table_element_line);
		// Unset extrafield POST Data
		if (is_array($extralabelsline)) {
			foreach ($extralabelsline as $key => $value) {
				unset($_POST["options_".$key]);
			}
		}

		// Define special_code for special lines
		$special_code = GETPOST('special_code');
		if (!GETPOST('qty')) {
			$special_code = 3;
		}

		$remise_percent = GETPOST('remise_percent') != '' ? price2num(GETPOST('remise_percent'), '', 2) : 0;

		// Check minimum price
		$productid = GETPOST('productid', 'int');
		if (!empty($productid)) {
			$product = new Product($db);
			$product->fetch($productid);

			$type = $product->type;

			$price_min = $product->price_min;
			if ((!empty($conf->global->PRODUIT_MULTIPRICES) || !empty($conf->global->PRODUIT_CUSTOMER_PRICES_BY_QTY_MULTIPRICES)) && !empty($object->thirdparty->price_level)) {
				$price_min = $product->multiprices_min[$object->thirdparty->price_level];
			}
			$price_min_ttc = $product->price_min_ttc;
			if ((!empty($conf->global->PRODUIT_MULTIPRICES) || !empty($conf->global->PRODUIT_CUSTOMER_PRICES_BY_QTY_MULTIPRICES)) && !empty($object->thirdparty->price_level)) {
				$price_min_ttc = $product->multiprices_min_ttc[$object->thirdparty->price_level];
			}

			$label = ((GETPOST('update_label') && GETPOST('product_label')) ? GETPOST('product_label') : '');

			if ($usermustrespectpricemin) {
				if ($pu_equivalent && $price_min && ((price2num($pu_equivalent) * (1 - $remise_percent / 100)) < price2num($price_min))) {
					$mesg = $langs->trans("CantBeLessThanMinPrice", price(price2num($price_min, 'MU'), 0, $langs, 0, 0, -1, $conf->currency));
					setEventMessages($mesg, null, 'errors');
					$error++;
					$action = 'editline';
				} elseif ($pu_equivalent_ttc && $price_min_ttc && ((price2num($pu_equivalent_ttc) * (1 - $remise_percent / 100)) < price2num($price_min_ttc))) {
					$mesg = $langs->trans("CantBeLessThanMinPrice", price(price2num($price_min_ttc, 'MU'), 0, $langs, 0, 0, -1, $conf->currency));
					setEventMessages($mesg, null, 'errors');
					$error++;
					$action = 'editline';
				}
			}
		} else {
			$type = GETPOST('type');
			$label = (GETPOST('product_label') ? GETPOST('product_label') : '');

			// Check parameters
			if (GETPOST('type') < 0) {
				setEventMessages($langs->trans("ErrorFieldRequired", $langs->transnoentitiesnoconv("Type")), null, 'errors');
				$error++;
				$action = 'editline';
			}
		}

		if ($qty < 0) {
			setEventMessages($langs->trans('FieldCannotBeNegative', $langs->transnoentitiesnoconv('Qty')), null, 'errors');
			$error++;
			$action = 'editline';
		}

		if (!$error) {
			if (empty($user->rights->margins->creer)) {
				foreach ($object->lines as &$line) {
					if ($line->id == GETPOST('lineid', 'int')) {
						$fournprice = $line->fk_fournprice;
						$buyingprice = $line->pa_ht;
						break;
					}
				}
			}

			$price_base_type = 'HT';
			$pu = $pu_ht;
			if (empty($pu) && !empty($pu_ttc)) {
				$pu = $pu_ttc;
				$price_base_type = 'TTC';
			}

			$result = $object->updateline(GETPOST('lineid', 'int'), $description, $pu, $qty, $remise_percent, $vat_rate, $localtax1_rate, $localtax2_rate, $price_base_type, $info_bits, $date_start, $date_end, $type, GETPOST('fk_parent_line'), 0, $fournprice, $buyingprice, $label, $special_code, $array_options, GETPOST('units'), $pu_ht_devise);

			if ($result >= 0) {
				if (empty($conf->global->MAIN_DISABLE_PDF_AUTOUPDATE)) {
					// Define output language
					$outputlangs = $langs;
					$newlang = '';
					if (getDolGlobalInt('MAIN_MULTILANGS') && empty($newlang) && GETPOST('lang_id', 'aZ09')) {
						$newlang = GETPOST('lang_id', 'aZ09');
					}
					if (getDolGlobalInt('MAIN_MULTILANGS') && empty($newlang)) {
						$newlang = $object->thirdparty->default_lang;
					}
					if (!empty($newlang)) {
						$outputlangs = new Translate("", $conf);
						$outputlangs->setDefaultLang($newlang);
					}

					$ret = $object->fetch($object->id); // Reload to get new records
					$object->generateDocument($object->model_pdf, $outputlangs, $hidedetails, $hidedesc, $hideref);
				}

				unset($_POST['qty']);
				unset($_POST['type']);
				unset($_POST['productid']);
				unset($_POST['remise_percent']);
				unset($_POST['price_ht']);
				unset($_POST['multicurrency_price_ht']);
				unset($_POST['price_ttc']);
				unset($_POST['tva_tx']);
				unset($_POST['product_ref']);
				unset($_POST['product_label']);
				unset($_POST['product_desc']);
				unset($_POST['fournprice']);
				unset($_POST['buying_price']);

				unset($_POST['date_starthour']);
				unset($_POST['date_startmin']);
				unset($_POST['date_startsec']);
				unset($_POST['date_startday']);
				unset($_POST['date_startmonth']);
				unset($_POST['date_startyear']);
				unset($_POST['date_endhour']);
				unset($_POST['date_endmin']);
				unset($_POST['date_endsec']);
				unset($_POST['date_endday']);
				unset($_POST['date_endmonth']);
				unset($_POST['date_endyear']);
			} else {
				setEventMessages($object->error, $object->errors, 'errors');
			}
		}
	} elseif ($action == 'updateline' && $usercancreate && GETPOST('cancel', 'alpha')) {
		header('Location: '.$_SERVER['PHP_SELF'].'?id='.$object->id); // Pour reaffichage de la fiche en cours d'edition
		exit();
	} elseif ($action == 'confirm_validate' && $confirm == 'yes' && $usercanvalidate) {
		$idwarehouse = GETPOST('idwarehouse', 'int');

		$qualified_for_stock_change = 0;
		if (empty($conf->global->STOCK_SUPPORTS_SERVICES)) {
			$qualified_for_stock_change = $object->hasProductsOrServices(2);
		} else {
			$qualified_for_stock_change = $object->hasProductsOrServices(1);
		}

		// Check parameters
		if (isModEnabled('stock') && !empty($conf->global->STOCK_CALCULATE_ON_VALIDATE_ORDER) && $qualified_for_stock_change) {
			if (!$idwarehouse || $idwarehouse == -1) {
				$error++;
				setEventMessages($langs->trans('ErrorFieldRequired', $langs->transnoentitiesnoconv("Warehouse")), null, 'errors');
				$action = '';
			}
		}

		if (!$error) {
			$locationTarget = '';
			$db->begin();
			$result = $object->valid($user, $idwarehouse);
			if ($result >= 0) {
				$error = 0;
				$deposit = null;

				$deposit_percent_from_payment_terms = getDictionaryValue('c_payment_term', 'deposit_percent', $object->cond_reglement_id);

				if (
					GETPOST('generate_deposit', 'alpha') == 'on' && !empty($deposit_percent_from_payment_terms)
					&& isModEnabled('facture') && !empty($user->rights->facture->creer)
				) {
					require_once DOL_DOCUMENT_ROOT . '/compta/facture/class/facture.class.php';

					$date = dol_mktime(0, 0, 0, GETPOST('datefmonth', 'int'), GETPOST('datefday', 'int'), GETPOST('datefyear', 'int'));
					$forceFields = array();

					if (GETPOSTISSET('date_pointoftax')) {
						$forceFields['date_pointoftax'] = dol_mktime(0, 0, 0, GETPOST('date_pointoftaxmonth', 'int'), GETPOST('date_pointoftaxday', 'int'), GETPOST('date_pointoftaxyear', 'int'));
					}

					$deposit = Facture::createDepositFromOrigin($object, $date, GETPOST('cond_reglement_id', 'int'), $user, 0, GETPOST('validate_generated_deposit', 'alpha') == 'on', $forceFields);

					if ($deposit) {
						setEventMessage('DepositGenerated');
						$locationTarget = DOL_URL_ROOT . '/compta/facture/card.php?id=' . $deposit->id;
					} else {
						$error++;
						setEventMessages($object->error, $object->errors, 'errors');
					}
				}

				// Define output language
				if (! $error) {
					$db->commit();

					if (empty($conf->global->MAIN_DISABLE_PDF_AUTOUPDATE)) {
						$outputlangs = $langs;
						$newlang = '';
						if (getDolGlobalInt('MAIN_MULTILANGS') && empty($newlang) && GETPOST('lang_id', 'aZ09')) {
							$newlang = GETPOST('lang_id', 'aZ09');
						}
						if (getDolGlobalInt('MAIN_MULTILANGS') && empty($newlang)) {
							$newlang = $object->thirdparty->default_lang;
						}
						if (!empty($newlang)) {
							$outputlangs = new Translate("", $conf);
							$outputlangs->setDefaultLang($newlang);
						}
						$model = $object->model_pdf;
						$ret = $object->fetch($id); // Reload to get new records

						$object->generateDocument($model, $outputlangs, $hidedetails, $hidedesc, $hideref);

						if ($deposit) {
							$deposit->fetch($deposit->id); // Reload to get new records
							$deposit->generateDocument($deposit->model_pdf, $outputlangs, $hidedetails, $hidedesc, $hideref);
						}
					}

					if ($locationTarget) {
						header('Location: ' . $locationTarget);
						exit;
					}
				} else {
					$db->rollback();
				}
			} else {
				$db->rollback();
				setEventMessages($object->error, $object->errors, 'errors');
			}
		}
	} elseif ($action == 'confirm_modif' && $usercancreate) {
		// Go back to draft status
		$idwarehouse = GETPOST('idwarehouse');

		$qualified_for_stock_change = 0;
		if (empty($conf->global->STOCK_SUPPORTS_SERVICES)) {
			$qualified_for_stock_change = $object->hasProductsOrServices(2);
		} else {
			$qualified_for_stock_change = $object->hasProductsOrServices(1);
		}

		// Check parameters
		if (isModEnabled('stock') && !empty($conf->global->STOCK_CALCULATE_ON_VALIDATE_ORDER) && $qualified_for_stock_change) {
			if (!$idwarehouse || $idwarehouse == -1) {
				$error++;
				setEventMessages($langs->trans('ErrorFieldRequired', $langs->transnoentitiesnoconv("Warehouse")), null, 'errors');
				$action = '';
			}
		}

		if (!$error) {
			$result = $object->setDraft($user, $idwarehouse);
			if ($result >= 0) {
				// Define output language
				if (empty($conf->global->MAIN_DISABLE_PDF_AUTOUPDATE)) {
					$outputlangs = $langs;
					$newlang = '';
					if (getDolGlobalInt('MAIN_MULTILANGS') && empty($newlang) && GETPOST('lang_id', 'aZ09')) {
						$newlang = GETPOST('lang_id', 'aZ09');
					}
					if (getDolGlobalInt('MAIN_MULTILANGS') && empty($newlang)) {
						$newlang = $object->thirdparty->default_lang;
					}
					if (!empty($newlang)) {
						$outputlangs = new Translate("", $conf);
						$outputlangs->setDefaultLang($newlang);
					}
					$model = $object->model_pdf;
					$ret = $object->fetch($id); // Reload to get new records

					$object->generateDocument($model, $outputlangs, $hidedetails, $hidedesc, $hideref);
				}
			} else {
				setEventMessages($object->error, $object->errors, 'errors');
			}
		}
	} elseif ($action == 'confirm_shipped' && $confirm == 'yes' && $usercanclose) {
		$result = $object->cloture($user);
		if ($result < 0) {
			setEventMessages($object->error, $object->errors, 'errors');
		}
	} elseif ($action == 'confirm_cancel' && $confirm == 'yes' && $usercanvalidate) {
		$idwarehouse = GETPOST('idwarehouse', 'int');

		$qualified_for_stock_change = 0;
		if (empty($conf->global->STOCK_SUPPORTS_SERVICES)) {
			$qualified_for_stock_change = $object->hasProductsOrServices(2);
		} else {
			$qualified_for_stock_change = $object->hasProductsOrServices(1);
		}

		// Check parameters
		if (isModEnabled('stock') && !empty($conf->global->STOCK_CALCULATE_ON_VALIDATE_ORDER) && $qualified_for_stock_change) {
			if (!$idwarehouse || $idwarehouse == -1) {
				$error++;
				setEventMessages($langs->trans('ErrorFieldRequired', $langs->transnoentitiesnoconv("Warehouse")), null, 'errors');
				$action = '';
			}
		}

		if (!$error) {
			$result = $object->cancel($idwarehouse);

			if ($result < 0) {
				setEventMessages($object->error, $object->errors, 'errors');
			}
		}
	}

	if ($action == 'update_extras') {
		$object->oldcopy = dol_clone($object);

		// Fill array 'array_options' with data from update form
		$ret = $extrafields->setOptionalsFromPost(null, $object, GETPOST('attribute', 'restricthtml'));
		if ($ret < 0) {
			$error++;
		}

		if (!$error) {
			// Actions on extra fields
			$result = $object->insertExtraFields('ORDER_MODIFY');
			if ($result < 0) {
				setEventMessages($object->error, $object->errors, 'errors');
				$error++;
			}
		}

		if ($error) {
			$action = 'edit_extras';
		}
	}

	// add lines from objectlinked
	if ($action == 'import_lines_from_object'
		&& $usercancreate
		&& $object->statut == Commande::STATUS_DRAFT
	  ) {
		$fromElement = GETPOST('fromelement');
		$fromElementid = GETPOST('fromelementid');
		$importLines = GETPOST('line_checkbox');

		if (!empty($importLines) && is_array($importLines) && !empty($fromElement) && ctype_alpha($fromElement) && !empty($fromElementid)) {
			if ($fromElement == 'commande') {
				dol_include_once('/'.$fromElement.'/class/'.$fromElement.'.class.php');
				$lineClassName = 'OrderLine';
			} elseif ($fromElement == 'propal') {
				dol_include_once('/comm/'.$fromElement.'/class/'.$fromElement.'.class.php');
				$lineClassName = 'PropaleLigne';
			} elseif ($fromElement == 'facture') {
				dol_include_once('/compta/'.$fromElement.'/class/'.$fromElement.'.class.php');
				$lineClassName = 'FactureLigne';
			}
			$nextRang = count($object->lines) + 1;
			$importCount = 0;
			$error = 0;
			foreach ($importLines as $lineId) {
				$lineId = intval($lineId);
				$originLine = new $lineClassName($db);
				if (intval($fromElementid) > 0 && $originLine->fetch($lineId) > 0) {
					$originLine->fetch_optionals();
					$desc = $originLine->desc;
					$pu_ht = $originLine->subprice;
					$qty = $originLine->qty;
					$txtva = $originLine->tva_tx;
					$txlocaltax1 = $originLine->localtax1_tx;
					$txlocaltax2 = $originLine->localtax2_tx;
					$fk_product = $originLine->fk_product;
					$remise_percent = $originLine->remise_percent;
					$date_start = $originLine->date_start;
					$date_end = $originLine->date_end;
					$ventil = 0;
					$info_bits = $originLine->info_bits;
					$fk_remise_except = $originLine->fk_remise_except;
					$price_base_type = 'HT';
					$pu_ttc = 0;
					$type = $originLine->product_type;
					$rang = $nextRang++;
					$special_code = $originLine->special_code;
					$origin = $originLine->element;
					$origin_id = $originLine->id;
					$fk_parent_line = 0;
					$fk_fournprice = $originLine->fk_fournprice;
					$pa_ht = $originLine->pa_ht;
					$label = $originLine->label;
					$array_options = $originLine->array_options;
					$situation_percent = 100;
					$fk_prev_id = '';
					$fk_unit = $originLine->fk_unit;
					$pu_ht_devise = $originLine->multicurrency_subprice;

					$res = $object->addline($desc, $pu_ht, $qty, $txtva, $txlocaltax1, $txlocaltax2, $fk_product, $remise_percent, $info_bits, $fk_remise_except, $price_base_type, $pu_ttc, $date_start, $date_end, $type, $rang, $special_code, $fk_parent_line, $fk_fournprice, $pa_ht, $label, $array_options, $fk_unit, $origin, $origin_id, $pu_ht_devise);

					if ($res > 0) {
						$importCount++;
					} else {
						$error++;
					}
				} else {
					$error++;
				}
			}

			if ($error) {
				setEventMessages($langs->trans('ErrorsOnXLines', $error), null, 'errors');
			}
		}
	}

	// Actions when printing a doc from card
	include DOL_DOCUMENT_ROOT.'/core/actions_printing.inc.php';

	// Actions to build doc
	$upload_dir = !empty($conf->commande->multidir_output[$object->entity])?$conf->commande->multidir_output[$object->entity]:$conf->commande->dir_output;
	$permissiontoadd = $usercancreate;
	include DOL_DOCUMENT_ROOT.'/core/actions_builddoc.inc.php';

	// Actions to send emails
	$triggersendname = 'ORDER_SENTBYMAIL';
	$paramname = 'id';
	$autocopy = 'MAIN_MAIL_AUTOCOPY_ORDER_TO'; // used to know the automatic BCC to add
	$trackid = 'ord'.$object->id;
	include DOL_DOCUMENT_ROOT.'/core/actions_sendmails.inc.php';


	if (!$error && !empty($conf->global->MAIN_DISABLE_CONTACTS_TAB) && $usercancreate) {
		if ($action == 'addcontact') {
			if ($object->id > 0) {
				$contactid = (GETPOST('userid') ? GETPOST('userid') : GETPOST('contactid'));
				$typeid = (GETPOST('typecontact') ? GETPOST('typecontact') : GETPOST('type'));
				$result = $object->add_contact($contactid, $typeid, GETPOST("source", 'aZ09'));
			}

			if ($result >= 0) {
				header("Location: ".$_SERVER['PHP_SELF']."?id=".$object->id);
				exit();
			} else {
				if ($object->error == 'DB_ERROR_RECORD_ALREADY_EXISTS') {
					$langs->load("errors");
					setEventMessages($langs->trans("ErrorThisContactIsAlreadyDefinedAsThisType"), null, 'errors');
				} else {
					setEventMessages($object->error, $object->errors, 'errors');
				}
			}
		} elseif ($action == 'swapstatut') {
			// bascule du statut d'un contact
			if ($object->id > 0) {
				$result = $object->swapContactStatus(GETPOST('ligne', 'int'));
			} else {
				dol_print_error($db);
			}
		} elseif ($action == 'deletecontact') {
			// Efface un contact
			$result = $object->delete_contact($lineid);

			if ($result >= 0) {
				header("Location: ".$_SERVER['PHP_SELF']."?id=".$object->id);
				exit();
			} else {
				dol_print_error($db);
			}
		}
	}
}


/*
 *	View
 */

$title = $object->ref." - ".$langs->trans('Card');
if ($action == 'create') {
	$title = $langs->trans("NewOrder");
}
$help_url = 'EN:Customers_Orders|FR:Commandes_Clients|ES:Pedidos de clientes|DE:Modul_Kundenaufträge';

llxHeader('', $title, $help_url);

$form = new Form($db);
$formfile = new FormFile($db);
$formorder = new FormOrder($db);
$formmargin = new FormMargin($db);
if (isModEnabled('project')) {
	$formproject = new FormProjets($db);
}

// Mode creation
if ($action == 'create' && $usercancreate) {
	print load_fiche_titre($langs->trans('CreateOrder'), '', 'order');

	$soc = new Societe($db);
	if ($socid > 0) {
		$res = $soc->fetch($socid);
	}

	$remise_absolue = 0;

	$currency_code = $conf->currency;

	$cond_reglement_id = GETPOST('cond_reglement_id', 'int');
	$deposit_percent = GETPOST('cond_reglement_id_deposit_percent', 'alpha');
	$mode_reglement_id = GETPOST('mode_reglement_id', 'int');
	$fk_account = GETPOST('fk_account', 'int');

	if (!empty($origin) && !empty($originid)) {
		// Parse element/subelement (ex: project_task)
		$element = $subelement = $origin;
		$regs = array();
		if (preg_match('/^([^_]+)_([^_]+)/i', $origin, $regs)) {
			$element = $regs[1];
			$subelement = $regs[2];
		}

		if ($element == 'project') {
			$projectid = $originid;

			if (!$cond_reglement_id) {
				$cond_reglement_id = $soc->cond_reglement_id;
			}
			if (!$deposit_percent) {
				$deposit_percent = $soc->deposit_percent;
			}
			if (!$mode_reglement_id) {
				$mode_reglement_id = $soc->mode_reglement_id;
			}
			if (!$remise_percent) {
				$remise_percent = $soc->remise_percent;
			}
			/*if (!$dateorder) {
				// Do not set 0 here (0 for a date is 1970)
				$dateorder = (empty($dateinvoice) ? (empty($conf->global->MAIN_AUTOFILL_DATE_ORDER) ?-1 : '') : $dateorder);
			}*/
		} else {
			// For compatibility
			if ($element == 'order' || $element == 'commande') {
				$element = $subelement = 'commande';
			} elseif ($element == 'propal') {
				$element = 'comm/propal';
				$subelement = 'propal';
			} elseif ($element == 'contract') {
				$element = $subelement = 'contrat';
			}

			dol_include_once('/'.$element.'/class/'.$subelement.'.class.php');

			$classname = ucfirst($subelement);
			$objectsrc = new $classname($db);
			$objectsrc->fetch($originid);
			if (empty($objectsrc->lines) && method_exists($objectsrc, 'fetch_lines')) {
				$objectsrc->fetch_lines();
			}
			$objectsrc->fetch_thirdparty();

			// Replicate extrafields
			$objectsrc->fetch_optionals();
			$object->array_options = $objectsrc->array_options;

			$projectid = (!empty($objectsrc->fk_project) ? $objectsrc->fk_project : '');
			$ref_client = (!empty($objectsrc->ref_client) ? $objectsrc->ref_client : '');

			$soc = $objectsrc->thirdparty;
			$cond_reglement_id	= (!empty($objectsrc->cond_reglement_id) ? $objectsrc->cond_reglement_id : (!empty($soc->cond_reglement_id) ? $soc->cond_reglement_id : 0));
			$deposit_percent	= (!empty($objectsrc->deposit_percent) ? $objectsrc->deposit_percent : (!empty($soc->deposit_percent) ? $soc->deposit_percent : null));
			$mode_reglement_id	= (!empty($objectsrc->mode_reglement_id) ? $objectsrc->mode_reglement_id : (!empty($soc->mode_reglement_id) ? $soc->mode_reglement_id : 0));
			$fk_account         = (!empty($objectsrc->fk_account) ? $objectsrc->fk_account : (!empty($soc->fk_account) ? $soc->fk_account : 0));
			$availability_id = (!empty($objectsrc->availability_id) ? $objectsrc->availability_id : 0);
			$shipping_method_id = (!empty($objectsrc->shipping_method_id) ? $objectsrc->shipping_method_id : (!empty($soc->shipping_method_id) ? $soc->shipping_method_id : 0));
			$warehouse_id       = (!empty($objectsrc->warehouse_id) ? $objectsrc->warehouse_id : (!empty($soc->warehouse_id) ? $soc->warehouse_id : 0));
			$demand_reason_id = (!empty($objectsrc->demand_reason_id) ? $objectsrc->demand_reason_id : (!empty($soc->demand_reason_id) ? $soc->demand_reason_id : 0));
			$remise_percent		= (!empty($objectsrc->remise_percent) ? $objectsrc->remise_percent : (!empty($soc->remise_percent) ? $soc->remise_percent : 0));
			$remise_absolue		= (!empty($objectsrc->remise_absolue) ? $objectsrc->remise_absolue : (!empty($soc->remise_absolue) ? $soc->remise_absolue : 0));
			$dateorder = empty($conf->global->MAIN_AUTOFILL_DATE_ORDER) ? -1 : '';

			$date_delivery = (!empty($objectsrc->delivery_date) ? $objectsrc->delivery_date : '');
			if (empty($date_delivery)) {
				$date_delivery = (!empty($objectsrc->date_livraison) ? $objectsrc->date_livraison : '');
			}

			if (isModEnabled("multicurrency")) {
				if (!empty($objectsrc->multicurrency_code)) {
					$currency_code = $objectsrc->multicurrency_code;
				}
				if (!empty($conf->global->MULTICURRENCY_USE_ORIGIN_TX) && !empty($objectsrc->multicurrency_tx)) {
					$currency_tx = $objectsrc->multicurrency_tx;
				}
			}

			$note_private = $object->getDefaultCreateValueFor('note_private', (!empty($objectsrc->note_private) ? $objectsrc->note_private : null));
			$note_public = $object->getDefaultCreateValueFor('note_public', (!empty($objectsrc->note_public) ? $objectsrc->note_public : null));

			// Object source contacts list
			$srccontactslist = $objectsrc->liste_contact(-1, 'external', 1);
		}
	} else {
		$cond_reglement_id  = empty($soc->cond_reglement_id) ? $cond_reglement_id : $soc->cond_reglement_id;
		$deposit_percent    = empty($soc->deposit_percent) ? $deposit_percent : $soc->deposit_percent;
		$mode_reglement_id  = empty($soc->mode_reglement_id) ? $mode_reglement_id : $soc->mode_reglement_id;
		$fk_account         = empty($soc->mode_reglement_id) ? $fk_account : $soc->fk_account;
		$availability_id    = 0;
		$shipping_method_id = $soc->shipping_method_id;
		$warehouse_id       = $soc->fk_warehouse;
		$demand_reason_id   = $soc->demand_reason_id;
		$remise_percent     = $soc->remise_percent;
		$remise_absolue     = 0;
		$dateorder          = empty($conf->global->MAIN_AUTOFILL_DATE_ORDER) ?-1 : '';

		if (isModEnabled("multicurrency") && !empty($soc->multicurrency_code)) {
			$currency_code = $soc->multicurrency_code;
		}

		$note_private = $object->getDefaultCreateValueFor('note_private');
		$note_public = $object->getDefaultCreateValueFor('note_public');
	}

	// If form was posted (but error returned), we must reuse the value posted in priority (standard Dolibarr behaviour)
	if (!GETPOST('changecompany')) {
		if (GETPOSTISSET('cond_reglement_id')) {
			$cond_reglement_id = GETPOST('cond_reglement_id', 'int');
		}
		if (GETPOSTISSET('deposit_percent')) {
			$deposit_percent = price2num(GETPOST('deposit_percent', 'alpha'));
		}
		if (GETPOSTISSET('mode_reglement_id')) {
			$mode_reglement_id = GETPOST('mode_reglement_id', 'int');
		}
		if (GETPOSTISSET('cond_reglement_id')) {
			$fk_account = GETPOST('fk_account', 'int');
		}
	}

	// Warehouse default if null
	if ($soc->fk_warehouse > 0) {
		$warehouse_id = $soc->fk_warehouse;
	}
	if (isModEnabled('stock') && empty($warehouse_id) && !empty($conf->global->WAREHOUSE_ASK_WAREHOUSE_DURING_ORDER)) {
		if (empty($object->warehouse_id) && !empty($conf->global->MAIN_DEFAULT_WAREHOUSE)) {
			$warehouse_id = $conf->global->MAIN_DEFAULT_WAREHOUSE;
		}
		if (empty($object->warehouse_id) && !empty($conf->global->MAIN_DEFAULT_WAREHOUSE_USER)) {
			$warehouse_id = $user->fk_warehouse;
		}
	}

	print '<form name="crea_commande" action="'.$_SERVER["PHP_SELF"].'" method="POST">';
	print '<input type="hidden" name="token" value="'.newToken().'">';
	print '<input type="hidden" name="action" value="add">';
	print '<input type="hidden" name="changecompany" value="0">';	// will be set to 1 by javascript so we know post is done after a company change
	print '<input type="hidden" name="remise_percent" value="'.$soc->remise_percent.'">';
	print '<input type="hidden" name="origin" value="'.$origin.'">';
	print '<input type="hidden" name="originid" value="'.$originid.'">';
	print '<input type="hidden" name="backtopage" value="'.$backtopage.'">';
	if (!empty($currency_tx)) {
		print '<input type="hidden" name="originmulticurrency_tx" value="'.$currency_tx.'">';
	}

	print dol_get_fiche_head('');

	print '<table class="border centpercent">';

	// Reference
	print '<tr><td class="titlefieldcreate fieldrequired">'.$langs->trans('Ref').'</td><td>'.$langs->trans("Draft").'</td></tr>';

	// Reference client
	print '<tr><td>'.$langs->trans('RefCustomer').'</td><td>';
	if (!empty($conf->global->MAIN_USE_PROPAL_REFCLIENT_FOR_ORDER) && !empty($origin) && !empty($originid)) {
		print '<input type="text" name="ref_client" value="'.$ref_client.'"></td>';
	} else {
		print '<input type="text" name="ref_client" value="'.GETPOST('ref_client').'"></td>';
	}
	print '</tr>';

	// Thirdparty
	print '<tr>';
	print '<td class="fieldrequired">'.$langs->trans('Customer').'</td>';
	if ($socid > 0) {
		print '<td>';
		print $soc->getNomUrl(1, 'customer');
		print '<input type="hidden" name="socid" value="'.$soc->id.'">';
		print '</td>';
	} else {
		print '<td class="valuefieldcreate">';
		$filter = '((s.client:IN:1,2,3) AND (s.status:=:1))';
		print img_picto('', 'company', 'class="pictofixedwidth"').$form->select_company('', 'socid', $filter, 'SelectThirdParty', 1, 0, null, 0, 'minwidth175 maxwidth500 widthcentpercentminusxx');
		// reload page to retrieve customer informations
		if (empty($conf->global->RELOAD_PAGE_ON_CUSTOMER_CHANGE_DISABLED)) {
			print '<script>
			$(document).ready(function() {
				$("#socid").change(function() {
					console.log("We have changed the company - Reload page");
					var socid = $(this).val();
					// reload page
					$("input[name=action]").val("create");
					$("input[name=changecompany]").val("1");
					$("form[name=crea_commande]").submit();
				});
			});
			</script>';
		}
		print ' <a href="'.DOL_URL_ROOT.'/societe/card.php?action=create&client=3&fournisseur=0&backtopage='.urlencode($_SERVER["PHP_SELF"].'?action=create').'"><span class="fa fa-plus-circle valignmiddle paddingleft" title="'.$langs->trans("AddThirdParty").'"></span></a>';
		print '</td>';
	}
	print '</tr>'."\n";

	// Contact of order
	if ($socid > 0) {
		// Contacts (ask contact only if thirdparty already defined).
		print "<tr><td>".$langs->trans("DefaultContact").'</td><td>';
		print img_picto('', 'contact', 'class="pictofixedwidth"');
		print $form->selectcontacts($soc->id, $contactid, 'contactid', 1, !empty($srccontactslist)?$srccontactslist:"", '', 1, 'maxwidth200 widthcentpercentminusx');
		print '</td></tr>';

		// Ligne info remises tiers
		print '<tr><td>'.$langs->trans('Discounts').'</td><td>';

		$absolute_discount = $soc->getAvailableDiscounts();

		$thirdparty = $soc;
		$discount_type = 0;
		$backtopage = $_SERVER["PHP_SELF"].'?socid='.$thirdparty->id.'&action='.$action.'&origin='.urlencode(GETPOST('origin')).'&originid='.urlencode(GETPOSTINT('originid'));
		include DOL_DOCUMENT_ROOT.'/core/tpl/object_discounts.tpl.php';

		print '</td></tr>';
	}

	// Date
	print '<tr><td class="fieldrequired">'.$langs->trans('Date').'</td><td>';
	print img_picto('', 'action', 'class="pictofixedwidth"');
	print $form->selectDate('', 're', '', '', '', "crea_commande", 1, 1); // Always autofill date with current date
	print '</td></tr>';

	// Date delivery planned
	print '<tr><td>'.$langs->trans("DateDeliveryPlanned").'</td>';
	print '<td colspan="3">';
	$date_delivery = ($date_delivery ? $date_delivery : $object->delivery_date);
	print img_picto('', 'action', 'class="pictofixedwidth"');
	print $form->selectDate($date_delivery ? $date_delivery : -1, 'liv_', 1, 1, 1);
	print "</td>\n";
	print '</tr>';

	// Delivery delay
	print '<tr class="fielddeliverydelay"><td>'.$langs->trans('AvailabilityPeriod').'</td><td>';
	print img_picto('', 'clock', 'class="pictofixedwidth"');
	$form->selectAvailabilityDelay((GETPOSTISSET('availability_id') ? GETPOST('availability_id') : $availability_id), 'availability_id', '', 1, 'maxwidth200 widthcentpercentminusx');
	print '</td></tr>';

	// Terms of payment
	print '<tr><td class="nowrap">'.$langs->trans('PaymentConditionsShort').'</td><td>';
	print img_picto('', 'payment', 'class="pictofixedwidth"');
	print $form->getSelectConditionsPaiements($cond_reglement_id, 'cond_reglement_id', 1, 1, 0, 'maxwidth200 widthcentpercentminusx', $deposit_percent);
	print '</td></tr>';

	// Payment mode
	print '<tr><td>'.$langs->trans('PaymentMode').'</td><td>';
	print img_picto('', 'bank', 'class="pictofixedwidth"');
	print $form->select_types_paiements($mode_reglement_id, 'mode_reglement_id', 'CRDT', 0, 1, 0, 0, 1, 'maxwidth200 widthcentpercentminusx', 1);
	print '</td></tr>';

	// Bank Account
	if (!empty($conf->global->BANK_ASK_PAYMENT_BANK_DURING_ORDER) && isModEnabled("banque")) {
		print '<tr><td>'.$langs->trans('BankAccount').'</td><td>';
		print img_picto('', 'bank_account', 'class="pictofixedwidth"').$form->select_comptes($fk_account, 'fk_account', 0, '', 1, '', 0, 'maxwidth200 widthcentpercentminusx', 1);
		print '</td></tr>';
	}

	// Shipping Method
	if (isModEnabled('expedition')) {
		print '<tr><td>'.$langs->trans('SendingMethod').'</td><td>';
		print img_picto('', 'object_dolly', 'class="pictofixedwidth"');
		$form->selectShippingMethod(((GETPOSTISSET('shipping_method_id') && GETPOST('shipping_method_id', 'int') != 0) ? GETPOST('shipping_method_id') : $shipping_method_id), 'shipping_method_id', '', 1, '', 0, 'maxwidth200 widthcentpercentminusx');
		print '</td></tr>';
	}

	// Warehouse
	if (isModEnabled('stock') && !empty($conf->global->WAREHOUSE_ASK_WAREHOUSE_DURING_ORDER)) {
		require_once DOL_DOCUMENT_ROOT.'/product/class/html.formproduct.class.php';
		$formproduct = new FormProduct($db);
		print '<tr><td>'.$langs->trans('Warehouse').'</td><td>';
		print img_picto('', 'stock', 'class="pictofixedwidth"').$formproduct->selectWarehouses((GETPOSTISSET('warehouse_id')?GETPOST('warehouse_id'):$warehouse_id), 'warehouse_id', '', 1, 0, 0, '', 0, 0, array(), 'maxwidth500 widthcentpercentminusxx');
		print '</td></tr>';
	}

	// Source / Channel - What trigger creation
	print '<tr><td>'.$langs->trans('Channel').'</td><td>';
	print img_picto('', 'question', 'class="pictofixedwidth"');
	$form->selectInputReason((GETPOSTISSET('demand_reason_id')?GETPOST('demand_reason_id'):$demand_reason_id), 'demand_reason_id', '', 1, 'maxwidth200 widthcentpercentminusx');
	print '</td></tr>';

	// TODO How record was recorded OrderMode (llx_c_input_method)

	// Project
	if (isModEnabled('project')) {
		$langs->load("projects");
		print '<tr>';
		print '<td>'.$langs->trans("Project").'</td><td>';
		print img_picto('', 'project', 'class="pictofixedwidth"').$formproject->select_projects(($soc->id > 0 ? $soc->id : -1), (GETPOSTISSET('projectid')?GETPOST('projectid'):$projectid), 'projectid', 0, 0, 1, 1, 0, 0, 0, '', 1, 0, 'maxwidth500 widthcentpercentminusxx');
		print ' <a href="'.DOL_URL_ROOT.'/projet/card.php?socid='.$soc->id.'&action=create&status=1&backtopage='.urlencode($_SERVER["PHP_SELF"].'?action=create&socid='.$soc->id).'"><span class="fa fa-plus-circle valignmiddle" title="'.$langs->trans("AddProject").'"></span></a>';
		print '</td>';
		print '</tr>';
	}

	// Incoterms
	if (isModEnabled('incoterm')) {
		print '<tr>';
		print '<td><label for="incoterm_id">'.$form->textwithpicto($langs->trans("IncotermLabel"), !empty($objectsrc->fk_incoterms) ? $objectsrc->fk_incoterms : $soc->fk_incoterms, 1).'</label></td>';
		print '<td class="maxwidthonsmartphone">';
		$incoterm_id = GETPOST('incoterm_id');
		$incoterm_location = GETPOST('location_incoterms');
		if (empty($incoterm_id)) {
			$incoterm_id = (!empty($objectsrc->fk_incoterms) ? $objectsrc->fk_incoterms : $soc->fk_incoterms);
			$incoterm_location = (!empty($objectsrc->location_incoterms) ? $objectsrc->location_incoterms : $soc->location_incoterms);
		}
		print img_picto('', 'incoterm', 'class="pictofixedwidth"');
		print $form->select_incoterms($incoterm_id, $incoterm_location);
		print '</td></tr>';
	}

	// Other attributes
	$parameters = array();
	if (!empty($origin) && !empty($originid) && is_object($objectsrc)) {
		$parameters['objectsrc'] =  $objectsrc;
	}
	$parameters['socid'] = $socid;

	// Note that $action and $object may be modified by hook
	$reshook = $hookmanager->executeHooks('formObjectOptions', $parameters, $object, $action);
	print $hookmanager->resPrint;
	if (empty($reshook)) {
		if (!empty($conf->global->THIRDPARTY_PROPAGATE_EXTRAFIELDS_TO_ORDER) && !empty($soc->id)) {
			// copy from thirdparty
			$tpExtrafields = new ExtraFields($db);
			$tpExtrafieldLabels = $tpExtrafields->fetch_name_optionals_label($soc->table_element);
			if ($soc->fetch_optionals() > 0) {
				$object->array_options = array_merge($object->array_options, $soc->array_options);
			}
		}

		print $object->showOptionals($extrafields, 'create', $parameters);
	}

	// Template to use by default
	print '<tr><td>'.$langs->trans('DefaultModel').'</td>';
	print '<td>';
	include_once DOL_DOCUMENT_ROOT.'/core/modules/commande/modules_commande.php';
	$liste = ModelePDFCommandes::liste_modeles($db);
	$preselected = $conf->global->COMMANDE_ADDON_PDF;
	print img_picto('', 'pdf', 'class="pictofixedwidth"');
	print $form->selectarray('model', $liste, $preselected, 0, 0, 0, '', 0, 0, 0, '', 'maxwidth200 widthcentpercentminusx', 1);
	print "</td></tr>";

	// Multicurrency
	if (isModEnabled("multicurrency")) {
		print '<tr>';
		print '<td>'.$form->editfieldkey("Currency", 'multicurrency_code', '', $object, 0).'</td>';
		print '<td class="maxwidthonsmartphone">';
		print img_picto('', 'currency', 'class="pictofixedwidth"').$form->selectMultiCurrency((GETPOSTISSET('multicurrency_code')?GETPOST('multicurrency_code'):$currency_code), 'multicurrency_code', 0, '', false, 'maxwidth200 widthcentpercentminusx');
		print '</td></tr>';
	}

	// Note public
	print '<tr>';
	print '<td class="tdtop">'.$langs->trans('NotePublic').'</td>';
	print '<td>';

	$doleditor = new DolEditor('note_public', $note_public, '', 80, 'dolibarr_notes', 'In', 0, false, empty($conf->global->FCKEDITOR_ENABLE_NOTE_PUBLIC) ? 0 : 1, ROWS_3, '90%');
	print $doleditor->Create(1);
	// print '<textarea name="note_public" wrap="soft" cols="70" rows="'.ROWS_3.'">'.$note_public.'</textarea>';
	print '</td></tr>';

	// Note private
	if (empty($user->socid)) {
		print '<tr>';
		print '<td class="tdtop">'.$langs->trans('NotePrivate').'</td>';
		print '<td>';

		$doleditor = new DolEditor('note_private', $note_private, '', 80, 'dolibarr_notes', 'In', 0, false, empty($conf->global->FCKEDITOR_ENABLE_NOTE_PRIVATE) ? 0 : 1, ROWS_3, '90%');
		print $doleditor->Create(1);
		// print '<textarea name="note" wrap="soft" cols="70" rows="'.ROWS_3.'">'.$note_private.'</textarea>';
		print '</td></tr>';
	}

	if (!empty($origin) && !empty($originid) && is_object($objectsrc)) {
		// TODO for compatibility
		if ($origin == 'contrat') {
			// Calcul contrat->price (HT), contrat->total (TTC), contrat->tva
			$objectsrc->remise_absolue = $remise_absolue;
			$objectsrc->remise_percent = $remise_percent;
			$objectsrc->update_price(1);
		}

		print "\n<!-- ".$classname." info -->";
		print "\n";
		print '<input type="hidden" name="amount"         value="'.$objectsrc->total_ht.'">'."\n";
		print '<input type="hidden" name="total"          value="'.$objectsrc->total_ttc.'">'."\n";
		print '<input type="hidden" name="tva"            value="'.$objectsrc->total_tva.'">'."\n";
		print '<input type="hidden" name="origin"         value="'.$objectsrc->element.'">';
		print '<input type="hidden" name="originid"       value="'.$objectsrc->id.'">';

		switch ($classname) {
			case 'Propal':
				$newclassname = 'CommercialProposal';
				break;
			case 'Commande':
				$newclassname = 'Order';
				break;
			case 'Expedition':
				$newclassname = 'Sending';
				break;
			case 'Contrat':
				$newclassname = 'Contract';
				break;
			default:
				$newclassname = $classname;
		}

		print '<tr><td>'.$langs->trans($newclassname).'</td><td>'.$objectsrc->getNomUrl(1).'</td></tr>';

		// Amount
		print '<tr><td>'.$langs->trans('AmountHT').'</td><td>'.price($objectsrc->total_ht).'</td></tr>';
		print '<tr><td>'.$langs->trans('AmountVAT').'</td><td>'.price($objectsrc->total_tva)."</td></tr>";
		if ($mysoc->localtax1_assuj == "1" || $objectsrc->total_localtax1 != 0) { 		// Localtax1 RE
			print '<tr><td>'.$langs->transcountry("AmountLT1", $mysoc->country_code).'</td><td>'.price($objectsrc->total_localtax1)."</td></tr>";
		}

		if ($mysoc->localtax2_assuj == "1" || $objectsrc->total_localtax2 != 0) { 		// Localtax2 IRPF
			print '<tr><td>'.$langs->transcountry("AmountLT2", $mysoc->country_code).'</td><td>'.price($objectsrc->total_localtax2)."</td></tr>";
		}

		print '<tr><td>'.$langs->trans('AmountTTC').'</td><td>'.price($objectsrc->total_ttc)."</td></tr>";

		if (isModEnabled("multicurrency")) {
			print '<tr><td>'.$langs->trans('MulticurrencyAmountHT').'</td><td>'.price($objectsrc->multicurrency_total_ht).'</td></tr>';
			print '<tr><td>'.$langs->trans('MulticurrencyAmountVAT').'</td><td>'.price($objectsrc->multicurrency_total_tva)."</td></tr>";
			print '<tr><td>'.$langs->trans('MulticurrencyAmountTTC').'</td><td>'.price($objectsrc->multicurrency_total_ttc)."</td></tr>";
		}
	}

	print "\n";

	print '</table>';

	print dol_get_fiche_end();

	print $form->buttonsSaveCancel("CreateDraft");

	// Show origin lines
	if (!empty($origin) && !empty($originid) && is_object($objectsrc)) {
		$title = $langs->trans('ProductsAndServices');
		print load_fiche_titre($title);

		print '<div class="div-table-responsive-no-min">';
		print '<table class="noborder centpercent">';

		$objectsrc->printOriginLinesList('', $selectedLines);

		print '</table>';
		print '</div>';
	}

	print '</form>';
} else {
	// Mode view
	$now = dol_now();

	if ($object->id > 0) {
		$product_static = new Product($db);

		$soc = new Societe($db);
		$soc->fetch($object->socid);

		$author = new User($db);
		$author->fetch($object->user_author_id);

		$object->fetch_thirdparty();
		$res = $object->fetch_optionals();

		$head = commande_prepare_head($object);
		print dol_get_fiche_head($head, 'order', $langs->trans("CustomerOrder"), -1, 'order');

		$formconfirm = '';

		// Confirmation to delete
		if ($action == 'delete') {
			$formconfirm = $form->formconfirm($_SERVER["PHP_SELF"].'?id='.$object->id, $langs->trans('DeleteOrder'), $langs->trans('ConfirmDeleteOrder'), 'confirm_delete', '', 0, 1);
		}

		// Confirmation of validation
		if ($action == 'validate') {
			// We check that object has a temporary ref
			$ref = substr($object->ref, 1, 4);
			if ($ref == 'PROV' || $ref == '') {
				$numref = $object->getNextNumRef($soc);
				if (empty($numref)) {
					$error++;
					setEventMessages($object->error, $object->errors, 'errors');
				}
			} else {
				$numref = $object->ref;
			}

			$text = $langs->trans('ConfirmValidateOrder', $numref);
			if (isModEnabled('notification')) {
				require_once DOL_DOCUMENT_ROOT.'/core/class/notify.class.php';
				$notify = new Notify($db);
				$text .= '<br>';
				$text .= $notify->confirmMessage('ORDER_VALIDATE', $object->socid, $object);
			}

			$qualified_for_stock_change = 0;
			if (empty($conf->global->STOCK_SUPPORTS_SERVICES)) {
				$qualified_for_stock_change = $object->hasProductsOrServices(2);
			} else {
				$qualified_for_stock_change = $object->hasProductsOrServices(1);
			}

			$formquestion = array();
			if (isModEnabled('stock') && !empty($conf->global->STOCK_CALCULATE_ON_VALIDATE_ORDER) && $qualified_for_stock_change) {
				$langs->load("stocks");
				require_once DOL_DOCUMENT_ROOT.'/product/class/html.formproduct.class.php';
				$formproduct = new FormProduct($db);
				$forcecombo = 0;
				if ($conf->browser->name == 'ie') {
					$forcecombo = 1; // There is a bug in IE10 that make combo inside popup crazy
				}
				$formquestion = array(
					// 'text' => $langs->trans("ConfirmClone"),
					// array('type' => 'checkbox', 'name' => 'clone_content', 'label' => $langs->trans("CloneMainAttributes"), 'value' => 1),
					// array('type' => 'checkbox', 'name' => 'update_prices', 'label' => $langs->trans("PuttingPricesUpToDate"), 'value' => 1),
					array('type' => 'other', 'name' => 'idwarehouse', 'label' => $langs->trans("SelectWarehouseForStockDecrease"), 'value' => $formproduct->selectWarehouses(GETPOST('idwarehouse', 'int') ?GETPOST('idwarehouse', 'int') : 'ifone', 'idwarehouse', '', 1, 0, 0, '', 0, $forcecombo))
				);
			}

			// mandatoryPeriod
			$nbMandated = 0;
			foreach ($object->lines as $line) {
				$res = $line->fetch_product();
				if ($res  > 0  ) {
					if ($line->product->isService() && $line->product->isMandatoryPeriod() && (empty($line->date_start) || empty($line->date_end) )) {
						$nbMandated++;
						break;
					}
				}
			}
			if ($nbMandated > 0 ) $text .= '<div><span class="clearboth nowraponall warning">'.$langs->trans("mandatoryPeriodNeedTobeSetMsgValidate").'</span></div>';

			if (getDolGlobalInt('SALE_ORDER_SUGGEST_DOWN_PAYMENT_INVOICE_CREATION')) {
				// This is a hidden option:
				// Suggestion to create invoice during order validation is not enabled by default.
				// Such choice should be managed by the workflow module and trigger. This option generates conflicts with some setup.
				// It may also break step of creating an order when invoicing must be done from proposals and not from orders
				$deposit_percent_from_payment_terms = getDictionaryValue('c_payment_term', 'deposit_percent', $object->cond_reglement_id);

				if (!empty($deposit_percent_from_payment_terms) && isModEnabled('facture') && !empty($user->rights->facture->creer)) {
					require_once DOL_DOCUMENT_ROOT . '/compta/facture/class/facture.class.php';

					$object->fetchObjectLinked();

					$eligibleForDepositGeneration = true;

					if (array_key_exists('facture', $object->linkedObjects)) {
						foreach ($object->linkedObjects['facture'] as $invoice) {
							if ($invoice->type == Facture::TYPE_DEPOSIT) {
								$eligibleForDepositGeneration = false;
								break;
							}
						}
					}

					if ($eligibleForDepositGeneration && array_key_exists('propal', $object->linkedObjects)) {
						foreach ($object->linkedObjects['propal'] as $proposal) {
							$proposal->fetchObjectLinked();

							if (array_key_exists('facture', $proposal->linkedObjects)) {
								foreach ($proposal->linkedObjects['facture'] as $invoice) {
									if ($invoice->type == Facture::TYPE_DEPOSIT) {
										$eligibleForDepositGeneration = false;
										break 2;
									}
								}
							}
						}
					}

					if ($eligibleForDepositGeneration) {
						$formquestion[] = array(
							'type' => 'checkbox',
							'tdclass' => '',
							'name' => 'generate_deposit',
							'label' => $form->textwithpicto($langs->trans('GenerateDeposit', $object->deposit_percent), $langs->trans('DepositGenerationPermittedByThePaymentTermsSelected'))
						);

						$formquestion[] = array(
							'type' => 'date',
							'tdclass' => 'fieldrequired showonlyifgeneratedeposit',
							'name' => 'datef',
							'label' => $langs->trans('DateInvoice'),
							'value' => dol_now(),
							'datenow' => true
						);

						if (!empty($conf->global->INVOICE_POINTOFTAX_DATE)) {
							$formquestion[] = array(
								'type' => 'date',
								'tdclass' => 'fieldrequired showonlyifgeneratedeposit',
								'name' => 'date_pointoftax',
								'label' => $langs->trans('DatePointOfTax'),
								'value' => dol_now(),
								'datenow' => true
							);
						}


						$paymentTermsSelect = $form->getSelectConditionsPaiements(0, 'cond_reglement_id', -1, 0, 0, 'minwidth200');

						$formquestion[] = array(
							'type' => 'other',
							'tdclass' => 'fieldrequired showonlyifgeneratedeposit',
							'name' => 'cond_reglement_id',
							'label' => $langs->trans('PaymentTerm'),
							'value' => $paymentTermsSelect
						);

						$formquestion[] = array(
							'type' => 'checkbox',
							'tdclass' => 'showonlyifgeneratedeposit',
							'name' => 'validate_generated_deposit',
							'label' => $langs->trans('ValidateGeneratedDeposit')
						);

						$formquestion[] = array(
							'type' => 'onecolumn',
							'value' => '
								<script>
									$(document).ready(function() {
										$("[name=generate_deposit]").change(function () {
											let $self = $(this);
											let $target = $(".showonlyifgeneratedeposit").parent(".tagtr");

											if (! $self.parents(".tagtr").is(":hidden") && $self.is(":checked")) {
												$target.show();
											} else {
												$target.hide();
											}

											return true;
										});
									});
								</script>
							'
						);
					}
				}
			}

			if (!$error) {
				$formconfirm = $form->formconfirm($_SERVER["PHP_SELF"].'?id='.$object->id, $langs->trans('ValidateOrder'), $text, 'confirm_validate', $formquestion, 0, 1, 220);
			}
		}

		// Confirm back to draft status
		if ($action == 'modif') {
			$qualified_for_stock_change = 0;
			if (empty($conf->global->STOCK_SUPPORTS_SERVICES)) {
				$qualified_for_stock_change = $object->hasProductsOrServices(2);
			} else {
				$qualified_for_stock_change = $object->hasProductsOrServices(1);
			}

			$text = $langs->trans('ConfirmUnvalidateOrder', $object->ref);
			$formquestion = array();
			if (isModEnabled('stock') && !empty($conf->global->STOCK_CALCULATE_ON_VALIDATE_ORDER) && $qualified_for_stock_change) {
				$langs->load("stocks");
				require_once DOL_DOCUMENT_ROOT.'/product/class/html.formproduct.class.php';
				$formproduct = new FormProduct($db);
				$forcecombo = 0;
				if ($conf->browser->name == 'ie') {
					$forcecombo = 1; // There is a bug in IE10 that make combo inside popup crazy
				}
				$formquestion = array(
					// 'text' => $langs->trans("ConfirmClone"),
					// array('type' => 'checkbox', 'name' => 'clone_content', 'label' => $langs->trans("CloneMainAttributes"), 'value' => 1),
					// array('type' => 'checkbox', 'name' => 'update_prices', 'label' => $langs->trans("PuttingPricesUpToDate"), 'value' => 1),
					array('type' => 'other', 'name' => 'idwarehouse', 'label' => $langs->trans("SelectWarehouseForStockIncrease"), 'value' => $formproduct->selectWarehouses(GETPOST('idwarehouse') ?GETPOST('idwarehouse') : 'ifone', 'idwarehouse', '', 1, 0, 0, '', 0, $forcecombo))
				);
			}

			$formconfirm = $form->formconfirm($_SERVER["PHP_SELF"].'?id='.$object->id, $langs->trans('UnvalidateOrder'), $text, 'confirm_modif', $formquestion, "yes", 1, 220);
		}

		/*
		 * Confirmation de la cloture
		*/
		if ($action == 'shipped') {
			$formconfirm = $form->formconfirm($_SERVER["PHP_SELF"].'?id='.$object->id, $langs->trans('CloseOrder'), $langs->trans('ConfirmCloseOrder'), 'confirm_shipped', '', 0, 1);
		}

		/*
		 * Confirmation de l'annulation
		 */
		if ($action == 'cancel') {
			$qualified_for_stock_change = 0;
			if (empty($conf->global->STOCK_SUPPORTS_SERVICES)) {
				$qualified_for_stock_change = $object->hasProductsOrServices(2);
			} else {
				$qualified_for_stock_change = $object->hasProductsOrServices(1);
			}

			$text = $langs->trans('ConfirmCancelOrder', $object->ref);
			$formquestion = array();
			if (isModEnabled('stock') && !empty($conf->global->STOCK_CALCULATE_ON_VALIDATE_ORDER) && $qualified_for_stock_change) {
				$langs->load("stocks");
				require_once DOL_DOCUMENT_ROOT.'/product/class/html.formproduct.class.php';
				$formproduct = new FormProduct($db);
				$forcecombo = 0;
				if ($conf->browser->name == 'ie') {
					$forcecombo = 1; // There is a bug in IE10 that make combo inside popup crazy
				}
				$formquestion = array(
					// 'text' => $langs->trans("ConfirmClone"),
					// array('type' => 'checkbox', 'name' => 'clone_content', 'label' => $langs->trans("CloneMainAttributes"), 'value' => 1),
					// array('type' => 'checkbox', 'name' => 'update_prices', 'label' => $langs->trans("PuttingPricesUpToDate"), 'value' => 1),
					array('type' => 'other', 'name' => 'idwarehouse', 'label' => $langs->trans("SelectWarehouseForStockIncrease"), 'value' => $formproduct->selectWarehouses(GETPOST('idwarehouse') ?GETPOST('idwarehouse') : 'ifone', 'idwarehouse', '', 1, 0, 0, '', 0, $forcecombo))
				);
			}

			$formconfirm = $form->formconfirm($_SERVER["PHP_SELF"].'?id='.$object->id, $langs->trans("Cancel"), $text, 'confirm_cancel', $formquestion, 0, 1);
		}

		// Confirmation to delete line
		if ($action == 'ask_deleteline') {
			$formconfirm = $form->formconfirm($_SERVER["PHP_SELF"].'?id='.$object->id.'&lineid='.$lineid, $langs->trans('DeleteProductLine'), $langs->trans('ConfirmDeleteProductLine'), 'confirm_deleteline', '', 0, 1);
		}

		// Clone confirmation
		if ($action == 'clone') {
			$filter = '(s.client:IN:1,2,3)';
			// Create an array for form
			$formquestion = array(
				array('type' => 'other', 'name' => 'socid', 'label' => $langs->trans("SelectThirdParty"), 'value' => $form->select_company(GETPOST('socid', 'int'), 'socid', $filter, '', 0, 0, null, 0, 'maxwidth300'))
			);
			$formconfirm = $form->formconfirm($_SERVER["PHP_SELF"].'?id='.$object->id, $langs->trans('ToClone'), $langs->trans('ConfirmCloneOrder', $object->ref), 'confirm_clone', $formquestion, 'yes', 1);
		}

		// Call Hook formConfirm
		$parameters = array('formConfirm' => $formconfirm, 'lineid' => $lineid);
		// Note that $action and $object may be modified by hook
		$reshook = $hookmanager->executeHooks('formConfirm', $parameters, $object, $action);
		if (empty($reshook)) {
			$formconfirm .= $hookmanager->resPrint;
		} elseif ($reshook > 0) {
			$formconfirm = $hookmanager->resPrint;
		}

		// Print form confirm
		print $formconfirm;


		// Order card

		$linkback = '<a href="'.DOL_URL_ROOT.'/commande/list.php?restore_lastsearch_values=1'.(!empty($socid) ? '&socid='.$socid : '').'">'.$langs->trans("BackToList").'</a>';

		$morehtmlref = '<div class="refidno">';
		// Ref customer
		$morehtmlref .= $form->editfieldkey("RefCustomer", 'ref_client', $object->ref_client, $object, $usercancreate, 'string', '', 0, 1);
		$morehtmlref .= $form->editfieldval("RefCustomer", 'ref_client', $object->ref_client, $object, $usercancreate, 'string'.(isset($conf->global->THIRDPARTY_REF_INPUT_SIZE) ? ':'.$conf->global->THIRDPARTY_REF_INPUT_SIZE : ''), '', null, null, '', 1);
		// Thirdparty
		$morehtmlref .= '<br>'.$soc->getNomUrl(1, 'customer');
		if (empty($conf->global->MAIN_DISABLE_OTHER_LINK) && $object->thirdparty->id > 0) {
			$morehtmlref .= ' (<a href="'.DOL_URL_ROOT.'/commande/list.php?socid='.$object->thirdparty->id.'&search_societe='.urlencode($object->thirdparty->name).'">'.$langs->trans("OtherOrders").'</a>)';
		}
		// Project
		if (isModEnabled('project')) {
			$langs->load("projects");
			$morehtmlref .= '<br>';
			if ($usercancreate) {
				$morehtmlref .= img_picto($langs->trans("Project"), 'project', 'class="pictofixedwidth"');
				if ($action != 'classify') {
					$morehtmlref .= '<a class="editfielda" href="'.$_SERVER['PHP_SELF'].'?action=classify&token='.newToken().'&id='.$object->id.'">'.img_edit($langs->transnoentitiesnoconv('SetProject')).'</a> ';
				}
				$morehtmlref .= $form->form_project($_SERVER['PHP_SELF'].'?id='.$object->id, $object->socid, $object->fk_project, ($action == 'classify' ? 'projectid' : 'none'), 0, 0, 0, 1, '', 'maxwidth300');
			} else {
				if (!empty($object->fk_project)) {
					$proj = new Project($db);
					$proj->fetch($object->fk_project);
					$morehtmlref .= $proj->getNomUrl(1);
					if ($proj->title) {
						$morehtmlref .= '<span class="opacitymedium"> - '.dol_escape_htmltag($proj->title).'</span>';
					}
				}
			}
		}
		$morehtmlref .= '</div>';


		dol_banner_tab($object, 'ref', $linkback, 1, 'ref', 'ref', $morehtmlref);


		print '<div class="fichecenter">';
		print '<div class="fichehalfleft">';
		print '<div class="underbanner clearboth"></div>';

		print '<table class="border tableforfield centpercent">';

		if ($soc->outstanding_limit) {
			// Outstanding Bill
			print '<tr><td class="titlefield">';
			print $langs->trans('OutstandingBill');
			print '</td><td class="valuefield">';
			$arrayoutstandingbills = $soc->getOutstandingBills();
			print price($arrayoutstandingbills['opened']).' / ';
			print price($soc->outstanding_limit, 0, '', 1, - 1, - 1, $conf->currency);
			print '</td>';
			print '</tr>';
		}

		// Relative and absolute discounts
		if (!empty($conf->global->FACTURE_DEPOSITS_ARE_JUST_PAYMENTS)) {
			$filterabsolutediscount = "fk_facture_source IS NULL"; // If we want deposit to be substracted to payments only and not to total of final invoice
			$filtercreditnote = "fk_facture_source IS NOT NULL"; // If we want deposit to be substracted to payments only and not to total of final invoice
		} else {
			$filterabsolutediscount = "fk_facture_source IS NULL OR (description LIKE '(DEPOSIT)%' AND description NOT LIKE '(EXCESS RECEIVED)%')";
			$filtercreditnote = "fk_facture_source IS NOT NULL AND (description NOT LIKE '(DEPOSIT)%' OR description LIKE '(EXCESS RECEIVED)%')";
		}

		$addrelativediscount = '<a href="'.DOL_URL_ROOT.'/comm/remise.php?id='.$soc->id.'&backtopage='.urlencode($_SERVER["PHP_SELF"]).'?facid='.$object->id.'">'.$langs->trans("EditRelativeDiscounts").'</a>';
		$addabsolutediscount = '<a href="'.DOL_URL_ROOT.'/comm/remx.php?id='.$soc->id.'&backtopage='.urlencode($_SERVER["PHP_SELF"]).'?facid='.$object->id.'">'.$langs->trans("EditGlobalDiscounts").'</a>';
		$addcreditnote = '<a href="'.DOL_URL_ROOT.'/compta/facture/card.php?action=create&socid='.$soc->id.'&type=2&backtopage='.urlencode($_SERVER["PHP_SELF"]).'?facid='.$object->id.'">'.$langs->trans("AddCreditNote").'</a>';

		print '<tr><td class="titlefield">'.$langs->trans('Discounts').'</td><td class="valuefield">';

		$absolute_discount = $soc->getAvailableDiscounts('', $filterabsolutediscount);
		$absolute_creditnote = $soc->getAvailableDiscounts('', $filtercreditnote);
		$absolute_discount = price2num($absolute_discount, 'MT');
		$absolute_creditnote = price2num($absolute_creditnote, 'MT');

		$thirdparty = $soc;
		$discount_type = 0;
		$backtopage = $_SERVER["PHP_SELF"].'?id='.$object->id;
		include DOL_DOCUMENT_ROOT.'/core/tpl/object_discounts.tpl.php';

		print '</td></tr>';

		// Date
		print '<tr><td>';
		$editenable = $usercancreate && $object->statut == Commande::STATUS_DRAFT;
		print $form->editfieldkey("Date", 'date', '', $object, $editenable);
		print '</td><td class="valuefield">';
		if ($action == 'editdate') {
			print '<form name="setdate" action="'.$_SERVER["PHP_SELF"].'?id='.$object->id.'" method="post">';
			print '<input type="hidden" name="token" value="'.newToken().'">';
			print '<input type="hidden" name="action" value="setdate">';
			print '<input type="hidden" name="backtopage" value="'.$backtopage.'">';
			print $form->selectDate($object->date, 'order_', '', '', '', "setdate");
			print '<input type="submit" class="button button-edit" value="'.$langs->trans('Modify').'">';
			print '</form>';
		} else {
			print $object->date ? dol_print_date($object->date, 'day') : '&nbsp;';
			if ($object->hasDelay() && empty($object->delivery_date)) {	// If there is a delivery date planned, warning should be on this date
				print ' '.img_picto($langs->trans("Late").' : '.$object->showDelay(), "warning");
			}
		}
		print '</td>';
		print '</tr>';

		// Delivery date planed
		print '<tr><td>';
		$editenable = $usercancreate;
		print $form->editfieldkey("DateDeliveryPlanned", 'date_livraison', '', $object, $editenable);
		print '</td><td class="valuefield">';
		if ($action == 'editdate_livraison') {
			print '<form name="setdate_livraison" action="'.$_SERVER["PHP_SELF"].'?id='.$object->id.'" method="post">';
			print '<input type="hidden" name="token" value="'.newToken().'">';
			print '<input type="hidden" name="action" value="setdate_livraison">';
			print '<input type="hidden" name="backtopage" value="'.$backtopage.'">';
			print $form->selectDate($object->delivery_date ? $object->delivery_date : -1, 'liv_', 1, 1, '', "setdate_livraison", 1, 0);
			print '<input type="submit" class="button button-edit" value="'.$langs->trans('Modify').'">';
			print '</form>';
		} else {
			print $object->delivery_date ? dol_print_date($object->delivery_date, 'dayhour') : '&nbsp;';
			if ($object->hasDelay() && !empty($object->delivery_date)) {
				print ' '.img_picto($langs->trans("Late").' : '.$object->showDelay(), "warning");
			}
		}
		print '</td>';
		print '</tr>';

		// Delivery delay
		print '<tr class="fielddeliverydelay"><td>';
		$editenable = $usercancreate;
		print $form->editfieldkey("AvailabilityPeriod", 'availability', '', $object, $editenable);
		print '</td><td class="valuefield">';
		if ($action == 'editavailability') {
			$form->form_availability($_SERVER['PHP_SELF'].'?id='.$object->id, $object->availability_id, 'availability_id', 1);
		} else {
			$form->form_availability($_SERVER['PHP_SELF'].'?id='.$object->id, $object->availability_id, 'none', 1);
		}
		print '</td></tr>';

		// Shipping Method
		if (isModEnabled('expedition')) {
			print '<tr><td>';
			$editenable = $usercancreate;
			print $form->editfieldkey("SendingMethod", 'shippingmethod', '', $object, $editenable);
			print '</td><td class="valuefield">';
			if ($action == 'editshippingmethod') {
				$form->formSelectShippingMethod($_SERVER['PHP_SELF'].'?id='.$object->id, $object->shipping_method_id, 'shipping_method_id', 1);
			} else {
				$form->formSelectShippingMethod($_SERVER['PHP_SELF'].'?id='.$object->id, $object->shipping_method_id, 'none');
			}
			print '</td>';
			print '</tr>';
		}

		// Warehouse
		if (isModEnabled('stock') && !empty($conf->global->WAREHOUSE_ASK_WAREHOUSE_DURING_ORDER)) {
			$langs->load('stocks');
			require_once DOL_DOCUMENT_ROOT.'/product/class/html.formproduct.class.php';
			$formproduct = new FormProduct($db);
			print '<tr><td>';
			$editenable = $usercancreate;
			print $form->editfieldkey("Warehouse", 'warehouse', '', $object, $editenable);
			print '</td><td class="valuefield">';
			if ($action == 'editwarehouse') {
				$formproduct->formSelectWarehouses($_SERVER['PHP_SELF'].'?id='.$object->id, $object->warehouse_id, 'warehouse_id', 1);
			} else {
				$formproduct->formSelectWarehouses($_SERVER['PHP_SELF'].'?id='.$object->id, $object->warehouse_id, 'none');
			}
			print '</td>';
			print '</tr>';
		}

		// Source reason (why we have an order)
		print '<tr><td>';
		$editenable = $usercancreate;
		print $form->editfieldkey("Source", 'demandreason', '', $object, $editenable);
		print '</td><td class="valuefield">';
		if ($action == 'editdemandreason') {
			$form->formInputReason($_SERVER['PHP_SELF'].'?id='.$object->id, $object->demand_reason_id, 'demand_reason_id', 1);
		} else {
			$form->formInputReason($_SERVER['PHP_SELF'].'?id='.$object->id, $object->demand_reason_id, 'none');
		}
		print '</td></tr>';

		// Terms of payment
		print '<tr><td>';
		$editenable = $usercancreate;
		print $form->editfieldkey("PaymentConditionsShort", 'conditions', '', $object, $editenable);
		print '</td><td class="valuefield">';
		if ($action == 'editconditions') {
			$form->form_conditions_reglement($_SERVER['PHP_SELF'].'?id='.$object->id, $object->cond_reglement_id, 'cond_reglement_id', 1, '', 1, $object->deposit_percent);
		} else {
			$form->form_conditions_reglement($_SERVER['PHP_SELF'].'?id='.$object->id, $object->cond_reglement_id, 'none', 1, '', 1, $object->deposit_percent);
		}
		print '</td>';

		print '</tr>';

		// Mode of payment
		print '<tr><td>';
		$editenable = $usercancreate;
		print $form->editfieldkey("PaymentMode", 'mode', '', $object, $editenable);
		print '</td><td class="valuefield">';
		if ($action == 'editmode') {
			$form->form_modes_reglement($_SERVER['PHP_SELF'].'?id='.$object->id, $object->mode_reglement_id, 'mode_reglement_id', 'CRDT', 1, 1);
		} else {
			$form->form_modes_reglement($_SERVER['PHP_SELF'].'?id='.$object->id, $object->mode_reglement_id, 'none');
		}
		print '</td></tr>';

		// Multicurrency
		if (isModEnabled("multicurrency")) {
			// Multicurrency code
			print '<tr>';
			print '<td>';
			$editenable = $usercancreate && $object->statut == Commande::STATUS_DRAFT;
			print $form->editfieldkey("Currency", 'multicurrencycode', '', $object, $editenable);
			print '</td><td class="valuefield">';
			if ($action == 'editmulticurrencycode') {
				$form->form_multicurrency_code($_SERVER['PHP_SELF'].'?id='.$object->id, $object->multicurrency_code, 'multicurrency_code');
			} else {
				$form->form_multicurrency_code($_SERVER['PHP_SELF'].'?id='.$object->id, $object->multicurrency_code, 'none');
			}
			print '</td></tr>';

			// Multicurrency rate
			if ($object->multicurrency_code != $conf->currency || $object->multicurrency_tx != 1) {
				print '<tr>';
				print '<td>';
				$editenable = $usercancreate && $object->multicurrency_code && $object->multicurrency_code != $conf->currency && $object->statut == $object::STATUS_DRAFT;
				print $form->editfieldkey("CurrencyRate", 'multicurrencyrate', '', $object, $editenable);
				print '</td><td class="valuefield">';
				if ($action == 'editmulticurrencyrate' || $action == 'actualizemulticurrencyrate') {
					if ($action == 'actualizemulticurrencyrate') {
						list($object->fk_multicurrency, $object->multicurrency_tx) = MultiCurrency::getIdAndTxFromCode($object->db, $object->multicurrency_code);
					}
					$form->form_multicurrency_rate($_SERVER['PHP_SELF'].'?id='.$object->id, $object->multicurrency_tx, 'multicurrency_tx', $object->multicurrency_code);
				} else {
					$form->form_multicurrency_rate($_SERVER['PHP_SELF'].'?id='.$object->id, $object->multicurrency_tx, 'none', $object->multicurrency_code);
					if ($object->statut == $object::STATUS_DRAFT && $object->multicurrency_code && $object->multicurrency_code != $conf->currency) {
						print '<div class="inline-block"> &nbsp; &nbsp; &nbsp; &nbsp; ';
						print '<a href="'.$_SERVER["PHP_SELF"].'?id='.$object->id.'&action=actualizemulticurrencyrate">'.$langs->trans("ActualizeCurrency").'</a>';
						print '</div>';
					}
				}
				print '</td></tr>';
			}
		}

		// TODO Order mode (how we receive order). Not yet implemented
		/*
		print '<tr><td>';
		$editenable = $usercancreate;
		print $form->editfieldkey("SourceMode", 'inputmode', '', $object, $editenable);
		print '</td><td>';
		if ($action == 'editinputmode') {
			$form->formInputMode($_SERVER['PHP_SELF'] . '?id=' . $object->id, $object->source, 'input_mode_id', 1);
		} else {
			$form->formInputMode($_SERVER['PHP_SELF'] . '?id=' . $object->id, $object->source, 'none');
		}
		print '</td></tr>';
		*/

		$tmparray = $object->getTotalWeightVolume();
		$totalWeight = $tmparray['weight'];
		$totalVolume = $tmparray['volume'];
		if ($totalWeight) {
			print '<tr><td>'.$langs->trans("CalculatedWeight").'</td>';
			print '<td class="valuefield">';
			print showDimensionInBestUnit($totalWeight, 0, "weight", $langs, isset($conf->global->MAIN_WEIGHT_DEFAULT_ROUND) ? $conf->global->MAIN_WEIGHT_DEFAULT_ROUND : -1, isset($conf->global->MAIN_WEIGHT_DEFAULT_UNIT) ? $conf->global->MAIN_WEIGHT_DEFAULT_UNIT : 'no');
			print '</td></tr>';
		}
		if ($totalVolume) {
			print '<tr><td>'.$langs->trans("CalculatedVolume").'</td>';
			print '<td class="valuefield">';
			print showDimensionInBestUnit($totalVolume, 0, "volume", $langs, isset($conf->global->MAIN_VOLUME_DEFAULT_ROUND) ? $conf->global->MAIN_VOLUME_DEFAULT_ROUND : -1, isset($conf->global->MAIN_VOLUME_DEFAULT_UNIT) ? $conf->global->MAIN_VOLUME_DEFAULT_UNIT : 'no');
			print '</td></tr>';
		}

		// TODO How record was recorded OrderMode (llx_c_input_method)

		// Incoterms
		if (isModEnabled('incoterm')) {
			print '<tr><td>';
			$editenable = $usercancreate;
			print $form->editfieldkey("IncotermLabel", 'incoterm', '', $object, $editenable);
			print '</td>';
			print '<td class="valuefield">';
			if ($action != 'editincoterm') {
				print $form->textwithpicto($object->display_incoterms(), $object->label_incoterms, 1);
			} else {
				print $form->select_incoterms((!empty($object->fk_incoterms) ? $object->fk_incoterms : ''), (!empty($object->location_incoterms) ? $object->location_incoterms : ''), $_SERVER['PHP_SELF'].'?id='.$object->id);
			}
			print '</td></tr>';
		}

		// Bank Account
		if (!empty($conf->global->BANK_ASK_PAYMENT_BANK_DURING_ORDER) && isModEnabled("banque")) {
			print '<tr><td>';
			$editenable = $usercancreate;
			print $form->editfieldkey("BankAccount", 'bankaccount', '', $object, $editenable);
			print '</td><td class="valuefield">';
			if ($action == 'editbankaccount') {
				$form->formSelectAccount($_SERVER['PHP_SELF'].'?id='.$object->id, $object->fk_account, 'fk_account', 1);
			} else {
				$form->formSelectAccount($_SERVER['PHP_SELF'].'?id='.$object->id, $object->fk_account, 'none');
			}
			print '</td>';
			print '</tr>';
		}

		// Other attributes
		include DOL_DOCUMENT_ROOT.'/core/tpl/extrafields_view.tpl.php';

		print '</table>';

		print '</div>';
		print '<div class="fichehalfright">';
		print '<div class="underbanner clearboth"></div>';

		print '<table class="border tableforfield centpercent">';

		$alert = '';
		if (!empty($conf->global->ORDER_MANAGE_MIN_AMOUNT) && $object->total_ht < $object->thirdparty->order_min_amount) {
			$alert = ' ' . img_warning($langs->trans('OrderMinAmount') . ': ' . price($object->thirdparty->order_min_amount));
		}

		print '<tr>';
		print '<td class="titlefieldmiddle">' . $langs->trans('AmountHT') . '</td>';
		print '<td class="nowrap amountcard right">' . price($object->total_ht, '', $langs, 0, -1, -1, $conf->currency) . '</td>';
		if (isModEnabled("multicurrency") && ($object->multicurrency_code && $object->multicurrency_code != $conf->currency)) {
			// Multicurrency Amount HT
			print '<td class="nowrap amountcard right">' . price($object->multicurrency_total_ht, '', $langs, 0, -1, -1, $object->multicurrency_code) . '</td>';
		}
		print '</tr>';

		print '<tr>';
		print '<td class="titlefieldmiddle">' . $langs->trans('AmountVAT') . '</td>';
		print '<td class="nowrap amountcard right">' . price($object->total_tva, '', $langs, 0, -1, -1, $conf->currency) . '</td>';
		if (isModEnabled("multicurrency") && ($object->multicurrency_code && $object->multicurrency_code != $conf->currency)) {
			// Multicurrency Amount VAT
			print '<td class="nowrap amountcard right">' . price($object->multicurrency_total_tva, '', $langs, 0, -1, -1, $object->multicurrency_code) . '</td>';
		}
		print '</tr>';

		// Amount Local Taxes
		if ($mysoc->localtax1_assuj == "1" || $object->total_localtax1 != 0) {
			print '<tr>';
			print '<td class="titlefieldmiddle">' . $langs->transcountry("AmountLT1", $mysoc->country_code) . '</td>';
			print '<td class="nowrap amountcard right">' . price($object->total_localtax1, '', $langs, 0, -1, -1, $conf->currency) . '</td>';
			if (isModEnabled("multicurrency") && ($object->multicurrency_code && $object->multicurrency_code != $conf->currency)) {
				print '<td class="nowrap amountcard right">' . price($object->total_localtax1, '', $langs, 0, -1, -1, $object->multicurrency_code) . '</td>';
			}
			print '</tr>';

			// Amount Local Taxes
			if ($mysoc->localtax2_assuj == "1" || $object->total_localtax2 != 0) {
				print '<tr>';
				print '<td>' . $langs->transcountry("AmountLT2", $mysoc->country_code) . '</td>';
				print '<td class="nowrap amountcard right">' . price($object->total_localtax2, '', $langs, 0, -1, -1, $conf->currency) . '</td>';
				if (isModEnabled("multicurrency") && ($object->multicurrency_code && $object->multicurrency_code != $conf->currency)) {
					print '<td class="nowrap amountcard right">' . price($object->total_localtax2, '', $langs, 0, -1, -1, $object->multicurrency_code) . '</td>';
				}
				print '</tr>';
			}
		}

		print '<tr>';
		print '<td>' . $langs->trans('AmountTTC') . '</td>';
		print '<td class="valuefield nowrap right amountcard">' . price($object->total_ttc, 1, '', 1, -1, -1, $conf->currency) . '</td>';
		if (isModEnabled("multicurrency") && ($object->multicurrency_code && $object->multicurrency_code != $conf->currency)) {
			// Multicurrency Amount TTC
			print '<td class="valuefield nowrap right amountcard">' . price($object->multicurrency_total_ttc, 1, '', 1, -1, -1, $object->multicurrency_code) . '</td>';
		}
		print '</tr>'."\n";

		print '</table>';

		// Statut
		//print '<tr><td>' . $langs->trans('Status') . '</td><td>' . $object->getLibStatut(4) . '</td></tr>';

		// Margin Infos
		if (isModEnabled('margin')) {
			$formmargin->displayMarginInfos($object);
		}


		print '</div>';
		print '</div>'; // Close fichecenter

		print '<div class="clearboth"></div><br>';

		if (!empty($conf->global->MAIN_DISABLE_CONTACTS_TAB)) {
			$blocname = 'contacts';
			$title = $langs->trans('ContactsAddresses');
			include DOL_DOCUMENT_ROOT.'/core/tpl/bloc_showhide.tpl.php';
		}

		if (!empty($conf->global->MAIN_DISABLE_NOTES_TAB)) {
			$blocname = 'notes';
			$title = $langs->trans('Notes');
			include DOL_DOCUMENT_ROOT.'/core/tpl/bloc_showhide.tpl.php';
		}

		/*
		 * Lines
		 */

		// Get object lines
		$result = $object->getLinesArray();

		// Add products/services form
		//$forceall = 1;
		global $inputalsopricewithtax;
		$inputalsopricewithtax = 1;

		print '<form name="addproduct" id="addproduct" action="'.$_SERVER["PHP_SELF"].'?id='.$object->id.'" method="POST">
		<input type="hidden" name="token" value="' . newToken().'">
		<input type="hidden" name="action" value="' . (($action != 'editline') ? 'addline' : 'updateline').'">
		<input type="hidden" name="mode" value="">
		<input type="hidden" name="page_y" value="">
		<input type="hidden" name="id" value="' . $object->id.'">
		<input type="hidden" name="backtopage" value="'.$backtopage.'">
			';

		if (!empty($conf->use_javascript_ajax) && $object->statut == Commande::STATUS_DRAFT) {
			include DOL_DOCUMENT_ROOT.'/core/tpl/ajaxrow.tpl.php';
		}

		print '<div class="div-table-responsive-no-min">';
		print '<table id="tablelines" class="noborder noshadow" width="100%">';

		// Show object lines
		if (!empty($object->lines)) {
			$object->printObjectLines($action, $mysoc, $soc, $lineid, 1);
		}

		$numlines = count($object->lines);

		/*
		 * Form to add new line
		 */
		if ($object->statut == Commande::STATUS_DRAFT && $usercancreate && $action != 'selectlines') {
			if ($action != 'editline') {
				// Add free products/services

				$parameters = array();
				// Note that $action and $object may be modified by hook
				$reshook = $hookmanager->executeHooks('formAddObjectLine', $parameters, $object, $action);
				if ($reshook < 0) setEventMessages($hookmanager->error, $hookmanager->errors, 'errors');
				if (empty($reshook))
					$object->formAddObjectLine(1, $mysoc, $soc);
			}
		}
		print '</table>';
		print '</div>';

		print "</form>\n";

		print dol_get_fiche_end();

		/*
		 * Buttons for actions
		 */
		if ($action != 'presend' && $action != 'editline') {
			print '<div class="tabsAction">';

			$parameters = array();
			// Note that $action and $object may be modified by hook
			$reshook = $hookmanager->executeHooks('addMoreActionsButtons', $parameters, $object, $action);
			if (empty($reshook)) {
				// Reopen a closed order
				if (($object->statut == Commande::STATUS_CLOSED || $object->statut == Commande::STATUS_CANCELED) && $usercancreate) {
					print dolGetButtonAction('', $langs->trans('ReOpen'), 'default', $_SERVER["PHP_SELF"].'?action=reopen&amp;token='.newToken().'&amp;id='.$object->id, '');
				}

				// Send
				if (empty($user->socid)) {
					if ($object->statut > Commande::STATUS_DRAFT || !empty($conf->global->COMMANDE_SENDBYEMAIL_FOR_ALL_STATUS)) {
						if ($usercansend) {
							print dolGetButtonAction('', $langs->trans('SendMail'), 'default', $_SERVER["PHP_SELF"].'?action=presend&token='.newToken().'&id='.$object->id.'&mode=init#formmailbeforetitle', '');
						} else {
							print dolGetButtonAction('', $langs->trans('SendMail'), 'default', $_SERVER['PHP_SELF']. '#', '', false);
						}
					}
				}

				// Valid
				if ($object->statut == Commande::STATUS_DRAFT && ($object->total_ttc >= 0 || !empty($conf->global->ORDER_ENABLE_NEGATIVE)) && $numlines > 0 && $usercanvalidate) {
					print dolGetButtonAction('', $langs->trans('Validate'), 'default', $_SERVER["PHP_SELF"].'?action=validate&amp;token='.newToken().'&amp;id='.$object->id, '');
				}
				// Edit
				if ($object->statut == Commande::STATUS_VALIDATED && $usercancreate) {
					print dolGetButtonAction('', $langs->trans('Modify'), 'default', $_SERVER["PHP_SELF"].'?action=modif&amp;token='.newToken().'&amp;id='.$object->id, '');
				}
				// Create event
				/*if (isModEnabled('agenda') && !empty($conf->global->MAIN_ADD_EVENT_ON_ELEMENT_CARD))
				{
					// Add hidden condition because this is not a
					// "workflow" action so should appears somewhere else on
					// page.
					print '<a class="butAction" href="' . DOL_URL_ROOT . '/comm/action/card.php?action=create&amp;origin=' . $object->element . '&amp;originid=' . $object->id . '&amp;socid=' . $object->socid . '">' . $langs->trans("AddAction") . '</a>';
				}*/

				// Create a purchase order
				if (!empty($conf->global->WORKFLOW_CAN_CREATE_PURCHASE_ORDER_FROM_SALE_ORDER)) {
<<<<<<< HEAD
					if (isModEnabled("supplier_order") && $object->statut > Commande::STATUS_DRAFT && $object->statut < Commande::STATUS_CLOSED && $object->getNbOfServicesLines() > 0) {
=======
					if (((isModEnabled("fournisseur") && empty($conf->global->MAIN_USE_NEW_SUPPLIERMOD)) || isModEnabled("supplier_order")) && $object->statut > Commande::STATUS_DRAFT && $object->getNbOfServicesLines() > 0) {
>>>>>>> 101ddf2a
						if ($usercancreatepurchaseorder) {
							print dolGetButtonAction('', $langs->trans('AddPurchaseOrder'), 'default', DOL_URL_ROOT.'/fourn/commande/card.php?action=create&amp;origin='.$object->element.'&amp;originid='.$object->id, '');
						}
					}
				}

				// Create intervention
				if (isModEnabled('ficheinter')) {
					$langs->load("interventions");

					if ($object->statut > Commande::STATUS_DRAFT && $object->statut < Commande::STATUS_CLOSED && $object->getNbOfServicesLines() > 0) {
						if ($user->hasRight('ficheinter', 'creer')) {
							print dolGetButtonAction('', $langs->trans('AddIntervention'), 'default', DOL_URL_ROOT.'/fichinter/card.php?action=create&amp;origin='.$object->element.'&amp;originid='.$object->id.'&amp;socid='.$object->socid, '');
						} else {
							print dolGetButtonAction($langs->trans('NotAllowed'), $langs->trans('AddIntervention'), 'default', $_SERVER['PHP_SELF']. '#', '', false);
						}
					}
				}

				// Create contract
				if (isModEnabled('contrat') && ($object->statut == Commande::STATUS_VALIDATED || $object->statut == Commande::STATUS_SHIPMENTONPROCESS || $object->statut == Commande::STATUS_CLOSED)) {
					$langs->load("contracts");

					if ($user->hasRight('contrat', 'creer')) {
						print dolGetButtonAction('', $langs->trans('AddContract'), 'default', DOL_URL_ROOT.'/contrat/card.php?action=create&amp;origin='.$object->element.'&amp;originid='.$object->id.'&amp;socid='.$object->socid, '');
					}
				}

				// Ship
				$numshipping = 0;
				if (isModEnabled('expedition')) {
					$numshipping = $object->countNbOfShipments();

					if ($object->statut > Commande::STATUS_DRAFT && $object->statut < Commande::STATUS_CLOSED && ($object->getNbOfProductsLines() > 0 || !empty($conf->global->STOCK_SUPPORTS_SERVICES))) {
						if ((getDolGlobalInt('MAIN_SUBMODULE_EXPEDITION') && $user->hasRight('expedition', 'creer')) || (getDolGlobalInt('MAIN_SUBMODULE_DELIVERY') && $user->hasRight('expedition', 'delivery', 'creer'))) {
							if ($user->hasRight('expedition', 'creer')) {
								print dolGetButtonAction('', $langs->trans('CreateShipment'), 'default', DOL_URL_ROOT.'/expedition/shipment.php?id='.$object->id, '');
							} else {
								print dolGetButtonAction($langs->trans('NotAllowed'), $langs->trans('CreateShipment'), 'default', $_SERVER['PHP_SELF']. '#', '', false);
							}
						} else {
							$langs->load("errors");
							print dolGetButtonAction($langs->trans('ErrorModuleSetupNotComplete'), $langs->trans('CreateShipment'), 'default', $_SERVER['PHP_SELF']. '#', '', false);
						}
					}
				}

				// Set to shipped
				if (($object->statut == Commande::STATUS_VALIDATED || $object->statut == Commande::STATUS_SHIPMENTONPROCESS) && $usercanclose) {
					print dolGetButtonAction('', $langs->trans('ClassifyShipped'), 'default', $_SERVER["PHP_SELF"].'?action=shipped&amp;token='.newToken().'&amp;id='.$object->id, '');
				}
				// Create bill and Classify billed
				// Note: Even if module invoice is not enabled, we should be able to use button "Classified billed"
				if ($object->statut > Commande::STATUS_DRAFT && !$object->billed && $object->total_ttc >= 0) {
					if (isModEnabled('facture') && $user->hasRight('facture', 'creer') && empty($conf->global->WORKFLOW_DISABLE_CREATE_INVOICE_FROM_ORDER)) {
						print dolGetButtonAction('', $langs->trans('CreateBill'), 'default', DOL_URL_ROOT.'/compta/facture/card.php?action=create&amp;token='.newToken().'&amp;origin='.$object->element.'&amp;originid='.$object->id.'&amp;socid='.$object->socid, '');
					}
					if ($usercancreate && $object->statut >= Commande::STATUS_VALIDATED && empty($conf->global->WORKFLOW_DISABLE_CLASSIFY_BILLED_FROM_ORDER) && empty($conf->global->WORKFLOW_BILL_ON_SHIPMENT)) {
						print dolGetButtonAction('', $langs->trans('ClassifyBilled'), 'default', $_SERVER["PHP_SELF"].'?action=classifybilled&amp;token='.newToken().'&amp;id='.$object->id, '');
					}
				}
				if ($object->statut > Commande::STATUS_DRAFT && $object->billed) {
					if ($usercancreate && $object->statut >= Commande::STATUS_VALIDATED && empty($conf->global->WORKFLOW_DISABLE_CLASSIFY_BILLED_FROM_ORDER) && empty($conf->global->WORKFLOW_BILL_ON_SHIPMENT)) {
						print dolGetButtonAction('', $langs->trans('ClassifyUnBilled'), 'default', $_SERVER["PHP_SELF"].'?action=classifyunbilled&amp;token='.newToken().'&amp;id='.$object->id, '');
					}
				}
				// Clone
				if ($usercancreate) {
					print dolGetButtonAction('', $langs->trans('ToClone'), 'default', $_SERVER["PHP_SELF"].'?action=clone&amp;token='.newToken().'&amp;id='.$object->id.'&amp;socid='.$object->socid, '');
				}

				// Cancel order
				if ($object->statut == Commande::STATUS_VALIDATED && !empty($usercancancel)) {
					print '<a class="butActionDelete" href="'.$_SERVER["PHP_SELF"].'?id='.$object->id.'&action=cancel&token='.newToken().'">'.$langs->trans("Cancel").'</a>';
				}

				// Delete order
				if ($usercandelete) {
					if ($numshipping == 0) {
						print dolGetButtonAction('', $langs->trans('Delete'), 'delete', $_SERVER["PHP_SELF"].'?action=delete&token='.newToken().'&id='.$object->id, '');
					} else {
						print dolGetButtonAction($langs->trans('ShippingExist'), $langs->trans('Delete'), 'default', $_SERVER['PHP_SELF']. '#', '', false);
					}
				}
			}
			print '</div>';
		}

		// Select mail models is same action as presend
		if (GETPOST('modelselected')) {
			$action = 'presend';
		}

		if ($action != 'presend') {
			print '<div class="fichecenter"><div class="fichehalfleft">';
			print '<a name="builddoc"></a>'; // ancre
			// Documents
			$objref = dol_sanitizeFileName($object->ref);
			$relativepath = $objref.'/'.$objref.'.pdf';
			$filedir = $conf->commande->multidir_output[$object->entity].'/'.$objref;
			$urlsource = $_SERVER["PHP_SELF"]."?id=".$object->id;
			$genallowed = $usercanread;
			$delallowed = $usercancreate;
			print $formfile->showdocuments('commande', $objref, $filedir, $urlsource, $genallowed, $delallowed, $object->model_pdf, 1, 0, 0, 28, 0, '', '', '', $soc->default_lang, '', $object);


			// Show links to link elements
			$linktoelem = $form->showLinkToObjectBlock($object, null, array('order'));

			$compatibleImportElementsList = false;
			if ($usercancreate
				&& $object->statut == Commande::STATUS_DRAFT) {
				$compatibleImportElementsList = array('commande', 'propal', 'facture'); // import from linked elements
			}
			$somethingshown = $form->showLinkedObjectBlock($object, $linktoelem, $compatibleImportElementsList);

			// Show online payment link
			$useonlinepayment = (isModEnabled('paypal') || isModEnabled('stripe') || isModEnabled('paybox'));
			if (!empty($conf->global->ORDER_HIDE_ONLINE_PAYMENT_ON_ORDER)) {
				$useonlinepayment = 0;
			}
			if ($object->statut != Commande::STATUS_DRAFT && $useonlinepayment) {
				print '<br><!-- Link to pay -->';
				require_once DOL_DOCUMENT_ROOT.'/core/lib/payments.lib.php';
				print showOnlinePaymentUrl('order', $object->ref).'<br>';
			}

			print '</div><div class="fichehalfright">';

			$MAXEVENT = 10;

			$morehtmlcenter = dolGetButtonTitle($langs->trans('SeeAll'), '', 'fa fa-bars imgforviewmode', DOL_URL_ROOT.'/commande/agenda.php?id='.$object->id);

			// List of actions on element
			include_once DOL_DOCUMENT_ROOT.'/core/class/html.formactions.class.php';
			$formactions = new FormActions($db);
			$somethingshown = $formactions->showactions($object, 'order', $socid, 1, '', $MAXEVENT, '', $morehtmlcenter); // Show all action for thirdparty

			print '</div></div>';
		}

		// Presend form
		$modelmail = 'order_send';
		$defaulttopic = 'SendOrderRef';
		$diroutput = getMultidirOutput($object);
		$trackid = 'ord'.$object->id;

		include DOL_DOCUMENT_ROOT.'/core/tpl/card_presend.tpl.php';
	}
}

// End of page
llxFooter();
$db->close();<|MERGE_RESOLUTION|>--- conflicted
+++ resolved
@@ -2898,11 +2898,7 @@
 
 				// Create a purchase order
 				if (!empty($conf->global->WORKFLOW_CAN_CREATE_PURCHASE_ORDER_FROM_SALE_ORDER)) {
-<<<<<<< HEAD
-					if (isModEnabled("supplier_order") && $object->statut > Commande::STATUS_DRAFT && $object->statut < Commande::STATUS_CLOSED && $object->getNbOfServicesLines() > 0) {
-=======
-					if (((isModEnabled("fournisseur") && empty($conf->global->MAIN_USE_NEW_SUPPLIERMOD)) || isModEnabled("supplier_order")) && $object->statut > Commande::STATUS_DRAFT && $object->getNbOfServicesLines() > 0) {
->>>>>>> 101ddf2a
+					if (isModEnabled("supplier_order") && $object->statut > Commande::STATUS_DRAFT && $object->getNbOfServicesLines() > 0) {
 						if ($usercancreatepurchaseorder) {
 							print dolGetButtonAction('', $langs->trans('AddPurchaseOrder'), 'default', DOL_URL_ROOT.'/fourn/commande/card.php?action=create&amp;origin='.$object->element.'&amp;originid='.$object->id, '');
 						}
