--- conflicted
+++ resolved
@@ -84,11 +84,8 @@
 $action    =  GETPOST('action', 'aZ09');
 $cancel    =  GETPOST('cancel', 'alpha');
 $confirm   =  GETPOST('confirm', 'alpha');
-<<<<<<< HEAD
 $backtopage = GETPOST('backtopage', 'alpha');
 
-=======
->>>>>>> 899dce97
 $lineid    =  GETPOST('lineid', 'int');
 $contactid =  GETPOST('contactid', 'int');
 $projectid =  GETPOST('projectid', 'int');
@@ -131,17 +128,10 @@
 $usercancancel      =  ((empty($conf->global->MAIN_USE_ADVANCED_PERMS) && $usercancreate) || (!empty($conf->global->MAIN_USE_ADVANCED_PERMS) && $user->hasRight('commande', 'order_advance', 'annuler')));
 $usercansend        =   (empty($conf->global->MAIN_USE_ADVANCED_PERMS) || $user->hasRight('commande', 'order_advance', 'send'));
 $usercangeneretedoc =   (empty($conf->global->MAIN_USE_ADVANCED_PERMS) || $user->hasRight('commande', 'order_advance', 'generetedoc'));
-<<<<<<< HEAD
 
 $usermustrespectpricemin    = ((!empty($conf->global->MAIN_USE_ADVANCED_PERMS) && empty($user->rights->produit->ignore_price_min_advance)) || empty($conf->global->MAIN_USE_ADVANCED_PERMS));
 $usercancreatepurchaseorder = ($user->hasRight('fournisseur', 'commande', 'creer') || $user->hasRight('supplier_order', 'creer'));
 
-=======
-
-$usermustrespectpricemin    = ((!empty($conf->global->MAIN_USE_ADVANCED_PERMS) && empty($user->rights->produit->ignore_price_min_advance)) || empty($conf->global->MAIN_USE_ADVANCED_PERMS));
-$usercancreatepurchaseorder = ($user->hasRight('fournisseur', 'commande', 'creer') || $user->hasRight('supplier_order', 'creer'));
-
->>>>>>> 899dce97
 $permissionnote    = $usercancreate;     //  Used by the include of actions_setnotes.inc.php
 $permissiondellink = $usercancreate;     //  Used by the include of actions_dellink.inc.php
 $permissiontoadd   = $usercancreate;     //  Used by the include of actions_addupdatedelete.inc.php and actions_lineupdown.inc.php
@@ -694,10 +684,6 @@
 		$prod_entry_mode = GETPOST('prod_entry_mode', 'aZ09');
 		if ($prod_entry_mode == 'free') {
 			$idprod = 0;
-<<<<<<< HEAD
-=======
-			$tva_tx = (GETPOSTISSET('tva_tx') ? GETPOST('tva_tx', 'alpha') : 0);
->>>>>>> 899dce97
 		} else {
 			$idprod = GETPOST('idprod', 'int');
 
@@ -707,10 +693,7 @@
 			}
 		}
 
-<<<<<<< HEAD
 		$tva_tx = GETPOST('tva_tx', 'alpha');
-=======
->>>>>>> 899dce97
 
 		// Prepare a price equivalent for minimum price check
 		$pu_equivalent = $pu_ht;
@@ -1116,15 +1099,9 @@
 
 		$pu_ht_devise = price2num(GETPOST('multicurrency_subprice'), '', 2);
 		$pu_ttc_devise = price2num(GETPOST('multicurrency_subprice_ttc'), '', 2);
-<<<<<<< HEAD
 
 		$qty = price2num(GETPOST('qty', 'alpha'), 'MS');
 
-=======
-
-		$qty = price2num(GETPOST('qty', 'alpha'), 'MS');
-
->>>>>>> 899dce97
 		// Prepare a price equivalent for minimum price check
 		$pu_equivalent = $pu_ht;
 		$pu_equivalent_ttc = $pu_ttc;
@@ -1837,14 +1814,9 @@
 		print '<input type="hidden" name="socid" value="'.$soc->id.'">';
 		print '</td>';
 	} else {
-<<<<<<< HEAD
 		print '<td class="valuefieldcreate">';
 		$filter = '((s.client:IN:1,2,3) AND (s.status:=:1))';
 		print img_picto('', 'company', 'class="pictofixedwidth"').$form->select_company('', 'socid', $filter, 'SelectThirdParty', 1, 0, null, 0, 'minwidth175 maxwidth500 widthcentpercentminusxx');
-=======
-		print '<td>';
-		print img_picto('', 'company').$form->select_company('', 'socid', '((s.client = 1 OR s.client = 2 OR s.client = 3) AND s.status=1)', 'SelectThirdParty', 1, 0, null, 0, 'minwidth175 maxwidth500 widthcentpercentminusxx');
->>>>>>> 899dce97
 		// reload page to retrieve customer informations
 		if (empty($conf->global->RELOAD_PAGE_ON_CUSTOMER_CHANGE_DISABLED)) {
 			print '<script>
@@ -1910,31 +1882,19 @@
 	// Terms of payment
 	print '<tr><td class="nowrap">'.$langs->trans('PaymentConditionsShort').'</td><td>';
 	print img_picto('', 'payment', 'class="pictofixedwidth"');
-<<<<<<< HEAD
 	print $form->getSelectConditionsPaiements($cond_reglement_id, 'cond_reglement_id', 1, 1, 0, 'maxwidth200 widthcentpercentminusx', $deposit_percent);
-=======
-	print $form->getSelectConditionsPaiements(((GETPOSTISSET('cond_reglement_id') && GETPOST('cond_reglement_id', 'int') != 0) ? GETPOST('cond_reglement_id') : $cond_reglement_id), 'cond_reglement_id', 1, 1, 0, 'maxwidth200 widthcentpercentminusx', $deposit_percent);
->>>>>>> 899dce97
 	print '</td></tr>';
 
 	// Payment mode
 	print '<tr><td>'.$langs->trans('PaymentMode').'</td><td>';
 	print img_picto('', 'bank', 'class="pictofixedwidth"');
-<<<<<<< HEAD
 	print $form->select_types_paiements($mode_reglement_id, 'mode_reglement_id', 'CRDT', 0, 1, 0, 0, 1, 'maxwidth200 widthcentpercentminusx', 1);
-=======
-	print $form->select_types_paiements(((GETPOSTISSET('mode_reglement_id') && GETPOST('mode_reglement_id', 'int') != 0) ? GETPOST('mode_reglement_id') : $mode_reglement_id), 'mode_reglement_id', 'CRDT', 0, 1, 0, 0, 1, 'maxwidth200 widthcentpercentminusx', 1);
->>>>>>> 899dce97
 	print '</td></tr>';
 
 	// Bank Account
 	if (!empty($conf->global->BANK_ASK_PAYMENT_BANK_DURING_ORDER) && isModEnabled("banque")) {
 		print '<tr><td>'.$langs->trans('BankAccount').'</td><td>';
-<<<<<<< HEAD
 		print img_picto('', 'bank_account', 'class="pictofixedwidth"').$form->select_comptes($fk_account, 'fk_account', 0, '', 1, '', 0, 'maxwidth200 widthcentpercentminusx', 1);
-=======
-		print img_picto('', 'bank_account', 'class="pictofixedwidth"').$form->select_comptes(((GETPOSTISSET('fk_account') && GETPOST('fk_account', 'int') != 0) ? GETPOST('fk_account') : $fk_account), 'fk_account', 0, '', 1, '', 0, 'maxwidth200 widthcentpercentminusx', 1);
->>>>>>> 899dce97
 		print '</td></tr>';
 	}
 
@@ -2754,7 +2714,6 @@
 
 		print '<table class="border tableforfield centpercent">';
 
-<<<<<<< HEAD
 		$alert = '';
 		if (!empty($conf->global->ORDER_MANAGE_MIN_AMOUNT) && $object->total_ht < $object->thirdparty->order_min_amount) {
 			$alert = ' ' . img_warning($langs->trans('OrderMinAmount') . ': ' . price($object->thirdparty->order_min_amount));
@@ -2764,9 +2723,6 @@
 		print '<td class="titlefieldmiddle">' . $langs->trans('AmountHT') . '</td>';
 		print '<td class="nowrap amountcard right">' . price($object->total_ht, '', $langs, 0, -1, -1, $conf->currency) . '</td>';
 		if (isModEnabled("multicurrency") && ($object->multicurrency_code && $object->multicurrency_code != $conf->currency)) {
-=======
-		if (isModEnabled("multicurrency") && ($object->multicurrency_code != $conf->currency)) {
->>>>>>> 899dce97
 			// Multicurrency Amount HT
 			print '<td class="nowrap amountcard right">' . price($object->multicurrency_total_ht, '', $langs, 0, -1, -1, $object->multicurrency_code) . '</td>';
 		}
@@ -2942,11 +2898,7 @@
 
 				// Create a purchase order
 				if (!empty($conf->global->WORKFLOW_CAN_CREATE_PURCHASE_ORDER_FROM_SALE_ORDER)) {
-<<<<<<< HEAD
 					if (isModEnabled("supplier_order") && $object->statut > Commande::STATUS_DRAFT && $object->statut < Commande::STATUS_CLOSED && $object->getNbOfServicesLines() > 0) {
-=======
-					if (((isModEnabled("fournisseur") && empty($conf->global->MAIN_USE_NEW_SUPPLIERMOD)) || isModEnabled("supplier_order")) && $object->statut > Commande::STATUS_DRAFT && $object->statut < Commande::STATUS_CLOSED && $object->getNbOfServicesLines() > 0) {
->>>>>>> 899dce97
 						if ($usercancreatepurchaseorder) {
 							print dolGetButtonAction('', $langs->trans('AddPurchaseOrder'), 'default', DOL_URL_ROOT.'/fourn/commande/card.php?action=create&amp;origin='.$object->element.'&amp;originid='.$object->id.'&amp;socid='.$object->socid, '');
 						}
@@ -2981,11 +2933,7 @@
 					$numshipping = $object->countNbOfShipments();
 
 					if ($object->statut > Commande::STATUS_DRAFT && $object->statut < Commande::STATUS_CLOSED && ($object->getNbOfProductsLines() > 0 || !empty($conf->global->STOCK_SUPPORTS_SERVICES))) {
-<<<<<<< HEAD
 						if ((getDolGlobalInt('MAIN_SUBMODULE_EXPEDITION') && $user->hasRight('expedition', 'creer')) || (getDolGlobalInt('MAIN_SUBMODULE_DELIVERY') && $user->hasRight('expedition', 'delivery', 'creer'))) {
-=======
-						if ((isModEnabled('expedition_bon') && $user->rights->expedition->creer) || ($conf->delivery_note->enabled && $user->rights->expedition->delivery->creer)) {
->>>>>>> 899dce97
 							if ($user->hasRight('expedition', 'creer')) {
 								print dolGetButtonAction('', $langs->trans('CreateShipment'), 'default', DOL_URL_ROOT.'/expedition/shipment.php?id='.$object->id, '');
 							} else {
