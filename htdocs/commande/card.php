--- conflicted
+++ resolved
@@ -1477,13 +1477,8 @@
 		print '<input type="hidden" name="socid" value="' . $soc->id . '">';
 		print '</td>';
 	} else {
-<<<<<<< HEAD
 		print '<td>';
-		print $form->select_company('', 'socid', 's.client = 1 OR s.client = 3', 'SelectThirdParty', 0, 0, null, 0, 'minwidth300');
-=======
-		print '<td colspan="2">';
-		print $form->select_company('', 'socid', '(s.client = 1 OR s.client = 3)', 'SelectThirdParty');
->>>>>>> 5d920be8
+		print $form->select_company('', 'socid', '(s.client = 1 OR s.client = 3)', 'SelectThirdParty', 0, 0, null, 0, 'minwidth300');
 		// reload page to retrieve customer informations
 		if (!empty($conf->global->RELOAD_PAGE_ON_CUSTOMER_CHANGE))
 		{
