--- conflicted
+++ resolved
@@ -373,20 +373,10 @@
 									$array_options = $lines[$i]->array_options;
 								}
 
-<<<<<<< HEAD
-								$txtva = $lines[$i]->vat_src_code ? $lines[$i]->tva_tx . ' (' .  $lines[$i]->vat_src_code . ')' : $lines[$i]->tva_tx;
-
-								// View third's localtaxes for now
-								$localtax1_tx = get_localtax($txtva, 1, $object->thirdparty);
-								$localtax2_tx = get_localtax($txtva, 2, $object->thirdparty);
-
-								$result = $object->addline($desc, $lines[$i]->subprice, $lines[$i]->qty, $txtva, $localtax1_tx, $localtax2_tx, $lines[$i]->fk_product, $lines[$i]->remise_percent, $lines[$i]->info_bits, $lines[$i]->fk_remise_except, 'HT', 0, $date_start, $date_end, $product_type, $lines[$i]->rang, $lines[$i]->special_code, $fk_parent_line, $lines[$i]->fk_fournprice, $lines[$i]->pa_ht, $label, $array_options, $lines[$i]->fk_unit, $object->origin, $lines[$i]->rowid);
-=======
 								$tva_tx = $lines[$i]->tva_tx;
 								if (! empty($lines[$i]->vat_src_code) && ! preg_match('/\(/', $tva_tx)) $tva_tx .= ' ('.$lines[$i]->vat_src_code.')';
 								
 								$result = $object->addline($desc, $lines[$i]->subprice, $lines[$i]->qty, $tva_tx, $lines[$i]->localtax1_tx, $lines[$i]->localtax2_tx, $lines[$i]->fk_product, $lines[$i]->remise_percent, $lines[$i]->info_bits, $lines[$i]->fk_remise_except, 'HT', 0, $date_start, $date_end, $product_type, $lines[$i]->rang, $lines[$i]->special_code, $fk_parent_line, $lines[$i]->fk_fournprice, $lines[$i]->pa_ht, $label, $array_options, $lines[$i]->fk_unit, $object->origin, $lines[$i]->rowid);
->>>>>>> 089b8820
 
 								if ($result < 0) {
 									$error++;
