<?php
/* Copyright (C) 2003-2006	Rodolphe Quiedeville	<rodolphe@quiedeville.org>
 * Copyright (C) 2004-2015	Laurent Destailleur		<eldy@users.sourceforge.net>
 * Copyright (C) 2005		Marc Barilley / Ocebo	<marc@ocebo.com>
 * Copyright (C) 2005-2015	Regis Houssin			<regis.houssin@capnetworks.com>
 * Copyright (C) 2006		Andre Cianfarani		<acianfa@free.fr>
 * Copyright (C) 2010-2013	Juanjo Menent			<jmenent@2byte.es>
 * Copyright (C) 2011-2015	Philippe Grand			<philippe.grand@atoo-net.com>
 * Copyright (C) 2012-2013	Christophe Battarel		<christophe.battarel@altairis.fr>
 * Copyright (C) 2012		Marcos García			<marcosgdf@gmail.com>
<<<<<<< HEAD
 * Copyright (C) 2012       Cedric Salvador      	<csalvador@gpcsolutions.fr>
=======
 * Copyright (C) 2012       Cedric Salvador      <csalvador@gpcsolutions.fr>
>>>>>>> 93be4305
 * Copyright (C) 2013		Florian Henry			<florian.henry@open-concept.pro>
 * Copyright (C) 2014       Ferran Marcet			<fmarcet@2byte.es>
 * Copyright (C) 2015       Jean-François Ferry		<jfefe@aternatik.fr>
 *
 * This program is free software; you can redistribute it and/or modify
 * it under the terms of the GNU General Public License as published by
 * the Free Software Foundation; either version 3 of the License, or
 * (at your option) any later version.
 *
 * This program is distributed in the hope that it will be useful,
 * but WITHOUT ANY WARRANTY; without even the implied warranty of
 * MERCHANTABILITY or FITNESS FOR A PARTICULAR PURPOSE.  See the
 *  GNU General Public License for more details.
 *
 * You should have received a copy of the GNU General Public License
 * along with this program. If not, see <http://www.gnu.org/licenses/>.
 */

/**
 * \file htdocs/commande/card.php
 * \ingroup commande
 * \brief Page to show customer order
 */

require '../main.inc.php';
require_once DOL_DOCUMENT_ROOT . '/core/class/html.formfile.class.php';
require_once DOL_DOCUMENT_ROOT . '/core/class/html.formorder.class.php';
require_once DOL_DOCUMENT_ROOT . '/core/class/html.formmargin.class.php';
require_once DOL_DOCUMENT_ROOT . '/core/modules/commande/modules_commande.php';
require_once DOL_DOCUMENT_ROOT . '/commande/class/commande.class.php';
require_once DOL_DOCUMENT_ROOT . '/comm/action/class/actioncomm.class.php';
require_once DOL_DOCUMENT_ROOT . '/core/lib/order.lib.php';
require_once DOL_DOCUMENT_ROOT . '/core/lib/functions2.lib.php';
require_once DOL_DOCUMENT_ROOT . '/core/class/extrafields.class.php';
if (! empty($conf->propal->enabled))
	require DOL_DOCUMENT_ROOT . '/comm/propal/class/propal.class.php';
if (! empty($conf->projet->enabled)) {
	require DOL_DOCUMENT_ROOT . '/projet/class/project.class.php';
	require_once DOL_DOCUMENT_ROOT . '/core/class/html.formprojet.class.php';
}
require_once DOL_DOCUMENT_ROOT . '/core/class/doleditor.class.php';

$langs->load('orders');
$langs->load('sendings');
$langs->load('companies');
$langs->load('bills');
$langs->load('propal');
$langs->load('deliveries');
$langs->load('sendings');
$langs->load('products');
if (!empty($conf->incoterm->enabled)) $langs->load('incoterm');
if (! empty($conf->margin->enabled))
	$langs->load('margins');

$id = (GETPOST('id', 'int') ? GETPOST('id', 'int') : GETPOST('orderid', 'int'));
$ref = GETPOST('ref', 'alpha');
$socid = GETPOST('socid', 'int');
$action = GETPOST('action', 'alpha');
$confirm = GETPOST('confirm', 'alpha');
$lineid = GETPOST('lineid', 'int');
$origin = GETPOST('origin', 'alpha');
$originid = (GETPOST('originid', 'int') ? GETPOST('originid', 'int') : GETPOST('origin_id', 'int')); // For backward compatibility

// PDF
$hidedetails = (GETPOST('hidedetails', 'int') ? GETPOST('hidedetails', 'int') : (! empty($conf->global->MAIN_GENERATE_DOCUMENTS_HIDE_DETAILS) ? 1 : 0));
$hidedesc = (GETPOST('hidedesc', 'int') ? GETPOST('hidedesc', 'int') : (! empty($conf->global->MAIN_GENERATE_DOCUMENTS_HIDE_DESC) ? 1 : 0));
$hideref = (GETPOST('hideref', 'int') ? GETPOST('hideref', 'int') : (! empty($conf->global->MAIN_GENERATE_DOCUMENTS_HIDE_REF) ? 1 : 0));

// Security check
if (! empty($user->societe_id))
	$socid = $user->societe_id;
$result = restrictedArea($user, 'commande', $id);

$object = new Commande($db);
$extrafields = new ExtraFields($db);

// fetch optionals attributes and labels
$extralabels = $extrafields->fetch_name_optionals_label($object->table_element);

// Load object
include DOL_DOCUMENT_ROOT.'/core/actions_fetchobject.inc.php';  // Must be include, not include_once

// Initialize technical object to manage hooks of thirdparties. Note that conf->hooks_modules contains array array
$hookmanager->initHooks(array('ordercard','globalcard'));

$permissionnote = $user->rights->commande->creer; 		// Used by the include of actions_setnotes.inc.php
$permissiondellink = $user->rights->commande->creer; 	// Used by the include of actions_dellink.inc.php
$permissionedit = $user->rights->commande->creer; 		// Used by the include of actions_lineupdown.inc.php



/*
 * Actions
 */

$parameters = array('socid' => $socid);
$reshook = $hookmanager->executeHooks('doActions', $parameters, $object, $action); // Note that $action and $object may have been modified by some hooks
if ($reshook < 0) setEventMessages($hookmanager->error, $hookmanager->errors, 'errors');

if (empty($reshook))
{
	if ($cancel) $action='';

	include DOL_DOCUMENT_ROOT.'/core/actions_setnotes.inc.php'; 	// Must be include, not include_once

	include DOL_DOCUMENT_ROOT.'/core/actions_dellink.inc.php';		// Must be include, not include_once

	include DOL_DOCUMENT_ROOT.'/core/actions_lineupdown.inc.php';	// Must be include, not include_once

	// Action clone object
	if ($action == 'confirm_clone' && $confirm == 'yes' && $user->rights->commande->creer)
	{
		if (1==0 && ! GETPOST('clone_content') && ! GETPOST('clone_receivers'))
		{
			setEventMessages($langs->trans("NoCloneOptionsSpecified"), null, 'errors');
		}
		else
		{
			if ($object->id > 0)
			{
				// Because createFromClone modifies the object, we must clone it so that we can restore it later
				$orig = clone $object;

				$result=$object->createFromClone($socid);
				if ($result > 0)
				{
					header("Location: ".$_SERVER['PHP_SELF'].'?id='.$result);
					exit;
				}
				else
				{
					setEventMessages($object->error, $object->errors, 'errors');
					$object = $orig;
					$action='';
				}
			}
		}
	}

	// Reopen a closed order
	else if ($action == 'reopen' && $user->rights->commande->creer)
	{
		if ($object->statut == Commande::STATUS_CANCELED || $object->statut == Commande::STATUS_CLOSED)
		{
			$result = $object->set_reopen($user);
			if ($result > 0)
			{
                setEventMessages($langs->trans('OrderReopened', $object->ref), null);
			}
			else
			{
				setEventMessages($object->error, $object->errors, 'errors');
			}
		}
	}

	// Remove order
	else if ($action == 'confirm_delete' && $confirm == 'yes' && $user->rights->commande->supprimer)
	{
		$result = $object->delete($user);
		if ($result > 0)
		{
			header('Location: index.php');
			exit;
		}
		else
		{
<<<<<<< HEAD
			setEventMessages($object->error, $object->errors, 'errors');
=======
			setEventMessage($object->error, 'errors');
>>>>>>> 93be4305
		}
	}

	// Remove a product line
	else if ($action == 'confirm_deleteline' && $confirm == 'yes' && $user->rights->commande->creer)
	{
		$result = $object->deleteline($lineid);
		if ($result > 0)
		{
			// Define output language
			$outputlangs = $langs;
			$newlang = '';
			if ($conf->global->MAIN_MULTILANGS && empty($newlang) && GETPOST('lang_id'))
				$newlang = GETPOST('lang_id');
			if ($conf->global->MAIN_MULTILANGS && empty($newlang))
				$newlang = $object->thirdparty->default_lang;
			if (! empty($newlang)) {
				$outputlangs = new Translate("", $conf);
				$outputlangs->setDefaultLang($newlang);
			}
			if (empty($conf->global->MAIN_DISABLE_PDF_AUTOUPDATE)) {
				$ret = $object->fetch($object->id); // Reload to get new records
				$object->generateDocument($object->modelpdf, $outputlangs, $hidedetails, $hidedesc, $hideref);
			}

			header('Location: '.$_SERVER["PHP_SELF"].'?id='.$object->id);
			exit;
		}
		else
		{
			setEventMessages($object->error, $object->errors, 'errors');
		}
	}

	// Categorisation dans projet
	else if ($action == 'classin' && $user->rights->commande->creer)
	{
		$object->setProject(GETPOST('projectid'));
	}

	// Add order
	else if ($action == 'add' && $user->rights->commande->creer)
	{
		$datecommande = dol_mktime(12, 0, 0, GETPOST('remonth'), GETPOST('reday'), GETPOST('reyear'));
		$datelivraison = dol_mktime(12, 0, 0, GETPOST('liv_month'), GETPOST('liv_day'), GETPOST('liv_year'));

		if ($datecommande == '') {
			setEventMessages($langs->trans('ErrorFieldRequired', $langs->transnoentities('Date')), null, 'errors');
			$action = 'create';
			$error++;
		}

		if ($socid < 1) {
			setEventMessages($langs->trans("ErrorFieldRequired", $langs->transnoentitiesnoconv("Customer")), null, 'errors');
			$action = 'create';
			$error++;
		}

		if (! $error) {
			$object->socid = $socid;
			$object->fetch_thirdparty();

			$db->begin();

			$object->date_commande = $datecommande;
			$object->note_private = GETPOST('note_private');
			$object->note_public = GETPOST('note_public');
			$object->source = GETPOST('source_id');
			$object->fk_project = GETPOST('projectid');
			$object->ref_client = GETPOST('ref_client');
			$object->modelpdf = GETPOST('model');
			$object->cond_reglement_id = GETPOST('cond_reglement_id');
			$object->mode_reglement_id = GETPOST('mode_reglement_id');
	        $object->fk_account = GETPOST('fk_account', 'int');
			$object->availability_id = GETPOST('availability_id');
			$object->demand_reason_id = GETPOST('demand_reason_id');
			$object->date_livraison = $datelivraison;
	        $object->shipping_method_id = GETPOST('shipping_method_id', 'int');
			$object->fk_delivery_address = GETPOST('fk_address');
			$object->contactid = GETPOST('contactid');
			$object->fk_incoterms = GETPOST('incoterm_id', 'int');
			$object->location_incoterms = GETPOST('location_incoterms', 'alpha');

			// If creation from another object of another module (Example: origin=propal, originid=1)
			if (! empty($origin) && ! empty($originid))
			{
				// Parse element/subelement (ex: project_task)
				$element = $subelement = $origin;
				if (preg_match('/^([^_]+)_([^_]+)/i', $origin, $regs)) {
					$element = $regs [1];
					$subelement = $regs [2];
				}

				// For compatibility
				if ($element == 'order') {
					$element = $subelement = 'commande';
				}
				if ($element == 'propal') {
					$element = 'comm/propal';
					$subelement = 'propal';
				}
				if ($element == 'contract') {
					$element = $subelement = 'contrat';
				}

				$object->origin = $origin;
				$object->origin_id = $originid;

				// Possibility to add external linked objects with hooks
				$object->linked_objects [$object->origin] = $object->origin_id;
				$other_linked_objects = GETPOST('other_linked_objects', 'array');
				if (! empty($other_linked_objects)) {
					$object->linked_objects = array_merge($object->linked_objects, $other_linked_objects);
				}

				// Fill array 'array_options' with data from add form
				$ret = $extrafields->setOptionalsFromPost($extralabels, $object);
				if ($ret < 0) $error++;

				if (! $error)
				{
					$object_id = $object->create($user);

					if ($object_id > 0)
					{
						dol_include_once('/' . $element . '/class/' . $subelement . '.class.php');

						$classname = ucfirst($subelement);
						$srcobject = new $classname($db);

						dol_syslog("Try to find source object origin=" . $object->origin . " originid=" . $object->origin_id . " to add lines");
						$result = $srcobject->fetch($object->origin_id);
						if ($result > 0)
						{
							$lines = $srcobject->lines;
							if (empty($lines) && method_exists($srcobject, 'fetch_lines'))
							{
								$srcobject->fetch_lines();
								$lines = $srcobject->lines;
							}

							$fk_parent_line = 0;
							$num = count($lines);

							for($i = 0; $i < $num; $i ++)
							{
								$label = (! empty($lines[$i]->label) ? $lines[$i]->label : '');
								$desc = (! empty($lines[$i]->desc) ? $lines[$i]->desc : $lines[$i]->libelle);
								$product_type = (! empty($lines[$i]->product_type) ? $lines[$i]->product_type : 0);

								// Dates
								// TODO mutualiser
								$date_start = $lines[$i]->date_debut_prevue;
								if ($lines[$i]->date_debut_reel)
									$date_start = $lines[$i]->date_debut_reel;
								if ($lines[$i]->date_start)
									$date_start = $lines[$i]->date_start;
								$date_end = $lines[$i]->date_fin_prevue;
								if ($lines[$i]->date_fin_reel)
									$date_end = $lines[$i]->date_fin_reel;
								if ($lines[$i]->date_end)
									$date_end = $lines[$i]->date_end;

									// Reset fk_parent_line for no child products and special product
								if (($lines[$i]->product_type != 9 && empty($lines[$i]->fk_parent_line)) || $lines[$i]->product_type == 9) {
									$fk_parent_line = 0;
								}

								// Extrafields
								if (empty($conf->global->MAIN_EXTRAFIELDS_DISABLED) && method_exists($lines[$i], 'fetch_optionals')) 							// For avoid conflicts if
								                                                                                                      // trigger used
								{
									$lines[$i]->fetch_optionals($lines[$i]->rowid);
									$array_options = $lines[$i]->array_options;
								}

<<<<<<< HEAD
								$result = $object->addline($desc, $lines[$i]->subprice, $lines[$i]->qty, $lines[$i]->tva_tx, $lines[$i]->localtax1_tx, $lines[$i]->localtax2_tx, $lines[$i]->fk_product, $lines[$i]->remise_percent, $lines[$i]->info_bits, $lines[$i]->fk_remise_except, 'HT', 0, $date_start, $date_end, $product_type, $lines[$i]->rang, $lines[$i]->special_code, $fk_parent_line, $lines[$i]->fk_fournprice, $lines[$i]->pa_ht, $label, $array_options, $lines[$i]->fk_unit, $object->origin, $lines[$i]->rowid);
=======
								$result = $object->addline($desc, $lines[$i]->subprice, $lines[$i]->qty, $lines[$i]->tva_tx, $lines[$i]->localtax1_tx, $lines[$i]->localtax2_tx, $lines[$i]->fk_product, $lines[$i]->remise_percent, $lines[$i]->info_bits, $lines[$i]->fk_remise_except, 'HT', 0, $date_start, $date_end, $product_type, $lines[$i]->rang, $lines[$i]->special_code, $fk_parent_line, $lines[$i]->fk_fournprice, $lines[$i]->pa_ht, $label, $array_options, $lines[$i]->fk_unit);
>>>>>>> 93be4305

								if ($result < 0) {
									$error++;
									break;
								}

								// Defined the new fk_parent_line
								if ($result > 0 && $lines[$i]->product_type == 9) {
									$fk_parent_line = $result;
								}
							}

							// Hooks
							$parameters = array('objFrom' => $srcobject);
							$reshook = $hookmanager->executeHooks('createFrom', $parameters, $object, $action); // Note that $action and $object may have been
							                                                                               // modified by hook
							if ($reshook < 0)
								$error++;
						} else {
							setEventMessages($srcobject->error, $srcobject->errors, 'errors');
							$error++;
						}
					} else {
						setEventMessages($object->error, $object->errors, 'errors');
						$error++;
					}
				} else {
					// Required extrafield left blank, error message already defined by setOptionalsFromPost()
					$action = 'create';
				}
			} else {
				// Fill array 'array_options' with data from add form
				$ret = $extrafields->setOptionalsFromPost($extralabels, $object);
				if ($ret < 0) $error++;

				if (! $error)
				{
					$object_id = $object->create($user);

					// If some invoice's lines already known
					$NBLINES = 8;
					for($i = 1; $i <= $NBLINES; $i ++) {
						if ($_POST['idprod' . $i]) {
							$xid = 'idprod' . $i;
							$xqty = 'qty' . $i;
							$xremise = 'remise_percent' . $i;
							$object->add_product($_POST[$xid], $_POST[$xqty], $_POST[$xremise]);
						}
					}
				}
			}

			// Insert default contacts if defined
			if ($object_id > 0)
			{
				if (GETPOST('contactid'))
				{
					$result = $object->add_contact(GETPOST('contactid'), 'CUSTOMER', 'external');
					if ($result < 0) {
						setEventMessages($langs->trans("ErrorFailedToAddContact"), null, 'errors');
						$error++;
					}
				}

				$id = $object_id;
				$action = '';
			}

			// End of object creation, we show it
			if ($object_id > 0 && ! $error)
			{
				$db->commit();
				header('Location: ' . $_SERVER["PHP_SELF"] . '?id=' . $object_id);
				exit();
			} else {
				$db->rollback();
				$action = 'create';
				setEventMessages($object->error, $object->errors, 'errors');
			}
		}
	}

	else if ($action == 'classifybilled' && $user->rights->commande->creer)
	{
		$ret=$object->classifyBilled();

		if ($ret < 0) {
			setEventMessages($object->error, $object->errors, 'errors');
		}
	}

	// Positionne ref commande client
	else if ($action == 'set_ref_client' && $user->rights->commande->creer) {
		$object->set_ref_client($user, GETPOST('ref_client'));
	}

	else if ($action == 'setremise' && $user->rights->commande->creer) {
		$object->set_remise($user, GETPOST('remise'));
	}

	else if ($action == 'setabsolutediscount' && $user->rights->commande->creer) {
		if (GETPOST('remise_id')) {
			if ($object->id > 0) {
				$object->insert_discount(GETPOST('remise_id'));
			} else {
				dol_print_error($db, $object->error);
			}
		}
	}

	else if ($action == 'setdate' && $user->rights->commande->creer) {
		// print "x ".$_POST['liv_month'].", ".$_POST['liv_day'].", ".$_POST['liv_year'];
		$date = dol_mktime(0, 0, 0, GETPOST('order_month'), GETPOST('order_day'), GETPOST('order_year'));

		$result = $object->set_date($user, $date);
		if ($result < 0) {
			setEventMessages($object->error, $object->errors, 'errors');
		}
	}

	else if ($action == 'setdate_livraison' && $user->rights->commande->creer) {
		// print "x ".$_POST['liv_month'].", ".$_POST['liv_day'].", ".$_POST['liv_year'];
		$datelivraison = dol_mktime(0, 0, 0, GETPOST('liv_month'), GETPOST('liv_day'), GETPOST('liv_year'));

		$result = $object->set_date_livraison($user, $datelivraison);
		if ($result < 0) {
			setEventMessages($object->error, $object->errors, 'errors');
		}
	}

	else if ($action == 'setmode' && $user->rights->commande->creer) {
		$result = $object->setPaymentMethods(GETPOST('mode_reglement_id', 'int'));
		if ($result < 0)
			dol_print_error($db, $object->error);
	}

	else if ($action == 'setavailability' && $user->rights->commande->creer) {
		$result = $object->availability(GETPOST('availability_id'));
		if ($result < 0)
			dol_print_error($db, $object->error);
	}

	else if ($action == 'setdemandreason' && $user->rights->commande->creer) {
		$result = $object->demand_reason(GETPOST('demand_reason_id'));
		if ($result < 0)
			dol_print_error($db, $object->error);
	}

	else if ($action == 'setconditions' && $user->rights->commande->creer) {
		$result = $object->setPaymentTerms(GETPOST('cond_reglement_id', 'int'));
		if ($result < 0) {
			dol_print_error($db, $object->error);
		} else {
			if (empty($conf->global->MAIN_DISABLE_PDF_AUTOUPDATE)) {
				// Define output language
				$outputlangs = $langs;
				$newlang = GETPOST('lang_id', 'alpha');
				if ($conf->global->MAIN_MULTILANGS && empty($newlang))
					$newlang = $object->thirdparty->default_lang;
				if (! empty($newlang)) {
					$outputlangs = new Translate("", $conf);
					$outputlangs->setDefaultLang($newlang);
				}

				$ret = $object->fetch($object->id); // Reload to get new records
				$object->generateDocument($object->modelpdf, $outputlangs, $hidedetails, $hidedesc, $hideref);
			}
		}
	}

	// Set incoterm
	elseif ($action == 'set_incoterms' && !empty($conf->incoterm->enabled))
    {
    	$result = $object->setIncoterms(GETPOST('incoterm_id', 'int'), GETPOST('location_incoterms', 'alpha'));
<<<<<<< HEAD
        if ($result < 0) {
            setEventMessages($object->error, $object->errors, 'errors');
        }
=======
>>>>>>> 93be4305
    }

	// bank account
	else if ($action == 'setbankaccount' && $user->rights->commande->creer) {
	    $result=$object->setBankAccount(GETPOST('fk_account', 'int'));
        if ($result < 0) {
            setEventMessages($object->error, $object->errors, 'errors');
        }
	}

	// shipping method
	else if ($action == 'setshippingmethod' && $user->rights->commande->creer) {
	    $result = $object->setShippingMethod(GETPOST('shipping_method_id', 'int'));
        if ($result < 0) {
            setEventMessages($object->error, $object->errors, 'errors');
        }
	}

	else if ($action == 'setremisepercent' && $user->rights->commande->creer) {
		$result = $object->set_remise($user, GETPOST('remise_percent'));
	}

	else if ($action == 'setremiseabsolue' && $user->rights->commande->creer) {
		$result = $object->set_remise_absolue($user, GETPOST('remise_absolue'));
	}

	// Add a new line
	else if ($action == 'addline' && $user->rights->commande->creer)
	{
		$langs->load('errors');
		$error = 0;

		// Set if we used free entry or predefined product
		$predef='';
		$product_desc=(GETPOST('dp_desc')?GETPOST('dp_desc'):'');
		$price_ht = GETPOST('price_ht');
		if (GETPOST('prod_entry_mode') == 'free')
		{
			$idprod=0;
			$tva_tx = (GETPOST('tva_tx') ? GETPOST('tva_tx') : 0);
		}
		else
		{
			$idprod=GETPOST('idprod', 'int');
			$tva_tx = '';
		}

		$qty = GETPOST('qty' . $predef);
		$remise_percent = GETPOST('remise_percent' . $predef);

		// Extrafields
		$extrafieldsline = new ExtraFields($db);
		$extralabelsline = $extrafieldsline->fetch_name_optionals_label($object->table_element_line);
		$array_options = $extrafieldsline->getOptionalsFromPost($extralabelsline, $predef);
		// Unset extrafield
		if (is_array($extralabelsline)) {
			// Get extra fields
			foreach ($extralabelsline as $key => $value) {
				unset($_POST["options_" . $key]);
			}
		}

		if (empty($idprod) && ($price_ht < 0) && ($qty < 0)) {
			setEventMessages($langs->trans('ErrorBothFieldCantBeNegative', $langs->transnoentitiesnoconv('UnitPriceHT'), $langs->transnoentitiesnoconv('Qty')), null, 'errors');
			$error++;
		}
		if (GETPOST('prod_entry_mode') == 'free' && empty($idprod) && GETPOST('type') < 0) {
			setEventMessages($langs->trans('ErrorFieldRequired', $langs->transnoentitiesnoconv('Type')), null, 'errors');
			$error++;
		}
		if (GETPOST('prod_entry_mode') == 'free' && empty($idprod) && (! ($price_ht >= 0) || $price_ht == '')) 	// Unit price can be 0 but not ''
		{
			setEventMessages($langs->trans("ErrorFieldRequired", $langs->transnoentitiesnoconv("UnitPriceHT")), null, 'errors');
			$error++;
		}
		if ($qty == '') {
			setEventMessages($langs->trans('ErrorFieldRequired', $langs->transnoentitiesnoconv('Qty')), null, 'errors');
			$error++;
		}
		if (GETPOST('prod_entry_mode') == 'free' && empty($idprod) && empty($product_desc)) {
			setEventMessages($langs->trans('ErrorFieldRequired', $langs->transnoentitiesnoconv('Description')), null, 'errors');
			$error++;
		}

		if (! $error && ($qty >= 0) && (! empty($product_desc) || ! empty($idprod))) {
			// Clean parameters
			$date_start=dol_mktime(GETPOST('date_start'.$predef.'hour'), GETPOST('date_start'.$predef.'min'), 0, GETPOST('date_start'.$predef.'month'), GETPOST('date_start'.$predef.'day'), GETPOST('date_start'.$predef.'year'));
			$date_end=dol_mktime(GETPOST('date_start'.$predef.'hour'), GETPOST('date_start'.$predef.'min'), 0, GETPOST('date_end'.$predef.'month'), GETPOST('date_end'.$predef.'day'), GETPOST('date_end'.$predef.'year'));
			$price_base_type = (GETPOST('price_base_type', 'alpha')?GETPOST('price_base_type', 'alpha'):'HT');

			// Ecrase $pu par celui du produit
			// Ecrase $desc par celui du produit
			// Ecrase $txtva par celui du produit
			// Ecrase $base_price_type par celui du produit
			if (! empty($idprod)) {
				$prod = new Product($db);
				$prod->fetch($idprod);

				$label = ((GETPOST('product_label') && GETPOST('product_label') != $prod->label) ? GETPOST('product_label') : '');

				// Update if prices fields are defined
					$tva_tx = get_default_tva($mysoc, $object->thirdparty, $prod->id);
					$tva_npr = get_default_npr($mysoc, $object->thirdparty, $prod->id);
					$pu_ht = $prod->price;
					$pu_ttc = $prod->price_ttc;
					$price_min = $prod->price_min;
					$price_base_type = $prod->price_base_type;

					// multiprix
					if (! empty($conf->global->PRODUIT_MULTIPRICES) && ! empty($object->thirdparty->price_level))
					{
						$pu_ht = $prod->multiprices[$object->thirdparty->price_level];
						$pu_ttc = $prod->multiprices_ttc[$object->thirdparty->price_level];
						$price_min = $prod->multiprices_min[$object->thirdparty->price_level];
						$price_base_type = $prod->multiprices_base_type[$object->thirdparty->price_level];
						if (isset($prod->multiprices_tva_tx[$object->client->price_level])) $tva_tx=$prod->multiprices_tva_tx[$object->client->price_level];
						if (isset($prod->multiprices_recuperableonly[$object->client->price_level])) $tva_npr=$prod->multiprices_recuperableonly[$object->client->price_level];
						$tva_tx=$prod->multiprices_tva_tx[$object->thirdparty->price_level];
						$tva_npr=$prod->multiprices_recuperableonly[$object->thirdparty->price_level];
					}
					elseif (! empty($conf->global->PRODUIT_CUSTOMER_PRICES))
					{
						require_once DOL_DOCUMENT_ROOT . '/product/class/productcustomerprice.class.php';

						$prodcustprice = new Productcustomerprice($db);

						$filter = array('t.fk_product' => $prod->id,'t.fk_soc' => $object->thirdparty->id);

						$result = $prodcustprice->fetch_all('', '', 0, 0, $filter);
						if ($result >= 0)
						{
							if (count($prodcustprice->lines) > 0)
							{
								$pu_ht = price($prodcustprice->lines [0]->price);
								$pu_ttc = price($prodcustprice->lines [0]->price_ttc);
								$price_base_type = $prodcustprice->lines [0]->price_base_type;
								$prod->tva_tx = $prodcustprice->lines [0]->tva_tx;
							}
						}
						else
						{
							setEventMessages($prodcustprice->error, $prodcustprice->errors, 'errors');
						}
					}

					// if price ht is forced (ie: calculated by margin rate and cost price)
					if (! empty($price_ht)) {
						$pu_ht = price2num($price_ht, 'MU');
						$pu_ttc = price2num($pu_ht * (1 + ($tva_tx / 100)), 'MU');
					}

					// On reevalue prix selon taux tva car taux tva transaction peut etre different
					// de ceux du produit par defaut (par exemple si pays different entre vendeur et acheteur).
					elseif ($tva_tx != $prod->tva_tx) {
						if ($price_base_type != 'HT') {
							$pu_ht = price2num($pu_ttc / (1 + ($tva_tx / 100)), 'MU');
						} else {
							$pu_ttc = price2num($pu_ht * (1 + ($tva_tx / 100)), 'MU');
						}
					}

					$desc = '';

					// Define output language
					if (! empty($conf->global->MAIN_MULTILANGS) && ! empty($conf->global->PRODUIT_TEXTS_IN_THIRDPARTY_LANGUAGE)) {
						$outputlangs = $langs;
						$newlang = '';
						if (empty($newlang) && GETPOST('lang_id'))
							$newlang = GETPOST('lang_id');
						if (empty($newlang))
							$newlang = $object->thirdparty->default_lang;
						if (! empty($newlang)) {
							$outputlangs = new Translate("", $conf);
							$outputlangs->setDefaultLang($newlang);
						}

						$desc = (! empty($prod->multilangs [$outputlangs->defaultlang] ["description"])) ? $prod->multilangs [$outputlangs->defaultlang] ["description"] : $prod->description;
					} else {
						$desc = $prod->description;
					}

					$desc = dol_concatdesc($desc, $product_desc);

					// Add custom code and origin country into description
					if (empty($conf->global->MAIN_PRODUCT_DISABLE_CUSTOMCOUNTRYCODE) && (! empty($prod->customcode) || ! empty($prod->country_code))) {
						$tmptxt = '(';
						if (! empty($prod->customcode))
							$tmptxt .= $langs->transnoentitiesnoconv("CustomCode") . ': ' . $prod->customcode;
						if (! empty($prod->customcode) && ! empty($prod->country_code))
							$tmptxt .= ' - ';
						if (! empty($prod->country_code))
							$tmptxt .= $langs->transnoentitiesnoconv("CountryOrigin") . ': ' . getCountry($prod->country_code, 0, $db, $langs, 0);
						$tmptxt .= ')';
						$desc = dol_concatdesc($desc, $tmptxt);
					}

				$type = $prod->type;
				$fk_unit = $prod->fk_unit;
			} else {
				$pu_ht = price2num($price_ht, 'MU');
				$pu_ttc = price2num(GETPOST('price_ttc'), 'MU');
				$tva_npr = (preg_match('/\*/', $tva_tx) ? 1 : 0);
				$tva_tx = str_replace('*', '', $tva_tx);
				$label = (GETPOST('product_label') ? GETPOST('product_label') : '');
				$desc = $product_desc;
				$type = GETPOST('type');
				$fk_unit=GETPOST('units', 'alpha');
			}

			// Margin
			$fournprice = price2num(GETPOST('fournprice' . $predef) ? GETPOST('fournprice' . $predef) : '');
			$buyingprice = price2num(GETPOST('buying_price' . $predef) != '' ? GETPOST('buying_price' . $predef) : '');    // If buying_price is '0', we muste keep this value

			// Local Taxes
			$localtax1_tx = get_localtax($tva_tx, 1, $object->thirdparty);
			$localtax2_tx = get_localtax($tva_tx, 2, $object->thirdparty);

			$desc = dol_htmlcleanlastbr($desc);

			$info_bits = 0;
			if ($tva_npr)
				$info_bits |= 0x01;

			if (! empty($price_min) && (price2num($pu_ht) * (1 - price2num($remise_percent) / 100) < price2num($price_min))) {
				$mesg = $langs->trans("CantBeLessThanMinPrice", price(price2num($price_min, 'MU'), 0, $langs, 0, 0, - 1, $conf->currency));
				setEventMessages($mesg, null, 'errors');
			} else {
				// Insert line
				$result = $object->addline($desc, $pu_ht, $qty, $tva_tx, $localtax1_tx, $localtax2_tx, $idprod, $remise_percent, $info_bits, 0, $price_base_type, $pu_ttc, $date_start, $date_end, $type, - 1, 0, GETPOST('fk_parent_line'), $fournprice, $buyingprice, $label, $array_options, $fk_unit);

				if ($result > 0) {
					$ret = $object->fetch($object->id); // Reload to get new records

					if (empty($conf->global->MAIN_DISABLE_PDF_AUTOUPDATE)) {
						// Define output language
						$outputlangs = $langs;
						$newlang = GETPOST('lang_id', 'alpha');
						if (! empty($conf->global->MAIN_MULTILANGS) && empty($newlang))
							$newlang = $object->thirdparty->default_lang;
						if (! empty($newlang)) {
							$outputlangs = new Translate("", $conf);
							$outputlangs->setDefaultLang($newlang);
						}

						$object->generateDocument($object->modelpdf, $outputlangs, $hidedetails, $hidedesc, $hideref);
					}

					unset($_POST['prod_entry_mode']);

					unset($_POST['qty']);
					unset($_POST['type']);
					unset($_POST['remise_percent']);
					unset($_POST['price_ht']);
					unset($_POST['price_ttc']);
					unset($_POST['tva_tx']);
					unset($_POST['product_ref']);
					unset($_POST['product_label']);
					unset($_POST['product_desc']);
					unset($_POST['fournprice']);
					unset($_POST['buying_price']);
					unset($_POST['np_marginRate']);
					unset($_POST['np_markRate']);
					unset($_POST['dp_desc']);
					unset($_POST['idprod']);
					unset($_POST['units']);

			    	unset($_POST['date_starthour']);
			    	unset($_POST['date_startmin']);
			    	unset($_POST['date_startsec']);
			    	unset($_POST['date_startday']);
			    	unset($_POST['date_startmonth']);
			    	unset($_POST['date_startyear']);
			    	unset($_POST['date_endhour']);
			    	unset($_POST['date_endmin']);
			    	unset($_POST['date_endsec']);
			    	unset($_POST['date_endday']);
			    	unset($_POST['date_endmonth']);
			    	unset($_POST['date_endyear']);
				} else {
					setEventMessages($object->error, $object->errors, 'errors');
				}
			}
		}
	}

	/*
	 *  Update a line
	 */
	else if ($action == 'updateline' && $user->rights->commande->creer && GETPOST('save'))
	{
		// Clean parameters
		$date_start='';
		$date_end='';
		$date_start=dol_mktime(GETPOST('date_starthour'), GETPOST('date_startmin'), 0, GETPOST('date_startmonth'), GETPOST('date_startday'), GETPOST('date_startyear'));
		$date_end=dol_mktime(GETPOST('date_starthour'), GETPOST('date_startmin'), 0, GETPOST('date_endmonth'), GETPOST('date_endday'), GETPOST('date_endyear'));
		$description=dol_htmlcleanlastbr(GETPOST('product_desc'));
		$pu_ht=GETPOST('price_ht');
		$vat_rate=(GETPOST('tva_tx')?GETPOST('tva_tx'):0);

		// Define info_bits
		$info_bits = 0;
		if (preg_match('/\*/', $vat_rate))
			$info_bits |= 0x01;

		// Define vat_rate
		$vat_rate = str_replace('*', '', $vat_rate);
		$localtax1_rate = get_localtax($vat_rate, 1, $object->thirdparty, $mysoc);
		$localtax2_rate = get_localtax($vat_rate, 2, $object->thirdparty, $mysoc);

		// Add buying price
		$fournprice = price2num(GETPOST('fournprice') ? GETPOST('fournprice') : '');
		$buyingprice = price2num(GETPOST('buying_price') != '' ? GETPOST('buying_price') : '');    // If buying_price is '0', we muste keep this value

		// Extrafields Lines
		$extrafieldsline = new ExtraFields($db);
		$extralabelsline = $extrafieldsline->fetch_name_optionals_label($object->table_element_line);
		$array_options = $extrafieldsline->getOptionalsFromPost($extralabelsline);
		// Unset extrafield POST Data
		if (is_array($extralabelsline)) {
			foreach ($extralabelsline as $key => $value) {
				unset($_POST["options_" . $key]);
			}
		}

		// Define special_code for special lines
		$special_code=GETPOST('special_code');
		if (! GETPOST('qty')) $special_code=3;

		// Check minimum price
		$productid = GETPOST('productid', 'int');
		if (! empty($productid)) {
			$product = new Product($db);
			$product->fetch($productid);

			$type = $product->type;

			$price_min = $product->price_min;
			if (! empty($conf->global->PRODUIT_MULTIPRICES) && ! empty($object->thirdparty->price_level))
				$price_min = $product->multiprices_min [$object->thirdparty->price_level];

			$label = ((GETPOST('update_label') && GETPOST('product_label')) ? GETPOST('product_label') : '');

			if ($price_min && (price2num($pu_ht) * (1 - price2num(GETPOST('remise_percent')) / 100) < price2num($price_min))) {
				setEventMessages($langs->trans("CantBeLessThanMinPrice", price(price2num($price_min, 'MU'), 0, $langs, 0, 0, - 1, $conf->currency)), null, 'errors');
				$error++;
			}
		} else {
			$type = GETPOST('type');
			$label = (GETPOST('product_label') ? GETPOST('product_label') : '');

			// Check parameters
			if (GETPOST('type') < 0) {
				setEventMessages($langs->trans("ErrorFieldRequired", $langs->transnoentitiesnoconv("Type")), null, 'errors');
				$error++;
			}
		}

		if (! $error) {
			$result = $object->updateline(GETPOST('lineid'), $description, $pu_ht, GETPOST('qty'), GETPOST('remise_percent'), $vat_rate, $localtax1_rate, $localtax2_rate, 'HT', $info_bits, $date_start, $date_end, $type, GETPOST('fk_parent_line'), 0, $fournprice, $buyingprice, $label, $special_code, $array_options, GETPOST('units'));

			if ($result >= 0) {
				if (empty($conf->global->MAIN_DISABLE_PDF_AUTOUPDATE)) {
					// Define output language
					$outputlangs = $langs;
					$newlang = '';
					if ($conf->global->MAIN_MULTILANGS && empty($newlang) && GETPOST('lang_id'))
						$newlang = GETPOST('lang_id');
					if ($conf->global->MAIN_MULTILANGS && empty($newlang))
						$newlang = $object->thirdparty->default_lang;
					if (! empty($newlang)) {
						$outputlangs = new Translate("", $conf);
						$outputlangs->setDefaultLang($newlang);
					}

					$ret = $object->fetch($object->id); // Reload to get new records
					$object->generateDocument($object->modelpdf, $outputlangs, $hidedetails, $hidedesc, $hideref);
				}

				unset($_POST['qty']);
				unset($_POST['type']);
				unset($_POST['productid']);
				unset($_POST['remise_percent']);
				unset($_POST['price_ht']);
				unset($_POST['price_ttc']);
				unset($_POST['tva_tx']);
				unset($_POST['product_ref']);
				unset($_POST['product_label']);
				unset($_POST['product_desc']);
				unset($_POST['fournprice']);
				unset($_POST['buying_price']);
			} else {
				setEventMessages($object->error, $object->errors, 'errors');
			}
		}
	}

	else if ($action == 'updateline' && $user->rights->commande->creer && GETPOST('cancel') == $langs->trans('Cancel')) {
		header('Location: ' . $_SERVER['PHP_SELF'] . '?id=' . $object->id); // Pour reaffichage de la fiche en cours d'edition
		exit();
	}

	else if ($action == 'confirm_validate' && $confirm == 'yes' &&
        ((empty($conf->global->MAIN_USE_ADVANCED_PERMS) && ! empty($user->rights->commande->creer))
       	|| (! empty($conf->global->MAIN_USE_ADVANCED_PERMS) && ! empty($user->rights->commande->order_advance->validate)))
	)
	{
		$idwarehouse = GETPOST('idwarehouse');

	    $qualified_for_stock_change=0;
		if (empty($conf->global->STOCK_SUPPORTS_SERVICES))
		{
		   	$qualified_for_stock_change=$object->hasProductsOrServices(2);
		}
		else
		{
		   	$qualified_for_stock_change=$object->hasProductsOrServices(1);
		}

		// Check parameters
		if (! empty($conf->stock->enabled) && ! empty($conf->global->STOCK_CALCULATE_ON_VALIDATE_ORDER) && $qualified_for_stock_change)
		{
			if (! $idwarehouse || $idwarehouse == -1)
			{
				$error++;
				setEventMessages($langs->trans('ErrorFieldRequired',$langs->transnoentitiesnoconv("Warehouse")), null, 'errors');
				$action='';
			}
		}

		if (! $error) {
			$result = $object->valid($user, $idwarehouse);
			if ($result >= 0)
			{
				// Define output language
				if (empty($conf->global->MAIN_DISABLE_PDF_AUTOUPDATE))
				{
					$outputlangs = $langs;
					$newlang = '';
					if ($conf->global->MAIN_MULTILANGS && empty($newlang) && GETPOST('lang_id')) $newlang = GETPOST('lang_id','alpha');
					if ($conf->global->MAIN_MULTILANGS && empty($newlang))	$newlang = $object->thirdparty->default_lang;
					if (! empty($newlang)) {
						$outputlangs = new Translate("", $conf);
						$outputlangs->setDefaultLang($newlang);
					}
					$model=$object->modelpdf;
					$ret = $object->fetch($id); // Reload to get new records

					$object->generateDocument($model, $outputlangs, $hidedetails, $hidedesc, $hideref);
				}
			}
			else
			{
				setEventMessages($object->error, $object->errors, 'errors');
			}
		}
	}

	// Go back to draft status
	else if ($action == 'confirm_modif' && $user->rights->commande->creer) {
		$idwarehouse = GETPOST('idwarehouse');

	    $qualified_for_stock_change=0;
		if (empty($conf->global->STOCK_SUPPORTS_SERVICES))
		{
		   	$qualified_for_stock_change=$object->hasProductsOrServices(2);
		}
		else
		{
		   	$qualified_for_stock_change=$object->hasProductsOrServices(1);
		}

		// Check parameters
		if (! empty($conf->stock->enabled) && ! empty($conf->global->STOCK_CALCULATE_ON_VALIDATE_ORDER) && $qualified_for_stock_change)
		{
			if (! $idwarehouse || $idwarehouse == -1)
			{
				$error++;
				setEventMessages($langs->trans('ErrorFieldRequired',$langs->transnoentitiesnoconv("Warehouse")), null, 'errors');
				$action='';
			}
		}

		if (! $error) {
			$result = $object->set_draft($user, $idwarehouse);
			if ($result >= 0)
			{
				// Define output language
				if (empty($conf->global->MAIN_DISABLE_PDF_AUTOUPDATE))
				{
					$outputlangs = $langs;
					$newlang = '';
					if ($conf->global->MAIN_MULTILANGS && empty($newlang) && GETPOST('lang_id')) $newlang = GETPOST('lang_id','alpha');
					if ($conf->global->MAIN_MULTILANGS && empty($newlang))	$newlang = $object->thirdparty->default_lang;
					if (! empty($newlang)) {
						$outputlangs = new Translate("", $conf);
						$outputlangs->setDefaultLang($newlang);
					}
					$model=$object->modelpdf;
					$ret = $object->fetch($id); // Reload to get new records

					$object->generateDocument($model, $outputlangs, $hidedetails, $hidedesc, $hideref);
				}
			}
		}
	}

	else if ($action == 'confirm_shipped' && $confirm == 'yes' && $user->rights->commande->cloturer) {
		$result = $object->cloture($user);
		if ($result < 0) {
			setEventMessages($object->error, $object->errors, 'errors');
		}
	}

	else if ($action == 'confirm_cancel' && $confirm == 'yes' &&
        ((empty($conf->global->MAIN_USE_ADVANCED_PERMS) && ! empty($user->rights->commande->creer))
       	|| (! empty($conf->global->MAIN_USE_ADVANCED_PERMS) && ! empty($user->rights->commande->order_advance->validate)))
	)
	{
		$idwarehouse = GETPOST('idwarehouse');

	    $qualified_for_stock_change=0;
		if (empty($conf->global->STOCK_SUPPORTS_SERVICES))
		{
		   	$qualified_for_stock_change=$object->hasProductsOrServices(2);
		}
		else
		{
		   	$qualified_for_stock_change=$object->hasProductsOrServices(1);
		}

		// Check parameters
		if (! empty($conf->stock->enabled) && ! empty($conf->global->STOCK_CALCULATE_ON_VALIDATE_ORDER) && $qualified_for_stock_change)
		{
			if (! $idwarehouse || $idwarehouse == -1)
			{
				$error++;
				setEventMessages($langs->trans('ErrorFieldRequired',$langs->transnoentitiesnoconv("Warehouse")), null, 'errors');
				$action='';
			}
		}

		if (! $error) {
			$result = $object->cancel($idwarehouse);

			if ($result < 0) {
				setEventMessages($object->error, $object->errors, 'errors');
			}
		}
	}

	if ($action == 'builddoc') // In get or post
	{
		// Save last template used to generate document
		if (GETPOST('model'))
			$object->setDocModel($user, GETPOST('model', 'alpha'));
		    if (GETPOST('fk_bank')) { // this field may come from an external module
            $object->fk_bank = GETPOST('fk_bank');
        } else {
            $object->fk_bank = $object->fk_account;
        }

		// Define output language
		$outputlangs = $langs;
		$newlang = '';
		if ($conf->global->MAIN_MULTILANGS && empty($newlang) && ! empty($_REQUEST['lang_id']))
			$newlang = $_REQUEST['lang_id'];
		if ($conf->global->MAIN_MULTILANGS && empty($newlang))
			$newlang = $object->thirdparty->default_lang;
		if (! empty($newlang)) {
			$outputlangs = new Translate("", $conf);
			$outputlangs->setDefaultLang($newlang);
		}
		$result = $object->generateDocument($object->modelpdf, $outputlangs, $hidedetails, $hidedesc, $hideref);
		if ($result <= 0)
		{
			setEventMessages($object->error, $object->errors, 'errors');
	        $action='';
		}
	}

	// Remove file in doc form
	if ($action == 'remove_file')
	{
		if ($object->id > 0)
		{
			require_once DOL_DOCUMENT_ROOT . '/core/lib/files.lib.php';

			$langs->load("other");
			$upload_dir = $conf->commande->dir_output;
			$file = $upload_dir . '/' . GETPOST('file');
			$ret = dol_delete_file($file, 0, 0, 0, $object);
			if ($ret)
				setEventMessages($langs->trans("FileWasRemoved", GETPOST('urlfile')), null, 'mesgs');
			else
				setEventMessages($langs->trans("ErrorFailToDeleteFile", GETPOST('urlfile')), null, 'errors');
			$action = '';
		}
	}

	if ($action == 'update_extras')
	{
		// Fill array 'array_options' with data from update form
		$extralabels = $extrafields->fetch_name_optionals_label($object->table_element);
		$ret = $extrafields->setOptionalsFromPost($extralabels, $object, GETPOST('attribute'));
		if ($ret < 0) $error++;

		if (! $error)
		{
			// Actions on extra fields (by external module or standard code)
			// TODO le hook fait double emploi avec le trigger !!
			$hookmanager->initHooks(array('orderdao'));
			$parameters = array('id' => $object->id);
			$reshook = $hookmanager->executeHooks('insertExtraFields', $parameters, $object, $action); // Note that $action and $object may have been modified by
			                                                                                      // some hooks
			if (empty($reshook)) {
				$result = $object->insertExtraFields();
				if ($result < 0) {
					$error++;
				}
			} else if ($reshook < 0)
				$error++;
		}

		if ($error)
			$action = 'edit_extras';
	}

	include DOL_DOCUMENT_ROOT.'/core/actions_printing.inc.php';


	/*
	 * Send mail
	 */

	// Actions to send emails
	$actiontypecode='AC_COM';
	$trigger_name='ORDER_SENTBYMAIL';
	$paramname='id';
	$mode='emailfromorder';
	include DOL_DOCUMENT_ROOT.'/core/actions_sendmails.inc.php';



<<<<<<< HEAD
	if (! $error && ! empty($conf->global->MAIN_DISABLE_CONTACTS_TAB) && $user->rights->commande->creer)
	{
		if ($action == 'addcontact')
=======
	if (! $error && ! empty($conf->global->MAIN_DISABLE_CONTACTS_TAB) && $user->rights->commande->creer) 
	{
		if ($action == 'addcontact') 
>>>>>>> 93be4305
		{
			if ($object->id > 0) {
				$contactid = (GETPOST('userid') ? GETPOST('userid') : GETPOST('contactid'));
				$result = $object->add_contact($contactid, GETPOST('type'), GETPOST('source'));
			}

			if ($result >= 0) {
				header("Location: " . $_SERVER['PHP_SELF'] . "?id=" . $object->id);
				exit();
			} else {
				if ($object->error == 'DB_ERROR_RECORD_ALREADY_EXISTS') {
					$langs->load("errors");
					setEventMessages($langs->trans("ErrorThisContactIsAlreadyDefinedAsThisType"), null, 'errors');
				} else {
					setEventMessages($object->error, $object->errors, 'errors');
				}
			}
		}

		// bascule du statut d'un contact
<<<<<<< HEAD
		else if ($action == 'swapstatut')
=======
		else if ($action == 'swapstatut') 
>>>>>>> 93be4305
		{
			if ($object->id > 0) {
				$result = $object->swapContactStatus(GETPOST('ligne'));
			} else {
				dol_print_error($db);
			}
		}

		// Efface un contact
<<<<<<< HEAD
		else if ($action == 'deletecontact')
=======
		else if ($action == 'deletecontact') 
>>>>>>> 93be4305
		{
			$result = $object->delete_contact($lineid);

			if ($result >= 0) {
				header("Location: " . $_SERVER['PHP_SELF'] . "?id=" . $object->id);
				exit();
			} else {
				dol_print_error($db);
			}
		}
	}
}


/*
 *	View
 */

llxHeader('', $langs->trans('Order'), 'EN:Customers_Orders|FR:Commandes_Clients|ES:Pedidos de clientes');

$form = new Form($db);
$formfile = new FormFile($db);
$formorder = new FormOrder($db);
<<<<<<< HEAD
$formmargin = new FormMargin($db);
=======
>>>>>>> 93be4305
if (! empty($conf->projet->enabled)) { $formproject = new FormProjets($db); }

/**
 * *******************************************************************
 *
 * Mode creation
 *
 * *******************************************************************
 */
if ($action == 'create' && $user->rights->commande->creer)
{
<<<<<<< HEAD
	print load_fiche_titre($langs->trans('CreateOrder'),'','title_commercial.png');
=======
	print_fiche_titre($langs->trans('CreateOrder'),'','title_commercial.png');
>>>>>>> 93be4305

	$soc = new Societe($db);
	if ($socid > 0)
		$res = $soc->fetch($socid);

<<<<<<< HEAD
	if (! empty($origin) && ! empty($originid))
	{
=======
	$projectid = 0;
	$remise_absolue = 0;
		
	if (! empty($origin) && ! empty($originid)) {
>>>>>>> 93be4305
		// Parse element/subelement (ex: project_task)
		$element = $subelement = $origin;
		if (preg_match('/^([^_]+)_([^_]+)/i', $origin, $regs)) {
			$element = $regs [1];
			$subelement = $regs [2];
		}

		if ($element == 'project') {
			$projectid = $originid;
			
			if (!$cond_reglement_id) {
				$cond_reglement_id = $soc->cond_reglement_id;
			}
			if (!$mode_reglement_id) {
				$mode_reglement_id = $soc->mode_reglement_id;
			}
			if (!$remise_percent) {
				$remise_percent = $soc->remise_percent;
			}
			if (!$dateorder) {
				// Do not set 0 here (0 for a date is 1970)
				$dateorder = (empty($dateinvoice)?(empty($conf->global->MAIN_AUTOFILL_DATE_ODER)?-1:''):$dateorder);
			}
		} else {
			// For compatibility
			if ($element == 'order' || $element == 'commande') {
				$element = $subelement = 'commande';
			}
			if ($element == 'propal') {
				$element = 'comm/propal';
				$subelement = 'propal';
			}
			if ($element == 'contract') {
				$element = $subelement = 'contrat';
			}

			dol_include_once('/' . $element . '/class/' . $subelement . '.class.php');

			$classname = ucfirst($subelement);
			$objectsrc = new $classname($db);
			$objectsrc->fetch($originid);
			if (empty($objectsrc->lines) && method_exists($objectsrc, 'fetch_lines'))
				$objectsrc->fetch_lines();
			$objectsrc->fetch_thirdparty();

			// Replicate extrafields
			$objectsrc->fetch_optionals($originid);
			$object->array_options = $objectsrc->array_options;

			$projectid = (! empty($objectsrc->fk_project) ? $objectsrc->fk_project : '');
			$ref_client = (! empty($objectsrc->ref_client) ? $objectsrc->ref_client : '');

			$soc = $objectsrc->client;
			$cond_reglement_id	= (!empty($objectsrc->cond_reglement_id)?$objectsrc->cond_reglement_id:(!empty($soc->cond_reglement_id)?$soc->cond_reglement_id:1));
			$mode_reglement_id	= (!empty($objectsrc->mode_reglement_id)?$objectsrc->mode_reglement_id:(!empty($soc->mode_reglement_id)?$soc->mode_reglement_id:0));
            $fk_account         = (! empty($objectsrc->fk_account)?$objectsrc->fk_account:(! empty($soc->fk_account)?$soc->fk_account:0));
			$availability_id	= (!empty($objectsrc->availability_id)?$objectsrc->availability_id:(!empty($soc->availability_id)?$soc->availability_id:0));
            $shipping_method_id = (! empty($objectsrc->shipping_method_id)?$objectsrc->shipping_method_id:(! empty($soc->shipping_method_id)?$soc->shipping_method_id:0));
			$demand_reason_id	= (!empty($objectsrc->demand_reason_id)?$objectsrc->demand_reason_id:(!empty($soc->demand_reason_id)?$soc->demand_reason_id:0));
			$remise_percent		= (!empty($objectsrc->remise_percent)?$objectsrc->remise_percent:(!empty($soc->remise_percent)?$soc->remise_percent:0));
			$remise_absolue		= (!empty($objectsrc->remise_absolue)?$objectsrc->remise_absolue:(!empty($soc->remise_absolue)?$soc->remise_absolue:0));
			$dateorder		    = empty($conf->global->MAIN_AUTOFILL_DATE_ORDER)?-1:'';

			$datedelivery = (! empty($objectsrc->date_livraison) ? $objectsrc->date_livraison : '');

			$note_private = $object->getDefaultCreateValueFor('note_private', (! empty($objectsrc->note_private) ? $objectsrc->note_private : null));
			$note_public = $object->getDefaultCreateValueFor('note_public', (! empty($objectsrc->note_public) ? $objectsrc->note_public : null));

			// Object source contacts list
			$srccontactslist = $objectsrc->liste_contact(- 1, 'external', 1);
		}
	}
	else
	{
		$cond_reglement_id  = $soc->cond_reglement_id;
		$mode_reglement_id  = $soc->mode_reglement_id;
        $fk_account         = $soc->fk_account;
		$availability_id    = $soc->availability_id;
        $shipping_method_id = $soc->shipping_method_id;
		$demand_reason_id   = $soc->demand_reason_id;
		$remise_percent     = $soc->remise_percent;
		$remise_absolue     = 0;
		$dateorder          = empty($conf->global->MAIN_AUTOFILL_DATE_ORDER)?-1:'';
		$projectid          = 0;

		$note_private = $object->getDefaultCreateValueFor('note_private');
		$note_public = $object->getDefaultCreateValueFor('note_public');
	}
	$absolute_discount=$soc->getAvailableDiscounts();

	$nbrow = 10;

	print '<form name="crea_commande" action="' . $_SERVER["PHP_SELF"] . '" method="POST">';
	print '<input type="hidden" name="token" value="' . $_SESSION ['newtoken'] . '">';
	print '<input type="hidden" name="action" value="add">';
	print '<input type="hidden" name="socid" value="' . $soc->id . '">' . "\n";
	print '<input type="hidden" name="remise_percent" value="' . $soc->remise_percent . '">';
	print '<input type="hidden" name="origin" value="' . $origin . '">';
	print '<input type="hidden" name="originid" value="' . $originid . '">';

	dol_fiche_head('');

	print '<table class="border" width="100%">';

	// Reference
	print '<tr><td width="25%" class="fieldrequired">' . $langs->trans('Ref') . '</td><td colspan="2">' . $langs->trans("Draft") . '</td></tr>';

	// Reference client
	print '<tr><td>' . $langs->trans('RefCustomer') . '</td><td colspan="2">';
	if (!empty($conf->global->MAIN_USE_PROPAL_REFCLIENT_FOR_ORDER) && ! empty($origin) && ! empty($originid))
		print '<input type="text" name="ref_client" value="'.$ref_client.'"></td>';
	else
		print '<input type="text" name="ref_client" value="'.GETPOST('ref_client').'"></td>';
	print '</tr>';

	// Client
	print '<tr>';
	print '<td class="fieldrequired">' . $langs->trans('Customer') . '</td>';
	if ($socid > 0) {
		print '<td colspan="2">';
		print $soc->getNomUrl(1);
		print '<input type="hidden" name="socid" value="' . $soc->id . '">';
		print '</td>';
	} else {
		print '<td colspan="2">';
		print $form->select_company('', 'socid', 's.client = 1 OR s.client = 3', 1);
		// reload page to retrieve customer informations
		if (!empty($conf->global->RELOAD_PAGE_ON_CUSTOMER_CHANGE))
		{
			print '<script type="text/javascript">
			$(document).ready(function() { 
				$("#socid").change(function() {
					var socid = $(this).val();
					// reload page
					window.location.href = "'.$_SERVER["PHP_SELF"].'?action=create&socid="+socid+"&ref_client="+$("input[name=ref_client]").val();
				});
			});
			</script>';
		}
		print '</td>';
	}
	print '</tr>' . "\n";

	/*
	 * Contact de la commande
	 */
	if ($socid > 0) {
		print "<tr><td>" . $langs->trans("DefaultContact") . '</td><td colspan="2">';
		$form->select_contacts($soc->id, $setcontact, 'contactid', 1, $srccontactslist);
		print '</td></tr>';

		// Ligne info remises tiers
		print '<tr><td>' . $langs->trans('Discounts') . '</td><td colspan="2">';
		if ($soc->remise_percent)
			print $langs->trans("CompanyHasRelativeDiscount", $soc->remise_percent);
		else
			print $langs->trans("CompanyHasNoRelativeDiscount");
		print '. ';
		$absolute_discount = $soc->getAvailableDiscounts();
		if ($absolute_discount)
			print $langs->trans("CompanyHasAbsoluteDiscount", price($absolute_discount), $langs->trans("Currency" . $conf->currency));
		else
			print $langs->trans("CompanyHasNoAbsoluteDiscount");
		print '.';
		print '</td></tr>';
	}
	// Date
	print '<tr><td class="fieldrequired">' . $langs->trans('Date') . '</td><td colspan="2">';
	$form->select_date('', 're', '', '', '', "crea_commande", 1, 1);			// Always autofill date with current date
	print '</td></tr>';

	// Date de livraison
	print "<tr><td>".$langs->trans("DeliveryDate").'</td><td colspan="2">';
	if (empty($datedelivery))
	{
		if (! empty($conf->global->DATE_LIVRAISON_WEEK_DELAY)) $datedelivery = time() + ((7*$conf->global->DATE_LIVRAISON_WEEK_DELAY) * 24 * 60 * 60);
		else $datedelivery=empty($conf->global->MAIN_AUTOFILL_DATE_DELIVERY)?-1:'';
	}
	$form->select_date($datedelivery, 'liv_', '', '', '', "crea_commande", 1, 1);
	print "</td></tr>";

	// Conditions de reglement
	print '<tr><td class="nowrap">' . $langs->trans('PaymentConditionsShort') . '</td><td colspan="2">';
	$form->select_conditions_paiements($cond_reglement_id, 'cond_reglement_id', - 1, 1);
	print '</td></tr>';

	// Mode de reglement
	print '<tr><td>' . $langs->trans('PaymentMode') . '</td><td colspan="2">';
	$form->select_types_paiements($mode_reglement_id, 'mode_reglement_id');
	print '</td></tr>';

    // Bank Account
	if (! empty($conf->global->BANK_ASK_PAYMENT_BANK_DURING_ORDER) && ! empty($conf->banque->enabled))
	{
		print '<tr><td>' . $langs->trans('BankAccount') . '</td><td colspan="2">';
    	$form->select_comptes($fk_account, 'fk_account', 0, '', 1);
    	print '</td></tr>';
	}

	// Delivery delay
	print '<tr><td>' . $langs->trans('AvailabilityPeriod') . '</td><td colspan="2">';
	$form->selectAvailabilityDelay($availability_id, 'availability_id', '', 1);
	print '</td></tr>';

    // Shipping Method
    if (! empty($conf->expedition->enabled)) {
        print '<tr><td>' . $langs->trans('SendingMethod') . '</td><td colspan="2">';
        print $form->selectShippingMethod($shipping_method_id, 'shipping_method_id', '', 1);
        print '</td></tr>';
    }

	// What trigger creation
	print '<tr><td>' . $langs->trans('Source') . '</td><td colspan="2">';
	$form->selectInputReason($demand_reason_id, 'demand_reason_id', '', 1);
	print '</td></tr>';

	// TODO How record was recorded OrderMode (llx_c_input_method)
<<<<<<< HEAD

=======
	
>>>>>>> 93be4305
	// Project
	if (! empty($conf->projet->enabled) && $socid > 0)
	{
		$projectid = GETPOST('projectid')?GETPOST('projectid'):0;
		if ($origin == 'project') $projectid = ($originid ? $originid : 0);

		$langs->load("projects");
		print '<tr>';
		print '<td>' . $langs->trans("Project") . '</td><td colspan="2">';
		$numprojet = $formproject->select_projects($soc->id, $projectid, 'projectid', 0);
		print ' &nbsp; <a href="'.DOL_URL_ROOT.'/projet/card.php?socid=' . $soc->id . '&action=create&status=1&backtopage='.urlencode($_SERVER["PHP_SELF"].'?action=create&socid='.$soc->id).'">' . $langs->trans("AddProject") . '</a>';
		print '</td>';
		print '</tr>';
	}

	// Incoterms
	if (!empty($conf->incoterm->enabled))
	{
		print '<tr>';
		print '<td><label for="incoterm_id">'.$form->textwithpicto($langs->trans("IncotermLabel"), $objectsrc->libelle_incoterms, 1).'</label></td>';
        print '<td colspan="3" class="maxwidthonsmartphone">';
        print $form->select_incoterms((!empty($objectsrc->fk_incoterms) ? $objectsrc->fk_incoterms : ''), (!empty($objectsrc->location_incoterms)?$objectsrc->location_incoterms:''));
		print '</td></tr>';
	}

	// Other attributes
	$parameters = array('objectsrc' => $objectsrc, 'colspan' => ' colspan="3"', 'socid'=>$socid);
	$reshook = $hookmanager->executeHooks('formObjectOptions', $parameters, $object, $action); // Note that $action and $object may have been modified by
	                                                                                      // hook
	if (empty($reshook) && ! empty($extrafields->attribute_label)) {
		print $object->showOptionals($extrafields, 'edit');
	}

	// Template to use by default
	print '<tr><td>' . $langs->trans('Model') . '</td>';
	print '<td colspan="2">';
	include_once DOL_DOCUMENT_ROOT . '/core/modules/commande/modules_commande.php';
	$liste = ModelePDFCommandes::liste_modeles($db);
	print $form->selectarray('model', $liste, $conf->global->COMMANDE_ADDON_PDF);
	print "</td></tr>";

	// Note public
	print '<tr>';
	print '<td class="border" valign="top">' . $langs->trans('NotePublic') . '</td>';
	print '<td valign="top" colspan="2">';

	$doleditor = new DolEditor('note_public', $note_public, '', 80, 'dolibarr_notes', 'In', 0, false, true, ROWS_3, '90%');
	print $doleditor->Create(1);
	// print '<textarea name="note_public" wrap="soft" cols="70" rows="'.ROWS_3.'">'.$note_public.'</textarea>';
	print '</td></tr>';

	// Note private
	if (empty($user->societe_id)) {
		print '<tr>';
		print '<td class="border" valign="top">' . $langs->trans('NotePrivate') . '</td>';
		print '<td valign="top" colspan="2">';

		$doleditor = new DolEditor('note_private', $note_private, '', 80, 'dolibarr_notes', 'In', 0, false, true, ROWS_3, '90%');
		print $doleditor->Create(1);
		// print '<textarea name="note" wrap="soft" cols="70" rows="'.ROWS_3.'">'.$note_private.'</textarea>';
		print '</td></tr>';
	}

	if (! empty($origin) && ! empty($originid) && is_object($objectsrc))
	{
		// TODO for compatibility
		if ($origin == 'contrat') {
			// Calcul contrat->price (HT), contrat->total (TTC), contrat->tva
			$objectsrc->remise_absolue = $remise_absolue;
			$objectsrc->remise_percent = $remise_percent;
			$objectsrc->update_price(1);
		}

		print "\n<!-- " . $classname . " info -->";
		print "\n";
		print '<input type="hidden" name="amount"         value="' . $objectsrc->total_ht . '">' . "\n";
		print '<input type="hidden" name="total"          value="' . $objectsrc->total_ttc . '">' . "\n";
		print '<input type="hidden" name="tva"            value="' . $objectsrc->total_tva . '">' . "\n";
		print '<input type="hidden" name="origin"         value="' . $objectsrc->element . '">';
		print '<input type="hidden" name="originid"       value="' . $objectsrc->id . '">';

		switch ($classname) {
			case 'Propal':
				$newclassname = 'CommercialProposal';
				break;
			case 'Commande':
				$newclassname = 'Order';
				break;
			case 'Expedition':
				$newclassname = 'Sending';
				break;
			case 'Contrat':
				$newclassname = 'Contract';
				break;
			default:
				$newclassname = $classname;
		}
		
		print '<tr><td>' . $langs->trans($newclassname) . '</td><td colspan="2">' . $objectsrc->getNomUrl(1) . '</td></tr>';
		print '<tr><td>' . $langs->trans('TotalHT') . '</td><td colspan="2">' . price($objectsrc->total_ht) . '</td></tr>';
		print '<tr><td>' . $langs->trans('TotalVAT') . '</td><td colspan="2">' . price($objectsrc->total_tva) . "</td></tr>";
		if ($mysoc->localtax1_assuj == "1" || $objectsrc->total_localtax1 != 0) 		// Localtax1 RE
		{
			print '<tr><td>' . $langs->transcountry("AmountLT1", $mysoc->country_code) . '</td><td colspan="2">' . price($objectsrc->total_localtax1) . "</td></tr>";
		}

		if ($mysoc->localtax2_assuj == "1" || $objectsrc->total_localtax2 != 0) 		// Localtax2 IRPF
		{
			print '<tr><td>' . $langs->transcountry("AmountLT2", $mysoc->country_code) . '</td><td colspan="2">' . price($objectsrc->total_localtax2) . "</td></tr>";
		}

		print '<tr><td>' . $langs->trans('TotalTTC') . '</td><td colspan="2">' . price($objectsrc->total_ttc) . "</td></tr>";
	}
	else
	{
		if (! empty($conf->global->PRODUCT_SHOW_WHEN_CREATE))
		{
			/*
			 * Services/produits predefinis
			*/
			$NBLINES = 8;

			print '<tr><td colspan="3">';

			print '<table class="noborder">';
			print '<tr><td>' . $langs->trans('ProductsAndServices') . '</td>';
			print '<td>' . $langs->trans('Qty') . '</td>';
			print '<td>' . $langs->trans('ReductionShort') . '</td>';
			print '</tr>';
			for($i = 1; $i <= $NBLINES; $i ++) {
				print '<tr><td>';
				// multiprix
				if (! empty($conf->global->PRODUIT_MULTIPRICES))
					print $form->select_produits('', 'idprod' . $i, '', $conf->product->limit_size, $soc->price_level);
				else
					print $form->select_produits('', 'idprod' . $i, '', $conf->product->limit_size);
				print '</td>';
				print '<td><input type="text" size="3" name="qty' . $i . '" value="1"></td>';
				print '<td><input type="text" size="3" name="remise_percent' . $i . '" value="' . $soc->remise_percent . '">%</td></tr>';
			}

			print '</table>';
			print '</td></tr>';
		}
	}

	print '</table>';

	dol_fiche_end();

	// Button "Create Draft"
	print '<div class="center"><input type="submit" class="button" name="bouton" value="' . $langs->trans('CreateDraft') . '"></div>';

	print '</form>';

	// Show origin lines
	if (! empty($origin) && ! empty($originid) && is_object($objectsrc)) {
		$title = $langs->trans('ProductsAndServices');
		print load_fiche_titre($title);

		print '<table class="noborder" width="100%">';

		$objectsrc->printOriginLinesList();

		print '</table>';
	}
} else {
	/* *************************************************************************** */
	/*                                                                             */
	/* Mode vue et edition                                                         */
	/*                                                                             */
	/* *************************************************************************** */
	$now = dol_now();

	if ($object->id > 0) {
		$product_static = new Product($db);

		$soc = new Societe($db);
		$soc->fetch($object->socid);

		$author = new User($db);
		$author->fetch($object->user_author_id);

		$res = $object->fetch_optionals($object->id, $extralabels);

		$head = commande_prepare_head($object);
		dol_fiche_head($head, 'order', $langs->trans("CustomerOrder"), 0, 'order');

		$formconfirm = '';

		/*
		 * Confirmation de la suppression de la commande
		*/
		if ($action == 'delete') {
			$formconfirm = $form->formconfirm($_SERVER["PHP_SELF"] . '?id=' . $object->id, $langs->trans('DeleteOrder'), $langs->trans('ConfirmDeleteOrder'), 'confirm_delete', '', 0, 1);
		}

		/*
		 * Confirmation de la validation
		*/
		if ($action == 'validate')
		{
			// on verifie si l'objet est en numerotation provisoire
			$ref = substr($object->ref, 1, 4);
			if ($ref == 'PROV') {
				$numref = $object->getNextNumRef($soc);
			} else {
				$numref = $object->ref;
			}

			$text = $langs->trans('ConfirmValidateOrder', $numref);
			if (! empty($conf->notification->enabled))
			{
				require_once DOL_DOCUMENT_ROOT . '/core/class/notify.class.php';
				$notify = new Notify($db);
				$text .= '<br>';
				$text .= $notify->confirmMessage('ORDER_VALIDATE', $object->socid, $object);
			}

			$qualified_for_stock_change=0;
			if (empty($conf->global->STOCK_SUPPORTS_SERVICES))
			{
			   	$qualified_for_stock_change=$object->hasProductsOrServices(2);
			}
			else
			{
			   	$qualified_for_stock_change=$object->hasProductsOrServices(1);
			}

			$formquestion=array();
			if (! empty($conf->stock->enabled) && ! empty($conf->global->STOCK_CALCULATE_ON_VALIDATE_ORDER) && $qualified_for_stock_change)
			{
				$langs->load("stocks");
				require_once DOL_DOCUMENT_ROOT . '/product/class/html.formproduct.class.php';
				$formproduct = new FormProduct($db);
				$formquestion = array(
									// 'text' => $langs->trans("ConfirmClone"),
									// array('type' => 'checkbox', 'name' => 'clone_content', 'label' => $langs->trans("CloneMainAttributes"), 'value'
									// => 1),
									// array('type' => 'checkbox', 'name' => 'update_prices', 'label' => $langs->trans("PuttingPricesUpToDate"),
									// 'value' => 1),
									array('type' => 'other','name' => 'idwarehouse','label' => $langs->trans("SelectWarehouseForStockDecrease"),'value' => $formproduct->selectWarehouses(GETPOST('idwarehouse')?GETPOST('idwarehouse'):'ifone', 'idwarehouse', '', 1)));
			}

			$formconfirm = $form->formconfirm($_SERVER["PHP_SELF"] . '?id=' . $object->id, $langs->trans('ValidateOrder'), $text, 'confirm_validate', $formquestion, 0, 1, 220);
		}

		// Confirm back to draft status
		if ($action == 'modif')
		{
			$qualified_for_stock_change=0;
			if (empty($conf->global->STOCK_SUPPORTS_SERVICES))
			{
			   	$qualified_for_stock_change=$object->hasProductsOrServices(2);
			}
			else
			{
			   	$qualified_for_stock_change=$object->hasProductsOrServices(1);
			}

			$text=$langs->trans('ConfirmUnvalidateOrder',$object->ref);
			$formquestion=array();
			if (! empty($conf->stock->enabled) && ! empty($conf->global->STOCK_CALCULATE_ON_VALIDATE_ORDER) && $qualified_for_stock_change)
			{
				$langs->load("stocks");
				require_once DOL_DOCUMENT_ROOT . '/product/class/html.formproduct.class.php';
				$formproduct = new FormProduct($db);
				$formquestion = array(
									// 'text' => $langs->trans("ConfirmClone"),
									// array('type' => 'checkbox', 'name' => 'clone_content', 'label' => $langs->trans("CloneMainAttributes"), 'value'
									// => 1),
									// array('type' => 'checkbox', 'name' => 'update_prices', 'label' => $langs->trans("PuttingPricesUpToDate"),
									// 'value' => 1),
									array('type' => 'other','name' => 'idwarehouse','label' => $langs->trans("SelectWarehouseForStockIncrease"),'value' => $formproduct->selectWarehouses(GETPOST('idwarehouse')?GETPOST('idwarehouse'):'ifone', 'idwarehouse', '', 1)));
			}

			$formconfirm = $form->formconfirm($_SERVER["PHP_SELF"] . '?id=' . $object->id, $langs->trans('UnvalidateOrder'), $text, 'confirm_modif', $formquestion, "yes", 1, 220);
		}

		/*
		 * Confirmation de la cloture
		*/
		if ($action == 'shipped') {
			$formconfirm = $form->formconfirm($_SERVER["PHP_SELF"] . '?id=' . $object->id, $langs->trans('CloseOrder'), $langs->trans('ConfirmCloseOrder'), 'confirm_shipped', '', 0, 1);
		}

		/*
		 * Confirmation de l'annulation
		 */
		if ($action == 'cancel')
		{
			$qualified_for_stock_change=0;
			if (empty($conf->global->STOCK_SUPPORTS_SERVICES))
			{
			   	$qualified_for_stock_change=$object->hasProductsOrServices(2);
			}
			else
			{
			   	$qualified_for_stock_change=$object->hasProductsOrServices(1);
			}

			$text=$langs->trans('ConfirmCancelOrder',$object->ref);
			$formquestion=array();
			if (! empty($conf->stock->enabled) && ! empty($conf->global->STOCK_CALCULATE_ON_VALIDATE_ORDER) && $qualified_for_stock_change)
			{
				$langs->load("stocks");
				require_once DOL_DOCUMENT_ROOT . '/product/class/html.formproduct.class.php';
				$formproduct = new FormProduct($db);
				$formquestion = array(
									// 'text' => $langs->trans("ConfirmClone"),
									// array('type' => 'checkbox', 'name' => 'clone_content', 'label' => $langs->trans("CloneMainAttributes"), 'value'
									// => 1),
									// array('type' => 'checkbox', 'name' => 'update_prices', 'label' => $langs->trans("PuttingPricesUpToDate"),
									// 'value' => 1),
									array('type' => 'other','name' => 'idwarehouse','label' => $langs->trans("SelectWarehouseForStockIncrease"),'value' => $formproduct->selectWarehouses(GETPOST('idwarehouse')?GETPOST('idwarehouse'):'ifone', 'idwarehouse', '', 1)));
			}

			$formconfirm = $form->formconfirm($_SERVER["PHP_SELF"] . '?id=' . $object->id, $langs->trans('Cancel'), $text, 'confirm_cancel', $formquestion, 0, 1);
		}

		// Confirmation to delete line
		if ($action == 'ask_deleteline')
		{
			$formconfirm=$form->formconfirm($_SERVER["PHP_SELF"].'?id='.$object->id.'&lineid='.$lineid, $langs->trans('DeleteProductLine'), $langs->trans('ConfirmDeleteProductLine'), 'confirm_deleteline', '', 0, 1);
		}

		// Clone confirmation
		if ($action == 'clone') {
			// Create an array for form
			$formquestion = array(
								// 'text' => $langs->trans("ConfirmClone"),
								// array('type' => 'checkbox', 'name' => 'clone_content', 'label' => $langs->trans("CloneMainAttributes"), 'value' =>
								// 1),
								// array('type' => 'checkbox', 'name' => 'update_prices', 'label' => $langs->trans("PuttingPricesUpToDate"), 'value'
								// => 1),
								array('type' => 'other','name' => 'socid','label' => $langs->trans("SelectThirdParty"),'value' => $form->select_company(GETPOST('socid', 'int'), 'socid', '(s.client=1 OR s.client=3)')));
			// Paiement incomplet. On demande si motif = escompte ou autre
			$formconfirm = $form->formconfirm($_SERVER["PHP_SELF"] . '?id=' . $object->id, $langs->trans('CloneOrder'), $langs->trans('ConfirmCloneOrder', $object->ref), 'confirm_clone', $formquestion, 'yes', 1);
		}

		if (! $formconfirm) {
			$parameters = array('lineid' => $lineid);
			$reshook = $hookmanager->executeHooks('formConfirm', $parameters, $object, $action); // Note that $action and $object may have been modified by hook
			if (empty($reshook)) $formconfirm.=$hookmanager->resPrint;
			elseif ($reshook > 0) $formconfirm=$hookmanager->resPrint;
		}

		// Print form confirm
		print $formconfirm;

		/*
		 *   Commande
		*/
		$nbrow = 9;
		if (! empty($conf->projet->enabled))
			$nbrow ++;

			// Local taxes
		if ($mysoc->localtax1_assuj == "1" || $object->total_localtax1 != 0)
			$nbrow++;
		if ($mysoc->localtax2_assuj == "1" || $object->total_localtax2 != 0 )
			$nbrow++;

		print '<table class="border" width="100%">';

		$linkback = '<a href="' . DOL_URL_ROOT . '/commande/list.php' . (! empty($socid) ? '?socid=' . $socid : '') . '">' . $langs->trans("BackToList") . '</a>';

		// Ref
		print '<tr><td width="18%">' . $langs->trans('Ref') . '</td>';
		print '<td colspan="3">';
		print $form->showrefnav($object, 'ref', $linkback, 1, 'ref', 'ref');
		print '</td>';
		print '</tr>';

		// Ref commande client
		print '<tr><td>';
		print '<table class="nobordernopadding" width="100%"><tr><td class="nowrap">';
		print $langs->trans('RefCustomer') . '</td><td align="left">';
		print '</td>';
		if ($action != 'refcustomer' && $object->brouillon)
			print '<td align="right"><a href="' . $_SERVER['PHP_SELF'] . '?action=refcustomer&amp;id=' . $object->id . '">' . img_edit($langs->trans('Modify')) . '</a></td>';
		print '</tr></table>';
		print '</td><td colspan="3">';
		if ($user->rights->commande->creer && $action == 'refcustomer') {
			print '<form action="' . $_SERVER["PHP_SELF"] . '?id=' . $object->id . '" method="post">';
			print '<input type="hidden" name="token" value="' . $_SESSION ['newtoken'] . '">';
			print '<input type="hidden" name="action" value="set_ref_client">';
			print '<input type="text" class="flat" size="20" name="ref_client" value="' . $object->ref_client . '">';
			print ' <input type="submit" class="button" value="' . $langs->trans('Modify') . '">';
			print '</form>';
		} else {
			print $object->ref_client;
		}
		print '</td>';
		print '</tr>';

		// Third party
		print '<tr><td>' . $langs->trans('Company') . '</td>';
		print '<td colspan="3">' . $soc->getNomUrl(1) . '</td>';
		print '</tr>';

		if (! empty($conf->global->FACTURE_DEPOSITS_ARE_JUST_PAYMENTS)) {
			$filterabsolutediscount = "fk_facture_source IS NULL"; // If we want deposit to be substracted to payments only and not to total of final
			                                                     // invoice
			$filtercreditnote = "fk_facture_source IS NOT NULL"; // If we want deposit to be substracted to payments only and not to total of final invoice
		} else {
			$filterabsolutediscount = "fk_facture_source IS NULL OR (fk_facture_source IS NOT NULL AND description='(DEPOSIT)')";
			$filtercreditnote = "fk_facture_source IS NOT NULL AND description <> '(DEPOSIT)'";
		}

		// Relative and absolute discounts
		$addrelativediscount = '<a href="' . DOL_URL_ROOT . '/comm/remise.php?id=' . $soc->id . '&backtopage=' . urlencode($_SERVER["PHP_SELF"]) . '?facid=' . $object->id . '">' . $langs->trans("EditRelativeDiscounts") . '</a>';
		$addabsolutediscount = '<a href="' . DOL_URL_ROOT . '/comm/remx.php?id=' . $soc->id . '&backtopage=' . urlencode($_SERVER["PHP_SELF"]) . '?facid=' . $object->id . '">' . $langs->trans("EditGlobalDiscounts") . '</a>';
		$addcreditnote = '<a href="' . DOL_URL_ROOT . '/compta/facture.php?action=create&socid=' . $soc->id . '&type=2&backtopage=' . urlencode($_SERVER["PHP_SELF"]) . '?facid=' . $object->id . '">' . $langs->trans("AddCreditNote") . '</a>';

		print '<tr><td>' . $langs->trans('Discounts') . '</td><td colspan="3">';
		if ($soc->remise_percent)
			print $langs->trans("CompanyHasRelativeDiscount", $soc->remise_percent);
		else
			print $langs->trans("CompanyHasNoRelativeDiscount");
		print '. ';
		$absolute_discount = $soc->getAvailableDiscounts('', 'fk_facture_source IS NULL');
		$absolute_creditnote = $soc->getAvailableDiscounts('', 'fk_facture_source IS NOT NULL');
		$absolute_discount = price2num($absolute_discount, 'MT');
		$absolute_creditnote = price2num($absolute_creditnote, 'MT');
		if ($absolute_discount) {
			if ($object->statut > Commande::STATUS_DRAFT) {
				print $langs->trans("CompanyHasAbsoluteDiscount", price($absolute_discount), $langs->transnoentities("Currency" . $conf->currency));
			} else {
				// Remise dispo de type remise fixe (not credit note)
				print '<br>';
				$form->form_remise_dispo($_SERVER["PHP_SELF"] . '?id=' . $object->id, 0, 'remise_id', $soc->id, $absolute_discount, $filterabsolutediscount);
			}
		}
		if ($absolute_creditnote) {
			print $langs->trans("CompanyHasCreditNote", price($absolute_creditnote), $langs->transnoentities("Currency" . $conf->currency)) . '. ';
		}
		if (! $absolute_discount && ! $absolute_creditnote)
			print $langs->trans("CompanyHasNoAbsoluteDiscount") . '.';
		print '</td></tr>';

		// Date
		print '<tr><td>';
		print '<table class="nobordernopadding" width="100%"><tr><td>';
		print $langs->trans('Date');
		print '</td>';

		if ($action != 'editdate' && $object->brouillon)
			print '<td align="right"><a href="' . $_SERVER["PHP_SELF"] . '?action=editdate&amp;id=' . $object->id . '">' . img_edit($langs->trans('SetDate'), 1) . '</a></td>';
		print '</tr></table>';
		print '</td><td colspan="3">';
		if ($action == 'editdate') {
			print '<form name="setdate" action="' . $_SERVER["PHP_SELF"] . '?id=' . $object->id . '" method="post">';
			print '<input type="hidden" name="token" value="' . $_SESSION ['newtoken'] . '">';
			print '<input type="hidden" name="action" value="setdate">';
			$form->select_date($object->date, 'order_', '', '', '', "setdate");
			print '<input type="submit" class="button" value="' . $langs->trans('Modify') . '">';
			print '</form>';
		} else {
			print $object->date ? dol_print_date($object->date, 'daytext') : '&nbsp;';
		}
		print '</td>';
		print '</tr>';

		// Delivery date planed
		print '<tr><td height="10">';
		print '<table class="nobordernopadding" width="100%"><tr><td>';
		print $langs->trans('DateDeliveryPlanned');
		print '</td>';
		if ($action != 'editdate_livraison')
			print '<td align="right"><a href="' . $_SERVER["PHP_SELF"] . '?action=editdate_livraison&amp;id=' . $object->id . '">' . img_edit($langs->trans('SetDeliveryDate'), 1) . '</a></td>';
		print '</tr></table>';
		print '</td><td colspan="3">';
		if ($action == 'editdate_livraison') {
			print '<form name="setdate_livraison" action="' . $_SERVER["PHP_SELF"] . '?id=' . $object->id . '" method="post">';
			print '<input type="hidden" name="token" value="' . $_SESSION ['newtoken'] . '">';
			print '<input type="hidden" name="action" value="setdate_livraison">';
			$form->select_date($object->date_livraison ? $object->date_livraison : - 1, 'liv_', '', '', '', "setdate_livraison");
			print '<input type="submit" class="button" value="' . $langs->trans('Modify') . '">';
			print '</form>';
		} else {
			print $object->date_livraison ? dol_print_date($object->date_livraison, 'daytext') : '&nbsp;';
		}
		print '</td>';
		print '</tr>';

        // Shipping Method
        if (! empty($conf->expedition->enabled)) {
            print '<tr><td height="10">';
            print '<table width="100%" class="nobordernopadding"><tr><td>';
            print $langs->trans('SendingMethod');
            print '</td>';
            if ($action != 'editshippingmethod' && $user->rights->commande->creer)
                print '<td align="right"><a href="'.$_SERVER["PHP_SELF"].'?action=editshippingmethod&amp;id='.$object->id.'">'.img_edit($langs->trans('SetShippingMode'),1).'</a></td>';
            print '</tr></table>';
            print '</td><td colspan="3">';
            if ($action == 'editshippingmethod') {
                $form->formSelectShippingMethod($_SERVER['PHP_SELF'].'?id='.$object->id, $object->shipping_method_id, 'shipping_method_id', 1);
            } else {
                $form->formSelectShippingMethod($_SERVER['PHP_SELF'].'?id='.$object->id, $object->shipping_method_id, 'none');
            }
            print '</td>';
            print '</tr>';
        }

		// Terms of payment
		print '<tr><td height="10">';
		print '<table class="nobordernopadding" width="100%"><tr><td>';
		print $langs->trans('PaymentConditionsShort');
		print '</td>';
		if ($action != 'editconditions' && $object->brouillon)
			print '<td align="right"><a href="' . $_SERVER["PHP_SELF"] . '?action=editconditions&amp;id=' . $object->id . '">' . img_edit($langs->trans('SetConditions'), 1) . '</a></td>';
		print '</tr></table>';
		print '</td><td colspan="3">';
		if ($action == 'editconditions') {
			$form->form_conditions_reglement($_SERVER['PHP_SELF'] . '?id=' . $object->id, $object->cond_reglement_id, 'cond_reglement_id', 1);
		} else {
			$form->form_conditions_reglement($_SERVER['PHP_SELF'] . '?id=' . $object->id, $object->cond_reglement_id, 'none', 1);
		}
		print '</td>';

		print '</tr>';

		// Mode of payment
		print '<tr><td height="10">';
		print '<table class="nobordernopadding" width="100%"><tr><td>';
		print $langs->trans('PaymentMode');
		print '</td>';
		if ($action != 'editmode' && $object->brouillon)
			print '<td align="right"><a href="' . $_SERVER["PHP_SELF"] . '?action=editmode&amp;id=' . $object->id . '">' . img_edit($langs->trans('SetMode'), 1) . '</a></td>';
		print '</tr></table>';
		print '</td><td colspan="3">';
		if ($action == 'editmode') {
			$form->form_modes_reglement($_SERVER['PHP_SELF'] . '?id=' . $object->id, $object->mode_reglement_id, 'mode_reglement_id');
		} else {
			$form->form_modes_reglement($_SERVER['PHP_SELF'] . '?id=' . $object->id, $object->mode_reglement_id, 'none');
		}
		print '</td></tr>';

		// Availability
		print '<tr><td height="10">';
		print '<table class="nobordernopadding" width="100%"><tr><td>';
		print $langs->trans('AvailabilityPeriod');
		print '</td>';
		if ($action != 'editavailability')
			print '<td align="right"><a href="' . $_SERVER["PHP_SELF"] . '?action=editavailability&amp;id=' . $object->id . '">' . img_edit($langs->trans('SetAvailability'), 1) . '</a></td>';
		print '</tr></table>';
		print '</td><td colspan="3">';
		if ($action == 'editavailability') {
			$form->form_availability($_SERVER['PHP_SELF'] . '?id=' . $object->id, $object->availability_id, 'availability_id', 1);
		} else {
			$form->form_availability($_SERVER['PHP_SELF'] . '?id=' . $object->id, $object->availability_id, 'none', 1);
		}
		print '</td></tr>';

		// Origin
		print '<tr><td height="10">';
		print '<table class="nobordernopadding" width="100%"><tr><td>';
		print $langs->trans('Source');
		print '</td>';
		if ($action != 'editdemandreason')
			print '<td align="right"><a href="' . $_SERVER["PHP_SELF"] . '?action=editdemandreason&amp;id=' . $object->id . '">' . img_edit($langs->trans('SetDemandReason'), 1) . '</a></td>';
		print '</tr></table>';
		print '</td><td colspan="3">';
		if ($action == 'editdemandreason') {
			$form->formInputReason($_SERVER['PHP_SELF'] . '?id=' . $object->id, $object->demand_reason_id, 'demand_reason_id', 1);
		} else {
			$form->formInputReason($_SERVER['PHP_SELF'] . '?id=' . $object->id, $object->demand_reason_id, 'none');
		}
		// Removed because using dictionary is an admin feature, not a user feature. There is already the "star" to show info to admin users.
		// This is to avoid too heavy screens and have an uniform look and feel for all screens.
		// print '</td><td>';
		// print '<a href="'.DOL_URL_ROOT.'/admin/dict.php?id=22&origin=order&originid='.$object->id.'">'.$langs->trans("DictionarySource").'</a>';
		print '</td></tr>';

    	// TODO How record was recorded OrderMode (llx_c_input_method)
<<<<<<< HEAD

=======
		
>>>>>>> 93be4305
		// Project
		if (! empty($conf->projet->enabled))
		{
			$langs->load('projects');
			print '<tr><td height="10">';
			print '<table class="nobordernopadding" width="100%"><tr><td>';
			print $langs->trans('Project');
			print '</td>';
			if ($action != 'classify')
				print '<td align="right"><a href="' . $_SERVER['PHP_SELF'] . '?action=classify&amp;id=' . $object->id . '">' . img_edit($langs->trans('SetProject')) . '</a></td>';
			print '</tr></table>';
			print '</td><td colspan="3">';
			// print "$object->id, $object->socid, $object->fk_project";
			if ($action == 'classify') {
				$form->form_project($_SERVER['PHP_SELF'] . '?id=' . $object->id, $object->socid, $object->fk_project, 'projectid', 0, 0, 1);
			} else {
				$form->form_project($_SERVER['PHP_SELF'] . '?id=' . $object->id, $object->socid, $object->fk_project, 'none', 0, 0);
			}
			print '</td></tr>';
		}

		if ($soc->outstanding_limit)
		{
			// Outstanding Bill
			print '<tr><td>';
			print $langs->trans('OutstandingBill');
			print '</td><td align=right colspan=3>';
			print price($soc->get_OutstandingBill()) . ' / ';
			print price($soc->outstanding_limit, 0, '', 1, - 1, - 1, $conf->currency);
			print '</td>';
			print '</tr>';
		}

		// Incoterms
		if (!empty($conf->incoterm->enabled))
		{
			print '<tr><td>';
	        print '<table width="100%" class="nobordernopadding"><tr><td>';
	        print $langs->trans('IncotermLabel');
	        print '<td><td align="right">';
	        if ($user->rights->commande->creer) print '<a href="'.DOL_URL_ROOT.'/commande/card.php?id='.$object->id.'&action=editincoterm">'.img_edit().'</a>';
	        else print '&nbsp;';
	        print '</td></tr></table>';
	        print '</td>';
	        print '<td colspan="3">';
			if ($action != 'editincoterm')
			{
				print $form->textwithpicto($object->display_incoterms(), $object->libelle_incoterms, 1);
			}
			else
			{
				print $form->select_incoterms((!empty($object->fk_incoterms) ? $object->fk_incoterms : ''), (!empty($object->location_incoterms)?$object->location_incoterms:''), $_SERVER['PHP_SELF'].'?id='.$object->id);
			}
	        print '</td></tr>';
		}

		// Other attributes
		$cols = 3;
		include DOL_DOCUMENT_ROOT . '/core/tpl/extrafields_view.tpl.php';

		$rowspan = 4;
		if ($mysoc->localtax1_assuj == "1" || $object->total_localtax1 != 0)
			$rowspan ++;
		if ($mysoc->localtax2_assuj == "1" || $object->total_localtax2 != 0)
			$rowspan ++;

        // Bank Account
		if (! empty($conf->global->BANK_ASK_PAYMENT_BANK_DURING_ORDER) && ! empty($conf->banque->enabled))
		{
	        print '<tr><td class="nowrap">';
        	print '<table width="100%" class="nobordernopadding"><tr><td class="nowrap">';
        	print $langs->trans('BankAccount');
        	print '<td>';
        	if ($action != 'editbankaccount' && $user->rights->commande->creer)
        	    print '<td align="right"><a href="'.$_SERVER["PHP_SELF"].'?action=editbankaccount&amp;id='.$object->id.'">'.img_edit($langs->trans('SetBankAccount'),1).'</a></td>';
        	print '</tr></table>';
        	print '</td><td colspan="3">';
        	if ($action == 'editbankaccount') {
        	    $form->formSelectAccount($_SERVER['PHP_SELF'].'?id='.$object->id, $object->fk_account, 'fk_account', 1);
        	} else {
        	    $form->formSelectAccount($_SERVER['PHP_SELF'].'?id='.$object->id, $object->fk_account, 'none');
        	}
        	print '</td>';
        	print '</tr>';
		}

		// Total HT
		print '<tr><td>' . $langs->trans('AmountHT') . '</td>';
		print '<td>' . price($object->total_ht, 1, '', 1, - 1, - 1, $conf->currency) . '</td>';

		// Margin Infos
		if (! empty($conf->margin->enabled)) {
			print '<td valign="top" width="50%" colspan="2" rowspan="' . $rowspan . '">';
			$formmargin->displayMarginInfos($object);
			print '</td>';
		} else
			print '<td width="50%" colspan="2" rowspan="' . $rowspan . '"></td>';

		print '</tr>';

		// Total VAT
		print '<tr><td>' . $langs->trans('AmountVAT') . '</td><td>' . price($object->total_tva, 1, '', 1, - 1, - 1, $conf->currency) . '</td></tr>';

		// Amount Local Taxes
		if ($mysoc->localtax1_assuj == "1" || $object->total_localtax1 != 0) 		// Localtax1
		{
			print '<tr><td>' . $langs->transcountry("AmountLT1", $mysoc->country_code) . '</td>';
			print '<td>' . price($object->total_localtax1, 1, '', 1, - 1, - 1, $conf->currency) . '</td></tr>';
		}
		if ($mysoc->localtax2_assuj == "1" || $object->total_localtax2 != 0) 		// Localtax2 IRPF
		{
			print '<tr><td>' . $langs->transcountry("AmountLT2", $mysoc->country_code) . '</td>';
			print '<td>' . price($object->total_localtax2, 1, '', 1, - 1, - 1, $conf->currency) . '</td></tr>';
		}

		// Total TTC
		print '<tr><td>' . $langs->trans('AmountTTC') . '</td><td>' . price($object->total_ttc, 1, '', 1, - 1, - 1, $conf->currency) . '</td></tr>';

		// Statut
		print '<tr><td>' . $langs->trans('Status') . '</td><td>' . $object->getLibStatut(4) . '</td></tr>';

		print '</table><br>';
		print "\n";

		if (! empty($conf->global->MAIN_DISABLE_CONTACTS_TAB)) {
			$blocname = 'contacts';
			$title = $langs->trans('ContactsAddresses');
			include DOL_DOCUMENT_ROOT . '/core/tpl/bloc_showhide.tpl.php';
		}

		if (! empty($conf->global->MAIN_DISABLE_NOTES_TAB)) {
			$blocname = 'notes';
			$title = $langs->trans('Notes');
			include DOL_DOCUMENT_ROOT . '/core/tpl/bloc_showhide.tpl.php';
		}

		/*
		 * Lines
		 */
		$result = $object->getLinesArray();

		print '	<form name="addproduct" id="addproduct" action="' . $_SERVER["PHP_SELF"] . '?id=' . $object->id . (($action != 'editline') ? '#add' : '#line_' . GETPOST('lineid')) . '" method="POST">
		<input type="hidden" name="token" value="' . $_SESSION ['newtoken'] . '">
		<input type="hidden" name="action" value="' . (($action != 'editline') ? 'addline' : 'updateline') . '">
		<input type="hidden" name="mode" value="">
		<input type="hidden" name="id" value="' . $object->id . '">
		';

		if (! empty($conf->use_javascript_ajax) && $object->statut == Commande::STATUS_DRAFT) {
			include DOL_DOCUMENT_ROOT . '/core/tpl/ajaxrow.tpl.php';
		}

		print '<table id="tablelines" class="noborder noshadow" width="100%">';

		// Show object lines
		if (! empty($object->lines))
			$ret = $object->printObjectLines($action, $mysoc, $soc, $lineid, 1);

		$numlines = count($object->lines);

		/*
		 * Form to add new line
		 */
		if ($object->statut == Commande::STATUS_DRAFT && $user->rights->commande->creer)
		{
			if ($action != 'editline')
			{
				$var = true;

				// Add free products/services
				$object->formAddObjectLine(1, $mysoc, $soc);

				$parameters = array();
				$reshook = $hookmanager->executeHooks('formAddObjectLine', $parameters, $object, $action); // Note that $action and $object may have been modified by hook
			}
		}
		print '</table>';

		print "</form>\n";

		dol_fiche_end();

		/*
		 * Boutons actions
		*/
		if ($action != 'presend' && $action != 'editline') {
			print '<div class="tabsAction">';

			$parameters = array();
			$reshook = $hookmanager->executeHooks('addMoreActionsButtons', $parameters, $object, $action); // Note that $action and $object may have been
			                                                                                          // modified by hook
			if (empty($reshook)) {
				// Valid
				if ($object->statut == Commande::STATUS_DRAFT && $object->total_ttc >= 0 && $numlines > 0 &&
				    ((empty($conf->global->MAIN_USE_ADVANCED_PERMS) && ! empty($user->rights->commande->creer))
			       	|| (! empty($conf->global->MAIN_USE_ADVANCED_PERMS) && ! empty($user->rights->commande->order_advance->validate)))
				)
				{
					print '<div class="inline-block divButAction"><a class="butAction" href="' . $_SERVER["PHP_SELF"] . '?id=' . $object->id . '&amp;action=validate">' . $langs->trans('Validate') . '</a></div>';
				}
				// Edit
				if ($object->statut == Commande::STATUS_VALIDATED && $user->rights->commande->creer) {
					print '<div class="inline-block divButAction"><a class="butAction" href="card.php?id=' . $object->id . '&amp;action=modif">' . $langs->trans('Modify') . '</a></div>';
				}
				// Create event
				if ($conf->agenda->enabled && ! empty($conf->global->MAIN_ADD_EVENT_ON_ELEMENT_CARD)) 				// Add hidden condition because this is not a
				                                                                                      // "workflow" action so should appears somewhere else on
				                                                                                      // page.
				{
					print '<a class="butAction" href="' . DOL_URL_ROOT . '/comm/action/card.php?action=create&amp;origin=' . $object->element . '&amp;originid=' . $object->id . '&amp;socid=' . $object->socid . '">' . $langs->trans("AddAction") . '</a>';
				}
				// Send
				if ($object->statut > Commande::STATUS_DRAFT) {
					if ((empty($conf->global->MAIN_USE_ADVANCED_PERMS) || $user->rights->commande->order_advance->send)) {
						print '<div class="inline-block divButAction"><a class="butAction" href="' . $_SERVER["PHP_SELF"] . '?id=' . $object->id . '&amp;action=presend&amp;mode=init">' . $langs->trans('SendByMail') . '</a></div>';
					} else
						print '<div class="inline-block divButAction"><a class="butActionRefused" href="#">' . $langs->trans('SendByMail') . '</a></div>';
				}

				// Ship
				$numshipping = 0;
				if (! empty($conf->expedition->enabled)) {
					$numshipping = $object->nb_expedition();

					if ($object->statut > Commande::STATUS_DRAFT && $object->statut < Commande::STATUS_CLOSED && $object->getNbOfProductsLines() > 0) {
						if (($conf->expedition_bon->enabled && $user->rights->expedition->creer) || ($conf->livraison_bon->enabled && $user->rights->expedition->livraison->creer)) {
							if ($user->rights->expedition->creer) {
								print '<div class="inline-block divButAction"><a class="butAction" href="' . DOL_URL_ROOT . '/expedition/shipment.php?id=' . $object->id . '">' . $langs->trans('ShipProduct') . '</a></div>';
							} else {
								print '<div class="inline-block divButAction"><a class="butActionRefused" href="#" title="' . dol_escape_htmltag($langs->trans("NotAllowed")) . '">' . $langs->trans('ShipProduct') . '</a></div>';
							}
						} else {
							$langs->load("errors");
							print '<div class="inline-block divButAction"><a class="butActionRefused" href="#" title="' . dol_escape_htmltag($langs->trans("ErrorModuleSetupNotComplete")) . '">' . $langs->trans('ShipProduct') . '</a></div>';
						}
					}
				}

				// Create intervention
				if ($conf->ficheinter->enabled) {
					$langs->load("interventions");

					if ($object->statut > Commande::STATUS_DRAFT && $object->statut < Commande::STATUS_CLOSED && $object->getNbOfServicesLines() > 0) {
						if ($user->rights->ficheinter->creer) {
							print '<div class="inline-block divButAction"><a class="butAction" href="' . DOL_URL_ROOT . '/fichinter/card.php?action=create&amp;origin=' . $object->element . '&amp;originid=' . $object->id . '&amp;socid=' . $object->socid . '">' . $langs->trans('AddIntervention') . '</a></div>';
						} else {
							print '<div class="inline-block divButAction"><a class="butActionRefused" href="#" title="' . dol_escape_htmltag($langs->trans("NotAllowed")) . '">' . $langs->trans('AddIntervention') . '</a></div>';
						}
					}
				}

				// Reopen a closed order
				if (($object->statut == Commande::STATUS_CLOSED || $object->statut == Commande::STATUS_CANCELED) && $user->rights->commande->creer) {
					print '<div class="inline-block divButAction"><a class="butAction" href="' . $_SERVER['PHP_SELF'] . '?id=' . $object->id . '&amp;action=reopen">' . $langs->trans('ReOpen') . '</a></div>';
				}

				// Create contract
				if ($conf->contrat->enabled && ($object->statut == Commande::STATUS_VALIDATED || $object->statut == Commande::STATUS_ACCEPTED)) {
					$langs->load("contracts");

					if ($user->rights->contrat->creer) {
						print '<div class="inline-block divButAction"><a class="butAction" href="' . DOL_URL_ROOT . '/contrat/card.php?action=create&amp;origin=' . $object->element . '&amp;originid=' . $object->id . '&amp;socid=' . $object->socid . '">' . $langs->trans('AddContract') . '</a></div>';
					}
				}

				// Create bill and Classify billed
				// Note: Even if module invoice is not enabled, we should be able to use button "Classified billed"
				if ($object->statut > Commande::STATUS_DRAFT && ! $object->billed) {
					if (! empty($conf->facture->enabled) && $user->rights->facture->creer && empty($conf->global->WORKFLOW_DISABLE_CREATE_INVOICE_FROM_ORDER)) {
						print '<div class="inline-block divButAction"><a class="butAction" href="' . DOL_URL_ROOT . '/compta/facture.php?action=create&amp;origin=' . $object->element . '&amp;originid=' . $object->id . '&amp;socid=' . $object->socid . '">' . $langs->trans("CreateBill") . '</a></div>';
					}
					if ($user->rights->commande->creer && $object->statut > Commande::STATUS_ACCEPTED && empty($conf->global->WORKFLOW_DISABLE_CLASSIFY_BILLED_FROM_ORDER) && empty($conf->global->WORKFLOW_BILL_ON_SHIPMENT)) {
						print '<div class="inline-block divButAction"><a class="butAction" href="' . $_SERVER["PHP_SELF"] . '?id=' . $object->id . '&amp;action=classifybilled">' . $langs->trans("ClassifyBilled") . '</a></div>';
					}
				}

				// Set to shipped
				if (($object->statut == Commande::STATUS_VALIDATED || $object->statut == Commande::STATUS_ACCEPTED) && $user->rights->commande->cloturer) {
					print '<div class="inline-block divButAction"><a class="butAction" href="' . $_SERVER["PHP_SELF"] . '?id=' . $object->id . '&amp;action=shipped">' . $langs->trans('ClassifyShipped') . '</a></div>';
				}

				// Clone
				if ($user->rights->commande->creer) {
					print '<div class="inline-block divButAction"><a class="butAction" href="' . $_SERVER['PHP_SELF'] . '?id=' . $object->id . '&amp;socid=' . $object->socid . '&amp;action=clone&amp;object=order">' . $langs->trans("ToClone") . '</a></div>';
				}

				// Cancel order
				if ($object->statut == Commande::STATUS_VALIDATED &&
				    ((empty($conf->global->MAIN_USE_ADVANCED_PERMS) && ! empty($user->rights->commande->cloturer))
			       	|| (! empty($conf->global->MAIN_USE_ADVANCED_PERMS) && ! empty($user->rights->commande->order_advance->annuler)))
				)
				{
					print '<div class="inline-block divButAction"><a class="butActionDelete" href="' . $_SERVER["PHP_SELF"] . '?id=' . $object->id . '&amp;action=cancel">' . $langs->trans('Cancel') . '</a></div>';
				}

				// Delete order
				if ($user->rights->commande->supprimer) {
					if ($numshipping == 0) {
						print '<div class="inline-block divButAction"><a class="butActionDelete" href="' . $_SERVER["PHP_SELF"] . '?id=' . $object->id . '&amp;action=delete">' . $langs->trans('Delete') . '</a></div>';
					} else {
						print '<div class="inline-block divButAction"><a class="butActionRefused" href="#" title="' . $langs->trans("ShippingExist") . '">' . $langs->trans("Delete") . '</a></div>';
					}
				}
			}
			print '</div>';
		}
		print '<br>';

		if ($action != 'presend')
		{
			print '<div class="fichecenter"><div class="fichehalfleft">';
			// print '<table width="100%"><tr><td width="50%" valign="top">';
			// print '<a name="builddoc"></a>'; // ancre

			/*
			 * Documents generes
			*/
			$comref = dol_sanitizeFileName($object->ref);
			$file = $conf->commande->dir_output . '/' . $comref . '/' . $comref . '.pdf';
			$relativepath = $comref . '/' . $comref . '.pdf';
			$filedir = $conf->commande->dir_output . '/' . $comref;
			$urlsource = $_SERVER["PHP_SELF"] . "?id=" . $object->id;
			$genallowed = $user->rights->commande->creer;
			$delallowed = $user->rights->commande->supprimer;
			$somethingshown = $formfile->show_documents('commande', $comref, $filedir, $urlsource, $genallowed, $delallowed, $object->modelpdf, 1, 0, 0, 28, 0, '', '', '', $soc->default_lang);

			// Linked object block
			$somethingshown = $form->showLinkedObjectBlock($object);

			// Show links to link elements
			//$linktoelem = $form->showLinkToObjectBlock($object);
			//if ($linktoelem) print '<br>'.$linktoelem;


			print '</div><div class="fichehalfright"><div class="ficheaddleft">';
			// print '</td><td valign="top" width="50%">';

			// List of actions on element
			include_once DOL_DOCUMENT_ROOT . '/core/class/html.formactions.class.php';
			$formactions = new FormActions($db);
			$somethingshown = $formactions->showactions($object, 'order', $socid);

			// print '</td></tr></table>';
			print '</div></div></div>';
		}

		/*
		 * Action presend
		 */
		if ($action == 'presend')
		{
			$object->fetch_projet();

			$ref = dol_sanitizeFileName($object->ref);
			include_once DOL_DOCUMENT_ROOT . '/core/lib/files.lib.php';
			$file = $fileparams['fullname'];

			// Define output language
			$outputlangs = $langs;
			$newlang = '';
			if ($conf->global->MAIN_MULTILANGS && empty($newlang) && ! empty($_REQUEST['lang_id']))
				$newlang = $_REQUEST['lang_id'];
			if ($conf->global->MAIN_MULTILANGS && empty($newlang))
				$newlang = $object->thirdparty->default_lang;

			if (!empty($newlang))
			{
				$outputlangs = new Translate('', $conf);
				$outputlangs->setDefaultLang($newlang);
				$outputlangs->load('commercial');
			}

			// Build document if it not exists
			if (! $file || ! is_readable($file)) {
				$result = $object->generateDocument(GETPOST('model') ? GETPOST('model') : $object->modelpdf, $outputlangs, $hidedetails, $hidedesc, $hideref);
				if ($result <= 0) {
					dol_print_error($db, $object->error, $object->errors);
					exit();
				}
				$fileparams = dol_most_recent_file($conf->commande->dir_output . '/' . $ref, preg_quote($ref, '/').'[^\-]+');
				$file = $fileparams['fullname'];
			}

			print '<div class="clearboth"></div>';
			print '<br>';
<<<<<<< HEAD
			print load_fiche_titre($langs->trans('SendOrderByMail'));
=======
			print_fiche_titre($langs->trans('SendOrderByMail'));
>>>>>>> 93be4305

			dol_fiche_head('');

			// Cree l'objet formulaire mail
			include_once DOL_DOCUMENT_ROOT . '/core/class/html.formmail.class.php';
			$formmail = new FormMail($db);
			$formmail->param['langsmodels']=(empty($newlang)?$langs->defaultlang:$newlang);
			$formmail->fromtype = 'user';
			$formmail->fromid = $user->id;
			$formmail->fromname = $user->getFullName($langs);
			$formmail->frommail = $user->email;
			if (! empty($conf->global->MAIN_EMAIL_ADD_TRACK_ID) && ($conf->global->MAIN_EMAIL_ADD_TRACK_ID & 1))	// If bit 1 is set
			{
				$formmail->trackid='ord'.$object->id;
			}
			if (! empty($conf->global->MAIN_EMAIL_ADD_TRACK_ID) && ($conf->global->MAIN_EMAIL_ADD_TRACK_ID & 2))	// If bit 2 is set
			{
				include DOL_DOCUMENT_ROOT.'/core/lib/functions2.lib.php';
				$formmail->frommail=dolAddEmailTrackId($formmail->frommail, 'ord'.$object->id);
			}			
			$formmail->withfrom = 1;
			$liste = array();
			foreach ($object->thirdparty->thirdparty_and_contact_email_array(1) as $key => $value)
				$liste [$key] = $value;
			$formmail->withto = GETPOST('sendto') ? GETPOST('sendto') : $liste;
			$formmail->withtocc = $liste;
			$formmail->withtoccc = $conf->global->MAIN_EMAIL_USECCC;
			if (empty($object->ref_client)) {
				$formmail->withtopic = $outputlangs->trans('SendOrderRef', '__ORDERREF__');
			} else if (! empty($object->ref_client)) {
				$formmail->withtopic = $outputlangs->trans('SendOrderRef', '__ORDERREF__ (__REFCLIENT__)');
			}
			$formmail->withfile = 2;
			$formmail->withbody = 1;
			$formmail->withdeliveryreceipt = 1;
			$formmail->withcancel = 1;
			// Tableau des substitutions
			$formmail->substit ['__ORDERREF__'] = $object->ref;
			$formmail->substit ['__SIGNATURE__'] = $user->signature;
			$formmail->substit ['__REFCLIENT__'] = $object->ref_client;
			$formmail->substit ['__THIRDPARTY_NAME__'] = $object->thirdparty->name;
			$formmail->substit ['__PROJECT_REF__'] = (is_object($object->projet)?$object->projet->ref:'');
			$formmail->substit ['__PERSONALIZED__'] = '';
			$formmail->substit ['__CONTACTCIVNAME__'] = '';

			$custcontact = '';
			$contactarr = array();
			$contactarr = $object->liste_contact(- 1, 'external');

			if (is_array($contactarr) && count($contactarr) > 0)
			{
				foreach ($contactarr as $contact)
				{
					if ($contact['libelle'] == $langs->trans('TypeContact_commande_external_CUSTOMER')) {	// TODO Use code and not label
						$contactstatic = new Contact($db);
						$contactstatic->fetch($contact ['id']);
						$custcontact = $contactstatic->getFullName($langs, 1);
					}
				}

				if (! empty($custcontact)) {
					$formmail->substit['__CONTACTCIVNAME__'] = $custcontact;
				}
			}

			// Tableau des parametres complementaires
			$formmail->param['action'] = 'send';
			$formmail->param['models'] = 'order_send';
			$formmail->param['models_id']=GETPOST('modelmailselected','int');
			$formmail->param['orderid'] = $object->id;
			$formmail->param['returnurl'] = $_SERVER["PHP_SELF"] . '?id=' . $object->id;

			// Init list of files
			if (GETPOST("mode") == 'init') {
				$formmail->clear_attached_files();
				$formmail->add_attached_files($file, basename($file), dol_mimetype($file));
			}

			// Show form
			print $formmail->get_form();

			dol_fiche_end();
		}
	}
}

llxFooter();
$db->close();<|MERGE_RESOLUTION|>--- conflicted
+++ resolved
@@ -8,11 +8,7 @@
  * Copyright (C) 2011-2015	Philippe Grand			<philippe.grand@atoo-net.com>
  * Copyright (C) 2012-2013	Christophe Battarel		<christophe.battarel@altairis.fr>
  * Copyright (C) 2012		Marcos García			<marcosgdf@gmail.com>
-<<<<<<< HEAD
  * Copyright (C) 2012       Cedric Salvador      	<csalvador@gpcsolutions.fr>
-=======
- * Copyright (C) 2012       Cedric Salvador      <csalvador@gpcsolutions.fr>
->>>>>>> 93be4305
  * Copyright (C) 2013		Florian Henry			<florian.henry@open-concept.pro>
  * Copyright (C) 2014       Ferran Marcet			<fmarcet@2byte.es>
  * Copyright (C) 2015       Jean-François Ferry		<jfefe@aternatik.fr>
@@ -180,11 +176,7 @@
 		}
 		else
 		{
-<<<<<<< HEAD
 			setEventMessages($object->error, $object->errors, 'errors');
-=======
-			setEventMessage($object->error, 'errors');
->>>>>>> 93be4305
 		}
 	}
 
@@ -361,11 +353,7 @@
 									$array_options = $lines[$i]->array_options;
 								}
 
-<<<<<<< HEAD
 								$result = $object->addline($desc, $lines[$i]->subprice, $lines[$i]->qty, $lines[$i]->tva_tx, $lines[$i]->localtax1_tx, $lines[$i]->localtax2_tx, $lines[$i]->fk_product, $lines[$i]->remise_percent, $lines[$i]->info_bits, $lines[$i]->fk_remise_except, 'HT', 0, $date_start, $date_end, $product_type, $lines[$i]->rang, $lines[$i]->special_code, $fk_parent_line, $lines[$i]->fk_fournprice, $lines[$i]->pa_ht, $label, $array_options, $lines[$i]->fk_unit, $object->origin, $lines[$i]->rowid);
-=======
-								$result = $object->addline($desc, $lines[$i]->subprice, $lines[$i]->qty, $lines[$i]->tva_tx, $lines[$i]->localtax1_tx, $lines[$i]->localtax2_tx, $lines[$i]->fk_product, $lines[$i]->remise_percent, $lines[$i]->info_bits, $lines[$i]->fk_remise_except, 'HT', 0, $date_start, $date_end, $product_type, $lines[$i]->rang, $lines[$i]->special_code, $fk_parent_line, $lines[$i]->fk_fournprice, $lines[$i]->pa_ht, $label, $array_options, $lines[$i]->fk_unit);
->>>>>>> 93be4305
 
 								if ($result < 0) {
 									$error++;
@@ -540,12 +528,9 @@
 	elseif ($action == 'set_incoterms' && !empty($conf->incoterm->enabled))
     {
     	$result = $object->setIncoterms(GETPOST('incoterm_id', 'int'), GETPOST('location_incoterms', 'alpha'));
-<<<<<<< HEAD
         if ($result < 0) {
             setEventMessages($object->error, $object->errors, 'errors');
         }
-=======
->>>>>>> 93be4305
     }
 
 	// bank account
@@ -1189,15 +1174,9 @@
 
 
 
-<<<<<<< HEAD
 	if (! $error && ! empty($conf->global->MAIN_DISABLE_CONTACTS_TAB) && $user->rights->commande->creer)
 	{
 		if ($action == 'addcontact')
-=======
-	if (! $error && ! empty($conf->global->MAIN_DISABLE_CONTACTS_TAB) && $user->rights->commande->creer) 
-	{
-		if ($action == 'addcontact') 
->>>>>>> 93be4305
 		{
 			if ($object->id > 0) {
 				$contactid = (GETPOST('userid') ? GETPOST('userid') : GETPOST('contactid'));
@@ -1218,11 +1197,7 @@
 		}
 
 		// bascule du statut d'un contact
-<<<<<<< HEAD
 		else if ($action == 'swapstatut')
-=======
-		else if ($action == 'swapstatut') 
->>>>>>> 93be4305
 		{
 			if ($object->id > 0) {
 				$result = $object->swapContactStatus(GETPOST('ligne'));
@@ -1232,11 +1207,7 @@
 		}
 
 		// Efface un contact
-<<<<<<< HEAD
 		else if ($action == 'deletecontact')
-=======
-		else if ($action == 'deletecontact') 
->>>>>>> 93be4305
 		{
 			$result = $object->delete_contact($lineid);
 
@@ -1260,10 +1231,7 @@
 $form = new Form($db);
 $formfile = new FormFile($db);
 $formorder = new FormOrder($db);
-<<<<<<< HEAD
 $formmargin = new FormMargin($db);
-=======
->>>>>>> 93be4305
 if (! empty($conf->projet->enabled)) { $formproject = new FormProjets($db); }
 
 /**
@@ -1275,25 +1243,16 @@
  */
 if ($action == 'create' && $user->rights->commande->creer)
 {
-<<<<<<< HEAD
 	print load_fiche_titre($langs->trans('CreateOrder'),'','title_commercial.png');
-=======
-	print_fiche_titre($langs->trans('CreateOrder'),'','title_commercial.png');
->>>>>>> 93be4305
 
 	$soc = new Societe($db);
 	if ($socid > 0)
 		$res = $soc->fetch($socid);
 
-<<<<<<< HEAD
-	if (! empty($origin) && ! empty($originid))
-	{
-=======
 	$projectid = 0;
 	$remise_absolue = 0;
 		
 	if (! empty($origin) && ! empty($originid)) {
->>>>>>> 93be4305
 		// Parse element/subelement (ex: project_task)
 		$element = $subelement = $origin;
 		if (preg_match('/^([^_]+)_([^_]+)/i', $origin, $regs)) {
@@ -1511,11 +1470,7 @@
 	print '</td></tr>';
 
 	// TODO How record was recorded OrderMode (llx_c_input_method)
-<<<<<<< HEAD
-
-=======
-	
->>>>>>> 93be4305
+
 	// Project
 	if (! empty($conf->projet->enabled) && $socid > 0)
 	{
@@ -2092,11 +2047,7 @@
 		print '</td></tr>';
 
     	// TODO How record was recorded OrderMode (llx_c_input_method)
-<<<<<<< HEAD
-
-=======
-		
->>>>>>> 93be4305
+
 		// Project
 		if (! empty($conf->projet->enabled))
 		{
@@ -2482,11 +2433,7 @@
 
 			print '<div class="clearboth"></div>';
 			print '<br>';
-<<<<<<< HEAD
 			print load_fiche_titre($langs->trans('SendOrderByMail'));
-=======
-			print_fiche_titre($langs->trans('SendOrderByMail'));
->>>>>>> 93be4305
 
 			dol_fiche_head('');
 
