<?php
/* Copyright (C) 2003-2006	Rodolphe Quiedeville	<rodolphe@quiedeville.org>
 * Copyright (C) 2004-2015	Laurent Destailleur		<eldy@users.sourceforge.net>
 * Copyright (C) 2005		Marc Barilley / Ocebo	<marc@ocebo.com>
 * Copyright (C) 2005-2015	Regis Houssin			<regis.houssin@inodbox.com>
 * Copyright (C) 2006		Andre Cianfarani		<acianfa@free.fr>
 * Copyright (C) 2010-2013	Juanjo Menent			<jmenent@2byte.es>
 * Copyright (C) 2011-2023	Philippe Grand			<philippe.grand@atoo-net.com>
 * Copyright (C) 2012-2013	Christophe Battarel		<christophe.battarel@altairis.fr>
 * Copyright (C) 2012-2016	Marcos García			<marcosgdf@gmail.com>
 * Copyright (C) 2012       Cedric Salvador      	<csalvador@gpcsolutions.fr>
 * Copyright (C) 2013		Florian Henry			<florian.henry@open-concept.pro>
 * Copyright (C) 2014       Ferran Marcet			<fmarcet@2byte.es>
 * Copyright (C) 2015       Jean-François Ferry		<jfefe@aternatik.fr>
 * Copyright (C) 2018-2021  Frédéric France         <frederic.france@netlogic.fr>
 * Copyright (C) 2022	    Gauthier VERDOL     	<gauthier.verdol@atm-consulting.fr>
 * Copyright (C) 2023		Benjamin Falière		<benjamin.faliere@altairis.fr>
 *
 * This program is free software; you can redistribute it and/or modify
 * it under the terms of the GNU General Public License as published by
 * the Free Software Foundation; either version 3 of the License, or
 * (at your option) any later version.
 *
 * This program is distributed in the hope that it will be useful,
 * but WITHOUT ANY WARRANTY; without even the implied warranty of
 * MERCHANTABILITY or FITNESS FOR A PARTICULAR PURPOSE.  See the
 *  GNU General Public License for more details.
 *
 * You should have received a copy of the GNU General Public License
 * along with this program. If not, see <https://www.gnu.org/licenses/>.
 */

/**
 *   \file      htdocs/commande/card.php
 *   \ingroup   commande
 *   \brief     Page to show sales order
 */

// Load Dolibarr environment
require '../main.inc.php';
require_once DOL_DOCUMENT_ROOT.'/categories/class/categorie.class.php';
require_once DOL_DOCUMENT_ROOT.'/core/class/doleditor.class.php';
require_once DOL_DOCUMENT_ROOT.'/core/class/extrafields.class.php';
require_once DOL_DOCUMENT_ROOT.'/core/class/html.formfile.class.php';
require_once DOL_DOCUMENT_ROOT.'/core/class/html.formorder.class.php';
require_once DOL_DOCUMENT_ROOT.'/core/class/html.formmargin.class.php';
require_once DOL_DOCUMENT_ROOT.'/core/modules/commande/modules_commande.php';
require_once DOL_DOCUMENT_ROOT.'/core/lib/functions2.lib.php';
require_once DOL_DOCUMENT_ROOT.'/core/lib/order.lib.php';

require_once DOL_DOCUMENT_ROOT.'/comm/action/class/actioncomm.class.php';
require_once DOL_DOCUMENT_ROOT.'/commande/class/commande.class.php';

if (isModEnabled("propal")) {
	require_once DOL_DOCUMENT_ROOT.'/comm/propal/class/propal.class.php';
}

if (isModEnabled('project')) {
	require_once DOL_DOCUMENT_ROOT.'/core/class/html.formprojet.class.php';
	require_once DOL_DOCUMENT_ROOT.'/projet/class/project.class.php';
}

if (isModEnabled('variants')) {
	require_once DOL_DOCUMENT_ROOT.'/variants/class/ProductCombination.class.php';
}


// Load translation files required by the page
$langs->loadLangs(array('orders', 'sendings', 'companies', 'bills', 'propal', 'deliveries', 'products', 'other'));

if (isModEnabled('incoterm')) {
	$langs->load('incoterm');
}
if (isModEnabled('margin')) {
	$langs->load('margins');
}
if (isModEnabled('productbatch')) {
	$langs->load('productbatch');
}


$id        = (GETPOST('id', 'int') ? GETPOST('id', 'int') : GETPOST('orderid', 'int'));
$ref       =  GETPOST('ref', 'alpha');
$socid     =  GETPOST('socid', 'int');
$action    =  GETPOST('action', 'aZ09');
$cancel    =  GETPOST('cancel', 'alpha');
$confirm   =  GETPOST('confirm', 'alpha');
$backtopage = GETPOST('backtopage', 'alpha');

$lineid    =  GETPOST('lineid', 'int');
$contactid =  GETPOST('contactid', 'int');
$projectid =  GETPOST('projectid', 'int');
$origin    =  GETPOST('origin', 'alpha');
$originid  = (GETPOST('originid', 'int') ? GETPOST('originid', 'int') : GETPOST('origin_id', 'int'));    // For backward compatibility
$rank      = (GETPOST('rank', 'int') > 0) ? GETPOST('rank', 'int') : -1;

// PDF
$hidedetails = (GETPOST('hidedetails', 'int') ? GETPOST('hidedetails', 'int') : (!empty($conf->global->MAIN_GENERATE_DOCUMENTS_HIDE_DETAILS) ? 1 : 0));
$hidedesc = (GETPOST('hidedesc', 'int') ? GETPOST('hidedesc', 'int') : (!empty($conf->global->MAIN_GENERATE_DOCUMENTS_HIDE_DESC) ? 1 : 0));
$hideref = (GETPOST('hideref', 'int') ? GETPOST('hideref', 'int') : (!empty($conf->global->MAIN_GENERATE_DOCUMENTS_HIDE_REF) ? 1 : 0));

// Security check
if (!empty($user->socid)) {
	$socid = $user->socid;
}

// Initialize technical object to manage hooks of page. Note that conf->hooks_modules contains array of hook context
$hookmanager->initHooks(array('ordercard', 'globalcard'));

$result = restrictedArea($user, 'commande', $id);

$object = new Commande($db);
$extrafields = new ExtraFields($db);

// fetch optionals attributes and labels
$extrafields->fetch_name_optionals_label($object->table_element);

// Load object
include DOL_DOCUMENT_ROOT.'/core/actions_fetchobject.inc.php';     // Must be include, not include_once

// Permissions / Rights
$usercanread    =  $user->hasRight("commande", "lire");
$usercancreate  =  $user->hasRight("commande", "creer");
$usercandelete  =  $user->hasRight("commande", "supprimer");

// Advanced permissions
$usercanclose       =  ((empty($conf->global->MAIN_USE_ADVANCED_PERMS) && !empty($usercancreate)) || (!empty($conf->global->MAIN_USE_ADVANCED_PERMS) && $user->hasRight('commande', 'order_advance', 'close')));
$usercanvalidate    =  ((empty($conf->global->MAIN_USE_ADVANCED_PERMS) && $usercancreate) || (!empty($conf->global->MAIN_USE_ADVANCED_PERMS) && $user->hasRight('commande', 'order_advance', 'validate')));
$usercancancel      =  ((empty($conf->global->MAIN_USE_ADVANCED_PERMS) && $usercancreate) || (!empty($conf->global->MAIN_USE_ADVANCED_PERMS) && $user->hasRight('commande', 'order_advance', 'annuler')));
$usercansend        =   (empty($conf->global->MAIN_USE_ADVANCED_PERMS) || $user->hasRight('commande', 'order_advance', 'send'));
$usercangeneretedoc =   (empty($conf->global->MAIN_USE_ADVANCED_PERMS) || $user->hasRight('commande', 'order_advance', 'generetedoc'));

$usermustrespectpricemin    = ((!empty($conf->global->MAIN_USE_ADVANCED_PERMS) && empty($user->rights->produit->ignore_price_min_advance)) || empty($conf->global->MAIN_USE_ADVANCED_PERMS));
$usercancreatepurchaseorder = ($user->hasRight('fournisseur', 'commande', 'creer') || $user->hasRight('supplier_order', 'creer'));

$permissionnote    = $usercancreate;     //  Used by the include of actions_setnotes.inc.php
$permissiondellink = $usercancreate;     //  Used by the include of actions_dellink.inc.php
$permissiontoadd   = $usercancreate;     //  Used by the include of actions_addupdatedelete.inc.php and actions_lineupdown.inc.php


$error = 0;

$date_delivery = dol_mktime(GETPOST('liv_hour', 'int'), GETPOST('liv_min', 'int'), 0, GETPOST('liv_month', 'int'), GETPOST('liv_day', 'int'), GETPOST('liv_year', 'int'));


/*
 * Actions
 */

$parameters = array('socid' => $socid);
// Note that $action and $object may be modified by some hooks
$reshook = $hookmanager->executeHooks('doActions', $parameters, $object, $action);
if ($reshook < 0) {
	setEventMessages($hookmanager->error, $hookmanager->errors, 'errors');
}

if (empty($reshook)) {
	$backurlforlist = DOL_URL_ROOT.'/commande/list.php';

	if (empty($backtopage) || ($cancel && empty($id))) {
		if (empty($backtopage) || ($cancel && strpos($backtopage, '__ID__'))) {
			if (empty($id) && (($action != 'add' && $action != 'create') || $cancel)) {
				$backtopage = $backurlforlist;
			} else {
				$backtopage = DOL_URL_ROOT.'/commande/card.php?id='.((!empty($id) && $id > 0) ? $id : '__ID__');
			}
		}
	}

	if ($cancel) {
		if (!empty($backtopageforcancel)) {
			header("Location: ".$backtopageforcancel);
			exit;
		} elseif (!empty($backtopage)) {
			header("Location: ".$backtopage);
			exit;
		}
		$action = '';
	}

	include DOL_DOCUMENT_ROOT.'/core/actions_setnotes.inc.php';    // Must be include, not include_once

	include DOL_DOCUMENT_ROOT.'/core/actions_dellink.inc.php';     // Must be include, not include_once

	include DOL_DOCUMENT_ROOT.'/core/actions_lineupdown.inc.php';  // Must be include, not include_once

	// Action clone object
	if ($action == 'confirm_clone' && $confirm == 'yes' && $usercancreate) {
		if (1 == 0 && !GETPOST('clone_content') && !GETPOST('clone_receivers')) {
			setEventMessages($langs->trans("NoCloneOptionsSpecified"), null, 'errors');
		} else {
			if ($object->id > 0) {
				// Because createFromClone modifies the object, we must clone it so that we can restore it later
				$orig = clone $object;

				$result = $object->createFromClone($user, $socid);
				if ($result > 0) {
					header("Location: ".$_SERVER['PHP_SELF'].'?id='.$result);
					exit;
				} else {
					setEventMessages($object->error, $object->errors, 'errors');
					$object = $orig;
					$action = '';
				}
			}
		}
	} elseif ($action == 'reopen' && $usercancreate) {
		// Reopen a closed order
		if ($object->statut == Commande::STATUS_CANCELED || $object->statut == Commande::STATUS_CLOSED) {
			$result = $object->set_reopen($user);
			if ($result > 0) {
				setEventMessages($langs->trans('OrderReopened', $object->ref), null);
			} else {
				setEventMessages($object->error, $object->errors, 'errors');
			}
		}
	} elseif ($action == 'confirm_delete' && $confirm == 'yes' && $usercandelete) {
		// Remove order
		$result = $object->delete($user);
		if ($result > 0) {
			header('Location: list.php?restore_lastsearch_values=1');
			exit;
		} else {
			setEventMessages($object->error, $object->errors, 'errors');
		}
	} elseif ($action == 'confirm_deleteline' && $confirm == 'yes' && $usercancreate) {
		// Remove a product line
		$result = $object->deleteline($user, $lineid);
		if ($result > 0) {
			// reorder lines
			$object->line_order(true);
			// Define output language
			$outputlangs = $langs;
			$newlang = '';
			if (getDolGlobalInt('MAIN_MULTILANGS') && empty($newlang) && GETPOST('lang_id', 'aZ09')) {
				$newlang = GETPOST('lang_id', 'aZ09');
			}
			if (getDolGlobalInt('MAIN_MULTILANGS') && empty($newlang)) {
				$newlang = $object->thirdparty->default_lang;
			}
			if (!empty($newlang)) {
				$outputlangs = new Translate("", $conf);
				$outputlangs->setDefaultLang($newlang);
			}
			if (empty($conf->global->MAIN_DISABLE_PDF_AUTOUPDATE)) {
				$ret = $object->fetch($object->id); // Reload to get new records
				$object->generateDocument($object->model_pdf, $outputlangs, $hidedetails, $hidedesc, $hideref);
			}

			header('Location: '.$_SERVER["PHP_SELF"].'?id='.$object->id);
			exit;
		} else {
			setEventMessages($object->error, $object->errors, 'errors');
		}
	} elseif ($action == 'classin' && $usercancreate) {
		// Link to a project
		$object->setProject(GETPOST('projectid', 'int'));
	} elseif ($action == 'add' && $usercancreate) {
		// Add order
		$datecommande = dol_mktime(12, 0, 0, GETPOST('remonth'), GETPOST('reday'), GETPOST('reyear'));
		$date_delivery = dol_mktime(GETPOST('liv_hour', 'int'), GETPOST('liv_min', 'int'), 0, GETPOST('liv_month', 'int'), GETPOST('liv_day', 'int'), GETPOST('liv_year', 'int'));
		$selectedLines = GETPOST('toselect', 'array');

		if ($datecommande == '') {
			setEventMessages($langs->trans('ErrorFieldRequired', $langs->transnoentities('Date')), null, 'errors');
			$action = 'create';
			$error++;
		}

		if ($socid < 1) {
			setEventMessages($langs->trans("ErrorFieldRequired", $langs->transnoentitiesnoconv("Customer")), null, 'errors');
			$action = 'create';
			$error++;
		}

		if (!$error) {
			$object->socid = $socid;
			$object->fetch_thirdparty();

			$db->begin();

			$object->date_commande = $datecommande;
			$object->note_private = GETPOST('note_private', 'restricthtml');
			$object->note_public = GETPOST('note_public', 'restricthtml');
			$object->source = GETPOST('source_id', 'int');
			$object->fk_project = GETPOST('projectid', 'int');
			$object->ref_client = GETPOST('ref_client', 'alpha');
			$object->model_pdf = GETPOST('model');
			$object->cond_reglement_id = GETPOST('cond_reglement_id', 'int');
			$object->deposit_percent = GETPOST('cond_reglement_id_deposit_percent', 'alpha');
			$object->mode_reglement_id = GETPOST('mode_reglement_id', 'int');
			$object->fk_account = GETPOST('fk_account', 'int');
			$object->availability_id = GETPOST('availability_id');
			$object->demand_reason_id = GETPOST('demand_reason_id', 'int');
			$object->delivery_date = $date_delivery;
			$object->shipping_method_id = GETPOST('shipping_method_id', 'int');
			$object->warehouse_id = GETPOST('warehouse_id', 'int');
			$object->fk_delivery_address = GETPOST('fk_address', 'int');
			$object->contact_id = GETPOST('contactid', 'int');
			$object->fk_incoterms = GETPOST('incoterm_id', 'int');
			$object->location_incoterms = GETPOST('location_incoterms', 'alpha');
			$object->multicurrency_code = GETPOST('multicurrency_code', 'alpha');
			$object->multicurrency_tx = GETPOST('originmulticurrency_tx', 'int');
			// Fill array 'array_options' with data from add form
			if (!$error) {
				$ret = $extrafields->setOptionalsFromPost(null, $object);
				if ($ret < 0) {
					$error++;
				}
			}

			// If creation from another object of another module (Example: origin=propal, originid=1)
			if (!empty($origin) && !empty($originid)) {
				// Parse element/subelement (ex: project_task)
				$element = $subelement = $origin;
				$regs = array();
				if (preg_match('/^([^_]+)_([^_]+)/i', $origin, $regs)) {
					$element = $regs [1];
					$subelement = $regs [2];
				}

				// For compatibility
				if ($element == 'order') {
					$element = $subelement = 'commande';
				}
				if ($element == 'propal') {
					$element = 'comm/propal';
					$subelement = 'propal';
				}
				if ($element == 'contract') {
					$element = $subelement = 'contrat';
				}

				$object->origin = $origin;
				$object->origin_id = $originid;

				// Possibility to add external linked objects with hooks
				$object->linked_objects [$object->origin] = $object->origin_id;
				$other_linked_objects = GETPOST('other_linked_objects', 'array');
				if (!empty($other_linked_objects)) {
					$object->linked_objects = array_merge($object->linked_objects, $other_linked_objects);
				}

				if (!$error) {
					$object_id = $object->create($user);

					if ($object_id > 0) {
						dol_include_once('/'.$element.'/class/'.$subelement.'.class.php');

						$classname = ucfirst($subelement);
						$srcobject = new $classname($db);

						dol_syslog("Try to find source object origin=".$object->origin." originid=".$object->origin_id." to add lines");
						$result = $srcobject->fetch($object->origin_id);
						if ($result > 0) {
							$lines = $srcobject->lines;
							if (empty($lines) && method_exists($srcobject, 'fetch_lines')) {
								$srcobject->fetch_lines();
								$lines = $srcobject->lines;
							}

							$fk_parent_line = 0;
							$num = count($lines);

							for ($i = 0; $i < $num; $i++) {
								if (!in_array($lines[$i]->id, $selectedLines)) {
									continue; // Skip unselected lines
								}

								$label = (!empty($lines[$i]->label) ? $lines[$i]->label : '');
								$desc = (!empty($lines[$i]->desc) ? $lines[$i]->desc : '');
								$product_type = (!empty($lines[$i]->product_type) ? $lines[$i]->product_type : 0);

								// Dates
								// TODO mutualiser
								$date_start = $lines[$i]->date_debut_prevue;
								if ($lines[$i]->date_debut_reel) {
									$date_start = $lines[$i]->date_debut_reel;
								}
								if ($lines[$i]->date_start) {
									$date_start = $lines[$i]->date_start;
								}
								$date_end = $lines[$i]->date_fin_prevue;
								if ($lines[$i]->date_fin_reel) {
									$date_end = $lines[$i]->date_fin_reel;
								}
								if ($lines[$i]->date_end) {
									$date_end = $lines[$i]->date_end;
								}

									// Reset fk_parent_line for no child products and special product
								if (($lines[$i]->product_type != 9 && empty($lines[$i]->fk_parent_line)) || $lines[$i]->product_type == 9) {
									$fk_parent_line = 0;
								}

								// Extrafields
								if (method_exists($lines[$i], 'fetch_optionals')) { // For avoid conflicts if trigger used
									$lines[$i]->fetch_optionals();
									$array_options = $lines[$i]->array_options;
								}

								$tva_tx = $lines[$i]->tva_tx;
								if (!empty($lines[$i]->vat_src_code) && !preg_match('/\(/', $tva_tx)) {
									$tva_tx .= ' ('.$lines[$i]->vat_src_code.')';
								}

								$result = $object->addline(
									$desc,
									$lines[$i]->subprice,
									$lines[$i]->qty,
									$tva_tx,
									$lines[$i]->localtax1_tx,
									$lines[$i]->localtax2_tx,
									$lines[$i]->fk_product,
									$lines[$i]->remise_percent,
									$lines[$i]->info_bits,
									$lines[$i]->fk_remise_except,
									'HT',
									0,
									$date_start,
									$date_end,
									$product_type,
									$lines[$i]->rang,
									$lines[$i]->special_code,
									$fk_parent_line,
									$lines[$i]->fk_fournprice,
									$lines[$i]->pa_ht,
									$label,
									$array_options,
									$lines[$i]->fk_unit,
									$object->origin,
									$lines[$i]->rowid
								);

								if ($result < 0) {
									$error++;
									break;
								}

								// Defined the new fk_parent_line
								if ($result > 0 && $lines[$i]->product_type == 9) {
									$fk_parent_line = $result;
								}
							}
						} else {
							setEventMessages($srcobject->error, $srcobject->errors, 'errors');
							$error++;
						}

						// Now we create same links to contact than the ones found on origin object
						/* Useless, already into the create
						if (!empty($conf->global->MAIN_PROPAGATE_CONTACTS_FROM_ORIGIN))
						{
							$originforcontact = $object->origin;
							$originidforcontact = $object->origin_id;
							if ($originforcontact == 'shipping')     // shipment and order share the same contacts. If creating from shipment we take data of order
							{
								$originforcontact=$srcobject->origin;
								$originidforcontact=$srcobject->origin_id;
							}
							$sqlcontact = "SELECT code, fk_socpeople FROM ".MAIN_DB_PREFIX."element_contact as ec, ".MAIN_DB_PREFIX."c_type_contact as ctc";
							$sqlcontact.= " WHERE element_id = ".((int) $originidforcontact)." AND ec.fk_c_type_contact = ctc.rowid AND ctc.element = '".$db->escape($originforcontact)."'";

							$resqlcontact = $db->query($sqlcontact);
							if ($resqlcontact)
							{
								while($objcontact = $db->fetch_object($resqlcontact))
								{
									//print $objcontact->code.'-'.$objcontact->fk_socpeople."\n";
									$object->add_contact($objcontact->fk_socpeople, $objcontact->code);
								}
							}
							else dol_print_error($resqlcontact);
						}*/

						// Hooks
						$parameters = array('objFrom' => $srcobject);
						// Note that $action and $object may be modified by hook
						$reshook = $hookmanager->executeHooks('createFrom', $parameters, $object, $action);
						if ($reshook < 0) {
							setEventMessages($hookmanager->error, $hookmanager->errors, 'errors');
							$error++;
						}
					} else {
						setEventMessages($object->error, $object->errors, 'errors');
						$error++;
					}
				} else {
					// Required extrafield left blank, error message already defined by setOptionalsFromPost()
					$action = 'create';
				}
			} else {
				if (!$error) {
					$object_id = $object->create($user);
				}
			}

			// Insert default contacts if defined
			if ($object_id > 0) {
				if (GETPOST('contactid', 'int')) {
					$result = $object->add_contact(GETPOST('contactid', 'int'), 'CUSTOMER', 'external');
					if ($result < 0) {
						setEventMessages($langs->trans("ErrorFailedToAddContact"), null, 'errors');
						$error++;
					}
				}

				$id = $object_id;
				$action = '';
			}

			if (isModEnabled('categorie')) {
				$categories = GETPOST('categories', 'array');
				if (method_exists($object, 'setCategories')) {
					$object->setCategories($categories);
				}
			}

			// End of object creation, we show it
			if ($object_id > 0 && !$error) {
				$db->commit();
				header('Location: '.$_SERVER["PHP_SELF"].'?id='.$object_id);
				exit();
			} else {
				$db->rollback();
				$action = 'create';
				setEventMessages($object->error, $object->errors, 'errors');
			}
		}
	} elseif ($action == 'classifybilled' && $usercancreate) {
		$ret = $object->classifyBilled($user);

		if ($ret < 0) {
			setEventMessages($object->error, $object->errors, 'errors');
		}
	} elseif ($action == 'classifyunbilled' && $usercancreate) {
		$ret = $object->classifyUnBilled($user);
		if ($ret < 0) {
			setEventMessages($object->error, $object->errors, 'errors');
		}
	} elseif ($action == 'setref_client' && $usercancreate) {
		// Positionne ref commande client
		$result = $object->set_ref_client($user, GETPOST('ref_client'));
		if ($result < 0) {
			setEventMessages($object->error, $object->errors, 'errors');
		}
	} elseif ($action == 'setremise' && $usercancreate) {
		$result = $object->setDiscount($user, price2num(GETPOST('remise'), 2));
		if ($result < 0) {
			setEventMessages($object->error, $object->errors, 'errors');
		}
	} elseif ($action == 'setabsolutediscount' && $usercancreate) {
		if (GETPOST('remise_id')) {
			if ($object->id > 0) {
				$object->insert_discount(GETPOST('remise_id'));
			} else {
				dol_print_error($db, $object->error);
			}
		}
	} elseif ($action == 'setdate' && $usercancreate) {
		$date = dol_mktime(0, 0, 0, GETPOST('order_month', 'int'), GETPOST('order_day', 'int'), GETPOST('order_year', 'int'));

		$result = $object->set_date($user, $date);
		if ($result < 0) {
			setEventMessages($object->error, $object->errors, 'errors');
		}
	} elseif ($action == 'setdate_livraison' && $usercancreate) {
		$date_delivery = dol_mktime(GETPOST('liv_hour', 'int'), GETPOST('liv_min', 'int'), 0, GETPOST('liv_month', 'int'), GETPOST('liv_day', 'int'), GETPOST('liv_year', 'int'));

		$object->fetch($id);
		$result = $object->setDeliveryDate($user, $date_delivery);
		if ($result < 0) {
			setEventMessages($object->error, $object->errors, 'errors');
		}
	} elseif ($action == 'setmode' && $usercancreate) {
		$result = $object->setPaymentMethods(GETPOST('mode_reglement_id', 'int'));
		if ($result < 0) {
			setEventMessages($object->error, $object->errors, 'errors');
		}
	} elseif ($action == 'setmulticurrencycode' && $usercancreate) {
		// Multicurrency Code
		$result = $object->setMulticurrencyCode(GETPOST('multicurrency_code', 'alpha'));
	} elseif ($action == 'setmulticurrencyrate' && $usercancreate) {
		// Multicurrency rate
		$result = $object->setMulticurrencyRate(price2num(GETPOST('multicurrency_tx')), GETPOST('calculation_mode', 'int'));
	} elseif ($action == 'setavailability' && $usercancreate) {
		$result = $object->availability(GETPOST('availability_id'));
		if ($result < 0) {
			setEventMessages($object->error, $object->errors, 'errors');
		}
	} elseif ($action == 'setdemandreason' && $usercancreate) {
		$result = $object->demand_reason(GETPOST('demand_reason_id'));
		if ($result < 0) {
			setEventMessages($object->error, $object->errors, 'errors');
		}
	} elseif ($action == 'setconditions' && $usercancreate) {
		$result = $object->setPaymentTerms(GETPOST('cond_reglement_id', 'int'), GETPOST('cond_reglement_id_deposit_percent', 'alpha'));
		if ($result < 0) {
			dol_print_error($db, $object->error);
		} else {
			if (empty($conf->global->MAIN_DISABLE_PDF_AUTOUPDATE)) {
				// Define output language
				$outputlangs = $langs;
				$newlang = GETPOST('lang_id', 'alpha');
				if (getDolGlobalInt('MAIN_MULTILANGS') && empty($newlang)) {
					$newlang = $object->thirdparty->default_lang;
				}
				if (!empty($newlang)) {
					$outputlangs = new Translate("", $conf);
					$outputlangs->setDefaultLang($newlang);
				}

				$ret = $object->fetch($object->id); // Reload to get new records
				$object->generateDocument($object->model_pdf, $outputlangs, $hidedetails, $hidedesc, $hideref);
			}
		}
	} elseif ($action == 'set_incoterms' && isModEnabled('incoterm')) {
		// Set incoterm
		$result = $object->setIncoterms(GETPOST('incoterm_id', 'int'), GETPOST('location_incoterms', 'alpha'));
		if ($result < 0) {
			setEventMessages($object->error, $object->errors, 'errors');
		}
	} elseif ($action == 'setbankaccount' && $usercancreate) {
		// bank account
		$result = $object->setBankAccount(GETPOST('fk_account', 'int'));
		if ($result < 0) {
			setEventMessages($object->error, $object->errors, 'errors');
		}
	} elseif ($action == 'setshippingmethod' && $usercancreate) {
		// shipping method
		$result = $object->setShippingMethod(GETPOST('shipping_method_id', 'int'));
		if ($result < 0) {
			setEventMessages($object->error, $object->errors, 'errors');
		}
	} elseif ($action == 'setwarehouse' && $usercancreate) {
		// warehouse
		$result = $object->setWarehouse(GETPOST('warehouse_id', 'int'));
		if ($result < 0) {
			setEventMessages($object->error, $object->errors, 'errors');
		}
<<<<<<< HEAD
	} elseif ($action == 'setremisepercent' && $usercancreate) {
		$result = $object->setDiscount($user, price2num(GETPOST('remise_percent'), '', 2));
	} elseif ($action == 'setremiseabsolue' && $usercancreate) {
		$result = $object->set_remise_absolue($user, price2num(GETPOST('remise_absolue'), 'MU', 2));
	} elseif ($action == 'settags' && isModEnabled('categorie') && $usercancreate) {
		$result = $object->setCategories(GETPOST('categories', 'array'));
		if ($result < 0) {
			setEventMessages($object->error, $object->errors, 'errors');
		}
=======
		//} elseif ($action == 'setremisepercent' && $usercancreate) {
		//	$result = $object->setDiscount($user, price2num(GETPOST('remise_percent'), '', 2));
		//} elseif ($action == 'setremiseabsolue' && $usercancreate) {
		//	$result = $object->set_remise_absolue($user, price2num(GETPOST('remise_absolue'), 'MU', 2));
>>>>>>> 19b1dd5a
	} elseif ($action == 'addline' && GETPOST('submitforalllines', 'alpha') && GETPOST('vatforalllines', 'alpha') !== '') {
		// Define vat_rate
		$vat_rate = (GETPOST('vatforalllines') ? GETPOST('vatforalllines') : 0);
		$vat_rate = str_replace('*', '', $vat_rate);
		$localtax1_rate = get_localtax($vat_rate, 1, $object->thirdparty, $mysoc);
		$localtax2_rate = get_localtax($vat_rate, 2, $object->thirdparty, $mysoc);
		foreach ($object->lines as $line) {
			$result = $object->updateline($line->id, $line->desc, $line->subprice, $line->qty, $line->remise_percent, $vat_rate, $localtax1_rate, $localtax2_rate, 'HT', $line->info_bits, $line->date_start, $line->date_end, $line->product_type, $line->fk_parent_line, 0, $line->fk_fournprice, $line->pa_ht, $line->label, $line->special_code, $line->array_options, $line->fk_unit, $line->multicurrency_subprice);
		}
	} elseif ($action == 'addline' && GETPOST('submitforalllines', 'alpha') && GETPOST('remiseforalllines', 'alpha') !== '' && $usercancreate) {
		// Define remise_percent
		$remise_percent = (GETPOST('remiseforalllines') ? GETPOST('remiseforalllines') : 0);
		$remise_percent = str_replace('*', '', $remise_percent);
		foreach ($object->lines as $line) {
			$result = $object->updateline($line->id, $line->desc, $line->subprice, $line->qty, $remise_percent, $line->tva_tx, $line->localtax1_tx, $line->localtax2_tx, 'HT', $line->info_bits, $line->date_start, $line->date_end, $line->product_type, $line->fk_parent_line, 0, $line->fk_fournprice, $line->pa_ht, $line->label, $line->special_code, $line->array_options, $line->fk_unit, $line->multicurrency_subprice);
		}
	} elseif ($action == 'addline' && $usercancreate) {		// Add a new line
		$langs->load('errors');
		$error = 0;

		// Set if we used free entry or predefined product
		$predef = '';
		$product_desc = (GETPOSTISSET('dp_desc') ? GETPOST('dp_desc', 'restricthtml') : '');

		$price_ht = '';
		$price_ht_devise = '';
		$price_ttc = '';
		$price_ttc_devise = '';
		$pu_ht = '';
		$pu_ttc = '';
		$pu_ht_devise = '';
		$pu_ttc_devise  = '';

		if (GETPOST('price_ht') !== '') {
			$price_ht = price2num(GETPOST('price_ht'), 'MU', 2);
		}
		if (GETPOST('multicurrency_price_ht') !== '') {
			$price_ht_devise = price2num(GETPOST('multicurrency_price_ht'), 'CU', 2);
		}
		if (GETPOST('price_ttc') !== '') {
			$price_ttc = price2num(GETPOST('price_ttc'), 'MU', 2);
		}
		if (GETPOST('multicurrency_price_ttc') !== '') {
			$price_ttc_devise = price2num(GETPOST('multicurrency_price_ttc'), 'CU', 2);
		}

		$prod_entry_mode = GETPOST('prod_entry_mode', 'aZ09');
		if ($prod_entry_mode == 'free') {
			$idprod = 0;
		} else {
			$idprod = GETPOST('idprod', 'int');

			if (!empty($conf->global->MAIN_DISABLE_FREE_LINES) && $idprod <= 0) {
				setEventMessages($langs->trans("ErrorFieldRequired", $langs->transnoentitiesnoconv("ProductOrService")), null, 'errors');
				$error++;
			}
		}

		$tva_tx = GETPOST('tva_tx', 'alpha');

		$qty = price2num(GETPOST('qty'.$predef, 'alpha'), 'MS', 2);

		$remise_percent = (GETPOSTISSET('remise_percent'.$predef) ? price2num(GETPOST('remise_percent'.$predef, 'alpha'), '', 2) : 0);
		if (empty($remise_percent)) {
			$remise_percent = 0;
		}

		// Extrafields
		$extralabelsline = $extrafields->fetch_name_optionals_label($object->table_element_line);
		$array_options = $extrafields->getOptionalsFromPost($object->table_element_line, $predef);
		// Unset extrafield
		if (is_array($extralabelsline)) {
			// Get extra fields
			foreach ($extralabelsline as $key => $value) {
				unset($_POST["options_".$key]);
			}
		}

		if ((empty($idprod) || $idprod < 0) && ($price_ht < 0) && ($qty < 0)) {
			setEventMessages($langs->trans('ErrorBothFieldCantBeNegative', $langs->transnoentitiesnoconv('UnitPriceHT'), $langs->transnoentitiesnoconv('Qty')), null, 'errors');
			$error++;
		}
		if ($prod_entry_mode == 'free' && (empty($idprod) || $idprod < 0) && GETPOST('type') < 0) {
			setEventMessages($langs->trans('ErrorFieldRequired', $langs->transnoentitiesnoconv('Type')), null, 'errors');
			$error++;
		}
		if ($prod_entry_mode == 'free' && (empty($idprod) || $idprod < 0) && $price_ht === '' && $price_ht_devise === '' && $price_ttc === '' && $price_ttc_devise === '') { 	// Unit price can be 0 but not ''. Also price can be negative for order.
			setEventMessages($langs->trans("ErrorFieldRequired", $langs->transnoentitiesnoconv("UnitPriceHT")), null, 'errors');
			$error++;
		}
		if ($qty == '') {
			setEventMessages($langs->trans('ErrorFieldRequired', $langs->transnoentitiesnoconv('Qty')), null, 'errors');
			$error++;
		}
		if ($qty < 0) {
			setEventMessages($langs->trans('FieldCannotBeNegative', $langs->transnoentitiesnoconv('Qty')), null, 'errors');
			$error++;
		}
		if ($prod_entry_mode == 'free' && (empty($idprod) || $idprod < 0) && empty($product_desc)) {
			setEventMessages($langs->trans('ErrorFieldRequired', $langs->transnoentitiesnoconv('Description')), null, 'errors');
			$error++;
		}

		if (!$error && isModEnabled('variants') && $prod_entry_mode != 'free') {
			if ($combinations = GETPOST('combinations', 'array')) {
				//Check if there is a product with the given combination
				$prodcomb = new ProductCombination($db);

				if ($res = $prodcomb->fetchByProductCombination2ValuePairs($idprod, $combinations)) {
					$idprod = $res->fk_product_child;
				} else {
					setEventMessages($langs->trans('ErrorProductCombinationNotFound'), null, 'errors');
					$error++;
				}
			}
		}

		if (!$error && ($qty >= 0) && (!empty($product_desc) || (!empty($idprod) && $idprod > 0))) {
			// Clean parameters
			$date_start = dol_mktime(GETPOST('date_start'.$predef.'hour'), GETPOST('date_start'.$predef.'min'), GETPOST('date_start'.$predef.'sec'), GETPOST('date_start'.$predef.'month'), GETPOST('date_start'.$predef.'day'), GETPOST('date_start'.$predef.'year'));
			$date_end = dol_mktime(GETPOST('date_end'.$predef.'hour'), GETPOST('date_end'.$predef.'min'), GETPOST('date_end'.$predef.'sec'), GETPOST('date_end'.$predef.'month'), GETPOST('date_end'.$predef.'day'), GETPOST('date_end'.$predef.'year'));
			$price_base_type = (GETPOST('price_base_type', 'alpha') ?GETPOST('price_base_type', 'alpha') : 'HT');

			$price_min = $price_min_ttc = 0;

			// Ecrase $pu par celui du produit
			// Ecrase $desc par celui du produit
			// Ecrase $base_price_type par celui du produit
			if (!empty($idprod) && $idprod > 0) {
				$prod = new Product($db);
				$prod->fetch($idprod);

				$label = ((GETPOST('product_label') && GETPOST('product_label') != $prod->label) ? GETPOST('product_label') : '');

				// Update if prices fields are defined
				/*$tva_tx = get_default_tva($mysoc, $object->thirdparty, $prod->id);
				$tva_npr = get_default_npr($mysoc, $object->thirdparty, $prod->id);
				if (empty($tva_tx)) {
					$tva_npr = 0;
				}*/

				$pu_ht = $prod->price;
				$pu_ttc = $prod->price_ttc;
				$price_min = $prod->price_min;
				$price_min_ttc = $prod->price_min_ttc;
				$price_base_type = $prod->price_base_type;

				// If price per segment
				if (!empty($conf->global->PRODUIT_MULTIPRICES) && !empty($object->thirdparty->price_level)) {
					$pu_ht = $prod->multiprices[$object->thirdparty->price_level];
					$pu_ttc = $prod->multiprices_ttc[$object->thirdparty->price_level];
					$price_min = $prod->multiprices_min[$object->thirdparty->price_level];
					$price_min_ttc = $prod->multiprices_min_ttc[$object->thirdparty->price_level];
					$price_base_type = $prod->multiprices_base_type[$object->thirdparty->price_level];
					if (!empty($conf->global->PRODUIT_MULTIPRICES_USE_VAT_PER_LEVEL)) {  // using this option is a bug. kept for backward compatibility
						if (isset($prod->multiprices_tva_tx[$object->thirdparty->price_level])) {
							$tva_tx = $prod->multiprices_tva_tx[$object->thirdparty->price_level];
						}
						if (isset($prod->multiprices_recuperableonly[$object->thirdparty->price_level])) {
							$tva_npr = $prod->multiprices_recuperableonly[$object->thirdparty->price_level];
						}
					}
				} elseif (!empty($conf->global->PRODUIT_CUSTOMER_PRICES)) {
					// If price per customer
					require_once DOL_DOCUMENT_ROOT.'/product/class/productcustomerprice.class.php';

					$prodcustprice = new ProductCustomerPrice($db);

					$filter = array('t.fk_product' => $prod->id, 't.fk_soc' => $object->thirdparty->id);

					$result = $prodcustprice->fetchAll('', '', 0, 0, $filter);
					if ($result >= 0) {
						if (count($prodcustprice->lines) > 0) {
							$pu_ht = price($prodcustprice->lines[0]->price);
							$pu_ttc = price($prodcustprice->lines[0]->price_ttc);
							$price_min =  price($prodcustprice->lines[0]->price_min);
							$price_min_ttc =  price($prodcustprice->lines[0]->price_min_ttc);
							$price_base_type = $prodcustprice->lines[0]->price_base_type;
							$tva_tx = $prodcustprice->lines[0]->tva_tx;
							if ($prodcustprice->lines[0]->default_vat_code && !preg_match('/\(.*\)/', $tva_tx)) {
								$tva_tx .= ' ('.$prodcustprice->lines[0]->default_vat_code.')';
							}
							$tva_npr = $prodcustprice->lines[0]->recuperableonly;
							if (empty($tva_tx)) {
								$tva_npr = 0;
							}
						}
					} else {
						setEventMessages($prodcustprice->error, $prodcustprice->errors, 'errors');
					}
				} elseif (!empty($conf->global->PRODUIT_CUSTOMER_PRICES_BY_QTY)) {
					// If price per quantity
					if ($prod->prices_by_qty[0]) {	// yes, this product has some prices per quantity
						// Search the correct price into loaded array product_price_by_qty using id of array retrieved into POST['pqp'].
						$pqp = GETPOST('pbq', 'int');

						// Search price into product_price_by_qty from $prod->id
						foreach ($prod->prices_by_qty_list[0] as $priceforthequantityarray) {
							if ($priceforthequantityarray['rowid'] != $pqp) {
								continue;
							}
							// We found the price
							if ($priceforthequantityarray['price_base_type'] == 'HT') {
								$pu_ht = $priceforthequantityarray['unitprice'];
							} else {
								$pu_ttc = $priceforthequantityarray['unitprice'];
							}
							// Note: the remise_percent or price by qty is used to set data on form, so we will use value from POST.
							break;
						}
					}
				} elseif (!empty($conf->global->PRODUIT_CUSTOMER_PRICES_BY_QTY_MULTIPRICES)) {
					// If price per quantity and customer
					if ($prod->prices_by_qty[$object->thirdparty->price_level]) {	// yes, this product has some prices per quantity
						// Search the correct price into loaded array product_price_by_qty using id of array retrieved into POST['pqp'].
						$pqp = GETPOST('pbq', 'int');
						// Search price into product_price_by_qty from $prod->id
						foreach ($prod->prices_by_qty_list[$object->thirdparty->price_level] as $priceforthequantityarray) {
							if ($priceforthequantityarray['rowid'] != $pqp) {
								continue;
							}
							// We found the price
							if ($priceforthequantityarray['price_base_type'] == 'HT') {
								$pu_ht = $priceforthequantityarray['unitprice'];
							} else {
								$pu_ttc = $priceforthequantityarray['unitprice'];
							}
							// Note: the remise_percent or price by qty is used to set data on form, so we will use value from POST.
							break;
						}
					}
				}

				$tmpvat = price2num(preg_replace('/\s*\(.*\)/', '', $tva_tx));
				$tmpprodvat = price2num(preg_replace('/\s*\(.*\)/', '', $prod->tva_tx));

				// Set unit price to use
				if (!empty($price_ht) || $price_ht === '0') {
					$pu_ht = price2num($price_ht, 'MU');
					$pu_ttc = price2num($pu_ht * (1 + ($tmpvat / 100)), 'MU');
				} elseif (!empty($price_ttc) || $price_ttc === '0') {
					$pu_ttc = price2num($price_ttc, 'MU');
					$pu_ht = price2num($pu_ttc / (1 + ($tmpvat / 100)), 'MU');
				} elseif ($tmpvat != $tmpprodvat) {
					// Is this still used ?
					if ($price_base_type != 'HT') {
						$pu_ht = price2num($pu_ttc / (1 + ($tmpvat / 100)), 'MU');
					} else {
						$pu_ttc = price2num($pu_ht * (1 + ($tmpvat / 100)), 'MU');
					}
				}

				$desc = '';

				// Define output language
				if (getDolGlobalInt('MAIN_MULTILANGS') && !empty($conf->global->PRODUIT_TEXTS_IN_THIRDPARTY_LANGUAGE)) {
					$outputlangs = $langs;
					$newlang = '';
					if (empty($newlang) && GETPOST('lang_id', 'aZ09')) {
						$newlang = GETPOST('lang_id', 'aZ09');
					}
					if (empty($newlang)) {
						$newlang = $object->thirdparty->default_lang;
					}
					if (!empty($newlang)) {
						$outputlangs = new Translate("", $conf);
						$outputlangs->setDefaultLang($newlang);
					}

					$desc = (!empty($prod->multilangs[$outputlangs->defaultlang]["description"])) ? $prod->multilangs[$outputlangs->defaultlang]["description"] : $prod->description;
				} else {
					$desc = $prod->description;
				}

				//If text set in desc is the same as product descpription (as now it's preloaded) whe add it only one time
				if ($product_desc==$desc && !empty($conf->global->PRODUIT_AUTOFILL_DESC)) {
					$product_desc='';
				}

				if (!empty($product_desc) && !empty($conf->global->MAIN_NO_CONCAT_DESCRIPTION)) {
					$desc = $product_desc;
				} else {
					$desc = dol_concatdesc($desc, $product_desc, '', !empty($conf->global->MAIN_CHANGE_ORDER_CONCAT_DESCRIPTION));
				}

				// Add custom code and origin country into description
				if (empty($conf->global->MAIN_PRODUCT_DISABLE_CUSTOMCOUNTRYCODE) && (!empty($prod->customcode) || !empty($prod->country_code))) {
					$tmptxt = '(';
					// Define output language
					if (getDolGlobalInt('MAIN_MULTILANGS') && !empty($conf->global->PRODUIT_TEXTS_IN_THIRDPARTY_LANGUAGE)) {
						$outputlangs = $langs;
						$newlang = '';
						if (empty($newlang) && GETPOST('lang_id', 'alpha')) {
							$newlang = GETPOST('lang_id', 'alpha');
						}
						if (empty($newlang)) {
							$newlang = $object->thirdparty->default_lang;
						}
						if (!empty($newlang)) {
							$outputlangs = new Translate("", $conf);
							$outputlangs->setDefaultLang($newlang);
							$outputlangs->load('products');
						}
						if (!empty($prod->customcode)) {
							$tmptxt .= $outputlangs->transnoentitiesnoconv("CustomCode").': '.$prod->customcode;
						}
						if (!empty($prod->customcode) && !empty($prod->country_code)) {
							$tmptxt .= ' - ';
						}
						if (!empty($prod->country_code)) {
							$tmptxt .= $outputlangs->transnoentitiesnoconv("CountryOrigin").': '.getCountry($prod->country_code, 0, $db, $outputlangs, 0);
						}
					} else {
						if (!empty($prod->customcode)) {
							$tmptxt .= $langs->transnoentitiesnoconv("CustomCode").': '.$prod->customcode;
						}
						if (!empty($prod->customcode) && !empty($prod->country_code)) {
							$tmptxt .= ' - ';
						}
						if (!empty($prod->country_code)) {
							$tmptxt .= $langs->transnoentitiesnoconv("CountryOrigin").': '.getCountry($prod->country_code, 0, $db, $langs, 0);
						}
					}
					$tmptxt .= ')';
					$desc = dol_concatdesc($desc, $tmptxt);
				}

				$type = $prod->type;
				$fk_unit = $prod->fk_unit;
			} else {
				$pu_ht = price2num($price_ht, 'MU');
				$pu_ttc = price2num($price_ttc, 'MU');
				$tva_npr = (preg_match('/\*/', $tva_tx) ? 1 : 0);
				$tva_tx = str_replace('*', '', $tva_tx);
				if (empty($tva_tx)) {
					$tva_npr = 0;
				}
				$label = (GETPOST('product_label') ? GETPOST('product_label') : '');
				$desc = $product_desc;
				$type = GETPOST('type');
				$fk_unit = GETPOST('units', 'alpha');
				$pu_ht_devise = price2num($price_ht_devise, 'MU');
				$pu_ttc_devise = price2num($price_ttc_devise, 'MU');

				if ($pu_ttc && !$pu_ht) {
					$price_base_type = 'TTC';
				}
			}

			$info_bits = 0;
			if ($tva_npr) {
				$info_bits |= 0x01;
			}

			// Local Taxes
			$localtax1_tx = get_localtax($tva_tx, 1, $object->thirdparty);
			$localtax2_tx = get_localtax($tva_tx, 2, $object->thirdparty);

			// Margin
			$fournprice = price2num(GETPOST('fournprice'.$predef) ? GETPOST('fournprice'.$predef) : '');
			$buyingprice = price2num(GETPOST('buying_price'.$predef) != '' ? GETPOST('buying_price'.$predef) : ''); // If buying_price is '0', we muste keep this value

			// Prepare a price equivalent for minimum price check
			$pu_equivalent = $pu_ht;
			$pu_equivalent_ttc = $pu_ttc;

			$currency_tx = $object->multicurrency_tx;

			// Check if we have a foreign currency
			// If so, we update the pu_equiv as the equivalent price in base currency
			if ($pu_ht == '' && $pu_ht_devise != '' && $currency_tx != '') {
				$pu_equivalent = $pu_ht_devise * $currency_tx;
			}
			if ($pu_ttc == '' && $pu_ttc_devise != '' && $currency_tx != '') {
				$pu_equivalent_ttc = $pu_ttc_devise * $currency_tx;
			}

			// TODO $pu_equivalent or $pu_equivalent_ttc must be calculated from the one defined
			/*
			if ($pu_equivalent) {
				$tmp = calcul_price_total(1, $pu_equivalent, 0, $tva_tx, -1, -1, 0, 'HT', $info_bits, $type);
				$pu_equivalent_ttc = ...
			} else {
				$tmp = calcul_price_total(1, $pu_equivalent_ttc, 0, $tva_tx, -1, -1, 0, 'TTC', $info_bits, $type);
				$pu_equivalent_ht = ...
			}
			*/

			$desc = dol_htmlcleanlastbr($desc);

			// Check price is not lower than minimum
			if ($usermustrespectpricemin) {
				if ($pu_equivalent && $price_min && ((price2num($pu_equivalent) * (1 - $remise_percent / 100)) < price2num($price_min))) {
					$mesg = $langs->trans("CantBeLessThanMinPrice", price(price2num($price_min, 'MU'), 0, $langs, 0, 0, -1, $conf->currency));
					setEventMessages($mesg, null, 'errors');
					$error++;
				} elseif ($pu_equivalent_ttc && $price_min_ttc && ((price2num($pu_equivalent_ttc) * (1 - $remise_percent / 100)) < price2num($price_min_ttc))) {
					$mesg = $langs->trans("CantBeLessThanMinPriceInclTax", price(price2num($price_min_ttc, 'MU'), 0, $langs, 0, 0, -1, $conf->currency));
					setEventMessages($mesg, null, 'errors');
					$error++;
				}
			}

			if (!$error) {
				// Insert line
				$result = $object->addline($desc, $pu_ht, $qty, $tva_tx, $localtax1_tx, $localtax2_tx, $idprod, $remise_percent, $info_bits, 0, $price_base_type, $pu_ttc, $date_start, $date_end, $type, min($rank, count($object->lines) + 1), 0, GETPOST('fk_parent_line'), $fournprice, $buyingprice, $label, $array_options, $fk_unit, '', 0, $pu_ht_devise);

				if ($result > 0) {
					$ret = $object->fetch($object->id); // Reload to get new records
					$object->fetch_thirdparty();

					if (empty($conf->global->MAIN_DISABLE_PDF_AUTOUPDATE)) {
						// Define output language
						$outputlangs = $langs;
						$newlang = GETPOST('lang_id', 'alpha');
						if (getDolGlobalInt('MAIN_MULTILANGS') && empty($newlang)) {
							$newlang = $object->thirdparty->default_lang;
						}
						if (!empty($newlang)) {
							$outputlangs = new Translate("", $conf);
							$outputlangs->setDefaultLang($newlang);
						}

						$object->generateDocument($object->model_pdf, $outputlangs, $hidedetails, $hidedesc, $hideref);
					}

					unset($_POST['prod_entry_mode']);

					unset($_POST['qty']);
					unset($_POST['type']);
					unset($_POST['remise_percent']);
					unset($_POST['price_ht']);
					unset($_POST['multicurrency_price_ht']);
					unset($_POST['price_ttc']);
					unset($_POST['tva_tx']);
					unset($_POST['product_ref']);
					unset($_POST['product_label']);
					unset($_POST['product_desc']);
					unset($_POST['fournprice']);
					unset($_POST['buying_price']);
					unset($_POST['np_marginRate']);
					unset($_POST['np_markRate']);
					unset($_POST['dp_desc']);
					unset($_POST['idprod']);
					unset($_POST['units']);

					unset($_POST['date_starthour']);
					unset($_POST['date_startmin']);
					unset($_POST['date_startsec']);
					unset($_POST['date_startday']);
					unset($_POST['date_startmonth']);
					unset($_POST['date_startyear']);
					unset($_POST['date_endhour']);
					unset($_POST['date_endmin']);
					unset($_POST['date_endsec']);
					unset($_POST['date_endday']);
					unset($_POST['date_endmonth']);
					unset($_POST['date_endyear']);
				} else {
					setEventMessages($object->error, $object->errors, 'errors');
				}
			}
		}
	} elseif ($action == 'updateline' && $usercancreate && GETPOST('save')) {
		// Update a line
		// Clean parameters
		$date_start = '';
		$date_end = '';
		$date_start = dol_mktime(GETPOST('date_starthour'), GETPOST('date_startmin'), GETPOST('date_startsec'), GETPOST('date_startmonth'), GETPOST('date_startday'), GETPOST('date_startyear'));
		$date_end = dol_mktime(GETPOST('date_endhour'), GETPOST('date_endmin'), GETPOST('date_endsec'), GETPOST('date_endmonth'), GETPOST('date_endday'), GETPOST('date_endyear'));

		$description = dol_htmlcleanlastbr(GETPOST('product_desc', 'restricthtml'));

		// Define info_bits
		$info_bits = 0;
		if (preg_match('/\*/', GETPOST('tva_tx'))) {
			$info_bits |= 0x01;
		}

		// Define vat_rate
		$vat_rate = (GETPOST('tva_tx') ? GETPOST('tva_tx', 'alpha') : 0);
		$vat_rate = str_replace('*', '', $vat_rate);
		$localtax1_rate = get_localtax($vat_rate, 1, $object->thirdparty, $mysoc);
		$localtax2_rate = get_localtax($vat_rate, 2, $object->thirdparty, $mysoc);
		$pu_ht = price2num(GETPOST('price_ht'), '', 2);
		$pu_ttc = price2num(GETPOST('price_ttc'), '', 2);

		$pu_ht_devise = price2num(GETPOST('multicurrency_subprice'), '', 2);
		$pu_ttc_devise = price2num(GETPOST('multicurrency_subprice_ttc'), '', 2);

		$qty = price2num(GETPOST('qty', 'alpha'), 'MS');

		// Prepare a price equivalent for minimum price check
		$pu_equivalent = $pu_ht;
		$pu_equivalent_ttc = $pu_ttc;

		$currency_tx = $object->multicurrency_tx;

		// Check if we have a foreign currency
		// If so, we update the pu_equiv as the equivalent price in base currency
		if ($pu_ht == '' && $pu_ht_devise != '' && $currency_tx != '') {
			$pu_equivalent = $pu_ht_devise * $currency_tx;
		}
		if ($pu_ttc == '' && $pu_ttc_devise != '' && $currency_tx != '') {
			$pu_equivalent_ttc = $pu_ttc_devise * $currency_tx;
		}

		// TODO $pu_equivalent or $pu_equivalent_ttc must be calculated from the one not null taking into account all taxes
		/*
		 if ($pu_equivalent) {
		 $tmp = calcul_price_total(1, $pu_equivalent, 0, $vat_rate, -1, -1, 0, 'HT', $info_bits, $type);
		 $pu_equivalent_ttc = ...
		 } else {
		 $tmp = calcul_price_total(1, $pu_equivalent_ttc, 0, $vat_rate, -1, -1, 0, 'TTC', $info_bits, $type);
		 $pu_equivalent_ht = ...
		 }
		 */

		// Add buying price
		$fournprice = price2num(GETPOST('fournprice') ? GETPOST('fournprice') : '');
		$buyingprice = price2num(GETPOST('buying_price') != '' ? GETPOST('buying_price') : ''); // If buying_price is '0', we muste keep this value

		// Extrafields Lines
		$extralabelsline = $extrafields->fetch_name_optionals_label($object->table_element_line);
		$array_options = $extrafields->getOptionalsFromPost($object->table_element_line);
		// Unset extrafield POST Data
		if (is_array($extralabelsline)) {
			foreach ($extralabelsline as $key => $value) {
				unset($_POST["options_".$key]);
			}
		}

		// Define special_code for special lines
		$special_code = GETPOST('special_code');
		if (!GETPOST('qty')) {
			$special_code = 3;
		}

		$remise_percent = GETPOST('remise_percent') != '' ? price2num(GETPOST('remise_percent'), '', 2) : 0;

		// Check minimum price
		$productid = GETPOST('productid', 'int');
		if (!empty($productid)) {
			$product = new Product($db);
			$product->fetch($productid);

			$type = $product->type;

			$price_min = $product->price_min;
			if ((!empty($conf->global->PRODUIT_MULTIPRICES) || !empty($conf->global->PRODUIT_CUSTOMER_PRICES_BY_QTY_MULTIPRICES)) && !empty($object->thirdparty->price_level)) {
				$price_min = $product->multiprices_min[$object->thirdparty->price_level];
			}
			$price_min_ttc = $product->price_min_ttc;
			if ((!empty($conf->global->PRODUIT_MULTIPRICES) || !empty($conf->global->PRODUIT_CUSTOMER_PRICES_BY_QTY_MULTIPRICES)) && !empty($object->thirdparty->price_level)) {
				$price_min_ttc = $product->multiprices_min_ttc[$object->thirdparty->price_level];
			}

			$label = ((GETPOST('update_label') && GETPOST('product_label')) ? GETPOST('product_label') : '');

			// Check price is not lower than minimum
			if ($usermustrespectpricemin) {
				if ($pu_equivalent && $price_min && ((price2num($pu_equivalent) * (1 - $remise_percent / 100)) < price2num($price_min))) {
					$mesg = $langs->trans("CantBeLessThanMinPrice", price(price2num($price_min, 'MU'), 0, $langs, 0, 0, -1, $conf->currency));
					setEventMessages($mesg, null, 'errors');
					$error++;
					$action = 'editline';
				} elseif ($pu_equivalent_ttc && $price_min_ttc && ((price2num($pu_equivalent_ttc) * (1 - $remise_percent / 100)) < price2num($price_min_ttc))) {
					$mesg = $langs->trans("CantBeLessThanMinPriceInclTax", price(price2num($price_min_ttc, 'MU'), 0, $langs, 0, 0, -1, $conf->currency));
					setEventMessages($mesg, null, 'errors');
					$error++;
					$action = 'editline';
				}
			}
		} else {
			$type = GETPOST('type');
			$label = (GETPOST('product_label') ? GETPOST('product_label') : '');

			// Check parameters
			if (GETPOST('type') < 0) {
				setEventMessages($langs->trans("ErrorFieldRequired", $langs->transnoentitiesnoconv("Type")), null, 'errors');
				$error++;
				$action = 'editline';
			}
		}

		if ($qty < 0) {
			setEventMessages($langs->trans('FieldCannotBeNegative', $langs->transnoentitiesnoconv('Qty')), null, 'errors');
			$error++;
			$action = 'editline';
		}

		if (!$error) {
			if (!$user->hasRight('margins', 'creer')) {
				foreach ($object->lines as &$line) {
					if ($line->id == GETPOST('lineid', 'int')) {
						$fournprice = $line->fk_fournprice;
						$buyingprice = $line->pa_ht;
						break;
					}
				}
			}

			$price_base_type = 'HT';
			$pu = $pu_ht;
			if (empty($pu) && !empty($pu_ttc)) {
				$pu = $pu_ttc;
				$price_base_type = 'TTC';
			}

			$result = $object->updateline(GETPOST('lineid', 'int'), $description, $pu, $qty, $remise_percent, $vat_rate, $localtax1_rate, $localtax2_rate, $price_base_type, $info_bits, $date_start, $date_end, $type, GETPOST('fk_parent_line'), 0, $fournprice, $buyingprice, $label, $special_code, $array_options, GETPOST('units'), $pu_ht_devise);

			if ($result >= 0) {
				if (empty($conf->global->MAIN_DISABLE_PDF_AUTOUPDATE)) {
					// Define output language
					$outputlangs = $langs;
					$newlang = '';
					if (getDolGlobalInt('MAIN_MULTILANGS') && empty($newlang) && GETPOST('lang_id', 'aZ09')) {
						$newlang = GETPOST('lang_id', 'aZ09');
					}
					if (getDolGlobalInt('MAIN_MULTILANGS') && empty($newlang)) {
						$newlang = $object->thirdparty->default_lang;
					}
					if (!empty($newlang)) {
						$outputlangs = new Translate("", $conf);
						$outputlangs->setDefaultLang($newlang);
					}

					$ret = $object->fetch($object->id); // Reload to get new records
					$object->generateDocument($object->model_pdf, $outputlangs, $hidedetails, $hidedesc, $hideref);
				}

				unset($_POST['qty']);
				unset($_POST['type']);
				unset($_POST['productid']);
				unset($_POST['remise_percent']);
				unset($_POST['price_ht']);
				unset($_POST['multicurrency_price_ht']);
				unset($_POST['price_ttc']);
				unset($_POST['tva_tx']);
				unset($_POST['product_ref']);
				unset($_POST['product_label']);
				unset($_POST['product_desc']);
				unset($_POST['fournprice']);
				unset($_POST['buying_price']);

				unset($_POST['date_starthour']);
				unset($_POST['date_startmin']);
				unset($_POST['date_startsec']);
				unset($_POST['date_startday']);
				unset($_POST['date_startmonth']);
				unset($_POST['date_startyear']);
				unset($_POST['date_endhour']);
				unset($_POST['date_endmin']);
				unset($_POST['date_endsec']);
				unset($_POST['date_endday']);
				unset($_POST['date_endmonth']);
				unset($_POST['date_endyear']);
			} else {
				setEventMessages($object->error, $object->errors, 'errors');
			}
		}
	} elseif ($action == 'updateline' && $usercancreate && GETPOST('cancel', 'alpha')) {
		header('Location: '.$_SERVER['PHP_SELF'].'?id='.$object->id); // Pour reaffichage de la fiche en cours d'edition
		exit();
	} elseif ($action == 'confirm_validate' && $confirm == 'yes' && $usercanvalidate) {
		$idwarehouse = GETPOST('idwarehouse', 'int');

		$qualified_for_stock_change = 0;
		if (empty($conf->global->STOCK_SUPPORTS_SERVICES)) {
			$qualified_for_stock_change = $object->hasProductsOrServices(2);
		} else {
			$qualified_for_stock_change = $object->hasProductsOrServices(1);
		}

		// Check parameters
		if (isModEnabled('stock') && !empty($conf->global->STOCK_CALCULATE_ON_VALIDATE_ORDER) && $qualified_for_stock_change) {
			if (!$idwarehouse || $idwarehouse == -1) {
				$error++;
				setEventMessages($langs->trans('ErrorFieldRequired', $langs->transnoentitiesnoconv("Warehouse")), null, 'errors');
				$action = '';
			}
		}

		if (!$error) {
			$locationTarget = '';
			$db->begin();
			$result = $object->valid($user, $idwarehouse);
			if ($result >= 0) {
				$error = 0;
				$deposit = null;

				$deposit_percent_from_payment_terms = getDictionaryValue('c_payment_term', 'deposit_percent', $object->cond_reglement_id);

				if (
					GETPOST('generate_deposit', 'alpha') == 'on' && !empty($deposit_percent_from_payment_terms)
					&& isModEnabled('facture') && $user->hasRight('facture', 'creer')
				) {
					require_once DOL_DOCUMENT_ROOT . '/compta/facture/class/facture.class.php';

					$date = dol_mktime(0, 0, 0, GETPOST('datefmonth', 'int'), GETPOST('datefday', 'int'), GETPOST('datefyear', 'int'));
					$forceFields = array();

					if (GETPOSTISSET('date_pointoftax')) {
						$forceFields['date_pointoftax'] = dol_mktime(0, 0, 0, GETPOST('date_pointoftaxmonth', 'int'), GETPOST('date_pointoftaxday', 'int'), GETPOST('date_pointoftaxyear', 'int'));
					}

					$deposit = Facture::createDepositFromOrigin($object, $date, GETPOST('cond_reglement_id', 'int'), $user, 0, GETPOST('validate_generated_deposit', 'alpha') == 'on', $forceFields);

					if ($deposit) {
						setEventMessage('DepositGenerated');
						$locationTarget = DOL_URL_ROOT . '/compta/facture/card.php?id=' . $deposit->id;
					} else {
						$error++;
						setEventMessages($object->error, $object->errors, 'errors');
					}
				}

				// Define output language
				if (! $error) {
					$db->commit();

					if (empty($conf->global->MAIN_DISABLE_PDF_AUTOUPDATE)) {
						$outputlangs = $langs;
						$newlang = '';
						if (getDolGlobalInt('MAIN_MULTILANGS') && empty($newlang) && GETPOST('lang_id', 'aZ09')) {
							$newlang = GETPOST('lang_id', 'aZ09');
						}
						if (getDolGlobalInt('MAIN_MULTILANGS') && empty($newlang)) {
							$newlang = $object->thirdparty->default_lang;
						}
						if (!empty($newlang)) {
							$outputlangs = new Translate("", $conf);
							$outputlangs->setDefaultLang($newlang);
						}
						$model = $object->model_pdf;
						$ret = $object->fetch($id); // Reload to get new records

						$object->generateDocument($model, $outputlangs, $hidedetails, $hidedesc, $hideref);

						if ($deposit) {
							$deposit->fetch($deposit->id); // Reload to get new records
							$deposit->generateDocument($deposit->model_pdf, $outputlangs, $hidedetails, $hidedesc, $hideref);
						}
					}

					if ($locationTarget) {
						header('Location: ' . $locationTarget);
						exit;
					}
				} else {
					$db->rollback();
				}
			} else {
				$db->rollback();
				setEventMessages($object->error, $object->errors, 'errors');
			}
		}
	} elseif ($action == 'confirm_modif' && $usercancreate) {
		// Go back to draft status
		$idwarehouse = GETPOST('idwarehouse');

		$qualified_for_stock_change = 0;
		if (empty($conf->global->STOCK_SUPPORTS_SERVICES)) {
			$qualified_for_stock_change = $object->hasProductsOrServices(2);
		} else {
			$qualified_for_stock_change = $object->hasProductsOrServices(1);
		}

		// Check parameters
		if (isModEnabled('stock') && !empty($conf->global->STOCK_CALCULATE_ON_VALIDATE_ORDER) && $qualified_for_stock_change) {
			if (!$idwarehouse || $idwarehouse == -1) {
				$error++;
				setEventMessages($langs->trans('ErrorFieldRequired', $langs->transnoentitiesnoconv("Warehouse")), null, 'errors');
				$action = '';
			}
		}

		if (!$error) {
			$result = $object->setDraft($user, $idwarehouse);
			if ($result >= 0) {
				// Define output language
				if (empty($conf->global->MAIN_DISABLE_PDF_AUTOUPDATE)) {
					$outputlangs = $langs;
					$newlang = '';
					if (getDolGlobalInt('MAIN_MULTILANGS') && empty($newlang) && GETPOST('lang_id', 'aZ09')) {
						$newlang = GETPOST('lang_id', 'aZ09');
					}
					if (getDolGlobalInt('MAIN_MULTILANGS') && empty($newlang)) {
						$newlang = $object->thirdparty->default_lang;
					}
					if (!empty($newlang)) {
						$outputlangs = new Translate("", $conf);
						$outputlangs->setDefaultLang($newlang);
					}
					$model = $object->model_pdf;
					$ret = $object->fetch($id); // Reload to get new records

					$object->generateDocument($model, $outputlangs, $hidedetails, $hidedesc, $hideref);
				}
			} else {
				setEventMessages($object->error, $object->errors, 'errors');
			}
		}
	} elseif ($action == 'confirm_shipped' && $confirm == 'yes' && $usercanclose) {
		$result = $object->cloture($user);
		if ($result < 0) {
			setEventMessages($object->error, $object->errors, 'errors');
		}
	} elseif ($action == 'confirm_cancel' && $confirm == 'yes' && $usercanvalidate) {
		$idwarehouse = GETPOST('idwarehouse', 'int');

		$qualified_for_stock_change = 0;
		if (empty($conf->global->STOCK_SUPPORTS_SERVICES)) {
			$qualified_for_stock_change = $object->hasProductsOrServices(2);
		} else {
			$qualified_for_stock_change = $object->hasProductsOrServices(1);
		}

		// Check parameters
		if (isModEnabled('stock') && !empty($conf->global->STOCK_CALCULATE_ON_VALIDATE_ORDER) && $qualified_for_stock_change) {
			if (!$idwarehouse || $idwarehouse == -1) {
				$error++;
				setEventMessages($langs->trans('ErrorFieldRequired', $langs->transnoentitiesnoconv("Warehouse")), null, 'errors');
				$action = '';
			}
		}

		if (!$error) {
			$result = $object->cancel($idwarehouse);

			if ($result < 0) {
				setEventMessages($object->error, $object->errors, 'errors');
			}
		}
	}

	if ($action == 'update_extras') {
		$object->oldcopy = dol_clone($object, 2);

		// Fill array 'array_options' with data from update form
		$ret = $extrafields->setOptionalsFromPost(null, $object, GETPOST('attribute', 'restricthtml'));
		if ($ret < 0) {
			$error++;
		}

		if (!$error) {
			// Actions on extra fields
			$result = $object->insertExtraFields('ORDER_MODIFY');
			if ($result < 0) {
				setEventMessages($object->error, $object->errors, 'errors');
				$error++;
			}
		}

		if ($error) {
			$action = 'edit_extras';
		}
	}

	// add lines from objectlinked
	if ($action == 'import_lines_from_object'
		&& $usercancreate
		&& $object->statut == Commande::STATUS_DRAFT
	  ) {
		$fromElement = GETPOST('fromelement');
		$fromElementid = GETPOST('fromelementid');
		$importLines = GETPOST('line_checkbox');

		if (!empty($importLines) && is_array($importLines) && !empty($fromElement) && ctype_alpha($fromElement) && !empty($fromElementid)) {
			if ($fromElement == 'commande') {
				dol_include_once('/'.$fromElement.'/class/'.$fromElement.'.class.php');
				$lineClassName = 'OrderLine';
			} elseif ($fromElement == 'propal') {
				dol_include_once('/comm/'.$fromElement.'/class/'.$fromElement.'.class.php');
				$lineClassName = 'PropaleLigne';
			} elseif ($fromElement == 'facture') {
				dol_include_once('/compta/'.$fromElement.'/class/'.$fromElement.'.class.php');
				$lineClassName = 'FactureLigne';
			}
			$nextRang = count($object->lines) + 1;
			$importCount = 0;
			$error = 0;
			foreach ($importLines as $lineId) {
				$lineId = intval($lineId);
				$originLine = new $lineClassName($db);
				if (intval($fromElementid) > 0 && $originLine->fetch($lineId) > 0) {
					$originLine->fetch_optionals();
					$desc = $originLine->desc;
					$pu_ht = $originLine->subprice;
					$qty = $originLine->qty;
					$txtva = $originLine->tva_tx;
					$txlocaltax1 = $originLine->localtax1_tx;
					$txlocaltax2 = $originLine->localtax2_tx;
					$fk_product = $originLine->fk_product;
					$remise_percent = $originLine->remise_percent;
					$date_start = $originLine->date_start;
					$date_end = $originLine->date_end;
					$ventil = 0;
					$info_bits = $originLine->info_bits;
					$fk_remise_except = $originLine->fk_remise_except;
					$price_base_type = 'HT';
					$pu_ttc = 0;
					$type = $originLine->product_type;
					$rang = $nextRang++;
					$special_code = $originLine->special_code;
					$origin = $originLine->element;
					$origin_id = $originLine->id;
					$fk_parent_line = 0;
					$fk_fournprice = $originLine->fk_fournprice;
					$pa_ht = $originLine->pa_ht;
					$label = $originLine->label;
					$array_options = $originLine->array_options;
					$situation_percent = 100;
					$fk_prev_id = '';
					$fk_unit = $originLine->fk_unit;
					$pu_ht_devise = $originLine->multicurrency_subprice;

					$res = $object->addline($desc, $pu_ht, $qty, $txtva, $txlocaltax1, $txlocaltax2, $fk_product, $remise_percent, $info_bits, $fk_remise_except, $price_base_type, $pu_ttc, $date_start, $date_end, $type, $rang, $special_code, $fk_parent_line, $fk_fournprice, $pa_ht, $label, $array_options, $fk_unit, $origin, $origin_id, $pu_ht_devise);

					if ($res > 0) {
						$importCount++;
					} else {
						$error++;
					}
				} else {
					$error++;
				}
			}

			if ($error) {
				setEventMessages($langs->trans('ErrorsOnXLines', $error), null, 'errors');
			}
		}
	}

	// Actions when printing a doc from card
	include DOL_DOCUMENT_ROOT.'/core/actions_printing.inc.php';

	// Actions to build doc
	$upload_dir = !empty($conf->commande->multidir_output[$object->entity])?$conf->commande->multidir_output[$object->entity]:$conf->commande->dir_output;
	$permissiontoadd = $usercancreate;
	include DOL_DOCUMENT_ROOT.'/core/actions_builddoc.inc.php';

	// Actions to send emails
	$triggersendname = 'ORDER_SENTBYMAIL';
	$paramname = 'id';
	$autocopy = 'MAIN_MAIL_AUTOCOPY_ORDER_TO'; // used to know the automatic BCC to add
	$trackid = 'ord'.$object->id;
	include DOL_DOCUMENT_ROOT.'/core/actions_sendmails.inc.php';


	if (!$error && !empty($conf->global->MAIN_DISABLE_CONTACTS_TAB) && $usercancreate) {
		if ($action == 'addcontact') {
			if ($object->id > 0) {
				$contactid = (GETPOST('userid') ? GETPOST('userid') : GETPOST('contactid'));
				$typeid = (GETPOST('typecontact') ? GETPOST('typecontact') : GETPOST('type'));
				$result = $object->add_contact($contactid, $typeid, GETPOST("source", 'aZ09'));
			}

			if ($result >= 0) {
				header("Location: ".$_SERVER['PHP_SELF']."?id=".$object->id);
				exit();
			} else {
				if ($object->error == 'DB_ERROR_RECORD_ALREADY_EXISTS') {
					$langs->load("errors");
					setEventMessages($langs->trans("ErrorThisContactIsAlreadyDefinedAsThisType"), null, 'errors');
				} else {
					setEventMessages($object->error, $object->errors, 'errors');
				}
			}
		} elseif ($action == 'swapstatut') {
			// bascule du statut d'un contact
			if ($object->id > 0) {
				$result = $object->swapContactStatus(GETPOST('ligne', 'int'));
			} else {
				dol_print_error($db);
			}
		} elseif ($action == 'deletecontact') {
			// Efface un contact
			$result = $object->delete_contact($lineid);

			if ($result >= 0) {
				header("Location: ".$_SERVER['PHP_SELF']."?id=".$object->id);
				exit();
			} else {
				dol_print_error($db);
			}
		}
	}
}


/*
 *	View
 */

$title = $object->ref." - ".$langs->trans('Card');
if ($action == 'create') {
	$title = $langs->trans("NewOrder");
}
$help_url = 'EN:Customers_Orders|FR:Commandes_Clients|ES:Pedidos de clientes|DE:Modul_Kundenaufträge';

llxHeader('', $title, $help_url);

$form = new Form($db);
$formfile = new FormFile($db);
$formorder = new FormOrder($db);
$formmargin = new FormMargin($db);
if (isModEnabled('project')) {
	$formproject = new FormProjets($db);
}

// Mode creation
if ($action == 'create' && $usercancreate) {
	print load_fiche_titre($langs->trans('CreateOrder'), '', 'order');

	$soc = new Societe($db);
	if ($socid > 0) {
		$res = $soc->fetch($socid);
	}

	//$remise_absolue = 0;

	$currency_code = $conf->currency;

	$cond_reglement_id = GETPOST('cond_reglement_id', 'int');
	$deposit_percent = GETPOST('cond_reglement_id_deposit_percent', 'alpha');
	$mode_reglement_id = GETPOST('mode_reglement_id', 'int');
	$fk_account = GETPOST('fk_account', 'int');

	if (!empty($origin) && !empty($originid)) {
		// Parse element/subelement (ex: project_task)
		$element = $subelement = $origin;
		$regs = array();
		if (preg_match('/^([^_]+)_([^_]+)/i', $origin, $regs)) {
			$element = $regs[1];
			$subelement = $regs[2];
		}

		if ($element == 'project') {
			$projectid = $originid;

			if (!$cond_reglement_id) {
				$cond_reglement_id = $soc->cond_reglement_id;
			}
			if (!$deposit_percent) {
				$deposit_percent = $soc->deposit_percent;
			}
			if (!$mode_reglement_id) {
				$mode_reglement_id = $soc->mode_reglement_id;
			}
			if (!$remise_percent) {
				$remise_percent = $soc->remise_percent;
			}
			/*if (!$dateorder) {
				// Do not set 0 here (0 for a date is 1970)
				$dateorder = (empty($dateinvoice) ? (empty($conf->global->MAIN_AUTOFILL_DATE_ORDER) ?-1 : '') : $dateorder);
			}*/
		} else {
			// For compatibility
			if ($element == 'order' || $element == 'commande') {
				$element = $subelement = 'commande';
			} elseif ($element == 'propal') {
				$element = 'comm/propal';
				$subelement = 'propal';
			} elseif ($element == 'contract') {
				$element = $subelement = 'contrat';
			}

			dol_include_once('/'.$element.'/class/'.$subelement.'.class.php');

			$classname = ucfirst($subelement);
			$objectsrc = new $classname($db);
			$objectsrc->fetch($originid);
			if (empty($objectsrc->lines) && method_exists($objectsrc, 'fetch_lines')) {
				$objectsrc->fetch_lines();
			}
			$objectsrc->fetch_thirdparty();

			// Replicate extrafields
			$objectsrc->fetch_optionals();
			$object->array_options = $objectsrc->array_options;

			$projectid = (!empty($objectsrc->fk_project) ? $objectsrc->fk_project : '');
			$ref_client = (!empty($objectsrc->ref_client) ? $objectsrc->ref_client : '');

			$soc = $objectsrc->thirdparty;
			$cond_reglement_id	= (!empty($objectsrc->cond_reglement_id) ? $objectsrc->cond_reglement_id : (!empty($soc->cond_reglement_id) ? $soc->cond_reglement_id : 0));
			$deposit_percent	= (!empty($objectsrc->deposit_percent) ? $objectsrc->deposit_percent : (!empty($soc->deposit_percent) ? $soc->deposit_percent : null));
			$mode_reglement_id	= (!empty($objectsrc->mode_reglement_id) ? $objectsrc->mode_reglement_id : (!empty($soc->mode_reglement_id) ? $soc->mode_reglement_id : 0));
			$fk_account         = (!empty($objectsrc->fk_account) ? $objectsrc->fk_account : (!empty($soc->fk_account) ? $soc->fk_account : 0));
			$availability_id = (!empty($objectsrc->availability_id) ? $objectsrc->availability_id : 0);
			$shipping_method_id = (!empty($objectsrc->shipping_method_id) ? $objectsrc->shipping_method_id : (!empty($soc->shipping_method_id) ? $soc->shipping_method_id : 0));
			$warehouse_id       = (!empty($objectsrc->warehouse_id) ? $objectsrc->warehouse_id : (!empty($soc->warehouse_id) ? $soc->warehouse_id : 0));
			$demand_reason_id = (!empty($objectsrc->demand_reason_id) ? $objectsrc->demand_reason_id : (!empty($soc->demand_reason_id) ? $soc->demand_reason_id : 0));
			//$remise_percent		= (!empty($objectsrc->remise_percent) ? $objectsrc->remise_percent : (!empty($soc->remise_percent) ? $soc->remise_percent : 0));
			//$remise_absolue		= (!empty($objectsrc->remise_absolue) ? $objectsrc->remise_absolue : (!empty($soc->remise_absolue) ? $soc->remise_absolue : 0));
			$dateorder = empty($conf->global->MAIN_AUTOFILL_DATE_ORDER) ? -1 : '';

			$date_delivery = (!empty($objectsrc->delivery_date) ? $objectsrc->delivery_date : '');

			if (isModEnabled("multicurrency")) {
				if (!empty($objectsrc->multicurrency_code)) {
					$currency_code = $objectsrc->multicurrency_code;
				}
				if (!empty($conf->global->MULTICURRENCY_USE_ORIGIN_TX) && !empty($objectsrc->multicurrency_tx)) {
					$currency_tx = $objectsrc->multicurrency_tx;
				}
			}

			$note_private = $object->getDefaultCreateValueFor('note_private', (!empty($objectsrc->note_private) ? $objectsrc->note_private : null));
			$note_public = $object->getDefaultCreateValueFor('note_public', (!empty($objectsrc->note_public) ? $objectsrc->note_public : null));

			// Object source contacts list
			$srccontactslist = $objectsrc->liste_contact(-1, 'external', 1);
		}
	} else {
		$cond_reglement_id  = empty($soc->cond_reglement_id) ? $cond_reglement_id : $soc->cond_reglement_id;
		$deposit_percent    = empty($soc->deposit_percent) ? $deposit_percent : $soc->deposit_percent;
		$mode_reglement_id  = empty($soc->mode_reglement_id) ? $mode_reglement_id : $soc->mode_reglement_id;
		$fk_account         = empty($soc->mode_reglement_id) ? $fk_account : $soc->fk_account;
		$availability_id    = 0;
		$shipping_method_id = $soc->shipping_method_id;
		$warehouse_id       = $soc->fk_warehouse;
		$demand_reason_id   = $soc->demand_reason_id;
		//$remise_percent     = $soc->remise_percent;
		//$remise_absolue     = 0;
		$dateorder          = empty($conf->global->MAIN_AUTOFILL_DATE_ORDER) ?-1 : '';

		if (isModEnabled("multicurrency") && !empty($soc->multicurrency_code)) {
			$currency_code = $soc->multicurrency_code;
		}

		$note_private = $object->getDefaultCreateValueFor('note_private');
		$note_public = $object->getDefaultCreateValueFor('note_public');
	}

	// If form was posted (but error returned), we must reuse the value posted in priority (standard Dolibarr behaviour)
	if (!GETPOST('changecompany')) {
		if (GETPOSTISSET('cond_reglement_id')) {
			$cond_reglement_id = GETPOST('cond_reglement_id', 'int');
		}
		if (GETPOSTISSET('deposit_percent')) {
			$deposit_percent = price2num(GETPOST('deposit_percent', 'alpha'));
		}
		if (GETPOSTISSET('mode_reglement_id')) {
			$mode_reglement_id = GETPOST('mode_reglement_id', 'int');
		}
		if (GETPOSTISSET('cond_reglement_id')) {
			$fk_account = GETPOST('fk_account', 'int');
		}
	}

	// Warehouse default if null
	if ($soc->fk_warehouse > 0) {
		$warehouse_id = $soc->fk_warehouse;
	}
	if (isModEnabled('stock') && empty($warehouse_id) && !empty($conf->global->WAREHOUSE_ASK_WAREHOUSE_DURING_ORDER)) {
		if (empty($object->warehouse_id) && !empty($conf->global->MAIN_DEFAULT_WAREHOUSE)) {
			$warehouse_id = $conf->global->MAIN_DEFAULT_WAREHOUSE;
		}
		if (empty($object->warehouse_id) && !empty($conf->global->MAIN_DEFAULT_WAREHOUSE_USER)) {
			$warehouse_id = $user->fk_warehouse;
		}
	}

	print '<form name="crea_commande" action="'.$_SERVER["PHP_SELF"].'" method="POST">';
	print '<input type="hidden" name="token" value="'.newToken().'">';
	print '<input type="hidden" name="action" value="add">';
	print '<input type="hidden" name="changecompany" value="0">';	// will be set to 1 by javascript so we know post is done after a company change
	print '<input type="hidden" name="remise_percent" value="'.$soc->remise_percent.'">';
	print '<input type="hidden" name="origin" value="'.$origin.'">';
	print '<input type="hidden" name="originid" value="'.$originid.'">';
	print '<input type="hidden" name="backtopage" value="'.$backtopage.'">';
	if (!empty($currency_tx)) {
		print '<input type="hidden" name="originmulticurrency_tx" value="'.$currency_tx.'">';
	}

	print dol_get_fiche_head('');

	print '<table class="border centpercent">';

	// Reference
	print '<tr><td class="titlefieldcreate fieldrequired">'.$langs->trans('Ref').'</td><td>'.$langs->trans("Draft").'</td></tr>';

	// Reference client
	print '<tr><td>'.$langs->trans('RefCustomer').'</td><td>';
	if (!empty($conf->global->MAIN_USE_PROPAL_REFCLIENT_FOR_ORDER) && !empty($origin) && !empty($originid)) {
		print '<input type="text" name="ref_client" value="'.$ref_client.'"></td>';
	} else {
		print '<input type="text" name="ref_client" value="'.GETPOST('ref_client').'"></td>';
	}
	print '</tr>';

	// Thirdparty
	print '<tr>';
	print '<td class="fieldrequired">'.$langs->trans('Customer').'</td>';
	if ($socid > 0) {
		print '<td>';
		print $soc->getNomUrl(1, 'customer');
		print '<input type="hidden" name="socid" value="'.$soc->id.'">';
		print '</td>';
	} else {
		print '<td class="valuefieldcreate">';
		$filter = '((s.client:IN:1,2,3) AND (s.status:=:1))';
		print img_picto('', 'company', 'class="pictofixedwidth"').$form->select_company('', 'socid', $filter, 'SelectThirdParty', 1, 0, null, 0, 'minwidth175 maxwidth500 widthcentpercentminusxx');
		// reload page to retrieve customer informations
		if (empty($conf->global->RELOAD_PAGE_ON_CUSTOMER_CHANGE_DISABLED)) {
			print '<script>
			$(document).ready(function() {
				$("#socid").change(function() {
					console.log("We have changed the company - Reload page");
					var socid = $(this).val();
					// reload page
					$("input[name=action]").val("create");
					$("input[name=changecompany]").val("1");
					$("form[name=crea_commande]").submit();
				});
			});
			</script>';
		}
		print ' <a href="'.DOL_URL_ROOT.'/societe/card.php?action=create&client=3&fournisseur=0&backtopage='.urlencode($_SERVER["PHP_SELF"].'?action=create').'"><span class="fa fa-plus-circle valignmiddle paddingleft" title="'.$langs->trans("AddThirdParty").'"></span></a>';
		print '</td>';
	}
	print '</tr>'."\n";

	// Contact of order
	if ($socid > 0) {
		// Contacts (ask contact only if thirdparty already defined).
		print "<tr><td>".$langs->trans("DefaultContact").'</td><td>';
		print img_picto('', 'contact', 'class="pictofixedwidth"');
		print $form->selectcontacts($soc->id, $contactid, 'contactid', 1, !empty($srccontactslist)?$srccontactslist:"", '', 1, 'maxwidth200 widthcentpercentminusx');
		print '</td></tr>';

		// Ligne info remises tiers
		print '<tr><td>'.$langs->trans('Discounts').'</td><td>';

		$absolute_discount = $soc->getAvailableDiscounts();

		$thirdparty = $soc;
		$discount_type = 0;
		$backtopage = $_SERVER["PHP_SELF"].'?socid='.$thirdparty->id.'&action='.$action.'&origin='.urlencode(GETPOST('origin')).'&originid='.urlencode(GETPOSTINT('originid'));
		include DOL_DOCUMENT_ROOT.'/core/tpl/object_discounts.tpl.php';

		print '</td></tr>';
	}

	// Date
	print '<tr><td class="fieldrequired">'.$langs->trans('Date').'</td><td>';
	print img_picto('', 'action', 'class="pictofixedwidth"');
	print $form->selectDate('', 're', '', '', '', "crea_commande", 1, 1); // Always autofill date with current date
	print '</td></tr>';

	// Date delivery planned
	print '<tr><td>'.$langs->trans("DateDeliveryPlanned").'</td>';
	print '<td colspan="3">';
	$date_delivery = ($date_delivery ? $date_delivery : $object->delivery_date);
	print img_picto('', 'action', 'class="pictofixedwidth"');
	print $form->selectDate($date_delivery ? $date_delivery : -1, 'liv_', 1, 1, 1);
	print "</td>\n";
	print '</tr>';

	// Delivery delay
	print '<tr class="fielddeliverydelay"><td>'.$langs->trans('AvailabilityPeriod').'</td><td>';
	print img_picto('', 'clock', 'class="pictofixedwidth"');
	$form->selectAvailabilityDelay((GETPOSTISSET('availability_id') ? GETPOST('availability_id') : $availability_id), 'availability_id', '', 1, 'maxwidth200 widthcentpercentminusx');
	print '</td></tr>';

	// Terms of payment
	print '<tr><td class="nowrap">'.$langs->trans('PaymentConditionsShort').'</td><td>';
	print img_picto('', 'payment', 'class="pictofixedwidth"');
	print $form->getSelectConditionsPaiements($cond_reglement_id, 'cond_reglement_id', 1, 1, 0, 'maxwidth200 widthcentpercentminusx', $deposit_percent);
	print '</td></tr>';

	// Payment mode
	print '<tr><td>'.$langs->trans('PaymentMode').'</td><td>';
	print img_picto('', 'bank', 'class="pictofixedwidth"');
	print $form->select_types_paiements($mode_reglement_id, 'mode_reglement_id', 'CRDT', 0, 1, 0, 0, 1, 'maxwidth200 widthcentpercentminusx', 1);
	print '</td></tr>';

	// Bank Account
	if (!empty($conf->global->BANK_ASK_PAYMENT_BANK_DURING_ORDER) && isModEnabled("banque")) {
		print '<tr><td>'.$langs->trans('BankAccount').'</td><td>';
		print img_picto('', 'bank_account', 'class="pictofixedwidth"').$form->select_comptes($fk_account, 'fk_account', 0, '', 1, '', 0, 'maxwidth200 widthcentpercentminusx', 1);
		print '</td></tr>';
	}

	// Shipping Method
	if (isModEnabled('expedition')) {
		print '<tr><td>'.$langs->trans('SendingMethod').'</td><td>';
		print img_picto('', 'object_dolly', 'class="pictofixedwidth"');
		$form->selectShippingMethod(((GETPOSTISSET('shipping_method_id') && GETPOST('shipping_method_id', 'int') != 0) ? GETPOST('shipping_method_id') : $shipping_method_id), 'shipping_method_id', '', 1, '', 0, 'maxwidth200 widthcentpercentminusx');
		print '</td></tr>';
	}

	// Warehouse
	if (isModEnabled('stock') && !empty($conf->global->WAREHOUSE_ASK_WAREHOUSE_DURING_ORDER)) {
		require_once DOL_DOCUMENT_ROOT.'/product/class/html.formproduct.class.php';
		$formproduct = new FormProduct($db);
		print '<tr><td>'.$langs->trans('Warehouse').'</td><td>';
		print img_picto('', 'stock', 'class="pictofixedwidth"').$formproduct->selectWarehouses((GETPOSTISSET('warehouse_id')?GETPOST('warehouse_id'):$warehouse_id), 'warehouse_id', '', 1, 0, 0, '', 0, 0, array(), 'maxwidth500 widthcentpercentminusxx');
		print '</td></tr>';
	}

	// Source / Channel - What trigger creation
	print '<tr><td>'.$langs->trans('Channel').'</td><td>';
	print img_picto('', 'question', 'class="pictofixedwidth"');
	$form->selectInputReason((GETPOSTISSET('demand_reason_id')?GETPOST('demand_reason_id'):$demand_reason_id), 'demand_reason_id', '', 1, 'maxwidth200 widthcentpercentminusx');
	print '</td></tr>';

	// TODO How record was recorded OrderMode (llx_c_input_method)

	// Project
	if (isModEnabled('project')) {
		$langs->load("projects");
		print '<tr>';
		print '<td>'.$langs->trans("Project").'</td><td>';
		print img_picto('', 'project', 'class="pictofixedwidth"').$formproject->select_projects(($soc->id > 0 ? $soc->id : -1), (GETPOSTISSET('projectid')?GETPOST('projectid'):$projectid), 'projectid', 0, 0, 1, 1, 0, 0, 0, '', 1, 0, 'maxwidth500 widthcentpercentminusxx');
		print ' <a href="'.DOL_URL_ROOT.'/projet/card.php?socid='.$soc->id.'&action=create&status=1&backtopage='.urlencode($_SERVER["PHP_SELF"].'?action=create&socid='.$soc->id).'"><span class="fa fa-plus-circle valignmiddle" title="'.$langs->trans("AddProject").'"></span></a>';
		print '</td>';
		print '</tr>';
	}

	// Incoterms
	if (isModEnabled('incoterm')) {
		print '<tr>';
		print '<td><label for="incoterm_id">'.$form->textwithpicto($langs->trans("IncotermLabel"), !empty($objectsrc->fk_incoterms) ? $objectsrc->fk_incoterms : $soc->fk_incoterms, 1).'</label></td>';
		print '<td class="maxwidthonsmartphone">';
		$incoterm_id = GETPOST('incoterm_id');
		$incoterm_location = GETPOST('location_incoterms');
		if (empty($incoterm_id)) {
			$incoterm_id = (!empty($objectsrc->fk_incoterms) ? $objectsrc->fk_incoterms : $soc->fk_incoterms);
			$incoterm_location = (!empty($objectsrc->location_incoterms) ? $objectsrc->location_incoterms : $soc->location_incoterms);
		}
		print img_picto('', 'incoterm', 'class="pictofixedwidth"');
		print $form->select_incoterms($incoterm_id, $incoterm_location);
		print '</td></tr>';
	}

	// Other attributes
	$parameters = array();
	if (!empty($origin) && !empty($originid) && is_object($objectsrc)) {
		$parameters['objectsrc'] =  $objectsrc;
	}
	$parameters['socid'] = $socid;

	// Note that $action and $object may be modified by hook
	$reshook = $hookmanager->executeHooks('formObjectOptions', $parameters, $object, $action);
	print $hookmanager->resPrint;
	if (empty($reshook)) {
		if (!empty($conf->global->THIRDPARTY_PROPAGATE_EXTRAFIELDS_TO_ORDER) && !empty($soc->id)) {
			// copy from thirdparty
			$tpExtrafields = new ExtraFields($db);
			$tpExtrafieldLabels = $tpExtrafields->fetch_name_optionals_label($soc->table_element);
			if ($soc->fetch_optionals() > 0) {
				$object->array_options = array_merge($object->array_options, $soc->array_options);
			}
		}

		print $object->showOptionals($extrafields, 'create', $parameters);
	}

	// Template to use by default
	print '<tr><td>'.$langs->trans('DefaultModel').'</td>';
	print '<td>';
	include_once DOL_DOCUMENT_ROOT.'/core/modules/commande/modules_commande.php';
	$liste = ModelePDFCommandes::liste_modeles($db);
	$preselected = $conf->global->COMMANDE_ADDON_PDF;
	print img_picto('', 'pdf', 'class="pictofixedwidth"');
	print $form->selectarray('model', $liste, $preselected, 0, 0, 0, '', 0, 0, 0, '', 'maxwidth200 widthcentpercentminusx', 1);
	print "</td></tr>";

	// Multicurrency
	if (isModEnabled("multicurrency")) {
		print '<tr>';
		print '<td>'.$form->editfieldkey("Currency", 'multicurrency_code', '', $object, 0).'</td>';
		print '<td class="maxwidthonsmartphone">';
		print img_picto('', 'currency', 'class="pictofixedwidth"').$form->selectMultiCurrency(((GETPOSTISSET('multicurrency_code') && !GETPOST('changecompany'))?GETPOST('multicurrency_code'):$currency_code), 'multicurrency_code', 0, '', false, 'maxwidth200 widthcentpercentminusx');
		print '</td></tr>';
	}

	// Categories
	if (!empty($conf->categorie->enabled)) {
		print '<tr><td>'.$langs->trans("Categories").'</td><td colspan="3">';
		$cate_arbo = $form->select_all_categories(Categorie::TYPE_ORDER, '', 'parent', 64, 0, 1);
		$arrayselected = GETPOST('categories', 'array');
		print img_picto('', 'category').$form->multiselectarray('categories', $cate_arbo, $arrayselected, '', 0, 'quatrevingtpercent widthcentpercentminusx', 0, 0);
		print "</td></tr>";
	}

	// Note public
	print '<tr>';
	print '<td class="tdtop">'.$langs->trans('NotePublic').'</td>';
	print '<td>';

	$doleditor = new DolEditor('note_public', $note_public, '', 80, 'dolibarr_notes', 'In', 0, false, empty($conf->global->FCKEDITOR_ENABLE_NOTE_PUBLIC) ? 0 : 1, ROWS_3, '90%');
	print $doleditor->Create(1);
	// print '<textarea name="note_public" wrap="soft" cols="70" rows="'.ROWS_3.'">'.$note_public.'</textarea>';
	print '</td></tr>';

	// Note private
	if (empty($user->socid)) {
		print '<tr>';
		print '<td class="tdtop">'.$langs->trans('NotePrivate').'</td>';
		print '<td>';

		$doleditor = new DolEditor('note_private', $note_private, '', 80, 'dolibarr_notes', 'In', 0, false, empty($conf->global->FCKEDITOR_ENABLE_NOTE_PRIVATE) ? 0 : 1, ROWS_3, '90%');
		print $doleditor->Create(1);
		// print '<textarea name="note" wrap="soft" cols="70" rows="'.ROWS_3.'">'.$note_private.'</textarea>';
		print '</td></tr>';
	}

	if (!empty($origin) && !empty($originid) && is_object($objectsrc)) {
		// TODO for compatibility
		if ($origin == 'contrat') {
			// Calcul contrat->price (HT), contrat->total (TTC), contrat->tva
			//$objectsrc->remise_absolue = $remise_absolue;
			//$objectsrc->remise_percent = $remise_percent;
			$objectsrc->update_price(1);
		}

		print "\n<!-- ".$classname." info -->";
		print "\n";
		print '<input type="hidden" name="amount"         value="'.$objectsrc->total_ht.'">'."\n";
		print '<input type="hidden" name="total"          value="'.$objectsrc->total_ttc.'">'."\n";
		print '<input type="hidden" name="tva"            value="'.$objectsrc->total_tva.'">'."\n";
		print '<input type="hidden" name="origin"         value="'.$objectsrc->element.'">';
		print '<input type="hidden" name="originid"       value="'.$objectsrc->id.'">';

		switch ($classname) {
			case 'Propal':
				$newclassname = 'CommercialProposal';
				break;
			case 'Commande':
				$newclassname = 'Order';
				break;
			case 'Expedition':
				$newclassname = 'Sending';
				break;
			case 'Contrat':
				$newclassname = 'Contract';
				break;
			default:
				$newclassname = $classname;
		}

		print '<tr><td>'.$langs->trans($newclassname).'</td><td>'.$objectsrc->getNomUrl(1).'</td></tr>';

		// Amount
		print '<tr><td>'.$langs->trans('AmountHT').'</td><td>'.price($objectsrc->total_ht).'</td></tr>';
		print '<tr><td>'.$langs->trans('AmountVAT').'</td><td>'.price($objectsrc->total_tva)."</td></tr>";
		if ($mysoc->localtax1_assuj == "1" || $objectsrc->total_localtax1 != 0) { 		// Localtax1 RE
			print '<tr><td>'.$langs->transcountry("AmountLT1", $mysoc->country_code).'</td><td>'.price($objectsrc->total_localtax1)."</td></tr>";
		}

		if ($mysoc->localtax2_assuj == "1" || $objectsrc->total_localtax2 != 0) { 		// Localtax2 IRPF
			print '<tr><td>'.$langs->transcountry("AmountLT2", $mysoc->country_code).'</td><td>'.price($objectsrc->total_localtax2)."</td></tr>";
		}

		print '<tr><td>'.$langs->trans('AmountTTC').'</td><td>'.price($objectsrc->total_ttc)."</td></tr>";

		if (isModEnabled("multicurrency")) {
			print '<tr><td>'.$langs->trans('MulticurrencyAmountHT').'</td><td>'.price($objectsrc->multicurrency_total_ht).'</td></tr>';
			print '<tr><td>'.$langs->trans('MulticurrencyAmountVAT').'</td><td>'.price($objectsrc->multicurrency_total_tva)."</td></tr>";
			print '<tr><td>'.$langs->trans('MulticurrencyAmountTTC').'</td><td>'.price($objectsrc->multicurrency_total_ttc)."</td></tr>";
		}
	}

	print "\n";

	print '</table>';

	print dol_get_fiche_end();

	print $form->buttonsSaveCancel("CreateDraft");

	// Show origin lines
	if (!empty($origin) && !empty($originid) && is_object($objectsrc)) {
		$title = $langs->trans('ProductsAndServices');
		print load_fiche_titre($title);

		print '<div class="div-table-responsive-no-min">';
		print '<table class="noborder centpercent">';

		$objectsrc->printOriginLinesList('', $selectedLines);

		print '</table>';
		print '</div>';
	}

	print '</form>';
} else {
	// Mode view
	$now = dol_now();

	if ($object->id > 0) {
		$product_static = new Product($db);

		$soc = new Societe($db);
		$soc->fetch($object->socid);

		$author = new User($db);
		$author->fetch($object->user_author_id);

		$object->fetch_thirdparty();
		$res = $object->fetch_optionals();

		$head = commande_prepare_head($object);
		print dol_get_fiche_head($head, 'order', $langs->trans("CustomerOrder"), -1, 'order');

		$formconfirm = '';

		// Confirmation to delete
		if ($action == 'delete') {
			$formconfirm = $form->formconfirm($_SERVER["PHP_SELF"].'?id='.$object->id, $langs->trans('DeleteOrder'), $langs->trans('ConfirmDeleteOrder'), 'confirm_delete', '', 0, 1);
		}

		// Confirmation of validation
		if ($action == 'validate') {
			// We check that object has a temporary ref
			$ref = substr($object->ref, 1, 4);
			if ($ref == 'PROV' || $ref == '') {
				$numref = $object->getNextNumRef($soc);
				if (empty($numref)) {
					$error++;
					setEventMessages($object->error, $object->errors, 'errors');
				}
			} else {
				$numref = $object->ref;
			}

			$text = $langs->trans('ConfirmValidateOrder', $numref);
			if (isModEnabled('notification')) {
				require_once DOL_DOCUMENT_ROOT.'/core/class/notify.class.php';
				$notify = new Notify($db);
				$text .= '<br>';
				$text .= $notify->confirmMessage('ORDER_VALIDATE', $object->socid, $object);
			}

			$qualified_for_stock_change = 0;
			if (empty($conf->global->STOCK_SUPPORTS_SERVICES)) {
				$qualified_for_stock_change = $object->hasProductsOrServices(2);
			} else {
				$qualified_for_stock_change = $object->hasProductsOrServices(1);
			}

			$formquestion = array();
			if (isModEnabled('stock') && !empty($conf->global->STOCK_CALCULATE_ON_VALIDATE_ORDER) && $qualified_for_stock_change) {
				$langs->load("stocks");
				require_once DOL_DOCUMENT_ROOT.'/product/class/html.formproduct.class.php';
				$formproduct = new FormProduct($db);
				$forcecombo = 0;
				if ($conf->browser->name == 'ie') {
					$forcecombo = 1; // There is a bug in IE10 that make combo inside popup crazy
				}
				$formquestion = array(
					// 'text' => $langs->trans("ConfirmClone"),
					// array('type' => 'checkbox', 'name' => 'clone_content', 'label' => $langs->trans("CloneMainAttributes"), 'value' => 1),
					// array('type' => 'checkbox', 'name' => 'update_prices', 'label' => $langs->trans("PuttingPricesUpToDate"), 'value' => 1),
					array('type' => 'other', 'name' => 'idwarehouse', 'label' => $langs->trans("SelectWarehouseForStockDecrease"), 'value' => $formproduct->selectWarehouses(GETPOST('idwarehouse', 'int') ?GETPOST('idwarehouse', 'int') : 'ifone', 'idwarehouse', '', 1, 0, 0, '', 0, $forcecombo))
				);
			}

			// mandatoryPeriod
			$nbMandated = 0;
			foreach ($object->lines as $line) {
				$res = $line->fetch_product();
				if ($res  > 0  ) {
					if ($line->product->isService() && $line->product->isMandatoryPeriod() && (empty($line->date_start) || empty($line->date_end) )) {
						$nbMandated++;
						break;
					}
				}
			}
			if ($nbMandated > 0 ) $text .= '<div><span class="clearboth nowraponall warning">'.$langs->trans("mandatoryPeriodNeedTobeSetMsgValidate").'</span></div>';

			if (getDolGlobalInt('SALE_ORDER_SUGGEST_DOWN_PAYMENT_INVOICE_CREATION')) {
				// This is a hidden option:
				// Suggestion to create invoice during order validation is not enabled by default.
				// Such choice should be managed by the workflow module and trigger. This option generates conflicts with some setup.
				// It may also break step of creating an order when invoicing must be done from proposals and not from orders
				$deposit_percent_from_payment_terms = getDictionaryValue('c_payment_term', 'deposit_percent', $object->cond_reglement_id);

				if (!empty($deposit_percent_from_payment_terms) && isModEnabled('facture') && $user->hasRight('facture', 'creer')) {
					require_once DOL_DOCUMENT_ROOT . '/compta/facture/class/facture.class.php';

					$object->fetchObjectLinked();

					$eligibleForDepositGeneration = true;

					if (array_key_exists('facture', $object->linkedObjects)) {
						foreach ($object->linkedObjects['facture'] as $invoice) {
							if ($invoice->type == Facture::TYPE_DEPOSIT) {
								$eligibleForDepositGeneration = false;
								break;
							}
						}
					}

					if ($eligibleForDepositGeneration && array_key_exists('propal', $object->linkedObjects)) {
						foreach ($object->linkedObjects['propal'] as $proposal) {
							$proposal->fetchObjectLinked();

							if (array_key_exists('facture', $proposal->linkedObjects)) {
								foreach ($proposal->linkedObjects['facture'] as $invoice) {
									if ($invoice->type == Facture::TYPE_DEPOSIT) {
										$eligibleForDepositGeneration = false;
										break 2;
									}
								}
							}
						}
					}

					if ($eligibleForDepositGeneration) {
						$formquestion[] = array(
							'type' => 'checkbox',
							'tdclass' => '',
							'name' => 'generate_deposit',
							'label' => $form->textwithpicto($langs->trans('GenerateDeposit', $object->deposit_percent), $langs->trans('DepositGenerationPermittedByThePaymentTermsSelected'))
						);

						$formquestion[] = array(
							'type' => 'date',
							'tdclass' => 'fieldrequired showonlyifgeneratedeposit',
							'name' => 'datef',
							'label' => $langs->trans('DateInvoice'),
							'value' => dol_now(),
							'datenow' => true
						);

						if (!empty($conf->global->INVOICE_POINTOFTAX_DATE)) {
							$formquestion[] = array(
								'type' => 'date',
								'tdclass' => 'fieldrequired showonlyifgeneratedeposit',
								'name' => 'date_pointoftax',
								'label' => $langs->trans('DatePointOfTax'),
								'value' => dol_now(),
								'datenow' => true
							);
						}


						$paymentTermsSelect = $form->getSelectConditionsPaiements(0, 'cond_reglement_id', -1, 0, 0, 'minwidth200');

						$formquestion[] = array(
							'type' => 'other',
							'tdclass' => 'fieldrequired showonlyifgeneratedeposit',
							'name' => 'cond_reglement_id',
							'label' => $langs->trans('PaymentTerm'),
							'value' => $paymentTermsSelect
						);

						$formquestion[] = array(
							'type' => 'checkbox',
							'tdclass' => 'showonlyifgeneratedeposit',
							'name' => 'validate_generated_deposit',
							'label' => $langs->trans('ValidateGeneratedDeposit')
						);

						$formquestion[] = array(
							'type' => 'onecolumn',
							'value' => '
								<script>
									$(document).ready(function() {
										$("[name=generate_deposit]").change(function () {
											let $self = $(this);
											let $target = $(".showonlyifgeneratedeposit").parent(".tagtr");

											if (! $self.parents(".tagtr").is(":hidden") && $self.is(":checked")) {
												$target.show();
											} else {
												$target.hide();
											}

											return true;
										});
									});
								</script>
							'
						);
					}
				}
			}

			if (!$error) {
				$formconfirm = $form->formconfirm($_SERVER["PHP_SELF"].'?id='.$object->id, $langs->trans('ValidateOrder'), $text, 'confirm_validate', $formquestion, 0, 1, 220);
			}
		}

		// Confirm back to draft status
		if ($action == 'modif') {
			$qualified_for_stock_change = 0;
			if (empty($conf->global->STOCK_SUPPORTS_SERVICES)) {
				$qualified_for_stock_change = $object->hasProductsOrServices(2);
			} else {
				$qualified_for_stock_change = $object->hasProductsOrServices(1);
			}

			$text = $langs->trans('ConfirmUnvalidateOrder', $object->ref);
			$formquestion = array();
			if (isModEnabled('stock') && !empty($conf->global->STOCK_CALCULATE_ON_VALIDATE_ORDER) && $qualified_for_stock_change) {
				$langs->load("stocks");
				require_once DOL_DOCUMENT_ROOT.'/product/class/html.formproduct.class.php';
				$formproduct = new FormProduct($db);
				$forcecombo = 0;
				if ($conf->browser->name == 'ie') {
					$forcecombo = 1; // There is a bug in IE10 that make combo inside popup crazy
				}
				$formquestion = array(
					// 'text' => $langs->trans("ConfirmClone"),
					// array('type' => 'checkbox', 'name' => 'clone_content', 'label' => $langs->trans("CloneMainAttributes"), 'value' => 1),
					// array('type' => 'checkbox', 'name' => 'update_prices', 'label' => $langs->trans("PuttingPricesUpToDate"), 'value' => 1),
					array('type' => 'other', 'name' => 'idwarehouse', 'label' => $langs->trans("SelectWarehouseForStockIncrease"), 'value' => $formproduct->selectWarehouses(GETPOST('idwarehouse') ?GETPOST('idwarehouse') : 'ifone', 'idwarehouse', '', 1, 0, 0, '', 0, $forcecombo))
				);
			}

			$formconfirm = $form->formconfirm($_SERVER["PHP_SELF"].'?id='.$object->id, $langs->trans('UnvalidateOrder'), $text, 'confirm_modif', $formquestion, "yes", 1, 220);
		}

		/*
		 * Confirmation de la cloture
		*/
		if ($action == 'shipped') {
			$formconfirm = $form->formconfirm($_SERVER["PHP_SELF"].'?id='.$object->id, $langs->trans('CloseOrder'), $langs->trans('ConfirmCloseOrder'), 'confirm_shipped', '', 0, 1);
		}

		/*
		 * Confirmation de l'annulation
		 */
		if ($action == 'cancel') {
			$qualified_for_stock_change = 0;
			if (empty($conf->global->STOCK_SUPPORTS_SERVICES)) {
				$qualified_for_stock_change = $object->hasProductsOrServices(2);
			} else {
				$qualified_for_stock_change = $object->hasProductsOrServices(1);
			}

			$text = $langs->trans('ConfirmCancelOrder', $object->ref);
			$formquestion = array();
			if (isModEnabled('stock') && !empty($conf->global->STOCK_CALCULATE_ON_VALIDATE_ORDER) && $qualified_for_stock_change) {
				$langs->load("stocks");
				require_once DOL_DOCUMENT_ROOT.'/product/class/html.formproduct.class.php';
				$formproduct = new FormProduct($db);
				$forcecombo = 0;
				if ($conf->browser->name == 'ie') {
					$forcecombo = 1; // There is a bug in IE10 that make combo inside popup crazy
				}
				$formquestion = array(
					// 'text' => $langs->trans("ConfirmClone"),
					// array('type' => 'checkbox', 'name' => 'clone_content', 'label' => $langs->trans("CloneMainAttributes"), 'value' => 1),
					// array('type' => 'checkbox', 'name' => 'update_prices', 'label' => $langs->trans("PuttingPricesUpToDate"), 'value' => 1),
					array('type' => 'other', 'name' => 'idwarehouse', 'label' => $langs->trans("SelectWarehouseForStockIncrease"), 'value' => $formproduct->selectWarehouses(GETPOST('idwarehouse') ?GETPOST('idwarehouse') : 'ifone', 'idwarehouse', '', 1, 0, 0, '', 0, $forcecombo))
				);
			}

			$formconfirm = $form->formconfirm($_SERVER["PHP_SELF"].'?id='.$object->id, $langs->trans("Cancel"), $text, 'confirm_cancel', $formquestion, 0, 1);
		}

		// Confirmation to delete line
		if ($action == 'ask_deleteline') {
			$formconfirm = $form->formconfirm($_SERVER["PHP_SELF"].'?id='.$object->id.'&lineid='.$lineid, $langs->trans('DeleteProductLine'), $langs->trans('ConfirmDeleteProductLine'), 'confirm_deleteline', '', 0, 1);
		}

		// Clone confirmation
		if ($action == 'clone') {
			$filter = '(s.client:IN:1,2,3)';
			// Create an array for form
			$formquestion = array(
				array('type' => 'other', 'name' => 'socid', 'label' => $langs->trans("SelectThirdParty"), 'value' => $form->select_company(GETPOST('socid', 'int'), 'socid', $filter, '', 0, 0, null, 0, 'maxwidth300'))
			);
			$formconfirm = $form->formconfirm($_SERVER["PHP_SELF"].'?id='.$object->id, $langs->trans('ToClone'), $langs->trans('ConfirmCloneOrder', $object->ref), 'confirm_clone', $formquestion, 'yes', 1);
		}

		// Call Hook formConfirm
		$parameters = array('formConfirm' => $formconfirm, 'lineid' => $lineid);
		// Note that $action and $object may be modified by hook
		$reshook = $hookmanager->executeHooks('formConfirm', $parameters, $object, $action);
		if (empty($reshook)) {
			$formconfirm .= $hookmanager->resPrint;
		} elseif ($reshook > 0) {
			$formconfirm = $hookmanager->resPrint;
		}

		// Print form confirm
		print $formconfirm;


		// Order card

		$linkback = '<a href="'.DOL_URL_ROOT.'/commande/list.php?restore_lastsearch_values=1'.(!empty($socid) ? '&socid='.$socid : '').'">'.$langs->trans("BackToList").'</a>';

		$morehtmlref = '<div class="refidno">';
		// Ref customer
		$morehtmlref .= $form->editfieldkey("RefCustomer", 'ref_client', $object->ref_client, $object, $usercancreate, 'string', '', 0, 1);
		$morehtmlref .= $form->editfieldval("RefCustomer", 'ref_client', $object->ref_client, $object, $usercancreate, 'string'.(isset($conf->global->THIRDPARTY_REF_INPUT_SIZE) ? ':' . getDolGlobalString('THIRDPARTY_REF_INPUT_SIZE') : ''), '', null, null, '', 1);
		// Thirdparty
		$morehtmlref .= '<br>'.$soc->getNomUrl(1, 'customer');
		if (empty($conf->global->MAIN_DISABLE_OTHER_LINK) && $object->thirdparty->id > 0) {
			$morehtmlref .= ' (<a href="'.DOL_URL_ROOT.'/commande/list.php?socid='.$object->thirdparty->id.'&search_societe='.urlencode($object->thirdparty->name).'">'.$langs->trans("OtherOrders").'</a>)';
		}
		// Project
		if (isModEnabled('project')) {
			$langs->load("projects");
			$morehtmlref .= '<br>';
			if ($usercancreate) {
				$morehtmlref .= img_picto($langs->trans("Project"), 'project', 'class="pictofixedwidth"');
				if ($action != 'classify') {
					$morehtmlref .= '<a class="editfielda" href="'.$_SERVER['PHP_SELF'].'?action=classify&token='.newToken().'&id='.$object->id.'">'.img_edit($langs->transnoentitiesnoconv('SetProject')).'</a> ';
				}
				$morehtmlref .= $form->form_project($_SERVER['PHP_SELF'].'?id='.$object->id, $object->socid, $object->fk_project, ($action == 'classify' ? 'projectid' : 'none'), 0, 0, 0, 1, '', 'maxwidth300');
			} else {
				if (!empty($object->fk_project)) {
					$proj = new Project($db);
					$proj->fetch($object->fk_project);
					$morehtmlref .= $proj->getNomUrl(1);
					if ($proj->title) {
						$morehtmlref .= '<span class="opacitymedium"> - '.dol_escape_htmltag($proj->title).'</span>';
					}
				}
			}
		}
		$morehtmlref .= '</div>';


		dol_banner_tab($object, 'ref', $linkback, 1, 'ref', 'ref', $morehtmlref);


		print '<div class="fichecenter">';
		print '<div class="fichehalfleft">';
		print '<div class="underbanner clearboth"></div>';

		print '<table class="border tableforfield centpercent">';

		if ($soc->outstanding_limit) {
			// Outstanding Bill
			print '<tr><td class="titlefield">';
			print $langs->trans('OutstandingBill');
			print '</td><td class="valuefield">';
			$arrayoutstandingbills = $soc->getOutstandingBills();
			print price($arrayoutstandingbills['opened']).' / ';
			print price($soc->outstanding_limit, 0, '', 1, - 1, - 1, $conf->currency);
			print '</td>';
			print '</tr>';
		}

		// Relative and absolute discounts
		if (!empty($conf->global->FACTURE_DEPOSITS_ARE_JUST_PAYMENTS)) {
			$filterabsolutediscount = "fk_facture_source IS NULL"; // If we want deposit to be substracted to payments only and not to total of final invoice
			$filtercreditnote = "fk_facture_source IS NOT NULL"; // If we want deposit to be substracted to payments only and not to total of final invoice
		} else {
			$filterabsolutediscount = "fk_facture_source IS NULL OR (description LIKE '(DEPOSIT)%' AND description NOT LIKE '(EXCESS RECEIVED)%')";
			$filtercreditnote = "fk_facture_source IS NOT NULL AND (description NOT LIKE '(DEPOSIT)%' OR description LIKE '(EXCESS RECEIVED)%')";
		}

		$addrelativediscount = '<a href="'.DOL_URL_ROOT.'/comm/remise.php?id='.$soc->id.'&backtopage='.urlencode($_SERVER["PHP_SELF"]).'?facid='.$object->id.'">'.$langs->trans("EditRelativeDiscounts").'</a>';
		$addabsolutediscount = '<a href="'.DOL_URL_ROOT.'/comm/remx.php?id='.$soc->id.'&backtopage='.urlencode($_SERVER["PHP_SELF"]).'?facid='.$object->id.'">'.$langs->trans("EditGlobalDiscounts").'</a>';
		$addcreditnote = '<a href="'.DOL_URL_ROOT.'/compta/facture/card.php?action=create&socid='.$soc->id.'&type=2&backtopage='.urlencode($_SERVER["PHP_SELF"]).'?facid='.$object->id.'">'.$langs->trans("AddCreditNote").'</a>';

		print '<tr><td class="titlefield">'.$langs->trans('Discounts').'</td><td class="valuefield">';

		$absolute_discount = $soc->getAvailableDiscounts('', $filterabsolutediscount);
		$absolute_creditnote = $soc->getAvailableDiscounts('', $filtercreditnote);
		$absolute_discount = price2num($absolute_discount, 'MT');
		$absolute_creditnote = price2num($absolute_creditnote, 'MT');

		$thirdparty = $soc;
		$discount_type = 0;
		$backtopage = $_SERVER["PHP_SELF"].'?id='.$object->id;
		include DOL_DOCUMENT_ROOT.'/core/tpl/object_discounts.tpl.php';

		print '</td></tr>';

		// Date
		print '<tr><td>';
		$editenable = $usercancreate && $object->statut == Commande::STATUS_DRAFT;
		print $form->editfieldkey("Date", 'date', '', $object, $editenable);
		print '</td><td class="valuefield">';
		if ($action == 'editdate') {
			print '<form name="setdate" action="'.$_SERVER["PHP_SELF"].'?id='.$object->id.'" method="post">';
			print '<input type="hidden" name="token" value="'.newToken().'">';
			print '<input type="hidden" name="action" value="setdate">';
			print '<input type="hidden" name="backtopage" value="'.$backtopage.'">';
			print $form->selectDate($object->date, 'order_', '', '', '', "setdate");
			print '<input type="submit" class="button button-edit" value="'.$langs->trans('Modify').'">';
			print '</form>';
		} else {
			print $object->date ? dol_print_date($object->date, 'day') : '&nbsp;';
			if ($object->hasDelay() && empty($object->delivery_date)) {	// If there is a delivery date planned, warning should be on this date
				print ' '.img_picto($langs->trans("Late").' : '.$object->showDelay(), "warning");
			}
		}
		print '</td>';
		print '</tr>';

		// Delivery date planed
		print '<tr><td>';
		$editenable = $usercancreate;
		print $form->editfieldkey("DateDeliveryPlanned", 'date_livraison', '', $object, $editenable);
		print '</td><td class="valuefield">';
		if ($action == 'editdate_livraison') {
			print '<form name="setdate_livraison" action="'.$_SERVER["PHP_SELF"].'?id='.$object->id.'" method="post">';
			print '<input type="hidden" name="token" value="'.newToken().'">';
			print '<input type="hidden" name="action" value="setdate_livraison">';
			print '<input type="hidden" name="backtopage" value="'.$backtopage.'">';
			print $form->selectDate($object->delivery_date ? $object->delivery_date : -1, 'liv_', 1, 1, '', "setdate_livraison", 1, 0);
			print '<input type="submit" class="button button-edit" value="'.$langs->trans('Modify').'">';
			print '</form>';
		} else {
			print $object->delivery_date ? dol_print_date($object->delivery_date, 'dayhour') : '&nbsp;';
			if ($object->hasDelay() && !empty($object->delivery_date)) {
				print ' '.img_picto($langs->trans("Late").' : '.$object->showDelay(), "warning");
			}
		}
		print '</td>';
		print '</tr>';

		// Delivery delay
		print '<tr class="fielddeliverydelay"><td>';
		$editenable = $usercancreate;
		print $form->editfieldkey("AvailabilityPeriod", 'availability', '', $object, $editenable);
		print '</td><td class="valuefield">';
		if ($action == 'editavailability') {
			$form->form_availability($_SERVER['PHP_SELF'].'?id='.$object->id, $object->availability_id, 'availability_id', 1);
		} else {
			$form->form_availability($_SERVER['PHP_SELF'].'?id='.$object->id, $object->availability_id, 'none', 1);
		}
		print '</td></tr>';

		// Shipping Method
		if (isModEnabled('expedition')) {
			print '<tr><td>';
			$editenable = $usercancreate;
			print $form->editfieldkey("SendingMethod", 'shippingmethod', '', $object, $editenable);
			print '</td><td class="valuefield">';
			if ($action == 'editshippingmethod') {
				$form->formSelectShippingMethod($_SERVER['PHP_SELF'].'?id='.$object->id, $object->shipping_method_id, 'shipping_method_id', 1);
			} else {
				$form->formSelectShippingMethod($_SERVER['PHP_SELF'].'?id='.$object->id, $object->shipping_method_id, 'none');
			}
			print '</td>';
			print '</tr>';
		}

		// Warehouse
		if (isModEnabled('stock') && !empty($conf->global->WAREHOUSE_ASK_WAREHOUSE_DURING_ORDER)) {
			$langs->load('stocks');
			require_once DOL_DOCUMENT_ROOT.'/product/class/html.formproduct.class.php';
			$formproduct = new FormProduct($db);
			print '<tr><td>';
			$editenable = $usercancreate;
			print $form->editfieldkey("Warehouse", 'warehouse', '', $object, $editenable);
			print '</td><td class="valuefield">';
			if ($action == 'editwarehouse') {
				$formproduct->formSelectWarehouses($_SERVER['PHP_SELF'].'?id='.$object->id, $object->warehouse_id, 'warehouse_id', 1);
			} else {
				$formproduct->formSelectWarehouses($_SERVER['PHP_SELF'].'?id='.$object->id, $object->warehouse_id, 'none');
			}
			print '</td>';
			print '</tr>';
		}

		// Source reason (why we have an order)
		print '<tr><td>';
		$editenable = $usercancreate;
		print $form->editfieldkey("Source", 'demandreason', '', $object, $editenable);
		print '</td><td class="valuefield">';
		if ($action == 'editdemandreason') {
			$form->formInputReason($_SERVER['PHP_SELF'].'?id='.$object->id, $object->demand_reason_id, 'demand_reason_id', 1);
		} else {
			$form->formInputReason($_SERVER['PHP_SELF'].'?id='.$object->id, $object->demand_reason_id, 'none');
		}
		print '</td></tr>';

		// Terms of payment
		print '<tr><td>';
		$editenable = $usercancreate;
		print $form->editfieldkey("PaymentConditionsShort", 'conditions', '', $object, $editenable);
		print '</td><td class="valuefield">';
		if ($action == 'editconditions') {
			$form->form_conditions_reglement($_SERVER['PHP_SELF'].'?id='.$object->id, $object->cond_reglement_id, 'cond_reglement_id', 1, '', 1, $object->deposit_percent);
		} else {
			$form->form_conditions_reglement($_SERVER['PHP_SELF'].'?id='.$object->id, $object->cond_reglement_id, 'none', 1, '', 1, $object->deposit_percent);
		}
		print '</td>';

		print '</tr>';

		// Mode of payment
		print '<tr><td>';
		$editenable = $usercancreate;
		print $form->editfieldkey("PaymentMode", 'mode', '', $object, $editenable);
		print '</td><td class="valuefield">';
		if ($action == 'editmode') {
			$form->form_modes_reglement($_SERVER['PHP_SELF'].'?id='.$object->id, $object->mode_reglement_id, 'mode_reglement_id', 'CRDT', 1, 1);
		} else {
			$form->form_modes_reglement($_SERVER['PHP_SELF'].'?id='.$object->id, $object->mode_reglement_id, 'none');
		}
		print '</td></tr>';

		// Multicurrency
		if (isModEnabled("multicurrency")) {
			// Multicurrency code
			print '<tr>';
			print '<td>';
			$editenable = $usercancreate && $object->statut == Commande::STATUS_DRAFT;
			print $form->editfieldkey("Currency", 'multicurrencycode', '', $object, $editenable);
			print '</td><td class="valuefield">';
			if ($action == 'editmulticurrencycode') {
				$form->form_multicurrency_code($_SERVER['PHP_SELF'].'?id='.$object->id, $object->multicurrency_code, 'multicurrency_code');
			} else {
				$form->form_multicurrency_code($_SERVER['PHP_SELF'].'?id='.$object->id, $object->multicurrency_code, 'none');
			}
			print '</td></tr>';

			// Multicurrency rate
			if ($object->multicurrency_code != $conf->currency || $object->multicurrency_tx != 1) {
				print '<tr>';
				print '<td>';
				$editenable = $usercancreate && $object->multicurrency_code && $object->multicurrency_code != $conf->currency && $object->statut == $object::STATUS_DRAFT;
				print $form->editfieldkey("CurrencyRate", 'multicurrencyrate', '', $object, $editenable);
				print '</td><td class="valuefield">';
				if ($action == 'editmulticurrencyrate' || $action == 'actualizemulticurrencyrate') {
					if ($action == 'actualizemulticurrencyrate') {
						list($object->fk_multicurrency, $object->multicurrency_tx) = MultiCurrency::getIdAndTxFromCode($object->db, $object->multicurrency_code);
					}
					$form->form_multicurrency_rate($_SERVER['PHP_SELF'].'?id='.$object->id, $object->multicurrency_tx, 'multicurrency_tx', $object->multicurrency_code);
				} else {
					$form->form_multicurrency_rate($_SERVER['PHP_SELF'].'?id='.$object->id, $object->multicurrency_tx, 'none', $object->multicurrency_code);
					if ($object->statut == $object::STATUS_DRAFT && $object->multicurrency_code && $object->multicurrency_code != $conf->currency) {
						print '<div class="inline-block"> &nbsp; &nbsp; &nbsp; &nbsp; ';
						print '<a href="'.$_SERVER["PHP_SELF"].'?id='.$object->id.'&action=actualizemulticurrencyrate">'.$langs->trans("ActualizeCurrency").'</a>';
						print '</div>';
					}
				}
				print '</td></tr>';
			}
		}

		// TODO Order mode (how we receive order). Not yet implemented
		/*
		print '<tr><td>';
		$editenable = $usercancreate;
		print $form->editfieldkey("SourceMode", 'inputmode', '', $object, $editenable);
		print '</td><td>';
		if ($action == 'editinputmode') {
			$form->formInputMode($_SERVER['PHP_SELF'] . '?id=' . $object->id, $object->source, 'input_mode_id', 1);
		} else {
			$form->formInputMode($_SERVER['PHP_SELF'] . '?id=' . $object->id, $object->source, 'none');
		}
		print '</td></tr>';
		*/

		$tmparray = $object->getTotalWeightVolume();
		$totalWeight = $tmparray['weight'];
		$totalVolume = $tmparray['volume'];
		if ($totalWeight) {
			print '<tr><td>'.$langs->trans("CalculatedWeight").'</td>';
			print '<td class="valuefield">';
			print showDimensionInBestUnit($totalWeight, 0, "weight", $langs, isset($conf->global->MAIN_WEIGHT_DEFAULT_ROUND) ? $conf->global->MAIN_WEIGHT_DEFAULT_ROUND : -1, isset($conf->global->MAIN_WEIGHT_DEFAULT_UNIT) ? $conf->global->MAIN_WEIGHT_DEFAULT_UNIT : 'no');
			print '</td></tr>';
		}
		if ($totalVolume) {
			print '<tr><td>'.$langs->trans("CalculatedVolume").'</td>';
			print '<td class="valuefield">';
			print showDimensionInBestUnit($totalVolume, 0, "volume", $langs, isset($conf->global->MAIN_VOLUME_DEFAULT_ROUND) ? $conf->global->MAIN_VOLUME_DEFAULT_ROUND : -1, isset($conf->global->MAIN_VOLUME_DEFAULT_UNIT) ? $conf->global->MAIN_VOLUME_DEFAULT_UNIT : 'no');
			print '</td></tr>';
		}

		// TODO How record was recorded OrderMode (llx_c_input_method)

		// Incoterms
		if (isModEnabled('incoterm')) {
			print '<tr><td>';
			$editenable = $usercancreate;
			print $form->editfieldkey("IncotermLabel", 'incoterm', '', $object, $editenable);
			print '</td>';
			print '<td class="valuefield">';
			if ($action != 'editincoterm') {
				print $form->textwithpicto($object->display_incoterms(), $object->label_incoterms, 1);
			} else {
				print $form->select_incoterms((!empty($object->fk_incoterms) ? $object->fk_incoterms : ''), (!empty($object->location_incoterms) ? $object->location_incoterms : ''), $_SERVER['PHP_SELF'].'?id='.$object->id);
			}
			print '</td></tr>';
		}

		// Bank Account
		if (!empty($conf->global->BANK_ASK_PAYMENT_BANK_DURING_ORDER) && isModEnabled("banque")) {
			print '<tr><td>';
			$editenable = $usercancreate;
			print $form->editfieldkey("BankAccount", 'bankaccount', '', $object, $editenable);
			print '</td><td class="valuefield">';
			if ($action == 'editbankaccount') {
				$form->formSelectAccount($_SERVER['PHP_SELF'].'?id='.$object->id, $object->fk_account, 'fk_account', 1);
			} else {
				$form->formSelectAccount($_SERVER['PHP_SELF'].'?id='.$object->id, $object->fk_account, 'none');
			}
			print '</td>';
			print '</tr>';
		}

		// Tags-Categories
		if (isModEnabled('categorie')) {
			print '<tr><td>';
			print '<table class="nobordernopadding centpercent"><tr><td>';
			print $langs->trans("Categories");
			print '<td><td class="right">';
			if ($usercancreate) {
				print '<a class="editfielda" href="'.DOL_URL_ROOT.'/commande/card.php?id='.$object->id.'&action=edittags&token='.newToken().'">'.img_edit().'</a>';
			} else {
				print '&nbsp;';
			}
			print '</td></tr></table>';
			print '</td>';
			print '<td>';
			$cate_arbo = $form->select_all_categories(Categorie::TYPE_ORDER, '', 'parent', 64, 0, 1);
			if ($action == 'edittags') {
				print '<form method="POST" action="'.$_SERVER['PHP_SELF'].'?id='.$object->id.'">';
				print '<input type="hidden" name="action" value="settags">';
				print '<input type="hidden" name="token" value="'.newToken().'">';
				$c = new Categorie($db);
				$cats = $c->containing($object->id, Categorie::TYPE_ORDER);
				$arrayselected=[];
				foreach ($cats as $cat) {
					$arrayselected[] = $cat->id;
				}
				print img_picto('', 'category').$form->multiselectarray('categories', $cate_arbo, $arrayselected, 0, 0, 'quatrevingtpercent widthcentpercentminusx', 0, '0');
				print '<input type="submit" class="button valignmiddle" value="'.$langs->trans("Modify").'">';
				print '</form>';
			} else {
				print $form->showCategories($object->id, Categorie::TYPE_ORDER, 1);
			}
			print "</td></tr>";
		}

		// Other attributes
		include DOL_DOCUMENT_ROOT.'/core/tpl/extrafields_view.tpl.php';

		print '</table>';

		print '</div>';
		print '<div class="fichehalfright">';
		print '<div class="underbanner clearboth"></div>';

		print '<table class="border tableforfield centpercent">';

		$alert = '';
		if (!empty($conf->global->ORDER_MANAGE_MIN_AMOUNT) && $object->total_ht < $object->thirdparty->order_min_amount) {
			$alert = ' ' . img_warning($langs->trans('OrderMinAmount') . ': ' . price($object->thirdparty->order_min_amount));
		}

		print '<tr>';
		print '<td class="titlefieldmiddle">' . $langs->trans('AmountHT') . '</td>';
		print '<td class="nowrap amountcard right">' . price($object->total_ht, '', $langs, 0, -1, -1, $conf->currency) . '</td>';
		if (isModEnabled("multicurrency") && ($object->multicurrency_code && $object->multicurrency_code != $conf->currency)) {
			// Multicurrency Amount HT
			print '<td class="nowrap amountcard right">' . price($object->multicurrency_total_ht, '', $langs, 0, -1, -1, $object->multicurrency_code) . '</td>';
		}
		print '</tr>';

		print '<tr>';
		print '<td class="titlefieldmiddle">' . $langs->trans('AmountVAT') . '</td>';
		print '<td class="nowrap amountcard right">' . price($object->total_tva, '', $langs, 0, -1, -1, $conf->currency) . '</td>';
		if (isModEnabled("multicurrency") && ($object->multicurrency_code && $object->multicurrency_code != $conf->currency)) {
			// Multicurrency Amount VAT
			print '<td class="nowrap amountcard right">' . price($object->multicurrency_total_tva, '', $langs, 0, -1, -1, $object->multicurrency_code) . '</td>';
		}
		print '</tr>';

		// Amount Local Taxes
		if ($mysoc->localtax1_assuj == "1" || $object->total_localtax1 != 0) {
			print '<tr>';
			print '<td class="titlefieldmiddle">' . $langs->transcountry("AmountLT1", $mysoc->country_code) . '</td>';
			print '<td class="nowrap amountcard right">' . price($object->total_localtax1, '', $langs, 0, -1, -1, $conf->currency) . '</td>';
			if (isModEnabled("multicurrency") && ($object->multicurrency_code && $object->multicurrency_code != $conf->currency)) {
				print '<td class="nowrap amountcard right">' . price($object->total_localtax1, '', $langs, 0, -1, -1, $object->multicurrency_code) . '</td>';
			}
			print '</tr>';

			// Amount Local Taxes
			if ($mysoc->localtax2_assuj == "1" || $object->total_localtax2 != 0) {
				print '<tr>';
				print '<td>' . $langs->transcountry("AmountLT2", $mysoc->country_code) . '</td>';
				print '<td class="nowrap amountcard right">' . price($object->total_localtax2, '', $langs, 0, -1, -1, $conf->currency) . '</td>';
				if (isModEnabled("multicurrency") && ($object->multicurrency_code && $object->multicurrency_code != $conf->currency)) {
					print '<td class="nowrap amountcard right">' . price($object->total_localtax2, '', $langs, 0, -1, -1, $object->multicurrency_code) . '</td>';
				}
				print '</tr>';
			}
		}

		print '<tr>';
		print '<td>' . $langs->trans('AmountTTC') . '</td>';
		print '<td class="valuefield nowrap right amountcard">' . price($object->total_ttc, 1, '', 1, -1, -1, $conf->currency) . '</td>';
		if (isModEnabled("multicurrency") && ($object->multicurrency_code && $object->multicurrency_code != $conf->currency)) {
			// Multicurrency Amount TTC
			print '<td class="valuefield nowrap right amountcard">' . price($object->multicurrency_total_ttc, 1, '', 1, -1, -1, $object->multicurrency_code) . '</td>';
		}
		print '</tr>'."\n";

		print '</table>';

		// Statut
		//print '<tr><td>' . $langs->trans('Status') . '</td><td>' . $object->getLibStatut(4) . '</td></tr>';

		// Margin Infos
		if (isModEnabled('margin')) {
			$formmargin->displayMarginInfos($object);
		}


		print '</div>';
		print '</div>'; // Close fichecenter

		print '<div class="clearboth"></div><br>';

		if (!empty($conf->global->MAIN_DISABLE_CONTACTS_TAB)) {
			$blocname = 'contacts';
			$title = $langs->trans('ContactsAddresses');
			include DOL_DOCUMENT_ROOT.'/core/tpl/bloc_showhide.tpl.php';
		}

		if (!empty($conf->global->MAIN_DISABLE_NOTES_TAB)) {
			$blocname = 'notes';
			$title = $langs->trans('Notes');
			include DOL_DOCUMENT_ROOT.'/core/tpl/bloc_showhide.tpl.php';
		}

		/*
		 * Lines
		 */

		// Get object lines
		$result = $object->getLinesArray();

		// Add products/services form
		//$forceall = 1;
		global $inputalsopricewithtax;
		$inputalsopricewithtax = 1;

		print '<form name="addproduct" id="addproduct" action="'.$_SERVER["PHP_SELF"].'?id='.$object->id.'" method="POST">
		<input type="hidden" name="token" value="' . newToken().'">
		<input type="hidden" name="action" value="' . (($action != 'editline') ? 'addline' : 'updateline').'">
		<input type="hidden" name="mode" value="">
		<input type="hidden" name="page_y" value="">
		<input type="hidden" name="id" value="' . $object->id.'">
		<input type="hidden" name="backtopage" value="'.$backtopage.'">
			';

		if (!empty($conf->use_javascript_ajax) && $object->statut == Commande::STATUS_DRAFT) {
			include DOL_DOCUMENT_ROOT.'/core/tpl/ajaxrow.tpl.php';
		}

		print '<div class="div-table-responsive-no-min">';
		print '<table id="tablelines" class="noborder noshadow" width="100%">';

		// Show object lines
		if (!empty($object->lines)) {
			$object->printObjectLines($action, $mysoc, $soc, $lineid, 1);
		}

		$numlines = count($object->lines);

		/*
		 * Form to add new line
		 */
		if ($object->statut == Commande::STATUS_DRAFT && $usercancreate && $action != 'selectlines') {
			if ($action != 'editline') {
				// Add free products/services

				$parameters = array();
				// Note that $action and $object may be modified by hook
				$reshook = $hookmanager->executeHooks('formAddObjectLine', $parameters, $object, $action);
				if ($reshook < 0) setEventMessages($hookmanager->error, $hookmanager->errors, 'errors');
				if (empty($reshook))
					$object->formAddObjectLine(1, $mysoc, $soc);
			} else {
				$parameters = array();
				$reshook = $hookmanager->executeHooks('formEditObjectLine', $parameters, $object, $action);
			}
		}
		print '</table>';
		print '</div>';

		print "</form>\n";

		print dol_get_fiche_end();

		/*
		 * Buttons for actions
		 */
		if ($action != 'presend' && $action != 'editline') {
			print '<div class="tabsAction">';

			$parameters = array();
			// Note that $action and $object may be modified by hook
			$reshook = $hookmanager->executeHooks('addMoreActionsButtons', $parameters, $object, $action);
			if (empty($reshook)) {
				// Reopen a closed order
				if (($object->statut == Commande::STATUS_CLOSED || $object->statut == Commande::STATUS_CANCELED) && $usercancreate) {
					print dolGetButtonAction('', $langs->trans('ReOpen'), 'default', $_SERVER["PHP_SELF"].'?action=reopen&amp;token='.newToken().'&amp;id='.$object->id, '');
				}

				// Send
				if (empty($user->socid)) {
					if ($object->statut > Commande::STATUS_DRAFT || !empty($conf->global->COMMANDE_SENDBYEMAIL_FOR_ALL_STATUS)) {
						if ($usercansend) {
							print dolGetButtonAction('', $langs->trans('SendMail'), 'email', $_SERVER["PHP_SELF"].'?action=presend&token='.newToken().'&id='.$object->id.'&mode=init#formmailbeforetitle', '');
						} else {
							print dolGetButtonAction('', $langs->trans('SendMail'), 'email', $_SERVER['PHP_SELF']. '#', '', false);
						}
					}
				}

				// Valid
				if ($object->statut == Commande::STATUS_DRAFT && ($object->total_ttc >= 0 || !empty($conf->global->ORDER_ENABLE_NEGATIVE)) && $usercanvalidate) {
					if ($numlines > 0) {
						print dolGetButtonAction('', $langs->trans('Validate'), 'default', $_SERVER["PHP_SELF"].'?action=validate&amp;token='.newToken().'&amp;id='.$object->id, $object->id, 1);
					} else {
						print dolGetButtonAction($langs->trans("ErrorObjectMustHaveLinesToBeValidated", $object->ref), $langs->trans('Validate'), 'default', $_SERVER["PHP_SELF"].'?action=validate&amp;token='.newToken().'&amp;id='.$object->id, $object->id, 0);
					}
				}
				// Edit
				if ($object->statut == Commande::STATUS_VALIDATED && $usercancreate) {
					print dolGetButtonAction('', $langs->trans('Modify'), 'default', $_SERVER["PHP_SELF"].'?action=modif&amp;token='.newToken().'&amp;id='.$object->id, '');
				}

				$arrayforbutaction = array();

				// Create a purchase order
				$arrayforbutaction[] = array('lang'=>'orders', 'enabled'=>(isModEnabled("supplier_order") && $object->statut > Commande::STATUS_DRAFT && $object->getNbOfServicesLines() > 0), 'perm'=>$usercancreatepurchaseorder, 'label'=>'AddPurchaseOrder', 'url'=>'/fourn/commande/card.php?action=create&amp;origin='.$object->element.'&amp;originid='.$object->id);
				/*if (isModEnabled("supplier_order") && $object->statut > Commande::STATUS_DRAFT && $object->getNbOfServicesLines() > 0) {
					if ($usercancreatepurchaseorder) {
						print dolGetButtonAction('', $langs->trans('AddPurchaseOrder'), 'default', DOL_URL_ROOT.'/fourn/commande/card.php?action=create&amp;origin='.$object->element.'&amp;originid='.$object->id, '');
					}
				}*/

				// Create intervention
				$arrayforbutaction[] = array('lang'=>'interventions', 'enabled'=>(isModEnabled("ficheinter") && $object->statut > Commande::STATUS_DRAFT && $object->statut < Commande::STATUS_CLOSED && $object->getNbOfServicesLines() > 0), 'perm'=>$user->hasRight('ficheinter', 'creer'), 'label'=>'AddIntervention', 'url'=>'/fichinter/card.php?action=create&amp;origin='.$object->element.'&amp;originid='.$object->id.'&amp;socid='.$object->socid);
				/*if (isModEnabled('ficheinter')) {
					$langs->load("interventions");

					if ($object->statut > Commande::STATUS_DRAFT && $object->statut < Commande::STATUS_CLOSED && $object->getNbOfServicesLines() > 0) {
						if ($user->hasRight('ficheinter', 'creer')) {
							print dolGetButtonAction('', $langs->trans('AddIntervention'), 'default', DOL_URL_ROOT.'/fichinter/card.php?action=create&amp;origin='.$object->element.'&amp;originid='.$object->id.'&amp;socid='.$object->socid, '');
						} else {
							print dolGetButtonAction($langs->trans('NotAllowed'), $langs->trans('AddIntervention'), 'default', $_SERVER['PHP_SELF']. '#', '', false);
						}
					}
				}*/

				// Create contract
				$arrayforbutaction[] = array('lang'=>'contracts', 'enabled'=>(isModEnabled("contrat") && ($object->statut == Commande::STATUS_VALIDATED || $object->statut == Commande::STATUS_SHIPMENTONPROCESS || $object->statut == Commande::STATUS_CLOSED)), 'perm'=>$user->hasRight('contrat', 'creer'), 'label'=>'AddContract', 'url'=>'/contrat/card.php?action=create&amp;origin='.$object->element.'&amp;originid='.$object->id.'&amp;socid='.$object->socid);
				/*if (isModEnabled('contrat') && ($object->statut == Commande::STATUS_VALIDATED || $object->statut == Commande::STATUS_SHIPMENTONPROCESS || $object->statut == Commande::STATUS_CLOSED)) {
					$langs->load("contracts");

					if ($user->hasRight('contrat', 'creer')) {
						print dolGetButtonAction('', $langs->trans('AddContract'), 'default', DOL_URL_ROOT.'/contrat/card.php?action=create&amp;origin='.$object->element.'&amp;originid='.$object->id.'&amp;socid='.$object->socid, '');
					}
				}*/

				$numshipping = 0;
				if (isModEnabled('expedition')) {
					$numshipping = $object->countNbOfShipments();
				}

				// Create shipment
				if ($object->statut > Commande::STATUS_DRAFT && $object->statut < Commande::STATUS_CLOSED && ($object->getNbOfProductsLines() > 0 || !empty($conf->global->STOCK_SUPPORTS_SERVICES))) {
					if ((getDolGlobalInt('MAIN_SUBMODULE_EXPEDITION') && $user->hasRight('expedition', 'creer')) || (getDolGlobalInt('MAIN_SUBMODULE_DELIVERY') && $user->hasRight('expedition', 'delivery', 'creer'))) {
						$arrayforbutaction[] = array('lang'=>'sendings', 'enabled'=>(isModEnabled("expedition") && ($object->statut > Commande::STATUS_DRAFT && $object->statut < Commande::STATUS_CLOSED && ($object->getNbOfProductsLines() > 0 || !empty($conf->global->STOCK_SUPPORTS_SERVICES)))), 'perm'=>$user->hasRight('expedition', 'creer'), 'label'=>'CreateShipment', 'url'=>'/expedition/shipment.php?id='.$object->id);
						/*
						if ($user->hasRight('expedition', 'creer')) {
							print dolGetButtonAction('', $langs->trans('CreateShipment'), 'default', DOL_URL_ROOT.'/expedition/shipment.php?id='.$object->id, '');
						} else {
							print dolGetButtonAction($langs->trans('NotAllowed'), $langs->trans('CreateShipment'), 'default', $_SERVER['PHP_SELF']. '#', '', false);
						}*/
					} else {
						$langs->load("errors");
						print dolGetButtonAction($langs->trans('ErrorModuleSetupNotComplete'), $langs->trans('CreateShipment'), 'default', $_SERVER['PHP_SELF']. '#', '', false);
					}
				}

				// Create bill
				$arrayforbutaction[] = array('lang'=>'bills', 'enabled'=>(isModEnabled('facture') && $object->statut > Commande::STATUS_DRAFT && !$object->billed && $object->total_ttc >= 0), 'perm'=>($user->hasRight('facture', 'creer') && empty($conf->global->WORKFLOW_DISABLE_CREATE_INVOICE_FROM_ORDER)), 'label'=>'CreateBill', 'url'=>'/compta/facture/card.php?action=create&amp;token='.newToken().'&amp;origin='.urlencode($object->element).'&amp;originid='.$object->id.'&amp;socid='.$object->socid);
				/*
				 if (isModEnabled('facture') && $object->statut > Commande::STATUS_DRAFT && !$object->billed && $object->total_ttc >= 0) {
				 if (isModEnabled('facture') && $user->hasRight('facture', 'creer') && empty($conf->global->WORKFLOW_DISABLE_CREATE_INVOICE_FROM_ORDER)) {
				 print dolGetButtonAction('', $langs->trans('CreateBill'), 'default', DOL_URL_ROOT.'/compta/facture/card.php?action=create&amp;token='.newToken().'&amp;origin='.urlencode($object->element).'&amp;originid='.$object->id.'&amp;socid='.$object->socid, '');
				 }
				 }*/

				if ($numlines > 0) {
					print dolGetButtonAction('', $langs->trans("Create"), 'default', $arrayforbutaction, $object->id, 1);
				} else {
					print dolGetButtonAction($langs->trans("ErrorObjectMustHaveLinesToBeValidated", $object->ref), $langs->trans("Create"), 'default', $arrayforbutaction, $object->id, 0);
				}

				// Set to shipped
				if (($object->statut == Commande::STATUS_VALIDATED || $object->statut == Commande::STATUS_SHIPMENTONPROCESS) && $usercanclose) {
					print dolGetButtonAction('', $langs->trans('ClassifyShipped'), 'default', $_SERVER["PHP_SELF"].'?action=shipped&amp;token='.newToken().'&amp;id='.$object->id, '');
				}

				// Set billed or unbilled
				// Note: Even if module invoice is not enabled, we should be able to use button "Classified billed"
				if ($object->statut > Commande::STATUS_DRAFT && !$object->billed && $object->total_ttc >= 0) {
					if ($usercancreate && $object->statut >= Commande::STATUS_VALIDATED && empty($conf->global->WORKFLOW_DISABLE_CLASSIFY_BILLED_FROM_ORDER) && !getDolGlobalString('WORKFLOW_BILL_ON_SHIPMENT')) {
						print dolGetButtonAction('', $langs->trans('ClassifyBilled'), 'default', $_SERVER["PHP_SELF"].'?action=classifybilled&amp;token='.newToken().'&amp;id='.$object->id, '');
					}
				}
				if ($object->statut > Commande::STATUS_DRAFT && $object->billed) {
					if ($usercancreate && $object->statut >= Commande::STATUS_VALIDATED && empty($conf->global->WORKFLOW_DISABLE_CLASSIFY_BILLED_FROM_ORDER) && !getDolGlobalString('WORKFLOW_BILL_ON_SHIPMENT')) {
						print dolGetButtonAction('', $langs->trans('ClassifyUnBilled'), 'delete', $_SERVER["PHP_SELF"].'?action=classifyunbilled&amp;token='.newToken().'&amp;id='.$object->id, '');
					}
				}

				// Clone
				if ($usercancreate) {
					print dolGetButtonAction('', $langs->trans('ToClone'), 'default', $_SERVER["PHP_SELF"].'?action=clone&amp;token='.newToken().'&amp;id='.$object->id.'&amp;socid='.$object->socid, '');
				}

				// Cancel order
				if ($object->statut == Commande::STATUS_VALIDATED && !empty($usercancancel)) {
					print '<a class="butActionDelete" href="'.$_SERVER["PHP_SELF"].'?id='.$object->id.'&action=cancel&token='.newToken().'">'.$langs->trans("Cancel").'</a>';
				}

				// Delete order
				if ($usercandelete) {
					if ($numshipping == 0) {
						print dolGetButtonAction('', $langs->trans('Delete'), 'delete', $_SERVER["PHP_SELF"].'?action=delete&token='.newToken().'&id='.$object->id, '');
					} else {
						print dolGetButtonAction($langs->trans('ShippingExist'), $langs->trans('Delete'), 'default', $_SERVER['PHP_SELF']. '#', '', false);
					}
				}
			}
			print '</div>';
		}

		// Select mail models is same action as presend
		if (GETPOST('modelselected')) {
			$action = 'presend';
		}

		if ($action != 'presend') {
			print '<div class="fichecenter"><div class="fichehalfleft">';
			print '<a name="builddoc"></a>'; // ancre
			// Documents
			$objref = dol_sanitizeFileName($object->ref);
			$relativepath = $objref.'/'.$objref.'.pdf';
			$filedir = $conf->commande->multidir_output[$object->entity].'/'.$objref;
			$urlsource = $_SERVER["PHP_SELF"]."?id=".$object->id;
			$genallowed = $usercanread;
			$delallowed = $usercancreate;
			print $formfile->showdocuments('commande', $objref, $filedir, $urlsource, $genallowed, $delallowed, $object->model_pdf, 1, 0, 0, 28, 0, '', '', '', $soc->default_lang, '', $object);


			// Show links to link elements
			$linktoelem = $form->showLinkToObjectBlock($object, null, array('order'));

			$compatibleImportElementsList = false;
			if ($usercancreate
				&& $object->statut == Commande::STATUS_DRAFT) {
				$compatibleImportElementsList = array('commande', 'propal', 'facture'); // import from linked elements
			}
			$somethingshown = $form->showLinkedObjectBlock($object, $linktoelem, $compatibleImportElementsList);

			// Show online payment link
			$useonlinepayment = (isModEnabled('paypal') || isModEnabled('stripe') || isModEnabled('paybox'));
			if (!empty($conf->global->ORDER_HIDE_ONLINE_PAYMENT_ON_ORDER)) {
				$useonlinepayment = 0;
			}
			if ($object->statut != Commande::STATUS_DRAFT && $useonlinepayment) {
				print '<br><!-- Link to pay -->';
				require_once DOL_DOCUMENT_ROOT.'/core/lib/payments.lib.php';
				print showOnlinePaymentUrl('order', $object->ref).'<br>';
			}

			print '</div><div class="fichehalfright">';

			$MAXEVENT = 10;

			$morehtmlcenter = dolGetButtonTitle($langs->trans('SeeAll'), '', 'fa fa-bars imgforviewmode', DOL_URL_ROOT.'/commande/agenda.php?id='.$object->id);

			// List of actions on element
			include_once DOL_DOCUMENT_ROOT.'/core/class/html.formactions.class.php';
			$formactions = new FormActions($db);
			$somethingshown = $formactions->showactions($object, 'order', $socid, 1, '', $MAXEVENT, '', $morehtmlcenter); // Show all action for thirdparty

			print '</div></div>';
		}

		// Presend form
		$modelmail = 'order_send';
		$defaulttopic = 'SendOrderRef';
		$diroutput = getMultidirOutput($object);
		$trackid = 'ord'.$object->id;

		include DOL_DOCUMENT_ROOT.'/core/tpl/card_presend.tpl.php';
	}
}

// End of page
llxFooter();
$db->close();<|MERGE_RESOLUTION|>--- conflicted
+++ resolved
@@ -638,22 +638,15 @@
 		if ($result < 0) {
 			setEventMessages($object->error, $object->errors, 'errors');
 		}
-<<<<<<< HEAD
-	} elseif ($action == 'setremisepercent' && $usercancreate) {
-		$result = $object->setDiscount($user, price2num(GETPOST('remise_percent'), '', 2));
-	} elseif ($action == 'setremiseabsolue' && $usercancreate) {
-		$result = $object->set_remise_absolue($user, price2num(GETPOST('remise_absolue'), 'MU', 2));
+		//} elseif ($action == 'setremisepercent' && $usercancreate) {
+		//	$result = $object->setDiscount($user, price2num(GETPOST('remise_percent'), '', 2));
+		//} elseif ($action == 'setremiseabsolue' && $usercancreate) {
+		//	$result = $object->set_remise_absolue($user, price2num(GETPOST('remise_absolue'), 'MU', 2));
 	} elseif ($action == 'settags' && isModEnabled('categorie') && $usercancreate) {
 		$result = $object->setCategories(GETPOST('categories', 'array'));
 		if ($result < 0) {
 			setEventMessages($object->error, $object->errors, 'errors');
 		}
-=======
-		//} elseif ($action == 'setremisepercent' && $usercancreate) {
-		//	$result = $object->setDiscount($user, price2num(GETPOST('remise_percent'), '', 2));
-		//} elseif ($action == 'setremiseabsolue' && $usercancreate) {
-		//	$result = $object->set_remise_absolue($user, price2num(GETPOST('remise_absolue'), 'MU', 2));
->>>>>>> 19b1dd5a
 	} elseif ($action == 'addline' && GETPOST('submitforalllines', 'alpha') && GETPOST('vatforalllines', 'alpha') !== '') {
 		// Define vat_rate
 		$vat_rate = (GETPOST('vatforalllines') ? GETPOST('vatforalllines') : 0);
