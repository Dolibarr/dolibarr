<?php
/* Copyright (C) 2003-2006	Rodolphe Quiedeville	<rodolphe@quiedeville.org>
 * Copyright (C) 2004-2015	Laurent Destailleur		<eldy@users.sourceforge.net>
 * Copyright (C) 2005		Marc Barilley / Ocebo	<marc@ocebo.com>
 * Copyright (C) 2005-2015	Regis Houssin			<regis.houssin@inodbox.com>
 * Copyright (C) 2006		Andre Cianfarani		<acianfa@free.fr>
 * Copyright (C) 2010-2013	Juanjo Menent			<jmenent@2byte.es>
 * Copyright (C) 2011-2019	Philippe Grand			<philippe.grand@atoo-net.com>
 * Copyright (C) 2012-2013	Christophe Battarel		<christophe.battarel@altairis.fr>
 * Copyright (C) 2012-2016	Marcos García			<marcosgdf@gmail.com>
 * Copyright (C) 2012       Cedric Salvador      	<csalvador@gpcsolutions.fr>
 * Copyright (C) 2013		Florian Henry			<florian.henry@open-concept.pro>
 * Copyright (C) 2014       Ferran Marcet			<fmarcet@2byte.es>
 * Copyright (C) 2015       Jean-François Ferry		<jfefe@aternatik.fr>
 * Copyright (C) 2018-2021  Frédéric France         <frederic.france@netlogic.fr>
 *
 * This program is free software; you can redistribute it and/or modify
 * it under the terms of the GNU General Public License as published by
 * the Free Software Foundation; either version 3 of the License, or
 * (at your option) any later version.
 *
 * This program is distributed in the hope that it will be useful,
 * but WITHOUT ANY WARRANTY; without even the implied warranty of
 * MERCHANTABILITY or FITNESS FOR A PARTICULAR PURPOSE.  See the
 *  GNU General Public License for more details.
 *
 * You should have received a copy of the GNU General Public License
 * along with this program. If not, see <https://www.gnu.org/licenses/>.
 */

/**
 * \file 	htdocs/commande/card.php
 * \ingroup commande
 * \brief 	Page to show customer order
 */

require '../main.inc.php';
require_once DOL_DOCUMENT_ROOT.'/core/class/html.formfile.class.php';
require_once DOL_DOCUMENT_ROOT.'/core/class/html.formorder.class.php';
require_once DOL_DOCUMENT_ROOT.'/core/class/html.formmargin.class.php';
require_once DOL_DOCUMENT_ROOT.'/core/modules/commande/modules_commande.php';
require_once DOL_DOCUMENT_ROOT.'/commande/class/commande.class.php';
require_once DOL_DOCUMENT_ROOT.'/comm/action/class/actioncomm.class.php';
require_once DOL_DOCUMENT_ROOT.'/core/lib/order.lib.php';
require_once DOL_DOCUMENT_ROOT.'/core/lib/functions2.lib.php';
require_once DOL_DOCUMENT_ROOT.'/core/class/extrafields.class.php';
if (!empty($conf->propal->enabled)) {
	require_once DOL_DOCUMENT_ROOT.'/comm/propal/class/propal.class.php';
}
if (!empty($conf->projet->enabled)) {
	require_once DOL_DOCUMENT_ROOT.'/projet/class/project.class.php';
	require_once DOL_DOCUMENT_ROOT.'/core/class/html.formprojet.class.php';
}

require_once DOL_DOCUMENT_ROOT.'/core/class/doleditor.class.php';

if (!empty($conf->variants->enabled)) {
	require_once DOL_DOCUMENT_ROOT.'/variants/class/ProductCombination.class.php';
}

// Load translation files required by the page
$langs->loadLangs(array('orders', 'sendings', 'companies', 'bills', 'propal', 'deliveries', 'products', 'other'));
if (!empty($conf->incoterm->enabled)) {
	$langs->load('incoterm');
}
if (!empty($conf->margin->enabled)) {
	$langs->load('margins');
}
if (!empty($conf->productbatch->enabled)) {
	$langs->load("productbatch");
}

$id = (GETPOST('id', 'int') ? GETPOST('id', 'int') : GETPOST('orderid', 'int'));
$ref = GETPOST('ref', 'alpha');
$socid = GETPOST('socid', 'int');
$action = GETPOST('action', 'aZ09');
$cancel = GETPOST('cancel', 'alpha');
$confirm = GETPOST('confirm', 'alpha');
$lineid = GETPOST('lineid', 'int');
$contactid = GETPOST('contactid', 'int');
$projectid = GETPOST('projectid', 'int');
$origin = GETPOST('origin', 'alpha');
$originid = (GETPOST('originid', 'int') ? GETPOST('originid', 'int') : GETPOST('origin_id', 'int')); // For backward compatibility

// PDF
$hidedetails = (GETPOST('hidedetails', 'int') ? GETPOST('hidedetails', 'int') : (!empty($conf->global->MAIN_GENERATE_DOCUMENTS_HIDE_DETAILS) ? 1 : 0));
$hidedesc = (GETPOST('hidedesc', 'int') ? GETPOST('hidedesc', 'int') : (!empty($conf->global->MAIN_GENERATE_DOCUMENTS_HIDE_DESC) ? 1 : 0));
$hideref = (GETPOST('hideref', 'int') ? GETPOST('hideref', 'int') : (!empty($conf->global->MAIN_GENERATE_DOCUMENTS_HIDE_REF) ? 1 : 0));

// Security check
if (!empty($user->socid)) {
	$socid = $user->socid;
}
$result = restrictedArea($user, 'commande', $id);

$object = new Commande($db);
$extrafields = new ExtraFields($db);

// fetch optionals attributes and labels
$extrafields->fetch_name_optionals_label($object->table_element);

// Load object
include DOL_DOCUMENT_ROOT.'/core/actions_fetchobject.inc.php'; // Must be include, not include_once

// Initialize technical object to manage hooks of page. Note that conf->hooks_modules contains array of hook context
$hookmanager->initHooks(array('ordercard', 'globalcard'));

$usercanread = $user->rights->commande->lire;
$usercancreate = $user->rights->commande->creer;
$usercandelete = $user->rights->commande->supprimer;
// Advanced permissions
$usercanclose = ((empty($conf->global->MAIN_USE_ADVANCED_PERMS) && !empty($user->rights->commande->creer)) || (!empty($conf->global->MAIN_USE_ADVANCED_PERMS) && !empty($user->rights->commande->order_advance->close)));
$usercanvalidate = ((empty($conf->global->MAIN_USE_ADVANCED_PERMS) && $usercancreate) || (!empty($conf->global->MAIN_USE_ADVANCED_PERMS) && !empty($user->rights->commande->order_advance->validate)));
$usercancancel = ((empty($conf->global->MAIN_USE_ADVANCED_PERMS) && $usercancreate) || (!empty($conf->global->MAIN_USE_ADVANCED_PERMS) && !empty($user->rights->commande->order_advance->annuler)));
$usercansend = (empty($conf->global->MAIN_USE_ADVANCED_PERMS) || $user->rights->commande->order_advance->send);

$usercancreatepurchaseorder = $user->rights->fournisseur->commande->creer;

$permissionnote = $usercancreate; // Used by the include of actions_setnotes.inc.php
$permissiondellink = $usercancreate; // Used by the include of actions_dellink.inc.php
$permissiontoadd = $usercancreate; // Used by the include of actions_addupdatedelete.inc.php and actions_lineupdown.inc.php

$error = 0;

$date_delivery = dol_mktime(GETPOST('liv_hour', 'int'), GETPOST('liv_min', 'int'), 0, GETPOST('liv_month', 'int'), GETPOST('liv_day', 'int'), GETPOST('liv_year', 'int'));


/*
 * Actions
 */

$parameters = array('socid' => $socid);
// Note that $action and $object may be modified by some hooks
$reshook = $hookmanager->executeHooks('doActions', $parameters, $object, $action);
if ($reshook < 0) {
	setEventMessages($hookmanager->error, $hookmanager->errors, 'errors');
}

if (empty($reshook)) {
	if ($cancel) {
		if (!empty($backtopage)) {
			header("Location: ".$backtopage);
			exit;
		}
		$action = '';
	}

	include DOL_DOCUMENT_ROOT.'/core/actions_setnotes.inc.php'; // Must be include, not include_once

	include DOL_DOCUMENT_ROOT.'/core/actions_dellink.inc.php'; // Must be include, not include_once

	include DOL_DOCUMENT_ROOT.'/core/actions_lineupdown.inc.php'; // Must be include, not include_once

	// Action clone object
	if ($action == 'confirm_clone' && $confirm == 'yes' && $usercancreate) {
		if (1 == 0 && !GETPOST('clone_content') && !GETPOST('clone_receivers')) {
			setEventMessages($langs->trans("NoCloneOptionsSpecified"), null, 'errors');
		} else {
			if ($object->id > 0) {
				// Because createFromClone modifies the object, we must clone it so that we can restore it later
				$orig = clone $object;

				$result = $object->createFromClone($user, $socid);
				if ($result > 0) {
					header("Location: ".$_SERVER['PHP_SELF'].'?id='.$result);
					exit;
				} else {
					setEventMessages($object->error, $object->errors, 'errors');
					$object = $orig;
					$action = '';
				}
			}
		}
	} elseif ($action == 'reopen' && $usercancreate) {
		// Reopen a closed order
		if ($object->statut == Commande::STATUS_CANCELED || $object->statut == Commande::STATUS_CLOSED) {
			$result = $object->set_reopen($user);
			if ($result > 0) {
				setEventMessages($langs->trans('OrderReopened', $object->ref), null);
			} else {
				setEventMessages($object->error, $object->errors, 'errors');
			}
		}
	} elseif ($action == 'confirm_delete' && $confirm == 'yes' && $usercandelete) {
		// Remove order
		$result = $object->delete($user);
		if ($result > 0) {
			header('Location: list.php?restore_lastsearch_values=1');
			exit;
		} else {
			setEventMessages($object->error, $object->errors, 'errors');
		}
	} elseif ($action == 'confirm_deleteline' && $confirm == 'yes' && $usercancreate) {
		// Remove a product line
		$result = $object->deleteline($user, $lineid);
		if ($result > 0) {
			// Define output language
			$outputlangs = $langs;
			$newlang = '';
			if ($conf->global->MAIN_MULTILANGS && empty($newlang) && GETPOST('lang_id', 'aZ09')) {
				$newlang = GETPOST('lang_id', 'aZ09');
			}
			if ($conf->global->MAIN_MULTILANGS && empty($newlang)) {
				$newlang = $object->thirdparty->default_lang;
			}
			if (!empty($newlang)) {
				$outputlangs = new Translate("", $conf);
				$outputlangs->setDefaultLang($newlang);
			}
			if (empty($conf->global->MAIN_DISABLE_PDF_AUTOUPDATE)) {
				$ret = $object->fetch($object->id); // Reload to get new records
				$object->generateDocument($object->model_pdf, $outputlangs, $hidedetails, $hidedesc, $hideref);
			}

			header('Location: '.$_SERVER["PHP_SELF"].'?id='.$object->id);
			exit;
		} else {
			setEventMessages($object->error, $object->errors, 'errors');
		}
	} elseif ($action == 'classin' && $usercancreate) {
		// Link to a project
		$object->setProject(GETPOST('projectid', 'int'));
	} elseif ($action == 'add' && $usercancreate) {
		// Add order
		$datecommande = dol_mktime(12, 0, 0, GETPOST('remonth'), GETPOST('reday'), GETPOST('reyear'));
		$date_delivery = dol_mktime(GETPOST('liv_hour', 'int'), GETPOST('liv_min', 'int'), 0, GETPOST('liv_month', 'int'), GETPOST('liv_day', 'int'), GETPOST('liv_year', 'int'));
		$selectedLines = GETPOST('toselect', 'array');

		if ($datecommande == '') {
			setEventMessages($langs->trans('ErrorFieldRequired', $langs->transnoentities('Date')), null, 'errors');
			$action = 'create';
			$error++;
		}

		if ($socid < 1) {
			setEventMessages($langs->trans("ErrorFieldRequired", $langs->transnoentitiesnoconv("Customer")), null, 'errors');
			$action = 'create';
			$error++;
		}

		if (!$error) {
			$object->socid = $socid;
			$object->fetch_thirdparty();

			$db->begin();

			$object->date_commande = $datecommande;
			$object->note_private = GETPOST('note_private', 'restricthtml');
			$object->note_public = GETPOST('note_public', 'restricthtml');
			$object->source = GETPOST('source_id');
			$object->fk_project = GETPOST('projectid', 'int');
			$object->ref_client = GETPOST('ref_client', 'alpha');
			$object->model_pdf = GETPOST('model');
			$object->cond_reglement_id = GETPOST('cond_reglement_id');
			$object->mode_reglement_id = GETPOST('mode_reglement_id');
			$object->fk_account = GETPOST('fk_account', 'int');
			$object->availability_id = GETPOST('availability_id');
			$object->demand_reason_id = GETPOST('demand_reason_id');
			$object->date_livraison = $date_delivery; // deprecated
			$object->delivery_date = $date_delivery;
			$object->shipping_method_id = GETPOST('shipping_method_id', 'int');
			$object->warehouse_id = GETPOST('warehouse_id', 'int');
			$object->fk_delivery_address = GETPOST('fk_address');
			$object->contact_id = GETPOST('contactid');
			$object->fk_incoterms = GETPOST('incoterm_id', 'int');
			$object->location_incoterms = GETPOST('location_incoterms', 'alpha');
			$object->multicurrency_code = GETPOST('multicurrency_code', 'alpha');
			$object->multicurrency_tx = GETPOST('originmulticurrency_tx', 'int');
			// Fill array 'array_options' with data from add form
			if (!$error) {
				$ret = $extrafields->setOptionalsFromPost(null, $object);
				if ($ret < 0) {
					$error++;
				}
			}

			// If creation from another object of another module (Example: origin=propal, originid=1)
			if (!empty($origin) && !empty($originid)) {
				// Parse element/subelement (ex: project_task)
				$element = $subelement = $origin;
				if (preg_match('/^([^_]+)_([^_]+)/i', $origin, $regs)) {
					$element = $regs [1];
					$subelement = $regs [2];
				}

				// For compatibility
				if ($element == 'order') {
					$element = $subelement = 'commande';
				}
				if ($element == 'propal') {
					$element = 'comm/propal';
					$subelement = 'propal';
				}
				if ($element == 'contract') {
					$element = $subelement = 'contrat';
				}

				$object->origin = $origin;
				$object->origin_id = $originid;

				// Possibility to add external linked objects with hooks
				$object->linked_objects [$object->origin] = $object->origin_id;
				$other_linked_objects = GETPOST('other_linked_objects', 'array');
				if (!empty($other_linked_objects)) {
					$object->linked_objects = array_merge($object->linked_objects, $other_linked_objects);
				}

				if (!$error) {
					$object_id = $object->create($user);

					if ($object_id > 0) {
						dol_include_once('/'.$element.'/class/'.$subelement.'.class.php');

						$classname = ucfirst($subelement);
						$srcobject = new $classname($db);

						dol_syslog("Try to find source object origin=".$object->origin." originid=".$object->origin_id." to add lines");
						$result = $srcobject->fetch($object->origin_id);
						if ($result > 0) {
							$lines = $srcobject->lines;
							if (empty($lines) && method_exists($srcobject, 'fetch_lines')) {
								$srcobject->fetch_lines();
								$lines = $srcobject->lines;
							}

							$fk_parent_line = 0;
							$num = count($lines);

							for ($i = 0; $i < $num; $i++) {
								if (!in_array($lines[$i]->id, $selectedLines)) {
									continue; // Skip unselected lines
								}

								$label = (!empty($lines[$i]->label) ? $lines[$i]->label : '');
								$desc = (!empty($lines[$i]->desc) ? $lines[$i]->desc : '');
								$product_type = (!empty($lines[$i]->product_type) ? $lines[$i]->product_type : 0);

								// Dates
								// TODO mutualiser
								$date_start = $lines[$i]->date_debut_prevue;
								if ($lines[$i]->date_debut_reel) {
									$date_start = $lines[$i]->date_debut_reel;
								}
								if ($lines[$i]->date_start) {
									$date_start = $lines[$i]->date_start;
								}
								$date_end = $lines[$i]->date_fin_prevue;
								if ($lines[$i]->date_fin_reel) {
									$date_end = $lines[$i]->date_fin_reel;
								}
								if ($lines[$i]->date_end) {
									$date_end = $lines[$i]->date_end;
								}

									// Reset fk_parent_line for no child products and special product
								if (($lines[$i]->product_type != 9 && empty($lines[$i]->fk_parent_line)) || $lines[$i]->product_type == 9) {
									$fk_parent_line = 0;
								}

								// Extrafields
								if (method_exists($lines[$i], 'fetch_optionals')) { // For avoid conflicts if trigger used
									$lines[$i]->fetch_optionals();
									$array_options = $lines[$i]->array_options;
								}

								$tva_tx = $lines[$i]->tva_tx;
								if (!empty($lines[$i]->vat_src_code) && !preg_match('/\(/', $tva_tx)) {
									$tva_tx .= ' ('.$lines[$i]->vat_src_code.')';
								}

								$result = $object->addline(
									$desc,
									$lines[$i]->subprice,
									$lines[$i]->qty,
									$tva_tx,
									$lines[$i]->localtax1_tx,
									$lines[$i]->localtax2_tx,
									$lines[$i]->fk_product,
									$lines[$i]->remise_percent,
									$lines[$i]->info_bits,
									$lines[$i]->fk_remise_except,
									'HT',
									0,
									$date_start,
									$date_end,
									$product_type,
									$lines[$i]->rang,
									$lines[$i]->special_code,
									$fk_parent_line,
									$lines[$i]->fk_fournprice,
									$lines[$i]->pa_ht,
									$label,
									$array_options,
									$lines[$i]->fk_unit,
									$object->origin,
									$lines[$i]->rowid
								);

								if ($result < 0) {
									$error++;
									break;
								}

								// Defined the new fk_parent_line
								if ($result > 0 && $lines[$i]->product_type == 9) {
									$fk_parent_line = $result;
								}
							}
						} else {
							setEventMessages($srcobject->error, $srcobject->errors, 'errors');
							$error++;
						}

						// Now we create same links to contact than the ones found on origin object
						/* Useless, already into the create
						if (! empty($conf->global->MAIN_PROPAGATE_CONTACTS_FROM_ORIGIN))
						{
							$originforcontact = $object->origin;
							$originidforcontact = $object->origin_id;
							if ($originforcontact == 'shipping')     // shipment and order share the same contacts. If creating from shipment we take data of order
							{
								$originforcontact=$srcobject->origin;
								$originidforcontact=$srcobject->origin_id;
							}
							$sqlcontact = "SELECT code, fk_socpeople FROM ".MAIN_DB_PREFIX."element_contact as ec, ".MAIN_DB_PREFIX."c_type_contact as ctc";
							$sqlcontact.= " WHERE element_id = ".$originidforcontact." AND ec.fk_c_type_contact = ctc.rowid AND ctc.element = '".$db->escape($originforcontact)."'";

							$resqlcontact = $db->query($sqlcontact);
							if ($resqlcontact)
							{
								while($objcontact = $db->fetch_object($resqlcontact))
								{
									//print $objcontact->code.'-'.$objcontact->fk_socpeople."\n";
									$object->add_contact($objcontact->fk_socpeople, $objcontact->code);
								}
							}
							else dol_print_error($resqlcontact);
						}*/

						// Hooks
						$parameters = array('objFrom' => $srcobject);
						// Note that $action and $object may be modified by hook
						$reshook = $hookmanager->executeHooks('createFrom', $parameters, $object, $action);
						if ($reshook < 0) {
							$error++;
						}
					} else {
						setEventMessages($object->error, $object->errors, 'errors');
						$error++;
					}
				} else {
					// Required extrafield left blank, error message already defined by setOptionalsFromPost()
					$action = 'create';
				}
			} else {
				if (!$error) {
					$object_id = $object->create($user);
				}
			}

			// Insert default contacts if defined
			if ($object_id > 0) {
				if (GETPOST('contactid', 'int')) {
					$result = $object->add_contact(GETPOST('contactid', 'int'), 'CUSTOMER', 'external');
					if ($result < 0) {
						setEventMessages($langs->trans("ErrorFailedToAddContact"), null, 'errors');
						$error++;
					}
				}

				$id = $object_id;
				$action = '';
			}

			// End of object creation, we show it
			if ($object_id > 0 && !$error) {
				$db->commit();
				header('Location: '.$_SERVER["PHP_SELF"].'?id='.$object_id);
				exit();
			} else {
				$db->rollback();
				$action = 'create';
				setEventMessages($object->error, $object->errors, 'errors');
			}
		}
	} elseif ($action == 'classifybilled' && $usercancreate) {
		$ret = $object->classifyBilled($user);

		if ($ret < 0) {
			setEventMessages($object->error, $object->errors, 'errors');
		}
	} elseif ($action == 'classifyunbilled' && $usercancreate) {
		$ret = $object->classifyUnBilled();
		if ($ret < 0) {
			setEventMessages($object->error, $object->errors, 'errors');
		}
	} elseif ($action == 'setref_client' && $usercancreate) {
		// Positionne ref commande client
		$result = $object->set_ref_client($user, GETPOST('ref_client'));
		if ($result < 0) {
			setEventMessages($object->error, $object->errors, 'errors');
		}
	} elseif ($action == 'setremise' && $usercancreate) {
		$result = $object->setDiscount($user, GETPOST('remise'));
		if ($result < 0) {
			setEventMessages($object->error, $object->errors, 'errors');
		}
	} elseif ($action == 'setabsolutediscount' && $usercancreate) {
		if (GETPOST('remise_id')) {
			if ($object->id > 0) {
				$object->insert_discount(GETPOST('remise_id'));
			} else {
				dol_print_error($db, $object->error);
			}
		}
	} elseif ($action == 'setdate' && $usercancreate) {
		// print "x ".$_POST['liv_month'].", ".$_POST['liv_day'].", ".$_POST['liv_year'];
		$date = dol_mktime(0, 0, 0, GETPOST('order_month'), GETPOST('order_day'), GETPOST('order_year'));

		$result = $object->set_date($user, $date);
		if ($result < 0) {
			setEventMessages($object->error, $object->errors, 'errors');
		}
	} elseif ($action == 'setdate_livraison' && $usercancreate) {
		// print "x ".$_POST['liv_month'].", ".$_POST['liv_day'].", ".$_POST['liv_year'];
		$date_delivery = dol_mktime(GETPOST('liv_hour', 'int'), GETPOST('liv_min', 'int'), 0, GETPOST('liv_month', 'int'), GETPOST('liv_day', 'int'), GETPOST('liv_year', 'int'));

		$object->fetch($id);
		$result = $object->setDeliveryDate($user, $date_delivery);
		if ($result < 0) {
			setEventMessages($object->error, $object->errors, 'errors');
		}
	} elseif ($action == 'setmode' && $usercancreate) {
		$result = $object->setPaymentMethods(GETPOST('mode_reglement_id', 'int'));
		if ($result < 0) {
			setEventMessages($object->error, $object->errors, 'errors');
		}
	} elseif ($action == 'setmulticurrencycode' && $usercancreate) {
		// Multicurrency Code
		$result = $object->setMulticurrencyCode(GETPOST('multicurrency_code', 'alpha'));
	} elseif ($action == 'setmulticurrencyrate' && $usercancreate) {
		// Multicurrency rate
		$result = $object->setMulticurrencyRate(price2num(GETPOST('multicurrency_tx')));
	} elseif ($action == 'setavailability' && $usercancreate) {
		$result = $object->availability(GETPOST('availability_id'));
		if ($result < 0) {
			setEventMessages($object->error, $object->errors, 'errors');
		}
	} elseif ($action == 'setdemandreason' && $usercancreate) {
		$result = $object->demand_reason(GETPOST('demand_reason_id'));
		if ($result < 0) {
			setEventMessages($object->error, $object->errors, 'errors');
		}
	} elseif ($action == 'setconditions' && $usercancreate) {
		$result = $object->setPaymentTerms(GETPOST('cond_reglement_id', 'int'));
		if ($result < 0) {
			dol_print_error($db, $object->error);
		} else {
			if (empty($conf->global->MAIN_DISABLE_PDF_AUTOUPDATE)) {
				// Define output language
				$outputlangs = $langs;
				$newlang = GETPOST('lang_id', 'alpha');
				if ($conf->global->MAIN_MULTILANGS && empty($newlang)) {
					$newlang = $object->thirdparty->default_lang;
				}
				if (!empty($newlang)) {
					$outputlangs = new Translate("", $conf);
					$outputlangs->setDefaultLang($newlang);
				}

				$ret = $object->fetch($object->id); // Reload to get new records
				$object->generateDocument($object->model_pdf, $outputlangs, $hidedetails, $hidedesc, $hideref);
			}
		}
	} elseif ($action == 'set_incoterms' && !empty($conf->incoterm->enabled)) {
		// Set incoterm
		$result = $object->setIncoterms(GETPOST('incoterm_id', 'int'), GETPOST('location_incoterms', 'alpha'));
		if ($result < 0) {
			setEventMessages($object->error, $object->errors, 'errors');
		}
	} elseif ($action == 'setbankaccount' && $usercancreate) {
		// bank account
		$result = $object->setBankAccount(GETPOST('fk_account', 'int'));
		if ($result < 0) {
			setEventMessages($object->error, $object->errors, 'errors');
		}
	} elseif ($action == 'setshippingmethod' && $usercancreate) {
		// shipping method
		$result = $object->setShippingMethod(GETPOST('shipping_method_id', 'int'));
		if ($result < 0) {
			setEventMessages($object->error, $object->errors, 'errors');
		}
	} elseif ($action == 'setwarehouse' && $usercancreate) {
		// warehouse
		$result = $object->setWarehouse(GETPOST('warehouse_id', 'int'));
		if ($result < 0) {
			setEventMessages($object->error, $object->errors, 'errors');
		}
	} elseif ($action == 'setremisepercent' && $usercancreate) {
		$result = $object->setDiscount($user, price2num(GETPOST('remise_percent'), 2));
	} elseif ($action == 'setremiseabsolue' && $usercancreate) {
<<<<<<< HEAD
		$result = $object->set_remise_absolue($user, price2num(GETPOST('remise_absolue'), 'MU'));
	} elseif ($action == 'addline' && GETPOST('submitforalllines', 'alpha') && GETPOST('vatforalllines', 'alpha')) {
=======
		$result = $object->set_remise_absolue($user, GETPOST('remise_absolue'));
	} elseif ($action == 'addline' && GETPOST('submitforalllines', 'alpha') && GETPOST('vatforalllines', 'alpha') !== '') {
>>>>>>> 2a3b3753
		// Define vat_rate
		$vat_rate = (GETPOST('vatforalllines') ? GETPOST('vatforalllines') : 0);
		$vat_rate = str_replace('*', '', $vat_rate);
		$localtax1_rate = get_localtax($vat_rate, 1, $object->thirdparty, $mysoc);
		$localtax2_rate = get_localtax($vat_rate, 2, $object->thirdparty, $mysoc);
		foreach ($object->lines as $line) {
			$result = $object->updateline($line->id, $line->desc, $line->subprice, $line->qty, $line->remise_percent, $vat_rate, $localtax1_rate, $localtax2_rate, 'HT', $line->info_bits, $line->date_start, $line->date_end, $line->product_type, $line->fk_parent_line, 0, $line->fk_fournprice, $line->pa_ht, $line->label, $line->special_code, $line->array_options, $line->fk_unit, $line->multicurrency_subprice);
		}
	} elseif ($action == 'addline' && $usercancreate) {		// Add a new line
		$langs->load('errors');
		$error = 0;

		// Set if we used free entry or predefined product
		$predef = '';
		$product_desc = (GETPOSTISSET('dp_desc') ? GETPOST('dp_desc', 'restricthtml') : '');
		$price_ht = price2num(GETPOST('price_ht'), 'MU');
		$price_ht_devise = price2num(GETPOST('multicurrency_price_ht'), 'CU');
		$prod_entry_mode = GETPOST('prod_entry_mode');
		if ($prod_entry_mode == 'free') {
			$idprod = 0;
			$tva_tx = (GETPOST('tva_tx') ? GETPOST('tva_tx') : 0);
		} else {
			$idprod = GETPOST('idprod', 'int');
			$tva_tx = '';
		}

		$qty = price2num(GETPOST('qty'.$predef, 'alpha'), 'MS');

		$remise_percent = (GETPOSTISSET('remise_percent'.$predef) ? price2num(GETPOST('remise_percent'.$predef, 'alpha')) : 0);
		if (empty($remise_percent)) {
			$remise_percent = 0;
		}

		// Extrafields
		$extralabelsline = $extrafields->fetch_name_optionals_label($object->table_element_line);
		$array_options = $extrafields->getOptionalsFromPost($object->table_element_line, $predef);
		// Unset extrafield
		if (is_array($extralabelsline)) {
			// Get extra fields
			foreach ($extralabelsline as $key => $value) {
				unset($_POST["options_".$key]);
			}
		}

		if (empty($idprod) && ($price_ht < 0) && ($qty < 0)) {
			setEventMessages($langs->trans('ErrorBothFieldCantBeNegative', $langs->transnoentitiesnoconv('UnitPriceHT'), $langs->transnoentitiesnoconv('Qty')), null, 'errors');
			$error++;
		}
		if ($prod_entry_mode == 'free' && empty($idprod) && GETPOST('type') < 0) {
			setEventMessages($langs->trans('ErrorFieldRequired', $langs->transnoentitiesnoconv('Type')), null, 'errors');
			$error++;
		}
		if ($prod_entry_mode == 'free' && empty($idprod) && $price_ht == '' && $price_ht_devise == '') { 	// Unit price can be 0 but not ''. Also price can be negative for order.
			setEventMessages($langs->trans("ErrorFieldRequired", $langs->transnoentitiesnoconv("UnitPriceHT")), null, 'errors');
			$error++;
		}
		if ($qty == '') {
			setEventMessages($langs->trans('ErrorFieldRequired', $langs->transnoentitiesnoconv('Qty')), null, 'errors');
			$error++;
		}
		if ($prod_entry_mode == 'free' && empty($idprod) && empty($product_desc)) {
			setEventMessages($langs->trans('ErrorFieldRequired', $langs->transnoentitiesnoconv('Description')), null, 'errors');
			$error++;
		}

		if (!$error && !empty($conf->variants->enabled) && $prod_entry_mode != 'free') {
			if ($combinations = GETPOST('combinations', 'array')) {
				//Check if there is a product with the given combination
				$prodcomb = new ProductCombination($db);

				if ($res = $prodcomb->fetchByProductCombination2ValuePairs($idprod, $combinations)) {
					$idprod = $res->fk_product_child;
				} else {
					setEventMessages($langs->trans('ErrorProductCombinationNotFound'), null, 'errors');
					$error++;
				}
			}
		}

		if (!$error && ($qty >= 0) && (!empty($product_desc) || !empty($idprod))) {
			// Clean parameters
			$date_start = dol_mktime(GETPOST('date_start'.$predef.'hour'), GETPOST('date_start'.$predef.'min'), GETPOST('date_start'.$predef.'sec'), GETPOST('date_start'.$predef.'month'), GETPOST('date_start'.$predef.'day'), GETPOST('date_start'.$predef.'year'));
			$date_end = dol_mktime(GETPOST('date_end'.$predef.'hour'), GETPOST('date_end'.$predef.'min'), GETPOST('date_end'.$predef.'sec'), GETPOST('date_end'.$predef.'month'), GETPOST('date_end'.$predef.'day'), GETPOST('date_end'.$predef.'year'));
			$price_base_type = (GETPOST('price_base_type', 'alpha') ?GETPOST('price_base_type', 'alpha') : 'HT');

			// Ecrase $pu par celui du produit
			// Ecrase $desc par celui du produit
			// Ecrase $tva_tx par celui du produit
			// Ecrase $base_price_type par celui du produit
			if (!empty($idprod)) {
				$prod = new Product($db);
				$prod->fetch($idprod);

				$label = ((GETPOST('product_label') && GETPOST('product_label') != $prod->label) ? GETPOST('product_label') : '');

				// Update if prices fields are defined
				$tva_tx = get_default_tva($mysoc, $object->thirdparty, $prod->id);
				$tva_npr = get_default_npr($mysoc, $object->thirdparty, $prod->id);
				if (empty($tva_tx)) {
					$tva_npr = 0;
				}

				$pu_ht = $prod->price;
				$pu_ttc = $prod->price_ttc;
				$price_min = $prod->price_min;
				$price_base_type = $prod->price_base_type;

				// If price per segment
				if (!empty($conf->global->PRODUIT_MULTIPRICES) && !empty($object->thirdparty->price_level)) {
					$pu_ht = $prod->multiprices[$object->thirdparty->price_level];
					$pu_ttc = $prod->multiprices_ttc[$object->thirdparty->price_level];
					$price_min = $prod->multiprices_min[$object->thirdparty->price_level];
					$price_base_type = $prod->multiprices_base_type[$object->thirdparty->price_level];
					if (!empty($conf->global->PRODUIT_MULTIPRICES_USE_VAT_PER_LEVEL)) {  // using this option is a bug. kept for backward compatibility
						if (isset($prod->multiprices_tva_tx[$object->thirdparty->price_level])) {
							$tva_tx = $prod->multiprices_tva_tx[$object->thirdparty->price_level];
						}
						if (isset($prod->multiprices_recuperableonly[$object->thirdparty->price_level])) {
							$tva_npr = $prod->multiprices_recuperableonly[$object->thirdparty->price_level];
						}
					}
				} elseif (!empty($conf->global->PRODUIT_CUSTOMER_PRICES)) {
					// If price per customer
					require_once DOL_DOCUMENT_ROOT.'/product/class/productcustomerprice.class.php';

					$prodcustprice = new Productcustomerprice($db);

					$filter = array('t.fk_product' => $prod->id, 't.fk_soc' => $object->thirdparty->id);

					$result = $prodcustprice->fetch_all('', '', 0, 0, $filter);
					if ($result >= 0) {
						if (count($prodcustprice->lines) > 0) {
							$pu_ht = price($prodcustprice->lines[0]->price);
							$pu_ttc = price($prodcustprice->lines[0]->price_ttc);
							$price_min =  price($prodcustprice->lines[0]->price_min);
							$price_base_type = $prodcustprice->lines[0]->price_base_type;
							$tva_tx = $prodcustprice->lines[0]->tva_tx;
							if ($prodcustprice->lines[0]->default_vat_code && !preg_match('/\(.*\)/', $tva_tx)) {
								$tva_tx .= ' ('.$prodcustprice->lines[0]->default_vat_code.')';
							}
							$tva_npr = $prodcustprice->lines[0]->recuperableonly;
							if (empty($tva_tx)) {
								$tva_npr = 0;
							}
						}
					} else {
						setEventMessages($prodcustprice->error, $prodcustprice->errors, 'errors');
					}
				} elseif (!empty($conf->global->PRODUIT_CUSTOMER_PRICES_BY_QTY)) {
					// If price per quantity
					if ($prod->prices_by_qty[0]) {	// yes, this product has some prices per quantity
						// Search the correct price into loaded array product_price_by_qty using id of array retrieved into POST['pqp'].
						$pqp = GETPOST('pbq', 'int');

						// Search price into product_price_by_qty from $prod->id
						foreach ($prod->prices_by_qty_list[0] as $priceforthequantityarray) {
							if ($priceforthequantityarray['rowid'] != $pqp) {
								continue;
							}
							// We found the price
							if ($priceforthequantityarray['price_base_type'] == 'HT') {
								$pu_ht = $priceforthequantityarray['unitprice'];
							} else {
								$pu_ttc = $priceforthequantityarray['unitprice'];
							}
							// Note: the remise_percent or price by qty is used to set data on form, so we will use value from POST.
							break;
						}
					}
				} elseif (!empty($conf->global->PRODUIT_CUSTOMER_PRICES_BY_QTY_MULTIPRICES)) {
					// If price per quantity and customer
					if ($prod->prices_by_qty[$object->thirdparty->price_level]) {	// yes, this product has some prices per quantity
						// Search the correct price into loaded array product_price_by_qty using id of array retrieved into POST['pqp'].
						$pqp = GETPOST('pbq', 'int');
						// Search price into product_price_by_qty from $prod->id
						foreach ($prod->prices_by_qty_list[$object->thirdparty->price_level] as $priceforthequantityarray) {
							if ($priceforthequantityarray['rowid'] != $pqp) {
								continue;
							}
							// We found the price
							if ($priceforthequantityarray['price_base_type'] == 'HT') {
								$pu_ht = $priceforthequantityarray['unitprice'];
							} else {
								$pu_ttc = $priceforthequantityarray['unitprice'];
							}
							// Note: the remise_percent or price by qty is used to set data on form, so we will use value from POST.
							break;
						}
					}
				}

				$tmpvat = price2num(preg_replace('/\s*\(.*\)/', '', $tva_tx));
				$tmpprodvat = price2num(preg_replace('/\s*\(.*\)/', '', $prod->tva_tx));

				// if price ht is forced (ie: calculated by margin rate and cost price). TODO Why this ?
				if (!empty($price_ht) || $price_ht === '0') {
					$pu_ht = price2num($price_ht, 'MU');
					$pu_ttc = price2num($pu_ht * (1 + ($tmpvat / 100)), 'MU');
				} elseif ($tmpvat != $tmpprodvat) {
					// On reevalue prix selon taux tva car taux tva transaction peut etre different
					// de ceux du produit par defaut (par exemple si pays different entre vendeur et acheteur).
					if ($price_base_type != 'HT') {
						$pu_ht = price2num($pu_ttc / (1 + ($tmpvat / 100)), 'MU');
					} else {
						$pu_ttc = price2num($pu_ht * (1 + ($tmpvat / 100)), 'MU');
					}
				}

				$desc = '';

				// Define output language
				if (!empty($conf->global->MAIN_MULTILANGS) && !empty($conf->global->PRODUIT_TEXTS_IN_THIRDPARTY_LANGUAGE)) {
					$outputlangs = $langs;
					$newlang = '';
					if (empty($newlang) && GETPOST('lang_id', 'aZ09')) {
						$newlang = GETPOST('lang_id', 'aZ09');
					}
					if (empty($newlang)) {
						$newlang = $object->thirdparty->default_lang;
					}
					if (!empty($newlang)) {
						$outputlangs = new Translate("", $conf);
						$outputlangs->setDefaultLang($newlang);
					}

					$desc = (!empty($prod->multilangs[$outputlangs->defaultlang]["description"])) ? $prod->multilangs[$outputlangs->defaultlang]["description"] : $prod->description;
				} else {
					$desc = $prod->description;
				}

				//If text set in desc is the same as product descpription (as now it's preloaded) whe add it only one time
				if ($product_desc==$desc && !empty($conf->global->PRODUIT_AUTOFILL_DESC)) {
					$product_desc='';
				}

				if (!empty($product_desc) && !empty($conf->global->MAIN_NO_CONCAT_DESCRIPTION)) {
					$desc = $product_desc;
				} else {
					$desc = dol_concatdesc($desc, $product_desc, '', !empty($conf->global->MAIN_CHANGE_ORDER_CONCAT_DESCRIPTION));
				}

				// Add custom code and origin country into description
				if (empty($conf->global->MAIN_PRODUCT_DISABLE_CUSTOMCOUNTRYCODE) && (!empty($prod->customcode) || !empty($prod->country_code))) {
					$tmptxt = '(';
					// Define output language
					if (!empty($conf->global->MAIN_MULTILANGS) && !empty($conf->global->PRODUIT_TEXTS_IN_THIRDPARTY_LANGUAGE)) {
						$outputlangs = $langs;
						$newlang = '';
						if (empty($newlang) && GETPOST('lang_id', 'alpha')) {
							$newlang = GETPOST('lang_id', 'alpha');
						}
						if (empty($newlang)) {
							$newlang = $object->thirdparty->default_lang;
						}
						if (!empty($newlang)) {
							$outputlangs = new Translate("", $conf);
							$outputlangs->setDefaultLang($newlang);
							$outputlangs->load('products');
						}
						if (!empty($prod->customcode)) {
							$tmptxt .= $outputlangs->transnoentitiesnoconv("CustomCode").': '.$prod->customcode;
						}
						if (!empty($prod->customcode) && !empty($prod->country_code)) {
							$tmptxt .= ' - ';
						}
						if (!empty($prod->country_code)) {
							$tmptxt .= $outputlangs->transnoentitiesnoconv("CountryOrigin").': '.getCountry($prod->country_code, 0, $db, $outputlangs, 0);
						}
					} else {
						if (!empty($prod->customcode)) {
							$tmptxt .= $langs->transnoentitiesnoconv("CustomCode").': '.$prod->customcode;
						}
						if (!empty($prod->customcode) && !empty($prod->country_code)) {
							$tmptxt .= ' - ';
						}
						if (!empty($prod->country_code)) {
							$tmptxt .= $langs->transnoentitiesnoconv("CountryOrigin").': '.getCountry($prod->country_code, 0, $db, $langs, 0);
						}
					}
					$tmptxt .= ')';
					$desc = dol_concatdesc($desc, $tmptxt);
				}

				$type = $prod->type;
				$fk_unit = $prod->fk_unit;
			} else {
				$pu_ht = price2num($price_ht, 'MU');
				$pu_ttc = price2num(GETPOST('price_ttc'), 'MU');
				$tva_npr = (preg_match('/\*/', $tva_tx) ? 1 : 0);
				$tva_tx = str_replace('*', '', $tva_tx);
				$label = (GETPOST('product_label') ? GETPOST('product_label') : '');
				$desc = $product_desc;
				$type = GETPOST('type');
				$fk_unit = GETPOST('units', 'alpha');
				$pu_ht_devise = price2num($price_ht_devise, 'MU');
			}

			// Margin
			$fournprice = price2num(GETPOST('fournprice'.$predef) ? GETPOST('fournprice'.$predef) : '');
			$buyingprice = price2num(GETPOST('buying_price'.$predef) != '' ? GETPOST('buying_price'.$predef) : ''); // If buying_price is '0', we muste keep this value

			// Local Taxes
			$localtax1_tx = get_localtax($tva_tx, 1, $object->thirdparty);
			$localtax2_tx = get_localtax($tva_tx, 2, $object->thirdparty);

			$desc = dol_htmlcleanlastbr($desc);

			$info_bits = 0;
			if ($tva_npr) {
				$info_bits |= 0x01;
			}

			if (((!empty($conf->global->MAIN_USE_ADVANCED_PERMS) && empty($user->rights->produit->ignore_price_min_advance)) || empty($conf->global->MAIN_USE_ADVANCED_PERMS)) && (!empty($price_min) && (price2num($pu_ht) * (1 - price2num($remise_percent) / 100) < price2num($price_min)))) {
				$mesg = $langs->trans("CantBeLessThanMinPrice", price(price2num($price_min, 'MU'), 0, $langs, 0, 0, - 1, $conf->currency));
				setEventMessages($mesg, null, 'errors');
			} else {
				// Insert line
				$result = $object->addline($desc, $pu_ht, $qty, $tva_tx, $localtax1_tx, $localtax2_tx, $idprod, $remise_percent, $info_bits, 0, $price_base_type, $pu_ttc, $date_start, $date_end, $type, - 1, 0, GETPOST('fk_parent_line'), $fournprice, $buyingprice, $label, $array_options, $fk_unit, '', 0, $pu_ht_devise);

				if ($result > 0) {
					$ret = $object->fetch($object->id); // Reload to get new records
					$object->fetch_thirdparty();

					if (empty($conf->global->MAIN_DISABLE_PDF_AUTOUPDATE)) {
						// Define output language
						$outputlangs = $langs;
						$newlang = GETPOST('lang_id', 'alpha');
						if (!empty($conf->global->MAIN_MULTILANGS) && empty($newlang)) {
							$newlang = $object->thirdparty->default_lang;
						}
						if (!empty($newlang)) {
							$outputlangs = new Translate("", $conf);
							$outputlangs->setDefaultLang($newlang);
						}

						$object->generateDocument($object->model_pdf, $outputlangs, $hidedetails, $hidedesc, $hideref);
					}

					unset($_POST['prod_entry_mode']);

					unset($_POST['qty']);
					unset($_POST['type']);
					unset($_POST['remise_percent']);
					unset($_POST['price_ht']);
					unset($_POST['multicurrency_price_ht']);
					unset($_POST['price_ttc']);
					unset($_POST['tva_tx']);
					unset($_POST['product_ref']);
					unset($_POST['product_label']);
					unset($_POST['product_desc']);
					unset($_POST['fournprice']);
					unset($_POST['buying_price']);
					unset($_POST['np_marginRate']);
					unset($_POST['np_markRate']);
					unset($_POST['dp_desc']);
					unset($_POST['idprod']);
					unset($_POST['units']);

					unset($_POST['date_starthour']);
					unset($_POST['date_startmin']);
					unset($_POST['date_startsec']);
					unset($_POST['date_startday']);
					unset($_POST['date_startmonth']);
					unset($_POST['date_startyear']);
					unset($_POST['date_endhour']);
					unset($_POST['date_endmin']);
					unset($_POST['date_endsec']);
					unset($_POST['date_endday']);
					unset($_POST['date_endmonth']);
					unset($_POST['date_endyear']);
				} else {
					setEventMessages($object->error, $object->errors, 'errors');
				}
			}
		}
	} elseif ($action == 'updateline' && $usercancreate && GETPOST('save')) {
		// Update a line
		// Clean parameters
		$date_start = '';
		$date_end = '';
		$date_start = dol_mktime(GETPOST('date_starthour'), GETPOST('date_startmin'), GETPOST('date_startsec'), GETPOST('date_startmonth'), GETPOST('date_startday'), GETPOST('date_startyear'));
		$date_end = dol_mktime(GETPOST('date_endhour'), GETPOST('date_endmin'), GETPOST('date_endsec'), GETPOST('date_endmonth'), GETPOST('date_endday'), GETPOST('date_endyear'));
		$description = dol_htmlcleanlastbr(GETPOST('product_desc', 'restricthtml'));
		$pu_ht = GETPOST('price_ht');
		$vat_rate = (GETPOST('tva_tx') ?GETPOST('tva_tx') : 0);
		$pu_ht_devise = GETPOST('multicurrency_subprice');

		// Define info_bits
		$info_bits = 0;
		if (preg_match('/\*/', $vat_rate)) {
			$info_bits |= 0x01;
		}

		// Define vat_rate
		$vat_rate = str_replace('*', '', $vat_rate);
		$localtax1_rate = get_localtax($vat_rate, 1, $object->thirdparty, $mysoc);
		$localtax2_rate = get_localtax($vat_rate, 2, $object->thirdparty, $mysoc);

		// Add buying price
		$fournprice = price2num(GETPOST('fournprice') ? GETPOST('fournprice') : '');
		$buyingprice = price2num(GETPOST('buying_price') != '' ? GETPOST('buying_price') : ''); // If buying_price is '0', we muste keep this value

		// Extrafields Lines
		$extralabelsline = $extrafields->fetch_name_optionals_label($object->table_element_line);
		$array_options = $extrafields->getOptionalsFromPost($object->table_element_line);
		// Unset extrafield POST Data
		if (is_array($extralabelsline)) {
			foreach ($extralabelsline as $key => $value) {
				unset($_POST["options_".$key]);
			}
		}

		// Define special_code for special lines
		$special_code = GETPOST('special_code');
		if (!GETPOST('qty')) {
			$special_code = 3;
		}

		// Check minimum price
		$productid = GETPOST('productid', 'int');
		if (!empty($productid)) {
			$product = new Product($db);
			$product->fetch($productid);

			$type = $product->type;

			$price_min = $product->price_min;
			if ((!empty($conf->global->PRODUIT_MULTIPRICES) || !empty($conf->global->PRODUIT_CUSTOMER_PRICES_BY_QTY_MULTIPRICES)) && !empty($object->thirdparty->price_level)) {
				$price_min = $product->multiprices_min[$object->thirdparty->price_level];
			}

			$label = ((GETPOST('update_label') && GETPOST('product_label')) ? GETPOST('product_label') : '');

			if (((!empty($conf->global->MAIN_USE_ADVANCED_PERMS) && empty($user->rights->produit->ignore_price_min_advance)) || empty($conf->global->MAIN_USE_ADVANCED_PERMS)) && ($price_min && (price2num($pu_ht) * (1 - price2num(GETPOST('remise_percent'), 2) / 100) < price2num($price_min)))) {
				setEventMessages($langs->trans("CantBeLessThanMinPrice", price(price2num($price_min, 'MU'), 0, $langs, 0, 0, - 1, $conf->currency)), null, 'errors');
				$error++;
			}
		} else {
			$type = GETPOST('type');
			$label = (GETPOST('product_label') ? GETPOST('product_label') : '');

			// Check parameters
			if (GETPOST('type') < 0) {
				setEventMessages($langs->trans("ErrorFieldRequired", $langs->transnoentitiesnoconv("Type")), null, 'errors');
				$error++;
			}
		}

		if (!$error) {
			if (empty($user->rights->margins->creer)) {
				foreach ($object->lines as &$line) {
					if ($line->id == GETPOST('lineid')) {
						$fournprice = $line->fk_fournprice;
						$buyingprice = $line->pa_ht;
						break;
					}
				}
			}
			$result = $object->updateline(GETPOST('lineid', 'int'), $description, $pu_ht, price2num(GETPOST('qty'), 'MS'), price2num(GETPOST('remise_percent'), 2), $vat_rate, $localtax1_rate, $localtax2_rate, 'HT', $info_bits, $date_start, $date_end, $type, GETPOST('fk_parent_line'), 0, $fournprice, $buyingprice, $label, $special_code, $array_options, GETPOST('units'), $pu_ht_devise);

			if ($result >= 0) {
				if (empty($conf->global->MAIN_DISABLE_PDF_AUTOUPDATE)) {
					// Define output language
					$outputlangs = $langs;
					$newlang = '';
					if ($conf->global->MAIN_MULTILANGS && empty($newlang) && GETPOST('lang_id', 'aZ09')) {
						$newlang = GETPOST('lang_id', 'aZ09');
					}
					if ($conf->global->MAIN_MULTILANGS && empty($newlang)) {
						$newlang = $object->thirdparty->default_lang;
					}
					if (!empty($newlang)) {
						$outputlangs = new Translate("", $conf);
						$outputlangs->setDefaultLang($newlang);
					}

					$ret = $object->fetch($object->id); // Reload to get new records
					$object->generateDocument($object->model_pdf, $outputlangs, $hidedetails, $hidedesc, $hideref);
				}

				unset($_POST['qty']);
				unset($_POST['type']);
				unset($_POST['productid']);
				unset($_POST['remise_percent']);
				unset($_POST['price_ht']);
				unset($_POST['multicurrency_price_ht']);
				unset($_POST['price_ttc']);
				unset($_POST['tva_tx']);
				unset($_POST['product_ref']);
				unset($_POST['product_label']);
				unset($_POST['product_desc']);
				unset($_POST['fournprice']);
				unset($_POST['buying_price']);

				unset($_POST['date_starthour']);
				unset($_POST['date_startmin']);
				unset($_POST['date_startsec']);
				unset($_POST['date_startday']);
				unset($_POST['date_startmonth']);
				unset($_POST['date_startyear']);
				unset($_POST['date_endhour']);
				unset($_POST['date_endmin']);
				unset($_POST['date_endsec']);
				unset($_POST['date_endday']);
				unset($_POST['date_endmonth']);
				unset($_POST['date_endyear']);
			} else {
				setEventMessages($object->error, $object->errors, 'errors');
			}
		}
	} elseif ($action == 'updateline' && $usercancreate && GETPOST('cancel', 'alpha') == $langs->trans("Cancel")) {
		header('Location: '.$_SERVER['PHP_SELF'].'?id='.$object->id); // Pour reaffichage de la fiche en cours d'edition
		exit();
	} elseif ($action == 'confirm_validate' && $confirm == 'yes' && $usercanvalidate) {
		$idwarehouse = GETPOST('idwarehouse', 'int');

		$qualified_for_stock_change = 0;
		if (empty($conf->global->STOCK_SUPPORTS_SERVICES)) {
			$qualified_for_stock_change = $object->hasProductsOrServices(2);
		} else {
			$qualified_for_stock_change = $object->hasProductsOrServices(1);
		}

		// Check parameters
		if (!empty($conf->stock->enabled) && !empty($conf->global->STOCK_CALCULATE_ON_VALIDATE_ORDER) && $qualified_for_stock_change) {
			if (!$idwarehouse || $idwarehouse == -1) {
				$error++;
				setEventMessages($langs->trans('ErrorFieldRequired', $langs->transnoentitiesnoconv("Warehouse")), null, 'errors');
				$action = '';
			}
		}

		if (!$error) {
			$result = $object->valid($user, $idwarehouse);
			if ($result >= 0) {
				// Define output language
				if (empty($conf->global->MAIN_DISABLE_PDF_AUTOUPDATE)) {
					$outputlangs = $langs;
					$newlang = '';
					if ($conf->global->MAIN_MULTILANGS && empty($newlang) && GETPOST('lang_id', 'aZ09')) {
						$newlang = GETPOST('lang_id', 'aZ09');
					}
					if ($conf->global->MAIN_MULTILANGS && empty($newlang)) {
						$newlang = $object->thirdparty->default_lang;
					}
					if (!empty($newlang)) {
						$outputlangs = new Translate("", $conf);
						$outputlangs->setDefaultLang($newlang);
					}
					$model = $object->model_pdf;
					$ret = $object->fetch($id); // Reload to get new records

					$object->generateDocument($model, $outputlangs, $hidedetails, $hidedesc, $hideref);
				}
			} else {
				setEventMessages($object->error, $object->errors, 'errors');
			}
		}
	} elseif ($action == 'confirm_modif' && $usercancreate) {
		// Go back to draft status
		$idwarehouse = GETPOST('idwarehouse');

		$qualified_for_stock_change = 0;
		if (empty($conf->global->STOCK_SUPPORTS_SERVICES)) {
			$qualified_for_stock_change = $object->hasProductsOrServices(2);
		} else {
			$qualified_for_stock_change = $object->hasProductsOrServices(1);
		}

		// Check parameters
		if (!empty($conf->stock->enabled) && !empty($conf->global->STOCK_CALCULATE_ON_VALIDATE_ORDER) && $qualified_for_stock_change) {
			if (!$idwarehouse || $idwarehouse == -1) {
				$error++;
				setEventMessages($langs->trans('ErrorFieldRequired', $langs->transnoentitiesnoconv("Warehouse")), null, 'errors');
				$action = '';
			}
		}

		if (!$error) {
			$result = $object->setDraft($user, $idwarehouse);
			if ($result >= 0) {
				// Define output language
				if (empty($conf->global->MAIN_DISABLE_PDF_AUTOUPDATE)) {
					$outputlangs = $langs;
					$newlang = '';
					if ($conf->global->MAIN_MULTILANGS && empty($newlang) && GETPOST('lang_id', 'aZ09')) {
						$newlang = GETPOST('lang_id', 'aZ09');
					}
					if ($conf->global->MAIN_MULTILANGS && empty($newlang)) {
						$newlang = $object->thirdparty->default_lang;
					}
					if (!empty($newlang)) {
						$outputlangs = new Translate("", $conf);
						$outputlangs->setDefaultLang($newlang);
					}
					$model = $object->model_pdf;
					$ret = $object->fetch($id); // Reload to get new records

					$object->generateDocument($model, $outputlangs, $hidedetails, $hidedesc, $hideref);
				}
			}
		}
	} elseif ($action == 'confirm_shipped' && $confirm == 'yes' && $usercanclose) {
		$result = $object->cloture($user);
		if ($result < 0) {
			setEventMessages($object->error, $object->errors, 'errors');
		}
	} elseif ($action == 'confirm_cancel' && $confirm == 'yes' && $usercanvalidate) {
		$idwarehouse = GETPOST('idwarehouse', 'int');

		$qualified_for_stock_change = 0;
		if (empty($conf->global->STOCK_SUPPORTS_SERVICES)) {
			$qualified_for_stock_change = $object->hasProductsOrServices(2);
		} else {
			$qualified_for_stock_change = $object->hasProductsOrServices(1);
		}

		// Check parameters
		if (!empty($conf->stock->enabled) && !empty($conf->global->STOCK_CALCULATE_ON_VALIDATE_ORDER) && $qualified_for_stock_change) {
			if (!$idwarehouse || $idwarehouse == -1) {
				$error++;
				setEventMessages($langs->trans('ErrorFieldRequired', $langs->transnoentitiesnoconv("Warehouse")), null, 'errors');
				$action = '';
			}
		}

		if (!$error) {
			$result = $object->cancel($idwarehouse);

			if ($result < 0) {
				setEventMessages($object->error, $object->errors, 'errors');
			}
		}
	}

	if ($action == 'update_extras') {
		$object->oldcopy = dol_clone($object);

		// Fill array 'array_options' with data from update form
		$ret = $extrafields->setOptionalsFromPost(null, $object, GETPOST('attribute', 'restricthtml'));
		if ($ret < 0) {
			$error++;
		}

		if (!$error) {
			// Actions on extra fields
			$result = $object->insertExtraFields('ORDER_MODIFY');
			if ($result < 0) {
				setEventMessages($object->error, $object->errors, 'errors');
				$error++;
			}
		}

		if ($error) {
			$action = 'edit_extras';
		}
	}

	// add lines from objectlinked
	if ($action == 'import_lines_from_object'
		&& $usercancreate
		&& $object->statut == Commande::STATUS_DRAFT
	  ) {
		$fromElement = GETPOST('fromelement');
		$fromElementid = GETPOST('fromelementid');
		$importLines = GETPOST('line_checkbox');

		if (!empty($importLines) && is_array($importLines) && !empty($fromElement) && ctype_alpha($fromElement) && !empty($fromElementid)) {
			if ($fromElement == 'commande') {
				dol_include_once('/'.$fromElement.'/class/'.$fromElement.'.class.php');
				$lineClassName = 'OrderLine';
			} elseif ($fromElement == 'propal') {
				dol_include_once('/comm/'.$fromElement.'/class/'.$fromElement.'.class.php');
				$lineClassName = 'PropaleLigne';
			}
			$nextRang = count($object->lines) + 1;
			$importCount = 0;
			$error = 0;
			foreach ($importLines as $lineId) {
				$lineId = intval($lineId);
				$originLine = new $lineClassName($db);
				if (intval($fromElementid) > 0 && $originLine->fetch($lineId) > 0) {
					$originLine->fetch_optionals();
					$desc = $originLine->desc;
					$pu_ht = $originLine->subprice;
					$qty = $originLine->qty;
					$txtva = $originLine->tva_tx;
					$txlocaltax1 = $originLine->localtax1_tx;
					$txlocaltax2 = $originLine->localtax2_tx;
					$fk_product = $originLine->fk_product;
					$remise_percent = $originLine->remise_percent;
					$date_start = $originLine->date_start;
					$date_end = $originLine->date_end;
					$ventil = 0;
					$info_bits = $originLine->info_bits;
					$fk_remise_except = $originLine->fk_remise_except;
					$price_base_type = 'HT';
					$pu_ttc = 0;
					$type = $originLine->product_type;
					$rang = $nextRang++;
					$special_code = $originLine->special_code;
					$origin = $originLine->element;
					$origin_id = $originLine->id;
					$fk_parent_line = 0;
					$fk_fournprice = $originLine->fk_fournprice;
					$pa_ht = $originLine->pa_ht;
					$label = $originLine->label;
					$array_options = $originLine->array_options;
					$situation_percent = 100;
					$fk_prev_id = '';
					$fk_unit = $originLine->fk_unit;
					$pu_ht_devise = $originLine->multicurrency_subprice;

					$res = $object->addline($desc, $pu_ht, $qty, $txtva, $txlocaltax1, $txlocaltax2, $fk_product, $remise_percent, $info_bits, $fk_remise_except, $price_base_type, $pu_ttc, $date_start, $date_end, $type, $rang, $special_code, $fk_parent_line, $fk_fournprice, $pa_ht, $label, $array_options, $fk_unit, $origin, $origin_id, $pu_ht_devise);

					if ($res > 0) {
						$importCount++;
					} else {
						$error++;
					}
				} else {
					$error++;
				}
			}

			if ($error) {
				setEventMessages($langs->trans('ErrorsOnXLines', $error), null, 'errors');
			}
		}
	}

	// Actions when printing a doc from card
	include DOL_DOCUMENT_ROOT.'/core/actions_printing.inc.php';

	// Actions to build doc
	$upload_dir = $conf->commande->multidir_output[$object->entity];
	$permissiontoadd = $usercancreate;
	include DOL_DOCUMENT_ROOT.'/core/actions_builddoc.inc.php';

	// Actions to send emails
	$triggersendname = 'ORDER_SENTBYMAIL';
	$paramname = 'id';
	$autocopy = 'MAIN_MAIL_AUTOCOPY_ORDER_TO'; // used to know the automatic BCC to add
	$trackid = 'ord'.$object->id;
	include DOL_DOCUMENT_ROOT.'/core/actions_sendmails.inc.php';


	if (!$error && !empty($conf->global->MAIN_DISABLE_CONTACTS_TAB) && $usercancreate) {
		if ($action == 'addcontact') {
			if ($object->id > 0) {
				$contactid = (GETPOST('userid') ? GETPOST('userid') : GETPOST('contactid'));
				$typeid = (GETPOST('typecontact') ? GETPOST('typecontact') : GETPOST('type'));
				$result = $object->add_contact($contactid, $typeid, GETPOST("source", 'aZ09'));
			}

			if ($result >= 0) {
				header("Location: ".$_SERVER['PHP_SELF']."?id=".$object->id);
				exit();
			} else {
				if ($object->error == 'DB_ERROR_RECORD_ALREADY_EXISTS') {
					$langs->load("errors");
					setEventMessages($langs->trans("ErrorThisContactIsAlreadyDefinedAsThisType"), null, 'errors');
				} else {
					setEventMessages($object->error, $object->errors, 'errors');
				}
			}
		} elseif ($action == 'swapstatut') {
			// bascule du statut d'un contact
			if ($object->id > 0) {
				$result = $object->swapContactStatus(GETPOST('ligne'));
			} else {
				dol_print_error($db);
			}
		} elseif ($action == 'deletecontact') {
			// Efface un contact
			$result = $object->delete_contact($lineid);

			if ($result >= 0) {
				header("Location: ".$_SERVER['PHP_SELF']."?id=".$object->id);
				exit();
			} else {
				dol_print_error($db);
			}
		}
	}
}


/*
 *	View
 */

llxHeader('', $langs->trans('Order'), 'EN:Customers_Orders|FR:Commandes_Clients|ES:Pedidos de clientes');

$form = new Form($db);
$formfile = new FormFile($db);
$formorder = new FormOrder($db);
$formmargin = new FormMargin($db);
if (!empty($conf->projet->enabled)) {
	$formproject = new FormProjets($db);
}

// Mode creation
if ($action == 'create' && $usercancreate) {
	print load_fiche_titre($langs->trans('CreateOrder'), '', 'order');

	$soc = new Societe($db);
	if ($socid > 0) {
		$res = $soc->fetch($socid);
	}

	$remise_absolue = 0;

	$currency_code = $conf->currency;

	if (!empty($origin) && !empty($originid)) {
		// Parse element/subelement (ex: project_task)
		$element = $subelement = $origin;
		$regs = array();
		if (preg_match('/^([^_]+)_([^_]+)/i', $origin, $regs)) {
			$element = $regs[1];
			$subelement = $regs[2];
		}

		if ($element == 'project') {
			$projectid = $originid;

			if (!$cond_reglement_id) {
				$cond_reglement_id = $soc->cond_reglement_id;
			}
			if (!$mode_reglement_id) {
				$mode_reglement_id = $soc->mode_reglement_id;
			}
			if (!$remise_percent) {
				$remise_percent = $soc->remise_percent;
			}
			if (!$dateorder) {
				// Do not set 0 here (0 for a date is 1970)
				$dateorder = (empty($dateinvoice) ? (empty($conf->global->MAIN_AUTOFILL_DATE_ODER) ?-1 : '') : $dateorder);
			}
		} else {
			// For compatibility
			if ($element == 'order' || $element == 'commande') {
				$element = $subelement = 'commande';
			} elseif ($element == 'propal') {
				$element = 'comm/propal';
				$subelement = 'propal';
			} elseif ($element == 'contract') {
				$element = $subelement = 'contrat';
			}

			dol_include_once('/'.$element.'/class/'.$subelement.'.class.php');

			$classname = ucfirst($subelement);
			$objectsrc = new $classname($db);
			$objectsrc->fetch($originid);
			if (empty($objectsrc->lines) && method_exists($objectsrc, 'fetch_lines')) {
				$objectsrc->fetch_lines();
			}
			$objectsrc->fetch_thirdparty();

			// Replicate extrafields
			$objectsrc->fetch_optionals();
			$object->array_options = $objectsrc->array_options;

			$projectid = (!empty($objectsrc->fk_project) ? $objectsrc->fk_project : '');
			$ref_client = (!empty($objectsrc->ref_client) ? $objectsrc->ref_client : '');

			$soc = $objectsrc->thirdparty;
			$cond_reglement_id	= (!empty($objectsrc->cond_reglement_id) ? $objectsrc->cond_reglement_id : (!empty($soc->cond_reglement_id) ? $soc->cond_reglement_id : 0)); // TODO maybe add default value option
			$mode_reglement_id	= (!empty($objectsrc->mode_reglement_id) ? $objectsrc->mode_reglement_id : (!empty($soc->mode_reglement_id) ? $soc->mode_reglement_id : 0));
			$fk_account         = (!empty($objectsrc->fk_account) ? $objectsrc->fk_account : (!empty($soc->fk_account) ? $soc->fk_account : 0));
			$availability_id = (!empty($objectsrc->availability_id) ? $objectsrc->availability_id : (!empty($soc->availability_id) ? $soc->availability_id : 0));
			$shipping_method_id = (!empty($objectsrc->shipping_method_id) ? $objectsrc->shipping_method_id : (!empty($soc->shipping_method_id) ? $soc->shipping_method_id : 0));
			$warehouse_id       = (!empty($objectsrc->warehouse_id) ? $objectsrc->warehouse_id : (!empty($soc->warehouse_id) ? $soc->warehouse_id : 0));
			$demand_reason_id = (!empty($objectsrc->demand_reason_id) ? $objectsrc->demand_reason_id : (!empty($soc->demand_reason_id) ? $soc->demand_reason_id : 0));
			$remise_percent		= (!empty($objectsrc->remise_percent) ? $objectsrc->remise_percent : (!empty($soc->remise_percent) ? $soc->remise_percent : 0));
			$remise_absolue		= (!empty($objectsrc->remise_absolue) ? $objectsrc->remise_absolue : (!empty($soc->remise_absolue) ? $soc->remise_absolue : 0));
			$dateorder = empty($conf->global->MAIN_AUTOFILL_DATE_ORDER) ?-1 : '';

			$date_delivery = (!empty($objectsrc->delivery_date) ? $objectsrc->delivery_date : '');
			if (empty($date_delivery)) {
				$date_delivery = (!empty($objectsrc->date_livraison) ? $objectsrc->date_livraison : '');
			}

			if (!empty($conf->multicurrency->enabled)) {
				if (!empty($objectsrc->multicurrency_code)) {
					$currency_code = $objectsrc->multicurrency_code;
				}
				if (!empty($conf->global->MULTICURRENCY_USE_ORIGIN_TX) && !empty($objectsrc->multicurrency_tx)) {
					$currency_tx = $objectsrc->multicurrency_tx;
				}
			}

			$note_private = $object->getDefaultCreateValueFor('note_private', (!empty($objectsrc->note_private) ? $objectsrc->note_private : null));
			$note_public = $object->getDefaultCreateValueFor('note_public', (!empty($objectsrc->note_public) ? $objectsrc->note_public : null));

			// Object source contacts list
			$srccontactslist = $objectsrc->liste_contact(-1, 'external', 1);
		}
	} else {
		$cond_reglement_id  = $soc->cond_reglement_id;
		$mode_reglement_id  = $soc->mode_reglement_id;
		$fk_account         = $soc->fk_account;
		$availability_id    = $soc->availability_id;
		$shipping_method_id = $soc->shipping_method_id;
		$warehouse_id       = $soc->warehouse_id;
		$demand_reason_id   = $soc->demand_reason_id;
		$remise_percent     = $soc->remise_percent;
		$remise_absolue     = 0;
		$dateorder          = empty($conf->global->MAIN_AUTOFILL_DATE_ORDER) ?-1 : '';

		if (!empty($conf->multicurrency->enabled) && !empty($soc->multicurrency_code)) {
			$currency_code = $soc->multicurrency_code;
		}

		$note_private = $object->getDefaultCreateValueFor('note_private');
		$note_public = $object->getDefaultCreateValueFor('note_public');
	}

	//Warehouse default if null
	if ($soc->fk_warehouse > 0) {
		$warehouse_id = $soc->fk_warehouse;
	}
	if (!empty($conf->stock->enabled) && empty($warehouse_id) && !empty($conf->global->WAREHOUSE_ASK_WAREHOUSE_DURING_ORDER)) {
		if (empty($object->warehouse_id) && !empty($conf->global->MAIN_DEFAULT_WAREHOUSE)) {
			$warehouse_id = $conf->global->MAIN_DEFAULT_WAREHOUSE;
		}
		if (empty($object->warehouse_id) && !empty($conf->global->MAIN_DEFAULT_WAREHOUSE_USER)) {
			$warehouse_id = $user->fk_warehouse;
		}
	}

	print '<form name="crea_commande" action="'.$_SERVER["PHP_SELF"].'" method="POST">';
	print '<input type="hidden" name="token" value="'.newToken().'">';
	print '<input type="hidden" name="action" value="add">';
	print '<input type="hidden" name="socid" value="'.$soc->id.'">'."\n";
	print '<input type="hidden" name="remise_percent" value="'.$soc->remise_percent.'">';
	print '<input type="hidden" name="origin" value="'.$origin.'">';
	print '<input type="hidden" name="originid" value="'.$originid.'">';
	if (!empty($currency_tx)) {
		print '<input type="hidden" name="originmulticurrency_tx" value="'.$currency_tx.'">';
	}

	print dol_get_fiche_head('');

	print '<table class="border centpercent">';

	// Reference
	print '<tr><td class="titlefieldcreate fieldrequired">'.$langs->trans('Ref').'</td><td>'.$langs->trans("Draft").'</td></tr>';

	// Reference client
	print '<tr><td>'.$langs->trans('RefCustomer').'</td><td>';
	if (!empty($conf->global->MAIN_USE_PROPAL_REFCLIENT_FOR_ORDER) && !empty($origin) && !empty($originid)) {
		print '<input type="text" name="ref_client" value="'.$ref_client.'"></td>';
	} else {
		print '<input type="text" name="ref_client" value="'.GETPOST('ref_client').'"></td>';
	}
	print '</tr>';

	// Thirdparty
	print '<tr>';
	print '<td class="fieldrequired">'.$langs->trans('Customer').'</td>';
	if ($socid > 0) {
		print '<td>';
		print $soc->getNomUrl(1);
		print '<input type="hidden" name="socid" value="'.$soc->id.'">';
		print '</td>';
	} else {
		print '<td>';
		print img_picto('', 'company').$form->select_company('', 'socid', '(s.client = 1 OR s.client = 2 OR s.client = 3)', 'SelectThirdParty', 0, 0, null, 0, 'minwidth175 maxwidth500 widthcentpercentminusxx');
		// reload page to retrieve customer informations
		if (empty($conf->global->RELOAD_PAGE_ON_CUSTOMER_CHANGE_DISABLED)) {
			print '<script type="text/javascript">
			$(document).ready(function() {
				$("#socid").change(function() {
					console.log("We have changed the company - Reload page");
					var socid = $(this).val();
					// reload page
					window.location.href = "'.$_SERVER["PHP_SELF"].'?action=create&socid="+socid+"&ref_client="+$("input[name=ref_client]").val();
				});
			});
			</script>';
		}
		print ' <a href="'.DOL_URL_ROOT.'/societe/card.php?action=create&client=3&fournisseur=0&backtopage='.urlencode($_SERVER["PHP_SELF"].'?action=create').'"><span class="fa fa-plus-circle valignmiddle paddingleft" title="'.$langs->trans("AddThirdParty").'"></span></a>';
		print '</td>';
	}
	print '</tr>'."\n";

	// Contact of order
	if ($socid > 0) {
		// Contacts (ask contact only if thirdparty already defined).
		print "<tr><td>".$langs->trans("DefaultContact").'</td><td>';
		print img_picto('', 'contact');
		print $form->selectcontacts($soc->id, $contactid, 'contactid', 1, $srccontactslist, '', 1);
		print '</td></tr>';

		// Ligne info remises tiers
		print '<tr><td>'.$langs->trans('Discounts').'</td><td>';

		$absolute_discount = $soc->getAvailableDiscounts();

		$thirdparty = $soc;
		$discount_type = 0;
		$backtopage = urlencode($_SERVER["PHP_SELF"].'?socid='.$thirdparty->id.'&action='.$action.'&origin='.GETPOST('origin').'&originid='.GETPOST('originid'));
		include DOL_DOCUMENT_ROOT.'/core/tpl/object_discounts.tpl.php';

		print '</td></tr>';
	}

	// Date
	print '<tr><td class="fieldrequired">'.$langs->trans('Date').'</td><td>';
	print $form->selectDate('', 're', '', '', '', "crea_commande", 1, 1); // Always autofill date with current date
	print '</td></tr>';

	// Date delivery planned
	print '<tr><td>'.$langs->trans("DateDeliveryPlanned").'</td>';
	print '<td colspan="3">';
	$date_delivery = ($date_delivery ? $date_delivery : $object->date_delivery);
	print $form->selectDate($date_delivery ? $date_delivery : -1, 'liv_', 1, 1, 1);
	print "</td>\n";
	print '</tr>';

	// terms of the settlement
	print '<tr><td class="nowrap">'.$langs->trans('PaymentConditionsShort').'</td><td>';
	$form->select_conditions_paiements($cond_reglement_id, 'cond_reglement_id', - 1, 1);
	print '</td></tr>';

	// Mode de reglement
	print '<tr><td>'.$langs->trans('PaymentMode').'</td><td>';
	print img_picto('', 'bank').'&ensp;';
	$form->select_types_paiements($mode_reglement_id, 'mode_reglement_id');
	print '</td></tr>';

	// Bank Account
	if (!empty($conf->global->BANK_ASK_PAYMENT_BANK_DURING_ORDER) && !empty($conf->banque->enabled)) {
		print '<tr><td>'.$langs->trans('BankAccount').'</td><td>';
		print img_picto('', 'bank_account');
		$form->select_comptes($fk_account, 'fk_account', 0, '', 1);
		print '</td></tr>';
	}

	// Delivery delay
	print '<tr class="fielddeliverydelay"><td>'.$langs->trans('AvailabilityPeriod').'</td><td>';
	print img_picto('', 'clock').'&ensp;';
	$form->selectAvailabilityDelay($availability_id, 'availability_id', '', 1);
	print '</td></tr>';

	// Shipping Method
	if (!empty($conf->expedition->enabled)) {
		print '<tr><td>'.$langs->trans('SendingMethod').'</td><td>';
		print img_picto('', 'object_dollyrevert').'&ensp;';
		print $form->selectShippingMethod($shipping_method_id, 'shipping_method_id', '', 1);
		print '</td></tr>';
	}

	// Warehouse
	if (!empty($conf->stock->enabled) && !empty($conf->global->WAREHOUSE_ASK_WAREHOUSE_DURING_ORDER)) {
		require_once DOL_DOCUMENT_ROOT.'/product/class/html.formproduct.class.php';
		$formproduct = new FormProduct($db);
		print '<tr><td>'.$langs->trans('Warehouse').'</td><td>';
		print img_picto('', 'stock').$formproduct->selectWarehouses($warehouse_id, 'warehouse_id', '', 1, 0, 0, '', 0, 0, array(), 'maxwidth175 maxwidth500 widthcentpercentminusxx');
		print '</td></tr>';
	}

	// What trigger creation
	print '<tr><td>'.$langs->trans('Channel').'</td><td>';
	$form->selectInputReason($demand_reason_id, 'demand_reason_id', '', 1);
	print '</td></tr>';

	// TODO How record was recorded OrderMode (llx_c_input_method)

	// Project
	if (!empty($conf->projet->enabled)) {
		$langs->load("projects");
		print '<tr>';
		print '<td>'.$langs->trans("Project").'</td><td>';
		print img_picto('', 'project');
		$numprojet = $formproject->select_projects(($soc->id > 0 ? $soc->id : -1), $projectid, 'projectid', 0, 0, 1, 0, 0, 0, 0, '', 0, 0, 'maxwidth175 maxwidth500 widthcentpercentminusxx');
		print ' <a href="'.DOL_URL_ROOT.'/projet/card.php?socid='.$soc->id.'&action=create&status=1&backtopage='.urlencode($_SERVER["PHP_SELF"].'?action=create&socid='.$soc->id).'"><span class="fa fa-plus-circle valignmiddle" title="'.$langs->trans("AddProject").'"></span></a>';
		print '</td>';
		print '</tr>';
	}

	// Incoterms
	if (!empty($conf->incoterm->enabled)) {
		print '<tr>';
		print '<td><label for="incoterm_id">'.$form->textwithpicto($langs->trans("IncotermLabel"), $objectsrc->label_incoterms, 1).'</label></td>';
		print '<td class="maxwidthonsmartphone">';
		$incoterm_id = GETPOST('incoterm_id');
		$incoterm_location = GETPOST('location_incoterms');
		if (empty($incoterm_id)) {
			$incoterm_id = (!empty($objectsrc->fk_incoterms) ? $objectsrc->fk_incoterms : $soc->fk_incoterms);
			$incoterm_location = (!empty($objectsrc->location_incoterms) ? $objectsrc->location_incoterms : $soc->location_incoterms);
		}
		print $form->select_incoterms($incoterm_id, $incoterm_location);
		print '</td></tr>';
	}

	// Other attributes
	$parameters = array('objectsrc' => $objectsrc, 'socid'=>$socid);
	// Note that $action and $object may be modified by hook
	$reshook = $hookmanager->executeHooks('formObjectOptions', $parameters, $object, $action);
	print $hookmanager->resPrint;
	if (empty($reshook)) {
		if (!empty($conf->global->THIRDPARTY_PROPAGATE_EXTRAFIELDS_TO_ORDER) && !empty($soc->id)) {
			// copy from thirdparty
			$tpExtrafields = new Extrafields($db);
			$tpExtrafieldLabels = $tpExtrafields->fetch_name_optionals_label($soc->table_element);
			if ($soc->fetch_optionals() > 0) {
				$object->array_options = array_merge($object->array_options, $soc->array_options);
			}
		};

		print $object->showOptionals($extrafields, 'edit', $parameters);
	}

	// Template to use by default
	print '<tr><td>'.$langs->trans('DefaultModel').'</td>';
	print '<td>';
	print img_picto('', 'pdf').'&ensp;';
	include_once DOL_DOCUMENT_ROOT.'/core/modules/commande/modules_commande.php';
	$liste = ModelePDFCommandes::liste_modeles($db);
	$preselected = $conf->global->COMMANDE_ADDON_PDF;
	print $form->selectarray('model', $liste, $preselected, 0, 0, 0, '', 0, 0, 0, '', '', 1);
	print "</td></tr>";

	// Multicurrency
	if (!empty($conf->multicurrency->enabled)) {
		print '<tr>';
		print '<td>'.$form->editfieldkey("Currency", 'multicurrency_code', '', $object, 0).'</td>';
		print '<td class="maxwidthonsmartphone">';
		print $form->selectMultiCurrency($currency_code, 'multicurrency_code');
		print '</td></tr>';
	}

	// Note public
	print '<tr>';
	print '<td class="tdtop">'.$langs->trans('NotePublic').'</td>';
	print '<td>';

	$doleditor = new DolEditor('note_public', $note_public, '', 80, 'dolibarr_notes', 'In', 0, false, empty($conf->global->FCKEDITOR_ENABLE_NOTE_PUBLIC) ? 0 : 1, ROWS_3, '90%');
	print $doleditor->Create(1);
	// print '<textarea name="note_public" wrap="soft" cols="70" rows="'.ROWS_3.'">'.$note_public.'</textarea>';
	print '</td></tr>';

	// Note private
	if (empty($user->socid)) {
		print '<tr>';
		print '<td class="tdtop">'.$langs->trans('NotePrivate').'</td>';
		print '<td>';

		$doleditor = new DolEditor('note_private', $note_private, '', 80, 'dolibarr_notes', 'In', 0, false, empty($conf->global->FCKEDITOR_ENABLE_NOTE_PRIVATE) ? 0 : 1, ROWS_3, '90%');
		print $doleditor->Create(1);
		// print '<textarea name="note" wrap="soft" cols="70" rows="'.ROWS_3.'">'.$note_private.'</textarea>';
		print '</td></tr>';
	}

	if (!empty($origin) && !empty($originid) && is_object($objectsrc)) {
		// TODO for compatibility
		if ($origin == 'contrat') {
			// Calcul contrat->price (HT), contrat->total (TTC), contrat->tva
			$objectsrc->remise_absolue = $remise_absolue;
			$objectsrc->remise_percent = $remise_percent;
			$objectsrc->update_price(1);
		}

		print "\n<!-- ".$classname." info -->";
		print "\n";
		print '<input type="hidden" name="amount"         value="'.$objectsrc->total_ht.'">'."\n";
		print '<input type="hidden" name="total"          value="'.$objectsrc->total_ttc.'">'."\n";
		print '<input type="hidden" name="tva"            value="'.$objectsrc->total_tva.'">'."\n";
		print '<input type="hidden" name="origin"         value="'.$objectsrc->element.'">';
		print '<input type="hidden" name="originid"       value="'.$objectsrc->id.'">';

		switch ($classname) {
			case 'Propal':
				$newclassname = 'CommercialProposal';
				break;
			case 'Commande':
				$newclassname = 'Order';
				break;
			case 'Expedition':
				$newclassname = 'Sending';
				break;
			case 'Contrat':
				$newclassname = 'Contract';
				break;
			default:
				$newclassname = $classname;
		}

		print '<tr><td>'.$langs->trans($newclassname).'</td><td>'.$objectsrc->getNomUrl(1).'</td></tr>';

		// Amount
		print '<tr><td>'.$langs->trans('AmountHT').'</td><td>'.price($objectsrc->total_ht).'</td></tr>';
		print '<tr><td>'.$langs->trans('AmountVAT').'</td><td>'.price($objectsrc->total_tva)."</td></tr>";
		if ($mysoc->localtax1_assuj == "1" || $objectsrc->total_localtax1 != 0) { 		// Localtax1 RE
			print '<tr><td>'.$langs->transcountry("AmountLT1", $mysoc->country_code).'</td><td>'.price($objectsrc->total_localtax1)."</td></tr>";
		}

		if ($mysoc->localtax2_assuj == "1" || $objectsrc->total_localtax2 != 0) { 		// Localtax2 IRPF
			print '<tr><td>'.$langs->transcountry("AmountLT2", $mysoc->country_code).'</td><td>'.price($objectsrc->total_localtax2)."</td></tr>";
		}

		print '<tr><td>'.$langs->trans('AmountTTC').'</td><td>'.price($objectsrc->total_ttc)."</td></tr>";

		if (!empty($conf->multicurrency->enabled)) {
			print '<tr><td>'.$langs->trans('MulticurrencyAmountHT').'</td><td>'.price($objectsrc->multicurrency_total_ht).'</td></tr>';
			print '<tr><td>'.$langs->trans('MulticurrencyAmountVAT').'</td><td>'.price($objectsrc->multicurrency_total_tva)."</td></tr>";
			print '<tr><td>'.$langs->trans('MulticurrencyAmountTTC').'</td><td>'.price($objectsrc->multicurrency_total_ttc)."</td></tr>";
		}
	}

	print '</table>';

	print dol_get_fiche_end();

	// Button "Create Draft"
	print '<div class="center">';
	print '<input type="submit" class="button" name="bouton" value="'.$langs->trans('CreateDraft').'">';
	print '&nbsp;&nbsp;&nbsp;&nbsp;&nbsp;';
	print '<input type="button" class="button button-cancel" name="cancel" value="'.$langs->trans("Cancel").'" onclick="javascript:history.go(-1)">';
	print '</div>';

	// Show origin lines
	if (!empty($origin) && !empty($originid) && is_object($objectsrc)) {
		$title = $langs->trans('ProductsAndServices');
		print load_fiche_titre($title);

		print '<table class="noborder centpercent">';

		$objectsrc->printOriginLinesList('', $selectedLines);

		print '</table>';
	}

	print '</form>';
} else {
	// Mode view
	$now = dol_now();

	if ($object->id > 0) {
		$product_static = new Product($db);

		$soc = new Societe($db);
		$soc->fetch($object->socid);

		$author = new User($db);
		$author->fetch($object->user_author_id);

		$object->fetch_thirdparty();
		$res = $object->fetch_optionals();

		$head = commande_prepare_head($object);
		print dol_get_fiche_head($head, 'order', $langs->trans("CustomerOrder"), -1, 'order');

		$formconfirm = '';

		// Confirmation to delete
		if ($action == 'delete') {
			$formconfirm = $form->formconfirm($_SERVER["PHP_SELF"].'?id='.$object->id, $langs->trans('DeleteOrder'), $langs->trans('ConfirmDeleteOrder'), 'confirm_delete', '', 0, 1);
		}

		// Confirmation of validation
		if ($action == 'validate') {
			// We check that object has a temporary ref
			$ref = substr($object->ref, 1, 4);
			if ($ref == 'PROV') {
				$numref = $object->getNextNumRef($soc);
			} else {
				$numref = $object->ref;
			}

			$text = $langs->trans('ConfirmValidateOrder', $numref);
			if (!empty($conf->notification->enabled)) {
				require_once DOL_DOCUMENT_ROOT.'/core/class/notify.class.php';
				$notify = new Notify($db);
				$text .= '<br>';
				$text .= $notify->confirmMessage('ORDER_VALIDATE', $object->socid, $object);
			}

			$qualified_for_stock_change = 0;
			if (empty($conf->global->STOCK_SUPPORTS_SERVICES)) {
				$qualified_for_stock_change = $object->hasProductsOrServices(2);
			} else {
				$qualified_for_stock_change = $object->hasProductsOrServices(1);
			}

			$formquestion = array();
			if (!empty($conf->stock->enabled) && !empty($conf->global->STOCK_CALCULATE_ON_VALIDATE_ORDER) && $qualified_for_stock_change) {
				$langs->load("stocks");
				require_once DOL_DOCUMENT_ROOT.'/product/class/html.formproduct.class.php';
				$formproduct = new FormProduct($db);
				$forcecombo = 0;
				if ($conf->browser->name == 'ie') {
					$forcecombo = 1; // There is a bug in IE10 that make combo inside popup crazy
				}
				$formquestion = array(
					// 'text' => $langs->trans("ConfirmClone"),
					// array('type' => 'checkbox', 'name' => 'clone_content', 'label' => $langs->trans("CloneMainAttributes"), 'value' => 1),
					// array('type' => 'checkbox', 'name' => 'update_prices', 'label' => $langs->trans("PuttingPricesUpToDate"), 'value' => 1),
					array('type' => 'other', 'name' => 'idwarehouse', 'label' => $langs->trans("SelectWarehouseForStockDecrease"), 'value' => $formproduct->selectWarehouses(GETPOST('idwarehouse', 'int') ?GETPOST('idwarehouse', 'int') : 'ifone', 'idwarehouse', '', 1, 0, 0, '', 0, $forcecombo))
				);
			}

			$formconfirm = $form->formconfirm($_SERVER["PHP_SELF"].'?id='.$object->id, $langs->trans('ValidateOrder'), $text, 'confirm_validate', $formquestion, 0, 1, 220);
		}

		// Confirm back to draft status
		if ($action == 'modif') {
			$qualified_for_stock_change = 0;
			if (empty($conf->global->STOCK_SUPPORTS_SERVICES)) {
				$qualified_for_stock_change = $object->hasProductsOrServices(2);
			} else {
				$qualified_for_stock_change = $object->hasProductsOrServices(1);
			}

			$text = $langs->trans('ConfirmUnvalidateOrder', $object->ref);
			$formquestion = array();
			if (!empty($conf->stock->enabled) && !empty($conf->global->STOCK_CALCULATE_ON_VALIDATE_ORDER) && $qualified_for_stock_change) {
				$langs->load("stocks");
				require_once DOL_DOCUMENT_ROOT.'/product/class/html.formproduct.class.php';
				$formproduct = new FormProduct($db);
				$forcecombo = 0;
				if ($conf->browser->name == 'ie') {
					$forcecombo = 1; // There is a bug in IE10 that make combo inside popup crazy
				}
				$formquestion = array(
					// 'text' => $langs->trans("ConfirmClone"),
					// array('type' => 'checkbox', 'name' => 'clone_content', 'label' => $langs->trans("CloneMainAttributes"), 'value' => 1),
					// array('type' => 'checkbox', 'name' => 'update_prices', 'label' => $langs->trans("PuttingPricesUpToDate"), 'value' => 1),
					array('type' => 'other', 'name' => 'idwarehouse', 'label' => $langs->trans("SelectWarehouseForStockIncrease"), 'value' => $formproduct->selectWarehouses(GETPOST('idwarehouse') ?GETPOST('idwarehouse') : 'ifone', 'idwarehouse', '', 1, 0, 0, '', 0, $forcecombo))
				);
			}

			$formconfirm = $form->formconfirm($_SERVER["PHP_SELF"].'?id='.$object->id, $langs->trans('UnvalidateOrder'), $text, 'confirm_modif', $formquestion, "yes", 1, 220);
		}

		/*
		 * Confirmation de la cloture
		*/
		if ($action == 'shipped') {
			$formconfirm = $form->formconfirm($_SERVER["PHP_SELF"].'?id='.$object->id, $langs->trans('CloseOrder'), $langs->trans('ConfirmCloseOrder'), 'confirm_shipped', '', 0, 1);
		}

		/*
		 * Confirmation de l'annulation
		 */
		if ($action == 'cancel') {
			$qualified_for_stock_change = 0;
			if (empty($conf->global->STOCK_SUPPORTS_SERVICES)) {
				$qualified_for_stock_change = $object->hasProductsOrServices(2);
			} else {
				$qualified_for_stock_change = $object->hasProductsOrServices(1);
			}

			$text = $langs->trans('ConfirmCancelOrder', $object->ref);
			$formquestion = array();
			if (!empty($conf->stock->enabled) && !empty($conf->global->STOCK_CALCULATE_ON_VALIDATE_ORDER) && $qualified_for_stock_change) {
				$langs->load("stocks");
				require_once DOL_DOCUMENT_ROOT.'/product/class/html.formproduct.class.php';
				$formproduct = new FormProduct($db);
				$forcecombo = 0;
				if ($conf->browser->name == 'ie') {
					$forcecombo = 1; // There is a bug in IE10 that make combo inside popup crazy
				}
				$formquestion = array(
					// 'text' => $langs->trans("ConfirmClone"),
					// array('type' => 'checkbox', 'name' => 'clone_content', 'label' => $langs->trans("CloneMainAttributes"), 'value' => 1),
					// array('type' => 'checkbox', 'name' => 'update_prices', 'label' => $langs->trans("PuttingPricesUpToDate"), 'value' => 1),
					array('type' => 'other', 'name' => 'idwarehouse', 'label' => $langs->trans("SelectWarehouseForStockIncrease"), 'value' => $formproduct->selectWarehouses(GETPOST('idwarehouse') ?GETPOST('idwarehouse') : 'ifone', 'idwarehouse', '', 1, 0, 0, '', 0, $forcecombo))
				);
			}

			$formconfirm = $form->formconfirm($_SERVER["PHP_SELF"].'?id='.$object->id, $langs->trans("Cancel"), $text, 'confirm_cancel', $formquestion, 0, 1);
		}

		// Confirmation to delete line
		if ($action == 'ask_deleteline') {
			$formconfirm = $form->formconfirm($_SERVER["PHP_SELF"].'?id='.$object->id.'&lineid='.$lineid, $langs->trans('DeleteProductLine'), $langs->trans('ConfirmDeleteProductLine'), 'confirm_deleteline', '', 0, 1);
		}

		// Clone confirmation
		if ($action == 'clone') {
			// Create an array for form
			$formquestion = array(
				array('type' => 'other', 'name' => 'socid', 'label' => $langs->trans("SelectThirdParty"), 'value' => $form->select_company(GETPOST('socid', 'int'), 'socid', '(s.client=1 OR s.client = 2 OR s.client=3)'))
			);
			$formconfirm = $form->formconfirm($_SERVER["PHP_SELF"].'?id='.$object->id, $langs->trans('ToClone'), $langs->trans('ConfirmCloneOrder', $object->ref), 'confirm_clone', $formquestion, 'yes', 1);
		}

		// Call Hook formConfirm
		$parameters = array('formConfirm' => $formconfirm, 'lineid' => $lineid);
		// Note that $action and $object may be modified by hook
		$reshook = $hookmanager->executeHooks('formConfirm', $parameters, $object, $action);
		if (empty($reshook)) {
			$formconfirm .= $hookmanager->resPrint;
		} elseif ($reshook > 0) {
			$formconfirm = $hookmanager->resPrint;
		}

		// Print form confirm
		print $formconfirm;


		// Order card

		$linkback = '<a href="'.DOL_URL_ROOT.'/commande/list.php?restore_lastsearch_values=1'.(!empty($socid) ? '&socid='.$socid : '').'">'.$langs->trans("BackToList").'</a>';

		$morehtmlref = '<div class="refidno">';
		// Ref customer
		$morehtmlref .= $form->editfieldkey("RefCustomer", 'ref_client', $object->ref_client, $object, $usercancreate, 'string', '', 0, 1);
		$morehtmlref .= $form->editfieldval("RefCustomer", 'ref_client', $object->ref_client, $object, $usercancreate, 'string', '', null, null, '', 1);
		// Thirdparty
		$morehtmlref .= '<br>'.$langs->trans('ThirdParty').' : '.$soc->getNomUrl(1);
		if (empty($conf->global->MAIN_DISABLE_OTHER_LINK) && $object->thirdparty->id > 0) {
			$morehtmlref .= ' (<a href="'.DOL_URL_ROOT.'/commande/list.php?socid='.$object->thirdparty->id.'&search_societe='.urlencode($object->thirdparty->name).'">'.$langs->trans("OtherOrders").'</a>)';
		}
		// Project
		if (!empty($conf->projet->enabled)) {
			$langs->load("projects");
			$morehtmlref .= '<br>'.$langs->trans('Project').' ';
			if ($usercancreate) {
				if ($action != 'classify') {
					$morehtmlref .= '<a class="editfielda" href="'.$_SERVER['PHP_SELF'].'?action=classify&amp;id='.$object->id.'">'.img_edit($langs->transnoentitiesnoconv('SetProject')).'</a> : ';
				}
				if ($action == 'classify') {
					//$morehtmlref.=$form->form_project($_SERVER['PHP_SELF'] . '?id=' . $object->id, $object->socid, $object->fk_project, 'projectid', 0, 0, 1, 1);
					$morehtmlref .= '<form method="post" action="'.$_SERVER['PHP_SELF'].'?id='.$object->id.'">';
					$morehtmlref .= '<input type="hidden" name="action" value="classin">';
					$morehtmlref .= '<input type="hidden" name="token" value="'.newToken().'">';
					$morehtmlref .= $formproject->select_projects($object->socid, $object->fk_project, 'projectid', 0, 0, 1, 0, 1, 0, 0, '', 1, 0, 'maxwidth500');
					$morehtmlref .= '<input type="submit" class="button valignmiddle" value="'.$langs->trans("Modify").'">';
					$morehtmlref .= '</form>';
				} else {
					$morehtmlref .= $form->form_project($_SERVER['PHP_SELF'].'?id='.$object->id, $object->socid, $object->fk_project, 'none', 0, 0, 0, 1);
				}
			} else {
				if (!empty($object->fk_project)) {
					$proj = new Project($db);
					$proj->fetch($object->fk_project);
					$morehtmlref .= '<a href="'.DOL_URL_ROOT.'/projet/card.php?id='.$object->fk_project.'" title="'.$langs->trans('ShowProject').'">';
					$morehtmlref .= $proj->ref;
					$morehtmlref .= '</a>';
				} else {
					$morehtmlref .= '';
				}
			}
		}
		$morehtmlref .= '</div>';


		dol_banner_tab($object, 'ref', $linkback, 1, 'ref', 'ref', $morehtmlref);


		print '<div class="fichecenter">';
		print '<div class="fichehalfleft">';
		print '<div class="underbanner clearboth"></div>';

		print '<table class="border tableforfield centpercent">';

		if ($soc->outstanding_limit) {
			// Outstanding Bill
			print '<tr><td class="titlefield">';
			print $langs->trans('OutstandingBill');
			print '</td><td class="valuefield">';
			$arrayoutstandingbills = $soc->getOutstandingBills();
			print price($arrayoutstandingbills['opened']).' / ';
			print price($soc->outstanding_limit, 0, '', 1, - 1, - 1, $conf->currency);
			print '</td>';
			print '</tr>';
		}

		// Relative and absolute discounts
		if (!empty($conf->global->FACTURE_DEPOSITS_ARE_JUST_PAYMENTS)) {
			$filterabsolutediscount = "fk_facture_source IS NULL"; // If we want deposit to be substracted to payments only and not to total of final invoice
			$filtercreditnote = "fk_facture_source IS NOT NULL"; // If we want deposit to be substracted to payments only and not to total of final invoice
		} else {
			$filterabsolutediscount = "fk_facture_source IS NULL OR (description LIKE '(DEPOSIT)%' AND description NOT LIKE '(EXCESS RECEIVED)%')";
			$filtercreditnote = "fk_facture_source IS NOT NULL AND (description NOT LIKE '(DEPOSIT)%' OR description LIKE '(EXCESS RECEIVED)%')";
		}

		$addrelativediscount = '<a href="'.DOL_URL_ROOT.'/comm/remise.php?id='.$soc->id.'&backtopage='.urlencode($_SERVER["PHP_SELF"]).'?facid='.$object->id.'">'.$langs->trans("EditRelativeDiscounts").'</a>';
		$addabsolutediscount = '<a href="'.DOL_URL_ROOT.'/comm/remx.php?id='.$soc->id.'&backtopage='.urlencode($_SERVER["PHP_SELF"]).'?facid='.$object->id.'">'.$langs->trans("EditGlobalDiscounts").'</a>';
		$addcreditnote = '<a href="'.DOL_URL_ROOT.'/compta/facture/card.php?action=create&socid='.$soc->id.'&type=2&backtopage='.urlencode($_SERVER["PHP_SELF"]).'?facid='.$object->id.'">'.$langs->trans("AddCreditNote").'</a>';

		print '<tr><td class="titlefield">'.$langs->trans('Discounts').'</td><td class="valuefield">';

		$absolute_discount = $soc->getAvailableDiscounts('', $filterabsolutediscount);
		$absolute_creditnote = $soc->getAvailableDiscounts('', $filtercreditnote);
		$absolute_discount = price2num($absolute_discount, 'MT');
		$absolute_creditnote = price2num($absolute_creditnote, 'MT');

		$thirdparty = $soc;
		$discount_type = 0;
		$backtopage = urlencode($_SERVER["PHP_SELF"].'?id='.$object->id);
		include DOL_DOCUMENT_ROOT.'/core/tpl/object_discounts.tpl.php';

		print '</td></tr>';

		// Date
		print '<tr><td>';
		$editenable = $usercancreate && $object->statut == Commande::STATUS_DRAFT;
		print $form->editfieldkey("Date", 'date', '', $object, $editenable);
		print '</td><td class="valuefield">';
		if ($action == 'editdate') {
			print '<form name="setdate" action="'.$_SERVER["PHP_SELF"].'?id='.$object->id.'" method="post">';
			print '<input type="hidden" name="token" value="'.newToken().'">';
			print '<input type="hidden" name="action" value="setdate">';
			print $form->selectDate($object->date, 'order_', '', '', '', "setdate");
			print '<input type="submit" class="button" value="'.$langs->trans('Modify').'">';
			print '</form>';
		} else {
			print $object->date ? dol_print_date($object->date, 'day') : '&nbsp;';
			if ($object->hasDelay()) {
				print ' '.img_picto($langs->trans("Late").' : '.$object->showDelay(), "warning");
			}
		}
		print '</td>';
		print '</tr>';

		// Delivery date planed
		print '<tr><td>';
		$editenable = $usercancreate;
		print $form->editfieldkey("DateDeliveryPlanned", 'date_livraison', '', $object, $editenable);
		print '</td><td class="valuefield">';
		if ($action == 'editdate_livraison') {
			print '<form name="setdate_livraison" action="'.$_SERVER["PHP_SELF"].'?id='.$object->id.'" method="post">';
			print '<input type="hidden" name="token" value="'.newToken().'">';
			print '<input type="hidden" name="action" value="setdate_livraison">';
			print $form->selectDate($object->delivery_date ? $object->delivery_date : -1, 'liv_', 1, 1, '', "setdate_livraison", 1, 0);
			print '<input type="submit" class="button" value="'.$langs->trans('Modify').'">';
			print '</form>';
		} else {
			print $object->delivery_date ? dol_print_date($object->delivery_date, 'dayhour') : '&nbsp;';
			if ($object->hasDelay() && !empty($object->delivery_date)) {
				print ' '.img_picto($langs->trans("Late").' : '.$object->showDelay(), "warning");
			}
		}
		print '</td>';
		print '</tr>';

		// Shipping Method
		if (!empty($conf->expedition->enabled)) {
			print '<tr><td>';
			$editenable = $usercancreate;
			print $form->editfieldkey("SendingMethod", 'shippingmethod', '', $object, $editenable);
			print '</td><td class="valuefield">';
			if ($action == 'editshippingmethod') {
				$form->formSelectShippingMethod($_SERVER['PHP_SELF'].'?id='.$object->id, $object->shipping_method_id, 'shipping_method_id', 1);
			} else {
				$form->formSelectShippingMethod($_SERVER['PHP_SELF'].'?id='.$object->id, $object->shipping_method_id, 'none');
			}
			print '</td>';
			print '</tr>';
		}

		// Warehouse
		if (!empty($conf->stock->enabled) && !empty($conf->global->WAREHOUSE_ASK_WAREHOUSE_DURING_ORDER)) {
			$langs->load('stocks');
			require_once DOL_DOCUMENT_ROOT.'/product/class/html.formproduct.class.php';
			$formproduct = new FormProduct($db);
			print '<tr><td>';
			$editenable = $usercancreate;
			print $form->editfieldkey("Warehouse", 'warehouse', '', $object, $editenable);
			print '</td><td class="valuefield">';
			if ($action == 'editwarehouse') {
				$formproduct->formSelectWarehouses($_SERVER['PHP_SELF'].'?id='.$object->id, $object->warehouse_id, 'warehouse_id', 1);
			} else {
				$formproduct->formSelectWarehouses($_SERVER['PHP_SELF'].'?id='.$object->id, $object->warehouse_id, 'none');
			}
			print '</td>';
			print '</tr>';
		}

		// Terms of payment
		print '<tr><td>';
		$editenable = $usercancreate;
		print $form->editfieldkey("PaymentConditionsShort", 'conditions', '', $object, $editenable);
		print '</td><td class="valuefield">';
		if ($action == 'editconditions') {
			$form->form_conditions_reglement($_SERVER['PHP_SELF'].'?id='.$object->id, $object->cond_reglement_id, 'cond_reglement_id', 1);
		} else {
			$form->form_conditions_reglement($_SERVER['PHP_SELF'].'?id='.$object->id, $object->cond_reglement_id, 'none', 1);
		}
		print '</td>';

		print '</tr>';

		// Mode of payment
		print '<tr><td>';
		$editenable = $usercancreate;
		print $form->editfieldkey("PaymentMode", 'mode', '', $object, $editenable);
		print '</td><td class="valuefield">';
		if ($action == 'editmode') {
			$form->form_modes_reglement($_SERVER['PHP_SELF'].'?id='.$object->id, $object->mode_reglement_id, 'mode_reglement_id', 'CRDT', 1, 1);
		} else {
			$form->form_modes_reglement($_SERVER['PHP_SELF'].'?id='.$object->id, $object->mode_reglement_id, 'none');
		}
		print '</td></tr>';

		// Multicurrency
		if (!empty($conf->multicurrency->enabled)) {
			// Multicurrency code
			print '<tr>';
			print '<td>';
			$editenable = $usercancreate && $object->statut == Commande::STATUS_DRAFT;
			print $form->editfieldkey("Currency", 'multicurrencycode', '', $object, $editenable);
			print '</td><td class="valuefield">';
			if ($action == 'editmulticurrencycode') {
				$form->form_multicurrency_code($_SERVER['PHP_SELF'].'?id='.$object->id, $object->multicurrency_code, 'multicurrency_code');
			} else {
				$form->form_multicurrency_code($_SERVER['PHP_SELF'].'?id='.$object->id, $object->multicurrency_code, 'none');
			}
			print '</td></tr>';

			// Multicurrency rate
			if ($object->multicurrency_code != $conf->currency || $object->multicurrency_tx != 1) {
				print '<tr>';
				print '<td>';
				$editenable = $usercancreate && $object->multicurrency_code && $object->multicurrency_code != $conf->currency && $object->statut == $object::STATUS_DRAFT;
				print $form->editfieldkey("CurrencyRate", 'multicurrencyrate', '', $object, $editenable);
				print '</td><td class="valuefield">';
				if ($action == 'editmulticurrencyrate' || $action == 'actualizemulticurrencyrate') {
					if ($action == 'actualizemulticurrencyrate') {
						list($object->fk_multicurrency, $object->multicurrency_tx) = MultiCurrency::getIdAndTxFromCode($object->db, $object->multicurrency_code);
					}
					$form->form_multicurrency_rate($_SERVER['PHP_SELF'].'?id='.$object->id, $object->multicurrency_tx, 'multicurrency_tx', $object->multicurrency_code);
				} else {
					$form->form_multicurrency_rate($_SERVER['PHP_SELF'].'?id='.$object->id, $object->multicurrency_tx, 'none', $object->multicurrency_code);
					if ($object->statut == $object::STATUS_DRAFT && $object->multicurrency_code && $object->multicurrency_code != $conf->currency) {
						print '<div class="inline-block"> &nbsp; &nbsp; &nbsp; &nbsp; ';
						print '<a href="'.$_SERVER["PHP_SELF"].'?id='.$object->id.'&action=actualizemulticurrencyrate">'.$langs->trans("ActualizeCurrency").'</a>';
						print '</div>';
					}
				}
				print '</td></tr>';
			}
		}

		// Delivery delay
		print '<tr class="fielddeliverydelay"><td>';
		$editenable = $usercancreate;
		print $form->editfieldkey("AvailabilityPeriod", 'availability', '', $object, $editenable);
		print '</td><td class="valuefield">';
		if ($action == 'editavailability') {
			$form->form_availability($_SERVER['PHP_SELF'].'?id='.$object->id, $object->availability_id, 'availability_id', 1);
		} else {
			$form->form_availability($_SERVER['PHP_SELF'].'?id='.$object->id, $object->availability_id, 'none', 1);
		}
		print '</td></tr>';

		// Source reason (why we have an ordrer)
		print '<tr><td>';
		$editenable = $usercancreate;
		print $form->editfieldkey("Channel", 'demandreason', '', $object, $editenable);
		print '</td><td class="valuefield">';
		if ($action == 'editdemandreason') {
			$form->formInputReason($_SERVER['PHP_SELF'].'?id='.$object->id, $object->demand_reason_id, 'demand_reason_id', 1);
		} else {
			$form->formInputReason($_SERVER['PHP_SELF'].'?id='.$object->id, $object->demand_reason_id, 'none');
		}
		print '</td></tr>';

		// TODO Order mode (how we receive order). Not yet implemented
		/*
		print '<tr><td>';
		$editenable = $usercancreate;
		print $form->editfieldkey("SourceMode", 'inputmode', '', $object, $editenable);
		print '</td><td>';
		if ($action == 'editinputmode') {
			$form->formInputMode($_SERVER['PHP_SELF'] . '?id=' . $object->id, $object->source, 'input_mode_id', 1);
		} else {
			$form->formInputMode($_SERVER['PHP_SELF'] . '?id=' . $object->id, $object->source, 'none');
		}
		print '</td></tr>';
		*/

		$tmparray = $object->getTotalWeightVolume();
		$totalWeight = $tmparray['weight'];
		$totalVolume = $tmparray['volume'];
		if ($totalWeight) {
			print '<tr><td>'.$langs->trans("CalculatedWeight").'</td>';
			print '<td class="valuefield">';
			print showDimensionInBestUnit($totalWeight, 0, "weight", $langs, isset($conf->global->MAIN_WEIGHT_DEFAULT_ROUND) ? $conf->global->MAIN_WEIGHT_DEFAULT_ROUND : -1, isset($conf->global->MAIN_WEIGHT_DEFAULT_UNIT) ? $conf->global->MAIN_WEIGHT_DEFAULT_UNIT : 'no');
			print '</td></tr>';
		}
		if ($totalVolume) {
			print '<tr><td>'.$langs->trans("CalculatedVolume").'</td>';
			print '<td class="valuefield">';
			print showDimensionInBestUnit($totalVolume, 0, "volume", $langs, isset($conf->global->MAIN_VOLUME_DEFAULT_ROUND) ? $conf->global->MAIN_VOLUME_DEFAULT_ROUND : -1, isset($conf->global->MAIN_VOLUME_DEFAULT_UNIT) ? $conf->global->MAIN_VOLUME_DEFAULT_UNIT : 'no');
			print '</td></tr>';
		}

		// TODO How record was recorded OrderMode (llx_c_input_method)

		// Incoterms
		if (!empty($conf->incoterm->enabled)) {
			print '<tr><td>';
			$editenable = $usercancreate;
			print $form->editfieldkey("IncotermLabel", 'incoterm', '', $object, $editenable);
			print '</td>';
			print '<td class="valuefield">';
			if ($action != 'editincoterm') {
				print $form->textwithpicto($object->display_incoterms(), $object->label_incoterms, 1);
			} else {
				print $form->select_incoterms((!empty($object->fk_incoterms) ? $object->fk_incoterms : ''), (!empty($object->location_incoterms) ? $object->location_incoterms : ''), $_SERVER['PHP_SELF'].'?id='.$object->id);
			}
			print '</td></tr>';
		}

		// Bank Account
		if (!empty($conf->global->BANK_ASK_PAYMENT_BANK_DURING_ORDER) && !empty($conf->banque->enabled)) {
			print '<tr><td>';
			$editenable = $usercancreate;
			print $form->editfieldkey("BankAccount", 'bankaccount', '', $object, $editenable);
			print '</td><td class="valuefield">';
			if ($action == 'editbankaccount') {
				$form->formSelectAccount($_SERVER['PHP_SELF'].'?id='.$object->id, $object->fk_account, 'fk_account', 1);
			} else {
				$form->formSelectAccount($_SERVER['PHP_SELF'].'?id='.$object->id, $object->fk_account, 'none');
			}
			print '</td>';
			print '</tr>';
		}

		// Other attributes
		include DOL_DOCUMENT_ROOT.'/core/tpl/extrafields_view.tpl.php';

		print '</table>';

		print '</div>';
		print '<div class="fichehalfright">';
		print '<div class="ficheaddleft">';
		print '<div class="underbanner clearboth"></div>';

		print '<table class="border tableforfield centpercent">';

		if (!empty($conf->multicurrency->enabled) && ($object->multicurrency_code != $conf->currency)) {
			// Multicurrency Amount HT
			print '<tr><td class="titlefieldmiddle">'.$form->editfieldkey('MulticurrencyAmountHT', 'multicurrency_total_ht', '', $object, 0).'</td>';
			print '<td class="valuefield nowrap">'.price($object->multicurrency_total_ht, '', $langs, 0, - 1, - 1, (!empty($object->multicurrency_code) ? $object->multicurrency_code : $conf->currency)).'</td>';
			print '</tr>';

			// Multicurrency Amount VAT
			print '<tr><td>'.$form->editfieldkey('MulticurrencyAmountVAT', 'multicurrency_total_tva', '', $object, 0).'</td>';
			print '<td class="valuefield nowrap">'.price($object->multicurrency_total_tva, '', $langs, 0, - 1, - 1, (!empty($object->multicurrency_code) ? $object->multicurrency_code : $conf->currency)).'</td>';
			print '</tr>';

			// Multicurrency Amount TTC
			print '<tr><td>'.$form->editfieldkey('MulticurrencyAmountTTC', 'multicurrency_total_ttc', '', $object, 0).'</td>';
			print '<td class="valuefield nowrap">'.price($object->multicurrency_total_ttc, '', $langs, 0, - 1, - 1, (!empty($object->multicurrency_code) ? $object->multicurrency_code : $conf->currency)).'</td>';
			print '</tr>';
		}

		// Total HT
		$alert = '';
		if (!empty($conf->global->ORDER_MANAGE_MIN_AMOUNT) && $object->total_ht < $object->thirdparty->order_min_amount) {
			$alert = ' '.img_warning($langs->trans('OrderMinAmount').': '.price($object->thirdparty->order_min_amount));
		}
		print '<tr><td class="titlefieldmiddle">'.$langs->trans('AmountHT').'</td>';
		print '<td class="valuefield">'.price($object->total_ht, 1, '', 1, - 1, - 1, $conf->currency).$alert.'</td>';

		// Total VAT
		print '<tr><td>'.$langs->trans('AmountVAT').'</td><td class="valuefield">'.price($object->total_tva, 1, '', 1, - 1, - 1, $conf->currency).'</td></tr>';

		// Amount Local Taxes
		if ($mysoc->localtax1_assuj == "1" || $object->total_localtax1 != 0) { 		// Localtax1
			print '<tr><td>'.$langs->transcountry("AmountLT1", $mysoc->country_code).'</td>';
			print '<td class="valuefield">'.price($object->total_localtax1, 1, '', 1, - 1, - 1, $conf->currency).'</td></tr>';
		}
		if ($mysoc->localtax2_assuj == "1" || $object->total_localtax2 != 0) { 		// Localtax2 IRPF
			print '<tr><td>'.$langs->transcountry("AmountLT2", $mysoc->country_code).'</td>';
			print '<td class="valuefield">'.price($object->total_localtax2, 1, '', 1, - 1, - 1, $conf->currency).'</td></tr>';
		}

		// Total TTC
		print '<tr><td>'.$langs->trans('AmountTTC').'</td><td class="valuefield">'.price($object->total_ttc, 1, '', 1, - 1, - 1, $conf->currency).'</td></tr>';

		// Statut
		//print '<tr><td>' . $langs->trans('Status') . '</td><td>' . $object->getLibStatut(4) . '</td></tr>';

		print '</table>';

		// Margin Infos
		if (!empty($conf->margin->enabled)) {
			$formmargin->displayMarginInfos($object);
		}


		print '</div>';
		print '</div>';
		print '</div>'; // Close fichecenter

		print '<div class="clearboth"></div><br>';

		if (!empty($conf->global->MAIN_DISABLE_CONTACTS_TAB)) {
			$blocname = 'contacts';
			$title = $langs->trans('ContactsAddresses');
			include DOL_DOCUMENT_ROOT.'/core/tpl/bloc_showhide.tpl.php';
		}

		if (!empty($conf->global->MAIN_DISABLE_NOTES_TAB)) {
			$blocname = 'notes';
			$title = $langs->trans('Notes');
			include DOL_DOCUMENT_ROOT.'/core/tpl/bloc_showhide.tpl.php';
		}

		/*
		 * Lines
		 */
		$result = $object->getLinesArray();

		print '<form name="addproduct" id="addproduct" action="'.$_SERVER["PHP_SELF"].'?id='.$object->id.(($action != 'editline') ? '#addline' : '#line_'.GETPOST('lineid')).'" method="POST">
		<input type="hidden" name="token" value="' . newToken().'">
		<input type="hidden" name="action" value="' . (($action != 'editline') ? 'addline' : 'updateline').'">
		<input type="hidden" name="mode" value="">
		<input type="hidden" name="id" value="' . $object->id.'">';

		if (!empty($conf->use_javascript_ajax) && $object->statut == Commande::STATUS_DRAFT) {
			include DOL_DOCUMENT_ROOT.'/core/tpl/ajaxrow.tpl.php';
		}

		print '<div class="div-table-responsive-no-min">';
		print '<table id="tablelines" class="noborder noshadow" width="100%">';

		// Show object lines
		if (!empty($object->lines)) {
			$ret = $object->printObjectLines($action, $mysoc, $soc, $lineid, 1);
		}

		$numlines = count($object->lines);

		/*
		 * Form to add new line
		 */
		if ($object->statut == Commande::STATUS_DRAFT && $usercancreate && $action != 'selectlines') {
			if ($action != 'editline') {
				// Add free products/services
				$object->formAddObjectLine(1, $mysoc, $soc);

				$parameters = array();
				// Note that $action and $object may be modified by hook
				$reshook = $hookmanager->executeHooks('formAddObjectLine', $parameters, $object, $action);
			}
		}
		print '</table>';
		print '</div>';

		print "</form>\n";

		print dol_get_fiche_end();

		/*
		 * Buttons for actions
		 */
		if ($action != 'presend' && $action != 'editline') {
			print '<div class="tabsAction">';

			$parameters = array();
			// Note that $action and $object may be modified by hook
			$reshook = $hookmanager->executeHooks('addMoreActionsButtons', $parameters, $object, $action);
			if (empty($reshook)) {
				// Reopen a closed order
				if (($object->statut == Commande::STATUS_CLOSED || $object->statut == Commande::STATUS_CANCELED) && $usercancreate) {
					print '<div class="inline-block divButAction"><a class="butAction" href="'.$_SERVER['PHP_SELF'].'?id='.$object->id.'&amp;action=reopen">'.$langs->trans('ReOpen').'</a></div>';
				}

				// Send
				if (empty($user->socid)) {
					if ($object->statut > Commande::STATUS_DRAFT || !empty($conf->global->COMMANDE_SENDBYEMAIL_FOR_ALL_STATUS)) {
						if ($usercansend) {
							print '<a class="butAction" href="'.$_SERVER["PHP_SELF"].'?id='.$object->id.'&action=presend&mode=init#formmailbeforetitle">'.$langs->trans('SendMail').'</a>';
						} else {
							print '<a class="butActionRefused classfortooltip" href="#">'.$langs->trans('SendMail').'</a>';
						}
					}
				}

				// Valid
				if ($object->statut == Commande::STATUS_DRAFT && ($object->total_ttc >= 0 || !empty($conf->global->ORDER_ENABLE_NEGATIVE)) && $numlines > 0 && $usercanvalidate) {
					print '<a class="butAction" href="'.$_SERVER["PHP_SELF"].'?id='.$object->id.'&amp;action=validate">'.$langs->trans('Validate').'</a>';
				}
				// Edit
				if ($object->statut == Commande::STATUS_VALIDATED && $usercancreate) {
					print '<a class="butAction" href="card.php?id='.$object->id.'&amp;action=modif">'.$langs->trans('Modify').'</a>';
				}
				// Create event
				/*if ($conf->agenda->enabled && ! empty($conf->global->MAIN_ADD_EVENT_ON_ELEMENT_CARD))
				{
					// Add hidden condition because this is not a
					// "workflow" action so should appears somewhere else on
					// page.
					print '<a class="butAction" href="' . DOL_URL_ROOT . '/comm/action/card.php?action=create&amp;origin=' . $object->element . '&amp;originid=' . $object->id . '&amp;socid=' . $object->socid . '">' . $langs->trans("AddAction") . '</a>';
				}*/

				// Create a purchase order
				if (!empty($conf->global->WORKFLOW_CAN_CREATE_PURCHASE_ORDER_FROM_SALE_ORDER)) {
					if (!empty($conf->fournisseur->enabled) && $object->statut > Commande::STATUS_DRAFT && $object->statut < Commande::STATUS_CLOSED && $object->getNbOfServicesLines() > 0) {
						if ($usercancreatepurchaseorder) {
							print '<a class="butAction" href="'.DOL_URL_ROOT.'/fourn/commande/card.php?action=create&amp;origin='.$object->element.'&amp;originid='.$object->id.'&amp;socid='.$object->socid.'">'.$langs->trans("AddPurchaseOrder").'</a>';
						}
					}
				}

				// Create intervention
				if ($conf->ficheinter->enabled) {
					$langs->load("interventions");

					if ($object->statut > Commande::STATUS_DRAFT && $object->statut < Commande::STATUS_CLOSED && $object->getNbOfServicesLines() > 0) {
						if ($user->rights->ficheinter->creer) {
							print '<a class="butAction" href="'.DOL_URL_ROOT.'/fichinter/card.php?action=create&amp;origin='.$object->element.'&amp;originid='.$object->id.'&amp;socid='.$object->socid.'">'.$langs->trans('AddIntervention').'</a>';
						} else {
							print '<a class="butActionRefused classfortooltip" href="#" title="'.dol_escape_htmltag($langs->trans("NotAllowed")).'">'.$langs->trans('AddIntervention').'</a>';
						}
					}
				}

				// Create contract
				if ($conf->contrat->enabled && ($object->statut == Commande::STATUS_VALIDATED || $object->statut == Commande::STATUS_SHIPMENTONPROCESS || $object->statut == Commande::STATUS_CLOSED)) {
					$langs->load("contracts");

					if ($user->rights->contrat->creer) {
						print '<a class="butAction" href="'.DOL_URL_ROOT.'/contrat/card.php?action=create&amp;origin='.$object->element.'&amp;originid='.$object->id.'&amp;socid='.$object->socid.'">'.$langs->trans('AddContract').'</a>';
					}
				}

				// Ship
				$numshipping = 0;
				if (!empty($conf->expedition->enabled)) {
					$numshipping = $object->nb_expedition();

					if ($object->statut > Commande::STATUS_DRAFT && $object->statut < Commande::STATUS_CLOSED && ($object->getNbOfProductsLines() > 0 || !empty($conf->global->STOCK_SUPPORTS_SERVICES))) {
						if (($conf->expedition_bon->enabled && $user->rights->expedition->creer) || ($conf->delivery_note->enabled && $user->rights->expedition->delivery->creer)) {
							if ($user->rights->expedition->creer) {
								print '<a class="butAction" href="'.DOL_URL_ROOT.'/expedition/shipment.php?id='.$object->id.'">'.$langs->trans('CreateShipment').'</a>';
							} else {
								print '<a class="butActionRefused classfortooltip" href="#" title="'.dol_escape_htmltag($langs->trans("NotAllowed")).'">'.$langs->trans('CreateShipment').'</a>';
							}
						} else {
							$langs->load("errors");
							print '<a class="butActionRefused classfortooltip" href="#" title="'.dol_escape_htmltag($langs->trans("ErrorModuleSetupNotComplete", $langs->transnoentitiesnoconv("Shipment"))).'">'.$langs->trans('CreateShipment').'</a>';
						}
					}
				}

				// Set to shipped
				if (($object->statut == Commande::STATUS_VALIDATED || $object->statut == Commande::STATUS_SHIPMENTONPROCESS) && $usercanclose) {
					print '<div class="inline-block divButAction"><a class="butAction" href="'.$_SERVER["PHP_SELF"].'?id='.$object->id.'&amp;action=shipped">'.$langs->trans('ClassifyShipped').'</a></div>';
				}
				// Create bill and Classify billed
				// Note: Even if module invoice is not enabled, we should be able to use button "Classified billed"
				if ($object->statut > Commande::STATUS_DRAFT && !$object->billed && $object->total_ttc >= 0) {
					if (!empty($conf->facture->enabled) && $user->rights->facture->creer && empty($conf->global->WORKFLOW_DISABLE_CREATE_INVOICE_FROM_ORDER)) {
						print '<div class="inline-block divButAction"><a class="butAction" href="'.DOL_URL_ROOT.'/compta/facture/card.php?action=create&amp;origin='.$object->element.'&amp;originid='.$object->id.'&amp;socid='.$object->socid.'">'.$langs->trans("CreateBill").'</a></div>';
					}
					if ($usercancreate && $object->statut >= Commande::STATUS_VALIDATED && empty($conf->global->WORKFLOW_DISABLE_CLASSIFY_BILLED_FROM_ORDER) && empty($conf->global->WORKFLOW_BILL_ON_SHIPMENT)) {
						print '<div class="inline-block divButAction"><a class="butAction" href="'.$_SERVER["PHP_SELF"].'?id='.$object->id.'&amp;action=classifybilled">'.$langs->trans("ClassifyBilled").'</a></div>';
					}
				}
				if ($object->statut > Commande::STATUS_DRAFT && $object->billed) {
					if ($usercancreate && $object->statut >= Commande::STATUS_VALIDATED && empty($conf->global->WORKFLOW_DISABLE_CLASSIFY_BILLED_FROM_ORDER) && empty($conf->global->WORKFLOW_BILL_ON_SHIPMENT)) {
						print '<div class="inline-block divButAction"><a class="butAction" href="'.$_SERVER["PHP_SELF"].'?id='.$object->id.'&amp;action=classifyunbilled">'.$langs->trans("ClassifyUnBilled").'</a></div>';
					}
				}
				// Clone
				if ($usercancreate) {
					print '<div class="inline-block divButAction"><a class="butAction" href="'.$_SERVER['PHP_SELF'].'?id='.$object->id.'&amp;socid='.$object->socid.'&amp;action=clone&amp;object=order">'.$langs->trans("ToClone").'</a></div>';
				}

				// Cancel order
				if ($object->statut == Commande::STATUS_VALIDATED && (!empty($usercanclose) || !empty($usercancancel))) {
					print '<div class="inline-block divButAction"><a class="butActionDelete" href="'.$_SERVER["PHP_SELF"].'?id='.$object->id.'&amp;action=cancel">'.$langs->trans("Cancel").'</a></div>';
				}

				// Delete order
				if ($usercandelete) {
					if ($numshipping == 0) {
						print '<div class="inline-block divButAction"><a class="butActionDelete" href="'.$_SERVER["PHP_SELF"].'?id='.$object->id.'&amp;action=delete&amp;token='.newToken().'">'.$langs->trans('Delete').'</a></div>';
					} else {
						print '<div class="inline-block divButAction"><a class="butActionRefused classfortooltip" href="#" title="'.$langs->trans("ShippingExist").'">'.$langs->trans("Delete").'</a></div>';
					}
				}
			}
			print '</div>';
		}

		// Select mail models is same action as presend
		if (GETPOST('modelselected')) {
			$action = 'presend';
		}

		if ($action != 'presend') {
			print '<div class="fichecenter"><div class="fichehalfleft">';
			print '<a name="builddoc"></a>'; // ancre
			// Documents
			$objref = dol_sanitizeFileName($object->ref);
			$relativepath = $objref.'/'.$objref.'.pdf';
			$filedir = $conf->commande->multidir_output[$object->entity].'/'.$objref;
			$urlsource = $_SERVER["PHP_SELF"]."?id=".$object->id;
			$genallowed = $usercanread;
			$delallowed = $usercancreate;
			print $formfile->showdocuments('commande', $objref, $filedir, $urlsource, $genallowed, $delallowed, $object->model_pdf, 1, 0, 0, 28, 0, '', '', '', $soc->default_lang, '', $object);


			// Show links to link elements
			$linktoelem = $form->showLinkToObjectBlock($object, null, array('order'));

			$compatibleImportElementsList = false;
			if ($usercancreate
				&& $object->statut == Commande::STATUS_DRAFT) {
				$compatibleImportElementsList = array('commande', 'propal'); // import from linked elements
			}
			$somethingshown = $form->showLinkedObjectBlock($object, $linktoelem, $compatibleImportElementsList);

			// Show online payment link
			$useonlinepayment = (!empty($conf->paypal->enabled) || !empty($conf->stripe->enabled) || !empty($conf->paybox->enabled));
			if (!empty($conf->global->ORDER_HIDE_ONLINE_PAYMENT_ON_ORDER)) {
				$useonlinepayment = 0;
			}
			if ($object->statut != Commande::STATUS_DRAFT && $useonlinepayment) {
				print '<br><!-- Link to pay -->';
				require_once DOL_DOCUMENT_ROOT.'/core/lib/payments.lib.php';
				print showOnlinePaymentUrl('order', $object->ref).'<br>';
			}

			// Show direct download link
			if ($object->statut != Commande::STATUS_DRAFT && !empty($conf->global->ORDER_ALLOW_EXTERNAL_DOWNLOAD)) {
				print '<br><!-- Link to download main doc -->'."\n";
				print showDirectDownloadLink($object).'<br>';
			}

			print '</div><div class="fichehalfright"><div class="ficheaddleft">';

			// List of actions on element
			include_once DOL_DOCUMENT_ROOT.'/core/class/html.formactions.class.php';
			$formactions = new FormActions($db);
			$somethingshown = $formactions->showactions($object, 'order', $socid, 1);

			print '</div></div></div>';
		}

		// Presend form
		$modelmail = 'order_send';
		$defaulttopic = 'SendOrderRef';
		$diroutput = $conf->commande->multidir_output[$object->entity];
		$trackid = 'ord'.$object->id;

		include DOL_DOCUMENT_ROOT.'/core/tpl/card_presend.tpl.php';
	}
}

// End of page
llxFooter();
$db->close();<|MERGE_RESOLUTION|>--- conflicted
+++ resolved
@@ -599,13 +599,8 @@
 	} elseif ($action == 'setremisepercent' && $usercancreate) {
 		$result = $object->setDiscount($user, price2num(GETPOST('remise_percent'), 2));
 	} elseif ($action == 'setremiseabsolue' && $usercancreate) {
-<<<<<<< HEAD
 		$result = $object->set_remise_absolue($user, price2num(GETPOST('remise_absolue'), 'MU'));
-	} elseif ($action == 'addline' && GETPOST('submitforalllines', 'alpha') && GETPOST('vatforalllines', 'alpha')) {
-=======
-		$result = $object->set_remise_absolue($user, GETPOST('remise_absolue'));
 	} elseif ($action == 'addline' && GETPOST('submitforalllines', 'alpha') && GETPOST('vatforalllines', 'alpha') !== '') {
->>>>>>> 2a3b3753
 		// Define vat_rate
 		$vat_rate = (GETPOST('vatforalllines') ? GETPOST('vatforalllines') : 0);
 		$vat_rate = str_replace('*', '', $vat_rate);
