<?php
/* Copyright (C) 2003-2006	Rodolphe Quiedeville	<rodolphe@quiedeville.org>
 * Copyright (C) 2004-2014	Laurent Destailleur		<eldy@users.sourceforge.net>
 * Copyright (C) 2005		Marc Barilley / Ocebo	<marc@ocebo.com>
 * Copyright (C) 2005-2013	Regis Houssin			<regis.houssin@capnetworks.com>
 * Copyright (C) 2006		Andre Cianfarani		<acianfa@free.fr>
 * Copyright (C) 2010-2013	Juanjo Menent			<jmenent@2byte.es>
 * Copyright (C) 2011		Philippe Grand			<philippe.grand@atoo-net.com>
 * Copyright (C) 2012-2013	Christophe Battarel		<christophe.battarel@altairis.fr>
 * Copyright (C) 2012		Marcos García			<marcosgdf@gmail.com>
 * Copyright (C) 2012       Cedric Salvador      <csalvador@gpcsolutions.fr>
 * Copyright (C) 2013		Florian Henry			<florian.henry@open-concept.pro>
 * Copyright (C) 2014       Ferran Marcet			<fmarcet@2byte.es>
 *
 * This program is free software; you can redistribute it and/or modify
 * it under the terms of the GNU General Public License as published by
 * the Free Software Foundation; either version 3 of the License, or
 * (at your option) any later version.
 *
 * This program is distributed in the hope that it will be useful,
 * but WITHOUT ANY WARRANTY; without even the implied warranty of
 * MERCHANTABILITY or FITNESS FOR A PARTICULAR PURPOSE.  See the
 *  GNU General Public License for more details.
 *
 * You should have received a copy of the GNU General Public License
 * along with this program. If not, see <http://www.gnu.org/licenses/>.
 */

/**
 * \file htdocs/commande/card.php
 * \ingroup commande
 * \brief Page to show customer order
 */
require '../main.inc.php';
require_once DOL_DOCUMENT_ROOT . '/core/class/html.formfile.class.php';
require_once DOL_DOCUMENT_ROOT . '/core/class/html.formorder.class.php';
require_once DOL_DOCUMENT_ROOT . '/core/modules/commande/modules_commande.php';
require_once DOL_DOCUMENT_ROOT . '/commande/class/commande.class.php';
require_once DOL_DOCUMENT_ROOT . '/comm/action/class/actioncomm.class.php';
require_once DOL_DOCUMENT_ROOT . '/core/lib/order.lib.php';
require_once DOL_DOCUMENT_ROOT . '/core/lib/functions2.lib.php';
require_once DOL_DOCUMENT_ROOT . '/core/class/extrafields.class.php';
if (! empty($conf->propal->enabled))
	require DOL_DOCUMENT_ROOT . '/comm/propal/class/propal.class.php';
if (! empty($conf->projet->enabled)) {
	require DOL_DOCUMENT_ROOT . '/projet/class/project.class.php';
	require_once DOL_DOCUMENT_ROOT . '/core/class/html.formprojet.class.php';
}
require_once DOL_DOCUMENT_ROOT . '/core/class/doleditor.class.php';

$langs->load('orders');
$langs->load('sendings');
$langs->load('companies');
$langs->load('bills');
$langs->load('propal');
$langs->load('deliveries');
$langs->load('sendings');
$langs->load('products');
if (!empty($conf->incoterm->enabled)) $langs->load('incoterm');
if (! empty($conf->margin->enabled))
	$langs->load('margins');

$id = (GETPOST('id', 'int') ? GETPOST('id', 'int') : GETPOST('orderid', 'int'));
$ref = GETPOST('ref', 'alpha');
$socid = GETPOST('socid', 'int');
$action = GETPOST('action', 'alpha');
$confirm = GETPOST('confirm', 'alpha');
$lineid = GETPOST('lineid', 'int');
$origin = GETPOST('origin', 'alpha');
$originid = (GETPOST('originid', 'int') ? GETPOST('originid', 'int') : GETPOST('origin_id', 'int')); // For backward compatibility

// PDF
$hidedetails = (GETPOST('hidedetails', 'int') ? GETPOST('hidedetails', 'int') : (! empty($conf->global->MAIN_GENERATE_DOCUMENTS_HIDE_DETAILS) ? 1 : 0));
$hidedesc = (GETPOST('hidedesc', 'int') ? GETPOST('hidedesc', 'int') : (! empty($conf->global->MAIN_GENERATE_DOCUMENTS_HIDE_DESC) ? 1 : 0));
$hideref = (GETPOST('hideref', 'int') ? GETPOST('hideref', 'int') : (! empty($conf->global->MAIN_GENERATE_DOCUMENTS_HIDE_REF) ? 1 : 0));

// Security check
if (! empty($user->societe_id))
	$socid = $user->societe_id;
$result = restrictedArea($user, 'commande', $id);

$object = new Commande($db);
$extrafields = new ExtraFields($db);

// fetch optionals attributes and labels
$extralabels = $extrafields->fetch_name_optionals_label($object->table_element);

// Load object
include DOL_DOCUMENT_ROOT.'/core/actions_fetchobject.inc.php';  // Must be include, not includ_once

// Initialize technical object to manage hooks of thirdparties. Note that conf->hooks_modules contains array array
$hookmanager->initHooks(array('ordercard','globalcard'));

$permissionnote = $user->rights->commande->creer; // Used by the include of actions_setnotes.inc.php
$permissionedit = $user->rights->commande->creer; // Used by the include of actions_lineupdown.inc.php



/*
 * Actions
 */

$parameters = array('socid' => $socid);
$reshook = $hookmanager->executeHooks('doActions', $parameters, $object, $action); // Note that $action and $object may have been modified by some hooks
if ($reshook < 0) setEventMessages($hookmanager->error, $hookmanager->errors, 'errors');

if (empty($reshook))
{
	if ($cancel) $action='';

	include DOL_DOCUMENT_ROOT.'/core/actions_setnotes.inc.php'; 	// Must be include, not include_once

	include DOL_DOCUMENT_ROOT.'/core/actions_lineupdown.inc.php';	// Must be include, not include_once

	// Action clone object
	if ($action == 'confirm_clone' && $confirm == 'yes' && $user->rights->commande->creer)
	{
		if (1==0 && ! GETPOST('clone_content') && ! GETPOST('clone_receivers'))
		{
			setEventMessage($langs->trans("NoCloneOptionsSpecified"), 'errors');
		}
		else
		{
			if ($object->id > 0)
			{
				// Because createFromClone modifies the object, we must clone it so that we can restore it later
				$orig = dol_clone($object);

				$result=$object->createFromClone($socid);
				if ($result > 0)
				{
					header("Location: ".$_SERVER['PHP_SELF'].'?id='.$result);
					exit;
				}
				else
				{
					setEventMessage($object->error, 'errors');
					$object = $orig;
					$action='';
				}
			}
		}
	}

	// Reopen a closed order
	else if ($action == 'reopen' && $user->rights->commande->creer)
	{
		if ($object->statut == STATUS_CANCELED || $object->statut == Commande::STATUS_CLOSED)
		{
			$result = $object->set_reopen($user);
			if ($result > 0)
			{
				header('Location: '.$_SERVER["PHP_SELF"].'?id='.$object->id);
				exit;
			}
			else
			{
				setEventMessage($object->error, 'errors');
			}
		}
	}

	// Suppression de la commande
	else if ($action == 'confirm_delete' && $confirm == 'yes' && $user->rights->commande->supprimer)
	{
		$result = $object->delete($user);
		if ($result > 0)
		{
			header('Location: index.php');
			exit;
		}
		else
		{
			setEventMessage($object->error, 'errors');
		}
	}

	// Remove a product line
	else if ($action == 'confirm_deleteline' && $confirm == 'yes' && $user->rights->commande->creer)
	{
		$result = $object->deleteline($lineid);
		if ($result > 0)
		{
			// Define output language
			$outputlangs = $langs;
			$newlang = '';
			if ($conf->global->MAIN_MULTILANGS && empty($newlang) && GETPOST('lang_id'))
				$newlang = GETPOST('lang_id');
			if ($conf->global->MAIN_MULTILANGS && empty($newlang))
				$newlang = $object->thirdparty->default_lang;
			if (! empty($newlang)) {
				$outputlangs = new Translate("", $conf);
				$outputlangs->setDefaultLang($newlang);
			}
			if (empty($conf->global->MAIN_DISABLE_PDF_AUTOUPDATE)) {
				$ret = $object->fetch($object->id); // Reload to get new records
				$object->generateDocument($object->modelpdf, $outputlangs, $hidedetails, $hidedesc, $hideref);
			}

			header('Location: '.$_SERVER["PHP_SELF"].'?id='.$object->id);
			exit;
		}
		else
		{
			setEventMessage($object->error, 'errors');
		}
	}

	// Categorisation dans projet
	else if ($action == 'classin' && $user->rights->commande->creer)
	{
		$object->setProject(GETPOST('projectid'));
	}

	// Add order
	else if ($action == 'add' && $user->rights->commande->creer)
	{
		$datecommande = dol_mktime(12, 0, 0, GETPOST('remonth'), GETPOST('reday'), GETPOST('reyear'));
		$datelivraison = dol_mktime(12, 0, 0, GETPOST('liv_month'), GETPOST('liv_day'), GETPOST('liv_year'));

		if ($datecommande == '') {
			setEventMessage($langs->trans('ErrorFieldRequired', $langs->transnoentities('Date')), 'errors');
			$action = 'create';
			$error++;
		}

		if ($socid < 1) {
			setEventMessage($langs->trans("ErrorFieldRequired", $langs->transnoentitiesnoconv("Customer")), 'errors');
			$action = 'create';
			$error++;
		}

		if (! $error) {
			$object->socid = $socid;
			$object->fetch_thirdparty();

			$db->begin();

			$object->date_commande = $datecommande;
			$object->note_private = GETPOST('note_private');
			$object->note_public = GETPOST('note_public');
			$object->source = GETPOST('source_id');
			$object->fk_project = GETPOST('projectid');
			$object->ref_client = GETPOST('ref_client');
			$object->modelpdf = GETPOST('model');
			$object->cond_reglement_id = GETPOST('cond_reglement_id');
			$object->mode_reglement_id = GETPOST('mode_reglement_id');
	        $object->fk_account = GETPOST('fk_account', 'int');
			$object->availability_id = GETPOST('availability_id');
			$object->demand_reason_id = GETPOST('demand_reason_id');
			$object->date_livraison = $datelivraison;
	        $object->shipping_method_id = GETPOST('shipping_method_id', 'int');
			$object->fk_delivery_address = GETPOST('fk_address');
			$object->contactid = GETPOST('contactid');
			$object->fk_incoterms = GETPOST('incoterm_id', 'int');
			$object->location_incoterms = GETPOST('location_incoterms', 'alpha');

			// If creation from another object of another module (Example: origin=propal, originid=1)
			if (! empty($origin) && ! empty($originid))
			{
				// Parse element/subelement (ex: project_task)
				$element = $subelement = $origin;
				if (preg_match('/^([^_]+)_([^_]+)/i', $origin, $regs)) {
					$element = $regs [1];
					$subelement = $regs [2];
				}

				// For compatibility
				if ($element == 'order') {
					$element = $subelement = 'commande';
				}
				if ($element == 'propal') {
					$element = 'comm/propal';
					$subelement = 'propal';
				}
				if ($element == 'contract') {
					$element = $subelement = 'contrat';
				}

				$object->origin = $origin;
				$object->origin_id = $originid;

				// Possibility to add external linked objects with hooks
				$object->linked_objects [$object->origin] = $object->origin_id;
				$other_linked_objects = GETPOST('other_linked_objects', 'array');
				if (! empty($other_linked_objects)) {
					$object->linked_objects = array_merge($object->linked_objects, $other_linked_objects);
				}

				// Fill array 'array_options' with data from add form
				$ret = $extrafields->setOptionalsFromPost($extralabels, $object);
				if ($ret < 0) $error++;

				if (! $error)
				{
					$object_id = $object->create($user);

					if ($object_id > 0)
					{
						dol_include_once('/' . $element . '/class/' . $subelement . '.class.php');

						$classname = ucfirst($subelement);
						$srcobject = new $classname($db);

						dol_syslog("Try to find source object origin=" . $object->origin . " originid=" . $object->origin_id . " to add lines");
						$result = $srcobject->fetch($object->origin_id);
						if ($result > 0)
						{
							$lines = $srcobject->lines;
							if (empty($lines) && method_exists($srcobject, 'fetch_lines'))
							{
								$srcobject->fetch_lines();
								$lines = $srcobject->lines;
							}

							$fk_parent_line = 0;
							$num = count($lines);

							for($i = 0; $i < $num; $i ++)
							{
								$label = (! empty($lines[$i]->label) ? $lines[$i]->label : '');
								$desc = (! empty($lines[$i]->desc) ? $lines[$i]->desc : $lines[$i]->libelle);
								$product_type = (! empty($lines[$i]->product_type) ? $lines[$i]->product_type : 0);

								// Dates
								// TODO mutualiser
								$date_start = $lines[$i]->date_debut_prevue;
								if ($lines[$i]->date_debut_reel)
									$date_start = $lines[$i]->date_debut_reel;
								if ($lines[$i]->date_start)
									$date_start = $lines[$i]->date_start;
								$date_end = $lines[$i]->date_fin_prevue;
								if ($lines[$i]->date_fin_reel)
									$date_end = $lines[$i]->date_fin_reel;
								if ($lines[$i]->date_end)
									$date_end = $lines[$i]->date_end;

									// Reset fk_parent_line for no child products and special product
								if (($lines[$i]->product_type != 9 && empty($lines[$i]->fk_parent_line)) || $lines[$i]->product_type == 9) {
									$fk_parent_line = 0;
								}

								// Extrafields
								if (empty($conf->global->MAIN_EXTRAFIELDS_DISABLED) && method_exists($lines[$i], 'fetch_optionals')) 							// For avoid conflicts if
								                                                                                                      // trigger used
								{
									$lines[$i]->fetch_optionals($lines[$i]->rowid);
									$array_options = $lines[$i]->array_options;
								}

<<<<<<< HEAD
								$result = $object->addline($desc, $lines[$i]->subprice, $lines[$i]->qty, $lines[$i]->tva_tx, $lines[$i]->localtax1_tx, $lines[$i]->localtax2_tx, $lines[$i]->fk_product, $lines[$i]->remise_percent, $lines[$i]->info_bits, $lines[$i]->fk_remise_except, 'HT', 0, $date_start, $date_end, $product_type, $lines[$i]->rang, $lines[$i]->special_code, $fk_parent_line, $lines[$i]->fk_fournprice, $lines[$i]->pa_ht, $label, $array_option, $lines[$i]->fk_unit);
=======
								$result = $object->addline($desc, $lines[$i]->subprice, $lines[$i]->qty, $lines[$i]->tva_tx, $lines[$i]->localtax1_tx, $lines[$i]->localtax2_tx, $lines[$i]->fk_product, $lines[$i]->remise_percent, $lines[$i]->info_bits, $lines[$i]->fk_remise_except, 'HT', 0, $date_start, $date_end, $product_type, $lines[$i]->rang, $lines[$i]->special_code, $fk_parent_line, $lines[$i]->fk_fournprice, $lines[$i]->pa_ht, $label, $array_options);
>>>>>>> 69eaa032

								if ($result < 0) {
									$error++;
									break;
								}

								// Defined the new fk_parent_line
								if ($result > 0 && $lines[$i]->product_type == 9) {
									$fk_parent_line = $result;
								}
							}

							// Hooks
							$parameters = array('objFrom' => $srcobject);
							$reshook = $hookmanager->executeHooks('createFrom', $parameters, $object, $action); // Note that $action and $object may have been
							                                                                               // modified by hook
							if ($reshook < 0)
								$error++;
						} else {
							setEventMessage($srcobject->error, 'errors');
							$error++;
						}
					} else {
						setEventMessage($object->error, 'errors');
						$error++;
					}
				} else {
					// Required extrafield left blank, error message already defined by setOptionalsFromPost()
					$action = 'create';
				}
			} else {
				// Fill array 'array_options' with data from add form
				$ret = $extrafields->setOptionalsFromPost($extralabels, $object);
				if ($ret < 0) $error++;

				if (! $error)
				{
					$object_id = $object->create($user);

					// If some invoice's lines already known
					$NBLINES = 8;
					for($i = 1; $i <= $NBLINES; $i ++) {
						if ($_POST['idprod' . $i]) {
							$xid = 'idprod' . $i;
							$xqty = 'qty' . $i;
							$xremise = 'remise_percent' . $i;
							$object->add_product($_POST[$xid], $_POST[$xqty], $_POST[$xremise]);
						}
					}
				}
			}

			// Insert default contacts if defined
			if ($object_id > 0)
			{
				if (GETPOST('contactid'))
				{
					$result = $object->add_contact(GETPOST('contactid'), 'CUSTOMER', 'external');
					if ($result < 0) {
						setEventMessage($langs->trans("ErrorFailedToAddContact"), 'errors');
						$error++;
					}
				}

				$id = $object_id;
				$action = '';
			}

			// End of object creation, we show it
			if ($object_id > 0 && ! $error)
			{
				$db->commit();
				header('Location: ' . $_SERVER["PHP_SELF"] . '?id=' . $object_id);
				exit();
			} else {
				$db->rollback();
				$action = 'create';
				setEventMessage($object->error, 'errors');
			}
		}
	}

	else if ($action == 'classifybilled' && $user->rights->commande->creer)
	{
		$ret=$object->classifyBilled();

		if ($ret < 0) {
			setEventMessage($object->error, 'errors');
		}
	}

	// Positionne ref commande client
	else if ($action == 'set_ref_client' && $user->rights->commande->creer) {
		$object->set_ref_client($user, GETPOST('ref_client'));
	}

	else if ($action == 'setremise' && $user->rights->commande->creer) {
		$object->set_remise($user, GETPOST('remise'));
	}

	else if ($action == 'setabsolutediscount' && $user->rights->commande->creer) {
		if (GETPOST('remise_id')) {
			if ($object->id > 0) {
				$object->insert_discount(GETPOST('remise_id'));
			} else {
				dol_print_error($db, $object->error);
			}
		}
	}

	else if ($action == 'setdate' && $user->rights->commande->creer) {
		// print "x ".$_POST['liv_month'].", ".$_POST['liv_day'].", ".$_POST['liv_year'];
		$date = dol_mktime(0, 0, 0, GETPOST('order_month'), GETPOST('order_day'), GETPOST('order_year'));

		$result = $object->set_date($user, $date);
		if ($result < 0) {
			setEventMessage($object->error, 'errors');
		}
	}

	else if ($action == 'setdate_livraison' && $user->rights->commande->creer) {
		// print "x ".$_POST['liv_month'].", ".$_POST['liv_day'].", ".$_POST['liv_year'];
		$datelivraison = dol_mktime(0, 0, 0, GETPOST('liv_month'), GETPOST('liv_day'), GETPOST('liv_year'));

		$result = $object->set_date_livraison($user, $datelivraison);
		if ($result < 0) {
			setEventMessage($object->error, 'errors');
		}
	}

	else if ($action == 'setmode' && $user->rights->commande->creer) {
		$result = $object->setPaymentMethods(GETPOST('mode_reglement_id', 'int'));
		if ($result < 0)
			dol_print_error($db, $object->error);
	}

	else if ($action == 'setavailability' && $user->rights->commande->creer) {
		$result = $object->availability(GETPOST('availability_id'));
		if ($result < 0)
			dol_print_error($db, $object->error);
	}

	else if ($action == 'setdemandreason' && $user->rights->commande->creer) {
		$result = $object->demand_reason(GETPOST('demand_reason_id'));
		if ($result < 0)
			dol_print_error($db, $object->error);
	}

	else if ($action == 'setconditions' && $user->rights->commande->creer) {
		$result = $object->setPaymentTerms(GETPOST('cond_reglement_id', 'int'));
		if ($result < 0) {
			dol_print_error($db, $object->error);
		} else {
			if (empty($conf->global->MAIN_DISABLE_PDF_AUTOUPDATE)) {
				// Define output language
				$outputlangs = $langs;
				$newlang = GETPOST('lang_id', 'alpha');
				if ($conf->global->MAIN_MULTILANGS && empty($newlang))
					$newlang = $object->thirdparty->default_lang;
				if (! empty($newlang)) {
					$outputlangs = new Translate("", $conf);
					$outputlangs->setDefaultLang($newlang);
				}

				$ret = $object->fetch($object->id); // Reload to get new records
				$object->generateDocument($object->modelpdf, $outputlangs, $hidedetails, $hidedesc, $hideref);
			}
		}
	}

	// Set incoterm
	elseif ($action == 'set_incoterms' && !empty($conf->incoterm->enabled))
    {
    	$result = $object->setIncoterms(GETPOST('incoterm_id', 'int'), GETPOST('location_incoterms', 'alpha'));
    }

	// bank account
	else if ($action == 'setbankaccount' && $user->rights->commande->creer) {
	    $result=$object->setBankAccount(GETPOST('fk_account', 'int'));
	}

	// shipping method
	else if ($action == 'setshippingmethod' && $user->rights->commande->creer) {
	    $result = $object->setShippingMethod(GETPOST('shipping_method_id', 'int'));
	}

	else if ($action == 'setremisepercent' && $user->rights->commande->creer) {
		$result = $object->set_remise($user, GETPOST('remise_percent'));
	}

	else if ($action == 'setremiseabsolue' && $user->rights->commande->creer) {
		$result = $object->set_remise_absolue($user, GETPOST('remise_absolue'));
	}

	// Add a new line
	else if ($action == 'addline' && $user->rights->commande->creer) {
		$langs->load('errors');
		$error = 0;

		// Set if we used free entry or predefined product
		$predef='';
		$product_desc=(GETPOST('dp_desc')?GETPOST('dp_desc'):'');
		$price_ht = GETPOST('price_ht');
		if (GETPOST('prod_entry_mode') == 'free')
		{
			$idprod=0;
			$tva_tx = (GETPOST('tva_tx') ? GETPOST('tva_tx') : 0);
		}
		else
		{
			$idprod=GETPOST('idprod', 'int');
			$tva_tx = '';
		}

		$qty = GETPOST('qty' . $predef);
		$remise_percent = GETPOST('remise_percent' . $predef);

		// Extrafields
		$extrafieldsline = new ExtraFields($db);
		$extralabelsline = $extrafieldsline->fetch_name_optionals_label($object->table_element_line);
		$array_options = $extrafieldsline->getOptionalsFromPost($extralabelsline, $predef);
		// Unset extrafield
		if (is_array($extralabelsline)) {
			// Get extra fields
			foreach ($extralabelsline as $key => $value) {
				unset($_POST["options_" . $key]);
			}
		}

		if (empty($idprod) && ($price_ht < 0) && ($qty < 0)) {
			setEventMessage($langs->trans('ErrorBothFieldCantBeNegative', $langs->transnoentitiesnoconv('UnitPriceHT'), $langs->transnoentitiesnoconv('Qty')), 'errors');
			$error++;
		}
		if (GETPOST('prod_entry_mode') == 'free' && empty($idprod) && GETPOST('type') < 0) {
			setEventMessage($langs->trans('ErrorFieldRequired', $langs->transnoentitiesnoconv('Type')), 'errors');
			$error++;
		}
		if (GETPOST('prod_entry_mode') == 'free' && empty($idprod) && (! ($price_ht >= 0) || $price_ht == '')) 	// Unit price can be 0 but not ''
		{
			setEventMessage($langs->trans("ErrorFieldRequired", $langs->transnoentitiesnoconv("UnitPriceHT")), 'errors');
			$error++;
		}
		if ($qty == '') {
			setEventMessage($langs->trans('ErrorFieldRequired', $langs->transnoentitiesnoconv('Qty')), 'errors');
			$error++;
		}
		if (GETPOST('prod_entry_mode') == 'free' && empty($idprod) && empty($product_desc)) {
			setEventMessage($langs->trans('ErrorFieldRequired', $langs->transnoentitiesnoconv('Description')), 'errors');
			$error++;
		}

		if (! $error && ($qty >= 0) && (! empty($product_desc) || ! empty($idprod))) {
			// Clean parameters
			$date_start=dol_mktime(GETPOST('date_start'.$predef.'hour'), GETPOST('date_start'.$predef.'min'), 0, GETPOST('date_start'.$predef.'month'), GETPOST('date_start'.$predef.'day'), GETPOST('date_start'.$predef.'year'));
			$date_end=dol_mktime(GETPOST('date_start'.$predef.'hour'), GETPOST('date_start'.$predef.'min'), 0, GETPOST('date_end'.$predef.'month'), GETPOST('date_end'.$predef.'day'), GETPOST('date_end'.$predef.'year'));
			$price_base_type = (GETPOST('price_base_type', 'alpha')?GETPOST('price_base_type', 'alpha'):'HT');

			// Ecrase $pu par celui du produit
			// Ecrase $desc par celui du produit
			// Ecrase $txtva par celui du produit
			// Ecrase $base_price_type par celui du produit
			if (! empty($idprod)) {
				$prod = new Product($db);
				$prod->fetch($idprod);

				$label = ((GETPOST('product_label') && GETPOST('product_label') != $prod->label) ? GETPOST('product_label') : '');

				// Update if prices fields are defined
					$tva_tx = get_default_tva($mysoc, $object->thirdparty, $prod->id);
					$tva_npr = get_default_npr($mysoc, $object->thirdparty, $prod->id);
					$pu_ht = $prod->price;
					$pu_ttc = $prod->price_ttc;
					$price_min = $prod->price_min;
					$price_base_type = $prod->price_base_type;

					// multiprix
					if (! empty($conf->global->PRODUIT_MULTIPRICES) && ! empty($object->thirdparty->price_level))
					{
						$pu_ht = $prod->multiprices[$object->thirdparty->price_level];
						$pu_ttc = $prod->multiprices_ttc[$object->thirdparty->price_level];
						$price_min = $prod->multiprices_min[$object->thirdparty->price_level];
						$price_base_type = $prod->multiprices_base_type[$object->thirdparty->price_level];
						if (isset($prod->multiprices_tva_tx[$object->client->price_level])) $tva_tx=$prod->multiprices_tva_tx[$object->client->price_level];
						if (isset($prod->multiprices_recuperableonly[$object->client->price_level])) $tva_npr=$prod->multiprices_recuperableonly[$object->client->price_level];
						$tva_tx=$prod->multiprices_tva_tx[$object->thirdparty->price_level];
						$tva_npr=$prod->multiprices_recuperableonly[$object->thirdparty->price_level];
					}
					elseif (! empty($conf->global->PRODUIT_CUSTOMER_PRICES))
					{
						require_once DOL_DOCUMENT_ROOT . '/product/class/productcustomerprice.class.php';

						$prodcustprice = new Productcustomerprice($db);

						$filter = array('t.fk_product' => $prod->id,'t.fk_soc' => $object->thirdparty->id);

						$result = $prodcustprice->fetch_all('', '', 0, 0, $filter);
						if ($result >= 0)
						{
							if (count($prodcustprice->lines) > 0)
							{
								$pu_ht = price($prodcustprice->lines [0]->price);
								$pu_ttc = price($prodcustprice->lines [0]->price_ttc);
								$price_base_type = $prodcustprice->lines [0]->price_base_type;
								$prod->tva_tx = $prodcustprice->lines [0]->tva_tx;
							}
						}
						else
						{
							setEventMessage($prodcustprice->error,'errors');
						}
					}

					// if price ht is forced (ie: calculated by margin rate and cost price)
					if (! empty($price_ht)) {
						$pu_ht = price2num($price_ht, 'MU');
						$pu_ttc = price2num($pu_ht * (1 + ($tva_tx / 100)), 'MU');
					}

					// On reevalue prix selon taux tva car taux tva transaction peut etre different
					// de ceux du produit par defaut (par exemple si pays different entre vendeur et acheteur).
					elseif ($tva_tx != $prod->tva_tx) {
						if ($price_base_type != 'HT') {
							$pu_ht = price2num($pu_ttc / (1 + ($tva_tx / 100)), 'MU');
						} else {
							$pu_ttc = price2num($pu_ht * (1 + ($tva_tx / 100)), 'MU');
						}
					}

					$desc = '';

					// Define output language
					if (! empty($conf->global->MAIN_MULTILANGS) && ! empty($conf->global->PRODUIT_TEXTS_IN_THIRDPARTY_LANGUAGE)) {
						$outputlangs = $langs;
						$newlang = '';
						if (empty($newlang) && GETPOST('lang_id'))
							$newlang = GETPOST('lang_id');
						if (empty($newlang))
							$newlang = $object->thirdparty->default_lang;
						if (! empty($newlang)) {
							$outputlangs = new Translate("", $conf);
							$outputlangs->setDefaultLang($newlang);
						}

						$desc = (! empty($prod->multilangs [$outputlangs->defaultlang] ["description"])) ? $prod->multilangs [$outputlangs->defaultlang] ["description"] : $prod->description;
					} else {
						$desc = $prod->description;
					}

					$desc = dol_concatdesc($desc, $product_desc);

					// Add custom code and origin country into description
					if (empty($conf->global->MAIN_PRODUCT_DISABLE_CUSTOMCOUNTRYCODE) && (! empty($prod->customcode) || ! empty($prod->country_code))) {
						$tmptxt = '(';
						if (! empty($prod->customcode))
							$tmptxt .= $langs->transnoentitiesnoconv("CustomCode") . ': ' . $prod->customcode;
						if (! empty($prod->customcode) && ! empty($prod->country_code))
							$tmptxt .= ' - ';
						if (! empty($prod->country_code))
							$tmptxt .= $langs->transnoentitiesnoconv("CountryOrigin") . ': ' . getCountry($prod->country_code, 0, $db, $langs, 0);
						$tmptxt .= ')';
						$desc = dol_concatdesc($desc, $tmptxt);
					}

				$type = $prod->type;
				$fk_unit = $prod->fk_unit;
			} else {
				$pu_ht = price2num($price_ht, 'MU');
				$pu_ttc = price2num(GETPOST('price_ttc'), 'MU');
				$tva_npr = (preg_match('/\*/', $tva_tx) ? 1 : 0);
				$tva_tx = str_replace('*', '', $tva_tx);
				$label = (GETPOST('product_label') ? GETPOST('product_label') : '');
				$desc = $product_desc;
				$type = GETPOST('type');
				$fk_unit=GETPOST('units', 'int');

				if ($fk_unit <= 0) {
					$fk_unit = null;
				}
			}

			// Margin
			$fournprice = (GETPOST('fournprice' . $predef) ? GETPOST('fournprice' . $predef) : '');
			$buyingprice = (GETPOST('buying_price' . $predef) ? GETPOST('buying_price' . $predef) : '');

			// Local Taxes
			$localtax1_tx = get_localtax($tva_tx, 1, $object->thirdparty);
			$localtax2_tx = get_localtax($tva_tx, 2, $object->thirdparty);

			$desc = dol_htmlcleanlastbr($desc);

			$info_bits = 0;
			if ($tva_npr)
				$info_bits |= 0x01;

			if (! empty($price_min) && (price2num($pu_ht) * (1 - price2num($remise_percent) / 100) < price2num($price_min))) {
				$mesg = $langs->trans("CantBeLessThanMinPrice", price(price2num($price_min, 'MU'), 0, $langs, 0, 0, - 1, $conf->currency));
				setEventMessage($mesg, 'errors');
			} else {
				// Insert line
<<<<<<< HEAD
				$result = $object->addline($desc, $pu_ht, $qty, $tva_tx, $localtax1_tx, $localtax2_tx, $idprod, $remise_percent, $info_bits, 0, $price_base_type, $pu_ttc, $date_start, $date_end, $type, - 1, 0, GETPOST('fk_parent_line'), $fournprice, $buyingprice, $label, $array_option, $fk_unit);
=======
				$result = $object->addline($desc, $pu_ht, $qty, $tva_tx, $localtax1_tx, $localtax2_tx, $idprod, $remise_percent, $info_bits, 0, $price_base_type, $pu_ttc, $date_start, $date_end, $type, - 1, 0, GETPOST('fk_parent_line'), $fournprice, $buyingprice, $label, $array_options);
>>>>>>> 69eaa032

				if ($result > 0) {
					$ret = $object->fetch($object->id); // Reload to get new records

					if (empty($conf->global->MAIN_DISABLE_PDF_AUTOUPDATE)) {
						// Define output language
						$outputlangs = $langs;
						$newlang = GETPOST('lang_id', 'alpha');
						if (! empty($conf->global->MAIN_MULTILANGS) && empty($newlang))
							$newlang = $object->thirdparty->default_lang;
						if (! empty($newlang)) {
							$outputlangs = new Translate("", $conf);
							$outputlangs->setDefaultLang($newlang);
						}

						$object->generateDocument($object->modelpdf, $outputlangs, $hidedetails, $hidedesc, $hideref);
					}

					unset($_POST['prod_entry_mode']);

					unset($_POST['qty']);
					unset($_POST['type']);
					unset($_POST['remise_percent']);
					unset($_POST['price_ht']);
					unset($_POST['price_ttc']);
					unset($_POST['tva_tx']);
					unset($_POST['product_ref']);
					unset($_POST['product_label']);
					unset($_POST['product_desc']);
					unset($_POST['fournprice']);
					unset($_POST['buying_price']);
					unset($_POST['np_marginRate']);
					unset($_POST['np_markRate']);
					unset($_POST['dp_desc']);
					unset($_POST['idprod']);
					unset($_POST['units']);

			    	unset($_POST['date_starthour']);
			    	unset($_POST['date_startmin']);
			    	unset($_POST['date_startsec']);
			    	unset($_POST['date_startday']);
			    	unset($_POST['date_startmonth']);
			    	unset($_POST['date_startyear']);
			    	unset($_POST['date_endhour']);
			    	unset($_POST['date_endmin']);
			    	unset($_POST['date_endsec']);
			    	unset($_POST['date_endday']);
			    	unset($_POST['date_endmonth']);
			    	unset($_POST['date_endyear']);
				} else {
					setEventMessage($object->error, 'errors');
				}
			}
		}
	}

	/*
	 *  Update a line
	 */
	else if ($action == 'updateline' && $user->rights->commande->creer && GETPOST('save') == $langs->trans('Save'))
	{
		// Clean parameters
		$date_start='';
		$date_end='';
		$date_start=dol_mktime(GETPOST('date_starthour'), GETPOST('date_startmin'), 0, GETPOST('date_startmonth'), GETPOST('date_startday'), GETPOST('date_startyear'));
		$date_end=dol_mktime(GETPOST('date_starthour'), GETPOST('date_startmin'), 0, GETPOST('date_endmonth'), GETPOST('date_endday'), GETPOST('date_endyear'));
		$description=dol_htmlcleanlastbr(GETPOST('product_desc'));
		$pu_ht=GETPOST('price_ht');
		$vat_rate=(GETPOST('tva_tx')?GETPOST('tva_tx'):0);

		// Define info_bits
		$info_bits = 0;
		if (preg_match('/\*/', $vat_rate))
			$info_bits |= 0x01;

			// Define vat_rate
		$vat_rate = str_replace('*', '', $vat_rate);
		$localtax1_rate = get_localtax($vat_rate, 1, $object->thirdparty);
		$localtax2_rate = get_localtax($vat_rate, 2, $object->thirdparty);

		// Add buying price
		$fournprice = (GETPOST('fournprice') ? GETPOST('fournprice') : '');
		$buyingprice = (GETPOST('buying_price') ? GETPOST('buying_price') : '');

		// Extrafields Lines
		$extrafieldsline = new ExtraFields($db);
		$extralabelsline = $extrafieldsline->fetch_name_optionals_label($object->table_element_line);
		$array_options = $extrafieldsline->getOptionalsFromPost($extralabelsline);
		// Unset extrafield POST Data
		if (is_array($extralabelsline)) {
			foreach ($extralabelsline as $key => $value) {
				unset($_POST["options_" . $key]);
			}
		}

		// Check minimum price
		$productid = GETPOST('productid', 'int');
		if (! empty($productid)) {
			$product = new Product($db);
			$product->fetch($productid);

			$type = $product->type;

			$price_min = $product->price_min;
			if (! empty($conf->global->PRODUIT_MULTIPRICES) && ! empty($object->thirdparty->price_level))
				$price_min = $product->multiprices_min [$object->thirdparty->price_level];

			$label = ((GETPOST('update_label') && GETPOST('product_label')) ? GETPOST('product_label') : '');

			if ($price_min && (price2num($pu_ht) * (1 - price2num(GETPOST('remise_percent')) / 100) < price2num($price_min))) {
				setEventMessage($langs->trans("CantBeLessThanMinPrice", price(price2num($price_min, 'MU'), 0, $langs, 0, 0, - 1, $conf->currency)), 'errors');
				$error++;
			}
		} else {
			$type = GETPOST('type');
			$label = (GETPOST('product_label') ? GETPOST('product_label') : '');

			// Check parameters
			if (GETPOST('type') < 0) {
				setEventMessage($langs->trans("ErrorFieldRequired", $langs->transnoentitiesnoconv("Type")), 'errors');
				$error++;
			}
		}

		if (! $error) {
<<<<<<< HEAD
			$result = $object->updateline(GETPOST('lineid'), $description, $pu_ht, GETPOST('qty'), GETPOST('remise_percent'), $vat_rate, $localtax1_rate, $localtax2_rate, 'HT', $info_bits, $date_start, $date_end, $type, GETPOST('fk_parent_line'), 0, $fournprice, $buyingprice, $label, 0, $array_option, GETPOST('units'));
=======
			$result = $object->updateline(GETPOST('lineid'), $description, $pu_ht, GETPOST('qty'), GETPOST('remise_percent'), $vat_rate, $localtax1_rate, $localtax2_rate, 'HT', $info_bits, $date_start, $date_end, $type, GETPOST('fk_parent_line'), 0, $fournprice, $buyingprice, $label, 0, $array_options);
>>>>>>> 69eaa032

			if ($result >= 0) {
				if (empty($conf->global->MAIN_DISABLE_PDF_AUTOUPDATE)) {
					// Define output language
					$outputlangs = $langs;
					$newlang = '';
					if ($conf->global->MAIN_MULTILANGS && empty($newlang) && GETPOST('lang_id'))
						$newlang = GETPOST('lang_id');
					if ($conf->global->MAIN_MULTILANGS && empty($newlang))
						$newlang = $object->thirdparty->default_lang;
					if (! empty($newlang)) {
						$outputlangs = new Translate("", $conf);
						$outputlangs->setDefaultLang($newlang);
					}

					$ret = $object->fetch($object->id); // Reload to get new records
					$object->generateDocument($object->modelpdf, $outputlangs, $hidedetails, $hidedesc, $hideref);
				}

				unset($_POST['qty']);
				unset($_POST['type']);
				unset($_POST['productid']);
				unset($_POST['remise_percent']);
				unset($_POST['price_ht']);
				unset($_POST['price_ttc']);
				unset($_POST['tva_tx']);
				unset($_POST['product_ref']);
				unset($_POST['product_label']);
				unset($_POST['product_desc']);
				unset($_POST['fournprice']);
				unset($_POST['buying_price']);
			} else {
				setEventMessage($object->error, 'errors');
			}
		}
	}

	else if ($action == 'updateline' && $user->rights->commande->creer && GETPOST('cancel') == $langs->trans('Cancel')) {
		header('Location: ' . $_SERVER['PHP_SELF'] . '?id=' . $object->id); // Pour reaffichage de la fiche en cours d'edition
		exit();
	}

	else if ($action == 'confirm_validate' && $confirm == 'yes' &&
        ((empty($conf->global->MAIN_USE_ADVANCED_PERMS) && ! empty($user->rights->commande->creer))
       	|| (! empty($conf->global->MAIN_USE_ADVANCED_PERMS) && ! empty($user->rights->commande->order_advance->validate)))
	)
	{
		$idwarehouse = GETPOST('idwarehouse');

	    $qualified_for_stock_change=0;
		if (empty($conf->global->STOCK_SUPPORTS_SERVICES))
		{
		   	$qualified_for_stock_change=$object->hasProductsOrServices(2);
		}
		else
		{
		   	$qualified_for_stock_change=$object->hasProductsOrServices(1);
		}

		// Check parameters
		if (! empty($conf->stock->enabled) && ! empty($conf->global->STOCK_CALCULATE_ON_VALIDATE_ORDER) && $qualified_for_stock_change)
		{
			if (! $idwarehouse || $idwarehouse == -1)
			{
				$error++;
				setEventMessage($langs->trans('ErrorFieldRequired',$langs->transnoentitiesnoconv("Warehouse")), 'errors');
				$action='';
			}
		}

		if (! $error) {
			$result = $object->valid($user, $idwarehouse);
			if ($result >= 0)
			{
				// Define output language
				if (empty($conf->global->MAIN_DISABLE_PDF_AUTOUPDATE))
				{
					$outputlangs = $langs;
					$newlang = '';
					if ($conf->global->MAIN_MULTILANGS && empty($newlang) && GETPOST('lang_id')) $newlang = GETPOST('lang_id','alpha');
					if ($conf->global->MAIN_MULTILANGS && empty($newlang))	$newlang = $object->thirdparty->default_lang;
					if (! empty($newlang)) {
						$outputlangs = new Translate("", $conf);
						$outputlangs->setDefaultLang($newlang);
					}
					$model=$object->modelpdf;
					$ret = $object->fetch($id); // Reload to get new records

					$object->generateDocument($model, $outputlangs, $hidedetails, $hidedesc, $hideref);
				}
			}
			else
			{
				setEventMessages($object->error, $object->errors, 'errors');
			}
		}
	}

	// Go back to draft status
	else if ($action == 'confirm_modif' && $user->rights->commande->creer) {
		$idwarehouse = GETPOST('idwarehouse');

	    $qualified_for_stock_change=0;
		if (empty($conf->global->STOCK_SUPPORTS_SERVICES))
		{
		   	$qualified_for_stock_change=$object->hasProductsOrServices(2);
		}
		else
		{
		   	$qualified_for_stock_change=$object->hasProductsOrServices(1);
		}

		// Check parameters
		if (! empty($conf->stock->enabled) && ! empty($conf->global->STOCK_CALCULATE_ON_VALIDATE_ORDER) && $qualified_for_stock_change)
		{
			if (! $idwarehouse || $idwarehouse == -1)
			{
				$error++;
				setEventMessage($langs->trans('ErrorFieldRequired',$langs->transnoentitiesnoconv("Warehouse")), 'errors');
				$action='';
			}
		}

		if (! $error) {
			$result = $object->set_draft($user, $idwarehouse);
			if ($result >= 0)
			{
				// Define output language
				if (empty($conf->global->MAIN_DISABLE_PDF_AUTOUPDATE))
				{
					$outputlangs = $langs;
					$newlang = '';
					if ($conf->global->MAIN_MULTILANGS && empty($newlang) && GETPOST('lang_id')) $newlang = GETPOST('lang_id','alpha');
					if ($conf->global->MAIN_MULTILANGS && empty($newlang))	$newlang = $object->thirdparty->default_lang;
					if (! empty($newlang)) {
						$outputlangs = new Translate("", $conf);
						$outputlangs->setDefaultLang($newlang);
					}
					$model=$object->modelpdf;
					$ret = $object->fetch($id); // Reload to get new records

					$object->generateDocument($model, $outputlangs, $hidedetails, $hidedesc, $hideref);
				}
			}
		}
	}

	else if ($action == 'confirm_shipped' && $confirm == 'yes' && $user->rights->commande->cloturer) {
		$result = $object->cloture($user);
		if ($result < 0) {
			setEventMessage($object->error, 'errors');
		}
	}

	else if ($action == 'confirm_cancel' && $confirm == 'yes' &&
        ((empty($conf->global->MAIN_USE_ADVANCED_PERMS) && ! empty($user->rights->commande->creer))
       	|| (! empty($conf->global->MAIN_USE_ADVANCED_PERMS) && ! empty($user->rights->commande->order_advance->validate)))
	)
	{
		$idwarehouse = GETPOST('idwarehouse');

	    $qualified_for_stock_change=0;
		if (empty($conf->global->STOCK_SUPPORTS_SERVICES))
		{
		   	$qualified_for_stock_change=$object->hasProductsOrServices(2);
		}
		else
		{
		   	$qualified_for_stock_change=$object->hasProductsOrServices(1);
		}

		// Check parameters
		if (! empty($conf->stock->enabled) && ! empty($conf->global->STOCK_CALCULATE_ON_VALIDATE_ORDER) && $qualified_for_stock_change)
		{
			if (! $idwarehouse || $idwarehouse == -1)
			{
				$error++;
				setEventMessage($langs->trans('ErrorFieldRequired',$langs->transnoentitiesnoconv("Warehouse")), 'errors');
				$action='';
			}
		}

		if (! $error) {
			$result = $object->cancel($idwarehouse);

			if ($result < 0) {
				setEventMessage($object->error, 'errors');
			}
		}
	}

	if ($action == 'builddoc') // In get or post
	{
		// Save last template used to generate document
		if (GETPOST('model'))
			$object->setDocModel($user, GETPOST('model', 'alpha'));
		    if (GETPOST('fk_bank')) { // this field may come from an external module
            $object->fk_bank = GETPOST('fk_bank');
        } else {
            $object->fk_bank = $object->fk_account;
        }

		// Define output language
		$outputlangs = $langs;
		$newlang = '';
		if ($conf->global->MAIN_MULTILANGS && empty($newlang) && ! empty($_REQUEST['lang_id']))
			$newlang = $_REQUEST['lang_id'];
		if ($conf->global->MAIN_MULTILANGS && empty($newlang))
			$newlang = $object->thirdparty->default_lang;
		if (! empty($newlang)) {
			$outputlangs = new Translate("", $conf);
			$outputlangs->setDefaultLang($newlang);
		}
		$result = $object->generateDocument($object->modelpdf, $outputlangs, $hidedetails, $hidedesc, $hideref);

		if ($result <= 0) {
			dol_print_error($db, $result);
			exit();
		}
	}

	// Remove file in doc form
	if ($action == 'remove_file')
	{
		if ($object->id > 0)
		{
			require_once DOL_DOCUMENT_ROOT . '/core/lib/files.lib.php';

			$langs->load("other");
			$upload_dir = $conf->commande->dir_output;
			$file = $upload_dir . '/' . GETPOST('file');
			$ret = dol_delete_file($file, 0, 0, 0, $object);
			if ($ret)
				setEventMessage($langs->trans("FileWasRemoved", GETPOST('urlfile')));
			else
				setEventMessage($langs->trans("ErrorFailToDeleteFile", GETPOST('urlfile')), 'errors');
			$action = '';
		}
	}

	if ($action == 'update_extras')
	{
		// Fill array 'array_options' with data from update form
		$extralabels = $extrafields->fetch_name_optionals_label($object->table_element);
		$ret = $extrafields->setOptionalsFromPost($extralabels, $object, GETPOST('attribute'));
		if ($ret < 0) $error++;

		if (! $error)
		{
			// Actions on extra fields (by external module or standard code)
			// FIXME le hook fait double emploi avec le trigger !!
			$hookmanager->initHooks(array('orderdao'));
			$parameters = array('id' => $object->id);
			$reshook = $hookmanager->executeHooks('insertExtraFields', $parameters, $object, $action); // Note that $action and $object may have been modified by
			                                                                                      // some hooks
			if (empty($reshook)) {
				$result = $object->insertExtraFields();
				if ($result < 0) {
					$error++;
				}
			} else if ($reshook < 0)
				$error++;
		}

		if ($error)
			$action = 'edit_extras';
	}

	include DOL_DOCUMENT_ROOT.'/core/actions_printing.inc.php';


	/*
	 * Send mail
	 */

	// Actions to send emails
	$actiontypecode='AC_COM';
	$trigger_name='ORDER_SENTBYMAIL';
	$paramname='id';
	$mode='emailfromorder';
	include DOL_DOCUMENT_ROOT.'/core/actions_sendmails.inc.php';



	if (! $error && ! empty($conf->global->MAIN_DISABLE_CONTACTS_TAB) && $user->rights->commande->creer) {
		if ($action == 'addcontact') {
			if ($object->id > 0) {
				$contactid = (GETPOST('userid') ? GETPOST('userid') : GETPOST('contactid'));
				$result = $object->add_contact($contactid, GETPOST('type'), GETPOST('source'));
			}

			if ($result >= 0) {
				header("Location: " . $_SERVER['PHP_SELF'] . "?id=" . $object->id);
				exit();
			} else {
				if ($object->error == 'DB_ERROR_RECORD_ALREADY_EXISTS') {
					$langs->load("errors");
					setEventMessage($langs->trans("ErrorThisContactIsAlreadyDefinedAsThisType"), 'errors');
				} else {
					setEventMessage($object->error, 'errors');
				}
			}
		}

		// bascule du statut d'un contact
		else if ($action == 'swapstatut') {
			if ($object->id > 0) {
				$result = $object->swapContactStatus(GETPOST('ligne'));
			} else {
				dol_print_error($db);
			}
		}

		// Efface un contact
		else if ($action == 'deletecontact') {
			$result = $object->delete_contact($lineid);

			if ($result >= 0) {
				header("Location: " . $_SERVER['PHP_SELF'] . "?id=" . $object->id);
				exit();
			} else {
				dol_print_error($db);
			}
		}
	}
}


/*
 *	View
 */

llxHeader('', $langs->trans('Order'), 'EN:Customers_Orders|FR:Commandes_Clients|ES:Pedidos de clientes');

$form = new Form($db);
$formfile = new FormFile($db);
$formorder = new FormOrder($db);

/**
 * *******************************************************************
 *
 * Mode creation
 *
 * *******************************************************************
 */
if ($action == 'create' && $user->rights->commande->creer)
{
	print_fiche_titre($langs->trans('CreateOrder'));

	$soc = new Societe($db);
	if ($socid > 0)
		$res = $soc->fetch($socid);

	if (! empty($origin) && ! empty($originid))
	{
		// Parse element/subelement (ex: project_task)
		$element = $subelement = $origin;
		if (preg_match('/^([^_]+)_([^_]+)/i', $origin, $regs)) {
			$element = $regs [1];
			$subelement = $regs [2];
		}

		if ($element == 'project') {
			$projectid = $originid;
		} else {
			// For compatibility
			if ($element == 'order' || $element == 'commande') {
				$element = $subelement = 'commande';
			}
			if ($element == 'propal') {
				$element = 'comm/propal';
				$subelement = 'propal';
			}
			if ($element == 'contract') {
				$element = $subelement = 'contrat';
			}

			dol_include_once('/' . $element . '/class/' . $subelement . '.class.php');

			$classname = ucfirst($subelement);
			$objectsrc = new $classname($db);
			$objectsrc->fetch($originid);
			if (empty($objectsrc->lines) && method_exists($objectsrc, 'fetch_lines'))
				$objectsrc->fetch_lines();
			$objectsrc->fetch_thirdparty();

			// Replicate extrafields
			$objectsrc->fetch_optionals($originid);
			$object->array_options = $objectsrc->array_options;

			$projectid = (! empty($objectsrc->fk_project) ? $objectsrc->fk_project : '');
			$ref_client = (! empty($objectsrc->ref_client) ? $objectsrc->ref_client : '');

			$soc = $objectsrc->client;
			$cond_reglement_id	= (!empty($objectsrc->cond_reglement_id)?$objectsrc->cond_reglement_id:(!empty($soc->cond_reglement_id)?$soc->cond_reglement_id:1));
			$mode_reglement_id	= (!empty($objectsrc->mode_reglement_id)?$objectsrc->mode_reglement_id:(!empty($soc->mode_reglement_id)?$soc->mode_reglement_id:0));
            $fk_account         = (! empty($objectsrc->fk_account)?$objectsrc->fk_account:(! empty($soc->fk_account)?$soc->fk_account:0));
			$availability_id	= (!empty($objectsrc->availability_id)?$objectsrc->availability_id:(!empty($soc->availability_id)?$soc->availability_id:0));
            $shipping_method_id = (! empty($objectsrc->shipping_method_id)?$objectsrc->shipping_method_id:(! empty($soc->shipping_method_id)?$soc->shipping_method_id:0));
			$demand_reason_id	= (!empty($objectsrc->demand_reason_id)?$objectsrc->demand_reason_id:(!empty($soc->demand_reason_id)?$soc->demand_reason_id:0));
			$remise_percent		= (!empty($objectsrc->remise_percent)?$objectsrc->remise_percent:(!empty($soc->remise_percent)?$soc->remise_percent:0));
			$remise_absolue		= (!empty($objectsrc->remise_absolue)?$objectsrc->remise_absolue:(!empty($soc->remise_absolue)?$soc->remise_absolue:0));
			$dateorder		    = empty($conf->global->MAIN_AUTOFILL_DATE_ORDER)?-1:'';

			$datedelivery = (! empty($objectsrc->date_livraison) ? $objectsrc->date_livraison : '');

			$note_private = (! empty($objectsrc->note_private) ? $objectsrc->note_private : (! empty($objectsrc->note_private) ? $objectsrc->note_private : ''));
			$note_public = (! empty($objectsrc->note_public) ? $objectsrc->note_public : '');

			// Object source contacts list
			$srccontactslist = $objectsrc->liste_contact(- 1, 'external', 1);
		}
	}
	else
	{
		$cond_reglement_id  = $soc->cond_reglement_id;
		$mode_reglement_id  = $soc->mode_reglement_id;
        $fk_account         = $soc->fk_account;
		$availability_id    = $soc->availability_id;
        $shipping_method_id = $soc->shipping_method_id;
		$demand_reason_id   = $soc->demand_reason_id;
		$remise_percent     = $soc->remise_percent;
		$remise_absolue     = 0;
		$dateorder          = empty($conf->global->MAIN_AUTOFILL_DATE_ORDER)?-1:'';
		$projectid          = 0;
	}
	$absolute_discount=$soc->getAvailableDiscounts();

	$nbrow = 10;

	print '<form name="crea_commande" action="' . $_SERVER["PHP_SELF"] . '" method="POST">';
	print '<input type="hidden" name="token" value="' . $_SESSION ['newtoken'] . '">';
	print '<input type="hidden" name="action" value="add">';
	print '<input type="hidden" name="socid" value="' . $soc->id . '">' . "\n";
	print '<input type="hidden" name="remise_percent" value="' . $soc->remise_percent . '">';
	print '<input type="hidden" name="origin" value="' . $origin . '">';
	print '<input type="hidden" name="originid" value="' . $originid . '">';

	print '<table class="border" width="100%">';

	// Reference
	print '<tr><td class="fieldrequired">' . $langs->trans('Ref') . '</td><td colspan="2">' . $langs->trans("Draft") . '</td></tr>';

	// Reference client
	print '<tr><td>' . $langs->trans('RefCustomer') . '</td><td colspan="2">';
	if (!empty($conf->global->MAIN_USE_PROPAL_REFCLIENT_FOR_ORDER))
		print '<input type="text" name="ref_client" value="'.$ref_client.'"></td>';
	else
		print '<input type="text" name="ref_client" value=""></td>';
	print '</tr>';

	// Client
	print '<tr>';
	print '<td class="fieldrequired">' . $langs->trans('Customer') . '</td>';
	if ($socid > 0) {
		print '<td colspan="2">';
		print $soc->getNomUrl(1);
		print '<input type="hidden" name="socid" value="' . $soc->id . '">';
		print '</td>';
	} else {
		print '<td colspan="2">';
		print $form->select_company('', 'socid', 's.client = 1 OR s.client = 3', 1);
		print '</td>';
	}
	print '</tr>' . "\n";

	/*
	 * Contact de la commande
	 */
	if ($socid > 0) {
		print "<tr><td>" . $langs->trans("DefaultContact") . '</td><td colspan="2">';
		$form->select_contacts($soc->id, $setcontact, 'contactid', 1, $srccontactslist);
		print '</td></tr>';

		// Ligne info remises tiers
		print '<tr><td>' . $langs->trans('Discounts') . '</td><td colspan="2">';
		if ($soc->remise_percent)
			print $langs->trans("CompanyHasRelativeDiscount", $soc->remise_percent);
		else
			print $langs->trans("CompanyHasNoRelativeDiscount");
		print '. ';
		$absolute_discount = $soc->getAvailableDiscounts();
		if ($absolute_discount)
			print $langs->trans("CompanyHasAbsoluteDiscount", price($absolute_discount), $langs->trans("Currency" . $conf->currency));
		else
			print $langs->trans("CompanyHasNoAbsoluteDiscount");
		print '.';
		print '</td></tr>';
	}
	// Date
	print '<tr><td class="fieldrequired">' . $langs->trans('Date') . '</td><td colspan="2">';
	//$form->select_date($dateorder, 're', '', '', '', "crea_commande", 1, 1);
	$form->select_date('', 're', '', '', '', "crea_commande", 1, 1);			// Always autofill date with current date
	print '</td></tr>';

	// Date de livraison
	print "<tr><td>".$langs->trans("DeliveryDate").'</td><td colspan="2">';
	if (empty($datedelivery))
	{
		if (! empty($conf->global->DATE_LIVRAISON_WEEK_DELAY)) $datedelivery = time() + ((7*$conf->global->DATE_LIVRAISON_WEEK_DELAY) * 24 * 60 * 60);
		else $datedelivery=empty($conf->global->MAIN_AUTOFILL_DATE_DELIVERY)?-1:'';
	}
	$form->select_date($datedelivery, 'liv_', '', '', '', "crea_commande", 1, 1);
	print "</td></tr>";

	// Conditions de reglement
	print '<tr><td class="nowrap">' . $langs->trans('PaymentConditionsShort') . '</td><td colspan="2">';
	$form->select_conditions_paiements($cond_reglement_id, 'cond_reglement_id', - 1, 1);
	print '</td></tr>';

	// Mode de reglement
	print '<tr><td>' . $langs->trans('PaymentMode') . '</td><td colspan="2">';
	$form->select_types_paiements($mode_reglement_id, 'mode_reglement_id');
	print '</td></tr>';

    // Bank Account
	if (! empty($conf->global->BANK_ASK_PAYMENT_BANK_DURING_ORDER) && ! empty($conf->banque->enabled))
	{
		print '<tr><td>' . $langs->trans('BankAccount') . '</td><td colspan="2">';
    	$form->select_comptes($fk_account, 'fk_account', 0, '', 1);
    	print '</td></tr>';
	}

	// Delivery delay
	print '<tr><td>' . $langs->trans('AvailabilityPeriod') . '</td><td colspan="2">';
	$form->selectAvailabilityDelay($availability_id, 'availability_id', '', 1);
	print '</td></tr>';

    // Shipping Method
    if (! empty($conf->expedition->enabled)) {
        print '<tr><td>' . $langs->trans('SendingMethod') . '</td><td colspan="2">';
        print $form->selectShippingMethod($shipping_method_id, 'shipping_method_id', '', 1);
        print '</td></tr>';
    }

	// What trigger creation
	print '<tr><td>' . $langs->trans('Source') . '</td><td colspan="2">';
	$form->selectInputReason($demand_reason_id, 'demand_reason_id', '', 1);
	print '</td></tr>';

	// Project
	if (! empty($conf->projet->enabled) && $socid > 0)
	{
		$formproject = new FormProjets($db);

		print '<tr><td>' . $langs->trans('Project') . '</td><td colspan="2">';
		$numprojet = $formproject->select_projects($soc->id, $projectid, 'projectid', 0);
		if ($numprojet == 0) {
			print ' &nbsp; <a href="' . DOL_URL_ROOT . '/projet/card.php?socid=' . $soc->id . '&action=create">' . $langs->trans("AddProject") . '</a>';
		}
		print '</td></tr>';
	}

	// Incoterms
	if (!empty($conf->incoterm->enabled))
	{
		print '<tr>';
		print '<td><label for="incoterm_id">'.$form->textwithpicto($langs->trans("IncotermLabel"), $objectsrc->libelle_incoterms, 1).'</label></td>';
        print '<td colspan="3" class="maxwidthonsmartphone">';
        print $form->select_incoterms((!empty($objectsrc->fk_incoterms) ? $objectsrc->fk_incoterms : ''), (!empty($objectsrc->location_incoterms)?$objectsrc->location_incoterms:''));
		print '</td></tr>';
	}

	// Other attributes
	$parameters = array('objectsrc' => $objectsrc, 'colspan' => ' colspan="3"', 'socid'=>$socid);
	$reshook = $hookmanager->executeHooks('formObjectOptions', $parameters, $object, $action); // Note that $action and $object may have been modified by
	                                                                                      // hook
	if (empty($reshook) && ! empty($extrafields->attribute_label)) {
		print $object->showOptionals($extrafields, 'edit');
	}

	// Template to use by default
	print '<tr><td>' . $langs->trans('Model') . '</td>';
	print '<td colspan="2">';
	include_once DOL_DOCUMENT_ROOT . '/core/modules/commande/modules_commande.php';
	$liste = ModelePDFCommandes::liste_modeles($db);
	print $form->selectarray('model', $liste, $conf->global->COMMANDE_ADDON_PDF);
	print "</td></tr>";

	// Note publique
	print '<tr>';
	print '<td class="border" valign="top">' . $langs->trans('NotePublic') . '</td>';
	print '<td valign="top" colspan="2">';

	$doleditor = new DolEditor('note_public', $note_public, '', 80, 'dolibarr_notes', 'In', 0, false, true, ROWS_3, 70);
	print $doleditor->Create(1);
	// print '<textarea name="note_public" wrap="soft" cols="70" rows="'.ROWS_3.'">'.$note_public.'</textarea>';
	print '</td></tr>';

	// Note privee
	if (empty($user->societe_id)) {
		print '<tr>';
		print '<td class="border" valign="top">' . $langs->trans('NotePrivate') . '</td>';
		print '<td valign="top" colspan="2">';

		$doleditor = new DolEditor('note_private', $note_private, '', 80, 'dolibarr_notes', 'In', 0, false, true, ROWS_3, 70);
		print $doleditor->Create(1);
		// print '<textarea name="note" wrap="soft" cols="70" rows="'.ROWS_3.'">'.$note_private.'</textarea>';
		print '</td></tr>';
	}

	if (! empty($origin) && ! empty($originid) && is_object($objectsrc)) {
		// TODO for compatibility
		if ($origin == 'contrat') {
			// Calcul contrat->price (HT), contrat->total (TTC), contrat->tva
			$objectsrc->remise_absolue = $remise_absolue;
			$objectsrc->remise_percent = $remise_percent;
			$objectsrc->update_price(1);
		}

		print "\n<!-- " . $classname . " info -->";
		print "\n";
		print '<input type="hidden" name="amount"         value="' . $objectsrc->total_ht . '">' . "\n";
		print '<input type="hidden" name="total"          value="' . $objectsrc->total_ttc . '">' . "\n";
		print '<input type="hidden" name="tva"            value="' . $objectsrc->total_tva . '">' . "\n";
		print '<input type="hidden" name="origin"         value="' . $objectsrc->element . '">';
		print '<input type="hidden" name="originid"       value="' . $objectsrc->id . '">';

		$newclassname = $classname;
		if ($newclassname == 'Propal')
			$newclassname = 'CommercialProposal';
		print '<tr><td>' . $langs->trans($newclassname) . '</td><td colspan="2">' . $objectsrc->getNomUrl(1) . '</td></tr>';
		print '<tr><td>' . $langs->trans('TotalHT') . '</td><td colspan="2">' . price($objectsrc->total_ht) . '</td></tr>';
		print '<tr><td>' . $langs->trans('TotalVAT') . '</td><td colspan="2">' . price($objectsrc->total_tva) . "</td></tr>";
		if ($mysoc->localtax1_assuj == "1" || $objectsrc->total_localtax1 != 0) 		// Localtax1 RE
		{
			print '<tr><td>' . $langs->transcountry("AmountLT1", $mysoc->country_code) . '</td><td colspan="2">' . price($objectsrc->total_localtax1) . "</td></tr>";
		}

		if ($mysoc->localtax2_assuj == "1" || $objectsrc->total_localtax2 != 0) 		// Localtax2 IRPF
		{
			print '<tr><td>' . $langs->transcountry("AmountLT2", $mysoc->country_code) . '</td><td colspan="2">' . price($objectsrc->total_localtax2) . "</td></tr>";
		}

		print '<tr><td>' . $langs->trans('TotalTTC') . '</td><td colspan="2">' . price($objectsrc->total_ttc) . "</td></tr>";
	} else {
		if (! empty($conf->global->PRODUCT_SHOW_WHEN_CREATE)) {
			/*
			 * Services/produits predefinis
			*/
			$NBLINES = 8;

			print '<tr><td colspan="3">';

			print '<table class="noborder">';
			print '<tr><td>' . $langs->trans('ProductsAndServices') . '</td>';
			print '<td>' . $langs->trans('Qty') . '</td>';
			print '<td>' . $langs->trans('ReductionShort') . '</td>';
			print '</tr>';
			for($i = 1; $i <= $NBLINES; $i ++) {
				print '<tr><td>';
				// multiprix
				if (! empty($conf->global->PRODUIT_MULTIPRICES))
					print $form->select_produits('', 'idprod' . $i, '', $conf->product->limit_size, $soc->price_level);
				else
					print $form->select_produits('', 'idprod' . $i, '', $conf->product->limit_size);
				print '</td>';
				print '<td><input type="text" size="3" name="qty' . $i . '" value="1"></td>';
				print '<td><input type="text" size="3" name="remise_percent' . $i . '" value="' . $soc->remise_percent . '">%</td></tr>';
			}

			print '</table>';
			print '</td></tr>';
		}
	}

	print '</table>';

	// Button "Create Draft"
	print '<br><div class="center"><input type="submit" class="button" name="bouton" value="' . $langs->trans('CreateDraft') . '"></div>';

	print '</form>';

	// Show origin lines
	if (! empty($origin) && ! empty($originid) && is_object($objectsrc)) {
		$title = $langs->trans('ProductsAndServices');
		print_titre($title);

		print '<table class="noborder" width="100%">';

		$objectsrc->printOriginLinesList();

		print '</table>';
	}
} else {
	/* *************************************************************************** */
	/*                                                                             */
	/* Mode vue et edition                                                         */
	/*                                                                             */
	/* *************************************************************************** */
	$now = dol_now();

	if ($object->id > 0) {
		$product_static = new Product($db);

		$soc = new Societe($db);
		$soc->fetch($object->socid);

		$author = new User($db);
		$author->fetch($object->user_author_id);

		$res = $object->fetch_optionals($object->id, $extralabels);

		$head = commande_prepare_head($object);
		dol_fiche_head($head, 'order', $langs->trans("CustomerOrder"), 0, 'order');

		$formconfirm = '';

		/*
		 * Confirmation de la suppression de la commande
		*/
		if ($action == 'delete') {
			$formconfirm = $form->formconfirm($_SERVER["PHP_SELF"] . '?id=' . $object->id, $langs->trans('DeleteOrder'), $langs->trans('ConfirmDeleteOrder'), 'confirm_delete', '', 0, 1);
		}

		/*
		 * Confirmation de la validation
		*/
		if ($action == 'validate')
		{
			// on verifie si l'objet est en numerotation provisoire
			$ref = substr($object->ref, 1, 4);
			if ($ref == 'PROV') {
				$numref = $object->getNextNumRef($soc);
			} else {
				$numref = $object->ref;
			}

			$text = $langs->trans('ConfirmValidateOrder', $numref);
			if (! empty($conf->notification->enabled))
			{
				require_once DOL_DOCUMENT_ROOT . '/core/class/notify.class.php';
				$notify = new Notify($db);
				$text .= '<br>';
				$text .= $notify->confirmMessage('ORDER_VALIDATE', $object->socid, $object);
			}

			$qualified_for_stock_change=0;
			if (empty($conf->global->STOCK_SUPPORTS_SERVICES))
			{
			   	$qualified_for_stock_change=$object->hasProductsOrServices(2);
			}
			else
			{
			   	$qualified_for_stock_change=$object->hasProductsOrServices(1);
			}

			$formquestion=array();
			if (! empty($conf->stock->enabled) && ! empty($conf->global->STOCK_CALCULATE_ON_VALIDATE_ORDER) && $qualified_for_stock_change)
			{
				$langs->load("stocks");
				require_once DOL_DOCUMENT_ROOT . '/product/class/html.formproduct.class.php';
				$formproduct = new FormProduct($db);
				$formquestion = array(
									// 'text' => $langs->trans("ConfirmClone"),
									// array('type' => 'checkbox', 'name' => 'clone_content', 'label' => $langs->trans("CloneMainAttributes"), 'value'
									// => 1),
									// array('type' => 'checkbox', 'name' => 'update_prices', 'label' => $langs->trans("PuttingPricesUpToDate"),
									// 'value' => 1),
									array('type' => 'other','name' => 'idwarehouse','label' => $langs->trans("SelectWarehouseForStockDecrease"),'value' => $formproduct->selectWarehouses(GETPOST('idwarehouse')?GETPOST('idwarehouse'):'ifone', 'idwarehouse', '', 1)));
			}

			$formconfirm = $form->formconfirm($_SERVER["PHP_SELF"] . '?id=' . $object->id, $langs->trans('ValidateOrder'), $text, 'confirm_validate', $formquestion, 0, 1, 220);
		}

		// Confirm back to draft status
		if ($action == 'modif')
		{
			$qualified_for_stock_change=0;
			if (empty($conf->global->STOCK_SUPPORTS_SERVICES))
			{
			   	$qualified_for_stock_change=$object->hasProductsOrServices(2);
			}
			else
			{
			   	$qualified_for_stock_change=$object->hasProductsOrServices(1);
			}

			$text=$langs->trans('ConfirmUnvalidateOrder',$object->ref);
			$formquestion=array();
			if (! empty($conf->stock->enabled) && ! empty($conf->global->STOCK_CALCULATE_ON_VALIDATE_ORDER) && $qualified_for_stock_change)
			{
				$langs->load("stocks");
				require_once DOL_DOCUMENT_ROOT . '/product/class/html.formproduct.class.php';
				$formproduct = new FormProduct($db);
				$formquestion = array(
									// 'text' => $langs->trans("ConfirmClone"),
									// array('type' => 'checkbox', 'name' => 'clone_content', 'label' => $langs->trans("CloneMainAttributes"), 'value'
									// => 1),
									// array('type' => 'checkbox', 'name' => 'update_prices', 'label' => $langs->trans("PuttingPricesUpToDate"),
									// 'value' => 1),
									array('type' => 'other','name' => 'idwarehouse','label' => $langs->trans("SelectWarehouseForStockIncrease"),'value' => $formproduct->selectWarehouses(GETPOST('idwarehouse')?GETPOST('idwarehouse'):'ifone', 'idwarehouse', '', 1)));
			}

			$formconfirm = $form->formconfirm($_SERVER["PHP_SELF"] . '?id=' . $object->id, $langs->trans('UnvalidateOrder'), $text, 'confirm_modif', $formquestion, "yes", 1, 220);
		}

		/*
		 * Confirmation de la cloture
		*/
		if ($action == 'shipped') {
			$formconfirm = $form->formconfirm($_SERVER["PHP_SELF"] . '?id=' . $object->id, $langs->trans('CloseOrder'), $langs->trans('ConfirmCloseOrder'), 'confirm_shipped', '', 0, 1);
		}

		/*
		 * Confirmation de l'annulation
		 */
		if ($action == 'cancel')
		{
			$qualified_for_stock_change=0;
			if (empty($conf->global->STOCK_SUPPORTS_SERVICES))
			{
			   	$qualified_for_stock_change=$object->hasProductsOrServices(2);
			}
			else
			{
			   	$qualified_for_stock_change=$object->hasProductsOrServices(1);
			}

			$text=$langs->trans('ConfirmCancelOrder',$object->ref);
			$formquestion=array();
			if (! empty($conf->stock->enabled) && ! empty($conf->global->STOCK_CALCULATE_ON_VALIDATE_ORDER) && $qualified_for_stock_change)
			{
				$langs->load("stocks");
				require_once DOL_DOCUMENT_ROOT . '/product/class/html.formproduct.class.php';
				$formproduct = new FormProduct($db);
				$formquestion = array(
									// 'text' => $langs->trans("ConfirmClone"),
									// array('type' => 'checkbox', 'name' => 'clone_content', 'label' => $langs->trans("CloneMainAttributes"), 'value'
									// => 1),
									// array('type' => 'checkbox', 'name' => 'update_prices', 'label' => $langs->trans("PuttingPricesUpToDate"),
									// 'value' => 1),
									array('type' => 'other','name' => 'idwarehouse','label' => $langs->trans("SelectWarehouseForStockIncrease"),'value' => $formproduct->selectWarehouses(GETPOST('idwarehouse')?GETPOST('idwarehouse'):'ifone', 'idwarehouse', '', 1)));
			}

			$formconfirm = $form->formconfirm($_SERVER["PHP_SELF"] . '?id=' . $object->id, $langs->trans('Cancel'), $text, 'confirm_cancel', $formquestion, 0, 1);
		}

		// Confirmation to delete line
		if ($action == 'ask_deleteline')
		{
			$formconfirm=$form->formconfirm($_SERVER["PHP_SELF"].'?id='.$object->id.'&lineid='.$lineid, $langs->trans('DeleteProductLine'), $langs->trans('ConfirmDeleteProductLine'), 'confirm_deleteline', '', 0, 1);
		}

		// Clone confirmation
		if ($action == 'clone') {
			// Create an array for form
			$formquestion = array(
								// 'text' => $langs->trans("ConfirmClone"),
								// array('type' => 'checkbox', 'name' => 'clone_content', 'label' => $langs->trans("CloneMainAttributes"), 'value' =>
								// 1),
								// array('type' => 'checkbox', 'name' => 'update_prices', 'label' => $langs->trans("PuttingPricesUpToDate"), 'value'
								// => 1),
								array('type' => 'other','name' => 'socid','label' => $langs->trans("SelectThirdParty"),'value' => $form->select_company(GETPOST('socid', 'int'), 'socid', '(s.client=1 OR s.client=3)')));
			// Paiement incomplet. On demande si motif = escompte ou autre
			$formconfirm = $form->formconfirm($_SERVER["PHP_SELF"] . '?id=' . $object->id, $langs->trans('CloneOrder'), $langs->trans('ConfirmCloneOrder', $object->ref), 'confirm_clone', $formquestion, 'yes', 1);
		}

		if (! $formconfirm) {
			$parameters = array('lineid' => $lineid);
			$reshook = $hookmanager->executeHooks('formConfirm', $parameters, $object, $action); // Note that $action and $object may have been modified by hook
			if (empty($reshook)) $formconfirm.=$hookmanager->resPrint;
			elseif ($reshook > 0) $formconfirm=$hookmanager->resPrint;
		}

		// Print form confirm
		print $formconfirm;

		/*
		 *   Commande
		*/
		$nbrow = 9;
		if (! empty($conf->projet->enabled))
			$nbrow ++;

			// Local taxes
		if ($mysoc->localtax1_assuj == "1" || $object->total_localtax1 != 0)
			$nbrow++;
		if ($mysoc->localtax2_assuj == "1" || $object->total_localtax2 != 0 )
			$nbrow++;

		print '<table class="border" width="100%">';

		$linkback = '<a href="' . DOL_URL_ROOT . '/commande/list.php' . (! empty($socid) ? '?socid=' . $socid : '') . '">' . $langs->trans("BackToList") . '</a>';

		// Ref
		print '<tr><td width="18%">' . $langs->trans('Ref') . '</td>';
		print '<td colspan="3">';
		print $form->showrefnav($object, 'ref', $linkback, 1, 'ref', 'ref');
		print '</td>';
		print '</tr>';

		// Ref commande client
		print '<tr><td>';
		print '<table class="nobordernopadding" width="100%"><tr><td class="nowrap">';
		print $langs->trans('RefCustomer') . '</td><td align="left">';
		print '</td>';
		if ($action != 'refcustomer' && $object->brouillon)
			print '<td align="right"><a href="' . $_SERVER['PHP_SELF'] . '?action=refcustomer&amp;id=' . $object->id . '">' . img_edit($langs->trans('Modify')) . '</a></td>';
		print '</tr></table>';
		print '</td><td colspan="3">';
		if ($user->rights->commande->creer && $action == 'refcustomer') {
			print '<form action="' . $_SERVER["PHP_SELF"] . '?id=' . $object->id . '" method="post">';
			print '<input type="hidden" name="token" value="' . $_SESSION ['newtoken'] . '">';
			print '<input type="hidden" name="action" value="set_ref_client">';
			print '<input type="text" class="flat" size="20" name="ref_client" value="' . $object->ref_client . '">';
			print ' <input type="submit" class="button" value="' . $langs->trans('Modify') . '">';
			print '</form>';
		} else {
			print $object->ref_client;
		}
		print '</td>';
		print '</tr>';

		// Third party
		print '<tr><td>' . $langs->trans('Company') . '</td>';
		print '<td colspan="3">' . $soc->getNomUrl(1) . '</td>';
		print '</tr>';

		if (! empty($conf->global->FACTURE_DEPOSITS_ARE_JUST_PAYMENTS)) {
			$filterabsolutediscount = "fk_facture_source IS NULL"; // If we want deposit to be substracted to payments only and not to total of final
			                                                     // invoice
			$filtercreditnote = "fk_facture_source IS NOT NULL"; // If we want deposit to be substracted to payments only and not to total of final invoice
		} else {
			$filterabsolutediscount = "fk_facture_source IS NULL OR (fk_facture_source IS NOT NULL AND description='(DEPOSIT)')";
			$filtercreditnote = "fk_facture_source IS NOT NULL AND description <> '(DEPOSIT)'";
		}

		// Relative and absolute discounts
		$addrelativediscount = '<a href="' . DOL_URL_ROOT . '/comm/remise.php?id=' . $soc->id . '&backtopage=' . urlencode($_SERVER["PHP_SELF"]) . '?facid=' . $object->id . '">' . $langs->trans("EditRelativeDiscounts") . '</a>';
		$addabsolutediscount = '<a href="' . DOL_URL_ROOT . '/comm/remx.php?id=' . $soc->id . '&backtopage=' . urlencode($_SERVER["PHP_SELF"]) . '?facid=' . $object->id . '">' . $langs->trans("EditGlobalDiscounts") . '</a>';
		$addcreditnote = '<a href="' . DOL_URL_ROOT . '/compta/facture.php?action=create&socid=' . $soc->id . '&type=2&backtopage=' . urlencode($_SERVER["PHP_SELF"]) . '?facid=' . $object->id . '">' . $langs->trans("AddCreditNote") . '</a>';

		print '<tr><td>' . $langs->trans('Discounts') . '</td><td colspan="3">';
		if ($soc->remise_percent)
			print $langs->trans("CompanyHasRelativeDiscount", $soc->remise_percent);
		else
			print $langs->trans("CompanyHasNoRelativeDiscount");
		print '. ';
		$absolute_discount = $soc->getAvailableDiscounts('', 'fk_facture_source IS NULL');
		$absolute_creditnote = $soc->getAvailableDiscounts('', 'fk_facture_source IS NOT NULL');
		$absolute_discount = price2num($absolute_discount, 'MT');
		$absolute_creditnote = price2num($absolute_creditnote, 'MT');
		if ($absolute_discount) {
			if ($object->statut > Commande::STATUS_DRAFT) {
				print $langs->trans("CompanyHasAbsoluteDiscount", price($absolute_discount), $langs->transnoentities("Currency" . $conf->currency));
			} else {
				// Remise dispo de type remise fixe (not credit note)
				print '<br>';
				$form->form_remise_dispo($_SERVER["PHP_SELF"] . '?id=' . $object->id, 0, 'remise_id', $soc->id, $absolute_discount, $filterabsolutediscount);
			}
		}
		if ($absolute_creditnote) {
			print $langs->trans("CompanyHasCreditNote", price($absolute_creditnote), $langs->transnoentities("Currency" . $conf->currency)) . '. ';
		}
		if (! $absolute_discount && ! $absolute_creditnote)
			print $langs->trans("CompanyHasNoAbsoluteDiscount") . '.';
		print '</td></tr>';

		// Date
		print '<tr><td>';
		print '<table class="nobordernopadding" width="100%"><tr><td>';
		print $langs->trans('Date');
		print '</td>';

		if ($action != 'editdate' && $object->brouillon)
			print '<td align="right"><a href="' . $_SERVER["PHP_SELF"] . '?action=editdate&amp;id=' . $object->id . '">' . img_edit($langs->trans('SetDate'), 1) . '</a></td>';
		print '</tr></table>';
		print '</td><td colspan="3">';
		if ($action == 'editdate') {
			print '<form name="setdate" action="' . $_SERVER["PHP_SELF"] . '?id=' . $object->id . '" method="post">';
			print '<input type="hidden" name="token" value="' . $_SESSION ['newtoken'] . '">';
			print '<input type="hidden" name="action" value="setdate">';
			$form->select_date($object->date, 'order_', '', '', '', "setdate");
			print '<input type="submit" class="button" value="' . $langs->trans('Modify') . '">';
			print '</form>';
		} else {
			print $object->date ? dol_print_date($object->date, 'daytext') : '&nbsp;';
		}
		print '</td>';
		print '</tr>';

		// Delivery date planed
		print '<tr><td height="10">';
		print '<table class="nobordernopadding" width="100%"><tr><td>';
		print $langs->trans('DateDeliveryPlanned');
		print '</td>';
		if ($action != 'editdate_livraison')
			print '<td align="right"><a href="' . $_SERVER["PHP_SELF"] . '?action=editdate_livraison&amp;id=' . $object->id . '">' . img_edit($langs->trans('SetDeliveryDate'), 1) . '</a></td>';
		print '</tr></table>';
		print '</td><td colspan="3">';
		if ($action == 'editdate_livraison') {
			print '<form name="setdate_livraison" action="' . $_SERVER["PHP_SELF"] . '?id=' . $object->id . '" method="post">';
			print '<input type="hidden" name="token" value="' . $_SESSION ['newtoken'] . '">';
			print '<input type="hidden" name="action" value="setdate_livraison">';
			$form->select_date($object->date_livraison ? $object->date_livraison : - 1, 'liv_', '', '', '', "setdate_livraison");
			print '<input type="submit" class="button" value="' . $langs->trans('Modify') . '">';
			print '</form>';
		} else {
			print $object->date_livraison ? dol_print_date($object->date_livraison, 'daytext') : '&nbsp;';
		}
		print '</td>';
		print '</tr>';

        // Shipping Method
        if (! empty($conf->expedition->enabled)) {
            print '<tr><td height="10">';
            print '<table width="100%" class="nobordernopadding"><tr><td>';
            print $langs->trans('SendingMethod');
            print '</td>';
            if ($action != 'editshippingmethod' && $user->rights->commande->creer)
                print '<td align="right"><a href="'.$_SERVER["PHP_SELF"].'?action=editshippingmethod&amp;id='.$object->id.'">'.img_edit($langs->trans('SetShippingMode'),1).'</a></td>';
            print '</tr></table>';
            print '</td><td colspan="3">';
            if ($action == 'editshippingmethod') {
                $form->formSelectShippingMethod($_SERVER['PHP_SELF'].'?id='.$object->id, $object->shipping_method_id, 'shipping_method_id', 1);
            } else {
                $form->formSelectShippingMethod($_SERVER['PHP_SELF'].'?id='.$object->id, $object->shipping_method_id, 'none');
            }
            print '</td>';
            print '</tr>';
        }

		// Terms of payment
		print '<tr><td height="10">';
		print '<table class="nobordernopadding" width="100%"><tr><td>';
		print $langs->trans('PaymentConditionsShort');
		print '</td>';
		if ($action != 'editconditions' && $object->brouillon)
			print '<td align="right"><a href="' . $_SERVER["PHP_SELF"] . '?action=editconditions&amp;id=' . $object->id . '">' . img_edit($langs->trans('SetConditions'), 1) . '</a></td>';
		print '</tr></table>';
		print '</td><td colspan="3">';
		if ($action == 'editconditions') {
			$form->form_conditions_reglement($_SERVER['PHP_SELF'] . '?id=' . $object->id, $object->cond_reglement_id, 'cond_reglement_id', 1);
		} else {
			$form->form_conditions_reglement($_SERVER['PHP_SELF'] . '?id=' . $object->id, $object->cond_reglement_id, 'none', 1);
		}
		print '</td>';

		print '</tr>';

		// Mode of payment
		print '<tr><td height="10">';
		print '<table class="nobordernopadding" width="100%"><tr><td>';
		print $langs->trans('PaymentMode');
		print '</td>';
		if ($action != 'editmode' && $object->brouillon)
			print '<td align="right"><a href="' . $_SERVER["PHP_SELF"] . '?action=editmode&amp;id=' . $object->id . '">' . img_edit($langs->trans('SetMode'), 1) . '</a></td>';
		print '</tr></table>';
		print '</td><td colspan="3">';
		if ($action == 'editmode') {
			$form->form_modes_reglement($_SERVER['PHP_SELF'] . '?id=' . $object->id, $object->mode_reglement_id, 'mode_reglement_id');
		} else {
			$form->form_modes_reglement($_SERVER['PHP_SELF'] . '?id=' . $object->id, $object->mode_reglement_id, 'none');
		}
		print '</td></tr>';

		// Availability
		print '<tr><td height="10">';
		print '<table class="nobordernopadding" width="100%"><tr><td>';
		print $langs->trans('AvailabilityPeriod');
		print '</td>';
		if ($action != 'editavailability' && $object->brouillon)
			print '<td align="right"><a href="' . $_SERVER["PHP_SELF"] . '?action=editavailability&amp;id=' . $object->id . '">' . img_edit($langs->trans('SetAvailability'), 1) . '</a></td>';
		print '</tr></table>';
		print '</td><td colspan="3">';
		if ($action == 'editavailability') {
			$form->form_availability($_SERVER['PHP_SELF'] . '?id=' . $object->id, $object->availability_id, 'availability_id', 1);
		} else {
			$form->form_availability($_SERVER['PHP_SELF'] . '?id=' . $object->id, $object->availability_id, 'none', 1);
		}
		print '</td></tr>';

		// Source
		print '<tr><td height="10">';
		print '<table class="nobordernopadding" width="100%"><tr><td>';
		print $langs->trans('Source');
		print '</td>';
		if ($action != 'editdemandreason' && ! empty($object->brouillon))
			print '<td align="right"><a href="' . $_SERVER["PHP_SELF"] . '?action=editdemandreason&amp;id=' . $object->id . '">' . img_edit($langs->trans('SetDemandReason'), 1) . '</a></td>';
		print '</tr></table>';
		print '</td><td colspan="3">';
		if ($action == 'editdemandreason') {
			$form->formInputReason($_SERVER['PHP_SELF'] . '?id=' . $object->id, $object->demand_reason_id, 'demand_reason_id', 1);
		} else {
			$form->formInputReason($_SERVER['PHP_SELF'] . '?id=' . $object->id, $object->demand_reason_id, 'none');
		}
		// Removed because using dictionary is an admin feature, not a user feature. Ther is already the "star" to show info to admin users.
		// This is to avoid too heavy screens and have an uniform look and feel for all screens.
		// print '</td><td>';
		// print '<a href="'.DOL_URL_ROOT.'/admin/dict.php?id=22&origin=order&originid='.$object->id.'">'.$langs->trans("DictionarySource").'</a>';
		print '</td></tr>';

		// Project
		if (! empty($conf->projet->enabled)) {
			$langs->load('projects');
			print '<tr><td height="10">';
			print '<table class="nobordernopadding" width="100%"><tr><td>';
			print $langs->trans('Project');
			print '</td>';
			if ($action != 'classify')
				print '<td align="right"><a href="' . $_SERVER['PHP_SELF'] . '?action=classify&amp;id=' . $object->id . '">' . img_edit($langs->trans('SetProject')) . '</a></td>';
			print '</tr></table>';
			print '</td><td colspan="3">';
			// print "$object->id, $object->socid, $object->fk_project";
			if ($action == 'classify') {
				$form->form_project($_SERVER['PHP_SELF'] . '?id=' . $object->id, $object->socid, $object->fk_project, 'projectid', 0, 0, 1);
			} else {
				$form->form_project($_SERVER['PHP_SELF'] . '?id=' . $object->id, $object->socid, $object->fk_project, 'none', 0, 0);
			}
			print '</td></tr>';
		}

		if ($soc->outstanding_limit) {
			// Outstanding Bill
			print '<tr><td>';
			print $langs->trans('OutstandingBill');
			print '</td><td align=right colspan=3>';
			print price($soc->get_OutstandingBill()) . ' / ';
			print price($soc->outstanding_limit, 0, '', 1, - 1, - 1, $conf->currency);
			print '</td>';
			print '</tr>';
		}

		// Incoterms
		if (!empty($conf->incoterm->enabled))
		{
			print '<tr><td>';
	        print '<table width="100%" class="nobordernopadding"><tr><td>';
	        print $langs->trans('IncotermLabel');
	        print '<td><td align="right">';
	        if ($user->rights->commande->creer) print '<a href="'.DOL_URL_ROOT.'/commande/card.php?id='.$object->id.'&action=editincoterm">'.img_edit().'</a>';
	        else print '&nbsp;';
	        print '</td></tr></table>';
	        print '</td>';
	        print '<td colspan="3">';
			if ($action != 'editincoterm')
			{
				print $form->textwithpicto($object->display_incoterms(), $object->libelle_incoterms, 1);
			}
			else
			{
				print $form->select_incoterms((!empty($object->fk_incoterms) ? $object->fk_incoterms : ''), (!empty($object->location_incoterms)?$object->location_incoterms:''), $_SERVER['PHP_SELF'].'?id='.$object->id);
			}
	        print '</td></tr>';
		}

		// Other attributes
		$cols = 3;
		include DOL_DOCUMENT_ROOT . '/core/tpl/extrafields_view.tpl.php';

		$rowspan = 4;
		if ($mysoc->localtax1_assuj == "1" || $object->total_localtax1 != 0)
			$rowspan ++;
		if ($mysoc->localtax2_assuj == "1" || $object->total_localtax2 != 0)
			$rowspan ++;

        // Bank Account
		if (! empty($conf->global->BANK_ASK_PAYMENT_BANK_DURING_ORDER) && ! empty($conf->banque->enabled))
		{
	        print '<tr><td class="nowrap">';
        	print '<table width="100%" class="nobordernopadding"><tr><td class="nowrap">';
        	print $langs->trans('BankAccount');
        	print '<td>';
        	if ($action != 'editbankaccount' && $user->rights->commande->creer)
        	    print '<td align="right"><a href="'.$_SERVER["PHP_SELF"].'?action=editbankaccount&amp;id='.$object->id.'">'.img_edit($langs->trans('SetBankAccount'),1).'</a></td>';
        	print '</tr></table>';
        	print '</td><td colspan="3">';
        	if ($action == 'editbankaccount') {
        	    $form->formSelectAccount($_SERVER['PHP_SELF'].'?id='.$object->id, $object->fk_account, 'fk_account', 1);
        	} else {
        	    $form->formSelectAccount($_SERVER['PHP_SELF'].'?id='.$object->id, $object->fk_account, 'none');
        	}
        	print '</td>';
        	print '</tr>';
		}

		// Total HT
		print '<tr><td>' . $langs->trans('AmountHT') . '</td>';
		print '<td>' . price($object->total_ht, 1, '', 1, - 1, - 1, $conf->currency) . '</td>';

		// Margin Infos
		if (! empty($conf->margin->enabled)) {
			print '<td valign="top" width="50%" colspan="2" rowspan="' . $rowspan . '">';
			$object->displayMarginInfos();
			print '</td>';
		} else
			print '<td width="50%" colspan="2" rowspan="' . $rowspan . '"></td>';

		print '</tr>';

		// Total VAT
		print '<tr><td>' . $langs->trans('AmountVAT') . '</td><td>' . price($object->total_tva, 1, '', 1, - 1, - 1, $conf->currency) . '</td></tr>';

		// Amount Local Taxes
		if ($mysoc->localtax1_assuj == "1" || $object->total_localtax1 != 0) 		// Localtax1
		{
			print '<tr><td>' . $langs->transcountry("AmountLT1", $mysoc->country_code) . '</td>';
			print '<td>' . price($object->total_localtax1, 1, '', 1, - 1, - 1, $conf->currency) . '</td></tr>';
		}
		if ($mysoc->localtax2_assuj == "1" || $object->total_localtax2 != 0) 		// Localtax2 IRPF
		{
			print '<tr><td>' . $langs->transcountry("AmountLT2", $mysoc->country_code) . '</td>';
			print '<td>' . price($object->total_localtax2, 1, '', 1, - 1, - 1, $conf->currency) . '</td></tr>';
		}

		// Total TTC
		print '<tr><td>' . $langs->trans('AmountTTC') . '</td><td>' . price($object->total_ttc, 1, '', 1, - 1, - 1, $conf->currency) . '</td></tr>';

		// Statut
		print '<tr><td>' . $langs->trans('Status') . '</td><td>' . $object->getLibStatut(4) . '</td></tr>';

		print '</table><br>';
		print "\n";

		if (! empty($conf->global->MAIN_DISABLE_CONTACTS_TAB)) {
			$blocname = 'contacts';
			$title = $langs->trans('ContactsAddresses');
			include DOL_DOCUMENT_ROOT . '/core/tpl/bloc_showhide.tpl.php';
		}

		if (! empty($conf->global->MAIN_DISABLE_NOTES_TAB)) {
			$blocname = 'notes';
			$title = $langs->trans('Notes');
			include DOL_DOCUMENT_ROOT . '/core/tpl/bloc_showhide.tpl.php';
		}

		/*
		 * Lines
		 */
		$result = $object->getLinesArray();

		print '	<form name="addproduct" id="addproduct" action="' . $_SERVER["PHP_SELF"] . '?id=' . $object->id . (($action != 'editline') ? '#add' : '#line_' . GETPOST('lineid')) . '" method="POST">
		<input type="hidden" name="token" value="' . $_SESSION ['newtoken'] . '">
		<input type="hidden" name="action" value="' . (($action != 'editline') ? 'addline' : 'updateline') . '">
		<input type="hidden" name="mode" value="">
		<input type="hidden" name="id" value="' . $object->id . '">
		';

		if (! empty($conf->use_javascript_ajax) && $object->statut == Commande::STATUS_DRAFT) {
			include DOL_DOCUMENT_ROOT . '/core/tpl/ajaxrow.tpl.php';
		}

		print '<table id="tablelines" class="noborder noshadow" width="100%">';

		// Show object lines
		if (! empty($object->lines))
			$ret = $object->printObjectLines($action, $mysoc, $soc, $lineid, 1);

		$numlines = count($object->lines);

		/*
		 * Form to add new line
		 */
		if ($object->statut == Commande::STATUS_DRAFT && $user->rights->commande->creer)
		{
			if ($action != 'editline')
			{
				$var = true;

				// Add free products/services
				$object->formAddObjectLine(1, $mysoc, $soc);

				$parameters = array();
				$reshook = $hookmanager->executeHooks('formAddObjectLine', $parameters, $object, $action); // Note that $action and $object may have been modified by hook
			}
		}
		print '</table>';

		print "</form>\n";

		dol_fiche_end();

		/*
		 * Boutons actions
		*/
		if ($action != 'presend' && $action != 'editline') {
			print '<div class="tabsAction">';

			$parameters = array();
			$reshook = $hookmanager->executeHooks('addMoreActionsButtons', $parameters, $object, $action); // Note that $action and $object may have been
			                                                                                          // modified by hook
			if (empty($reshook)) {
				// Valid
				if ($object->statut == Commande::STATUS_DRAFT && $object->total_ttc >= 0 && $numlines > 0 &&
				    ((empty($conf->global->MAIN_USE_ADVANCED_PERMS) && ! empty($user->rights->commande->creer))
			       	|| (! empty($conf->global->MAIN_USE_ADVANCED_PERMS) && ! empty($user->rights->commande->order_advance->validate)))
				)
				{
					print '<div class="inline-block divButAction"><a class="butAction" href="' . $_SERVER["PHP_SELF"] . '?id=' . $object->id . '&amp;action=validate">' . $langs->trans('Validate') . '</a></div>';
				}
				// Edit
				if ($object->statut == Commande::STATUS_VALIDATED && $user->rights->commande->creer) {
					print '<div class="inline-block divButAction"><a class="butAction" href="card.php?id=' . $object->id . '&amp;action=modif">' . $langs->trans('Modify') . '</a></div>';
				}
				// Create event
				if ($conf->agenda->enabled && ! empty($conf->global->MAIN_ADD_EVENT_ON_ELEMENT_CARD)) 				// Add hidden condition because this is not a
				                                                                                      // "workflow" action so should appears somewhere else on
				                                                                                      // page.
				{
					print '<a class="butAction" href="' . DOL_URL_ROOT . '/comm/action/card.php?action=create&amp;origin=' . $object->element . '&amp;originid=' . $object->id . '&amp;socid=' . $object->socid . '">' . $langs->trans("AddAction") . '</a>';
				}
				// Send
				if ($object->statut > Commande::STATUS_DRAFT) {
					if ((empty($conf->global->MAIN_USE_ADVANCED_PERMS) || $user->rights->commande->order_advance->send)) {
						print '<div class="inline-block divButAction"><a class="butAction" href="' . $_SERVER["PHP_SELF"] . '?id=' . $object->id . '&amp;action=presend&amp;mode=init">' . $langs->trans('SendByMail') . '</a></div>';
					} else
						print '<div class="inline-block divButAction"><a class="butActionRefused" href="#">' . $langs->trans('SendByMail') . '</a></div>';
				}

				// Ship
				$numshipping = 0;
				if (! empty($conf->expedition->enabled)) {
					$numshipping = $object->nb_expedition();

					if ($object->statut > Commande::STATUS_DRAFT && $object->statut < Commande::STATUS_CLOSED && $object->getNbOfProductsLines() > 0) {
						if (($conf->expedition_bon->enabled && $user->rights->expedition->creer) || ($conf->livraison_bon->enabled && $user->rights->expedition->livraison->creer)) {
							if ($user->rights->expedition->creer) {
								print '<div class="inline-block divButAction"><a class="butAction" href="' . DOL_URL_ROOT . '/expedition/shipment.php?id=' . $object->id . '">' . $langs->trans('ShipProduct') . '</a></div>';
							} else {
								print '<div class="inline-block divButAction"><a class="butActionRefused" href="#" title="' . dol_escape_htmltag($langs->trans("NotAllowed")) . '">' . $langs->trans('ShipProduct') . '</a></div>';
							}
						} else {
							$langs->load("errors");
							print '<div class="inline-block divButAction"><a class="butActionRefused" href="#" title="' . dol_escape_htmltag($langs->trans("ErrorModuleSetupNotComplete")) . '">' . $langs->trans('ShipProduct') . '</a></div>';
						}
					}
				}

				// Create intervention
				if ($conf->ficheinter->enabled) {
					$langs->load("interventions");

					if ($object->statut > Commande::STATUS_DRAFT && $object->statut < Commande::STATUS_CLOSED && $object->getNbOfServicesLines() > 0) {
						if ($user->rights->ficheinter->creer) {
							print '<div class="inline-block divButAction"><a class="butAction" href="' . DOL_URL_ROOT . '/fichinter/card.php?action=create&amp;origin=' . $object->element . '&amp;originid=' . $object->id . '&amp;socid=' . $object->socid . '">' . $langs->trans('AddIntervention') . '</a></div>';
						} else {
							print '<div class="inline-block divButAction"><a class="butActionRefused" href="#" title="' . dol_escape_htmltag($langs->trans("NotAllowed")) . '">' . $langs->trans('AddIntervention') . '</a></div>';
						}
					}
				}

				// Reopen a closed order
				if (($object->statut == Commande::STATUS_CLOSED || $object->statut == Commande::STATUS_CANCELED) && $user->rights->commande->creer) {
					print '<div class="inline-block divButAction"><a class="butAction" href="' . $_SERVER['PHP_SELF'] . '?id=' . $object->id . '&amp;action=reopen">' . $langs->trans('ReOpen') . '</a></div>';
				}

				// Create contract
				if ($conf->contrat->enabled && ($object->statut == Commande::STATUS_VALIDATED || $object->statut == Commande::STATUS_ACCEPTED)) {
					$langs->load("contracts");

					if ($user->rights->contrat->creer) {
						print '<div class="inline-block divButAction"><a class="butAction" href="' . DOL_URL_ROOT . '/contrat/card.php?action=create&amp;origin=' . $object->element . '&amp;originid=' . $object->id . '&amp;socid=' . $object->socid . '">' . $langs->trans('AddContract') . '</a></div>';
					}
				}

				// Create bill and Classify billed
				// Note: Even if module invoice is not enabled, we should be able to use button "Classified billed"
				if ($object->statut > Commande::STATUS_DRAFT && ! $object->billed) {
					if (! empty($conf->facture->enabled) && $user->rights->facture->creer && empty($conf->global->WORKFLOW_DISABLE_CREATE_INVOICE_FROM_ORDER)) {
						print '<div class="inline-block divButAction"><a class="butAction" href="' . DOL_URL_ROOT . '/compta/facture.php?action=create&amp;origin=' . $object->element . '&amp;originid=' . $object->id . '&amp;socid=' . $object->socid . '">' . $langs->trans("CreateBill") . '</a></div>';
					}
					if ($user->rights->commande->creer && $object->statut > Commande::STATUS_ACCEPTED && empty($conf->global->WORKFLOW_DISABLE_CLASSIFY_BILLED_FROM_ORDER) && empty($conf->global->WORKFLOW_BILL_ON_SHIPMENT)) {
						print '<div class="inline-block divButAction"><a class="butAction" href="' . $_SERVER["PHP_SELF"] . '?id=' . $object->id . '&amp;action=classifybilled">' . $langs->trans("ClassifyBilled") . '</a></div>';
					}
				}

				// Set to shipped
				if (($object->statut == Commande::STATUS_VALIDATED || $object->statut == Commande::STATUS_ACCEPTED) && $user->rights->commande->cloturer) {
					print '<div class="inline-block divButAction"><a class="butAction" href="' . $_SERVER["PHP_SELF"] . '?id=' . $object->id . '&amp;action=shipped">' . $langs->trans('ClassifyShipped') . '</a></div>';
				}

				// Clone
				if ($user->rights->commande->creer) {
					print '<div class="inline-block divButAction"><a class="butAction" href="' . $_SERVER['PHP_SELF'] . '?id=' . $object->id . '&amp;socid=' . $object->socid . '&amp;action=clone&amp;object=order">' . $langs->trans("ToClone") . '</a></div>';
				}

				// Cancel order
				if ($object->statut == Commande::STATUS_VALIDATED &&
				    ((empty($conf->global->MAIN_USE_ADVANCED_PERMS) && ! empty($user->rights->commande->cloturer))
			       	|| (! empty($conf->global->MAIN_USE_ADVANCED_PERMS) && ! empty($user->rights->commande->order_advance->annuler)))
				)
				{
					print '<div class="inline-block divButAction"><a class="butActionDelete" href="' . $_SERVER["PHP_SELF"] . '?id=' . $object->id . '&amp;action=cancel">' . $langs->trans('Cancel') . '</a></div>';
				}

				// Delete order
				if ($user->rights->commande->supprimer) {
					if ($numshipping == 0) {
						print '<div class="inline-block divButAction"><a class="butActionDelete" href="' . $_SERVER["PHP_SELF"] . '?id=' . $object->id . '&amp;action=delete">' . $langs->trans('Delete') . '</a></div>';
					} else {
						print '<div class="inline-block divButAction"><a class="butActionRefused" href="#" title="' . $langs->trans("ShippingExist") . '">' . $langs->trans("Delete") . '</a></div>';
					}
				}
			}
			print '</div>';
		}
		print '<br>';

		if ($action != 'presend')
		{
			print '<div class="fichecenter"><div class="fichehalfleft">';
			// print '<table width="100%"><tr><td width="50%" valign="top">';
			// print '<a name="builddoc"></a>'; // ancre

			/*
			 * Documents generes
			*/
			$comref = dol_sanitizeFileName($object->ref);
			$file = $conf->commande->dir_output . '/' . $comref . '/' . $comref . '.pdf';
			$relativepath = $comref . '/' . $comref . '.pdf';
			$filedir = $conf->commande->dir_output . '/' . $comref;
			$urlsource = $_SERVER["PHP_SELF"] . "?id=" . $object->id;
			$genallowed = $user->rights->commande->creer;
			$delallowed = $user->rights->commande->supprimer;
			$somethingshown = $formfile->show_documents('commande', $comref, $filedir, $urlsource, $genallowed, $delallowed, $object->modelpdf, 1, 0, 0, 28, 0, '', '', '', $soc->default_lang);

			/*
			 * Linked object block
			 */
			$somethingshown = $object->showLinkedObjectBlock();

			print '</div><div class="fichehalfright"><div class="ficheaddleft">';
			// print '</td><td valign="top" width="50%">';

			// List of actions on element
			include_once DOL_DOCUMENT_ROOT . '/core/class/html.formactions.class.php';
			$formactions = new FormActions($db);
			$somethingshown = $formactions->showactions($object, 'order', $socid);

			// print '</td></tr></table>';
			print '</div></div></div>';
		}

		/*
		 * Action presend
		 */
		if ($action == 'presend')
		{
			$object->fetch_projet();

			$ref = dol_sanitizeFileName($object->ref);
			include_once DOL_DOCUMENT_ROOT . '/core/lib/files.lib.php';
			$fileparams = dol_most_recent_file($conf->commande->dir_output . '/' . $ref, preg_quote($ref, '/'));
			$file = $fileparams ['fullname'];

			// Define output language
			$outputlangs = $langs;
			$newlang = '';
			if ($conf->global->MAIN_MULTILANGS && empty($newlang) && ! empty($_REQUEST['lang_id']))
				$newlang = $_REQUEST['lang_id'];
			if ($conf->global->MAIN_MULTILANGS && empty($newlang))
				$newlang = $object->thirdparty->default_lang;

			if (!empty($newlang))
			{
				$outputlangs = new Translate('', $conf);
				$outputlangs->setDefaultLang($newlang);
				$outputlangs->load('commercial');
			}

			// Build document if it not exists
			if (! $file || ! is_readable($file)) {
				$result = $object->generateDocument(GETPOST('model') ? GETPOST('model') : $object->modelpdf, $outputlangs, $hidedetails, $hidedesc, $hideref);
				if ($result <= 0) {
					dol_print_error($db, $result);
					exit();
				}
				$fileparams = dol_most_recent_file($conf->commande->dir_output . '/' . $ref, preg_quote($ref, '/'));
				$file = $fileparams ['fullname'];
			}

			print '<br>';
			print_titre($langs->trans('SendOrderByMail'));

			// Cree l'objet formulaire mail
			include_once DOL_DOCUMENT_ROOT . '/core/class/html.formmail.class.php';
			$formmail = new FormMail($db);
			$formmail->param['langsmodels']=(empty($newlang)?$langs->defaultlang:$newlang);
			$formmail->fromtype = 'user';
			$formmail->fromid = $user->id;
			$formmail->fromname = $user->getFullName($langs);
			$formmail->frommail = $user->email;
			$formmail->withfrom = 1;
			$liste = array();
			foreach ($object->thirdparty->thirdparty_and_contact_email_array(1) as $key => $value)
				$liste [$key] = $value;
			$formmail->withto = GETPOST('sendto') ? GETPOST('sendto') : $liste;
			$formmail->withtocc = $liste;
			$formmail->withtoccc = $conf->global->MAIN_EMAIL_USECCC;
			if (empty($object->ref_client)) {
				$formmail->withtopic = $outputlangs->trans('SendOrderRef', '__ORDERREF__');
			} else if (! empty($object->ref_client)) {
				$formmail->withtopic = $outputlangs->trans('SendOrderRef', '__ORDERREF__ (__REFCLIENT__)');
			}
			$formmail->withfile = 2;
			$formmail->withbody = 1;
			$formmail->withdeliveryreceipt = 1;
			$formmail->withcancel = 1;
			// Tableau des substitutions
			$formmail->substit ['__ORDERREF__'] = $object->ref;
			$formmail->substit ['__SIGNATURE__'] = $user->signature;
			$formmail->substit ['__REFCLIENT__'] = $object->ref_client;
			$formmail->substit ['__THIRPARTY_NAME__'] = $object->thirdparty->name;
			$formmail->substit ['__PROJECT_REF__'] = (is_object($object->projet)?$object->projet->ref:'');
			$formmail->substit ['__PERSONALIZED__'] = '';
			$formmail->substit ['__CONTACTCIVNAME__'] = '';

			$custcontact = '';
			$contactarr = array();
			$contactarr = $object->liste_contact(- 1, 'external');

			if (is_array($contactarr) && count($contactarr) > 0) {
				foreach ($contactarr as $contact) {
					if ($contact['libelle'] == $langs->trans('TypeContact_commande_external_CUSTOMER')) {	// TODO Use code and not label
						$contactstatic = new Contact($db);
						$contactstatic->fetch($contact ['id']);
						$custcontact = $contactstatic->getFullName($langs, 1);
					}
				}

				if (! empty($custcontact)) {
					$formmail->substit['__CONTACTCIVNAME__'] = $custcontact;
				}
			}

			// Tableau des parametres complementaires
			$formmail->param['action'] = 'send';
			$formmail->param['models'] = 'order_send';
			$formmail->param['orderid'] = $object->id;
			$formmail->param['returnurl'] = $_SERVER["PHP_SELF"] . '?id=' . $object->id;

			// Init list of files
			if (GETPOST("mode") == 'init') {
				$formmail->clear_attached_files();
				$formmail->add_attached_files($file, basename($file), dol_mimetype($file));
			}

			// Show form
			print $formmail->get_form();

			print '<br>';
		}
	}
}

llxFooter();
$db->close();<|MERGE_RESOLUTION|>--- conflicted
+++ resolved
@@ -348,11 +348,7 @@
 									$array_options = $lines[$i]->array_options;
 								}
 
-<<<<<<< HEAD
-								$result = $object->addline($desc, $lines[$i]->subprice, $lines[$i]->qty, $lines[$i]->tva_tx, $lines[$i]->localtax1_tx, $lines[$i]->localtax2_tx, $lines[$i]->fk_product, $lines[$i]->remise_percent, $lines[$i]->info_bits, $lines[$i]->fk_remise_except, 'HT', 0, $date_start, $date_end, $product_type, $lines[$i]->rang, $lines[$i]->special_code, $fk_parent_line, $lines[$i]->fk_fournprice, $lines[$i]->pa_ht, $label, $array_option, $lines[$i]->fk_unit);
-=======
-								$result = $object->addline($desc, $lines[$i]->subprice, $lines[$i]->qty, $lines[$i]->tva_tx, $lines[$i]->localtax1_tx, $lines[$i]->localtax2_tx, $lines[$i]->fk_product, $lines[$i]->remise_percent, $lines[$i]->info_bits, $lines[$i]->fk_remise_except, 'HT', 0, $date_start, $date_end, $product_type, $lines[$i]->rang, $lines[$i]->special_code, $fk_parent_line, $lines[$i]->fk_fournprice, $lines[$i]->pa_ht, $label, $array_options);
->>>>>>> 69eaa032
+								$result = $object->addline($desc, $lines[$i]->subprice, $lines[$i]->qty, $lines[$i]->tva_tx, $lines[$i]->localtax1_tx, $lines[$i]->localtax2_tx, $lines[$i]->fk_product, $lines[$i]->remise_percent, $lines[$i]->info_bits, $lines[$i]->fk_remise_except, 'HT', 0, $date_start, $date_end, $product_type, $lines[$i]->rang, $lines[$i]->special_code, $fk_parent_line, $lines[$i]->fk_fournprice, $lines[$i]->pa_ht, $label, $array_options, $lines[$i]->fk_unit);
 
 								if ($result < 0) {
 									$error++;
@@ -752,11 +748,7 @@
 				setEventMessage($mesg, 'errors');
 			} else {
 				// Insert line
-<<<<<<< HEAD
-				$result = $object->addline($desc, $pu_ht, $qty, $tva_tx, $localtax1_tx, $localtax2_tx, $idprod, $remise_percent, $info_bits, 0, $price_base_type, $pu_ttc, $date_start, $date_end, $type, - 1, 0, GETPOST('fk_parent_line'), $fournprice, $buyingprice, $label, $array_option, $fk_unit);
-=======
-				$result = $object->addline($desc, $pu_ht, $qty, $tva_tx, $localtax1_tx, $localtax2_tx, $idprod, $remise_percent, $info_bits, 0, $price_base_type, $pu_ttc, $date_start, $date_end, $type, - 1, 0, GETPOST('fk_parent_line'), $fournprice, $buyingprice, $label, $array_options);
->>>>>>> 69eaa032
+				$result = $object->addline($desc, $pu_ht, $qty, $tva_tx, $localtax1_tx, $localtax2_tx, $idprod, $remise_percent, $info_bits, 0, $price_base_type, $pu_ttc, $date_start, $date_end, $type, - 1, 0, GETPOST('fk_parent_line'), $fournprice, $buyingprice, $label, $array_options, $fk_unit);
 
 				if ($result > 0) {
 					$ret = $object->fetch($object->id); // Reload to get new records
@@ -882,11 +874,7 @@
 		}
 
 		if (! $error) {
-<<<<<<< HEAD
-			$result = $object->updateline(GETPOST('lineid'), $description, $pu_ht, GETPOST('qty'), GETPOST('remise_percent'), $vat_rate, $localtax1_rate, $localtax2_rate, 'HT', $info_bits, $date_start, $date_end, $type, GETPOST('fk_parent_line'), 0, $fournprice, $buyingprice, $label, 0, $array_option, GETPOST('units'));
-=======
-			$result = $object->updateline(GETPOST('lineid'), $description, $pu_ht, GETPOST('qty'), GETPOST('remise_percent'), $vat_rate, $localtax1_rate, $localtax2_rate, 'HT', $info_bits, $date_start, $date_end, $type, GETPOST('fk_parent_line'), 0, $fournprice, $buyingprice, $label, 0, $array_options);
->>>>>>> 69eaa032
+			$result = $object->updateline(GETPOST('lineid'), $description, $pu_ht, GETPOST('qty'), GETPOST('remise_percent'), $vat_rate, $localtax1_rate, $localtax2_rate, 'HT', $info_bits, $date_start, $date_end, $type, GETPOST('fk_parent_line'), 0, $fournprice, $buyingprice, $label, 0, $array_options, GETPOST('units'));
 
 			if ($result >= 0) {
 				if (empty($conf->global->MAIN_DISABLE_PDF_AUTOUPDATE)) {
