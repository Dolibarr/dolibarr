<?php
/* Copyright (C) 2003-2006	Rodolphe Quiedeville	<rodolphe@quiedeville.org>
 * Copyright (C) 2004-2014	Laurent Destailleur		<eldy@users.sourceforge.net>
 * Copyright (C) 2005		Marc Barilley / Ocebo	<marc@ocebo.com>
 * Copyright (C) 2005-2015	Regis Houssin			<regis.houssin@capnetworks.com>
 * Copyright (C) 2006		Andre Cianfarani		<acianfa@free.fr>
 * Copyright (C) 2010-2013	Juanjo Menent			<jmenent@2byte.es>
 * Copyright (C) 2011		Philippe Grand			<philippe.grand@atoo-net.com>
 * Copyright (C) 2012-2013	Christophe Battarel		<christophe.battarel@altairis.fr>
 * Copyright (C) 2012		Marcos García			<marcosgdf@gmail.com>
 * Copyright (C) 2012       Cedric Salvador      <csalvador@gpcsolutions.fr>
 * Copyright (C) 2013		Florian Henry			<florian.henry@open-concept.pro>
 * Copyright (C) 2014       Ferran Marcet			<fmarcet@2byte.es>
 * Copyright (C) 2015       Jean-François Ferry		<jfefe@aternatik.fr>
 *
 * This program is free software; you can redistribute it and/or modify
 * it under the terms of the GNU General Public License as published by
 * the Free Software Foundation; either version 3 of the License, or
 * (at your option) any later version.
 *
 * This program is distributed in the hope that it will be useful,
 * but WITHOUT ANY WARRANTY; without even the implied warranty of
 * MERCHANTABILITY or FITNESS FOR A PARTICULAR PURPOSE.  See the
 *  GNU General Public License for more details.
 *
 * You should have received a copy of the GNU General Public License
 * along with this program. If not, see <http://www.gnu.org/licenses/>.
 */

/**
 * \file htdocs/commande/card.php
 * \ingroup commande
 * \brief Page to show customer order
 */
require '../main.inc.php';
require_once DOL_DOCUMENT_ROOT . '/core/class/html.formfile.class.php';
require_once DOL_DOCUMENT_ROOT . '/core/class/html.formorder.class.php';
require_once DOL_DOCUMENT_ROOT . '/core/modules/commande/modules_commande.php';
require_once DOL_DOCUMENT_ROOT . '/commande/class/commande.class.php';
require_once DOL_DOCUMENT_ROOT . '/comm/action/class/actioncomm.class.php';
require_once DOL_DOCUMENT_ROOT . '/core/lib/order.lib.php';
require_once DOL_DOCUMENT_ROOT . '/core/lib/functions2.lib.php';
require_once DOL_DOCUMENT_ROOT . '/core/class/extrafields.class.php';
if (! empty($conf->propal->enabled))
	require DOL_DOCUMENT_ROOT . '/comm/propal/class/propal.class.php';
if (! empty($conf->projet->enabled)) {
	require DOL_DOCUMENT_ROOT . '/projet/class/project.class.php';
	require_once DOL_DOCUMENT_ROOT . '/core/class/html.formprojet.class.php';
}
require_once DOL_DOCUMENT_ROOT . '/core/class/doleditor.class.php';

$langs->load('orders');
$langs->load('sendings');
$langs->load('companies');
$langs->load('bills');
$langs->load('propal');
$langs->load('deliveries');
$langs->load('sendings');
$langs->load('products');
if (!empty($conf->incoterm->enabled)) $langs->load('incoterm');
if (! empty($conf->margin->enabled))
	$langs->load('margins');

$id = (GETPOST('id', 'int') ? GETPOST('id', 'int') : GETPOST('orderid', 'int'));
$ref = GETPOST('ref', 'alpha');
$socid = GETPOST('socid', 'int');
$action = GETPOST('action', 'alpha');
$confirm = GETPOST('confirm', 'alpha');
$lineid = GETPOST('lineid', 'int');
$origin = GETPOST('origin', 'alpha');
$originid = (GETPOST('originid', 'int') ? GETPOST('originid', 'int') : GETPOST('origin_id', 'int')); // For backward compatibility

// PDF
$hidedetails = (GETPOST('hidedetails', 'int') ? GETPOST('hidedetails', 'int') : (! empty($conf->global->MAIN_GENERATE_DOCUMENTS_HIDE_DETAILS) ? 1 : 0));
$hidedesc = (GETPOST('hidedesc', 'int') ? GETPOST('hidedesc', 'int') : (! empty($conf->global->MAIN_GENERATE_DOCUMENTS_HIDE_DESC) ? 1 : 0));
$hideref = (GETPOST('hideref', 'int') ? GETPOST('hideref', 'int') : (! empty($conf->global->MAIN_GENERATE_DOCUMENTS_HIDE_REF) ? 1 : 0));

// Security check
if (! empty($user->societe_id))
	$socid = $user->societe_id;
$result = restrictedArea($user, 'commande', $id);

$object = new Commande($db);
$extrafields = new ExtraFields($db);

// fetch optionals attributes and labels
$extralabels = $extrafields->fetch_name_optionals_label($object->table_element);

// Load object
include DOL_DOCUMENT_ROOT.'/core/actions_fetchobject.inc.php';  // Must be include, not includ_once

// Initialize technical object to manage hooks of thirdparties. Note that conf->hooks_modules contains array array
$hookmanager->initHooks(array('ordercard','globalcard'));

$permissionnote = $user->rights->commande->creer; // Used by the include of actions_setnotes.inc.php
$permissionedit = $user->rights->commande->creer; // Used by the include of actions_lineupdown.inc.php



/*
 * Actions
 */

$parameters = array('socid' => $socid);
$reshook = $hookmanager->executeHooks('doActions', $parameters, $object, $action); // Note that $action and $object may have been modified by some hooks
if ($reshook < 0) setEventMessages($hookmanager->error, $hookmanager->errors, 'errors');

if (empty($reshook))
{
	if ($cancel) $action='';

	include DOL_DOCUMENT_ROOT.'/core/actions_setnotes.inc.php'; 	// Must be include, not include_once

	include DOL_DOCUMENT_ROOT.'/core/actions_lineupdown.inc.php';	// Must be include, not include_once

	// Action clone object
	if ($action == 'confirm_clone' && $confirm == 'yes' && $user->rights->commande->creer)
	{
		if (1==0 && ! GETPOST('clone_content') && ! GETPOST('clone_receivers'))
		{
			setEventMessage($langs->trans("NoCloneOptionsSpecified"), 'errors');
		}
		else
		{
			if ($object->id > 0)
			{
				// Because createFromClone modifies the object, we must clone it so that we can restore it later
				$orig = dol_clone($object);

				$result=$object->createFromClone($socid);
				if ($result > 0)
				{
					header("Location: ".$_SERVER['PHP_SELF'].'?id='.$result);
					exit;
				}
				else
				{
					setEventMessage($object->error, 'errors');
					$object = $orig;
					$action='';
				}
			}
		}
	}

	// Reopen a closed order
	else if ($action == 'reopen' && $user->rights->commande->creer)
	{
		if ($object->statut == STATUS_CANCELED || $object->statut == Commande::STATUS_CLOSED)
		{
			$result = $object->set_reopen($user);
			if ($result > 0)
			{
				header('Location: '.$_SERVER["PHP_SELF"].'?id='.$object->id);
				exit;
			}
			else
			{
				setEventMessage($object->error, 'errors');
			}
		}
	}

	// Suppression de la commande
	else if ($action == 'confirm_delete' && $confirm == 'yes' && $user->rights->commande->supprimer)
	{
		$result = $object->delete($user);
		if ($result > 0)
		{
			header('Location: index.php');
			exit;
		}
		else
		{
			setEventMessage($object->error, 'errors');
		}
	}

	// Remove a product line
	else if ($action == 'confirm_deleteline' && $confirm == 'yes' && $user->rights->commande->creer)
	{
		$result = $object->deleteline($lineid);
		if ($result > 0)
		{
			// Define output language
			$outputlangs = $langs;
			$newlang = '';
			if ($conf->global->MAIN_MULTILANGS && empty($newlang) && GETPOST('lang_id'))
				$newlang = GETPOST('lang_id');
			if ($conf->global->MAIN_MULTILANGS && empty($newlang))
				$newlang = $object->thirdparty->default_lang;
			if (! empty($newlang)) {
				$outputlangs = new Translate("", $conf);
				$outputlangs->setDefaultLang($newlang);
			}
			if (empty($conf->global->MAIN_DISABLE_PDF_AUTOUPDATE)) {
				$ret = $object->fetch($object->id); // Reload to get new records
				$object->generateDocument($object->modelpdf, $outputlangs, $hidedetails, $hidedesc, $hideref);
			}

			header('Location: '.$_SERVER["PHP_SELF"].'?id='.$object->id);
			exit;
		}
		else
		{
			setEventMessage($object->error, 'errors');
		}
	}

	// Categorisation dans projet
	else if ($action == 'classin' && $user->rights->commande->creer)
	{
		$object->setProject(GETPOST('projectid'));
	}

	// Add order
	else if ($action == 'add' && $user->rights->commande->creer)
	{
		$datecommande = dol_mktime(12, 0, 0, GETPOST('remonth'), GETPOST('reday'), GETPOST('reyear'));
		$datelivraison = dol_mktime(12, 0, 0, GETPOST('liv_month'), GETPOST('liv_day'), GETPOST('liv_year'));

		if ($datecommande == '') {
			setEventMessage($langs->trans('ErrorFieldRequired', $langs->transnoentities('Date')), 'errors');
			$action = 'create';
			$error++;
		}

		if ($socid < 1) {
			setEventMessage($langs->trans("ErrorFieldRequired", $langs->transnoentitiesnoconv("Customer")), 'errors');
			$action = 'create';
			$error++;
		}

		if (! $error) {
			$object->socid = $socid;
			$object->fetch_thirdparty();

			$db->begin();

			$object->date_commande = $datecommande;
			$object->note_private = GETPOST('note_private');
			$object->note_public = GETPOST('note_public');
			$object->source = GETPOST('source_id');
			$object->fk_project = GETPOST('projectid');
			$object->ref_client = GETPOST('ref_client');
			$object->modelpdf = GETPOST('model');
			$object->cond_reglement_id = GETPOST('cond_reglement_id');
			$object->mode_reglement_id = GETPOST('mode_reglement_id');
	        $object->fk_account = GETPOST('fk_account', 'int');
			$object->availability_id = GETPOST('availability_id');
			$object->demand_reason_id = GETPOST('demand_reason_id');
			$object->date_livraison = $datelivraison;
	        $object->shipping_method_id = GETPOST('shipping_method_id', 'int');
			$object->fk_delivery_address = GETPOST('fk_address');
			$object->contactid = GETPOST('contactid');
			$object->fk_incoterms = GETPOST('incoterm_id', 'int');
			$object->location_incoterms = GETPOST('location_incoterms', 'alpha');

			// If creation from another object of another module (Example: origin=propal, originid=1)
			if (! empty($origin) && ! empty($originid))
			{
				// Parse element/subelement (ex: project_task)
				$element = $subelement = $origin;
				if (preg_match('/^([^_]+)_([^_]+)/i', $origin, $regs)) {
					$element = $regs [1];
					$subelement = $regs [2];
				}

				// For compatibility
				if ($element == 'order') {
					$element = $subelement = 'commande';
				}
				if ($element == 'propal') {
					$element = 'comm/propal';
					$subelement = 'propal';
				}
				if ($element == 'contract') {
					$element = $subelement = 'contrat';
				}

				$object->origin = $origin;
				$object->origin_id = $originid;

				// Possibility to add external linked objects with hooks
				$object->linked_objects [$object->origin] = $object->origin_id;
				$other_linked_objects = GETPOST('other_linked_objects', 'array');
				if (! empty($other_linked_objects)) {
					$object->linked_objects = array_merge($object->linked_objects, $other_linked_objects);
				}

				// Fill array 'array_options' with data from add form
				$ret = $extrafields->setOptionalsFromPost($extralabels, $object);
				if ($ret < 0) $error++;

				if (! $error)
				{
					$object_id = $object->create($user);

					if ($object_id > 0)
					{
						dol_include_once('/' . $element . '/class/' . $subelement . '.class.php');

						$classname = ucfirst($subelement);
						$srcobject = new $classname($db);

						dol_syslog("Try to find source object origin=" . $object->origin . " originid=" . $object->origin_id . " to add lines");
						$result = $srcobject->fetch($object->origin_id);
						if ($result > 0)
						{
							$lines = $srcobject->lines;
							if (empty($lines) && method_exists($srcobject, 'fetch_lines'))
							{
								$srcobject->fetch_lines();
								$lines = $srcobject->lines;
							}

							$fk_parent_line = 0;
							$num = count($lines);

							for($i = 0; $i < $num; $i ++)
							{
								$label = (! empty($lines[$i]->label) ? $lines[$i]->label : '');
								$desc = (! empty($lines[$i]->desc) ? $lines[$i]->desc : $lines[$i]->libelle);
								$product_type = (! empty($lines[$i]->product_type) ? $lines[$i]->product_type : 0);

								// Dates
								// TODO mutualiser
								$date_start = $lines[$i]->date_debut_prevue;
								if ($lines[$i]->date_debut_reel)
									$date_start = $lines[$i]->date_debut_reel;
								if ($lines[$i]->date_start)
									$date_start = $lines[$i]->date_start;
								$date_end = $lines[$i]->date_fin_prevue;
								if ($lines[$i]->date_fin_reel)
									$date_end = $lines[$i]->date_fin_reel;
								if ($lines[$i]->date_end)
									$date_end = $lines[$i]->date_end;

									// Reset fk_parent_line for no child products and special product
								if (($lines[$i]->product_type != 9 && empty($lines[$i]->fk_parent_line)) || $lines[$i]->product_type == 9) {
									$fk_parent_line = 0;
								}

								// Extrafields
								if (empty($conf->global->MAIN_EXTRAFIELDS_DISABLED) && method_exists($lines[$i], 'fetch_optionals')) 							// For avoid conflicts if
								                                                                                                      // trigger used
								{
									$lines[$i]->fetch_optionals($lines[$i]->rowid);
									$array_options = $lines[$i]->array_options;
								}

								$result = $object->addline($desc, $lines[$i]->subprice, $lines[$i]->qty, $lines[$i]->tva_tx, $lines[$i]->localtax1_tx, $lines[$i]->localtax2_tx, $lines[$i]->fk_product, $lines[$i]->remise_percent, $lines[$i]->info_bits, $lines[$i]->fk_remise_except, 'HT', 0, $date_start, $date_end, $product_type, $lines[$i]->rang, $lines[$i]->special_code, $fk_parent_line, $lines[$i]->fk_fournprice, $lines[$i]->pa_ht, $label, $array_options, $lines[$i]->fk_unit);

								if ($result < 0) {
									$error++;
									break;
								}

								// Defined the new fk_parent_line
								if ($result > 0 && $lines[$i]->product_type == 9) {
									$fk_parent_line = $result;
								}
							}

							// Hooks
							$parameters = array('objFrom' => $srcobject);
							$reshook = $hookmanager->executeHooks('createFrom', $parameters, $object, $action); // Note that $action and $object may have been
							                                                                               // modified by hook
							if ($reshook < 0)
								$error++;
						} else {
							setEventMessage($srcobject->error, 'errors');
							$error++;
						}
					} else {
						setEventMessage($object->error, 'errors');
						$error++;
					}
				} else {
					// Required extrafield left blank, error message already defined by setOptionalsFromPost()
					$action = 'create';
				}
			} else {
				// Fill array 'array_options' with data from add form
				$ret = $extrafields->setOptionalsFromPost($extralabels, $object);
				if ($ret < 0) $error++;

				if (! $error)
				{
					$object_id = $object->create($user);

					// If some invoice's lines already known
					$NBLINES = 8;
					for($i = 1; $i <= $NBLINES; $i ++) {
						if ($_POST['idprod' . $i]) {
							$xid = 'idprod' . $i;
							$xqty = 'qty' . $i;
							$xremise = 'remise_percent' . $i;
							$object->add_product($_POST[$xid], $_POST[$xqty], $_POST[$xremise]);
						}
					}
				}
			}

			// Insert default contacts if defined
			if ($object_id > 0)
			{
				if (GETPOST('contactid'))
				{
					$result = $object->add_contact(GETPOST('contactid'), 'CUSTOMER', 'external');
					if ($result < 0) {
						setEventMessage($langs->trans("ErrorFailedToAddContact"), 'errors');
						$error++;
					}
				}

				$id = $object_id;
				$action = '';
			}

			// End of object creation, we show it
			if ($object_id > 0 && ! $error)
			{
				$db->commit();
				header('Location: ' . $_SERVER["PHP_SELF"] . '?id=' . $object_id);
				exit();
			} else {
				$db->rollback();
				$action = 'create';
				setEventMessage($object->error, 'errors');
			}
		}
	}

	else if ($action == 'classifybilled' && $user->rights->commande->creer)
	{
		$ret=$object->classifyBilled();

		if ($ret < 0) {
			setEventMessage($object->error, 'errors');
		}
	}

	// Positionne ref commande client
	else if ($action == 'set_ref_client' && $user->rights->commande->creer) {
		$object->set_ref_client($user, GETPOST('ref_client'));
	}

	else if ($action == 'setremise' && $user->rights->commande->creer) {
		$object->set_remise($user, GETPOST('remise'));
	}

	else if ($action == 'setabsolutediscount' && $user->rights->commande->creer) {
		if (GETPOST('remise_id')) {
			if ($object->id > 0) {
				$object->insert_discount(GETPOST('remise_id'));
			} else {
				dol_print_error($db, $object->error);
			}
		}
	}

	else if ($action == 'setdate' && $user->rights->commande->creer) {
		// print "x ".$_POST['liv_month'].", ".$_POST['liv_day'].", ".$_POST['liv_year'];
		$date = dol_mktime(0, 0, 0, GETPOST('order_month'), GETPOST('order_day'), GETPOST('order_year'));

		$result = $object->set_date($user, $date);
		if ($result < 0) {
			setEventMessage($object->error, 'errors');
		}
	}

	else if ($action == 'setdate_livraison' && $user->rights->commande->creer) {
		// print "x ".$_POST['liv_month'].", ".$_POST['liv_day'].", ".$_POST['liv_year'];
		$datelivraison = dol_mktime(0, 0, 0, GETPOST('liv_month'), GETPOST('liv_day'), GETPOST('liv_year'));

		$result = $object->set_date_livraison($user, $datelivraison);
		if ($result < 0) {
			setEventMessage($object->error, 'errors');
		}
	}

	else if ($action == 'setmode' && $user->rights->commande->creer) {
		$result = $object->setPaymentMethods(GETPOST('mode_reglement_id', 'int'));
		if ($result < 0)
			dol_print_error($db, $object->error);
	}

	else if ($action == 'setavailability' && $user->rights->commande->creer) {
		$result = $object->availability(GETPOST('availability_id'));
		if ($result < 0)
			dol_print_error($db, $object->error);
	}

	else if ($action == 'setdemandreason' && $user->rights->commande->creer) {
		$result = $object->demand_reason(GETPOST('demand_reason_id'));
		if ($result < 0)
			dol_print_error($db, $object->error);
	}

	else if ($action == 'setconditions' && $user->rights->commande->creer) {
		$result = $object->setPaymentTerms(GETPOST('cond_reglement_id', 'int'));
		if ($result < 0) {
			dol_print_error($db, $object->error);
		} else {
			if (empty($conf->global->MAIN_DISABLE_PDF_AUTOUPDATE)) {
				// Define output language
				$outputlangs = $langs;
				$newlang = GETPOST('lang_id', 'alpha');
				if ($conf->global->MAIN_MULTILANGS && empty($newlang))
					$newlang = $object->thirdparty->default_lang;
				if (! empty($newlang)) {
					$outputlangs = new Translate("", $conf);
					$outputlangs->setDefaultLang($newlang);
				}

				$ret = $object->fetch($object->id); // Reload to get new records
				$object->generateDocument($object->modelpdf, $outputlangs, $hidedetails, $hidedesc, $hideref);
			}
		}
	}

	// Set incoterm
	elseif ($action == 'set_incoterms' && !empty($conf->incoterm->enabled))
    {
    	$result = $object->setIncoterms(GETPOST('incoterm_id', 'int'), GETPOST('location_incoterms', 'alpha'));
    }

	// bank account
	else if ($action == 'setbankaccount' && $user->rights->commande->creer) {
	    $result=$object->setBankAccount(GETPOST('fk_account', 'int'));
	}

	// shipping method
	else if ($action == 'setshippingmethod' && $user->rights->commande->creer) {
	    $result = $object->setShippingMethod(GETPOST('shipping_method_id', 'int'));
	}

	else if ($action == 'setremisepercent' && $user->rights->commande->creer) {
		$result = $object->set_remise($user, GETPOST('remise_percent'));
	}

	else if ($action == 'setremiseabsolue' && $user->rights->commande->creer) {
		$result = $object->set_remise_absolue($user, GETPOST('remise_absolue'));
	}

	// Add a new line
	else if ($action == 'addline' && $user->rights->commande->creer)
	{
		$langs->load('errors');
		$error = 0;

		// Set if we used free entry or predefined product
		$predef='';
		$product_desc=(GETPOST('dp_desc')?GETPOST('dp_desc'):'');
		$price_ht = GETPOST('price_ht');
		if (GETPOST('prod_entry_mode') == 'free')
		{
			$idprod=0;
			$tva_tx = (GETPOST('tva_tx') ? GETPOST('tva_tx') : 0);
		}
		else
		{
			$idprod=GETPOST('idprod', 'int');
			$tva_tx = '';
		}

		$qty = GETPOST('qty' . $predef);
		$remise_percent = GETPOST('remise_percent' . $predef);

		// Extrafields
		$extrafieldsline = new ExtraFields($db);
		$extralabelsline = $extrafieldsline->fetch_name_optionals_label($object->table_element_line);
		$array_options = $extrafieldsline->getOptionalsFromPost($extralabelsline, $predef);
		// Unset extrafield
		if (is_array($extralabelsline)) {
			// Get extra fields
			foreach ($extralabelsline as $key => $value) {
				unset($_POST["options_" . $key]);
			}
		}

		if (empty($idprod) && ($price_ht < 0) && ($qty < 0)) {
			setEventMessage($langs->trans('ErrorBothFieldCantBeNegative', $langs->transnoentitiesnoconv('UnitPriceHT'), $langs->transnoentitiesnoconv('Qty')), 'errors');
			$error++;
		}
		if (GETPOST('prod_entry_mode') == 'free' && empty($idprod) && GETPOST('type') < 0) {
			setEventMessage($langs->trans('ErrorFieldRequired', $langs->transnoentitiesnoconv('Type')), 'errors');
			$error++;
		}
		if (GETPOST('prod_entry_mode') == 'free' && empty($idprod) && (! ($price_ht >= 0) || $price_ht == '')) 	// Unit price can be 0 but not ''
		{
			setEventMessage($langs->trans("ErrorFieldRequired", $langs->transnoentitiesnoconv("UnitPriceHT")), 'errors');
			$error++;
		}
		if ($qty == '') {
			setEventMessage($langs->trans('ErrorFieldRequired', $langs->transnoentitiesnoconv('Qty')), 'errors');
			$error++;
		}
		if (GETPOST('prod_entry_mode') == 'free' && empty($idprod) && empty($product_desc)) {
			setEventMessage($langs->trans('ErrorFieldRequired', $langs->transnoentitiesnoconv('Description')), 'errors');
			$error++;
		}

		if (! $error && ($qty >= 0) && (! empty($product_desc) || ! empty($idprod))) {
			// Clean parameters
			$date_start=dol_mktime(GETPOST('date_start'.$predef.'hour'), GETPOST('date_start'.$predef.'min'), 0, GETPOST('date_start'.$predef.'month'), GETPOST('date_start'.$predef.'day'), GETPOST('date_start'.$predef.'year'));
			$date_end=dol_mktime(GETPOST('date_start'.$predef.'hour'), GETPOST('date_start'.$predef.'min'), 0, GETPOST('date_end'.$predef.'month'), GETPOST('date_end'.$predef.'day'), GETPOST('date_end'.$predef.'year'));
			$price_base_type = (GETPOST('price_base_type', 'alpha')?GETPOST('price_base_type', 'alpha'):'HT');

			// Ecrase $pu par celui du produit
			// Ecrase $desc par celui du produit
			// Ecrase $txtva par celui du produit
			// Ecrase $base_price_type par celui du produit
			if (! empty($idprod)) {
				$prod = new Product($db);
				$prod->fetch($idprod);

				$label = ((GETPOST('product_label') && GETPOST('product_label') != $prod->label) ? GETPOST('product_label') : '');

				// Update if prices fields are defined
					$tva_tx = get_default_tva($mysoc, $object->thirdparty, $prod->id);
					$tva_npr = get_default_npr($mysoc, $object->thirdparty, $prod->id);
					$pu_ht = $prod->price;
					$pu_ttc = $prod->price_ttc;
					$price_min = $prod->price_min;
					$price_base_type = $prod->price_base_type;

					// multiprix
					if (! empty($conf->global->PRODUIT_MULTIPRICES) && ! empty($object->thirdparty->price_level))
					{
						$pu_ht = $prod->multiprices[$object->thirdparty->price_level];
						$pu_ttc = $prod->multiprices_ttc[$object->thirdparty->price_level];
						$price_min = $prod->multiprices_min[$object->thirdparty->price_level];
						$price_base_type = $prod->multiprices_base_type[$object->thirdparty->price_level];
						if (isset($prod->multiprices_tva_tx[$object->client->price_level])) $tva_tx=$prod->multiprices_tva_tx[$object->client->price_level];
						if (isset($prod->multiprices_recuperableonly[$object->client->price_level])) $tva_npr=$prod->multiprices_recuperableonly[$object->client->price_level];
						$tva_tx=$prod->multiprices_tva_tx[$object->thirdparty->price_level];
						$tva_npr=$prod->multiprices_recuperableonly[$object->thirdparty->price_level];
					}
					elseif (! empty($conf->global->PRODUIT_CUSTOMER_PRICES))
					{
						require_once DOL_DOCUMENT_ROOT . '/product/class/productcustomerprice.class.php';

						$prodcustprice = new Productcustomerprice($db);

						$filter = array('t.fk_product' => $prod->id,'t.fk_soc' => $object->thirdparty->id);

						$result = $prodcustprice->fetch_all('', '', 0, 0, $filter);
						if ($result >= 0)
						{
							if (count($prodcustprice->lines) > 0)
							{
								$pu_ht = price($prodcustprice->lines [0]->price);
								$pu_ttc = price($prodcustprice->lines [0]->price_ttc);
								$price_base_type = $prodcustprice->lines [0]->price_base_type;
								$prod->tva_tx = $prodcustprice->lines [0]->tva_tx;
							}
						}
						else
						{
							setEventMessage($prodcustprice->error,'errors');
						}
					}

					// if price ht is forced (ie: calculated by margin rate and cost price)
					if (! empty($price_ht)) {
						$pu_ht = price2num($price_ht, 'MU');
						$pu_ttc = price2num($pu_ht * (1 + ($tva_tx / 100)), 'MU');
					}

					// On reevalue prix selon taux tva car taux tva transaction peut etre different
					// de ceux du produit par defaut (par exemple si pays different entre vendeur et acheteur).
					elseif ($tva_tx != $prod->tva_tx) {
						if ($price_base_type != 'HT') {
							$pu_ht = price2num($pu_ttc / (1 + ($tva_tx / 100)), 'MU');
						} else {
							$pu_ttc = price2num($pu_ht * (1 + ($tva_tx / 100)), 'MU');
						}
					}

					$desc = '';

					// Define output language
					if (! empty($conf->global->MAIN_MULTILANGS) && ! empty($conf->global->PRODUIT_TEXTS_IN_THIRDPARTY_LANGUAGE)) {
						$outputlangs = $langs;
						$newlang = '';
						if (empty($newlang) && GETPOST('lang_id'))
							$newlang = GETPOST('lang_id');
						if (empty($newlang))
							$newlang = $object->thirdparty->default_lang;
						if (! empty($newlang)) {
							$outputlangs = new Translate("", $conf);
							$outputlangs->setDefaultLang($newlang);
						}

						$desc = (! empty($prod->multilangs [$outputlangs->defaultlang] ["description"])) ? $prod->multilangs [$outputlangs->defaultlang] ["description"] : $prod->description;
					} else {
						$desc = $prod->description;
					}

					$desc = dol_concatdesc($desc, $product_desc);

					// Add custom code and origin country into description
					if (empty($conf->global->MAIN_PRODUCT_DISABLE_CUSTOMCOUNTRYCODE) && (! empty($prod->customcode) || ! empty($prod->country_code))) {
						$tmptxt = '(';
						if (! empty($prod->customcode))
							$tmptxt .= $langs->transnoentitiesnoconv("CustomCode") . ': ' . $prod->customcode;
						if (! empty($prod->customcode) && ! empty($prod->country_code))
							$tmptxt .= ' - ';
						if (! empty($prod->country_code))
							$tmptxt .= $langs->transnoentitiesnoconv("CountryOrigin") . ': ' . getCountry($prod->country_code, 0, $db, $langs, 0);
						$tmptxt .= ')';
						$desc = dol_concatdesc($desc, $tmptxt);
					}

				$type = $prod->type;
				$fk_unit = $prod->fk_unit;
			} else {
				$pu_ht = price2num($price_ht, 'MU');
				$pu_ttc = price2num(GETPOST('price_ttc'), 'MU');
				$tva_npr = (preg_match('/\*/', $tva_tx) ? 1 : 0);
				$tva_tx = str_replace('*', '', $tva_tx);
				$label = (GETPOST('product_label') ? GETPOST('product_label') : '');
				$desc = $product_desc;
				$type = GETPOST('type');
				$fk_unit=GETPOST('units', 'alpha');
			}

			// Margin
			$fournprice = (GETPOST('fournprice' . $predef) ? GETPOST('fournprice' . $predef) : '');
			$buyingprice = (GETPOST('buying_price' . $predef) ? GETPOST('buying_price' . $predef) : '');

			// Local Taxes
			$localtax1_tx = get_localtax($tva_tx, 1, $object->thirdparty);
			$localtax2_tx = get_localtax($tva_tx, 2, $object->thirdparty);

			$desc = dol_htmlcleanlastbr($desc);

			$info_bits = 0;
			if ($tva_npr)
				$info_bits |= 0x01;

			if (! empty($price_min) && (price2num($pu_ht) * (1 - price2num($remise_percent) / 100) < price2num($price_min))) {
				$mesg = $langs->trans("CantBeLessThanMinPrice", price(price2num($price_min, 'MU'), 0, $langs, 0, 0, - 1, $conf->currency));
				setEventMessage($mesg, 'errors');
			} else {
				// Insert line
				$result = $object->addline($desc, $pu_ht, $qty, $tva_tx, $localtax1_tx, $localtax2_tx, $idprod, $remise_percent, $info_bits, 0, $price_base_type, $pu_ttc, $date_start, $date_end, $type, - 1, 0, GETPOST('fk_parent_line'), $fournprice, $buyingprice, $label, $array_options, $fk_unit);

				if ($result > 0) {
					$ret = $object->fetch($object->id); // Reload to get new records

					if (empty($conf->global->MAIN_DISABLE_PDF_AUTOUPDATE)) {
						// Define output language
						$outputlangs = $langs;
						$newlang = GETPOST('lang_id', 'alpha');
						if (! empty($conf->global->MAIN_MULTILANGS) && empty($newlang))
							$newlang = $object->thirdparty->default_lang;
						if (! empty($newlang)) {
							$outputlangs = new Translate("", $conf);
							$outputlangs->setDefaultLang($newlang);
						}

						$object->generateDocument($object->modelpdf, $outputlangs, $hidedetails, $hidedesc, $hideref);
					}

					unset($_POST['prod_entry_mode']);

					unset($_POST['qty']);
					unset($_POST['type']);
					unset($_POST['remise_percent']);
					unset($_POST['price_ht']);
					unset($_POST['price_ttc']);
					unset($_POST['tva_tx']);
					unset($_POST['product_ref']);
					unset($_POST['product_label']);
					unset($_POST['product_desc']);
					unset($_POST['fournprice']);
					unset($_POST['buying_price']);
					unset($_POST['np_marginRate']);
					unset($_POST['np_markRate']);
					unset($_POST['dp_desc']);
					unset($_POST['idprod']);
					unset($_POST['units']);

			    	unset($_POST['date_starthour']);
			    	unset($_POST['date_startmin']);
			    	unset($_POST['date_startsec']);
			    	unset($_POST['date_startday']);
			    	unset($_POST['date_startmonth']);
			    	unset($_POST['date_startyear']);
			    	unset($_POST['date_endhour']);
			    	unset($_POST['date_endmin']);
			    	unset($_POST['date_endsec']);
			    	unset($_POST['date_endday']);
			    	unset($_POST['date_endmonth']);
			    	unset($_POST['date_endyear']);
				} else {
					setEventMessage($object->error, 'errors');
				}
			}
		}
	}

	/*
	 *  Update a line
	 */
	else if ($action == 'updateline' && $user->rights->commande->creer && GETPOST('save'))
	{
		// Clean parameters
		$date_start='';
		$date_end='';
		$date_start=dol_mktime(GETPOST('date_starthour'), GETPOST('date_startmin'), 0, GETPOST('date_startmonth'), GETPOST('date_startday'), GETPOST('date_startyear'));
		$date_end=dol_mktime(GETPOST('date_starthour'), GETPOST('date_startmin'), 0, GETPOST('date_endmonth'), GETPOST('date_endday'), GETPOST('date_endyear'));
		$description=dol_htmlcleanlastbr(GETPOST('product_desc'));
		$pu_ht=GETPOST('price_ht');
		$vat_rate=(GETPOST('tva_tx')?GETPOST('tva_tx'):0);

		// Define info_bits
		$info_bits = 0;
		if (preg_match('/\*/', $vat_rate))
			$info_bits |= 0x01;

		// Define vat_rate
		$vat_rate = str_replace('*', '', $vat_rate);
		$localtax1_rate = get_localtax($vat_rate, 1, $object->thirdparty, $mysoc);
		$localtax2_rate = get_localtax($vat_rate, 2, $object->thirdparty, $mysoc);

		// Add buying price
		$fournprice = (GETPOST('fournprice') ? GETPOST('fournprice') : '');
		$buyingprice = (GETPOST('buying_price') ? GETPOST('buying_price') : '');

		// Extrafields Lines
		$extrafieldsline = new ExtraFields($db);
		$extralabelsline = $extrafieldsline->fetch_name_optionals_label($object->table_element_line);
		$array_options = $extrafieldsline->getOptionalsFromPost($extralabelsline);
		// Unset extrafield POST Data
		if (is_array($extralabelsline)) {
			foreach ($extralabelsline as $key => $value) {
				unset($_POST["options_" . $key]);
			}
		}

		// Define special_code for special lines
		$special_code=GETPOST('special_code');
		if (! GETPOST('qty')) $special_code=3;

		// Check minimum price
		$productid = GETPOST('productid', 'int');
		if (! empty($productid)) {
			$product = new Product($db);
			$product->fetch($productid);

			$type = $product->type;

			$price_min = $product->price_min;
			if (! empty($conf->global->PRODUIT_MULTIPRICES) && ! empty($object->thirdparty->price_level))
				$price_min = $product->multiprices_min [$object->thirdparty->price_level];

			$label = ((GETPOST('update_label') && GETPOST('product_label')) ? GETPOST('product_label') : '');

			if ($price_min && (price2num($pu_ht) * (1 - price2num(GETPOST('remise_percent')) / 100) < price2num($price_min))) {
				setEventMessage($langs->trans("CantBeLessThanMinPrice", price(price2num($price_min, 'MU'), 0, $langs, 0, 0, - 1, $conf->currency)), 'errors');
				$error++;
			}
		} else {
			$type = GETPOST('type');
			$label = (GETPOST('product_label') ? GETPOST('product_label') : '');

			// Check parameters
			if (GETPOST('type') < 0) {
				setEventMessage($langs->trans("ErrorFieldRequired", $langs->transnoentitiesnoconv("Type")), 'errors');
				$error++;
			}
		}

		if (! $error) {
			$result = $object->updateline(GETPOST('lineid'), $description, $pu_ht, GETPOST('qty'), GETPOST('remise_percent'), $vat_rate, $localtax1_rate, $localtax2_rate, 'HT', $info_bits, $date_start, $date_end, $type, GETPOST('fk_parent_line'), 0, $fournprice, $buyingprice, $label, $special_code, $array_options, GETPOST('units'));

			if ($result >= 0) {
				if (empty($conf->global->MAIN_DISABLE_PDF_AUTOUPDATE)) {
					// Define output language
					$outputlangs = $langs;
					$newlang = '';
					if ($conf->global->MAIN_MULTILANGS && empty($newlang) && GETPOST('lang_id'))
						$newlang = GETPOST('lang_id');
					if ($conf->global->MAIN_MULTILANGS && empty($newlang))
						$newlang = $object->thirdparty->default_lang;
					if (! empty($newlang)) {
						$outputlangs = new Translate("", $conf);
						$outputlangs->setDefaultLang($newlang);
					}

					$ret = $object->fetch($object->id); // Reload to get new records
					$object->generateDocument($object->modelpdf, $outputlangs, $hidedetails, $hidedesc, $hideref);
				}

				unset($_POST['qty']);
				unset($_POST['type']);
				unset($_POST['productid']);
				unset($_POST['remise_percent']);
				unset($_POST['price_ht']);
				unset($_POST['price_ttc']);
				unset($_POST['tva_tx']);
				unset($_POST['product_ref']);
				unset($_POST['product_label']);
				unset($_POST['product_desc']);
				unset($_POST['fournprice']);
				unset($_POST['buying_price']);
			} else {
				setEventMessage($object->error, 'errors');
			}
		}
	}

	else if ($action == 'updateline' && $user->rights->commande->creer && GETPOST('cancel') == $langs->trans('Cancel')) {
		header('Location: ' . $_SERVER['PHP_SELF'] . '?id=' . $object->id); // Pour reaffichage de la fiche en cours d'edition
		exit();
	}

	else if ($action == 'confirm_validate' && $confirm == 'yes' &&
        ((empty($conf->global->MAIN_USE_ADVANCED_PERMS) && ! empty($user->rights->commande->creer))
       	|| (! empty($conf->global->MAIN_USE_ADVANCED_PERMS) && ! empty($user->rights->commande->order_advance->validate)))
	)
	{
		$idwarehouse = GETPOST('idwarehouse');

	    $qualified_for_stock_change=0;
		if (empty($conf->global->STOCK_SUPPORTS_SERVICES))
		{
		   	$qualified_for_stock_change=$object->hasProductsOrServices(2);
		}
		else
		{
		   	$qualified_for_stock_change=$object->hasProductsOrServices(1);
		}

		// Check parameters
		if (! empty($conf->stock->enabled) && ! empty($conf->global->STOCK_CALCULATE_ON_VALIDATE_ORDER) && $qualified_for_stock_change)
		{
			if (! $idwarehouse || $idwarehouse == -1)
			{
				$error++;
				setEventMessage($langs->trans('ErrorFieldRequired',$langs->transnoentitiesnoconv("Warehouse")), 'errors');
				$action='';
			}
		}

		if (! $error) {
			$result = $object->valid($user, $idwarehouse);
			if ($result >= 0)
			{
				// Define output language
				if (empty($conf->global->MAIN_DISABLE_PDF_AUTOUPDATE))
				{
					$outputlangs = $langs;
					$newlang = '';
					if ($conf->global->MAIN_MULTILANGS && empty($newlang) && GETPOST('lang_id')) $newlang = GETPOST('lang_id','alpha');
					if ($conf->global->MAIN_MULTILANGS && empty($newlang))	$newlang = $object->thirdparty->default_lang;
					if (! empty($newlang)) {
						$outputlangs = new Translate("", $conf);
						$outputlangs->setDefaultLang($newlang);
					}
					$model=$object->modelpdf;
					$ret = $object->fetch($id); // Reload to get new records

					$object->generateDocument($model, $outputlangs, $hidedetails, $hidedesc, $hideref);
				}
			}
			else
			{
				setEventMessages($object->error, $object->errors, 'errors');
			}
		}
	}

	// Go back to draft status
	else if ($action == 'confirm_modif' && $user->rights->commande->creer) {
		$idwarehouse = GETPOST('idwarehouse');

	    $qualified_for_stock_change=0;
		if (empty($conf->global->STOCK_SUPPORTS_SERVICES))
		{
		   	$qualified_for_stock_change=$object->hasProductsOrServices(2);
		}
		else
		{
		   	$qualified_for_stock_change=$object->hasProductsOrServices(1);
		}

		// Check parameters
		if (! empty($conf->stock->enabled) && ! empty($conf->global->STOCK_CALCULATE_ON_VALIDATE_ORDER) && $qualified_for_stock_change)
		{
			if (! $idwarehouse || $idwarehouse == -1)
			{
				$error++;
				setEventMessage($langs->trans('ErrorFieldRequired',$langs->transnoentitiesnoconv("Warehouse")), 'errors');
				$action='';
			}
		}

		if (! $error) {
			$result = $object->set_draft($user, $idwarehouse);
			if ($result >= 0)
			{
				// Define output language
				if (empty($conf->global->MAIN_DISABLE_PDF_AUTOUPDATE))
				{
					$outputlangs = $langs;
					$newlang = '';
					if ($conf->global->MAIN_MULTILANGS && empty($newlang) && GETPOST('lang_id')) $newlang = GETPOST('lang_id','alpha');
					if ($conf->global->MAIN_MULTILANGS && empty($newlang))	$newlang = $object->thirdparty->default_lang;
					if (! empty($newlang)) {
						$outputlangs = new Translate("", $conf);
						$outputlangs->setDefaultLang($newlang);
					}
					$model=$object->modelpdf;
					$ret = $object->fetch($id); // Reload to get new records

					$object->generateDocument($model, $outputlangs, $hidedetails, $hidedesc, $hideref);
				}
			}
		}
	}

	else if ($action == 'confirm_shipped' && $confirm == 'yes' && $user->rights->commande->cloturer) {
		$result = $object->cloture($user);
		if ($result < 0) {
			setEventMessage($object->error, 'errors');
		}
	}

	else if ($action == 'confirm_cancel' && $confirm == 'yes' &&
        ((empty($conf->global->MAIN_USE_ADVANCED_PERMS) && ! empty($user->rights->commande->creer))
       	|| (! empty($conf->global->MAIN_USE_ADVANCED_PERMS) && ! empty($user->rights->commande->order_advance->validate)))
	)
	{
		$idwarehouse = GETPOST('idwarehouse');

	    $qualified_for_stock_change=0;
		if (empty($conf->global->STOCK_SUPPORTS_SERVICES))
		{
		   	$qualified_for_stock_change=$object->hasProductsOrServices(2);
		}
		else
		{
		   	$qualified_for_stock_change=$object->hasProductsOrServices(1);
		}

		// Check parameters
		if (! empty($conf->stock->enabled) && ! empty($conf->global->STOCK_CALCULATE_ON_VALIDATE_ORDER) && $qualified_for_stock_change)
		{
			if (! $idwarehouse || $idwarehouse == -1)
			{
				$error++;
				setEventMessage($langs->trans('ErrorFieldRequired',$langs->transnoentitiesnoconv("Warehouse")), 'errors');
				$action='';
			}
		}

		if (! $error) {
			$result = $object->cancel($idwarehouse);

			if ($result < 0) {
				setEventMessage($object->error, 'errors');
			}
		}
	}

	if ($action == 'builddoc') // In get or post
	{
		// Save last template used to generate document
		if (GETPOST('model'))
			$object->setDocModel($user, GETPOST('model', 'alpha'));
		    if (GETPOST('fk_bank')) { // this field may come from an external module
            $object->fk_bank = GETPOST('fk_bank');
        } else {
            $object->fk_bank = $object->fk_account;
        }

		// Define output language
		$outputlangs = $langs;
		$newlang = '';
		if ($conf->global->MAIN_MULTILANGS && empty($newlang) && ! empty($_REQUEST['lang_id']))
			$newlang = $_REQUEST['lang_id'];
		if ($conf->global->MAIN_MULTILANGS && empty($newlang))
			$newlang = $object->thirdparty->default_lang;
		if (! empty($newlang)) {
			$outputlangs = new Translate("", $conf);
			$outputlangs->setDefaultLang($newlang);
		}
		$result = $object->generateDocument($object->modelpdf, $outputlangs, $hidedetails, $hidedesc, $hideref);
		if ($result <= 0)
		{
			setEventMessages($object->error, $object->errors, 'errors');
	        $action='';
		}
	}

	// Remove file in doc form
	if ($action == 'remove_file')
	{
		if ($object->id > 0)
		{
			require_once DOL_DOCUMENT_ROOT . '/core/lib/files.lib.php';

			$langs->load("other");
			$upload_dir = $conf->commande->dir_output;
			$file = $upload_dir . '/' . GETPOST('file');
			$ret = dol_delete_file($file, 0, 0, 0, $object);
			if ($ret)
				setEventMessage($langs->trans("FileWasRemoved", GETPOST('urlfile')));
			else
				setEventMessage($langs->trans("ErrorFailToDeleteFile", GETPOST('urlfile')), 'errors');
			$action = '';
		}
	}

	if ($action == 'update_extras')
	{
		// Fill array 'array_options' with data from update form
		$extralabels = $extrafields->fetch_name_optionals_label($object->table_element);
		$ret = $extrafields->setOptionalsFromPost($extralabels, $object, GETPOST('attribute'));
		if ($ret < 0) $error++;

		if (! $error)
		{
			// Actions on extra fields (by external module or standard code)
			// TODO le hook fait double emploi avec le trigger !!
			$hookmanager->initHooks(array('orderdao'));
			$parameters = array('id' => $object->id);
			$reshook = $hookmanager->executeHooks('insertExtraFields', $parameters, $object, $action); // Note that $action and $object may have been modified by
			                                                                                      // some hooks
			if (empty($reshook)) {
				$result = $object->insertExtraFields();
				if ($result < 0) {
					$error++;
				}
			} else if ($reshook < 0)
				$error++;
		}

		if ($error)
			$action = 'edit_extras';
	}

	include DOL_DOCUMENT_ROOT.'/core/actions_printing.inc.php';


	/*
	 * Send mail
	 */

	// Actions to send emails
	$actiontypecode='AC_COM';
	$trigger_name='ORDER_SENTBYMAIL';
	$paramname='id';
	$mode='emailfromorder';
	include DOL_DOCUMENT_ROOT.'/core/actions_sendmails.inc.php';



	if (! $error && ! empty($conf->global->MAIN_DISABLE_CONTACTS_TAB) && $user->rights->commande->creer) {
		if ($action == 'addcontact') {
			if ($object->id > 0) {
				$contactid = (GETPOST('userid') ? GETPOST('userid') : GETPOST('contactid'));
				$result = $object->add_contact($contactid, GETPOST('type'), GETPOST('source'));
			}

			if ($result >= 0) {
				header("Location: " . $_SERVER['PHP_SELF'] . "?id=" . $object->id);
				exit();
			} else {
				if ($object->error == 'DB_ERROR_RECORD_ALREADY_EXISTS') {
					$langs->load("errors");
					setEventMessage($langs->trans("ErrorThisContactIsAlreadyDefinedAsThisType"), 'errors');
				} else {
					setEventMessage($object->error, 'errors');
				}
			}
		}

		// bascule du statut d'un contact
		else if ($action == 'swapstatut') {
			if ($object->id > 0) {
				$result = $object->swapContactStatus(GETPOST('ligne'));
			} else {
				dol_print_error($db);
			}
		}

		// Efface un contact
		else if ($action == 'deletecontact') {
			$result = $object->delete_contact($lineid);

			if ($result >= 0) {
				header("Location: " . $_SERVER['PHP_SELF'] . "?id=" . $object->id);
				exit();
			} else {
				dol_print_error($db);
			}
		}
	}
}


/*
 *	View
 */

llxHeader('', $langs->trans('Order'), 'EN:Customers_Orders|FR:Commandes_Clients|ES:Pedidos de clientes');

$form = new Form($db);
$formfile = new FormFile($db);
$formorder = new FormOrder($db);
if (! empty($conf->projet->enabled)) { $formproject = new FormProjets($db); }

/**
 * *******************************************************************
 *
 * Mode creation
 *
 * *******************************************************************
 */
if ($action == 'create' && $user->rights->commande->creer)
{
	print_fiche_titre($langs->trans('CreateOrder'),'','title_commercial.png');

	$soc = new Societe($db);
	if ($socid > 0)
		$res = $soc->fetch($socid);

	if (! empty($origin) && ! empty($originid))
	{
		// Parse element/subelement (ex: project_task)
		$element = $subelement = $origin;
		if (preg_match('/^([^_]+)_([^_]+)/i', $origin, $regs)) {
			$element = $regs [1];
			$subelement = $regs [2];
		}

		if ($element == 'project') {
			$projectid = $originid;
		} else {
			// For compatibility
			if ($element == 'order' || $element == 'commande') {
				$element = $subelement = 'commande';
			}
			if ($element == 'propal') {
				$element = 'comm/propal';
				$subelement = 'propal';
			}
			if ($element == 'contract') {
				$element = $subelement = 'contrat';
			}

			dol_include_once('/' . $element . '/class/' . $subelement . '.class.php');

			$classname = ucfirst($subelement);
			$objectsrc = new $classname($db);
			$objectsrc->fetch($originid);
			if (empty($objectsrc->lines) && method_exists($objectsrc, 'fetch_lines'))
				$objectsrc->fetch_lines();
			$objectsrc->fetch_thirdparty();

			// Replicate extrafields
			$objectsrc->fetch_optionals($originid);
			$object->array_options = $objectsrc->array_options;

			$projectid = (! empty($objectsrc->fk_project) ? $objectsrc->fk_project : '');
			$ref_client = (! empty($objectsrc->ref_client) ? $objectsrc->ref_client : '');

			$soc = $objectsrc->client;
			$cond_reglement_id	= (!empty($objectsrc->cond_reglement_id)?$objectsrc->cond_reglement_id:(!empty($soc->cond_reglement_id)?$soc->cond_reglement_id:1));
			$mode_reglement_id	= (!empty($objectsrc->mode_reglement_id)?$objectsrc->mode_reglement_id:(!empty($soc->mode_reglement_id)?$soc->mode_reglement_id:0));
            $fk_account         = (! empty($objectsrc->fk_account)?$objectsrc->fk_account:(! empty($soc->fk_account)?$soc->fk_account:0));
			$availability_id	= (!empty($objectsrc->availability_id)?$objectsrc->availability_id:(!empty($soc->availability_id)?$soc->availability_id:0));
            $shipping_method_id = (! empty($objectsrc->shipping_method_id)?$objectsrc->shipping_method_id:(! empty($soc->shipping_method_id)?$soc->shipping_method_id:0));
			$demand_reason_id	= (!empty($objectsrc->demand_reason_id)?$objectsrc->demand_reason_id:(!empty($soc->demand_reason_id)?$soc->demand_reason_id:0));
			$remise_percent		= (!empty($objectsrc->remise_percent)?$objectsrc->remise_percent:(!empty($soc->remise_percent)?$soc->remise_percent:0));
			$remise_absolue		= (!empty($objectsrc->remise_absolue)?$objectsrc->remise_absolue:(!empty($soc->remise_absolue)?$soc->remise_absolue:0));
			$dateorder		    = empty($conf->global->MAIN_AUTOFILL_DATE_ORDER)?-1:'';

			$datedelivery = (! empty($objectsrc->date_livraison) ? $objectsrc->date_livraison : '');

			$note_private = (! empty($objectsrc->note_private) ? $objectsrc->note_private : (! empty($objectsrc->note_private) ? $objectsrc->note_private : ''));
			$note_public = (! empty($objectsrc->note_public) ? $objectsrc->note_public : '');

			// Object source contacts list
			$srccontactslist = $objectsrc->liste_contact(- 1, 'external', 1);
		}
	}
	else
	{
		$cond_reglement_id  = $soc->cond_reglement_id;
		$mode_reglement_id  = $soc->mode_reglement_id;
        $fk_account         = $soc->fk_account;
		$availability_id    = $soc->availability_id;
        $shipping_method_id = $soc->shipping_method_id;
		$demand_reason_id   = $soc->demand_reason_id;
		$remise_percent     = $soc->remise_percent;
		$remise_absolue     = 0;
		$dateorder          = empty($conf->global->MAIN_AUTOFILL_DATE_ORDER)?-1:'';
		$projectid          = 0;
	}
	$absolute_discount=$soc->getAvailableDiscounts();

	$nbrow = 10;

	print '<form name="crea_commande" action="' . $_SERVER["PHP_SELF"] . '" method="POST">';
	print '<input type="hidden" name="token" value="' . $_SESSION ['newtoken'] . '">';
	print '<input type="hidden" name="action" value="add">';
	print '<input type="hidden" name="socid" value="' . $soc->id . '">' . "\n";
	print '<input type="hidden" name="remise_percent" value="' . $soc->remise_percent . '">';
	print '<input type="hidden" name="origin" value="' . $origin . '">';
	print '<input type="hidden" name="originid" value="' . $originid . '">';

	dol_fiche_head('');

	print '<table class="border" width="100%">';

	// Reference
	print '<tr><td width="25%" class="fieldrequired">' . $langs->trans('Ref') . '</td><td colspan="2">' . $langs->trans("Draft") . '</td></tr>';

	// Reference client
	print '<tr><td>' . $langs->trans('RefCustomer') . '</td><td colspan="2">';
	if (!empty($conf->global->MAIN_USE_PROPAL_REFCLIENT_FOR_ORDER))
		print '<input type="text" name="ref_client" value="'.$ref_client.'"></td>';
	else
		print '<input type="text" name="ref_client" value=""></td>';
	print '</tr>';

	// Client
	print '<tr>';
	print '<td class="fieldrequired">' . $langs->trans('Customer') . '</td>';
	if ($socid > 0) {
		print '<td colspan="2">';
		print $soc->getNomUrl(1);
		print '<input type="hidden" name="socid" value="' . $soc->id . '">';
		print '</td>';
	} else {
		print '<td colspan="2">';
		print $form->select_company('', 'socid', 's.client = 1 OR s.client = 3', 1);
		print '</td>';
	}
	print '</tr>' . "\n";

	/*
	 * Contact de la commande
	 */
	if ($socid > 0) {
		print "<tr><td>" . $langs->trans("DefaultContact") . '</td><td colspan="2">';
		$form->select_contacts($soc->id, $setcontact, 'contactid', 1, $srccontactslist);
		print '</td></tr>';

		// Ligne info remises tiers
		print '<tr><td>' . $langs->trans('Discounts') . '</td><td colspan="2">';
		if ($soc->remise_percent)
			print $langs->trans("CompanyHasRelativeDiscount", $soc->remise_percent);
		else
			print $langs->trans("CompanyHasNoRelativeDiscount");
		print '. ';
		$absolute_discount = $soc->getAvailableDiscounts();
		if ($absolute_discount)
			print $langs->trans("CompanyHasAbsoluteDiscount", price($absolute_discount), $langs->trans("Currency" . $conf->currency));
		else
			print $langs->trans("CompanyHasNoAbsoluteDiscount");
		print '.';
		print '</td></tr>';
	}
	// Date
	print '<tr><td class="fieldrequired">' . $langs->trans('Date') . '</td><td colspan="2">';
	//$form->select_date($dateorder, 're', '', '', '', "crea_commande", 1, 1);
	$form->select_date('', 're', '', '', '', "crea_commande", 1, 1);			// Always autofill date with current date
	print '</td></tr>';

	// Date de livraison
	print "<tr><td>".$langs->trans("DeliveryDate").'</td><td colspan="2">';
	if (empty($datedelivery))
	{
		if (! empty($conf->global->DATE_LIVRAISON_WEEK_DELAY)) $datedelivery = time() + ((7*$conf->global->DATE_LIVRAISON_WEEK_DELAY) * 24 * 60 * 60);
		else $datedelivery=empty($conf->global->MAIN_AUTOFILL_DATE_DELIVERY)?-1:'';
	}
	$form->select_date($datedelivery, 'liv_', '', '', '', "crea_commande", 1, 1);
	print "</td></tr>";

	// Conditions de reglement
	print '<tr><td class="nowrap">' . $langs->trans('PaymentConditionsShort') . '</td><td colspan="2">';
	$form->select_conditions_paiements($cond_reglement_id, 'cond_reglement_id', - 1, 1);
	print '</td></tr>';

	// Mode de reglement
	print '<tr><td>' . $langs->trans('PaymentMode') . '</td><td colspan="2">';
	$form->select_types_paiements($mode_reglement_id, 'mode_reglement_id');
	print '</td></tr>';

    // Bank Account
	if (! empty($conf->global->BANK_ASK_PAYMENT_BANK_DURING_ORDER) && ! empty($conf->banque->enabled))
	{
		print '<tr><td>' . $langs->trans('BankAccount') . '</td><td colspan="2">';
    	$form->select_comptes($fk_account, 'fk_account', 0, '', 1);
    	print '</td></tr>';
	}

	// Delivery delay
	print '<tr><td>' . $langs->trans('AvailabilityPeriod') . '</td><td colspan="2">';
	$form->selectAvailabilityDelay($availability_id, 'availability_id', '', 1);
	print '</td></tr>';

    // Shipping Method
    if (! empty($conf->expedition->enabled)) {
        print '<tr><td>' . $langs->trans('SendingMethod') . '</td><td colspan="2">';
        print $form->selectShippingMethod($shipping_method_id, 'shipping_method_id', '', 1);
        print '</td></tr>';
    }

	// What trigger creation
	print '<tr><td>' . $langs->trans('Source') . '</td><td colspan="2">';
	$form->selectInputReason($demand_reason_id, 'demand_reason_id', '', 1);
	print '</td></tr>';

	// Project
	if (! empty($conf->projet->enabled) && $socid > 0)
	{
		$projectid = GETPOST('projectid')?GETPOST('projectid'):0;
		if ($origin == 'project') $projectid = ($originid ? $originid : 0);

		$langs->load("projects");
		print '<tr>';
		print '<td>' . $langs->trans("Project") . '</td><td colspan="2">';
		$numprojet = $formproject->select_projects($soc->id, $projectid, 'projectid', 0);
		print ' &nbsp; <a href="../projet/card.php?socid=' . $soc->id . '&action=create&status=1&backtopage='.urlencode($_SERVER["PHP_SELF"].'?action=create&socid='.$soc->id).'">' . $langs->trans("AddProject") . '</a>';
		print '</td>';
		print '</tr>';
	}

	// Incoterms
	if (!empty($conf->incoterm->enabled))
	{
		print '<tr>';
		print '<td><label for="incoterm_id">'.$form->textwithpicto($langs->trans("IncotermLabel"), $objectsrc->libelle_incoterms, 1).'</label></td>';
        print '<td colspan="3" class="maxwidthonsmartphone">';
        print $form->select_incoterms((!empty($objectsrc->fk_incoterms) ? $objectsrc->fk_incoterms : ''), (!empty($objectsrc->location_incoterms)?$objectsrc->location_incoterms:''));
		print '</td></tr>';
	}

	// Other attributes
	$parameters = array('objectsrc' => $objectsrc, 'colspan' => ' colspan="3"', 'socid'=>$socid);
	$reshook = $hookmanager->executeHooks('formObjectOptions', $parameters, $object, $action); // Note that $action and $object may have been modified by
	                                                                                      // hook
	if (empty($reshook) && ! empty($extrafields->attribute_label)) {
		print $object->showOptionals($extrafields, 'edit');
	}

	// Template to use by default
	print '<tr><td>' . $langs->trans('Model') . '</td>';
	print '<td colspan="2">';
	include_once DOL_DOCUMENT_ROOT . '/core/modules/commande/modules_commande.php';
	$liste = ModelePDFCommandes::liste_modeles($db);
	print $form->selectarray('model', $liste, $conf->global->COMMANDE_ADDON_PDF);
	print "</td></tr>";

	// Note public
	print '<tr>';
	print '<td class="border" valign="top">' . $langs->trans('NotePublic') . '</td>';
	print '<td valign="top" colspan="2">';

	$doleditor = new DolEditor('note_public', $note_public, '', 80, 'dolibarr_notes', 'In', 0, false, true, ROWS_3, '90%');
	print $doleditor->Create(1);
	// print '<textarea name="note_public" wrap="soft" cols="70" rows="'.ROWS_3.'">'.$note_public.'</textarea>';
	print '</td></tr>';

	// Note private
	if (empty($user->societe_id)) {
		print '<tr>';
		print '<td class="border" valign="top">' . $langs->trans('NotePrivate') . '</td>';
		print '<td valign="top" colspan="2">';

		$doleditor = new DolEditor('note_private', $note_private, '', 80, 'dolibarr_notes', 'In', 0, false, true, ROWS_3, '90%');
		print $doleditor->Create(1);
		// print '<textarea name="note" wrap="soft" cols="70" rows="'.ROWS_3.'">'.$note_private.'</textarea>';
		print '</td></tr>';
	}

	if (! empty($origin) && ! empty($originid) && is_object($objectsrc))
	{
		// TODO for compatibility
		if ($origin == 'contrat') {
			// Calcul contrat->price (HT), contrat->total (TTC), contrat->tva
			$objectsrc->remise_absolue = $remise_absolue;
			$objectsrc->remise_percent = $remise_percent;
			$objectsrc->update_price(1);
		}

		print "\n<!-- " . $classname . " info -->";
		print "\n";
		print '<input type="hidden" name="amount"         value="' . $objectsrc->total_ht . '">' . "\n";
		print '<input type="hidden" name="total"          value="' . $objectsrc->total_ttc . '">' . "\n";
		print '<input type="hidden" name="tva"            value="' . $objectsrc->total_tva . '">' . "\n";
		print '<input type="hidden" name="origin"         value="' . $objectsrc->element . '">';
		print '<input type="hidden" name="originid"       value="' . $objectsrc->id . '">';

		$newclassname = $classname;
		if ($newclassname == 'Propal')
			$newclassname = 'CommercialProposal';
		print '<tr><td>' . $langs->trans($newclassname) . '</td><td colspan="2">' . $objectsrc->getNomUrl(1) . '</td></tr>';
		print '<tr><td>' . $langs->trans('TotalHT') . '</td><td colspan="2">' . price($objectsrc->total_ht) . '</td></tr>';
		print '<tr><td>' . $langs->trans('TotalVAT') . '</td><td colspan="2">' . price($objectsrc->total_tva) . "</td></tr>";
		if ($mysoc->localtax1_assuj == "1" || $objectsrc->total_localtax1 != 0) 		// Localtax1 RE
		{
			print '<tr><td>' . $langs->transcountry("AmountLT1", $mysoc->country_code) . '</td><td colspan="2">' . price($objectsrc->total_localtax1) . "</td></tr>";
		}

		if ($mysoc->localtax2_assuj == "1" || $objectsrc->total_localtax2 != 0) 		// Localtax2 IRPF
		{
			print '<tr><td>' . $langs->transcountry("AmountLT2", $mysoc->country_code) . '</td><td colspan="2">' . price($objectsrc->total_localtax2) . "</td></tr>";
		}

		print '<tr><td>' . $langs->trans('TotalTTC') . '</td><td colspan="2">' . price($objectsrc->total_ttc) . "</td></tr>";
	}
	else
	{
		if (! empty($conf->global->PRODUCT_SHOW_WHEN_CREATE))
		{
			/*
			 * Services/produits predefinis
			*/
			$NBLINES = 8;

			print '<tr><td colspan="3">';

			print '<table class="noborder">';
			print '<tr><td>' . $langs->trans('ProductsAndServices') . '</td>';
			print '<td>' . $langs->trans('Qty') . '</td>';
			print '<td>' . $langs->trans('ReductionShort') . '</td>';
			print '</tr>';
			for($i = 1; $i <= $NBLINES; $i ++) {
				print '<tr><td>';
				// multiprix
				if (! empty($conf->global->PRODUIT_MULTIPRICES))
					print $form->select_produits('', 'idprod' . $i, '', $conf->product->limit_size, $soc->price_level);
				else
					print $form->select_produits('', 'idprod' . $i, '', $conf->product->limit_size);
				print '</td>';
				print '<td><input type="text" size="3" name="qty' . $i . '" value="1"></td>';
				print '<td><input type="text" size="3" name="remise_percent' . $i . '" value="' . $soc->remise_percent . '">%</td></tr>';
			}

			print '</table>';
			print '</td></tr>';
		}
	}

	print '</table>';

	dol_fiche_end();

	// Button "Create Draft"
	print '<div class="center"><input type="submit" class="button" name="bouton" value="' . $langs->trans('CreateDraft') . '"></div>';

	print '</form>';

	// Show origin lines
	if (! empty($origin) && ! empty($originid) && is_object($objectsrc)) {
		$title = $langs->trans('ProductsAndServices');
		print_titre($title);

		print '<table class="noborder" width="100%">';

		$objectsrc->printOriginLinesList();

		print '</table>';
	}
} else {
	/* *************************************************************************** */
	/*                                                                             */
	/* Mode vue et edition                                                         */
	/*                                                                             */
	/* *************************************************************************** */
	$now = dol_now();

	if ($object->id > 0) {
		$product_static = new Product($db);

		$soc = new Societe($db);
		$soc->fetch($object->socid);

		$author = new User($db);
		$author->fetch($object->user_author_id);

		$res = $object->fetch_optionals($object->id, $extralabels);

		$head = commande_prepare_head($object);
		dol_fiche_head($head, 'order', $langs->trans("CustomerOrder"), 0, 'order');

		$formconfirm = '';

		/*
		 * Confirmation de la suppression de la commande
		*/
		if ($action == 'delete') {
			$formconfirm = $form->formconfirm($_SERVER["PHP_SELF"] . '?id=' . $object->id, $langs->trans('DeleteOrder'), $langs->trans('ConfirmDeleteOrder'), 'confirm_delete', '', 0, 1);
		}

		/*
		 * Confirmation de la validation
		*/
		if ($action == 'validate')
		{
			// on verifie si l'objet est en numerotation provisoire
			$ref = substr($object->ref, 1, 4);
			if ($ref == 'PROV') {
				$numref = $object->getNextNumRef($soc);
			} else {
				$numref = $object->ref;
			}

			$text = $langs->trans('ConfirmValidateOrder', $numref);
			if (! empty($conf->notification->enabled))
			{
				require_once DOL_DOCUMENT_ROOT . '/core/class/notify.class.php';
				$notify = new Notify($db);
				$text .= '<br>';
				$text .= $notify->confirmMessage('ORDER_VALIDATE', $object->socid, $object);
			}

			$qualified_for_stock_change=0;
			if (empty($conf->global->STOCK_SUPPORTS_SERVICES))
			{
			   	$qualified_for_stock_change=$object->hasProductsOrServices(2);
			}
			else
			{
			   	$qualified_for_stock_change=$object->hasProductsOrServices(1);
			}

			$formquestion=array();
			if (! empty($conf->stock->enabled) && ! empty($conf->global->STOCK_CALCULATE_ON_VALIDATE_ORDER) && $qualified_for_stock_change)
			{
				$langs->load("stocks");
				require_once DOL_DOCUMENT_ROOT . '/product/class/html.formproduct.class.php';
				$formproduct = new FormProduct($db);
				$formquestion = array(
									// 'text' => $langs->trans("ConfirmClone"),
									// array('type' => 'checkbox', 'name' => 'clone_content', 'label' => $langs->trans("CloneMainAttributes"), 'value'
									// => 1),
									// array('type' => 'checkbox', 'name' => 'update_prices', 'label' => $langs->trans("PuttingPricesUpToDate"),
									// 'value' => 1),
									array('type' => 'other','name' => 'idwarehouse','label' => $langs->trans("SelectWarehouseForStockDecrease"),'value' => $formproduct->selectWarehouses(GETPOST('idwarehouse')?GETPOST('idwarehouse'):'ifone', 'idwarehouse', '', 1)));
			}

			$formconfirm = $form->formconfirm($_SERVER["PHP_SELF"] . '?id=' . $object->id, $langs->trans('ValidateOrder'), $text, 'confirm_validate', $formquestion, 0, 1, 220);
		}

		// Confirm back to draft status
		if ($action == 'modif')
		{
			$qualified_for_stock_change=0;
			if (empty($conf->global->STOCK_SUPPORTS_SERVICES))
			{
			   	$qualified_for_stock_change=$object->hasProductsOrServices(2);
			}
			else
			{
			   	$qualified_for_stock_change=$object->hasProductsOrServices(1);
			}

			$text=$langs->trans('ConfirmUnvalidateOrder',$object->ref);
			$formquestion=array();
			if (! empty($conf->stock->enabled) && ! empty($conf->global->STOCK_CALCULATE_ON_VALIDATE_ORDER) && $qualified_for_stock_change)
			{
				$langs->load("stocks");
				require_once DOL_DOCUMENT_ROOT . '/product/class/html.formproduct.class.php';
				$formproduct = new FormProduct($db);
				$formquestion = array(
									// 'text' => $langs->trans("ConfirmClone"),
									// array('type' => 'checkbox', 'name' => 'clone_content', 'label' => $langs->trans("CloneMainAttributes"), 'value'
									// => 1),
									// array('type' => 'checkbox', 'name' => 'update_prices', 'label' => $langs->trans("PuttingPricesUpToDate"),
									// 'value' => 1),
									array('type' => 'other','name' => 'idwarehouse','label' => $langs->trans("SelectWarehouseForStockIncrease"),'value' => $formproduct->selectWarehouses(GETPOST('idwarehouse')?GETPOST('idwarehouse'):'ifone', 'idwarehouse', '', 1)));
			}

			$formconfirm = $form->formconfirm($_SERVER["PHP_SELF"] . '?id=' . $object->id, $langs->trans('UnvalidateOrder'), $text, 'confirm_modif', $formquestion, "yes", 1, 220);
		}

		/*
		 * Confirmation de la cloture
		*/
		if ($action == 'shipped') {
			$formconfirm = $form->formconfirm($_SERVER["PHP_SELF"] . '?id=' . $object->id, $langs->trans('CloseOrder'), $langs->trans('ConfirmCloseOrder'), 'confirm_shipped', '', 0, 1);
		}

		/*
		 * Confirmation de l'annulation
		 */
		if ($action == 'cancel')
		{
			$qualified_for_stock_change=0;
			if (empty($conf->global->STOCK_SUPPORTS_SERVICES))
			{
			   	$qualified_for_stock_change=$object->hasProductsOrServices(2);
			}
			else
			{
			   	$qualified_for_stock_change=$object->hasProductsOrServices(1);
			}

			$text=$langs->trans('ConfirmCancelOrder',$object->ref);
			$formquestion=array();
			if (! empty($conf->stock->enabled) && ! empty($conf->global->STOCK_CALCULATE_ON_VALIDATE_ORDER) && $qualified_for_stock_change)
			{
				$langs->load("stocks");
				require_once DOL_DOCUMENT_ROOT . '/product/class/html.formproduct.class.php';
				$formproduct = new FormProduct($db);
				$formquestion = array(
									// 'text' => $langs->trans("ConfirmClone"),
									// array('type' => 'checkbox', 'name' => 'clone_content', 'label' => $langs->trans("CloneMainAttributes"), 'value'
									// => 1),
									// array('type' => 'checkbox', 'name' => 'update_prices', 'label' => $langs->trans("PuttingPricesUpToDate"),
									// 'value' => 1),
									array('type' => 'other','name' => 'idwarehouse','label' => $langs->trans("SelectWarehouseForStockIncrease"),'value' => $formproduct->selectWarehouses(GETPOST('idwarehouse')?GETPOST('idwarehouse'):'ifone', 'idwarehouse', '', 1)));
			}

			$formconfirm = $form->formconfirm($_SERVER["PHP_SELF"] . '?id=' . $object->id, $langs->trans('Cancel'), $text, 'confirm_cancel', $formquestion, 0, 1);
		}

		// Confirmation to delete line
		if ($action == 'ask_deleteline')
		{
			$formconfirm=$form->formconfirm($_SERVER["PHP_SELF"].'?id='.$object->id.'&lineid='.$lineid, $langs->trans('DeleteProductLine'), $langs->trans('ConfirmDeleteProductLine'), 'confirm_deleteline', '', 0, 1);
		}

		// Clone confirmation
		if ($action == 'clone') {
			// Create an array for form
			$formquestion = array(
								// 'text' => $langs->trans("ConfirmClone"),
								// array('type' => 'checkbox', 'name' => 'clone_content', 'label' => $langs->trans("CloneMainAttributes"), 'value' =>
								// 1),
								// array('type' => 'checkbox', 'name' => 'update_prices', 'label' => $langs->trans("PuttingPricesUpToDate"), 'value'
								// => 1),
								array('type' => 'other','name' => 'socid','label' => $langs->trans("SelectThirdParty"),'value' => $form->select_company(GETPOST('socid', 'int'), 'socid', '(s.client=1 OR s.client=3)')));
			// Paiement incomplet. On demande si motif = escompte ou autre
			$formconfirm = $form->formconfirm($_SERVER["PHP_SELF"] . '?id=' . $object->id, $langs->trans('CloneOrder'), $langs->trans('ConfirmCloneOrder', $object->ref), 'confirm_clone', $formquestion, 'yes', 1);
		}

		if (! $formconfirm) {
			$parameters = array('lineid' => $lineid);
			$reshook = $hookmanager->executeHooks('formConfirm', $parameters, $object, $action); // Note that $action and $object may have been modified by hook
			if (empty($reshook)) $formconfirm.=$hookmanager->resPrint;
			elseif ($reshook > 0) $formconfirm=$hookmanager->resPrint;
		}

		// Print form confirm
		print $formconfirm;

		/*
		 *   Commande
		*/
		$nbrow = 9;
		if (! empty($conf->projet->enabled))
			$nbrow ++;

			// Local taxes
		if ($mysoc->localtax1_assuj == "1" || $object->total_localtax1 != 0)
			$nbrow++;
		if ($mysoc->localtax2_assuj == "1" || $object->total_localtax2 != 0 )
			$nbrow++;

		print '<table class="border" width="100%">';

		$linkback = '<a href="' . DOL_URL_ROOT . '/commande/list.php' . (! empty($socid) ? '?socid=' . $socid : '') . '">' . $langs->trans("BackToList") . '</a>';

		// Ref
		print '<tr><td width="18%">' . $langs->trans('Ref') . '</td>';
		print '<td colspan="3">';
		print $form->showrefnav($object, 'ref', $linkback, 1, 'ref', 'ref');
		print '</td>';
		print '</tr>';

		// Ref commande client
		print '<tr><td>';
		print '<table class="nobordernopadding" width="100%"><tr><td class="nowrap">';
		print $langs->trans('RefCustomer') . '</td><td align="left">';
		print '</td>';
		if ($action != 'refcustomer' && $object->brouillon)
			print '<td align="right"><a href="' . $_SERVER['PHP_SELF'] . '?action=refcustomer&amp;id=' . $object->id . '">' . img_edit($langs->trans('Modify')) . '</a></td>';
		print '</tr></table>';
		print '</td><td colspan="3">';
		if ($user->rights->commande->creer && $action == 'refcustomer') {
			print '<form action="' . $_SERVER["PHP_SELF"] . '?id=' . $object->id . '" method="post">';
			print '<input type="hidden" name="token" value="' . $_SESSION ['newtoken'] . '">';
			print '<input type="hidden" name="action" value="set_ref_client">';
			print '<input type="text" class="flat" size="20" name="ref_client" value="' . $object->ref_client . '">';
			print ' <input type="submit" class="button" value="' . $langs->trans('Modify') . '">';
			print '</form>';
		} else {
			print $object->ref_client;
		}
		print '</td>';
		print '</tr>';

		// Third party
		print '<tr><td>' . $langs->trans('Company') . '</td>';
		print '<td colspan="3">' . $soc->getNomUrl(1) . '</td>';
		print '</tr>';

		if (! empty($conf->global->FACTURE_DEPOSITS_ARE_JUST_PAYMENTS)) {
			$filterabsolutediscount = "fk_facture_source IS NULL"; // If we want deposit to be substracted to payments only and not to total of final
			                                                     // invoice
			$filtercreditnote = "fk_facture_source IS NOT NULL"; // If we want deposit to be substracted to payments only and not to total of final invoice
		} else {
			$filterabsolutediscount = "fk_facture_source IS NULL OR (fk_facture_source IS NOT NULL AND description='(DEPOSIT)')";
			$filtercreditnote = "fk_facture_source IS NOT NULL AND description <> '(DEPOSIT)'";
		}

		// Relative and absolute discounts
		$addrelativediscount = '<a href="' . DOL_URL_ROOT . '/comm/remise.php?id=' . $soc->id . '&backtopage=' . urlencode($_SERVER["PHP_SELF"]) . '?facid=' . $object->id . '">' . $langs->trans("EditRelativeDiscounts") . '</a>';
		$addabsolutediscount = '<a href="' . DOL_URL_ROOT . '/comm/remx.php?id=' . $soc->id . '&backtopage=' . urlencode($_SERVER["PHP_SELF"]) . '?facid=' . $object->id . '">' . $langs->trans("EditGlobalDiscounts") . '</a>';
		$addcreditnote = '<a href="' . DOL_URL_ROOT . '/compta/facture.php?action=create&socid=' . $soc->id . '&type=2&backtopage=' . urlencode($_SERVER["PHP_SELF"]) . '?facid=' . $object->id . '">' . $langs->trans("AddCreditNote") . '</a>';

		print '<tr><td>' . $langs->trans('Discounts') . '</td><td colspan="3">';
		if ($soc->remise_percent)
			print $langs->trans("CompanyHasRelativeDiscount", $soc->remise_percent);
		else
			print $langs->trans("CompanyHasNoRelativeDiscount");
		print '. ';
		$absolute_discount = $soc->getAvailableDiscounts('', 'fk_facture_source IS NULL');
		$absolute_creditnote = $soc->getAvailableDiscounts('', 'fk_facture_source IS NOT NULL');
		$absolute_discount = price2num($absolute_discount, 'MT');
		$absolute_creditnote = price2num($absolute_creditnote, 'MT');
		if ($absolute_discount) {
			if ($object->statut > Commande::STATUS_DRAFT) {
				print $langs->trans("CompanyHasAbsoluteDiscount", price($absolute_discount), $langs->transnoentities("Currency" . $conf->currency));
			} else {
				// Remise dispo de type remise fixe (not credit note)
				print '<br>';
				$form->form_remise_dispo($_SERVER["PHP_SELF"] . '?id=' . $object->id, 0, 'remise_id', $soc->id, $absolute_discount, $filterabsolutediscount);
			}
		}
		if ($absolute_creditnote) {
			print $langs->trans("CompanyHasCreditNote", price($absolute_creditnote), $langs->transnoentities("Currency" . $conf->currency)) . '. ';
		}
		if (! $absolute_discount && ! $absolute_creditnote)
			print $langs->trans("CompanyHasNoAbsoluteDiscount") . '.';
		print '</td></tr>';

		// Date
		print '<tr><td>';
		print '<table class="nobordernopadding" width="100%"><tr><td>';
		print $langs->trans('Date');
		print '</td>';

		if ($action != 'editdate' && $object->brouillon)
			print '<td align="right"><a href="' . $_SERVER["PHP_SELF"] . '?action=editdate&amp;id=' . $object->id . '">' . img_edit($langs->trans('SetDate'), 1) . '</a></td>';
		print '</tr></table>';
		print '</td><td colspan="3">';
		if ($action == 'editdate') {
			print '<form name="setdate" action="' . $_SERVER["PHP_SELF"] . '?id=' . $object->id . '" method="post">';
			print '<input type="hidden" name="token" value="' . $_SESSION ['newtoken'] . '">';
			print '<input type="hidden" name="action" value="setdate">';
			$form->select_date($object->date, 'order_', '', '', '', "setdate");
			print '<input type="submit" class="button" value="' . $langs->trans('Modify') . '">';
			print '</form>';
		} else {
			print $object->date ? dol_print_date($object->date, 'daytext') : '&nbsp;';
		}
		print '</td>';
		print '</tr>';

		// Delivery date planed
		print '<tr><td height="10">';
		print '<table class="nobordernopadding" width="100%"><tr><td>';
		print $langs->trans('DateDeliveryPlanned');
		print '</td>';
		if ($action != 'editdate_livraison')
			print '<td align="right"><a href="' . $_SERVER["PHP_SELF"] . '?action=editdate_livraison&amp;id=' . $object->id . '">' . img_edit($langs->trans('SetDeliveryDate'), 1) . '</a></td>';
		print '</tr></table>';
		print '</td><td colspan="3">';
		if ($action == 'editdate_livraison') {
			print '<form name="setdate_livraison" action="' . $_SERVER["PHP_SELF"] . '?id=' . $object->id . '" method="post">';
			print '<input type="hidden" name="token" value="' . $_SESSION ['newtoken'] . '">';
			print '<input type="hidden" name="action" value="setdate_livraison">';
			$form->select_date($object->date_livraison ? $object->date_livraison : - 1, 'liv_', '', '', '', "setdate_livraison");
			print '<input type="submit" class="button" value="' . $langs->trans('Modify') . '">';
			print '</form>';
		} else {
			print $object->date_livraison ? dol_print_date($object->date_livraison, 'daytext') : '&nbsp;';
		}
		print '</td>';
		print '</tr>';

        // Shipping Method
        if (! empty($conf->expedition->enabled)) {
            print '<tr><td height="10">';
            print '<table width="100%" class="nobordernopadding"><tr><td>';
            print $langs->trans('SendingMethod');
            print '</td>';
            if ($action != 'editshippingmethod' && $user->rights->commande->creer)
                print '<td align="right"><a href="'.$_SERVER["PHP_SELF"].'?action=editshippingmethod&amp;id='.$object->id.'">'.img_edit($langs->trans('SetShippingMode'),1).'</a></td>';
            print '</tr></table>';
            print '</td><td colspan="3">';
            if ($action == 'editshippingmethod') {
                $form->formSelectShippingMethod($_SERVER['PHP_SELF'].'?id='.$object->id, $object->shipping_method_id, 'shipping_method_id', 1);
            } else {
                $form->formSelectShippingMethod($_SERVER['PHP_SELF'].'?id='.$object->id, $object->shipping_method_id, 'none');
            }
            print '</td>';
            print '</tr>';
        }

		// Terms of payment
		print '<tr><td height="10">';
		print '<table class="nobordernopadding" width="100%"><tr><td>';
		print $langs->trans('PaymentConditionsShort');
		print '</td>';
		if ($action != 'editconditions' && $object->brouillon)
			print '<td align="right"><a href="' . $_SERVER["PHP_SELF"] . '?action=editconditions&amp;id=' . $object->id . '">' . img_edit($langs->trans('SetConditions'), 1) . '</a></td>';
		print '</tr></table>';
		print '</td><td colspan="3">';
		if ($action == 'editconditions') {
			$form->form_conditions_reglement($_SERVER['PHP_SELF'] . '?id=' . $object->id, $object->cond_reglement_id, 'cond_reglement_id', 1);
		} else {
			$form->form_conditions_reglement($_SERVER['PHP_SELF'] . '?id=' . $object->id, $object->cond_reglement_id, 'none', 1);
		}
		print '</td>';

		print '</tr>';

		// Mode of payment
		print '<tr><td height="10">';
		print '<table class="nobordernopadding" width="100%"><tr><td>';
		print $langs->trans('PaymentMode');
		print '</td>';
		if ($action != 'editmode' && $object->brouillon)
			print '<td align="right"><a href="' . $_SERVER["PHP_SELF"] . '?action=editmode&amp;id=' . $object->id . '">' . img_edit($langs->trans('SetMode'), 1) . '</a></td>';
		print '</tr></table>';
		print '</td><td colspan="3">';
		if ($action == 'editmode') {
			$form->form_modes_reglement($_SERVER['PHP_SELF'] . '?id=' . $object->id, $object->mode_reglement_id, 'mode_reglement_id');
		} else {
			$form->form_modes_reglement($_SERVER['PHP_SELF'] . '?id=' . $object->id, $object->mode_reglement_id, 'none');
		}
		print '</td></tr>';

		// Availability
		print '<tr><td height="10">';
		print '<table class="nobordernopadding" width="100%"><tr><td>';
		print $langs->trans('AvailabilityPeriod');
		print '</td>';
		if ($action != 'editavailability' && $object->brouillon)
			print '<td align="right"><a href="' . $_SERVER["PHP_SELF"] . '?action=editavailability&amp;id=' . $object->id . '">' . img_edit($langs->trans('SetAvailability'), 1) . '</a></td>';
		print '</tr></table>';
		print '</td><td colspan="3">';
		if ($action == 'editavailability') {
			$form->form_availability($_SERVER['PHP_SELF'] . '?id=' . $object->id, $object->availability_id, 'availability_id', 1);
		} else {
			$form->form_availability($_SERVER['PHP_SELF'] . '?id=' . $object->id, $object->availability_id, 'none', 1);
		}
		print '</td></tr>';

		// Source
		print '<tr><td height="10">';
		print '<table class="nobordernopadding" width="100%"><tr><td>';
		print $langs->trans('Source');
		print '</td>';
		if ($action != 'editdemandreason' && ! empty($object->brouillon))
			print '<td align="right"><a href="' . $_SERVER["PHP_SELF"] . '?action=editdemandreason&amp;id=' . $object->id . '">' . img_edit($langs->trans('SetDemandReason'), 1) . '</a></td>';
		print '</tr></table>';
		print '</td><td colspan="3">';
		if ($action == 'editdemandreason') {
			$form->formInputReason($_SERVER['PHP_SELF'] . '?id=' . $object->id, $object->demand_reason_id, 'demand_reason_id', 1);
		} else {
			$form->formInputReason($_SERVER['PHP_SELF'] . '?id=' . $object->id, $object->demand_reason_id, 'none');
		}
		// Removed because using dictionary is an admin feature, not a user feature. Ther is already the "star" to show info to admin users.
		// This is to avoid too heavy screens and have an uniform look and feel for all screens.
		// print '</td><td>';
		// print '<a href="'.DOL_URL_ROOT.'/admin/dict.php?id=22&origin=order&originid='.$object->id.'">'.$langs->trans("DictionarySource").'</a>';
		print '</td></tr>';

		// Project
		if (! empty($conf->projet->enabled)) {
			$langs->load('projects');
			print '<tr><td height="10">';
			print '<table class="nobordernopadding" width="100%"><tr><td>';
			print $langs->trans('Project');
			print '</td>';
			if ($action != 'classify')
				print '<td align="right"><a href="' . $_SERVER['PHP_SELF'] . '?action=classify&amp;id=' . $object->id . '">' . img_edit($langs->trans('SetProject')) . '</a></td>';
			print '</tr></table>';
			print '</td><td colspan="3">';
			// print "$object->id, $object->socid, $object->fk_project";
			if ($action == 'classify') {
				$form->form_project($_SERVER['PHP_SELF'] . '?id=' . $object->id, $object->socid, $object->fk_project, 'projectid', 0, 0, 1);
			} else {
				$form->form_project($_SERVER['PHP_SELF'] . '?id=' . $object->id, $object->socid, $object->fk_project, 'none', 0, 0);
			}
			print '</td></tr>';
		}

		if ($soc->outstanding_limit) {
			// Outstanding Bill
			print '<tr><td>';
			print $langs->trans('OutstandingBill');
			print '</td><td align=right colspan=3>';
			print price($soc->get_OutstandingBill()) . ' / ';
			print price($soc->outstanding_limit, 0, '', 1, - 1, - 1, $conf->currency);
			print '</td>';
			print '</tr>';
		}

		// Incoterms
		if (!empty($conf->incoterm->enabled))
		{
			print '<tr><td>';
	        print '<table width="100%" class="nobordernopadding"><tr><td>';
	        print $langs->trans('IncotermLabel');
	        print '<td><td align="right">';
	        if ($user->rights->commande->creer) print '<a href="'.DOL_URL_ROOT.'/commande/card.php?id='.$object->id.'&action=editincoterm">'.img_edit().'</a>';
	        else print '&nbsp;';
	        print '</td></tr></table>';
	        print '</td>';
	        print '<td colspan="3">';
			if ($action != 'editincoterm')
			{
				print $form->textwithpicto($object->display_incoterms(), $object->libelle_incoterms, 1);
			}
			else
			{
				print $form->select_incoterms((!empty($object->fk_incoterms) ? $object->fk_incoterms : ''), (!empty($object->location_incoterms)?$object->location_incoterms:''), $_SERVER['PHP_SELF'].'?id='.$object->id);
			}
	        print '</td></tr>';
		}

		// Other attributes
		$cols = 3;
		include DOL_DOCUMENT_ROOT . '/core/tpl/extrafields_view.tpl.php';

		$rowspan = 4;
		if ($mysoc->localtax1_assuj == "1" || $object->total_localtax1 != 0)
			$rowspan ++;
		if ($mysoc->localtax2_assuj == "1" || $object->total_localtax2 != 0)
			$rowspan ++;

        // Bank Account
		if (! empty($conf->global->BANK_ASK_PAYMENT_BANK_DURING_ORDER) && ! empty($conf->banque->enabled))
		{
	        print '<tr><td class="nowrap">';
        	print '<table width="100%" class="nobordernopadding"><tr><td class="nowrap">';
        	print $langs->trans('BankAccount');
        	print '<td>';
        	if ($action != 'editbankaccount' && $user->rights->commande->creer)
        	    print '<td align="right"><a href="'.$_SERVER["PHP_SELF"].'?action=editbankaccount&amp;id='.$object->id.'">'.img_edit($langs->trans('SetBankAccount'),1).'</a></td>';
        	print '</tr></table>';
        	print '</td><td colspan="3">';
        	if ($action == 'editbankaccount') {
        	    $form->formSelectAccount($_SERVER['PHP_SELF'].'?id='.$object->id, $object->fk_account, 'fk_account', 1);
        	} else {
        	    $form->formSelectAccount($_SERVER['PHP_SELF'].'?id='.$object->id, $object->fk_account, 'none');
        	}
        	print '</td>';
        	print '</tr>';
		}

		// Total HT
		print '<tr><td>' . $langs->trans('AmountHT') . '</td>';
		print '<td>' . price($object->total_ht, 1, '', 1, - 1, - 1, $conf->currency) . '</td>';

		// Margin Infos
		if (! empty($conf->margin->enabled)) {
			print '<td valign="top" width="50%" colspan="2" rowspan="' . $rowspan . '">';
			$object->displayMarginInfos();
			print '</td>';
		} else
			print '<td width="50%" colspan="2" rowspan="' . $rowspan . '"></td>';

		print '</tr>';

		// Total VAT
		print '<tr><td>' . $langs->trans('AmountVAT') . '</td><td>' . price($object->total_tva, 1, '', 1, - 1, - 1, $conf->currency) . '</td></tr>';

		// Amount Local Taxes
		if ($mysoc->localtax1_assuj == "1" || $object->total_localtax1 != 0) 		// Localtax1
		{
			print '<tr><td>' . $langs->transcountry("AmountLT1", $mysoc->country_code) . '</td>';
			print '<td>' . price($object->total_localtax1, 1, '', 1, - 1, - 1, $conf->currency) . '</td></tr>';
		}
		if ($mysoc->localtax2_assuj == "1" || $object->total_localtax2 != 0) 		// Localtax2 IRPF
		{
			print '<tr><td>' . $langs->transcountry("AmountLT2", $mysoc->country_code) . '</td>';
			print '<td>' . price($object->total_localtax2, 1, '', 1, - 1, - 1, $conf->currency) . '</td></tr>';
		}

		// Total TTC
		print '<tr><td>' . $langs->trans('AmountTTC') . '</td><td>' . price($object->total_ttc, 1, '', 1, - 1, - 1, $conf->currency) . '</td></tr>';

		// Statut
		print '<tr><td>' . $langs->trans('Status') . '</td><td>' . $object->getLibStatut(4) . '</td></tr>';

		print '</table><br>';
		print "\n";

		if (! empty($conf->global->MAIN_DISABLE_CONTACTS_TAB)) {
			$blocname = 'contacts';
			$title = $langs->trans('ContactsAddresses');
			include DOL_DOCUMENT_ROOT . '/core/tpl/bloc_showhide.tpl.php';
		}

		if (! empty($conf->global->MAIN_DISABLE_NOTES_TAB)) {
			$blocname = 'notes';
			$title = $langs->trans('Notes');
			include DOL_DOCUMENT_ROOT . '/core/tpl/bloc_showhide.tpl.php';
		}

		/*
		 * Lines
		 */
		$result = $object->getLinesArray();

		print '	<form name="addproduct" id="addproduct" action="' . $_SERVER["PHP_SELF"] . '?id=' . $object->id . (($action != 'editline') ? '#add' : '#line_' . GETPOST('lineid')) . '" method="POST">
		<input type="hidden" name="token" value="' . $_SESSION ['newtoken'] . '">
		<input type="hidden" name="action" value="' . (($action != 'editline') ? 'addline' : 'updateline') . '">
		<input type="hidden" name="mode" value="">
		<input type="hidden" name="id" value="' . $object->id . '">
		';

		if (! empty($conf->use_javascript_ajax) && $object->statut == Commande::STATUS_DRAFT) {
			include DOL_DOCUMENT_ROOT . '/core/tpl/ajaxrow.tpl.php';
		}

		print '<table id="tablelines" class="noborder noshadow" width="100%">';

		// Show object lines
		if (! empty($object->lines))
			$ret = $object->printObjectLines($action, $mysoc, $soc, $lineid, 1);

		$numlines = count($object->lines);

		/*
		 * Form to add new line
		 */
		if ($object->statut == Commande::STATUS_DRAFT && $user->rights->commande->creer)
		{
			if ($action != 'editline')
			{
				$var = true;

				// Add free products/services
				$object->formAddObjectLine(1, $mysoc, $soc);

				$parameters = array();
				$reshook = $hookmanager->executeHooks('formAddObjectLine', $parameters, $object, $action); // Note that $action and $object may have been modified by hook
			}
		}
		print '</table>';

		print "</form>\n";

		dol_fiche_end();

		/*
		 * Boutons actions
		*/
		if ($action != 'presend' && $action != 'editline') {
			print '<div class="tabsAction">';

			$parameters = array();
			$reshook = $hookmanager->executeHooks('addMoreActionsButtons', $parameters, $object, $action); // Note that $action and $object may have been
			                                                                                          // modified by hook
			if (empty($reshook)) {
				// Valid
				if ($object->statut == Commande::STATUS_DRAFT && $object->total_ttc >= 0 && $numlines > 0 &&
				    ((empty($conf->global->MAIN_USE_ADVANCED_PERMS) && ! empty($user->rights->commande->creer))
			       	|| (! empty($conf->global->MAIN_USE_ADVANCED_PERMS) && ! empty($user->rights->commande->order_advance->validate)))
				)
				{
					print '<div class="inline-block divButAction"><a class="butAction" href="' . $_SERVER["PHP_SELF"] . '?id=' . $object->id . '&amp;action=validate">' . $langs->trans('Validate') . '</a></div>';
				}
				// Edit
				if ($object->statut == Commande::STATUS_VALIDATED && $user->rights->commande->creer) {
					print '<div class="inline-block divButAction"><a class="butAction" href="card.php?id=' . $object->id . '&amp;action=modif">' . $langs->trans('Modify') . '</a></div>';
				}
				// Create event
				if ($conf->agenda->enabled && ! empty($conf->global->MAIN_ADD_EVENT_ON_ELEMENT_CARD)) 				// Add hidden condition because this is not a
				                                                                                      // "workflow" action so should appears somewhere else on
				                                                                                      // page.
				{
					print '<a class="butAction" href="' . DOL_URL_ROOT . '/comm/action/card.php?action=create&amp;origin=' . $object->element . '&amp;originid=' . $object->id . '&amp;socid=' . $object->socid . '">' . $langs->trans("AddAction") . '</a>';
				}
				// Send
				if ($object->statut > Commande::STATUS_DRAFT) {
					if ((empty($conf->global->MAIN_USE_ADVANCED_PERMS) || $user->rights->commande->order_advance->send)) {
						print '<div class="inline-block divButAction"><a class="butAction" href="' . $_SERVER["PHP_SELF"] . '?id=' . $object->id . '&amp;action=presend&amp;mode=init">' . $langs->trans('SendByMail') . '</a></div>';
					} else
						print '<div class="inline-block divButAction"><a class="butActionRefused" href="#">' . $langs->trans('SendByMail') . '</a></div>';
				}

				// Ship
				$numshipping = 0;
				if (! empty($conf->expedition->enabled)) {
					$numshipping = $object->nb_expedition();

					if ($object->statut > Commande::STATUS_DRAFT && $object->statut < Commande::STATUS_CLOSED && $object->getNbOfProductsLines() > 0) {
						if (($conf->expedition_bon->enabled && $user->rights->expedition->creer) || ($conf->livraison_bon->enabled && $user->rights->expedition->livraison->creer)) {
							if ($user->rights->expedition->creer) {
								print '<div class="inline-block divButAction"><a class="butAction" href="' . DOL_URL_ROOT . '/expedition/shipment.php?id=' . $object->id . '">' . $langs->trans('ShipProduct') . '</a></div>';
							} else {
								print '<div class="inline-block divButAction"><a class="butActionRefused" href="#" title="' . dol_escape_htmltag($langs->trans("NotAllowed")) . '">' . $langs->trans('ShipProduct') . '</a></div>';
							}
						} else {
							$langs->load("errors");
							print '<div class="inline-block divButAction"><a class="butActionRefused" href="#" title="' . dol_escape_htmltag($langs->trans("ErrorModuleSetupNotComplete")) . '">' . $langs->trans('ShipProduct') . '</a></div>';
						}
					}
				}

				// Create intervention
				if ($conf->ficheinter->enabled) {
					$langs->load("interventions");

					if ($object->statut > Commande::STATUS_DRAFT && $object->statut < Commande::STATUS_CLOSED && $object->getNbOfServicesLines() > 0) {
						if ($user->rights->ficheinter->creer) {
							print '<div class="inline-block divButAction"><a class="butAction" href="' . DOL_URL_ROOT . '/fichinter/card.php?action=create&amp;origin=' . $object->element . '&amp;originid=' . $object->id . '&amp;socid=' . $object->socid . '">' . $langs->trans('AddIntervention') . '</a></div>';
						} else {
							print '<div class="inline-block divButAction"><a class="butActionRefused" href="#" title="' . dol_escape_htmltag($langs->trans("NotAllowed")) . '">' . $langs->trans('AddIntervention') . '</a></div>';
						}
					}
				}

				// Reopen a closed order
				if (($object->statut == Commande::STATUS_CLOSED || $object->statut == Commande::STATUS_CANCELED) && $user->rights->commande->creer) {
					print '<div class="inline-block divButAction"><a class="butAction" href="' . $_SERVER['PHP_SELF'] . '?id=' . $object->id . '&amp;action=reopen">' . $langs->trans('ReOpen') . '</a></div>';
				}

				// Create contract
				if ($conf->contrat->enabled && ($object->statut == Commande::STATUS_VALIDATED || $object->statut == Commande::STATUS_ACCEPTED)) {
					$langs->load("contracts");

					if ($user->rights->contrat->creer) {
						print '<div class="inline-block divButAction"><a class="butAction" href="' . DOL_URL_ROOT . '/contrat/card.php?action=create&amp;origin=' . $object->element . '&amp;originid=' . $object->id . '&amp;socid=' . $object->socid . '">' . $langs->trans('AddContract') . '</a></div>';
					}
				}

				// Create bill and Classify billed
				// Note: Even if module invoice is not enabled, we should be able to use button "Classified billed"
				if ($object->statut > Commande::STATUS_DRAFT && ! $object->billed) {
					if (! empty($conf->facture->enabled) && $user->rights->facture->creer && empty($conf->global->WORKFLOW_DISABLE_CREATE_INVOICE_FROM_ORDER)) {
						print '<div class="inline-block divButAction"><a class="butAction" href="' . DOL_URL_ROOT . '/compta/facture.php?action=create&amp;origin=' . $object->element . '&amp;originid=' . $object->id . '&amp;socid=' . $object->socid . '">' . $langs->trans("CreateBill") . '</a></div>';
					}
					if ($user->rights->commande->creer && $object->statut > Commande::STATUS_ACCEPTED && empty($conf->global->WORKFLOW_DISABLE_CLASSIFY_BILLED_FROM_ORDER) && empty($conf->global->WORKFLOW_BILL_ON_SHIPMENT)) {
						print '<div class="inline-block divButAction"><a class="butAction" href="' . $_SERVER["PHP_SELF"] . '?id=' . $object->id . '&amp;action=classifybilled">' . $langs->trans("ClassifyBilled") . '</a></div>';
					}
				}

				// Set to shipped
				if (($object->statut == Commande::STATUS_VALIDATED || $object->statut == Commande::STATUS_ACCEPTED) && $user->rights->commande->cloturer) {
					print '<div class="inline-block divButAction"><a class="butAction" href="' . $_SERVER["PHP_SELF"] . '?id=' . $object->id . '&amp;action=shipped">' . $langs->trans('ClassifyShipped') . '</a></div>';
				}

				// Clone
				if ($user->rights->commande->creer) {
					print '<div class="inline-block divButAction"><a class="butAction" href="' . $_SERVER['PHP_SELF'] . '?id=' . $object->id . '&amp;socid=' . $object->socid . '&amp;action=clone&amp;object=order">' . $langs->trans("ToClone") . '</a></div>';
				}

				// Cancel order
				if ($object->statut == Commande::STATUS_VALIDATED &&
				    ((empty($conf->global->MAIN_USE_ADVANCED_PERMS) && ! empty($user->rights->commande->cloturer))
			       	|| (! empty($conf->global->MAIN_USE_ADVANCED_PERMS) && ! empty($user->rights->commande->order_advance->annuler)))
				)
				{
					print '<div class="inline-block divButAction"><a class="butActionDelete" href="' . $_SERVER["PHP_SELF"] . '?id=' . $object->id . '&amp;action=cancel">' . $langs->trans('Cancel') . '</a></div>';
				}

				// Delete order
				if ($user->rights->commande->supprimer) {
					if ($numshipping == 0) {
						print '<div class="inline-block divButAction"><a class="butActionDelete" href="' . $_SERVER["PHP_SELF"] . '?id=' . $object->id . '&amp;action=delete">' . $langs->trans('Delete') . '</a></div>';
					} else {
						print '<div class="inline-block divButAction"><a class="butActionRefused" href="#" title="' . $langs->trans("ShippingExist") . '">' . $langs->trans("Delete") . '</a></div>';
					}
				}
			}
			print '</div>';
		}
		print '<br>';

		if ($action != 'presend')
		{
			print '<div class="fichecenter"><div class="fichehalfleft">';
			// print '<table width="100%"><tr><td width="50%" valign="top">';
			// print '<a name="builddoc"></a>'; // ancre

			/*
			 * Documents generes
			*/
			$comref = dol_sanitizeFileName($object->ref);
			$file = $conf->commande->dir_output . '/' . $comref . '/' . $comref . '.pdf';
			$relativepath = $comref . '/' . $comref . '.pdf';
			$filedir = $conf->commande->dir_output . '/' . $comref;
			$urlsource = $_SERVER["PHP_SELF"] . "?id=" . $object->id;
			$genallowed = $user->rights->commande->creer;
			$delallowed = $user->rights->commande->supprimer;
			$somethingshown = $formfile->show_documents('commande', $comref, $filedir, $urlsource, $genallowed, $delallowed, $object->modelpdf, 1, 0, 0, 28, 0, '', '', '', $soc->default_lang);

			// Linked object block
			$somethingshown = $form->showLinkedObjectBlock($object);

			// Show links to link elements
			//$linktoelem = $form->showLinkToObjectBlock($object);
			//if ($linktoelem) print '<br>'.$linktoelem;


			print '</div><div class="fichehalfright"><div class="ficheaddleft">';
			// print '</td><td valign="top" width="50%">';

			// List of actions on element
			include_once DOL_DOCUMENT_ROOT . '/core/class/html.formactions.class.php';
			$formactions = new FormActions($db);
			$somethingshown = $formactions->showactions($object, 'order', $socid);

			// print '</td></tr></table>';
			print '</div></div></div>';
		}

		/*
		 * Action presend
		 */
		if ($action == 'presend')
		{
			$object->fetch_projet();

			$ref = dol_sanitizeFileName($object->ref);
			include_once DOL_DOCUMENT_ROOT . '/core/lib/files.lib.php';
<<<<<<< HEAD
			$fileparams = dol_most_recent_file($conf->commande->dir_output . '/' . $ref, preg_quote($ref, '/'));
			$file = $fileparams['fullname'];
=======
			$fileparams = dol_most_recent_file($conf->commande->dir_output . '/' . $ref, preg_quote($ref, '/').'([^\-])+');
			$file = $fileparams ['fullname'];
>>>>>>> 05a653ee

			// Define output language
			$outputlangs = $langs;
			$newlang = '';
			if ($conf->global->MAIN_MULTILANGS && empty($newlang) && ! empty($_REQUEST['lang_id']))
				$newlang = $_REQUEST['lang_id'];
			if ($conf->global->MAIN_MULTILANGS && empty($newlang))
				$newlang = $object->thirdparty->default_lang;

			if (!empty($newlang))
			{
				$outputlangs = new Translate('', $conf);
				$outputlangs->setDefaultLang($newlang);
				$outputlangs->load('commercial');
			}

			// Build document if it not exists
			if (! $file || ! is_readable($file)) {
				$result = $object->generateDocument(GETPOST('model') ? GETPOST('model') : $object->modelpdf, $outputlangs, $hidedetails, $hidedesc, $hideref);
				if ($result <= 0) {
					dol_print_error($db, $result);
					exit();
				}
<<<<<<< HEAD
				$fileparams = dol_most_recent_file($conf->commande->dir_output . '/' . $ref, preg_quote($ref, '/'));
				$file = $fileparams['fullname'];
=======
				$fileparams = dol_most_recent_file($conf->commande->dir_output . '/' . $ref, preg_quote($ref, '/').'([^\-])+');
				$file = $fileparams ['fullname'];
>>>>>>> 05a653ee
			}

			print '<br>';
			print_titre($langs->trans('SendOrderByMail'));

			// Cree l'objet formulaire mail
			include_once DOL_DOCUMENT_ROOT . '/core/class/html.formmail.class.php';
			$formmail = new FormMail($db);
			$formmail->param['langsmodels']=(empty($newlang)?$langs->defaultlang:$newlang);
			$formmail->fromtype = 'user';
			$formmail->fromid = $user->id;
			$formmail->fromname = $user->getFullName($langs);
			$formmail->frommail = $user->email;
			$formmail->withfrom = 1;
			$liste = array();
			foreach ($object->thirdparty->thirdparty_and_contact_email_array(1) as $key => $value)
				$liste [$key] = $value;
			$formmail->withto = GETPOST('sendto') ? GETPOST('sendto') : $liste;
			$formmail->withtocc = $liste;
			$formmail->withtoccc = $conf->global->MAIN_EMAIL_USECCC;
			if (empty($object->ref_client)) {
				$formmail->withtopic = $outputlangs->trans('SendOrderRef', '__ORDERREF__');
			} else if (! empty($object->ref_client)) {
				$formmail->withtopic = $outputlangs->trans('SendOrderRef', '__ORDERREF__ (__REFCLIENT__)');
			}
			$formmail->withfile = 2;
			$formmail->withbody = 1;
			$formmail->withdeliveryreceipt = 1;
			$formmail->withcancel = 1;
			// Tableau des substitutions
			$formmail->substit ['__ORDERREF__'] = $object->ref;
			$formmail->substit ['__SIGNATURE__'] = $user->signature;
			$formmail->substit ['__REFCLIENT__'] = $object->ref_client;
			$formmail->substit ['__THIRPARTY_NAME__'] = $object->thirdparty->name;
			$formmail->substit ['__PROJECT_REF__'] = (is_object($object->projet)?$object->projet->ref:'');
			$formmail->substit ['__PERSONALIZED__'] = '';
			$formmail->substit ['__CONTACTCIVNAME__'] = '';

			$custcontact = '';
			$contactarr = array();
			$contactarr = $object->liste_contact(- 1, 'external');

			if (is_array($contactarr) && count($contactarr) > 0) {
				foreach ($contactarr as $contact) {
					if ($contact['libelle'] == $langs->trans('TypeContact_commande_external_CUSTOMER')) {	// TODO Use code and not label
						$contactstatic = new Contact($db);
						$contactstatic->fetch($contact ['id']);
						$custcontact = $contactstatic->getFullName($langs, 1);
					}
				}

				if (! empty($custcontact)) {
					$formmail->substit['__CONTACTCIVNAME__'] = $custcontact;
				}
			}

			// Tableau des parametres complementaires
			$formmail->param['action'] = 'send';
			$formmail->param['models'] = 'order_send';
			$formmail->param['models_id']=GETPOST('modelmailselected','int');
			$formmail->param['orderid'] = $object->id;
			$formmail->param['returnurl'] = $_SERVER["PHP_SELF"] . '?id=' . $object->id;

			// Init list of files
			if (GETPOST("mode") == 'init') {
				$formmail->clear_attached_files();
				$formmail->add_attached_files($file, basename($file), dol_mimetype($file));
			}

			// Show form
			print $formmail->get_form();

			print '<br>';
		}
	}
}

llxFooter();
$db->close();<|MERGE_RESOLUTION|>--- conflicted
+++ resolved
@@ -2334,13 +2334,7 @@
 
 			$ref = dol_sanitizeFileName($object->ref);
 			include_once DOL_DOCUMENT_ROOT . '/core/lib/files.lib.php';
-<<<<<<< HEAD
-			$fileparams = dol_most_recent_file($conf->commande->dir_output . '/' . $ref, preg_quote($ref, '/'));
 			$file = $fileparams['fullname'];
-=======
-			$fileparams = dol_most_recent_file($conf->commande->dir_output . '/' . $ref, preg_quote($ref, '/').'([^\-])+');
-			$file = $fileparams ['fullname'];
->>>>>>> 05a653ee
 
 			// Define output language
 			$outputlangs = $langs;
@@ -2364,13 +2358,8 @@
 					dol_print_error($db, $result);
 					exit();
 				}
-<<<<<<< HEAD
-				$fileparams = dol_most_recent_file($conf->commande->dir_output . '/' . $ref, preg_quote($ref, '/'));
+				$fileparams = dol_most_recent_file($conf->commande->dir_output . '/' . $ref, preg_quote($ref, '/').'([^\-])+');
 				$file = $fileparams['fullname'];
-=======
-				$fileparams = dol_most_recent_file($conf->commande->dir_output . '/' . $ref, preg_quote($ref, '/').'([^\-])+');
-				$file = $fileparams ['fullname'];
->>>>>>> 05a653ee
 			}
 
 			print '<br>';
