<?php
/* Copyright (C) 2003-2006	Rodolphe Quiedeville	<rodolphe@quiedeville.org>
 * Copyright (C) 2004-2015	Laurent Destailleur		<eldy@users.sourceforge.net>
 * Copyright (C) 2005		Marc Barilley / Ocebo	<marc@ocebo.com>
 * Copyright (C) 2005-2015	Regis Houssin			<regis.houssin@inodbox.com>
 * Copyright (C) 2006		Andre Cianfarani		<acianfa@free.fr>
 * Copyright (C) 2010-2013	Juanjo Menent			<jmenent@2byte.es>
 * Copyright (C) 2011-2023	Philippe Grand			<philippe.grand@atoo-net.com>
 * Copyright (C) 2012-2023	Christophe Battarel		<christophe.battarel@altairis.fr>
 * Copyright (C) 2012-2016	Marcos García			<marcosgdf@gmail.com>
 * Copyright (C) 2012       Cedric Salvador      	<csalvador@gpcsolutions.fr>
 * Copyright (C) 2013		Florian Henry			<florian.henry@open-concept.pro>
 * Copyright (C) 2014       Ferran Marcet			<fmarcet@2byte.es>
 * Copyright (C) 2015       Jean-François Ferry		<jfefe@aternatik.fr>
 * Copyright (C) 2018-2021  Frédéric France         <frederic.france@netlogic.fr>
 * Copyright (C) 2022	    Gauthier VERDOL     	<gauthier.verdol@atm-consulting.fr>
<<<<<<< HEAD
 * Copyright (C) 2023		Benjamin Falière		<benjamin.faliere@altairis.fr>
 * Copyright (C) 2024		MDW							<mdeweerd@users.noreply.github.com>
=======
 * Copyright (C) 2023-2024	Benjamin Falière		<benjamin.faliere@altairis.fr>
>>>>>>> 152886d3
 *
 * This program is free software; you can redistribute it and/or modify
 * it under the terms of the GNU General Public License as published by
 * the Free Software Foundation; either version 3 of the License, or
 * (at your option) any later version.
 *
 * This program is distributed in the hope that it will be useful,
 * but WITHOUT ANY WARRANTY; without even the implied warranty of
 * MERCHANTABILITY or FITNESS FOR A PARTICULAR PURPOSE.  See the
 *  GNU General Public License for more details.
 *
 * You should have received a copy of the GNU General Public License
 * along with this program. If not, see <https://www.gnu.org/licenses/>.
 */

/**
 *   \file      htdocs/commande/card.php
 *   \ingroup   commande
 *   \brief     Page to show sales order
 */

// Load Dolibarr environment
require '../main.inc.php';
require_once DOL_DOCUMENT_ROOT.'/core/class/doleditor.class.php';
require_once DOL_DOCUMENT_ROOT.'/core/class/extrafields.class.php';
require_once DOL_DOCUMENT_ROOT.'/core/class/html.formfile.class.php';
require_once DOL_DOCUMENT_ROOT.'/core/class/html.formorder.class.php';
require_once DOL_DOCUMENT_ROOT.'/core/class/html.formmargin.class.php';
require_once DOL_DOCUMENT_ROOT.'/core/modules/commande/modules_commande.php';
require_once DOL_DOCUMENT_ROOT.'/core/lib/functions2.lib.php';
require_once DOL_DOCUMENT_ROOT.'/core/lib/order.lib.php';

require_once DOL_DOCUMENT_ROOT.'/comm/action/class/actioncomm.class.php';
require_once DOL_DOCUMENT_ROOT.'/commande/class/commande.class.php';

if (isModEnabled("propal")) {
	require_once DOL_DOCUMENT_ROOT.'/comm/propal/class/propal.class.php';
}

if (isModEnabled('project')) {
	require_once DOL_DOCUMENT_ROOT.'/core/class/html.formprojet.class.php';
	require_once DOL_DOCUMENT_ROOT.'/projet/class/project.class.php';
}

if (isModEnabled('variants')) {
	require_once DOL_DOCUMENT_ROOT.'/variants/class/ProductCombination.class.php';
}


// Load translation files required by the page
$langs->loadLangs(array('orders', 'sendings', 'companies', 'bills', 'propal', 'deliveries', 'products', 'other'));

if (isModEnabled('incoterm')) {
	$langs->load('incoterm');
}
if (isModEnabled('margin')) {
	$langs->load('margins');
}
if (isModEnabled('productbatch')) {
	$langs->load('productbatch');
}


$id        = (GETPOSTINT('id') ? GETPOSTINT('id') : GETPOSTINT('orderid'));
$ref       =  GETPOST('ref', 'alpha');
$socid     =  GETPOSTINT('socid');
$action    =  GETPOST('action', 'aZ09');
$cancel    =  GETPOST('cancel', 'alpha');
$confirm   =  GETPOST('confirm', 'alpha');
$backtopage = GETPOST('backtopage', 'alpha');

$lineid    =  GETPOSTINT('lineid');
$contactid =  GETPOSTINT('contactid');
$projectid =  GETPOSTINT('projectid');
$origin    =  GETPOST('origin', 'alpha');
$originid  = (GETPOSTINT('originid') ? GETPOSTINT('originid') : GETPOSTINT('origin_id'));    // For backward compatibility
$rank      = (GETPOSTINT('rank') > 0) ? GETPOSTINT('rank') : -1;

// PDF
$hidedetails = (GETPOSTINT('hidedetails') ? GETPOSTINT('hidedetails') : (getDolGlobalString('MAIN_GENERATE_DOCUMENTS_HIDE_DETAILS') ? 1 : 0));
$hidedesc = (GETPOSTINT('hidedesc') ? GETPOSTINT('hidedesc') : (getDolGlobalString('MAIN_GENERATE_DOCUMENTS_HIDE_DESC') ? 1 : 0));
$hideref = (GETPOSTINT('hideref') ? GETPOSTINT('hideref') : (getDolGlobalString('MAIN_GENERATE_DOCUMENTS_HIDE_REF') ? 1 : 0));

// Security check
if (!empty($user->socid)) {
	$socid = $user->socid;
}

// Initialize technical object to manage hooks of page. Note that conf->hooks_modules contains array of hook context
$hookmanager->initHooks(array('ordercard', 'globalcard'));

$result = restrictedArea($user, 'commande', $id);

$object = new Commande($db);
$extrafields = new ExtraFields($db);

// fetch optionals attributes and labels
$extrafields->fetch_name_optionals_label($object->table_element);

// Load object
include DOL_DOCUMENT_ROOT.'/core/actions_fetchobject.inc.php';     // Must be include, not include_once

// Permissions / Rights
$usercanread    =  $user->hasRight("commande", "lire");
$usercancreate  =  $user->hasRight("commande", "creer");
$usercandelete  =  $user->hasRight("commande", "supprimer");

// Advanced permissions
$usercanclose       =  ((!getDolGlobalString('MAIN_USE_ADVANCED_PERMS') && !empty($usercancreate)) || (getDolGlobalString('MAIN_USE_ADVANCED_PERMS') && $user->hasRight('commande', 'order_advance', 'close')));
$usercanvalidate    =  ((!getDolGlobalString('MAIN_USE_ADVANCED_PERMS') && $usercancreate) || (getDolGlobalString('MAIN_USE_ADVANCED_PERMS') && $user->hasRight('commande', 'order_advance', 'validate')));
$usercancancel      =  ((!getDolGlobalString('MAIN_USE_ADVANCED_PERMS') && $usercancreate) || (getDolGlobalString('MAIN_USE_ADVANCED_PERMS') && $user->hasRight('commande', 'order_advance', 'annuler')));
$usercansend        =   (!getDolGlobalString('MAIN_USE_ADVANCED_PERMS') || $user->hasRight('commande', 'order_advance', 'send'));
$usercangeneretedoc =   (!getDolGlobalString('MAIN_USE_ADVANCED_PERMS') || $user->hasRight('commande', 'order_advance', 'generetedoc'));

$usermustrespectpricemin    = ((getDolGlobalString('MAIN_USE_ADVANCED_PERMS') && !$user->hasRight('produit', 'ignore_price_min_advance')) || !getDolGlobalString('MAIN_USE_ADVANCED_PERMS'));
$usercancreatepurchaseorder = ($user->hasRight('fournisseur', 'commande', 'creer') || $user->hasRight('supplier_order', 'creer'));

$permissionnote    = $usercancreate;     //  Used by the include of actions_setnotes.inc.php
$permissiondellink = $usercancreate;     //  Used by the include of actions_dellink.inc.php
$permissiontoadd   = $usercancreate;     //  Used by the include of actions_addupdatedelete.inc.php and actions_lineupdown.inc.php


$error = 0;

$date_delivery = dol_mktime(GETPOSTINT('liv_hour'), GETPOSTINT('liv_min'), 0, GETPOSTINT('liv_month'), GETPOSTINT('liv_day'), GETPOSTINT('liv_year'));


/*
 * Actions
 */

$parameters = array('socid' => $socid);
// Note that $action and $object may be modified by some hooks
$reshook = $hookmanager->executeHooks('doActions', $parameters, $object, $action);
if ($reshook < 0) {
	setEventMessages($hookmanager->error, $hookmanager->errors, 'errors');
}

if (empty($reshook)) {
	$backurlforlist = DOL_URL_ROOT.'/commande/list.php';

	if (empty($backtopage) || ($cancel && empty($id))) {
		if (empty($backtopage) || ($cancel && strpos($backtopage, '__ID__'))) {
			if (empty($id) && (($action != 'add' && $action != 'create') || $cancel)) {
				$backtopage = $backurlforlist;
			} else {
				$backtopage = DOL_URL_ROOT.'/commande/card.php?id='.((!empty($id) && $id > 0) ? $id : '__ID__');
			}
		}
	}

	$selectedLines = GETPOST('toselect', 'array');

	if ($cancel) {
		if (!empty($backtopageforcancel)) {
			header("Location: ".$backtopageforcancel);
			exit;
		} elseif (!empty($backtopage)) {
			header("Location: ".$backtopage);
			exit;
		}
		$action = '';
	}

	include DOL_DOCUMENT_ROOT.'/core/actions_setnotes.inc.php';    // Must be include, not include_once

	include DOL_DOCUMENT_ROOT.'/core/actions_dellink.inc.php';     // Must be include, not include_once

	include DOL_DOCUMENT_ROOT.'/core/actions_lineupdown.inc.php';  // Must be include, not include_once

	// Action clone object
	if ($action == 'confirm_clone' && $confirm == 'yes' && $usercancreate) {
		if (!($socid > 0)) {
			setEventMessages($langs->trans('ErrorFieldRequired', $langs->transnoentitiesnoconv('IdThirdParty')), null, 'errors');
		} else {
			if ($object->id > 0) {
				// Because createFromClone modifies the object, we must clone it so that we can restore it later
				$orig = clone $object;

				$result = $object->createFromClone($user, $socid);
				if ($result > 0) {
					$warningMsgLineList = array();
					// check all product lines are to sell otherwise add a warning message for each product line is not to sell
					foreach ($object->lines as $line) {
						if (!is_object($line->product)) {
							$line->fetch_product();
						}
						if (is_object($line->product) && $line->product->id > 0) {
							if (empty($line->product->status)) {
								$warningMsgLineList[$line->id] = $langs->trans('WarningLineProductNotToSell', $line->product->ref);
							}
						}
					}
					if (!empty($warningMsgLineList)) {
						setEventMessages('', $warningMsgLineList, 'warnings');
					}

					header("Location: ".$_SERVER['PHP_SELF'].'?id='.$result);
					exit;
				} else {
					setEventMessages($object->error, $object->errors, 'errors');
					$object = $orig;
					$action = '';
				}
			}
		}
	} elseif ($action == 'reopen' && $usercancreate) {
		// Reopen a closed order
		if ($object->statut == Commande::STATUS_CANCELED || $object->statut == Commande::STATUS_CLOSED) {
			if (getDolGlobalInt('ORDER_REOPEN_TO_DRAFT')) {
				$result = $object->setDraft($user, $idwarehouse);
				if ($result < 0) {
					setEventMessages($object->error, $object->errors, 'errors');
				}
			} else {
				$result = $object->set_reopen($user);
				if ($result > 0) {
					setEventMessages($langs->trans('OrderReopened', $object->ref), null);
				} else {
					setEventMessages($object->error, $object->errors, 'errors');
				}
			}
		}
	} elseif ($action == 'confirm_delete' && $confirm == 'yes' && $usercandelete) {
		// Remove order
		$result = $object->delete($user);
		if ($result > 0) {
			header('Location: list.php?restore_lastsearch_values=1');
			exit;
		} else {
			setEventMessages($object->error, $object->errors, 'errors');
		}
	} elseif ($action == 'confirm_deleteline' && $confirm == 'yes' && $usercancreate) {
		// Remove a product line
		$result = $object->deleteLine($user, $lineid);
		if ($result > 0) {
			// reorder lines
			$object->line_order(true);
			// Define output language
			$outputlangs = $langs;
			$newlang = '';
			if (getDolGlobalInt('MAIN_MULTILANGS') && empty($newlang) && GETPOST('lang_id', 'aZ09')) {
				$newlang = GETPOST('lang_id', 'aZ09');
			}
			if (getDolGlobalInt('MAIN_MULTILANGS') && empty($newlang)) {
				$newlang = $object->thirdparty->default_lang;
			}
			if (!empty($newlang)) {
				$outputlangs = new Translate("", $conf);
				$outputlangs->setDefaultLang($newlang);
			}
			if (!getDolGlobalString('MAIN_DISABLE_PDF_AUTOUPDATE')) {
				$ret = $object->fetch($object->id); // Reload to get new records
				$object->generateDocument($object->model_pdf, $outputlangs, $hidedetails, $hidedesc, $hideref);
			}

			header('Location: '.$_SERVER["PHP_SELF"].'?id='.$object->id);
			exit;
		} else {
			setEventMessages($object->error, $object->errors, 'errors');
		}
	} elseif ($action == 'classin' && $usercancreate) {
		// Link to a project
		$object->setProject(GETPOSTINT('projectid'));
	} elseif ($action == 'add' && $usercancreate) {
		// Add order
		$datecommande = dol_mktime(12, 0, 0, GETPOST('remonth'), GETPOST('reday'), GETPOST('reyear'));
		$date_delivery = dol_mktime(GETPOSTINT('liv_hour'), GETPOSTINT('liv_min'), 0, GETPOSTINT('liv_month'), GETPOSTINT('liv_day'), GETPOSTINT('liv_year'));

		if ($datecommande == '') {
			setEventMessages($langs->trans('ErrorFieldRequired', $langs->transnoentities('Date')), null, 'errors');
			$action = 'create';
			$error++;
		}

		if ($socid < 1) {
			setEventMessages($langs->trans("ErrorFieldRequired", $langs->transnoentitiesnoconv("Customer")), null, 'errors');
			$action = 'create';
			$error++;
		}

		if (!$error) {
			$object->socid = $socid;
			$object->fetch_thirdparty();

			$db->begin();

			$object->date_commande = $datecommande;
			$object->note_private = GETPOST('note_private', 'restricthtml');
			$object->note_public = GETPOST('note_public', 'restricthtml');
			$object->source = GETPOSTINT('source_id');
			$object->fk_project = GETPOSTINT('projectid');
			$object->ref_client = GETPOST('ref_client', 'alpha');
			$object->model_pdf = GETPOST('model');
			$object->cond_reglement_id = GETPOSTINT('cond_reglement_id');
			$object->deposit_percent = GETPOSTFLOAT('cond_reglement_id_deposit_percent');
			$object->mode_reglement_id = GETPOSTINT('mode_reglement_id');
			$object->fk_account = GETPOSTINT('fk_account');
			$object->availability_id = GETPOSTINT('availability_id');
			$object->demand_reason_id = GETPOSTINT('demand_reason_id');
			$object->delivery_date = $date_delivery;
			$object->shipping_method_id = GETPOSTINT('shipping_method_id');
			$object->warehouse_id = GETPOSTINT('warehouse_id');
			$object->fk_delivery_address = GETPOSTINT('fk_address');
			$object->contact_id = GETPOSTINT('contactid');
			$object->fk_incoterms = GETPOSTINT('incoterm_id');
			$object->location_incoterms = GETPOST('location_incoterms', 'alpha');
			$object->multicurrency_code = GETPOST('multicurrency_code', 'alpha');
			$object->multicurrency_tx = (float) price2num(GETPOST('originmulticurrency_tx'));
			// Fill array 'array_options' with data from add form
			if (!$error) {
				$ret = $extrafields->setOptionalsFromPost(null, $object);
				if ($ret < 0) {
					$error++;
				}
			}

			// If creation from another object of another module (Example: origin=propal, originid=1)
			if (!empty($origin) && !empty($originid)) {
				// Parse element/subelement (ex: project_task)
				$element = $subelement = $origin;
				$regs = array();
				if (preg_match('/^([^_]+)_([^_]+)/i', $origin, $regs)) {
					$element = $regs [1];
					$subelement = $regs [2];
				}

				// For compatibility
				if ($element == 'order') {
					$element = $subelement = 'commande';
				}
				if ($element == 'propal') {
					$element = 'comm/propal';
					$subelement = 'propal';
				}
				if ($element == 'contract') {
					$element = $subelement = 'contrat';
				}

				$object->origin = $origin;
				$object->origin_id = $originid;

				// Possibility to add external linked objects with hooks
				$object->linked_objects [$object->origin] = $object->origin_id;
				$other_linked_objects = GETPOST('other_linked_objects', 'array');
				if (!empty($other_linked_objects)) {
					$object->linked_objects = array_merge($object->linked_objects, $other_linked_objects);
				}

				if (!$error) {
					$object_id = $object->create($user);

					if ($object_id > 0) {
						dol_include_once('/'.$element.'/class/'.$subelement.'.class.php');

						$classname = ucfirst($subelement);
						$srcobject = new $classname($db);

						dol_syslog("Try to find source object origin=".$object->origin." originid=".$object->origin_id." to add lines");
						$result = $srcobject->fetch($object->origin_id);
						if ($result > 0) {
							$lines = $srcobject->lines;
							if (empty($lines) && method_exists($srcobject, 'fetch_lines')) {
								$srcobject->fetch_lines();
								$lines = $srcobject->lines;
							}

							$fk_parent_line = 0;
							$num = count($lines);

							for ($i = 0; $i < $num; $i++) {
								if (!in_array($lines[$i]->id, $selectedLines)) {
									continue; // Skip unselected lines
								}

								$label = (!empty($lines[$i]->label) ? $lines[$i]->label : '');
								$desc = (!empty($lines[$i]->desc) ? $lines[$i]->desc : '');
								$product_type = (!empty($lines[$i]->product_type) ? $lines[$i]->product_type : 0);

								// Dates
								// TODO mutualiser
								$date_start = $lines[$i]->date_debut_prevue;
								if ($lines[$i]->date_debut_reel) {
									$date_start = $lines[$i]->date_debut_reel;
								}
								if ($lines[$i]->date_start) {
									$date_start = $lines[$i]->date_start;
								}
								$date_end = $lines[$i]->date_fin_prevue;
								if ($lines[$i]->date_fin_reel) {
									$date_end = $lines[$i]->date_fin_reel;
								}
								if ($lines[$i]->date_end) {
									$date_end = $lines[$i]->date_end;
								}

								// Reset fk_parent_line for no child products and special product
								if (($lines[$i]->product_type != 9 && empty($lines[$i]->fk_parent_line)) || $lines[$i]->product_type == 9) {
									$fk_parent_line = 0;
								}

								// Extrafields
								if (method_exists($lines[$i], 'fetch_optionals')) { // For avoid conflicts if trigger used
									$lines[$i]->fetch_optionals();
									$array_options = $lines[$i]->array_options;
								}

								$tva_tx = $lines[$i]->tva_tx;
								if (!empty($lines[$i]->vat_src_code) && !preg_match('/\(/', $tva_tx)) {
									$tva_tx .= ' ('.$lines[$i]->vat_src_code.')';
								}

								$result = $object->addline(
									$desc,
									$lines[$i]->subprice,
									$lines[$i]->qty,
									$tva_tx,
									$lines[$i]->localtax1_tx,
									$lines[$i]->localtax2_tx,
									$lines[$i]->fk_product,
									$lines[$i]->remise_percent,
									$lines[$i]->info_bits,
									$lines[$i]->fk_remise_except,
									'HT',
									0,
									$date_start,
									$date_end,
									$product_type,
									$lines[$i]->rang,
									$lines[$i]->special_code,
									$fk_parent_line,
									$lines[$i]->fk_fournprice,
									$lines[$i]->pa_ht,
									$label,
									$array_options,
									$lines[$i]->fk_unit,
									$object->origin,
									$lines[$i]->rowid
								);

								if ($result < 0) {
									$error++;
									break;
								}

								// Defined the new fk_parent_line
								if ($result > 0 && $lines[$i]->product_type == 9) {
									$fk_parent_line = $result;
								}
							}
						} else {
							setEventMessages($srcobject->error, $srcobject->errors, 'errors');
							$error++;
						}

						// Now we create same links to contact than the ones found on origin object
						/* Useless, already into the create
						if (!empty($conf->global->MAIN_PROPAGATE_CONTACTS_FROM_ORIGIN))
						{
							$originforcontact = $object->origin;
							$originidforcontact = $object->origin_id;
							if ($originforcontact == 'shipping')     // shipment and order share the same contacts. If creating from shipment we take data of order
							{
								$originforcontact=$srcobject->origin;
								$originidforcontact=$srcobject->origin_id;
							}
							$sqlcontact = "SELECT code, fk_socpeople FROM ".MAIN_DB_PREFIX."element_contact as ec, ".MAIN_DB_PREFIX."c_type_contact as ctc";
							$sqlcontact.= " WHERE element_id = ".((int) $originidforcontact)." AND ec.fk_c_type_contact = ctc.rowid AND ctc.element = '".$db->escape($originforcontact)."'";

							$resqlcontact = $db->query($sqlcontact);
							if ($resqlcontact)
							{
								while($objcontact = $db->fetch_object($resqlcontact))
								{
									//print $objcontact->code.'-'.$objcontact->fk_socpeople."\n";
									$object->add_contact($objcontact->fk_socpeople, $objcontact->code);
								}
							}
							else dol_print_error($resqlcontact);
						}*/

						// Hooks
						$parameters = array('objFrom' => $srcobject);
						// Note that $action and $object may be modified by hook
						$reshook = $hookmanager->executeHooks('createFrom', $parameters, $object, $action);
						if ($reshook < 0) {
							setEventMessages($hookmanager->error, $hookmanager->errors, 'errors');
							$error++;
						}
					} else {
						setEventMessages($object->error, $object->errors, 'errors');
						$error++;
					}
				} else {
					// Required extrafield left blank, error message already defined by setOptionalsFromPost()
					$action = 'create';
				}
			} else {
				if (!$error) {
					$object_id = $object->create($user);
				}
			}

			// Insert default contacts if defined
			if ($object_id > 0) {
				if (GETPOSTINT('contactid')) {
					$result = $object->add_contact(GETPOSTINT('contactid'), 'CUSTOMER', 'external');
					if ($result < 0) {
						setEventMessages($langs->trans("ErrorFailedToAddContact"), null, 'errors');
						$error++;
					}
				}

				$id = $object_id;
				$action = '';
			}

			// End of object creation, we show it
			if ($object_id > 0 && !$error) {
				$db->commit();
				header('Location: '.$_SERVER["PHP_SELF"].'?id='.$object_id);
				exit();
			} else {
				$db->rollback();
				$action = 'create';
				setEventMessages($object->error, $object->errors, 'errors');
			}
		}
	} elseif ($action == 'classifybilled' && $usercancreate) {
		$ret = $object->classifyBilled($user);

		if ($ret < 0) {
			setEventMessages($object->error, $object->errors, 'errors');
		}
	} elseif ($action == 'classifyunbilled' && $usercancreate) {
		$ret = $object->classifyUnBilled($user);
		if ($ret < 0) {
			setEventMessages($object->error, $object->errors, 'errors');
		}
	} elseif ($action == 'setref_client' && $usercancreate) {
		// Positionne ref commande client
		$result = $object->set_ref_client($user, GETPOST('ref_client'));
		if ($result < 0) {
			setEventMessages($object->error, $object->errors, 'errors');
		}
	} elseif ($action == 'setremise' && $usercancreate) {
		$result = $object->setDiscount($user, price2num(GETPOST('remise'), 2));
		if ($result < 0) {
			setEventMessages($object->error, $object->errors, 'errors');
		}
	} elseif ($action == 'setabsolutediscount' && $usercancreate) {
		if (GETPOST('remise_id')) {
			if ($object->id > 0) {
				$object->insert_discount(GETPOST('remise_id'));
			} else {
				dol_print_error($db, $object->error);
			}
		}
	} elseif ($action == 'setdate' && $usercancreate) {
		$date = dol_mktime(0, 0, 0, GETPOSTINT('order_month'), GETPOSTINT('order_day'), GETPOSTINT('order_year'));

		$result = $object->set_date($user, $date);
		if ($result < 0) {
			setEventMessages($object->error, $object->errors, 'errors');
		}
	} elseif ($action == 'setdate_livraison' && $usercancreate) {
		$date_delivery = dol_mktime(GETPOSTINT('liv_hour'), GETPOSTINT('liv_min'), 0, GETPOSTINT('liv_month'), GETPOSTINT('liv_day'), GETPOSTINT('liv_year'));

		$object->fetch($id);
		$result = $object->setDeliveryDate($user, $date_delivery);
		if ($result < 0) {
			setEventMessages($object->error, $object->errors, 'errors');
		}
	} elseif ($action == 'setmode' && $usercancreate) {
		$result = $object->setPaymentMethods(GETPOSTINT('mode_reglement_id'));
		if ($result < 0) {
			setEventMessages($object->error, $object->errors, 'errors');
		}
	} elseif ($action == 'setmulticurrencycode' && $usercancreate) {
		// Multicurrency Code
		$result = $object->setMulticurrencyCode(GETPOST('multicurrency_code', 'alpha'));
	} elseif ($action == 'setmulticurrencyrate' && $usercancreate) {
		// Multicurrency rate
		$result = $object->setMulticurrencyRate(price2num(GETPOST('multicurrency_tx')), GETPOSTINT('calculation_mode'));
	} elseif ($action == 'setavailability' && $usercancreate) {
		$result = $object->availability(GETPOST('availability_id'));
		if ($result < 0) {
			setEventMessages($object->error, $object->errors, 'errors');
		}
	} elseif ($action == 'setdemandreason' && $usercancreate) {
		$result = $object->demand_reason(GETPOST('demand_reason_id'));
		if ($result < 0) {
			setEventMessages($object->error, $object->errors, 'errors');
		}
	} elseif ($action == 'setconditions' && $usercancreate) {
		$result = $object->setPaymentTerms(GETPOSTINT('cond_reglement_id'), GETPOSTFLOAT('cond_reglement_id_deposit_percent'));
		if ($result < 0) {
			dol_print_error($db, $object->error);
		} else {
			if (!getDolGlobalString('MAIN_DISABLE_PDF_AUTOUPDATE')) {
				// Define output language
				$outputlangs = $langs;
				$newlang = GETPOST('lang_id', 'alpha');
				if (getDolGlobalInt('MAIN_MULTILANGS') && empty($newlang)) {
					$newlang = $object->thirdparty->default_lang;
				}
				if (!empty($newlang)) {
					$outputlangs = new Translate("", $conf);
					$outputlangs->setDefaultLang($newlang);
				}

				$ret = $object->fetch($object->id); // Reload to get new records
				$object->generateDocument($object->model_pdf, $outputlangs, $hidedetails, $hidedesc, $hideref);
			}
		}
	} elseif ($action == 'set_incoterms' && isModEnabled('incoterm')) {
		// Set incoterm
		$result = $object->setIncoterms(GETPOSTINT('incoterm_id'), GETPOSTFLOAT('location_incoterms'));
		if ($result < 0) {
			setEventMessages($object->error, $object->errors, 'errors');
		}
	} elseif ($action == 'setbankaccount' && $usercancreate) {
		// bank account
		$result = $object->setBankAccount(GETPOSTINT('fk_account'));
		if ($result < 0) {
			setEventMessages($object->error, $object->errors, 'errors');
		}
	} elseif ($action == 'setshippingmethod' && $usercancreate) {
		// shipping method
		$result = $object->setShippingMethod(GETPOSTINT('shipping_method_id'));
		if ($result < 0) {
			setEventMessages($object->error, $object->errors, 'errors');
		}
	} elseif ($action == 'setwarehouse' && $usercancreate) {
		// warehouse
		$result = $object->setWarehouse(GETPOSTINT('warehouse_id'));
		if ($result < 0) {
			setEventMessages($object->error, $object->errors, 'errors');
		}
		//} elseif ($action == 'setremisepercent' && $usercancreate) {
		//	$result = $object->setDiscount($user, price2num(GETPOST('remise_percent'), '', 2));
		//} elseif ($action == 'setremiseabsolue' && $usercancreate) {
		//	$result = $object->set_remise_absolue($user, price2num(GETPOST('remise_absolue'), 'MU', 2));
	} elseif ($action == 'addline' && GETPOST('submitforalllines', 'alpha') && GETPOST('vatforalllines', 'alpha') !== '') {
		// Define vat_rate
		$vat_rate = (GETPOST('vatforalllines') ? GETPOST('vatforalllines') : 0);
		$vat_rate = str_replace('*', '', $vat_rate);
		$localtax1_rate = get_localtax($vat_rate, 1, $object->thirdparty, $mysoc);
		$localtax2_rate = get_localtax($vat_rate, 2, $object->thirdparty, $mysoc);
		foreach ($object->lines as $line) {
			$result = $object->updateline($line->id, $line->desc, $line->subprice, $line->qty, $line->remise_percent, $vat_rate, $localtax1_rate, $localtax2_rate, 'HT', $line->info_bits, $line->date_start, $line->date_end, $line->product_type, $line->fk_parent_line, 0, $line->fk_fournprice, $line->pa_ht, $line->label, $line->special_code, $line->array_options, $line->fk_unit, $line->multicurrency_subprice);
		}
	} elseif ($action == 'addline' && GETPOST('submitforalllines', 'alpha') && GETPOST('remiseforalllines', 'alpha') !== '' && $usercancreate) {
		// Define remise_percent
		$remise_percent = (GETPOST('remiseforalllines') ? GETPOST('remiseforalllines') : 0);
		$remise_percent = str_replace('*', '', $remise_percent);
		foreach ($object->lines as $line) {
			$result = $object->updateline($line->id, $line->desc, $line->subprice, $line->qty, $remise_percent, $line->tva_tx, $line->localtax1_tx, $line->localtax2_tx, 'HT', $line->info_bits, $line->date_start, $line->date_end, $line->product_type, $line->fk_parent_line, 0, $line->fk_fournprice, $line->pa_ht, $line->label, $line->special_code, $line->array_options, $line->fk_unit, $line->multicurrency_subprice);
		}
	} elseif ($action == 'addline' && $usercancreate) {		// Add a new line
		$langs->load('errors');
		$error = 0;

		// Set if we used free entry or predefined product
		$predef = '';
		$product_desc = (GETPOSTISSET('dp_desc') ? GETPOST('dp_desc', 'restricthtml') : '');

		$price_ht = '';
		$price_ht_devise = '';
		$price_ttc = '';
		$price_ttc_devise = '';
		$pu_ht = '';
		$pu_ttc = '';
		$pu_ht_devise = '';
		$pu_ttc_devise  = '';

		if (GETPOST('price_ht') !== '') {
			$price_ht = price2num(GETPOST('price_ht'), 'MU', 2);
		}
		if (GETPOST('multicurrency_price_ht') !== '') {
			$price_ht_devise = price2num(GETPOST('multicurrency_price_ht'), 'CU', 2);
		}
		if (GETPOST('price_ttc') !== '') {
			$price_ttc = price2num(GETPOST('price_ttc'), 'MU', 2);
		}
		if (GETPOST('multicurrency_price_ttc') !== '') {
			$price_ttc_devise = price2num(GETPOST('multicurrency_price_ttc'), 'CU', 2);
		}

		$prod_entry_mode = GETPOST('prod_entry_mode', 'aZ09');
		if ($prod_entry_mode == 'free') {
			$idprod = 0;
		} else {
			$idprod = GETPOSTINT('idprod');

			if (getDolGlobalString('MAIN_DISABLE_FREE_LINES') && $idprod <= 0) {
				setEventMessages($langs->trans("ErrorFieldRequired", $langs->transnoentitiesnoconv("ProductOrService")), null, 'errors');
				$error++;
			}
		}

		$tva_tx = GETPOST('tva_tx', 'alpha');

		$qty = price2num(GETPOST('qty'.$predef, 'alpha'), 'MS', 2);

		$remise_percent = (GETPOSTISSET('remise_percent'.$predef) ? price2num(GETPOST('remise_percent'.$predef, 'alpha'), '', 2) : 0);
		if (empty($remise_percent)) {
			$remise_percent = 0;
		}

		// Extrafields
		$extralabelsline = $extrafields->fetch_name_optionals_label($object->table_element_line);
		$array_options = $extrafields->getOptionalsFromPost($object->table_element_line, $predef);
		// Unset extrafield
		if (is_array($extralabelsline)) {
			// Get extra fields
			foreach ($extralabelsline as $key => $value) {
				unset($_POST["options_".$key]);
			}
		}

		if ((empty($idprod) || $idprod < 0) && ($price_ht < 0) && ($qty < 0)) {
			setEventMessages($langs->trans('ErrorBothFieldCantBeNegative', $langs->transnoentitiesnoconv('UnitPriceHT'), $langs->transnoentitiesnoconv('Qty')), null, 'errors');
			$error++;
		}
		if ($prod_entry_mode == 'free' && (empty($idprod) || $idprod < 0) && GETPOST('type') < 0) {
			setEventMessages($langs->trans('ErrorFieldRequired', $langs->transnoentitiesnoconv('Type')), null, 'errors');
			$error++;
		}
		if ($prod_entry_mode == 'free' && (empty($idprod) || $idprod < 0) && $price_ht === '' && $price_ht_devise === '' && $price_ttc === '' && $price_ttc_devise === '') { 	// Unit price can be 0 but not ''. Also price can be negative for order.
			setEventMessages($langs->trans("ErrorFieldRequired", $langs->transnoentitiesnoconv("UnitPriceHT")), null, 'errors');
			$error++;
		}
		if ($qty == '') {
			setEventMessages($langs->trans('ErrorFieldRequired', $langs->transnoentitiesnoconv('Qty')), null, 'errors');
			$error++;
		}
		if ($qty < 0) {
			setEventMessages($langs->trans('FieldCannotBeNegative', $langs->transnoentitiesnoconv('Qty')), null, 'errors');
			$error++;
		}
		if ($prod_entry_mode == 'free' && (empty($idprod) || $idprod < 0) && empty($product_desc)) {
			setEventMessages($langs->trans('ErrorFieldRequired', $langs->transnoentitiesnoconv('Description')), null, 'errors');
			$error++;
		}

		if (!$error && isModEnabled('variants') && $prod_entry_mode != 'free') {
			if ($combinations = GETPOST('combinations', 'array')) {
				//Check if there is a product with the given combination
				$prodcomb = new ProductCombination($db);

				if ($res = $prodcomb->fetchByProductCombination2ValuePairs($idprod, $combinations)) {
					$idprod = $res->fk_product_child;
				} else {
					setEventMessages($langs->trans('ErrorProductCombinationNotFound'), null, 'errors');
					$error++;
				}
			}
		}

		if (!$error && ($qty >= 0) && (!empty($product_desc) || (!empty($idprod) && $idprod > 0))) {
			// Clean parameters
			$date_start = dol_mktime(GETPOST('date_start'.$predef.'hour'), GETPOST('date_start'.$predef.'min'), GETPOST('date_start'.$predef.'sec'), GETPOST('date_start'.$predef.'month'), GETPOST('date_start'.$predef.'day'), GETPOST('date_start'.$predef.'year'));
			$date_end = dol_mktime(GETPOST('date_end'.$predef.'hour'), GETPOST('date_end'.$predef.'min'), GETPOST('date_end'.$predef.'sec'), GETPOST('date_end'.$predef.'month'), GETPOST('date_end'.$predef.'day'), GETPOST('date_end'.$predef.'year'));
			$price_base_type = (GETPOST('price_base_type', 'alpha') ? GETPOST('price_base_type', 'alpha') : 'HT');

			$price_min = $price_min_ttc = 0;
			$tva_npr = 0;

			// Ecrase $pu par celui du produit
			// Ecrase $desc par celui du produit
			// Ecrase $base_price_type par celui du produit
			if (!empty($idprod) && $idprod > 0) {
				$prod = new Product($db);
				$prod->fetch($idprod);

				$label = ((GETPOST('product_label') && GETPOST('product_label') != $prod->label) ? GETPOST('product_label') : '');

				// Update if prices fields are defined
				/*$tva_tx = get_default_tva($mysoc, $object->thirdparty, $prod->id);
				$tva_npr = get_default_npr($mysoc, $object->thirdparty, $prod->id);
				if (empty($tva_tx)) {
					$tva_npr = 0;
				}*/

				$pu_ht = $prod->price;
				$pu_ttc = $prod->price_ttc;
				$price_min = $prod->price_min;
				$price_min_ttc = $prod->price_min_ttc;
				$price_base_type = $prod->price_base_type;

				// If price per segment
				if (getDolGlobalString('PRODUIT_MULTIPRICES') && !empty($object->thirdparty->price_level)) {
					$pu_ht = $prod->multiprices[$object->thirdparty->price_level];
					$pu_ttc = $prod->multiprices_ttc[$object->thirdparty->price_level];
					$price_min = $prod->multiprices_min[$object->thirdparty->price_level];
					$price_min_ttc = $prod->multiprices_min_ttc[$object->thirdparty->price_level];
					$price_base_type = $prod->multiprices_base_type[$object->thirdparty->price_level];
					if (getDolGlobalString('PRODUIT_MULTIPRICES_USE_VAT_PER_LEVEL')) {  // using this option is a bug. kept for backward compatibility
						if (isset($prod->multiprices_tva_tx[$object->thirdparty->price_level])) {
							$tva_tx = $prod->multiprices_tva_tx[$object->thirdparty->price_level];
						}
						if (isset($prod->multiprices_recuperableonly[$object->thirdparty->price_level])) {
							$tva_npr = $prod->multiprices_recuperableonly[$object->thirdparty->price_level];
						}
					}
				} elseif (getDolGlobalString('PRODUIT_CUSTOMER_PRICES')) {
					// If price per customer
					require_once DOL_DOCUMENT_ROOT.'/product/class/productcustomerprice.class.php';

					$prodcustprice = new ProductCustomerPrice($db);

					$filter = array('t.fk_product' => $prod->id, 't.fk_soc' => $object->thirdparty->id);

					$result = $prodcustprice->fetchAll('', '', 0, 0, $filter);
					if ($result >= 0) {
						if (count($prodcustprice->lines) > 0) {
							$pu_ht = price($prodcustprice->lines[0]->price);
							$pu_ttc = price($prodcustprice->lines[0]->price_ttc);
							$price_min =  price($prodcustprice->lines[0]->price_min);
							$price_min_ttc =  price($prodcustprice->lines[0]->price_min_ttc);
							$price_base_type = $prodcustprice->lines[0]->price_base_type;
							$tva_tx = $prodcustprice->lines[0]->tva_tx;
							if ($prodcustprice->lines[0]->default_vat_code && !preg_match('/\(.*\)/', $tva_tx)) {
								$tva_tx .= ' ('.$prodcustprice->lines[0]->default_vat_code.')';
							}
							$tva_npr = $prodcustprice->lines[0]->recuperableonly;
							if (empty($tva_tx)) {
								$tva_npr = 0;
							}
						}
					} else {
						setEventMessages($prodcustprice->error, $prodcustprice->errors, 'errors');
					}
				} elseif (getDolGlobalString('PRODUIT_CUSTOMER_PRICES_BY_QTY')) {
					// If price per quantity
					if ($prod->prices_by_qty[0]) {	// yes, this product has some prices per quantity
						// Search the correct price into loaded array product_price_by_qty using id of array retrieved into POST['pqp'].
						$pqp = GETPOSTINT('pbq');

						// Search price into product_price_by_qty from $prod->id
						foreach ($prod->prices_by_qty_list[0] as $priceforthequantityarray) {
							if ($priceforthequantityarray['rowid'] != $pqp) {
								continue;
							}
							// We found the price
							if ($priceforthequantityarray['price_base_type'] == 'HT') {
								$pu_ht = $priceforthequantityarray['unitprice'];
							} else {
								$pu_ttc = $priceforthequantityarray['unitprice'];
							}
							// Note: the remise_percent or price by qty is used to set data on form, so we will use value from POST.
							break;
						}
					}
				} elseif (getDolGlobalString('PRODUIT_CUSTOMER_PRICES_BY_QTY_MULTIPRICES')) {
					// If price per quantity and customer
					if ($prod->prices_by_qty[$object->thirdparty->price_level]) {	// yes, this product has some prices per quantity
						// Search the correct price into loaded array product_price_by_qty using id of array retrieved into POST['pqp'].
						$pqp = GETPOSTINT('pbq');
						// Search price into product_price_by_qty from $prod->id
						foreach ($prod->prices_by_qty_list[$object->thirdparty->price_level] as $priceforthequantityarray) {
							if ($priceforthequantityarray['rowid'] != $pqp) {
								continue;
							}
							// We found the price
							if ($priceforthequantityarray['price_base_type'] == 'HT') {
								$pu_ht = $priceforthequantityarray['unitprice'];
							} else {
								$pu_ttc = $priceforthequantityarray['unitprice'];
							}
							// Note: the remise_percent or price by qty is used to set data on form, so we will use value from POST.
							break;
						}
					}
				}

				$tmpvat = (float) price2num(preg_replace('/\s*\(.*\)/', '', $tva_tx));
				$tmpprodvat = (float) price2num(preg_replace('/\s*\(.*\)/', '', (string) $prod->tva_tx));

				// Set unit price to use
				if (!empty($price_ht) || $price_ht === '0') {
					$pu_ht = price2num($price_ht, 'MU');
					$pu_ttc = price2num((float) $pu_ht * (1 + ($tmpvat / 100)), 'MU');
				} elseif (!empty($price_ttc) || $price_ttc === '0') {
					$pu_ttc = price2num($price_ttc, 'MU');
					$pu_ht = price2num((float) $pu_ttc / (1 + ($tmpvat / 100)), 'MU');
				} elseif ($tmpvat != $tmpprodvat) {
					// Is this still used ?
					if ($price_base_type != 'HT') {
						$pu_ht = price2num($pu_ttc / (1 + ($tmpvat / 100)), 'MU');
					} else {
						$pu_ttc = price2num($pu_ht * (1 + ($tmpvat / 100)), 'MU');
					}
				}

				$desc = '';

				// Define output language
				if (getDolGlobalInt('MAIN_MULTILANGS') && getDolGlobalString('PRODUIT_TEXTS_IN_THIRDPARTY_LANGUAGE')) {
					$outputlangs = $langs;
					$newlang = '';
					if (empty($newlang) && GETPOST('lang_id', 'aZ09')) {
						$newlang = GETPOST('lang_id', 'aZ09');
					}
					if (empty($newlang)) {
						$newlang = $object->thirdparty->default_lang;
					}
					if (!empty($newlang)) {
						$outputlangs = new Translate("", $conf);
						$outputlangs->setDefaultLang($newlang);
					}

					$desc = (!empty($prod->multilangs[$outputlangs->defaultlang]["description"])) ? $prod->multilangs[$outputlangs->defaultlang]["description"] : $prod->description;
				} else {
					$desc = $prod->description;
				}

				//If text set in desc is the same as product descpription (as now it's preloaded) we add it only one time
				if ($product_desc == $desc && getDolGlobalString('PRODUIT_AUTOFILL_DESC')) {
					$product_desc = '';
				}

				if (!empty($product_desc) && getDolGlobalString('MAIN_NO_CONCAT_DESCRIPTION')) {
					$desc = $product_desc;
				} else {
					$desc = dol_concatdesc($desc, $product_desc, '', getDolGlobalString('MAIN_CHANGE_ORDER_CONCAT_DESCRIPTION'));
				}

				// Add custom code and origin country into description
				if (!getDolGlobalString('MAIN_PRODUCT_DISABLE_CUSTOMCOUNTRYCODE') && (!empty($prod->customcode) || !empty($prod->country_code))) {
					$tmptxt = '(';
					// Define output language
					if (getDolGlobalInt('MAIN_MULTILANGS') && getDolGlobalString('PRODUIT_TEXTS_IN_THIRDPARTY_LANGUAGE')) {
						$outputlangs = $langs;
						$newlang = '';
						if (empty($newlang) && GETPOST('lang_id', 'alpha')) {
							$newlang = GETPOST('lang_id', 'alpha');
						}
						if (empty($newlang)) {
							$newlang = $object->thirdparty->default_lang;
						}
						if (!empty($newlang)) {
							$outputlangs = new Translate("", $conf);
							$outputlangs->setDefaultLang($newlang);
							$outputlangs->load('products');
						}
						if (!empty($prod->customcode)) {
							$tmptxt .= $outputlangs->transnoentitiesnoconv("CustomCode").': '.$prod->customcode;
						}
						if (!empty($prod->customcode) && !empty($prod->country_code)) {
							$tmptxt .= ' - ';
						}
						if (!empty($prod->country_code)) {
							$tmptxt .= $outputlangs->transnoentitiesnoconv("CountryOrigin").': '.getCountry($prod->country_code, 0, $db, $outputlangs, 0);
						}
					} else {
						if (!empty($prod->customcode)) {
							$tmptxt .= $langs->transnoentitiesnoconv("CustomCode").': '.$prod->customcode;
						}
						if (!empty($prod->customcode) && !empty($prod->country_code)) {
							$tmptxt .= ' - ';
						}
						if (!empty($prod->country_code)) {
							$tmptxt .= $langs->transnoentitiesnoconv("CountryOrigin").': '.getCountry($prod->country_code, 0, $db, $langs, 0);
						}
					}
					$tmptxt .= ')';
					$desc = dol_concatdesc($desc, $tmptxt);
				}

				$type = $prod->type;
				$fk_unit = $prod->fk_unit;
			} else {
				$pu_ht = price2num($price_ht, 'MU');
				$pu_ttc = price2num($price_ttc, 'MU');
				$tva_npr = (preg_match('/\*/', $tva_tx) ? 1 : 0);
				$tva_tx = str_replace('*', '', $tva_tx);
				if (empty($tva_tx)) {
					$tva_npr = 0;
				}
				$label = (GETPOST('product_label') ? GETPOST('product_label') : '');
				$desc = $product_desc;
				$type = GETPOST('type');
				$fk_unit = GETPOST('units', 'alpha');
				$pu_ht_devise = price2num($price_ht_devise, 'MU');
				$pu_ttc_devise = price2num($price_ttc_devise, 'MU');

				if ($pu_ttc && !$pu_ht) {
					$price_base_type = 'TTC';
				}
			}

			$info_bits = 0;
			if ($tva_npr) {
				$info_bits |= 0x01;
			}

			// Local Taxes
			$localtax1_tx = get_localtax($tva_tx, 1, $object->thirdparty);
			$localtax2_tx = get_localtax($tva_tx, 2, $object->thirdparty);

			// Margin
			$fournprice = price2num(GETPOST('fournprice'.$predef) ? GETPOST('fournprice'.$predef) : '');
			$buyingprice = price2num(GETPOST('buying_price'.$predef) != '' ? GETPOST('buying_price'.$predef) : ''); // If buying_price is '0', we must keep this value

			// Prepare a price equivalent for minimum price check
			$pu_equivalent = $pu_ht;
			$pu_equivalent_ttc = $pu_ttc;

			$currency_tx = $object->multicurrency_tx;

			// Check if we have a foreign currency
			// If so, we update the pu_equiv as the equivalent price in base currency
			if ($pu_ht == '' && $pu_ht_devise != '' && $currency_tx != '') {
				$pu_equivalent = (float) $pu_ht_devise * (float) $currency_tx;
			}
			if ($pu_ttc == '' && $pu_ttc_devise != '' && $currency_tx != '') {
				$pu_equivalent_ttc = (float) $pu_ttc_devise * (float) $currency_tx;
			}

			// TODO $pu_equivalent or $pu_equivalent_ttc must be calculated from the one defined
			/*
			if ($pu_equivalent) {
				$tmp = calcul_price_total(1, $pu_equivalent, 0, $tva_tx, -1, -1, 0, 'HT', $info_bits, $type);
				$pu_equivalent_ttc = ...
			} else {
				$tmp = calcul_price_total(1, $pu_equivalent_ttc, 0, $tva_tx, -1, -1, 0, 'TTC', $info_bits, $type);
				$pu_equivalent_ht = ...
			}
			*/

			$desc = dol_htmlcleanlastbr($desc);

			// Check price is not lower than minimum
			if ($usermustrespectpricemin) {
				if ($pu_equivalent && $price_min && (((float) price2num($pu_equivalent) * (1 - $remise_percent / 100)) < (float) price2num($price_min)) && $price_base_type == 'HT') {
					$mesg = $langs->trans("CantBeLessThanMinPrice", price(price2num($price_min, 'MU'), 0, $langs, 0, 0, -1, $conf->currency));
					setEventMessages($mesg, null, 'errors');
					$error++;
				} elseif ($pu_equivalent_ttc && $price_min_ttc && (((float) price2num($pu_equivalent_ttc) * (1 - $remise_percent / 100)) < (float) price2num($price_min_ttc)) && $price_base_type == 'TTC') {
					$mesg = $langs->trans("CantBeLessThanMinPriceInclTax", price(price2num($price_min_ttc, 'MU'), 0, $langs, 0, 0, -1, $conf->currency));
					setEventMessages($mesg, null, 'errors');
					$error++;
				}
			}

			if (!$error) {
				// Insert line
				$result = $object->addline($desc, $pu_ht, $qty, $tva_tx, $localtax1_tx, $localtax2_tx, $idprod, $remise_percent, $info_bits, 0, $price_base_type, $pu_ttc, $date_start, $date_end, $type, min($rank, count($object->lines) + 1), 0, GETPOST('fk_parent_line'), $fournprice, $buyingprice, $label, $array_options, $fk_unit, '', 0, $pu_ht_devise);

				if ($result > 0) {
					$ret = $object->fetch($object->id); // Reload to get new records
					$object->fetch_thirdparty();

					if (!getDolGlobalString('MAIN_DISABLE_PDF_AUTOUPDATE')) {
						// Define output language
						$outputlangs = $langs;
						$newlang = GETPOST('lang_id', 'alpha');
						if (getDolGlobalInt('MAIN_MULTILANGS') && empty($newlang)) {
							$newlang = $object->thirdparty->default_lang;
						}
						if (!empty($newlang)) {
							$outputlangs = new Translate("", $conf);
							$outputlangs->setDefaultLang($newlang);
						}

						$object->generateDocument($object->model_pdf, $outputlangs, $hidedetails, $hidedesc, $hideref);
					}

					unset($_POST['prod_entry_mode']);

					unset($_POST['qty']);
					unset($_POST['type']);
					unset($_POST['remise_percent']);
					unset($_POST['price_ht']);
					unset($_POST['multicurrency_price_ht']);
					unset($_POST['price_ttc']);
					unset($_POST['tva_tx']);
					unset($_POST['product_ref']);
					unset($_POST['product_label']);
					unset($_POST['product_desc']);
					unset($_POST['fournprice']);
					unset($_POST['buying_price']);
					unset($_POST['np_marginRate']);
					unset($_POST['np_markRate']);
					unset($_POST['dp_desc']);
					unset($_POST['idprod']);
					unset($_POST['units']);

					unset($_POST['date_starthour']);
					unset($_POST['date_startmin']);
					unset($_POST['date_startsec']);
					unset($_POST['date_startday']);
					unset($_POST['date_startmonth']);
					unset($_POST['date_startyear']);
					unset($_POST['date_endhour']);
					unset($_POST['date_endmin']);
					unset($_POST['date_endsec']);
					unset($_POST['date_endday']);
					unset($_POST['date_endmonth']);
					unset($_POST['date_endyear']);
				} else {
					setEventMessages($object->error, $object->errors, 'errors');
				}
			}
		}
	} elseif ($action == 'updateline' && $usercancreate && GETPOST('save')) {
		// Update a line
		// Clean parameters
		$date_start = '';
		$date_end = '';
		$date_start = dol_mktime(GETPOST('date_starthour'), GETPOST('date_startmin'), GETPOST('date_startsec'), GETPOST('date_startmonth'), GETPOST('date_startday'), GETPOST('date_startyear'));
		$date_end = dol_mktime(GETPOST('date_endhour'), GETPOST('date_endmin'), GETPOST('date_endsec'), GETPOST('date_endmonth'), GETPOST('date_endday'), GETPOST('date_endyear'));

		$description = dol_htmlcleanlastbr(GETPOST('product_desc', 'restricthtml'));

		// Define info_bits
		$info_bits = 0;
		if (preg_match('/\*/', GETPOST('tva_tx'))) {
			$info_bits |= 0x01;
		}

		// Define vat_rate
		$vat_rate = (GETPOST('tva_tx') ? GETPOST('tva_tx', 'alpha') : 0);
		$vat_rate = str_replace('*', '', $vat_rate);
		$localtax1_rate = get_localtax($vat_rate, 1, $object->thirdparty, $mysoc);
		$localtax2_rate = get_localtax($vat_rate, 2, $object->thirdparty, $mysoc);
		$pu_ht = price2num(GETPOST('price_ht'), '', 2);
		$pu_ttc = price2num(GETPOST('price_ttc'), '', 2);

		$pu_ht_devise = price2num(GETPOST('multicurrency_subprice'), '', 2);
		$pu_ttc_devise = price2num(GETPOST('multicurrency_subprice_ttc'), '', 2);

		$qty = price2num(GETPOST('qty', 'alpha'), 'MS');

		// Prepare a price equivalent for minimum price check
		$pu_equivalent = $pu_ht;
		$pu_equivalent_ttc = $pu_ttc;

		$currency_tx = $object->multicurrency_tx;

		// Check if we have a foreign currency
		// If so, we update the pu_equiv as the equivalent price in base currency
		if ($pu_ht == '' && $pu_ht_devise != '' && $currency_tx != '') {
			$pu_equivalent = (float) $pu_ht_devise * (float) $currency_tx;
		}
		if ($pu_ttc == '' && $pu_ttc_devise != '' && $currency_tx != '') {
			$pu_equivalent_ttc = (float) $pu_ttc_devise * (float) $currency_tx;
		}

		// TODO $pu_equivalent or $pu_equivalent_ttc must be calculated from the one not null taking into account all taxes
		/*
		 if ($pu_equivalent) {
		 $tmp = calcul_price_total(1, $pu_equivalent, 0, $vat_rate, -1, -1, 0, 'HT', $info_bits, $type);
		 $pu_equivalent_ttc = ...
		 } else {
		 $tmp = calcul_price_total(1, $pu_equivalent_ttc, 0, $vat_rate, -1, -1, 0, 'TTC', $info_bits, $type);
		 $pu_equivalent_ht = ...
		 }
		 */

		// Add buying price
		$fournprice = price2num(GETPOST('fournprice') ? GETPOST('fournprice') : '');
		$buyingprice = price2num(GETPOST('buying_price') != '' ? GETPOST('buying_price') : ''); // If buying_price is '0', we must keep this value

		// Extrafields Lines
		$extralabelsline = $extrafields->fetch_name_optionals_label($object->table_element_line);
		$array_options = $extrafields->getOptionalsFromPost($object->table_element_line);
		// Unset extrafield POST Data
		if (is_array($extralabelsline)) {
			foreach ($extralabelsline as $key => $value) {
				unset($_POST["options_".$key]);
			}
		}

		// Define special_code for special lines
		$special_code = GETPOST('special_code');
		if (!GETPOST('qty')) {
			$special_code = 3;
		}

		$remise_percent = GETPOST('remise_percent') != '' ? price2num(GETPOST('remise_percent'), '', 2) : 0;

		// Check minimum price
		$productid = GETPOSTINT('productid');
		if (!empty($productid)) {
			$product = new Product($db);
			$product->fetch($productid);

			$type = $product->type;

			$price_min = $product->price_min;
			if ((getDolGlobalString('PRODUIT_MULTIPRICES') || getDolGlobalString('PRODUIT_CUSTOMER_PRICES_BY_QTY_MULTIPRICES')) && !empty($object->thirdparty->price_level)) {
				$price_min = $product->multiprices_min[$object->thirdparty->price_level];
			}
			$price_min_ttc = $product->price_min_ttc;
			if ((getDolGlobalString('PRODUIT_MULTIPRICES') || getDolGlobalString('PRODUIT_CUSTOMER_PRICES_BY_QTY_MULTIPRICES')) && !empty($object->thirdparty->price_level)) {
				$price_min_ttc = $product->multiprices_min_ttc[$object->thirdparty->price_level];
			}

			$label = ((GETPOST('update_label') && GETPOST('product_label')) ? GETPOST('product_label') : '');

			// Check price is not lower than minimum
			if ($usermustrespectpricemin) {
				if ($pu_equivalent && $price_min && (((float) price2num($pu_equivalent) * (1 - $remise_percent / 100)) < (float) price2num($price_min)) && $price_base_type == 'HT') {
					$mesg = $langs->trans("CantBeLessThanMinPrice", price(price2num($price_min, 'MU'), 0, $langs, 0, 0, -1, $conf->currency));
					setEventMessages($mesg, null, 'errors');
					$error++;
					$action = 'editline';
				} elseif ($pu_equivalent_ttc && $price_min_ttc && (((float) price2num($pu_equivalent_ttc) * (1 - $remise_percent / 100)) < (float) price2num($price_min_ttc)) && $price_base_type == 'TTC') {
					$mesg = $langs->trans("CantBeLessThanMinPriceInclTax", price(price2num($price_min_ttc, 'MU'), 0, $langs, 0, 0, -1, $conf->currency));
					setEventMessages($mesg, null, 'errors');
					$error++;
					$action = 'editline';
				}
			}
		} else {
			$type = GETPOST('type');
			$label = (GETPOST('product_label') ? GETPOST('product_label') : '');

			// Check parameters
			if (GETPOST('type') < 0) {
				setEventMessages($langs->trans("ErrorFieldRequired", $langs->transnoentitiesnoconv("Type")), null, 'errors');
				$error++;
				$action = 'editline';
			}
		}

		if ($qty < 0) {
			setEventMessages($langs->trans('FieldCannotBeNegative', $langs->transnoentitiesnoconv('Qty')), null, 'errors');
			$error++;
			$action = 'editline';
		}

		if (!$error) {
			if (!$user->hasRight('margins', 'creer')) {
				foreach ($object->lines as &$line) {
					if ($line->id == GETPOSTINT('lineid')) {
						$fournprice = $line->fk_fournprice;
						$buyingprice = $line->pa_ht;
						break;
					}
				}
			}

			$price_base_type = 'HT';
			$pu = $pu_ht;
			if (empty($pu) && !empty($pu_ttc)) {
				$pu = $pu_ttc;
				$price_base_type = 'TTC';
			}

			$result = $object->updateline(GETPOSTINT('lineid'), $description, $pu, $qty, $remise_percent, $vat_rate, $localtax1_rate, $localtax2_rate, $price_base_type, $info_bits, $date_start, $date_end, $type, GETPOST('fk_parent_line'), 0, $fournprice, $buyingprice, $label, $special_code, $array_options, GETPOST('units'), $pu_ht_devise);

			if ($result >= 0) {
				if (!getDolGlobalString('MAIN_DISABLE_PDF_AUTOUPDATE')) {
					// Define output language
					$outputlangs = $langs;
					$newlang = '';
					if (getDolGlobalInt('MAIN_MULTILANGS') && empty($newlang) && GETPOST('lang_id', 'aZ09')) {
						$newlang = GETPOST('lang_id', 'aZ09');
					}
					if (getDolGlobalInt('MAIN_MULTILANGS') && empty($newlang)) {
						$newlang = $object->thirdparty->default_lang;
					}
					if (!empty($newlang)) {
						$outputlangs = new Translate("", $conf);
						$outputlangs->setDefaultLang($newlang);
					}

					$ret = $object->fetch($object->id); // Reload to get new records
					$object->generateDocument($object->model_pdf, $outputlangs, $hidedetails, $hidedesc, $hideref);
				}

				unset($_POST['qty']);
				unset($_POST['type']);
				unset($_POST['productid']);
				unset($_POST['remise_percent']);
				unset($_POST['price_ht']);
				unset($_POST['multicurrency_price_ht']);
				unset($_POST['price_ttc']);
				unset($_POST['tva_tx']);
				unset($_POST['product_ref']);
				unset($_POST['product_label']);
				unset($_POST['product_desc']);
				unset($_POST['fournprice']);
				unset($_POST['buying_price']);

				unset($_POST['date_starthour']);
				unset($_POST['date_startmin']);
				unset($_POST['date_startsec']);
				unset($_POST['date_startday']);
				unset($_POST['date_startmonth']);
				unset($_POST['date_startyear']);
				unset($_POST['date_endhour']);
				unset($_POST['date_endmin']);
				unset($_POST['date_endsec']);
				unset($_POST['date_endday']);
				unset($_POST['date_endmonth']);
				unset($_POST['date_endyear']);
			} else {
				setEventMessages($object->error, $object->errors, 'errors');
			}
		}
	} elseif ($action == 'updateline' && $usercancreate && GETPOST('cancel', 'alpha')) {
		header('Location: '.$_SERVER['PHP_SELF'].'?id='.$object->id); //  To re-display card in edit mode
		exit();
	} elseif ($action == 'confirm_validate' && $confirm == 'yes' && $usercanvalidate) {
		$idwarehouse = GETPOSTINT('idwarehouse');

		$qualified_for_stock_change = 0;
		if (!getDolGlobalString('STOCK_SUPPORTS_SERVICES')) {
			$qualified_for_stock_change = $object->hasProductsOrServices(2);
		} else {
			$qualified_for_stock_change = $object->hasProductsOrServices(1);
		}

		// Check parameters
		if (isModEnabled('stock') && getDolGlobalString('STOCK_CALCULATE_ON_VALIDATE_ORDER') && $qualified_for_stock_change) {
			if (!$idwarehouse || $idwarehouse == -1) {
				$error++;
				setEventMessages($langs->trans('ErrorFieldRequired', $langs->transnoentitiesnoconv("Warehouse")), null, 'errors');
				$action = '';
			}
		}

		if (!$error) {
			$locationTarget = '';

			$db->begin();

			$result = $object->valid($user, $idwarehouse);
			if ($result >= 0) {
				$error = 0;
				$deposit = null;

				$deposit_percent_from_payment_terms = (float) getDictionaryValue('c_payment_term', 'deposit_percent', $object->cond_reglement_id);

				if (
					GETPOST('generate_deposit', 'alpha') == 'on' && !empty($deposit_percent_from_payment_terms)
					&& isModEnabled('invoice') && $user->hasRight('facture', 'creer')
				) {
					require_once DOL_DOCUMENT_ROOT . '/compta/facture/class/facture.class.php';

					$date = dol_mktime(0, 0, 0, GETPOSTINT('datefmonth'), GETPOSTINT('datefday'), GETPOSTINT('datefyear'));
					$forceFields = array();

					if (GETPOSTISSET('date_pointoftax')) {
						$forceFields['date_pointoftax'] = dol_mktime(0, 0, 0, GETPOSTINT('date_pointoftaxmonth'), GETPOSTINT('date_pointoftaxday'), GETPOSTINT('date_pointoftaxyear'));
					}

					$deposit = Facture::createDepositFromOrigin($object, $date, GETPOSTINT('cond_reglement_id'), $user, 0, GETPOSTINT('validate_generated_deposit') == 'on', $forceFields);

					if ($deposit) {
						setEventMessage('DepositGenerated');
						$locationTarget = DOL_URL_ROOT . '/compta/facture/card.php?id=' . $deposit->id;
					} else {
						$error++;
						setEventMessages($object->error, $object->errors, 'errors');
					}
				}

				// Define output language
				if (! $error) {
					$db->commit();

					if (!getDolGlobalString('MAIN_DISABLE_PDF_AUTOUPDATE')) {
						$outputlangs = $langs;
						$newlang = '';
						if (getDolGlobalInt('MAIN_MULTILANGS') && empty($newlang) && GETPOST('lang_id', 'aZ09')) {
							$newlang = GETPOST('lang_id', 'aZ09');
						}
						if (getDolGlobalInt('MAIN_MULTILANGS') && empty($newlang)) {
							$newlang = $object->thirdparty->default_lang;
						}
						if (!empty($newlang)) {
							$outputlangs = new Translate("", $conf);
							$outputlangs->setDefaultLang($newlang);
						}
						$model = $object->model_pdf;
						$ret = $object->fetch($id); // Reload to get new records

						$object->generateDocument($model, $outputlangs, $hidedetails, $hidedesc, $hideref);

						if ($deposit) {
							$deposit->fetch($deposit->id); // Reload to get new records
							$deposit->generateDocument($deposit->model_pdf, $outputlangs, $hidedetails, $hidedesc, $hideref);
						}
					}

					if ($locationTarget) {
						header('Location: ' . $locationTarget);
						exit;
					}
				} else {
					$db->rollback();
				}
			} else {
				$db->rollback();
				setEventMessages($object->error, $object->errors, 'errors');
			}
		}
	} elseif ($action == 'confirm_modif' && $usercancreate) {
		// Go back to draft status
		$idwarehouse = GETPOST('idwarehouse');

		$qualified_for_stock_change = 0;
		if (!getDolGlobalString('STOCK_SUPPORTS_SERVICES')) {
			$qualified_for_stock_change = $object->hasProductsOrServices(2);
		} else {
			$qualified_for_stock_change = $object->hasProductsOrServices(1);
		}

		// Check parameters
		if (isModEnabled('stock') && getDolGlobalString('STOCK_CALCULATE_ON_VALIDATE_ORDER') && $qualified_for_stock_change) {
			if (!$idwarehouse || $idwarehouse == -1) {
				$error++;
				setEventMessages($langs->trans('ErrorFieldRequired', $langs->transnoentitiesnoconv("Warehouse")), null, 'errors');
				$action = '';
			}
		}

		if (!$error) {
			$result = $object->setDraft($user, $idwarehouse);
			if ($result >= 0) {
				// Define output language
				if (!getDolGlobalString('MAIN_DISABLE_PDF_AUTOUPDATE')) {
					$outputlangs = $langs;
					$newlang = '';
					if (getDolGlobalInt('MAIN_MULTILANGS') && empty($newlang) && GETPOST('lang_id', 'aZ09')) {
						$newlang = GETPOST('lang_id', 'aZ09');
					}
					if (getDolGlobalInt('MAIN_MULTILANGS') && empty($newlang)) {
						$newlang = $object->thirdparty->default_lang;
					}
					if (!empty($newlang)) {
						$outputlangs = new Translate("", $conf);
						$outputlangs->setDefaultLang($newlang);
					}
					$model = $object->model_pdf;
					$ret = $object->fetch($id); // Reload to get new records

					$object->generateDocument($model, $outputlangs, $hidedetails, $hidedesc, $hideref);
				}
			} else {
				setEventMessages($object->error, $object->errors, 'errors');
			}
		}
	} elseif ($action == 'confirm_shipped' && $confirm == 'yes' && $usercanclose) {
		$result = $object->cloture($user);
		if ($result < 0) {
			setEventMessages($object->error, $object->errors, 'errors');
		}
	} elseif ($action == 'confirm_cancel' && $confirm == 'yes' && $usercanvalidate) {
		$idwarehouse = GETPOSTINT('idwarehouse');

		$qualified_for_stock_change = 0;
		if (!getDolGlobalString('STOCK_SUPPORTS_SERVICES')) {
			$qualified_for_stock_change = $object->hasProductsOrServices(2);
		} else {
			$qualified_for_stock_change = $object->hasProductsOrServices(1);
		}

		// Check parameters
		if (isModEnabled('stock') && getDolGlobalString('STOCK_CALCULATE_ON_VALIDATE_ORDER') && $qualified_for_stock_change) {
			if (!$idwarehouse || $idwarehouse == -1) {
				$error++;
				setEventMessages($langs->trans('ErrorFieldRequired', $langs->transnoentitiesnoconv("Warehouse")), null, 'errors');
				$action = '';
			}
		}

		if (!$error) {
			$result = $object->cancel($idwarehouse);

			if ($result < 0) {
				setEventMessages($object->error, $object->errors, 'errors');
			}
		}
	}

	if ($action == 'update_extras') {
		$object->oldcopy = dol_clone($object, 2);

		// Fill array 'array_options' with data from update form
		$ret = $extrafields->setOptionalsFromPost(null, $object, GETPOST('attribute', 'restricthtml'));
		if ($ret < 0) {
			$error++;
		}

		if (!$error) {
			// Actions on extra fields
			$result = $object->insertExtraFields('ORDER_MODIFY');
			if ($result < 0) {
				setEventMessages($object->error, $object->errors, 'errors');
				$error++;
			}
		}

		if ($error) {
			$action = 'edit_extras';
		}
	}

	// add lines from objectlinked
	if ($action == 'import_lines_from_object'
		&& $usercancreate
		&& $object->statut == Commande::STATUS_DRAFT
	) {
		$fromElement = GETPOST('fromelement');
		$fromElementid = GETPOST('fromelementid');
		$importLines = GETPOST('line_checkbox');

		if (!empty($importLines) && is_array($importLines) && !empty($fromElement) && ctype_alpha($fromElement) && !empty($fromElementid)) {
			if ($fromElement == 'commande') {
				dol_include_once('/'.$fromElement.'/class/'.$fromElement.'.class.php');
				$lineClassName = 'OrderLine';
			} elseif ($fromElement == 'propal') {
				dol_include_once('/comm/'.$fromElement.'/class/'.$fromElement.'.class.php');
				$lineClassName = 'PropaleLigne';
			} elseif ($fromElement == 'facture') {
				dol_include_once('/compta/'.$fromElement.'/class/'.$fromElement.'.class.php');
				$lineClassName = 'FactureLigne';
			}
			$nextRang = count($object->lines) + 1;
			$importCount = 0;
			$error = 0;
			foreach ($importLines as $lineId) {
				$lineId = intval($lineId);
				$originLine = new $lineClassName($db);
				if (intval($fromElementid) > 0 && $originLine->fetch($lineId) > 0) {
					$originLine->fetch_optionals();
					$desc = $originLine->desc;
					$pu_ht = $originLine->subprice;
					$qty = $originLine->qty;
					$txtva = $originLine->tva_tx;
					$txlocaltax1 = $originLine->localtax1_tx;
					$txlocaltax2 = $originLine->localtax2_tx;
					$fk_product = $originLine->fk_product;
					$remise_percent = $originLine->remise_percent;
					$date_start = $originLine->date_start;
					$date_end = $originLine->date_end;
					$fk_code_ventilation = 0;
					$info_bits = $originLine->info_bits;
					$fk_remise_except = $originLine->fk_remise_except;
					$price_base_type = 'HT';
					$pu_ttc = 0;
					$type = $originLine->product_type;
					$rang = $nextRang++;
					$special_code = $originLine->special_code;
					$origin = $originLine->element;
					$origin_id = $originLine->id;
					$fk_parent_line = 0;
					$fk_fournprice = $originLine->fk_fournprice;
					$pa_ht = $originLine->pa_ht;
					$label = $originLine->label;
					$array_options = $originLine->array_options;
					$situation_percent = 100;
					$fk_prev_id = '';
					$fk_unit = $originLine->fk_unit;
					$pu_ht_devise = $originLine->multicurrency_subprice;

					$res = $object->addline($desc, $pu_ht, $qty, $txtva, $txlocaltax1, $txlocaltax2, $fk_product, $remise_percent, $info_bits, $fk_remise_except, $price_base_type, $pu_ttc, $date_start, $date_end, $type, $rang, $special_code, $fk_parent_line, $fk_fournprice, $pa_ht, $label, $array_options, $fk_unit, $origin, $origin_id, $pu_ht_devise);

					if ($res > 0) {
						$importCount++;
					} else {
						$error++;
					}
				} else {
					$error++;
				}
			}

			if ($error) {
				setEventMessages($langs->trans('ErrorsOnXLines', $error), null, 'errors');
			}
		}
	}

	// Actions when printing a doc from card
	include DOL_DOCUMENT_ROOT.'/core/actions_printing.inc.php';

	// Actions to build doc
	$upload_dir = !empty($conf->commande->multidir_output[$object->entity]) ? $conf->commande->multidir_output[$object->entity] : $conf->commande->dir_output;
	$permissiontoadd = $usercancreate;
	include DOL_DOCUMENT_ROOT.'/core/actions_builddoc.inc.php';

	// Actions to send emails
	$triggersendname = 'ORDER_SENTBYMAIL';
	$paramname = 'id';
	$autocopy = 'MAIN_MAIL_AUTOCOPY_ORDER_TO'; // used to know the automatic BCC to add
	$trackid = 'ord'.$object->id;
	include DOL_DOCUMENT_ROOT.'/core/actions_sendmails.inc.php';


	if (!$error && getDolGlobalString('MAIN_DISABLE_CONTACTS_TAB') && $usercancreate) {
		if ($action == 'addcontact') {
			if ($object->id > 0) {
				$contactid = (GETPOST('userid') ? GETPOST('userid') : GETPOST('contactid'));
				$typeid = (GETPOST('typecontact') ? GETPOST('typecontact') : GETPOST('type'));
				$result = $object->add_contact($contactid, $typeid, GETPOST("source", 'aZ09'));
			}

			if ($result >= 0) {
				header("Location: ".$_SERVER['PHP_SELF']."?id=".$object->id);
				exit();
			} else {
				if ($object->error == 'DB_ERROR_RECORD_ALREADY_EXISTS') {
					$langs->load("errors");
					setEventMessages($langs->trans("ErrorThisContactIsAlreadyDefinedAsThisType"), null, 'errors');
				} else {
					setEventMessages($object->error, $object->errors, 'errors');
				}
			}
		} elseif ($action == 'swapstatut') {
			// bascule du statut d'un contact
			if ($object->id > 0) {
				$result = $object->swapContactStatus(GETPOSTINT('ligne'));
			} else {
				dol_print_error($db);
			}
		} elseif ($action == 'deletecontact') {
			// Efface un contact
			$result = $object->delete_contact($lineid);

			if ($result >= 0) {
				header("Location: ".$_SERVER['PHP_SELF']."?id=".$object->id);
				exit();
			} else {
				dol_print_error($db);
			}
		}
	}
}


/*
 *	View
 */

$title = $object->ref." - ".$langs->trans('Card');
if ($action == 'create') {
	$title = $langs->trans("NewOrder");
}
$help_url = 'EN:Customers_Orders|FR:Commandes_Clients|ES:Pedidos de clientes|DE:Modul_Kundenaufträge';

llxHeader('', $title, $help_url, '', 0, 0, '', '', '', 'mod-order page-card');

$form = new Form($db);
$formfile = new FormFile($db);
$formorder = new FormOrder($db);
$formmargin = new FormMargin($db);
if (isModEnabled('project')) {
	$formproject = new FormProjets($db);
}

// Mode creation
if ($action == 'create' && $usercancreate) {
	print load_fiche_titre($langs->trans('CreateOrder'), '', 'order');

	$soc = new Societe($db);
	if ($socid > 0) {
		$res = $soc->fetch($socid);
	}

	//$remise_absolue = 0;

	$currency_code = $conf->currency;

	$cond_reglement_id = GETPOSTINT('cond_reglement_id');
	$deposit_percent = GETPOSTFLOAT('cond_reglement_id_deposit_percent');
	$mode_reglement_id = GETPOSTINT('mode_reglement_id');
	$fk_account = GETPOSTINT('fk_account');

	if (!empty($origin) && !empty($originid)) {
		// Parse element/subelement (ex: project_task)
		$element = $subelement = $origin;
		$regs = array();
		if (preg_match('/^([^_]+)_([^_]+)/i', $origin, $regs)) {
			$element = $regs[1];
			$subelement = $regs[2];
		}

		if ($element == 'project') {
			$projectid = $originid;

			if (!$cond_reglement_id) {
				$cond_reglement_id = $soc->cond_reglement_id;
			}
			if (!$deposit_percent) {
				$deposit_percent = $soc->deposit_percent;
			}
			if (!$mode_reglement_id) {
				$mode_reglement_id = $soc->mode_reglement_id;
			}
			if (!$remise_percent) {
				$remise_percent = $soc->remise_percent;
			}
			/*if (!$dateorder) {
				// Do not set 0 here (0 for a date is 1970)
				$dateorder = (empty($dateinvoice) ? (empty($conf->global->MAIN_AUTOFILL_DATE_ORDER) ?-1 : '') : $dateorder);
			}*/
		} else {
			// For compatibility
			if ($element == 'order' || $element == 'commande') {
				$element = $subelement = 'commande';
			} elseif ($element == 'propal') {
				$element = 'comm/propal';
				$subelement = 'propal';
			} elseif ($element == 'contract') {
				$element = $subelement = 'contrat';
			}

			dol_include_once('/'.$element.'/class/'.$subelement.'.class.php');

			$classname = ucfirst($subelement);
			$objectsrc = new $classname($db);
			$objectsrc->fetch($originid);
			if (empty($objectsrc->lines) && method_exists($objectsrc, 'fetch_lines')) {
				$objectsrc->fetch_lines();
			}
			$objectsrc->fetch_thirdparty();

			// Replicate extrafields
			$objectsrc->fetch_optionals();
			$object->array_options = $objectsrc->array_options;

			$projectid = (!empty($objectsrc->fk_project) ? $objectsrc->fk_project : '');
			$ref_client = (!empty($objectsrc->ref_client) ? $objectsrc->ref_client : '');

			$soc = $objectsrc->thirdparty;
			$cond_reglement_id	= (!empty($objectsrc->cond_reglement_id) ? $objectsrc->cond_reglement_id : (!empty($soc->cond_reglement_id) ? $soc->cond_reglement_id : 0));
			$deposit_percent	= (!empty($objectsrc->deposit_percent) ? $objectsrc->deposit_percent : (!empty($soc->deposit_percent) ? $soc->deposit_percent : null));
			$mode_reglement_id	= (!empty($objectsrc->mode_reglement_id) ? $objectsrc->mode_reglement_id : (!empty($soc->mode_reglement_id) ? $soc->mode_reglement_id : 0));
			$fk_account         = (!empty($objectsrc->fk_account) ? $objectsrc->fk_account : (!empty($soc->fk_account) ? $soc->fk_account : 0));
			$availability_id = (!empty($objectsrc->availability_id) ? $objectsrc->availability_id : 0);
			$shipping_method_id = (!empty($objectsrc->shipping_method_id) ? $objectsrc->shipping_method_id : (!empty($soc->shipping_method_id) ? $soc->shipping_method_id : 0));
			$warehouse_id       = (!empty($objectsrc->warehouse_id) ? $objectsrc->warehouse_id : (!empty($soc->warehouse_id) ? $soc->warehouse_id : 0));
			$demand_reason_id = (!empty($objectsrc->demand_reason_id) ? $objectsrc->demand_reason_id : (!empty($soc->demand_reason_id) ? $soc->demand_reason_id : 0));
			//$remise_percent		= (!empty($objectsrc->remise_percent) ? $objectsrc->remise_percent : (!empty($soc->remise_percent) ? $soc->remise_percent : 0));
			//$remise_absolue		= (!empty($objectsrc->remise_absolue) ? $objectsrc->remise_absolue : (!empty($soc->remise_absolue) ? $soc->remise_absolue : 0));
			$dateorder = !getDolGlobalString('MAIN_AUTOFILL_DATE_ORDER') ? -1 : '';

			$date_delivery = (!empty($objectsrc->delivery_date) ? $objectsrc->delivery_date : '');

			if (isModEnabled("multicurrency")) {
				if (!empty($objectsrc->multicurrency_code)) {
					$currency_code = $objectsrc->multicurrency_code;
				}
				if (getDolGlobalString('MULTICURRENCY_USE_ORIGIN_TX') && !empty($objectsrc->multicurrency_tx)) {
					$currency_tx = $objectsrc->multicurrency_tx;
				}
			}

			$note_private = $object->getDefaultCreateValueFor('note_private', (!empty($objectsrc->note_private) ? $objectsrc->note_private : null));
			$note_public = $object->getDefaultCreateValueFor('note_public', (!empty($objectsrc->note_public) ? $objectsrc->note_public : null));

			// Object source contacts list
			$srccontactslist = $objectsrc->liste_contact(-1, 'external', 1);
		}
	} else {
		$cond_reglement_id  = empty($soc->cond_reglement_id) ? $cond_reglement_id : $soc->cond_reglement_id;
		$deposit_percent    = empty($soc->deposit_percent) ? $deposit_percent : $soc->deposit_percent;
		$mode_reglement_id  = empty($soc->mode_reglement_id) ? $mode_reglement_id : $soc->mode_reglement_id;
		$fk_account         = empty($soc->mode_reglement_id) ? $fk_account : $soc->fk_account;
		$availability_id    = 0;
		$shipping_method_id = $soc->shipping_method_id;
		$warehouse_id       = $soc->fk_warehouse;
		$demand_reason_id   = $soc->demand_reason_id;
		//$remise_percent     = $soc->remise_percent;
		//$remise_absolue     = 0;
		$dateorder          = !getDolGlobalString('MAIN_AUTOFILL_DATE_ORDER') ? -1 : '';

		if (isModEnabled("multicurrency") && !empty($soc->multicurrency_code)) {
			$currency_code = $soc->multicurrency_code;
		}

		$note_private = $object->getDefaultCreateValueFor('note_private');
		$note_public = $object->getDefaultCreateValueFor('note_public');
	}

	// If form was posted (but error returned), we must reuse the value posted in priority (standard Dolibarr behaviour)
	if (!GETPOST('changecompany')) {
		if (GETPOSTISSET('cond_reglement_id')) {
			$cond_reglement_id = GETPOSTINT('cond_reglement_id');
		}
		if (GETPOSTISSET('deposit_percent')) {
			$deposit_percent = GETPOSTFLOAT('deposit_percent');
		}
		if (GETPOSTISSET('mode_reglement_id')) {
			$mode_reglement_id = GETPOSTINT('mode_reglement_id');
		}
		if (GETPOSTISSET('cond_reglement_id')) {
			$fk_account = GETPOSTINT('fk_account');
		}
	}

	// Warehouse default if null
	if ($soc->fk_warehouse > 0) {
		$warehouse_id = $soc->fk_warehouse;
	}
	if (isModEnabled('stock') && empty($warehouse_id) && getDolGlobalString('WAREHOUSE_ASK_WAREHOUSE_DURING_ORDER')) {
		if (empty($object->warehouse_id) && getDolGlobalString('MAIN_DEFAULT_WAREHOUSE')) {
			$warehouse_id = getDolGlobalString('MAIN_DEFAULT_WAREHOUSE');
		}
		if (empty($object->warehouse_id) && getDolGlobalString('MAIN_DEFAULT_WAREHOUSE_USER')) {
			$warehouse_id = $user->fk_warehouse;
		}
	}

	print '<form name="crea_commande" action="'.$_SERVER["PHP_SELF"].'" method="POST">';
	print '<input type="hidden" name="token" value="'.newToken().'">';
	print '<input type="hidden" name="action" value="add">';
	print '<input type="hidden" name="changecompany" value="0">';	// will be set to 1 by javascript so we know post is done after a company change
	print '<input type="hidden" name="remise_percent" value="'.$soc->remise_percent.'">';
	print '<input type="hidden" name="origin" value="'.$origin.'">';
	print '<input type="hidden" name="originid" value="'.$originid.'">';
	print '<input type="hidden" name="backtopage" value="'.$backtopage.'">';
	if (!empty($currency_tx)) {
		print '<input type="hidden" name="originmulticurrency_tx" value="'.$currency_tx.'">';
	}

	print dol_get_fiche_head('');

	// Call Hook tabContentCreateOrder
	$parameters = array();
	// Note that $action and $object may be modified by hook
	$reshook = $hookmanager->executeHooks('tabContentCreateOrder', $parameters, $object, $action);
	if (empty($reshook)) {
		print '<table class="border centpercent">';

		// Reference
		print '<tr><td class="titlefieldcreate fieldrequired">'.$langs->trans('Ref').'</td><td>'.$langs->trans("Draft").'</td></tr>';

		// Reference client
		print '<tr><td>'.$langs->trans('RefCustomer').'</td><td>';
		if (getDolGlobalString('MAIN_USE_PROPAL_REFCLIENT_FOR_ORDER') && !empty($origin) && !empty($originid)) {
			print '<input type="text" name="ref_client" value="'.$ref_client.'"></td>';
		} else {
			print '<input type="text" name="ref_client" value="'.GETPOST('ref_client').'"></td>';
		}
		print '</tr>';

		// Thirdparty
		print '<tr>';
		print '<td class="fieldrequired">'.$langs->trans('Customer').'</td>';
		if ($socid > 0) {
			print '<td>';
			print $soc->getNomUrl(1, 'customer');
			print '<input type="hidden" name="socid" value="'.$soc->id.'">';
			print '</td>';
		} else {
			print '<td class="valuefieldcreate">';
			$filter = '((s.client:IN:1,2,3) AND (s.status:=:1))';
			print img_picto('', 'company', 'class="pictofixedwidth"').$form->select_company('', 'socid', $filter, 'SelectThirdParty', 1, 0, null, 0, 'minwidth175 maxwidth500 widthcentpercentminusxx');
			// reload page to retrieve customer information
			if (!getDolGlobalString('RELOAD_PAGE_ON_CUSTOMER_CHANGE_DISABLED')) {
				print '<script>
				$(document).ready(function() {
					$("#socid").change(function() {
						console.log("We have changed the company - Reload page");
						var socid = $(this).val();
						// reload page
						$("input[name=action]").val("create");
						$("input[name=changecompany]").val("1");
						$("form[name=crea_commande]").submit();
					});
				});
				</script>';
			}
			print ' <a href="'.DOL_URL_ROOT.'/societe/card.php?action=create&client=3&fournisseur=0&backtopage='.urlencode($_SERVER["PHP_SELF"].'?action=create').'"><span class="fa fa-plus-circle valignmiddle paddingleft" title="'.$langs->trans("AddThirdParty").'"></span></a>';
			print '</td>';
		}
		print '</tr>'."\n";

		// Contact of order
		if ($socid > 0) {
			// Contacts (ask contact only if thirdparty already defined).
			print "<tr><td>".$langs->trans("DefaultContact").'</td><td>';
			print img_picto('', 'contact', 'class="pictofixedwidth"');
			//print $form->selectcontacts($soc->id, $contactid, 'contactid', 1, empty($srccontactslist) ? "" : $srccontactslist, '', 1, 'maxwidth300 widthcentpercentminusx');
			print $form->select_contact($soc->id, $contactid, 'contactid', 1,  empty($srccontactslist) ? "" : $srccontactslist, '', 1, 'maxwidth300 widthcentpercentminusx', true);
			print '</td></tr>';

			// Ligne info remises tiers
			print '<tr><td>'.$langs->trans('Discounts').'</td><td>';

			$absolute_discount = $soc->getAvailableDiscounts();

			$thirdparty = $soc;
			$discount_type = 0;
			$backtopage = $_SERVER["PHP_SELF"].'?socid='.$thirdparty->id.'&action='.$action.'&origin='.urlencode((string) (GETPOST('origin'))).'&originid='.urlencode((string) (GETPOSTINT('originid')));
			include DOL_DOCUMENT_ROOT.'/core/tpl/object_discounts.tpl.php';

			print '</td></tr>';
		}

		// Date
		print '<tr><td class="fieldrequired">'.$langs->trans('Date').'</td><td>';
		print img_picto('', 'action', 'class="pictofixedwidth"');
		print $form->selectDate('', 're', 0, 0, 0, "crea_commande", 1, 1); // Always autofill date with current date
		print '</td></tr>';

		// Date delivery planned
		print '<tr><td>'.$langs->trans("DateDeliveryPlanned").'</td>';
		print '<td colspan="3">';
		$date_delivery = ($date_delivery ? $date_delivery : $object->delivery_date);
		print img_picto('', 'action', 'class="pictofixedwidth"');
		print $form->selectDate($date_delivery ? $date_delivery : -1, 'liv_', 1, 1, 1);
		print "</td>\n";
		print '</tr>';

		// Delivery delay
		print '<tr class="fielddeliverydelay"><td>'.$langs->trans('AvailabilityPeriod').'</td><td>';
		print img_picto('', 'clock', 'class="pictofixedwidth"');
		$form->selectAvailabilityDelay((GETPOSTISSET('availability_id') ? GETPOST('availability_id') : $availability_id), 'availability_id', '', 1, 'maxwidth200 widthcentpercentminusx');
		print '</td></tr>';

		// Terms of payment
		print '<tr><td class="nowrap">'.$langs->trans('PaymentConditionsShort').'</td><td>';
		print img_picto('', 'payment', 'class="pictofixedwidth"');
		print $form->getSelectConditionsPaiements($cond_reglement_id, 'cond_reglement_id', 1, 1, 0, 'maxwidth200 widthcentpercentminusx', $deposit_percent);
		print '</td></tr>';

		// Payment mode
		print '<tr><td>'.$langs->trans('PaymentMode').'</td><td>';
		print img_picto('', 'bank', 'class="pictofixedwidth"');
		print $form->select_types_paiements($mode_reglement_id, 'mode_reglement_id', 'CRDT', 0, 1, 0, 0, 1, 'maxwidth200 widthcentpercentminusx', 1);
		print '</td></tr>';

		// Bank Account
		if (getDolGlobalString('BANK_ASK_PAYMENT_BANK_DURING_ORDER') && isModEnabled("bank")) {
			print '<tr><td>'.$langs->trans('BankAccount').'</td><td>';
			print img_picto('', 'bank_account', 'class="pictofixedwidth"').$form->select_comptes($fk_account, 'fk_account', 0, '', 1, '', 0, 'maxwidth200 widthcentpercentminusx', 1);
			print '</td></tr>';
		}

		// Shipping Method
		if (isModEnabled('shipping')) {
			print '<tr><td>'.$langs->trans('SendingMethod').'</td><td>';
			print img_picto('', 'object_dolly', 'class="pictofixedwidth"');
			$form->selectShippingMethod(((GETPOSTISSET('shipping_method_id') && GETPOSTINT('shipping_method_id') != 0) ? GETPOST('shipping_method_id') : $shipping_method_id), 'shipping_method_id', '', 1, '', 0, 'maxwidth200 widthcentpercentminusx');
			print '</td></tr>';
		}

		// Warehouse
		if (isModEnabled('stock') && getDolGlobalString('WAREHOUSE_ASK_WAREHOUSE_DURING_ORDER')) {
			require_once DOL_DOCUMENT_ROOT.'/product/class/html.formproduct.class.php';
			$formproduct = new FormProduct($db);
			print '<tr><td>'.$langs->trans('Warehouse').'</td><td>';
			print img_picto('', 'stock', 'class="pictofixedwidth"').$formproduct->selectWarehouses((GETPOSTISSET('warehouse_id') ? GETPOST('warehouse_id') : $warehouse_id), 'warehouse_id', '', 1, 0, 0, '', 0, 0, array(), 'maxwidth500 widthcentpercentminusxx');
			print '</td></tr>';
		}

		// Source / Channel - What trigger creation
		print '<tr><td>'.$langs->trans('Channel').'</td><td>';
		print img_picto('', 'question', 'class="pictofixedwidth"');
		$form->selectInputReason((GETPOSTISSET('demand_reason_id') ? GETPOST('demand_reason_id') : $demand_reason_id), 'demand_reason_id', '', 1, 'maxwidth200 widthcentpercentminusx');
		print '</td></tr>';

		// TODO How record was recorded OrderMode (llx_c_input_method)

		// Project
		if (isModEnabled('project')) {
			$langs->load("projects");
			print '<tr>';
			print '<td>'.$langs->trans("Project").'</td><td>';
			print img_picto('', 'project', 'class="pictofixedwidth"').$formproject->select_projects(($soc->id > 0 ? $soc->id : -1), (GETPOSTISSET('projectid') ? GETPOST('projectid') : $projectid), 'projectid', 0, 0, 1, 1, 0, 0, 0, '', 1, 0, 'maxwidth500 widthcentpercentminusxx');
			print ' <a href="'.DOL_URL_ROOT.'/projet/card.php?socid='.$soc->id.'&action=create&status=1&backtopage='.urlencode($_SERVER["PHP_SELF"].'?action=create&socid='.$soc->id).'"><span class="fa fa-plus-circle valignmiddle" title="'.$langs->trans("AddProject").'"></span></a>';
			print '</td>';
			print '</tr>';
		}

		// Incoterms
		if (isModEnabled('incoterm')) {
			print '<tr>';
			print '<td><label for="incoterm_id">'.$form->textwithpicto($langs->trans("IncotermLabel"), !empty($objectsrc->fk_incoterms) ? $objectsrc->fk_incoterms : $soc->fk_incoterms, 1).'</label></td>';
			print '<td class="maxwidthonsmartphone">';
			$incoterm_id = GETPOST('incoterm_id');
			$location_incoterms = GETPOST('location_incoterms');
			if (empty($incoterm_id)) {
				$incoterm_id = (!empty($objectsrc->fk_incoterms) ? $objectsrc->fk_incoterms : $soc->fk_incoterms);
				$location_incoterms = (!empty($objectsrc->location_incoterms) ? $objectsrc->location_incoterms : $soc->location_incoterms);
			}
			print img_picto('', 'incoterm', 'class="pictofixedwidth"');
			print $form->select_incoterms($incoterm_id, $location_incoterms);
			print '</td></tr>';
		}

		// Other attributes
		$parameters = array();
		if (!empty($origin) && !empty($originid) && is_object($objectsrc)) {
			$parameters['objectsrc'] =  $objectsrc;
		}
		$parameters['socid'] = $socid;

		// Note that $action and $object may be modified by hook
		$reshook = $hookmanager->executeHooks('formObjectOptions', $parameters, $object, $action);
		print $hookmanager->resPrint;
		if (empty($reshook)) {
			if (getDolGlobalString('THIRDPARTY_PROPAGATE_EXTRAFIELDS_TO_ORDER') && !empty($soc->id)) {
				// copy from thirdparty
				$tpExtrafields = new ExtraFields($db);
				$tpExtrafieldLabels = $tpExtrafields->fetch_name_optionals_label($soc->table_element);
				if ($soc->fetch_optionals() > 0) {
					$object->array_options = array_merge($object->array_options, $soc->array_options);
				}
			}

			print $object->showOptionals($extrafields, 'create', $parameters);
		}

		// Template to use by default
		print '<tr><td>'.$langs->trans('DefaultModel').'</td>';
		print '<td>';
		include_once DOL_DOCUMENT_ROOT.'/core/modules/commande/modules_commande.php';
		$liste = ModelePDFCommandes::liste_modeles($db);
		$preselected = getDolGlobalString('COMMANDE_ADDON_PDF');
		print img_picto('', 'pdf', 'class="pictofixedwidth"');
		print $form->selectarray('model', $liste, $preselected, 0, 0, 0, '', 0, 0, 0, '', 'maxwidth200 widthcentpercentminusx', 1);
		print "</td></tr>";

		// Multicurrency
		if (isModEnabled("multicurrency")) {
			print '<tr>';
			print '<td>'.$form->editfieldkey("Currency", 'multicurrency_code', '', $object, 0).'</td>';
			print '<td class="maxwidthonsmartphone">';
			print img_picto('', 'currency', 'class="pictofixedwidth"').$form->selectMultiCurrency(((GETPOSTISSET('multicurrency_code') && !GETPOST('changecompany')) ? GETPOST('multicurrency_code') : $currency_code), 'multicurrency_code', 0, '', false, 'maxwidth200 widthcentpercentminusx');
			print '</td></tr>';
		}

		// Note public
		print '<tr>';
		print '<td class="tdtop">'.$langs->trans('NotePublic').'</td>';
		print '<td>';

		$doleditor = new DolEditor('note_public', $note_public, '', 80, 'dolibarr_notes', 'In', 0, false, !getDolGlobalString('FCKEDITOR_ENABLE_NOTE_PUBLIC') ? 0 : 1, ROWS_3, '90%');
		print $doleditor->Create(1);
		// print '<textarea name="note_public" wrap="soft" cols="70" rows="'.ROWS_3.'">'.$note_public.'</textarea>';
		print '</td></tr>';

		// Note private
		if (empty($user->socid)) {
			print '<tr>';
			print '<td class="tdtop">'.$langs->trans('NotePrivate').'</td>';
			print '<td>';

			$doleditor = new DolEditor('note_private', $note_private, '', 80, 'dolibarr_notes', 'In', 0, false, !getDolGlobalString('FCKEDITOR_ENABLE_NOTE_PRIVATE') ? 0 : 1, ROWS_3, '90%');
			print $doleditor->Create(1);
			// print '<textarea name="note" wrap="soft" cols="70" rows="'.ROWS_3.'">'.$note_private.'</textarea>';
			print '</td></tr>';
		}

		if (!empty($origin) && !empty($originid) && is_object($objectsrc)) {
			// TODO for compatibility
			if ($origin == 'contrat') {
				// Calcul contrat->price (HT), contrat->total (TTC), contrat->tva
				//$objectsrc->remise_absolue = $remise_absolue;
				//$objectsrc->remise_percent = $remise_percent;
				$objectsrc->update_price(1);
			}

			print "\n<!-- ".$classname." info -->";
			print "\n";
			print '<input type="hidden" name="amount"         value="'.$objectsrc->total_ht.'">'."\n";
			print '<input type="hidden" name="total"          value="'.$objectsrc->total_ttc.'">'."\n";
			print '<input type="hidden" name="tva"            value="'.$objectsrc->total_tva.'">'."\n";
			print '<input type="hidden" name="origin"         value="'.$objectsrc->element.'">';
			print '<input type="hidden" name="originid"       value="'.$objectsrc->id.'">';

			switch ($classname) {
				case 'Propal':
					$newclassname = 'CommercialProposal';
					break;
				case 'Commande':
					$newclassname = 'Order';
					break;
				case 'Expedition':
					$newclassname = 'Sending';
					break;
				case 'Contrat':
					$newclassname = 'Contract';
					break;
				default:
					$newclassname = $classname;
			}

			print '<tr><td>'.$langs->trans($newclassname).'</td><td>'.$objectsrc->getNomUrl(1).'</td></tr>';

			// Amount
			print '<tr><td>'.$langs->trans('AmountHT').'</td><td>'.price($objectsrc->total_ht).'</td></tr>';
			print '<tr><td>'.$langs->trans('AmountVAT').'</td><td>'.price($objectsrc->total_tva)."</td></tr>";
			if ($mysoc->localtax1_assuj == "1" || $objectsrc->total_localtax1 != 0) { 		// Localtax1 RE
				print '<tr><td>'.$langs->transcountry("AmountLT1", $mysoc->country_code).'</td><td>'.price($objectsrc->total_localtax1)."</td></tr>";
			}

			if ($mysoc->localtax2_assuj == "1" || $objectsrc->total_localtax2 != 0) { 		// Localtax2 IRPF
				print '<tr><td>'.$langs->transcountry("AmountLT2", $mysoc->country_code).'</td><td>'.price($objectsrc->total_localtax2)."</td></tr>";
			}

			print '<tr><td>'.$langs->trans('AmountTTC').'</td><td>'.price($objectsrc->total_ttc)."</td></tr>";

			if (isModEnabled("multicurrency")) {
				print '<tr><td>'.$langs->trans('MulticurrencyAmountHT').'</td><td>'.price($objectsrc->multicurrency_total_ht).'</td></tr>';
				print '<tr><td>'.$langs->trans('MulticurrencyAmountVAT').'</td><td>'.price($objectsrc->multicurrency_total_tva)."</td></tr>";
				print '<tr><td>'.$langs->trans('MulticurrencyAmountTTC').'</td><td>'.price($objectsrc->multicurrency_total_ttc)."</td></tr>";
			}
		}

		print "\n";

		print '</table>';
	}

	print dol_get_fiche_end();

	print $form->buttonsSaveCancel("CreateDraft");

	// Show origin lines
	if (!empty($origin) && !empty($originid) && is_object($objectsrc)) {
		$title = $langs->trans('ProductsAndServices');
		print load_fiche_titre($title);

		print '<div class="div-table-responsive-no-min">';
		print '<table class="noborder centpercent">';

		$objectsrc->printOriginLinesList('', $selectedLines);

		print '</table>';
		print '</div>';
	}

	print '</form>';
} else {
	// Mode view
	$now = dol_now();

	if ($object->id > 0) {
		$product_static = new Product($db);

		$soc = new Societe($db);
		$soc->fetch($object->socid);

		$author = new User($db);
		$author->fetch($object->user_author_id);

		$object->fetch_thirdparty();
		$res = $object->fetch_optionals();

		$head = commande_prepare_head($object);
		print dol_get_fiche_head($head, 'order', $langs->trans("CustomerOrder"), -1, 'order');

		$formconfirm = '';

		// Confirmation to delete
		if ($action == 'delete') {
			$formconfirm = $form->formconfirm($_SERVER["PHP_SELF"].'?id='.$object->id, $langs->trans('DeleteOrder'), $langs->trans('ConfirmDeleteOrder'), 'confirm_delete', '', 0, 1);
		}

		// Confirmation of validation
		if ($action == 'validate') {
			// We check that object has a temporary ref
			$ref = substr($object->ref, 1, 4);
			if ($ref == 'PROV' || $ref == '') {
				$numref = $object->getNextNumRef($soc);
				if (empty($numref)) {
					$error++;
					setEventMessages($object->error, $object->errors, 'errors');
				}
			} else {
				$numref = $object->ref;
			}

			$text = $langs->trans('ConfirmValidateOrder', $numref);
			if (isModEnabled('notification')) {
				require_once DOL_DOCUMENT_ROOT.'/core/class/notify.class.php';
				$notify = new Notify($db);
				$text .= '<br>';
				$text .= $notify->confirmMessage('ORDER_VALIDATE', $object->socid, $object);
			}

			$qualified_for_stock_change = 0;
			if (!getDolGlobalString('STOCK_SUPPORTS_SERVICES')) {
				$qualified_for_stock_change = $object->hasProductsOrServices(2);
			} else {
				$qualified_for_stock_change = $object->hasProductsOrServices(1);
			}

			$formquestion = array();
			if (isModEnabled('stock') && getDolGlobalString('STOCK_CALCULATE_ON_VALIDATE_ORDER') && $qualified_for_stock_change) {
				$langs->load("stocks");
				require_once DOL_DOCUMENT_ROOT.'/product/class/html.formproduct.class.php';
				$formproduct = new FormProduct($db);
				$forcecombo = 0;
				if ($conf->browser->name == 'ie') {
					$forcecombo = 1; // There is a bug in IE10 that make combo inside popup crazy
				}
				$formquestion = array(
					// 'text' => $langs->trans("ConfirmClone"),
					// array('type' => 'checkbox', 'name' => 'clone_content', 'label' => $langs->trans("CloneMainAttributes"), 'value' => 1),
					// array('type' => 'checkbox', 'name' => 'update_prices', 'label' => $langs->trans("PuttingPricesUpToDate"), 'value' => 1),
					array('type' => 'other', 'name' => 'idwarehouse', 'label' => $langs->trans("SelectWarehouseForStockDecrease"), 'value' => $formproduct->selectWarehouses(GETPOSTINT('idwarehouse') ? GETPOSTINT('idwarehouse') : 'ifone', 'idwarehouse', '', 1, 0, 0, '', 0, $forcecombo))
				);
			}

			// mandatoryPeriod
			$nbMandated = 0;
			foreach ($object->lines as $line) {
				$res = $line->fetch_product();
				if ($res  > 0) {
					if ($line->product->isService() && $line->product->isMandatoryPeriod() && (empty($line->date_start) || empty($line->date_end))) {
						$nbMandated++;
						break;
					}
				}
			}
			if ($nbMandated > 0) {
				$text .= '<div><span class="clearboth nowraponall warning">'.$langs->trans("mandatoryPeriodNeedTobeSetMsgValidate").'</span></div>';
			}

			if (getDolGlobalInt('SALE_ORDER_SUGGEST_DOWN_PAYMENT_INVOICE_CREATION')) {
				// This is a hidden option:
				// Suggestion to create invoice during order validation is not enabled by default.
				// Such choice should be managed by the workflow module and trigger. This option generates conflicts with some setup.
				// It may also break step of creating an order when invoicing must be done from proposals and not from orders
				$deposit_percent_from_payment_terms = (float) getDictionaryValue('c_payment_term', 'deposit_percent', $object->cond_reglement_id);

				if (!empty($deposit_percent_from_payment_terms) && isModEnabled('invoice') && $user->hasRight('facture', 'creer')) {
					require_once DOL_DOCUMENT_ROOT . '/compta/facture/class/facture.class.php';

					$object->fetchObjectLinked();

					$eligibleForDepositGeneration = true;

					if (array_key_exists('facture', $object->linkedObjects)) {
						foreach ($object->linkedObjects['facture'] as $invoice) {
							if ($invoice->type == Facture::TYPE_DEPOSIT) {
								$eligibleForDepositGeneration = false;
								break;
							}
						}
					}

					if ($eligibleForDepositGeneration && array_key_exists('propal', $object->linkedObjects)) {
						foreach ($object->linkedObjects['propal'] as $proposal) {
							$proposal->fetchObjectLinked();

							if (array_key_exists('facture', $proposal->linkedObjects)) {
								foreach ($proposal->linkedObjects['facture'] as $invoice) {
									if ($invoice->type == Facture::TYPE_DEPOSIT) {
										$eligibleForDepositGeneration = false;
										break 2;
									}
								}
							}
						}
					}

					if ($eligibleForDepositGeneration) {
						$formquestion[] = array(
							'type' => 'checkbox',
							'tdclass' => '',
							'name' => 'generate_deposit',
							'label' => $form->textwithpicto($langs->trans('GenerateDeposit', $object->deposit_percent), $langs->trans('DepositGenerationPermittedByThePaymentTermsSelected'))
						);

						$formquestion[] = array(
							'type' => 'date',
							'tdclass' => 'fieldrequired showonlyifgeneratedeposit',
							'name' => 'datef',
							'label' => $langs->trans('DateInvoice'),
							'value' => dol_now(),
							'datenow' => true
						);

						if (getDolGlobalString('INVOICE_POINTOFTAX_DATE')) {
							$formquestion[] = array(
								'type' => 'date',
								'tdclass' => 'fieldrequired showonlyifgeneratedeposit',
								'name' => 'date_pointoftax',
								'label' => $langs->trans('DatePointOfTax'),
								'value' => dol_now(),
								'datenow' => true
							);
						}


						$paymentTermsSelect = $form->getSelectConditionsPaiements(0, 'cond_reglement_id', -1, 0, 0, 'minwidth200');

						$formquestion[] = array(
							'type' => 'other',
							'tdclass' => 'fieldrequired showonlyifgeneratedeposit',
							'name' => 'cond_reglement_id',
							'label' => $langs->trans('PaymentTerm'),
							'value' => $paymentTermsSelect
						);

						$formquestion[] = array(
							'type' => 'checkbox',
							'tdclass' => 'showonlyifgeneratedeposit',
							'name' => 'validate_generated_deposit',
							'label' => $langs->trans('ValidateGeneratedDeposit')
						);

						$formquestion[] = array(
							'type' => 'onecolumn',
							'value' => '
								<script>
									$(document).ready(function() {
										$("[name=generate_deposit]").change(function () {
											let $self = $(this);
											let $target = $(".showonlyifgeneratedeposit").parent(".tagtr");

											if (! $self.parents(".tagtr").is(":hidden") && $self.is(":checked")) {
												$target.show();
											} else {
												$target.hide();
											}

											return true;
										});
									});
								</script>
							'
						);
					}
				}
			}

			if (!$error) {
				$formconfirm = $form->formconfirm($_SERVER["PHP_SELF"].'?id='.$object->id, $langs->trans('ValidateOrder'), $text, 'confirm_validate', $formquestion, 0, 1, 220);
			}
		}

		// Confirm back to draft status
		if ($action == 'modif') {
			$qualified_for_stock_change = 0;
			if (!getDolGlobalString('STOCK_SUPPORTS_SERVICES')) {
				$qualified_for_stock_change = $object->hasProductsOrServices(2);
			} else {
				$qualified_for_stock_change = $object->hasProductsOrServices(1);
			}

			$text = $langs->trans('ConfirmUnvalidateOrder', $object->ref);
			$formquestion = array();
			if (isModEnabled('stock') && getDolGlobalString('STOCK_CALCULATE_ON_VALIDATE_ORDER') && $qualified_for_stock_change) {
				$langs->load("stocks");
				require_once DOL_DOCUMENT_ROOT.'/product/class/html.formproduct.class.php';
				$formproduct = new FormProduct($db);
				$forcecombo = 0;
				if ($conf->browser->name == 'ie') {
					$forcecombo = 1; // There is a bug in IE10 that make combo inside popup crazy
				}
				$formquestion = array(
					// 'text' => $langs->trans("ConfirmClone"),
					// array('type' => 'checkbox', 'name' => 'clone_content', 'label' => $langs->trans("CloneMainAttributes"), 'value' => 1),
					// array('type' => 'checkbox', 'name' => 'update_prices', 'label' => $langs->trans("PuttingPricesUpToDate"), 'value' => 1),
					array('type' => 'other', 'name' => 'idwarehouse', 'label' => $langs->trans("SelectWarehouseForStockIncrease"), 'value' => $formproduct->selectWarehouses(GETPOST('idwarehouse') ? GETPOST('idwarehouse') : 'ifone', 'idwarehouse', '', 1, 0, 0, '', 0, $forcecombo))
				);
			}

			$formconfirm = $form->formconfirm($_SERVER["PHP_SELF"].'?id='.$object->id, $langs->trans('UnvalidateOrder'), $text, 'confirm_modif', $formquestion, "yes", 1, 220);
		}

		/*
		 * Confirmation de la cloture
		*/
		if ($action == 'shipped') {
			$formconfirm = $form->formconfirm($_SERVER["PHP_SELF"].'?id='.$object->id, $langs->trans('CloseOrder'), $langs->trans('ConfirmCloseOrder'), 'confirm_shipped', '', 0, 1);
		}

		/*
		 * Confirmation de l'annulation
		 */
		if ($action == 'cancel') {
			$qualified_for_stock_change = 0;
			if (!getDolGlobalString('STOCK_SUPPORTS_SERVICES')) {
				$qualified_for_stock_change = $object->hasProductsOrServices(2);
			} else {
				$qualified_for_stock_change = $object->hasProductsOrServices(1);
			}

			$text = $langs->trans('ConfirmCancelOrder', $object->ref);
			$formquestion = array();
			if (isModEnabled('stock') && getDolGlobalString('STOCK_CALCULATE_ON_VALIDATE_ORDER') && $qualified_for_stock_change) {
				$langs->load("stocks");
				require_once DOL_DOCUMENT_ROOT.'/product/class/html.formproduct.class.php';
				$formproduct = new FormProduct($db);
				$forcecombo = 0;
				if ($conf->browser->name == 'ie') {
					$forcecombo = 1; // There is a bug in IE10 that make combo inside popup crazy
				}
				$formquestion = array(
					// 'text' => $langs->trans("ConfirmClone"),
					// array('type' => 'checkbox', 'name' => 'clone_content', 'label' => $langs->trans("CloneMainAttributes"), 'value' => 1),
					// array('type' => 'checkbox', 'name' => 'update_prices', 'label' => $langs->trans("PuttingPricesUpToDate"), 'value' => 1),
					array('type' => 'other', 'name' => 'idwarehouse', 'label' => $langs->trans("SelectWarehouseForStockIncrease"), 'value' => $formproduct->selectWarehouses(GETPOST('idwarehouse') ? GETPOST('idwarehouse') : 'ifone', 'idwarehouse', '', 1, 0, 0, '', 0, $forcecombo))
				);
			}

			$formconfirm = $form->formconfirm($_SERVER["PHP_SELF"].'?id='.$object->id, $langs->trans("Cancel"), $text, 'confirm_cancel', $formquestion, 0, 1);
		}

		// Confirmation to delete line
		if ($action == 'ask_deleteline') {
			$formconfirm = $form->formconfirm($_SERVER["PHP_SELF"].'?id='.$object->id.'&lineid='.$lineid, $langs->trans('DeleteProductLine'), $langs->trans('ConfirmDeleteProductLine'), 'confirm_deleteline', '', 0, 1);
		}

		// Clone confirmation
		if ($action == 'clone') {
			$filter = '(s.client:IN:1,2,3)';
			// Create an array for form
			$formquestion = array(
				array('type' => 'other', 'name' => 'socid', 'label' => $langs->trans("SelectThirdParty"), 'value' => $form->select_company(GETPOSTINT('socid'), 'socid', $filter, '', 0, 0, null, 0, 'maxwidth300'))
			);
			$formconfirm = $form->formconfirm($_SERVER["PHP_SELF"].'?id='.$object->id, $langs->trans('ToClone'), $langs->trans('ConfirmCloneOrder', $object->ref), 'confirm_clone', $formquestion, 'yes', 1);
		}

		// Call Hook formConfirm
		$parameters = array('formConfirm' => $formconfirm, 'lineid' => $lineid);
		// Note that $action and $object may be modified by hook
		$reshook = $hookmanager->executeHooks('formConfirm', $parameters, $object, $action);
		if (empty($reshook)) {
			$formconfirm .= $hookmanager->resPrint;
		} elseif ($reshook > 0) {
			$formconfirm = $hookmanager->resPrint;
		}

		// Print form confirm
		print $formconfirm;


		// Order card

		$linkback = '<a href="'.DOL_URL_ROOT.'/commande/list.php?restore_lastsearch_values=1'.(!empty($socid) ? '&socid='.$socid : '').'">'.$langs->trans("BackToList").'</a>';

		$morehtmlref = '<div class="refidno">';
		// Ref customer
		$morehtmlref .= $form->editfieldkey("RefCustomer", 'ref_client', $object->ref_client, $object, $usercancreate, 'string', '', 0, 1);
		$morehtmlref .= $form->editfieldval("RefCustomer", 'ref_client', $object->ref_client, $object, $usercancreate, 'string'.(isset($conf->global->THIRDPARTY_REF_INPUT_SIZE) ? ':' . getDolGlobalString('THIRDPARTY_REF_INPUT_SIZE') : ''), '', null, null, '', 1);
		// Thirdparty
		$morehtmlref .= '<br>'.$soc->getNomUrl(1, 'customer');
		if (!getDolGlobalString('MAIN_DISABLE_OTHER_LINK') && $object->thirdparty->id > 0) {
			$morehtmlref .= ' (<a href="'.DOL_URL_ROOT.'/commande/list.php?socid='.$object->thirdparty->id.'&search_societe='.urlencode($object->thirdparty->name).'">'.$langs->trans("OtherOrders").'</a>)';
		}
		// Project
		if (isModEnabled('project')) {
			$langs->load("projects");
			$morehtmlref .= '<br>';
			if ($usercancreate) {
				$morehtmlref .= img_picto($langs->trans("Project"), 'project', 'class="pictofixedwidth"');
				if ($action != 'classify') {
					$morehtmlref .= '<a class="editfielda" href="'.$_SERVER['PHP_SELF'].'?action=classify&token='.newToken().'&id='.$object->id.'">'.img_edit($langs->transnoentitiesnoconv('SetProject')).'</a> ';
				}
				$morehtmlref .= $form->form_project($_SERVER['PHP_SELF'].'?id='.$object->id, $object->socid, $object->fk_project, ($action == 'classify' ? 'projectid' : 'none'), 0, 0, 0, 1, '', 'maxwidth300');
			} else {
				if (!empty($object->fk_project)) {
					$proj = new Project($db);
					$proj->fetch($object->fk_project);
					$morehtmlref .= $proj->getNomUrl(1);
					if ($proj->title) {
						$morehtmlref .= '<span class="opacitymedium"> - '.dol_escape_htmltag($proj->title).'</span>';
					}
				}
			}
		}
		$morehtmlref .= '</div>';


		dol_banner_tab($object, 'ref', $linkback, 1, 'ref', 'ref', $morehtmlref);

		// Call Hook tabContentViewOrder
		$parameters = array();
		// Note that $action and $object may be modified by hook
		$reshook = $hookmanager->executeHooks('tabContentViewOrder', $parameters, $object, $action);
		if (empty($reshook)) {
			print '<div class="fichecenter">';
			print '<div class="fichehalfleft">';
			print '<div class="underbanner clearboth"></div>';

			print '<table class="border tableforfield centpercent">';

			if ($soc->outstanding_limit) {
				// Outstanding Bill
				print '<tr><td class="titlefield">';
				print $langs->trans('OutstandingBill');
				print '</td><td class="valuefield">';
				$arrayoutstandingbills = $soc->getOutstandingBills();
				print price($arrayoutstandingbills['opened']).' / ';
				print price($soc->outstanding_limit, 0, '', 1, - 1, - 1, $conf->currency);
				print '</td>';
				print '</tr>';
			}

			// Relative and absolute discounts
			if (getDolGlobalString('FACTURE_DEPOSITS_ARE_JUST_PAYMENTS')) {
				$filterabsolutediscount = "fk_facture_source IS NULL"; // If we want deposit to be subtracted to payments only and not to total of final invoice
				$filtercreditnote = "fk_facture_source IS NOT NULL"; // If we want deposit to be subtracted to payments only and not to total of final invoice
			} else {
				$filterabsolutediscount = "fk_facture_source IS NULL OR (description LIKE '(DEPOSIT)%' AND description NOT LIKE '(EXCESS RECEIVED)%')";
				$filtercreditnote = "fk_facture_source IS NOT NULL AND (description NOT LIKE '(DEPOSIT)%' OR description LIKE '(EXCESS RECEIVED)%')";
			}

			$addrelativediscount = '<a href="'.DOL_URL_ROOT.'/comm/remise.php?id='.$soc->id.'&backtopage='.urlencode($_SERVER["PHP_SELF"]).'?facid='.$object->id.'">'.$langs->trans("EditRelativeDiscounts").'</a>';
			$addabsolutediscount = '<a href="'.DOL_URL_ROOT.'/comm/remx.php?id='.$soc->id.'&backtopage='.urlencode($_SERVER["PHP_SELF"]).'?facid='.$object->id.'">'.$langs->trans("EditGlobalDiscounts").'</a>';
			$addcreditnote = '<a href="'.DOL_URL_ROOT.'/compta/facture/card.php?action=create&socid='.$soc->id.'&type=2&backtopage='.urlencode($_SERVER["PHP_SELF"]).'?facid='.$object->id.'">'.$langs->trans("AddCreditNote").'</a>';

			print '<tr><td class="titlefield">'.$langs->trans('Discounts').'</td><td class="valuefield">';

			$absolute_discount = $soc->getAvailableDiscounts('', $filterabsolutediscount);
			$absolute_creditnote = $soc->getAvailableDiscounts('', $filtercreditnote);
			$absolute_discount = price2num($absolute_discount, 'MT');
			$absolute_creditnote = price2num($absolute_creditnote, 'MT');

			$thirdparty = $soc;
			$discount_type = 0;
			$backtopage = $_SERVER["PHP_SELF"].'?id='.$object->id;
			include DOL_DOCUMENT_ROOT.'/core/tpl/object_discounts.tpl.php';

			print '</td></tr>';

			// Date
			print '<tr><td>';
			$editenable = $usercancreate && $object->statut == Commande::STATUS_DRAFT;
			print $form->editfieldkey("Date", 'date', '', $object, $editenable);
			print '</td><td class="valuefield">';
			if ($action == 'editdate') {
				print '<form name="setdate" action="'.$_SERVER["PHP_SELF"].'?id='.$object->id.'" method="post">';
				print '<input type="hidden" name="token" value="'.newToken().'">';
				print '<input type="hidden" name="action" value="setdate">';
				print '<input type="hidden" name="backtopage" value="'.$backtopage.'">';
				print $form->selectDate($object->date, 'order_', 0, 0, 0, "setdate");
				print '<input type="submit" class="button button-edit" value="'.$langs->trans('Modify').'">';
				print '</form>';
			} else {
				print $object->date ? dol_print_date($object->date, 'day') : '&nbsp;';
				if ($object->hasDelay() && empty($object->delivery_date)) {	// If there is a delivery date planned, warning should be on this date
					print ' '.img_picto($langs->trans("Late").' : '.$object->showDelay(), "warning");
				}
			}
			print '</td>';
			print '</tr>';

			// Delivery date planned
			print '<tr><td>';
			$editenable = $usercancreate;
			print $form->editfieldkey("DateDeliveryPlanned", 'date_livraison', '', $object, $editenable);
			print '</td><td class="valuefield">';
			if ($action == 'editdate_livraison') {
				print '<form name="setdate_livraison" action="'.$_SERVER["PHP_SELF"].'?id='.$object->id.'" method="post">';
				print '<input type="hidden" name="token" value="'.newToken().'">';
				print '<input type="hidden" name="action" value="setdate_livraison">';
				print '<input type="hidden" name="backtopage" value="'.$backtopage.'">';
				print $form->selectDate($object->delivery_date ? $object->delivery_date : -1, 'liv_', 1, 1, 0, "setdate_livraison", 1, 0);
				print '<input type="submit" class="button button-edit" value="'.$langs->trans('Modify').'">';
				print '</form>';
			} else {
				print $object->delivery_date ? dol_print_date($object->delivery_date, 'dayhour') : '&nbsp;';
				if ($object->hasDelay() && !empty($object->delivery_date)) {
					print ' '.img_picto($langs->trans("Late").' : '.$object->showDelay(), "warning");
				}
			}
			print '</td>';
			print '</tr>';

			// Delivery delay
			print '<tr class="fielddeliverydelay"><td>';
			$editenable = $usercancreate;
			print $form->editfieldkey("AvailabilityPeriod", 'availability', '', $object, $editenable);
			print '</td><td class="valuefield">';
			if ($action == 'editavailability') {
				$form->form_availability($_SERVER['PHP_SELF'].'?id='.$object->id, $object->availability_id, 'availability_id', 1);
			} else {
				$form->form_availability($_SERVER['PHP_SELF'].'?id='.$object->id, $object->availability_id, 'none', 1);
			}
			print '</td></tr>';

			// Shipping Method
			if (isModEnabled('shipping')) {
				print '<tr><td>';
				$editenable = $usercancreate;
				print $form->editfieldkey("SendingMethod", 'shippingmethod', '', $object, $editenable);
				print '</td><td class="valuefield">';
				if ($action == 'editshippingmethod') {
					$form->formSelectShippingMethod($_SERVER['PHP_SELF'].'?id='.$object->id, $object->shipping_method_id, 'shipping_method_id', 1);
				} else {
					$form->formSelectShippingMethod($_SERVER['PHP_SELF'].'?id='.$object->id, $object->shipping_method_id, 'none');
				}
				print '</td>';
				print '</tr>';
			}

			// Warehouse
			if (isModEnabled('stock') && getDolGlobalString('WAREHOUSE_ASK_WAREHOUSE_DURING_ORDER')) {
				$langs->load('stocks');
				require_once DOL_DOCUMENT_ROOT.'/product/class/html.formproduct.class.php';
				$formproduct = new FormProduct($db);
				print '<tr><td>';
				$editenable = $usercancreate;
				print $form->editfieldkey("Warehouse", 'warehouse', '', $object, $editenable);
				print '</td><td class="valuefield">';
				if ($action == 'editwarehouse') {
					$formproduct->formSelectWarehouses($_SERVER['PHP_SELF'].'?id='.$object->id, $object->warehouse_id, 'warehouse_id', 1);
				} else {
					$formproduct->formSelectWarehouses($_SERVER['PHP_SELF'].'?id='.$object->id, $object->warehouse_id, 'none');
				}
				print '</td>';
				print '</tr>';
			}

			// Source reason (why we have an order)
			print '<tr><td>';
			$editenable = $usercancreate;
			print $form->editfieldkey("Source", 'demandreason', '', $object, $editenable);
			print '</td><td class="valuefield">';
			if ($action == 'editdemandreason') {
				$form->formInputReason($_SERVER['PHP_SELF'].'?id='.$object->id, $object->demand_reason_id, 'demand_reason_id', 1);
			} else {
				$form->formInputReason($_SERVER['PHP_SELF'].'?id='.$object->id, $object->demand_reason_id, 'none');
			}
			print '</td></tr>';

			// Terms of payment
			print '<tr><td>';
			$editenable = $usercancreate;
			print $form->editfieldkey("PaymentConditionsShort", 'conditions', '', $object, $editenable);
			print '</td><td class="valuefield">';
			if ($action == 'editconditions') {
				$form->form_conditions_reglement($_SERVER['PHP_SELF'].'?id='.$object->id, $object->cond_reglement_id, 'cond_reglement_id', 1, '', 1, $object->deposit_percent);
			} else {
				$form->form_conditions_reglement($_SERVER['PHP_SELF'].'?id='.$object->id, $object->cond_reglement_id, 'none', 1, '', 1, $object->deposit_percent);
			}
			print '</td>';

			print '</tr>';

			// Mode of payment
			print '<tr><td>';
			$editenable = $usercancreate;
			print $form->editfieldkey("PaymentMode", 'mode', '', $object, $editenable);
			print '</td><td class="valuefield">';
			if ($action == 'editmode') {
				$form->form_modes_reglement($_SERVER['PHP_SELF'].'?id='.$object->id, $object->mode_reglement_id, 'mode_reglement_id', 'CRDT', 1, 1);
			} else {
				$form->form_modes_reglement($_SERVER['PHP_SELF'].'?id='.$object->id, $object->mode_reglement_id, 'none');
			}
			print '</td></tr>';

			// Multicurrency
			if (isModEnabled("multicurrency")) {
				// Multicurrency code
				print '<tr>';
				print '<td>';
				$editenable = $usercancreate && $object->statut == Commande::STATUS_DRAFT;
				print $form->editfieldkey("Currency", 'multicurrencycode', '', $object, $editenable);
				print '</td><td class="valuefield">';
				if ($action == 'editmulticurrencycode') {
					$form->form_multicurrency_code($_SERVER['PHP_SELF'].'?id='.$object->id, $object->multicurrency_code, 'multicurrency_code');
				} else {
					$form->form_multicurrency_code($_SERVER['PHP_SELF'].'?id='.$object->id, $object->multicurrency_code, 'none');
				}
				print '</td></tr>';

				// Multicurrency rate
				if ($object->multicurrency_code != $conf->currency || $object->multicurrency_tx != 1) {
					print '<tr>';
					print '<td>';
					$editenable = $usercancreate && $object->multicurrency_code && $object->multicurrency_code != $conf->currency && $object->statut == $object::STATUS_DRAFT;
					print $form->editfieldkey("CurrencyRate", 'multicurrencyrate', '', $object, $editenable);
					print '</td><td class="valuefield">';
					if ($action == 'editmulticurrencyrate' || $action == 'actualizemulticurrencyrate') {
						if ($action == 'actualizemulticurrencyrate') {
							list($object->fk_multicurrency, $object->multicurrency_tx) = MultiCurrency::getIdAndTxFromCode($object->db, $object->multicurrency_code);
						}
						$form->form_multicurrency_rate($_SERVER['PHP_SELF'].'?id='.$object->id, $object->multicurrency_tx, 'multicurrency_tx', $object->multicurrency_code);
					} else {
						$form->form_multicurrency_rate($_SERVER['PHP_SELF'].'?id='.$object->id, $object->multicurrency_tx, 'none', $object->multicurrency_code);
						if ($object->statut == $object::STATUS_DRAFT && $object->multicurrency_code && $object->multicurrency_code != $conf->currency) {
							print '<div class="inline-block"> &nbsp; &nbsp; &nbsp; &nbsp; ';
							print '<a href="'.$_SERVER["PHP_SELF"].'?id='.$object->id.'&action=actualizemulticurrencyrate">'.$langs->trans("ActualizeCurrency").'</a>';
							print '</div>';
						}
					}
					print '</td></tr>';
				}
			}

			// TODO Order mode (how we receive order). Not yet implemented
			/*
			print '<tr><td>';
			$editenable = $usercancreate;
			print $form->editfieldkey("SourceMode", 'inputmode', '', $object, $editenable);
			print '</td><td>';
			if ($action == 'editinputmode') {
				$form->formInputMode($_SERVER['PHP_SELF'] . '?id=' . $object->id, $object->source, 'input_mode_id', 1);
			} else {
				$form->formInputMode($_SERVER['PHP_SELF'] . '?id=' . $object->id, $object->source, 'none');
			}
			print '</td></tr>';
			*/

			$tmparray = $object->getTotalWeightVolume();
			$totalWeight = $tmparray['weight'];
			$totalVolume = $tmparray['volume'];
			if ($totalWeight) {
				print '<tr><td>'.$langs->trans("CalculatedWeight").'</td>';
				print '<td class="valuefield">';
				print showDimensionInBestUnit($totalWeight, 0, "weight", $langs, isset($conf->global->MAIN_WEIGHT_DEFAULT_ROUND) ? $conf->global->MAIN_WEIGHT_DEFAULT_ROUND : -1, isset($conf->global->MAIN_WEIGHT_DEFAULT_UNIT) ? $conf->global->MAIN_WEIGHT_DEFAULT_UNIT : 'no');
				print '</td></tr>';
			}
			if ($totalVolume) {
				print '<tr><td>'.$langs->trans("CalculatedVolume").'</td>';
				print '<td class="valuefield">';
				print showDimensionInBestUnit($totalVolume, 0, "volume", $langs, isset($conf->global->MAIN_VOLUME_DEFAULT_ROUND) ? $conf->global->MAIN_VOLUME_DEFAULT_ROUND : -1, isset($conf->global->MAIN_VOLUME_DEFAULT_UNIT) ? $conf->global->MAIN_VOLUME_DEFAULT_UNIT : 'no');
				print '</td></tr>';
			}

			// TODO How record was recorded OrderMode (llx_c_input_method)

			// Incoterms
			if (isModEnabled('incoterm')) {
				print '<tr><td>';
				$editenable = $usercancreate;
				print $form->editfieldkey("IncotermLabel", 'incoterm', '', $object, $editenable);
				print '</td>';
				print '<td class="valuefield">';
				if ($action != 'editincoterm') {
					print $form->textwithpicto($object->display_incoterms(), $object->label_incoterms, 1);
				} else {
					print $form->select_incoterms((!empty($object->fk_incoterms) ? $object->fk_incoterms : ''), (!empty($object->location_incoterms) ? $object->location_incoterms : ''), $_SERVER['PHP_SELF'].'?id='.$object->id);
				}
				print '</td></tr>';
			}

			// Bank Account
			if (getDolGlobalString('BANK_ASK_PAYMENT_BANK_DURING_ORDER') && isModEnabled("bank")) {
				print '<tr><td>';
				$editenable = $usercancreate;
				print $form->editfieldkey("BankAccount", 'bankaccount', '', $object, $editenable);
				print '</td><td class="valuefield">';
				if ($action == 'editbankaccount') {
					$form->formSelectAccount($_SERVER['PHP_SELF'].'?id='.$object->id, $object->fk_account, 'fk_account', 1);
				} else {
					$form->formSelectAccount($_SERVER['PHP_SELF'].'?id='.$object->id, $object->fk_account, 'none');
				}
				print '</td>';
				print '</tr>';
			}

			// Other attributes
			include DOL_DOCUMENT_ROOT.'/core/tpl/extrafields_view.tpl.php';

			print '</table>';

			print '</div>';
			print '<div class="fichehalfright">';
			print '<div class="underbanner clearboth"></div>';

			print '<table class="border tableforfield centpercent">';

			$alert = '';
			if (getDolGlobalString('ORDER_MANAGE_MIN_AMOUNT') && $object->total_ht < $object->thirdparty->order_min_amount) {
				$alert = ' ' . img_warning($langs->trans('OrderMinAmount') . ': ' . price($object->thirdparty->order_min_amount));
			}

			print '<tr>';
			print '<td class="titlefieldmiddle">' . $langs->trans('AmountHT') . '</td>';
			print '<td class="nowrap amountcard right">' . price($object->total_ht, 0, $langs, 0, -1, -1, $conf->currency) . '</td>';
			if (isModEnabled("multicurrency") && ($object->multicurrency_code && $object->multicurrency_code != $conf->currency)) {
				// Multicurrency Amount HT
				print '<td class="nowrap amountcard right">' . price($object->multicurrency_total_ht, 0, $langs, 0, -1, -1, $object->multicurrency_code) . '</td>';
			}
			print '</tr>';

			print '<tr>';
			print '<td class="titlefieldmiddle">' . $langs->trans('AmountVAT') . '</td>';
			print '<td class="nowrap amountcard right">' . price($object->total_tva, 0, $langs, 0, -1, -1, $conf->currency) . '</td>';
			if (isModEnabled("multicurrency") && ($object->multicurrency_code && $object->multicurrency_code != $conf->currency)) {
				// Multicurrency Amount VAT
				print '<td class="nowrap amountcard right">' . price($object->multicurrency_total_tva, 0, $langs, 0, -1, -1, $object->multicurrency_code) . '</td>';
			}
			print '</tr>';

			// Amount Local Taxes
			if ($mysoc->localtax1_assuj == "1" || $object->total_localtax1 != 0) {
				print '<tr>';
				print '<td class="titlefieldmiddle">' . $langs->transcountry("AmountLT1", $mysoc->country_code) . '</td>';
				print '<td class="nowrap amountcard right">' . price($object->total_localtax1, 0, $langs, 0, -1, -1, $conf->currency) . '</td>';
				if (isModEnabled("multicurrency") && ($object->multicurrency_code && $object->multicurrency_code != $conf->currency)) {
					$object->multicurrency_total_localtax1 = price2num($object->total_localtax1 * $object->multicurrency_tx, 'MT');

					print '<td class="nowrap amountcard right">' . price($object->multicurrency_total_localtax1, 0, $langs, 0, -1, -1, $object->multicurrency_code) . '</td>';
				}
				print '</tr>';
			}

			// Amount Local Taxes
			if ($mysoc->localtax2_assuj == "1" || $object->total_localtax2 != 0) {
				print '<tr>';
				print '<td>' . $langs->transcountry("AmountLT2", $mysoc->country_code) . '</td>';
				print '<td class="nowrap amountcard right">' . price($object->total_localtax2, 0, $langs, 0, -1, -1, $conf->currency) . '</td>';
				if (isModEnabled("multicurrency") && ($object->multicurrency_code && $object->multicurrency_code != $conf->currency)) {
					$object->multicurrency_total_localtax2 = price2num($object->total_localtax2 * $object->multicurrency_tx, 'MT');

					print '<td class="nowrap amountcard right">' . price($object->multicurrency_total_localtax2, 0, $langs, 0, -1, -1, $object->multicurrency_code) . '</td>';
				}
				print '</tr>';
			}

			print '<tr>';
			print '<td>' . $langs->trans('AmountTTC') . '</td>';
			print '<td class="valuefield nowrap right amountcard">' . price($object->total_ttc, 1, '', 1, -1, -1, $conf->currency) . '</td>';
			if (isModEnabled("multicurrency") && ($object->multicurrency_code && $object->multicurrency_code != $conf->currency)) {
				// Multicurrency Amount TTC
				print '<td class="valuefield nowrap right amountcard">' . price($object->multicurrency_total_ttc, 1, '', 1, -1, -1, $object->multicurrency_code) . '</td>';
			}
			print '</tr>'."\n";

			print '</table>';

			// Statut
			//print '<tr><td>' . $langs->trans('Status') . '</td><td>' . $object->getLibStatut(4) . '</td></tr>';

			// Margin Infos
			if (isModEnabled('margin')) {
				$formmargin->displayMarginInfos($object);
			}


			print '</div>';
			print '</div>'; // Close fichecenter

			print '<div class="clearboth"></div><br>';

			if (getDolGlobalString('MAIN_DISABLE_CONTACTS_TAB')) {
				$blocname = 'contacts';
				$title = $langs->trans('ContactsAddresses');
				include DOL_DOCUMENT_ROOT.'/core/tpl/bloc_showhide.tpl.php';
			}

			if (getDolGlobalString('MAIN_DISABLE_NOTES_TAB')) {
				$blocname = 'notes';
				$title = $langs->trans('Notes');
				include DOL_DOCUMENT_ROOT.'/core/tpl/bloc_showhide.tpl.php';
			}

			/*
			 * Lines
			 */

			// Get object lines
			$result = $object->getLinesArray();

			// Add products/services form
			//$forceall = 1;
			global $inputalsopricewithtax;
			$inputalsopricewithtax = 1;

			print '<form name="addproduct" id="addproduct" action="'.$_SERVER["PHP_SELF"].'?id='.$object->id.'" method="POST">
			<input type="hidden" name="token" value="' . newToken().'">
			<input type="hidden" name="action" value="' . (($action != 'editline') ? 'addline' : 'updateline').'">
			<input type="hidden" name="mode" value="">
			<input type="hidden" name="page_y" value="">
			<input type="hidden" name="id" value="' . $object->id.'">
			<input type="hidden" name="backtopage" value="'.$backtopage.'">
				';

			if (!empty($conf->use_javascript_ajax) && $object->statut == Commande::STATUS_DRAFT) {
				include DOL_DOCUMENT_ROOT.'/core/tpl/ajaxrow.tpl.php';
			}

			print '<div class="div-table-responsive-no-min">';
			print '<table id="tablelines" class="noborder noshadow" width="100%">';

			// Show object lines
			if (!empty($object->lines)) {
				$object->printObjectLines($action, $mysoc, $soc, $lineid, 1);
			}

			/*
			 * Form to add new line
			 */
			if ($object->statut == Commande::STATUS_DRAFT && $usercancreate && $action != 'selectlines') {
				if ($action != 'editline') {
					// Add free products/services

					$parameters = array();
					// Note that $action and $object may be modified by hook
					$reshook = $hookmanager->executeHooks('formAddObjectLine', $parameters, $object, $action);
					if ($reshook < 0) {
						setEventMessages($hookmanager->error, $hookmanager->errors, 'errors');
					}
					if (empty($reshook)) {
						$object->formAddObjectLine(1, $mysoc, $soc);
					}
				} else {
					$parameters = array();
					$reshook = $hookmanager->executeHooks('formEditObjectLine', $parameters, $object, $action);
				}
			}
			print '</table>';
			print '</div>';

			print "</form>\n";
		}

		print dol_get_fiche_end();

		/*
		 * Buttons for actions
		 */
		if ($action != 'presend' && $action != 'editline') {
			print '<div class="tabsAction">';

			$parameters = array();
			// Note that $action and $object may be modified by hook
			$reshook = $hookmanager->executeHooks('addMoreActionsButtons', $parameters, $object, $action);
			if (empty($reshook)) {
				$numlines = count($object->lines);

				// Reopen a closed order
				if (($object->statut == Commande::STATUS_CLOSED || $object->statut == Commande::STATUS_CANCELED) && $usercancreate && (!$object->billed || !getDolGlobalInt('ORDER_DONT_REOPEN_BILLED'))) {
					print dolGetButtonAction('', $langs->trans('ReOpen'), 'default', $_SERVER["PHP_SELF"].'?action=reopen&amp;token='.newToken().'&amp;id='.$object->id, '');
				}

				// Send
				if (empty($user->socid)) {
					if ($object->statut > Commande::STATUS_DRAFT || getDolGlobalString('COMMANDE_SENDBYEMAIL_FOR_ALL_STATUS')) {
						if ($usercansend) {
							print dolGetButtonAction('', $langs->trans('SendMail'), 'email', $_SERVER["PHP_SELF"].'?action=presend&token='.newToken().'&id='.$object->id.'&mode=init#formmailbeforetitle', '');
						} else {
							print dolGetButtonAction('', $langs->trans('SendMail'), 'email', $_SERVER['PHP_SELF']. '#', '', false);
						}
					}
				}

				// Valid
				if ($object->statut == Commande::STATUS_DRAFT && ($object->total_ttc >= 0 || getDolGlobalString('ORDER_ENABLE_NEGATIVE')) && $usercanvalidate) {
					if ($numlines > 0) {
						print dolGetButtonAction('', $langs->trans('Validate'), 'default', $_SERVER["PHP_SELF"].'?action=validate&amp;token='.newToken().'&amp;id='.$object->id, $object->id, 1);
					} else {
						print dolGetButtonAction($langs->trans("ErrorObjectMustHaveLinesToBeValidated", $object->ref), $langs->trans('Validate'), 'default', $_SERVER["PHP_SELF"].'?action=validate&amp;token='.newToken().'&amp;id='.$object->id, $object->id, 0);
					}
				}
				// Edit
				if ($object->statut == Commande::STATUS_VALIDATED && $usercancreate) {
					print dolGetButtonAction('', $langs->trans('Modify'), 'default', $_SERVER["PHP_SELF"].'?action=modif&amp;token='.newToken().'&amp;id='.$object->id, '');
				}

				$arrayforbutaction = array();

				// Create a purchase order
				$arrayforbutaction[] = array('lang' => 'orders', 'enabled' => (isModEnabled("supplier_order") && $object->statut > Commande::STATUS_DRAFT && $object->getNbOfServicesLines() > 0), 'perm' => $usercancreatepurchaseorder, 'label' => 'AddPurchaseOrder', 'url' => '/fourn/commande/card.php?action=create&amp;origin='.$object->element.'&amp;originid='.$object->id);
				/*if (isModEnabled("supplier_order") && $object->statut > Commande::STATUS_DRAFT && $object->getNbOfServicesLines() > 0) {
					if ($usercancreatepurchaseorder) {
						print dolGetButtonAction('', $langs->trans('AddPurchaseOrder'), 'default', DOL_URL_ROOT.'/fourn/commande/card.php?action=create&amp;origin='.$object->element.'&amp;originid='.$object->id, '');
					}
				}*/

				// Create intervention
				$arrayforbutaction[] = array('lang' => 'interventions', 'enabled' => (isModEnabled("intervention") && $object->statut > Commande::STATUS_DRAFT && $object->statut < Commande::STATUS_CLOSED && $object->getNbOfServicesLines() > 0), 'perm' => $user->hasRight('ficheinter', 'creer'), 'label' => 'AddIntervention', 'url' => '/fichinter/card.php?action=create&amp;origin='.$object->element.'&amp;originid='.$object->id.'&amp;socid='.$object->socid);
				/*if (isModEnabled('ficheinter')) {
					$langs->load("interventions");

					if ($object->statut > Commande::STATUS_DRAFT && $object->statut < Commande::STATUS_CLOSED && $object->getNbOfServicesLines() > 0) {
						if ($user->hasRight('ficheinter', 'creer')) {
							print dolGetButtonAction('', $langs->trans('AddIntervention'), 'default', DOL_URL_ROOT.'/fichinter/card.php?action=create&amp;origin='.$object->element.'&amp;originid='.$object->id.'&amp;socid='.$object->socid, '');
						} else {
							print dolGetButtonAction($langs->trans('NotAllowed'), $langs->trans('AddIntervention'), 'default', $_SERVER['PHP_SELF']. '#', '', false);
						}
					}
				}*/

				// Create contract
				$arrayforbutaction[] = array('lang' => 'contracts', 'enabled' => (isModEnabled("contract") && ($object->statut == Commande::STATUS_VALIDATED || $object->statut == Commande::STATUS_SHIPMENTONPROCESS || $object->statut == Commande::STATUS_CLOSED)), 'perm' => $user->hasRight('contrat', 'creer'), 'label' => 'AddContract', 'url' => '/contrat/card.php?action=create&amp;origin='.$object->element.'&amp;originid='.$object->id.'&amp;socid='.$object->socid);
				/*if (isModEnabled('contrat') && ($object->statut == Commande::STATUS_VALIDATED || $object->statut == Commande::STATUS_SHIPMENTONPROCESS || $object->statut == Commande::STATUS_CLOSED)) {
					$langs->load("contracts");

					if ($user->hasRight('contrat', 'creer')) {
						print dolGetButtonAction('', $langs->trans('AddContract'), 'default', DOL_URL_ROOT.'/contrat/card.php?action=create&amp;origin='.$object->element.'&amp;originid='.$object->id.'&amp;socid='.$object->socid, '');
					}
				}*/

				$numshipping = 0;
				if (isModEnabled('shipping')) {
					$numshipping = $object->countNbOfShipments();
				}

				// Create shipment
				if ($object->statut > Commande::STATUS_DRAFT && $object->statut < Commande::STATUS_CLOSED && ($object->getNbOfProductsLines() > 0 || getDolGlobalString('STOCK_SUPPORTS_SERVICES'))) {
					if ((getDolGlobalInt('MAIN_SUBMODULE_EXPEDITION') && $user->hasRight('expedition', 'creer')) || (getDolGlobalInt('MAIN_SUBMODULE_DELIVERY') && $user->hasRight('expedition', 'delivery', 'creer'))) {
						$arrayforbutaction[] = array('lang' => 'sendings', 'enabled' => (isModEnabled("shipping") && ($object->statut > Commande::STATUS_DRAFT && $object->statut < Commande::STATUS_CLOSED && ($object->getNbOfProductsLines() > 0 || getDolGlobalString('STOCK_SUPPORTS_SERVICES')))), 'perm' => $user->hasRight('expedition', 'creer'), 'label' => 'CreateShipment', 'url' => '/expedition/shipment.php?id='.$object->id);
						/*
						if ($user->hasRight('expedition', 'creer')) {
						print dolGetButtonAction('', $langs->trans('CreateShipment'), 'default', DOL_URL_ROOT.'/expedition/shipment.php?id='.$object->id, '');
						} else {
						print dolGetButtonAction($langs->trans('NotAllowed'), $langs->trans('CreateShipment'), 'default', $_SERVER['PHP_SELF']. '#', '', false);
						}*/
					} else {
						$langs->load("errors");
						print dolGetButtonAction($langs->trans('ErrorModuleSetupNotComplete'), $langs->trans('CreateShipment'), 'default', $_SERVER['PHP_SELF']. '#', '', false);
					}
				}

				// Create bill
				$arrayforbutaction[] = array(
					'lang' => 'bills',
					'enabled' => (isModEnabled('invoice') && $object->statut > Commande::STATUS_DRAFT && !$object->billed && $object->total_ttc >= 0),
					'perm' => ($user->hasRight('facture', 'creer') && !getDolGlobalInt('WORKFLOW_DISABLE_CREATE_INVOICE_FROM_ORDER')),
					'label' => 'CreateBill',
					'url' => '/compta/facture/card.php?action=create&amp;token='.newToken().'&amp;origin='.urlencode($object->element).'&amp;originid='.$object->id.'&amp;socid='.$object->socid
				);
				/*
				 if (isModEnabled('facture') && $object->statut > Commande::STATUS_DRAFT && !$object->billed && $object->total_ttc >= 0) {
				 if (isModEnabled('facture') && $user->hasRight('facture', 'creer') && empty($conf->global->WORKFLOW_DISABLE_CREATE_INVOICE_FROM_ORDER)) {
				 print dolGetButtonAction('', $langs->trans('CreateBill'), 'default', DOL_URL_ROOT.'/compta/facture/card.php?action=create&amp;token='.newToken().'&amp;origin='.urlencode($object->element).'&amp;originid='.$object->id.'&amp;socid='.$object->socid, '');
				 }
				 }*/

				$actionButtonsParameters = [
					"areDropdownButtons"	=> !getDolGlobalInt("MAIN_REMOVE_DROPDOWN_CREATE_BUTTONS_ON_ORDER")
				];

				if ($numlines > 0) {
					print dolGetButtonAction('', $langs->trans("Create"), 'default', $arrayforbutaction, $object->id, 1, $actionButtonsParameters);
				} else {
					print dolGetButtonAction($langs->trans("ErrorObjectMustHaveLinesToBeValidated", $object->ref), $langs->trans("Create"), 'default', $arrayforbutaction, $object->id, 0, $actionButtonsParameters);
				}

				// Set to shipped
				if (($object->statut == Commande::STATUS_VALIDATED || $object->statut == Commande::STATUS_SHIPMENTONPROCESS) && $usercanclose) {
					print dolGetButtonAction('', $langs->trans('ClassifyShipped'), 'default', $_SERVER["PHP_SELF"].'?action=shipped&amp;token='.newToken().'&amp;id='.$object->id, '');
				}

				// Set billed or unbilled
				// Note: Even if module invoice is not enabled, we should be able to use button "Classified billed"
				if ($object->statut > Commande::STATUS_DRAFT && !$object->billed && $object->total_ttc >= 0) {
					if ($usercancreate && $object->statut >= Commande::STATUS_VALIDATED && !getDolGlobalString('ORDER_DISABLE_CLASSIFY_BILLED_FROM_ORDER') && !getDolGlobalString('WORKFLOW_BILL_ON_SHIPMENT')) {
						print dolGetButtonAction('', $langs->trans('ClassifyBilled'), 'default', $_SERVER["PHP_SELF"].'?action=classifybilled&amp;token='.newToken().'&amp;id='.$object->id, '');
					}
				}
				if ($object->statut > Commande::STATUS_DRAFT && $object->billed) {
					if ($usercancreate && $object->statut >= Commande::STATUS_VALIDATED && !getDolGlobalString('ORDER_DISABLE_CLASSIFY_BILLED_FROM_ORDER') && !getDolGlobalString('WORKFLOW_BILL_ON_SHIPMENT')) {
						print dolGetButtonAction('', $langs->trans('ClassifyUnBilled'), 'delete', $_SERVER["PHP_SELF"].'?action=classifyunbilled&amp;token='.newToken().'&amp;id='.$object->id, '');
					}
				}

				// Clone
				if ($usercancreate) {
					print dolGetButtonAction('', $langs->trans('ToClone'), 'default', $_SERVER["PHP_SELF"].'?action=clone&amp;token='.newToken().'&amp;id='.$object->id.'&amp;socid='.$object->socid, '');
				}

				// Cancel order
				if ($object->statut == Commande::STATUS_VALIDATED && !empty($usercancancel)) {
					print '<a class="butActionDelete" href="'.$_SERVER["PHP_SELF"].'?id='.$object->id.'&action=cancel&token='.newToken().'">'.$langs->trans("CancelOrder").'</a>';
				}

				// Delete order
				if ($usercandelete) {
					if ($numshipping == 0) {
						print dolGetButtonAction('', $langs->trans('Delete'), 'delete', $_SERVER["PHP_SELF"].'?action=delete&token='.newToken().'&id='.$object->id, '');
					} else {
						print dolGetButtonAction($langs->trans('ShippingExist'), $langs->trans('Delete'), 'default', $_SERVER['PHP_SELF']. '#', '', false);
					}
				}
			}
			print '</div>';
		}

		// Select mail models is same action as presend
		if (GETPOST('modelselected')) {
			$action = 'presend';
		}

		if ($action != 'presend') {
			print '<div class="fichecenter"><div class="fichehalfleft">';
			print '<a name="builddoc"></a>'; // ancre
			// Documents
			$objref = dol_sanitizeFileName($object->ref);
			$relativepath = $objref.'/'.$objref.'.pdf';
			$filedir = $conf->commande->multidir_output[$object->entity].'/'.$objref;
			$urlsource = $_SERVER["PHP_SELF"]."?id=".$object->id;
			$genallowed = $usercanread;
			$delallowed = $usercancreate;
			print $formfile->showdocuments('commande', $objref, $filedir, $urlsource, $genallowed, $delallowed, $object->model_pdf, 1, 0, 0, 28, 0, '', '', '', $soc->default_lang, '', $object);


			// Show links to link elements
			$linktoelem = $form->showLinkToObjectBlock($object, null, array('order'));

			$compatibleImportElementsList = false;
			if ($usercancreate
				&& $object->statut == Commande::STATUS_DRAFT) {
				$compatibleImportElementsList = array('commande', 'propal', 'facture'); // import from linked elements
			}
			$somethingshown = $form->showLinkedObjectBlock($object, $linktoelem, $compatibleImportElementsList);

			// Show online payment link
			$useonlinepayment = (isModEnabled('paypal') || isModEnabled('stripe') || isModEnabled('paybox'));

			$parameters = array();
			$reshook = $hookmanager->executeHooks('doShowOnlinePaymentUrl', $parameters, $object, $action); // Note that $action and $object may have been modified by some hooks
			if ($reshook > 0) {
				if (isset($hookmanager->resArray['showonlinepaymenturl'])) {
					$useonlinepayment = $hookmanager->resArray['showonlinepaymenturl'];
				}
			}

			if (getDolGlobalString('ORDER_HIDE_ONLINE_PAYMENT_ON_ORDER')) {
				$useonlinepayment = 0;
			}
			if ($object->statut != Commande::STATUS_DRAFT && $useonlinepayment) {
				print '<br><!-- Link to pay -->';
				require_once DOL_DOCUMENT_ROOT.'/core/lib/payments.lib.php';
				print showOnlinePaymentUrl('order', $object->ref).'<br>';
			}

			print '</div><div class="fichehalfright">';

			$MAXEVENT = 10;

			$morehtmlcenter = dolGetButtonTitle($langs->trans('SeeAll'), '', 'fa fa-bars imgforviewmode', DOL_URL_ROOT.'/commande/agenda.php?id='.$object->id);

			// List of actions on element
			include_once DOL_DOCUMENT_ROOT.'/core/class/html.formactions.class.php';
			$formactions = new FormActions($db);
			$somethingshown = $formactions->showactions($object, 'order', $socid, 1, '', $MAXEVENT, '', $morehtmlcenter); // Show all action for thirdparty

			print '</div></div>';
		}

		// Presend form
		$modelmail = 'order_send';
		$defaulttopic = 'SendOrderRef';
		$diroutput = getMultidirOutput($object);
		$trackid = 'ord'.$object->id;

		include DOL_DOCUMENT_ROOT.'/core/tpl/card_presend.tpl.php';
	}
}

// End of page
llxFooter();
$db->close();<|MERGE_RESOLUTION|>--- conflicted
+++ resolved
@@ -14,12 +14,8 @@
  * Copyright (C) 2015       Jean-François Ferry		<jfefe@aternatik.fr>
  * Copyright (C) 2018-2021  Frédéric France         <frederic.france@netlogic.fr>
  * Copyright (C) 2022	    Gauthier VERDOL     	<gauthier.verdol@atm-consulting.fr>
-<<<<<<< HEAD
- * Copyright (C) 2023		Benjamin Falière		<benjamin.faliere@altairis.fr>
+ * Copyright (C) 2023-2024	Benjamin Falière		<benjamin.faliere@altairis.fr>
  * Copyright (C) 2024		MDW							<mdeweerd@users.noreply.github.com>
-=======
- * Copyright (C) 2023-2024	Benjamin Falière		<benjamin.faliere@altairis.fr>
->>>>>>> 152886d3
  *
  * This program is free software; you can redistribute it and/or modify
  * it under the terms of the GNU General Public License as published by
