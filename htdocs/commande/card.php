<?php
/* Copyright (C) 2003-2006	Rodolphe Quiedeville	<rodolphe@quiedeville.org>
 * Copyright (C) 2004-2015	Laurent Destailleur		<eldy@users.sourceforge.net>
 * Copyright (C) 2005		Marc Barilley / Ocebo	<marc@ocebo.com>
 * Copyright (C) 2005-2015	Regis Houssin			<regis.houssin@inodbox.com>
 * Copyright (C) 2006		Andre Cianfarani		<acianfa@free.fr>
 * Copyright (C) 2010-2013	Juanjo Menent			<jmenent@2byte.es>
 * Copyright (C) 2011-2019	Philippe Grand			<philippe.grand@atoo-net.com>
 * Copyright (C) 2012-2013	Christophe Battarel		<christophe.battarel@altairis.fr>
 * Copyright (C) 2012-2016	Marcos García			<marcosgdf@gmail.com>
 * Copyright (C) 2012       Cedric Salvador      	<csalvador@gpcsolutions.fr>
 * Copyright (C) 2013		Florian Henry			<florian.henry@open-concept.pro>
 * Copyright (C) 2014       Ferran Marcet			<fmarcet@2byte.es>
 * Copyright (C) 2015       Jean-François Ferry		<jfefe@aternatik.fr>
 * Copyright (C) 2018-2021  Frédéric France         <frederic.france@netlogic.fr>
 *
 * This program is free software; you can redistribute it and/or modify
 * it under the terms of the GNU General Public License as published by
 * the Free Software Foundation; either version 3 of the License, or
 * (at your option) any later version.
 *
 * This program is distributed in the hope that it will be useful,
 * but WITHOUT ANY WARRANTY; without even the implied warranty of
 * MERCHANTABILITY or FITNESS FOR A PARTICULAR PURPOSE.  See the
 *  GNU General Public License for more details.
 *
 * You should have received a copy of the GNU General Public License
 * along with this program. If not, see <https://www.gnu.org/licenses/>.
 */

/**
 * \file 	htdocs/commande/card.php
 * \ingroup commande
 * \brief 	Page to show customer order
 */

require '../main.inc.php';
require_once DOL_DOCUMENT_ROOT.'/core/class/html.formfile.class.php';
require_once DOL_DOCUMENT_ROOT.'/core/class/html.formorder.class.php';
require_once DOL_DOCUMENT_ROOT.'/core/class/html.formmargin.class.php';
require_once DOL_DOCUMENT_ROOT.'/core/modules/commande/modules_commande.php';
require_once DOL_DOCUMENT_ROOT.'/commande/class/commande.class.php';
require_once DOL_DOCUMENT_ROOT.'/comm/action/class/actioncomm.class.php';
require_once DOL_DOCUMENT_ROOT.'/core/lib/order.lib.php';
require_once DOL_DOCUMENT_ROOT.'/core/lib/functions2.lib.php';
require_once DOL_DOCUMENT_ROOT.'/core/class/extrafields.class.php';
if (!empty($conf->propal->enabled)) {
	require_once DOL_DOCUMENT_ROOT.'/comm/propal/class/propal.class.php';
}
if (!empty($conf->projet->enabled)) {
	require_once DOL_DOCUMENT_ROOT.'/projet/class/project.class.php';
	require_once DOL_DOCUMENT_ROOT.'/core/class/html.formprojet.class.php';
}

require_once DOL_DOCUMENT_ROOT.'/core/class/doleditor.class.php';

if (!empty($conf->variants->enabled)) {
	require_once DOL_DOCUMENT_ROOT.'/variants/class/ProductCombination.class.php';
}

// Load translation files required by the page
$langs->loadLangs(array('orders', 'sendings', 'companies', 'bills', 'propal', 'deliveries', 'products', 'other'));
if (!empty($conf->incoterm->enabled)) {
	$langs->load('incoterm');
}
if (!empty($conf->margin->enabled)) {
	$langs->load('margins');
}
if (!empty($conf->productbatch->enabled)) {
	$langs->load("productbatch");
}

$id = (GETPOST('id', 'int') ? GETPOST('id', 'int') : GETPOST('orderid', 'int'));
$ref = GETPOST('ref', 'alpha');
$socid = GETPOST('socid', 'int');
$action = GETPOST('action', 'aZ09');
$cancel = GETPOST('cancel', 'alpha');
$confirm = GETPOST('confirm', 'alpha');
$lineid = GETPOST('lineid', 'int');
$contactid = GETPOST('contactid', 'int');
$projectid = GETPOST('projectid', 'int');
$origin = GETPOST('origin', 'alpha');
$originid = (GETPOST('originid', 'int') ? GETPOST('originid', 'int') : GETPOST('origin_id', 'int')); // For backward compatibility

// PDF
$hidedetails = (GETPOST('hidedetails', 'int') ? GETPOST('hidedetails', 'int') : (!empty($conf->global->MAIN_GENERATE_DOCUMENTS_HIDE_DETAILS) ? 1 : 0));
$hidedesc = (GETPOST('hidedesc', 'int') ? GETPOST('hidedesc', 'int') : (!empty($conf->global->MAIN_GENERATE_DOCUMENTS_HIDE_DESC) ? 1 : 0));
$hideref = (GETPOST('hideref', 'int') ? GETPOST('hideref', 'int') : (!empty($conf->global->MAIN_GENERATE_DOCUMENTS_HIDE_REF) ? 1 : 0));

// Security check
if (!empty($user->socid)) {
	$socid = $user->socid;
}
$result = restrictedArea($user, 'commande', $id);

$object = new Commande($db);
$extrafields = new ExtraFields($db);

// fetch optionals attributes and labels
$extrafields->fetch_name_optionals_label($object->table_element);

// Load object
include DOL_DOCUMENT_ROOT.'/core/actions_fetchobject.inc.php'; // Must be include, not include_once

// Initialize technical object to manage hooks of page. Note that conf->hooks_modules contains array of hook context
$hookmanager->initHooks(array('ordercard', 'globalcard'));

$usercanread = $user->rights->commande->lire;
$usercancreate = $user->rights->commande->creer;
$usercandelete = $user->rights->commande->supprimer;
// Advanced permissions
$usercanclose = ((empty($conf->global->MAIN_USE_ADVANCED_PERMS) && !empty($user->rights->commande->creer)) || (!empty($conf->global->MAIN_USE_ADVANCED_PERMS) && !empty($user->rights->commande->order_advance->close)));
$usercanvalidate = ((empty($conf->global->MAIN_USE_ADVANCED_PERMS) && $usercancreate) || (!empty($conf->global->MAIN_USE_ADVANCED_PERMS) && !empty($user->rights->commande->order_advance->validate)));
$usercancancel = ((empty($conf->global->MAIN_USE_ADVANCED_PERMS) && $usercancreate) || (!empty($conf->global->MAIN_USE_ADVANCED_PERMS) && !empty($user->rights->commande->order_advance->annuler)));
$usercansend = (empty($conf->global->MAIN_USE_ADVANCED_PERMS) || $user->rights->commande->order_advance->send);

$usercancreatepurchaseorder = ($user->rights->fournisseur->commande->creer || $user->rights->supplier_order->creer);

$permissionnote = $usercancreate; // Used by the include of actions_setnotes.inc.php
$permissiondellink = $usercancreate; // Used by the include of actions_dellink.inc.php
$permissiontoadd = $usercancreate; // Used by the include of actions_addupdatedelete.inc.php and actions_lineupdown.inc.php

$error = 0;

$date_delivery = dol_mktime(GETPOST('liv_hour', 'int'), GETPOST('liv_min', 'int'), 0, GETPOST('liv_month', 'int'), GETPOST('liv_day', 'int'), GETPOST('liv_year', 'int'));


/*
 * Actions
 */

$parameters = array('socid' => $socid);
// Note that $action and $object may be modified by some hooks
$reshook = $hookmanager->executeHooks('doActions', $parameters, $object, $action);
if ($reshook < 0) {
	setEventMessages($hookmanager->error, $hookmanager->errors, 'errors');
}

if (empty($reshook)) {
	if ($cancel) {
		if (!empty($backtopage)) {
			header("Location: ".$backtopage);
			exit;
		}
		$action = '';
	}

	include DOL_DOCUMENT_ROOT.'/core/actions_setnotes.inc.php'; // Must be include, not include_once

	include DOL_DOCUMENT_ROOT.'/core/actions_dellink.inc.php'; // Must be include, not include_once

	include DOL_DOCUMENT_ROOT.'/core/actions_lineupdown.inc.php'; // Must be include, not include_once

	// Action clone object
	if ($action == 'confirm_clone' && $confirm == 'yes' && $usercancreate) {
		if (1 == 0 && !GETPOST('clone_content') && !GETPOST('clone_receivers')) {
			setEventMessages($langs->trans("NoCloneOptionsSpecified"), null, 'errors');
		} else {
			if ($object->id > 0) {
				// Because createFromClone modifies the object, we must clone it so that we can restore it later
				$orig = clone $object;

				$result = $object->createFromClone($user, $socid);
				if ($result > 0) {
					header("Location: ".$_SERVER['PHP_SELF'].'?id='.$result);
					exit;
				} else {
					setEventMessages($object->error, $object->errors, 'errors');
					$object = $orig;
					$action = '';
				}
			}
		}
	} elseif ($action == 'reopen' && $usercancreate) {
		// Reopen a closed order
		if ($object->statut == Commande::STATUS_CANCELED || $object->statut == Commande::STATUS_CLOSED) {
			$result = $object->set_reopen($user);
			if ($result > 0) {
				setEventMessages($langs->trans('OrderReopened', $object->ref), null);
			} else {
				setEventMessages($object->error, $object->errors, 'errors');
			}
		}
	} elseif ($action == 'confirm_delete' && $confirm == 'yes' && $usercandelete) {
		// Remove order
		$result = $object->delete($user);
		if ($result > 0) {
			header('Location: list.php?restore_lastsearch_values=1');
			exit;
		} else {
			setEventMessages($object->error, $object->errors, 'errors');
		}
	} elseif ($action == 'confirm_deleteline' && $confirm == 'yes' && $usercancreate) {
		// Remove a product line
		$result = $object->deleteline($user, $lineid);
		if ($result > 0) {
			// reorder lines
			$object->line_order(true);
			// Define output language
			$outputlangs = $langs;
			$newlang = '';
			if ($conf->global->MAIN_MULTILANGS && empty($newlang) && GETPOST('lang_id', 'aZ09')) {
				$newlang = GETPOST('lang_id', 'aZ09');
			}
			if ($conf->global->MAIN_MULTILANGS && empty($newlang)) {
				$newlang = $object->thirdparty->default_lang;
			}
			if (!empty($newlang)) {
				$outputlangs = new Translate("", $conf);
				$outputlangs->setDefaultLang($newlang);
			}
			if (empty($conf->global->MAIN_DISABLE_PDF_AUTOUPDATE)) {
				$ret = $object->fetch($object->id); // Reload to get new records
				$object->generateDocument($object->model_pdf, $outputlangs, $hidedetails, $hidedesc, $hideref);
			}

			header('Location: '.$_SERVER["PHP_SELF"].'?id='.$object->id);
			exit;
		} else {
			setEventMessages($object->error, $object->errors, 'errors');
		}
	} elseif ($action == 'classin' && $usercancreate) {
		// Link to a project
		$object->setProject(GETPOST('projectid', 'int'));
	} elseif ($action == 'add' && $usercancreate) {
		// Add order
		$datecommande = dol_mktime(12, 0, 0, GETPOST('remonth'), GETPOST('reday'), GETPOST('reyear'));
		$date_delivery = dol_mktime(GETPOST('liv_hour', 'int'), GETPOST('liv_min', 'int'), 0, GETPOST('liv_month', 'int'), GETPOST('liv_day', 'int'), GETPOST('liv_year', 'int'));
		$selectedLines = GETPOST('toselect', 'array');

		if ($datecommande == '') {
			setEventMessages($langs->trans('ErrorFieldRequired', $langs->transnoentities('Date')), null, 'errors');
			$action = 'create';
			$error++;
		}

		if ($socid < 1) {
			setEventMessages($langs->trans("ErrorFieldRequired", $langs->transnoentitiesnoconv("Customer")), null, 'errors');
			$action = 'create';
			$error++;
		}

		if (!$error) {
			$object->socid = $socid;
			$object->fetch_thirdparty();

			$db->begin();

			$object->date_commande = $datecommande;
			$object->note_private = GETPOST('note_private', 'restricthtml');
			$object->note_public = GETPOST('note_public', 'restricthtml');
			$object->source = GETPOST('source_id');
			$object->fk_project = GETPOST('projectid', 'int');
			$object->ref_client = GETPOST('ref_client', 'alpha');
			$object->model_pdf = GETPOST('model');
			$object->cond_reglement_id = GETPOST('cond_reglement_id');
			$object->deposit_percent = GETPOST('cond_reglement_id_deposit_percent', 'int');
			$object->mode_reglement_id = GETPOST('mode_reglement_id');
			$object->fk_account = GETPOST('fk_account', 'int');
			$object->availability_id = GETPOST('availability_id');
			$object->demand_reason_id = GETPOST('demand_reason_id');
			$object->date_livraison = $date_delivery; // deprecated
			$object->delivery_date = $date_delivery;
			$object->shipping_method_id = GETPOST('shipping_method_id', 'int');
			$object->warehouse_id = GETPOST('warehouse_id', 'int');
			$object->fk_delivery_address = GETPOST('fk_address');
			$object->contact_id = GETPOST('contactid');
			$object->fk_incoterms = GETPOST('incoterm_id', 'int');
			$object->location_incoterms = GETPOST('location_incoterms', 'alpha');
			$object->multicurrency_code = GETPOST('multicurrency_code', 'alpha');
			$object->multicurrency_tx = GETPOST('originmulticurrency_tx', 'int');
			// Fill array 'array_options' with data from add form
			if (!$error) {
				$ret = $extrafields->setOptionalsFromPost(null, $object);
				if ($ret < 0) {
					$error++;
				}
			}

			// If creation from another object of another module (Example: origin=propal, originid=1)
			if (!empty($origin) && !empty($originid)) {
				// Parse element/subelement (ex: project_task)
				$element = $subelement = $origin;
				$regs = array();
				if (preg_match('/^([^_]+)_([^_]+)/i', $origin, $regs)) {
					$element = $regs [1];
					$subelement = $regs [2];
				}

				// For compatibility
				if ($element == 'order') {
					$element = $subelement = 'commande';
				}
				if ($element == 'propal') {
					$element = 'comm/propal';
					$subelement = 'propal';
				}
				if ($element == 'contract') {
					$element = $subelement = 'contrat';
				}

				$object->origin = $origin;
				$object->origin_id = $originid;

				// Possibility to add external linked objects with hooks
				$object->linked_objects [$object->origin] = $object->origin_id;
				$other_linked_objects = GETPOST('other_linked_objects', 'array');
				if (!empty($other_linked_objects)) {
					$object->linked_objects = array_merge($object->linked_objects, $other_linked_objects);
				}

				if (!$error) {
					$object_id = $object->create($user);

					if ($object_id > 0) {
						dol_include_once('/'.$element.'/class/'.$subelement.'.class.php');

						$classname = ucfirst($subelement);
						$srcobject = new $classname($db);

						dol_syslog("Try to find source object origin=".$object->origin." originid=".$object->origin_id." to add lines");
						$result = $srcobject->fetch($object->origin_id);
						if ($result > 0) {
							$lines = $srcobject->lines;
							if (empty($lines) && method_exists($srcobject, 'fetch_lines')) {
								$srcobject->fetch_lines();
								$lines = $srcobject->lines;
							}

							$fk_parent_line = 0;
							$num = count($lines);

							for ($i = 0; $i < $num; $i++) {
								if (!in_array($lines[$i]->id, $selectedLines)) {
									continue; // Skip unselected lines
								}

								$label = (!empty($lines[$i]->label) ? $lines[$i]->label : '');
								$desc = (!empty($lines[$i]->desc) ? $lines[$i]->desc : '');
								$product_type = (!empty($lines[$i]->product_type) ? $lines[$i]->product_type : 0);

								// Dates
								// TODO mutualiser
								$date_start = $lines[$i]->date_debut_prevue;
								if ($lines[$i]->date_debut_reel) {
									$date_start = $lines[$i]->date_debut_reel;
								}
								if ($lines[$i]->date_start) {
									$date_start = $lines[$i]->date_start;
								}
								$date_end = $lines[$i]->date_fin_prevue;
								if ($lines[$i]->date_fin_reel) {
									$date_end = $lines[$i]->date_fin_reel;
								}
								if ($lines[$i]->date_end) {
									$date_end = $lines[$i]->date_end;
								}

									// Reset fk_parent_line for no child products and special product
								if (($lines[$i]->product_type != 9 && empty($lines[$i]->fk_parent_line)) || $lines[$i]->product_type == 9) {
									$fk_parent_line = 0;
								}

								// Extrafields
								if (method_exists($lines[$i], 'fetch_optionals')) { // For avoid conflicts if trigger used
									$lines[$i]->fetch_optionals();
									$array_options = $lines[$i]->array_options;
								}

								$tva_tx = $lines[$i]->tva_tx;
								if (!empty($lines[$i]->vat_src_code) && !preg_match('/\(/', $tva_tx)) {
									$tva_tx .= ' ('.$lines[$i]->vat_src_code.')';
								}

								$result = $object->addline(
									$desc,
									$lines[$i]->subprice,
									$lines[$i]->qty,
									$tva_tx,
									$lines[$i]->localtax1_tx,
									$lines[$i]->localtax2_tx,
									$lines[$i]->fk_product,
									$lines[$i]->remise_percent,
									$lines[$i]->info_bits,
									$lines[$i]->fk_remise_except,
									'HT',
									0,
									$date_start,
									$date_end,
									$product_type,
									$lines[$i]->rang,
									$lines[$i]->special_code,
									$fk_parent_line,
									$lines[$i]->fk_fournprice,
									$lines[$i]->pa_ht,
									$label,
									$array_options,
									$lines[$i]->fk_unit,
									$object->origin,
									$lines[$i]->rowid
								);

								if ($result < 0) {
									$error++;
									break;
								}

								// Defined the new fk_parent_line
								if ($result > 0 && $lines[$i]->product_type == 9) {
									$fk_parent_line = $result;
								}
							}
						} else {
							setEventMessages($srcobject->error, $srcobject->errors, 'errors');
							$error++;
						}

						// Now we create same links to contact than the ones found on origin object
						/* Useless, already into the create
						if (! empty($conf->global->MAIN_PROPAGATE_CONTACTS_FROM_ORIGIN))
						{
							$originforcontact = $object->origin;
							$originidforcontact = $object->origin_id;
							if ($originforcontact == 'shipping')     // shipment and order share the same contacts. If creating from shipment we take data of order
							{
								$originforcontact=$srcobject->origin;
								$originidforcontact=$srcobject->origin_id;
							}
							$sqlcontact = "SELECT code, fk_socpeople FROM ".MAIN_DB_PREFIX."element_contact as ec, ".MAIN_DB_PREFIX."c_type_contact as ctc";
							$sqlcontact.= " WHERE element_id = ".((int) $originidforcontact)." AND ec.fk_c_type_contact = ctc.rowid AND ctc.element = '".$db->escape($originforcontact)."'";

							$resqlcontact = $db->query($sqlcontact);
							if ($resqlcontact)
							{
								while($objcontact = $db->fetch_object($resqlcontact))
								{
									//print $objcontact->code.'-'.$objcontact->fk_socpeople."\n";
									$object->add_contact($objcontact->fk_socpeople, $objcontact->code);
								}
							}
							else dol_print_error($resqlcontact);
						}*/

						// Hooks
						$parameters = array('objFrom' => $srcobject);
						// Note that $action and $object may be modified by hook
						$reshook = $hookmanager->executeHooks('createFrom', $parameters, $object, $action);
						if ($reshook < 0) {
							$error++;
						}
					} else {
						setEventMessages($object->error, $object->errors, 'errors');
						$error++;
					}
				} else {
					// Required extrafield left blank, error message already defined by setOptionalsFromPost()
					$action = 'create';
				}
			} else {
				if (!$error) {
					$object_id = $object->create($user);
				}
			}

			// Insert default contacts if defined
			if ($object_id > 0) {
				if (GETPOST('contactid', 'int')) {
					$result = $object->add_contact(GETPOST('contactid', 'int'), 'CUSTOMER', 'external');
					if ($result < 0) {
						setEventMessages($langs->trans("ErrorFailedToAddContact"), null, 'errors');
						$error++;
					}
				}

				$id = $object_id;
				$action = '';
			}

			// End of object creation, we show it
			if ($object_id > 0 && !$error) {
				$db->commit();
				header('Location: '.$_SERVER["PHP_SELF"].'?id='.$object_id);
				exit();
			} else {
				$db->rollback();
				$action = 'create';
				setEventMessages($object->error, $object->errors, 'errors');
			}
		}
	} elseif ($action == 'classifybilled' && $usercancreate) {
		$ret = $object->classifyBilled($user);

		if ($ret < 0) {
			setEventMessages($object->error, $object->errors, 'errors');
		}
	} elseif ($action == 'classifyunbilled' && $usercancreate) {
		$ret = $object->classifyUnBilled($user);
		if ($ret < 0) {
			setEventMessages($object->error, $object->errors, 'errors');
		}
	} elseif ($action == 'setref_client' && $usercancreate) {
		// Positionne ref commande client
		$result = $object->set_ref_client($user, GETPOST('ref_client'));
		if ($result < 0) {
			setEventMessages($object->error, $object->errors, 'errors');
		}
	} elseif ($action == 'setremise' && $usercancreate) {
		$result = $object->setDiscount($user, price2num(GETPOST('remise'), 2));
		if ($result < 0) {
			setEventMessages($object->error, $object->errors, 'errors');
		}
	} elseif ($action == 'setabsolutediscount' && $usercancreate) {
		if (GETPOST('remise_id')) {
			if ($object->id > 0) {
				$object->insert_discount(GETPOST('remise_id'));
			} else {
				dol_print_error($db, $object->error);
			}
		}
	} elseif ($action == 'setdate' && $usercancreate) {
		// print "x ".$_POST['liv_month'].", ".$_POST['liv_day'].", ".$_POST['liv_year'];
		$date = dol_mktime(0, 0, 0, GETPOST('order_month', 'int'), GETPOST('order_day', 'int'), GETPOST('order_year', 'int'));

		$result = $object->set_date($user, $date);
		if ($result < 0) {
			setEventMessages($object->error, $object->errors, 'errors');
		}
	} elseif ($action == 'setdate_livraison' && $usercancreate) {
		// print "x ".$_POST['liv_month'].", ".$_POST['liv_day'].", ".$_POST['liv_year'];
		$date_delivery = dol_mktime(GETPOST('liv_hour', 'int'), GETPOST('liv_min', 'int'), 0, GETPOST('liv_month', 'int'), GETPOST('liv_day', 'int'), GETPOST('liv_year', 'int'));

		$object->fetch($id);
		$result = $object->setDeliveryDate($user, $date_delivery);
		if ($result < 0) {
			setEventMessages($object->error, $object->errors, 'errors');
		}
	} elseif ($action == 'setmode' && $usercancreate) {
		$result = $object->setPaymentMethods(GETPOST('mode_reglement_id', 'int'), GETPOST('mode_reglement_id_deposit_percent', 'int'));
		if ($result < 0) {
			setEventMessages($object->error, $object->errors, 'errors');
		}
	} elseif ($action == 'setmulticurrencycode' && $usercancreate) {
		// Multicurrency Code
		$result = $object->setMulticurrencyCode(GETPOST('multicurrency_code', 'alpha'));
	} elseif ($action == 'setmulticurrencyrate' && $usercancreate) {
		// Multicurrency rate
		$result = $object->setMulticurrencyRate(price2num(GETPOST('multicurrency_tx')), GETPOST('calculation_mode', 'int'));
	} elseif ($action == 'setavailability' && $usercancreate) {
		$result = $object->availability(GETPOST('availability_id'));
		if ($result < 0) {
			setEventMessages($object->error, $object->errors, 'errors');
		}
	} elseif ($action == 'setdemandreason' && $usercancreate) {
		$result = $object->demand_reason(GETPOST('demand_reason_id'));
		if ($result < 0) {
			setEventMessages($object->error, $object->errors, 'errors');
		}
	} elseif ($action == 'setconditions' && $usercancreate) {
		$result = $object->setPaymentTerms(GETPOST('cond_reglement_id', 'int'), GETPOST('cond_reglement_id_deposit_percent', 'int'));
		if ($result < 0) {
			dol_print_error($db, $object->error);
		} else {
			if (empty($conf->global->MAIN_DISABLE_PDF_AUTOUPDATE)) {
				// Define output language
				$outputlangs = $langs;
				$newlang = GETPOST('lang_id', 'alpha');
				if ($conf->global->MAIN_MULTILANGS && empty($newlang)) {
					$newlang = $object->thirdparty->default_lang;
				}
				if (!empty($newlang)) {
					$outputlangs = new Translate("", $conf);
					$outputlangs->setDefaultLang($newlang);
				}

				$ret = $object->fetch($object->id); // Reload to get new records
				$object->generateDocument($object->model_pdf, $outputlangs, $hidedetails, $hidedesc, $hideref);
			}
		}
	} elseif ($action == 'set_incoterms' && !empty($conf->incoterm->enabled)) {
		// Set incoterm
		$result = $object->setIncoterms(GETPOST('incoterm_id', 'int'), GETPOST('location_incoterms', 'alpha'));
		if ($result < 0) {
			setEventMessages($object->error, $object->errors, 'errors');
		}
	} elseif ($action == 'setbankaccount' && $usercancreate) {
		// bank account
		$result = $object->setBankAccount(GETPOST('fk_account', 'int'));
		if ($result < 0) {
			setEventMessages($object->error, $object->errors, 'errors');
		}
	} elseif ($action == 'setshippingmethod' && $usercancreate) {
		// shipping method
		$result = $object->setShippingMethod(GETPOST('shipping_method_id', 'int'));
		if ($result < 0) {
			setEventMessages($object->error, $object->errors, 'errors');
		}
	} elseif ($action == 'setwarehouse' && $usercancreate) {
		// warehouse
		$result = $object->setWarehouse(GETPOST('warehouse_id', 'int'));
		if ($result < 0) {
			setEventMessages($object->error, $object->errors, 'errors');
		}
	} elseif ($action == 'setremisepercent' && $usercancreate) {
		$result = $object->setDiscount($user, price2num(GETPOST('remise_percent'), '', 2));
	} elseif ($action == 'setremiseabsolue' && $usercancreate) {
		$result = $object->set_remise_absolue($user, price2num(GETPOST('remise_absolue'), 'MU', 2));
	} elseif ($action == 'addline' && GETPOST('submitforalllines', 'alpha') && GETPOST('vatforalllines', 'alpha') !== '') {
		// Define vat_rate
		$vat_rate = (GETPOST('vatforalllines') ? GETPOST('vatforalllines') : 0);
		$vat_rate = str_replace('*', '', $vat_rate);
		$localtax1_rate = get_localtax($vat_rate, 1, $object->thirdparty, $mysoc);
		$localtax2_rate = get_localtax($vat_rate, 2, $object->thirdparty, $mysoc);
		foreach ($object->lines as $line) {
			$result = $object->updateline($line->id, $line->desc, $line->subprice, $line->qty, $line->remise_percent, $vat_rate, $localtax1_rate, $localtax2_rate, 'HT', $line->info_bits, $line->date_start, $line->date_end, $line->product_type, $line->fk_parent_line, 0, $line->fk_fournprice, $line->pa_ht, $line->label, $line->special_code, $line->array_options, $line->fk_unit, $line->multicurrency_subprice);
		}
	} elseif ($action == 'addline' && $usercancreate) {		// Add a new line
		$langs->load('errors');
		$error = 0;

		// Set if we used free entry or predefined product
		$predef = '';
		$product_desc = (GETPOSTISSET('dp_desc') ? GETPOST('dp_desc', 'restricthtml') : '');
		$price_ht = price2num(GETPOST('price_ht'), 'MU', 2);
		$price_ht_devise = price2num(GETPOST('multicurrency_price_ht'), 'CU', 2);
		$prod_entry_mode = GETPOST('prod_entry_mode');
		if ($prod_entry_mode == 'free') {
			$idprod = 0;
			$tva_tx = (GETPOST('tva_tx') ? GETPOST('tva_tx') : 0);
		} else {
			$idprod = GETPOST('idprod', 'int');
			$tva_tx = '';
		}

		$qty = price2num(GETPOST('qty'.$predef, 'alpha'), 'MS');

		$remise_percent = (GETPOSTISSET('remise_percent'.$predef) ? price2num(GETPOST('remise_percent'.$predef, 'alpha'), '', 2) : 0);
		if (empty($remise_percent)) {
			$remise_percent = 0;
		}

		// Extrafields
		$extralabelsline = $extrafields->fetch_name_optionals_label($object->table_element_line);
		$array_options = $extrafields->getOptionalsFromPost($object->table_element_line, $predef);
		// Unset extrafield
		if (is_array($extralabelsline)) {
			// Get extra fields
			foreach ($extralabelsline as $key => $value) {
				unset($_POST["options_".$key]);
			}
		}

		if ((empty($idprod) || $idprod < 0) && ($price_ht < 0) && ($qty < 0)) {
			setEventMessages($langs->trans('ErrorBothFieldCantBeNegative', $langs->transnoentitiesnoconv('UnitPriceHT'), $langs->transnoentitiesnoconv('Qty')), null, 'errors');
			$error++;
		}
		if ($prod_entry_mode == 'free' && (empty($idprod) || $idprod < 0) && GETPOST('type') < 0) {
			setEventMessages($langs->trans('ErrorFieldRequired', $langs->transnoentitiesnoconv('Type')), null, 'errors');
			$error++;
		}
		if ($prod_entry_mode == 'free' && (empty($idprod) || $idprod < 0) && $price_ht == '' && $price_ht_devise == '') { 	// Unit price can be 0 but not ''. Also price can be negative for order.
			setEventMessages($langs->trans("ErrorFieldRequired", $langs->transnoentitiesnoconv("UnitPriceHT")), null, 'errors');
			$error++;
		}
		if ($qty == '') {
			setEventMessages($langs->trans('ErrorFieldRequired', $langs->transnoentitiesnoconv('Qty')), null, 'errors');
			$error++;
		}
		if ($prod_entry_mode == 'free' && (empty($idprod) || $idprod < 0) && empty($product_desc)) {
			setEventMessages($langs->trans('ErrorFieldRequired', $langs->transnoentitiesnoconv('Description')), null, 'errors');
			$error++;
		}

		if (!$error && !empty($conf->variants->enabled) && $prod_entry_mode != 'free') {
			if ($combinations = GETPOST('combinations', 'array')) {
				//Check if there is a product with the given combination
				$prodcomb = new ProductCombination($db);

				if ($res = $prodcomb->fetchByProductCombination2ValuePairs($idprod, $combinations)) {
					$idprod = $res->fk_product_child;
				} else {
					setEventMessages($langs->trans('ErrorProductCombinationNotFound'), null, 'errors');
					$error++;
				}
			}
		}

		if (!$error && ($qty >= 0) && (!empty($product_desc) || (!empty($idprod) && $idprod > 0))) {
			// Clean parameters
			$date_start = dol_mktime(GETPOST('date_start'.$predef.'hour'), GETPOST('date_start'.$predef.'min'), GETPOST('date_start'.$predef.'sec'), GETPOST('date_start'.$predef.'month'), GETPOST('date_start'.$predef.'day'), GETPOST('date_start'.$predef.'year'));
			$date_end = dol_mktime(GETPOST('date_end'.$predef.'hour'), GETPOST('date_end'.$predef.'min'), GETPOST('date_end'.$predef.'sec'), GETPOST('date_end'.$predef.'month'), GETPOST('date_end'.$predef.'day'), GETPOST('date_end'.$predef.'year'));
			$price_base_type = (GETPOST('price_base_type', 'alpha') ?GETPOST('price_base_type', 'alpha') : 'HT');

			// Ecrase $pu par celui du produit
			// Ecrase $desc par celui du produit
			// Ecrase $tva_tx par celui du produit
			// Ecrase $base_price_type par celui du produit
			if (!empty($idprod) && $idprod > 0) {
				$prod = new Product($db);
				$prod->fetch($idprod);

				$label = ((GETPOST('product_label') && GETPOST('product_label') != $prod->label) ? GETPOST('product_label') : '');

				// Update if prices fields are defined
				$tva_tx = get_default_tva($mysoc, $object->thirdparty, $prod->id);
				$tva_npr = get_default_npr($mysoc, $object->thirdparty, $prod->id);
				if (empty($tva_tx)) {
					$tva_npr = 0;
				}

				$pu_ht = $prod->price;
				$pu_ttc = $prod->price_ttc;
				$price_min = $prod->price_min;
				$price_base_type = $prod->price_base_type;

				// If price per segment
				if (!empty($conf->global->PRODUIT_MULTIPRICES) && !empty($object->thirdparty->price_level)) {
					$pu_ht = $prod->multiprices[$object->thirdparty->price_level];
					$pu_ttc = $prod->multiprices_ttc[$object->thirdparty->price_level];
					$price_min = $prod->multiprices_min[$object->thirdparty->price_level];
					$price_base_type = $prod->multiprices_base_type[$object->thirdparty->price_level];
					if (!empty($conf->global->PRODUIT_MULTIPRICES_USE_VAT_PER_LEVEL)) {  // using this option is a bug. kept for backward compatibility
						if (isset($prod->multiprices_tva_tx[$object->thirdparty->price_level])) {
							$tva_tx = $prod->multiprices_tva_tx[$object->thirdparty->price_level];
						}
						if (isset($prod->multiprices_recuperableonly[$object->thirdparty->price_level])) {
							$tva_npr = $prod->multiprices_recuperableonly[$object->thirdparty->price_level];
						}
					}
				} elseif (!empty($conf->global->PRODUIT_CUSTOMER_PRICES)) {
					// If price per customer
					require_once DOL_DOCUMENT_ROOT.'/product/class/productcustomerprice.class.php';

					$prodcustprice = new Productcustomerprice($db);

					$filter = array('t.fk_product' => $prod->id, 't.fk_soc' => $object->thirdparty->id);

					$result = $prodcustprice->fetch_all('', '', 0, 0, $filter);
					if ($result >= 0) {
						if (count($prodcustprice->lines) > 0) {
							$pu_ht = price($prodcustprice->lines[0]->price);
							$pu_ttc = price($prodcustprice->lines[0]->price_ttc);
							$price_min =  price($prodcustprice->lines[0]->price_min);
							$price_base_type = $prodcustprice->lines[0]->price_base_type;
							$tva_tx = $prodcustprice->lines[0]->tva_tx;
							if ($prodcustprice->lines[0]->default_vat_code && !preg_match('/\(.*\)/', $tva_tx)) {
								$tva_tx .= ' ('.$prodcustprice->lines[0]->default_vat_code.')';
							}
							$tva_npr = $prodcustprice->lines[0]->recuperableonly;
							if (empty($tva_tx)) {
								$tva_npr = 0;
							}
						}
					} else {
						setEventMessages($prodcustprice->error, $prodcustprice->errors, 'errors');
					}
				} elseif (!empty($conf->global->PRODUIT_CUSTOMER_PRICES_BY_QTY)) {
					// If price per quantity
					if ($prod->prices_by_qty[0]) {	// yes, this product has some prices per quantity
						// Search the correct price into loaded array product_price_by_qty using id of array retrieved into POST['pqp'].
						$pqp = GETPOST('pbq', 'int');

						// Search price into product_price_by_qty from $prod->id
						foreach ($prod->prices_by_qty_list[0] as $priceforthequantityarray) {
							if ($priceforthequantityarray['rowid'] != $pqp) {
								continue;
							}
							// We found the price
							if ($priceforthequantityarray['price_base_type'] == 'HT') {
								$pu_ht = $priceforthequantityarray['unitprice'];
							} else {
								$pu_ttc = $priceforthequantityarray['unitprice'];
							}
							// Note: the remise_percent or price by qty is used to set data on form, so we will use value from POST.
							break;
						}
					}
				} elseif (!empty($conf->global->PRODUIT_CUSTOMER_PRICES_BY_QTY_MULTIPRICES)) {
					// If price per quantity and customer
					if ($prod->prices_by_qty[$object->thirdparty->price_level]) {	// yes, this product has some prices per quantity
						// Search the correct price into loaded array product_price_by_qty using id of array retrieved into POST['pqp'].
						$pqp = GETPOST('pbq', 'int');
						// Search price into product_price_by_qty from $prod->id
						foreach ($prod->prices_by_qty_list[$object->thirdparty->price_level] as $priceforthequantityarray) {
							if ($priceforthequantityarray['rowid'] != $pqp) {
								continue;
							}
							// We found the price
							if ($priceforthequantityarray['price_base_type'] == 'HT') {
								$pu_ht = $priceforthequantityarray['unitprice'];
							} else {
								$pu_ttc = $priceforthequantityarray['unitprice'];
							}
							// Note: the remise_percent or price by qty is used to set data on form, so we will use value from POST.
							break;
						}
					}
				}

				$tmpvat = price2num(preg_replace('/\s*\(.*\)/', '', $tva_tx));
				$tmpprodvat = price2num(preg_replace('/\s*\(.*\)/', '', $prod->tva_tx));

				// if price ht is forced (ie: calculated by margin rate and cost price). TODO Why this ?
				if (!empty($price_ht) || $price_ht === '0') {
					$pu_ht = price2num($price_ht, 'MU');
					$pu_ttc = price2num($pu_ht * (1 + ($tmpvat / 100)), 'MU');
				} elseif ($tmpvat != $tmpprodvat) {
					// On reevalue prix selon taux tva car taux tva transaction peut etre different
					// de ceux du produit par defaut (par exemple si pays different entre vendeur et acheteur).
					if ($price_base_type != 'HT') {
						$pu_ht = price2num($pu_ttc / (1 + ($tmpvat / 100)), 'MU');
					} else {
						$pu_ttc = price2num($pu_ht * (1 + ($tmpvat / 100)), 'MU');
					}
				}

				$desc = '';

				// Define output language
				if (!empty($conf->global->MAIN_MULTILANGS) && !empty($conf->global->PRODUIT_TEXTS_IN_THIRDPARTY_LANGUAGE)) {
					$outputlangs = $langs;
					$newlang = '';
					if (empty($newlang) && GETPOST('lang_id', 'aZ09')) {
						$newlang = GETPOST('lang_id', 'aZ09');
					}
					if (empty($newlang)) {
						$newlang = $object->thirdparty->default_lang;
					}
					if (!empty($newlang)) {
						$outputlangs = new Translate("", $conf);
						$outputlangs->setDefaultLang($newlang);
					}

					$desc = (!empty($prod->multilangs[$outputlangs->defaultlang]["description"])) ? $prod->multilangs[$outputlangs->defaultlang]["description"] : $prod->description;
				} else {
					$desc = $prod->description;
				}

				//If text set in desc is the same as product descpription (as now it's preloaded) whe add it only one time
				if ($product_desc==$desc && !empty($conf->global->PRODUIT_AUTOFILL_DESC)) {
					$product_desc='';
				}

				if (!empty($product_desc) && !empty($conf->global->MAIN_NO_CONCAT_DESCRIPTION)) {
					$desc = $product_desc;
				} else {
					$desc = dol_concatdesc($desc, $product_desc, '', !empty($conf->global->MAIN_CHANGE_ORDER_CONCAT_DESCRIPTION));
				}

				// Add custom code and origin country into description
				if (empty($conf->global->MAIN_PRODUCT_DISABLE_CUSTOMCOUNTRYCODE) && (!empty($prod->customcode) || !empty($prod->country_code))) {
					$tmptxt = '(';
					// Define output language
					if (!empty($conf->global->MAIN_MULTILANGS) && !empty($conf->global->PRODUIT_TEXTS_IN_THIRDPARTY_LANGUAGE)) {
						$outputlangs = $langs;
						$newlang = '';
						if (empty($newlang) && GETPOST('lang_id', 'alpha')) {
							$newlang = GETPOST('lang_id', 'alpha');
						}
						if (empty($newlang)) {
							$newlang = $object->thirdparty->default_lang;
						}
						if (!empty($newlang)) {
							$outputlangs = new Translate("", $conf);
							$outputlangs->setDefaultLang($newlang);
							$outputlangs->load('products');
						}
						if (!empty($prod->customcode)) {
							$tmptxt .= $outputlangs->transnoentitiesnoconv("CustomCode").': '.$prod->customcode;
						}
						if (!empty($prod->customcode) && !empty($prod->country_code)) {
							$tmptxt .= ' - ';
						}
						if (!empty($prod->country_code)) {
							$tmptxt .= $outputlangs->transnoentitiesnoconv("CountryOrigin").': '.getCountry($prod->country_code, 0, $db, $outputlangs, 0);
						}
					} else {
						if (!empty($prod->customcode)) {
							$tmptxt .= $langs->transnoentitiesnoconv("CustomCode").': '.$prod->customcode;
						}
						if (!empty($prod->customcode) && !empty($prod->country_code)) {
							$tmptxt .= ' - ';
						}
						if (!empty($prod->country_code)) {
							$tmptxt .= $langs->transnoentitiesnoconv("CountryOrigin").': '.getCountry($prod->country_code, 0, $db, $langs, 0);
						}
					}
					$tmptxt .= ')';
					$desc = dol_concatdesc($desc, $tmptxt);
				}

				$type = $prod->type;
				$fk_unit = $prod->fk_unit;
			} else {
				$pu_ht = price2num($price_ht, 'MU');
				$pu_ttc = price2num(GETPOST('price_ttc'), 'MU');
				$tva_npr = (preg_match('/\*/', $tva_tx) ? 1 : 0);
				$tva_tx = str_replace('*', '', $tva_tx);
				$label = (GETPOST('product_label') ? GETPOST('product_label') : '');
				$desc = $product_desc;
				$type = GETPOST('type');
				$fk_unit = GETPOST('units', 'alpha');
				$pu_ht_devise = price2num($price_ht_devise, 'MU');
			}

			// Margin
			$fournprice = price2num(GETPOST('fournprice'.$predef) ? GETPOST('fournprice'.$predef) : '');
			$buyingprice = price2num(GETPOST('buying_price'.$predef) != '' ? GETPOST('buying_price'.$predef) : ''); // If buying_price is '0', we muste keep this value

			// Local Taxes
			$localtax1_tx = get_localtax($tva_tx, 1, $object->thirdparty);
			$localtax2_tx = get_localtax($tva_tx, 2, $object->thirdparty);

			$desc = dol_htmlcleanlastbr($desc);

			$info_bits = 0;
			if ($tva_npr) {
				$info_bits |= 0x01;
			}

			if (((!empty($conf->global->MAIN_USE_ADVANCED_PERMS) && empty($user->rights->produit->ignore_price_min_advance)) || empty($conf->global->MAIN_USE_ADVANCED_PERMS)) && (!empty($price_min) && (price2num($pu_ht) * (1 - price2num($remise_percent) / 100) < price2num($price_min)))) {
				$mesg = $langs->trans("CantBeLessThanMinPrice", price(price2num($price_min, 'MU'), 0, $langs, 0, 0, - 1, $conf->currency));
				setEventMessages($mesg, null, 'errors');
			} else {
				// Insert line
				$result = $object->addline($desc, $pu_ht, $qty, $tva_tx, $localtax1_tx, $localtax2_tx, $idprod, $remise_percent, $info_bits, 0, $price_base_type, $pu_ttc, $date_start, $date_end, $type, - 1, 0, GETPOST('fk_parent_line'), $fournprice, $buyingprice, $label, $array_options, $fk_unit, '', 0, $pu_ht_devise);

				if ($result > 0) {
					$ret = $object->fetch($object->id); // Reload to get new records
					$object->fetch_thirdparty();

					if (empty($conf->global->MAIN_DISABLE_PDF_AUTOUPDATE)) {
						// Define output language
						$outputlangs = $langs;
						$newlang = GETPOST('lang_id', 'alpha');
						if (!empty($conf->global->MAIN_MULTILANGS) && empty($newlang)) {
							$newlang = $object->thirdparty->default_lang;
						}
						if (!empty($newlang)) {
							$outputlangs = new Translate("", $conf);
							$outputlangs->setDefaultLang($newlang);
						}

						$object->generateDocument($object->model_pdf, $outputlangs, $hidedetails, $hidedesc, $hideref);
					}

					unset($_POST['prod_entry_mode']);

					unset($_POST['qty']);
					unset($_POST['type']);
					unset($_POST['remise_percent']);
					unset($_POST['price_ht']);
					unset($_POST['multicurrency_price_ht']);
					unset($_POST['price_ttc']);
					unset($_POST['tva_tx']);
					unset($_POST['product_ref']);
					unset($_POST['product_label']);
					unset($_POST['product_desc']);
					unset($_POST['fournprice']);
					unset($_POST['buying_price']);
					unset($_POST['np_marginRate']);
					unset($_POST['np_markRate']);
					unset($_POST['dp_desc']);
					unset($_POST['idprod']);
					unset($_POST['units']);

					unset($_POST['date_starthour']);
					unset($_POST['date_startmin']);
					unset($_POST['date_startsec']);
					unset($_POST['date_startday']);
					unset($_POST['date_startmonth']);
					unset($_POST['date_startyear']);
					unset($_POST['date_endhour']);
					unset($_POST['date_endmin']);
					unset($_POST['date_endsec']);
					unset($_POST['date_endday']);
					unset($_POST['date_endmonth']);
					unset($_POST['date_endyear']);
				} else {
					setEventMessages($object->error, $object->errors, 'errors');
				}
			}
		}
	} elseif ($action == 'updateline' && $usercancreate && GETPOST('save')) {
		// Update a line
		// Clean parameters
		$date_start = '';
		$date_end = '';
		$date_start = dol_mktime(GETPOST('date_starthour'), GETPOST('date_startmin'), GETPOST('date_startsec'), GETPOST('date_startmonth'), GETPOST('date_startday'), GETPOST('date_startyear'));
		$date_end = dol_mktime(GETPOST('date_endhour'), GETPOST('date_endmin'), GETPOST('date_endsec'), GETPOST('date_endmonth'), GETPOST('date_endday'), GETPOST('date_endyear'));
		$description = dol_htmlcleanlastbr(GETPOST('product_desc', 'restricthtml'));
		$pu_ht = price2num(GETPOST('price_ht'), '', 2);
		$vat_rate = (GETPOST('tva_tx') ?GETPOST('tva_tx') : 0);
		$pu_ht_devise = price2num(GETPOST('multicurrency_subprice'), '', 2);

		// Define info_bits
		$info_bits = 0;
		if (preg_match('/\*/', $vat_rate)) {
			$info_bits |= 0x01;
		}

		// Define vat_rate
		$vat_rate = str_replace('*', '', $vat_rate);
		$localtax1_rate = get_localtax($vat_rate, 1, $object->thirdparty, $mysoc);
		$localtax2_rate = get_localtax($vat_rate, 2, $object->thirdparty, $mysoc);

		// Add buying price
		$fournprice = price2num(GETPOST('fournprice') ? GETPOST('fournprice') : '');
		$buyingprice = price2num(GETPOST('buying_price') != '' ? GETPOST('buying_price') : ''); // If buying_price is '0', we muste keep this value

		// Extrafields Lines
		$extralabelsline = $extrafields->fetch_name_optionals_label($object->table_element_line);
		$array_options = $extrafields->getOptionalsFromPost($object->table_element_line);
		// Unset extrafield POST Data
		if (is_array($extralabelsline)) {
			foreach ($extralabelsline as $key => $value) {
				unset($_POST["options_".$key]);
			}
		}

		// Define special_code for special lines
		$special_code = GETPOST('special_code');
		if (!GETPOST('qty')) {
			$special_code = 3;
		}

		$remise_percent = price2num(GETPOST('remise_percent'), '', 2);

		// Check minimum price
		$productid = GETPOST('productid', 'int');
		if (!empty($productid)) {
			$product = new Product($db);
			$product->fetch($productid);

			$type = $product->type;

			$price_min = $product->price_min;
			if ((!empty($conf->global->PRODUIT_MULTIPRICES) || !empty($conf->global->PRODUIT_CUSTOMER_PRICES_BY_QTY_MULTIPRICES)) && !empty($object->thirdparty->price_level)) {
				$price_min = $product->multiprices_min[$object->thirdparty->price_level];
			}

			$label = ((GETPOST('update_label') && GETPOST('product_label')) ? GETPOST('product_label') : '');

			if (((!empty($conf->global->MAIN_USE_ADVANCED_PERMS) && empty($user->rights->produit->ignore_price_min_advance)) || empty($conf->global->MAIN_USE_ADVANCED_PERMS)) && ($price_min && (price2num($pu_ht) * (1 - $remise_percent / 100) < price2num($price_min)))) {
				setEventMessages($langs->trans("CantBeLessThanMinPrice", price(price2num($price_min, 'MU'), 0, $langs, 0, 0, - 1, $conf->currency)), null, 'errors');
				$error++;
			}
		} else {
			$type = GETPOST('type');
			$label = (GETPOST('product_label') ? GETPOST('product_label') : '');

			// Check parameters
			if (GETPOST('type') < 0) {
				setEventMessages($langs->trans("ErrorFieldRequired", $langs->transnoentitiesnoconv("Type")), null, 'errors');
				$error++;
			}
		}

		if (!$error) {
			if (empty($user->rights->margins->creer)) {
				foreach ($object->lines as &$line) {
					if ($line->id == GETPOST('lineid', 'int')) {
						$fournprice = $line->fk_fournprice;
						$buyingprice = $line->pa_ht;
						break;
					}
				}
			}
			$result = $object->updateline(GETPOST('lineid', 'int'), $description, $pu_ht, price2num(GETPOST('qty'), 'MS'), $remise_percent, $vat_rate, $localtax1_rate, $localtax2_rate, 'HT', $info_bits, $date_start, $date_end, $type, GETPOST('fk_parent_line'), 0, $fournprice, $buyingprice, $label, $special_code, $array_options, GETPOST('units'), $pu_ht_devise);

			if ($result >= 0) {
				if (empty($conf->global->MAIN_DISABLE_PDF_AUTOUPDATE)) {
					// Define output language
					$outputlangs = $langs;
					$newlang = '';
					if ($conf->global->MAIN_MULTILANGS && empty($newlang) && GETPOST('lang_id', 'aZ09')) {
						$newlang = GETPOST('lang_id', 'aZ09');
					}
					if ($conf->global->MAIN_MULTILANGS && empty($newlang)) {
						$newlang = $object->thirdparty->default_lang;
					}
					if (!empty($newlang)) {
						$outputlangs = new Translate("", $conf);
						$outputlangs->setDefaultLang($newlang);
					}

					$ret = $object->fetch($object->id); // Reload to get new records
					$object->generateDocument($object->model_pdf, $outputlangs, $hidedetails, $hidedesc, $hideref);
				}

				unset($_POST['qty']);
				unset($_POST['type']);
				unset($_POST['productid']);
				unset($_POST['remise_percent']);
				unset($_POST['price_ht']);
				unset($_POST['multicurrency_price_ht']);
				unset($_POST['price_ttc']);
				unset($_POST['tva_tx']);
				unset($_POST['product_ref']);
				unset($_POST['product_label']);
				unset($_POST['product_desc']);
				unset($_POST['fournprice']);
				unset($_POST['buying_price']);

				unset($_POST['date_starthour']);
				unset($_POST['date_startmin']);
				unset($_POST['date_startsec']);
				unset($_POST['date_startday']);
				unset($_POST['date_startmonth']);
				unset($_POST['date_startyear']);
				unset($_POST['date_endhour']);
				unset($_POST['date_endmin']);
				unset($_POST['date_endsec']);
				unset($_POST['date_endday']);
				unset($_POST['date_endmonth']);
				unset($_POST['date_endyear']);
			} else {
				setEventMessages($object->error, $object->errors, 'errors');
			}
		}
	} elseif ($action == 'updateline' && $usercancreate && GETPOST('cancel', 'alpha') == $langs->trans("Cancel")) {
		header('Location: '.$_SERVER['PHP_SELF'].'?id='.$object->id); // Pour reaffichage de la fiche en cours d'edition
		exit();
	} elseif ($action == 'confirm_validate' && $confirm == 'yes' && $usercanvalidate) {
		$idwarehouse = GETPOST('idwarehouse', 'int');

		$qualified_for_stock_change = 0;
		if (empty($conf->global->STOCK_SUPPORTS_SERVICES)) {
			$qualified_for_stock_change = $object->hasProductsOrServices(2);
		} else {
			$qualified_for_stock_change = $object->hasProductsOrServices(1);
		}

		// Check parameters
		if (!empty($conf->stock->enabled) && !empty($conf->global->STOCK_CALCULATE_ON_VALIDATE_ORDER) && $qualified_for_stock_change) {
			if (!$idwarehouse || $idwarehouse == -1) {
				$error++;
				setEventMessages($langs->trans('ErrorFieldRequired', $langs->transnoentitiesnoconv("Warehouse")), null, 'errors');
				$action = '';
			}
		}

		if (!$error) {
			$locationTarget = $_SERVER['PHP_SELF'] . '?id=' . $object->id;
			$db->begin();
			$result = $object->valid($user, $idwarehouse);
			if ($result >= 0) {
				$error = 0;
				$deposit = null;

				$deposit_percent_from_payment_terms = getDictvalue(MAIN_DB_PREFIX . 'c_payment_term', 'deposit_percent', $object->cond_reglement_id);

				if (
					GETPOST('generate_deposit', 'alpha') == 'on' && ! empty($deposit_percent_from_payment_terms)
					&& ! empty($conf->facture->enabled) && ! empty($user->rights->facture->creer)
				) {
					require_once DOL_DOCUMENT_ROOT . '/compta/facture/class/facture.class.php';

					$date = dol_mktime(0, 0, 0, GETPOST('datefmonth', 'int'), GETPOST('datefday', 'int'), GETPOST('datefyear', 'int'));
					$forceFields = array();

					if (GETPOSTISSET('date_pointoftax')) {
						$forceFields['date_pointoftax'] = dol_mktime(0, 0, 0, GETPOST('date_pointoftaxmonth', 'int'), GETPOST('date_pointoftaxday', 'int'), GETPOST('date_pointoftaxyear', 'int'));
					}

					$deposit = Facture::createDepositFromOrigin($object, $date, GETPOST('cond_reglement_id', 'int'), $user, 0, GETPOST('validate_generated_deposit', 'alpha') == 'on', $forceFields);

					if ($deposit) {
						setEventMessage('DepositGenerated');
						$locationTarget = DOL_URL_ROOT . '/compta/facture/card.php?id=' . $deposit->id;
					} else {
						setEventMessages($object->error, $object->errors, 'errors');
					}
				}

				// Define output language
				if (! $error) {
					$db->commit();
					if (empty($conf->global->MAIN_DISABLE_PDF_AUTOUPDATE)) {
						$outputlangs = $langs;
						$newlang = '';
						if ($conf->global->MAIN_MULTILANGS && empty($newlang) && GETPOST('lang_id', 'aZ09')) {
							$newlang = GETPOST('lang_id', 'aZ09');
						}
						if ($conf->global->MAIN_MULTILANGS && empty($newlang)) {
							$newlang = $object->thirdparty->default_lang;
						}
						if (!empty($newlang)) {
							$outputlangs = new Translate("", $conf);
							$outputlangs->setDefaultLang($newlang);
						}
						$model = $object->model_pdf;
						$ret = $object->fetch($id); // Reload to get new records

						$object->generateDocument($model, $outputlangs, $hidedetails, $hidedesc, $hideref);
						if ($deposit) {
							$deposit->fetch($deposit->id); // Reload to get new records
							$deposit->generateDocument($deposit->model_pdf, $outputlangs, $hidedetails, $hidedesc, $hideref);
						}
				}
			} else {
					$db->rollback();
				}
			} else {
				$db->rollback();
				setEventMessages($object->error, $object->errors, 'errors');
			}
			header('Location: ' . $locationTarget);
			exit;
		}
	} elseif ($action == 'confirm_modif' && $usercancreate) {
		// Go back to draft status
		$idwarehouse = GETPOST('idwarehouse');

		$qualified_for_stock_change = 0;
		if (empty($conf->global->STOCK_SUPPORTS_SERVICES)) {
			$qualified_for_stock_change = $object->hasProductsOrServices(2);
		} else {
			$qualified_for_stock_change = $object->hasProductsOrServices(1);
		}

		// Check parameters
		if (!empty($conf->stock->enabled) && !empty($conf->global->STOCK_CALCULATE_ON_VALIDATE_ORDER) && $qualified_for_stock_change) {
			if (!$idwarehouse || $idwarehouse == -1) {
				$error++;
				setEventMessages($langs->trans('ErrorFieldRequired', $langs->transnoentitiesnoconv("Warehouse")), null, 'errors');
				$action = '';
			}
		}

		if (!$error) {
			$result = $object->setDraft($user, $idwarehouse);
			if ($result >= 0) {
				// Define output language
				if (empty($conf->global->MAIN_DISABLE_PDF_AUTOUPDATE)) {
					$outputlangs = $langs;
					$newlang = '';
					if ($conf->global->MAIN_MULTILANGS && empty($newlang) && GETPOST('lang_id', 'aZ09')) {
						$newlang = GETPOST('lang_id', 'aZ09');
					}
					if ($conf->global->MAIN_MULTILANGS && empty($newlang)) {
						$newlang = $object->thirdparty->default_lang;
					}
					if (!empty($newlang)) {
						$outputlangs = new Translate("", $conf);
						$outputlangs->setDefaultLang($newlang);
					}
					$model = $object->model_pdf;
					$ret = $object->fetch($id); // Reload to get new records

					$object->generateDocument($model, $outputlangs, $hidedetails, $hidedesc, $hideref);
				}
			}
		}
	} elseif ($action == 'confirm_shipped' && $confirm == 'yes' && $usercanclose) {
		$result = $object->cloture($user);
		if ($result < 0) {
			setEventMessages($object->error, $object->errors, 'errors');
		}
	} elseif ($action == 'confirm_cancel' && $confirm == 'yes' && $usercanvalidate) {
		$idwarehouse = GETPOST('idwarehouse', 'int');

		$qualified_for_stock_change = 0;
		if (empty($conf->global->STOCK_SUPPORTS_SERVICES)) {
			$qualified_for_stock_change = $object->hasProductsOrServices(2);
		} else {
			$qualified_for_stock_change = $object->hasProductsOrServices(1);
		}

		// Check parameters
		if (!empty($conf->stock->enabled) && !empty($conf->global->STOCK_CALCULATE_ON_VALIDATE_ORDER) && $qualified_for_stock_change) {
			if (!$idwarehouse || $idwarehouse == -1) {
				$error++;
				setEventMessages($langs->trans('ErrorFieldRequired', $langs->transnoentitiesnoconv("Warehouse")), null, 'errors');
				$action = '';
			}
		}

		if (!$error) {
			$result = $object->cancel($idwarehouse);

			if ($result < 0) {
				setEventMessages($object->error, $object->errors, 'errors');
			}
		}
	}

	if ($action == 'update_extras') {
		$object->oldcopy = dol_clone($object);

		// Fill array 'array_options' with data from update form
		$ret = $extrafields->setOptionalsFromPost(null, $object, GETPOST('attribute', 'restricthtml'));
		if ($ret < 0) {
			$error++;
		}

		if (!$error) {
			// Actions on extra fields
			$result = $object->insertExtraFields('ORDER_MODIFY');
			if ($result < 0) {
				setEventMessages($object->error, $object->errors, 'errors');
				$error++;
			}
		}

		if ($error) {
			$action = 'edit_extras';
		}
	}

	// add lines from objectlinked
	if ($action == 'import_lines_from_object'
		&& $usercancreate
		&& $object->statut == Commande::STATUS_DRAFT
	  ) {
		$fromElement = GETPOST('fromelement');
		$fromElementid = GETPOST('fromelementid');
		$importLines = GETPOST('line_checkbox');

		if (!empty($importLines) && is_array($importLines) && !empty($fromElement) && ctype_alpha($fromElement) && !empty($fromElementid)) {
			if ($fromElement == 'commande') {
				dol_include_once('/'.$fromElement.'/class/'.$fromElement.'.class.php');
				$lineClassName = 'OrderLine';
			} elseif ($fromElement == 'propal') {
				dol_include_once('/comm/'.$fromElement.'/class/'.$fromElement.'.class.php');
				$lineClassName = 'PropaleLigne';
			}
			$nextRang = count($object->lines) + 1;
			$importCount = 0;
			$error = 0;
			foreach ($importLines as $lineId) {
				$lineId = intval($lineId);
				$originLine = new $lineClassName($db);
				if (intval($fromElementid) > 0 && $originLine->fetch($lineId) > 0) {
					$originLine->fetch_optionals();
					$desc = $originLine->desc;
					$pu_ht = $originLine->subprice;
					$qty = $originLine->qty;
					$txtva = $originLine->tva_tx;
					$txlocaltax1 = $originLine->localtax1_tx;
					$txlocaltax2 = $originLine->localtax2_tx;
					$fk_product = $originLine->fk_product;
					$remise_percent = $originLine->remise_percent;
					$date_start = $originLine->date_start;
					$date_end = $originLine->date_end;
					$ventil = 0;
					$info_bits = $originLine->info_bits;
					$fk_remise_except = $originLine->fk_remise_except;
					$price_base_type = 'HT';
					$pu_ttc = 0;
					$type = $originLine->product_type;
					$rang = $nextRang++;
					$special_code = $originLine->special_code;
					$origin = $originLine->element;
					$origin_id = $originLine->id;
					$fk_parent_line = 0;
					$fk_fournprice = $originLine->fk_fournprice;
					$pa_ht = $originLine->pa_ht;
					$label = $originLine->label;
					$array_options = $originLine->array_options;
					$situation_percent = 100;
					$fk_prev_id = '';
					$fk_unit = $originLine->fk_unit;
					$pu_ht_devise = $originLine->multicurrency_subprice;

					$res = $object->addline($desc, $pu_ht, $qty, $txtva, $txlocaltax1, $txlocaltax2, $fk_product, $remise_percent, $info_bits, $fk_remise_except, $price_base_type, $pu_ttc, $date_start, $date_end, $type, $rang, $special_code, $fk_parent_line, $fk_fournprice, $pa_ht, $label, $array_options, $fk_unit, $origin, $origin_id, $pu_ht_devise);

					if ($res > 0) {
						$importCount++;
					} else {
						$error++;
					}
				} else {
					$error++;
				}
			}

			if ($error) {
				setEventMessages($langs->trans('ErrorsOnXLines', $error), null, 'errors');
			}
		}
	}

	// Actions when printing a doc from card
	include DOL_DOCUMENT_ROOT.'/core/actions_printing.inc.php';

	// Actions to build doc
	$upload_dir = $conf->commande->multidir_output[$object->entity];
	$permissiontoadd = $usercancreate;
	include DOL_DOCUMENT_ROOT.'/core/actions_builddoc.inc.php';

	// Actions to send emails
	$triggersendname = 'ORDER_SENTBYMAIL';
	$paramname = 'id';
	$autocopy = 'MAIN_MAIL_AUTOCOPY_ORDER_TO'; // used to know the automatic BCC to add
	$trackid = 'ord'.$object->id;
	include DOL_DOCUMENT_ROOT.'/core/actions_sendmails.inc.php';


	if (!$error && !empty($conf->global->MAIN_DISABLE_CONTACTS_TAB) && $usercancreate) {
		if ($action == 'addcontact') {
			if ($object->id > 0) {
				$contactid = (GETPOST('userid') ? GETPOST('userid') : GETPOST('contactid'));
				$typeid = (GETPOST('typecontact') ? GETPOST('typecontact') : GETPOST('type'));
				$result = $object->add_contact($contactid, $typeid, GETPOST("source", 'aZ09'));
			}

			if ($result >= 0) {
				header("Location: ".$_SERVER['PHP_SELF']."?id=".$object->id);
				exit();
			} else {
				if ($object->error == 'DB_ERROR_RECORD_ALREADY_EXISTS') {
					$langs->load("errors");
					setEventMessages($langs->trans("ErrorThisContactIsAlreadyDefinedAsThisType"), null, 'errors');
				} else {
					setEventMessages($object->error, $object->errors, 'errors');
				}
			}
		} elseif ($action == 'swapstatut') {
			// bascule du statut d'un contact
			if ($object->id > 0) {
				$result = $object->swapContactStatus(GETPOST('ligne', 'int'));
			} else {
				dol_print_error($db);
			}
		} elseif ($action == 'deletecontact') {
			// Efface un contact
			$result = $object->delete_contact($lineid);

			if ($result >= 0) {
				header("Location: ".$_SERVER['PHP_SELF']."?id=".$object->id);
				exit();
			} else {
				dol_print_error($db);
			}
		}
	}
}


/*
 *	View
 */

$title = $langs->trans('Order')." - ".$langs->trans('Card');
$help_url = 'EN:Customers_Orders|FR:Commandes_Clients|ES:Pedidos de clientes|DE:Modul_Kundenaufträge';
llxHeader('', $title, $help_url);

$form = new Form($db);
$formfile = new FormFile($db);
$formorder = new FormOrder($db);
$formmargin = new FormMargin($db);
if (!empty($conf->projet->enabled)) {
	$formproject = new FormProjets($db);
}

// Mode creation
if ($action == 'create' && $usercancreate) {
	print load_fiche_titre($langs->trans('CreateOrder'), '', 'order');

	$soc = new Societe($db);
	if ($socid > 0) {
		$res = $soc->fetch($socid);
	}

	$remise_absolue = 0;

	$currency_code = $conf->currency;

	$cond_reglement_id = GETPOST('cond_reglement_id', 'int');
	$deposit_percent = GETPOST('cond_reglement_id_deposit_percent', 'int');
	$mode_reglement_id = GETPOST('mode_reglement_id', 'int');

	if (!empty($origin) && !empty($originid)) {
		// Parse element/subelement (ex: project_task)
		$element = $subelement = $origin;
		$regs = array();
		if (preg_match('/^([^_]+)_([^_]+)/i', $origin, $regs)) {
			$element = $regs[1];
			$subelement = $regs[2];
		}

		if ($element == 'project') {
			$projectid = $originid;

			if (!$cond_reglement_id) {
				$cond_reglement_id = $soc->cond_reglement_id;
			}
			if (!$deposit_percent) {
				$deposit_percent = $soc->deposit_percent;
			}
			if (!$mode_reglement_id) {
				$mode_reglement_id = $soc->mode_reglement_id;
			}
			if (!$remise_percent) {
				$remise_percent = $soc->remise_percent;
			}
			if (!$dateorder) {
				// Do not set 0 here (0 for a date is 1970)
				$dateorder = (empty($dateinvoice) ? (empty($conf->global->MAIN_AUTOFILL_DATE_ODER) ?-1 : '') : $dateorder);
			}
		} else {
			// For compatibility
			if ($element == 'order' || $element == 'commande') {
				$element = $subelement = 'commande';
			} elseif ($element == 'propal') {
				$element = 'comm/propal';
				$subelement = 'propal';
			} elseif ($element == 'contract') {
				$element = $subelement = 'contrat';
			}

			dol_include_once('/'.$element.'/class/'.$subelement.'.class.php');

			$classname = ucfirst($subelement);
			$objectsrc = new $classname($db);
			$objectsrc->fetch($originid);
			if (empty($objectsrc->lines) && method_exists($objectsrc, 'fetch_lines')) {
				$objectsrc->fetch_lines();
			}
			$objectsrc->fetch_thirdparty();

			// Replicate extrafields
			$objectsrc->fetch_optionals();
			$object->array_options = $objectsrc->array_options;

			$projectid = (!empty($objectsrc->fk_project) ? $objectsrc->fk_project : '');
			$ref_client = (!empty($objectsrc->ref_client) ? $objectsrc->ref_client : '');

			$soc = $objectsrc->thirdparty;
			$cond_reglement_id	= (!empty($objectsrc->cond_reglement_id) ? $objectsrc->cond_reglement_id : (!empty($soc->cond_reglement_id) ? $soc->cond_reglement_id : 0)); // TODO maybe add default value option
			$deposit_percent	= (!empty($objectsrc->deposit_percent) ? $objectsrc->deposit_percent : (!empty($soc->deposit_percent) ? $soc->deposit_percent : null));
			$mode_reglement_id	= (!empty($objectsrc->mode_reglement_id) ? $objectsrc->mode_reglement_id : (!empty($soc->mode_reglement_id) ? $soc->mode_reglement_id : 0));
			$fk_account         = (!empty($objectsrc->fk_account) ? $objectsrc->fk_account : (!empty($soc->fk_account) ? $soc->fk_account : 0));
			$availability_id = (!empty($objectsrc->availability_id) ? $objectsrc->availability_id : (!empty($soc->availability_id) ? $soc->availability_id : 0));
			$shipping_method_id = (!empty($objectsrc->shipping_method_id) ? $objectsrc->shipping_method_id : (!empty($soc->shipping_method_id) ? $soc->shipping_method_id : 0));
			$warehouse_id       = (!empty($objectsrc->warehouse_id) ? $objectsrc->warehouse_id : (!empty($soc->warehouse_id) ? $soc->warehouse_id : 0));
			$demand_reason_id = (!empty($objectsrc->demand_reason_id) ? $objectsrc->demand_reason_id : (!empty($soc->demand_reason_id) ? $soc->demand_reason_id : 0));
			$remise_percent		= (!empty($objectsrc->remise_percent) ? $objectsrc->remise_percent : (!empty($soc->remise_percent) ? $soc->remise_percent : 0));
			$remise_absolue		= (!empty($objectsrc->remise_absolue) ? $objectsrc->remise_absolue : (!empty($soc->remise_absolue) ? $soc->remise_absolue : 0));
			$dateorder = empty($conf->global->MAIN_AUTOFILL_DATE_ORDER) ?-1 : '';

			$date_delivery = (!empty($objectsrc->delivery_date) ? $objectsrc->delivery_date : '');
			if (empty($date_delivery)) {
				$date_delivery = (!empty($objectsrc->date_livraison) ? $objectsrc->date_livraison : '');
			}

			if (!empty($conf->multicurrency->enabled)) {
				if (!empty($objectsrc->multicurrency_code)) {
					$currency_code = $objectsrc->multicurrency_code;
				}
				if (!empty($conf->global->MULTICURRENCY_USE_ORIGIN_TX) && !empty($objectsrc->multicurrency_tx)) {
					$currency_tx = $objectsrc->multicurrency_tx;
				}
			}

			$note_private = $object->getDefaultCreateValueFor('note_private', (!empty($objectsrc->note_private) ? $objectsrc->note_private : null));
			$note_public = $object->getDefaultCreateValueFor('note_public', (!empty($objectsrc->note_public) ? $objectsrc->note_public : null));

			// Object source contacts list
			$srccontactslist = $objectsrc->liste_contact(-1, 'external', 1);
		}
	} else {
		$cond_reglement_id  = $soc->cond_reglement_id;
		$deposit_percent    = $soc->deposit_percent;
		$mode_reglement_id  = $soc->mode_reglement_id;
		$fk_account         = $soc->fk_account;
		$availability_id    = $soc->availability_id;
		$shipping_method_id = $soc->shipping_method_id;
		$warehouse_id       = $soc->warehouse_id;
		$demand_reason_id   = $soc->demand_reason_id;
		$remise_percent     = $soc->remise_percent;
		$remise_absolue     = 0;
		$dateorder          = empty($conf->global->MAIN_AUTOFILL_DATE_ORDER) ?-1 : '';

		if (!empty($conf->multicurrency->enabled) && !empty($soc->multicurrency_code)) {
			$currency_code = $soc->multicurrency_code;
		}

		$note_private = $object->getDefaultCreateValueFor('note_private');
		$note_public = $object->getDefaultCreateValueFor('note_public');
	}

	//Warehouse default if null
	if ($soc->fk_warehouse > 0) {
		$warehouse_id = $soc->fk_warehouse;
	}
	if (!empty($conf->stock->enabled) && empty($warehouse_id) && !empty($conf->global->WAREHOUSE_ASK_WAREHOUSE_DURING_ORDER)) {
		if (empty($object->warehouse_id) && !empty($conf->global->MAIN_DEFAULT_WAREHOUSE)) {
			$warehouse_id = $conf->global->MAIN_DEFAULT_WAREHOUSE;
		}
		if (empty($object->warehouse_id) && !empty($conf->global->MAIN_DEFAULT_WAREHOUSE_USER)) {
			$warehouse_id = $user->fk_warehouse;
		}
	}

	print '<form name="crea_commande" action="'.$_SERVER["PHP_SELF"].'" method="POST">';
	print '<input type="hidden" name="token" value="'.newToken().'">';
	print '<input type="hidden" name="action" value="add">';
	print '<input type="hidden" name="socid" value="'.$soc->id.'">'."\n";
	print '<input type="hidden" name="remise_percent" value="'.$soc->remise_percent.'">';
	print '<input type="hidden" name="origin" value="'.$origin.'">';
	print '<input type="hidden" name="originid" value="'.$originid.'">';
	if (!empty($currency_tx)) {
		print '<input type="hidden" name="originmulticurrency_tx" value="'.$currency_tx.'">';
	}

	print dol_get_fiche_head('');

	print '<table class="border centpercent">';

	// Reference
	print '<tr><td class="titlefieldcreate fieldrequired">'.$langs->trans('Ref').'</td><td>'.$langs->trans("Draft").'</td></tr>';

	// Reference client
	print '<tr><td>'.$langs->trans('RefCustomer').'</td><td>';
	if (!empty($conf->global->MAIN_USE_PROPAL_REFCLIENT_FOR_ORDER) && !empty($origin) && !empty($originid)) {
		print '<input type="text" name="ref_client" value="'.$ref_client.'"></td>';
	} else {
		print '<input type="text" name="ref_client" value="'.GETPOST('ref_client').'"></td>';
	}
	print '</tr>';

	// Thirdparty
	print '<tr>';
	print '<td class="fieldrequired">'.$langs->trans('Customer').'</td>';
	if ($socid > 0) {
		print '<td>';
		print $soc->getNomUrl(1);
		print '<input type="hidden" name="socid" value="'.$soc->id.'">';
		print '</td>';
	} else {
		print '<td>';
		print img_picto('', 'company').$form->select_company('', 'socid', '(s.client = 1 OR s.client = 2 OR s.client = 3)', 'SelectThirdParty', 0, 0, null, 0, 'minwidth175 maxwidth500 widthcentpercentminusxx');
		// reload page to retrieve customer informations
		if (empty($conf->global->RELOAD_PAGE_ON_CUSTOMER_CHANGE_DISABLED)) {
			print '<script type="text/javascript">
			$(document).ready(function() {
				$("#socid").change(function() {
					console.log("We have changed the company - Reload page");
					var socid = $(this).val();
					// reload page
					$("input[name=action]").val("create");
					$("form[name=crea_commande]").submit();
				});
			});
			</script>';
		}
		print ' <a href="'.DOL_URL_ROOT.'/societe/card.php?action=create&client=3&fournisseur=0&backtopage='.urlencode($_SERVER["PHP_SELF"].'?action=create').'"><span class="fa fa-plus-circle valignmiddle paddingleft" title="'.$langs->trans("AddThirdParty").'"></span></a>';
		print '</td>';
	}
	print '</tr>'."\n";

	// Contact of order
	if ($socid > 0) {
		// Contacts (ask contact only if thirdparty already defined).
		print "<tr><td>".$langs->trans("DefaultContact").'</td><td>';
		print img_picto('', 'contact');
		print $form->selectcontacts($soc->id, $contactid, 'contactid', 1, $srccontactslist, '', 1);
		print '</td></tr>';

		// Ligne info remises tiers
		print '<tr><td>'.$langs->trans('Discounts').'</td><td>';

		$absolute_discount = $soc->getAvailableDiscounts();

		$thirdparty = $soc;
		$discount_type = 0;
		$backtopage = urlencode($_SERVER["PHP_SELF"].'?socid='.$thirdparty->id.'&action='.$action.'&origin='.GETPOST('origin').'&originid='.GETPOST('originid'));
		include DOL_DOCUMENT_ROOT.'/core/tpl/object_discounts.tpl.php';

		print '</td></tr>';
	}

	// Date
	print '<tr><td class="fieldrequired">'.$langs->trans('Date').'</td><td>';
	print $form->selectDate('', 're', '', '', '', "crea_commande", 1, 1); // Always autofill date with current date
	print '</td></tr>';

	// Date delivery planned
	print '<tr><td>'.$langs->trans("DateDeliveryPlanned").'</td>';
	print '<td colspan="3">';
	$date_delivery = ($date_delivery ? $date_delivery : $object->date_delivery);
	print $form->selectDate($date_delivery ? $date_delivery : -1, 'liv_', 1, 1, 1);
	print "</td>\n";
	print '</tr>';

	// Terms of the settlement
	print '<tr><td class="nowrap">'.$langs->trans('PaymentConditionsShort').'</td><td>';
	print img_picto('', 'paiment');
	$form->select_conditions_paiements($cond_reglement_id, 'cond_reglement_id', 1, 1, 0, '', $deposit_percent);
	print '</td></tr>';

	// Mode de reglement
	print '<tr><td>'.$langs->trans('PaymentMode').'</td><td>';
	print img_picto('', 'bank', 'class="pictofixedwidth"');
	$form->select_types_paiements($mode_reglement_id, 'mode_reglement_id', 'CRDT', 0, 1, 0, 0, 1, 'maxwidth200 widthcentpercentminusx');
	print '</td></tr>';

	// Bank Account
	if (!empty($conf->global->BANK_ASK_PAYMENT_BANK_DURING_ORDER) && !empty($conf->banque->enabled)) {
		print '<tr><td>'.$langs->trans('BankAccount').'</td><td>';
		print img_picto('', 'bank_account', 'class="pictofixedwidth"').$form->select_comptes($fk_account, 'fk_account', 0, '', 1, '', 0, 'maxwidth200 widthcentpercentminusx', 1);
		print '</td></tr>';
	}

	// Delivery delay
	print '<tr class="fielddeliverydelay"><td>'.$langs->trans('AvailabilityPeriod').'</td><td>';
	print img_picto('', 'clock', 'class="pictofixedwidth"');
	$form->selectAvailabilityDelay($availability_id, 'availability_id', '', 1, 'maxwidth200 widthcentpercentminusx');
	print '</td></tr>';

	// Shipping Method
	if (!empty($conf->expedition->enabled)) {
		print '<tr><td>'.$langs->trans('SendingMethod').'</td><td>';
		print img_picto('', 'object_dollyrevert', 'class="pictofixedwidth"');
		print $form->selectShippingMethod($shipping_method_id, 'shipping_method_id', '', 1, '', 0, 'maxwidth200 widthcentpercentminusx');
		print '</td></tr>';
	}

	// Warehouse
	if (!empty($conf->stock->enabled) && !empty($conf->global->WAREHOUSE_ASK_WAREHOUSE_DURING_ORDER)) {
		require_once DOL_DOCUMENT_ROOT.'/product/class/html.formproduct.class.php';
		$formproduct = new FormProduct($db);
		print '<tr><td>'.$langs->trans('Warehouse').'</td><td>';
		print img_picto('', 'stock', 'class="pictofixedwidth"').$formproduct->selectWarehouses($warehouse_id, 'warehouse_id', '', 1, 0, 0, '', 0, 0, array(), 'maxwidth500 widthcentpercentminusxx');
		print '</td></tr>';
	}

	// Source / Channle - What trigger creation
	print '<tr><td>'.$langs->trans('Channel').'</td><td>';
	print img_picto('', 'question', 'class="pictofixedwidth"');
	$form->selectInputReason($demand_reason_id, 'demand_reason_id', '', 1, 'maxwidth200 widthcentpercentminusx');
	print '</td></tr>';

	// TODO How record was recorded OrderMode (llx_c_input_method)

	// Project
	if (!empty($conf->projet->enabled)) {
		$langs->load("projects");
		print '<tr>';
		print '<td>'.$langs->trans("Project").'</td><td>';
		print img_picto('', 'project', 'class="pictofixedwidth"').$formproject->select_projects(($soc->id > 0 ? $soc->id : -1), $projectid, 'projectid', 0, 0, 1, 0, 0, 0, 0, '', 1, 0, 'maxwidth500 widthcentpercentminusxx');
		print ' <a href="'.DOL_URL_ROOT.'/projet/card.php?socid='.$soc->id.'&action=create&status=1&backtopage='.urlencode($_SERVER["PHP_SELF"].'?action=create&socid='.$soc->id).'"><span class="fa fa-plus-circle valignmiddle" title="'.$langs->trans("AddProject").'"></span></a>';
		print '</td>';
		print '</tr>';
	}

	// Incoterms
	if (!empty($conf->incoterm->enabled)) {
		print '<tr>';
		print '<td><label for="incoterm_id">'.$form->textwithpicto($langs->trans("IncotermLabel"), $objectsrc->label_incoterms, 1).'</label></td>';
		print '<td class="maxwidthonsmartphone">';
		$incoterm_id = GETPOST('incoterm_id');
		$incoterm_location = GETPOST('location_incoterms');
		if (empty($incoterm_id)) {
			$incoterm_id = (!empty($objectsrc->fk_incoterms) ? $objectsrc->fk_incoterms : $soc->fk_incoterms);
			$incoterm_location = (!empty($objectsrc->location_incoterms) ? $objectsrc->location_incoterms : $soc->location_incoterms);
		}
		print $form->select_incoterms($incoterm_id, $incoterm_location);
		print '</td></tr>';
	}

	// Other attributes
	$parameters = array('objectsrc' => $objectsrc, 'socid'=>$socid);
	// Note that $action and $object may be modified by hook
	$reshook = $hookmanager->executeHooks('formObjectOptions', $parameters, $object, $action);
	print $hookmanager->resPrint;
	if (empty($reshook)) {
		if (!empty($conf->global->THIRDPARTY_PROPAGATE_EXTRAFIELDS_TO_ORDER) && !empty($soc->id)) {
			// copy from thirdparty
			$tpExtrafields = new Extrafields($db);
			$tpExtrafieldLabels = $tpExtrafields->fetch_name_optionals_label($soc->table_element);
			if ($soc->fetch_optionals() > 0) {
				$object->array_options = array_merge($object->array_options, $soc->array_options);
			}
		};

		print $object->showOptionals($extrafields, 'create', $parameters);
	}

	// Template to use by default
	print '<tr><td>'.$langs->trans('DefaultModel').'</td>';
	print '<td>';
	print img_picto('', 'pdf', 'class="pictofixedwidth"');
	include_once DOL_DOCUMENT_ROOT.'/core/modules/commande/modules_commande.php';
	$liste = ModelePDFCommandes::liste_modeles($db);
	$preselected = $conf->global->COMMANDE_ADDON_PDF;
	print $form->selectarray('model', $liste, $preselected, 0, 0, 0, '', 0, 0, 0, '', 'maxwidth200 widthcentpercentminusx', 1);
	print "</td></tr>";

	// Multicurrency
	if (!empty($conf->multicurrency->enabled)) {
		print '<tr>';
		print '<td>'.$form->editfieldkey("Currency", 'multicurrency_code', '', $object, 0).'</td>';
		print '<td class="maxwidthonsmartphone">';
		print $form->selectMultiCurrency($currency_code, 'multicurrency_code');
		print '</td></tr>';
	}

	// Note public
	print '<tr>';
	print '<td class="tdtop">'.$langs->trans('NotePublic').'</td>';
	print '<td>';

	$doleditor = new DolEditor('note_public', $note_public, '', 80, 'dolibarr_notes', 'In', 0, false, empty($conf->global->FCKEDITOR_ENABLE_NOTE_PUBLIC) ? 0 : 1, ROWS_3, '90%');
	print $doleditor->Create(1);
	// print '<textarea name="note_public" wrap="soft" cols="70" rows="'.ROWS_3.'">'.$note_public.'</textarea>';
	print '</td></tr>';

	// Note private
	if (empty($user->socid)) {
		print '<tr>';
		print '<td class="tdtop">'.$langs->trans('NotePrivate').'</td>';
		print '<td>';

		$doleditor = new DolEditor('note_private', $note_private, '', 80, 'dolibarr_notes', 'In', 0, false, empty($conf->global->FCKEDITOR_ENABLE_NOTE_PRIVATE) ? 0 : 1, ROWS_3, '90%');
		print $doleditor->Create(1);
		// print '<textarea name="note" wrap="soft" cols="70" rows="'.ROWS_3.'">'.$note_private.'</textarea>';
		print '</td></tr>';
	}

	if (!empty($origin) && !empty($originid) && is_object($objectsrc)) {
		// TODO for compatibility
		if ($origin == 'contrat') {
			// Calcul contrat->price (HT), contrat->total (TTC), contrat->tva
			$objectsrc->remise_absolue = $remise_absolue;
			$objectsrc->remise_percent = $remise_percent;
			$objectsrc->update_price(1);
		}

		print "\n<!-- ".$classname." info -->";
		print "\n";
		print '<input type="hidden" name="amount"         value="'.$objectsrc->total_ht.'">'."\n";
		print '<input type="hidden" name="total"          value="'.$objectsrc->total_ttc.'">'."\n";
		print '<input type="hidden" name="tva"            value="'.$objectsrc->total_tva.'">'."\n";
		print '<input type="hidden" name="origin"         value="'.$objectsrc->element.'">';
		print '<input type="hidden" name="originid"       value="'.$objectsrc->id.'">';

		switch ($classname) {
			case 'Propal':
				$newclassname = 'CommercialProposal';
				break;
			case 'Commande':
				$newclassname = 'Order';
				break;
			case 'Expedition':
				$newclassname = 'Sending';
				break;
			case 'Contrat':
				$newclassname = 'Contract';
				break;
			default:
				$newclassname = $classname;
		}

		print '<tr><td>'.$langs->trans($newclassname).'</td><td>'.$objectsrc->getNomUrl(1).'</td></tr>';

		// Amount
		print '<tr><td>'.$langs->trans('AmountHT').'</td><td>'.price($objectsrc->total_ht).'</td></tr>';
		print '<tr><td>'.$langs->trans('AmountVAT').'</td><td>'.price($objectsrc->total_tva)."</td></tr>";
		if ($mysoc->localtax1_assuj == "1" || $objectsrc->total_localtax1 != 0) { 		// Localtax1 RE
			print '<tr><td>'.$langs->transcountry("AmountLT1", $mysoc->country_code).'</td><td>'.price($objectsrc->total_localtax1)."</td></tr>";
		}

		if ($mysoc->localtax2_assuj == "1" || $objectsrc->total_localtax2 != 0) { 		// Localtax2 IRPF
			print '<tr><td>'.$langs->transcountry("AmountLT2", $mysoc->country_code).'</td><td>'.price($objectsrc->total_localtax2)."</td></tr>";
		}

		print '<tr><td>'.$langs->trans('AmountTTC').'</td><td>'.price($objectsrc->total_ttc)."</td></tr>";

		if (!empty($conf->multicurrency->enabled)) {
			print '<tr><td>'.$langs->trans('MulticurrencyAmountHT').'</td><td>'.price($objectsrc->multicurrency_total_ht).'</td></tr>';
			print '<tr><td>'.$langs->trans('MulticurrencyAmountVAT').'</td><td>'.price($objectsrc->multicurrency_total_tva)."</td></tr>";
			print '<tr><td>'.$langs->trans('MulticurrencyAmountTTC').'</td><td>'.price($objectsrc->multicurrency_total_ttc)."</td></tr>";
		}
	}

	print '</table>';

	print dol_get_fiche_end();

	// Button "Create Draft"
	print '<div class="center">';
	print '<input type="submit" class="button" name="bouton" value="'.$langs->trans('CreateDraft').'">';
	print '&nbsp;&nbsp;&nbsp;&nbsp;&nbsp;';
	print '<input type="button" class="button button-cancel" name="cancel" value="'.$langs->trans("Cancel").'" onclick="javascript:history.go(-1)">';
	print '</div>';

	// Show origin lines
	if (!empty($origin) && !empty($originid) && is_object($objectsrc)) {
		$title = $langs->trans('ProductsAndServices');
		print load_fiche_titre($title);

		print '<table class="noborder centpercent">';

		$objectsrc->printOriginLinesList('', $selectedLines);

		print '</table>';
	}

	print '</form>';
} else {
	// Mode view
	$now = dol_now();

	if ($object->id > 0) {
		$product_static = new Product($db);

		$soc = new Societe($db);
		$soc->fetch($object->socid);

		$author = new User($db);
		$author->fetch($object->user_author_id);

		$object->fetch_thirdparty();
		$res = $object->fetch_optionals();

		$head = commande_prepare_head($object);
		print dol_get_fiche_head($head, 'order', $langs->trans("CustomerOrder"), -1, 'order');

		$formconfirm = '';

		// Confirmation to delete
		if ($action == 'delete') {
			$formconfirm = $form->formconfirm($_SERVER["PHP_SELF"].'?id='.$object->id, $langs->trans('DeleteOrder'), $langs->trans('ConfirmDeleteOrder'), 'confirm_delete', '', 0, 1);
		}

		// Confirmation of validation
		if ($action == 'validate') {
			// We check that object has a temporary ref
			$ref = substr($object->ref, 1, 4);
			if ($ref == 'PROV' || $ref == '') {
				$numref = $object->getNextNumRef($soc);
				if (empty($numref)) {
					$error++;
					setEventMessages($object->error, $object->errors, 'errors');
				}
			} else {
				$numref = $object->ref;
			}

			$text = $langs->trans('ConfirmValidateOrder', $numref);
			if (!empty($conf->notification->enabled)) {
				require_once DOL_DOCUMENT_ROOT.'/core/class/notify.class.php';
				$notify = new Notify($db);
				$text .= '<br>';
				$text .= $notify->confirmMessage('ORDER_VALIDATE', $object->socid, $object);
			}

			$qualified_for_stock_change = 0;
			if (empty($conf->global->STOCK_SUPPORTS_SERVICES)) {
				$qualified_for_stock_change = $object->hasProductsOrServices(2);
			} else {
				$qualified_for_stock_change = $object->hasProductsOrServices(1);
			}

			$formquestion = array();
			if (!empty($conf->stock->enabled) && !empty($conf->global->STOCK_CALCULATE_ON_VALIDATE_ORDER) && $qualified_for_stock_change) {
				$langs->load("stocks");
				require_once DOL_DOCUMENT_ROOT.'/product/class/html.formproduct.class.php';
				$formproduct = new FormProduct($db);
				$forcecombo = 0;
				if ($conf->browser->name == 'ie') {
					$forcecombo = 1; // There is a bug in IE10 that make combo inside popup crazy
				}
				$formquestion = array(
					// 'text' => $langs->trans("ConfirmClone"),
					// array('type' => 'checkbox', 'name' => 'clone_content', 'label' => $langs->trans("CloneMainAttributes"), 'value' => 1),
					// array('type' => 'checkbox', 'name' => 'update_prices', 'label' => $langs->trans("PuttingPricesUpToDate"), 'value' => 1),
					array('type' => 'other', 'name' => 'idwarehouse', 'label' => $langs->trans("SelectWarehouseForStockDecrease"), 'value' => $formproduct->selectWarehouses(GETPOST('idwarehouse', 'int') ?GETPOST('idwarehouse', 'int') : 'ifone', 'idwarehouse', '', 1, 0, 0, '', 0, $forcecombo))
				);
			}

<<<<<<< HEAD

			$deposit_percent_from_payment_terms = getDictvalue(MAIN_DB_PREFIX . 'c_payment_term', 'deposit_percent', $object->cond_reglement_id);

			if (! empty($deposit_percent_from_payment_terms) && ! empty($conf->facture->enabled) && ! empty($user->rights->facture->creer)) {
				require_once DOL_DOCUMENT_ROOT . '/compta/facture/class/facture.class.php';

				$object->fetchObjectLinked();

				$eligibleForDepositGeneration = true;

				if (array_key_exists('facture', $object->linkedObjects)) {
					foreach ($object->linkedObjects['facture'] as $invoice) {
						if ($invoice->type == Facture::TYPE_DEPOSIT) {
							$eligibleForDepositGeneration = false;
							break;
						}
					}
				}

				if ($eligibleForDepositGeneration && array_key_exists('propal', $object->linkedObjects)) {
					foreach ($object->linkedObjects['propal'] as $proposal) {
						$proposal->fetchObjectLinked();

						if (array_key_exists('facture', $proposal->linkedObjects)) {
							foreach ($proposal->linkedObjects['facture'] as $invoice) {
								if ($invoice->type == Facture::TYPE_DEPOSIT) {
									$eligibleForDepositGeneration = false;
									break 2;
								}
							}
						}
					}
				}


				if ($eligibleForDepositGeneration) {
					$formquestion[] = array(
						'type' => 'checkbox',
						'tdclass' => '',
						'name' => 'generate_deposit',
						'label' => $form->textwithpicto($langs->trans('GenerateDeposit', $object->deposit_percent), $langs->trans('DepositGenerationPermittedByThePaymentTermsSelected'))
					);

					$formquestion[] = array(
						'type' => 'date',
						'tdclass' => 'fieldrequired showonlyifgeneratedeposit',
						'name' => 'datef',
						'label' => $langs->trans('DateInvoice'),
						'value' => dol_now(),
						'datenow' => true
					);

					if (! empty($conf->global->INVOICE_POINTOFTAX_DATE)) {
						$formquestion[] = array(
							'type' => 'date',
							'tdclass' => 'fieldrequired showonlyifgeneratedeposit',
							'name' => 'date_pointoftax',
							'label' => $langs->trans('DatePointOfTax'),
							'value' => dol_now(),
							'datenow' => true
						);
					}

					ob_start();
					$form->select_conditions_paiements(0, 'cond_reglement_id', -1, 0, 0, 'minwidth200');
					$paymentTermsSelect = ob_get_clean();

					$formquestion[] = array(
						'type' => 'other',
						'tdclass' => 'fieldrequired showonlyifgeneratedeposit',
						'name' => 'cond_reglement_id',
						'label' => $langs->trans('PaymentTerm'),
						'value' => $paymentTermsSelect
					);

					$formquestion[] = array(
						'type' => 'checkbox',
						'tdclass' => 'showonlyifgeneratedeposit',
						'name' => 'validate_generated_deposit',
						'label' => $langs->trans('ValidateGeneratedDeposit')
					);

					$formquestion[] = array(
						'type' => 'onecolumn',
						'value' => '
							<script>
								$(document).ready(function() {
									$("[name=generate_deposit]").change(function () {
										let $self = $(this);
										let $target = $(".showonlyifgeneratedeposit").parent(".tagtr");

										if (! $self.parents(".tagtr").is(":hidden") && $self.is(":checked")) {
											$target.show();
										} else {
											$target.hide();
										}

										return true;
									});
								});
							</script>
						'
					);
				}
			}

			$formconfirm = $form->formconfirm($_SERVER["PHP_SELF"].'?id='.$object->id, $langs->trans('ValidateOrder'), $text, 'confirm_validate', $formquestion, 0, 1, 220);
=======
			if (!$error) {
				$formconfirm = $form->formconfirm($_SERVER["PHP_SELF"].'?id='.$object->id, $langs->trans('ValidateOrder'), $text, 'confirm_validate', $formquestion, 0, 1, 220);
			}
>>>>>>> 655a81d3
		}

		// Confirm back to draft status
		if ($action == 'modif') {
			$qualified_for_stock_change = 0;
			if (empty($conf->global->STOCK_SUPPORTS_SERVICES)) {
				$qualified_for_stock_change = $object->hasProductsOrServices(2);
			} else {
				$qualified_for_stock_change = $object->hasProductsOrServices(1);
			}

			$text = $langs->trans('ConfirmUnvalidateOrder', $object->ref);
			$formquestion = array();
			if (!empty($conf->stock->enabled) && !empty($conf->global->STOCK_CALCULATE_ON_VALIDATE_ORDER) && $qualified_for_stock_change) {
				$langs->load("stocks");
				require_once DOL_DOCUMENT_ROOT.'/product/class/html.formproduct.class.php';
				$formproduct = new FormProduct($db);
				$forcecombo = 0;
				if ($conf->browser->name == 'ie') {
					$forcecombo = 1; // There is a bug in IE10 that make combo inside popup crazy
				}
				$formquestion = array(
					// 'text' => $langs->trans("ConfirmClone"),
					// array('type' => 'checkbox', 'name' => 'clone_content', 'label' => $langs->trans("CloneMainAttributes"), 'value' => 1),
					// array('type' => 'checkbox', 'name' => 'update_prices', 'label' => $langs->trans("PuttingPricesUpToDate"), 'value' => 1),
					array('type' => 'other', 'name' => 'idwarehouse', 'label' => $langs->trans("SelectWarehouseForStockIncrease"), 'value' => $formproduct->selectWarehouses(GETPOST('idwarehouse') ?GETPOST('idwarehouse') : 'ifone', 'idwarehouse', '', 1, 0, 0, '', 0, $forcecombo))
				);
			}

			$formconfirm = $form->formconfirm($_SERVER["PHP_SELF"].'?id='.$object->id, $langs->trans('UnvalidateOrder'), $text, 'confirm_modif', $formquestion, "yes", 1, 220);
		}

		/*
		 * Confirmation de la cloture
		*/
		if ($action == 'shipped') {
			$formconfirm = $form->formconfirm($_SERVER["PHP_SELF"].'?id='.$object->id, $langs->trans('CloseOrder'), $langs->trans('ConfirmCloseOrder'), 'confirm_shipped', '', 0, 1);
		}

		/*
		 * Confirmation de l'annulation
		 */
		if ($action == 'cancel') {
			$qualified_for_stock_change = 0;
			if (empty($conf->global->STOCK_SUPPORTS_SERVICES)) {
				$qualified_for_stock_change = $object->hasProductsOrServices(2);
			} else {
				$qualified_for_stock_change = $object->hasProductsOrServices(1);
			}

			$text = $langs->trans('ConfirmCancelOrder', $object->ref);
			$formquestion = array();
			if (!empty($conf->stock->enabled) && !empty($conf->global->STOCK_CALCULATE_ON_VALIDATE_ORDER) && $qualified_for_stock_change) {
				$langs->load("stocks");
				require_once DOL_DOCUMENT_ROOT.'/product/class/html.formproduct.class.php';
				$formproduct = new FormProduct($db);
				$forcecombo = 0;
				if ($conf->browser->name == 'ie') {
					$forcecombo = 1; // There is a bug in IE10 that make combo inside popup crazy
				}
				$formquestion = array(
					// 'text' => $langs->trans("ConfirmClone"),
					// array('type' => 'checkbox', 'name' => 'clone_content', 'label' => $langs->trans("CloneMainAttributes"), 'value' => 1),
					// array('type' => 'checkbox', 'name' => 'update_prices', 'label' => $langs->trans("PuttingPricesUpToDate"), 'value' => 1),
					array('type' => 'other', 'name' => 'idwarehouse', 'label' => $langs->trans("SelectWarehouseForStockIncrease"), 'value' => $formproduct->selectWarehouses(GETPOST('idwarehouse') ?GETPOST('idwarehouse') : 'ifone', 'idwarehouse', '', 1, 0, 0, '', 0, $forcecombo))
				);
			}

			$formconfirm = $form->formconfirm($_SERVER["PHP_SELF"].'?id='.$object->id, $langs->trans("Cancel"), $text, 'confirm_cancel', $formquestion, 0, 1);
		}

		// Confirmation to delete line
		if ($action == 'ask_deleteline') {
			$formconfirm = $form->formconfirm($_SERVER["PHP_SELF"].'?id='.$object->id.'&lineid='.$lineid, $langs->trans('DeleteProductLine'), $langs->trans('ConfirmDeleteProductLine'), 'confirm_deleteline', '', 0, 1);
		}

		// Clone confirmation
		if ($action == 'clone') {
			// Create an array for form
			$formquestion = array(
				array('type' => 'other', 'name' => 'socid', 'label' => $langs->trans("SelectThirdParty"), 'value' => $form->select_company(GETPOST('socid', 'int'), 'socid', '(s.client=1 OR s.client = 2 OR s.client=3)'))
			);
			$formconfirm = $form->formconfirm($_SERVER["PHP_SELF"].'?id='.$object->id, $langs->trans('ToClone'), $langs->trans('ConfirmCloneOrder', $object->ref), 'confirm_clone', $formquestion, 'yes', 1);
		}

		// Call Hook formConfirm
		$parameters = array('formConfirm' => $formconfirm, 'lineid' => $lineid);
		// Note that $action and $object may be modified by hook
		$reshook = $hookmanager->executeHooks('formConfirm', $parameters, $object, $action);
		if (empty($reshook)) {
			$formconfirm .= $hookmanager->resPrint;
		} elseif ($reshook > 0) {
			$formconfirm = $hookmanager->resPrint;
		}

		// Print form confirm
		print $formconfirm;


		// Order card

		$linkback = '<a href="'.DOL_URL_ROOT.'/commande/list.php?restore_lastsearch_values=1'.(!empty($socid) ? '&socid='.$socid : '').'">'.$langs->trans("BackToList").'</a>';

		$morehtmlref = '<div class="refidno">';
		// Ref customer
		$morehtmlref .= $form->editfieldkey("RefCustomer", 'ref_client', $object->ref_client, $object, $usercancreate, 'string', '', 0, 1);
		$morehtmlref .= $form->editfieldval("RefCustomer", 'ref_client', $object->ref_client, $object, $usercancreate, 'string', '', null, null, '', 1);
		// Thirdparty
		$morehtmlref .= '<br>'.$langs->trans('ThirdParty').' : '.$soc->getNomUrl(1);
		if (empty($conf->global->MAIN_DISABLE_OTHER_LINK) && $object->thirdparty->id > 0) {
			$morehtmlref .= ' (<a href="'.DOL_URL_ROOT.'/commande/list.php?socid='.$object->thirdparty->id.'&search_societe='.urlencode($object->thirdparty->name).'">'.$langs->trans("OtherOrders").'</a>)';
		}
		// Project
		if (!empty($conf->projet->enabled)) {
			$langs->load("projects");
			$morehtmlref .= '<br>'.$langs->trans('Project').' ';
			if ($usercancreate) {
				if ($action != 'classify') {
					$morehtmlref .= '<a class="editfielda" href="'.$_SERVER['PHP_SELF'].'?action=classify&amp;id='.$object->id.'">'.img_edit($langs->transnoentitiesnoconv('SetProject')).'</a> : ';
				}
				if ($action == 'classify') {
					//$morehtmlref.=$form->form_project($_SERVER['PHP_SELF'] . '?id=' . $object->id, $object->socid, $object->fk_project, 'projectid', 0, 0, 1, 1);
					$morehtmlref .= '<form method="post" action="'.$_SERVER['PHP_SELF'].'?id='.$object->id.'">';
					$morehtmlref .= '<input type="hidden" name="action" value="classin">';
					$morehtmlref .= '<input type="hidden" name="token" value="'.newToken().'">';
					$morehtmlref .= $formproject->select_projects($object->socid, $object->fk_project, 'projectid', 0, 0, 1, 0, 1, 0, 0, '', 1, 0, 'maxwidth500');
					$morehtmlref .= '<input type="submit" class="button valignmiddle" value="'.$langs->trans("Modify").'">';
					$morehtmlref .= '</form>';
				} else {
					$morehtmlref .= $form->form_project($_SERVER['PHP_SELF'].'?id='.$object->id, $object->socid, $object->fk_project, 'none', 0, 0, 0, 1);
				}
			} else {
				if (!empty($object->fk_project)) {
					$proj = new Project($db);
					$proj->fetch($object->fk_project);
					$morehtmlref .= '<a href="'.DOL_URL_ROOT.'/projet/card.php?id='.$object->fk_project.'" title="'.$langs->trans('ShowProject').'">';
					$morehtmlref .= $proj->ref;
					$morehtmlref .= '</a>';
				} else {
					$morehtmlref .= '';
				}
			}
		}
		$morehtmlref .= '</div>';


		dol_banner_tab($object, 'ref', $linkback, 1, 'ref', 'ref', $morehtmlref);


		print '<div class="fichecenter">';
		print '<div class="fichehalfleft">';
		print '<div class="underbanner clearboth"></div>';

		print '<table class="border tableforfield centpercent">';

		if ($soc->outstanding_limit) {
			// Outstanding Bill
			print '<tr><td class="titlefield">';
			print $langs->trans('OutstandingBill');
			print '</td><td class="valuefield">';
			$arrayoutstandingbills = $soc->getOutstandingBills();
			print price($arrayoutstandingbills['opened']).' / ';
			print price($soc->outstanding_limit, 0, '', 1, - 1, - 1, $conf->currency);
			print '</td>';
			print '</tr>';
		}

		// Relative and absolute discounts
		if (!empty($conf->global->FACTURE_DEPOSITS_ARE_JUST_PAYMENTS)) {
			$filterabsolutediscount = "fk_facture_source IS NULL"; // If we want deposit to be substracted to payments only and not to total of final invoice
			$filtercreditnote = "fk_facture_source IS NOT NULL"; // If we want deposit to be substracted to payments only and not to total of final invoice
		} else {
			$filterabsolutediscount = "fk_facture_source IS NULL OR (description LIKE '(DEPOSIT)%' AND description NOT LIKE '(EXCESS RECEIVED)%')";
			$filtercreditnote = "fk_facture_source IS NOT NULL AND (description NOT LIKE '(DEPOSIT)%' OR description LIKE '(EXCESS RECEIVED)%')";
		}

		$addrelativediscount = '<a href="'.DOL_URL_ROOT.'/comm/remise.php?id='.$soc->id.'&backtopage='.urlencode($_SERVER["PHP_SELF"]).'?facid='.$object->id.'">'.$langs->trans("EditRelativeDiscounts").'</a>';
		$addabsolutediscount = '<a href="'.DOL_URL_ROOT.'/comm/remx.php?id='.$soc->id.'&backtopage='.urlencode($_SERVER["PHP_SELF"]).'?facid='.$object->id.'">'.$langs->trans("EditGlobalDiscounts").'</a>';
		$addcreditnote = '<a href="'.DOL_URL_ROOT.'/compta/facture/card.php?action=create&socid='.$soc->id.'&type=2&backtopage='.urlencode($_SERVER["PHP_SELF"]).'?facid='.$object->id.'">'.$langs->trans("AddCreditNote").'</a>';

		print '<tr><td class="titlefield">'.$langs->trans('Discounts').'</td><td class="valuefield">';

		$absolute_discount = $soc->getAvailableDiscounts('', $filterabsolutediscount);
		$absolute_creditnote = $soc->getAvailableDiscounts('', $filtercreditnote);
		$absolute_discount = price2num($absolute_discount, 'MT');
		$absolute_creditnote = price2num($absolute_creditnote, 'MT');

		$thirdparty = $soc;
		$discount_type = 0;
		$backtopage = urlencode($_SERVER["PHP_SELF"].'?id='.$object->id);
		include DOL_DOCUMENT_ROOT.'/core/tpl/object_discounts.tpl.php';

		print '</td></tr>';

		// Date
		print '<tr><td>';
		$editenable = $usercancreate && $object->statut == Commande::STATUS_DRAFT;
		print $form->editfieldkey("Date", 'date', '', $object, $editenable);
		print '</td><td class="valuefield">';
		if ($action == 'editdate') {
			print '<form name="setdate" action="'.$_SERVER["PHP_SELF"].'?id='.$object->id.'" method="post">';
			print '<input type="hidden" name="token" value="'.newToken().'">';
			print '<input type="hidden" name="action" value="setdate">';
			print $form->selectDate($object->date, 'order_', '', '', '', "setdate");
			print '<input type="submit" class="button" value="'.$langs->trans('Modify').'">';
			print '</form>';
		} else {
			print $object->date ? dol_print_date($object->date, 'day') : '&nbsp;';
			if ($object->hasDelay()) {
				print ' '.img_picto($langs->trans("Late").' : '.$object->showDelay(), "warning");
			}
		}
		print '</td>';
		print '</tr>';

		// Delivery date planed
		print '<tr><td>';
		$editenable = $usercancreate;
		print $form->editfieldkey("DateDeliveryPlanned", 'date_livraison', '', $object, $editenable);
		print '</td><td class="valuefield">';
		if ($action == 'editdate_livraison') {
			print '<form name="setdate_livraison" action="'.$_SERVER["PHP_SELF"].'?id='.$object->id.'" method="post">';
			print '<input type="hidden" name="token" value="'.newToken().'">';
			print '<input type="hidden" name="action" value="setdate_livraison">';
			print $form->selectDate($object->delivery_date ? $object->delivery_date : -1, 'liv_', 1, 1, '', "setdate_livraison", 1, 0);
			print '<input type="submit" class="button" value="'.$langs->trans('Modify').'">';
			print '</form>';
		} else {
			print $object->delivery_date ? dol_print_date($object->delivery_date, 'dayhour') : '&nbsp;';
			if ($object->hasDelay() && !empty($object->delivery_date)) {
				print ' '.img_picto($langs->trans("Late").' : '.$object->showDelay(), "warning");
			}
		}
		print '</td>';
		print '</tr>';

		// Shipping Method
		if (!empty($conf->expedition->enabled)) {
			print '<tr><td>';
			$editenable = $usercancreate;
			print $form->editfieldkey("SendingMethod", 'shippingmethod', '', $object, $editenable);
			print '</td><td class="valuefield">';
			if ($action == 'editshippingmethod') {
				$form->formSelectShippingMethod($_SERVER['PHP_SELF'].'?id='.$object->id, $object->shipping_method_id, 'shipping_method_id', 1);
			} else {
				$form->formSelectShippingMethod($_SERVER['PHP_SELF'].'?id='.$object->id, $object->shipping_method_id, 'none');
			}
			print '</td>';
			print '</tr>';
		}

		// Warehouse
		if (!empty($conf->stock->enabled) && !empty($conf->global->WAREHOUSE_ASK_WAREHOUSE_DURING_ORDER)) {
			$langs->load('stocks');
			require_once DOL_DOCUMENT_ROOT.'/product/class/html.formproduct.class.php';
			$formproduct = new FormProduct($db);
			print '<tr><td>';
			$editenable = $usercancreate;
			print $form->editfieldkey("Warehouse", 'warehouse', '', $object, $editenable);
			print '</td><td class="valuefield">';
			if ($action == 'editwarehouse') {
				$formproduct->formSelectWarehouses($_SERVER['PHP_SELF'].'?id='.$object->id, $object->warehouse_id, 'warehouse_id', 1);
			} else {
				$formproduct->formSelectWarehouses($_SERVER['PHP_SELF'].'?id='.$object->id, $object->warehouse_id, 'none');
			}
			print '</td>';
			print '</tr>';
		}

		// Terms of payment
		print '<tr><td>';
		$editenable = $usercancreate;
		print $form->editfieldkey("PaymentConditionsShort", 'conditions', '', $object, $editenable);
		print '</td><td class="valuefield">';
		if ($action == 'editconditions') {
			$form->form_conditions_reglement($_SERVER['PHP_SELF'].'?id='.$object->id, $object->cond_reglement_id, 'cond_reglement_id', 1, 1, $object->deposit_percent);
		} else {
			$form->form_conditions_reglement($_SERVER['PHP_SELF'].'?id='.$object->id, $object->cond_reglement_id, 'none', 1, 1, $object->deposit_percent);
		}
		print '</td>';

		print '</tr>';

		// Mode of payment
		print '<tr><td>';
		$editenable = $usercancreate;
		print $form->editfieldkey("PaymentMode", 'mode', '', $object, $editenable);
		print '</td><td class="valuefield">';
		if ($action == 'editmode') {
			$form->form_modes_reglement($_SERVER['PHP_SELF'].'?id='.$object->id, $object->mode_reglement_id, 'mode_reglement_id', 'CRDT', 1, 1);
		} else {
			$form->form_modes_reglement($_SERVER['PHP_SELF'].'?id='.$object->id, $object->mode_reglement_id, 'none');
		}
		print '</td></tr>';

		// Multicurrency
		if (!empty($conf->multicurrency->enabled)) {
			// Multicurrency code
			print '<tr>';
			print '<td>';
			$editenable = $usercancreate && $object->statut == Commande::STATUS_DRAFT;
			print $form->editfieldkey("Currency", 'multicurrencycode', '', $object, $editenable);
			print '</td><td class="valuefield">';
			if ($action == 'editmulticurrencycode') {
				$form->form_multicurrency_code($_SERVER['PHP_SELF'].'?id='.$object->id, $object->multicurrency_code, 'multicurrency_code');
			} else {
				$form->form_multicurrency_code($_SERVER['PHP_SELF'].'?id='.$object->id, $object->multicurrency_code, 'none');
			}
			print '</td></tr>';

			// Multicurrency rate
			if ($object->multicurrency_code != $conf->currency || $object->multicurrency_tx != 1) {
				print '<tr>';
				print '<td>';
				$editenable = $usercancreate && $object->multicurrency_code && $object->multicurrency_code != $conf->currency && $object->statut == $object::STATUS_DRAFT;
				print $form->editfieldkey("CurrencyRate", 'multicurrencyrate', '', $object, $editenable);
				print '</td><td class="valuefield">';
				if ($action == 'editmulticurrencyrate' || $action == 'actualizemulticurrencyrate') {
					if ($action == 'actualizemulticurrencyrate') {
						list($object->fk_multicurrency, $object->multicurrency_tx) = MultiCurrency::getIdAndTxFromCode($object->db, $object->multicurrency_code);
					}
					$form->form_multicurrency_rate($_SERVER['PHP_SELF'].'?id='.$object->id, $object->multicurrency_tx, 'multicurrency_tx', $object->multicurrency_code);
				} else {
					$form->form_multicurrency_rate($_SERVER['PHP_SELF'].'?id='.$object->id, $object->multicurrency_tx, 'none', $object->multicurrency_code);
					if ($object->statut == $object::STATUS_DRAFT && $object->multicurrency_code && $object->multicurrency_code != $conf->currency) {
						print '<div class="inline-block"> &nbsp; &nbsp; &nbsp; &nbsp; ';
						print '<a href="'.$_SERVER["PHP_SELF"].'?id='.$object->id.'&action=actualizemulticurrencyrate">'.$langs->trans("ActualizeCurrency").'</a>';
						print '</div>';
					}
				}
				print '</td></tr>';
			}
		}

		// Delivery delay
		print '<tr class="fielddeliverydelay"><td>';
		$editenable = $usercancreate;
		print $form->editfieldkey("AvailabilityPeriod", 'availability', '', $object, $editenable);
		print '</td><td class="valuefield">';
		if ($action == 'editavailability') {
			$form->form_availability($_SERVER['PHP_SELF'].'?id='.$object->id, $object->availability_id, 'availability_id', 1);
		} else {
			$form->form_availability($_SERVER['PHP_SELF'].'?id='.$object->id, $object->availability_id, 'none', 1);
		}
		print '</td></tr>';

		// Source reason (why we have an ordrer)
		print '<tr><td>';
		$editenable = $usercancreate;
		print $form->editfieldkey("Channel", 'demandreason', '', $object, $editenable);
		print '</td><td class="valuefield">';
		if ($action == 'editdemandreason') {
			$form->formInputReason($_SERVER['PHP_SELF'].'?id='.$object->id, $object->demand_reason_id, 'demand_reason_id', 1);
		} else {
			$form->formInputReason($_SERVER['PHP_SELF'].'?id='.$object->id, $object->demand_reason_id, 'none');
		}
		print '</td></tr>';

		// TODO Order mode (how we receive order). Not yet implemented
		/*
		print '<tr><td>';
		$editenable = $usercancreate;
		print $form->editfieldkey("SourceMode", 'inputmode', '', $object, $editenable);
		print '</td><td>';
		if ($action == 'editinputmode') {
			$form->formInputMode($_SERVER['PHP_SELF'] . '?id=' . $object->id, $object->source, 'input_mode_id', 1);
		} else {
			$form->formInputMode($_SERVER['PHP_SELF'] . '?id=' . $object->id, $object->source, 'none');
		}
		print '</td></tr>';
		*/

		$tmparray = $object->getTotalWeightVolume();
		$totalWeight = $tmparray['weight'];
		$totalVolume = $tmparray['volume'];
		if ($totalWeight) {
			print '<tr><td>'.$langs->trans("CalculatedWeight").'</td>';
			print '<td class="valuefield">';
			print showDimensionInBestUnit($totalWeight, 0, "weight", $langs, isset($conf->global->MAIN_WEIGHT_DEFAULT_ROUND) ? $conf->global->MAIN_WEIGHT_DEFAULT_ROUND : -1, isset($conf->global->MAIN_WEIGHT_DEFAULT_UNIT) ? $conf->global->MAIN_WEIGHT_DEFAULT_UNIT : 'no');
			print '</td></tr>';
		}
		if ($totalVolume) {
			print '<tr><td>'.$langs->trans("CalculatedVolume").'</td>';
			print '<td class="valuefield">';
			print showDimensionInBestUnit($totalVolume, 0, "volume", $langs, isset($conf->global->MAIN_VOLUME_DEFAULT_ROUND) ? $conf->global->MAIN_VOLUME_DEFAULT_ROUND : -1, isset($conf->global->MAIN_VOLUME_DEFAULT_UNIT) ? $conf->global->MAIN_VOLUME_DEFAULT_UNIT : 'no');
			print '</td></tr>';
		}

		// TODO How record was recorded OrderMode (llx_c_input_method)

		// Incoterms
		if (!empty($conf->incoterm->enabled)) {
			print '<tr><td>';
			$editenable = $usercancreate;
			print $form->editfieldkey("IncotermLabel", 'incoterm', '', $object, $editenable);
			print '</td>';
			print '<td class="valuefield">';
			if ($action != 'editincoterm') {
				print $form->textwithpicto($object->display_incoterms(), $object->label_incoterms, 1);
			} else {
				print $form->select_incoterms((!empty($object->fk_incoterms) ? $object->fk_incoterms : ''), (!empty($object->location_incoterms) ? $object->location_incoterms : ''), $_SERVER['PHP_SELF'].'?id='.$object->id);
			}
			print '</td></tr>';
		}

		// Bank Account
		if (!empty($conf->global->BANK_ASK_PAYMENT_BANK_DURING_ORDER) && !empty($conf->banque->enabled)) {
			print '<tr><td>';
			$editenable = $usercancreate;
			print $form->editfieldkey("BankAccount", 'bankaccount', '', $object, $editenable);
			print '</td><td class="valuefield">';
			if ($action == 'editbankaccount') {
				$form->formSelectAccount($_SERVER['PHP_SELF'].'?id='.$object->id, $object->fk_account, 'fk_account', 1);
			} else {
				$form->formSelectAccount($_SERVER['PHP_SELF'].'?id='.$object->id, $object->fk_account, 'none');
			}
			print '</td>';
			print '</tr>';
		}

		// Other attributes
		include DOL_DOCUMENT_ROOT.'/core/tpl/extrafields_view.tpl.php';

		print '</table>';

		print '</div>';
		print '<div class="fichehalfright">';
		print '<div class="ficheaddleft">';
		print '<div class="underbanner clearboth"></div>';

		print '<table class="border tableforfield centpercent">';

		if (!empty($conf->multicurrency->enabled) && ($object->multicurrency_code != $conf->currency)) {
			// Multicurrency Amount HT
			print '<tr><td class="titlefieldmiddle">'.$form->editfieldkey('MulticurrencyAmountHT', 'multicurrency_total_ht', '', $object, 0).'</td>';
			print '<td class="valuefield nowrap">'.price($object->multicurrency_total_ht, '', $langs, 0, -1, -1, (!empty($object->multicurrency_code) ? $object->multicurrency_code : $conf->currency)).'</td>';
			print '</tr>';

			// Multicurrency Amount VAT
			print '<tr><td>'.$form->editfieldkey('MulticurrencyAmountVAT', 'multicurrency_total_tva', '', $object, 0).'</td>';
			print '<td class="valuefield nowrap">'.price($object->multicurrency_total_tva, '', $langs, 0, -1, -1, (!empty($object->multicurrency_code) ? $object->multicurrency_code : $conf->currency)).'</td>';
			print '</tr>';

			// Multicurrency Amount TTC
			print '<tr><td>'.$form->editfieldkey('MulticurrencyAmountTTC', 'multicurrency_total_ttc', '', $object, 0).'</td>';
			print '<td class="valuefield nowrap">'.price($object->multicurrency_total_ttc, '', $langs, 0, -1, -1, (!empty($object->multicurrency_code) ? $object->multicurrency_code : $conf->currency)).'</td>';
			print '</tr>';
		}

		// Total HT
		$alert = '';
		if (!empty($conf->global->ORDER_MANAGE_MIN_AMOUNT) && $object->total_ht < $object->thirdparty->order_min_amount) {
			$alert = ' '.img_warning($langs->trans('OrderMinAmount').': '.price($object->thirdparty->order_min_amount));
		}
		print '<tr><td class="titlefieldmiddle">'.$langs->trans('AmountHT').'</td>';
		print '<td class="valuefield">'.price($object->total_ht, 1, '', 1, -1, -1, $conf->currency).$alert.'</td>';

		// Total VAT
		print '<tr><td>'.$langs->trans('AmountVAT').'</td><td class="valuefield">'.price($object->total_tva, 1, '', 1, -1, -1, $conf->currency).'</td></tr>';

		// Amount Local Taxes
		if ($mysoc->localtax1_assuj == "1" || $object->total_localtax1 != 0) { 		// Localtax1
			print '<tr><td>'.$langs->transcountry("AmountLT1", $mysoc->country_code).'</td>';
			print '<td class="valuefield">'.price($object->total_localtax1, 1, '', 1, -1, -1, $conf->currency).'</td></tr>';
		}
		if ($mysoc->localtax2_assuj == "1" || $object->total_localtax2 != 0) { 		// Localtax2 IRPF
			print '<tr><td>'.$langs->transcountry("AmountLT2", $mysoc->country_code).'</td>';
			print '<td class="valuefield">'.price($object->total_localtax2, 1, '', 1, -1, -1, $conf->currency).'</td></tr>';
		}

		// Total TTC
		print '<tr><td>'.$langs->trans('AmountTTC').'</td><td class="valuefield">'.price($object->total_ttc, 1, '', 1, -1, -1, $conf->currency).'</td></tr>';

		// Statut
		//print '<tr><td>' . $langs->trans('Status') . '</td><td>' . $object->getLibStatut(4) . '</td></tr>';

		print '</table>';

		// Margin Infos
		if (!empty($conf->margin->enabled)) {
			$formmargin->displayMarginInfos($object);
		}


		print '</div>';
		print '</div>';
		print '</div>'; // Close fichecenter

		print '<div class="clearboth"></div><br>';

		if (!empty($conf->global->MAIN_DISABLE_CONTACTS_TAB)) {
			$blocname = 'contacts';
			$title = $langs->trans('ContactsAddresses');
			include DOL_DOCUMENT_ROOT.'/core/tpl/bloc_showhide.tpl.php';
		}

		if (!empty($conf->global->MAIN_DISABLE_NOTES_TAB)) {
			$blocname = 'notes';
			$title = $langs->trans('Notes');
			include DOL_DOCUMENT_ROOT.'/core/tpl/bloc_showhide.tpl.php';
		}

		/*
		 * Lines
		 */
		$result = $object->getLinesArray();

		print '<form name="addproduct" id="addproduct" action="'.$_SERVER["PHP_SELF"].'?id='.$object->id.(($action != 'editline') ? '' : '#line_'.GETPOST('lineid', 'int')).'" method="POST">
		<input type="hidden" name="token" value="' . newToken().'">
		<input type="hidden" name="action" value="' . (($action != 'editline') ? 'addline' : 'updateline').'">
		<input type="hidden" name="mode" value="">
		<input type="hidden" name="page_y" value="">
		<input type="hidden" name="id" value="' . $object->id.'">';

		if (!empty($conf->use_javascript_ajax) && $object->statut == Commande::STATUS_DRAFT) {
			include DOL_DOCUMENT_ROOT.'/core/tpl/ajaxrow.tpl.php';
		}

		print '<div class="div-table-responsive-no-min">';
		print '<table id="tablelines" class="noborder noshadow" width="100%">';

		// Show object lines
		if (!empty($object->lines)) {
			$ret = $object->printObjectLines($action, $mysoc, $soc, $lineid, 1);
		}

		$numlines = count($object->lines);

		/*
		 * Form to add new line
		 */
		if ($object->statut == Commande::STATUS_DRAFT && $usercancreate && $action != 'selectlines') {
			if ($action != 'editline') {
				// Add free products/services

				$parameters = array();
				// Note that $action and $object may be modified by hook
				$reshook = $hookmanager->executeHooks('formAddObjectLine', $parameters, $object, $action);
				if ($reshook < 0) setEventMessages($hookmanager->error, $hookmanager->errors, 'errors');
				if (empty($reshook))
					$object->formAddObjectLine(1, $mysoc, $soc);
			}
		}
		print '</table>';
		print '</div>';

		print "</form>\n";

		print dol_get_fiche_end();

		/*
		 * Buttons for actions
		 */
		if ($action != 'presend' && $action != 'editline') {
			print '<div class="tabsAction">';

			$parameters = array();
			// Note that $action and $object may be modified by hook
			$reshook = $hookmanager->executeHooks('addMoreActionsButtons', $parameters, $object, $action);
			if (empty($reshook)) {
				// Reopen a closed order
				if (($object->statut == Commande::STATUS_CLOSED || $object->statut == Commande::STATUS_CANCELED) && $usercancreate) {
					print '<a class="butAction" href="'.$_SERVER['PHP_SELF'].'?id='.$object->id.'&amp;action=reopen">'.$langs->trans('ReOpen').'</a>';
				}

				// Send
				if (empty($user->socid)) {
					if ($object->statut > Commande::STATUS_DRAFT || !empty($conf->global->COMMANDE_SENDBYEMAIL_FOR_ALL_STATUS)) {
						if ($usercansend) {
							print '<a class="butAction" href="'.$_SERVER["PHP_SELF"].'?id='.$object->id.'&action=presend&mode=init#formmailbeforetitle">'.$langs->trans('SendMail').'</a>';
						} else {
							print '<a class="butActionRefused classfortooltip" href="#">'.$langs->trans('SendMail').'</a>';
						}
					}
				}

				// Valid
				if ($object->statut == Commande::STATUS_DRAFT && ($object->total_ttc >= 0 || !empty($conf->global->ORDER_ENABLE_NEGATIVE)) && $numlines > 0 && $usercanvalidate) {
					print '<a class="butAction" href="'.$_SERVER["PHP_SELF"].'?id='.$object->id.'&amp;action=validate">'.$langs->trans('Validate').'</a>';
				}
				// Edit
				if ($object->statut == Commande::STATUS_VALIDATED && $usercancreate) {
					print '<a class="butAction" href="card.php?id='.$object->id.'&amp;action=modif">'.$langs->trans('Modify').'</a>';
				}
				// Create event
				/*if ($conf->agenda->enabled && ! empty($conf->global->MAIN_ADD_EVENT_ON_ELEMENT_CARD))
				{
					// Add hidden condition because this is not a
					// "workflow" action so should appears somewhere else on
					// page.
					print '<a class="butAction" href="' . DOL_URL_ROOT . '/comm/action/card.php?action=create&amp;origin=' . $object->element . '&amp;originid=' . $object->id . '&amp;socid=' . $object->socid . '">' . $langs->trans("AddAction") . '</a>';
				}*/

				// Create a purchase order
				if (!empty($conf->global->WORKFLOW_CAN_CREATE_PURCHASE_ORDER_FROM_SALE_ORDER)) {
					if (((!empty($conf->fournisseur->enabled) && empty($conf->global->MAIN_USE_NEW_SUPPLIERMOD)) || !empty($conf->supplier_order->enabled)) && $object->statut > Commande::STATUS_DRAFT && $object->statut < Commande::STATUS_CLOSED && $object->getNbOfServicesLines() > 0) {
						if ($usercancreatepurchaseorder) {
							print '<a class="butAction" href="'.DOL_URL_ROOT.'/fourn/commande/card.php?action=create&amp;origin='.$object->element.'&amp;originid='.$object->id.'&amp;socid='.$object->socid.'">'.$langs->trans("AddPurchaseOrder").'</a>';
						}
					}
				}

				// Create intervention
				if ($conf->ficheinter->enabled) {
					$langs->load("interventions");

					if ($object->statut > Commande::STATUS_DRAFT && $object->statut < Commande::STATUS_CLOSED && $object->getNbOfServicesLines() > 0) {
						if ($user->rights->ficheinter->creer) {
							print '<a class="butAction" href="'.DOL_URL_ROOT.'/fichinter/card.php?action=create&amp;origin='.$object->element.'&amp;originid='.$object->id.'&amp;socid='.$object->socid.'">'.$langs->trans('AddIntervention').'</a>';
						} else {
							print '<a class="butActionRefused classfortooltip" href="#" title="'.dol_escape_htmltag($langs->trans("NotAllowed")).'">'.$langs->trans('AddIntervention').'</a>';
						}
					}
				}

				// Create contract
				if ($conf->contrat->enabled && ($object->statut == Commande::STATUS_VALIDATED || $object->statut == Commande::STATUS_SHIPMENTONPROCESS || $object->statut == Commande::STATUS_CLOSED)) {
					$langs->load("contracts");

					if ($user->rights->contrat->creer) {
						print '<a class="butAction" href="'.DOL_URL_ROOT.'/contrat/card.php?action=create&amp;origin='.$object->element.'&amp;originid='.$object->id.'&amp;socid='.$object->socid.'">'.$langs->trans('AddContract').'</a>';
					}
				}

				// Ship
				$numshipping = 0;
				if (!empty($conf->expedition->enabled)) {
					$numshipping = $object->nb_expedition();

					if ($object->statut > Commande::STATUS_DRAFT && $object->statut < Commande::STATUS_CLOSED && ($object->getNbOfProductsLines() > 0 || !empty($conf->global->STOCK_SUPPORTS_SERVICES))) {
						if (($conf->expedition_bon->enabled && $user->rights->expedition->creer) || ($conf->delivery_note->enabled && $user->rights->expedition->delivery->creer)) {
							if ($user->rights->expedition->creer) {
								print '<a class="butAction" href="'.DOL_URL_ROOT.'/expedition/shipment.php?id='.$object->id.'">'.$langs->trans('CreateShipment').'</a>';
							} else {
								print '<a class="butActionRefused classfortooltip" href="#" title="'.dol_escape_htmltag($langs->trans("NotAllowed")).'">'.$langs->trans('CreateShipment').'</a>';
							}
						} else {
							$langs->load("errors");
							print '<a class="butActionRefused classfortooltip" href="#" title="'.dol_escape_htmltag($langs->trans("ErrorModuleSetupNotComplete", $langs->transnoentitiesnoconv("Shipment"))).'">'.$langs->trans('CreateShipment').'</a>';
						}
					}
				}

				// Set to shipped
				if (($object->statut == Commande::STATUS_VALIDATED || $object->statut == Commande::STATUS_SHIPMENTONPROCESS) && $usercanclose) {
					print '<a class="butAction" href="'.$_SERVER["PHP_SELF"].'?id='.$object->id.'&amp;action=shipped">'.$langs->trans('ClassifyShipped').'</a>';
				}
				// Create bill and Classify billed
				// Note: Even if module invoice is not enabled, we should be able to use button "Classified billed"
				if ($object->statut > Commande::STATUS_DRAFT && !$object->billed && $object->total_ttc >= 0) {
					if (!empty($conf->facture->enabled) && $user->rights->facture->creer && empty($conf->global->WORKFLOW_DISABLE_CREATE_INVOICE_FROM_ORDER)) {
						print '<a class="butAction" href="'.DOL_URL_ROOT.'/compta/facture/card.php?action=create&amp;origin='.$object->element.'&amp;originid='.$object->id.'&amp;socid='.$object->socid.'">'.$langs->trans("CreateBill").'</a>';
					}
					if ($usercancreate && $object->statut >= Commande::STATUS_VALIDATED && empty($conf->global->WORKFLOW_DISABLE_CLASSIFY_BILLED_FROM_ORDER) && empty($conf->global->WORKFLOW_BILL_ON_SHIPMENT)) {
						print '<a class="butAction" href="'.$_SERVER["PHP_SELF"].'?id='.$object->id.'&amp;action=classifybilled">'.$langs->trans("ClassifyBilled").'</a>';
					}
				}
				if ($object->statut > Commande::STATUS_DRAFT && $object->billed) {
					if ($usercancreate && $object->statut >= Commande::STATUS_VALIDATED && empty($conf->global->WORKFLOW_DISABLE_CLASSIFY_BILLED_FROM_ORDER) && empty($conf->global->WORKFLOW_BILL_ON_SHIPMENT)) {
						print '<a class="butAction" href="'.$_SERVER["PHP_SELF"].'?id='.$object->id.'&amp;action=classifyunbilled">'.$langs->trans("ClassifyUnBilled").'</a>';
					}
				}
				// Clone
				if ($usercancreate) {
					print '<a class="butAction" href="'.$_SERVER['PHP_SELF'].'?id='.$object->id.'&amp;socid='.$object->socid.'&amp;action=clone&amp;object=order">'.$langs->trans("ToClone").'</a>';
				}

				// Cancel order
				if ($object->statut == Commande::STATUS_VALIDATED && (!empty($usercanclose) || !empty($usercancancel))) {
					print '<a class="butActionDelete" href="'.$_SERVER["PHP_SELF"].'?id='.$object->id.'&amp;action=cancel">'.$langs->trans("Cancel").'</a>';
				}

				// Delete order
				if ($usercandelete) {
					if ($numshipping == 0) {
						print '<a class="butActionDelete" href="'.$_SERVER["PHP_SELF"].'?id='.$object->id.'&amp;action=delete&amp;token='.newToken().'">'.$langs->trans('Delete').'</a>';
					} else {
						print '<a class="butActionRefused classfortooltip" href="#" title="'.$langs->trans("ShippingExist").'">'.$langs->trans("Delete").'</a>';
					}
				}
			}
			print '</div>';
		}

		// Select mail models is same action as presend
		if (GETPOST('modelselected')) {
			$action = 'presend';
		}

		if ($action != 'presend') {
			print '<div class="fichecenter"><div class="fichehalfleft">';
			print '<a name="builddoc"></a>'; // ancre
			// Documents
			$objref = dol_sanitizeFileName($object->ref);
			$relativepath = $objref.'/'.$objref.'.pdf';
			$filedir = $conf->commande->multidir_output[$object->entity].'/'.$objref;
			$urlsource = $_SERVER["PHP_SELF"]."?id=".$object->id;
			$genallowed = $usercanread;
			$delallowed = $usercancreate;
			print $formfile->showdocuments('commande', $objref, $filedir, $urlsource, $genallowed, $delallowed, $object->model_pdf, 1, 0, 0, 28, 0, '', '', '', $soc->default_lang, '', $object);


			// Show links to link elements
			$linktoelem = $form->showLinkToObjectBlock($object, null, array('order'));

			$compatibleImportElementsList = false;
			if ($usercancreate
				&& $object->statut == Commande::STATUS_DRAFT) {
				$compatibleImportElementsList = array('commande', 'propal'); // import from linked elements
			}
			$somethingshown = $form->showLinkedObjectBlock($object, $linktoelem, $compatibleImportElementsList);

			// Show online payment link
			$useonlinepayment = (!empty($conf->paypal->enabled) || !empty($conf->stripe->enabled) || !empty($conf->paybox->enabled));
			if (!empty($conf->global->ORDER_HIDE_ONLINE_PAYMENT_ON_ORDER)) {
				$useonlinepayment = 0;
			}
			if ($object->statut != Commande::STATUS_DRAFT && $useonlinepayment) {
				print '<br><!-- Link to pay -->';
				require_once DOL_DOCUMENT_ROOT.'/core/lib/payments.lib.php';
				print showOnlinePaymentUrl('order', $object->ref).'<br>';
			}

			print '</div><div class="fichehalfright"><div class="ficheaddleft">';

			// List of actions on element
			include_once DOL_DOCUMENT_ROOT.'/core/class/html.formactions.class.php';
			$formactions = new FormActions($db);
			$somethingshown = $formactions->showactions($object, 'order', $socid, 1);

			print '</div></div></div>';
		}

		// Presend form
		$modelmail = 'order_send';
		$defaulttopic = 'SendOrderRef';
		$diroutput = $conf->commande->multidir_output[$object->entity];
		$trackid = 'ord'.$object->id;

		include DOL_DOCUMENT_ROOT.'/core/tpl/card_presend.tpl.php';
	}
}

// End of page
llxFooter();
$db->close();<|MERGE_RESOLUTION|>--- conflicted
+++ resolved
@@ -1469,7 +1469,6 @@
 	$cond_reglement_id = GETPOST('cond_reglement_id', 'int');
 	$deposit_percent = GETPOST('cond_reglement_id_deposit_percent', 'int');
 	$mode_reglement_id = GETPOST('mode_reglement_id', 'int');
-
 	if (!empty($origin) && !empty($originid)) {
 		// Parse element/subelement (ex: project_task)
 		$element = $subelement = $origin;
@@ -1971,7 +1970,6 @@
 				);
 			}
 
-<<<<<<< HEAD
 
 			$deposit_percent_from_payment_terms = getDictvalue(MAIN_DB_PREFIX . 'c_payment_term', 'deposit_percent', $object->cond_reglement_id);
 
@@ -2078,12 +2076,9 @@
 				}
 			}
 
-			$formconfirm = $form->formconfirm($_SERVER["PHP_SELF"].'?id='.$object->id, $langs->trans('ValidateOrder'), $text, 'confirm_validate', $formquestion, 0, 1, 220);
-=======
 			if (!$error) {
 				$formconfirm = $form->formconfirm($_SERVER["PHP_SELF"].'?id='.$object->id, $langs->trans('ValidateOrder'), $text, 'confirm_validate', $formquestion, 0, 1, 220);
 			}
->>>>>>> 655a81d3
 		}
 
 		// Confirm back to draft status
