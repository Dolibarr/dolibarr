<?php
/* Copyright (C) 2003-2006	Rodolphe Quiedeville	<rodolphe@quiedeville.org>
 * Copyright (C) 2004-2013	Laurent Destailleur		<eldy@users.sourceforge.net>
 * Copyright (C) 2005		Marc Barilley / Ocebo	<marc@ocebo.com>
 * Copyright (C) 2005-2013	Regis Houssin			<regis.houssin@capnetworks.com>
 * Copyright (C) 2006		Andre Cianfarani		<acianfa@free.fr>
 * Copyright (C) 2010-2013	Juanjo Menent			<jmenent@2byte.es>
 * Copyright (C) 2011		Philippe Grand			<philippe.grand@atoo-net.com>
 * Copyright (C) 2012-2013	Christophe Battarel		<christophe.battarel@altairis.fr>
 * Copyright (C) 2012		Marcos García			<marcosgdf@gmail.com>
 * Copyright (C) 2013		Florian Henry			<florian.henry@open-concept.pro>
 * Copyright (C) 2014	   Ferran Marcet			<fmarcet@2byte.es>
 *
 * This program is free software; you can redistribute it and/or modify
 * it under the terms of the GNU General Public License as published by
 * the Free Software Foundation; either version 3 of the License, or
 * (at your option) any later version.
 *
 * This program is distributed in the hope that it will be useful,
 * but WITHOUT ANY WARRANTY; without even the implied warranty of
 * MERCHANTABILITY or FITNESS FOR A PARTICULAR PURPOSE.  See the
 *  GNU General Public License for more details.
 *
 * You should have received a copy of the GNU General Public License
 * along with this program. If not, see <http://www.gnu.org/licenses/>.
 */

/**
 * \file htdocs/commande/card.php
 * \ingroup commande
 * \brief Page to show customer order
 */
require '../main.inc.php';
require_once DOL_DOCUMENT_ROOT . '/core/class/html.formfile.class.php';
require_once DOL_DOCUMENT_ROOT . '/core/class/html.formorder.class.php';
require_once DOL_DOCUMENT_ROOT . '/core/modules/commande/modules_commande.php';
require_once DOL_DOCUMENT_ROOT . '/commande/class/commande.class.php';
require_once DOL_DOCUMENT_ROOT . '/comm/action/class/actioncomm.class.php';
require_once DOL_DOCUMENT_ROOT . '/core/lib/order.lib.php';
require_once DOL_DOCUMENT_ROOT . '/core/lib/functions2.lib.php';
require_once DOL_DOCUMENT_ROOT . '/core/class/extrafields.class.php';
if (! empty($conf->propal->enabled))
	require DOL_DOCUMENT_ROOT . '/comm/propal/class/propal.class.php';
if (! empty($conf->projet->enabled)) {
	require DOL_DOCUMENT_ROOT . '/projet/class/project.class.php';
	require_once DOL_DOCUMENT_ROOT . '/core/class/html.formprojet.class.php';
}
require_once DOL_DOCUMENT_ROOT . '/core/class/doleditor.class.php';

$langs->load('orders');
$langs->load('sendings');
$langs->load('companies');
$langs->load('bills');
$langs->load('propal');
$langs->load('deliveries');
$langs->load('sendings');
$langs->load('products');
if (! empty($conf->margin->enabled))
	$langs->load('margins');

$id = (GETPOST('id', 'int') ? GETPOST('id', 'int') : GETPOST('orderid', 'int'));
$ref = GETPOST('ref', 'alpha');
$socid = GETPOST('socid', 'int');
$action = GETPOST('action', 'alpha');
$confirm = GETPOST('confirm', 'alpha');
$lineid = GETPOST('lineid', 'int');
$origin = GETPOST('origin', 'alpha');
$originid = (GETPOST('originid', 'int') ? GETPOST('originid', 'int') : GETPOST('origin_id', 'int')); // For backward compatibility

// PDF
$hidedetails = (GETPOST('hidedetails', 'int') ? GETPOST('hidedetails', 'int') : (! empty($conf->global->MAIN_GENERATE_DOCUMENTS_HIDE_DETAILS) ? 1 : 0));
$hidedesc = (GETPOST('hidedesc', 'int') ? GETPOST('hidedesc', 'int') : (! empty($conf->global->MAIN_GENERATE_DOCUMENTS_HIDE_DESC) ? 1 : 0));
$hideref = (GETPOST('hideref', 'int') ? GETPOST('hideref', 'int') : (! empty($conf->global->MAIN_GENERATE_DOCUMENTS_HIDE_REF) ? 1 : 0));

// Security check
if (! empty($user->societe_id))
	$socid = $user->societe_id;
$result = restrictedArea($user, 'commande', $id);

$object = new Commande($db);
$extrafields = new ExtraFields($db);

// fetch optionals attributes and labels
$extralabels = $extrafields->fetch_name_optionals_label($object->table_element);

// Load object
if ($id > 0 || ! empty($ref)) {
	$ret = $object->fetch($id, $ref);
	$ret = $object->fetch_thirdparty();
}

// Initialize technical object to manage hooks of thirdparties. Note that conf->hooks_modules contains array array
$hookmanager->initHooks(array('ordercard','globalcard'));

$permissionnote = $user->rights->commande->creer; // Used by the include of actions_setnotes.inc.php

/*
 * Actions
 */

$parameters = array('socid' => $socid);
$reshook = $hookmanager->executeHooks('doActions', $parameters, $object, $action); // Note that $action and $object may have been modified by some hooks
if ($reshook < 0) setEventMessages($hookmanager->error, $hookmanager->errors, 'errors');

include DOL_DOCUMENT_ROOT . '/core/actions_setnotes.inc.php'; // Must be include, not includ_once

// Action clone object
if ($action == 'confirm_clone' && $confirm == 'yes' && $user->rights->commande->creer)
{
	if (1==0 && ! GETPOST('clone_content') && ! GETPOST('clone_receivers'))
	{
		setEventMessage($langs->trans("NoCloneOptionsSpecified"), 'errors');
	}
	else
	{
		if ($object->id > 0)
		{
			// Because createFromClone modifies the object, we must clone it so that we can restore it later
			$orig = dol_clone($object);

			$result=$object->createFromClone($socid);
			if ($result > 0)
			{
				header("Location: ".$_SERVER['PHP_SELF'].'?id='.$result);
				exit;
			}
			else
			{
				setEventMessage($object->error, 'errors');
				$object = $orig;
				$action='';
			}
		}
	}
}

// Reopen a closed order
else if ($action == 'reopen' && $user->rights->commande->creer) {
	if ($object->statut == 3) {
		$result = $object->set_reopen($user);
		if ($result > 0)
		{
			header('Location: '.$_SERVER["PHP_SELF"].'?id='.$object->id);
			exit;
		}
		else
		{
			setEventMessage($object->error, 'errors');
		}
	}
}

// Suppression de la commande
else if ($action == 'confirm_delete' && $confirm == 'yes' && $user->rights->commande->supprimer) {
	$result = $object->delete($user);
	if ($result > 0) {
		header('Location: index.php');
		exit;
	}
	else {
		setEventMessage($object->error, 'errors');
	}
}

// Remove a product line
else if ($action == 'confirm_deleteline' && $confirm == 'yes' && $user->rights->commande->creer) {
	$result = $object->deleteline($lineid);
	if ($result > 0) {
		// Define output language
		$outputlangs = $langs;
		$newlang = '';
		if ($conf->global->MAIN_MULTILANGS && empty($newlang) && GETPOST('lang_id'))
			$newlang = GETPOST('lang_id');
		if ($conf->global->MAIN_MULTILANGS && empty($newlang))
			$newlang = $object->thirdparty->default_lang;
		if (! empty($newlang)) {
			$outputlangs = new Translate("", $conf);
			$outputlangs->setDefaultLang($newlang);
		}
		if (empty($conf->global->MAIN_DISABLE_PDF_AUTOUPDATE)) {
			$ret = $object->fetch($object->id); // Reload to get new records
			$object->generateDocument($object->modelpdf, $outputlangs, $hidedetails, $hidedesc, $hideref);
		}

		header('Location: '.$_SERVER["PHP_SELF"].'?id='.$object->id);
		exit;
	}
	else
	{
		setEventMessage($object->error, 'errors');
	}
}

// Categorisation dans projet
else if ($action == 'classin' && $user->rights->commande->creer) {
	$object->setProject(GETPOST('projectid'));
}

// Add order
else if ($action == 'add' && $user->rights->commande->creer) {
	$datecommande = dol_mktime(12, 0, 0, GETPOST('remonth'), GETPOST('reday'), GETPOST('reyear'));
	$datelivraison = dol_mktime(12, 0, 0, GETPOST('liv_month'), GETPOST('liv_day'), GETPOST('liv_year'));

	if ($datecommande == '') {
		setEventMessage($langs->trans('ErrorFieldRequired', $langs->transnoentities('Date')), 'errors');
		$action = 'create';
		$error ++;
	}

	if ($socid < 1) {
		setEventMessage($langs->trans("ErrorFieldRequired", $langs->transnoentitiesnoconv("Customer")), 'errors');
		$action = 'create';
		$error ++;
	}

	if (! $error) {
		$object->socid = $socid;
		$object->fetch_thirdparty();

		$db->begin();

		$object->date_commande = $datecommande;
		$object->note_private = GETPOST('note_private');
		$object->note_public = GETPOST('note_public');
		$object->source = GETPOST('source_id');
		$object->fk_project = GETPOST('projectid');
		$object->ref_client = GETPOST('ref_client');
		$object->modelpdf = GETPOST('model');
		$object->cond_reglement_id = GETPOST('cond_reglement_id');
		$object->mode_reglement_id = GETPOST('mode_reglement_id');
        $object->fk_account = GETPOST('fk_account', 'int');
		$object->availability_id = GETPOST('availability_id');
		$object->demand_reason_id = GETPOST('demand_reason_id');
		$object->date_livraison = $datelivraison;
        $object->shipping_method_id = GETPOST('shipping_method_id', 'int');
		$object->fk_delivery_address = GETPOST('fk_address');
		$object->contactid = GETPOST('contactid');

		// If creation from another object of another module (Example: origin=propal, originid=1)
		if (! empty($origin) && ! empty($originid)) {
			// Parse element/subelement (ex: project_task)
			$element = $subelement = $origin;
			if (preg_match('/^([^_]+)_([^_]+)/i', $origin, $regs)) {
				$element = $regs [1];
				$subelement = $regs [2];
			}

			// For compatibility
			if ($element == 'order') {
				$element = $subelement = 'commande';
			}
			if ($element == 'propal') {
				$element = 'comm/propal';
				$subelement = 'propal';
			}
			if ($element == 'contract') {
				$element = $subelement = 'contrat';
			}

			$object->origin = $origin;
			$object->origin_id = $originid;

			// Possibility to add external linked objects with hooks
			$object->linked_objects [$object->origin] = $object->origin_id;
			$other_linked_objects = GETPOST('other_linked_objects', 'array');
			if (! empty($other_linked_objects)) {
				$object->linked_objects = array_merge($object->linked_objects, $other_linked_objects);
			}

			// Fill array 'array_options' with data from add form
			$ret = $extrafields->setOptionalsFromPost($extralabels, $object);
			if ($ret < 0)
				$error ++;

			if (! $error)
			{
				$object_id = $object->create($user);

				if ($object_id > 0)
				{
					dol_include_once('/' . $element . '/class/' . $subelement . '.class.php');

					$classname = ucfirst($subelement);
					$srcobject = new $classname($db);

					dol_syslog("Try to find source object origin=" . $object->origin . " originid=" . $object->origin_id . " to add lines");
					$result = $srcobject->fetch($object->origin_id);
					if ($result > 0)
					{
						$lines = $srcobject->lines;
						if (empty($lines) && method_exists($srcobject, 'fetch_lines'))
						{
							$srcobject->fetch_lines();
							$lines = $srcobject->lines;
						}

						$fk_parent_line = 0;
						$num = count($lines);

						for($i = 0; $i < $num; $i ++)
						{
							$label = (! empty($lines [$i]->label) ? $lines [$i]->label : '');
							$desc = (! empty($lines [$i]->desc) ? $lines [$i]->desc : $lines [$i]->libelle);
							$product_type = (! empty($lines [$i]->product_type) ? $lines [$i]->product_type : 0);

							// Dates
							// TODO mutualiser
							$date_start = $lines [$i]->date_debut_prevue;
							if ($lines [$i]->date_debut_reel)
								$date_start = $lines [$i]->date_debut_reel;
							if ($lines [$i]->date_start)
								$date_start = $lines [$i]->date_start;
							$date_end = $lines [$i]->date_fin_prevue;
							if ($lines [$i]->date_fin_reel)
								$date_end = $lines [$i]->date_fin_reel;
							if ($lines [$i]->date_end)
								$date_end = $lines [$i]->date_end;

								// Reset fk_parent_line for no child products and special product
							if (($lines [$i]->product_type != 9 && empty($lines [$i]->fk_parent_line)) || $lines [$i]->product_type == 9) {
								$fk_parent_line = 0;
							}

							// Extrafields
							if (empty($conf->global->MAIN_EXTRAFIELDS_DISABLED) && method_exists($lines [$i], 'fetch_optionals')) 							// For avoid conflicts if
							                                                                                                      // trigger used
							{
								$lines [$i]->fetch_optionals($lines [$i]->rowid);
								$array_option = $lines [$i]->array_options;
							}

							$result = $object->addline($desc, $lines [$i]->subprice, $lines [$i]->qty, $lines [$i]->tva_tx, $lines [$i]->localtax1_tx, $lines [$i]->localtax2_tx, $lines [$i]->fk_product, $lines [$i]->remise_percent, $lines [$i]->info_bits, $lines [$i]->fk_remise_except, 'HT', 0, $date_start, $date_end, $product_type, $lines [$i]->rang, $lines [$i]->special_code, $fk_parent_line, $lines [$i]->fk_fournprice, $lines [$i]->pa_ht, $label, $array_option);

							if ($result < 0) {
								$error ++;
								break;
							}

							// Defined the new fk_parent_line
							if ($result > 0 && $lines [$i]->product_type == 9) {
								$fk_parent_line = $result;
							}
						}

						// Hooks
						$parameters = array('objFrom' => $srcobject);
						$reshook = $hookmanager->executeHooks('createFrom', $parameters, $object, $action); // Note that $action and $object may have been
						                                                                               // modified by hook
						if ($reshook < 0)
							$error ++;
					} else {
						setEventMessage($srcobject->error, 'errors');
						$error ++;
					}
				} else {
					setEventMessage($object->error, 'errors');
					$error ++;
				}
			} else {
				// Required extrafield left blank, error message already defined by setOptionalsFromPost()
				$action = 'create';
			}
		} else {
			// Fill array 'array_options' with data from add form
			$ret = $extrafields->setOptionalsFromPost($extralabels, $object);
			if ($ret < 0)
				$error ++;

			if (! $error) {
				$object_id = $object->create($user);

				// If some invoice's lines already known
				$NBLINES = 8;
				for($i = 1; $i <= $NBLINES; $i ++) {
					if ($_POST['idprod' . $i]) {
						$xid = 'idprod' . $i;
						$xqty = 'qty' . $i;
						$xremise = 'remise_percent' . $i;
						$object->add_product($_POST[$xid], $_POST[$xqty], $_POST[$xremise]);
					}
				}
			}
		}

		// Insert default contacts if defined
		if ($object_id > 0) {
			if (GETPOST('contactid')) {
				$result = $object->add_contact(GETPOST('contactid'), 'CUSTOMER', 'external');
				if ($result < 0) {
					setEventMessage($langs->trans("ErrorFailedToAddContact"), 'errors');
					$error ++;
				}
			}

			$id = $object_id;
			$action = '';
		}

		// End of object creation, we show it
		if ($object_id > 0 && ! $error) {
			$db->commit();
			header('Location: ' . $_SERVER["PHP_SELF"] . '?id=' . $object_id);
			exit();
		} else {
			$db->rollback();
			$action = 'create';
			setEventMessage($object->error, 'errors');
		}
	}
}

else if ($action == 'classifybilled' && $user->rights->commande->creer)
{
	$ret=$object->classifyBilled();

	if ($ret < 0) {
		setEventMessage($object->error, 'errors');
	}
}

// Positionne ref commande client
else if ($action == 'set_ref_client' && $user->rights->commande->creer) {
	$object->set_ref_client($user, GETPOST('ref_client'));
}

else if ($action == 'setremise' && $user->rights->commande->creer) {
	$object->set_remise($user, GETPOST('remise'));
}

else if ($action == 'setabsolutediscount' && $user->rights->commande->creer) {
	if (GETPOST('remise_id')) {
		if ($object->id > 0) {
			$object->insert_discount(GETPOST('remise_id'));
		} else {
			dol_print_error($db, $object->error);
		}
	}
}

else if ($action == 'setdate' && $user->rights->commande->creer) {
	// print "x ".$_POST['liv_month'].", ".$_POST['liv_day'].", ".$_POST['liv_year'];
	$date = dol_mktime(0, 0, 0, GETPOST('order_month'), GETPOST('order_day'), GETPOST('order_year'));

	$result = $object->set_date($user, $date);
	if ($result < 0) {
		setEventMessage($object->error, 'errors');
	}
}

else if ($action == 'setdate_livraison' && $user->rights->commande->creer) {
	// print "x ".$_POST['liv_month'].", ".$_POST['liv_day'].", ".$_POST['liv_year'];
	$datelivraison = dol_mktime(0, 0, 0, GETPOST('liv_month'), GETPOST('liv_day'), GETPOST('liv_year'));

	$result = $object->set_date_livraison($user, $datelivraison);
	if ($result < 0) {
		setEventMessage($object->error, 'errors');
	}
}

else if ($action == 'setmode' && $user->rights->commande->creer) {
	$result = $object->setPaymentMethods(GETPOST('mode_reglement_id', 'int'));
	if ($result < 0)
		dol_print_error($db, $object->error);
}

else if ($action == 'setavailability' && $user->rights->commande->creer) {
	$result = $object->availability(GETPOST('availability_id'));
	if ($result < 0)
		dol_print_error($db, $object->error);
}

else if ($action == 'setdemandreason' && $user->rights->commande->creer) {
	$result = $object->demand_reason(GETPOST('demand_reason_id'));
	if ($result < 0)
		dol_print_error($db, $object->error);
}

else if ($action == 'setconditions' && $user->rights->commande->creer) {
	$result = $object->setPaymentTerms(GETPOST('cond_reglement_id', 'int'));
	if ($result < 0) {
		dol_print_error($db, $object->error);
	} else {
		if (empty($conf->global->MAIN_DISABLE_PDF_AUTOUPDATE)) {
			// Define output language
			$outputlangs = $langs;
			$newlang = GETPOST('lang_id', 'alpha');
			if ($conf->global->MAIN_MULTILANGS && empty($newlang))
				$newlang = $object->thirdparty->default_lang;
			if (! empty($newlang)) {
				$outputlangs = new Translate("", $conf);
				$outputlangs->setDefaultLang($newlang);
			}

			$ret = $object->fetch($object->id); // Reload to get new records
			$object->generateDocument($object->modelpdf, $outputlangs, $hidedetails, $hidedesc, $hideref);
		}
	}
}

// bank account
else if ($action == 'setbankaccount' && $user->rights->commande->creer) {
    $result=$object->setBankAccount(GETPOST('fk_account', 'int'));
}

// shipping method
else if ($action == 'setshippingmethod' && $user->rights->commande->creer) {
    $result = $object->setShippingMethod(GETPOST('shipping_method_id', 'int'));
}

else if ($action == 'setremisepercent' && $user->rights->commande->creer) {
	$result = $object->set_remise($user, GETPOST('remise_percent'));
}

else if ($action == 'setremiseabsolue' && $user->rights->commande->creer) {
	$result = $object->set_remise_absolue($user, GETPOST('remise_absolue'));
}

// Add a new line
else if ($action == 'addline' && $user->rights->commande->creer) {
	$langs->load('errors');
	$error = 0;

	// Set if we used free entry or predefined product
	$predef='';
	$product_desc=(GETPOST('dp_desc')?GETPOST('dp_desc'):'');
	if (GETPOST('prod_entry_mode') == 'free')
	{
		$idprod=0;
		$price_ht = GETPOST('price_ht');
		$tva_tx = (GETPOST('tva_tx') ? GETPOST('tva_tx') : 0);
	}
	else
	{
		$idprod=GETPOST('idprod', 'int');
		$price_ht = '';
		$tva_tx = '';
	}

	$qty = GETPOST('qty' . $predef);
	$remise_percent = GETPOST('remise_percent' . $predef);

	// Extrafields
	$extrafieldsline = new ExtraFields($db);
	$extralabelsline = $extrafieldsline->fetch_name_optionals_label($object->table_element_line);
	$array_option = $extrafieldsline->getOptionalsFromPost($extralabelsline, $predef);
	// Unset extrafield
	if (is_array($extralabelsline)) {
		// Get extra fields
		foreach ($extralabelsline as $key => $value) {
			unset($_POST["options_" . $key]);
		}
	}

	if (empty($idprod) && ($price_ht < 0) && ($qty < 0)) {
		setEventMessage($langs->trans('ErrorBothFieldCantBeNegative', $langs->transnoentitiesnoconv('UnitPriceHT'), $langs->transnoentitiesnoconv('Qty')), 'errors');
		$error ++;
	}
	if (GETPOST('prod_entry_mode') == 'free' && empty($idprod) && GETPOST('type') < 0) {
		setEventMessage($langs->trans('ErrorFieldRequired', $langs->transnoentitiesnoconv('Type')), 'errors');
		$error ++;
	}
	if (GETPOST('prod_entry_mode') == 'free' && empty($idprod) && (! ($price_ht >= 0) || $price_ht == '')) 	// Unit price can be 0 but not ''
	{
		setEventMessage($langs->trans("ErrorFieldRequired", $langs->transnoentitiesnoconv("UnitPriceHT")), 'errors');
		$error ++;
	}
	if ($qty == '') {
		setEventMessage($langs->trans('ErrorFieldRequired', $langs->transnoentitiesnoconv('Qty')), 'errors');
		$error ++;
	}
	if (GETPOST('prod_entry_mode') == 'free' && empty($idprod) && empty($product_desc)) {
		setEventMessage($langs->trans('ErrorFieldRequired', $langs->transnoentitiesnoconv('Description')), 'errors');
		$error ++;
	}

	if (! $error && ($qty >= 0) && (! empty($product_desc) || ! empty($idprod))) {
		// Clean parameters
		$date_start=dol_mktime(GETPOST('date_start'.$predef.'hour'), GETPOST('date_start'.$predef.'min'), 0, GETPOST('date_start'.$predef.'month'), GETPOST('date_start'.$predef.'day'), GETPOST('date_start'.$predef.'year'));
		$date_end=dol_mktime(GETPOST('date_start'.$predef.'hour'), GETPOST('date_start'.$predef.'min'), 0, GETPOST('date_end'.$predef.'month'), GETPOST('date_end'.$predef.'day'), GETPOST('date_end'.$predef.'year'));
		$price_base_type = (GETPOST('price_base_type', 'alpha')?GETPOST('price_base_type', 'alpha'):'HT');

		// Ecrase $pu par celui du produit
		// Ecrase $desc par celui du produit
		// Ecrase $txtva par celui du produit
		// Ecrase $base_price_type par celui du produit
		if (! empty($idprod)) {
			$prod = new Product($db);
			$prod->fetch($idprod);

			$label = ((GETPOST('product_label') && GETPOST('product_label') != $prod->label) ? GETPOST('product_label') : '');

			// Update if prices fields are defined
				$tva_tx = get_default_tva($mysoc, $object->thirdparty, $prod->id);
				$tva_npr = get_default_npr($mysoc, $object->thirdparty, $prod->id);
				$pu_ht = $prod->price;
				$pu_ttc = $prod->price_ttc;
				$price_min = $prod->price_min;
				$price_base_type = $prod->price_base_type;

				// multiprix
				if (! empty($conf->global->PRODUIT_MULTIPRICES) && ! empty($object->thirdparty->price_level))
				{
					$pu_ht = $prod->multiprices[$object->thirdparty->price_level];
					$pu_ttc = $prod->multiprices_ttc[$object->thirdparty->price_level];
					$price_min = $prod->multiprices_min[$object->thirdparty->price_level];
					$price_base_type = $prod->multiprices_base_type[$object->thirdparty->price_level];
					if (isset($prod->multiprices_tva_tx[$object->client->price_level])) $tva_tx=$prod->multiprices_tva_tx[$object->client->price_level];
					if (isset($prod->multiprices_recuperableonly[$object->client->price_level])) $tva_npr=$prod->multiprices_recuperableonly[$object->client->price_level];
					$tva_tx=$prod->multiprices_tva_tx[$object->thirdparty->price_level];
					$tva_npr=$prod->multiprices_recuperableonly[$object->thirdparty->price_level];
				}
				elseif (! empty($conf->global->PRODUIT_CUSTOMER_PRICES))
				{
					require_once DOL_DOCUMENT_ROOT . '/product/class/productcustomerprice.class.php';

					$prodcustprice = new Productcustomerprice($db);

					$filter = array('t.fk_product' => $prod->id,'t.fk_soc' => $object->thirdparty->id);

					$result = $prodcustprice->fetch_all('', '', 0, 0, $filter);
					if ($result >= 0)
					{
						if (count($prodcustprice->lines) > 0)
						{
							$pu_ht = price($prodcustprice->lines [0]->price);
							$pu_ttc = price($prodcustprice->lines [0]->price_ttc);
							$price_base_type = $prodcustprice->lines [0]->price_base_type;
							$prod->tva_tx = $prodcustprice->lines [0]->tva_tx;
						}
					}
<<<<<<< HEAD
					else 
=======
					else
>>>>>>> 8e3a3500
					{
						setEventMessage($prodcustprice->error,'errors');
					}
				}

				// if price ht is forced (ie: calculated by margin rate and cost price)
				if (! empty($price_ht)) {
					$pu_ht = price2num($price_ht, 'MU');
					$pu_ttc = price2num($pu_ht * (1 + ($tva_tx / 100)), 'MU');
				}

				// On reevalue prix selon taux tva car taux tva transaction peut etre different
				// de ceux du produit par defaut (par exemple si pays different entre vendeur et acheteur).
				elseif ($tva_tx != $prod->tva_tx) {
					if ($price_base_type != 'HT') {
						$pu_ht = price2num($pu_ttc / (1 + ($tva_tx / 100)), 'MU');
					} else {
						$pu_ttc = price2num($pu_ht * (1 + ($tva_tx / 100)), 'MU');
					}
				}

				$desc = '';

				// Define output language
				if (! empty($conf->global->MAIN_MULTILANGS) && ! empty($conf->global->PRODUIT_TEXTS_IN_THIRDPARTY_LANGUAGE)) {
					$outputlangs = $langs;
					$newlang = '';
					if (empty($newlang) && GETPOST('lang_id'))
						$newlang = GETPOST('lang_id');
					if (empty($newlang))
						$newlang = $object->thirdparty->default_lang;
					if (! empty($newlang)) {
						$outputlangs = new Translate("", $conf);
						$outputlangs->setDefaultLang($newlang);
					}

					$desc = (! empty($prod->multilangs [$outputlangs->defaultlang] ["description"])) ? $prod->multilangs [$outputlangs->defaultlang] ["description"] : $prod->description;
				} else {
					$desc = $prod->description;
				}

				$desc = dol_concatdesc($desc, $product_desc);

				// Add custom code and origin country into description
				if (empty($conf->global->MAIN_PRODUCT_DISABLE_CUSTOMCOUNTRYCODE) && (! empty($prod->customcode) || ! empty($prod->country_code))) {
					$tmptxt = '(';
					if (! empty($prod->customcode))
						$tmptxt .= $langs->transnoentitiesnoconv("CustomCode") . ': ' . $prod->customcode;
					if (! empty($prod->customcode) && ! empty($prod->country_code))
						$tmptxt .= ' - ';
					if (! empty($prod->country_code))
						$tmptxt .= $langs->transnoentitiesnoconv("CountryOrigin") . ': ' . getCountry($prod->country_code, 0, $db, $langs, 0);
					$tmptxt .= ')';
					$desc = dol_concatdesc($desc, $tmptxt);
				}

			$type = $prod->type;
		} else {
			$pu_ht = price2num($price_ht, 'MU');
			$pu_ttc = price2num(GETPOST('price_ttc'), 'MU');
			$tva_npr = (preg_match('/\*/', $tva_tx) ? 1 : 0);
			$tva_tx = str_replace('*', '', $tva_tx);
			$label = (GETPOST('product_label') ? GETPOST('product_label') : '');
			$desc = $product_desc;
			$type = GETPOST('type');
		}

		// Margin
		$fournprice = (GETPOST('fournprice' . $predef) ? GETPOST('fournprice' . $predef) : '');
		$buyingprice = (GETPOST('buying_price' . $predef) ? GETPOST('buying_price' . $predef) : '');

		// Local Taxes
		$localtax1_tx = get_localtax($tva_tx, 1, $object->thirdparty);
		$localtax2_tx = get_localtax($tva_tx, 2, $object->thirdparty);

		$desc = dol_htmlcleanlastbr($desc);

		$info_bits = 0;
		if ($tva_npr)
			$info_bits |= 0x01;

		if (! empty($price_min) && (price2num($pu_ht) * (1 - price2num($remise_percent) / 100) < price2num($price_min))) {
			$mesg = $langs->trans("CantBeLessThanMinPrice", price(price2num($price_min, 'MU'), 0, $langs, 0, 0, - 1, $conf->currency));
			setEventMessage($mesg, 'errors');
		} else {
			// Insert line
			$result = $object->addline($desc, $pu_ht, $qty, $tva_tx, $localtax1_tx, $localtax2_tx, $idprod, $remise_percent, $info_bits, 0, $price_base_type, $pu_ttc, $date_start, $date_end, $type, - 1, 0, GETPOST('fk_parent_line'), $fournprice, $buyingprice, $label, $array_option);

			if ($result > 0) {
				$ret = $object->fetch($object->id); // Reload to get new records

				if (empty($conf->global->MAIN_DISABLE_PDF_AUTOUPDATE)) {
					// Define output language
					$outputlangs = $langs;
					$newlang = GETPOST('lang_id', 'alpha');
					if (! empty($conf->global->MAIN_MULTILANGS) && empty($newlang))
						$newlang = $object->thirdparty->default_lang;
					if (! empty($newlang)) {
						$outputlangs = new Translate("", $conf);
						$outputlangs->setDefaultLang($newlang);
					}

					$object->generateDocument($object->modelpdf, $outputlangs, $hidedetails, $hidedesc, $hideref);
				}

				unset($_POST['prod_entry_mode']);

				unset($_POST['qty']);
				unset($_POST['type']);
				unset($_POST['remise_percent']);
				unset($_POST['price_ht']);
				unset($_POST['price_ttc']);
				unset($_POST['tva_tx']);
				unset($_POST['product_ref']);
				unset($_POST['product_label']);
				unset($_POST['product_desc']);
				unset($_POST['fournprice']);
				unset($_POST['buying_price']);
				unset($_POST['np_marginRate']);
				unset($_POST['np_markRate']);
				unset($_POST['dp_desc']);
				unset($_POST['idprod']);

		    	unset($_POST['date_starthour']);
		    	unset($_POST['date_startmin']);
		    	unset($_POST['date_startsec']);
		    	unset($_POST['date_startday']);
		    	unset($_POST['date_startmonth']);
		    	unset($_POST['date_startyear']);
		    	unset($_POST['date_endhour']);
		    	unset($_POST['date_endmin']);
		    	unset($_POST['date_endsec']);
		    	unset($_POST['date_endday']);
		    	unset($_POST['date_endmonth']);
		    	unset($_POST['date_endyear']);
			} else {
				setEventMessage($object->error, 'errors');
			}
		}
	}
}

/*
 *  Mise a jour d'une ligne dans la commande
*/
else if ($action == 'updateligne' && $user->rights->commande->creer && GETPOST('save') == $langs->trans('Save')) {
	// Clean parameters
	$date_start='';
	$date_end='';
	$date_start=dol_mktime(GETPOST('date_starthour'), GETPOST('date_startmin'), 0, GETPOST('date_startmonth'), GETPOST('date_startday'), GETPOST('date_startyear'));
	$date_end=dol_mktime(GETPOST('date_starthour'), GETPOST('date_startmin'), 0, GETPOST('date_endmonth'), GETPOST('date_endday'), GETPOST('date_endyear'));
	$description=dol_htmlcleanlastbr(GETPOST('product_desc'));
	$pu_ht=GETPOST('price_ht');
	$vat_rate=(GETPOST('tva_tx')?GETPOST('tva_tx'):0);

	// Define info_bits
	$info_bits = 0;
	if (preg_match('/\*/', $vat_rate))
		$info_bits |= 0x01;

		// Define vat_rate
	$vat_rate = str_replace('*', '', $vat_rate);
	$localtax1_rate = get_localtax($vat_rate, 1, $object->thirdparty);
	$localtax2_rate = get_localtax($vat_rate, 2, $object->thirdparty);

	// Add buying price
	$fournprice = (GETPOST('fournprice') ? GETPOST('fournprice') : '');
	$buyingprice = (GETPOST('buying_price') ? GETPOST('buying_price') : '');

	// Extrafields Lines
	$extrafieldsline = new ExtraFields($db);
	$extralabelsline = $extrafieldsline->fetch_name_optionals_label($object->table_element_line);
	$array_option = $extrafieldsline->getOptionalsFromPost($extralabelsline);
	// Unset extrafield POST Data
	if (is_array($extralabelsline)) {
		foreach ($extralabelsline as $key => $value) {
			unset($_POST["options_" . $key]);
		}
	}

	// Check minimum price
	$productid = GETPOST('productid', 'int');
	if (! empty($productid)) {
		$product = new Product($db);
		$product->fetch($productid);

		$type = $product->type;

		$price_min = $product->price_min;
		if (! empty($conf->global->PRODUIT_MULTIPRICES) && ! empty($object->thirdparty->price_level))
			$price_min = $product->multiprices_min [$object->thirdparty->price_level];

		$label = ((GETPOST('update_label') && GETPOST('product_label')) ? GETPOST('product_label') : '');

		if ($price_min && (price2num($pu_ht) * (1 - price2num(GETPOST('remise_percent')) / 100) < price2num($price_min))) {
			setEventMessage($langs->trans("CantBeLessThanMinPrice", price(price2num($price_min, 'MU'), 0, $langs, 0, 0, - 1, $conf->currency)), 'errors');
			$error ++;
		}
	} else {
		$type = GETPOST('type');
		$label = (GETPOST('product_label') ? GETPOST('product_label') : '');

		// Check parameters
		if (GETPOST('type') < 0) {
			setEventMessage($langs->trans("ErrorFieldRequired", $langs->transnoentitiesnoconv("Type")), 'errors');
			$error ++;
		}
	}

	if (! $error) {
		$result = $object->updateline(GETPOST('lineid'), $description, $pu_ht, GETPOST('qty'), GETPOST('remise_percent'), $vat_rate, $localtax1_rate, $localtax2_rate, 'HT', $info_bits, $date_start, $date_end, $type, GETPOST('fk_parent_line'), 0, $fournprice, $buyingprice, $label, 0, $array_option);

		if ($result >= 0) {
			if (empty($conf->global->MAIN_DISABLE_PDF_AUTOUPDATE)) {
				// Define output language
				$outputlangs = $langs;
				$newlang = '';
				if ($conf->global->MAIN_MULTILANGS && empty($newlang) && GETPOST('lang_id'))
					$newlang = GETPOST('lang_id');
				if ($conf->global->MAIN_MULTILANGS && empty($newlang))
					$newlang = $object->thirdparty->default_lang;
				if (! empty($newlang)) {
					$outputlangs = new Translate("", $conf);
					$outputlangs->setDefaultLang($newlang);
				}

				$ret = $object->fetch($object->id); // Reload to get new records
				$object->generateDocument($object->modelpdf, $outputlangs, $hidedetails, $hidedesc, $hideref);
			}

			unset($_POST['qty']);
			unset($_POST['type']);
			unset($_POST['productid']);
			unset($_POST['remise_percent']);
			unset($_POST['price_ht']);
			unset($_POST['price_ttc']);
			unset($_POST['tva_tx']);
			unset($_POST['product_ref']);
			unset($_POST['product_label']);
			unset($_POST['product_desc']);
			unset($_POST['fournprice']);
			unset($_POST['buying_price']);
		} else {
			setEventMessage($object->error, 'errors');
		}
	}
}

else if ($action == 'updateligne' && $user->rights->commande->creer && GETPOST('cancel') == $langs->trans('Cancel')) {
	header('Location: ' . $_SERVER['PHP_SELF'] . '?id=' . $object->id); // Pour reaffichage de la fiche en cours d'edition
	exit();
}

else if ($action == 'confirm_validate' && $confirm == 'yes' && $user->rights->commande->valider) {
	$idwarehouse = GETPOST('idwarehouse');

    $qualified_for_stock_change=0;
	if (empty($conf->global->STOCK_SUPPORTS_SERVICES))
	{
	   	$qualified_for_stock_change=$object->hasProductsOrServices(2);
	}
	else
	{
	   	$qualified_for_stock_change=$object->hasProductsOrServices(1);
	}

	// Check parameters
	if (! empty($conf->stock->enabled) && ! empty($conf->global->STOCK_CALCULATE_ON_VALIDATE_ORDER) && $qualified_for_stock_change)
	{
		if (! $idwarehouse || $idwarehouse == -1)
		{
			$error++;
			setEventMessage($langs->trans('ErrorFieldRequired',$langs->transnoentitiesnoconv("Warehouse")), 'errors');
			$action='';
		}
	}

	if (! $error) {
		$result = $object->valid($user, $idwarehouse);
		if ($result >= 0) {
			// Define output language
			$outputlangs = $langs;
			$newlang = '';
			if ($conf->global->MAIN_MULTILANGS && empty($newlang) && ! empty($_REQUEST['lang_id']))
				$newlang = $_REQUEST['lang_id'];
			if ($conf->global->MAIN_MULTILANGS && empty($newlang))
				$newlang = $object->thirdparty->default_lang;
			if (! empty($newlang)) {
				$outputlangs = new Translate("", $conf);
				$outputlangs->setDefaultLang($newlang);
			}
			if (empty($conf->global->MAIN_DISABLE_PDF_AUTOUPDATE)) {
				$object->generateDocument($object->modelpdf, $outputlangs, $hidedetails, $hidedesc, $hideref);
			}
		}
	}
}

// Go back to draft status
else if ($action == 'confirm_modif' && $user->rights->commande->creer) {
	$idwarehouse = GETPOST('idwarehouse');

    $qualified_for_stock_change=0;
	if (empty($conf->global->STOCK_SUPPORTS_SERVICES))
	{
	   	$qualified_for_stock_change=$object->hasProductsOrServices(2);
	}
	else
	{
	   	$qualified_for_stock_change=$object->hasProductsOrServices(1);
	}

	// Check parameters
	if (! empty($conf->stock->enabled) && ! empty($conf->global->STOCK_CALCULATE_ON_VALIDATE_ORDER) && $qualified_for_stock_change)
	{
		if (! $idwarehouse || $idwarehouse == -1)
		{
			$error++;
			setEventMessage($langs->trans('ErrorFieldRequired',$langs->transnoentitiesnoconv("Warehouse")), 'errors');
			$action='';
		}
	}

	if (! $error) {
		$result = $object->set_draft($user, $idwarehouse);
		if ($result >= 0) {
			// Define output language
			$outputlangs = $langs;
			$newlang = '';
			if ($conf->global->MAIN_MULTILANGS && empty($newlang) && ! empty($_REQUEST['lang_id']))
				$newlang = $_REQUEST['lang_id'];
			if ($conf->global->MAIN_MULTILANGS && empty($newlang))
				$newlang = $object->thirdparty->default_lang;
			if (! empty($newlang)) {
				$outputlangs = new Translate("", $conf);
				$outputlangs->setDefaultLang($newlang);
			}
			if (empty($conf->global->MAIN_DISABLE_PDF_AUTOUPDATE)) {
				$ret = $object->fetch($object->id); // Reload to get new records
				$object->generateDocument($object->modelpdf, $outputlangs, $hidedetails, $hidedesc, $hideref);
			}
		}
	}
}

else if ($action == 'confirm_shipped' && $confirm == 'yes' && $user->rights->commande->cloturer) {
	$result = $object->cloture($user);
	if ($result < 0) {
		setEventMessage($object->error, 'errors');
	}
}

else if ($action == 'confirm_cancel' && $confirm == 'yes' && $user->rights->commande->valider) {
	$idwarehouse = GETPOST('idwarehouse');

    $qualified_for_stock_change=0;
	if (empty($conf->global->STOCK_SUPPORTS_SERVICES))
	{
	   	$qualified_for_stock_change=$object->hasProductsOrServices(2);
	}
	else
	{
	   	$qualified_for_stock_change=$object->hasProductsOrServices(1);
	}

	// Check parameters
	if (! empty($conf->stock->enabled) && ! empty($conf->global->STOCK_CALCULATE_ON_VALIDATE_ORDER) && $qualified_for_stock_change)
	{
		if (! $idwarehouse || $idwarehouse == -1)
		{
			$error++;
			setEventMessage($langs->trans('ErrorFieldRequired',$langs->transnoentitiesnoconv("Warehouse")), 'errors');
			$action='';
		}
	}

	if (! $error) {
		$result = $object->cancel($idwarehouse);

		if ($result < 0) {
			setEventMessage($object->error, 'errors');
		}
	}
}

/*
 * Ordonnancement des lignes
*/

else if ($action == 'up' && $user->rights->commande->creer) {
	$object->line_up(GETPOST('rowid'));

	// Define output language
	$outputlangs = $langs;
	$newlang = '';
	if ($conf->global->MAIN_MULTILANGS && empty($newlang) && ! empty($_REQUEST['lang_id']))
		$newlang = $_REQUEST['lang_id'];
	if ($conf->global->MAIN_MULTILANGS && empty($newlang))
		$newlang = $object->thirdparty->default_lang;
	if (! empty($newlang)) {
		$outputlangs = new Translate("", $conf);
		$outputlangs->setDefaultLang($newlang);
	}

	if (empty($conf->global->MAIN_DISABLE_PDF_AUTOUPDATE)) {
		$object->generateDocument($object->modelpdf, $outputlangs, $hidedetails, $hidedesc, $hideref);
	}

	header('Location: ' . $_SERVER["PHP_SELF"] . '?id=' . $object->id . '#' . GETPOST('rowid'));
	exit();
}

else if ($action == 'down' && $user->rights->commande->creer) {
	$object->line_down(GETPOST('rowid'));

	// Define output language
	$outputlangs = $langs;
	$newlang = '';
	if ($conf->global->MAIN_MULTILANGS && empty($newlang) && ! empty($_REQUEST['lang_id']))
		$newlang = $_REQUEST['lang_id'];
	if ($conf->global->MAIN_MULTILANGS && empty($newlang))
		$newlang = $object->thirdparty->default_lang;
	if (! empty($newlang)) {
		$outputlangs = new Translate("", $conf);
		$outputlangs->setDefaultLang($newlang);
	}
	if (empty($conf->global->MAIN_DISABLE_PDF_AUTOUPDATE)) {
		$object->generateDocument($object->modelpdf, $outputlangs, $hidedetails, $hidedesc, $hideref);
	}

	header('Location: ' . $_SERVER["PHP_SELF"] . '?id=' . $object->id . '#' . GETPOST('rowid'));
	exit();
}

else if ($action == 'builddoc') // In get or post
{
	/*
	 * Generate order document
	 * define into /core/modules/commande/modules_commande.php
	 */

	// Save last template used to generate document
	if (GETPOST('model'))
		$object->setDocModel($user, GETPOST('model', 'alpha'));

		// Define output language
	$outputlangs = $langs;
	$newlang = '';
	if ($conf->global->MAIN_MULTILANGS && empty($newlang) && ! empty($_REQUEST['lang_id']))
		$newlang = $_REQUEST['lang_id'];
	if ($conf->global->MAIN_MULTILANGS && empty($newlang))
		$newlang = $object->thirdparty->default_lang;
	if (! empty($newlang)) {
		$outputlangs = new Translate("", $conf);
		$outputlangs->setDefaultLang($newlang);
	}
	$result = $object->generateDocument($object->modelpdf, $outputlangs, $hidedetails, $hidedesc, $hideref);

	if ($result <= 0) {
		dol_print_error($db, $result);
		exit();
	}
}

// Remove file in doc form
else if ($action == 'remove_file') {
	if ($object->id > 0) {
		require_once DOL_DOCUMENT_ROOT . '/core/lib/files.lib.php';

		$langs->load("other");
		$upload_dir = $conf->commande->dir_output;
		$file = $upload_dir . '/' . GETPOST('file');
		$ret = dol_delete_file($file, 0, 0, 0, $object);
		if ($ret)
			setEventMessage($langs->trans("FileWasRemoved", GETPOST('urlfile')));
		else
			setEventMessage($langs->trans("ErrorFailToDeleteFile", GETPOST('urlfile')), 'errors');
		$action = '';
	}
}

// Print file
else if ($action == 'print_file' and $user->rights->printipp->read) {
	require_once DOL_DOCUMENT_ROOT . '/core/class/dolprintipp.class.php';
	$printer = new dolPrintIPP($db, $conf->global->PRINTIPP_HOST, $conf->global->PRINTIPP_PORT, $user->login, $conf->global->PRINTIPP_USER, $conf->global->PRINTIPP_PASSWORD);
	$printer->print_file(GETPOST('file', 'alpha'), GETPOST('printer', 'alpha'));
	setEventMessage($langs->trans("FileWasSentToPrinter", GETPOST('file')));
	$action = '';
}

else if ($action == 'update_extras') {
	// Fill array 'array_options' with data from update form
	$extralabels = $extrafields->fetch_name_optionals_label($object->table_element);
	$ret = $extrafields->setOptionalsFromPost($extralabels, $object, GETPOST('attribute'));
	if ($ret < 0)
		$error ++;

	if (! $error) {
		// Actions on extra fields (by external module or standard code)
		// FIXME le hook fait double emploi avec le trigger !!
		$hookmanager->initHooks(array('orderdao'));
		$parameters = array('id' => $object->id);
		$reshook = $hookmanager->executeHooks('insertExtraFields', $parameters, $object, $action); // Note that $action and $object may have been modified by
		                                                                                      // some hooks
		if (empty($reshook)) {
			$result = $object->insertExtraFields();
			if ($result < 0) {
				$error ++;
			}
		} else if ($reshook < 0)
			$error ++;
	}

	if ($error)
		$action = 'edit_extras';
}

/*
 * Add file in email form
*/
if (GETPOST('addfile')) {
	require_once DOL_DOCUMENT_ROOT . '/core/lib/files.lib.php';

	// Set tmp user directory TODO Use a dedicated directory for temp mails files
	$vardir = $conf->user->dir_output . "/" . $user->id;
	$upload_dir_tmp = $vardir . '/temp';

	dol_add_file_process($upload_dir_tmp, 0, 0);
	$action = 'presend';
}

/*
 * Remove file in email form
*/
if (GETPOST('removedfile')) {
	require_once DOL_DOCUMENT_ROOT . '/core/lib/files.lib.php';

	// Set tmp user directory
	$vardir = $conf->user->dir_output . "/" . $user->id;
	$upload_dir_tmp = $vardir . '/temp';

	// TODO Delete only files that was uploaded from email form
	dol_remove_file_process(GETPOST('removedfile'), 0);
	$action = 'presend';
}

/*
 * Send mail
*/
if ($action == 'send' && ! GETPOST('addfile') && ! GETPOST('removedfile') && ! GETPOST('cancel')) {
	$langs->load('mails');

	if ($object->id > 0) {
		// $ref = dol_sanitizeFileName($object->ref);
		// $file = $conf->commande->dir_output . '/' . $ref . '/' . $ref . '.pdf';

		// if (is_readable($file))
		// {
		if (GETPOST('sendto')) {
			// Le destinataire a ete fourni via le champ libre
			$sendto = GETPOST('sendto');
			$sendtoid = 0;
		} elseif (GETPOST('receiver') != '-1') {
			// Recipient was provided from combo list
			if (GETPOST('receiver') == 'thirdparty') 			// Id of third party
			{
				$sendto = $object->thirdparty->email;
				$sendtoid = 0;
			} else 			// Id du contact
			{
				$sendto = $object->thirdparty->contact_get_property(GETPOST('receiver'), 'email');
				$sendtoid = GETPOST('receiver');
			}
		}

		if (dol_strlen($sendto)) {
			$langs->load("commercial");

			$from = GETPOST('fromname') . ' <' . GETPOST('frommail') . '>';
			$replyto = GETPOST('replytoname') . ' <' . GETPOST('replytomail') . '>';
			$message = GETPOST('message');
			$sendtocc = GETPOST('sendtocc');
			$sendtobcc = (empty($conf->global->MAIN_MAIL_AUTOCOPY_ORDER_TO)?'':$conf->global->MAIN_MAIL_AUTOCOPY_ORDER_TO);
			$deliveryreceipt = GETPOST('deliveryreceipt');

			if ($action == 'send') {
				if (dol_strlen(GETPOST('subject')))
					$subject = GETPOST('subject');
				else
					$subject = $langs->transnoentities('Order') . ' ' . $object->ref;
				$actiontypecode = 'AC_COM';
				$actionmsg = $langs->transnoentities('MailSentBy') . ' ' . $from . ' ' . $langs->transnoentities('To') . ' ' . $sendto . ".\n";
				if ($message) {
					$actionmsg .= $langs->transnoentities('MailTopic') . ": " . $subject . "\n";
					$actionmsg .= $langs->transnoentities('TextUsedInTheMessageBody') . ":\n";
					$actionmsg .= $message;
				}
				$actionmsg2 = $langs->transnoentities('Action' . $actiontypecode);
			}

			// Create form object
			include_once DOL_DOCUMENT_ROOT . '/core/class/html.formmail.class.php';
			$formmail = new FormMail($db);

			$attachedfiles = $formmail->get_attached_files();
			$filepath = $attachedfiles ['paths'];
			$filename = $attachedfiles ['names'];
			$mimetype = $attachedfiles ['mimes'];

			// Send mail
			require_once DOL_DOCUMENT_ROOT . '/core/class/CMailFile.class.php';
			$mailfile = new CMailFile($subject, $sendto, $from, $message, $filepath, $mimetype, $filename, $sendtocc, $sendtobcc, $deliveryreceipt, - 1);
			if ($mailfile->error) {
				setEventMessage($mailfile->error, 'errors');
			} else {
				$result = $mailfile->sendfile();
				if ($result) {
					//Must not contain quotes
					$mesg = $langs->trans('MailSuccessfulySent', $mailfile->getValidAddress($from, 2), $mailfile->getValidAddress($sendto, 2));
					setEventMessage($mesg);

					$error = 0;

					// Initialisation donnees
					$object->sendtoid = $sendtoid;
					$object->actiontypecode = $actiontypecode;
					$object->actionmsg = $actionmsg;
					$object->actionmsg2 = $actionmsg2;
					$object->fk_element = $object->id;
					$object->elementtype = $object->element;

					// Appel des triggers
					include_once DOL_DOCUMENT_ROOT . '/core/class/interfaces.class.php';
					$interface = new Interfaces($db);
					$result = $interface->run_triggers('ORDER_SENTBYMAIL', $object, $user, $langs, $conf);
					if ($result < 0) {
						$error ++;
						$this->errors = $interface->errors;
					}
					// Fin appel triggers

					if ($error) {
						dol_print_error($db);
					} else {
						// Redirect here
						// This avoid sending mail twice if going out and then back to page
						header('Location: ' . $_SERVER["PHP_SELF"] . '?id=' . $object->id);
						exit();
					}
				} else {
					$langs->load("other");
					if ($mailfile->error) {
						$mesg .= $langs->trans('ErrorFailedToSendMail', $from, $sendto);
						$mesg .= '<br>' . $mailfile->error;
					} else {
						$mesg .= 'No mail sent. Feature is disabled by option MAIN_DISABLE_ALL_MAILS';
					}

					setEventMessage($mesg, 'errors');
				}
			}
			/*            }
			 else
			{
			$langs->load("other");
			$mesg='<div class="error">'.$langs->trans('ErrorMailRecipientIsEmpty').' !</div>';
			$action='presend';
			dol_syslog('Recipient email is empty');
			}*/
		} else {
			$langs->load("errors");
			setEventMessage($langs->trans('ErrorCantReadFile', $file), 'errors');
			dol_syslog('Failed to read file: ' . $file);
		}
	} else {
		$langs->load("other");
		setEventMessage($langs->trans('ErrorFailedToReadEntity', $langs->trans("Order")), 'errors');
		dol_syslog($langs->trans('ErrorFailedToReadEntity', $langs->trans("Order")));
	}
}

if (! $error && ! empty($conf->global->MAIN_DISABLE_CONTACTS_TAB) && $user->rights->commande->creer) {
	if ($action == 'addcontact') {
		if ($object->id > 0) {
			$contactid = (GETPOST('userid') ? GETPOST('userid') : GETPOST('contactid'));
			$result = $object->add_contact($contactid, GETPOST('type'), GETPOST('source'));
		}

		if ($result >= 0) {
			header("Location: " . $_SERVER['PHP_SELF'] . "?id=" . $object->id);
			exit();
		} else {
			if ($object->error == 'DB_ERROR_RECORD_ALREADY_EXISTS') {
				$langs->load("errors");
				setEventMessage($langs->trans("ErrorThisContactIsAlreadyDefinedAsThisType"), 'errors');
			} else {
				setEventMessage($object->error, 'errors');
			}
		}
	}

	// bascule du statut d'un contact
	else if ($action == 'swapstatut') {
		if ($object->id > 0) {
			$result = $object->swapContactStatus(GETPOST('ligne'));
		} else {
			dol_print_error($db);
		}
	}

	// Efface un contact
	else if ($action == 'deletecontact') {
		$result = $object->delete_contact($lineid);

		if ($result >= 0) {
			header("Location: " . $_SERVER['PHP_SELF'] . "?id=" . $object->id);
			exit();
		} else {
			dol_print_error($db);
		}
	}
}

/*
 *	View
 */

llxHeader('', $langs->trans('Order'), 'EN:Customers_Orders|FR:Commandes_Clients|ES:Pedidos de clientes');

$form = new Form($db);
$formfile = new FormFile($db);
$formorder = new FormOrder($db);

/**
 * *******************************************************************
 *
 * Mode creation
 *
 * *******************************************************************
 */
if ($action == 'create' && $user->rights->commande->creer) {
	print_fiche_titre($langs->trans('CreateOrder'));

	$soc = new Societe($db);
	if ($socid > 0)
		$res = $soc->fetch($socid);

	if (! empty($origin) && ! empty($originid)) {
		// Parse element/subelement (ex: project_task)
		$element = $subelement = $origin;
		if (preg_match('/^([^_]+)_([^_]+)/i', $origin, $regs)) {
			$element = $regs [1];
			$subelement = $regs [2];
		}

		if ($element == 'project') {
			$projectid = $originid;
		} else {
			// For compatibility
			if ($element == 'order' || $element == 'commande') {
				$element = $subelement = 'commande';
			}
			if ($element == 'propal') {
				$element = 'comm/propal';
				$subelement = 'propal';
			}
			if ($element == 'contract') {
				$element = $subelement = 'contrat';
			}

			dol_include_once('/' . $element . '/class/' . $subelement . '.class.php');

			$classname = ucfirst($subelement);
			$objectsrc = new $classname($db);
			$objectsrc->fetch($originid);
			if (empty($objectsrc->lines) && method_exists($objectsrc, 'fetch_lines'))
				$objectsrc->fetch_lines();
			$objectsrc->fetch_thirdparty();

			// Replicate extrafields
			$objectsrc->fetch_optionals($originid);
			$object->array_options = $objectsrc->array_options;

			$projectid = (! empty($objectsrc->fk_project) ? $objectsrc->fk_project : '');
			$ref_client = (! empty($objectsrc->ref_client) ? $objectsrc->ref_client : '');

			$soc = $objectsrc->client;
			$cond_reglement_id	= (!empty($objectsrc->cond_reglement_id)?$objectsrc->cond_reglement_id:(!empty($soc->cond_reglement_id)?$soc->cond_reglement_id:1));
			$mode_reglement_id	= (!empty($objectsrc->mode_reglement_id)?$objectsrc->mode_reglement_id:(!empty($soc->mode_reglement_id)?$soc->mode_reglement_id:0));
            $fk_account         = (! empty($objectsrc->fk_account)?$objectsrc->fk_account:(! empty($soc->fk_account)?$soc->fk_account:0));
			$availability_id	= (!empty($objectsrc->availability_id)?$objectsrc->availability_id:(!empty($soc->availability_id)?$soc->availability_id:0));
            $shipping_method_id = (! empty($objectsrc->shipping_method_id)?$objectsrc->shipping_method_id:(! empty($soc->shipping_method_id)?$soc->shipping_method_id:0));
			$demand_reason_id	= (!empty($objectsrc->demand_reason_id)?$objectsrc->demand_reason_id:(!empty($soc->demand_reason_id)?$soc->demand_reason_id:0));
			$remise_percent		= (!empty($objectsrc->remise_percent)?$objectsrc->remise_percent:(!empty($soc->remise_percent)?$soc->remise_percent:0));
			$remise_absolue		= (!empty($objectsrc->remise_absolue)?$objectsrc->remise_absolue:(!empty($soc->remise_absolue)?$soc->remise_absolue:0));
			$dateinvoice		= empty($conf->global->MAIN_AUTOFILL_DATE)?-1:'';

			$datedelivery = (! empty($objectsrc->date_livraison) ? $objectsrc->date_livraison : '');

			$note_private = (! empty($objectsrc->note_private) ? $objectsrc->note_private : (! empty($objectsrc->note_private) ? $objectsrc->note_private : ''));
			$note_public = (! empty($objectsrc->note_public) ? $objectsrc->note_public : '');

			// Object source contacts list
			$srccontactslist = $objectsrc->liste_contact(- 1, 'external', 1);
		}
	}
	else
	{
		$cond_reglement_id  = $soc->cond_reglement_id;
		$mode_reglement_id  = $soc->mode_reglement_id;
        $fk_account         = $soc->fk_account;
		$availability_id    = $soc->availability_id;
        $shipping_method_id = $soc->shipping_method_id;
		$demand_reason_id   = $soc->demand_reason_id;
		$remise_percent     = $soc->remise_percent;
		$remise_absolue     = 0;
		$dateinvoice        = empty($conf->global->MAIN_AUTOFILL_DATE)?-1:'';
		$projectid          = 0;
	}
	$absolute_discount=$soc->getAvailableDiscounts();

	$nbrow = 10;

	print '<form name="crea_commande" action="' . $_SERVER["PHP_SELF"] . '" method="POST">';
	print '<input type="hidden" name="token" value="' . $_SESSION ['newtoken'] . '">';
	print '<input type="hidden" name="action" value="add">';
	print '<input type="hidden" name="socid" value="' . $soc->id . '">' . "\n";
	print '<input type="hidden" name="remise_percent" value="' . $soc->remise_percent . '">';
	print '<input type="hidden" name="origin" value="' . $origin . '">';
	print '<input type="hidden" name="originid" value="' . $originid . '">';

	print '<table class="border" width="100%">';

	// Reference
	print '<tr><td class="fieldrequired">' . $langs->trans('Ref') . '</td><td colspan="2">' . $langs->trans("Draft") . '</td></tr>';

	// Reference client
	print '<tr><td>' . $langs->trans('RefCustomer') . '</td><td colspan="2">';
	if (!empty($conf->global->MAIN_USE_PROPAL_REFCLIENT_FOR_ORDER))
		print '<input type="text" name="ref_client" value="'.$ref_client.'"></td>';
	else
		print '<input type="text" name="ref_client" value=""></td>';
	print '</tr>';

	// Client
	print '<tr>';
	print '<td class="fieldrequired">' . $langs->trans('Customer') . '</td>';
	if ($socid > 0) {
		print '<td colspan="2">';
		print $soc->getNomUrl(1);
		print '<input type="hidden" name="socid" value="' . $soc->id . '">';
		print '</td>';
	} else {
		print '<td colspan="2">';
		print $form->select_company('', 'socid', 's.client = 1 OR s.client = 3', 1);
		print '</td>';
	}
	print '</tr>' . "\n";

	/*
	 * Contact de la commande
	*/
	if ($socid > 0) {
		print "<tr><td>" . $langs->trans("DefaultContact") . '</td><td colspan="2">';
		$form->select_contacts($soc->id, $setcontact, 'contactid', 1, $srccontactslist);
		print '</td></tr>';

		// Ligne info remises tiers
		print '<tr><td>' . $langs->trans('Discounts') . '</td><td colspan="2">';
		if ($soc->remise_percent)
			print $langs->trans("CompanyHasRelativeDiscount", $soc->remise_percent);
		else
			print $langs->trans("CompanyHasNoRelativeDiscount");
		print '. ';
		$absolute_discount = $soc->getAvailableDiscounts();
		if ($absolute_discount)
			print $langs->trans("CompanyHasAbsoluteDiscount", price($absolute_discount), $langs->trans("Currency" . $conf->currency));
		else
			print $langs->trans("CompanyHasNoAbsoluteDiscount");
		print '.';
		print '</td></tr>';
	}
	// Date
	print '<tr><td class="fieldrequired">' . $langs->trans('Date') . '</td><td colspan="2">';
	$form->select_date('', 're', '', '', '', "crea_commande", 1, 1);
	print '</td></tr>';

	// Date de livraison
	print "<tr><td>".$langs->trans("DeliveryDate").'</td><td colspan="2">';
	if (empty($datedelivery))
	{
		if (! empty($conf->global->DATE_LIVRAISON_WEEK_DELAY)) $datedelivery = time() + ((7*$conf->global->DATE_LIVRAISON_WEEK_DELAY) * 24 * 60 * 60);
		else $datedelivery=empty($conf->global->MAIN_AUTOFILL_DATE)?-1:'';
	}
	$form->select_date($datedelivery, 'liv_', '', '', '', "crea_commande", 1, 1);
	print "</td></tr>";

	// Conditions de reglement
	print '<tr><td class="nowrap">' . $langs->trans('PaymentConditionsShort') . '</td><td colspan="2">';
	$form->select_conditions_paiements($cond_reglement_id, 'cond_reglement_id', - 1, 1);
	print '</td></tr>';

	// Mode de reglement
	print '<tr><td>' . $langs->trans('PaymentMode') . '</td><td colspan="2">';
	$form->select_types_paiements($mode_reglement_id, 'mode_reglement_id');
	print '</td></tr>';

    // Bank Account
    print '<tr><td>' . $langs->trans('BankAccount') . '</td><td colspan="2">';
    $form->select_comptes($fk_account, 'fk_account', 0, '', 1);
    print '</td></tr>';

	// Delivery delay
	print '<tr><td>' . $langs->trans('AvailabilityPeriod') . '</td><td colspan="2">';
	$form->selectAvailabilityDelay($availability_id, 'availability_id', '', 1);
	print '</td></tr>';

    // Shipping Method
    if (! empty($conf->expedition->enabled)) {
        print '<tr><td>' . $langs->trans('SendingMethod') . '</td><td colspan="2">';
        print $form->selectShippingMethod($shipping_method_id, 'shipping_method_id', '', 1);
        print '</td></tr>';
    }

	// What trigger creation
	print '<tr><td>' . $langs->trans('Source') . '</td><td colspan="2">';
	$form->selectInputReason($demand_reason_id, 'demand_reason_id', '', 1);
	print '</td></tr>';

	// Project
	if (! empty($conf->projet->enabled) && $socid > 0) {
		$formproject = new FormProjets($db);

		print '<tr><td>' . $langs->trans('Project') . '</td><td colspan="2">';
		$numprojet = $formproject->select_projects($soc->id, $projectid);
		if ($numprojet == 0) {
			print ' &nbsp; <a href="' . DOL_URL_ROOT . '/projet/card.php?socid=' . $soc->id . '&action=create">' . $langs->trans("AddProject") . '</a>';
		}
		print '</td></tr>';
	}

	// Other attributes
	$parameters = array('objectsrc' => $objectsrc, 'colspan' => ' colspan="3"', 'socid'=>$socid);
	$reshook = $hookmanager->executeHooks('formObjectOptions', $parameters, $object, $action); // Note that $action and $object may have been modified by
	                                                                                      // hook
	if (empty($reshook) && ! empty($extrafields->attribute_label)) {
		print $object->showOptionals($extrafields, 'edit');
	}

	// Template to use by default
	print '<tr><td>' . $langs->trans('Model') . '</td>';
	print '<td colspan="2">';
	include_once DOL_DOCUMENT_ROOT . '/core/modules/commande/modules_commande.php';
	$liste = ModelePDFCommandes::liste_modeles($db);
	print $form->selectarray('model', $liste, $conf->global->COMMANDE_ADDON_PDF);
	print "</td></tr>";

	// Note publique
	print '<tr>';
	print '<td class="border" valign="top">' . $langs->trans('NotePublic') . '</td>';
	print '<td valign="top" colspan="2">';

	$doleditor = new DolEditor('note_public', $note_public, '', 80, 'dolibarr_notes', 'In', 0, false, true, ROWS_3, 70);
	print $doleditor->Create(1);
	// print '<textarea name="note_public" wrap="soft" cols="70" rows="'.ROWS_3.'">'.$note_public.'</textarea>';
	print '</td></tr>';

	// Note privee
	if (empty($user->societe_id)) {
		print '<tr>';
		print '<td class="border" valign="top">' . $langs->trans('NotePrivate') . '</td>';
		print '<td valign="top" colspan="2">';

		$doleditor = new DolEditor('note_private', $note_private, '', 80, 'dolibarr_notes', 'In', 0, false, true, ROWS_3, 70);
		print $doleditor->Create(1);
		// print '<textarea name="note" wrap="soft" cols="70" rows="'.ROWS_3.'">'.$note_private.'</textarea>';
		print '</td></tr>';
	}

	if (! empty($origin) && ! empty($originid) && is_object($objectsrc)) {
		// TODO for compatibility
		if ($origin == 'contrat') {
			// Calcul contrat->price (HT), contrat->total (TTC), contrat->tva
			$objectsrc->remise_absolue = $remise_absolue;
			$objectsrc->remise_percent = $remise_percent;
			$objectsrc->update_price(1);
		}

		print "\n<!-- " . $classname . " info -->";
		print "\n";
		print '<input type="hidden" name="amount"         value="' . $objectsrc->total_ht . '">' . "\n";
		print '<input type="hidden" name="total"          value="' . $objectsrc->total_ttc . '">' . "\n";
		print '<input type="hidden" name="tva"            value="' . $objectsrc->total_tva . '">' . "\n";
		print '<input type="hidden" name="origin"         value="' . $objectsrc->element . '">';
		print '<input type="hidden" name="originid"       value="' . $objectsrc->id . '">';

		$newclassname = $classname;
		if ($newclassname == 'Propal')
			$newclassname = 'CommercialProposal';
		print '<tr><td>' . $langs->trans($newclassname) . '</td><td colspan="2">' . $objectsrc->getNomUrl(1) . '</td></tr>';
		print '<tr><td>' . $langs->trans('TotalHT') . '</td><td colspan="2">' . price($objectsrc->total_ht) . '</td></tr>';
		print '<tr><td>' . $langs->trans('TotalVAT') . '</td><td colspan="2">' . price($objectsrc->total_tva) . "</td></tr>";
		if ($mysoc->localtax1_assuj == "1" || $objectsrc->total_localtax1 != 0) 		// Localtax1 RE
		{
			print '<tr><td>' . $langs->transcountry("AmountLT1", $mysoc->country_code) . '</td><td colspan="2">' . price($objectsrc->total_localtax1) . "</td></tr>";
		}

		if ($mysoc->localtax2_assuj == "1" || $objectsrc->total_localtax2 != 0) 		// Localtax2 IRPF
		{
			print '<tr><td>' . $langs->transcountry("AmountLT2", $mysoc->country_code) . '</td><td colspan="2">' . price($objectsrc->total_localtax2) . "</td></tr>";
		}

		print '<tr><td>' . $langs->trans('TotalTTC') . '</td><td colspan="2">' . price($objectsrc->total_ttc) . "</td></tr>";
	} else {
		if (! empty($conf->global->PRODUCT_SHOW_WHEN_CREATE)) {
			/*
			 * Services/produits predefinis
			*/
			$NBLINES = 8;

			print '<tr><td colspan="3">';

			print '<table class="noborder">';
			print '<tr><td>' . $langs->trans('ProductsAndServices') . '</td>';
			print '<td>' . $langs->trans('Qty') . '</td>';
			print '<td>' . $langs->trans('ReductionShort') . '</td>';
			print '</tr>';
			for($i = 1; $i <= $NBLINES; $i ++) {
				print '<tr><td>';
				// multiprix
				if (! empty($conf->global->PRODUIT_MULTIPRICES))
					print $form->select_produits('', 'idprod' . $i, '', $conf->product->limit_size, $soc->price_level);
				else
					print $form->select_produits('', 'idprod' . $i, '', $conf->product->limit_size);
				print '</td>';
				print '<td><input type="text" size="3" name="qty' . $i . '" value="1"></td>';
				print '<td><input type="text" size="3" name="remise_percent' . $i . '" value="' . $soc->remise_percent . '">%</td></tr>';
			}

			print '</table>';
			print '</td></tr>';
		}
	}

	print '</table>';

	// Button "Create Draft"
	print '<br><center><input type="submit" class="button" name="bouton" value="' . $langs->trans('CreateDraft') . '"></center>';

	print '</form>';

	// Show origin lines
	if (! empty($origin) && ! empty($originid) && is_object($objectsrc)) {
		$title = $langs->trans('ProductsAndServices');
		print_titre($title);

		print '<table class="noborder" width="100%">';

		$objectsrc->printOriginLinesList();

		print '</table>';
	}
} else {
	/* *************************************************************************** */
	/*                                                                             */
	/* Mode vue et edition                                                         */
	/*                                                                             */
	/* *************************************************************************** */
	$now = dol_now();

	if ($object->id > 0) {
		$product_static = new Product($db);

		$soc = new Societe($db);
		$soc->fetch($object->socid);

		$author = new User($db);
		$author->fetch($object->user_author_id);

		$res = $object->fetch_optionals($object->id, $extralabels);

		$head = commande_prepare_head($object);
		dol_fiche_head($head, 'order', $langs->trans("CustomerOrder"), 0, 'order');

		$formconfirm = '';

		/*
		 * Confirmation de la suppression de la commande
		*/
		if ($action == 'delete') {
			$formconfirm = $form->formconfirm($_SERVER["PHP_SELF"] . '?id=' . $object->id, $langs->trans('DeleteOrder'), $langs->trans('ConfirmDeleteOrder'), 'confirm_delete', '', 0, 1);
		}

		/*
		 * Confirmation de la validation
		*/
		if ($action == 'validate') {
			// on verifie si l'objet est en numerotation provisoire
			$ref = substr($object->ref, 1, 4);
			if ($ref == 'PROV') {
				$numref = $object->getNextNumRef($soc);
			} else {
				$numref = $object->ref;
			}

			$text = $langs->trans('ConfirmValidateOrder', $numref);
			if (! empty($conf->notification->enabled)) {
				require_once DOL_DOCUMENT_ROOT . '/core/class/notify.class.php';
				$notify = new Notify($db);
				$text .= '<br>';
				$text .= $notify->confirmMessage('ORDER_VALIDATE', $object->socid);
			}

			$qualified_for_stock_change=0;
			if (empty($conf->global->STOCK_SUPPORTS_SERVICES))
			{
			   	$qualified_for_stock_change=$object->hasProductsOrServices(2);
			}
			else
			{
			   	$qualified_for_stock_change=$object->hasProductsOrServices(1);
			}

			$formquestion=array();
			if (! empty($conf->stock->enabled) && ! empty($conf->global->STOCK_CALCULATE_ON_VALIDATE_ORDER) && $qualified_for_stock_change)
			{
				$langs->load("stocks");
				require_once DOL_DOCUMENT_ROOT . '/product/class/html.formproduct.class.php';
				$formproduct = new FormProduct($db);
				$formquestion = array(
									// 'text' => $langs->trans("ConfirmClone"),
									// array('type' => 'checkbox', 'name' => 'clone_content', 'label' => $langs->trans("CloneMainAttributes"), 'value'
									// => 1),
									// array('type' => 'checkbox', 'name' => 'update_prices', 'label' => $langs->trans("PuttingPricesUpToDate"),
									// 'value' => 1),
									array('type' => 'other','name' => 'idwarehouse','label' => $langs->trans("SelectWarehouseForStockDecrease"),'value' => $formproduct->selectWarehouses(GETPOST('idwarehouse')?GETPOST('idwarehouse'):'ifone', 'idwarehouse', '', 1)));
			}

			$formconfirm = $form->formconfirm($_SERVER["PHP_SELF"] . '?id=' . $object->id, $langs->trans('ValidateOrder'), $text, 'confirm_validate', $formquestion, 0, 1, 220);
		}

		// Confirm back to draft status
		if ($action == 'modif')
		{
			$qualified_for_stock_change=0;
			if (empty($conf->global->STOCK_SUPPORTS_SERVICES))
			{
			   	$qualified_for_stock_change=$object->hasProductsOrServices(2);
			}
			else
			{
			   	$qualified_for_stock_change=$object->hasProductsOrServices(1);
			}

			$text=$langs->trans('ConfirmUnvalidateOrder',$object->ref);
			$formquestion=array();
			if (! empty($conf->stock->enabled) && ! empty($conf->global->STOCK_CALCULATE_ON_VALIDATE_ORDER) && $qualified_for_stock_change)
			{
				$langs->load("stocks");
				require_once DOL_DOCUMENT_ROOT . '/product/class/html.formproduct.class.php';
				$formproduct = new FormProduct($db);
				$formquestion = array(
									// 'text' => $langs->trans("ConfirmClone"),
									// array('type' => 'checkbox', 'name' => 'clone_content', 'label' => $langs->trans("CloneMainAttributes"), 'value'
									// => 1),
									// array('type' => 'checkbox', 'name' => 'update_prices', 'label' => $langs->trans("PuttingPricesUpToDate"),
									// 'value' => 1),
									array('type' => 'other','name' => 'idwarehouse','label' => $langs->trans("SelectWarehouseForStockIncrease"),'value' => $formproduct->selectWarehouses(GETPOST('idwarehouse')?GETPOST('idwarehouse'):'ifone', 'idwarehouse', '', 1)));
			}

			$formconfirm = $form->formconfirm($_SERVER["PHP_SELF"] . '?id=' . $object->id, $langs->trans('UnvalidateOrder'), $text, 'confirm_modif', $formquestion, "yes", 1, 220);
		}

		/*
		 * Confirmation de la cloture
		*/
		if ($action == 'shipped') {
			$formconfirm = $form->formconfirm($_SERVER["PHP_SELF"] . '?id=' . $object->id, $langs->trans('CloseOrder'), $langs->trans('ConfirmCloseOrder'), 'confirm_shipped', '', 0, 1);
		}

		/*
		 * Confirmation de l'annulation
		 */
		if ($action == 'cancel')
		{
			$qualified_for_stock_change=0;
			if (empty($conf->global->STOCK_SUPPORTS_SERVICES))
			{
			   	$qualified_for_stock_change=$object->hasProductsOrServices(2);
			}
			else
			{
			   	$qualified_for_stock_change=$object->hasProductsOrServices(1);
			}

			$text=$langs->trans('ConfirmCancelOrder',$object->ref);
			$formquestion=array();
			if (! empty($conf->stock->enabled) && ! empty($conf->global->STOCK_CALCULATE_ON_VALIDATE_ORDER) && $qualified_for_stock_change)
			{
				$langs->load("stocks");
				require_once DOL_DOCUMENT_ROOT . '/product/class/html.formproduct.class.php';
				$formproduct = new FormProduct($db);
				$formquestion = array(
									// 'text' => $langs->trans("ConfirmClone"),
									// array('type' => 'checkbox', 'name' => 'clone_content', 'label' => $langs->trans("CloneMainAttributes"), 'value'
									// => 1),
									// array('type' => 'checkbox', 'name' => 'update_prices', 'label' => $langs->trans("PuttingPricesUpToDate"),
									// 'value' => 1),
									array('type' => 'other','name' => 'idwarehouse','label' => $langs->trans("SelectWarehouseForStockIncrease"),'value' => $formproduct->selectWarehouses(GETPOST('idwarehouse')?GETPOST('idwarehouse'):'ifone', 'idwarehouse', '', 1)));
			}

			$formconfirm = $form->formconfirm($_SERVER["PHP_SELF"] . '?id=' . $object->id, $langs->trans('Cancel'), $text, 'confirm_cancel', $formquestion, 0, 1);
		}

		/*
		 * Confirmation de la suppression d'une ligne produit
		 */
		if ($action == 'ask_deleteline')
		{
			$formconfirm=$form->formconfirm($_SERVER["PHP_SELF"].'?id='.$object->id.'&lineid='.$lineid, $langs->trans('DeleteProductLine'), $langs->trans('ConfirmDeleteProductLine'), 'confirm_deleteline', '', 0, 1);
		}

		// Clone confirmation
		if ($action == 'clone') {
			// Create an array for form
			$formquestion = array(
								// 'text' => $langs->trans("ConfirmClone"),
								// array('type' => 'checkbox', 'name' => 'clone_content', 'label' => $langs->trans("CloneMainAttributes"), 'value' =>
								// 1),
								// array('type' => 'checkbox', 'name' => 'update_prices', 'label' => $langs->trans("PuttingPricesUpToDate"), 'value'
								// => 1),
								array('type' => 'other','name' => 'socid','label' => $langs->trans("SelectThirdParty"),'value' => $form->select_company(GETPOST('socid', 'int'), 'socid', '(s.client=1 OR s.client=3)')));
			// Paiement incomplet. On demande si motif = escompte ou autre
			$formconfirm = $form->formconfirm($_SERVER["PHP_SELF"] . '?id=' . $object->id, $langs->trans('CloneOrder'), $langs->trans('ConfirmCloneOrder', $object->ref), 'confirm_clone', $formquestion, 'yes', 1);
		}

		if (! $formconfirm) {
			$parameters = array('lineid' => $lineid);
			$formconfirm = $hookmanager->executeHooks('formConfirm', $parameters, $object, $action); // Note that $action and $object may have been modified
			                                                                                    // by hook
		}

		// Print form confirm
		print $formconfirm;

		/*
		 *   Commande
		*/
		$nbrow = 9;
		if (! empty($conf->projet->enabled))
			$nbrow ++;

			// Local taxes
		if ($mysoc->localtax1_assuj == "1" || $object->total_localtax1 != 0)
			$nbrow++;
		if ($mysoc->localtax2_assuj == "1" || $object->total_localtax2 != 0 )
			$nbrow++;

		print '<table class="border" width="100%">';

		$linkback = '<a href="' . DOL_URL_ROOT . '/commande/list.php' . (! empty($socid) ? '?socid=' . $socid : '') . '">' . $langs->trans("BackToList") . '</a>';

		// Ref
		print '<tr><td width="18%">' . $langs->trans('Ref') . '</td>';
		print '<td colspan="3">';
		print $form->showrefnav($object, 'ref', $linkback, 1, 'ref', 'ref');
		print '</td>';
		print '</tr>';

		// Ref commande client
		print '<tr><td>';
		print '<table class="nobordernopadding" width="100%"><tr><td class="nowrap">';
		print $langs->trans('RefCustomer') . '</td><td align="left">';
		print '</td>';
		if ($action != 'refcustomer' && $object->brouillon)
			print '<td align="right"><a href="' . $_SERVER['PHP_SELF'] . '?action=refcustomer&amp;id=' . $object->id . '">' . img_edit($langs->trans('Modify')) . '</a></td>';
		print '</tr></table>';
		print '</td><td colspan="3">';
		if ($user->rights->commande->creer && $action == 'refcustomer') {
			print '<form action="' . $_SERVER["PHP_SELF"] . '?id=' . $object->id . '" method="post">';
			print '<input type="hidden" name="token" value="' . $_SESSION ['newtoken'] . '">';
			print '<input type="hidden" name="action" value="set_ref_client">';
			print '<input type="text" class="flat" size="20" name="ref_client" value="' . $object->ref_client . '">';
			print ' <input type="submit" class="button" value="' . $langs->trans('Modify') . '">';
			print '</form>';
		} else {
			print $object->ref_client;
		}
		print '</td>';
		print '</tr>';

		// Third party
		print '<tr><td>' . $langs->trans('Company') . '</td>';
		print '<td colspan="3">' . $soc->getNomUrl(1) . '</td>';
		print '</tr>';

		if (! empty($conf->global->FACTURE_DEPOSITS_ARE_JUST_PAYMENTS)) {
			$filterabsolutediscount = "fk_facture_source IS NULL"; // If we want deposit to be substracted to payments only and not to total of final
			                                                     // invoice
			$filtercreditnote = "fk_facture_source IS NOT NULL"; // If we want deposit to be substracted to payments only and not to total of final invoice
		} else {
			$filterabsolutediscount = "fk_facture_source IS NULL OR (fk_facture_source IS NOT NULL AND description='(DEPOSIT)')";
			$filtercreditnote = "fk_facture_source IS NOT NULL AND description <> '(DEPOSIT)'";
		}

		// Relative and absolute discounts
		$addrelativediscount = '<a href="' . DOL_URL_ROOT . '/comm/remise.php?id=' . $soc->id . '&backtopage=' . urlencode($_SERVER["PHP_SELF"]) . '?facid=' . $object->id . '">' . $langs->trans("EditRelativeDiscounts") . '</a>';
		$addabsolutediscount = '<a href="' . DOL_URL_ROOT . '/comm/remx.php?id=' . $soc->id . '&backtopage=' . urlencode($_SERVER["PHP_SELF"]) . '?facid=' . $object->id . '">' . $langs->trans("EditGlobalDiscounts") . '</a>';
		$addcreditnote = '<a href="' . DOL_URL_ROOT . '/compta/facture.php?action=create&socid=' . $soc->id . '&type=2&backtopage=' . urlencode($_SERVER["PHP_SELF"]) . '?facid=' . $object->id . '">' . $langs->trans("AddCreditNote") . '</a>';

		print '<tr><td>' . $langs->trans('Discounts') . '</td><td colspan="3">';
		if ($soc->remise_percent)
			print $langs->trans("CompanyHasRelativeDiscount", $soc->remise_percent);
		else
			print $langs->trans("CompanyHasNoRelativeDiscount");
		print '. ';
		$absolute_discount = $soc->getAvailableDiscounts('', 'fk_facture_source IS NULL');
		$absolute_creditnote = $soc->getAvailableDiscounts('', 'fk_facture_source IS NOT NULL');
		$absolute_discount = price2num($absolute_discount, 'MT');
		$absolute_creditnote = price2num($absolute_creditnote, 'MT');
		if ($absolute_discount) {
			if ($object->statut > 0) {
				print $langs->trans("CompanyHasAbsoluteDiscount", price($absolute_discount), $langs->transnoentities("Currency" . $conf->currency));
			} else {
				// Remise dispo de type remise fixe (not credit note)
				print '<br>';
				$form->form_remise_dispo($_SERVER["PHP_SELF"] . '?id=' . $object->id, 0, 'remise_id', $soc->id, $absolute_discount, $filterabsolutediscount);
			}
		}
		if ($absolute_creditnote) {
			print $langs->trans("CompanyHasCreditNote", price($absolute_creditnote), $langs->transnoentities("Currency" . $conf->currency)) . '. ';
		}
		if (! $absolute_discount && ! $absolute_creditnote)
			print $langs->trans("CompanyHasNoAbsoluteDiscount") . '.';
		print '</td></tr>';

		// Date
		print '<tr><td>';
		print '<table class="nobordernopadding" width="100%"><tr><td>';
		print $langs->trans('Date');
		print '</td>';

		if ($action != 'editdate' && $object->brouillon)
			print '<td align="right"><a href="' . $_SERVER["PHP_SELF"] . '?action=editdate&amp;id=' . $object->id . '">' . img_edit($langs->trans('SetDate'), 1) . '</a></td>';
		print '</tr></table>';
		print '</td><td colspan="3">';
		if ($action == 'editdate') {
			print '<form name="setdate" action="' . $_SERVER["PHP_SELF"] . '?id=' . $object->id . '" method="post">';
			print '<input type="hidden" name="token" value="' . $_SESSION ['newtoken'] . '">';
			print '<input type="hidden" name="action" value="setdate">';
			$form->select_date($object->date, 'order_', '', '', '', "setdate");
			print '<input type="submit" class="button" value="' . $langs->trans('Modify') . '">';
			print '</form>';
		} else {
			print $object->date ? dol_print_date($object->date, 'daytext') : '&nbsp;';
		}
		print '</td>';
		print '</tr>';

		// Delivery date planed
		print '<tr><td height="10">';
		print '<table class="nobordernopadding" width="100%"><tr><td>';
		print $langs->trans('DateDeliveryPlanned');
		print '</td>';
		if ($action != 'editdate_livraison')
			print '<td align="right"><a href="' . $_SERVER["PHP_SELF"] . '?action=editdate_livraison&amp;id=' . $object->id . '">' . img_edit($langs->trans('SetDeliveryDate'), 1) . '</a></td>';
		print '</tr></table>';
		print '</td><td colspan="3">';
		if ($action == 'editdate_livraison') {
			print '<form name="setdate_livraison" action="' . $_SERVER["PHP_SELF"] . '?id=' . $object->id . '" method="post">';
			print '<input type="hidden" name="token" value="' . $_SESSION ['newtoken'] . '">';
			print '<input type="hidden" name="action" value="setdate_livraison">';
			$form->select_date($object->date_livraison ? $object->date_livraison : - 1, 'liv_', '', '', '', "setdate_livraison");
			print '<input type="submit" class="button" value="' . $langs->trans('Modify') . '">';
			print '</form>';
		} else {
			print $object->date_livraison ? dol_print_date($object->date_livraison, 'daytext') : '&nbsp;';
		}
		print '</td>';
		print '</tr>';

        // Shipping Method
        if (! empty($conf->expedition->enabled)) {
            print '<tr><td height="10">';
            print '<table width="100%" class="nobordernopadding"><tr><td>';
            print $langs->trans('SendingMethod');
            print '</td>';
            if ($action != 'editshippingmethod' && $user->rights->commande->creer)
                print '<td align="right"><a href="'.$_SERVER["PHP_SELF"].'?action=editshippingmethod&amp;id='.$object->id.'">'.img_edit($langs->trans('SetShippingMode'),1).'</a></td>';
            print '</tr></table>';
            print '</td><td colspan="3">';
            if ($action == 'editshippingmethod') {
                $form->formSelectShippingMethod($_SERVER['PHP_SELF'].'?id='.$object->id, $object->shipping_method_id, 'shipping_method_id', 1);
            } else {
                $form->formSelectShippingMethod($_SERVER['PHP_SELF'].'?id='.$object->id, $object->shipping_method_id, 'none');
            }
            print '</td>';
            print '</tr>';
        }

		// Terms of payment
		print '<tr><td height="10">';
		print '<table class="nobordernopadding" width="100%"><tr><td>';
		print $langs->trans('PaymentConditionsShort');
		print '</td>';
		if ($action != 'editconditions' && $object->brouillon)
			print '<td align="right"><a href="' . $_SERVER["PHP_SELF"] . '?action=editconditions&amp;id=' . $object->id . '">' . img_edit($langs->trans('SetConditions'), 1) . '</a></td>';
		print '</tr></table>';
		print '</td><td colspan="3">';
		if ($action == 'editconditions') {
			$form->form_conditions_reglement($_SERVER['PHP_SELF'] . '?id=' . $object->id, $object->cond_reglement_id, 'cond_reglement_id', 1);
		} else {
			$form->form_conditions_reglement($_SERVER['PHP_SELF'] . '?id=' . $object->id, $object->cond_reglement_id, 'none', 1);
		}
		print '</td>';

		print '</tr>';

		// Mode of payment
		print '<tr><td height="10">';
		print '<table class="nobordernopadding" width="100%"><tr><td>';
		print $langs->trans('PaymentMode');
		print '</td>';
		if ($action != 'editmode' && $object->brouillon)
			print '<td align="right"><a href="' . $_SERVER["PHP_SELF"] . '?action=editmode&amp;id=' . $object->id . '">' . img_edit($langs->trans('SetMode'), 1) . '</a></td>';
		print '</tr></table>';
		print '</td><td colspan="3">';
		if ($action == 'editmode') {
			$form->form_modes_reglement($_SERVER['PHP_SELF'] . '?id=' . $object->id, $object->mode_reglement_id, 'mode_reglement_id');
		} else {
			$form->form_modes_reglement($_SERVER['PHP_SELF'] . '?id=' . $object->id, $object->mode_reglement_id, 'none');
		}
		print '</td></tr>';

		// Availability
		print '<tr><td height="10">';
		print '<table class="nobordernopadding" width="100%"><tr><td>';
		print $langs->trans('AvailabilityPeriod');
		print '</td>';
		if ($action != 'editavailability' && $object->brouillon)
			print '<td align="right"><a href="' . $_SERVER["PHP_SELF"] . '?action=editavailability&amp;id=' . $object->id . '">' . img_edit($langs->trans('SetAvailability'), 1) . '</a></td>';
		print '</tr></table>';
		print '</td><td colspan="3">';
		if ($action == 'editavailability') {
			$form->form_availability($_SERVER['PHP_SELF'] . '?id=' . $object->id, $object->availability_id, 'availability_id', 1);
		} else {
			$form->form_availability($_SERVER['PHP_SELF'] . '?id=' . $object->id, $object->availability_id, 'none', 1);
		}
		print '</td></tr>';

		// Source
		print '<tr><td height="10">';
		print '<table class="nobordernopadding" width="100%"><tr><td>';
		print $langs->trans('Source');
		print '</td>';
		if ($action != 'editdemandreason' && ! empty($object->brouillon))
			print '<td align="right"><a href="' . $_SERVER["PHP_SELF"] . '?action=editdemandreason&amp;id=' . $object->id . '">' . img_edit($langs->trans('SetDemandReason'), 1) . '</a></td>';
		print '</tr></table>';
		print '</td><td colspan="3">';
		if ($action == 'editdemandreason') {
			$form->formInputReason($_SERVER['PHP_SELF'] . '?id=' . $object->id, $object->demand_reason_id, 'demand_reason_id', 1);
		} else {
			$form->formInputReason($_SERVER['PHP_SELF'] . '?id=' . $object->id, $object->demand_reason_id, 'none');
		}
		// Removed because using dictionary is an admin feature, not a user feature. Ther is already the "star" to show info to admin users.
		// This is to avoid too heavy screens and have an uniform look and feel for all screens.
		// print '</td><td>';
		// print '<a href="'.DOL_URL_ROOT.'/admin/dict.php?id=22&origin=order&originid='.$object->id.'">'.$langs->trans("DictionarySource").'</a>';
		print '</td></tr>';

		// Project
		if (! empty($conf->projet->enabled)) {
			$langs->load('projects');
			print '<tr><td height="10">';
			print '<table class="nobordernopadding" width="100%"><tr><td>';
			print $langs->trans('Project');
			print '</td>';
			if ($action != 'classify')
				print '<td align="right"><a href="' . $_SERVER['PHP_SELF'] . '?action=classify&amp;id=' . $object->id . '">' . img_edit($langs->trans('SetProject')) . '</a></td>';
			print '</tr></table>';
			print '</td><td colspan="3">';
			// print "$object->id, $object->socid, $object->fk_project";
			if ($action == 'classify') {
				$form->form_project($_SERVER['PHP_SELF'] . '?id=' . $object->id, $object->socid, $object->fk_project, 'projectid');
			} else {
				$form->form_project($_SERVER['PHP_SELF'] . '?id=' . $object->id, $object->socid, $object->fk_project, 'none');
			}
			print '</td></tr>';
		}

		if ($soc->outstanding_limit) {
			// Outstanding Bill
			print '<tr><td>';
			print $langs->trans('OutstandingBill');
			print '</td><td align=right colspan=3>';
			print price($soc->get_OutstandingBill()) . ' / ';
			print price($soc->outstanding_limit, 0, '', 1, - 1, - 1, $conf->currency);
			print '</td>';
			print '</tr>';
		}

		// Other attributes
		$cols = 3;
		include DOL_DOCUMENT_ROOT . '/core/tpl/extrafields_view.tpl.php';

		$rowspan = 4;
		if ($mysoc->localtax1_assuj == "1" || $object->total_localtax1 != 0)
			$rowspan ++;
		if ($mysoc->localtax2_assuj == "1" || $object->total_localtax2 != 0)
			$rowspan ++;

        // Bank Account
        print '<tr><td class="nowrap">';
        print '<table width="100%" class="nobordernopadding"><tr><td class="nowrap">';
        print $langs->trans('BankAccount');
        print '<td>';
        if ($action != 'editbankaccount' && $user->rights->commande->creer)
            print '<td align="right"><a href="'.$_SERVER["PHP_SELF"].'?action=editbankaccount&amp;id='.$object->id.'">'.img_edit($langs->trans('SetBankAccount'),1).'</a></td>';
        print '</tr></table>';
        print '</td><td colspan="3">';
        if ($action == 'editbankaccount') {
            $form->formSelectAccount($_SERVER['PHP_SELF'].'?id='.$object->id, $object->fk_account, 'fk_account', 1);
        } else {
            $form->formSelectAccount($_SERVER['PHP_SELF'].'?id='.$object->id, $object->fk_account, 'none');
        }
        print '</td>';
        print '</tr>';

		// Total HT
		print '<tr><td>' . $langs->trans('AmountHT') . '</td>';
		print '<td align="right">' . price($object->total_ht, 1, '', 1, - 1, - 1, $conf->currency) . '</td>';

		// Margin Infos
		if (! empty($conf->margin->enabled)) {
			print '<td valign="top" width="50%" colspan="2" rowspan="' . $rowspan . '">';
			$object->displayMarginInfos();
			print '</td>';
		} else
			print '<td width="50%" colspan="2" rowspan="' . $rowspan . '"></td>';

		print '</tr>';

		// Total TVA
		print '<tr><td>' . $langs->trans('AmountVAT') . '</td><td align="right">' . price($object->total_tva, 1, '', 1, - 1, - 1, $conf->currency) . '</td></tr>';

		// Amount Local Taxes
		if ($mysoc->localtax1_assuj == "1" || $object->total_localtax1 != 0) 		// Localtax1
		{
			print '<tr><td>' . $langs->transcountry("AmountLT1", $mysoc->country_code) . '</td>';
			print '<td align="right">' . price($object->total_localtax1, 1, '', 1, - 1, - 1, $conf->currency) . '</td></tr>';
		}
		if ($mysoc->localtax2_assuj == "1" || $object->total_localtax2 != 0) 		// Localtax2 IRPF
		{
			print '<tr><td>' . $langs->transcountry("AmountLT2", $mysoc->country_code) . '</td>';
			print '<td align="right">' . price($object->total_localtax2, 1, '', 1, - 1, - 1, $conf->currency) . '</td></tr>';
		}

		// Total TTC
		print '<tr><td>' . $langs->trans('AmountTTC') . '</td><td align="right">' . price($object->total_ttc, 1, '', 1, - 1, - 1, $conf->currency) . '</td></tr>';

		// Statut
		print '<tr><td>' . $langs->trans('Status') . '</td><td>' . $object->getLibStatut(4) . '</td></tr>';

		print '</table><br>';
		print "\n";

		if (! empty($conf->global->MAIN_DISABLE_CONTACTS_TAB)) {
			$blocname = 'contacts';
			$title = $langs->trans('ContactsAddresses');
			include DOL_DOCUMENT_ROOT . '/core/tpl/bloc_showhide.tpl.php';
		}

		if (! empty($conf->global->MAIN_DISABLE_NOTES_TAB)) {
			$blocname = 'notes';
			$title = $langs->trans('Notes');
			include DOL_DOCUMENT_ROOT . '/core/tpl/bloc_showhide.tpl.php';
		}

		/*
		 * Lines
		 */
		$result = $object->getLinesArray();

		print '	<form name="addproduct" id="addproduct" action="' . $_SERVER["PHP_SELF"] . '?id=' . $object->id . (($action != 'editline') ? '#add' : '#line_' . GETPOST('lineid')) . '" method="POST">
		<input type="hidden" name="token" value="' . $_SESSION ['newtoken'] . '">
		<input type="hidden" name="action" value="' . (($action != 'editline') ? 'addline' : 'updateligne') . '">
		<input type="hidden" name="mode" value="">
		<input type="hidden" name="id" value="' . $object->id . '">
		';

		if (! empty($conf->use_javascript_ajax) && $object->statut == 0) {
			include DOL_DOCUMENT_ROOT . '/core/tpl/ajaxrow.tpl.php';
		}

		print '<table id="tablelines" class="noborder noshadow" width="100%">';

		// Show object lines
		if (! empty($object->lines))
			$ret = $object->printObjectLines($action, $mysoc, $soc, $lineid, 1);

		$numlines = count($object->lines);

		/*
		 * Form to add new line
		 */
		if ($object->statut == 0 && $user->rights->commande->creer)
		{
			if ($action != 'editline')
			{
				$var = true;

				// Add free products/services
				$object->formAddObjectLine(1, $mysoc, $soc);

				$parameters = array();
				$reshook = $hookmanager->executeHooks('formAddObjectLine', $parameters, $object, $action); // Note that $action and $object may have been modified by hook
			}
		}
		print '</table>';

		print "</form>\n";

		dol_fiche_end();

		/*
		 * Boutons actions
		*/
		if ($action != 'presend' && $action != 'editline') {
			print '<div class="tabsAction">';

			$parameters = array();
			$reshook = $hookmanager->executeHooks('addMoreActionsButtons', $parameters, $object, $action); // Note that $action and $object may have been
			                                                                                          // modified by hook
			if (empty($reshook)) {
				// Valid
				if ($object->statut == 0 && $object->total_ttc >= 0 && $numlines > 0 && $user->rights->commande->valider) {
					print '<div class="inline-block divButAction"><a class="butAction" href="' . $_SERVER["PHP_SELF"] . '?id=' . $object->id . '&amp;action=validate">' . $langs->trans('Validate') . '</a></div>';
				}
				// Edit
				if ($object->statut == 1 && $user->rights->commande->creer) {
					print '<div class="inline-block divButAction"><a class="butAction" href="card.php?id=' . $object->id . '&amp;action=modif">' . $langs->trans('Modify') . '</a></div>';
				}
				// Create event
				if ($conf->agenda->enabled && ! empty($conf->global->MAIN_ADD_EVENT_ON_ELEMENT_CARD)) 				// Add hidden condition because this is not a
				                                                                                      // "workflow" action so should appears somewhere else on
				                                                                                      // page.
				{
					print '<a class="butAction" href="' . DOL_URL_ROOT . '/comm/action/card.php?action=create&amp;origin=' . $object->element . '&amp;originid=' . $object->id . '&amp;socid=' . $object->socid . '">' . $langs->trans("AddAction") . '</a>';
				}
				// Send
				if ($object->statut > 0) {
					if ((empty($conf->global->MAIN_USE_ADVANCED_PERMS) || $user->rights->commande->order_advance->send)) {
						print '<div class="inline-block divButAction"><a class="butAction" href="' . $_SERVER["PHP_SELF"] . '?id=' . $object->id . '&amp;action=presend&amp;mode=init">' . $langs->trans('SendByMail') . '</a></div>';
					} else
						print '<div class="inline-block divButAction"><a class="butActionRefused" href="#">' . $langs->trans('SendByMail') . '</a></div>';
				}

				// Ship
				$numshipping = 0;
				if (! empty($conf->expedition->enabled)) {
					$numshipping = $object->nb_expedition();

					if ($object->statut > 0 && $object->statut < 3 && $object->getNbOfProductsLines() > 0) {
						if (($conf->expedition_bon->enabled && $user->rights->expedition->creer) || ($conf->livraison_bon->enabled && $user->rights->expedition->livraison->creer)) {
							if ($user->rights->expedition->creer) {
								print '<div class="inline-block divButAction"><a class="butAction" href="' . DOL_URL_ROOT . '/expedition/shipment.php?id=' . $object->id . '">' . $langs->trans('ShipProduct') . '</a></div>';
							} else {
								print '<div class="inline-block divButAction"><a class="butActionRefused" href="#" title="' . dol_escape_htmltag($langs->trans("NotAllowed")) . '">' . $langs->trans('ShipProduct') . '</a></div>';
							}
						} else {
							$langs->load("errors");
							print '<div class="inline-block divButAction"><a class="butActionRefused" href="#" title="' . dol_escape_htmltag($langs->trans("ErrorModuleSetupNotComplete")) . '">' . $langs->trans('ShipProduct') . '</a></div>';
						}
					}
				}

				// Create intervention
				if ($conf->ficheinter->enabled) {
					$langs->load("interventions");

					if ($object->statut > 0 && $object->statut < 3 && $object->getNbOfServicesLines() > 0) {
						if ($user->rights->ficheinter->creer) {
							print '<div class="inline-block divButAction"><a class="butAction" href="' . DOL_URL_ROOT . '/fichinter/card.php?action=create&amp;origin=' . $object->element . '&amp;originid=' . $object->id . '&amp;socid=' . $object->socid . '">' . $langs->trans('AddIntervention') . '</a></div>';
						} else {
							print '<div class="inline-block divButAction"><a class="butActionRefused" href="#" title="' . dol_escape_htmltag($langs->trans("NotAllowed")) . '">' . $langs->trans('AddIntervention') . '</a></div>';
						}
					}
				}

				// Reopen a closed order
				if ($object->statut == 3 && $user->rights->commande->creer) {
					print '<div class="inline-block divButAction"><a class="butAction" href="' . $_SERVER['PHP_SELF'] . '?id=' . $object->id . '&amp;action=reopen">' . $langs->trans('ReOpen') . '</a></div>';
				}

				// Create contract
				if ($conf->contrat->enabled && ($object->statut == 1 || $object->statut == 2)) {
					$langs->load("contracts");

					if ($user->rights->contrat->creer) {
						print '<div class="inline-block divButAction"><a class="butAction" href="' . DOL_URL_ROOT . '/contrat/card.php?action=create&amp;origin=' . $object->element . '&amp;originid=' . $object->id . '&amp;socid=' . $object->socid . '">' . $langs->trans('AddContract') . '</a></div>';
					}
				}

				// Create bill and Classify billed
				// Note: Even if module invoice is not enabled, we should be able to use button "Classified billed"
				if ($object->statut > 0 && ! $object->billed) {
					if (! empty($conf->facture->enabled) && $user->rights->facture->creer && empty($conf->global->WORKFLOW_DISABLE_CREATE_INVOICE_FROM_ORDER)) {
						print '<div class="inline-block divButAction"><a class="butAction" href="' . DOL_URL_ROOT . '/compta/facture.php?action=create&amp;origin=' . $object->element . '&amp;originid=' . $object->id . '&amp;socid=' . $object->socid . '">' . $langs->trans("CreateBill") . '</a></div>';
					}
					if ($user->rights->commande->creer && $object->statut > 2 && empty($conf->global->WORKFLOW_DISABLE_CLASSIFY_BILLED_FROM_ORDER) && empty($conf->global->WORKFLOW_BILL_ON_SHIPMENT)) {
						print '<div class="inline-block divButAction"><a class="butAction" href="' . $_SERVER["PHP_SELF"] . '?id=' . $object->id . '&amp;action=classifybilled">' . $langs->trans("ClassifyBilled") . '</a></div>';
					}
				}

				// Set to shipped
				if (($object->statut == 1 || $object->statut == 2) && $user->rights->commande->cloturer) {
					print '<div class="inline-block divButAction"><a class="butAction" href="' . $_SERVER["PHP_SELF"] . '?id=' . $object->id . '&amp;action=shipped">' . $langs->trans('ClassifyShipped') . '</a></div>';
				}

				// Clone
				if ($user->rights->commande->creer) {
					print '<div class="inline-block divButAction"><a class="butAction" href="' . $_SERVER['PHP_SELF'] . '?id=' . $object->id . '&amp;socid=' . $object->socid . '&amp;action=clone&amp;object=order">' . $langs->trans("ToClone") . '</a></div>';
				}

				// Cancel order
				if ($object->statut == 1 && $user->rights->commande->annuler) {
					print '<div class="inline-block divButAction"><a class="butActionDelete" href="' . $_SERVER["PHP_SELF"] . '?id=' . $object->id . '&amp;action=cancel">' . $langs->trans('Cancel') . '</a></div>';
				}

				// Delete order
				if ($user->rights->commande->supprimer) {
					if ($numshipping == 0) {
						print '<div class="inline-block divButAction"><a class="butActionDelete" href="' . $_SERVER["PHP_SELF"] . '?id=' . $object->id . '&amp;action=delete">' . $langs->trans('Delete') . '</a></div>';
					} else {
						print '<div class="inline-block divButAction"><a class="butActionRefused" href="#" title="' . $langs->trans("ShippingExist") . '">' . $langs->trans("Delete") . '</a></div>';
					}
				}
			}
			print '</div>';
		}
		print '<br>';

		if ($action != 'presend')
		{
			print '<div class="fichecenter"><div class="fichehalfleft">';
			// print '<table width="100%"><tr><td width="50%" valign="top">';
			// print '<a name="builddoc"></a>'; // ancre

			/*
			 * Documents generes
			*/
			$comref = dol_sanitizeFileName($object->ref);
			$file = $conf->commande->dir_output . '/' . $comref . '/' . $comref . '.pdf';
			$relativepath = $comref . '/' . $comref . '.pdf';
			$filedir = $conf->commande->dir_output . '/' . $comref;
			$urlsource = $_SERVER["PHP_SELF"] . "?id=" . $object->id;
			$genallowed = $user->rights->commande->creer;
			$delallowed = $user->rights->commande->supprimer;
			$somethingshown = $formfile->show_documents('commande', $comref, $filedir, $urlsource, $genallowed, $delallowed, $object->modelpdf, 1, 0, 0, 28, 0, '', '', '', $soc->default_lang);

			/*
			 * Linked object block
			 */
			$somethingshown = $object->showLinkedObjectBlock();

			print '</div><div class="fichehalfright"><div class="ficheaddleft">';
			// print '</td><td valign="top" width="50%">';

			// List of actions on element
			include_once DOL_DOCUMENT_ROOT . '/core/class/html.formactions.class.php';
			$formactions = new FormActions($db);
			$somethingshown = $formactions->showactions($object, 'order', $socid);

			// print '</td></tr></table>';
			print '</div></div></div>';
		}

		/*
		 * Action presend
		 */
		if ($action == 'presend')
		{
			$object->fetch_projet();

			$ref = dol_sanitizeFileName($object->ref);
			include_once DOL_DOCUMENT_ROOT . '/core/lib/files.lib.php';
			$fileparams = dol_most_recent_file($conf->commande->dir_output . '/' . $ref, preg_quote($ref, '/'));
			$file = $fileparams ['fullname'];

			// Define output language
			$outputlangs = $langs;
			$newlang = '';
			if ($conf->global->MAIN_MULTILANGS && empty($newlang) && ! empty($_REQUEST['lang_id']))
				$newlang = $_REQUEST['lang_id'];
			if ($conf->global->MAIN_MULTILANGS && empty($newlang))
				$newlang = $object->thirdparty->default_lang;

			if (!empty($newlang))
			{
				$outputlangs = new Translate('', $conf);
				$outputlangs->setDefaultLang($newlang);
				$outputlangs->load('commercial');
			}

			// Build document if it not exists
			if (! $file || ! is_readable($file)) {
				$result = $object->generateDocument(GETPOST('model') ? GETPOST('model') : $object->modelpdf, $outputlangs, $hidedetails, $hidedesc, $hideref);
				if ($result <= 0) {
					dol_print_error($db, $result);
					exit();
				}
				$fileparams = dol_most_recent_file($conf->commande->dir_output . '/' . $ref, preg_quote($ref, '/'));
				$file = $fileparams ['fullname'];
			}

			print '<br>';
			print_titre($langs->trans('SendOrderByMail'));

			// Cree l'objet formulaire mail
			include_once DOL_DOCUMENT_ROOT . '/core/class/html.formmail.class.php';
			$formmail = new FormMail($db);
			$formmail->param['langsmodels']=(empty($newlang)?$langs->defaultlang:$newlang);
			$formmail->fromtype = 'user';
			$formmail->fromid = $user->id;
			$formmail->fromname = $user->getFullName($langs);
			$formmail->frommail = $user->email;
			$formmail->withfrom = 1;
			$liste = array();
			foreach ($object->thirdparty->thirdparty_and_contact_email_array(1) as $key => $value)
				$liste [$key] = $value;
			$formmail->withto = GETPOST('sendto') ? GETPOST('sendto') : $liste;
			$formmail->withtocc = $liste;
			$formmail->withtoccc = $conf->global->MAIN_EMAIL_USECCC;
			if (empty($object->ref_client)) {
				$formmail->withtopic = $outputlangs->trans('SendOrderRef', '__ORDERREF__');
			} else if (! empty($object->ref_client)) {
				$formmail->withtopic = $outputlangs->trans('SendOrderRef', '__ORDERREF__ (__REFCLIENT__)');
			}
			$formmail->withfile = 2;
			$formmail->withbody = 1;
			$formmail->withdeliveryreceipt = 1;
			$formmail->withcancel = 1;
			// Tableau des substitutions
			$formmail->substit ['__ORDERREF__'] = $object->ref;
			$formmail->substit ['__SIGNATURE__'] = $user->signature;
			$formmail->substit ['__REFCLIENT__'] = $object->ref_client;
			$formmail->substit ['__THIRPARTY_NAME__'] = $object->thirdparty->name;
			$formmail->substit ['__PROJECT_REF__'] = (is_object($object->projet)?$object->projet->ref:'');
			$formmail->substit ['__PERSONALIZED__'] = '';
			$formmail->substit ['__CONTACTCIVNAME__'] = '';

			$custcontact = '';
			$contactarr = array();
			$contactarr = $object->liste_contact(- 1, 'external');

			if (is_array($contactarr) && count($contactarr) > 0) {
				foreach ($contactarr as $contact) {
					if ($contact['libelle'] == $langs->trans('TypeContact_commande_external_CUSTOMER')) {	// TODO Use code and not label
						$contactstatic = new Contact($db);
						$contactstatic->fetch($contact ['id']);
						$custcontact = $contactstatic->getFullName($langs, 1);
					}
				}

				if (! empty($custcontact)) {
					$formmail->substit['__CONTACTCIVNAME__'] = $custcontact;
				}
			}

			// Tableau des parametres complementaires
			$formmail->param['action'] = 'send';
			$formmail->param['models'] = 'order_send';
			$formmail->param['orderid'] = $object->id;
			$formmail->param['returnurl'] = $_SERVER["PHP_SELF"] . '?id=' . $object->id;

			// Init list of files
			if (GETPOST("mode") == 'init') {
				$formmail->clear_attached_files();
				$formmail->add_attached_files($file, basename($file), dol_mimetype($file));
			}

			// Show form
			print $formmail->get_form();

			print '<br>';
		}
	}
}

llxFooter();
$db->close();<|MERGE_RESOLUTION|>--- conflicted
+++ resolved
@@ -628,11 +628,7 @@
 							$prod->tva_tx = $prodcustprice->lines [0]->tva_tx;
 						}
 					}
-<<<<<<< HEAD
-					else 
-=======
 					else
->>>>>>> 8e3a3500
 					{
 						setEventMessage($prodcustprice->error,'errors');
 					}
