--- conflicted
+++ resolved
@@ -1239,15 +1239,10 @@
 	if ($socid > 0)
 		$res = $soc->fetch($socid);
 
-<<<<<<< HEAD
-	if (! empty($origin) && ! empty($originid))
-	{
-=======
 	$projectid = 0;
 	$remise_absolue = 0;
 		
 	if (! empty($origin) && ! empty($originid)) {
->>>>>>> bad28c6d
 		// Parse element/subelement (ex: project_task)
 		$element = $subelement = $origin;
 		if (preg_match('/^([^_]+)_([^_]+)/i', $origin, $regs)) {
