<?php
/* Copyright (C) 2003-2006	Rodolphe Quiedeville	<rodolphe@quiedeville.org>
 * Copyright (C) 2004-2015	Laurent Destailleur		<eldy@users.sourceforge.net>
 * Copyright (C) 2005		Marc Barilley / Ocebo	<marc@ocebo.com>
 * Copyright (C) 2005-2015	Regis Houssin			<regis.houssin@inodbox.com>
 * Copyright (C) 2006		Andre Cianfarani		<acianfa@free.fr>
 * Copyright (C) 2010-2013	Juanjo Menent			<jmenent@2byte.es>
 * Copyright (C) 2011-2023	Philippe Grand			<philippe.grand@atoo-net.com>
 * Copyright (C) 2012-2023	Christophe Battarel		<christophe.battarel@altairis.fr>
 * Copyright (C) 2012-2016	Marcos García			<marcosgdf@gmail.com>
 * Copyright (C) 2012       Cedric Salvador      	<csalvador@gpcsolutions.fr>
 * Copyright (C) 2013		Florian Henry			<florian.henry@open-concept.pro>
 * Copyright (C) 2014       Ferran Marcet			<fmarcet@2byte.es>
 * Copyright (C) 2015       Jean-François Ferry		<jfefe@aternatik.fr>
 * Copyright (C) 2018-2021  Frédéric France         <frederic.france@netlogic.fr>
 * Copyright (C) 2022	    Gauthier VERDOL     	<gauthier.verdol@atm-consulting.fr>
 * Copyright (C) 2023-2024	Benjamin Falière		<benjamin.faliere@altairis.fr>
 * Copyright (C) 2024		MDW							<mdeweerd@users.noreply.github.com>
 *
 * This program is free software; you can redistribute it and/or modify
 * it under the terms of the GNU General Public License as published by
 * the Free Software Foundation; either version 3 of the License, or
 * (at your option) any later version.
 *
 * This program is distributed in the hope that it will be useful,
 * but WITHOUT ANY WARRANTY; without even the implied warranty of
 * MERCHANTABILITY or FITNESS FOR A PARTICULAR PURPOSE.  See the
 *  GNU General Public License for more details.
 *
 * You should have received a copy of the GNU General Public License
 * along with this program. If not, see <https://www.gnu.org/licenses/>.
 */

/**
 *   \file      htdocs/commande/card.php
 *   \ingroup   commande
 *   \brief     Page to show sales order
 */

// Load Dolibarr environment
require '../main.inc.php';
require_once DOL_DOCUMENT_ROOT.'/categories/class/categorie.class.php';
require_once DOL_DOCUMENT_ROOT.'/core/class/doleditor.class.php';
require_once DOL_DOCUMENT_ROOT.'/core/class/extrafields.class.php';
require_once DOL_DOCUMENT_ROOT.'/core/class/html.formfile.class.php';
require_once DOL_DOCUMENT_ROOT.'/core/class/html.formorder.class.php';
require_once DOL_DOCUMENT_ROOT.'/core/class/html.formmargin.class.php';
require_once DOL_DOCUMENT_ROOT.'/core/modules/commande/modules_commande.php';
require_once DOL_DOCUMENT_ROOT.'/core/lib/functions2.lib.php';
require_once DOL_DOCUMENT_ROOT.'/core/lib/order.lib.php';

require_once DOL_DOCUMENT_ROOT.'/comm/action/class/actioncomm.class.php';
require_once DOL_DOCUMENT_ROOT.'/commande/class/commande.class.php';

if (isModEnabled("propal")) {
	require_once DOL_DOCUMENT_ROOT.'/comm/propal/class/propal.class.php';
}

if (isModEnabled('project')) {
	require_once DOL_DOCUMENT_ROOT.'/core/class/html.formprojet.class.php';
	require_once DOL_DOCUMENT_ROOT.'/projet/class/project.class.php';
}

if (isModEnabled('variants')) {
	require_once DOL_DOCUMENT_ROOT.'/variants/class/ProductCombination.class.php';
}


// Load translation files required by the page
$langs->loadLangs(array('orders', 'sendings', 'companies', 'bills', 'propal', 'deliveries', 'products', 'other'));

if (isModEnabled('incoterm')) {
	$langs->load('incoterm');
}
if (isModEnabled('margin')) {
	$langs->load('margins');
}
if (isModEnabled('productbatch')) {
	$langs->load('productbatch');
}


$id        = (GETPOSTINT('id') ? GETPOSTINT('id') : GETPOSTINT('orderid'));
$ref       =  GETPOST('ref', 'alpha');
$socid     =  GETPOSTINT('socid');
$action    =  GETPOST('action', 'aZ09');
$cancel    =  GETPOST('cancel', 'alpha');
$confirm   =  GETPOST('confirm', 'alpha');
$backtopage = GETPOST('backtopage', 'alpha');

$lineid    =  GETPOSTINT('lineid');
$contactid =  GETPOSTINT('contactid');
$projectid =  GETPOSTINT('projectid');
$origin    =  GETPOST('origin', 'alpha');
$originid  = (GETPOSTINT('originid') ? GETPOSTINT('originid') : GETPOSTINT('origin_id'));    // For backward compatibility
$rank      = (GETPOSTINT('rank') > 0) ? GETPOSTINT('rank') : -1;

// PDF
$hidedetails = (GETPOSTINT('hidedetails') ? GETPOSTINT('hidedetails') : (getDolGlobalString('MAIN_GENERATE_DOCUMENTS_HIDE_DETAILS') ? 1 : 0));
$hidedesc = (GETPOSTINT('hidedesc') ? GETPOSTINT('hidedesc') : (getDolGlobalString('MAIN_GENERATE_DOCUMENTS_HIDE_DESC') ? 1 : 0));
$hideref = (GETPOSTINT('hideref') ? GETPOSTINT('hideref') : (getDolGlobalString('MAIN_GENERATE_DOCUMENTS_HIDE_REF') ? 1 : 0));

// Security check
if (!empty($user->socid)) {
	$socid = $user->socid;
}

// Initialize a technical object to manage hooks of page. Note that conf->hooks_modules contains an array of hook context
$hookmanager->initHooks(array('ordercard', 'globalcard'));

$result = restrictedArea($user, 'commande', $id);

$object = new Commande($db);
$extrafields = new ExtraFields($db);

// fetch optionals attributes and labels
$extrafields->fetch_name_optionals_label($object->table_element);

// Load object
include DOL_DOCUMENT_ROOT.'/core/actions_fetchobject.inc.php';     // Must be 'include', not 'include_once'

// Permissions / Rights
$usercanread    =  $user->hasRight("commande", "lire");
$usercancreate  =  $user->hasRight("commande", "creer");
$usercandelete  =  $user->hasRight("commande", "supprimer");

// Advanced permissions
$usercanclose       =  ((!getDolGlobalString('MAIN_USE_ADVANCED_PERMS') && !empty($usercancreate)) || (getDolGlobalString('MAIN_USE_ADVANCED_PERMS') && $user->hasRight('commande', 'order_advance', 'close')));
$usercanvalidate    =  ((!getDolGlobalString('MAIN_USE_ADVANCED_PERMS') && $usercancreate) || (getDolGlobalString('MAIN_USE_ADVANCED_PERMS') && $user->hasRight('commande', 'order_advance', 'validate')));
$usercancancel      =  ((!getDolGlobalString('MAIN_USE_ADVANCED_PERMS') && $usercancreate) || (getDolGlobalString('MAIN_USE_ADVANCED_PERMS') && $user->hasRight('commande', 'order_advance', 'annuler')));
$usercansend        =   (!getDolGlobalString('MAIN_USE_ADVANCED_PERMS') || $user->hasRight('commande', 'order_advance', 'send'));
$usercangeneretedoc =   (!getDolGlobalString('MAIN_USE_ADVANCED_PERMS') || $user->hasRight('commande', 'order_advance', 'generetedoc'));

$usermustrespectpricemin    = ((getDolGlobalString('MAIN_USE_ADVANCED_PERMS') && !$user->hasRight('produit', 'ignore_price_min_advance')) || !getDolGlobalString('MAIN_USE_ADVANCED_PERMS'));
$usercancreatepurchaseorder = ($user->hasRight('fournisseur', 'commande', 'creer') || $user->hasRight('supplier_order', 'creer'));

$permissionnote    = $usercancreate;     //  Used by the include of actions_setnotes.inc.php
$permissiondellink = $usercancreate;     //  Used by the include of actions_dellink.inc.php
$permissiontoadd   = $usercancreate;     //  Used by the include of actions_addupdatedelete.inc.php and actions_lineupdown.inc.php


$error = 0;

$date_delivery = dol_mktime(GETPOSTINT('liv_hour'), GETPOSTINT('liv_min'), 0, GETPOSTINT('liv_month'), GETPOSTINT('liv_day'), GETPOSTINT('liv_year'));


/*
 * Actions
 */

$parameters = array('socid' => $socid);
// Note that $action and $object may be modified by some hooks
$reshook = $hookmanager->executeHooks('doActions', $parameters, $object, $action);
if ($reshook < 0) {
	setEventMessages($hookmanager->error, $hookmanager->errors, 'errors');
}

if (empty($reshook)) {
	$backurlforlist = DOL_URL_ROOT.'/commande/list.php';

	if (empty($backtopage) || ($cancel && empty($id))) {
		if (empty($backtopage) || ($cancel && strpos($backtopage, '__ID__'))) {
			if (empty($id) && (($action != 'add' && $action != 'create') || $cancel)) {
				$backtopage = $backurlforlist;
			} else {
				$backtopage = DOL_URL_ROOT.'/commande/card.php?id='.((!empty($id) && $id > 0) ? $id : '__ID__');
			}
		}
	}

	$selectedLines = GETPOST('toselect', 'array');

	if ($cancel) {
		if (!empty($backtopageforcancel)) {
			header("Location: ".$backtopageforcancel);
			exit;
		} elseif (!empty($backtopage)) {
			header("Location: ".$backtopage);
			exit;
		}
		$action = '';
	}

	include DOL_DOCUMENT_ROOT.'/core/actions_setnotes.inc.php';    // Must be 'include', not 'include_once'

	include DOL_DOCUMENT_ROOT.'/core/actions_dellink.inc.php';     // Must be 'include', not 'include_once'

	include DOL_DOCUMENT_ROOT.'/core/actions_lineupdown.inc.php';  // Must be 'include', not 'include_once'

	// Action clone object
	if ($action == 'confirm_clone' && $confirm == 'yes' && $usercancreate) {
		if (!($socid > 0)) {
			setEventMessages($langs->trans('ErrorFieldRequired', $langs->transnoentitiesnoconv('IdThirdParty')), null, 'errors');
		} else {
			if ($object->id > 0) {
				// Because createFromClone modifies the object, we must clone it so that we can restore it later
				$orig = clone $object;

				$result = $object->createFromClone($user, $socid);
				if ($result > 0) {
					$warningMsgLineList = array();
					// check all product lines are to sell otherwise add a warning message for each product line is not to sell
					foreach ($object->lines as $line) {
						if (!is_object($line->product)) {
							$line->fetch_product();
						}
						if (is_object($line->product) && $line->product->id > 0) {
							if (empty($line->product->status)) {
								$warningMsgLineList[$line->id] = $langs->trans('WarningLineProductNotToSell', $line->product->ref);
							}
						}
					}
					if (!empty($warningMsgLineList)) {
						setEventMessages('', $warningMsgLineList, 'warnings');
					}

					header("Location: ".$_SERVER['PHP_SELF'].'?id='.$result);
					exit;
				} else {
					setEventMessages($object->error, $object->errors, 'errors');
					$object = $orig;
					$action = '';
				}
			}
		}
	} elseif ($action == 'reopen' && $usercancreate) {
		// Reopen a closed order
		if ($object->statut == Commande::STATUS_CANCELED || $object->statut == Commande::STATUS_CLOSED) {
			if (getDolGlobalInt('ORDER_REOPEN_TO_DRAFT')) {
				$result = $object->setDraft($user, $idwarehouse);
				if ($result < 0) {
					setEventMessages($object->error, $object->errors, 'errors');
				}
			} else {
				$result = $object->set_reopen($user);
				if ($result > 0) {
					setEventMessages($langs->trans('OrderReopened', $object->ref), null);
				} else {
					setEventMessages($object->error, $object->errors, 'errors');
				}
			}
		}
	} elseif ($action == 'confirm_delete' && $confirm == 'yes' && $usercandelete) {
		// Remove order
		$result = $object->delete($user);
		if ($result > 0) {
			header('Location: list.php?restore_lastsearch_values=1');
			exit;
		} else {
			setEventMessages($object->error, $object->errors, 'errors');
		}
	} elseif ($action == 'confirm_deleteline' && $confirm == 'yes' && $usercancreate) {
		// Remove a product line
		$result = $object->deleteLine($user, $lineid);
		if ($result > 0) {
			// reorder lines
			$object->line_order(true);
			// Define output language
			$outputlangs = $langs;
			$newlang = '';
			if (getDolGlobalInt('MAIN_MULTILANGS') && empty($newlang) && GETPOST('lang_id', 'aZ09')) {
				$newlang = GETPOST('lang_id', 'aZ09');
			}
			if (getDolGlobalInt('MAIN_MULTILANGS') && empty($newlang)) {
				$newlang = $object->thirdparty->default_lang;
			}
			if (!empty($newlang)) {
				$outputlangs = new Translate("", $conf);
				$outputlangs->setDefaultLang($newlang);
			}
			if (!getDolGlobalString('MAIN_DISABLE_PDF_AUTOUPDATE')) {
				$ret = $object->fetch($object->id); // Reload to get new records
				$object->generateDocument($object->model_pdf, $outputlangs, $hidedetails, $hidedesc, $hideref);
			}

			header('Location: '.$_SERVER["PHP_SELF"].'?id='.$object->id);
			exit;
		} else {
			setEventMessages($object->error, $object->errors, 'errors');
		}
	} elseif ($action == 'classin' && $usercancreate) {
		// Link to a project
		$object->setProject(GETPOSTINT('projectid'));
	} elseif ($action == 'add' && $usercancreate) {
		// Add order
		$datecommande = dol_mktime(12, 0, 0, GETPOST('remonth'), GETPOST('reday'), GETPOST('reyear'));
		$date_delivery = dol_mktime(GETPOSTINT('liv_hour'), GETPOSTINT('liv_min'), 0, GETPOSTINT('liv_month'), GETPOSTINT('liv_day'), GETPOSTINT('liv_year'));

		if ($datecommande == '') {
			setEventMessages($langs->trans('ErrorFieldRequired', $langs->transnoentities('Date')), null, 'errors');
			$action = 'create';
			$error++;
		}

		if ($socid < 1) {
			setEventMessages($langs->trans("ErrorFieldRequired", $langs->transnoentitiesnoconv("Customer")), null, 'errors');
			$action = 'create';
			$error++;
		}

		if (!$error) {
			$object->socid = $socid;
			$object->fetch_thirdparty();

			$db->begin();

			$object->date_commande = $datecommande;
			$object->note_private = GETPOST('note_private', 'restricthtml');
			$object->note_public = GETPOST('note_public', 'restricthtml');
			$object->source = GETPOSTINT('source_id');
			$object->fk_project = GETPOSTINT('projectid');
			$object->ref_client = GETPOST('ref_client', 'alpha');
			$object->model_pdf = GETPOST('model');
			$object->cond_reglement_id = GETPOSTINT('cond_reglement_id');
			$object->deposit_percent = GETPOSTFLOAT('cond_reglement_id_deposit_percent');
			$object->mode_reglement_id = GETPOSTINT('mode_reglement_id');
			$object->fk_account = GETPOSTINT('fk_account');
			$object->availability_id = GETPOSTINT('availability_id');
			$object->demand_reason_id = GETPOSTINT('demand_reason_id');
			$object->delivery_date = $date_delivery;
			$object->shipping_method_id = GETPOSTINT('shipping_method_id');
			$object->warehouse_id = GETPOSTINT('warehouse_id');
			$object->fk_delivery_address = GETPOSTINT('fk_address');
			$object->contact_id = GETPOSTINT('contactid');
			$object->fk_incoterms = GETPOSTINT('incoterm_id');
			$object->location_incoterms = GETPOST('location_incoterms', 'alpha');
			$object->multicurrency_code = GETPOST('multicurrency_code', 'alpha');
			$object->multicurrency_tx = (float) price2num(GETPOST('originmulticurrency_tx'));
			// Fill array 'array_options' with data from add form
			if (!$error) {
				$ret = $extrafields->setOptionalsFromPost(null, $object);
				if ($ret < 0) {
					$error++;
				}
			}

			// If creation from another object of another module (Example: origin=propal, originid=1)
			if (!empty($origin) && !empty($originid)) {
				// Parse element/subelement (ex: project_task)
				$element = $subelement = $origin;
				$regs = array();
				if (preg_match('/^([^_]+)_([^_]+)/i', $origin, $regs)) {
					$element = $regs [1];
					$subelement = $regs [2];
				}

				// For compatibility
				if ($element == 'order') {
					$element = $subelement = 'commande';
				}
				if ($element == 'propal') {
					$element = 'comm/propal';
					$subelement = 'propal';
				}
				if ($element == 'contract') {
					$element = $subelement = 'contrat';
				}

				$object->origin = $origin;
				$object->origin_id = $originid;

				// Possibility to add external linked objects with hooks
				$object->linked_objects [$object->origin] = $object->origin_id;
				$other_linked_objects = GETPOST('other_linked_objects', 'array');
				if (!empty($other_linked_objects)) {
					$object->linked_objects = array_merge($object->linked_objects, $other_linked_objects);
				}

				if (!$error) {
					$object_id = $object->create($user);

					if ($object_id > 0) {
						dol_include_once('/'.$element.'/class/'.$subelement.'.class.php');

						$classname = ucfirst($subelement);
						$srcobject = new $classname($db);

						dol_syslog("Try to find source object origin=".$object->origin." originid=".$object->origin_id." to add lines");
						$result = $srcobject->fetch($object->origin_id);
						if ($result > 0) {
							$lines = $srcobject->lines;
							if (empty($lines) && method_exists($srcobject, 'fetch_lines')) {
								$srcobject->fetch_lines();
								$lines = $srcobject->lines;
							}

							$fk_parent_line = 0;
							$num = count($lines);

							for ($i = 0; $i < $num; $i++) {
								if (!in_array($lines[$i]->id, $selectedLines)) {
									continue; // Skip unselected lines
								}

								$label = (!empty($lines[$i]->label) ? $lines[$i]->label : '');
								$desc = (!empty($lines[$i]->desc) ? $lines[$i]->desc : '');
								$product_type = (!empty($lines[$i]->product_type) ? $lines[$i]->product_type : 0);

								// Dates
								// TODO mutualiser
								$date_start = $lines[$i]->date_debut_prevue;
								if ($lines[$i]->date_debut_reel) {
									$date_start = $lines[$i]->date_debut_reel;
								}
								if ($lines[$i]->date_start) {
									$date_start = $lines[$i]->date_start;
								}
								$date_end = $lines[$i]->date_fin_prevue;
								if ($lines[$i]->date_fin_reel) {
									$date_end = $lines[$i]->date_fin_reel;
								}
								if ($lines[$i]->date_end) {
									$date_end = $lines[$i]->date_end;
								}

								// Reset fk_parent_line for no child products and special product
								if (($lines[$i]->product_type != 9 && empty($lines[$i]->fk_parent_line)) || $lines[$i]->product_type == 9) {
									$fk_parent_line = 0;
								}

								// Extrafields
								if (method_exists($lines[$i], 'fetch_optionals')) { // For avoid conflicts if trigger used
									$lines[$i]->fetch_optionals();
									$array_options = $lines[$i]->array_options;
								}

								$tva_tx = $lines[$i]->tva_tx;
								if (!empty($lines[$i]->vat_src_code) && !preg_match('/\(/', $tva_tx)) {
									$tva_tx .= ' ('.$lines[$i]->vat_src_code.')';
								}

								$result = $object->addline(
									$desc,
									$lines[$i]->subprice,
									$lines[$i]->qty,
									$tva_tx,
									$lines[$i]->localtax1_tx,
									$lines[$i]->localtax2_tx,
									$lines[$i]->fk_product,
									$lines[$i]->remise_percent,
									$lines[$i]->info_bits,
									$lines[$i]->fk_remise_except,
									'HT',
									0,
									$date_start,
									$date_end,
									$product_type,
									$lines[$i]->rang,
									$lines[$i]->special_code,
									$fk_parent_line,
									$lines[$i]->fk_fournprice,
									$lines[$i]->pa_ht,
									$label,
									$array_options,
									$lines[$i]->fk_unit,
									$object->origin,
									$lines[$i]->rowid
								);

								if ($result < 0) {
									$error++;
									break;
								}

								// Defined the new fk_parent_line
								if ($result > 0 && $lines[$i]->product_type == 9) {
									$fk_parent_line = $result;
								}
							}
						} else {
							setEventMessages($srcobject->error, $srcobject->errors, 'errors');
							$error++;
						}

						// Now we create same links to contact than the ones found on origin object
						/* Useless, already into the create
						if (!empty($conf->global->MAIN_PROPAGATE_CONTACTS_FROM_ORIGIN))
						{
							$originforcontact = $object->origin;
							$originidforcontact = $object->origin_id;
							if ($originforcontact == 'shipping')     // shipment and order share the same contacts. If creating from shipment we take data of order
							{
								$originforcontact=$srcobject->origin;
								$originidforcontact=$srcobject->origin_id;
							}
							$sqlcontact = "SELECT code, fk_socpeople FROM ".MAIN_DB_PREFIX."element_contact as ec, ".MAIN_DB_PREFIX."c_type_contact as ctc";
							$sqlcontact.= " WHERE element_id = ".((int) $originidforcontact)." AND ec.fk_c_type_contact = ctc.rowid AND ctc.element = '".$db->escape($originforcontact)."'";

							$resqlcontact = $db->query($sqlcontact);
							if ($resqlcontact)
							{
								while($objcontact = $db->fetch_object($resqlcontact))
								{
									//print $objcontact->code.'-'.$objcontact->fk_socpeople."\n";
									$object->add_contact($objcontact->fk_socpeople, $objcontact->code);
								}
							}
							else dol_print_error($resqlcontact);
						}*/

						// Hooks
						$parameters = array('objFrom' => $srcobject);
						// Note that $action and $object may be modified by hook
						$reshook = $hookmanager->executeHooks('createFrom', $parameters, $object, $action);
						if ($reshook < 0) {
							setEventMessages($hookmanager->error, $hookmanager->errors, 'errors');
							$error++;
						}
					} else {
						setEventMessages($object->error, $object->errors, 'errors');
						$error++;
					}
				} else {
					// Required extrafield left blank, error message already defined by setOptionalsFromPost()
					$action = 'create';
				}
			} else {
				if (!$error) {
					$object_id = $object->create($user);
				}
			}

			// Insert default contacts if defined
			if ($object_id > 0) {
				if (GETPOSTINT('contactid')) {
					$result = $object->add_contact(GETPOSTINT('contactid'), 'CUSTOMER', 'external');
					if ($result < 0) {
						setEventMessages($langs->trans("ErrorFailedToAddContact"), null, 'errors');
						$error++;
					}
				}

				$id = $object_id;
				$action = '';
			}

			if (isModEnabled('categorie')) {
				$categories = GETPOST('categories', 'array');
				if (method_exists($object, 'setCategories')) {
					$object->setCategories($categories);
				}
			}

			// End of object creation, we show it
			if ($object_id > 0 && !$error) {
				$db->commit();
				header('Location: '.$_SERVER["PHP_SELF"].'?id='.$object_id);
				exit();
			} else {
				$db->rollback();
				$action = 'create';
				setEventMessages($object->error, $object->errors, 'errors');
			}
		}
	} elseif ($action == 'classifybilled' && $usercancreate) {
		$ret = $object->classifyBilled($user);

		if ($ret < 0) {
			setEventMessages($object->error, $object->errors, 'errors');
		}
	} elseif ($action == 'classifyunbilled' && $usercancreate) {
		$ret = $object->classifyUnBilled($user);
		if ($ret < 0) {
			setEventMessages($object->error, $object->errors, 'errors');
		}
	} elseif ($action == 'setref_client' && $usercancreate) {
		// Positionne ref commande client
		$result = $object->set_ref_client($user, GETPOST('ref_client'));
		if ($result < 0) {
			setEventMessages($object->error, $object->errors, 'errors');
		}
	} elseif ($action == 'setremise' && $usercancreate) {
		$result = $object->setDiscount($user, price2num(GETPOST('remise'), 2));
		if ($result < 0) {
			setEventMessages($object->error, $object->errors, 'errors');
		}
	} elseif ($action == 'setabsolutediscount' && $usercancreate) {
		if (GETPOST('remise_id')) {
			if ($object->id > 0) {
				$object->insert_discount(GETPOST('remise_id'));
			} else {
				dol_print_error($db, $object->error);
			}
		}
	} elseif ($action == 'setdate' && $usercancreate) {
		$date = dol_mktime(0, 0, 0, GETPOSTINT('order_month'), GETPOSTINT('order_day'), GETPOSTINT('order_year'));

		$result = $object->set_date($user, $date);
		if ($result < 0) {
			setEventMessages($object->error, $object->errors, 'errors');
		}
	} elseif ($action == 'setdate_livraison' && $usercancreate) {
		$date_delivery = dol_mktime(GETPOSTINT('liv_hour'), GETPOSTINT('liv_min'), 0, GETPOSTINT('liv_month'), GETPOSTINT('liv_day'), GETPOSTINT('liv_year'));

		$object->fetch($id);
		$result = $object->setDeliveryDate($user, $date_delivery);
		if ($result < 0) {
			setEventMessages($object->error, $object->errors, 'errors');
		}
	} elseif ($action == 'setmode' && $usercancreate) {
		$result = $object->setPaymentMethods(GETPOSTINT('mode_reglement_id'));
		if ($result < 0) {
			setEventMessages($object->error, $object->errors, 'errors');
		}
	} elseif ($action == 'setmulticurrencycode' && $usercancreate) {
		// Multicurrency Code
		$result = $object->setMulticurrencyCode(GETPOST('multicurrency_code', 'alpha'));
	} elseif ($action == 'setmulticurrencyrate' && $usercancreate) {
		// Multicurrency rate
		$result = $object->setMulticurrencyRate(price2num(GETPOST('multicurrency_tx')), GETPOSTINT('calculation_mode'));
	} elseif ($action == 'setavailability' && $usercancreate) {
		$result = $object->availability(GETPOST('availability_id'));
		if ($result < 0) {
			setEventMessages($object->error, $object->errors, 'errors');
		}
	} elseif ($action == 'setdemandreason' && $usercancreate) {
		$result = $object->demand_reason(GETPOST('demand_reason_id'));
		if ($result < 0) {
			setEventMessages($object->error, $object->errors, 'errors');
		}
	} elseif ($action == 'setconditions' && $usercancreate) {
		$result = $object->setPaymentTerms(GETPOSTINT('cond_reglement_id'), GETPOSTFLOAT('cond_reglement_id_deposit_percent'));
		if ($result < 0) {
			dol_print_error($db, $object->error);
		} else {
			if (!getDolGlobalString('MAIN_DISABLE_PDF_AUTOUPDATE')) {
				// Define output language
				$outputlangs = $langs;
				$newlang = GETPOST('lang_id', 'alpha');
				if (getDolGlobalInt('MAIN_MULTILANGS') && empty($newlang)) {
					$newlang = $object->thirdparty->default_lang;
				}
				if (!empty($newlang)) {
					$outputlangs = new Translate("", $conf);
					$outputlangs->setDefaultLang($newlang);
				}

				$ret = $object->fetch($object->id); // Reload to get new records
				$object->generateDocument($object->model_pdf, $outputlangs, $hidedetails, $hidedesc, $hideref);
			}
		}
	} elseif ($action == 'set_incoterms' && isModEnabled('incoterm')) {
		// Set incoterm
		$result = $object->setIncoterms(GETPOSTINT('incoterm_id'), GETPOSTFLOAT('location_incoterms'));
		if ($result < 0) {
			setEventMessages($object->error, $object->errors, 'errors');
		}
	} elseif ($action == 'setbankaccount' && $usercancreate) {
		// bank account
		$result = $object->setBankAccount(GETPOSTINT('fk_account'));
		if ($result < 0) {
			setEventMessages($object->error, $object->errors, 'errors');
		}
	} elseif ($action == 'setshippingmethod' && $usercancreate) {
		// shipping method
		$result = $object->setShippingMethod(GETPOSTINT('shipping_method_id'));
		if ($result < 0) {
			setEventMessages($object->error, $object->errors, 'errors');
		}
	} elseif ($action == 'setwarehouse' && $usercancreate) {
		// warehouse
		$result = $object->setWarehouse(GETPOSTINT('warehouse_id'));
		if ($result < 0) {
			setEventMessages($object->error, $object->errors, 'errors');
		}
		//} elseif ($action == 'setremisepercent' && $usercancreate) {
		//	$result = $object->setDiscount($user, price2num(GETPOST('remise_percent'), '', 2));
		//} elseif ($action == 'setremiseabsolue' && $usercancreate) {
		//	$result = $object->set_remise_absolue($user, price2num(GETPOST('remise_absolue'), 'MU', 2));
<<<<<<< HEAD
	} elseif ($action == 'settags' && isModEnabled('categorie') && $usercancreate) {
		$result = $object->setCategories(GETPOST('categories', 'array'));
		if ($result < 0) {
			setEventMessages($object->error, $object->errors, 'errors');
		}
	} elseif ($action == 'addline' && GETPOST('submitforalllines', 'alpha') && GETPOST('vatforalllines', 'alpha') !== '') {
=======
	} elseif ($action == 'addline' && GETPOST('submitforalllines', 'aZ09') && (GETPOST('alldate_start', 'alpha') || GETPOST('alldate_end', 'alpha')) && $usercancreate) {
		// Define date start and date end for all line
		$alldate_start = dol_mktime(GETPOST('alldate_starthour'), GETPOST('alldate_startmin'), 0, GETPOST('alldate_startmonth'), GETPOST('alldate_startday'), GETPOST('alldate_startyear'));
		$alldate_end = dol_mktime(GETPOST('alldate_endhour'), GETPOST('alldate_endmin'), 0, GETPOST('alldate_endmonth'), GETPOST('alldate_endday'), GETPOST('alldate_endyear'));
		foreach ($object->lines as $line) {
			if ($line->product_type == 1) { // only service line
				$result = $object->updateline($line->id, $line->desc, $line->subprice, $line->qty, $line->remise_percent, $line->tva_tx, $line->localtax1_tx, $line->localtax2_tx, 'HT', $line->info_bits, $alldate_start, $alldate_end, $line->product_type, $line->fk_parent_line, 0, $line->fk_fournprice, $line->pa_ht, $line->label, $line->special_code, $line->array_options, $line->fk_unit, $line->multicurrency_subprice);
			}
		}
	} elseif ($action == 'addline' && GETPOST('submitforalllines', 'alpha') && GETPOST('vatforalllines', 'alpha') !== '' && $usercancreate) {
>>>>>>> cbc28b0a
		// Define vat_rate
		$vat_rate = (GETPOST('vatforalllines') ? GETPOST('vatforalllines') : 0);
		$vat_rate = str_replace('*', '', $vat_rate);
		$localtax1_rate = get_localtax($vat_rate, 1, $object->thirdparty, $mysoc);
		$localtax2_rate = get_localtax($vat_rate, 2, $object->thirdparty, $mysoc);
		foreach ($object->lines as $line) {
			$result = $object->updateline($line->id, $line->desc, $line->subprice, $line->qty, $line->remise_percent, $vat_rate, $localtax1_rate, $localtax2_rate, 'HT', $line->info_bits, $line->date_start, $line->date_end, $line->product_type, $line->fk_parent_line, 0, $line->fk_fournprice, $line->pa_ht, $line->label, $line->special_code, $line->array_options, $line->fk_unit, $line->multicurrency_subprice);
		}
	} elseif ($action == 'addline' && GETPOST('submitforalllines', 'alpha') && GETPOST('remiseforalllines', 'alpha') !== '' && $usercancreate) {
		// Define remise_percent
		$remise_percent = (GETPOST('remiseforalllines') ? GETPOST('remiseforalllines') : 0);
		$remise_percent = str_replace('*', '', $remise_percent);
		foreach ($object->lines as $line) {
			$tvatx= $line->tva_tx;
			if (!empty($line->vat_src_code)) {
				$tvatx .= ' ('.$line->vat_src_code.')';
			}
			$result = $object->updateline($line->id, $line->desc, $line->subprice, $line->qty, $remise_percent, $tvatx, $line->localtax1_tx, $line->localtax2_tx, 'HT', $line->info_bits, $line->date_start, $line->date_end, $line->product_type, $line->fk_parent_line, 0, $line->fk_fournprice, $line->pa_ht, $line->label, $line->special_code, $line->array_options, $line->fk_unit, $line->multicurrency_subprice);
		}
	} elseif ($action == 'addline' && !GETPOST('submitforalllines', 'alpha') && $usercancreate) {		// Add a new line
		$langs->load('errors');
		$error = 0;

		// Set if we used free entry or predefined product
		$predef = '';
		$product_desc = (GETPOSTISSET('dp_desc') ? GETPOST('dp_desc', 'restricthtml') : '');

		$price_ht = '';
		$price_ht_devise = '';
		$price_ttc = '';
		$price_ttc_devise = '';
		$pu_ht = '';
		$pu_ttc = '';
		$pu_ht_devise = '';
		$pu_ttc_devise  = '';

		if (GETPOST('price_ht') !== '') {
			$price_ht = price2num(GETPOST('price_ht'), 'MU', 2);
		}
		if (GETPOST('multicurrency_price_ht') !== '') {
			$price_ht_devise = price2num(GETPOST('multicurrency_price_ht'), 'CU', 2);
		}
		if (GETPOST('price_ttc') !== '') {
			$price_ttc = price2num(GETPOST('price_ttc'), 'MU', 2);
		}
		if (GETPOST('multicurrency_price_ttc') !== '') {
			$price_ttc_devise = price2num(GETPOST('multicurrency_price_ttc'), 'CU', 2);
		}

		$prod_entry_mode = GETPOST('prod_entry_mode', 'aZ09');
		if ($prod_entry_mode == 'free') {
			$idprod = 0;
		} else {
			$idprod = GETPOSTINT('idprod');

			if (getDolGlobalString('MAIN_DISABLE_FREE_LINES') && $idprod <= 0) {
				setEventMessages($langs->trans("ErrorFieldRequired", $langs->transnoentitiesnoconv("ProductOrService")), null, 'errors');
				$error++;
			}
		}

		$tva_tx = GETPOST('tva_tx', 'alpha');

		$qty = price2num(GETPOST('qty'.$predef, 'alpha'), 'MS', 2);

		$remise_percent = (GETPOSTISSET('remise_percent'.$predef) ? price2num(GETPOST('remise_percent'.$predef, 'alpha'), '', 2) : 0);
		if (empty($remise_percent)) {
			$remise_percent = 0;
		}

		// Extrafields
		$extralabelsline = $extrafields->fetch_name_optionals_label($object->table_element_line);
		$array_options = $extrafields->getOptionalsFromPost($object->table_element_line, $predef);
		// Unset extrafield
		if (is_array($extralabelsline)) {
			// Get extra fields
			foreach ($extralabelsline as $key => $value) {
				unset($_POST["options_".$key]);
			}
		}

		if ((empty($idprod) || $idprod < 0) && ($price_ht < 0) && ($qty < 0)) {
			setEventMessages($langs->trans('ErrorBothFieldCantBeNegative', $langs->transnoentitiesnoconv('UnitPriceHT'), $langs->transnoentitiesnoconv('Qty')), null, 'errors');
			$error++;
		}
		if ($prod_entry_mode == 'free' && (empty($idprod) || $idprod < 0) && GETPOST('type') < 0) {
			setEventMessages($langs->trans('ErrorFieldRequired', $langs->transnoentitiesnoconv('Type')), null, 'errors');
			$error++;
		}
		if ($prod_entry_mode == 'free' && (empty($idprod) || $idprod < 0) && $price_ht === '' && $price_ht_devise === '' && $price_ttc === '' && $price_ttc_devise === '') { 	// Unit price can be 0 but not ''. Also price can be negative for order.
			setEventMessages($langs->trans("ErrorFieldRequired", $langs->transnoentitiesnoconv("UnitPriceHT")), null, 'errors');
			$error++;
		}
		if ($qty == '') {
			setEventMessages($langs->trans('ErrorFieldRequired', $langs->transnoentitiesnoconv('Qty')), null, 'errors');
			$error++;
		}
		if ($qty < 0) {
			setEventMessages($langs->trans('FieldCannotBeNegative', $langs->transnoentitiesnoconv('Qty')), null, 'errors');
			$error++;
		}
		if ($prod_entry_mode == 'free' && (empty($idprod) || $idprod < 0) && empty($product_desc)) {
			setEventMessages($langs->trans('ErrorFieldRequired', $langs->transnoentitiesnoconv('Description')), null, 'errors');
			$error++;
		}

		if (!$error && isModEnabled('variants') && $prod_entry_mode != 'free') {
			if ($combinations = GETPOST('combinations', 'array')) {
				//Check if there is a product with the given combination
				$prodcomb = new ProductCombination($db);

				if ($res = $prodcomb->fetchByProductCombination2ValuePairs($idprod, $combinations)) {
					$idprod = $res->fk_product_child;
				} else {
					setEventMessages($langs->trans('ErrorProductCombinationNotFound'), null, 'errors');
					$error++;
				}
			}
		}

		if (!$error && ($qty >= 0) && (!empty($product_desc) || (!empty($idprod) && $idprod > 0))) {
			// Clean parameters
			$date_start = dol_mktime(GETPOST('date_start'.$predef.'hour'), GETPOST('date_start'.$predef.'min'), GETPOST('date_start'.$predef.'sec'), GETPOST('date_start'.$predef.'month'), GETPOST('date_start'.$predef.'day'), GETPOST('date_start'.$predef.'year'));
			$date_end = dol_mktime(GETPOST('date_end'.$predef.'hour'), GETPOST('date_end'.$predef.'min'), GETPOST('date_end'.$predef.'sec'), GETPOST('date_end'.$predef.'month'), GETPOST('date_end'.$predef.'day'), GETPOST('date_end'.$predef.'year'));
			$price_base_type = (GETPOST('price_base_type', 'alpha') ? GETPOST('price_base_type', 'alpha') : 'HT');

			$price_min = $price_min_ttc = 0;
			$tva_npr = 0;

			// Ecrase $pu par celui du produit
			// Ecrase $desc par celui du produit
			// Ecrase $base_price_type par celui du produit
			if (!empty($idprod) && $idprod > 0) {
				$prod = new Product($db);
				$prod->fetch($idprod);

				$label = ((GETPOST('product_label') && GETPOST('product_label') != $prod->label) ? GETPOST('product_label') : '');

				// Update if prices fields are defined
				/*$tva_tx = get_default_tva($mysoc, $object->thirdparty, $prod->id);
				$tva_npr = get_default_npr($mysoc, $object->thirdparty, $prod->id);
				if (empty($tva_tx)) {
					$tva_npr = 0;
				}*/

				$pu_ht = $prod->price;
				$pu_ttc = $prod->price_ttc;
				$price_min = $prod->price_min;
				$price_min_ttc = $prod->price_min_ttc;
				$price_base_type = $prod->price_base_type;

				// If price per segment
				if (getDolGlobalString('PRODUIT_MULTIPRICES') && !empty($object->thirdparty->price_level)) {
					$pu_ht = $prod->multiprices[$object->thirdparty->price_level];
					$pu_ttc = $prod->multiprices_ttc[$object->thirdparty->price_level];
					$price_min = $prod->multiprices_min[$object->thirdparty->price_level];
					$price_min_ttc = $prod->multiprices_min_ttc[$object->thirdparty->price_level];
					$price_base_type = $prod->multiprices_base_type[$object->thirdparty->price_level];
					if (getDolGlobalString('PRODUIT_MULTIPRICES_USE_VAT_PER_LEVEL')) {  // using this option is a bug. kept for backward compatibility
						if (isset($prod->multiprices_tva_tx[$object->thirdparty->price_level])) {
							$tva_tx = $prod->multiprices_tva_tx[$object->thirdparty->price_level];
						}
						if (isset($prod->multiprices_recuperableonly[$object->thirdparty->price_level])) {
							$tva_npr = $prod->multiprices_recuperableonly[$object->thirdparty->price_level];
						}
					}
				} elseif (getDolGlobalString('PRODUIT_CUSTOMER_PRICES')) {
					// If price per customer
					require_once DOL_DOCUMENT_ROOT.'/product/class/productcustomerprice.class.php';

					$prodcustprice = new ProductCustomerPrice($db);

					$filter = array('t.fk_product' => $prod->id, 't.fk_soc' => $object->thirdparty->id);

					$result = $prodcustprice->fetchAll('', '', 0, 0, $filter);
					if ($result >= 0) {
						if (count($prodcustprice->lines) > 0) {
							$pu_ht = price($prodcustprice->lines[0]->price);
							$pu_ttc = price($prodcustprice->lines[0]->price_ttc);
							$price_min =  price($prodcustprice->lines[0]->price_min);
							$price_min_ttc =  price($prodcustprice->lines[0]->price_min_ttc);
							$price_base_type = $prodcustprice->lines[0]->price_base_type;
							$tva_tx = $prodcustprice->lines[0]->tva_tx;
							if ($prodcustprice->lines[0]->default_vat_code && !preg_match('/\(.*\)/', $tva_tx)) {
								$tva_tx .= ' ('.$prodcustprice->lines[0]->default_vat_code.')';
							}
							$tva_npr = $prodcustprice->lines[0]->recuperableonly;
							if (empty($tva_tx)) {
								$tva_npr = 0;
							}
						}
					} else {
						setEventMessages($prodcustprice->error, $prodcustprice->errors, 'errors');
					}
				} elseif (getDolGlobalString('PRODUIT_CUSTOMER_PRICES_BY_QTY')) {
					// If price per quantity
					if ($prod->prices_by_qty[0]) {	// yes, this product has some prices per quantity
						// Search the correct price into loaded array product_price_by_qty using id of array retrieved into POST['pqp'].
						$pqp = GETPOSTINT('pbq');

						// Search price into product_price_by_qty from $prod->id
						foreach ($prod->prices_by_qty_list[0] as $priceforthequantityarray) {
							if ($priceforthequantityarray['rowid'] != $pqp) {
								continue;
							}
							// We found the price
							if ($priceforthequantityarray['price_base_type'] == 'HT') {
								$pu_ht = $priceforthequantityarray['unitprice'];
							} else {
								$pu_ttc = $priceforthequantityarray['unitprice'];
							}
							// Note: the remise_percent or price by qty is used to set data on form, so we will use value from POST.
							break;
						}
					}
				} elseif (getDolGlobalString('PRODUIT_CUSTOMER_PRICES_BY_QTY_MULTIPRICES')) {
					// If price per quantity and customer
					if ($prod->prices_by_qty[$object->thirdparty->price_level]) {	// yes, this product has some prices per quantity
						// Search the correct price into loaded array product_price_by_qty using id of array retrieved into POST['pqp'].
						$pqp = GETPOSTINT('pbq');
						// Search price into product_price_by_qty from $prod->id
						foreach ($prod->prices_by_qty_list[$object->thirdparty->price_level] as $priceforthequantityarray) {
							if ($priceforthequantityarray['rowid'] != $pqp) {
								continue;
							}
							// We found the price
							if ($priceforthequantityarray['price_base_type'] == 'HT') {
								$pu_ht = $priceforthequantityarray['unitprice'];
							} else {
								$pu_ttc = $priceforthequantityarray['unitprice'];
							}
							// Note: the remise_percent or price by qty is used to set data on form, so we will use value from POST.
							break;
						}
					}
				}

				$tmpvat = (float) price2num(preg_replace('/\s*\(.*\)/', '', $tva_tx));
				$tmpprodvat = (float) price2num(preg_replace('/\s*\(.*\)/', '', (string) $prod->tva_tx));

				// Set unit price to use
				if (!empty($price_ht) || $price_ht === '0') {
					$pu_ht = price2num($price_ht, 'MU');
					$pu_ttc = price2num((float) $pu_ht * (1 + ($tmpvat / 100)), 'MU');
				} elseif (!empty($price_ttc) || $price_ttc === '0') {
					$pu_ttc = price2num($price_ttc, 'MU');
					$pu_ht = price2num((float) $pu_ttc / (1 + ($tmpvat / 100)), 'MU');
				} elseif ($tmpvat != $tmpprodvat) {
					// Is this still used ?
					if ($price_base_type != 'HT') {
						$pu_ht = price2num($pu_ttc / (1 + ($tmpvat / 100)), 'MU');
					} else {
						$pu_ttc = price2num($pu_ht * (1 + ($tmpvat / 100)), 'MU');
					}
				}

				$desc = '';

				// Define output language
				if (getDolGlobalInt('MAIN_MULTILANGS') && getDolGlobalString('PRODUIT_TEXTS_IN_THIRDPARTY_LANGUAGE')) {
					$outputlangs = $langs;
					$newlang = '';
					if (empty($newlang) && GETPOST('lang_id', 'aZ09')) {
						$newlang = GETPOST('lang_id', 'aZ09');
					}
					if (empty($newlang)) {
						$newlang = $object->thirdparty->default_lang;
					}
					if (!empty($newlang)) {
						$outputlangs = new Translate("", $conf);
						$outputlangs->setDefaultLang($newlang);
					}

					$desc = (!empty($prod->multilangs[$outputlangs->defaultlang]["description"])) ? $prod->multilangs[$outputlangs->defaultlang]["description"] : $prod->description;
				} else {
					$desc = $prod->description;
				}

				//If text set in desc is the same as product descpription (as now it's preloaded) we add it only one time
				if ($product_desc == $desc && getDolGlobalString('PRODUIT_AUTOFILL_DESC')) {
					$product_desc = '';
				}

				if (!empty($product_desc) && getDolGlobalString('MAIN_NO_CONCAT_DESCRIPTION')) {
					$desc = $product_desc;
				} else {
					$desc = dol_concatdesc($desc, $product_desc, '', getDolGlobalString('MAIN_CHANGE_ORDER_CONCAT_DESCRIPTION'));
				}

				// Add custom code and origin country into description
				if (!getDolGlobalString('MAIN_PRODUCT_DISABLE_CUSTOMCOUNTRYCODE') && (!empty($prod->customcode) || !empty($prod->country_code))) {
					$tmptxt = '(';
					// Define output language
					if (getDolGlobalInt('MAIN_MULTILANGS') && getDolGlobalString('PRODUIT_TEXTS_IN_THIRDPARTY_LANGUAGE')) {
						$outputlangs = $langs;
						$newlang = '';
						if (empty($newlang) && GETPOST('lang_id', 'alpha')) {
							$newlang = GETPOST('lang_id', 'alpha');
						}
						if (empty($newlang)) {
							$newlang = $object->thirdparty->default_lang;
						}
						if (!empty($newlang)) {
							$outputlangs = new Translate("", $conf);
							$outputlangs->setDefaultLang($newlang);
							$outputlangs->load('products');
						}
						if (!empty($prod->customcode)) {
							$tmptxt .= $outputlangs->transnoentitiesnoconv("CustomCode").': '.$prod->customcode;
						}
						if (!empty($prod->customcode) && !empty($prod->country_code)) {
							$tmptxt .= ' - ';
						}
						if (!empty($prod->country_code)) {
							$tmptxt .= $outputlangs->transnoentitiesnoconv("CountryOrigin").': '.getCountry($prod->country_code, 0, $db, $outputlangs, 0);
						}
					} else {
						if (!empty($prod->customcode)) {
							$tmptxt .= $langs->transnoentitiesnoconv("CustomCode").': '.$prod->customcode;
						}
						if (!empty($prod->customcode) && !empty($prod->country_code)) {
							$tmptxt .= ' - ';
						}
						if (!empty($prod->country_code)) {
							$tmptxt .= $langs->transnoentitiesnoconv("CountryOrigin").': '.getCountry($prod->country_code, 0, $db, $langs, 0);
						}
					}
					$tmptxt .= ')';
					$desc = dol_concatdesc($desc, $tmptxt);
				}

				$type = $prod->type;
				$fk_unit = $prod->fk_unit;
			} else {
				$pu_ht = price2num($price_ht, 'MU');
				$pu_ttc = price2num($price_ttc, 'MU');
				$tva_npr = (preg_match('/\*/', $tva_tx) ? 1 : 0);
				$tva_tx = str_replace('*', '', $tva_tx);
				if (empty($tva_tx)) {
					$tva_npr = 0;
				}
				$label = (GETPOST('product_label') ? GETPOST('product_label') : '');
				$desc = $product_desc;
				$type = GETPOST('type');
				$fk_unit = GETPOST('units', 'alpha');
				$pu_ht_devise = price2num($price_ht_devise, 'MU');
				$pu_ttc_devise = price2num($price_ttc_devise, 'MU');

				if ($pu_ttc && !$pu_ht) {
					$price_base_type = 'TTC';
				}
			}

			$info_bits = 0;
			if ($tva_npr) {
				$info_bits |= 0x01;
			}

			// Local Taxes
			$localtax1_tx = get_localtax($tva_tx, 1, $object->thirdparty);
			$localtax2_tx = get_localtax($tva_tx, 2, $object->thirdparty);

			// Margin
			$fournprice = price2num(GETPOST('fournprice'.$predef) ? GETPOST('fournprice'.$predef) : '');
			$buyingprice = price2num(GETPOST('buying_price'.$predef) != '' ? GETPOST('buying_price'.$predef) : ''); // If buying_price is '0', we must keep this value

			// Prepare a price equivalent for minimum price check
			$pu_equivalent = $pu_ht;
			$pu_equivalent_ttc = $pu_ttc;

			$currency_tx = $object->multicurrency_tx;

			// Check if we have a foreign currency
			// If so, we update the pu_equiv as the equivalent price in base currency
			if ($pu_ht == '' && $pu_ht_devise != '' && $currency_tx != '') {
				$pu_equivalent = (float) $pu_ht_devise * (float) $currency_tx;
			}
			if ($pu_ttc == '' && $pu_ttc_devise != '' && $currency_tx != '') {
				$pu_equivalent_ttc = (float) $pu_ttc_devise * (float) $currency_tx;
			}

			// TODO $pu_equivalent or $pu_equivalent_ttc must be calculated from the one defined
			/*
			if ($pu_equivalent) {
				$tmp = calcul_price_total(1, $pu_equivalent, 0, $tva_tx, -1, -1, 0, 'HT', $info_bits, $type);
				$pu_equivalent_ttc = ...
			} else {
				$tmp = calcul_price_total(1, $pu_equivalent_ttc, 0, $tva_tx, -1, -1, 0, 'TTC', $info_bits, $type);
				$pu_equivalent_ht = ...
			}
			*/

			$desc = dol_htmlcleanlastbr($desc);

			// Check price is not lower than minimum
			if ($usermustrespectpricemin) {
				if ($pu_equivalent && $price_min && (((float) price2num($pu_equivalent) * (1 - $remise_percent / 100)) < (float) price2num($price_min)) && $price_base_type == 'HT') {
					$mesg = $langs->trans("CantBeLessThanMinPrice", price(price2num($price_min, 'MU'), 0, $langs, 0, 0, -1, $conf->currency));
					setEventMessages($mesg, null, 'errors');
					$error++;
				} elseif ($pu_equivalent_ttc && $price_min_ttc && (((float) price2num($pu_equivalent_ttc) * (1 - $remise_percent / 100)) < (float) price2num($price_min_ttc)) && $price_base_type == 'TTC') {
					$mesg = $langs->trans("CantBeLessThanMinPriceInclTax", price(price2num($price_min_ttc, 'MU'), 0, $langs, 0, 0, -1, $conf->currency));
					setEventMessages($mesg, null, 'errors');
					$error++;
				}
			}

			if (!$error) {
				// Insert line
				$result = $object->addline($desc, $pu_ht, $qty, $tva_tx, $localtax1_tx, $localtax2_tx, $idprod, $remise_percent, $info_bits, 0, $price_base_type, $pu_ttc, $date_start, $date_end, $type, min($rank, count($object->lines) + 1), 0, GETPOST('fk_parent_line'), $fournprice, $buyingprice, $label, $array_options, $fk_unit, '', 0, $pu_ht_devise);

				if ($result > 0) {
					$ret = $object->fetch($object->id); // Reload to get new records
					$object->fetch_thirdparty();

					if (!getDolGlobalString('MAIN_DISABLE_PDF_AUTOUPDATE')) {
						// Define output language
						$outputlangs = $langs;
						$newlang = GETPOST('lang_id', 'alpha');
						if (getDolGlobalInt('MAIN_MULTILANGS') && empty($newlang)) {
							$newlang = $object->thirdparty->default_lang;
						}
						if (!empty($newlang)) {
							$outputlangs = new Translate("", $conf);
							$outputlangs->setDefaultLang($newlang);
						}

						$object->generateDocument($object->model_pdf, $outputlangs, $hidedetails, $hidedesc, $hideref);
					}

					unset($_POST['prod_entry_mode']);

					unset($_POST['qty']);
					unset($_POST['type']);
					unset($_POST['remise_percent']);
					unset($_POST['price_ht']);
					unset($_POST['multicurrency_price_ht']);
					unset($_POST['price_ttc']);
					unset($_POST['tva_tx']);
					unset($_POST['product_ref']);
					unset($_POST['product_label']);
					unset($_POST['product_desc']);
					unset($_POST['fournprice']);
					unset($_POST['buying_price']);
					unset($_POST['np_marginRate']);
					unset($_POST['np_markRate']);
					unset($_POST['dp_desc']);
					unset($_POST['idprod']);
					unset($_POST['units']);

					unset($_POST['date_starthour']);
					unset($_POST['date_startmin']);
					unset($_POST['date_startsec']);
					unset($_POST['date_startday']);
					unset($_POST['date_startmonth']);
					unset($_POST['date_startyear']);
					unset($_POST['date_endhour']);
					unset($_POST['date_endmin']);
					unset($_POST['date_endsec']);
					unset($_POST['date_endday']);
					unset($_POST['date_endmonth']);
					unset($_POST['date_endyear']);
				} else {
					setEventMessages($object->error, $object->errors, 'errors');
				}
			}
		}
	} elseif ($action == 'updateline' && $usercancreate && GETPOST('save')) {
		// Update a line
		// Clean parameters
		$date_start = '';
		$date_end = '';
		$date_start = dol_mktime(GETPOST('date_starthour'), GETPOST('date_startmin'), GETPOST('date_startsec'), GETPOST('date_startmonth'), GETPOST('date_startday'), GETPOST('date_startyear'));
		$date_end = dol_mktime(GETPOST('date_endhour'), GETPOST('date_endmin'), GETPOST('date_endsec'), GETPOST('date_endmonth'), GETPOST('date_endday'), GETPOST('date_endyear'));

		$description = dol_htmlcleanlastbr(GETPOST('product_desc', 'restricthtml'));

		// Define info_bits
		$info_bits = 0;
		if (preg_match('/\*/', GETPOST('tva_tx'))) {
			$info_bits |= 0x01;
		}

		// Define vat_rate
		$vat_rate = (GETPOST('tva_tx') ? GETPOST('tva_tx', 'alpha') : 0);
		$vat_rate = str_replace('*', '', $vat_rate);
		$localtax1_rate = get_localtax($vat_rate, 1, $object->thirdparty, $mysoc);
		$localtax2_rate = get_localtax($vat_rate, 2, $object->thirdparty, $mysoc);
		$pu_ht = price2num(GETPOST('price_ht'), '', 2);
		$pu_ttc = price2num(GETPOST('price_ttc'), '', 2);

		$pu_ht_devise = price2num(GETPOST('multicurrency_subprice'), '', 2);
		$pu_ttc_devise = price2num(GETPOST('multicurrency_subprice_ttc'), '', 2);

		$qty = price2num(GETPOST('qty', 'alpha'), 'MS');

		// Prepare a price equivalent for minimum price check
		$pu_equivalent = $pu_ht;
		$pu_equivalent_ttc = $pu_ttc;

		$currency_tx = $object->multicurrency_tx;

		// Check if we have a foreign currency
		// If so, we update the pu_equiv as the equivalent price in base currency
		if ($pu_ht == '' && $pu_ht_devise != '' && $currency_tx != '') {
			$pu_equivalent = (float) $pu_ht_devise * (float) $currency_tx;
		}
		if ($pu_ttc == '' && $pu_ttc_devise != '' && $currency_tx != '') {
			$pu_equivalent_ttc = (float) $pu_ttc_devise * (float) $currency_tx;
		}

		// TODO $pu_equivalent or $pu_equivalent_ttc must be calculated from the one not null taking into account all taxes
		/*
		 if ($pu_equivalent) {
		 $tmp = calcul_price_total(1, $pu_equivalent, 0, $vat_rate, -1, -1, 0, 'HT', $info_bits, $type);
		 $pu_equivalent_ttc = ...
		 } else {
		 $tmp = calcul_price_total(1, $pu_equivalent_ttc, 0, $vat_rate, -1, -1, 0, 'TTC', $info_bits, $type);
		 $pu_equivalent_ht = ...
		 }
		 */

		// Add buying price
		$fournprice = price2num(GETPOST('fournprice') ? GETPOST('fournprice') : '');
		$buyingprice = price2num(GETPOST('buying_price') != '' ? GETPOST('buying_price') : ''); // If buying_price is '0', we must keep this value

		// Extrafields Lines
		$extralabelsline = $extrafields->fetch_name_optionals_label($object->table_element_line);
		$array_options = $extrafields->getOptionalsFromPost($object->table_element_line);
		// Unset extrafield POST Data
		if (is_array($extralabelsline)) {
			foreach ($extralabelsline as $key => $value) {
				unset($_POST["options_".$key]);
			}
		}

		// Define special_code for special lines
		$special_code = GETPOST('special_code');
		if (!GETPOST('qty')) {
			$special_code = 3;
		}

		$remise_percent = GETPOST('remise_percent') != '' ? price2num(GETPOST('remise_percent'), '', 2) : 0;

		// Check minimum price
		$productid = GETPOSTINT('productid');
		if (!empty($productid)) {
			$product = new Product($db);
			$product->fetch($productid);

			$type = $product->type;

			$price_min = $product->price_min;
			if ((getDolGlobalString('PRODUIT_MULTIPRICES') || getDolGlobalString('PRODUIT_CUSTOMER_PRICES_BY_QTY_MULTIPRICES')) && !empty($object->thirdparty->price_level)) {
				$price_min = $product->multiprices_min[$object->thirdparty->price_level];
			}
			$price_min_ttc = $product->price_min_ttc;
			if ((getDolGlobalString('PRODUIT_MULTIPRICES') || getDolGlobalString('PRODUIT_CUSTOMER_PRICES_BY_QTY_MULTIPRICES')) && !empty($object->thirdparty->price_level)) {
				$price_min_ttc = $product->multiprices_min_ttc[$object->thirdparty->price_level];
			}

			$label = ((GETPOST('update_label') && GETPOST('product_label')) ? GETPOST('product_label') : '');

			// Check price is not lower than minimum
			if ($usermustrespectpricemin) {
				if ($pu_equivalent && $price_min && (((float) price2num($pu_equivalent) * (1 - $remise_percent / 100)) < (float) price2num($price_min)) && $price_base_type == 'HT') {
					$mesg = $langs->trans("CantBeLessThanMinPrice", price(price2num($price_min, 'MU'), 0, $langs, 0, 0, -1, $conf->currency));
					setEventMessages($mesg, null, 'errors');
					$error++;
					$action = 'editline';
				} elseif ($pu_equivalent_ttc && $price_min_ttc && (((float) price2num($pu_equivalent_ttc) * (1 - $remise_percent / 100)) < (float) price2num($price_min_ttc)) && $price_base_type == 'TTC') {
					$mesg = $langs->trans("CantBeLessThanMinPriceInclTax", price(price2num($price_min_ttc, 'MU'), 0, $langs, 0, 0, -1, $conf->currency));
					setEventMessages($mesg, null, 'errors');
					$error++;
					$action = 'editline';
				}
			}
		} else {
			$type = GETPOST('type');
			$label = (GETPOST('product_label') ? GETPOST('product_label') : '');

			// Check parameters
			if (GETPOST('type') < 0) {
				setEventMessages($langs->trans("ErrorFieldRequired", $langs->transnoentitiesnoconv("Type")), null, 'errors');
				$error++;
				$action = 'editline';
			}
		}

		if ($qty < 0) {
			setEventMessages($langs->trans('FieldCannotBeNegative', $langs->transnoentitiesnoconv('Qty')), null, 'errors');
			$error++;
			$action = 'editline';
		}

		if (!$error) {
			if (!$user->hasRight('margins', 'creer')) {
				foreach ($object->lines as &$line) {
					if ($line->id == GETPOSTINT('lineid')) {
						$fournprice = $line->fk_fournprice;
						$buyingprice = $line->pa_ht;
						break;
					}
				}
			}

			$price_base_type = 'HT';
			$pu = $pu_ht;
			if (empty($pu) && !empty($pu_ttc)) {
				$pu = $pu_ttc;
				$price_base_type = 'TTC';
			}

			$result = $object->updateline(GETPOSTINT('lineid'), $description, $pu, $qty, $remise_percent, $vat_rate, $localtax1_rate, $localtax2_rate, $price_base_type, $info_bits, $date_start, $date_end, $type, GETPOST('fk_parent_line'), 0, $fournprice, $buyingprice, $label, $special_code, $array_options, GETPOST('units'), $pu_ht_devise);

			if ($result >= 0) {
				if (!getDolGlobalString('MAIN_DISABLE_PDF_AUTOUPDATE')) {
					// Define output language
					$outputlangs = $langs;
					$newlang = '';
					if (getDolGlobalInt('MAIN_MULTILANGS') && empty($newlang) && GETPOST('lang_id', 'aZ09')) {
						$newlang = GETPOST('lang_id', 'aZ09');
					}
					if (getDolGlobalInt('MAIN_MULTILANGS') && empty($newlang)) {
						$newlang = $object->thirdparty->default_lang;
					}
					if (!empty($newlang)) {
						$outputlangs = new Translate("", $conf);
						$outputlangs->setDefaultLang($newlang);
					}

					$ret = $object->fetch($object->id); // Reload to get new records
					$object->generateDocument($object->model_pdf, $outputlangs, $hidedetails, $hidedesc, $hideref);
				}

				unset($_POST['qty']);
				unset($_POST['type']);
				unset($_POST['productid']);
				unset($_POST['remise_percent']);
				unset($_POST['price_ht']);
				unset($_POST['multicurrency_price_ht']);
				unset($_POST['price_ttc']);
				unset($_POST['tva_tx']);
				unset($_POST['product_ref']);
				unset($_POST['product_label']);
				unset($_POST['product_desc']);
				unset($_POST['fournprice']);
				unset($_POST['buying_price']);

				unset($_POST['date_starthour']);
				unset($_POST['date_startmin']);
				unset($_POST['date_startsec']);
				unset($_POST['date_startday']);
				unset($_POST['date_startmonth']);
				unset($_POST['date_startyear']);
				unset($_POST['date_endhour']);
				unset($_POST['date_endmin']);
				unset($_POST['date_endsec']);
				unset($_POST['date_endday']);
				unset($_POST['date_endmonth']);
				unset($_POST['date_endyear']);
			} else {
				setEventMessages($object->error, $object->errors, 'errors');
			}
		}
	} elseif ($action == 'updateline' && $usercancreate && GETPOST('cancel', 'alpha')) {
		header('Location: '.$_SERVER['PHP_SELF'].'?id='.$object->id); //  To re-display card in edit mode
		exit();
	} elseif ($action == 'confirm_validate' && $confirm == 'yes' && $usercanvalidate) {
		$idwarehouse = GETPOSTINT('idwarehouse');

		$qualified_for_stock_change = 0;
		if (!getDolGlobalString('STOCK_SUPPORTS_SERVICES')) {
			$qualified_for_stock_change = $object->hasProductsOrServices(2);
		} else {
			$qualified_for_stock_change = $object->hasProductsOrServices(1);
		}

		// Check parameters
		if (isModEnabled('stock') && getDolGlobalString('STOCK_CALCULATE_ON_VALIDATE_ORDER') && $qualified_for_stock_change) {
			if (!$idwarehouse || $idwarehouse == -1) {
				$error++;
				setEventMessages($langs->trans('ErrorFieldRequired', $langs->transnoentitiesnoconv("Warehouse")), null, 'errors');
				$action = '';
			}
		}

		if (!$error) {
			$locationTarget = '';

			$db->begin();

			$result = $object->valid($user, $idwarehouse);
			if ($result >= 0) {
				$error = 0;
				$deposit = null;

				$deposit_percent_from_payment_terms = (float) getDictionaryValue('c_payment_term', 'deposit_percent', $object->cond_reglement_id);

				if (
					GETPOST('generate_deposit', 'alpha') == 'on' && !empty($deposit_percent_from_payment_terms)
					&& isModEnabled('invoice') && $user->hasRight('facture', 'creer')
				) {
					require_once DOL_DOCUMENT_ROOT . '/compta/facture/class/facture.class.php';

					$date = dol_mktime(0, 0, 0, GETPOSTINT('datefmonth'), GETPOSTINT('datefday'), GETPOSTINT('datefyear'));
					$forceFields = array();

					if (GETPOSTISSET('date_pointoftax')) {
						$forceFields['date_pointoftax'] = dol_mktime(0, 0, 0, GETPOSTINT('date_pointoftaxmonth'), GETPOSTINT('date_pointoftaxday'), GETPOSTINT('date_pointoftaxyear'));
					}

					$deposit = Facture::createDepositFromOrigin($object, $date, GETPOSTINT('cond_reglement_id'), $user, 0, GETPOSTINT('validate_generated_deposit') == 'on', $forceFields);

					if ($deposit) {
						setEventMessage('DepositGenerated');
						$locationTarget = DOL_URL_ROOT . '/compta/facture/card.php?id=' . $deposit->id;
					} else {
						$error++;
						setEventMessages($object->error, $object->errors, 'errors');
					}
				}

				// Define output language
				if (! $error) {
					$db->commit();

					if (!getDolGlobalString('MAIN_DISABLE_PDF_AUTOUPDATE')) {
						$outputlangs = $langs;
						$newlang = '';
						if (getDolGlobalInt('MAIN_MULTILANGS') && empty($newlang) && GETPOST('lang_id', 'aZ09')) {
							$newlang = GETPOST('lang_id', 'aZ09');
						}
						if (getDolGlobalInt('MAIN_MULTILANGS') && empty($newlang)) {
							$newlang = $object->thirdparty->default_lang;
						}
						if (!empty($newlang)) {
							$outputlangs = new Translate("", $conf);
							$outputlangs->setDefaultLang($newlang);
						}
						$model = $object->model_pdf;
						$ret = $object->fetch($id); // Reload to get new records

						$object->generateDocument($model, $outputlangs, $hidedetails, $hidedesc, $hideref);

						if ($deposit) {
							$deposit->fetch($deposit->id); // Reload to get new records
							$deposit->generateDocument($deposit->model_pdf, $outputlangs, $hidedetails, $hidedesc, $hideref);
						}
					}

					if ($locationTarget) {
						header('Location: ' . $locationTarget);
						exit;
					}
				} else {
					$db->rollback();
				}
			} else {
				$db->rollback();
				setEventMessages($object->error, $object->errors, 'errors');
			}
		}
	} elseif ($action == 'confirm_modif' && $usercancreate) {
		// Go back to draft status
		$idwarehouse = GETPOST('idwarehouse');

		$qualified_for_stock_change = 0;
		if (!getDolGlobalString('STOCK_SUPPORTS_SERVICES')) {
			$qualified_for_stock_change = $object->hasProductsOrServices(2);
		} else {
			$qualified_for_stock_change = $object->hasProductsOrServices(1);
		}

		// Check parameters
		if (isModEnabled('stock') && getDolGlobalString('STOCK_CALCULATE_ON_VALIDATE_ORDER') && $qualified_for_stock_change) {
			if (!$idwarehouse || $idwarehouse == -1) {
				$error++;
				setEventMessages($langs->trans('ErrorFieldRequired', $langs->transnoentitiesnoconv("Warehouse")), null, 'errors');
				$action = '';
			}
		}

		if (!$error) {
			$result = $object->setDraft($user, $idwarehouse);
			if ($result >= 0) {
				// Define output language
				if (!getDolGlobalString('MAIN_DISABLE_PDF_AUTOUPDATE')) {
					$outputlangs = $langs;
					$newlang = '';
					if (getDolGlobalInt('MAIN_MULTILANGS') && empty($newlang) && GETPOST('lang_id', 'aZ09')) {
						$newlang = GETPOST('lang_id', 'aZ09');
					}
					if (getDolGlobalInt('MAIN_MULTILANGS') && empty($newlang)) {
						$newlang = $object->thirdparty->default_lang;
					}
					if (!empty($newlang)) {
						$outputlangs = new Translate("", $conf);
						$outputlangs->setDefaultLang($newlang);
					}
					$model = $object->model_pdf;
					$ret = $object->fetch($id); // Reload to get new records

					$object->generateDocument($model, $outputlangs, $hidedetails, $hidedesc, $hideref);
				}
			} else {
				setEventMessages($object->error, $object->errors, 'errors');
			}
		}
	} elseif ($action == 'confirm_shipped' && $confirm == 'yes' && $usercanclose) {
		$result = $object->cloture($user);
		if ($result < 0) {
			setEventMessages($object->error, $object->errors, 'errors');
		}
	} elseif ($action == 'confirm_cancel' && $confirm == 'yes' && $usercanvalidate) {
		$idwarehouse = GETPOSTINT('idwarehouse');

		$qualified_for_stock_change = 0;
		if (!getDolGlobalString('STOCK_SUPPORTS_SERVICES')) {
			$qualified_for_stock_change = $object->hasProductsOrServices(2);
		} else {
			$qualified_for_stock_change = $object->hasProductsOrServices(1);
		}

		// Check parameters
		if (isModEnabled('stock') && getDolGlobalString('STOCK_CALCULATE_ON_VALIDATE_ORDER') && $qualified_for_stock_change) {
			if (!$idwarehouse || $idwarehouse == -1) {
				$error++;
				setEventMessages($langs->trans('ErrorFieldRequired', $langs->transnoentitiesnoconv("Warehouse")), null, 'errors');
				$action = '';
			}
		}

		if (!$error) {
			$result = $object->cancel($idwarehouse);

			if ($result < 0) {
				setEventMessages($object->error, $object->errors, 'errors');
			}
		}
	}

	if ($action == 'update_extras') {
		$object->oldcopy = dol_clone($object, 2);
		$attribute_name = GETPOST('attribute', 'restricthtml');

		// Fill array 'array_options' with data from update form
		$ret = $extrafields->setOptionalsFromPost(null, $object, $attribute_name);
		if ($ret < 0) {
			$error++;
		}

		if (!$error) {
			// Actions on extra fields
			$result = $object->updateExtraField($attribute_name, 'ORDER_MODIFY');
			if ($result < 0) {
				setEventMessages($object->error, $object->errors, 'errors');
				$error++;
			}
		}

		if ($error) {
			$action = 'edit_extras';
		}
	}

	// add lines from objectlinked
	if ($action == 'import_lines_from_object'
		&& $usercancreate
		&& $object->statut == Commande::STATUS_DRAFT
	) {
		$fromElement = GETPOST('fromelement');
		$fromElementid = GETPOST('fromelementid');
		$importLines = GETPOST('line_checkbox');

		if (!empty($importLines) && is_array($importLines) && !empty($fromElement) && ctype_alpha($fromElement) && !empty($fromElementid)) {
			if ($fromElement == 'commande') {
				dol_include_once('/'.$fromElement.'/class/'.$fromElement.'.class.php');
				$lineClassName = 'OrderLine';
			} elseif ($fromElement == 'propal') {
				dol_include_once('/comm/'.$fromElement.'/class/'.$fromElement.'.class.php');
				$lineClassName = 'PropaleLigne';
			} elseif ($fromElement == 'facture') {
				dol_include_once('/compta/'.$fromElement.'/class/'.$fromElement.'.class.php');
				$lineClassName = 'FactureLigne';
			}
			$nextRang = count($object->lines) + 1;
			$importCount = 0;
			$error = 0;
			foreach ($importLines as $lineId) {
				$lineId = intval($lineId);
				$originLine = new $lineClassName($db);
				if (intval($fromElementid) > 0 && $originLine->fetch($lineId) > 0) {
					$originLine->fetch_optionals();
					$desc = $originLine->desc;
					$pu_ht = $originLine->subprice;
					$qty = $originLine->qty;
					$txtva = $originLine->tva_tx;
					$txlocaltax1 = $originLine->localtax1_tx;
					$txlocaltax2 = $originLine->localtax2_tx;
					$fk_product = $originLine->fk_product;
					$remise_percent = $originLine->remise_percent;
					$date_start = $originLine->date_start;
					$date_end = $originLine->date_end;
					$fk_code_ventilation = 0;
					$info_bits = $originLine->info_bits;
					$fk_remise_except = $originLine->fk_remise_except;
					$price_base_type = 'HT';
					$pu_ttc = 0;
					$type = $originLine->product_type;
					$rang = $nextRang++;
					$special_code = $originLine->special_code;
					$origin = $originLine->element;
					$origin_id = $originLine->id;
					$fk_parent_line = 0;
					$fk_fournprice = $originLine->fk_fournprice;
					$pa_ht = $originLine->pa_ht;
					$label = $originLine->label;
					$array_options = $originLine->array_options;
					$situation_percent = 100;
					$fk_prev_id = '';
					$fk_unit = $originLine->fk_unit;
					$pu_ht_devise = $originLine->multicurrency_subprice;

					$res = $object->addline($desc, $pu_ht, $qty, $txtva, $txlocaltax1, $txlocaltax2, $fk_product, $remise_percent, $info_bits, $fk_remise_except, $price_base_type, $pu_ttc, $date_start, $date_end, $type, $rang, $special_code, $fk_parent_line, $fk_fournprice, $pa_ht, $label, $array_options, $fk_unit, $origin, $origin_id, $pu_ht_devise);

					if ($res > 0) {
						$importCount++;
					} else {
						$error++;
					}
				} else {
					$error++;
				}
			}

			if ($error) {
				setEventMessages($langs->trans('ErrorsOnXLines', $error), null, 'errors');
			}
		}
	}

	// Actions when printing a doc from card
	include DOL_DOCUMENT_ROOT.'/core/actions_printing.inc.php';

	// Actions to build doc
	$upload_dir = !empty($conf->commande->multidir_output[$object->entity]) ? $conf->commande->multidir_output[$object->entity] : $conf->commande->dir_output;
	$permissiontoadd = $usercancreate;
	include DOL_DOCUMENT_ROOT.'/core/actions_builddoc.inc.php';

	// Actions to send emails
	$triggersendname = 'ORDER_SENTBYMAIL';
	$paramname = 'id';
	$autocopy = 'MAIN_MAIL_AUTOCOPY_ORDER_TO'; // used to know the automatic BCC to add
	$trackid = 'ord'.$object->id;
	include DOL_DOCUMENT_ROOT.'/core/actions_sendmails.inc.php';


	if (!$error && getDolGlobalString('MAIN_DISABLE_CONTACTS_TAB') && $usercancreate) {
		if ($action == 'addcontact') {
			if ($object->id > 0) {
				$contactid = (GETPOST('userid') ? GETPOST('userid') : GETPOST('contactid'));
				$typeid = (GETPOST('typecontact') ? GETPOST('typecontact') : GETPOST('type'));
				$result = $object->add_contact($contactid, $typeid, GETPOST("source", 'aZ09'));
			}

			if ($result >= 0) {
				header("Location: ".$_SERVER['PHP_SELF']."?id=".$object->id);
				exit();
			} else {
				if ($object->error == 'DB_ERROR_RECORD_ALREADY_EXISTS') {
					$langs->load("errors");
					setEventMessages($langs->trans("ErrorThisContactIsAlreadyDefinedAsThisType"), null, 'errors');
				} else {
					setEventMessages($object->error, $object->errors, 'errors');
				}
			}
		} elseif ($action == 'swapstatut') {
			// bascule du statut d'un contact
			if ($object->id > 0) {
				$result = $object->swapContactStatus(GETPOSTINT('ligne'));
			} else {
				dol_print_error($db);
			}
		} elseif ($action == 'deletecontact') {
			// Efface un contact
			$result = $object->delete_contact($lineid);

			if ($result >= 0) {
				header("Location: ".$_SERVER['PHP_SELF']."?id=".$object->id);
				exit();
			} else {
				dol_print_error($db);
			}
		}
	}
}


/*
 *	View
 */

$title = $object->ref." - ".$langs->trans('Card');
if ($action == 'create') {
	$title = $langs->trans("NewOrder");
}
$help_url = 'EN:Customers_Orders|FR:Commandes_Clients|ES:Pedidos de clientes|DE:Modul_Kundenaufträge';

llxHeader('', $title, $help_url, '', 0, 0, '', '', '', 'mod-order page-card');

$form = new Form($db);
$formfile = new FormFile($db);
$formorder = new FormOrder($db);
$formmargin = new FormMargin($db);
if (isModEnabled('project')) {
	$formproject = new FormProjets($db);
}

// Mode creation
if ($action == 'create' && $usercancreate) {
	print load_fiche_titre($langs->trans('CreateOrder'), '', 'order');

	$soc = new Societe($db);
	if ($socid > 0) {
		$res = $soc->fetch($socid);
	}

	//$remise_absolue = 0;

	$currency_code = $conf->currency;

	$cond_reglement_id = GETPOSTINT('cond_reglement_id');
	$deposit_percent = GETPOSTFLOAT('cond_reglement_id_deposit_percent');
	$mode_reglement_id = GETPOSTINT('mode_reglement_id');
	$fk_account = GETPOSTINT('fk_account');

	if (!empty($origin) && !empty($originid)) {
		// Parse element/subelement (ex: project_task)
		$element = $subelement = $origin;
		$regs = array();
		if (preg_match('/^([^_]+)_([^_]+)/i', $origin, $regs)) {
			$element = $regs[1];
			$subelement = $regs[2];
		}

		if ($element == 'project') {
			$projectid = $originid;

			if (!$cond_reglement_id) {
				$cond_reglement_id = $soc->cond_reglement_id;
			}
			if (!$deposit_percent) {
				$deposit_percent = $soc->deposit_percent;
			}
			if (!$mode_reglement_id) {
				$mode_reglement_id = $soc->mode_reglement_id;
			}
			if (!$remise_percent) {
				$remise_percent = $soc->remise_percent;
			}
			/*if (!$dateorder) {
				// Do not set 0 here (0 for a date is 1970)
				$dateorder = (empty($dateinvoice) ? (empty($conf->global->MAIN_AUTOFILL_DATE_ORDER) ?-1 : '') : $dateorder);
			}*/
		} else {
			// For compatibility
			if ($element == 'order' || $element == 'commande') {
				$element = $subelement = 'commande';
			} elseif ($element == 'propal') {
				$element = 'comm/propal';
				$subelement = 'propal';
			} elseif ($element == 'contract') {
				$element = $subelement = 'contrat';
			}

			dol_include_once('/'.$element.'/class/'.$subelement.'.class.php');

			$classname = ucfirst($subelement);
			$objectsrc = new $classname($db);
			$objectsrc->fetch($originid);
			if (empty($objectsrc->lines) && method_exists($objectsrc, 'fetch_lines')) {
				$objectsrc->fetch_lines();
			}
			$objectsrc->fetch_thirdparty();

			// Replicate extrafields
			$objectsrc->fetch_optionals();
			$object->array_options = $objectsrc->array_options;

			$projectid = (!empty($objectsrc->fk_project) ? $objectsrc->fk_project : '');
			$ref_client = (!empty($objectsrc->ref_client) ? $objectsrc->ref_client : '');

			$soc = $objectsrc->thirdparty;
			$cond_reglement_id	= (!empty($objectsrc->cond_reglement_id) ? $objectsrc->cond_reglement_id : (!empty($soc->cond_reglement_id) ? $soc->cond_reglement_id : 0));
			$deposit_percent	= (!empty($objectsrc->deposit_percent) ? $objectsrc->deposit_percent : (!empty($soc->deposit_percent) ? $soc->deposit_percent : null));
			$mode_reglement_id	= (!empty($objectsrc->mode_reglement_id) ? $objectsrc->mode_reglement_id : (!empty($soc->mode_reglement_id) ? $soc->mode_reglement_id : 0));
			$fk_account         = (!empty($objectsrc->fk_account) ? $objectsrc->fk_account : (!empty($soc->fk_account) ? $soc->fk_account : 0));
			$availability_id = (!empty($objectsrc->availability_id) ? $objectsrc->availability_id : 0);
			$shipping_method_id = (!empty($objectsrc->shipping_method_id) ? $objectsrc->shipping_method_id : (!empty($soc->shipping_method_id) ? $soc->shipping_method_id : 0));
			$warehouse_id       = (!empty($objectsrc->warehouse_id) ? $objectsrc->warehouse_id : (!empty($soc->warehouse_id) ? $soc->warehouse_id : 0));
			$demand_reason_id = (!empty($objectsrc->demand_reason_id) ? $objectsrc->demand_reason_id : (!empty($soc->demand_reason_id) ? $soc->demand_reason_id : 0));
			//$remise_percent		= (!empty($objectsrc->remise_percent) ? $objectsrc->remise_percent : (!empty($soc->remise_percent) ? $soc->remise_percent : 0));
			//$remise_absolue		= (!empty($objectsrc->remise_absolue) ? $objectsrc->remise_absolue : (!empty($soc->remise_absolue) ? $soc->remise_absolue : 0));
			$dateorder = !getDolGlobalString('MAIN_AUTOFILL_DATE_ORDER') ? -1 : '';

			$date_delivery = (!empty($objectsrc->delivery_date) ? $objectsrc->delivery_date : '');

			if (isModEnabled("multicurrency")) {
				if (!empty($objectsrc->multicurrency_code)) {
					$currency_code = $objectsrc->multicurrency_code;
				}
				if (getDolGlobalString('MULTICURRENCY_USE_ORIGIN_TX') && !empty($objectsrc->multicurrency_tx)) {
					$currency_tx = $objectsrc->multicurrency_tx;
				}
			}

			$note_private = $object->getDefaultCreateValueFor('note_private', (!empty($objectsrc->note_private) ? $objectsrc->note_private : null));
			$note_public = $object->getDefaultCreateValueFor('note_public', (!empty($objectsrc->note_public) ? $objectsrc->note_public : null));

			// Object source contacts list
			$srccontactslist = $objectsrc->liste_contact(-1, 'external', 1);
		}
	} else {
		$cond_reglement_id  = empty($soc->cond_reglement_id) ? $cond_reglement_id : $soc->cond_reglement_id;
		$deposit_percent    = empty($soc->deposit_percent) ? $deposit_percent : $soc->deposit_percent;
		$mode_reglement_id  = empty($soc->mode_reglement_id) ? $mode_reglement_id : $soc->mode_reglement_id;
		$fk_account         = empty($soc->mode_reglement_id) ? $fk_account : $soc->fk_account;
		$availability_id    = 0;
		$shipping_method_id = $soc->shipping_method_id;
		$warehouse_id       = $soc->fk_warehouse;
		$demand_reason_id   = $soc->demand_reason_id;
		//$remise_percent     = $soc->remise_percent;
		//$remise_absolue     = 0;
		$dateorder          = !getDolGlobalString('MAIN_AUTOFILL_DATE_ORDER') ? -1 : '';

		if (isModEnabled("multicurrency") && !empty($soc->multicurrency_code)) {
			$currency_code = $soc->multicurrency_code;
		}

		$note_private = $object->getDefaultCreateValueFor('note_private');
		$note_public = $object->getDefaultCreateValueFor('note_public');
	}

	// If form was posted (but error returned), we must reuse the value posted in priority (standard Dolibarr behaviour)
	if (!GETPOST('changecompany')) {
		if (GETPOSTISSET('cond_reglement_id')) {
			$cond_reglement_id = GETPOSTINT('cond_reglement_id');
		}
		if (GETPOSTISSET('deposit_percent')) {
			$deposit_percent = GETPOSTFLOAT('deposit_percent');
		}
		if (GETPOSTISSET('mode_reglement_id')) {
			$mode_reglement_id = GETPOSTINT('mode_reglement_id');
		}
		if (GETPOSTISSET('cond_reglement_id')) {
			$fk_account = GETPOSTINT('fk_account');
		}
	}

	// Warehouse default if null
	if ($soc->fk_warehouse > 0) {
		$warehouse_id = $soc->fk_warehouse;
	}
	if (isModEnabled('stock') && empty($warehouse_id) && getDolGlobalString('WAREHOUSE_ASK_WAREHOUSE_DURING_ORDER')) {
		if (empty($object->warehouse_id) && getDolGlobalString('MAIN_DEFAULT_WAREHOUSE')) {
			$warehouse_id = getDolGlobalString('MAIN_DEFAULT_WAREHOUSE');
		}
		if (empty($object->warehouse_id) && getDolGlobalString('MAIN_DEFAULT_WAREHOUSE_USER')) {
			$warehouse_id = $user->fk_warehouse;
		}
	}

	print '<form name="crea_commande" action="'.$_SERVER["PHP_SELF"].'" method="POST">';
	print '<input type="hidden" name="token" value="'.newToken().'">';
	print '<input type="hidden" name="action" value="add">';
	print '<input type="hidden" name="changecompany" value="0">';	// will be set to 1 by javascript so we know post is done after a company change
	print '<input type="hidden" name="remise_percent" value="'.$soc->remise_percent.'">';
	print '<input type="hidden" name="origin" value="'.$origin.'">';
	print '<input type="hidden" name="originid" value="'.$originid.'">';
	print '<input type="hidden" name="backtopage" value="'.$backtopage.'">';
	if (!empty($currency_tx)) {
		print '<input type="hidden" name="originmulticurrency_tx" value="'.$currency_tx.'">';
	}

	print dol_get_fiche_head('');

	// Call Hook tabContentCreateOrder
	$parameters = array();
	// Note that $action and $object may be modified by hook
	$reshook = $hookmanager->executeHooks('tabContentCreateOrder', $parameters, $object, $action);
	if (empty($reshook)) {
		print '<table class="border centpercent">';

		// Reference
		print '<tr><td class="titlefieldcreate fieldrequired">'.$langs->trans('Ref').'</td><td>'.$langs->trans("Draft").'</td></tr>';

		// Reference client
		print '<tr><td>'.$langs->trans('RefCustomer').'</td><td>';
		if (getDolGlobalString('MAIN_USE_PROPAL_REFCLIENT_FOR_ORDER') && !empty($origin) && !empty($originid)) {
			print '<input type="text" name="ref_client" value="'.$ref_client.'"></td>';
		} else {
			print '<input type="text" name="ref_client" value="'.GETPOST('ref_client').'"></td>';
		}
		print '</tr>';

		// Thirdparty
		print '<tr>';
		print '<td class="fieldrequired">'.$langs->trans('Customer').'</td>';
		if ($socid > 0) {
			print '<td>';
			print $soc->getNomUrl(1, 'customer');
			print '<input type="hidden" name="socid" value="'.$soc->id.'">';
			print '</td>';
		} else {
			print '<td class="valuefieldcreate">';
			$filter = '((s.client:IN:1,2,3) AND (s.status:=:1))';
			print img_picto('', 'company', 'class="pictofixedwidth"').$form->select_company('', 'socid', $filter, 'SelectThirdParty', 1, 0, null, 0, 'minwidth175 maxwidth500 widthcentpercentminusxx');
			// reload page to retrieve customer information
			if (!getDolGlobalString('RELOAD_PAGE_ON_CUSTOMER_CHANGE_DISABLED')) {
				print '<script>
				$(document).ready(function() {
					$("#socid").change(function() {
						console.log("We have changed the company - Reload page");
						var socid = $(this).val();
						// reload page
						$("input[name=action]").val("create");
						$("input[name=changecompany]").val("1");
						$("form[name=crea_commande]").submit();
					});
				});
				</script>';
			}
			print ' <a href="'.DOL_URL_ROOT.'/societe/card.php?action=create&client=3&fournisseur=0&backtopage='.urlencode($_SERVER["PHP_SELF"].'?action=create').'"><span class="fa fa-plus-circle valignmiddle paddingleft" title="'.$langs->trans("AddThirdParty").'"></span></a>';
			print '</td>';
		}
		print '</tr>'."\n";

		// Contact of order
		if ($socid > 0) {
			// Contacts (ask contact only if thirdparty already defined).
			print "<tr><td>".$langs->trans("DefaultContact").'</td><td>';
			print img_picto('', 'contact', 'class="pictofixedwidth"');
			//print $form->selectcontacts($soc->id, $contactid, 'contactid', 1, empty($srccontactslist) ? "" : $srccontactslist, '', 1, 'maxwidth300 widthcentpercentminusx');
			print $form->select_contact($soc->id, $contactid, 'contactid', 1,  empty($srccontactslist) ? "" : $srccontactslist, '', 1, 'maxwidth300 widthcentpercentminusx', true);
			print '</td></tr>';

			// Ligne info remises tiers
			print '<tr><td>'.$langs->trans('Discounts').'</td><td>';

			$absolute_discount = $soc->getAvailableDiscounts();

			$thirdparty = $soc;
			$discount_type = 0;
			$backtopage = $_SERVER["PHP_SELF"].'?socid='.$thirdparty->id.'&action='.$action.'&origin='.urlencode((string) (GETPOST('origin'))).'&originid='.urlencode((string) (GETPOSTINT('originid')));
			include DOL_DOCUMENT_ROOT.'/core/tpl/object_discounts.tpl.php';

			print '</td></tr>';
		}

		// Date
		print '<tr><td class="fieldrequired">'.$langs->trans('Date').'</td><td>';
		print img_picto('', 'action', 'class="pictofixedwidth"');
		print $form->selectDate('', 're', 0, 0, 0, "crea_commande", 1, 1); // Always autofill date with current date
		print '</td></tr>';

		// Date delivery planned
		print '<tr><td>'.$langs->trans("DateDeliveryPlanned").'</td>';
		print '<td colspan="3">';
		$date_delivery = ($date_delivery ? $date_delivery : $object->delivery_date);
		print img_picto('', 'action', 'class="pictofixedwidth"');
		print $form->selectDate($date_delivery ? $date_delivery : -1, 'liv_', 1, 1, 1);
		print "</td>\n";
		print '</tr>';

		// Delivery delay
		print '<tr class="fielddeliverydelay"><td>'.$langs->trans('AvailabilityPeriod').'</td><td>';
		print img_picto('', 'clock', 'class="pictofixedwidth"');
		$form->selectAvailabilityDelay((GETPOSTISSET('availability_id') ? GETPOST('availability_id') : $availability_id), 'availability_id', '', 1, 'maxwidth200 widthcentpercentminusx');
		print '</td></tr>';

		// Terms of payment
		print '<tr><td class="nowrap">'.$langs->trans('PaymentConditionsShort').'</td><td>';
		print img_picto('', 'payment', 'class="pictofixedwidth"');
		print $form->getSelectConditionsPaiements($cond_reglement_id, 'cond_reglement_id', 1, 1, 0, 'maxwidth200 widthcentpercentminusx', $deposit_percent);
		print '</td></tr>';

		// Payment mode
		print '<tr><td>'.$langs->trans('PaymentMode').'</td><td>';
		print img_picto('', 'bank', 'class="pictofixedwidth"');
		print $form->select_types_paiements($mode_reglement_id, 'mode_reglement_id', 'CRDT', 0, 1, 0, 0, 1, 'maxwidth200 widthcentpercentminusx', 1);
		print '</td></tr>';

		// Bank Account
		if (getDolGlobalString('BANK_ASK_PAYMENT_BANK_DURING_ORDER') && isModEnabled("bank")) {
			print '<tr><td>'.$langs->trans('BankAccount').'</td><td>';
			print img_picto('', 'bank_account', 'class="pictofixedwidth"').$form->select_comptes($fk_account, 'fk_account', 0, '', 1, '', 0, 'maxwidth200 widthcentpercentminusx', 1);
			print '</td></tr>';
		}

		// Shipping Method
		if (isModEnabled('shipping')) {
			print '<tr><td>'.$langs->trans('SendingMethod').'</td><td>';
			print img_picto('', 'object_dolly', 'class="pictofixedwidth"');
			$form->selectShippingMethod(((GETPOSTISSET('shipping_method_id') && GETPOSTINT('shipping_method_id') != 0) ? GETPOST('shipping_method_id') : $shipping_method_id), 'shipping_method_id', '', 1, '', 0, 'maxwidth200 widthcentpercentminusx');
			print '</td></tr>';
		}

		// Warehouse
		if (isModEnabled('stock') && getDolGlobalString('WAREHOUSE_ASK_WAREHOUSE_DURING_ORDER')) {
			require_once DOL_DOCUMENT_ROOT.'/product/class/html.formproduct.class.php';
			$formproduct = new FormProduct($db);
			print '<tr><td>'.$langs->trans('Warehouse').'</td><td>';
			print img_picto('', 'stock', 'class="pictofixedwidth"').$formproduct->selectWarehouses((GETPOSTISSET('warehouse_id') ? GETPOST('warehouse_id') : $warehouse_id), 'warehouse_id', '', 1, 0, 0, '', 0, 0, array(), 'maxwidth500 widthcentpercentminusxx');
			print '</td></tr>';
		}

		// Source / Channel - What trigger creation
		print '<tr><td>'.$langs->trans('Source').'</td><td>';
		print img_picto('', 'question', 'class="pictofixedwidth"');
		$form->selectInputReason((GETPOSTISSET('demand_reason_id') ? GETPOST('demand_reason_id') : $demand_reason_id), 'demand_reason_id', '', 1, 'maxwidth200 widthcentpercentminusx');
		print '</td></tr>';

		// TODO How record was recorded OrderMode (llx_c_input_method)

		// Project
		if (isModEnabled('project')) {
			$langs->load("projects");
			print '<tr>';
			print '<td>'.$langs->trans("Project").'</td><td>';
			print img_picto('', 'project', 'class="pictofixedwidth"').$formproject->select_projects(($soc->id > 0 ? $soc->id : -1), (GETPOSTISSET('projectid') ? GETPOST('projectid') : $projectid), 'projectid', 0, 0, 1, 1, 0, 0, 0, '', 1, 0, 'maxwidth500 widthcentpercentminusxx');
			print ' <a href="'.DOL_URL_ROOT.'/projet/card.php?socid='.$soc->id.'&action=create&status=1&backtopage='.urlencode($_SERVER["PHP_SELF"].'?action=create&socid='.$soc->id).'"><span class="fa fa-plus-circle valignmiddle" title="'.$langs->trans("AddProject").'"></span></a>';
			print '</td>';
			print '</tr>';
		}

		// Incoterms
		if (isModEnabled('incoterm')) {
			print '<tr>';
			print '<td><label for="incoterm_id">'.$form->textwithpicto($langs->trans("IncotermLabel"), !empty($objectsrc->fk_incoterms) ? $objectsrc->fk_incoterms : $soc->fk_incoterms, 1).'</label></td>';
			print '<td class="maxwidthonsmartphone">';
			$incoterm_id = GETPOST('incoterm_id');
			$location_incoterms = GETPOST('location_incoterms');
			if (empty($incoterm_id)) {
				$incoterm_id = (!empty($objectsrc->fk_incoterms) ? $objectsrc->fk_incoterms : $soc->fk_incoterms);
				$location_incoterms = (!empty($objectsrc->location_incoterms) ? $objectsrc->location_incoterms : $soc->location_incoterms);
			}
			print img_picto('', 'incoterm', 'class="pictofixedwidth"');
			print $form->select_incoterms($incoterm_id, $location_incoterms);
			print '</td></tr>';
		}

		// Other attributes
		$parameters = array();
		if (!empty($origin) && !empty($originid) && is_object($objectsrc)) {
			$parameters['objectsrc'] =  $objectsrc;
		}
		$parameters['socid'] = $socid;

		// Note that $action and $object may be modified by hook
		$reshook = $hookmanager->executeHooks('formObjectOptions', $parameters, $object, $action);
		print $hookmanager->resPrint;
		if (empty($reshook)) {
			if (getDolGlobalString('THIRDPARTY_PROPAGATE_EXTRAFIELDS_TO_ORDER') && !empty($soc->id)) {
				// copy from thirdparty
				$tpExtrafields = new ExtraFields($db);
				$tpExtrafieldLabels = $tpExtrafields->fetch_name_optionals_label($soc->table_element);
				if ($soc->fetch_optionals() > 0) {
					$object->array_options = array_merge($object->array_options, $soc->array_options);
				}
			}

<<<<<<< HEAD
	// Categories
	if (!empty($conf->categorie->enabled)) {
		print '<tr><td>'.$langs->trans("Categories").'</td><td colspan="3">';
		$cate_arbo = $form->select_all_categories(Categorie::TYPE_ORDER, '', 'parent', 64, 0, 1);
		$arrayselected = GETPOST('categories', 'array');
		print img_picto('', 'category').$form->multiselectarray('categories', $cate_arbo, $arrayselected, '', 0, 'quatrevingtpercent widthcentpercentminusx', 0, 0);
		print "</td></tr>";
	}

	// Note public
	print '<tr>';
	print '<td class="tdtop">'.$langs->trans('NotePublic').'</td>';
	print '<td>';
=======
			print $object->showOptionals($extrafields, 'create', $parameters);
		}
>>>>>>> cbc28b0a

		// Template to use by default
		print '<tr><td>'.$langs->trans('DefaultModel').'</td>';
		print '<td>';
		include_once DOL_DOCUMENT_ROOT.'/core/modules/commande/modules_commande.php';
		$liste = ModelePDFCommandes::liste_modeles($db);
		$preselected = getDolGlobalString('COMMANDE_ADDON_PDF');
		print img_picto('', 'pdf', 'class="pictofixedwidth"');
		print $form->selectarray('model', $liste, $preselected, 0, 0, 0, '', 0, 0, 0, '', 'maxwidth200 widthcentpercentminusx', 1);
		print "</td></tr>";

		// Multicurrency
		if (isModEnabled("multicurrency")) {
			print '<tr>';
			print '<td>'.$form->editfieldkey("Currency", 'multicurrency_code', '', $object, 0).'</td>';
			print '<td class="maxwidthonsmartphone">';
			print img_picto('', 'currency', 'class="pictofixedwidth"').$form->selectMultiCurrency(((GETPOSTISSET('multicurrency_code') && !GETPOST('changecompany')) ? GETPOST('multicurrency_code') : $currency_code), 'multicurrency_code', 0, '', false, 'maxwidth200 widthcentpercentminusx');
			print '</td></tr>';
		}

		// Note public
		print '<tr>';
		print '<td class="tdtop">'.$langs->trans('NotePublic').'</td>';
		print '<td>';

		$doleditor = new DolEditor('note_public', $note_public, '', 80, 'dolibarr_notes', 'In', 0, false, !getDolGlobalString('FCKEDITOR_ENABLE_NOTE_PUBLIC') ? 0 : 1, ROWS_3, '90%');
		print $doleditor->Create(1);
		// print '<textarea name="note_public" wrap="soft" cols="70" rows="'.ROWS_3.'">'.$note_public.'</textarea>';
		print '</td></tr>';

		// Note private
		if (empty($user->socid)) {
			print '<tr>';
			print '<td class="tdtop">'.$langs->trans('NotePrivate').'</td>';
			print '<td>';

			$doleditor = new DolEditor('note_private', $note_private, '', 80, 'dolibarr_notes', 'In', 0, false, !getDolGlobalString('FCKEDITOR_ENABLE_NOTE_PRIVATE') ? 0 : 1, ROWS_3, '90%');
			print $doleditor->Create(1);
			// print '<textarea name="note" wrap="soft" cols="70" rows="'.ROWS_3.'">'.$note_private.'</textarea>';
			print '</td></tr>';
		}

		if (!empty($origin) && !empty($originid) && is_object($objectsrc)) {
			// TODO for compatibility
			if ($origin == 'contrat') {
				// Calcul contrat->price (HT), contrat->total (TTC), contrat->tva
				//$objectsrc->remise_absolue = $remise_absolue;
				//$objectsrc->remise_percent = $remise_percent;
				$objectsrc->update_price(1);
			}

			print "\n<!-- ".$classname." info -->";
			print "\n";
			print '<input type="hidden" name="amount"         value="'.$objectsrc->total_ht.'">'."\n";
			print '<input type="hidden" name="total"          value="'.$objectsrc->total_ttc.'">'."\n";
			print '<input type="hidden" name="tva"            value="'.$objectsrc->total_tva.'">'."\n";
			print '<input type="hidden" name="origin"         value="'.$objectsrc->element.'">';
			print '<input type="hidden" name="originid"       value="'.$objectsrc->id.'">';

			switch ($classname) {
				case 'Propal':
					$newclassname = 'CommercialProposal';
					break;
				case 'Commande':
					$newclassname = 'Order';
					break;
				case 'Expedition':
					$newclassname = 'Sending';
					break;
				case 'Contrat':
					$newclassname = 'Contract';
					break;
				default:
					$newclassname = $classname;
			}

			print '<tr><td>'.$langs->trans($newclassname).'</td><td>'.$objectsrc->getNomUrl(1).'</td></tr>';

			// Amount
			print '<tr><td>'.$langs->trans('AmountHT').'</td><td>'.price($objectsrc->total_ht).'</td></tr>';
			print '<tr><td>'.$langs->trans('AmountVAT').'</td><td>'.price($objectsrc->total_tva)."</td></tr>";
			if ($mysoc->localtax1_assuj == "1" || $objectsrc->total_localtax1 != 0) { 		// Localtax1 RE
				print '<tr><td>'.$langs->transcountry("AmountLT1", $mysoc->country_code).'</td><td>'.price($objectsrc->total_localtax1)."</td></tr>";
			}

			if ($mysoc->localtax2_assuj == "1" || $objectsrc->total_localtax2 != 0) { 		// Localtax2 IRPF
				print '<tr><td>'.$langs->transcountry("AmountLT2", $mysoc->country_code).'</td><td>'.price($objectsrc->total_localtax2)."</td></tr>";
			}

			print '<tr><td>'.$langs->trans('AmountTTC').'</td><td>'.price($objectsrc->total_ttc)."</td></tr>";

			if (isModEnabled("multicurrency")) {
				print '<tr><td>'.$langs->trans('MulticurrencyAmountHT').'</td><td>'.price($objectsrc->multicurrency_total_ht).'</td></tr>';
				print '<tr><td>'.$langs->trans('MulticurrencyAmountVAT').'</td><td>'.price($objectsrc->multicurrency_total_tva)."</td></tr>";
				print '<tr><td>'.$langs->trans('MulticurrencyAmountTTC').'</td><td>'.price($objectsrc->multicurrency_total_ttc)."</td></tr>";
			}
		}

		print "\n";

		print '</table>';
	}

	print dol_get_fiche_end();

	print $form->buttonsSaveCancel("CreateDraft");

	// Show origin lines
	if (!empty($origin) && !empty($originid) && is_object($objectsrc)) {
		$title = $langs->trans('ProductsAndServices');
		print load_fiche_titre($title);

		print '<div class="div-table-responsive-no-min">';
		print '<table class="noborder centpercent">';

		$objectsrc->printOriginLinesList('', $selectedLines);

		print '</table>';
		print '</div>';
	}

	print '</form>';
} else {
	// Mode view
	$now = dol_now();

	if ($object->id > 0) {
		$product_static = new Product($db);

		$soc = new Societe($db);
		$soc->fetch($object->socid);

		$author = new User($db);
		$author->fetch($object->user_author_id);

		$object->fetch_thirdparty();
		$res = $object->fetch_optionals();

		$head = commande_prepare_head($object);
		print dol_get_fiche_head($head, 'order', $langs->trans("CustomerOrder"), -1, 'order');

		$formconfirm = '';

		// Confirmation to delete
		if ($action == 'delete') {
			$formconfirm = $form->formconfirm($_SERVER["PHP_SELF"].'?id='.$object->id, $langs->trans('DeleteOrder'), $langs->trans('ConfirmDeleteOrder'), 'confirm_delete', '', 0, 1);
		}

		// Confirmation of validation
		if ($action == 'validate') {
			// We check that object has a temporary ref
			$ref = substr($object->ref, 1, 4);
			if ($ref == 'PROV' || $ref == '') {
				$numref = $object->getNextNumRef($soc);
				if (empty($numref)) {
					$error++;
					setEventMessages($object->error, $object->errors, 'errors');
				}
			} else {
				$numref = $object->ref;
			}

			$text = $langs->trans('ConfirmValidateOrder', $numref);
			if (isModEnabled('notification')) {
				require_once DOL_DOCUMENT_ROOT.'/core/class/notify.class.php';
				$notify = new Notify($db);
				$text .= '<br>';
				$text .= $notify->confirmMessage('ORDER_VALIDATE', $object->socid, $object);
			}

			$qualified_for_stock_change = 0;
			if (!getDolGlobalString('STOCK_SUPPORTS_SERVICES')) {
				$qualified_for_stock_change = $object->hasProductsOrServices(2);
			} else {
				$qualified_for_stock_change = $object->hasProductsOrServices(1);
			}

			$formquestion = array();
			if (isModEnabled('stock') && getDolGlobalString('STOCK_CALCULATE_ON_VALIDATE_ORDER') && $qualified_for_stock_change) {
				$langs->load("stocks");
				require_once DOL_DOCUMENT_ROOT.'/product/class/html.formproduct.class.php';
				$formproduct = new FormProduct($db);
				$forcecombo = 0;
				if ($conf->browser->name == 'ie') {
					$forcecombo = 1; // There is a bug in IE10 that make combo inside popup crazy
				}
				$formquestion = array(
					// 'text' => $langs->trans("ConfirmClone"),
					// array('type' => 'checkbox', 'name' => 'clone_content', 'label' => $langs->trans("CloneMainAttributes"), 'value' => 1),
					// array('type' => 'checkbox', 'name' => 'update_prices', 'label' => $langs->trans("PuttingPricesUpToDate"), 'value' => 1),
					array('type' => 'other', 'name' => 'idwarehouse', 'label' => $langs->trans("SelectWarehouseForStockDecrease"), 'value' => $formproduct->selectWarehouses(GETPOSTINT('idwarehouse') ? GETPOSTINT('idwarehouse') : 'ifone', 'idwarehouse', '', 1, 0, 0, '', 0, $forcecombo))
				);
			}

			// mandatoryPeriod
			$nbMandated = 0;
			foreach ($object->lines as $line) {
				$res = $line->fetch_product();
				if ($res  > 0) {
					if ($line->product->isService() && $line->product->isMandatoryPeriod() && (empty($line->date_start) || empty($line->date_end))) {
						$nbMandated++;
						break;
					}
				}
			}
			if ($nbMandated > 0) {
				if (getDolGlobalString('SERVICE_STRICT_MANDATORY_PERIOD')) {
					setEventMessages($langs->trans("mandatoryPeriodNeedTobeSetMsgValidate"), null, 'errors');
					$error++;
				} else {
					$text .= '<div><span class="clearboth nowraponall warning">'.img_warning().$langs->trans("mandatoryPeriodNeedTobeSetMsgValidate").'</span></div>';
				}
			}

			if (getDolGlobalInt('SALE_ORDER_SUGGEST_DOWN_PAYMENT_INVOICE_CREATION')) {
				// This is a hidden option:
				// Suggestion to create invoice during order validation is not enabled by default.
				// Such choice should be managed by the workflow module and trigger. This option generates conflicts with some setup.
				// It may also break step of creating an order when invoicing must be done from proposals and not from orders
				$deposit_percent_from_payment_terms = (float) getDictionaryValue('c_payment_term', 'deposit_percent', $object->cond_reglement_id);

				if (!empty($deposit_percent_from_payment_terms) && isModEnabled('invoice') && $user->hasRight('facture', 'creer')) {
					require_once DOL_DOCUMENT_ROOT . '/compta/facture/class/facture.class.php';

					$object->fetchObjectLinked();

					$eligibleForDepositGeneration = true;

					if (array_key_exists('facture', $object->linkedObjects)) {
						foreach ($object->linkedObjects['facture'] as $invoice) {
							if ($invoice->type == Facture::TYPE_DEPOSIT) {
								$eligibleForDepositGeneration = false;
								break;
							}
						}
					}

					if ($eligibleForDepositGeneration && array_key_exists('propal', $object->linkedObjects)) {
						foreach ($object->linkedObjects['propal'] as $proposal) {
							$proposal->fetchObjectLinked();

							if (array_key_exists('facture', $proposal->linkedObjects)) {
								foreach ($proposal->linkedObjects['facture'] as $invoice) {
									if ($invoice->type == Facture::TYPE_DEPOSIT) {
										$eligibleForDepositGeneration = false;
										break 2;
									}
								}
							}
						}
					}

					if ($eligibleForDepositGeneration) {
						$formquestion[] = array(
							'type' => 'checkbox',
							'tdclass' => '',
							'name' => 'generate_deposit',
							'label' => $form->textwithpicto($langs->trans('GenerateDeposit', $object->deposit_percent), $langs->trans('DepositGenerationPermittedByThePaymentTermsSelected'))
						);

						$formquestion[] = array(
							'type' => 'date',
							'tdclass' => 'fieldrequired showonlyifgeneratedeposit',
							'name' => 'datef',
							'label' => $langs->trans('DateInvoice'),
							'value' => dol_now(),
							'datenow' => true
						);

						if (getDolGlobalString('INVOICE_POINTOFTAX_DATE')) {
							$formquestion[] = array(
								'type' => 'date',
								'tdclass' => 'fieldrequired showonlyifgeneratedeposit',
								'name' => 'date_pointoftax',
								'label' => $langs->trans('DatePointOfTax'),
								'value' => dol_now(),
								'datenow' => true
							);
						}


						$paymentTermsSelect = $form->getSelectConditionsPaiements(0, 'cond_reglement_id', -1, 0, 0, 'minwidth200');

						$formquestion[] = array(
							'type' => 'other',
							'tdclass' => 'fieldrequired showonlyifgeneratedeposit',
							'name' => 'cond_reglement_id',
							'label' => $langs->trans('PaymentTerm'),
							'value' => $paymentTermsSelect
						);

						$formquestion[] = array(
							'type' => 'checkbox',
							'tdclass' => 'showonlyifgeneratedeposit',
							'name' => 'validate_generated_deposit',
							'label' => $langs->trans('ValidateGeneratedDeposit')
						);

						$formquestion[] = array(
							'type' => 'onecolumn',
							'value' => '
								<script>
									$(document).ready(function() {
										$("[name=generate_deposit]").change(function () {
											let $self = $(this);
											let $target = $(".showonlyifgeneratedeposit").parent(".tagtr");

											if (! $self.parents(".tagtr").is(":hidden") && $self.is(":checked")) {
												$target.show();
											} else {
												$target.hide();
											}

											return true;
										});
									});
								</script>
							'
						);
					}
				}
			}

			if (!$error) {
				$formconfirm = $form->formconfirm($_SERVER["PHP_SELF"].'?id='.$object->id, $langs->trans('ValidateOrder'), $text, 'confirm_validate', $formquestion, 0, 1, 240);
			}
		}

		// Confirm back to draft status
		if ($action == 'modif') {
			$qualified_for_stock_change = 0;
			if (!getDolGlobalString('STOCK_SUPPORTS_SERVICES')) {
				$qualified_for_stock_change = $object->hasProductsOrServices(2);
			} else {
				$qualified_for_stock_change = $object->hasProductsOrServices(1);
			}

			$text = $langs->trans('ConfirmUnvalidateOrder', $object->ref);
			$formquestion = array();
			if (isModEnabled('stock') && getDolGlobalString('STOCK_CALCULATE_ON_VALIDATE_ORDER') && $qualified_for_stock_change) {
				$langs->load("stocks");
				require_once DOL_DOCUMENT_ROOT.'/product/class/html.formproduct.class.php';
				$formproduct = new FormProduct($db);
				$forcecombo = 0;
				if ($conf->browser->name == 'ie') {
					$forcecombo = 1; // There is a bug in IE10 that make combo inside popup crazy
				}
				$formquestion = array(
					// 'text' => $langs->trans("ConfirmClone"),
					// array('type' => 'checkbox', 'name' => 'clone_content', 'label' => $langs->trans("CloneMainAttributes"), 'value' => 1),
					// array('type' => 'checkbox', 'name' => 'update_prices', 'label' => $langs->trans("PuttingPricesUpToDate"), 'value' => 1),
					array('type' => 'other', 'name' => 'idwarehouse', 'label' => $langs->trans("SelectWarehouseForStockIncrease"), 'value' => $formproduct->selectWarehouses(GETPOST('idwarehouse') ? GETPOST('idwarehouse') : 'ifone', 'idwarehouse', '', 1, 0, 0, '', 0, $forcecombo))
				);
			}

			$formconfirm = $form->formconfirm($_SERVER["PHP_SELF"].'?id='.$object->id, $langs->trans('UnvalidateOrder'), $text, 'confirm_modif', $formquestion, "yes", 1, 220);
		}

		/*
		 * Confirmation de la cloture
		*/
		if ($action == 'shipped') {
			$formconfirm = $form->formconfirm($_SERVER["PHP_SELF"].'?id='.$object->id, $langs->trans('CloseOrder'), $langs->trans('ConfirmCloseOrder'), 'confirm_shipped', '', 0, 1);
		}

		/*
		 * Confirmation de l'annulation
		 */
		if ($action == 'cancel') {
			$qualified_for_stock_change = 0;
			if (!getDolGlobalString('STOCK_SUPPORTS_SERVICES')) {
				$qualified_for_stock_change = $object->hasProductsOrServices(2);
			} else {
				$qualified_for_stock_change = $object->hasProductsOrServices(1);
			}

			$text = $langs->trans('ConfirmCancelOrder', $object->ref);
			$formquestion = array();
			if (isModEnabled('stock') && getDolGlobalString('STOCK_CALCULATE_ON_VALIDATE_ORDER') && $qualified_for_stock_change) {
				$langs->load("stocks");
				require_once DOL_DOCUMENT_ROOT.'/product/class/html.formproduct.class.php';
				$formproduct = new FormProduct($db);
				$forcecombo = 0;
				if ($conf->browser->name == 'ie') {
					$forcecombo = 1; // There is a bug in IE10 that make combo inside popup crazy
				}
				$formquestion = array(
					// 'text' => $langs->trans("ConfirmClone"),
					// array('type' => 'checkbox', 'name' => 'clone_content', 'label' => $langs->trans("CloneMainAttributes"), 'value' => 1),
					// array('type' => 'checkbox', 'name' => 'update_prices', 'label' => $langs->trans("PuttingPricesUpToDate"), 'value' => 1),
					array('type' => 'other', 'name' => 'idwarehouse', 'label' => $langs->trans("SelectWarehouseForStockIncrease"), 'value' => $formproduct->selectWarehouses(GETPOST('idwarehouse') ? GETPOST('idwarehouse') : 'ifone', 'idwarehouse', '', 1, 0, 0, '', 0, $forcecombo))
				);
			}

			$formconfirm = $form->formconfirm($_SERVER["PHP_SELF"].'?id='.$object->id, $langs->trans("Cancel"), $text, 'confirm_cancel', $formquestion, 0, 1);
		}

		// Confirmation to delete line
		if ($action == 'ask_deleteline') {
			$formconfirm = $form->formconfirm($_SERVER["PHP_SELF"].'?id='.$object->id.'&lineid='.$lineid, $langs->trans('DeleteProductLine'), $langs->trans('ConfirmDeleteProductLine'), 'confirm_deleteline', '', 0, 1);
		}

		// Clone confirmation
		if ($action == 'clone') {
			$filter = '(s.client:IN:1,2,3)';
			// Create an array for form
			$formquestion = array(
				array('type' => 'other', 'name' => 'socid', 'label' => $langs->trans("SelectThirdParty"), 'value' => $form->select_company(GETPOSTINT('socid'), 'socid', $filter, '', 0, 0, null, 0, 'maxwidth300'))
			);
			$formconfirm = $form->formconfirm($_SERVER["PHP_SELF"].'?id='.$object->id, $langs->trans('ToClone'), $langs->trans('ConfirmCloneOrder', $object->ref), 'confirm_clone', $formquestion, 'yes', 1);
		}

		// Call Hook formConfirm
		$parameters = array('formConfirm' => $formconfirm, 'lineid' => $lineid);
		// Note that $action and $object may be modified by hook
		$reshook = $hookmanager->executeHooks('formConfirm', $parameters, $object, $action);
		if (empty($reshook)) {
			$formconfirm .= $hookmanager->resPrint;
		} elseif ($reshook > 0) {
			$formconfirm = $hookmanager->resPrint;
		}

		// Print form confirm
		print $formconfirm;


		// Order card

		$linkback = '<a href="'.DOL_URL_ROOT.'/commande/list.php?restore_lastsearch_values=1'.(!empty($socid) ? '&socid='.$socid : '').'">'.$langs->trans("BackToList").'</a>';

		$morehtmlref = '<div class="refidno">';
		// Ref customer
		$morehtmlref .= $form->editfieldkey("RefCustomer", 'ref_client', $object->ref_client, $object, $usercancreate, 'string', '', 0, 1);
		$morehtmlref .= $form->editfieldval("RefCustomer", 'ref_client', $object->ref_client, $object, $usercancreate, 'string'.(isset($conf->global->THIRDPARTY_REF_INPUT_SIZE) ? ':' . getDolGlobalString('THIRDPARTY_REF_INPUT_SIZE') : ''), '', null, null, '', 1);
		// Thirdparty
		$morehtmlref .= '<br>'.$soc->getNomUrl(1, 'customer');
		if (!getDolGlobalString('MAIN_DISABLE_OTHER_LINK') && $object->thirdparty->id > 0) {
			$morehtmlref .= ' (<a href="'.DOL_URL_ROOT.'/commande/list.php?socid='.$object->thirdparty->id.'&search_societe='.urlencode($object->thirdparty->name).'">'.$langs->trans("OtherOrders").'</a>)';
		}
		// Project
		if (isModEnabled('project')) {
			$langs->load("projects");
			$morehtmlref .= '<br>';
			if ($usercancreate) {
				$morehtmlref .= img_picto($langs->trans("Project"), 'project', 'class="pictofixedwidth"');
				if ($action != 'classify') {
					$morehtmlref .= '<a class="editfielda" href="'.$_SERVER['PHP_SELF'].'?action=classify&token='.newToken().'&id='.$object->id.'">'.img_edit($langs->transnoentitiesnoconv('SetProject')).'</a> ';
				}
				$morehtmlref .= $form->form_project($_SERVER['PHP_SELF'].'?id='.$object->id, $object->socid, $object->fk_project, ($action == 'classify' ? 'projectid' : 'none'), 0, 0, 0, 1, '', 'maxwidth300');
			} else {
				if (!empty($object->fk_project)) {
					$proj = new Project($db);
					$proj->fetch($object->fk_project);
					$morehtmlref .= $proj->getNomUrl(1);
					if ($proj->title) {
						$morehtmlref .= '<span class="opacitymedium"> - '.dol_escape_htmltag($proj->title).'</span>';
					}
				}
			}
		}
		$morehtmlref .= '</div>';


		dol_banner_tab($object, 'ref', $linkback, 1, 'ref', 'ref', $morehtmlref);

		// Call Hook tabContentViewOrder
		$parameters = array();
		// Note that $action and $object may be modified by hook
		$reshook = $hookmanager->executeHooks('tabContentViewOrder', $parameters, $object, $action);
		if (empty($reshook)) {
			print '<div class="fichecenter">';
			print '<div class="fichehalfleft">';
			print '<div class="underbanner clearboth"></div>';

			print '<table class="border tableforfield centpercent">';

			if ($soc->outstanding_limit) {
				// Outstanding Bill
				print '<tr><td class="titlefield">';
				print $langs->trans('OutstandingBill');
				print '</td><td class="valuefield">';
				$arrayoutstandingbills = $soc->getOutstandingBills();
				print price($arrayoutstandingbills['opened']).' / ';
				print price($soc->outstanding_limit, 0, '', 1, - 1, - 1, $conf->currency);
				print '</td>';
				print '</tr>';
			}

			// Relative and absolute discounts
			if (getDolGlobalString('FACTURE_DEPOSITS_ARE_JUST_PAYMENTS')) {
				$filterabsolutediscount = "fk_facture_source IS NULL"; // If we want deposit to be subtracted to payments only and not to total of final invoice
				$filtercreditnote = "fk_facture_source IS NOT NULL"; // If we want deposit to be subtracted to payments only and not to total of final invoice
			} else {
				$filterabsolutediscount = "fk_facture_source IS NULL OR (description LIKE '(DEPOSIT)%' AND description NOT LIKE '(EXCESS RECEIVED)%')";
				$filtercreditnote = "fk_facture_source IS NOT NULL AND (description NOT LIKE '(DEPOSIT)%' OR description LIKE '(EXCESS RECEIVED)%')";
			}

			$addrelativediscount = '<a href="'.DOL_URL_ROOT.'/comm/remise.php?id='.$soc->id.'&backtopage='.urlencode($_SERVER["PHP_SELF"]).'?facid='.$object->id.'">'.$langs->trans("EditRelativeDiscounts").'</a>';
			$addabsolutediscount = '<a href="'.DOL_URL_ROOT.'/comm/remx.php?id='.$soc->id.'&backtopage='.urlencode($_SERVER["PHP_SELF"]).'?facid='.$object->id.'">'.$langs->trans("EditGlobalDiscounts").'</a>';
			$addcreditnote = '<a href="'.DOL_URL_ROOT.'/compta/facture/card.php?action=create&socid='.$soc->id.'&type=2&backtopage='.urlencode($_SERVER["PHP_SELF"]).'?facid='.$object->id.'">'.$langs->trans("AddCreditNote").'</a>';

			print '<tr><td class="titlefield">'.$langs->trans('Discounts').'</td><td class="valuefield">';

			$absolute_discount = $soc->getAvailableDiscounts('', $filterabsolutediscount);
			$absolute_creditnote = $soc->getAvailableDiscounts('', $filtercreditnote);
			$absolute_discount = price2num($absolute_discount, 'MT');
			$absolute_creditnote = price2num($absolute_creditnote, 'MT');

			$thirdparty = $soc;
			$discount_type = 0;
			$backtopage = $_SERVER["PHP_SELF"].'?id='.$object->id;
			include DOL_DOCUMENT_ROOT.'/core/tpl/object_discounts.tpl.php';

			print '</td></tr>';

			// Date
			print '<tr><td>';
			$editenable = $usercancreate && $object->statut == Commande::STATUS_DRAFT;
			print $form->editfieldkey("Date", 'date', '', $object, $editenable);
			print '</td><td class="valuefield">';
			if ($action == 'editdate') {
				print '<form name="setdate" action="'.$_SERVER["PHP_SELF"].'?id='.$object->id.'" method="post">';
				print '<input type="hidden" name="token" value="'.newToken().'">';
				print '<input type="hidden" name="action" value="setdate">';
				print '<input type="hidden" name="backtopage" value="'.$backtopage.'">';
				print $form->selectDate($object->date, 'order_', 0, 0, 0, "setdate");
				print '<input type="submit" class="button button-edit" value="'.$langs->trans('Modify').'">';
				print '</form>';
			} else {
				print $object->date ? dol_print_date($object->date, 'day') : '&nbsp;';
				if ($object->hasDelay() && empty($object->delivery_date)) {	// If there is a delivery date planned, warning should be on this date
					print ' '.img_picto($langs->trans("Late").' : '.$object->showDelay(), "warning");
				}
			}
			print '</td>';
			print '</tr>';

			// Delivery date planned
			print '<tr><td>';
			$editenable = $usercancreate;
			print $form->editfieldkey("DateDeliveryPlanned", 'date_livraison', '', $object, $editenable);
			print '</td><td class="valuefield">';
			if ($action == 'editdate_livraison') {
				print '<form name="setdate_livraison" action="'.$_SERVER["PHP_SELF"].'?id='.$object->id.'" method="post">';
				print '<input type="hidden" name="token" value="'.newToken().'">';
				print '<input type="hidden" name="action" value="setdate_livraison">';
				print '<input type="hidden" name="backtopage" value="'.$backtopage.'">';
				print $form->selectDate($object->delivery_date ? $object->delivery_date : -1, 'liv_', 1, 1, 0, "setdate_livraison", 1, 0);
				print '<input type="submit" class="button button-edit" value="'.$langs->trans('Modify').'">';
				print '</form>';
			} else {
				print $object->delivery_date ? dol_print_date($object->delivery_date, 'dayhour') : '&nbsp;';
				if ($object->hasDelay() && !empty($object->delivery_date)) {
					print ' '.img_picto($langs->trans("Late").' : '.$object->showDelay(), "warning");
				}
			}
			print '</td>';
			print '</tr>';

			// Delivery delay
			print '<tr class="fielddeliverydelay"><td>';
			$editenable = $usercancreate;
			print $form->editfieldkey("AvailabilityPeriod", 'availability', '', $object, $editenable);
			print '</td><td class="valuefield">';
			if ($action == 'editavailability') {
				$form->form_availability($_SERVER['PHP_SELF'].'?id='.$object->id, $object->availability_id, 'availability_id', 1);
			} else {
				$form->form_availability($_SERVER['PHP_SELF'].'?id='.$object->id, $object->availability_id, 'none', 1);
			}
			print '</td></tr>';

			// Shipping Method
			if (isModEnabled('shipping')) {
				print '<tr><td>';
				$editenable = $usercancreate;
				print $form->editfieldkey("SendingMethod", 'shippingmethod', '', $object, $editenable);
				print '</td><td class="valuefield">';
				if ($action == 'editshippingmethod') {
					$form->formSelectShippingMethod($_SERVER['PHP_SELF'].'?id='.$object->id, $object->shipping_method_id, 'shipping_method_id', 1);
				} else {
					$form->formSelectShippingMethod($_SERVER['PHP_SELF'].'?id='.$object->id, $object->shipping_method_id, 'none');
				}
				print '</td>';
				print '</tr>';
			}

			// Warehouse
			if (isModEnabled('stock') && getDolGlobalString('WAREHOUSE_ASK_WAREHOUSE_DURING_ORDER')) {
				$langs->load('stocks');
				require_once DOL_DOCUMENT_ROOT.'/product/class/html.formproduct.class.php';
				$formproduct = new FormProduct($db);
				print '<tr><td>';
				$editenable = $usercancreate;
				print $form->editfieldkey("Warehouse", 'warehouse', '', $object, $editenable);
				print '</td><td class="valuefield">';
				if ($action == 'editwarehouse') {
					$formproduct->formSelectWarehouses($_SERVER['PHP_SELF'].'?id='.$object->id, $object->warehouse_id, 'warehouse_id', 1);
				} else {
					$formproduct->formSelectWarehouses($_SERVER['PHP_SELF'].'?id='.$object->id, $object->warehouse_id, 'none');
				}
				print '</td>';
				print '</tr>';
			}

			// Source reason (why we have an order)
			print '<tr><td>';
			$editenable = $usercancreate;
			print $form->editfieldkey("Source", 'demandreason', '', $object, $editenable);
			print '</td><td class="valuefield">';
			if ($action == 'editdemandreason') {
				$form->formInputReason($_SERVER['PHP_SELF'].'?id='.$object->id, $object->demand_reason_id, 'demand_reason_id', 1);
			} else {
				$form->formInputReason($_SERVER['PHP_SELF'].'?id='.$object->id, $object->demand_reason_id, 'none');
			}
			print '</td></tr>';

			// Terms of payment
			print '<tr><td>';
			$editenable = $usercancreate;
			print $form->editfieldkey("PaymentConditionsShort", 'conditions', '', $object, $editenable);
			print '</td><td class="valuefield">';
			if ($action == 'editconditions') {
				$form->form_conditions_reglement($_SERVER['PHP_SELF'].'?id='.$object->id, $object->cond_reglement_id, 'cond_reglement_id', 1, '', 1, $object->deposit_percent);
			} else {
				$form->form_conditions_reglement($_SERVER['PHP_SELF'].'?id='.$object->id, $object->cond_reglement_id, 'none', 1, '', 1, $object->deposit_percent);
			}
			print '</td>';

			print '</tr>';

			// Mode of payment
			print '<tr><td>';
			$editenable = $usercancreate;
			print $form->editfieldkey("PaymentMode", 'mode', '', $object, $editenable);
			print '</td><td class="valuefield">';
			if ($action == 'editmode') {
				$form->form_modes_reglement($_SERVER['PHP_SELF'].'?id='.$object->id, $object->mode_reglement_id, 'mode_reglement_id', 'CRDT', 1, 1);
			} else {
				$form->form_modes_reglement($_SERVER['PHP_SELF'].'?id='.$object->id, $object->mode_reglement_id, 'none');
			}
			print '</td></tr>';

			// Multicurrency
			if (isModEnabled("multicurrency")) {
				// Multicurrency code
				print '<tr>';
				print '<td>';
				$editenable = $usercancreate && $object->statut == Commande::STATUS_DRAFT;
				print $form->editfieldkey("Currency", 'multicurrencycode', '', $object, $editenable);
				print '</td><td class="valuefield">';
				if ($action == 'editmulticurrencycode') {
					$form->form_multicurrency_code($_SERVER['PHP_SELF'].'?id='.$object->id, $object->multicurrency_code, 'multicurrency_code');
				} else {
					$form->form_multicurrency_code($_SERVER['PHP_SELF'].'?id='.$object->id, $object->multicurrency_code, 'none');
				}
				print '</td></tr>';

				// Multicurrency rate
				if ($object->multicurrency_code != $conf->currency || $object->multicurrency_tx != 1) {
					print '<tr>';
					print '<td>';
					$editenable = $usercancreate && $object->multicurrency_code && $object->multicurrency_code != $conf->currency && $object->statut == $object::STATUS_DRAFT;
					print $form->editfieldkey("CurrencyRate", 'multicurrencyrate', '', $object, $editenable);
					print '</td><td class="valuefield">';
					if ($action == 'editmulticurrencyrate' || $action == 'actualizemulticurrencyrate') {
						if ($action == 'actualizemulticurrencyrate') {
							list($object->fk_multicurrency, $object->multicurrency_tx) = MultiCurrency::getIdAndTxFromCode($object->db, $object->multicurrency_code);
						}
						$form->form_multicurrency_rate($_SERVER['PHP_SELF'].'?id='.$object->id, $object->multicurrency_tx, 'multicurrency_tx', $object->multicurrency_code);
					} else {
						$form->form_multicurrency_rate($_SERVER['PHP_SELF'].'?id='.$object->id, $object->multicurrency_tx, 'none', $object->multicurrency_code);
						if ($object->statut == $object::STATUS_DRAFT && $object->multicurrency_code && $object->multicurrency_code != $conf->currency) {
							print '<div class="inline-block"> &nbsp; &nbsp; &nbsp; &nbsp; ';
							print '<a href="'.$_SERVER["PHP_SELF"].'?id='.$object->id.'&action=actualizemulticurrencyrate">'.$langs->trans("ActualizeCurrency").'</a>';
							print '</div>';
						}
					}
					print '</td></tr>';
				}
			}

			// TODO Order mode (how we receive order). Not yet implemented
			/*
			print '<tr><td>';
			$editenable = $usercancreate;
			print $form->editfieldkey("SourceMode", 'inputmode', '', $object, $editenable);
			print '</td><td>';
			if ($action == 'editinputmode') {
				$form->formInputMode($_SERVER['PHP_SELF'] . '?id=' . $object->id, $object->source, 'input_mode_id', 1);
			} else {
				$form->formInputMode($_SERVER['PHP_SELF'] . '?id=' . $object->id, $object->source, 'none');
			}
			print '</td></tr>';
			*/

			$tmparray = $object->getTotalWeightVolume();
			$totalWeight = $tmparray['weight'];
			$totalVolume = $tmparray['volume'];
			if ($totalWeight) {
				print '<tr><td>'.$langs->trans("CalculatedWeight").'</td>';
				print '<td class="valuefield">';
				print showDimensionInBestUnit($totalWeight, 0, "weight", $langs, isset($conf->global->MAIN_WEIGHT_DEFAULT_ROUND) ? $conf->global->MAIN_WEIGHT_DEFAULT_ROUND : -1, isset($conf->global->MAIN_WEIGHT_DEFAULT_UNIT) ? $conf->global->MAIN_WEIGHT_DEFAULT_UNIT : 'no');
				print '</td></tr>';
			}
			if ($totalVolume) {
				print '<tr><td>'.$langs->trans("CalculatedVolume").'</td>';
				print '<td class="valuefield">';
				print showDimensionInBestUnit($totalVolume, 0, "volume", $langs, isset($conf->global->MAIN_VOLUME_DEFAULT_ROUND) ? $conf->global->MAIN_VOLUME_DEFAULT_ROUND : -1, isset($conf->global->MAIN_VOLUME_DEFAULT_UNIT) ? $conf->global->MAIN_VOLUME_DEFAULT_UNIT : 'no');
				print '</td></tr>';
			}

<<<<<<< HEAD
		// Tags-Categories
		if (isModEnabled('categorie')) {
			print '<tr><td>';
			print '<table class="nobordernopadding centpercent"><tr><td>';
			print $langs->trans("Categories");
			print '<td><td class="right">';
			if ($usercancreate) {
				print '<a class="editfielda" href="'.DOL_URL_ROOT.'/commande/card.php?id='.$object->id.'&action=edittags&token='.newToken().'">'.img_edit().'</a>';
			} else {
				print '&nbsp;';
			}
			print '</td></tr></table>';
			print '</td>';
			print '<td>';
			$cate_arbo = $form->select_all_categories(Categorie::TYPE_ORDER, '', 'parent', 64, 0, 1);
			if ($action == 'edittags') {
				print '<form method="POST" action="'.$_SERVER['PHP_SELF'].'?id='.$object->id.'">';
				print '<input type="hidden" name="action" value="settags">';
				print '<input type="hidden" name="token" value="'.newToken().'">';
				$c = new Categorie($db);
				$cats = $c->containing($object->id, Categorie::TYPE_ORDER);
				$arrayselected=[];
				foreach ($cats as $cat) {
					$arrayselected[] = $cat->id;
				}
				print img_picto('', 'category').$form->multiselectarray('categories', $cate_arbo, $arrayselected, 0, 0, 'quatrevingtpercent widthcentpercentminusx', 0, '0');
				print '<input type="submit" class="button valignmiddle" value="'.$langs->trans("Modify").'">';
				print '</form>';
			} else {
				print $form->showCategories($object->id, Categorie::TYPE_ORDER, 1);
			}
			print "</td></tr>";
		}

		// Other attributes
		include DOL_DOCUMENT_ROOT.'/core/tpl/extrafields_view.tpl.php';
=======
			// TODO How record was recorded OrderMode (llx_c_input_method)
>>>>>>> cbc28b0a

			// Incoterms
			if (isModEnabled('incoterm')) {
				print '<tr><td>';
				$editenable = $usercancreate;
				print $form->editfieldkey("IncotermLabel", 'incoterm', '', $object, $editenable);
				print '</td>';
				print '<td class="valuefield">';
				if ($action != 'editincoterm') {
					print $form->textwithpicto($object->display_incoterms(), $object->label_incoterms, 1);
				} else {
					print $form->select_incoterms((!empty($object->fk_incoterms) ? $object->fk_incoterms : ''), (!empty($object->location_incoterms) ? $object->location_incoterms : ''), $_SERVER['PHP_SELF'].'?id='.$object->id);
				}
				print '</td></tr>';
			}

			// Bank Account
			if (getDolGlobalString('BANK_ASK_PAYMENT_BANK_DURING_ORDER') && isModEnabled("bank")) {
				print '<tr><td>';
				$editenable = $usercancreate;
				print $form->editfieldkey("BankAccount", 'bankaccount', '', $object, $editenable);
				print '</td><td class="valuefield">';
				if ($action == 'editbankaccount') {
					$form->formSelectAccount($_SERVER['PHP_SELF'].'?id='.$object->id, $object->fk_account, 'fk_account', 1);
				} else {
					$form->formSelectAccount($_SERVER['PHP_SELF'].'?id='.$object->id, $object->fk_account, 'none');
				}
				print '</td>';
				print '</tr>';
			}

			// Other attributes
			include DOL_DOCUMENT_ROOT.'/core/tpl/extrafields_view.tpl.php';

			print '</table>';

			print '</div>';
			print '<div class="fichehalfright">';
			print '<div class="underbanner clearboth"></div>';

			print '<table class="border tableforfield centpercent">';

			$alert = '';
			if (getDolGlobalString('ORDER_MANAGE_MIN_AMOUNT') && $object->total_ht < $object->thirdparty->order_min_amount) {
				$alert = ' ' . img_warning($langs->trans('OrderMinAmount') . ': ' . price($object->thirdparty->order_min_amount));
			}

			print '<tr>';
			print '<td class="titlefieldmiddle">' . $langs->trans('AmountHT') . '</td>';
			print '<td class="nowrap amountcard right">' . price($object->total_ht, 0, $langs, 0, -1, -1, $conf->currency) . '</td>';
			if (isModEnabled("multicurrency") && ($object->multicurrency_code && $object->multicurrency_code != $conf->currency)) {
				// Multicurrency Amount HT
				print '<td class="nowrap amountcard right">' . price($object->multicurrency_total_ht, 0, $langs, 0, -1, -1, $object->multicurrency_code) . '</td>';
			}
			print '</tr>';

			print '<tr>';
			print '<td class="titlefieldmiddle">' . $langs->trans('AmountVAT') . '</td>';
			print '<td class="nowrap amountcard right">' . price($object->total_tva, 0, $langs, 0, -1, -1, $conf->currency) . '</td>';
			if (isModEnabled("multicurrency") && ($object->multicurrency_code && $object->multicurrency_code != $conf->currency)) {
				// Multicurrency Amount VAT
				print '<td class="nowrap amountcard right">' . price($object->multicurrency_total_tva, 0, $langs, 0, -1, -1, $object->multicurrency_code) . '</td>';
			}
			print '</tr>';

			// Amount Local Taxes
			if ($mysoc->localtax1_assuj == "1" || $object->total_localtax1 != 0) {
				print '<tr>';
				print '<td class="titlefieldmiddle">' . $langs->transcountry("AmountLT1", $mysoc->country_code) . '</td>';
				print '<td class="nowrap amountcard right">' . price($object->total_localtax1, 0, $langs, 0, -1, -1, $conf->currency) . '</td>';
				if (isModEnabled("multicurrency") && ($object->multicurrency_code && $object->multicurrency_code != $conf->currency)) {
					$object->multicurrency_total_localtax1 = price2num($object->total_localtax1 * $object->multicurrency_tx, 'MT');

					print '<td class="nowrap amountcard right">' . price($object->multicurrency_total_localtax1, 0, $langs, 0, -1, -1, $object->multicurrency_code) . '</td>';
				}
				print '</tr>';
			}

			// Amount Local Taxes
			if ($mysoc->localtax2_assuj == "1" || $object->total_localtax2 != 0) {
				print '<tr>';
				print '<td>' . $langs->transcountry("AmountLT2", $mysoc->country_code) . '</td>';
				print '<td class="nowrap amountcard right">' . price($object->total_localtax2, 0, $langs, 0, -1, -1, $conf->currency) . '</td>';
				if (isModEnabled("multicurrency") && ($object->multicurrency_code && $object->multicurrency_code != $conf->currency)) {
					$object->multicurrency_total_localtax2 = price2num($object->total_localtax2 * $object->multicurrency_tx, 'MT');

					print '<td class="nowrap amountcard right">' . price($object->multicurrency_total_localtax2, 0, $langs, 0, -1, -1, $object->multicurrency_code) . '</td>';
				}
				print '</tr>';
			}

			print '<tr>';
			print '<td>' . $langs->trans('AmountTTC') . '</td>';
			print '<td class="valuefield nowrap right amountcard">' . price($object->total_ttc, 1, '', 1, -1, -1, $conf->currency) . '</td>';
			if (isModEnabled("multicurrency") && ($object->multicurrency_code && $object->multicurrency_code != $conf->currency)) {
				// Multicurrency Amount TTC
				print '<td class="valuefield nowrap right amountcard">' . price($object->multicurrency_total_ttc, 1, '', 1, -1, -1, $object->multicurrency_code) . '</td>';
			}
			print '</tr>'."\n";

			print '</table>';

			// Statut
			//print '<tr><td>' . $langs->trans('Status') . '</td><td>' . $object->getLibStatut(4) . '</td></tr>';

			// Margin Infos
			if (isModEnabled('margin')) {
				$formmargin->displayMarginInfos($object);
			}


			print '</div>';
			print '</div>'; // Close fichecenter

			print '<div class="clearboth"></div><br>';

			if (getDolGlobalString('MAIN_DISABLE_CONTACTS_TAB')) {
				$blocname = 'contacts';
				$title = $langs->trans('ContactsAddresses');
				include DOL_DOCUMENT_ROOT.'/core/tpl/bloc_showhide.tpl.php';
			}

			if (getDolGlobalString('MAIN_DISABLE_NOTES_TAB')) {
				$blocname = 'notes';
				$title = $langs->trans('Notes');
				include DOL_DOCUMENT_ROOT.'/core/tpl/bloc_showhide.tpl.php';
			}

			/*
			 * Lines
			 */

			// Get object lines
			$result = $object->getLinesArray();

			// Add products/services form
			//$forceall = 1;
			global $inputalsopricewithtax;
			$inputalsopricewithtax = 1;

			print '<form name="addproduct" id="addproduct" action="'.$_SERVER["PHP_SELF"].'?id='.$object->id.'" method="POST">
			<input type="hidden" name="token" value="' . newToken().'">
			<input type="hidden" name="action" value="' . (($action != 'editline') ? 'addline' : 'updateline').'">
			<input type="hidden" name="mode" value="">
			<input type="hidden" name="page_y" value="">
			<input type="hidden" name="id" value="' . $object->id.'">
			<input type="hidden" name="backtopage" value="'.$backtopage.'">
				';

			if (!empty($conf->use_javascript_ajax) && $object->statut == Commande::STATUS_DRAFT) {
				include DOL_DOCUMENT_ROOT.'/core/tpl/ajaxrow.tpl.php';
			}

			print '<div class="div-table-responsive-no-min">';
			print '<table id="tablelines" class="noborder noshadow" width="100%">';

			// Show object lines
			if (!empty($object->lines)) {
				$object->printObjectLines($action, $mysoc, $soc, $lineid, 1);
			}

			/*
			 * Form to add new line
			 */
			if ($object->statut == Commande::STATUS_DRAFT && $usercancreate && $action != 'selectlines') {
				if ($action != 'editline') {
					// Add free products/services

					$parameters = array();
					// Note that $action and $object may be modified by hook
					$reshook = $hookmanager->executeHooks('formAddObjectLine', $parameters, $object, $action);
					if ($reshook < 0) {
						setEventMessages($hookmanager->error, $hookmanager->errors, 'errors');
					}
					if (empty($reshook)) {
						$object->formAddObjectLine(1, $mysoc, $soc);
					}
				} else {
					$parameters = array();
					$reshook = $hookmanager->executeHooks('formEditObjectLine', $parameters, $object, $action);
				}
			}
			print '</table>';
			print '</div>';

			print "</form>\n";
		}

		print dol_get_fiche_end();

		/*
		 * Buttons for actions
		 */
		if ($action != 'presend' && $action != 'editline') {
			print '<div class="tabsAction">';

			$parameters = array();
			// Note that $action and $object may be modified by hook
			$reshook = $hookmanager->executeHooks('addMoreActionsButtons', $parameters, $object, $action);
			if (empty($reshook)) {
				$numlines = count($object->lines);

				// Reopen a closed order
				if (($object->statut == Commande::STATUS_CLOSED || $object->statut == Commande::STATUS_CANCELED) && $usercancreate && (!$object->billed || !getDolGlobalInt('ORDER_DONT_REOPEN_BILLED'))) {
					print dolGetButtonAction('', $langs->trans('ReOpen'), 'default', $_SERVER["PHP_SELF"].'?action=reopen&amp;token='.newToken().'&amp;id='.$object->id, '');
				}

				// Send
				if (empty($user->socid)) {
					if ($object->statut > Commande::STATUS_DRAFT || getDolGlobalString('COMMANDE_SENDBYEMAIL_FOR_ALL_STATUS')) {
						if ($usercansend) {
							print dolGetButtonAction('', $langs->trans('SendMail'), 'email', $_SERVER["PHP_SELF"].'?action=presend&token='.newToken().'&id='.$object->id.'&mode=init#formmailbeforetitle', '');
						} else {
							print dolGetButtonAction('', $langs->trans('SendMail'), 'email', $_SERVER['PHP_SELF']. '#', '', false);
						}
					}
				}

				// Valid
				if ($object->statut == Commande::STATUS_DRAFT && ($object->total_ttc >= 0 || getDolGlobalString('ORDER_ENABLE_NEGATIVE')) && $usercanvalidate) {
					if ($numlines > 0) {
						print dolGetButtonAction('', $langs->trans('Validate'), 'default', $_SERVER["PHP_SELF"].'?action=validate&amp;token='.newToken().'&amp;id='.$object->id, $object->id, 1);
					} else {
						print dolGetButtonAction($langs->trans("ErrorObjectMustHaveLinesToBeValidated", $object->ref), $langs->trans('Validate'), 'default', $_SERVER["PHP_SELF"].'?action=validate&amp;token='.newToken().'&amp;id='.$object->id, $object->id, 0);
					}
				}
				// Edit
				if ($object->statut == Commande::STATUS_VALIDATED && $usercancreate) {
					print dolGetButtonAction('', $langs->trans('Modify'), 'default', $_SERVER["PHP_SELF"].'?action=modif&amp;token='.newToken().'&amp;id='.$object->id, '');
				}

				$arrayforbutaction = array();
				// Create a purchase order


				if (! getDolGlobalInt('COMMANDE_DISABLE_ADD_PURCHASE_ORDER')) {
					$arrayforbutaction[] = array('lang' => 'orders', 'enabled' => (isModEnabled("supplier_order") && $object->statut > Commande::STATUS_DRAFT), 'perm' => $usercancreatepurchaseorder, 'label' => 'AddPurchaseOrder', 'url' => '/fourn/commande/card.php?action=create&amp;origin='.$object->element.'&amp;originid='.$object->id);
				}

				/*if (isModEnabled("supplier_order") && $object->statut > Commande::STATUS_DRAFT && $object->getNbOfServicesLines() > 0) {
					if ($usercancreatepurchaseorder) { isModEnabled("supplier_order") && $object->statut > Commande::STATUS_DRAFT && $object->getNbOfServicesLines() > 0
						print dolGetButtonAction('', $langs->trans('AddPurchaseOrder'), 'default', DOL_URL_ROOT.'/fourn/commande/card.php?action=create&amp;origin='.$object->element.'&amp;originid='.$object->id, '');
					}
				}*/

				// Create intervention
				$arrayforbutaction[] = array('lang' => 'interventions', 'enabled' => (isModEnabled("intervention") && $object->statut > Commande::STATUS_DRAFT && $object->statut < Commande::STATUS_CLOSED && $object->getNbOfServicesLines() > 0), 'perm' => $user->hasRight('ficheinter', 'creer'), 'label' => 'AddIntervention', 'url' => '/fichinter/card.php?action=create&amp;origin='.$object->element.'&amp;originid='.$object->id.'&amp;socid='.$object->socid);
				/*if (isModEnabled('ficheinter')) {
					$langs->load("interventions");

					if ($object->statut > Commande::STATUS_DRAFT && $object->statut < Commande::STATUS_CLOSED && $object->getNbOfServicesLines() > 0) {
						if ($user->hasRight('ficheinter', 'creer')) {
							print dolGetButtonAction('', $langs->trans('AddIntervention'), 'default', DOL_URL_ROOT.'/fichinter/card.php?action=create&amp;origin='.$object->element.'&amp;originid='.$object->id.'&amp;socid='.$object->socid, '');
						} else {
							print dolGetButtonAction($langs->trans('NotAllowed'), $langs->trans('AddIntervention'), 'default', $_SERVER['PHP_SELF']. '#', '', false);
						}
					}
				}*/

				// Create contract
				$arrayforbutaction[] = array('lang' => 'contracts', 'enabled' => (isModEnabled("contract") && ($object->statut == Commande::STATUS_VALIDATED || $object->statut == Commande::STATUS_SHIPMENTONPROCESS || $object->statut == Commande::STATUS_CLOSED)), 'perm' => $user->hasRight('contrat', 'creer'), 'label' => 'AddContract', 'url' => '/contrat/card.php?action=create&amp;origin='.$object->element.'&amp;originid='.$object->id.'&amp;socid='.$object->socid);
				/*if (isModEnabled('contrat') && ($object->statut == Commande::STATUS_VALIDATED || $object->statut == Commande::STATUS_SHIPMENTONPROCESS || $object->statut == Commande::STATUS_CLOSED)) {
					$langs->load("contracts");

					if ($user->hasRight('contrat', 'creer')) {
						print dolGetButtonAction('', $langs->trans('AddContract'), 'default', DOL_URL_ROOT.'/contrat/card.php?action=create&amp;origin='.$object->element.'&amp;originid='.$object->id.'&amp;socid='.$object->socid, '');
					}
				}*/

				$numshipping = 0;
				if (isModEnabled('shipping')) {
					$numshipping = $object->countNbOfShipments();
				}

				// Create shipment
				if ($object->statut > Commande::STATUS_DRAFT && $object->statut < Commande::STATUS_CLOSED && ($object->getNbOfProductsLines() > 0 || getDolGlobalString('STOCK_SUPPORTS_SERVICES'))) {
					if ((getDolGlobalInt('MAIN_SUBMODULE_EXPEDITION') && $user->hasRight('expedition', 'creer')) || (getDolGlobalInt('MAIN_SUBMODULE_DELIVERY') && $user->hasRight('expedition', 'delivery', 'creer'))) {
						$arrayforbutaction[] = array('lang' => 'sendings', 'enabled' => (isModEnabled("shipping") && ($object->statut > Commande::STATUS_DRAFT && $object->statut < Commande::STATUS_CLOSED && ($object->getNbOfProductsLines() > 0 || getDolGlobalString('STOCK_SUPPORTS_SERVICES')))), 'perm' => $user->hasRight('expedition', 'creer'), 'label' => 'CreateShipment', 'url' => '/expedition/shipment.php?id='.$object->id);
						/*
						if ($user->hasRight('expedition', 'creer')) {
						print dolGetButtonAction('', $langs->trans('CreateShipment'), 'default', DOL_URL_ROOT.'/expedition/shipment.php?id='.$object->id, '');
						} else {
						print dolGetButtonAction($langs->trans('NotAllowed'), $langs->trans('CreateShipment'), 'default', $_SERVER['PHP_SELF']. '#', '', false);
						}*/
					} else {
						$langs->load("errors");
						print dolGetButtonAction($langs->trans('ErrorModuleSetupNotComplete'), $langs->trans('CreateShipment'), 'default', $_SERVER['PHP_SELF']. '#', '', false);
					}
				}

				// Create bill
				$arrayforbutaction[] = array(
					'lang' => 'bills',
					'enabled' => (isModEnabled('invoice') && $object->statut > Commande::STATUS_DRAFT && !$object->billed && $object->total_ttc >= 0),
					'perm' => ($user->hasRight('facture', 'creer') && !getDolGlobalInt('WORKFLOW_DISABLE_CREATE_INVOICE_FROM_ORDER')),
					'label' => 'CreateBill',
					'url' => '/compta/facture/card.php?action=create&amp;token='.newToken().'&amp;origin='.urlencode($object->element).'&amp;originid='.$object->id.'&amp;socid='.$object->socid
				);
				/*
				 if (isModEnabled('facture') && $object->statut > Commande::STATUS_DRAFT && !$object->billed && $object->total_ttc >= 0) {
				 if (isModEnabled('facture') && $user->hasRight('facture', 'creer') && empty($conf->global->WORKFLOW_DISABLE_CREATE_INVOICE_FROM_ORDER)) {
				 print dolGetButtonAction('', $langs->trans('CreateBill'), 'default', DOL_URL_ROOT.'/compta/facture/card.php?action=create&amp;token='.newToken().'&amp;origin='.urlencode($object->element).'&amp;originid='.$object->id.'&amp;socid='.$object->socid, '');
				 }
				 }*/

				$actionButtonsParameters = [
					"areDropdownButtons"	=> !getDolGlobalInt("MAIN_REMOVE_DROPDOWN_CREATE_BUTTONS_ON_ORDER")
				];

				if ($numlines > 0) {
					print dolGetButtonAction('', $langs->trans("Create"), 'default', $arrayforbutaction, $object->id, 1, $actionButtonsParameters);
				} else {
					print dolGetButtonAction($langs->trans("ErrorObjectMustHaveLinesToBeValidated", $object->ref), $langs->trans("Create"), 'default', $arrayforbutaction, $object->id, 0, $actionButtonsParameters);
				}

				// Set to shipped
				if (($object->statut == Commande::STATUS_VALIDATED || $object->statut == Commande::STATUS_SHIPMENTONPROCESS) && $usercanclose) {
					print dolGetButtonAction('', $langs->trans('ClassifyShipped'), 'default', $_SERVER["PHP_SELF"].'?action=shipped&amp;token='.newToken().'&amp;id='.$object->id, '');
				}

				// Set billed or unbilled
				// Note: Even if module invoice is not enabled, we should be able to use button "Classified billed"
				if ($object->statut > Commande::STATUS_DRAFT && !$object->billed && $object->total_ttc >= 0) {
					if ($usercancreate && $object->statut >= Commande::STATUS_VALIDATED && !getDolGlobalString('ORDER_DISABLE_CLASSIFY_BILLED_FROM_ORDER') && !getDolGlobalString('WORKFLOW_BILL_ON_SHIPMENT')) {
						print dolGetButtonAction('', $langs->trans('ClassifyBilled'), 'default', $_SERVER["PHP_SELF"].'?action=classifybilled&amp;token='.newToken().'&amp;id='.$object->id, '');
					}
				}
				if ($object->statut > Commande::STATUS_DRAFT && $object->billed) {
					if ($usercancreate && $object->statut >= Commande::STATUS_VALIDATED && !getDolGlobalString('ORDER_DISABLE_CLASSIFY_BILLED_FROM_ORDER') && !getDolGlobalString('WORKFLOW_BILL_ON_SHIPMENT')) {
						print dolGetButtonAction('', $langs->trans('ClassifyUnBilled'), 'delete', $_SERVER["PHP_SELF"].'?action=classifyunbilled&amp;token='.newToken().'&amp;id='.$object->id, '');
					}
				}

				// Clone
				if ($usercancreate) {
					print dolGetButtonAction('', $langs->trans('ToClone'), 'default', $_SERVER["PHP_SELF"].'?action=clone&token='.newToken().'&id='.$object->id.'&socid='.$object->socid, '');
				}

				// Cancel order
				if ($object->statut == Commande::STATUS_VALIDATED && !empty($usercancancel)) {
					print '<a class="butActionDelete" href="'.$_SERVER["PHP_SELF"].'?id='.$object->id.'&action=cancel&token='.newToken().'">'.$langs->trans("CancelOrder").'</a>';
				}

				// Delete order
				if ($usercandelete) {
					if ($numshipping == 0) {
						print dolGetButtonAction('', $langs->trans('Delete'), 'delete', $_SERVER["PHP_SELF"].'?action=delete&token='.newToken().'&id='.$object->id, '');
					} else {
						print dolGetButtonAction($langs->trans('ShippingExist'), $langs->trans('Delete'), 'default', $_SERVER['PHP_SELF']. '#', '', false);
					}
				}
			}
			print '</div>';
		}

		// Select mail models is same action as presend
		if (GETPOST('modelselected')) {
			$action = 'presend';
		}

		if ($action != 'presend') {
			print '<div class="fichecenter"><div class="fichehalfleft">';
			print '<a name="builddoc"></a>'; // ancre
			// Documents
			$objref = dol_sanitizeFileName($object->ref);
			$relativepath = $objref.'/'.$objref.'.pdf';
			$filedir = $conf->commande->multidir_output[$object->entity].'/'.$objref;
			$urlsource = $_SERVER["PHP_SELF"]."?id=".$object->id;
			$genallowed = $usercanread;
			$delallowed = $usercancreate;
			print $formfile->showdocuments('commande', $objref, $filedir, $urlsource, $genallowed, $delallowed, $object->model_pdf, 1, 0, 0, 28, 0, '', '', '', $soc->default_lang, '', $object);


			// Show links to link elements
			$linktoelem = $form->showLinkToObjectBlock($object, null, array('order'));

			$compatibleImportElementsList = false;
			if ($usercancreate
				&& $object->statut == Commande::STATUS_DRAFT) {
				$compatibleImportElementsList = array('commande', 'propal', 'facture'); // import from linked elements
			}
			$somethingshown = $form->showLinkedObjectBlock($object, $linktoelem, $compatibleImportElementsList);

			// Show online payment link
			// The list can be complete by the hook 'doValidatePayment' executed inside getValidOnlinePaymentMethods()
			include_once DOL_DOCUMENT_ROOT.'/core/lib/payments.lib.php';
			$validpaymentmethod = getValidOnlinePaymentMethods('');
			$useonlinepayment = count($validpaymentmethod);

			if (getDolGlobalString('ORDER_HIDE_ONLINE_PAYMENT_ON_ORDER')) {
				$useonlinepayment = 0;
			}
			if ($object->statut != Commande::STATUS_DRAFT && $useonlinepayment) {
				print '<br><!-- Link to pay -->';
				require_once DOL_DOCUMENT_ROOT.'/core/lib/payments.lib.php';
				print showOnlinePaymentUrl('order', $object->ref).'<br>';
			}

			print '</div><div class="fichehalfright">';

			$MAXEVENT = 10;

			$morehtmlcenter = dolGetButtonTitle($langs->trans('SeeAll'), '', 'fa fa-bars imgforviewmode', DOL_URL_ROOT.'/commande/agenda.php?id='.$object->id);

			// List of actions on element
			include_once DOL_DOCUMENT_ROOT.'/core/class/html.formactions.class.php';
			$formactions = new FormActions($db);
			$somethingshown = $formactions->showactions($object, 'order', $socid, 1, '', $MAXEVENT, '', $morehtmlcenter); // Show all action for thirdparty

			print '</div></div>';
		}

		// Presend form
		$modelmail = 'order_send';
		$defaulttopic = 'SendOrderRef';
		$diroutput = getMultidirOutput($object);
		$trackid = 'ord'.$object->id;

		include DOL_DOCUMENT_ROOT.'/core/tpl/card_presend.tpl.php';
	}
}

// End of page
llxFooter();
$db->close();<|MERGE_RESOLUTION|>--- conflicted
+++ resolved
@@ -667,14 +667,11 @@
 		//	$result = $object->setDiscount($user, price2num(GETPOST('remise_percent'), '', 2));
 		//} elseif ($action == 'setremiseabsolue' && $usercancreate) {
 		//	$result = $object->set_remise_absolue($user, price2num(GETPOST('remise_absolue'), 'MU', 2));
-<<<<<<< HEAD
 	} elseif ($action == 'settags' && isModEnabled('categorie') && $usercancreate) {
 		$result = $object->setCategories(GETPOST('categories', 'array'));
 		if ($result < 0) {
 			setEventMessages($object->error, $object->errors, 'errors');
 		}
-	} elseif ($action == 'addline' && GETPOST('submitforalllines', 'alpha') && GETPOST('vatforalllines', 'alpha') !== '') {
-=======
 	} elseif ($action == 'addline' && GETPOST('submitforalllines', 'aZ09') && (GETPOST('alldate_start', 'alpha') || GETPOST('alldate_end', 'alpha')) && $usercancreate) {
 		// Define date start and date end for all line
 		$alldate_start = dol_mktime(GETPOST('alldate_starthour'), GETPOST('alldate_startmin'), 0, GETPOST('alldate_startmonth'), GETPOST('alldate_startday'), GETPOST('alldate_startyear'));
@@ -685,7 +682,6 @@
 			}
 		}
 	} elseif ($action == 'addline' && GETPOST('submitforalllines', 'alpha') && GETPOST('vatforalllines', 'alpha') !== '' && $usercancreate) {
->>>>>>> cbc28b0a
 		// Define vat_rate
 		$vat_rate = (GETPOST('vatforalllines') ? GETPOST('vatforalllines') : 0);
 		$vat_rate = str_replace('*', '', $vat_rate);
@@ -2058,24 +2054,8 @@
 				}
 			}
 
-<<<<<<< HEAD
-	// Categories
-	if (!empty($conf->categorie->enabled)) {
-		print '<tr><td>'.$langs->trans("Categories").'</td><td colspan="3">';
-		$cate_arbo = $form->select_all_categories(Categorie::TYPE_ORDER, '', 'parent', 64, 0, 1);
-		$arrayselected = GETPOST('categories', 'array');
-		print img_picto('', 'category').$form->multiselectarray('categories', $cate_arbo, $arrayselected, '', 0, 'quatrevingtpercent widthcentpercentminusx', 0, 0);
-		print "</td></tr>";
-	}
-
-	// Note public
-	print '<tr>';
-	print '<td class="tdtop">'.$langs->trans('NotePublic').'</td>';
-	print '<td>';
-=======
 			print $object->showOptionals($extrafields, 'create', $parameters);
 		}
->>>>>>> cbc28b0a
 
 		// Template to use by default
 		print '<tr><td>'.$langs->trans('DefaultModel').'</td>';
@@ -2094,6 +2074,15 @@
 			print '<td class="maxwidthonsmartphone">';
 			print img_picto('', 'currency', 'class="pictofixedwidth"').$form->selectMultiCurrency(((GETPOSTISSET('multicurrency_code') && !GETPOST('changecompany')) ? GETPOST('multicurrency_code') : $currency_code), 'multicurrency_code', 0, '', false, 'maxwidth200 widthcentpercentminusx');
 			print '</td></tr>';
+		}
+
+		// Categories
+		if (!empty($conf->categorie->enabled)) {
+			print '<tr><td>'.$langs->trans("Categories").'</td><td colspan="3">';
+			$cate_arbo = $form->select_all_categories(Categorie::TYPE_ORDER, '', 'parent', 64, 0, 1);
+			$arrayselected = GETPOST('categories', 'array');
+			print img_picto('', 'category').$form->multiselectarray('categories', $cate_arbo, $arrayselected, '', 0, 'quatrevingtpercent widthcentpercentminusx', 0, 0);
+			print "</td></tr>";
 		}
 
 		// Note public
@@ -2787,46 +2776,7 @@
 				print '</td></tr>';
 			}
 
-<<<<<<< HEAD
-		// Tags-Categories
-		if (isModEnabled('categorie')) {
-			print '<tr><td>';
-			print '<table class="nobordernopadding centpercent"><tr><td>';
-			print $langs->trans("Categories");
-			print '<td><td class="right">';
-			if ($usercancreate) {
-				print '<a class="editfielda" href="'.DOL_URL_ROOT.'/commande/card.php?id='.$object->id.'&action=edittags&token='.newToken().'">'.img_edit().'</a>';
-			} else {
-				print '&nbsp;';
-			}
-			print '</td></tr></table>';
-			print '</td>';
-			print '<td>';
-			$cate_arbo = $form->select_all_categories(Categorie::TYPE_ORDER, '', 'parent', 64, 0, 1);
-			if ($action == 'edittags') {
-				print '<form method="POST" action="'.$_SERVER['PHP_SELF'].'?id='.$object->id.'">';
-				print '<input type="hidden" name="action" value="settags">';
-				print '<input type="hidden" name="token" value="'.newToken().'">';
-				$c = new Categorie($db);
-				$cats = $c->containing($object->id, Categorie::TYPE_ORDER);
-				$arrayselected=[];
-				foreach ($cats as $cat) {
-					$arrayselected[] = $cat->id;
-				}
-				print img_picto('', 'category').$form->multiselectarray('categories', $cate_arbo, $arrayselected, 0, 0, 'quatrevingtpercent widthcentpercentminusx', 0, '0');
-				print '<input type="submit" class="button valignmiddle" value="'.$langs->trans("Modify").'">';
-				print '</form>';
-			} else {
-				print $form->showCategories($object->id, Categorie::TYPE_ORDER, 1);
-			}
-			print "</td></tr>";
-		}
-
-		// Other attributes
-		include DOL_DOCUMENT_ROOT.'/core/tpl/extrafields_view.tpl.php';
-=======
 			// TODO How record was recorded OrderMode (llx_c_input_method)
->>>>>>> cbc28b0a
 
 			// Incoterms
 			if (isModEnabled('incoterm')) {
@@ -2856,6 +2806,40 @@
 				}
 				print '</td>';
 				print '</tr>';
+			}
+
+			// Tags-Categories
+			if (isModEnabled('categorie')) {
+				print '<tr><td>';
+				print '<table class="nobordernopadding centpercent"><tr><td>';
+				print $langs->trans("Categories");
+				print '<td><td class="right">';
+				if ($usercancreate) {
+					print '<a class="editfielda" href="'.DOL_URL_ROOT.'/commande/card.php?id='.$object->id.'&action=edittags&token='.newToken().'">'.img_edit().'</a>';
+				} else {
+					print '&nbsp;';
+				}
+				print '</td></tr></table>';
+				print '</td>';
+				print '<td>';
+				$cate_arbo = $form->select_all_categories(Categorie::TYPE_ORDER, '', 'parent', 64, 0, 1);
+				if ($action == 'edittags') {
+					print '<form method="POST" action="'.$_SERVER['PHP_SELF'].'?id='.$object->id.'">';
+					print '<input type="hidden" name="action" value="settags">';
+					print '<input type="hidden" name="token" value="'.newToken().'">';
+					$c = new Categorie($db);
+					$cats = $c->containing($object->id, Categorie::TYPE_ORDER);
+					$arrayselected=[];
+					foreach ($cats as $cat) {
+						$arrayselected[] = $cat->id;
+					}
+					print img_picto('', 'category').$form->multiselectarray('categories', $cate_arbo, $arrayselected, 0, 0, 'quatrevingtpercent widthcentpercentminusx', 0, '0');
+					print '<input type="submit" class="button valignmiddle" value="'.$langs->trans("Modify").'">';
+					print '</form>';
+				} else {
+					print $form->showCategories($object->id, Categorie::TYPE_ORDER, 1);
+				}
+				print "</td></tr>";
 			}
 
 			// Other attributes
