<?php
/* Copyright (C) 2003-2006	Rodolphe Quiedeville	<rodolphe@quiedeville.org>
 * Copyright (C) 2004-2015	Laurent Destailleur		<eldy@users.sourceforge.net>
 * Copyright (C) 2005		Marc Barilley / Ocebo	<marc@ocebo.com>
 * Copyright (C) 2005-2015	Regis Houssin			<regis.houssin@capnetworks.com>
 * Copyright (C) 2006		Andre Cianfarani		<acianfa@free.fr>
 * Copyright (C) 2010-2013	Juanjo Menent			<jmenent@2byte.es>
 * Copyright (C) 2011-2016	Philippe Grand			<philippe.grand@atoo-net.com>
 * Copyright (C) 2012-2013	Christophe Battarel		<christophe.battarel@altairis.fr>
 * Copyright (C) 2012-2016	Marcos García			<marcosgdf@gmail.com>
 * Copyright (C) 2012       Cedric Salvador      	<csalvador@gpcsolutions.fr>
 * Copyright (C) 2013		Florian Henry			<florian.henry@open-concept.pro>
 * Copyright (C) 2014       Ferran Marcet			<fmarcet@2byte.es>
 * Copyright (C) 2015       Jean-François Ferry		<jfefe@aternatik.fr>
 *
 * This program is free software; you can redistribute it and/or modify
 * it under the terms of the GNU General Public License as published by
 * the Free Software Foundation; either version 3 of the License, or
 * (at your option) any later version.
 *
 * This program is distributed in the hope that it will be useful,
 * but WITHOUT ANY WARRANTY; without even the implied warranty of
 * MERCHANTABILITY or FITNESS FOR A PARTICULAR PURPOSE.  See the
 *  GNU General Public License for more details.
 *
 * You should have received a copy of the GNU General Public License
 * along with this program. If not, see <http://www.gnu.org/licenses/>.
 */

/**
 * \file 	htdocs/commande/card.php
 * \ingroup commande
 * \brief 	Page to show customer order
 */

require '../main.inc.php';
require_once DOL_DOCUMENT_ROOT . '/core/class/html.formfile.class.php';
require_once DOL_DOCUMENT_ROOT . '/core/class/html.formorder.class.php';
require_once DOL_DOCUMENT_ROOT . '/core/class/html.formmargin.class.php';
require_once DOL_DOCUMENT_ROOT . '/core/modules/commande/modules_commande.php';
require_once DOL_DOCUMENT_ROOT . '/commande/class/commande.class.php';
require_once DOL_DOCUMENT_ROOT . '/comm/action/class/actioncomm.class.php';
require_once DOL_DOCUMENT_ROOT . '/core/lib/order.lib.php';
require_once DOL_DOCUMENT_ROOT . '/core/lib/functions2.lib.php';
require_once DOL_DOCUMENT_ROOT . '/core/class/extrafields.class.php';
if (! empty($conf->propal->enabled))
	require_once DOL_DOCUMENT_ROOT . '/comm/propal/class/propal.class.php';
if (! empty($conf->projet->enabled)) {
	require_once DOL_DOCUMENT_ROOT . '/projet/class/project.class.php';
	require_once DOL_DOCUMENT_ROOT . '/core/class/html.formprojet.class.php';
}

require_once DOL_DOCUMENT_ROOT . '/core/class/doleditor.class.php';

if (!empty($conf->variants->enabled)) {
	require_once DOL_DOCUMENT_ROOT.'/variants/class/ProductCombination.class.php';
}

// Load translation files required by the page
$langs->loadLangs(array('orders','sendings','companies','bills','propal','deliveries','products','other'));
if (!empty($conf->incoterm->enabled)) $langs->load('incoterm');
if (! empty($conf->margin->enabled)) $langs->load('margins');
if (! empty($conf->productbatch->enabled)) $langs->load("productbatch");

$id = (GETPOST('id', 'int') ? GETPOST('id', 'int') : GETPOST('orderid', 'int'));
$ref = GETPOST('ref', 'alpha');
$socid = GETPOST('socid', 'int');
$action = GETPOST('action', 'alpha');
$cancel = GETPOST('cancel', 'alpha');
$confirm = GETPOST('confirm', 'alpha');
$lineid = GETPOST('lineid', 'int');
$projectid = GETPOST('projectid', 'int');
$origin = GETPOST('origin', 'alpha');
$originid = (GETPOST('originid', 'int') ? GETPOST('originid', 'int') : GETPOST('origin_id', 'int')); // For backward compatibility

// PDF
$hidedetails = (GETPOST('hidedetails', 'int') ? GETPOST('hidedetails', 'int') : (! empty($conf->global->MAIN_GENERATE_DOCUMENTS_HIDE_DETAILS) ? 1 : 0));
$hidedesc = (GETPOST('hidedesc', 'int') ? GETPOST('hidedesc', 'int') : (! empty($conf->global->MAIN_GENERATE_DOCUMENTS_HIDE_DESC) ? 1 : 0));
$hideref = (GETPOST('hideref', 'int') ? GETPOST('hideref', 'int') : (! empty($conf->global->MAIN_GENERATE_DOCUMENTS_HIDE_REF) ? 1 : 0));

// Security check
if (! empty($user->societe_id))
	$socid = $user->societe_id;
$result = restrictedArea($user, 'commande', $id);

$object = new Commande($db);
$extrafields = new ExtraFields($db);

// fetch optionals attributes and labels
$extralabels = $extrafields->fetch_name_optionals_label($object->table_element);

// Load object
include DOL_DOCUMENT_ROOT.'/core/actions_fetchobject.inc.php';  // Must be include, not include_once

// Initialize technical object to manage hooks of page. Note that conf->hooks_modules contains array of hook context
$hookmanager->initHooks(array('ordercard','globalcard'));

$permissionnote = $user->rights->commande->creer; 		// Used by the include of actions_setnotes.inc.php
$permissiondellink = $user->rights->commande->creer; 	// Used by the include of actions_dellink.inc.php
$permissionedit = $user->rights->commande->creer; 		// Used by the include of actions_lineupdown.inc.php


/*
 * Actions
 */

$parameters = array('socid' => $socid);
$reshook = $hookmanager->executeHooks('doActions', $parameters, $object, $action); // Note that $action and $object may have been modified by some hooks
if ($reshook < 0) setEventMessages($hookmanager->error, $hookmanager->errors, 'errors');

if (empty($reshook))
{
	if ($cancel)
	{
		if (! empty($backtopage))
		{
			header("Location: ".$backtopage);
			exit;
		}
		$action='';
	}

	include DOL_DOCUMENT_ROOT.'/core/actions_setnotes.inc.php'; 	// Must be include, not include_once

	include DOL_DOCUMENT_ROOT.'/core/actions_dellink.inc.php';		// Must be include, not include_once

	include DOL_DOCUMENT_ROOT.'/core/actions_lineupdown.inc.php';	// Must be include, not include_once

	// Action clone object
	if ($action == 'confirm_clone' && $confirm == 'yes' && $user->rights->commande->creer)
	{
		if (1==0 && ! GETPOST('clone_content') && ! GETPOST('clone_receivers'))
		{
			setEventMessages($langs->trans("NoCloneOptionsSpecified"), null, 'errors');
		}
		else
		{
			if ($object->id > 0)
			{
				// Because createFromClone modifies the object, we must clone it so that we can restore it later
				$orig = clone $object;

				$result=$object->createFromClone($socid);
				if ($result > 0)
				{
					header("Location: ".$_SERVER['PHP_SELF'].'?id='.$result);
					exit;
				}
				else
				{
					setEventMessages($object->error, $object->errors, 'errors');
					$object = $orig;
					$action='';
				}
			}
		}
	}

	// Reopen a closed order
	else if ($action == 'reopen' && $user->rights->commande->creer)
	{
		if ($object->statut == Commande::STATUS_CANCELED || $object->statut == Commande::STATUS_CLOSED)
		{
			$result = $object->set_reopen($user);
			if ($result > 0)
			{
				setEventMessages($langs->trans('OrderReopened', $object->ref), null);
			}
			else
			{
				setEventMessages($object->error, $object->errors, 'errors');
			}
		}
	}

	// Remove order
	else if ($action == 'confirm_delete' && $confirm == 'yes' && $user->rights->commande->supprimer)
	{
		$result = $object->delete($user);
		if ($result > 0)
		{
			header('Location: list.php?restore_lastsearch_values=1');
			exit;
		}
		else
		{
			setEventMessages($object->error, $object->errors, 'errors');
		}
	}

	// Remove a product line
	else if ($action == 'confirm_deleteline' && $confirm == 'yes' && $user->rights->commande->creer)
	{
		$result = $object->deleteline($user, $lineid);
		if ($result > 0)
		{
			// Define output language
			$outputlangs = $langs;
			$newlang = '';
			if ($conf->global->MAIN_MULTILANGS && empty($newlang) && GETPOST('lang_id','aZ09'))
				$newlang = GETPOST('lang_id','aZ09');
			if ($conf->global->MAIN_MULTILANGS && empty($newlang))
				$newlang = $object->thirdparty->default_lang;
			if (! empty($newlang)) {
				$outputlangs = new Translate("", $conf);
				$outputlangs->setDefaultLang($newlang);
			}
			if (empty($conf->global->MAIN_DISABLE_PDF_AUTOUPDATE)) {
				$ret = $object->fetch($object->id); // Reload to get new records
				$object->generateDocument($object->modelpdf, $outputlangs, $hidedetails, $hidedesc, $hideref);
			}

			header('Location: '.$_SERVER["PHP_SELF"].'?id='.$object->id);
			exit;
		}
		else
		{
			setEventMessages($object->error, $object->errors, 'errors');
		}
	}

	// Link to a project
	else if ($action == 'classin' && $user->rights->commande->creer)
	{
		$object->setProject(GETPOST('projectid','int'));
	}

	// Add order
	else if ($action == 'add' && $user->rights->commande->creer)
	{
		$datecommande = dol_mktime(12, 0, 0, GETPOST('remonth'), GETPOST('reday'), GETPOST('reyear'));
		$datelivraison = dol_mktime(12, 0, 0, GETPOST('liv_month'), GETPOST('liv_day'), GETPOST('liv_year'));

		if ($datecommande == '') {
			setEventMessages($langs->trans('ErrorFieldRequired', $langs->transnoentities('Date')), null, 'errors');
			$action = 'create';
			$error++;
		}

		if ($socid < 1) {
			setEventMessages($langs->trans("ErrorFieldRequired", $langs->transnoentitiesnoconv("Customer")), null, 'errors');
			$action = 'create';
			$error++;
		}

		if (! $error) {
			$object->socid = $socid;
			$object->fetch_thirdparty();

			$db->begin();

			$object->date_commande = $datecommande;
			$object->note_private = GETPOST('note_private','none');
			$object->note_public = GETPOST('note_public','none');
			$object->source = GETPOST('source_id');
			$object->fk_project = GETPOST('projectid','int');
			$object->ref_client = GETPOST('ref_client','alpha');
			$object->modelpdf = GETPOST('model');
			$object->cond_reglement_id = GETPOST('cond_reglement_id');
			$object->mode_reglement_id = GETPOST('mode_reglement_id');
			$object->fk_account = GETPOST('fk_account', 'int');
			$object->availability_id = GETPOST('availability_id');
			$object->demand_reason_id = GETPOST('demand_reason_id');
			$object->date_livraison = $datelivraison;
			$object->shipping_method_id = GETPOST('shipping_method_id', 'int');
			$object->warehouse_id = GETPOST('warehouse_id', 'int');
			$object->fk_delivery_address = GETPOST('fk_address');
			$object->contactid = GETPOST('contactid');
			$object->fk_incoterms = GETPOST('incoterm_id', 'int');
			$object->location_incoterms = GETPOST('location_incoterms', 'alpha');
			$object->multicurrency_code = GETPOST('multicurrency_code', 'alpha');
			$object->multicurrency_tx = GETPOST('originmulticurrency_tx', 'int');
			// Fill array 'array_options' with data from add form
			if (! $error)
			{
				$ret = $extrafields->setOptionalsFromPost($extralabels, $object);
				if ($ret < 0) $error++;
			}

			// If creation from another object of another module (Example: origin=propal, originid=1)
			if (! empty($origin) && ! empty($originid))
			{
				// Parse element/subelement (ex: project_task)
				$element = $subelement = $origin;
				if (preg_match('/^([^_]+)_([^_]+)/i', $origin, $regs)) {
					$element = $regs [1];
					$subelement = $regs [2];
				}

				// For compatibility
				if ($element == 'order') {
					$element = $subelement = 'commande';
				}
				if ($element == 'propal') {
					$element = 'comm/propal';
					$subelement = 'propal';
				}
				if ($element == 'contract') {
					$element = $subelement = 'contrat';
				}

				$object->origin = $origin;
				$object->origin_id = $originid;

				// Possibility to add external linked objects with hooks
				$object->linked_objects [$object->origin] = $object->origin_id;
				$other_linked_objects = GETPOST('other_linked_objects', 'array');
				if (! empty($other_linked_objects)) {
					$object->linked_objects = array_merge($object->linked_objects, $other_linked_objects);
				}

				if (! $error)
				{
					$object_id = $object->create($user);

					if ($object_id > 0)
					{
						dol_include_once('/' . $element . '/class/' . $subelement . '.class.php');

						$classname = ucfirst($subelement);
						$srcobject = new $classname($db);

						dol_syslog("Try to find source object origin=" . $object->origin . " originid=" . $object->origin_id . " to add lines");
						$result = $srcobject->fetch($object->origin_id);
						if ($result > 0)
						{
							$lines = $srcobject->lines;
							if (empty($lines) && method_exists($srcobject, 'fetch_lines'))
							{
								$srcobject->fetch_lines();
								$lines = $srcobject->lines;
							}

							$fk_parent_line = 0;
							$num = count($lines);

							for($i = 0; $i < $num; $i ++)
							{
								$label = (! empty($lines[$i]->label) ? $lines[$i]->label : '');
								$desc = (! empty($lines[$i]->desc) ? $lines[$i]->desc : '');
								$product_type = (! empty($lines[$i]->product_type) ? $lines[$i]->product_type : 0);

								// Dates
								// TODO mutualiser
								$date_start = $lines[$i]->date_debut_prevue;
								if ($lines[$i]->date_debut_reel)
									$date_start = $lines[$i]->date_debut_reel;
								if ($lines[$i]->date_start)
									$date_start = $lines[$i]->date_start;
								$date_end = $lines[$i]->date_fin_prevue;
								if ($lines[$i]->date_fin_reel)
									$date_end = $lines[$i]->date_fin_reel;
								if ($lines[$i]->date_end)
									$date_end = $lines[$i]->date_end;

									// Reset fk_parent_line for no child products and special product
								if (($lines[$i]->product_type != 9 && empty($lines[$i]->fk_parent_line)) || $lines[$i]->product_type == 9) {
									$fk_parent_line = 0;
								}

								// Extrafields
								if (empty($conf->global->MAIN_EXTRAFIELDS_DISABLED) && method_exists($lines[$i], 'fetch_optionals')) // For avoid conflicts if trigger used
								{
									$lines[$i]->fetch_optionals($lines[$i]->rowid);
									$array_options = $lines[$i]->array_options;
								}

								$tva_tx = $lines[$i]->tva_tx;
								if (! empty($lines[$i]->vat_src_code) && ! preg_match('/\(/', $tva_tx)) $tva_tx .= ' ('.$lines[$i]->vat_src_code.')';

								$result = $object->addline(
									$desc, $lines[$i]->subprice, $lines[$i]->qty, $tva_tx, $lines[$i]->localtax1_tx, $lines[$i]->localtax2_tx, $lines[$i]->fk_product,
									$lines[$i]->remise_percent, $lines[$i]->info_bits, $lines[$i]->fk_remise_except, 'HT', 0, $date_start, $date_end, $product_type,
									$lines[$i]->rang, $lines[$i]->special_code, $fk_parent_line, $lines[$i]->fk_fournprice, $lines[$i]->pa_ht, $label, $array_options,
									$lines[$i]->fk_unit, $object->origin, $lines[$i]->rowid
								);

								if ($result < 0) {
									$error++;
									break;
								}

								// Defined the new fk_parent_line
								if ($result > 0 && $lines[$i]->product_type == 9) {
									$fk_parent_line = $result;
								}
							}
						} else {
							setEventMessages($srcobject->error, $srcobject->errors, 'errors');
							$error++;
						}

						// Now we create same links to contact than the ones found on origin object
						/* Useless, already into the create
						if (! empty($conf->global->MAIN_PROPAGATE_CONTACTS_FROM_ORIGIN))
						{
						    $originforcontact = $object->origin;
						    $originidforcontact = $object->origin_id;
						    if ($originforcontact == 'shipping')     // shipment and order share the same contacts. If creating from shipment we take data of order
						    {
						        $originforcontact=$srcobject->origin;
						        $originidforcontact=$srcobject->origin_id;
						    }
						    $sqlcontact = "SELECT code, fk_socpeople FROM ".MAIN_DB_PREFIX."element_contact as ec, ".MAIN_DB_PREFIX."c_type_contact as ctc";
						    $sqlcontact.= " WHERE element_id = ".$originidforcontact." AND ec.fk_c_type_contact = ctc.rowid AND ctc.element = '".$originforcontact."'";

						    $resqlcontact = $db->query($sqlcontact);
						    if ($resqlcontact)
						    {
						        while($objcontact = $db->fetch_object($resqlcontact))
						        {
						            //print $objcontact->code.'-'.$objcontact->fk_socpeople."\n";
						            $object->add_contact($objcontact->fk_socpeople, $objcontact->code);
						        }
						    }
						    else dol_print_error($resqlcontact);
						}*/

						// Hooks
						$parameters = array('objFrom' => $srcobject);
						$reshook = $hookmanager->executeHooks('createFrom', $parameters, $object, $action); // Note that $action and $object may have been
						// modified by hook
						if ($reshook < 0)
							$error++;

					} else {
						setEventMessages($object->error, $object->errors, 'errors');
						$error++;
					}
				} else {
					// Required extrafield left blank, error message already defined by setOptionalsFromPost()
					$action = 'create';
				}
			} else {
				if (! $error)
				{
					$object_id = $object->create($user);

					// If some invoice's lines already known
					$NBLINES = 8;
					for($i = 1; $i <= $NBLINES; $i ++) {
						if ($_POST['idprod' . $i]) {
							$xid = 'idprod' . $i;
							$xqty = 'qty' . $i;
							$xremise = 'remise_percent' . $i;
							$object->add_product($_POST[$xid], $_POST[$xqty], $_POST[$xremise]);
						}
					}
				}
			}

			// Insert default contacts if defined
			if ($object_id > 0)
			{
				if (GETPOST('contactid'))
				{
					$result = $object->add_contact(GETPOST('contactid'), 'CUSTOMER', 'external');
					if ($result < 0) {
						setEventMessages($langs->trans("ErrorFailedToAddContact"), null, 'errors');
						$error++;
					}
				}

				$id = $object_id;
				$action = '';
			}

			// End of object creation, we show it
			if ($object_id > 0 && ! $error)
			{
				$db->commit();
				header('Location: ' . $_SERVER["PHP_SELF"] . '?id=' . $object_id);
				exit();
			} else {
				$db->rollback();
				$action = 'create';
				setEventMessages($object->error, $object->errors, 'errors');
			}
		}
	}

	else if ($action == 'classifybilled' && $user->rights->commande->creer)
	{
		$ret=$object->classifyBilled($user);

		if ($ret < 0) {
			setEventMessages($object->error, $object->errors, 'errors');
		}
	}
	else if ($action == 'classifyunbilled' && $user->rights->commande->creer)
	{
		$ret=$object->classifyUnBilled();
		if ($ret < 0) {
			setEventMessages($object->error, $object->errors, 'errors');
		}
	}

	// Positionne ref commande client
	else if ($action == 'setref_client' && $user->rights->commande->creer) {
		$result = $object->set_ref_client($user, GETPOST('ref_client'));
		if ($result < 0)
		{
			setEventMessages($object->error, $object->errors, 'errors');
		}
	}

	else if ($action == 'setremise' && $user->rights->commande->creer) {
		$result = $object->set_remise($user, GETPOST('remise'));
		if ($result < 0)
		{
			setEventMessages($object->error, $object->errors, 'errors');
		}
	}

	else if ($action == 'setabsolutediscount' && $user->rights->commande->creer) {
		if (GETPOST('remise_id')) {
			if ($object->id > 0) {
				$object->insert_discount(GETPOST('remise_id'));
			} else {
				dol_print_error($db, $object->error);
			}
		}
	}

	else if ($action == 'setdate' && $user->rights->commande->creer) {
		// print "x ".$_POST['liv_month'].", ".$_POST['liv_day'].", ".$_POST['liv_year'];
		$date = dol_mktime(0, 0, 0, GETPOST('order_month'), GETPOST('order_day'), GETPOST('order_year'));

		$result = $object->set_date($user, $date);
		if ($result < 0) {
			setEventMessages($object->error, $object->errors, 'errors');
		}
	}

	else if ($action == 'setdate_livraison' && $user->rights->commande->creer) {
		// print "x ".$_POST['liv_month'].", ".$_POST['liv_day'].", ".$_POST['liv_year'];
		$datelivraison = dol_mktime(0, 0, 0, GETPOST('liv_month'), GETPOST('liv_day'), GETPOST('liv_year'));

		$result = $object->set_date_livraison($user, $datelivraison);
		if ($result < 0) {
			setEventMessages($object->error, $object->errors, 'errors');
		}
	}

	else if ($action == 'setmode' && $user->rights->commande->creer) {
		$result = $object->setPaymentMethods(GETPOST('mode_reglement_id', 'int'));
		if ($result < 0)
			setEventMessages($object->error, $object->errors, 'errors');
	}

	// Multicurrency Code
	else if ($action == 'setmulticurrencycode' && $user->rights->commande->creer) {
		$result = $object->setMulticurrencyCode(GETPOST('multicurrency_code', 'alpha'));
	}

	// Multicurrency rate
	else if ($action == 'setmulticurrencyrate' && $user->rights->commande->creer) {
		$result = $object->setMulticurrencyRate(price2num(GETPOST('multicurrency_tx')));
	}

	else if ($action == 'setavailability' && $user->rights->commande->creer) {
		$result = $object->availability(GETPOST('availability_id'));
		if ($result < 0)
			setEventMessages($object->error, $object->errors, 'errors');
	}

	else if ($action == 'setdemandreason' && $user->rights->commande->creer) {
		$result = $object->demand_reason(GETPOST('demand_reason_id'));
		if ($result < 0)
			setEventMessages($object->error, $object->errors, 'errors');
	}

	else if ($action == 'setconditions' && $user->rights->commande->creer) {
		$result = $object->setPaymentTerms(GETPOST('cond_reglement_id', 'int'));
		if ($result < 0) {
			dol_print_error($db, $object->error);
		} else {
			if (empty($conf->global->MAIN_DISABLE_PDF_AUTOUPDATE)) {
				// Define output language
				$outputlangs = $langs;
				$newlang = GETPOST('lang_id', 'alpha');
				if ($conf->global->MAIN_MULTILANGS && empty($newlang))
					$newlang = $object->thirdparty->default_lang;
				if (! empty($newlang)) {
					$outputlangs = new Translate("", $conf);
					$outputlangs->setDefaultLang($newlang);
				}

				$ret = $object->fetch($object->id); // Reload to get new records
				$object->generateDocument($object->modelpdf, $outputlangs, $hidedetails, $hidedesc, $hideref);
			}
		}
	}

	// Set incoterm
	elseif ($action == 'set_incoterms' && !empty($conf->incoterm->enabled))
	{
		$result = $object->setIncoterms(GETPOST('incoterm_id', 'int'), GETPOST('location_incoterms', 'alpha'));
		if ($result < 0) {
			setEventMessages($object->error, $object->errors, 'errors');
		}
	}

	// bank account
	else if ($action == 'setbankaccount' && $user->rights->commande->creer) {
		$result=$object->setBankAccount(GETPOST('fk_account', 'int'));
		if ($result < 0) {
			setEventMessages($object->error, $object->errors, 'errors');
		}
	}

	// shipping method
	else if ($action == 'setshippingmethod' && $user->rights->commande->creer) {
		$result = $object->setShippingMethod(GETPOST('shipping_method_id', 'int'));
		if ($result < 0) {
			setEventMessages($object->error, $object->errors, 'errors');
		}
	}

	// warehouse
	else if ($action == 'setwarehouse' && $user->rights->commande->creer) {
		$result = $object->setWarehouse(GETPOST('warehouse_id', 'int'));
		if ($result < 0) {
			setEventMessages($object->error, $object->errors, 'errors');
		}
	}

	else if ($action == 'setremisepercent' && $user->rights->commande->creer) {
		$result = $object->set_remise($user, GETPOST('remise_percent'));
	}

	else if ($action == 'setremiseabsolue' && $user->rights->commande->creer) {
		$result = $object->set_remise_absolue($user, GETPOST('remise_absolue'));
	}

	// Add a new line
	else if ($action == 'addline' && $user->rights->commande->creer)
	{
		$langs->load('errors');
		$error = 0;

		// Set if we used free entry or predefined product
		$predef='';
		$product_desc=(GETPOST('dp_desc')?GETPOST('dp_desc'):'');
		$price_ht = GETPOST('price_ht');
		$price_ht_devise = GETPOST('multicurrency_price_ht');
		$prod_entry_mode = GETPOST('prod_entry_mode');
		if ($prod_entry_mode == 'free')
		{
			$idprod=0;
			$tva_tx = (GETPOST('tva_tx') ? GETPOST('tva_tx') : 0);
		}
		else
		{
			$idprod=GETPOST('idprod', 'int');
			$tva_tx = '';
		}

		$qty = GETPOST('qty' . $predef);
		$remise_percent = GETPOST('remise_percent' . $predef);

		// Extrafields
		$extrafieldsline = new ExtraFields($db);
		$extralabelsline = $extrafieldsline->fetch_name_optionals_label($object->table_element_line);
		$array_options = $extrafieldsline->getOptionalsFromPost($extralabelsline, $predef);
		// Unset extrafield
		if (is_array($extralabelsline)) {
			// Get extra fields
			foreach ($extralabelsline as $key => $value) {
				unset($_POST["options_" . $key]);
			}
		}

		if (empty($idprod) && ($price_ht < 0) && ($qty < 0)) {
			setEventMessages($langs->trans('ErrorBothFieldCantBeNegative', $langs->transnoentitiesnoconv('UnitPriceHT'), $langs->transnoentitiesnoconv('Qty')), null, 'errors');
			$error++;
		}
		if ($prod_entry_mode == 'free' && empty($idprod) && GETPOST('type') < 0) {
			setEventMessages($langs->trans('ErrorFieldRequired', $langs->transnoentitiesnoconv('Type')), null, 'errors');
			$error++;
		}
		if ($prod_entry_mode == 'free' && empty($idprod) && (! ($price_ht >= 0) || $price_ht == '') && (! ($price_ht_devise >= 0) || $price_ht_devise == '')) 	// Unit price can be 0 but not ''
		{
			setEventMessages($langs->trans("ErrorFieldRequired", $langs->transnoentitiesnoconv("UnitPriceHT")), null, 'errors');
			$error++;
		}
		if ($qty == '') {
			setEventMessages($langs->trans('ErrorFieldRequired', $langs->transnoentitiesnoconv('Qty')), null, 'errors');
			$error++;
		}
		if ($prod_entry_mode == 'free' && empty($idprod) && empty($product_desc)) {
			setEventMessages($langs->trans('ErrorFieldRequired', $langs->transnoentitiesnoconv('Description')), null, 'errors');
			$error++;
		}

		if (!$error && !empty($conf->variants->enabled) && $prod_entry_mode != 'free') {
			if ($combinations = GETPOST('combinations', 'array')) {
				//Check if there is a product with the given combination
				$prodcomb = new ProductCombination($db);

				if ($res = $prodcomb->fetchByProductCombination2ValuePairs($idprod, $combinations)) {
					$idprod = $res->fk_product_child;
				} else {
					setEventMessage($langs->trans('ErrorProductCombinationNotFound'), 'errors');
					$error ++;
				}
			}
		}

		if (! $error && ($qty >= 0) && (! empty($product_desc) || ! empty($idprod))) {
			// Clean parameters
			$date_start=dol_mktime(GETPOST('date_start'.$predef.'hour'), GETPOST('date_start'.$predef.'min'), GETPOST('date_start'.$predef.'sec'), GETPOST('date_start'.$predef.'month'), GETPOST('date_start'.$predef.'day'), GETPOST('date_start'.$predef.'year'));
			$date_end=dol_mktime(GETPOST('date_end'.$predef.'hour'), GETPOST('date_end'.$predef.'min'), GETPOST('date_end'.$predef.'sec'), GETPOST('date_end'.$predef.'month'), GETPOST('date_end'.$predef.'day'), GETPOST('date_end'.$predef.'year'));
			$price_base_type = (GETPOST('price_base_type', 'alpha')?GETPOST('price_base_type', 'alpha'):'HT');

			// Ecrase $pu par celui du produit
			// Ecrase $desc par celui du produit
			// Ecrase $tva_tx par celui du produit
			// Ecrase $base_price_type par celui du produit
			if (! empty($idprod)) {
				$prod = new Product($db);
				$prod->fetch($idprod);

				$label = ((GETPOST('product_label') && GETPOST('product_label') != $prod->label) ? GETPOST('product_label') : '');

				// Update if prices fields are defined
				$tva_tx = get_default_tva($mysoc, $object->thirdparty, $prod->id);
				$tva_npr = get_default_npr($mysoc, $object->thirdparty, $prod->id);
				if (empty($tva_tx)) $tva_npr=0;

				$pu_ht = $prod->price;
				$pu_ttc = $prod->price_ttc;
				$price_min = $prod->price_min;
				$price_base_type = $prod->price_base_type;

				// If price per segment
				if (! empty($conf->global->PRODUIT_MULTIPRICES) && ! empty($object->thirdparty->price_level))
				{
					$pu_ht = $prod->multiprices[$object->thirdparty->price_level];
					$pu_ttc = $prod->multiprices_ttc[$object->thirdparty->price_level];
					$price_min = $prod->multiprices_min[$object->thirdparty->price_level];
					$price_base_type = $prod->multiprices_base_type[$object->thirdparty->price_level];
					if (! empty($conf->global->PRODUIT_MULTIPRICES_USE_VAT_PER_LEVEL))  // using this option is a bug. kept for backward compatibility
					{
					  if (isset($prod->multiprices_tva_tx[$object->thirdparty->price_level])) $tva_tx=$prod->multiprices_tva_tx[$object->thirdparty->price_level];
					  if (isset($prod->multiprices_recuperableonly[$object->thirdparty->price_level])) $tva_npr=$prod->multiprices_recuperableonly[$object->thirdparty->price_level];
					}
				}
				// If price per customer
				elseif (! empty($conf->global->PRODUIT_CUSTOMER_PRICES))
				{
					require_once DOL_DOCUMENT_ROOT . '/product/class/productcustomerprice.class.php';

					$prodcustprice = new Productcustomerprice($db);

					$filter = array('t.fk_product' => $prod->id,'t.fk_soc' => $object->thirdparty->id);

					$result = $prodcustprice->fetch_all('', '', 0, 0, $filter);
					if ($result >= 0)
					{
						if (count($prodcustprice->lines) > 0)
						{
							$pu_ht = price($prodcustprice->lines[0]->price);
							$pu_ttc = price($prodcustprice->lines[0]->price_ttc);
							$price_base_type = $prodcustprice->lines[0]->price_base_type;
							$tva_tx = $prodcustprice->lines[0]->tva_tx;
							if ($prodcustprice->lines[0]->default_vat_code && ! preg_match('/\(.*\)/', $tva_tx)) $tva_tx.= ' ('.$prodcustprice->lines[0]->default_vat_code.')';
							$tva_npr = $prodcustprice->lines[0]->recuperableonly;
							if (empty($tva_tx)) $tva_npr=0;
						}
					}
					else
					{
						setEventMessages($prodcustprice->error, $prodcustprice->errors, 'errors');
					}
				}
				// If price per quantity
				elseif (! empty($conf->global->PRODUIT_CUSTOMER_PRICES_BY_QTY))
				{
					if ($prod->prices_by_qty[0])	// yes, this product has some prices per quantity
					{
						// Search the correct price into loaded array product_price_by_qty using id of array retrieved into POST['pqp'].
						$pqp = GETPOST('pbq','int');

						// Search price into product_price_by_qty from $prod->id
						foreach($prod->prices_by_qty_list[0] as $priceforthequantityarray)
						{
							if ($priceforthequantityarray['rowid'] != $pqp) continue;
							// We found the price
							if ($priceforthequantityarray['price_base_type'] == 'HT')
							{
								$pu_ht = $priceforthequantityarray['unitprice'];
							}
							else
							{
								$pu_ttc = $priceforthequantityarray['unitprice'];
							}
							// Note: the remise_percent or price by qty is used to set data on form, so we will use value from POST.
							break;
						}
					}
				}
				// If price per quantity and customer
				elseif (! empty($conf->global->PRODUIT_CUSTOMER_PRICES_BY_QTY_MULTIPRICES))
				{
					if ($prod->prices_by_qty[$object->thirdparty->price_level])	// yes, this product has some prices per quantity
					{
						// Search the correct price into loaded array product_price_by_qty using id of array retrieved into POST['pqp'].
						$pqp = GETPOST('pbq','int');
						// Search price into product_price_by_qty from $prod->id
						foreach($prod->prices_by_qty_list[$object->thirdparty->price_level] as $priceforthequantityarray)
						{
							if ($priceforthequantityarray['rowid'] != $pqp) continue;
							// We found the price
							if ($priceforthequantityarray['price_base_type'] == 'HT')
							{
								$pu_ht = $priceforthequantityarray['unitprice'];
							}
							else
							{
								$pu_ttc = $priceforthequantityarray['unitprice'];
							}
							// Note: the remise_percent or price by qty is used to set data on form, so we will use value from POST.
							break;
						}
					}
				}

				$tmpvat = price2num(preg_replace('/\s*\(.*\)/', '', $tva_tx));
				$tmpprodvat = price2num(preg_replace('/\s*\(.*\)/', '', $prod->tva_tx));

				// if price ht is forced (ie: calculated by margin rate and cost price). TODO Why this ?
				if (! empty($price_ht)) {
					$pu_ht = price2num($price_ht, 'MU');
					$pu_ttc = price2num($pu_ht * (1 + ($tmpvat / 100)), 'MU');
				}
				// On reevalue prix selon taux tva car taux tva transaction peut etre different
				// de ceux du produit par defaut (par exemple si pays different entre vendeur et acheteur).
				elseif ($tmpvat != $tmpprodvat) {
					if ($price_base_type != 'HT') {
						$pu_ht = price2num($pu_ttc / (1 + ($tmpvat / 100)), 'MU');
					} else {
						$pu_ttc = price2num($pu_ht * (1 + ($tmpvat / 100)), 'MU');
					}
				}

				$desc = '';

				// Define output language
				if (! empty($conf->global->MAIN_MULTILANGS) && ! empty($conf->global->PRODUIT_TEXTS_IN_THIRDPARTY_LANGUAGE)) {
					$outputlangs = $langs;
					$newlang = '';
					if (empty($newlang) && GETPOST('lang_id','aZ09'))
						$newlang = GETPOST('lang_id','aZ09');
					if (empty($newlang))
						$newlang = $object->thirdparty->default_lang;
					if (! empty($newlang)) {
						$outputlangs = new Translate("", $conf);
						$outputlangs->setDefaultLang($newlang);
					}

					$desc = (! empty($prod->multilangs [$outputlangs->defaultlang] ["description"])) ? $prod->multilangs [$outputlangs->defaultlang] ["description"] : $prod->description;
				} else {
					$desc = $prod->description;
				}

				$desc = dol_concatdesc($desc, $product_desc);

				// Add custom code and origin country into description
				if (empty($conf->global->MAIN_PRODUCT_DISABLE_CUSTOMCOUNTRYCODE) && (! empty($prod->customcode) || ! empty($prod->country_code))) {
					$tmptxt = '(';
					// Define output language
					if (! empty($conf->global->MAIN_MULTILANGS) && ! empty($conf->global->PRODUIT_TEXTS_IN_THIRDPARTY_LANGUAGE)) {
						$outputlangs = $langs;
						$newlang = '';
						if (empty($newlang) && GETPOST('lang_id','alpha'))
							$newlang = GETPOST('lang_id','alpha');
						if (empty($newlang))
							$newlang = $object->thirdparty->default_lang;
						if (! empty($newlang)) {
							$outputlangs = new Translate("", $conf);
							$outputlangs->setDefaultLang($newlang);
							$outputlangs->load('products');
						}
						if (! empty($prod->customcode))
							$tmptxt .= $outputlangs->transnoentitiesnoconv("CustomCode") . ': ' . $prod->customcode;
						if (! empty($prod->customcode) && ! empty($prod->country_code))
							$tmptxt .= ' - ';
						if (! empty($prod->country_code))
							$tmptxt .= $outputlangs->transnoentitiesnoconv("CountryOrigin") . ': ' . getCountry($prod->country_code, 0, $db, $outputlangs, 0);
					} else {
						if (! empty($prod->customcode))
							$tmptxt .= $langs->transnoentitiesnoconv("CustomCode") . ': ' . $prod->customcode;
						if (! empty($prod->customcode) && ! empty($prod->country_code))
							$tmptxt .= ' - ';
						if (! empty($prod->country_code))
							$tmptxt .= $langs->transnoentitiesnoconv("CountryOrigin") . ': ' . getCountry($prod->country_code, 0, $db, $langs, 0);
					}
					$tmptxt .= ')';
					$desc = dol_concatdesc($desc, $tmptxt);
				}

				$type = $prod->type;
				$fk_unit = $prod->fk_unit;
			} else {
				$pu_ht = price2num($price_ht, 'MU');
				$pu_ttc = price2num(GETPOST('price_ttc'), 'MU');
				$tva_npr = (preg_match('/\*/', $tva_tx) ? 1 : 0);
				$tva_tx = str_replace('*', '', $tva_tx);
				$label = (GETPOST('product_label') ? GETPOST('product_label') : '');
				$desc = $product_desc;
				$type = GETPOST('type');
				$fk_unit=GETPOST('units', 'alpha');
				$pu_ht_devise = price2num($price_ht_devise, 'MU');
			}

			// Margin
			$fournprice = price2num(GETPOST('fournprice' . $predef) ? GETPOST('fournprice' . $predef) : '');
			$buyingprice = price2num(GETPOST('buying_price' . $predef) != '' ? GETPOST('buying_price' . $predef) : '');    // If buying_price is '0', we muste keep this value

			// Local Taxes
			$localtax1_tx = get_localtax($tva_tx, 1, $object->thirdparty);
			$localtax2_tx = get_localtax($tva_tx, 2, $object->thirdparty);

			$desc = dol_htmlcleanlastbr($desc);

			$info_bits = 0;
			if ($tva_npr)
				$info_bits |= 0x01;

			if (! empty($price_min) && (price2num($pu_ht) * (1 - price2num($remise_percent) / 100) < price2num($price_min))) {
				$mesg = $langs->trans("CantBeLessThanMinPrice", price(price2num($price_min, 'MU'), 0, $langs, 0, 0, - 1, $conf->currency));
				setEventMessages($mesg, null, 'errors');
			} else {
				// Insert line
				$result = $object->addline($desc, $pu_ht, $qty, $tva_tx, $localtax1_tx, $localtax2_tx, $idprod, $remise_percent, $info_bits, 0, $price_base_type, $pu_ttc, $date_start, $date_end, $type, - 1, 0, GETPOST('fk_parent_line'), $fournprice, $buyingprice, $label, $array_options, $fk_unit, '', 0, $pu_ht_devise);

				if ($result > 0) {
					$ret = $object->fetch($object->id); // Reload to get new records

					if (empty($conf->global->MAIN_DISABLE_PDF_AUTOUPDATE)) {
						// Define output language
						$outputlangs = $langs;
						$newlang = GETPOST('lang_id', 'alpha');
						if (! empty($conf->global->MAIN_MULTILANGS) && empty($newlang))
							$newlang = $object->thirdparty->default_lang;
						if (! empty($newlang)) {
							$outputlangs = new Translate("", $conf);
							$outputlangs->setDefaultLang($newlang);
						}

						$object->generateDocument($object->modelpdf, $outputlangs, $hidedetails, $hidedesc, $hideref);
					}

					unset($_POST['prod_entry_mode']);

					unset($_POST['qty']);
					unset($_POST['type']);
					unset($_POST['remise_percent']);
					unset($_POST['price_ht']);
					unset($_POST['multicurrency_price_ht']);
					unset($_POST['price_ttc']);
					unset($_POST['tva_tx']);
					unset($_POST['product_ref']);
					unset($_POST['product_label']);
					unset($_POST['product_desc']);
					unset($_POST['fournprice']);
					unset($_POST['buying_price']);
					unset($_POST['np_marginRate']);
					unset($_POST['np_markRate']);
					unset($_POST['dp_desc']);
					unset($_POST['idprod']);
					unset($_POST['units']);

					unset($_POST['date_starthour']);
					unset($_POST['date_startmin']);
					unset($_POST['date_startsec']);
					unset($_POST['date_startday']);
					unset($_POST['date_startmonth']);
					unset($_POST['date_startyear']);
					unset($_POST['date_endhour']);
					unset($_POST['date_endmin']);
					unset($_POST['date_endsec']);
					unset($_POST['date_endday']);
					unset($_POST['date_endmonth']);
					unset($_POST['date_endyear']);
				} else {
					setEventMessages($object->error, $object->errors, 'errors');
				}
			}
		}
	}

	/*
	 *  Update a line
	 */
	else if ($action == 'updateline' && $user->rights->commande->creer && GETPOST('save'))
	{
		// Clean parameters
		$date_start='';
		$date_end='';
		$date_start=dol_mktime(GETPOST('date_starthour'), GETPOST('date_startmin'), GETPOST('date_startsec'), GETPOST('date_startmonth'), GETPOST('date_startday'), GETPOST('date_startyear'));
		$date_end=dol_mktime(GETPOST('date_endhour'), GETPOST('date_endmin'), GETPOST('date_endsec'), GETPOST('date_endmonth'), GETPOST('date_endday'), GETPOST('date_endyear'));
		$description=dol_htmlcleanlastbr(GETPOST('product_desc','none'));
		$pu_ht=GETPOST('price_ht');
		$vat_rate=(GETPOST('tva_tx')?GETPOST('tva_tx'):0);
		$pu_ht_devise = GETPOST('multicurrency_subprice');

		// Define info_bits
		$info_bits = 0;
		if (preg_match('/\*/', $vat_rate))
			$info_bits |= 0x01;

		// Define vat_rate
		$vat_rate = str_replace('*', '', $vat_rate);
		$localtax1_rate = get_localtax($vat_rate, 1, $object->thirdparty, $mysoc);
		$localtax2_rate = get_localtax($vat_rate, 2, $object->thirdparty, $mysoc);

		// Add buying price
		$fournprice = price2num(GETPOST('fournprice') ? GETPOST('fournprice') : '');
		$buyingprice = price2num(GETPOST('buying_price') != '' ? GETPOST('buying_price') : '');    // If buying_price is '0', we muste keep this value

		// Extrafields Lines
		$extrafieldsline = new ExtraFields($db);
		$extralabelsline = $extrafieldsline->fetch_name_optionals_label($object->table_element_line);
		$array_options = $extrafieldsline->getOptionalsFromPost($extralabelsline);
		// Unset extrafield POST Data
		if (is_array($extralabelsline)) {
			foreach ($extralabelsline as $key => $value) {
				unset($_POST["options_" . $key]);
			}
		}

		// Define special_code for special lines
		$special_code=GETPOST('special_code');
		if (! GETPOST('qty')) $special_code=3;

		// Check minimum price
		$productid = GETPOST('productid', 'int');
		if (! empty($productid)) {
			$product = new Product($db);
			$product->fetch($productid);

			$type = $product->type;

			$price_min = $product->price_min;
			if ((! empty($conf->global->PRODUIT_MULTIPRICES) || ! empty($conf->global->PRODUIT_CUSTOMER_PRICES_BY_QTY_MULTIPRICES)) && ! empty($object->thirdparty->price_level))
				$price_min = $product->multiprices_min[$object->thirdparty->price_level];

			$label = ((GETPOST('update_label') && GETPOST('product_label')) ? GETPOST('product_label') : '');

			if ($price_min && (price2num($pu_ht) * (1 - price2num(GETPOST('remise_percent')) / 100) < price2num($price_min))) {
				setEventMessages($langs->trans("CantBeLessThanMinPrice", price(price2num($price_min, 'MU'), 0, $langs, 0, 0, - 1, $conf->currency)), null, 'errors');
				$error++;
			}
		} else {
			$type = GETPOST('type');
			$label = (GETPOST('product_label') ? GETPOST('product_label') : '');

			// Check parameters
			if (GETPOST('type') < 0) {
				setEventMessages($langs->trans("ErrorFieldRequired", $langs->transnoentitiesnoconv("Type")), null, 'errors');
				$error++;
			}
		}

		if (! $error) {

			if (empty($user->rights->margins->creer))
			{
				foreach ($object->lines as &$line)
				{
					if ($line->id == GETPOST('lineid'))
					{
						$fournprice = $line->fk_fournprice;
						$buyingprice = $line->pa_ht;
						break;
					}
				}
			}
			$result = $object->updateline(GETPOST('lineid'), $description, $pu_ht, GETPOST('qty'), GETPOST('remise_percent'), $vat_rate, $localtax1_rate, $localtax2_rate, 'HT', $info_bits, $date_start, $date_end, $type, GETPOST('fk_parent_line'), 0, $fournprice, $buyingprice, $label, $special_code, $array_options, GETPOST('units'),$pu_ht_devise);

			if ($result >= 0) {
				if (empty($conf->global->MAIN_DISABLE_PDF_AUTOUPDATE)) {
					// Define output language
					$outputlangs = $langs;
					$newlang = '';
					if ($conf->global->MAIN_MULTILANGS && empty($newlang) && GETPOST('lang_id','aZ09'))
						$newlang = GETPOST('lang_id','aZ09');
					if ($conf->global->MAIN_MULTILANGS && empty($newlang))
						$newlang = $object->thirdparty->default_lang;
					if (! empty($newlang)) {
						$outputlangs = new Translate("", $conf);
						$outputlangs->setDefaultLang($newlang);
					}

					$ret = $object->fetch($object->id); // Reload to get new records
					$object->generateDocument($object->modelpdf, $outputlangs, $hidedetails, $hidedesc, $hideref);
				}

				unset($_POST['qty']);
				unset($_POST['type']);
				unset($_POST['productid']);
				unset($_POST['remise_percent']);
				unset($_POST['price_ht']);
				unset($_POST['multicurrency_price_ht']);
				unset($_POST['price_ttc']);
				unset($_POST['tva_tx']);
				unset($_POST['product_ref']);
				unset($_POST['product_label']);
				unset($_POST['product_desc']);
				unset($_POST['fournprice']);
				unset($_POST['buying_price']);

				unset($_POST['date_starthour']);
				unset($_POST['date_startmin']);
				unset($_POST['date_startsec']);
				unset($_POST['date_startday']);
				unset($_POST['date_startmonth']);
				unset($_POST['date_startyear']);
				unset($_POST['date_endhour']);
				unset($_POST['date_endmin']);
				unset($_POST['date_endsec']);
				unset($_POST['date_endday']);
				unset($_POST['date_endmonth']);
				unset($_POST['date_endyear']);
			} else {
				setEventMessages($object->error, $object->errors, 'errors');
			}
		}
	}

	else if ($action == 'updateline' && $user->rights->commande->creer && GETPOST('cancel','alpha') == $langs->trans('Cancel')) {
		header('Location: ' . $_SERVER['PHP_SELF'] . '?id=' . $object->id); // Pour reaffichage de la fiche en cours d'edition
		exit();
	}

	else if ($action == 'confirm_validate' && $confirm == 'yes' &&
		((empty($conf->global->MAIN_USE_ADVANCED_PERMS) && ! empty($user->rights->commande->creer))
	   	|| (! empty($conf->global->MAIN_USE_ADVANCED_PERMS) && ! empty($user->rights->commande->order_advance->validate)))
	)
	{
		$idwarehouse = GETPOST('idwarehouse');

		$qualified_for_stock_change=0;
		if (empty($conf->global->STOCK_SUPPORTS_SERVICES))
		{
		   	$qualified_for_stock_change=$object->hasProductsOrServices(2);
		}
		else
		{
		   	$qualified_for_stock_change=$object->hasProductsOrServices(1);
		}

		// Check parameters
		if (! empty($conf->stock->enabled) && ! empty($conf->global->STOCK_CALCULATE_ON_VALIDATE_ORDER) && $qualified_for_stock_change)
		{
			if (! $idwarehouse || $idwarehouse == -1)
			{
				$error++;
				setEventMessages($langs->trans('ErrorFieldRequired',$langs->transnoentitiesnoconv("Warehouse")), null, 'errors');
				$action='';
			}
		}

		if (! $error) {
			$result = $object->valid($user, $idwarehouse);
			if ($result >= 0)
			{
				// Define output language
				if (empty($conf->global->MAIN_DISABLE_PDF_AUTOUPDATE))
				{
					$outputlangs = $langs;
					$newlang = '';
					if ($conf->global->MAIN_MULTILANGS && empty($newlang) && GETPOST('lang_id','aZ09')) $newlang = GETPOST('lang_id','aZ09');
					if ($conf->global->MAIN_MULTILANGS && empty($newlang))	$newlang = $object->thirdparty->default_lang;
					if (! empty($newlang)) {
						$outputlangs = new Translate("", $conf);
						$outputlangs->setDefaultLang($newlang);
					}
					$model=$object->modelpdf;
					$ret = $object->fetch($id); // Reload to get new records

					$object->generateDocument($model, $outputlangs, $hidedetails, $hidedesc, $hideref);
				}
			}
			else
			{
				setEventMessages($object->error, $object->errors, 'errors');
			}
		}
	}

	// Go back to draft status
	else if ($action == 'confirm_modif' && $user->rights->commande->creer) {
		$idwarehouse = GETPOST('idwarehouse');

		$qualified_for_stock_change=0;
		if (empty($conf->global->STOCK_SUPPORTS_SERVICES))
		{
		   	$qualified_for_stock_change=$object->hasProductsOrServices(2);
		}
		else
		{
		   	$qualified_for_stock_change=$object->hasProductsOrServices(1);
		}

		// Check parameters
		if (! empty($conf->stock->enabled) && ! empty($conf->global->STOCK_CALCULATE_ON_VALIDATE_ORDER) && $qualified_for_stock_change)
		{
			if (! $idwarehouse || $idwarehouse == -1)
			{
				$error++;
				setEventMessages($langs->trans('ErrorFieldRequired',$langs->transnoentitiesnoconv("Warehouse")), null, 'errors');
				$action='';
			}
		}

		if (! $error) {
			$result = $object->set_draft($user, $idwarehouse);
			if ($result >= 0)
			{
				// Define output language
				if (empty($conf->global->MAIN_DISABLE_PDF_AUTOUPDATE))
				{
					$outputlangs = $langs;
					$newlang = '';
					if ($conf->global->MAIN_MULTILANGS && empty($newlang) && GETPOST('lang_id','aZ09')) $newlang = GETPOST('lang_id','aZ09');
					if ($conf->global->MAIN_MULTILANGS && empty($newlang))	$newlang = $object->thirdparty->default_lang;
					if (! empty($newlang)) {
						$outputlangs = new Translate("", $conf);
						$outputlangs->setDefaultLang($newlang);
					}
					$model=$object->modelpdf;
					$ret = $object->fetch($id); // Reload to get new records

					$object->generateDocument($model, $outputlangs, $hidedetails, $hidedesc, $hideref);
				}
			}
		}
	}

	else if ($action == 'confirm_shipped' && $confirm == 'yes' && $user->rights->commande->cloturer) {
		$result = $object->cloture($user);
		if ($result < 0) {
			setEventMessages($object->error, $object->errors, 'errors');
		}
	}

	else if ($action == 'confirm_cancel' && $confirm == 'yes' &&
		((empty($conf->global->MAIN_USE_ADVANCED_PERMS) && ! empty($user->rights->commande->creer))
	   	|| (! empty($conf->global->MAIN_USE_ADVANCED_PERMS) && ! empty($user->rights->commande->order_advance->validate)))
	)
	{
		$idwarehouse = GETPOST('idwarehouse');

		$qualified_for_stock_change=0;
		if (empty($conf->global->STOCK_SUPPORTS_SERVICES))
		{
		   	$qualified_for_stock_change=$object->hasProductsOrServices(2);
		}
		else
		{
		   	$qualified_for_stock_change=$object->hasProductsOrServices(1);
		}

		// Check parameters
		if (! empty($conf->stock->enabled) && ! empty($conf->global->STOCK_CALCULATE_ON_VALIDATE_ORDER) && $qualified_for_stock_change)
		{
			if (! $idwarehouse || $idwarehouse == -1)
			{
				$error++;
				setEventMessages($langs->trans('ErrorFieldRequired',$langs->transnoentitiesnoconv("Warehouse")), null, 'errors');
				$action='';
			}
		}

		if (! $error) {
			$result = $object->cancel($idwarehouse);

			if ($result < 0) {
				setEventMessages($object->error, $object->errors, 'errors');
			}
		}
	}

	if ($action == 'update_extras')
	{
		$object->oldcopy = dol_clone($object);

		// Fill array 'array_options' with data from update form
		$extralabels = $extrafields->fetch_name_optionals_label($object->table_element);
		$ret = $extrafields->setOptionalsFromPost($extralabels, $object, GETPOST('attribute','none'));
		if ($ret < 0) $error++;

		if (! $error)
		{
			// Actions on extra fields
			$result = $object->insertExtraFields('ORDER_MODIFY');
			if ($result < 0)
			{
				setEventMessages($object->error, $object->errors, 'errors');
				$error++;
			}
		}

		if ($error) $action = 'edit_extras';
	}

	if ($action == 'set_thirdparty' && $user->rights->commande->creer)
	{
		$object->fetch($id);
		$object->setValueFrom('fk_soc', $socid, '', '', 'date', '', $user, 'ORDER_MODIFY');

		header('Location: ' . $_SERVER["PHP_SELF"] . '?id=' . $id);
		exit();
	}

	// Actions when printing a doc from card
	include DOL_DOCUMENT_ROOT.'/core/actions_printing.inc.php';

	// Actions to build doc
	$upload_dir = $conf->commande->dir_output;
	$permissioncreate = $user->rights->commande->creer;
	include DOL_DOCUMENT_ROOT.'/core/actions_builddoc.inc.php';

	// Actions to send emails
	$trigger_name='ORDER_SENTBYMAIL';
	$paramname='id';
	$autocopy='MAIN_MAIL_AUTOCOPY_ORDER_TO';		// used to know the automatic BCC to add
	$trackid='ord'.$object->id;
	include DOL_DOCUMENT_ROOT.'/core/actions_sendmails.inc.php';


	if (! $error && ! empty($conf->global->MAIN_DISABLE_CONTACTS_TAB) && $user->rights->commande->creer)
	{
		if ($action == 'addcontact')
		{
			if ($object->id > 0) {
				$contactid = (GETPOST('userid') ? GETPOST('userid') : GETPOST('contactid'));
				$result = $object->add_contact($contactid, GETPOST('type'), GETPOST('source'));
			}

			if ($result >= 0) {
				header("Location: " . $_SERVER['PHP_SELF'] . "?id=" . $object->id);
				exit();
			} else {
				if ($object->error == 'DB_ERROR_RECORD_ALREADY_EXISTS') {
					$langs->load("errors");
					setEventMessages($langs->trans("ErrorThisContactIsAlreadyDefinedAsThisType"), null, 'errors');
				} else {
					setEventMessages($object->error, $object->errors, 'errors');
				}
			}
		}

		// bascule du statut d'un contact
		else if ($action == 'swapstatut')
		{
			if ($object->id > 0) {
				$result = $object->swapContactStatus(GETPOST('ligne'));
			} else {
				dol_print_error($db);
			}
		}

		// Efface un contact
		else if ($action == 'deletecontact')
		{
			$result = $object->delete_contact($lineid);

			if ($result >= 0) {
				header("Location: " . $_SERVER['PHP_SELF'] . "?id=" . $object->id);
				exit();
			} else {
				dol_print_error($db);
			}
		}
	}
}


/*
 *	View
 */

llxHeader('', $langs->trans('Order'), 'EN:Customers_Orders|FR:Commandes_Clients|ES:Pedidos de clientes');

$form = new Form($db);
$formfile = new FormFile($db);
$formorder = new FormOrder($db);
$formmargin = new FormMargin($db);
if (! empty($conf->projet->enabled)) { $formproject = new FormProjets($db); }

// Mode creation
if ($action == 'create' && $user->rights->commande->creer)
{
	print load_fiche_titre($langs->trans('CreateOrder'),'','title_commercial.png');

	$soc = new Societe($db);
	if ($socid > 0)
		$res = $soc->fetch($socid);

	$remise_absolue = 0;

	$currency_code = $conf->currency;

	if (! empty($origin) && ! empty($originid)) {
		// Parse element/subelement (ex: project_task)
		$element = $subelement = $origin;
		if (preg_match('/^([^_]+)_([^_]+)/i', $origin, $regs)) {
			$element = $regs [1];
			$subelement = $regs [2];
		}

		if ($element == 'project') {
			$projectid = $originid;

			if (!$cond_reglement_id) {
				$cond_reglement_id = $soc->cond_reglement_id;
			}
			if (!$mode_reglement_id) {
				$mode_reglement_id = $soc->mode_reglement_id;
			}
			if (!$remise_percent) {
				$remise_percent = $soc->remise_percent;
			}
			if (!$dateorder) {
				// Do not set 0 here (0 for a date is 1970)
				$dateorder = (empty($dateinvoice)?(empty($conf->global->MAIN_AUTOFILL_DATE_ODER)?-1:''):$dateorder);
			}
		} else {
			// For compatibility
			if ($element == 'order' || $element == 'commande') {
				$element = $subelement = 'commande';
			}
			if ($element == 'propal') {
				$element = 'comm/propal';
				$subelement = 'propal';
			}
			if ($element == 'contract') {
				$element = $subelement = 'contrat';
			}

			dol_include_once('/' . $element . '/class/' . $subelement . '.class.php');

			$classname = ucfirst($subelement);
			$objectsrc = new $classname($db);
			$objectsrc->fetch($originid);
			if (empty($objectsrc->lines) && method_exists($objectsrc, 'fetch_lines'))
				$objectsrc->fetch_lines();
			$objectsrc->fetch_thirdparty();

			// Replicate extrafields
			$objectsrc->fetch_optionals($originid);
			$object->array_options = $objectsrc->array_options;

			$projectid = (! empty($objectsrc->fk_project) ? $objectsrc->fk_project : '');
			$ref_client = (! empty($objectsrc->ref_client) ? $objectsrc->ref_client : '');

			$soc = $objectsrc->thirdparty;
			$cond_reglement_id	= (!empty($objectsrc->cond_reglement_id)?$objectsrc->cond_reglement_id:(!empty($soc->cond_reglement_id)?$soc->cond_reglement_id:0)); // TODO maybe add default value option
			$mode_reglement_id	= (!empty($objectsrc->mode_reglement_id)?$objectsrc->mode_reglement_id:(!empty($soc->mode_reglement_id)?$soc->mode_reglement_id:0));
			$fk_account         = (! empty($objectsrc->fk_account)?$objectsrc->fk_account:(! empty($soc->fk_account)?$soc->fk_account:0));
			$availability_id	= (!empty($objectsrc->availability_id)?$objectsrc->availability_id:(!empty($soc->availability_id)?$soc->availability_id:0));
			$shipping_method_id = (! empty($objectsrc->shipping_method_id)?$objectsrc->shipping_method_id:(! empty($soc->shipping_method_id)?$soc->shipping_method_id:0));
			$warehouse_id       = (! empty($objectsrc->warehouse_id)?$objectsrc->warehouse_id:(! empty($soc->warehouse_id)?$soc->warehouse_id:0));
			$demand_reason_id	= (!empty($objectsrc->demand_reason_id)?$objectsrc->demand_reason_id:(!empty($soc->demand_reason_id)?$soc->demand_reason_id:0));
			$remise_percent		= (!empty($objectsrc->remise_percent)?$objectsrc->remise_percent:(!empty($soc->remise_percent)?$soc->remise_percent:0));
			$remise_absolue		= (!empty($objectsrc->remise_absolue)?$objectsrc->remise_absolue:(!empty($soc->remise_absolue)?$soc->remise_absolue:0));
			$dateorder		    = empty($conf->global->MAIN_AUTOFILL_DATE_ORDER)?-1:'';

			$datedelivery = (! empty($objectsrc->date_livraison) ? $objectsrc->date_livraison : '');

			if (!empty($conf->multicurrency->enabled))
			{
				if (!empty($objectsrc->multicurrency_code)) $currency_code = $objectsrc->multicurrency_code;
				if (!empty($conf->global->MULTICURRENCY_USE_ORIGIN_TX) && !empty($objectsrc->multicurrency_tx))	$currency_tx = $objectsrc->multicurrency_tx;
			}

			$note_private = $object->getDefaultCreateValueFor('note_private', (! empty($objectsrc->note_private) ? $objectsrc->note_private : null));
			$note_public = $object->getDefaultCreateValueFor('note_public', (! empty($objectsrc->note_public) ? $objectsrc->note_public : null));

			// Object source contacts list
			$srccontactslist = $objectsrc->liste_contact(- 1, 'external', 1);
		}
	}
	else
	{
		$cond_reglement_id  = $soc->cond_reglement_id;
		$mode_reglement_id  = $soc->mode_reglement_id;
		$fk_account         = $soc->fk_account;
		$availability_id    = $soc->availability_id;
		$shipping_method_id = $soc->shipping_method_id;
		$warehouse_id       = $soc->warehouse_id;
		$demand_reason_id   = $soc->demand_reason_id;
		$remise_percent     = $soc->remise_percent;
		$remise_absolue     = 0;
		$dateorder          = empty($conf->global->MAIN_AUTOFILL_DATE_ORDER)?-1:'';

		if (!empty($conf->multicurrency->enabled) && !empty($soc->multicurrency_code)) $currency_code = $soc->multicurrency_code;

		$note_private = $object->getDefaultCreateValueFor('note_private');
		$note_public = $object->getDefaultCreateValueFor('note_public');
	}

	print '<form name="crea_commande" action="' . $_SERVER["PHP_SELF"] . '" method="POST">';
	print '<input type="hidden" name="token" value="' . $_SESSION ['newtoken'] . '">';
	print '<input type="hidden" name="action" value="add">';
	print '<input type="hidden" name="socid" value="' . $soc->id . '">' . "\n";
	print '<input type="hidden" name="remise_percent" value="' . $soc->remise_percent . '">';
	print '<input type="hidden" name="origin" value="' . $origin . '">';
	print '<input type="hidden" name="originid" value="' . $originid . '">';
	if (!empty($currency_tx)) print '<input type="hidden" name="originmulticurrency_tx" value="' . $currency_tx . '">';

	dol_fiche_head('');

	print '<table class="border" width="100%">';

	// Reference
	print '<tr><td class="titlefieldcreate fieldrequired">' . $langs->trans('Ref') . '</td><td>' . $langs->trans("Draft") . '</td></tr>';

	// Reference client
	print '<tr><td>' . $langs->trans('RefCustomer') . '</td><td>';
	if (!empty($conf->global->MAIN_USE_PROPAL_REFCLIENT_FOR_ORDER) && ! empty($origin) && ! empty($originid))
		print '<input type="text" name="ref_client" value="'.$ref_client.'"></td>';
	else
		print '<input type="text" name="ref_client" value="'.GETPOST('ref_client').'"></td>';
	print '</tr>';

	// Thirdparty
	print '<tr>';
	print '<td class="fieldrequired">' . $langs->trans('Customer') . '</td>';
	if ($socid > 0) {
		print '<td>';
		print $soc->getNomUrl(1);
		print '<input type="hidden" name="socid" value="' . $soc->id . '">';
		print '</td>';
	} else {
		print '<td>';
		print $form->select_company('', 'socid', '(s.client = 1 OR s.client = 3)', 'SelectThirdParty', 0, 0, null, 0, 'minwidth300');
		// reload page to retrieve customer informations
		if (!empty($conf->global->RELOAD_PAGE_ON_CUSTOMER_CHANGE))
		{
			print '<script type="text/javascript">
			$(document).ready(function() {
				$("#socid").change(function() {
					var socid = $(this).val();
					// reload page
					window.location.href = "'.$_SERVER["PHP_SELF"].'?action=create&socid="+socid+"&ref_client="+$("input[name=ref_client]").val();
				});
			});
			</script>';
		}
		print ' <a href="'.DOL_URL_ROOT.'/societe/card.php?action=create&client=3&fournisseur=0&backtopage='.urlencode($_SERVER["PHP_SELF"].'?action=create').'">'.$langs->trans("AddThirdParty").'</a>';
		print '</td>';
	}
	print '</tr>' . "\n";

	// Contact of order
	if ($socid > 0) {
		print "<tr><td>" . $langs->trans("DefaultContact") . '</td><td>';
		$form->select_contacts($soc->id, $setcontact, 'contactid', 1, $srccontactslist);
		print '</td></tr>';

		// Ligne info remises tiers
		print '<tr><td>' . $langs->trans('Discounts') . '</td><td>';

		$absolute_discount = $soc->getAvailableDiscounts();

		$thirdparty = $soc;
		$discount_type = 0;
		$backtopage = urlencode($_SERVER["PHP_SELF"] . '?socid=' . $thirdparty->id . '&action=' . $action . '&origin=' . GETPOST('origin') . '&originid=' . GETPOST('originid'));
		include DOL_DOCUMENT_ROOT.'/core/tpl/object_discounts.tpl.php';

		print '</td></tr>';
	}
	// Date
	print '<tr><td class="fieldrequired">' . $langs->trans('Date') . '</td><td>';
	$form->select_date('', 're', '', '', '', "crea_commande", 1, 1);			// Always autofill date with current date
	print '</td></tr>';

	// Delivery date planed
	print "<tr><td>".$langs->trans("DateDeliveryPlanned").'</td><td>';
	if (empty($datedelivery))
	{
		if (! empty($conf->global->DATE_LIVRAISON_WEEK_DELAY)) $datedelivery = time() + ((7*$conf->global->DATE_LIVRAISON_WEEK_DELAY) * 24 * 60 * 60);
		else $datedelivery=empty($conf->global->MAIN_AUTOFILL_DATE_DELIVERY)?-1:'';
	}
	$form->select_date($datedelivery, 'liv_', '', '', '', "crea_commande", 1, 1);
	print "</td></tr>";

	// Conditions de reglement
	print '<tr><td class="nowrap">' . $langs->trans('PaymentConditionsShort') . '</td><td>';
	$form->select_conditions_paiements($cond_reglement_id, 'cond_reglement_id', - 1, 1);
	print '</td></tr>';

	// Mode de reglement
	print '<tr><td>' . $langs->trans('PaymentMode') . '</td><td>';
	$form->select_types_paiements($mode_reglement_id, 'mode_reglement_id');
	print '</td></tr>';

	// Bank Account
	if (! empty($conf->global->BANK_ASK_PAYMENT_BANK_DURING_ORDER) && ! empty($conf->banque->enabled))
	{
		print '<tr><td>' . $langs->trans('BankAccount') . '</td><td>';
		$form->select_comptes($fk_account, 'fk_account', 0, '', 1);
		print '</td></tr>';
	}

	// Delivery delay
	print '<tr class="fielddeliverydelay"><td>' . $langs->trans('AvailabilityPeriod') . '</td><td>';
	$form->selectAvailabilityDelay($availability_id, 'availability_id', '', 1);
	print '</td></tr>';

	// Shipping Method
	if (! empty($conf->expedition->enabled)) {
		print '<tr><td>' . $langs->trans('SendingMethod') . '</td><td>';
		print $form->selectShippingMethod($shipping_method_id, 'shipping_method_id', '', 1);
		print '</td></tr>';
	}

	// Warehouse
	if (! empty($conf->expedition->enabled) && ! empty($conf->global->WAREHOUSE_ASK_WAREHOUSE_DURING_ORDER)) {
		require_once DOL_DOCUMENT_ROOT.'/product/class/html.formproduct.class.php';
		$formproduct=new FormProduct($db);
		print '<tr><td>' . $langs->trans('Warehouse') . '</td><td>';
		print $formproduct->selectWarehouses($warehouse_id, 'warehouse_id', '', 1);
		print '</td></tr>';
	}

	// What trigger creation
	print '<tr><td>' . $langs->trans('Channel') . '</td><td>';
	$form->selectInputReason($demand_reason_id, 'demand_reason_id', '', 1);
	print '</td></tr>';

	// TODO How record was recorded OrderMode (llx_c_input_method)

	// Project
	if (! empty($conf->projet->enabled))
	{
		$langs->load("projects");
		print '<tr>';
		print '<td>' . $langs->trans("Project") . '</td><td>';
		$numprojet = $formproject->select_projects(($soc->id > 0 ? $soc->id : -1), $projectid, 'projectid', 0, 0, 1, 0, 0, 0, 0, '', 0, 0);
		print ' &nbsp; <a href="'.DOL_URL_ROOT.'/projet/card.php?socid=' . $soc->id . '&action=create&status=1&backtopage='.urlencode($_SERVER["PHP_SELF"].'?action=create&socid='.$soc->id).'">' . $langs->trans("AddProject") . '</a>';
		print '</td>';
		print '</tr>';
	}

	// Incoterms
	if (!empty($conf->incoterm->enabled))
	{
		print '<tr>';
		print '<td><label for="incoterm_id">'.$form->textwithpicto($langs->trans("IncotermLabel"), $objectsrc->libelle_incoterms, 1).'</label></td>';
		print '<td class="maxwidthonsmartphone">';
		$incoterm_id = GETPOST('incoterm_id');
		$incoterm_location = GETPOST('location_incoterms');
		if (empty($incoterm_id))
		{
			$incoterm_id = (!empty($objectsrc->fk_incoterms) ? $objectsrc->fk_incoterms : $soc->fk_incoterms);
			$incoterm_location = (!empty($objectsrc->location_incoterms) ? $objectsrc->location_incoterms : $soc->location_incoterms);
		}
		print $form->select_incoterms($incoterm_id, $incoterm_location);
		print '</td></tr>';
	}

	// Other attributes
	$parameters = array('objectsrc' => $objectsrc, 'socid'=>$socid);
	$reshook = $hookmanager->executeHooks('formObjectOptions', $parameters, $object, $action); // Note that $action and $object may have been modified by
	print $hookmanager->resPrint;
	if (empty($reshook)) {
		print $object->showOptionals($extrafields, 'edit');
	}

	// Template to use by default
	print '<tr><td>' . $langs->trans('DefaultModel') . '</td>';
	print '<td>';
	include_once DOL_DOCUMENT_ROOT . '/core/modules/commande/modules_commande.php';
	$liste = ModelePDFCommandes::liste_modeles($db);
	print $form->selectarray('model', $liste, $conf->global->COMMANDE_ADDON_PDF);
	print "</td></tr>";

	// Multicurrency
	if (! empty($conf->multicurrency->enabled))
	{
		print '<tr>';
		print '<td>'.fieldLabel('Currency','multicurrency_code').'</td>';
		print '<td class="maxwidthonsmartphone">';
		print $form->selectMultiCurrency($currency_code, 'multicurrency_code');
		print '</td></tr>';
	}

	// Note public
	print '<tr>';
	print '<td class="tdtop">' . $langs->trans('NotePublic') . '</td>';
	print '<td>';

	$doleditor = new DolEditor('note_public', $note_public, '', 80, 'dolibarr_notes', 'In', 0, false, true, ROWS_3, '90%');
	print $doleditor->Create(1);
	// print '<textarea name="note_public" wrap="soft" cols="70" rows="'.ROWS_3.'">'.$note_public.'</textarea>';
	print '</td></tr>';

	// Note private
	if (empty($user->societe_id)) {
		print '<tr>';
		print '<td class="tdtop">' . $langs->trans('NotePrivate') . '</td>';
		print '<td>';

		$doleditor = new DolEditor('note_private', $note_private, '', 80, 'dolibarr_notes', 'In', 0, false, true, ROWS_3, '90%');
		print $doleditor->Create(1);
		// print '<textarea name="note" wrap="soft" cols="70" rows="'.ROWS_3.'">'.$note_private.'</textarea>';
		print '</td></tr>';
	}

	if (! empty($origin) && ! empty($originid) && is_object($objectsrc))
	{
		// TODO for compatibility
		if ($origin == 'contrat') {
			// Calcul contrat->price (HT), contrat->total (TTC), contrat->tva
			$objectsrc->remise_absolue = $remise_absolue;
			$objectsrc->remise_percent = $remise_percent;
			$objectsrc->update_price(1);
		}

		print "\n<!-- " . $classname . " info -->";
		print "\n";
		print '<input type="hidden" name="amount"         value="' . $objectsrc->total_ht . '">' . "\n";
		print '<input type="hidden" name="total"          value="' . $objectsrc->total_ttc . '">' . "\n";
		print '<input type="hidden" name="tva"            value="' . $objectsrc->total_tva . '">' . "\n";
		print '<input type="hidden" name="origin"         value="' . $objectsrc->element . '">';
		print '<input type="hidden" name="originid"       value="' . $objectsrc->id . '">';

		switch ($classname) {
			case 'Propal':
				$newclassname = 'CommercialProposal';
				break;
			case 'Commande':
				$newclassname = 'Order';
				break;
			case 'Expedition':
				$newclassname = 'Sending';
				break;
			case 'Contrat':
				$newclassname = 'Contract';
				break;
			default:
				$newclassname = $classname;
		}

		print '<tr><td>' . $langs->trans($newclassname) . '</td><td>' . $objectsrc->getNomUrl(1) . '</td></tr>';

		// Amount
		print '<tr><td>' . $langs->trans('TotalHT') . '</td><td>' . price($objectsrc->total_ht) . '</td></tr>';
		print '<tr><td>' . $langs->trans('TotalVAT') . '</td><td>' . price($objectsrc->total_tva) . "</td></tr>";
		if ($mysoc->localtax1_assuj == "1" || $objectsrc->total_localtax1 != 0) 		// Localtax1 RE
		{
			print '<tr><td>' . $langs->transcountry("AmountLT1", $mysoc->country_code) . '</td><td>' . price($objectsrc->total_localtax1) . "</td></tr>";
		}

		if ($mysoc->localtax2_assuj == "1" || $objectsrc->total_localtax2 != 0) 		// Localtax2 IRPF
		{
			print '<tr><td>' . $langs->transcountry("AmountLT2", $mysoc->country_code) . '</td><td>' . price($objectsrc->total_localtax2) . "</td></tr>";
		}

		print '<tr><td>' . $langs->trans('TotalTTC') . '</td><td>' . price($objectsrc->total_ttc) . "</td></tr>";

		if (!empty($conf->multicurrency->enabled))
		{
			print '<tr><td>' . $langs->trans('MulticurrencyTotalHT') . '</td><td>' . price($objectsrc->multicurrency_total_ht) . '</td></tr>';
			print '<tr><td>' . $langs->trans('MulticurrencyTotalVAT') . '</td><td>' . price($objectsrc->multicurrency_total_tva) . "</td></tr>";
			print '<tr><td>' . $langs->trans('MulticurrencyTotalTTC') . '</td><td>' . price($objectsrc->multicurrency_total_ttc) . "</td></tr>";
		}
	}

	print '</table>';

	dol_fiche_end();

	// Button "Create Draft"
	print '<div class="center">';
	print '<input type="submit" class="button" name="bouton" value="' . $langs->trans('CreateDraft') . '">';
	print '&nbsp;&nbsp;&nbsp;&nbsp;&nbsp;';
	print '<input type="button" class="button" name="cancel" value="' . $langs->trans("Cancel") . '" onclick="javascript:history.go(-1)">';
	print '</div>';

	print '</form>';

	// Show origin lines
	if (! empty($origin) && ! empty($originid) && is_object($objectsrc)) {
		$title = $langs->trans('ProductsAndServices');
		print load_fiche_titre($title);

		print '<table class="noborder" width="100%">';

		$objectsrc->printOriginLinesList();

		print '</table>';
	}
} else {
	// Mode view
	$now = dol_now();

	if ($object->id > 0) {
		$product_static = new Product($db);

		$soc = new Societe($db);
		$soc->fetch($object->socid);

		$author = new User($db);
		$author->fetch($object->user_author_id);

<<<<<<< HEAD
		$res = $object->fetch_optionals($object->id);
=======
		$res = $object->fetch_optionals();
>>>>>>> f146572b

		$head = commande_prepare_head($object);
		dol_fiche_head($head, 'order', $langs->trans("CustomerOrder"), -1, 'order');

		$formconfirm = '';

		// Confirmation to delete
		if ($action == 'delete') {
			$formconfirm = $form->formconfirm($_SERVER["PHP_SELF"] . '?id=' . $object->id, $langs->trans('DeleteOrder'), $langs->trans('ConfirmDeleteOrder'), 'confirm_delete', '', 0, 1);
		}

		// Confirmation of validation
		if ($action == 'validate')
		{
			// on verifie si l'objet est en numerotation provisoire
			$ref = substr($object->ref, 1, 4);
			if ($ref == 'PROV') {
				$numref = $object->getNextNumRef($soc);
			} else {
				$numref = $object->ref;
			}

			$text = $langs->trans('ConfirmValidateOrder', $numref);
			if (! empty($conf->notification->enabled))
			{
				require_once DOL_DOCUMENT_ROOT . '/core/class/notify.class.php';
				$notify = new Notify($db);
				$text .= '<br>';
				$text .= $notify->confirmMessage('ORDER_VALIDATE', $object->socid, $object);
			}

			$qualified_for_stock_change=0;
			if (empty($conf->global->STOCK_SUPPORTS_SERVICES))
			{
			   	$qualified_for_stock_change=$object->hasProductsOrServices(2);
			}
			else
			{
			   	$qualified_for_stock_change=$object->hasProductsOrServices(1);
			}

			$formquestion=array();
			if (! empty($conf->stock->enabled) && ! empty($conf->global->STOCK_CALCULATE_ON_VALIDATE_ORDER) && $qualified_for_stock_change)
			{
				$langs->load("stocks");
				require_once DOL_DOCUMENT_ROOT . '/product/class/html.formproduct.class.php';
				$formproduct = new FormProduct($db);
				$forcecombo=0;
				if ($conf->browser->name == 'ie') $forcecombo = 1;	// There is a bug in IE10 that make combo inside popup crazy
				$formquestion = array(
					// 'text' => $langs->trans("ConfirmClone"),
					// array('type' => 'checkbox', 'name' => 'clone_content', 'label' => $langs->trans("CloneMainAttributes"), 'value' => 1),
					// array('type' => 'checkbox', 'name' => 'update_prices', 'label' => $langs->trans("PuttingPricesUpToDate"), 'value' => 1),
					array('type' => 'other','name' => 'idwarehouse','label' => $langs->trans("SelectWarehouseForStockDecrease"),'value' => $formproduct->selectWarehouses(GETPOST('idwarehouse','int')?GETPOST('idwarehouse','int'):'ifone', 'idwarehouse', '', 1, 0, 0, '', 0, $forcecombo))
				);
			}

			$formconfirm = $form->formconfirm($_SERVER["PHP_SELF"] . '?id=' . $object->id, $langs->trans('ValidateOrder'), $text, 'confirm_validate', $formquestion, 0, 1, 220);
		}

		// Confirm back to draft status
		if ($action == 'modif')
		{
			$qualified_for_stock_change=0;
			if (empty($conf->global->STOCK_SUPPORTS_SERVICES))
			{
			   	$qualified_for_stock_change=$object->hasProductsOrServices(2);
			}
			else
			{
			   	$qualified_for_stock_change=$object->hasProductsOrServices(1);
			}

			$text=$langs->trans('ConfirmUnvalidateOrder',$object->ref);
			$formquestion=array();
			if (! empty($conf->stock->enabled) && ! empty($conf->global->STOCK_CALCULATE_ON_VALIDATE_ORDER) && $qualified_for_stock_change)
			{
				$langs->load("stocks");
				require_once DOL_DOCUMENT_ROOT . '/product/class/html.formproduct.class.php';
				$formproduct = new FormProduct($db);
				$forcecombo=0;
				if ($conf->browser->name == 'ie') $forcecombo = 1;	// There is a bug in IE10 that make combo inside popup crazy
				$formquestion = array(
					// 'text' => $langs->trans("ConfirmClone"),
					// array('type' => 'checkbox', 'name' => 'clone_content', 'label' => $langs->trans("CloneMainAttributes"), 'value' => 1),
					// array('type' => 'checkbox', 'name' => 'update_prices', 'label' => $langs->trans("PuttingPricesUpToDate"), 'value' => 1),
					array('type' => 'other','name' => 'idwarehouse','label' => $langs->trans("SelectWarehouseForStockIncrease"),'value' => $formproduct->selectWarehouses(GETPOST('idwarehouse')?GETPOST('idwarehouse'):'ifone', 'idwarehouse', '', 1, 0, 0, '', 0, $forcecombo))
				);
			}

			$formconfirm = $form->formconfirm($_SERVER["PHP_SELF"] . '?id=' . $object->id, $langs->trans('UnvalidateOrder'), $text, 'confirm_modif', $formquestion, "yes", 1, 220);
		}

		/*
		 * Confirmation de la cloture
		*/
		if ($action == 'shipped') {
			$formconfirm = $form->formconfirm($_SERVER["PHP_SELF"] . '?id=' . $object->id, $langs->trans('CloseOrder'), $langs->trans('ConfirmCloseOrder'), 'confirm_shipped', '', 0, 1);
		}

		/*
		 * Confirmation de l'annulation
		 */
		if ($action == 'cancel')
		{
			$qualified_for_stock_change=0;
			if (empty($conf->global->STOCK_SUPPORTS_SERVICES))
			{
			   	$qualified_for_stock_change=$object->hasProductsOrServices(2);
			}
			else
			{
			   	$qualified_for_stock_change=$object->hasProductsOrServices(1);
			}

			$text=$langs->trans('ConfirmCancelOrder',$object->ref);
			$formquestion=array();
			if (! empty($conf->stock->enabled) && ! empty($conf->global->STOCK_CALCULATE_ON_VALIDATE_ORDER) && $qualified_for_stock_change)
			{
				$langs->load("stocks");
				require_once DOL_DOCUMENT_ROOT . '/product/class/html.formproduct.class.php';
				$formproduct = new FormProduct($db);
				$forcecombo=0;
				if ($conf->browser->name == 'ie') $forcecombo = 1;	// There is a bug in IE10 that make combo inside popup crazy
				$formquestion = array(
					// 'text' => $langs->trans("ConfirmClone"),
					// array('type' => 'checkbox', 'name' => 'clone_content', 'label' => $langs->trans("CloneMainAttributes"), 'value' => 1),
					// array('type' => 'checkbox', 'name' => 'update_prices', 'label' => $langs->trans("PuttingPricesUpToDate"), 'value' => 1),
					array('type' => 'other','name' => 'idwarehouse','label' => $langs->trans("SelectWarehouseForStockIncrease"),'value' => $formproduct->selectWarehouses(GETPOST('idwarehouse')?GETPOST('idwarehouse'):'ifone', 'idwarehouse', '', 1, 0, 0, '', 0, $forcecombo))
				);
			}

			$formconfirm = $form->formconfirm($_SERVER["PHP_SELF"] . '?id=' . $object->id, $langs->trans('Cancel'), $text, 'confirm_cancel', $formquestion, 0, 1);
		}

		// Confirmation to delete line
		if ($action == 'ask_deleteline')
		{
			$formconfirm=$form->formconfirm($_SERVER["PHP_SELF"].'?id='.$object->id.'&lineid='.$lineid, $langs->trans('DeleteProductLine'), $langs->trans('ConfirmDeleteProductLine'), 'confirm_deleteline', '', 0, 1);
		}

		// Clone confirmation
		if ($action == 'clone') {
			// Create an array for form
			$formquestion = array(
								// 'text' => $langs->trans("ConfirmClone"),
								// array('type' => 'checkbox', 'name' => 'clone_content', 'label' => $langs->trans("CloneMainAttributes"), 'value' =>
								// 1),
								// array('type' => 'checkbox', 'name' => 'update_prices', 'label' => $langs->trans("PuttingPricesUpToDate"), 'value'
								// => 1),
								array('type' => 'other','name' => 'socid','label' => $langs->trans("SelectThirdParty"),'value' => $form->select_company(GETPOST('socid', 'int'), 'socid', '(s.client=1 OR s.client=3)')));
			$formconfirm = $form->formconfirm($_SERVER["PHP_SELF"] . '?id=' . $object->id, $langs->trans('CloneOrder'), $langs->trans('ConfirmCloneOrder', $object->ref), 'confirm_clone', $formquestion, 'yes', 1);
		}

		if (! $formconfirm) {
			$parameters = array('lineid' => $lineid);
			$reshook = $hookmanager->executeHooks('formConfirm', $parameters, $object, $action); // Note that $action and $object may have been modified by hook
			if (empty($reshook)) $formconfirm.=$hookmanager->resPrint;
			elseif ($reshook > 0) $formconfirm=$hookmanager->resPrint;
		}

		// Print form confirm
		print $formconfirm;


		// Order card

		$linkback = '<a href="' . DOL_URL_ROOT . '/commande/list.php?restore_lastsearch_values=1' . (! empty($socid) ? '&socid=' . $socid : '') . '">' . $langs->trans("BackToList") . '</a>';


		$morehtmlref='<div class="refidno">';
		// Ref customer
		$morehtmlref.=$form->editfieldkey("RefCustomer", 'ref_client', $object->ref_client, $object, $user->rights->commande->creer, 'string', '', 0, 1);
		$morehtmlref.=$form->editfieldval("RefCustomer", 'ref_client', $object->ref_client, $object, $user->rights->commande->creer, 'string', '', null, null, '', 1);
		// Thirdparty
		$morehtmlref.='<br>'.$langs->trans('ThirdParty') . ' : ' . $soc->getNomUrl(1);
		if (empty($conf->global->MAIN_DISABLE_OTHER_LINK) && $object->thirdparty->id > 0) $morehtmlref.=' (<a href="'.DOL_URL_ROOT.'/commande/list.php?socid='.$object->thirdparty->id.'">'.$langs->trans("OtherOrders").'</a>)';
		// Project
		if (! empty($conf->projet->enabled))
		{
			$langs->load("projects");
			$morehtmlref.='<br>'.$langs->trans('Project') . ' ';
			if ($user->rights->commande->creer)
			{
				if ($action != 'classify')
					$morehtmlref.='<a href="' . $_SERVER['PHP_SELF'] . '?action=classify&amp;id=' . $object->id . '">' . img_edit($langs->transnoentitiesnoconv('SetProject')) . '</a> : ';
				if ($action == 'classify') {
					//$morehtmlref.=$form->form_project($_SERVER['PHP_SELF'] . '?id=' . $object->id, $object->socid, $object->fk_project, 'projectid', 0, 0, 1, 1);
					$morehtmlref.='<form method="post" action="'.$_SERVER['PHP_SELF'].'?id='.$object->id.'">';
					$morehtmlref.='<input type="hidden" name="action" value="classin">';
					$morehtmlref.='<input type="hidden" name="token" value="'.$_SESSION['newtoken'].'">';
					$morehtmlref.=$formproject->select_projects($object->socid, $object->fk_project, 'projectid', $maxlength, 0, 1, 0, 1, 0, 0, '', 1);
					$morehtmlref.='<input type="submit" class="button valignmiddle" value="'.$langs->trans("Modify").'">';
					$morehtmlref.='</form>';
				} else {
					$morehtmlref.=$form->form_project($_SERVER['PHP_SELF'] . '?id=' . $object->id, $object->socid, $object->fk_project, 'none', 0, 0, 0, 1);
				}
			} else {
				if (! empty($object->fk_project)) {
					$proj = new Project($db);
					$proj->fetch($object->fk_project);
					$morehtmlref.='<a href="'.DOL_URL_ROOT.'/projet/card.php?id=' . $object->fk_project . '" title="' . $langs->trans('ShowProject') . '">';
					$morehtmlref.=$proj->ref;
					$morehtmlref.='</a>';
				} else {
					$morehtmlref.='';
				}
			}
		}
		$morehtmlref.='</div>';


		dol_banner_tab($object, 'ref', $linkback, 1, 'ref', 'ref', $morehtmlref);


		print '<div class="fichecenter">';
		print '<div class="fichehalfleft">';
		print '<div class="underbanner clearboth"></div>';

		print '<table class="border" width="100%">';

		if ($soc->outstanding_limit)
		{
			// Outstanding Bill
			print '<tr><td class="titlefield">';
			print $langs->trans('OutstandingBill');
			print '</td><td>';
			print price($soc->get_OutstandingBill()) . ' / ';
			print price($soc->outstanding_limit, 0, '', 1, - 1, - 1, $conf->currency);
			print '</td>';
			print '</tr>';
		}

		// Relative and absolute discounts
		if (! empty($conf->global->FACTURE_DEPOSITS_ARE_JUST_PAYMENTS)) {
			$filterabsolutediscount = "fk_facture_source IS NULL"; // If we want deposit to be substracted to payments only and not to total of final invoice
			$filtercreditnote = "fk_facture_source IS NOT NULL"; // If we want deposit to be substracted to payments only and not to total of final invoice
		} else {
			$filterabsolutediscount = "fk_facture_source IS NULL OR (description LIKE '(DEPOSIT)%' AND description NOT LIKE '(EXCESS RECEIVED)%')";
			$filtercreditnote = "fk_facture_source IS NOT NULL AND (description NOT LIKE '(DEPOSIT)%' OR description LIKE '(EXCESS RECEIVED)%')";
		}

		$addrelativediscount = '<a href="' . DOL_URL_ROOT . '/comm/remise.php?id=' . $soc->id . '&backtopage=' . urlencode($_SERVER["PHP_SELF"]) . '?facid=' . $object->id . '">' . $langs->trans("EditRelativeDiscounts") . '</a>';
		$addabsolutediscount = '<a href="' . DOL_URL_ROOT . '/comm/remx.php?id=' . $soc->id . '&backtopage=' . urlencode($_SERVER["PHP_SELF"]) . '?facid=' . $object->id . '">' . $langs->trans("EditGlobalDiscounts") . '</a>';
		$addcreditnote = '<a href="' . DOL_URL_ROOT . '/compta/facture/card.php?action=create&socid=' . $soc->id . '&type=2&backtopage=' . urlencode($_SERVER["PHP_SELF"]) . '?facid=' . $object->id . '">' . $langs->trans("AddCreditNote") . '</a>';

		print '<tr><td class="titlefield">' . $langs->trans('Discounts') . '</td><td>';

		$absolute_discount = $soc->getAvailableDiscounts('', $filterabsolutediscount);
		$absolute_creditnote = $soc->getAvailableDiscounts('', $filtercreditnote);
		$absolute_discount = price2num($absolute_discount, 'MT');
		$absolute_creditnote = price2num($absolute_creditnote, 'MT');

		$thirdparty = $soc;
		$discount_type = 0;
		$backtopage = urlencode($_SERVER["PHP_SELF"] . '?id=' . $object->id);
		include DOL_DOCUMENT_ROOT.'/core/tpl/object_discounts.tpl.php';

		print '</td></tr>';

		// Date
		print '<tr><td>';
		print '<table class="nobordernopadding" width="100%"><tr><td>';
		print $langs->trans('Date');
		print '</td>';

		if ($action != 'editdate' && $object->brouillon)
			print '<td align="right"><a href="' . $_SERVER["PHP_SELF"] . '?action=editdate&amp;id=' . $object->id . '">' . img_edit($langs->trans('SetDate'), 1) . '</a></td>';
		print '</tr></table>';
		print '</td><td>';
		if ($action == 'editdate') {
			print '<form name="setdate" action="' . $_SERVER["PHP_SELF"] . '?id=' . $object->id . '" method="post">';
			print '<input type="hidden" name="token" value="' . $_SESSION ['newtoken'] . '">';
			print '<input type="hidden" name="action" value="setdate">';
			$form->select_date($object->date, 'order_', '', '', '', "setdate");
			print '<input type="submit" class="button" value="' . $langs->trans('Modify') . '">';
			print '</form>';
		} else {
			print $object->date ? dol_print_date($object->date, 'day') : '&nbsp;';
			if ($object->hasDelay() && ! empty($object->date_livraison)) {
				print ' '.img_picto($langs->trans("Late").' : '.$object->showDelay(), "warning");
			}
		}
		print '</td>';
		print '</tr>';

		// Delivery date planed
		print '<tr><td>';
		print '<table class="nobordernopadding" width="100%"><tr><td>';
		print $langs->trans('DateDeliveryPlanned');
		print '</td>';
		if ($action != 'editdate_livraison')
			print '<td align="right"><a href="' . $_SERVER["PHP_SELF"] . '?action=editdate_livraison&amp;id=' . $object->id . '">' . img_edit($langs->trans('SetDeliveryDate'), 1) . '</a></td>';
		print '</tr></table>';
		print '</td><td>';
		if ($action == 'editdate_livraison') {
			print '<form name="setdate_livraison" action="' . $_SERVER["PHP_SELF"] . '?id=' . $object->id . '" method="post">';
			print '<input type="hidden" name="token" value="' . $_SESSION ['newtoken'] . '">';
			print '<input type="hidden" name="action" value="setdate_livraison">';
			$form->select_date($object->date_livraison ? $object->date_livraison : - 1, 'liv_', '', '', '', "setdate_livraison");
			print '<input type="submit" class="button" value="' . $langs->trans('Modify') . '">';
			print '</form>';
		} else {
			print $object->date_livraison ? dol_print_date($object->date_livraison, 'daytext') : '&nbsp;';
			if ($object->hasDelay() && ! empty($object->date_livraison)) {
				print ' '.img_picto($langs->trans("Late").' : '.$object->showDelay(), "warning");
			}
		}
		print '</td>';
		print '</tr>';

		// Shipping Method
		if (! empty($conf->expedition->enabled)) {
			print '<tr><td height="10">';
			print '<table width="100%" class="nobordernopadding"><tr><td>';
			print $langs->trans('SendingMethod');
			print '</td>';
			if ($action != 'editshippingmethod' && $user->rights->commande->creer)
				print '<td align="right"><a href="'.$_SERVER["PHP_SELF"].'?action=editshippingmethod&amp;id='.$object->id.'">'.img_edit($langs->trans('SetShippingMode'),1).'</a></td>';
			print '</tr></table>';
			print '</td><td>';
			if ($action == 'editshippingmethod') {
				$form->formSelectShippingMethod($_SERVER['PHP_SELF'].'?id='.$object->id, $object->shipping_method_id, 'shipping_method_id', 1);
			} else {
				$form->formSelectShippingMethod($_SERVER['PHP_SELF'].'?id='.$object->id, $object->shipping_method_id, 'none');
			}
			print '</td>';
			print '</tr>';
		}

		// Warehouse
		if (! empty($conf->expedition->enabled) && ! empty($conf->global->WAREHOUSE_ASK_WAREHOUSE_DURING_ORDER)) {
			require_once DOL_DOCUMENT_ROOT.'/product/class/html.formproduct.class.php';
			$formproduct=new FormProduct($db);
			print '<tr><td>';
			print '<table width="100%" class="nobordernopadding"><tr><td>';
			print $langs->trans('Warehouse');
			print '</td>';
			if ($action != 'editwarehouse' && $user->rights->commande->creer)
				print '<td align="right"><a href="'.$_SERVER["PHP_SELF"].'?action=editwarehouse&amp;id='.$object->id.'">'.img_edit($langs->trans('SetWarehouse'),1).'</a></td>';
			print '</tr></table>';
			print '</td><td>';
			if ($action == 'editwarehouse') {
				$formproduct->formSelectWarehouses($_SERVER['PHP_SELF'].'?id='.$object->id, $object->warehouse_id, 'warehouse_id', 1);
			} else {
				$formproduct->formSelectWarehouses($_SERVER['PHP_SELF'].'?id='.$object->id, $object->warehouse_id, 'none');
			}
			print '</td>';
			print '</tr>';
		}

		// Terms of payment
		print '<tr><td>';
		print '<table class="nobordernopadding" width="100%"><tr><td>';
		print $langs->trans('PaymentConditionsShort');
		print '</td>';
		if ($action != 'editconditions')
			print '<td align="right"><a href="' . $_SERVER["PHP_SELF"] . '?action=editconditions&amp;id=' . $object->id . '">' . img_edit($langs->trans('SetConditions'), 1) . '</a></td>';
		print '</tr></table>';
		print '</td><td>';
		if ($action == 'editconditions') {
			$form->form_conditions_reglement($_SERVER['PHP_SELF'] . '?id=' . $object->id, $object->cond_reglement_id, 'cond_reglement_id', 1);
		} else {
			$form->form_conditions_reglement($_SERVER['PHP_SELF'] . '?id=' . $object->id, $object->cond_reglement_id, 'none', 1);
		}
		print '</td>';

		print '</tr>';

		// Mode of payment
		print '<tr><td>';
		print '<table class="nobordernopadding" width="100%"><tr><td>';
		print $langs->trans('PaymentMode');
		print '</td>';
		if ($action != 'editmode')
			print '<td align="right"><a href="' . $_SERVER["PHP_SELF"] . '?action=editmode&amp;id=' . $object->id . '">' . img_edit($langs->trans('SetMode'), 1) . '</a></td>';
		print '</tr></table>';
		print '</td><td>';
		if ($action == 'editmode') {
			$form->form_modes_reglement($_SERVER['PHP_SELF'] . '?id=' . $object->id, $object->mode_reglement_id, 'mode_reglement_id');
		} else {
			$form->form_modes_reglement($_SERVER['PHP_SELF'] . '?id=' . $object->id, $object->mode_reglement_id, 'none');
		}
		print '</td></tr>';

		// Multicurrency
		if (! empty($conf->multicurrency->enabled))
		{
			// Multicurrency code
			print '<tr>';
			print '<td>';
			print '<table class="nobordernopadding" width="100%"><tr><td>';
			print fieldLabel('Currency','multicurrency_code');
			print '</td>';
			if ($action != 'editmulticurrencycode' && ! empty($object->brouillon))
				print '<td align="right"><a href="' . $_SERVER["PHP_SELF"] . '?action=editmulticurrencycode&amp;id=' . $object->id . '">' . img_edit($langs->transnoentitiesnoconv('SetMultiCurrencyCode'), 1) . '</a></td>';
			print '</tr></table>';
			print '</td><td>';
			if ($action == 'editmulticurrencycode') {
				$form->form_multicurrency_code($_SERVER['PHP_SELF'] . '?id=' . $object->id, $object->multicurrency_code, 'multicurrency_code');
			} else {
				$form->form_multicurrency_code($_SERVER['PHP_SELF'] . '?id=' . $object->id, $object->multicurrency_code, 'none');
			}
			print '</td></tr>';

			// Multicurrency rate
			print '<tr>';
			print '<td>';
			print '<table class="nobordernopadding" width="100%"><tr><td>';
			print fieldLabel('CurrencyRate','multicurrency_tx');
			print '</td>';
			if ($action != 'editmulticurrencyrate' && ! empty($object->brouillon) && $object->multicurrency_code && $object->multicurrency_code != $conf->currency)
				print '<td align="right"><a href="' . $_SERVER["PHP_SELF"] . '?action=editmulticurrencyrate&amp;id=' . $object->id . '">' . img_edit($langs->transnoentitiesnoconv('SetMultiCurrencyCode'), 1) . '</a></td>';
			print '</tr></table>';
			print '</td><td>';
			if ($action == 'editmulticurrencyrate' || $action == 'actualizemulticurrencyrate') {
				if($action == 'actualizemulticurrencyrate') {
					list($object->fk_multicurrency, $object->multicurrency_tx) = MultiCurrency::getIdAndTxFromCode($object->db, $object->multicurrency_code);
				}
				$form->form_multicurrency_rate($_SERVER['PHP_SELF'] . '?id=' . $object->id, $object->multicurrency_tx, 'multicurrency_tx', $object->multicurrency_code);
			} else {
				$form->form_multicurrency_rate($_SERVER['PHP_SELF'] . '?id=' . $object->id, $object->multicurrency_tx, 'none', $object->multicurrency_code);
				if($object->statut == $object::STATUS_DRAFT && $object->multicurrency_code && $object->multicurrency_code != $conf->currency) {
					print '<div class="inline-block"> &nbsp; &nbsp; &nbsp; &nbsp; ';
					print '<a href="'.$_SERVER["PHP_SELF"].'?id='.$object->id.'&action=actualizemulticurrencyrate">'.$langs->trans("ActualizeCurrency").'</a>';
					print '</div>';
				}
			}
			print '</td></tr>';
		}

		// Delivery delay
		print '<tr class="fielddeliverydelay"><td height="10">';
		print '<table class="nobordernopadding" width="100%"><tr><td>';
		print $langs->trans('AvailabilityPeriod');
		print '</td>';
		if ($action != 'editavailability')
			print '<td align="right"><a href="' . $_SERVER["PHP_SELF"] . '?action=editavailability&amp;id=' . $object->id . '">' . img_edit($langs->trans('SetAvailability'), 1) . '</a></td>';
		print '</tr></table>';
		print '</td><td>';
		if ($action == 'editavailability') {
			$form->form_availability($_SERVER['PHP_SELF'] . '?id=' . $object->id, $object->availability_id, 'availability_id', 1);
		} else {
			$form->form_availability($_SERVER['PHP_SELF'] . '?id=' . $object->id, $object->availability_id, 'none', 1);
		}
		print '</td></tr>';

		// Source reason (why we have an ordrer)
		print '<tr><td height="10">';
		print '<table class="nobordernopadding" width="100%"><tr><td>';
		print $langs->trans('Channel');
		print '</td>';
		if ($action != 'editdemandreason')
			print '<td align="right"><a href="' . $_SERVER["PHP_SELF"] . '?action=editdemandreason&amp;id=' . $object->id . '">' . img_edit($langs->trans('SetDemandReason'), 1) . '</a></td>';
		print '</tr></table>';
		print '</td><td>';
		if ($action == 'editdemandreason') {
			$form->formInputReason($_SERVER['PHP_SELF'] . '?id=' . $object->id, $object->demand_reason_id, 'demand_reason_id', 1);
		} else {
			$form->formInputReason($_SERVER['PHP_SELF'] . '?id=' . $object->id, $object->demand_reason_id, 'none');
		}
		print '</td></tr>';

		// TODO Order mode (how we receive order). Not yet implemented
		/*
		print '<tr><td height="10">';
		print '<table class="nobordernopadding" width="100%"><tr><td>';
		print $langs->trans('SourceMode');
		print '</td>';
		if ($action != 'editinputmode')
			print '<td align="right"><a href="' . $_SERVER["PHP_SELF"] . '?action=editinputmode&amp;id=' . $object->id . '">' . img_edit($langs->trans('SetInputMode'), 1) . '</a></td>';
		print '</tr></table>';
		print '</td><td>';
		if ($action == 'editinputmode') {
			$form->formInputMode($_SERVER['PHP_SELF'] . '?id=' . $object->id, $object->source, 'input_mode_id', 1);
		} else {
			$form->formInputMode($_SERVER['PHP_SELF'] . '?id=' . $object->id, $object->source, 'none');
		}
		print '</td></tr>';
		*/

		$tmparray=$object->getTotalWeightVolume();
		$totalWeight=$tmparray['weight'];
		$totalVolume=$tmparray['volume'];
		if ($totalWeight)
		{
			print '<tr><td>'.$langs->trans("CalculatedWeight").'</td>';
			print '<td>';
			print showDimensionInBestUnit($totalWeight, 0, "weight", $langs, isset($conf->global->MAIN_WEIGHT_DEFAULT_ROUND)?$conf->global->MAIN_WEIGHT_DEFAULT_ROUND:-1, isset($conf->global->MAIN_WEIGHT_DEFAULT_UNIT)?$conf->global->MAIN_WEIGHT_DEFAULT_UNIT:'no');
			print '</td></tr>';
		}
		if ($totalVolume)
		{
			print '<tr><td>'.$langs->trans("CalculatedVolume").'</td>';
			print '<td>';
			print showDimensionInBestUnit($totalVolume, 0, "volume", $langs, isset($conf->global->MAIN_VOLUME_DEFAULT_ROUND)?$conf->global->MAIN_VOLUME_DEFAULT_ROUND:-1, isset($conf->global->MAIN_VOLUME_DEFAULT_UNIT)?$conf->global->MAIN_VOLUME_DEFAULT_UNIT:'no');
			print '</td></tr>';
		}

		// TODO How record was recorded OrderMode (llx_c_input_method)

		// Incoterms
		if (!empty($conf->incoterm->enabled))
		{
			print '<tr><td>';
			print '<table width="100%" class="nobordernopadding"><tr><td>';
			print $langs->trans('IncotermLabel');
			print '<td><td align="right">';
			if ($user->rights->commande->creer) print '<a href="'.DOL_URL_ROOT.'/commande/card.php?id='.$object->id.'&action=editincoterm">'.img_edit().'</a>';
			else print '&nbsp;';
			print '</td></tr></table>';
			print '</td>';
			print '<td>';
			if ($action != 'editincoterm')
			{
				print $form->textwithpicto($object->display_incoterms(), $object->libelle_incoterms, 1);
			}
			else
			{
				print $form->select_incoterms((!empty($object->fk_incoterms) ? $object->fk_incoterms : ''), (!empty($object->location_incoterms)?$object->location_incoterms:''), $_SERVER['PHP_SELF'].'?id='.$object->id);
			}
			print '</td></tr>';
		}

		// Bank Account
		if (! empty($conf->global->BANK_ASK_PAYMENT_BANK_DURING_ORDER) && ! empty($conf->banque->enabled))
		{
			print '<tr><td class="nowrap">';
			print '<table width="100%" class="nobordernopadding"><tr><td class="nowrap">';
			print $langs->trans('BankAccount');
			print '<td>';
			if ($action != 'editbankaccount' && $user->rights->commande->creer)
				print '<td align="right"><a href="'.$_SERVER["PHP_SELF"].'?action=editbankaccount&amp;id='.$object->id.'">'.img_edit($langs->trans('SetBankAccount'),1).'</a></td>';
			print '</tr></table>';
			print '</td><td>';
			if ($action == 'editbankaccount') {
				$form->formSelectAccount($_SERVER['PHP_SELF'].'?id='.$object->id, $object->fk_account, 'fk_account', 1);
			} else {
				$form->formSelectAccount($_SERVER['PHP_SELF'].'?id='.$object->id, $object->fk_account, 'none');
			}
			print '</td>';
			print '</tr>';
		}

		// Other attributes
		include DOL_DOCUMENT_ROOT . '/core/tpl/extrafields_view.tpl.php';

		print '</table>';

		print '</div>';
		print '<div class="fichehalfright">';
		print '<div class="ficheaddleft">';
		print '<div class="underbanner clearboth"></div>';

		print '<table class="border centpercent">';

		if (!empty($conf->multicurrency->enabled) && ($object->multicurrency_code != $conf->currency))
		{
			// Multicurrency Amount HT
			print '<tr><td class="titlefieldmiddle">' . fieldLabel('MulticurrencyAmountHT','multicurrency_total_ht') . '</td>';
			print '<td class="nowrap">' . price($object->multicurrency_total_ht, '', $langs, 0, - 1, - 1, (!empty($object->multicurrency_code) ? $object->multicurrency_code : $conf->currency)) . '</td>';
			print '</tr>';

			// Multicurrency Amount VAT
			print '<tr><td>' . fieldLabel('MulticurrencyAmountVAT','multicurrency_total_tva') . '</td>';
			print '<td class="nowrap">' . price($object->multicurrency_total_tva, '', $langs, 0, - 1, - 1, (!empty($object->multicurrency_code) ? $object->multicurrency_code : $conf->currency)) . '</td>';
			print '</tr>';

			// Multicurrency Amount TTC
			print '<tr><td>' . fieldLabel('MulticurrencyAmountTTC','multicurrency_total_ttc') . '</td>';
			print '<td class="nowrap">' . price($object->multicurrency_total_ttc, '', $langs, 0, - 1, - 1, (!empty($object->multicurrency_code) ? $object->multicurrency_code : $conf->currency)) . '</td>';
			print '</tr>';
		}

		// Total HT
		$alert = '';
		if($object->total_ht < $object->thirdparty->order_min_amount) {
			$alert = ' ' . img_warning($langs->trans('OrderMinAmount').': '.price($object->thirdparty->order_min_amount));
		}
		print '<tr><td class="titlefieldmiddle">' . $langs->trans('AmountHT') . '</td>';
		print '<td>' . price($object->total_ht, 1, '', 1, - 1, - 1, $conf->currency) . $alert . '</td>';

		// Total VAT
		print '<tr><td>' . $langs->trans('AmountVAT') . '</td><td>' . price($object->total_tva, 1, '', 1, - 1, - 1, $conf->currency) . '</td></tr>';

		// Amount Local Taxes
		if ($mysoc->localtax1_assuj == "1" || $object->total_localtax1 != 0) 		// Localtax1
		{
			print '<tr><td>' . $langs->transcountry("AmountLT1", $mysoc->country_code) . '</td>';
			print '<td>' . price($object->total_localtax1, 1, '', 1, - 1, - 1, $conf->currency) . '</td></tr>';
		}
		if ($mysoc->localtax2_assuj == "1" || $object->total_localtax2 != 0) 		// Localtax2 IRPF
		{
			print '<tr><td>' . $langs->transcountry("AmountLT2", $mysoc->country_code) . '</td>';
			print '<td>' . price($object->total_localtax2, 1, '', 1, - 1, - 1, $conf->currency) . '</td></tr>';
		}

		// Total TTC
		print '<tr><td>' . $langs->trans('AmountTTC') . '</td><td>' . price($object->total_ttc, 1, '', 1, - 1, - 1, $conf->currency) . '</td></tr>';

		// Statut
		//print '<tr><td>' . $langs->trans('Status') . '</td><td>' . $object->getLibStatut(4) . '</td></tr>';

		print '</table>';

		// Margin Infos
		if (! empty($conf->margin->enabled)) {
			$formmargin->displayMarginInfos($object);
		}


		print '</div>';
		print '</div>';
		print '</div>';

		print '<div class="clearboth"></div><br>';

		if (! empty($conf->global->MAIN_DISABLE_CONTACTS_TAB)) {
			$blocname = 'contacts';
			$title = $langs->trans('ContactsAddresses');
			include DOL_DOCUMENT_ROOT . '/core/tpl/bloc_showhide.tpl.php';
		}

		if (! empty($conf->global->MAIN_DISABLE_NOTES_TAB)) {
			$blocname = 'notes';
			$title = $langs->trans('Notes');
			include DOL_DOCUMENT_ROOT . '/core/tpl/bloc_showhide.tpl.php';
		}

		/*
		 * Lines
		 */
		$result = $object->getLinesArray();

		print '	<form name="addproduct" id="addproduct" action="' . $_SERVER["PHP_SELF"] . '?id=' . $object->id . (($action != 'editline') ? '#addline' : '#line_' . GETPOST('lineid')) . '" method="POST">
		<input type="hidden" name="token" value="' . $_SESSION ['newtoken'] . '">
		<input type="hidden" name="action" value="' . (($action != 'editline') ? 'addline' : 'updateline') . '">
		<input type="hidden" name="mode" value="">
		<input type="hidden" name="id" value="' . $object->id . '">
		';

		if (! empty($conf->use_javascript_ajax) && $object->statut == Commande::STATUS_DRAFT) {
			include DOL_DOCUMENT_ROOT . '/core/tpl/ajaxrow.tpl.php';
		}

		print '<div class="div-table-responsive-no-min">';
		print '<table id="tablelines" class="noborder noshadow" width="100%">';

		// Show object lines
		if (! empty($object->lines))
			$ret = $object->printObjectLines($action, $mysoc, $soc, $lineid, 1);

		$numlines = count($object->lines);

		/*
		 * Form to add new line
		 */
		if ($object->statut == Commande::STATUS_DRAFT && $user->rights->commande->creer && $action != 'selectlines')
		{
			if ($action != 'editline')
			{
				// Add free products/services
				$object->formAddObjectLine(1, $mysoc, $soc);

				$parameters = array();
				$reshook = $hookmanager->executeHooks('formAddObjectLine', $parameters, $object, $action); // Note that $action and $object may have been modified by hook
			}
		}
		print '</table>';
		print '</div>';

		print "</form>\n";

		dol_fiche_end();

		/*
		 * Buttons for actions
		 */
		if ($action != 'presend' && $action != 'editline') {
			print '<div class="tabsAction">';

			$parameters = array();
			$reshook = $hookmanager->executeHooks('addMoreActionsButtons', $parameters, $object, $action); // Note that $action and $object may have been
																									  // modified by hook
			if (empty($reshook)) {
				// Send
				if ($object->statut > Commande::STATUS_DRAFT) {
					if ((empty($conf->global->MAIN_USE_ADVANCED_PERMS) || $user->rights->commande->order_advance->send)) {
						print '<div class="inline-block divButAction"><a class="butAction" href="' . $_SERVER["PHP_SELF"] . '?id=' . $object->id . '&action=presend&mode=init#formmailbeforetitle">' . $langs->trans('SendMail') . '</a></div>';
					} else
						print '<div class="inline-block divButAction"><a class="butActionRefused" href="#">' . $langs->trans('SendMail') . '</a></div>';
				}

				// Valid
				if ($object->statut == Commande::STATUS_DRAFT && $object->total_ttc >= 0 && $numlines > 0 &&
					((empty($conf->global->MAIN_USE_ADVANCED_PERMS) && ! empty($user->rights->commande->creer))
				   	|| (! empty($conf->global->MAIN_USE_ADVANCED_PERMS) && ! empty($user->rights->commande->order_advance->validate)))
				)
				{
					print '<div class="inline-block divButAction"><a class="butAction" href="' . $_SERVER["PHP_SELF"] . '?id=' . $object->id . '&amp;action=validate">' . $langs->trans('Validate') . '</a></div>';
				}
				// Edit
				if ($object->statut == Commande::STATUS_VALIDATED && $user->rights->commande->creer) {
					print '<div class="inline-block divButAction"><a class="butAction" href="card.php?id=' . $object->id . '&amp;action=modif">' . $langs->trans('Modify') . '</a></div>';
				}
				// Create event
				/*if ($conf->agenda->enabled && ! empty($conf->global->MAIN_ADD_EVENT_ON_ELEMENT_CARD)) 				// Add hidden condition because this is not a
																									  // "workflow" action so should appears somewhere else on
																									  // page.
				{
					print '<a class="butAction" href="' . DOL_URL_ROOT . '/comm/action/card.php?action=create&amp;origin=' . $object->element . '&amp;originid=' . $object->id . '&amp;socid=' . $object->socid . '">' . $langs->trans("AddAction") . '</a>';
				}*/

				// Create intervention
				if ($conf->ficheinter->enabled) {
					$langs->load("interventions");

					if ($object->statut > Commande::STATUS_DRAFT && $object->statut < Commande::STATUS_CLOSED && $object->getNbOfServicesLines() > 0) {
						if ($user->rights->ficheinter->creer) {
							print '<div class="inline-block divButAction"><a class="butAction" href="' . DOL_URL_ROOT . '/fichinter/card.php?action=create&amp;origin=' . $object->element . '&amp;originid=' . $object->id . '&amp;socid=' . $object->socid . '">' . $langs->trans('AddIntervention') . '</a></div>';
						} else {
							print '<div class="inline-block divButAction"><a class="butActionRefused" href="#" title="' . dol_escape_htmltag($langs->trans("NotAllowed")) . '">' . $langs->trans('AddIntervention') . '</a></div>';
						}
					}
				}

				// Create contract
				if ($conf->contrat->enabled && ($object->statut == Commande::STATUS_VALIDATED || $object->statut == Commande::STATUS_SHIPMENTONPROCESS || $object->statut == Commande::STATUS_CLOSED)) {
					$langs->load("contracts");

					if ($user->rights->contrat->creer) {
						print '<div class="inline-block divButAction"><a class="butAction" href="' . DOL_URL_ROOT . '/contrat/card.php?action=create&amp;origin=' . $object->element . '&amp;originid=' . $object->id . '&amp;socid=' . $object->socid . '">' . $langs->trans('AddContract') . '</a></div>';
					}
				}

				// Ship
				$numshipping = 0;
				if (! empty($conf->expedition->enabled)) {
					$numshipping = $object->nb_expedition();

					if ($object->statut > Commande::STATUS_DRAFT && $object->statut < Commande::STATUS_CLOSED && ($object->getNbOfProductsLines() > 0 || !empty($conf->global->STOCK_SUPPORTS_SERVICES))) {
						if (($conf->expedition_bon->enabled && $user->rights->expedition->creer) || ($conf->livraison_bon->enabled && $user->rights->expedition->livraison->creer)) {
							if ($user->rights->expedition->creer) {
								print '<div class="inline-block divButAction"><a class="butAction" href="' . DOL_URL_ROOT . '/expedition/shipment.php?id=' . $object->id . '">' . $langs->trans('CreateShipment') . '</a></div>';
							} else {
								print '<div class="inline-block divButAction"><a class="butActionRefused" href="#" title="' . dol_escape_htmltag($langs->trans("NotAllowed")) . '">' . $langs->trans('CreateShipment') . '</a></div>';
							}
						} else {
							$langs->load("errors");
							print '<div class="inline-block divButAction"><a class="butActionRefused" href="#" title="' . dol_escape_htmltag($langs->trans("ErrorModuleSetupNotComplete")) . '">' . $langs->trans('CreateShipment') . '</a></div>';
						}
					}
				}

				// Reopen a closed order
				if (($object->statut == Commande::STATUS_CLOSED || $object->statut == Commande::STATUS_CANCELED) && $user->rights->commande->creer) {
					print '<div class="inline-block divButAction"><a class="butAction" href="' . $_SERVER['PHP_SELF'] . '?id=' . $object->id . '&amp;action=reopen">' . $langs->trans('ReOpen') . '</a></div>';
				}

				// Set to shipped
				if (($object->statut == Commande::STATUS_VALIDATED || $object->statut == Commande::STATUS_SHIPMENTONPROCESS) && $user->rights->commande->cloturer) {
					print '<div class="inline-block divButAction"><a class="butAction" href="' . $_SERVER["PHP_SELF"] . '?id=' . $object->id . '&amp;action=shipped">' . $langs->trans('ClassifyShipped') . '</a></div>';
				}

				// Create bill and Classify billed
				// Note: Even if module invoice is not enabled, we should be able to use button "Classified billed"
				if ($object->statut > Commande::STATUS_DRAFT && ! $object->billed) {
					if (! empty($conf->facture->enabled) && $user->rights->facture->creer && empty($conf->global->WORKFLOW_DISABLE_CREATE_INVOICE_FROM_ORDER)) {
						print '<div class="inline-block divButAction"><a class="butAction" href="' . DOL_URL_ROOT . '/compta/facture/card.php?action=create&amp;origin=' . $object->element . '&amp;originid=' . $object->id . '&amp;socid=' . $object->socid . '">' . $langs->trans("CreateBill") . '</a></div>';
					}
					if ($user->rights->commande->creer && $object->statut >= Commande::STATUS_VALIDATED && empty($conf->global->WORKFLOW_DISABLE_CLASSIFY_BILLED_FROM_ORDER) && empty($conf->global->WORKFLOW_BILL_ON_SHIPMENT)) {
						print '<div class="inline-block divButAction"><a class="butAction" href="' . $_SERVER["PHP_SELF"] . '?id=' . $object->id . '&amp;action=classifybilled">' . $langs->trans("ClassifyBilled") . '</a></div>';
					}
				}
				if ($object->statut > Commande::STATUS_DRAFT && $object->billed) {
					if ($user->rights->commande->creer && $object->statut >= Commande::STATUS_VALIDATED && empty($conf->global->WORKFLOW_DISABLE_CLASSIFY_BILLED_FROM_ORDER) && empty($conf->global->WORKFLOW_BILL_ON_SHIPMENT)) {
						print '<div class="inline-block divButAction"><a class="butAction" href="' . $_SERVER["PHP_SELF"] . '?id=' . $object->id . '&amp;action=classifyunbilled">' . $langs->trans("ClassifyUnBilled") . '</a></div>';
					}
				}
				// Clone
				if ($user->rights->commande->creer) {
					print '<div class="inline-block divButAction"><a class="butAction" href="' . $_SERVER['PHP_SELF'] . '?id=' . $object->id . '&amp;socid=' . $object->socid . '&amp;action=clone&amp;object=order">' . $langs->trans("ToClone") . '</a></div>';
				}

				// Cancel order
				if ($object->statut == Commande::STATUS_VALIDATED &&
					((empty($conf->global->MAIN_USE_ADVANCED_PERMS) && ! empty($user->rights->commande->cloturer))
				   	|| (! empty($conf->global->MAIN_USE_ADVANCED_PERMS) && ! empty($user->rights->commande->order_advance->annuler)))
				)
				{
					print '<div class="inline-block divButAction"><a class="butActionDelete" href="' . $_SERVER["PHP_SELF"] . '?id=' . $object->id . '&amp;action=cancel">' . $langs->trans('Cancel') . '</a></div>';
				}

				// Delete order
				if ($user->rights->commande->supprimer) {
					if ($numshipping == 0) {
						print '<div class="inline-block divButAction"><a class="butActionDelete" href="' . $_SERVER["PHP_SELF"] . '?id=' . $object->id . '&amp;action=delete">' . $langs->trans('Delete') . '</a></div>';
					} else {
						print '<div class="inline-block divButAction"><a class="butActionRefused" href="#" title="' . $langs->trans("ShippingExist") . '">' . $langs->trans("Delete") . '</a></div>';
					}
				}
			}
			print '</div>';
		}

		// Select mail models is same action as presend
		if (GETPOST('modelselected')) {
			$action = 'presend';
		}

		if ($action != 'presend')
		{
			print '<div class="fichecenter"><div class="fichehalfleft">';
			print '<a name="builddoc"></a>'; // ancre
			// Documents
			$comref = dol_sanitizeFileName($object->ref);
			$relativepath = $comref . '/' . $comref . '.pdf';
			$filedir = $conf->commande->dir_output . '/' . $comref;
			$urlsource = $_SERVER["PHP_SELF"] . "?id=" . $object->id;
			$genallowed = $user->rights->commande->lire;
			$delallowed = $user->rights->commande->creer;
			print $formfile->showdocuments('commande', $comref, $filedir, $urlsource, $genallowed, $delallowed, $object->modelpdf, 1, 0, 0, 28, 0, '', '', '', $soc->default_lang);


			// Show links to link elements
			$linktoelem = $form->showLinkToObjectBlock($object, null, array('order'));
			$somethingshown = $form->showLinkedObjectBlock($object, $linktoelem);

			// Show online payment link
			$useonlinepayment = (! empty($conf->paypal->enabled) || ! empty($conf->stripe->enabled) || ! empty($conf->paybox->enabled));
			if (! empty($conf->global->ORDER_HIDE_ONLINE_PAYMENT_ON_ORDER)) $useonlinepayment = 0;
			if ($object->statut != Commande::STATUS_DRAFT && $useonlinepayment)
			{
				print '<br><!-- Link to pay -->';
				require_once DOL_DOCUMENT_ROOT.'/core/lib/payments.lib.php';
				print showOnlinePaymentUrl('order', $object->ref).'<br>';
			}

			// Show direct download link
			if ($object->statut != Commande::STATUS_DRAFT && ! empty($conf->global->ORDER_ALLOW_EXTERNAL_DOWNLOAD))
			{
				print '<br><!-- Link to download main doc -->'."\n";
				print showDirectDownloadLink($object).'<br>';
			}

			print '</div><div class="fichehalfright"><div class="ficheaddleft">';

			// List of actions on element
			include_once DOL_DOCUMENT_ROOT . '/core/class/html.formactions.class.php';
			$formactions = new FormActions($db);
			$somethingshown = $formactions->showactions($object, 'order', $socid, 1);

			print '</div></div></div>';
		}

		// Presend form
		$modelmail='order_send';
		$defaulttopic='SendOrderRef';
		$diroutput = $conf->commande->dir_output;
		$trackid = 'ord'.$object->id;

		include DOL_DOCUMENT_ROOT.'/core/tpl/card_presend.tpl.php';
	}
}

llxFooter();
$db->close();<|MERGE_RESOLUTION|>--- conflicted
+++ resolved
@@ -1810,11 +1810,7 @@
 		$author = new User($db);
 		$author->fetch($object->user_author_id);
 
-<<<<<<< HEAD
-		$res = $object->fetch_optionals($object->id);
-=======
 		$res = $object->fetch_optionals();
->>>>>>> f146572b
 
 		$head = commande_prepare_head($object);
 		dol_fiche_head($head, 'order', $langs->trans("CustomerOrder"), -1, 'order');
