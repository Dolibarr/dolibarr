--- conflicted
+++ resolved
@@ -1733,17 +1733,10 @@
 	$form->selectAvailabilityDelay($availability_id, 'availability_id', '', 1, 'maxwidth200 widthcentpercentminusx');
 	print '</td></tr>';
 
-<<<<<<< HEAD
-	// Terms of the settlement
-	print '<tr><td class="nowrap">'.$langs->trans('PaymentConditionsShort').'</td><td>';
-	print img_picto('', 'payment', 'class="pictofixedwidth"');
-	$form->select_conditions_paiements($cond_reglement_id, 'cond_reglement_id', - 1, 1, 0, 'maxwidth200 widthcentpercentminusx');
-=======
 	// Terms of payment
 	print '<tr><td class="nowrap">'.$langs->trans('PaymentConditionsShort').'</td><td>';
 	print img_picto('', 'payment', 'class="pictofixedwidth"');
 	$form->select_conditions_paiements($cond_reglement_id, 'cond_reglement_id', 1, 1, 0, 'maxwidth200 widthcentpercentminusx', $deposit_percent);
->>>>>>> 503d1a04
 	print '</td></tr>';
 
 	// Payment mode
@@ -2032,8 +2025,6 @@
 			if ($nbMandated > 0 ) $text .= '<div><span class="clearboth nowraponall warning">'.$langs->trans("mandatoryPeriodNeedTobeSetMsgValidate").'</span></div>';
 
 
-<<<<<<< HEAD
-=======
 			$deposit_percent_from_payment_terms = getDictionaryValue('c_payment_term', 'deposit_percent', $object->cond_reglement_id);
 
 			if (! empty($deposit_percent_from_payment_terms) && ! empty($conf->facture->enabled) && ! empty($user->rights->facture->creer)) {
@@ -2139,7 +2130,6 @@
 				}
 			}
 
->>>>>>> 503d1a04
 			if (!$error) {
 				$formconfirm = $form->formconfirm($_SERVER["PHP_SELF"].'?id='.$object->id, $langs->trans('ValidateOrder'), $text, 'confirm_validate', $formquestion, 0, 1, 220);
 			}
@@ -2704,22 +2694,14 @@
 			if (empty($reshook)) {
 				// Reopen a closed order
 				if (($object->statut == Commande::STATUS_CLOSED || $object->statut == Commande::STATUS_CANCELED) && $usercancreate) {
-<<<<<<< HEAD
-					print '<a class="butAction" href="'.$_SERVER['PHP_SELF'].'?id='.$object->id.'&action=reopen&token='.newToken().'">'.$langs->trans('ReOpen').'</a>';
-=======
 					print dolGetButtonAction('', $langs->trans('ReOpen'), 'default', $_SERVER["PHP_SELF"].'?action=reopen&amp;token='.newToken().'&amp;id='.$object->id, '');
->>>>>>> 503d1a04
 				}
 
 				// Send
 				if (empty($user->socid)) {
 					if ($object->statut > Commande::STATUS_DRAFT || !empty($conf->global->COMMANDE_SENDBYEMAIL_FOR_ALL_STATUS)) {
 						if ($usercansend) {
-<<<<<<< HEAD
-							print '<a class="butAction" href="'.$_SERVER["PHP_SELF"].'?id='.$object->id.'&action=presend&token='.newToken().'&mode=init#formmailbeforetitle">'.$langs->trans('SendMail').'</a>';
-=======
 							print dolGetButtonAction('', $langs->trans('SendMail'), 'default', $_SERVER["PHP_SELF"].'?action=presend&amp;token='.newToken().'&amp;id='.$object->id.'&amp;mode=init#formmailbeforetitle', '');
->>>>>>> 503d1a04
 						} else {
 							print dolGetButtonAction('', $langs->trans('SendMail'), 'default', $_SERVER['PHP_SELF']. '#', '', false);
 						}
@@ -2801,54 +2783,31 @@
 				// Note: Even if module invoice is not enabled, we should be able to use button "Classified billed"
 				if ($object->statut > Commande::STATUS_DRAFT && !$object->billed && $object->total_ttc >= 0) {
 					if (!empty($conf->facture->enabled) && $user->rights->facture->creer && empty($conf->global->WORKFLOW_DISABLE_CREATE_INVOICE_FROM_ORDER)) {
-<<<<<<< HEAD
-						print '<a class="butAction" href="'.DOL_URL_ROOT.'/compta/facture/card.php?action=create&token='.newToken().'&origin='.$object->element.'&originid='.$object->id.'&socid='.$object->socid.'">'.$langs->trans("CreateBill").'</a>';
-					}
-					if ($usercancreate && $object->statut >= Commande::STATUS_VALIDATED && empty($conf->global->WORKFLOW_DISABLE_CLASSIFY_BILLED_FROM_ORDER) && empty($conf->global->WORKFLOW_BILL_ON_SHIPMENT)) {
-						print '<a class="butAction" href="'.$_SERVER["PHP_SELF"].'?id='.$object->id.'&action=classifybilled&token='.newToken().'">'.$langs->trans("ClassifyBilled").'</a>';
-=======
 						print dolGetButtonAction('', $langs->trans('CreateBill'), 'default', DOL_URL_ROOT.'/compta/facture/card.php?action=create&amp;token='.newToken().'&amp;origin='.$object->element.'&amp;originid='.$object->id.'&amp;socid='.$object->socid, '');
 					}
 					if ($usercancreate && $object->statut >= Commande::STATUS_VALIDATED && empty($conf->global->WORKFLOW_DISABLE_CLASSIFY_BILLED_FROM_ORDER) && empty($conf->global->WORKFLOW_BILL_ON_SHIPMENT)) {
 						print dolGetButtonAction('', $langs->trans('ClassifyBilled'), 'default', $_SERVER["PHP_SELF"].'?action=classifybilled&amp;token='.newToken().'&amp;id='.$object->id, '');
->>>>>>> 503d1a04
 					}
 				}
 				if ($object->statut > Commande::STATUS_DRAFT && $object->billed) {
 					if ($usercancreate && $object->statut >= Commande::STATUS_VALIDATED && empty($conf->global->WORKFLOW_DISABLE_CLASSIFY_BILLED_FROM_ORDER) && empty($conf->global->WORKFLOW_BILL_ON_SHIPMENT)) {
-<<<<<<< HEAD
-						print '<a class="butAction" href="'.$_SERVER["PHP_SELF"].'?id='.$object->id.'&action=classifyunbilled&token='.newToken().'">'.$langs->trans("ClassifyUnBilled").'</a>';
-=======
 						print dolGetButtonAction('', $langs->trans('ClassifyUnBilled'), 'default', $_SERVER["PHP_SELF"].'?action=classifyunbilled&amp;token='.newToken().'&amp;id='.$object->id, '');
->>>>>>> 503d1a04
 					}
 				}
 				// Clone
 				if ($usercancreate) {
-<<<<<<< HEAD
-					print '<a class="butAction" href="'.$_SERVER['PHP_SELF'].'?id='.$object->id.'&socid='.$object->socid.'&action=clone&token='.newToken().'&object=order">'.$langs->trans("ToClone").'</a>';
-=======
 					print dolGetButtonAction('', $langs->trans('ToClone'), 'default', $_SERVER["PHP_SELF"].'?action=clone&amp;token='.newToken().'&amp;id='.$object->id.'&amp;socid='.$object->socid, '');
->>>>>>> 503d1a04
 				}
 
 				// Cancel order
 				if ($object->statut == Commande::STATUS_VALIDATED && (!empty($usercanclose) || !empty($usercancancel))) {
-<<<<<<< HEAD
-					print '<a class="butActionDelete" href="'.$_SERVER["PHP_SELF"].'?id='.$object->id.'&action=cancel&token='.newToken().'">'.$langs->trans("Cancel").'</a>';
-=======
 					print dolGetButtonAction('', $langs->trans('Cancel'), 'danger', $_SERVER["PHP_SELF"].'?action=cancel&amp;token='.newToken().'&amp;id='.$object->id, '');
->>>>>>> 503d1a04
 				}
 
 				// Delete order
 				if ($usercandelete) {
 					if ($numshipping == 0) {
-<<<<<<< HEAD
-						print '<a class="butActionDelete" href="'.$_SERVER["PHP_SELF"].'?id='.$object->id.'&action=delete&token='.newToken().'">'.$langs->trans('Delete').'</a>';
-=======
 						print dolGetButtonAction('', $langs->trans('Delete'), 'delete', $_SERVER["PHP_SELF"].'?action=delete&amp;token='.newToken().'&amp;id='.$object->id, '');
->>>>>>> 503d1a04
 					} else {
 						print dolGetButtonAction($langs->trans('ShippingExist'), $langs->trans('Delete'), 'default', $_SERVER['PHP_SELF']. '#', '', false);
 					}
