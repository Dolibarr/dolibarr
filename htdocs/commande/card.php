--- conflicted
+++ resolved
@@ -737,25 +737,10 @@
 
 					$filter = array('t.fk_product' => $prod->id,'t.fk_soc' => $object->thirdparty->id);
 
-<<<<<<< HEAD
-						$result = $prodcustprice->fetch_all('', '', 0, 0, $filter);
-						if ($result >= 0)
-						{
-							if (count($prodcustprice->lines) > 0)
-							{
-								$pu_ht = price($prodcustprice->lines [0]->price);
-								$pu_ttc = price($prodcustprice->lines [0]->price_ttc);
-								$price_base_type = $prodcustprice->lines [0]->price_base_type;
-								$tva_tx = $prodcustprice->lines [0]->tva_tx;
-							}
-						}
-						else
-=======
 					$result = $prodcustprice->fetch_all('', '', 0, 0, $filter);
 					if ($result >= 0)
 					{
 						if (count($prodcustprice->lines) > 0)
->>>>>>> d38818ff
 						{
 							$pu_ht = price($prodcustprice->lines [0]->price);
 							$pu_ttc = price($prodcustprice->lines [0]->price_ttc);
@@ -2013,19 +1998,11 @@
 	        }
 	    }
 	    $morehtmlref.='</div>';
-<<<<<<< HEAD
 
 
 	    dol_banner_tab($object, 'ref', $linkback, 1, 'ref', 'ref', $morehtmlref);
 
 
-=======
-
-
-	    dol_banner_tab($object, 'ref', $linkback, 1, 'ref', 'ref', $morehtmlref);
-
-
->>>>>>> d38818ff
 	    print '<div class="fichecenter">';
 	    print '<div class="fichehalfleft">';
 	    print '<div class="underbanner clearboth"></div>';
