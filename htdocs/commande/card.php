<?php
/* Copyright (C) 2003-2006	Rodolphe Quiedeville	<rodolphe@quiedeville.org>
 * Copyright (C) 2004-2015	Laurent Destailleur		<eldy@users.sourceforge.net>
 * Copyright (C) 2005		Marc Barilley / Ocebo	<marc@ocebo.com>
 * Copyright (C) 2005-2015	Regis Houssin			<regis.houssin@capnetworks.com>
 * Copyright (C) 2006		Andre Cianfarani		<acianfa@free.fr>
 * Copyright (C) 2010-2013	Juanjo Menent			<jmenent@2byte.es>
 * Copyright (C) 2011-2015	Philippe Grand			<philippe.grand@atoo-net.com>
 * Copyright (C) 2012-2013	Christophe Battarel		<christophe.battarel@altairis.fr>
 * Copyright (C) 2012		Marcos García			<marcosgdf@gmail.com>
 * Copyright (C) 2012       Cedric Salvador      	<csalvador@gpcsolutions.fr>
 * Copyright (C) 2013		Florian Henry			<florian.henry@open-concept.pro>
 * Copyright (C) 2014       Ferran Marcet			<fmarcet@2byte.es>
 * Copyright (C) 2015       Jean-François Ferry		<jfefe@aternatik.fr>
 *
 * This program is free software; you can redistribute it and/or modify
 * it under the terms of the GNU General Public License as published by
 * the Free Software Foundation; either version 3 of the License, or
 * (at your option) any later version.
 *
 * This program is distributed in the hope that it will be useful,
 * but WITHOUT ANY WARRANTY; without even the implied warranty of
 * MERCHANTABILITY or FITNESS FOR A PARTICULAR PURPOSE.  See the
 *  GNU General Public License for more details.
 *
 * You should have received a copy of the GNU General Public License
 * along with this program. If not, see <http://www.gnu.org/licenses/>.
 */

/**
 * \file htdocs/commande/card.php
 * \ingroup commande
 * \brief Page to show customer order
 */

require '../main.inc.php';
require_once DOL_DOCUMENT_ROOT . '/core/class/html.formfile.class.php';
require_once DOL_DOCUMENT_ROOT . '/core/class/html.formorder.class.php';
require_once DOL_DOCUMENT_ROOT . '/core/class/html.formmargin.class.php';
require_once DOL_DOCUMENT_ROOT . '/core/modules/commande/modules_commande.php';
require_once DOL_DOCUMENT_ROOT . '/commande/class/commande.class.php';
require_once DOL_DOCUMENT_ROOT . '/comm/action/class/actioncomm.class.php';
require_once DOL_DOCUMENT_ROOT . '/core/lib/order.lib.php';
require_once DOL_DOCUMENT_ROOT . '/core/lib/functions2.lib.php';
require_once DOL_DOCUMENT_ROOT . '/core/class/extrafields.class.php';
if (! empty($conf->propal->enabled))
	require DOL_DOCUMENT_ROOT . '/comm/propal/class/propal.class.php';
if (! empty($conf->projet->enabled)) {
	require DOL_DOCUMENT_ROOT . '/projet/class/project.class.php';
	require_once DOL_DOCUMENT_ROOT . '/core/class/html.formprojet.class.php';
}
require_once DOL_DOCUMENT_ROOT . '/core/class/doleditor.class.php';

$langs->load('orders');
$langs->load('sendings');
$langs->load('companies');
$langs->load('bills');
$langs->load('propal');
$langs->load('deliveries');
$langs->load('sendings');
$langs->load('products');
if (!empty($conf->incoterm->enabled)) $langs->load('incoterm');
if (! empty($conf->margin->enabled))
	$langs->load('margins');

$id = (GETPOST('id', 'int') ? GETPOST('id', 'int') : GETPOST('orderid', 'int'));
$ref = GETPOST('ref', 'alpha');
$socid = GETPOST('socid', 'int');
$action = GETPOST('action', 'alpha');
$confirm = GETPOST('confirm', 'alpha');
$lineid = GETPOST('lineid', 'int');
$origin = GETPOST('origin', 'alpha');
$originid = (GETPOST('originid', 'int') ? GETPOST('originid', 'int') : GETPOST('origin_id', 'int')); // For backward compatibility

// PDF
$hidedetails = (GETPOST('hidedetails', 'int') ? GETPOST('hidedetails', 'int') : (! empty($conf->global->MAIN_GENERATE_DOCUMENTS_HIDE_DETAILS) ? 1 : 0));
$hidedesc = (GETPOST('hidedesc', 'int') ? GETPOST('hidedesc', 'int') : (! empty($conf->global->MAIN_GENERATE_DOCUMENTS_HIDE_DESC) ? 1 : 0));
$hideref = (GETPOST('hideref', 'int') ? GETPOST('hideref', 'int') : (! empty($conf->global->MAIN_GENERATE_DOCUMENTS_HIDE_REF) ? 1 : 0));

// Security check
if (! empty($user->societe_id))
	$socid = $user->societe_id;
$result = restrictedArea($user, 'commande', $id);

$object = new Commande($db);
$extrafields = new ExtraFields($db);

// fetch optionals attributes and labels
$extralabels = $extrafields->fetch_name_optionals_label($object->table_element);

// Load object
include DOL_DOCUMENT_ROOT.'/core/actions_fetchobject.inc.php';  // Must be include, not include_once

// Initialize technical object to manage hooks of thirdparties. Note that conf->hooks_modules contains array array
$hookmanager->initHooks(array('ordercard','globalcard'));

$permissionnote = $user->rights->commande->creer; 		// Used by the include of actions_setnotes.inc.php
$permissiondellink = $user->rights->commande->creer; 	// Used by the include of actions_dellink.inc.php
$permissionedit = $user->rights->commande->creer; 		// Used by the include of actions_lineupdown.inc.php



/*
 * Actions
 */

$parameters = array('socid' => $socid);
$reshook = $hookmanager->executeHooks('doActions', $parameters, $object, $action); // Note that $action and $object may have been modified by some hooks
if ($reshook < 0) setEventMessages($hookmanager->error, $hookmanager->errors, 'errors');

if (empty($reshook))
{
	if ($cancel) $action='';

	include DOL_DOCUMENT_ROOT.'/core/actions_setnotes.inc.php'; 	// Must be include, not include_once

	include DOL_DOCUMENT_ROOT.'/core/actions_dellink.inc.php';		// Must be include, not include_once

	include DOL_DOCUMENT_ROOT.'/core/actions_lineupdown.inc.php';	// Must be include, not include_once

	// Action clone object
	if ($action == 'confirm_clone' && $confirm == 'yes' && $user->rights->commande->creer)
	{
		if (1==0 && ! GETPOST('clone_content') && ! GETPOST('clone_receivers'))
		{
			setEventMessages($langs->trans("NoCloneOptionsSpecified"), null, 'errors');
		}
		else
		{
			if ($object->id > 0)
			{
				// Because createFromClone modifies the object, we must clone it so that we can restore it later
				$orig = clone $object;

				$result=$object->createFromClone($socid);
				if ($result > 0)
				{
					header("Location: ".$_SERVER['PHP_SELF'].'?id='.$result);
					exit;
				}
				else
				{
					setEventMessages($object->error, $object->errors, 'errors');
					$object = $orig;
					$action='';
				}
			}
		}
	}

	// Reopen a closed order
	else if ($action == 'reopen' && $user->rights->commande->creer)
	{
		if ($object->statut == Commande::STATUS_CANCELED || $object->statut == Commande::STATUS_CLOSED)
		{
			$result = $object->set_reopen($user);
			if ($result > 0)
			{
                setEventMessages($langs->trans('OrderReopened', $object->ref), null);
			}
			else
			{
				setEventMessages($object->error, $object->errors, 'errors');
			}
		}
	}

	// Remove order
	else if ($action == 'confirm_delete' && $confirm == 'yes' && $user->rights->commande->supprimer)
	{
		$result = $object->delete($user);
		if ($result > 0)
		{
			header('Location: index.php');
			exit;
		}
		else
		{
			setEventMessages($object->error, $object->errors, 'errors');
		}
	}

	// Remove a product line
	else if ($action == 'confirm_deleteline' && $confirm == 'yes' && $user->rights->commande->creer)
	{
		$result = $object->deleteline($lineid);
		if ($result > 0)
		{
			// Define output language
			$outputlangs = $langs;
			$newlang = '';
			if ($conf->global->MAIN_MULTILANGS && empty($newlang) && GETPOST('lang_id'))
				$newlang = GETPOST('lang_id');
			if ($conf->global->MAIN_MULTILANGS && empty($newlang))
				$newlang = $object->thirdparty->default_lang;
			if (! empty($newlang)) {
				$outputlangs = new Translate("", $conf);
				$outputlangs->setDefaultLang($newlang);
			}
			if (empty($conf->global->MAIN_DISABLE_PDF_AUTOUPDATE)) {
				$ret = $object->fetch($object->id); // Reload to get new records
				$object->generateDocument($object->modelpdf, $outputlangs, $hidedetails, $hidedesc, $hideref);
			}

			header('Location: '.$_SERVER["PHP_SELF"].'?id='.$object->id);
			exit;
		}
		else
		{
			setEventMessages($object->error, $object->errors, 'errors');
		}
	}

	// Categorisation dans projet
	else if ($action == 'classin' && $user->rights->commande->creer)
	{
		$object->setProject(GETPOST('projectid'));
	}

	// Add order
	else if ($action == 'add' && $user->rights->commande->creer)
	{
		$datecommande = dol_mktime(12, 0, 0, GETPOST('remonth'), GETPOST('reday'), GETPOST('reyear'));
		$datelivraison = dol_mktime(12, 0, 0, GETPOST('liv_month'), GETPOST('liv_day'), GETPOST('liv_year'));

		if ($datecommande == '') {
			setEventMessages($langs->trans('ErrorFieldRequired', $langs->transnoentities('Date')), null, 'errors');
			$action = 'create';
			$error++;
		}

		if ($socid < 1) {
			setEventMessages($langs->trans("ErrorFieldRequired", $langs->transnoentitiesnoconv("Customer")), null, 'errors');
			$action = 'create';
			$error++;
		}

		if (! $error) {
			$object->socid = $socid;
			$object->fetch_thirdparty();

			$db->begin();

			$object->date_commande = $datecommande;
			$object->note_private = GETPOST('note_private');
			$object->note_public = GETPOST('note_public');
			$object->source = GETPOST('source_id');
			$object->fk_project = GETPOST('projectid');
			$object->ref_client = GETPOST('ref_client');
			$object->modelpdf = GETPOST('model');
			$object->cond_reglement_id = GETPOST('cond_reglement_id');
			$object->mode_reglement_id = GETPOST('mode_reglement_id');
	        $object->fk_account = GETPOST('fk_account', 'int');
			$object->availability_id = GETPOST('availability_id');
			$object->demand_reason_id = GETPOST('demand_reason_id');
			$object->date_livraison = $datelivraison;
	        $object->shipping_method_id = GETPOST('shipping_method_id', 'int');
			$object->fk_delivery_address = GETPOST('fk_address');
			$object->contactid = GETPOST('contactid');
			$object->fk_incoterms = GETPOST('incoterm_id', 'int');
			$object->location_incoterms = GETPOST('location_incoterms', 'alpha');

			// If creation from another object of another module (Example: origin=propal, originid=1)
			if (! empty($origin) && ! empty($originid))
			{
				// Parse element/subelement (ex: project_task)
				$element = $subelement = $origin;
				if (preg_match('/^([^_]+)_([^_]+)/i', $origin, $regs)) {
					$element = $regs [1];
					$subelement = $regs [2];
				}

				// For compatibility
				if ($element == 'order') {
					$element = $subelement = 'commande';
				}
				if ($element == 'propal') {
					$element = 'comm/propal';
					$subelement = 'propal';
				}
				if ($element == 'contract') {
					$element = $subelement = 'contrat';
				}

				$object->origin = $origin;
				$object->origin_id = $originid;

				// Possibility to add external linked objects with hooks
				$object->linked_objects [$object->origin] = $object->origin_id;
				$other_linked_objects = GETPOST('other_linked_objects', 'array');
				if (! empty($other_linked_objects)) {
					$object->linked_objects = array_merge($object->linked_objects, $other_linked_objects);
				}

				// Fill array 'array_options' with data from add form
				$ret = $extrafields->setOptionalsFromPost($extralabels, $object);
				if ($ret < 0) $error++;

				if (! $error)
				{
					$object_id = $object->create($user);

					if ($object_id > 0)
					{
						dol_include_once('/' . $element . '/class/' . $subelement . '.class.php');

						$classname = ucfirst($subelement);
						$srcobject = new $classname($db);

						dol_syslog("Try to find source object origin=" . $object->origin . " originid=" . $object->origin_id . " to add lines");
						$result = $srcobject->fetch($object->origin_id);
						if ($result > 0)
						{
							$lines = $srcobject->lines;
							if (empty($lines) && method_exists($srcobject, 'fetch_lines'))
							{
								$srcobject->fetch_lines();
								$lines = $srcobject->lines;
							}

							$fk_parent_line = 0;
							$num = count($lines);

							for($i = 0; $i < $num; $i ++)
							{
								$label = (! empty($lines[$i]->label) ? $lines[$i]->label : '');
								$desc = (! empty($lines[$i]->desc) ? $lines[$i]->desc : $lines[$i]->libelle);
								$product_type = (! empty($lines[$i]->product_type) ? $lines[$i]->product_type : 0);

								// Dates
								// TODO mutualiser
								$date_start = $lines[$i]->date_debut_prevue;
								if ($lines[$i]->date_debut_reel)
									$date_start = $lines[$i]->date_debut_reel;
								if ($lines[$i]->date_start)
									$date_start = $lines[$i]->date_start;
								$date_end = $lines[$i]->date_fin_prevue;
								if ($lines[$i]->date_fin_reel)
									$date_end = $lines[$i]->date_fin_reel;
								if ($lines[$i]->date_end)
									$date_end = $lines[$i]->date_end;

									// Reset fk_parent_line for no child products and special product
								if (($lines[$i]->product_type != 9 && empty($lines[$i]->fk_parent_line)) || $lines[$i]->product_type == 9) {
									$fk_parent_line = 0;
								}

								// Extrafields
								if (empty($conf->global->MAIN_EXTRAFIELDS_DISABLED) && method_exists($lines[$i], 'fetch_optionals')) 							// For avoid conflicts if
								                                                                                                      // trigger used
								{
									$lines[$i]->fetch_optionals($lines[$i]->rowid);
									$array_options = $lines[$i]->array_options;
								}

								$result = $object->addline($desc, $lines[$i]->subprice, $lines[$i]->qty, $lines[$i]->tva_tx, $lines[$i]->localtax1_tx, $lines[$i]->localtax2_tx, $lines[$i]->fk_product, $lines[$i]->remise_percent, $lines[$i]->info_bits, $lines[$i]->fk_remise_except, 'HT', 0, $date_start, $date_end, $product_type, $lines[$i]->rang, $lines[$i]->special_code, $fk_parent_line, $lines[$i]->fk_fournprice, $lines[$i]->pa_ht, $label, $array_options, $lines[$i]->fk_unit, $object->origin, $lines[$i]->rowid);

								if ($result < 0) {
									$error++;
									break;
								}

								// Defined the new fk_parent_line
								if ($result > 0 && $lines[$i]->product_type == 9) {
									$fk_parent_line = $result;
								}
							}

							// Hooks
							$parameters = array('objFrom' => $srcobject);
							$reshook = $hookmanager->executeHooks('createFrom', $parameters, $object, $action); // Note that $action and $object may have been
							                                                                               // modified by hook
							if ($reshook < 0)
								$error++;
						} else {
							setEventMessages($srcobject->error, $srcobject->errors, 'errors');
							$error++;
						}
					} else {
						setEventMessages($object->error, $object->errors, 'errors');
						$error++;
					}
				} else {
					// Required extrafield left blank, error message already defined by setOptionalsFromPost()
					$action = 'create';
				}
			} else {
				// Fill array 'array_options' with data from add form
				$ret = $extrafields->setOptionalsFromPost($extralabels, $object);
				if ($ret < 0) $error++;

				if (! $error)
				{
					$object_id = $object->create($user);

					// If some invoice's lines already known
					$NBLINES = 8;
					for($i = 1; $i <= $NBLINES; $i ++) {
						if ($_POST['idprod' . $i]) {
							$xid = 'idprod' . $i;
							$xqty = 'qty' . $i;
							$xremise = 'remise_percent' . $i;
							$object->add_product($_POST[$xid], $_POST[$xqty], $_POST[$xremise]);
						}
					}
				}
			}

			// Insert default contacts if defined
			if ($object_id > 0)
			{
				if (GETPOST('contactid'))
				{
					$result = $object->add_contact(GETPOST('contactid'), 'CUSTOMER', 'external');
					if ($result < 0) {
						setEventMessages($langs->trans("ErrorFailedToAddContact"), null, 'errors');
						$error++;
					}
				}

				$id = $object_id;
				$action = '';
			}

			// End of object creation, we show it
			if ($object_id > 0 && ! $error)
			{
				$db->commit();
				header('Location: ' . $_SERVER["PHP_SELF"] . '?id=' . $object_id);
				exit();
			} else {
				$db->rollback();
				$action = 'create';
				setEventMessages($object->error, $object->errors, 'errors');
			}
		}
	}

	else if ($action == 'classifybilled' && $user->rights->commande->creer)
	{
		$ret=$object->classifyBilled();

		if ($ret < 0) {
			setEventMessages($object->error, $object->errors, 'errors');
		}
	}

	// Positionne ref commande client
	else if ($action == 'set_ref_client' && $user->rights->commande->creer) {
		$object->set_ref_client($user, GETPOST('ref_client'));
	}

	else if ($action == 'setremise' && $user->rights->commande->creer) {
		$object->set_remise($user, GETPOST('remise'));
	}

	else if ($action == 'setabsolutediscount' && $user->rights->commande->creer) {
		if (GETPOST('remise_id')) {
			if ($object->id > 0) {
				$object->insert_discount(GETPOST('remise_id'));
			} else {
				dol_print_error($db, $object->error);
			}
		}
	}

	else if ($action == 'setdate' && $user->rights->commande->creer) {
		// print "x ".$_POST['liv_month'].", ".$_POST['liv_day'].", ".$_POST['liv_year'];
		$date = dol_mktime(0, 0, 0, GETPOST('order_month'), GETPOST('order_day'), GETPOST('order_year'));

		$result = $object->set_date($user, $date);
		if ($result < 0) {
			setEventMessages($object->error, $object->errors, 'errors');
		}
	}

	else if ($action == 'setdate_livraison' && $user->rights->commande->creer) {
		// print "x ".$_POST['liv_month'].", ".$_POST['liv_day'].", ".$_POST['liv_year'];
		$datelivraison = dol_mktime(0, 0, 0, GETPOST('liv_month'), GETPOST('liv_day'), GETPOST('liv_year'));

		$result = $object->set_date_livraison($user, $datelivraison);
		if ($result < 0) {
			setEventMessages($object->error, $object->errors, 'errors');
		}
	}

	else if ($action == 'setmode' && $user->rights->commande->creer) {
		$result = $object->setPaymentMethods(GETPOST('mode_reglement_id', 'int'));
		if ($result < 0)
			dol_print_error($db, $object->error);
	}

	else if ($action == 'setavailability' && $user->rights->commande->creer) {
		$result = $object->availability(GETPOST('availability_id'));
		if ($result < 0)
			dol_print_error($db, $object->error);
	}

	else if ($action == 'setdemandreason' && $user->rights->commande->creer) {
		$result = $object->demand_reason(GETPOST('demand_reason_id'));
		if ($result < 0)
			dol_print_error($db, $object->error);
	}

	else if ($action == 'setconditions' && $user->rights->commande->creer) {
		$result = $object->setPaymentTerms(GETPOST('cond_reglement_id', 'int'));
		if ($result < 0) {
			dol_print_error($db, $object->error);
		} else {
			if (empty($conf->global->MAIN_DISABLE_PDF_AUTOUPDATE)) {
				// Define output language
				$outputlangs = $langs;
				$newlang = GETPOST('lang_id', 'alpha');
				if ($conf->global->MAIN_MULTILANGS && empty($newlang))
					$newlang = $object->thirdparty->default_lang;
				if (! empty($newlang)) {
					$outputlangs = new Translate("", $conf);
					$outputlangs->setDefaultLang($newlang);
				}

				$ret = $object->fetch($object->id); // Reload to get new records
				$object->generateDocument($object->modelpdf, $outputlangs, $hidedetails, $hidedesc, $hideref);
			}
		}
	}

	// Set incoterm
	elseif ($action == 'set_incoterms' && !empty($conf->incoterm->enabled))
    {
    	$result = $object->setIncoterms(GETPOST('incoterm_id', 'int'), GETPOST('location_incoterms', 'alpha'));
        if ($result < 0) {
            setEventMessages($object->error, $object->errors, 'errors');
        }
    }

	// bank account
	else if ($action == 'setbankaccount' && $user->rights->commande->creer) {
	    $result=$object->setBankAccount(GETPOST('fk_account', 'int'));
        if ($result < 0) {
            setEventMessages($object->error, $object->errors, 'errors');
        }
	}

	// shipping method
	else if ($action == 'setshippingmethod' && $user->rights->commande->creer) {
	    $result = $object->setShippingMethod(GETPOST('shipping_method_id', 'int'));
        if ($result < 0) {
            setEventMessages($object->error, $object->errors, 'errors');
        }
	}

	else if ($action == 'setremisepercent' && $user->rights->commande->creer) {
		$result = $object->set_remise($user, GETPOST('remise_percent'));
	}

	else if ($action == 'setremiseabsolue' && $user->rights->commande->creer) {
		$result = $object->set_remise_absolue($user, GETPOST('remise_absolue'));
	}

	// Add a new line
	else if ($action == 'addline' && $user->rights->commande->creer)
	{
		$langs->load('errors');
		$error = 0;

		// Set if we used free entry or predefined product
		$predef='';
		$product_desc=(GETPOST('dp_desc')?GETPOST('dp_desc'):'');
		$price_ht = GETPOST('price_ht');
		if (GETPOST('prod_entry_mode') == 'free')
		{
			$idprod=0;
			$tva_tx = (GETPOST('tva_tx') ? GETPOST('tva_tx') : 0);
		}
		else
		{
			$idprod=GETPOST('idprod', 'int');
			$tva_tx = '';
		}

		$qty = GETPOST('qty' . $predef);
		$remise_percent = GETPOST('remise_percent' . $predef);

		// Extrafields
		$extrafieldsline = new ExtraFields($db);
		$extralabelsline = $extrafieldsline->fetch_name_optionals_label($object->table_element_line);
		$array_options = $extrafieldsline->getOptionalsFromPost($extralabelsline, $predef);
		// Unset extrafield
		if (is_array($extralabelsline)) {
			// Get extra fields
			foreach ($extralabelsline as $key => $value) {
				unset($_POST["options_" . $key]);
			}
		}

		if (empty($idprod) && ($price_ht < 0) && ($qty < 0)) {
			setEventMessages($langs->trans('ErrorBothFieldCantBeNegative', $langs->transnoentitiesnoconv('UnitPriceHT'), $langs->transnoentitiesnoconv('Qty')), null, 'errors');
			$error++;
		}
		if (GETPOST('prod_entry_mode') == 'free' && empty($idprod) && GETPOST('type') < 0) {
			setEventMessages($langs->trans('ErrorFieldRequired', $langs->transnoentitiesnoconv('Type')), null, 'errors');
			$error++;
		}
		if (GETPOST('prod_entry_mode') == 'free' && empty($idprod) && (! ($price_ht >= 0) || $price_ht == '')) 	// Unit price can be 0 but not ''
		{
			setEventMessages($langs->trans("ErrorFieldRequired", $langs->transnoentitiesnoconv("UnitPriceHT")), null, 'errors');
			$error++;
		}
		if ($qty == '') {
			setEventMessages($langs->trans('ErrorFieldRequired', $langs->transnoentitiesnoconv('Qty')), null, 'errors');
			$error++;
		}
		if (GETPOST('prod_entry_mode') == 'free' && empty($idprod) && empty($product_desc)) {
			setEventMessages($langs->trans('ErrorFieldRequired', $langs->transnoentitiesnoconv('Description')), null, 'errors');
			$error++;
		}

		if (! $error && ($qty >= 0) && (! empty($product_desc) || ! empty($idprod))) {
			// Clean parameters
			$date_start=dol_mktime(GETPOST('date_start'.$predef.'hour'), GETPOST('date_start'.$predef.'min'), 0, GETPOST('date_start'.$predef.'month'), GETPOST('date_start'.$predef.'day'), GETPOST('date_start'.$predef.'year'));
			$date_end=dol_mktime(GETPOST('date_start'.$predef.'hour'), GETPOST('date_start'.$predef.'min'), 0, GETPOST('date_end'.$predef.'month'), GETPOST('date_end'.$predef.'day'), GETPOST('date_end'.$predef.'year'));
			$price_base_type = (GETPOST('price_base_type', 'alpha')?GETPOST('price_base_type', 'alpha'):'HT');

			// Ecrase $pu par celui du produit
			// Ecrase $desc par celui du produit
			// Ecrase $txtva par celui du produit
			// Ecrase $base_price_type par celui du produit
			if (! empty($idprod)) {
				$prod = new Product($db);
				$prod->fetch($idprod);

				$label = ((GETPOST('product_label') && GETPOST('product_label') != $prod->label) ? GETPOST('product_label') : '');

				// Update if prices fields are defined
					$tva_tx = get_default_tva($mysoc, $object->thirdparty, $prod->id);
					$tva_npr = get_default_npr($mysoc, $object->thirdparty, $prod->id);
					$pu_ht = $prod->price;
					$pu_ttc = $prod->price_ttc;
					$price_min = $prod->price_min;
					$price_base_type = $prod->price_base_type;

					// multiprix
					if (! empty($conf->global->PRODUIT_MULTIPRICES) && ! empty($object->thirdparty->price_level))
					{
						$pu_ht = $prod->multiprices[$object->thirdparty->price_level];
						$pu_ttc = $prod->multiprices_ttc[$object->thirdparty->price_level];
						$price_min = $prod->multiprices_min[$object->thirdparty->price_level];
						$price_base_type = $prod->multiprices_base_type[$object->thirdparty->price_level];
						if (isset($prod->multiprices_tva_tx[$object->client->price_level])) $tva_tx=$prod->multiprices_tva_tx[$object->client->price_level];
						if (isset($prod->multiprices_recuperableonly[$object->client->price_level])) $tva_npr=$prod->multiprices_recuperableonly[$object->client->price_level];
						$tva_tx=$prod->multiprices_tva_tx[$object->thirdparty->price_level];
						$tva_npr=$prod->multiprices_recuperableonly[$object->thirdparty->price_level];
					}
					elseif (! empty($conf->global->PRODUIT_CUSTOMER_PRICES))
					{
						require_once DOL_DOCUMENT_ROOT . '/product/class/productcustomerprice.class.php';

						$prodcustprice = new Productcustomerprice($db);

						$filter = array('t.fk_product' => $prod->id,'t.fk_soc' => $object->thirdparty->id);

						$result = $prodcustprice->fetch_all('', '', 0, 0, $filter);
						if ($result >= 0)
						{
							if (count($prodcustprice->lines) > 0)
							{
								$pu_ht = price($prodcustprice->lines [0]->price);
								$pu_ttc = price($prodcustprice->lines [0]->price_ttc);
								$price_base_type = $prodcustprice->lines [0]->price_base_type;
								$prod->tva_tx = $prodcustprice->lines [0]->tva_tx;
							}
						}
						else
						{
							setEventMessages($prodcustprice->error, $prodcustprice->errors, 'errors');
						}
					}

					// if price ht is forced (ie: calculated by margin rate and cost price)
					if (! empty($price_ht)) {
						$pu_ht = price2num($price_ht, 'MU');
						$pu_ttc = price2num($pu_ht * (1 + ($tva_tx / 100)), 'MU');
					}

					// On reevalue prix selon taux tva car taux tva transaction peut etre different
					// de ceux du produit par defaut (par exemple si pays different entre vendeur et acheteur).
					elseif ($tva_tx != $prod->tva_tx) {
						if ($price_base_type != 'HT') {
							$pu_ht = price2num($pu_ttc / (1 + ($tva_tx / 100)), 'MU');
						} else {
							$pu_ttc = price2num($pu_ht * (1 + ($tva_tx / 100)), 'MU');
						}
					}

					$desc = '';

					// Define output language
					if (! empty($conf->global->MAIN_MULTILANGS) && ! empty($conf->global->PRODUIT_TEXTS_IN_THIRDPARTY_LANGUAGE)) {
						$outputlangs = $langs;
						$newlang = '';
						if (empty($newlang) && GETPOST('lang_id'))
							$newlang = GETPOST('lang_id');
						if (empty($newlang))
							$newlang = $object->thirdparty->default_lang;
						if (! empty($newlang)) {
							$outputlangs = new Translate("", $conf);
							$outputlangs->setDefaultLang($newlang);
						}

						$desc = (! empty($prod->multilangs [$outputlangs->defaultlang] ["description"])) ? $prod->multilangs [$outputlangs->defaultlang] ["description"] : $prod->description;
					} else {
						$desc = $prod->description;
					}

					$desc = dol_concatdesc($desc, $product_desc);

					// Add custom code and origin country into description
					if (empty($conf->global->MAIN_PRODUCT_DISABLE_CUSTOMCOUNTRYCODE) && (! empty($prod->customcode) || ! empty($prod->country_code))) {
						$tmptxt = '(';
						if (! empty($prod->customcode))
							$tmptxt .= $langs->transnoentitiesnoconv("CustomCode") . ': ' . $prod->customcode;
						if (! empty($prod->customcode) && ! empty($prod->country_code))
							$tmptxt .= ' - ';
						if (! empty($prod->country_code))
							$tmptxt .= $langs->transnoentitiesnoconv("CountryOrigin") . ': ' . getCountry($prod->country_code, 0, $db, $langs, 0);
						$tmptxt .= ')';
						$desc = dol_concatdesc($desc, $tmptxt);
					}

				$type = $prod->type;
				$fk_unit = $prod->fk_unit;
			} else {
				$pu_ht = price2num($price_ht, 'MU');
				$pu_ttc = price2num(GETPOST('price_ttc'), 'MU');
				$tva_npr = (preg_match('/\*/', $tva_tx) ? 1 : 0);
				$tva_tx = str_replace('*', '', $tva_tx);
				$label = (GETPOST('product_label') ? GETPOST('product_label') : '');
				$desc = $product_desc;
				$type = GETPOST('type');
				$fk_unit=GETPOST('units', 'alpha');
			}

			// Margin
			$fournprice = price2num(GETPOST('fournprice' . $predef) ? GETPOST('fournprice' . $predef) : '');
			$buyingprice = price2num(GETPOST('buying_price' . $predef) != '' ? GETPOST('buying_price' . $predef) : '');    // If buying_price is '0', we muste keep this value

			// Local Taxes
			$localtax1_tx = get_localtax($tva_tx, 1, $object->thirdparty);
			$localtax2_tx = get_localtax($tva_tx, 2, $object->thirdparty);

			$desc = dol_htmlcleanlastbr($desc);

			$info_bits = 0;
			if ($tva_npr)
				$info_bits |= 0x01;

			if (! empty($price_min) && (price2num($pu_ht) * (1 - price2num($remise_percent) / 100) < price2num($price_min))) {
				$mesg = $langs->trans("CantBeLessThanMinPrice", price(price2num($price_min, 'MU'), 0, $langs, 0, 0, - 1, $conf->currency));
				setEventMessages($mesg, null, 'errors');
			} else {
				// Insert line
				$result = $object->addline($desc, $pu_ht, $qty, $tva_tx, $localtax1_tx, $localtax2_tx, $idprod, $remise_percent, $info_bits, 0, $price_base_type, $pu_ttc, $date_start, $date_end, $type, - 1, 0, GETPOST('fk_parent_line'), $fournprice, $buyingprice, $label, $array_options, $fk_unit);

				if ($result > 0) {
					$ret = $object->fetch($object->id); // Reload to get new records

					if (empty($conf->global->MAIN_DISABLE_PDF_AUTOUPDATE)) {
						// Define output language
						$outputlangs = $langs;
						$newlang = GETPOST('lang_id', 'alpha');
						if (! empty($conf->global->MAIN_MULTILANGS) && empty($newlang))
							$newlang = $object->thirdparty->default_lang;
						if (! empty($newlang)) {
							$outputlangs = new Translate("", $conf);
							$outputlangs->setDefaultLang($newlang);
						}

						$object->generateDocument($object->modelpdf, $outputlangs, $hidedetails, $hidedesc, $hideref);
					}

					unset($_POST['prod_entry_mode']);

					unset($_POST['qty']);
					unset($_POST['type']);
					unset($_POST['remise_percent']);
					unset($_POST['price_ht']);
					unset($_POST['price_ttc']);
					unset($_POST['tva_tx']);
					unset($_POST['product_ref']);
					unset($_POST['product_label']);
					unset($_POST['product_desc']);
					unset($_POST['fournprice']);
					unset($_POST['buying_price']);
					unset($_POST['np_marginRate']);
					unset($_POST['np_markRate']);
					unset($_POST['dp_desc']);
					unset($_POST['idprod']);
					unset($_POST['units']);

			    	unset($_POST['date_starthour']);
			    	unset($_POST['date_startmin']);
			    	unset($_POST['date_startsec']);
			    	unset($_POST['date_startday']);
			    	unset($_POST['date_startmonth']);
			    	unset($_POST['date_startyear']);
			    	unset($_POST['date_endhour']);
			    	unset($_POST['date_endmin']);
			    	unset($_POST['date_endsec']);
			    	unset($_POST['date_endday']);
			    	unset($_POST['date_endmonth']);
			    	unset($_POST['date_endyear']);
				} else {
					setEventMessages($object->error, $object->errors, 'errors');
				}
			}
		}
	}

	/*
	 *  Update a line
	 */
	else if ($action == 'updateline' && $user->rights->commande->creer && GETPOST('save'))
	{
		// Clean parameters
		$date_start='';
		$date_end='';
		$date_start=dol_mktime(GETPOST('date_starthour'), GETPOST('date_startmin'), 0, GETPOST('date_startmonth'), GETPOST('date_startday'), GETPOST('date_startyear'));
		$date_end=dol_mktime(GETPOST('date_starthour'), GETPOST('date_startmin'), 0, GETPOST('date_endmonth'), GETPOST('date_endday'), GETPOST('date_endyear'));
		$description=dol_htmlcleanlastbr(GETPOST('product_desc'));
		$pu_ht=GETPOST('price_ht');
		$vat_rate=(GETPOST('tva_tx')?GETPOST('tva_tx'):0);

		// Define info_bits
		$info_bits = 0;
		if (preg_match('/\*/', $vat_rate))
			$info_bits |= 0x01;

		// Define vat_rate
		$vat_rate = str_replace('*', '', $vat_rate);
		$localtax1_rate = get_localtax($vat_rate, 1, $object->thirdparty, $mysoc);
		$localtax2_rate = get_localtax($vat_rate, 2, $object->thirdparty, $mysoc);

		// Add buying price
		$fournprice = price2num(GETPOST('fournprice') ? GETPOST('fournprice') : '');
		$buyingprice = price2num(GETPOST('buying_price') != '' ? GETPOST('buying_price') : '');    // If buying_price is '0', we muste keep this value

		// Extrafields Lines
		$extrafieldsline = new ExtraFields($db);
		$extralabelsline = $extrafieldsline->fetch_name_optionals_label($object->table_element_line);
		$array_options = $extrafieldsline->getOptionalsFromPost($extralabelsline);
		// Unset extrafield POST Data
		if (is_array($extralabelsline)) {
			foreach ($extralabelsline as $key => $value) {
				unset($_POST["options_" . $key]);
			}
		}

		// Define special_code for special lines
		$special_code=GETPOST('special_code');
		if (! GETPOST('qty')) $special_code=3;

		// Check minimum price
		$productid = GETPOST('productid', 'int');
		if (! empty($productid)) {
			$product = new Product($db);
			$product->fetch($productid);

			$type = $product->type;

			$price_min = $product->price_min;
			if (! empty($conf->global->PRODUIT_MULTIPRICES) && ! empty($object->thirdparty->price_level))
				$price_min = $product->multiprices_min [$object->thirdparty->price_level];

			$label = ((GETPOST('update_label') && GETPOST('product_label')) ? GETPOST('product_label') : '');

			if ($price_min && (price2num($pu_ht) * (1 - price2num(GETPOST('remise_percent')) / 100) < price2num($price_min))) {
				setEventMessages($langs->trans("CantBeLessThanMinPrice", price(price2num($price_min, 'MU'), 0, $langs, 0, 0, - 1, $conf->currency)), null, 'errors');
				$error++;
			}
		} else {
			$type = GETPOST('type');
			$label = (GETPOST('product_label') ? GETPOST('product_label') : '');

			// Check parameters
			if (GETPOST('type') < 0) {
				setEventMessages($langs->trans("ErrorFieldRequired", $langs->transnoentitiesnoconv("Type")), null, 'errors');
				$error++;
			}
		}

		if (! $error) {
			$result = $object->updateline(GETPOST('lineid'), $description, $pu_ht, GETPOST('qty'), GETPOST('remise_percent'), $vat_rate, $localtax1_rate, $localtax2_rate, 'HT', $info_bits, $date_start, $date_end, $type, GETPOST('fk_parent_line'), 0, $fournprice, $buyingprice, $label, $special_code, $array_options, GETPOST('units'));

			if ($result >= 0) {
				if (empty($conf->global->MAIN_DISABLE_PDF_AUTOUPDATE)) {
					// Define output language
					$outputlangs = $langs;
					$newlang = '';
					if ($conf->global->MAIN_MULTILANGS && empty($newlang) && GETPOST('lang_id'))
						$newlang = GETPOST('lang_id');
					if ($conf->global->MAIN_MULTILANGS && empty($newlang))
						$newlang = $object->thirdparty->default_lang;
					if (! empty($newlang)) {
						$outputlangs = new Translate("", $conf);
						$outputlangs->setDefaultLang($newlang);
					}

					$ret = $object->fetch($object->id); // Reload to get new records
					$object->generateDocument($object->modelpdf, $outputlangs, $hidedetails, $hidedesc, $hideref);
				}

				unset($_POST['qty']);
				unset($_POST['type']);
				unset($_POST['productid']);
				unset($_POST['remise_percent']);
				unset($_POST['price_ht']);
				unset($_POST['price_ttc']);
				unset($_POST['tva_tx']);
				unset($_POST['product_ref']);
				unset($_POST['product_label']);
				unset($_POST['product_desc']);
				unset($_POST['fournprice']);
				unset($_POST['buying_price']);
			} else {
				setEventMessages($object->error, $object->errors, 'errors');
			}
		}
	}

	else if ($action == 'updateline' && $user->rights->commande->creer && GETPOST('cancel') == $langs->trans('Cancel')) {
		header('Location: ' . $_SERVER['PHP_SELF'] . '?id=' . $object->id); // Pour reaffichage de la fiche en cours d'edition
		exit();
	}

	else if ($action == 'confirm_validate' && $confirm == 'yes' &&
        ((empty($conf->global->MAIN_USE_ADVANCED_PERMS) && ! empty($user->rights->commande->creer))
       	|| (! empty($conf->global->MAIN_USE_ADVANCED_PERMS) && ! empty($user->rights->commande->order_advance->validate)))
	)
	{
		$idwarehouse = GETPOST('idwarehouse');

	    $qualified_for_stock_change=0;
		if (empty($conf->global->STOCK_SUPPORTS_SERVICES))
		{
		   	$qualified_for_stock_change=$object->hasProductsOrServices(2);
		}
		else
		{
		   	$qualified_for_stock_change=$object->hasProductsOrServices(1);
		}

		// Check parameters
		if (! empty($conf->stock->enabled) && ! empty($conf->global->STOCK_CALCULATE_ON_VALIDATE_ORDER) && $qualified_for_stock_change)
		{
			if (! $idwarehouse || $idwarehouse == -1)
			{
				$error++;
				setEventMessages($langs->trans('ErrorFieldRequired',$langs->transnoentitiesnoconv("Warehouse")), null, 'errors');
				$action='';
			}
		}

		if (! $error) {
			$result = $object->valid($user, $idwarehouse);
			if ($result >= 0)
			{
				// Define output language
				if (empty($conf->global->MAIN_DISABLE_PDF_AUTOUPDATE))
				{
					$outputlangs = $langs;
					$newlang = '';
					if ($conf->global->MAIN_MULTILANGS && empty($newlang) && GETPOST('lang_id')) $newlang = GETPOST('lang_id','alpha');
					if ($conf->global->MAIN_MULTILANGS && empty($newlang))	$newlang = $object->thirdparty->default_lang;
					if (! empty($newlang)) {
						$outputlangs = new Translate("", $conf);
						$outputlangs->setDefaultLang($newlang);
					}
					$model=$object->modelpdf;
					$ret = $object->fetch($id); // Reload to get new records

					$object->generateDocument($model, $outputlangs, $hidedetails, $hidedesc, $hideref);
				}
			}
			else
			{
				setEventMessages($object->error, $object->errors, 'errors');
			}
		}
	}

	// Go back to draft status
	else if ($action == 'confirm_modif' && $user->rights->commande->creer) {
		$idwarehouse = GETPOST('idwarehouse');

	    $qualified_for_stock_change=0;
		if (empty($conf->global->STOCK_SUPPORTS_SERVICES))
		{
		   	$qualified_for_stock_change=$object->hasProductsOrServices(2);
		}
		else
		{
		   	$qualified_for_stock_change=$object->hasProductsOrServices(1);
		}

		// Check parameters
		if (! empty($conf->stock->enabled) && ! empty($conf->global->STOCK_CALCULATE_ON_VALIDATE_ORDER) && $qualified_for_stock_change)
		{
			if (! $idwarehouse || $idwarehouse == -1)
			{
				$error++;
				setEventMessages($langs->trans('ErrorFieldRequired',$langs->transnoentitiesnoconv("Warehouse")), null, 'errors');
				$action='';
			}
		}

		if (! $error) {
			$result = $object->set_draft($user, $idwarehouse);
			if ($result >= 0)
			{
				// Define output language
				if (empty($conf->global->MAIN_DISABLE_PDF_AUTOUPDATE))
				{
					$outputlangs = $langs;
					$newlang = '';
					if ($conf->global->MAIN_MULTILANGS && empty($newlang) && GETPOST('lang_id')) $newlang = GETPOST('lang_id','alpha');
					if ($conf->global->MAIN_MULTILANGS && empty($newlang))	$newlang = $object->thirdparty->default_lang;
					if (! empty($newlang)) {
						$outputlangs = new Translate("", $conf);
						$outputlangs->setDefaultLang($newlang);
					}
					$model=$object->modelpdf;
					$ret = $object->fetch($id); // Reload to get new records

					$object->generateDocument($model, $outputlangs, $hidedetails, $hidedesc, $hideref);
				}
			}
		}
	}

	else if ($action == 'confirm_shipped' && $confirm == 'yes' && $user->rights->commande->cloturer) {
		$result = $object->cloture($user);
		if ($result < 0) {
<<<<<<< HEAD
			setEventMessages($object->error, $object->errors(), 'errors');
=======
			setEventMessages($object->error, $object->errors, 'errors');
>>>>>>> 21ca7dc8
		}
	}

	else if ($action == 'confirm_cancel' && $confirm == 'yes' &&
        ((empty($conf->global->MAIN_USE_ADVANCED_PERMS) && ! empty($user->rights->commande->creer))
       	|| (! empty($conf->global->MAIN_USE_ADVANCED_PERMS) && ! empty($user->rights->commande->order_advance->validate)))
	)
	{
		$idwarehouse = GETPOST('idwarehouse');

	    $qualified_for_stock_change=0;
		if (empty($conf->global->STOCK_SUPPORTS_SERVICES))
		{
		   	$qualified_for_stock_change=$object->hasProductsOrServices(2);
		}
		else
		{
		   	$qualified_for_stock_change=$object->hasProductsOrServices(1);
		}

		// Check parameters
		if (! empty($conf->stock->enabled) && ! empty($conf->global->STOCK_CALCULATE_ON_VALIDATE_ORDER) && $qualified_for_stock_change)
		{
			if (! $idwarehouse || $idwarehouse == -1)
			{
				$error++;
				setEventMessages($langs->trans('ErrorFieldRequired',$langs->transnoentitiesnoconv("Warehouse")), null, 'errors');
				$action='';
			}
		}

		if (! $error) {
			$result = $object->cancel($idwarehouse);

			if ($result < 0) {
				setEventMessages($object->error, $object->errors, 'errors');
			}
		}
	}

	if ($action == 'builddoc') // In get or post
	{
		// Save last template used to generate document
		if (GETPOST('model'))
			$object->setDocModel($user, GETPOST('model', 'alpha'));
		    if (GETPOST('fk_bank')) { // this field may come from an external module
            $object->fk_bank = GETPOST('fk_bank');
        } else {
            $object->fk_bank = $object->fk_account;
        }

		// Define output language
		$outputlangs = $langs;
		$newlang = '';
		if ($conf->global->MAIN_MULTILANGS && empty($newlang) && ! empty($_REQUEST['lang_id']))
			$newlang = $_REQUEST['lang_id'];
		if ($conf->global->MAIN_MULTILANGS && empty($newlang))
			$newlang = $object->thirdparty->default_lang;
		if (! empty($newlang)) {
			$outputlangs = new Translate("", $conf);
			$outputlangs->setDefaultLang($newlang);
		}
		$result = $object->generateDocument($object->modelpdf, $outputlangs, $hidedetails, $hidedesc, $hideref);
		if ($result <= 0)
		{
			setEventMessages($object->error, $object->errors, 'errors');
	        $action='';
		}
	}

	// Remove file in doc form
	if ($action == 'remove_file')
	{
		if ($object->id > 0)
		{
			require_once DOL_DOCUMENT_ROOT . '/core/lib/files.lib.php';

			$langs->load("other");
			$upload_dir = $conf->commande->dir_output;
			$file = $upload_dir . '/' . GETPOST('file');
			$ret = dol_delete_file($file, 0, 0, 0, $object);
			if ($ret)
				setEventMessages($langs->trans("FileWasRemoved", GETPOST('urlfile')), null, 'mesgs');
			else
				setEventMessages($langs->trans("ErrorFailToDeleteFile", GETPOST('urlfile')), null, 'errors');
			$action = '';
		}
	}

	if ($action == 'update_extras')
	{
		// Fill array 'array_options' with data from update form
		$extralabels = $extrafields->fetch_name_optionals_label($object->table_element);
		$ret = $extrafields->setOptionalsFromPost($extralabels, $object, GETPOST('attribute'));
		if ($ret < 0) $error++;

		if (! $error)
		{
			// Actions on extra fields (by external module or standard code)
			// TODO le hook fait double emploi avec le trigger !!
			$hookmanager->initHooks(array('orderdao'));
			$parameters = array('id' => $object->id);
			$reshook = $hookmanager->executeHooks('insertExtraFields', $parameters, $object, $action); // Note that $action and $object may have been modified by
			                                                                                      // some hooks
			if (empty($reshook)) {
				$result = $object->insertExtraFields();
				if ($result < 0) {
					$error++;
				}
			} else if ($reshook < 0)
				$error++;
		}

		if ($error)
			$action = 'edit_extras';
	}

	include DOL_DOCUMENT_ROOT.'/core/actions_printing.inc.php';


	/*
	 * Send mail
	 */

	// Actions to send emails
	$actiontypecode='AC_COM';
	$trigger_name='ORDER_SENTBYMAIL';
	$paramname='id';
	$mode='emailfromorder';
	include DOL_DOCUMENT_ROOT.'/core/actions_sendmails.inc.php';



	if (! $error && ! empty($conf->global->MAIN_DISABLE_CONTACTS_TAB) && $user->rights->commande->creer)
	{
		if ($action == 'addcontact')
		{
			if ($object->id > 0) {
				$contactid = (GETPOST('userid') ? GETPOST('userid') : GETPOST('contactid'));
				$result = $object->add_contact($contactid, GETPOST('type'), GETPOST('source'));
			}

			if ($result >= 0) {
				header("Location: " . $_SERVER['PHP_SELF'] . "?id=" . $object->id);
				exit();
			} else {
				if ($object->error == 'DB_ERROR_RECORD_ALREADY_EXISTS') {
					$langs->load("errors");
					setEventMessages($langs->trans("ErrorThisContactIsAlreadyDefinedAsThisType"), null, 'errors');
				} else {
					setEventMessages($object->error, $object->errors, 'errors');
				}
			}
		}

		// bascule du statut d'un contact
		else if ($action == 'swapstatut')
		{
			if ($object->id > 0) {
				$result = $object->swapContactStatus(GETPOST('ligne'));
			} else {
				dol_print_error($db);
			}
		}

		// Efface un contact
		else if ($action == 'deletecontact')
		{
			$result = $object->delete_contact($lineid);

			if ($result >= 0) {
				header("Location: " . $_SERVER['PHP_SELF'] . "?id=" . $object->id);
				exit();
			} else {
				dol_print_error($db);
			}
		}
	}
}


/*
 *	View
 */

llxHeader('', $langs->trans('Order'), 'EN:Customers_Orders|FR:Commandes_Clients|ES:Pedidos de clientes');

$form = new Form($db);
$formfile = new FormFile($db);
$formorder = new FormOrder($db);
$formmargin = new FormMargin($db);
if (! empty($conf->projet->enabled)) { $formproject = new FormProjets($db); }

/**
 * *******************************************************************
 *
 * Mode creation
 *
 * *******************************************************************
 */
if ($action == 'create' && $user->rights->commande->creer)
{
	print load_fiche_titre($langs->trans('CreateOrder'),'','title_commercial.png');

	$soc = new Societe($db);
	if ($socid > 0)
		$res = $soc->fetch($socid);

	if (! empty($origin) && ! empty($originid))
	{
		// Parse element/subelement (ex: project_task)
		$element = $subelement = $origin;
		if (preg_match('/^([^_]+)_([^_]+)/i', $origin, $regs)) {
			$element = $regs [1];
			$subelement = $regs [2];
		}

		if ($element == 'project') {
			$projectid = $originid;
		} else {
			// For compatibility
			if ($element == 'order' || $element == 'commande') {
				$element = $subelement = 'commande';
			}
			if ($element == 'propal') {
				$element = 'comm/propal';
				$subelement = 'propal';
			}
			if ($element == 'contract') {
				$element = $subelement = 'contrat';
			}

			dol_include_once('/' . $element . '/class/' . $subelement . '.class.php');

			$classname = ucfirst($subelement);
			$objectsrc = new $classname($db);
			$objectsrc->fetch($originid);
			if (empty($objectsrc->lines) && method_exists($objectsrc, 'fetch_lines'))
				$objectsrc->fetch_lines();
			$objectsrc->fetch_thirdparty();

			// Replicate extrafields
			$objectsrc->fetch_optionals($originid);
			$object->array_options = $objectsrc->array_options;

			$projectid = (! empty($objectsrc->fk_project) ? $objectsrc->fk_project : '');
			$ref_client = (! empty($objectsrc->ref_client) ? $objectsrc->ref_client : '');

			$soc = $objectsrc->client;
			$cond_reglement_id	= (!empty($objectsrc->cond_reglement_id)?$objectsrc->cond_reglement_id:(!empty($soc->cond_reglement_id)?$soc->cond_reglement_id:1));
			$mode_reglement_id	= (!empty($objectsrc->mode_reglement_id)?$objectsrc->mode_reglement_id:(!empty($soc->mode_reglement_id)?$soc->mode_reglement_id:0));
            $fk_account         = (! empty($objectsrc->fk_account)?$objectsrc->fk_account:(! empty($soc->fk_account)?$soc->fk_account:0));
			$availability_id	= (!empty($objectsrc->availability_id)?$objectsrc->availability_id:(!empty($soc->availability_id)?$soc->availability_id:0));
            $shipping_method_id = (! empty($objectsrc->shipping_method_id)?$objectsrc->shipping_method_id:(! empty($soc->shipping_method_id)?$soc->shipping_method_id:0));
			$demand_reason_id	= (!empty($objectsrc->demand_reason_id)?$objectsrc->demand_reason_id:(!empty($soc->demand_reason_id)?$soc->demand_reason_id:0));
			$remise_percent		= (!empty($objectsrc->remise_percent)?$objectsrc->remise_percent:(!empty($soc->remise_percent)?$soc->remise_percent:0));
			$remise_absolue		= (!empty($objectsrc->remise_absolue)?$objectsrc->remise_absolue:(!empty($soc->remise_absolue)?$soc->remise_absolue:0));
			$dateorder		    = empty($conf->global->MAIN_AUTOFILL_DATE_ORDER)?-1:'';

			$datedelivery = (! empty($objectsrc->date_livraison) ? $objectsrc->date_livraison : '');

			$note_private = $object->getDefaultCreateValueFor('note_private', (! empty($objectsrc->note_private) ? $objectsrc->note_private : null));
			$note_public = $object->getDefaultCreateValueFor('note_public', (! empty($objectsrc->note_public) ? $objectsrc->note_public : null));

			// Object source contacts list
			$srccontactslist = $objectsrc->liste_contact(- 1, 'external', 1);
		}
	}
	else
	{
		$cond_reglement_id  = $soc->cond_reglement_id;
		$mode_reglement_id  = $soc->mode_reglement_id;
        $fk_account         = $soc->fk_account;
		$availability_id    = $soc->availability_id;
        $shipping_method_id = $soc->shipping_method_id;
		$demand_reason_id   = $soc->demand_reason_id;
		$remise_percent     = $soc->remise_percent;
		$remise_absolue     = 0;
		$dateorder          = empty($conf->global->MAIN_AUTOFILL_DATE_ORDER)?-1:'';
		$projectid          = 0;

		$note_private = $object->getDefaultCreateValueFor('note_private');
		$note_public = $object->getDefaultCreateValueFor('note_public');
	}
	$absolute_discount=$soc->getAvailableDiscounts();

	$nbrow = 10;

	print '<form name="crea_commande" action="' . $_SERVER["PHP_SELF"] . '" method="POST">';
	print '<input type="hidden" name="token" value="' . $_SESSION ['newtoken'] . '">';
	print '<input type="hidden" name="action" value="add">';
	print '<input type="hidden" name="socid" value="' . $soc->id . '">' . "\n";
	print '<input type="hidden" name="remise_percent" value="' . $soc->remise_percent . '">';
	print '<input type="hidden" name="origin" value="' . $origin . '">';
	print '<input type="hidden" name="originid" value="' . $originid . '">';

	dol_fiche_head('');

	print '<table class="border" width="100%">';

	// Reference
	print '<tr><td width="25%" class="fieldrequired">' . $langs->trans('Ref') . '</td><td colspan="2">' . $langs->trans("Draft") . '</td></tr>';

	// Reference client
	print '<tr><td>' . $langs->trans('RefCustomer') . '</td><td colspan="2">';
	if (!empty($conf->global->MAIN_USE_PROPAL_REFCLIENT_FOR_ORDER))
		print '<input type="text" name="ref_client" value="'.$ref_client.'"></td>';
	else
		print '<input type="text" name="ref_client" value=""></td>';
	print '</tr>';

	// Client
	print '<tr>';
	print '<td class="fieldrequired">' . $langs->trans('Customer') . '</td>';
	if ($socid > 0) {
		print '<td colspan="2">';
		print $soc->getNomUrl(1);
		print '<input type="hidden" name="socid" value="' . $soc->id . '">';
		print '</td>';
	} else {
		print '<td colspan="2">';
		print $form->select_company('', 'socid', 's.client = 1 OR s.client = 3', 1);
		print '</td>';
	}
	print '</tr>' . "\n";

	/*
	 * Contact de la commande
	 */
	if ($socid > 0) {
		print "<tr><td>" . $langs->trans("DefaultContact") . '</td><td colspan="2">';
		$form->select_contacts($soc->id, $setcontact, 'contactid', 1, $srccontactslist);
		print '</td></tr>';

		// Ligne info remises tiers
		print '<tr><td>' . $langs->trans('Discounts') . '</td><td colspan="2">';
		if ($soc->remise_percent)
			print $langs->trans("CompanyHasRelativeDiscount", $soc->remise_percent);
		else
			print $langs->trans("CompanyHasNoRelativeDiscount");
		print '. ';
		$absolute_discount = $soc->getAvailableDiscounts();
		if ($absolute_discount)
			print $langs->trans("CompanyHasAbsoluteDiscount", price($absolute_discount), $langs->trans("Currency" . $conf->currency));
		else
			print $langs->trans("CompanyHasNoAbsoluteDiscount");
		print '.';
		print '</td></tr>';
	}
	// Date
	print '<tr><td class="fieldrequired">' . $langs->trans('Date') . '</td><td colspan="2">';
	$form->select_date('', 're', '', '', '', "crea_commande", 1, 1);			// Always autofill date with current date
	print '</td></tr>';

	// Date de livraison
	print "<tr><td>".$langs->trans("DeliveryDate").'</td><td colspan="2">';
	if (empty($datedelivery))
	{
		if (! empty($conf->global->DATE_LIVRAISON_WEEK_DELAY)) $datedelivery = time() + ((7*$conf->global->DATE_LIVRAISON_WEEK_DELAY) * 24 * 60 * 60);
		else $datedelivery=empty($conf->global->MAIN_AUTOFILL_DATE_DELIVERY)?-1:'';
	}
	$form->select_date($datedelivery, 'liv_', '', '', '', "crea_commande", 1, 1);
	print "</td></tr>";

	// Conditions de reglement
	print '<tr><td class="nowrap">' . $langs->trans('PaymentConditionsShort') . '</td><td colspan="2">';
	$form->select_conditions_paiements($cond_reglement_id, 'cond_reglement_id', - 1, 1);
	print '</td></tr>';

	// Mode de reglement
	print '<tr><td>' . $langs->trans('PaymentMode') . '</td><td colspan="2">';
	$form->select_types_paiements($mode_reglement_id, 'mode_reglement_id');
	print '</td></tr>';

    // Bank Account
	if (! empty($conf->global->BANK_ASK_PAYMENT_BANK_DURING_ORDER) && ! empty($conf->banque->enabled))
	{
		print '<tr><td>' . $langs->trans('BankAccount') . '</td><td colspan="2">';
    	$form->select_comptes($fk_account, 'fk_account', 0, '', 1);
    	print '</td></tr>';
	}

	// Delivery delay
	print '<tr><td>' . $langs->trans('AvailabilityPeriod') . '</td><td colspan="2">';
	$form->selectAvailabilityDelay($availability_id, 'availability_id', '', 1);
	print '</td></tr>';

    // Shipping Method
    if (! empty($conf->expedition->enabled)) {
        print '<tr><td>' . $langs->trans('SendingMethod') . '</td><td colspan="2">';
        print $form->selectShippingMethod($shipping_method_id, 'shipping_method_id', '', 1);
        print '</td></tr>';
    }

	// What trigger creation
	print '<tr><td>' . $langs->trans('Source') . '</td><td colspan="2">';
	$form->selectInputReason($demand_reason_id, 'demand_reason_id', '', 1);
	print '</td></tr>';

	// TODO How record was recorded OrderMode (llx_c_input_method)

	// Project
	if (! empty($conf->projet->enabled) && $socid > 0)
	{
		$projectid = GETPOST('projectid')?GETPOST('projectid'):0;
		if ($origin == 'project') $projectid = ($originid ? $originid : 0);

		$langs->load("projects");
		print '<tr>';
		print '<td>' . $langs->trans("Project") . '</td><td colspan="2">';
		$numprojet = $formproject->select_projects($soc->id, $projectid, 'projectid', 0);
		print ' &nbsp; <a href="'.DOL_URL_ROOT.'/projet/card.php?socid=' . $soc->id . '&action=create&status=1&backtopage='.urlencode($_SERVER["PHP_SELF"].'?action=create&socid='.$soc->id).'">' . $langs->trans("AddProject") . '</a>';
		print '</td>';
		print '</tr>';
	}

	// Incoterms
	if (!empty($conf->incoterm->enabled))
	{
		print '<tr>';
		print '<td><label for="incoterm_id">'.$form->textwithpicto($langs->trans("IncotermLabel"), $objectsrc->libelle_incoterms, 1).'</label></td>';
        print '<td colspan="3" class="maxwidthonsmartphone">';
        print $form->select_incoterms((!empty($objectsrc->fk_incoterms) ? $objectsrc->fk_incoterms : ''), (!empty($objectsrc->location_incoterms)?$objectsrc->location_incoterms:''));
		print '</td></tr>';
	}

	// Other attributes
	$parameters = array('objectsrc' => $objectsrc, 'colspan' => ' colspan="3"', 'socid'=>$socid);
	$reshook = $hookmanager->executeHooks('formObjectOptions', $parameters, $object, $action); // Note that $action and $object may have been modified by
	                                                                                      // hook
	if (empty($reshook) && ! empty($extrafields->attribute_label)) {
		print $object->showOptionals($extrafields, 'edit');
	}

	// Template to use by default
	print '<tr><td>' . $langs->trans('Model') . '</td>';
	print '<td colspan="2">';
	include_once DOL_DOCUMENT_ROOT . '/core/modules/commande/modules_commande.php';
	$liste = ModelePDFCommandes::liste_modeles($db);
	print $form->selectarray('model', $liste, $conf->global->COMMANDE_ADDON_PDF);
	print "</td></tr>";

	// Note public
	print '<tr>';
	print '<td class="border" valign="top">' . $langs->trans('NotePublic') . '</td>';
	print '<td valign="top" colspan="2">';

	$doleditor = new DolEditor('note_public', $note_public, '', 80, 'dolibarr_notes', 'In', 0, false, true, ROWS_3, '90%');
	print $doleditor->Create(1);
	// print '<textarea name="note_public" wrap="soft" cols="70" rows="'.ROWS_3.'">'.$note_public.'</textarea>';
	print '</td></tr>';

	// Note private
	if (empty($user->societe_id)) {
		print '<tr>';
		print '<td class="border" valign="top">' . $langs->trans('NotePrivate') . '</td>';
		print '<td valign="top" colspan="2">';

		$doleditor = new DolEditor('note_private', $note_private, '', 80, 'dolibarr_notes', 'In', 0, false, true, ROWS_3, '90%');
		print $doleditor->Create(1);
		// print '<textarea name="note" wrap="soft" cols="70" rows="'.ROWS_3.'">'.$note_private.'</textarea>';
		print '</td></tr>';
	}

	if (! empty($origin) && ! empty($originid) && is_object($objectsrc))
	{
		// TODO for compatibility
		if ($origin == 'contrat') {
			// Calcul contrat->price (HT), contrat->total (TTC), contrat->tva
			$objectsrc->remise_absolue = $remise_absolue;
			$objectsrc->remise_percent = $remise_percent;
			$objectsrc->update_price(1);
		}

		print "\n<!-- " . $classname . " info -->";
		print "\n";
		print '<input type="hidden" name="amount"         value="' . $objectsrc->total_ht . '">' . "\n";
		print '<input type="hidden" name="total"          value="' . $objectsrc->total_ttc . '">' . "\n";
		print '<input type="hidden" name="tva"            value="' . $objectsrc->total_tva . '">' . "\n";
		print '<input type="hidden" name="origin"         value="' . $objectsrc->element . '">';
		print '<input type="hidden" name="originid"       value="' . $objectsrc->id . '">';

		$newclassname = $classname;
		if ($newclassname == 'Propal')
			$newclassname = 'CommercialProposal';
		print '<tr><td>' . $langs->trans($newclassname) . '</td><td colspan="2">' . $objectsrc->getNomUrl(1) . '</td></tr>';
		print '<tr><td>' . $langs->trans('TotalHT') . '</td><td colspan="2">' . price($objectsrc->total_ht) . '</td></tr>';
		print '<tr><td>' . $langs->trans('TotalVAT') . '</td><td colspan="2">' . price($objectsrc->total_tva) . "</td></tr>";
		if ($mysoc->localtax1_assuj == "1" || $objectsrc->total_localtax1 != 0) 		// Localtax1 RE
		{
			print '<tr><td>' . $langs->transcountry("AmountLT1", $mysoc->country_code) . '</td><td colspan="2">' . price($objectsrc->total_localtax1) . "</td></tr>";
		}

		if ($mysoc->localtax2_assuj == "1" || $objectsrc->total_localtax2 != 0) 		// Localtax2 IRPF
		{
			print '<tr><td>' . $langs->transcountry("AmountLT2", $mysoc->country_code) . '</td><td colspan="2">' . price($objectsrc->total_localtax2) . "</td></tr>";
		}

		print '<tr><td>' . $langs->trans('TotalTTC') . '</td><td colspan="2">' . price($objectsrc->total_ttc) . "</td></tr>";
	}
	else
	{
		if (! empty($conf->global->PRODUCT_SHOW_WHEN_CREATE))
		{
			/*
			 * Services/produits predefinis
			*/
			$NBLINES = 8;

			print '<tr><td colspan="3">';

			print '<table class="noborder">';
			print '<tr><td>' . $langs->trans('ProductsAndServices') . '</td>';
			print '<td>' . $langs->trans('Qty') . '</td>';
			print '<td>' . $langs->trans('ReductionShort') . '</td>';
			print '</tr>';
			for($i = 1; $i <= $NBLINES; $i ++) {
				print '<tr><td>';
				// multiprix
				if (! empty($conf->global->PRODUIT_MULTIPRICES))
					print $form->select_produits('', 'idprod' . $i, '', $conf->product->limit_size, $soc->price_level);
				else
					print $form->select_produits('', 'idprod' . $i, '', $conf->product->limit_size);
				print '</td>';
				print '<td><input type="text" size="3" name="qty' . $i . '" value="1"></td>';
				print '<td><input type="text" size="3" name="remise_percent' . $i . '" value="' . $soc->remise_percent . '">%</td></tr>';
			}

			print '</table>';
			print '</td></tr>';
		}
	}

	print '</table>';

	dol_fiche_end();

	// Button "Create Draft"
	print '<div class="center"><input type="submit" class="button" name="bouton" value="' . $langs->trans('CreateDraft') . '"></div>';

	print '</form>';

	// Show origin lines
	if (! empty($origin) && ! empty($originid) && is_object($objectsrc)) {
		$title = $langs->trans('ProductsAndServices');
		print load_fiche_titre($title);

		print '<table class="noborder" width="100%">';

		$objectsrc->printOriginLinesList();

		print '</table>';
	}
} else {
	/* *************************************************************************** */
	/*                                                                             */
	/* Mode vue et edition                                                         */
	/*                                                                             */
	/* *************************************************************************** */
	$now = dol_now();

	if ($object->id > 0) {
		$product_static = new Product($db);

		$soc = new Societe($db);
		$soc->fetch($object->socid);

		$author = new User($db);
		$author->fetch($object->user_author_id);

		$res = $object->fetch_optionals($object->id, $extralabels);

		$head = commande_prepare_head($object);
		dol_fiche_head($head, 'order', $langs->trans("CustomerOrder"), 0, 'order');

		$formconfirm = '';

		/*
		 * Confirmation de la suppression de la commande
		*/
		if ($action == 'delete') {
			$formconfirm = $form->formconfirm($_SERVER["PHP_SELF"] . '?id=' . $object->id, $langs->trans('DeleteOrder'), $langs->trans('ConfirmDeleteOrder'), 'confirm_delete', '', 0, 1);
		}

		/*
		 * Confirmation de la validation
		*/
		if ($action == 'validate')
		{
			// on verifie si l'objet est en numerotation provisoire
			$ref = substr($object->ref, 1, 4);
			if ($ref == 'PROV') {
				$numref = $object->getNextNumRef($soc);
			} else {
				$numref = $object->ref;
			}

			$text = $langs->trans('ConfirmValidateOrder', $numref);
			if (! empty($conf->notification->enabled))
			{
				require_once DOL_DOCUMENT_ROOT . '/core/class/notify.class.php';
				$notify = new Notify($db);
				$text .= '<br>';
				$text .= $notify->confirmMessage('ORDER_VALIDATE', $object->socid, $object);
			}

			$qualified_for_stock_change=0;
			if (empty($conf->global->STOCK_SUPPORTS_SERVICES))
			{
			   	$qualified_for_stock_change=$object->hasProductsOrServices(2);
			}
			else
			{
			   	$qualified_for_stock_change=$object->hasProductsOrServices(1);
			}

			$formquestion=array();
			if (! empty($conf->stock->enabled) && ! empty($conf->global->STOCK_CALCULATE_ON_VALIDATE_ORDER) && $qualified_for_stock_change)
			{
				$langs->load("stocks");
				require_once DOL_DOCUMENT_ROOT . '/product/class/html.formproduct.class.php';
				$formproduct = new FormProduct($db);
				$formquestion = array(
									// 'text' => $langs->trans("ConfirmClone"),
									// array('type' => 'checkbox', 'name' => 'clone_content', 'label' => $langs->trans("CloneMainAttributes"), 'value'
									// => 1),
									// array('type' => 'checkbox', 'name' => 'update_prices', 'label' => $langs->trans("PuttingPricesUpToDate"),
									// 'value' => 1),
									array('type' => 'other','name' => 'idwarehouse','label' => $langs->trans("SelectWarehouseForStockDecrease"),'value' => $formproduct->selectWarehouses(GETPOST('idwarehouse')?GETPOST('idwarehouse'):'ifone', 'idwarehouse', '', 1)));
			}

			$formconfirm = $form->formconfirm($_SERVER["PHP_SELF"] . '?id=' . $object->id, $langs->trans('ValidateOrder'), $text, 'confirm_validate', $formquestion, 0, 1, 220);
		}

		// Confirm back to draft status
		if ($action == 'modif')
		{
			$qualified_for_stock_change=0;
			if (empty($conf->global->STOCK_SUPPORTS_SERVICES))
			{
			   	$qualified_for_stock_change=$object->hasProductsOrServices(2);
			}
			else
			{
			   	$qualified_for_stock_change=$object->hasProductsOrServices(1);
			}

			$text=$langs->trans('ConfirmUnvalidateOrder',$object->ref);
			$formquestion=array();
			if (! empty($conf->stock->enabled) && ! empty($conf->global->STOCK_CALCULATE_ON_VALIDATE_ORDER) && $qualified_for_stock_change)
			{
				$langs->load("stocks");
				require_once DOL_DOCUMENT_ROOT . '/product/class/html.formproduct.class.php';
				$formproduct = new FormProduct($db);
				$formquestion = array(
									// 'text' => $langs->trans("ConfirmClone"),
									// array('type' => 'checkbox', 'name' => 'clone_content', 'label' => $langs->trans("CloneMainAttributes"), 'value'
									// => 1),
									// array('type' => 'checkbox', 'name' => 'update_prices', 'label' => $langs->trans("PuttingPricesUpToDate"),
									// 'value' => 1),
									array('type' => 'other','name' => 'idwarehouse','label' => $langs->trans("SelectWarehouseForStockIncrease"),'value' => $formproduct->selectWarehouses(GETPOST('idwarehouse')?GETPOST('idwarehouse'):'ifone', 'idwarehouse', '', 1)));
			}

			$formconfirm = $form->formconfirm($_SERVER["PHP_SELF"] . '?id=' . $object->id, $langs->trans('UnvalidateOrder'), $text, 'confirm_modif', $formquestion, "yes", 1, 220);
		}

		/*
		 * Confirmation de la cloture
		*/
		if ($action == 'shipped') {
			$formconfirm = $form->formconfirm($_SERVER["PHP_SELF"] . '?id=' . $object->id, $langs->trans('CloseOrder'), $langs->trans('ConfirmCloseOrder'), 'confirm_shipped', '', 0, 1);
		}

		/*
		 * Confirmation de l'annulation
		 */
		if ($action == 'cancel')
		{
			$qualified_for_stock_change=0;
			if (empty($conf->global->STOCK_SUPPORTS_SERVICES))
			{
			   	$qualified_for_stock_change=$object->hasProductsOrServices(2);
			}
			else
			{
			   	$qualified_for_stock_change=$object->hasProductsOrServices(1);
			}

			$text=$langs->trans('ConfirmCancelOrder',$object->ref);
			$formquestion=array();
			if (! empty($conf->stock->enabled) && ! empty($conf->global->STOCK_CALCULATE_ON_VALIDATE_ORDER) && $qualified_for_stock_change)
			{
				$langs->load("stocks");
				require_once DOL_DOCUMENT_ROOT . '/product/class/html.formproduct.class.php';
				$formproduct = new FormProduct($db);
				$formquestion = array(
									// 'text' => $langs->trans("ConfirmClone"),
									// array('type' => 'checkbox', 'name' => 'clone_content', 'label' => $langs->trans("CloneMainAttributes"), 'value'
									// => 1),
									// array('type' => 'checkbox', 'name' => 'update_prices', 'label' => $langs->trans("PuttingPricesUpToDate"),
									// 'value' => 1),
									array('type' => 'other','name' => 'idwarehouse','label' => $langs->trans("SelectWarehouseForStockIncrease"),'value' => $formproduct->selectWarehouses(GETPOST('idwarehouse')?GETPOST('idwarehouse'):'ifone', 'idwarehouse', '', 1)));
			}

			$formconfirm = $form->formconfirm($_SERVER["PHP_SELF"] . '?id=' . $object->id, $langs->trans('Cancel'), $text, 'confirm_cancel', $formquestion, 0, 1);
		}

		// Confirmation to delete line
		if ($action == 'ask_deleteline')
		{
			$formconfirm=$form->formconfirm($_SERVER["PHP_SELF"].'?id='.$object->id.'&lineid='.$lineid, $langs->trans('DeleteProductLine'), $langs->trans('ConfirmDeleteProductLine'), 'confirm_deleteline', '', 0, 1);
		}

		// Clone confirmation
		if ($action == 'clone') {
			// Create an array for form
			$formquestion = array(
								// 'text' => $langs->trans("ConfirmClone"),
								// array('type' => 'checkbox', 'name' => 'clone_content', 'label' => $langs->trans("CloneMainAttributes"), 'value' =>
								// 1),
								// array('type' => 'checkbox', 'name' => 'update_prices', 'label' => $langs->trans("PuttingPricesUpToDate"), 'value'
								// => 1),
								array('type' => 'other','name' => 'socid','label' => $langs->trans("SelectThirdParty"),'value' => $form->select_company(GETPOST('socid', 'int'), 'socid', '(s.client=1 OR s.client=3)')));
			// Paiement incomplet. On demande si motif = escompte ou autre
			$formconfirm = $form->formconfirm($_SERVER["PHP_SELF"] . '?id=' . $object->id, $langs->trans('CloneOrder'), $langs->trans('ConfirmCloneOrder', $object->ref), 'confirm_clone', $formquestion, 'yes', 1);
		}

		if (! $formconfirm) {
			$parameters = array('lineid' => $lineid);
			$reshook = $hookmanager->executeHooks('formConfirm', $parameters, $object, $action); // Note that $action and $object may have been modified by hook
			if (empty($reshook)) $formconfirm.=$hookmanager->resPrint;
			elseif ($reshook > 0) $formconfirm=$hookmanager->resPrint;
		}

		// Print form confirm
		print $formconfirm;

		/*
		 *   Commande
		*/
		$nbrow = 9;
		if (! empty($conf->projet->enabled))
			$nbrow ++;

			// Local taxes
		if ($mysoc->localtax1_assuj == "1" || $object->total_localtax1 != 0)
			$nbrow++;
		if ($mysoc->localtax2_assuj == "1" || $object->total_localtax2 != 0 )
			$nbrow++;

		print '<table class="border" width="100%">';

		$linkback = '<a href="' . DOL_URL_ROOT . '/commande/list.php' . (! empty($socid) ? '?socid=' . $socid : '') . '">' . $langs->trans("BackToList") . '</a>';

		// Ref
		print '<tr><td width="18%">' . $langs->trans('Ref') . '</td>';
		print '<td colspan="3">';
		print $form->showrefnav($object, 'ref', $linkback, 1, 'ref', 'ref');
		print '</td>';
		print '</tr>';

		// Ref commande client
		print '<tr><td>';
		print '<table class="nobordernopadding" width="100%"><tr><td class="nowrap">';
		print $langs->trans('RefCustomer') . '</td><td align="left">';
		print '</td>';
		if ($action != 'refcustomer' && $object->brouillon)
			print '<td align="right"><a href="' . $_SERVER['PHP_SELF'] . '?action=refcustomer&amp;id=' . $object->id . '">' . img_edit($langs->trans('Modify')) . '</a></td>';
		print '</tr></table>';
		print '</td><td colspan="3">';
		if ($user->rights->commande->creer && $action == 'refcustomer') {
			print '<form action="' . $_SERVER["PHP_SELF"] . '?id=' . $object->id . '" method="post">';
			print '<input type="hidden" name="token" value="' . $_SESSION ['newtoken'] . '">';
			print '<input type="hidden" name="action" value="set_ref_client">';
			print '<input type="text" class="flat" size="20" name="ref_client" value="' . $object->ref_client . '">';
			print ' <input type="submit" class="button" value="' . $langs->trans('Modify') . '">';
			print '</form>';
		} else {
			print $object->ref_client;
		}
		print '</td>';
		print '</tr>';

		// Third party
		print '<tr><td>' . $langs->trans('Company') . '</td>';
		print '<td colspan="3">' . $soc->getNomUrl(1) . '</td>';
		print '</tr>';

		if (! empty($conf->global->FACTURE_DEPOSITS_ARE_JUST_PAYMENTS)) {
			$filterabsolutediscount = "fk_facture_source IS NULL"; // If we want deposit to be substracted to payments only and not to total of final
			                                                     // invoice
			$filtercreditnote = "fk_facture_source IS NOT NULL"; // If we want deposit to be substracted to payments only and not to total of final invoice
		} else {
			$filterabsolutediscount = "fk_facture_source IS NULL OR (fk_facture_source IS NOT NULL AND description='(DEPOSIT)')";
			$filtercreditnote = "fk_facture_source IS NOT NULL AND description <> '(DEPOSIT)'";
		}

		// Relative and absolute discounts
		$addrelativediscount = '<a href="' . DOL_URL_ROOT . '/comm/remise.php?id=' . $soc->id . '&backtopage=' . urlencode($_SERVER["PHP_SELF"]) . '?facid=' . $object->id . '">' . $langs->trans("EditRelativeDiscounts") . '</a>';
		$addabsolutediscount = '<a href="' . DOL_URL_ROOT . '/comm/remx.php?id=' . $soc->id . '&backtopage=' . urlencode($_SERVER["PHP_SELF"]) . '?facid=' . $object->id . '">' . $langs->trans("EditGlobalDiscounts") . '</a>';
		$addcreditnote = '<a href="' . DOL_URL_ROOT . '/compta/facture.php?action=create&socid=' . $soc->id . '&type=2&backtopage=' . urlencode($_SERVER["PHP_SELF"]) . '?facid=' . $object->id . '">' . $langs->trans("AddCreditNote") . '</a>';

		print '<tr><td>' . $langs->trans('Discounts') . '</td><td colspan="3">';
		if ($soc->remise_percent)
			print $langs->trans("CompanyHasRelativeDiscount", $soc->remise_percent);
		else
			print $langs->trans("CompanyHasNoRelativeDiscount");
		print '. ';
		$absolute_discount = $soc->getAvailableDiscounts('', 'fk_facture_source IS NULL');
		$absolute_creditnote = $soc->getAvailableDiscounts('', 'fk_facture_source IS NOT NULL');
		$absolute_discount = price2num($absolute_discount, 'MT');
		$absolute_creditnote = price2num($absolute_creditnote, 'MT');
		if ($absolute_discount) {
			if ($object->statut > Commande::STATUS_DRAFT) {
				print $langs->trans("CompanyHasAbsoluteDiscount", price($absolute_discount), $langs->transnoentities("Currency" . $conf->currency));
			} else {
				// Remise dispo de type remise fixe (not credit note)
				print '<br>';
				$form->form_remise_dispo($_SERVER["PHP_SELF"] . '?id=' . $object->id, 0, 'remise_id', $soc->id, $absolute_discount, $filterabsolutediscount);
			}
		}
		if ($absolute_creditnote) {
			print $langs->trans("CompanyHasCreditNote", price($absolute_creditnote), $langs->transnoentities("Currency" . $conf->currency)) . '. ';
		}
		if (! $absolute_discount && ! $absolute_creditnote)
			print $langs->trans("CompanyHasNoAbsoluteDiscount") . '.';
		print '</td></tr>';

		// Date
		print '<tr><td>';
		print '<table class="nobordernopadding" width="100%"><tr><td>';
		print $langs->trans('Date');
		print '</td>';

		if ($action != 'editdate' && $object->brouillon)
			print '<td align="right"><a href="' . $_SERVER["PHP_SELF"] . '?action=editdate&amp;id=' . $object->id . '">' . img_edit($langs->trans('SetDate'), 1) . '</a></td>';
		print '</tr></table>';
		print '</td><td colspan="3">';
		if ($action == 'editdate') {
			print '<form name="setdate" action="' . $_SERVER["PHP_SELF"] . '?id=' . $object->id . '" method="post">';
			print '<input type="hidden" name="token" value="' . $_SESSION ['newtoken'] . '">';
			print '<input type="hidden" name="action" value="setdate">';
			$form->select_date($object->date, 'order_', '', '', '', "setdate");
			print '<input type="submit" class="button" value="' . $langs->trans('Modify') . '">';
			print '</form>';
		} else {
			print $object->date ? dol_print_date($object->date, 'daytext') : '&nbsp;';
		}
		print '</td>';
		print '</tr>';

		// Delivery date planed
		print '<tr><td height="10">';
		print '<table class="nobordernopadding" width="100%"><tr><td>';
		print $langs->trans('DateDeliveryPlanned');
		print '</td>';
		if ($action != 'editdate_livraison')
			print '<td align="right"><a href="' . $_SERVER["PHP_SELF"] . '?action=editdate_livraison&amp;id=' . $object->id . '">' . img_edit($langs->trans('SetDeliveryDate'), 1) . '</a></td>';
		print '</tr></table>';
		print '</td><td colspan="3">';
		if ($action == 'editdate_livraison') {
			print '<form name="setdate_livraison" action="' . $_SERVER["PHP_SELF"] . '?id=' . $object->id . '" method="post">';
			print '<input type="hidden" name="token" value="' . $_SESSION ['newtoken'] . '">';
			print '<input type="hidden" name="action" value="setdate_livraison">';
			$form->select_date($object->date_livraison ? $object->date_livraison : - 1, 'liv_', '', '', '', "setdate_livraison");
			print '<input type="submit" class="button" value="' . $langs->trans('Modify') . '">';
			print '</form>';
		} else {
			print $object->date_livraison ? dol_print_date($object->date_livraison, 'daytext') : '&nbsp;';
		}
		print '</td>';
		print '</tr>';

        // Shipping Method
        if (! empty($conf->expedition->enabled)) {
            print '<tr><td height="10">';
            print '<table width="100%" class="nobordernopadding"><tr><td>';
            print $langs->trans('SendingMethod');
            print '</td>';
            if ($action != 'editshippingmethod' && $user->rights->commande->creer)
                print '<td align="right"><a href="'.$_SERVER["PHP_SELF"].'?action=editshippingmethod&amp;id='.$object->id.'">'.img_edit($langs->trans('SetShippingMode'),1).'</a></td>';
            print '</tr></table>';
            print '</td><td colspan="3">';
            if ($action == 'editshippingmethod') {
                $form->formSelectShippingMethod($_SERVER['PHP_SELF'].'?id='.$object->id, $object->shipping_method_id, 'shipping_method_id', 1);
            } else {
                $form->formSelectShippingMethod($_SERVER['PHP_SELF'].'?id='.$object->id, $object->shipping_method_id, 'none');
            }
            print '</td>';
            print '</tr>';
        }

		// Terms of payment
		print '<tr><td height="10">';
		print '<table class="nobordernopadding" width="100%"><tr><td>';
		print $langs->trans('PaymentConditionsShort');
		print '</td>';
		if ($action != 'editconditions' && $object->brouillon)
			print '<td align="right"><a href="' . $_SERVER["PHP_SELF"] . '?action=editconditions&amp;id=' . $object->id . '">' . img_edit($langs->trans('SetConditions'), 1) . '</a></td>';
		print '</tr></table>';
		print '</td><td colspan="3">';
		if ($action == 'editconditions') {
			$form->form_conditions_reglement($_SERVER['PHP_SELF'] . '?id=' . $object->id, $object->cond_reglement_id, 'cond_reglement_id', 1);
		} else {
			$form->form_conditions_reglement($_SERVER['PHP_SELF'] . '?id=' . $object->id, $object->cond_reglement_id, 'none', 1);
		}
		print '</td>';

		print '</tr>';

		// Mode of payment
		print '<tr><td height="10">';
		print '<table class="nobordernopadding" width="100%"><tr><td>';
		print $langs->trans('PaymentMode');
		print '</td>';
		if ($action != 'editmode' && $object->brouillon)
			print '<td align="right"><a href="' . $_SERVER["PHP_SELF"] . '?action=editmode&amp;id=' . $object->id . '">' . img_edit($langs->trans('SetMode'), 1) . '</a></td>';
		print '</tr></table>';
		print '</td><td colspan="3">';
		if ($action == 'editmode') {
			$form->form_modes_reglement($_SERVER['PHP_SELF'] . '?id=' . $object->id, $object->mode_reglement_id, 'mode_reglement_id');
		} else {
			$form->form_modes_reglement($_SERVER['PHP_SELF'] . '?id=' . $object->id, $object->mode_reglement_id, 'none');
		}
		print '</td></tr>';

		// Availability
		print '<tr><td height="10">';
		print '<table class="nobordernopadding" width="100%"><tr><td>';
		print $langs->trans('AvailabilityPeriod');
		print '</td>';
		if ($action != 'editavailability')
			print '<td align="right"><a href="' . $_SERVER["PHP_SELF"] . '?action=editavailability&amp;id=' . $object->id . '">' . img_edit($langs->trans('SetAvailability'), 1) . '</a></td>';
		print '</tr></table>';
		print '</td><td colspan="3">';
		if ($action == 'editavailability') {
			$form->form_availability($_SERVER['PHP_SELF'] . '?id=' . $object->id, $object->availability_id, 'availability_id', 1);
		} else {
			$form->form_availability($_SERVER['PHP_SELF'] . '?id=' . $object->id, $object->availability_id, 'none', 1);
		}
		print '</td></tr>';

		// Origin
		print '<tr><td height="10">';
		print '<table class="nobordernopadding" width="100%"><tr><td>';
		print $langs->trans('Source');
		print '</td>';
		if ($action != 'editdemandreason')
			print '<td align="right"><a href="' . $_SERVER["PHP_SELF"] . '?action=editdemandreason&amp;id=' . $object->id . '">' . img_edit($langs->trans('SetDemandReason'), 1) . '</a></td>';
		print '</tr></table>';
		print '</td><td colspan="3">';
		if ($action == 'editdemandreason') {
			$form->formInputReason($_SERVER['PHP_SELF'] . '?id=' . $object->id, $object->demand_reason_id, 'demand_reason_id', 1);
		} else {
			$form->formInputReason($_SERVER['PHP_SELF'] . '?id=' . $object->id, $object->demand_reason_id, 'none');
		}
		// Removed because using dictionary is an admin feature, not a user feature. There is already the "star" to show info to admin users.
		// This is to avoid too heavy screens and have an uniform look and feel for all screens.
		// print '</td><td>';
		// print '<a href="'.DOL_URL_ROOT.'/admin/dict.php?id=22&origin=order&originid='.$object->id.'">'.$langs->trans("DictionarySource").'</a>';
		print '</td></tr>';

    	// TODO How record was recorded OrderMode (llx_c_input_method)

		// Project
		if (! empty($conf->projet->enabled))
		{
			$langs->load('projects');
			print '<tr><td height="10">';
			print '<table class="nobordernopadding" width="100%"><tr><td>';
			print $langs->trans('Project');
			print '</td>';
			if ($action != 'classify')
				print '<td align="right"><a href="' . $_SERVER['PHP_SELF'] . '?action=classify&amp;id=' . $object->id . '">' . img_edit($langs->trans('SetProject')) . '</a></td>';
			print '</tr></table>';
			print '</td><td colspan="3">';
			// print "$object->id, $object->socid, $object->fk_project";
			if ($action == 'classify') {
				$form->form_project($_SERVER['PHP_SELF'] . '?id=' . $object->id, $object->socid, $object->fk_project, 'projectid', 0, 0, 1);
			} else {
				$form->form_project($_SERVER['PHP_SELF'] . '?id=' . $object->id, $object->socid, $object->fk_project, 'none', 0, 0);
			}
			print '</td></tr>';
		}

		if ($soc->outstanding_limit)
		{
			// Outstanding Bill
			print '<tr><td>';
			print $langs->trans('OutstandingBill');
			print '</td><td align=right colspan=3>';
			print price($soc->get_OutstandingBill()) . ' / ';
			print price($soc->outstanding_limit, 0, '', 1, - 1, - 1, $conf->currency);
			print '</td>';
			print '</tr>';
		}

		// Incoterms
		if (!empty($conf->incoterm->enabled))
		{
			print '<tr><td>';
	        print '<table width="100%" class="nobordernopadding"><tr><td>';
	        print $langs->trans('IncotermLabel');
	        print '<td><td align="right">';
	        if ($user->rights->commande->creer) print '<a href="'.DOL_URL_ROOT.'/commande/card.php?id='.$object->id.'&action=editincoterm">'.img_edit().'</a>';
	        else print '&nbsp;';
	        print '</td></tr></table>';
	        print '</td>';
	        print '<td colspan="3">';
			if ($action != 'editincoterm')
			{
				print $form->textwithpicto($object->display_incoterms(), $object->libelle_incoterms, 1);
			}
			else
			{
				print $form->select_incoterms((!empty($object->fk_incoterms) ? $object->fk_incoterms : ''), (!empty($object->location_incoterms)?$object->location_incoterms:''), $_SERVER['PHP_SELF'].'?id='.$object->id);
			}
	        print '</td></tr>';
		}

		// Other attributes
		$cols = 3;
		include DOL_DOCUMENT_ROOT . '/core/tpl/extrafields_view.tpl.php';

		$rowspan = 4;
		if ($mysoc->localtax1_assuj == "1" || $object->total_localtax1 != 0)
			$rowspan ++;
		if ($mysoc->localtax2_assuj == "1" || $object->total_localtax2 != 0)
			$rowspan ++;

        // Bank Account
		if (! empty($conf->global->BANK_ASK_PAYMENT_BANK_DURING_ORDER) && ! empty($conf->banque->enabled))
		{
	        print '<tr><td class="nowrap">';
        	print '<table width="100%" class="nobordernopadding"><tr><td class="nowrap">';
        	print $langs->trans('BankAccount');
        	print '<td>';
        	if ($action != 'editbankaccount' && $user->rights->commande->creer)
        	    print '<td align="right"><a href="'.$_SERVER["PHP_SELF"].'?action=editbankaccount&amp;id='.$object->id.'">'.img_edit($langs->trans('SetBankAccount'),1).'</a></td>';
        	print '</tr></table>';
        	print '</td><td colspan="3">';
        	if ($action == 'editbankaccount') {
        	    $form->formSelectAccount($_SERVER['PHP_SELF'].'?id='.$object->id, $object->fk_account, 'fk_account', 1);
        	} else {
        	    $form->formSelectAccount($_SERVER['PHP_SELF'].'?id='.$object->id, $object->fk_account, 'none');
        	}
        	print '</td>';
        	print '</tr>';
		}

		// Total HT
		print '<tr><td>' . $langs->trans('AmountHT') . '</td>';
		print '<td>' . price($object->total_ht, 1, '', 1, - 1, - 1, $conf->currency) . '</td>';

		// Margin Infos
		if (! empty($conf->margin->enabled)) {
			print '<td valign="top" width="50%" colspan="2" rowspan="' . $rowspan . '">';
			$formmargin->displayMarginInfos($object);
			print '</td>';
		} else
			print '<td width="50%" colspan="2" rowspan="' . $rowspan . '"></td>';

		print '</tr>';

		// Total VAT
		print '<tr><td>' . $langs->trans('AmountVAT') . '</td><td>' . price($object->total_tva, 1, '', 1, - 1, - 1, $conf->currency) . '</td></tr>';

		// Amount Local Taxes
		if ($mysoc->localtax1_assuj == "1" || $object->total_localtax1 != 0) 		// Localtax1
		{
			print '<tr><td>' . $langs->transcountry("AmountLT1", $mysoc->country_code) . '</td>';
			print '<td>' . price($object->total_localtax1, 1, '', 1, - 1, - 1, $conf->currency) . '</td></tr>';
		}
		if ($mysoc->localtax2_assuj == "1" || $object->total_localtax2 != 0) 		// Localtax2 IRPF
		{
			print '<tr><td>' . $langs->transcountry("AmountLT2", $mysoc->country_code) . '</td>';
			print '<td>' . price($object->total_localtax2, 1, '', 1, - 1, - 1, $conf->currency) . '</td></tr>';
		}

		// Total TTC
		print '<tr><td>' . $langs->trans('AmountTTC') . '</td><td>' . price($object->total_ttc, 1, '', 1, - 1, - 1, $conf->currency) . '</td></tr>';

		// Statut
		print '<tr><td>' . $langs->trans('Status') . '</td><td>' . $object->getLibStatut(4) . '</td></tr>';

		print '</table><br>';
		print "\n";

		if (! empty($conf->global->MAIN_DISABLE_CONTACTS_TAB)) {
			$blocname = 'contacts';
			$title = $langs->trans('ContactsAddresses');
			include DOL_DOCUMENT_ROOT . '/core/tpl/bloc_showhide.tpl.php';
		}

		if (! empty($conf->global->MAIN_DISABLE_NOTES_TAB)) {
			$blocname = 'notes';
			$title = $langs->trans('Notes');
			include DOL_DOCUMENT_ROOT . '/core/tpl/bloc_showhide.tpl.php';
		}

		/*
		 * Lines
		 */
		$result = $object->getLinesArray();

		print '	<form name="addproduct" id="addproduct" action="' . $_SERVER["PHP_SELF"] . '?id=' . $object->id . (($action != 'editline') ? '#add' : '#line_' . GETPOST('lineid')) . '" method="POST">
		<input type="hidden" name="token" value="' . $_SESSION ['newtoken'] . '">
		<input type="hidden" name="action" value="' . (($action != 'editline') ? 'addline' : 'updateline') . '">
		<input type="hidden" name="mode" value="">
		<input type="hidden" name="id" value="' . $object->id . '">
		';

		if (! empty($conf->use_javascript_ajax) && $object->statut == Commande::STATUS_DRAFT) {
			include DOL_DOCUMENT_ROOT . '/core/tpl/ajaxrow.tpl.php';
		}

		print '<table id="tablelines" class="noborder noshadow" width="100%">';

		// Show object lines
		if (! empty($object->lines))
			$ret = $object->printObjectLines($action, $mysoc, $soc, $lineid, 1);

		$numlines = count($object->lines);

		/*
		 * Form to add new line
		 */
		if ($object->statut == Commande::STATUS_DRAFT && $user->rights->commande->creer)
		{
			if ($action != 'editline')
			{
				$var = true;

				// Add free products/services
				$object->formAddObjectLine(1, $mysoc, $soc);

				$parameters = array();
				$reshook = $hookmanager->executeHooks('formAddObjectLine', $parameters, $object, $action); // Note that $action and $object may have been modified by hook
			}
		}
		print '</table>';

		print "</form>\n";

		dol_fiche_end();

		/*
		 * Boutons actions
		*/
		if ($action != 'presend' && $action != 'editline') {
			print '<div class="tabsAction">';

			$parameters = array();
			$reshook = $hookmanager->executeHooks('addMoreActionsButtons', $parameters, $object, $action); // Note that $action and $object may have been
			                                                                                          // modified by hook
			if (empty($reshook)) {
				// Valid
				if ($object->statut == Commande::STATUS_DRAFT && $object->total_ttc >= 0 && $numlines > 0 &&
				    ((empty($conf->global->MAIN_USE_ADVANCED_PERMS) && ! empty($user->rights->commande->creer))
			       	|| (! empty($conf->global->MAIN_USE_ADVANCED_PERMS) && ! empty($user->rights->commande->order_advance->validate)))
				)
				{
					print '<div class="inline-block divButAction"><a class="butAction" href="' . $_SERVER["PHP_SELF"] . '?id=' . $object->id . '&amp;action=validate">' . $langs->trans('Validate') . '</a></div>';
				}
				// Edit
				if ($object->statut == Commande::STATUS_VALIDATED && $user->rights->commande->creer) {
					print '<div class="inline-block divButAction"><a class="butAction" href="card.php?id=' . $object->id . '&amp;action=modif">' . $langs->trans('Modify') . '</a></div>';
				}
				// Create event
				if ($conf->agenda->enabled && ! empty($conf->global->MAIN_ADD_EVENT_ON_ELEMENT_CARD)) 				// Add hidden condition because this is not a
				                                                                                      // "workflow" action so should appears somewhere else on
				                                                                                      // page.
				{
					print '<a class="butAction" href="' . DOL_URL_ROOT . '/comm/action/card.php?action=create&amp;origin=' . $object->element . '&amp;originid=' . $object->id . '&amp;socid=' . $object->socid . '">' . $langs->trans("AddAction") . '</a>';
				}
				// Send
				if ($object->statut > Commande::STATUS_DRAFT) {
					if ((empty($conf->global->MAIN_USE_ADVANCED_PERMS) || $user->rights->commande->order_advance->send)) {
						print '<div class="inline-block divButAction"><a class="butAction" href="' . $_SERVER["PHP_SELF"] . '?id=' . $object->id . '&amp;action=presend&amp;mode=init">' . $langs->trans('SendByMail') . '</a></div>';
					} else
						print '<div class="inline-block divButAction"><a class="butActionRefused" href="#">' . $langs->trans('SendByMail') . '</a></div>';
				}

				// Ship
				$numshipping = 0;
				if (! empty($conf->expedition->enabled)) {
					$numshipping = $object->nb_expedition();

					if ($object->statut > Commande::STATUS_DRAFT && $object->statut < Commande::STATUS_CLOSED && $object->getNbOfProductsLines() > 0) {
						if (($conf->expedition_bon->enabled && $user->rights->expedition->creer) || ($conf->livraison_bon->enabled && $user->rights->expedition->livraison->creer)) {
							if ($user->rights->expedition->creer) {
								print '<div class="inline-block divButAction"><a class="butAction" href="' . DOL_URL_ROOT . '/expedition/shipment.php?id=' . $object->id . '">' . $langs->trans('ShipProduct') . '</a></div>';
							} else {
								print '<div class="inline-block divButAction"><a class="butActionRefused" href="#" title="' . dol_escape_htmltag($langs->trans("NotAllowed")) . '">' . $langs->trans('ShipProduct') . '</a></div>';
							}
						} else {
							$langs->load("errors");
							print '<div class="inline-block divButAction"><a class="butActionRefused" href="#" title="' . dol_escape_htmltag($langs->trans("ErrorModuleSetupNotComplete")) . '">' . $langs->trans('ShipProduct') . '</a></div>';
						}
					}
				}

				// Create intervention
				if ($conf->ficheinter->enabled) {
					$langs->load("interventions");

					if ($object->statut > Commande::STATUS_DRAFT && $object->statut < Commande::STATUS_CLOSED && $object->getNbOfServicesLines() > 0) {
						if ($user->rights->ficheinter->creer) {
							print '<div class="inline-block divButAction"><a class="butAction" href="' . DOL_URL_ROOT . '/fichinter/card.php?action=create&amp;origin=' . $object->element . '&amp;originid=' . $object->id . '&amp;socid=' . $object->socid . '">' . $langs->trans('AddIntervention') . '</a></div>';
						} else {
							print '<div class="inline-block divButAction"><a class="butActionRefused" href="#" title="' . dol_escape_htmltag($langs->trans("NotAllowed")) . '">' . $langs->trans('AddIntervention') . '</a></div>';
						}
					}
				}

				// Reopen a closed order
				if (($object->statut == Commande::STATUS_CLOSED || $object->statut == Commande::STATUS_CANCELED) && $user->rights->commande->creer) {
					print '<div class="inline-block divButAction"><a class="butAction" href="' . $_SERVER['PHP_SELF'] . '?id=' . $object->id . '&amp;action=reopen">' . $langs->trans('ReOpen') . '</a></div>';
				}

				// Create contract
				if ($conf->contrat->enabled && ($object->statut == Commande::STATUS_VALIDATED || $object->statut == Commande::STATUS_ACCEPTED)) {
					$langs->load("contracts");

					if ($user->rights->contrat->creer) {
						print '<div class="inline-block divButAction"><a class="butAction" href="' . DOL_URL_ROOT . '/contrat/card.php?action=create&amp;origin=' . $object->element . '&amp;originid=' . $object->id . '&amp;socid=' . $object->socid . '">' . $langs->trans('AddContract') . '</a></div>';
					}
				}

				// Create bill and Classify billed
				// Note: Even if module invoice is not enabled, we should be able to use button "Classified billed"
				if ($object->statut > Commande::STATUS_DRAFT && ! $object->billed) {
					if (! empty($conf->facture->enabled) && $user->rights->facture->creer && empty($conf->global->WORKFLOW_DISABLE_CREATE_INVOICE_FROM_ORDER)) {
						print '<div class="inline-block divButAction"><a class="butAction" href="' . DOL_URL_ROOT . '/compta/facture.php?action=create&amp;origin=' . $object->element . '&amp;originid=' . $object->id . '&amp;socid=' . $object->socid . '">' . $langs->trans("CreateBill") . '</a></div>';
					}
					if ($user->rights->commande->creer && $object->statut > Commande::STATUS_ACCEPTED && empty($conf->global->WORKFLOW_DISABLE_CLASSIFY_BILLED_FROM_ORDER) && empty($conf->global->WORKFLOW_BILL_ON_SHIPMENT)) {
						print '<div class="inline-block divButAction"><a class="butAction" href="' . $_SERVER["PHP_SELF"] . '?id=' . $object->id . '&amp;action=classifybilled">' . $langs->trans("ClassifyBilled") . '</a></div>';
					}
				}

				// Set to shipped
				if (($object->statut == Commande::STATUS_VALIDATED || $object->statut == Commande::STATUS_ACCEPTED) && $user->rights->commande->cloturer) {
					print '<div class="inline-block divButAction"><a class="butAction" href="' . $_SERVER["PHP_SELF"] . '?id=' . $object->id . '&amp;action=shipped">' . $langs->trans('ClassifyShipped') . '</a></div>';
				}

				// Clone
				if ($user->rights->commande->creer) {
					print '<div class="inline-block divButAction"><a class="butAction" href="' . $_SERVER['PHP_SELF'] . '?id=' . $object->id . '&amp;socid=' . $object->socid . '&amp;action=clone&amp;object=order">' . $langs->trans("ToClone") . '</a></div>';
				}

				// Cancel order
				if ($object->statut == Commande::STATUS_VALIDATED &&
				    ((empty($conf->global->MAIN_USE_ADVANCED_PERMS) && ! empty($user->rights->commande->cloturer))
			       	|| (! empty($conf->global->MAIN_USE_ADVANCED_PERMS) && ! empty($user->rights->commande->order_advance->annuler)))
				)
				{
					print '<div class="inline-block divButAction"><a class="butActionDelete" href="' . $_SERVER["PHP_SELF"] . '?id=' . $object->id . '&amp;action=cancel">' . $langs->trans('Cancel') . '</a></div>';
				}

				// Delete order
				if ($user->rights->commande->supprimer) {
					if ($numshipping == 0) {
						print '<div class="inline-block divButAction"><a class="butActionDelete" href="' . $_SERVER["PHP_SELF"] . '?id=' . $object->id . '&amp;action=delete">' . $langs->trans('Delete') . '</a></div>';
					} else {
						print '<div class="inline-block divButAction"><a class="butActionRefused" href="#" title="' . $langs->trans("ShippingExist") . '">' . $langs->trans("Delete") . '</a></div>';
					}
				}
			}
			print '</div>';
		}
		print '<br>';

		if ($action != 'presend')
		{
			print '<div class="fichecenter"><div class="fichehalfleft">';
			// print '<table width="100%"><tr><td width="50%" valign="top">';
			// print '<a name="builddoc"></a>'; // ancre

			/*
			 * Documents generes
			*/
			$comref = dol_sanitizeFileName($object->ref);
			$file = $conf->commande->dir_output . '/' . $comref . '/' . $comref . '.pdf';
			$relativepath = $comref . '/' . $comref . '.pdf';
			$filedir = $conf->commande->dir_output . '/' . $comref;
			$urlsource = $_SERVER["PHP_SELF"] . "?id=" . $object->id;
			$genallowed = $user->rights->commande->creer;
			$delallowed = $user->rights->commande->supprimer;
			$somethingshown = $formfile->show_documents('commande', $comref, $filedir, $urlsource, $genallowed, $delallowed, $object->modelpdf, 1, 0, 0, 28, 0, '', '', '', $soc->default_lang);

			// Linked object block
			$somethingshown = $form->showLinkedObjectBlock($object);

			// Show links to link elements
			//$linktoelem = $form->showLinkToObjectBlock($object);
			//if ($linktoelem) print '<br>'.$linktoelem;


			print '</div><div class="fichehalfright"><div class="ficheaddleft">';
			// print '</td><td valign="top" width="50%">';

			// List of actions on element
			include_once DOL_DOCUMENT_ROOT . '/core/class/html.formactions.class.php';
			$formactions = new FormActions($db);
			$somethingshown = $formactions->showactions($object, 'order', $socid);

			// print '</td></tr></table>';
			print '</div></div></div>';
		}

		/*
		 * Action presend
		 */
		if ($action == 'presend')
		{
			$object->fetch_projet();

			$ref = dol_sanitizeFileName($object->ref);
			include_once DOL_DOCUMENT_ROOT . '/core/lib/files.lib.php';
			$file = $fileparams['fullname'];

			// Define output language
			$outputlangs = $langs;
			$newlang = '';
			if ($conf->global->MAIN_MULTILANGS && empty($newlang) && ! empty($_REQUEST['lang_id']))
				$newlang = $_REQUEST['lang_id'];
			if ($conf->global->MAIN_MULTILANGS && empty($newlang))
				$newlang = $object->thirdparty->default_lang;

			if (!empty($newlang))
			{
				$outputlangs = new Translate('', $conf);
				$outputlangs->setDefaultLang($newlang);
				$outputlangs->load('commercial');
			}

			// Build document if it not exists
			if (! $file || ! is_readable($file)) {
				$result = $object->generateDocument(GETPOST('model') ? GETPOST('model') : $object->modelpdf, $outputlangs, $hidedetails, $hidedesc, $hideref);
				if ($result <= 0) {
					dol_print_error($db, $object->error, $object->errors);
					exit();
				}
				$fileparams = dol_most_recent_file($conf->commande->dir_output . '/' . $ref, preg_quote($ref, '/').'[^\-]+');
				$file = $fileparams['fullname'];
			}

			print '<div class="clearboth"></div>';
			print '<br>';
			print load_fiche_titre($langs->trans('SendOrderByMail'));

			dol_fiche_head('');

			// Cree l'objet formulaire mail
			include_once DOL_DOCUMENT_ROOT . '/core/class/html.formmail.class.php';
			$formmail = new FormMail($db);
			$formmail->param['langsmodels']=(empty($newlang)?$langs->defaultlang:$newlang);
			$formmail->fromtype = 'user';
			$formmail->fromid = $user->id;
			$formmail->fromname = $user->getFullName($langs);
			$formmail->frommail = $user->email;
			$formmail->withfrom = 1;
			$liste = array();
			foreach ($object->thirdparty->thirdparty_and_contact_email_array(1) as $key => $value)
				$liste [$key] = $value;
			$formmail->withto = GETPOST('sendto') ? GETPOST('sendto') : $liste;
			$formmail->withtocc = $liste;
			$formmail->withtoccc = $conf->global->MAIN_EMAIL_USECCC;
			if (empty($object->ref_client)) {
				$formmail->withtopic = $outputlangs->trans('SendOrderRef', '__ORDERREF__');
			} else if (! empty($object->ref_client)) {
				$formmail->withtopic = $outputlangs->trans('SendOrderRef', '__ORDERREF__ (__REFCLIENT__)');
			}
			$formmail->withfile = 2;
			$formmail->withbody = 1;
			$formmail->withdeliveryreceipt = 1;
			$formmail->withcancel = 1;
			// Tableau des substitutions
			$formmail->substit ['__ORDERREF__'] = $object->ref;
			$formmail->substit ['__SIGNATURE__'] = $user->signature;
			$formmail->substit ['__REFCLIENT__'] = $object->ref_client;
			$formmail->substit ['__THIRDPARTY_NAME__'] = $object->thirdparty->name;
			$formmail->substit ['__PROJECT_REF__'] = (is_object($object->projet)?$object->projet->ref:'');
			$formmail->substit ['__PERSONALIZED__'] = '';
			$formmail->substit ['__CONTACTCIVNAME__'] = '';

			$custcontact = '';
			$contactarr = array();
			$contactarr = $object->liste_contact(- 1, 'external');

			if (is_array($contactarr) && count($contactarr) > 0)
			{
				foreach ($contactarr as $contact)
				{
					if ($contact['libelle'] == $langs->trans('TypeContact_commande_external_CUSTOMER')) {	// TODO Use code and not label
						$contactstatic = new Contact($db);
						$contactstatic->fetch($contact ['id']);
						$custcontact = $contactstatic->getFullName($langs, 1);
					}
				}

				if (! empty($custcontact)) {
					$formmail->substit['__CONTACTCIVNAME__'] = $custcontact;
				}
			}

			// Tableau des parametres complementaires
			$formmail->param['action'] = 'send';
			$formmail->param['models'] = 'order_send';
			$formmail->param['models_id']=GETPOST('modelmailselected','int');
			$formmail->param['orderid'] = $object->id;
			$formmail->param['returnurl'] = $_SERVER["PHP_SELF"] . '?id=' . $object->id;

			// Init list of files
			if (GETPOST("mode") == 'init') {
				$formmail->clear_attached_files();
				$formmail->add_attached_files($file, basename($file), dol_mimetype($file));
			}

			// Show form
			print $formmail->get_form();

			dol_fiche_end();
		}
	}
}

llxFooter();
$db->close();<|MERGE_RESOLUTION|>--- conflicted
+++ resolved
@@ -1040,11 +1040,7 @@
 	else if ($action == 'confirm_shipped' && $confirm == 'yes' && $user->rights->commande->cloturer) {
 		$result = $object->cloture($user);
 		if ($result < 0) {
-<<<<<<< HEAD
-			setEventMessages($object->error, $object->errors(), 'errors');
-=======
 			setEventMessages($object->error, $object->errors, 'errors');
->>>>>>> 21ca7dc8
 		}
 	}
 
