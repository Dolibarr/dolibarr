<?php
/* Copyright (C) 2003-2006	Rodolphe Quiedeville	<rodolphe@quiedeville.org>
 * Copyright (C) 2004-2015	Laurent Destailleur		<eldy@users.sourceforge.net>
 * Copyright (C) 2005		Marc Barilley / Ocebo	<marc@ocebo.com>
 * Copyright (C) 2005-2015	Regis Houssin			<regis.houssin@inodbox.com>
 * Copyright (C) 2006		Andre Cianfarani		<acianfa@free.fr>
 * Copyright (C) 2010-2013	Juanjo Menent			<jmenent@2byte.es>
 * Copyright (C) 2011-2023	Philippe Grand			<philippe.grand@atoo-net.com>
 * Copyright (C) 2012-2013	Christophe Battarel		<christophe.battarel@altairis.fr>
 * Copyright (C) 2012-2016	Marcos García			<marcosgdf@gmail.com>
 * Copyright (C) 2012       Cedric Salvador      	<csalvador@gpcsolutions.fr>
 * Copyright (C) 2013		Florian Henry			<florian.henry@open-concept.pro>
 * Copyright (C) 2014       Ferran Marcet			<fmarcet@2byte.es>
 * Copyright (C) 2015       Jean-François Ferry		<jfefe@aternatik.fr>
 * Copyright (C) 2018-2021  Frédéric France         <frederic.france@netlogic.fr>
 * Copyright (C) 2022	    Gauthier VERDOL     	<gauthier.verdol@atm-consulting.fr>
 * Copyright (C) 2023		Benjamin Falière		<benjamin.faliere@altairis.fr>
 *
 * This program is free software; you can redistribute it and/or modify
 * it under the terms of the GNU General Public License as published by
 * the Free Software Foundation; either version 3 of the License, or
 * (at your option) any later version.
 *
 * This program is distributed in the hope that it will be useful,
 * but WITHOUT ANY WARRANTY; without even the implied warranty of
 * MERCHANTABILITY or FITNESS FOR A PARTICULAR PURPOSE.  See the
 *  GNU General Public License for more details.
 *
 * You should have received a copy of the GNU General Public License
 * along with this program. If not, see <https://www.gnu.org/licenses/>.
 */

/**
 *   \file      htdocs/commande/card.php
 *   \ingroup   commande
 *   \brief     Page to show sales order
 */

// Load Dolibarr environment
require '../main.inc.php';
require_once DOL_DOCUMENT_ROOT.'/core/class/doleditor.class.php';
require_once DOL_DOCUMENT_ROOT.'/core/class/extrafields.class.php';
require_once DOL_DOCUMENT_ROOT.'/core/class/html.formfile.class.php';
require_once DOL_DOCUMENT_ROOT.'/core/class/html.formorder.class.php';
require_once DOL_DOCUMENT_ROOT.'/core/class/html.formmargin.class.php';
require_once DOL_DOCUMENT_ROOT.'/core/modules/commande/modules_commande.php';
require_once DOL_DOCUMENT_ROOT.'/core/lib/functions2.lib.php';
require_once DOL_DOCUMENT_ROOT.'/core/lib/order.lib.php';

require_once DOL_DOCUMENT_ROOT.'/comm/action/class/actioncomm.class.php';
require_once DOL_DOCUMENT_ROOT.'/commande/class/commande.class.php';

if (isModEnabled("propal")) {
	require_once DOL_DOCUMENT_ROOT.'/comm/propal/class/propal.class.php';
}

if (isModEnabled('project')) {
	require_once DOL_DOCUMENT_ROOT.'/core/class/html.formprojet.class.php';
	require_once DOL_DOCUMENT_ROOT.'/projet/class/project.class.php';
}

if (isModEnabled('variants')) {
	require_once DOL_DOCUMENT_ROOT.'/variants/class/ProductCombination.class.php';
}


// Load translation files required by the page
$langs->loadLangs(array('orders', 'sendings', 'companies', 'bills', 'propal', 'deliveries', 'products', 'other'));

if (isModEnabled('incoterm')) {
	$langs->load('incoterm');
}
if (isModEnabled('margin')) {
	$langs->load('margins');
}
if (isModEnabled('productbatch')) {
	$langs->load('productbatch');
}


$id        = (GETPOST('id', 'int') ? GETPOST('id', 'int') : GETPOST('orderid', 'int'));
$ref       =  GETPOST('ref', 'alpha');
$socid     =  GETPOST('socid', 'int');
$action    =  GETPOST('action', 'aZ09');
$cancel    =  GETPOST('cancel', 'alpha');
$confirm   =  GETPOST('confirm', 'alpha');
$backtopage = GETPOST('backtopage', 'alpha');

$lineid    =  GETPOST('lineid', 'int');
$contactid =  GETPOST('contactid', 'int');
$projectid =  GETPOST('projectid', 'int');
$origin    =  GETPOST('origin', 'alpha');
$originid  = (GETPOST('originid', 'int') ? GETPOST('originid', 'int') : GETPOST('origin_id', 'int'));    // For backward compatibility
$rank      = (GETPOST('rank', 'int') > 0) ? GETPOST('rank', 'int') : -1;

// PDF
$hidedetails = (GETPOST('hidedetails', 'int') ? GETPOST('hidedetails', 'int') : (!empty($conf->global->MAIN_GENERATE_DOCUMENTS_HIDE_DETAILS) ? 1 : 0));
$hidedesc = (GETPOST('hidedesc', 'int') ? GETPOST('hidedesc', 'int') : (!empty($conf->global->MAIN_GENERATE_DOCUMENTS_HIDE_DESC) ? 1 : 0));
$hideref = (GETPOST('hideref', 'int') ? GETPOST('hideref', 'int') : (!empty($conf->global->MAIN_GENERATE_DOCUMENTS_HIDE_REF) ? 1 : 0));

// Security check
if (!empty($user->socid)) {
	$socid = $user->socid;
}

// Initialize technical object to manage hooks of page. Note that conf->hooks_modules contains array of hook context
$hookmanager->initHooks(array('ordercard', 'globalcard'));

$result = restrictedArea($user, 'commande', $id);

$object = new Commande($db);
$extrafields = new ExtraFields($db);

// fetch optionals attributes and labels
$extrafields->fetch_name_optionals_label($object->table_element);

// Load object
include DOL_DOCUMENT_ROOT.'/core/actions_fetchobject.inc.php';     // Must be include, not include_once

// Permissions / Rights
$usercanread    =  $user->hasRight("commande", "lire");
$usercancreate  =  $user->hasRight("commande", "creer");
$usercandelete  =  $user->hasRight("commande", "supprimer");

// Advanced permissions
$usercanclose       =  ((empty($conf->global->MAIN_USE_ADVANCED_PERMS) && !empty($usercancreate)) || (!empty($conf->global->MAIN_USE_ADVANCED_PERMS) && $user->hasRight('commande', 'order_advance', 'close')));
$usercanvalidate    =  ((empty($conf->global->MAIN_USE_ADVANCED_PERMS) && $usercancreate) || (!empty($conf->global->MAIN_USE_ADVANCED_PERMS) && $user->hasRight('commande', 'order_advance', 'validate')));
$usercancancel      =  ((empty($conf->global->MAIN_USE_ADVANCED_PERMS) && $usercancreate) || (!empty($conf->global->MAIN_USE_ADVANCED_PERMS) && $user->hasRight('commande', 'order_advance', 'annuler')));
$usercansend        =   (empty($conf->global->MAIN_USE_ADVANCED_PERMS) || $user->hasRight('commande', 'order_advance', 'send'));
$usercangeneretedoc =   (empty($conf->global->MAIN_USE_ADVANCED_PERMS) || $user->hasRight('commande', 'order_advance', 'generetedoc'));

$usermustrespectpricemin    = ((!empty($conf->global->MAIN_USE_ADVANCED_PERMS) && empty($user->rights->produit->ignore_price_min_advance)) || empty($conf->global->MAIN_USE_ADVANCED_PERMS));
$usercancreatepurchaseorder = ($user->hasRight('fournisseur', 'commande', 'creer') || $user->hasRight('supplier_order', 'creer'));

$permissionnote    = $usercancreate;     //  Used by the include of actions_setnotes.inc.php
$permissiondellink = $usercancreate;     //  Used by the include of actions_dellink.inc.php
$permissiontoadd   = $usercancreate;     //  Used by the include of actions_addupdatedelete.inc.php and actions_lineupdown.inc.php


$error = 0;

$date_delivery = dol_mktime(GETPOST('liv_hour', 'int'), GETPOST('liv_min', 'int'), 0, GETPOST('liv_month', 'int'), GETPOST('liv_day', 'int'), GETPOST('liv_year', 'int'));


/*
 * Actions
 */

$parameters = array('socid' => $socid);
// Note that $action and $object may be modified by some hooks
$reshook = $hookmanager->executeHooks('doActions', $parameters, $object, $action);
if ($reshook < 0) {
	setEventMessages($hookmanager->error, $hookmanager->errors, 'errors');
}

if (empty($reshook)) {
	$backurlforlist = DOL_URL_ROOT.'/commande/list.php';

	if (empty($backtopage) || ($cancel && empty($id))) {
		if (empty($backtopage) || ($cancel && strpos($backtopage, '__ID__'))) {
			if (empty($id) && (($action != 'add' && $action != 'create') || $cancel)) {
				$backtopage = $backurlforlist;
			} else {
				$backtopage = DOL_URL_ROOT.'/commande/card.php?id='.((!empty($id) && $id > 0) ? $id : '__ID__');
			}
		}
	}

	if ($cancel) {
		if (!empty($backtopageforcancel)) {
			header("Location: ".$backtopageforcancel);
			exit;
		} elseif (!empty($backtopage)) {
			header("Location: ".$backtopage);
			exit;
		}
		$action = '';
	}

	include DOL_DOCUMENT_ROOT.'/core/actions_setnotes.inc.php';    // Must be include, not include_once

	include DOL_DOCUMENT_ROOT.'/core/actions_dellink.inc.php';     // Must be include, not include_once

	include DOL_DOCUMENT_ROOT.'/core/actions_lineupdown.inc.php';  // Must be include, not include_once

	// Action clone object
	if ($action == 'confirm_clone' && $confirm == 'yes' && $usercancreate) {
		if (!($socid > 0)) {
			setEventMessages($langs->trans('ErrorFieldRequired', $langs->transnoentitiesnoconv('IdThirdParty')), null, 'errors');
		} else {
			if ($object->id > 0) {
				// Because createFromClone modifies the object, we must clone it so that we can restore it later
				$orig = clone $object;

				$result = $object->createFromClone($user, $socid);
				if ($result > 0) {
					$warningMsgLineList = array();
					// check all product lines are to sell otherwise add a warning message for each product line is not to sell
					foreach ($object->lines as $line) {
						if (!is_object($line->product)) {
							$line->fetch_product();
						}
						if (is_object($line->product) && $line->product->id > 0) {
							if (empty($line->product->status)) {
								$warningMsgLineList[$line->id] = $langs->trans('WarningLineProductNotToSell', $line->product->ref);
							}
						}
					}
					if (!empty($warningMsgLineList)) {
						setEventMessages('', $warningMsgLineList, 'warnings');
					}

					header("Location: ".$_SERVER['PHP_SELF'].'?id='.$result);
					exit;
				} else {
					setEventMessages($object->error, $object->errors, 'errors');
					$object = $orig;
					$action = '';
				}
			}
		}
	} elseif ($action == 'reopen' && $usercancreate) {
		// Reopen a closed order
		if ($object->statut == Commande::STATUS_CANCELED || $object->statut == Commande::STATUS_CLOSED) {
			$result = $object->set_reopen($user);
			if ($result > 0) {
				setEventMessages($langs->trans('OrderReopened', $object->ref), null);
			} else {
				setEventMessages($object->error, $object->errors, 'errors');
			}
		}
	} elseif ($action == 'confirm_delete' && $confirm == 'yes' && $usercandelete) {
		// Remove order
		$result = $object->delete($user);
		if ($result > 0) {
			header('Location: list.php?restore_lastsearch_values=1');
			exit;
		} else {
			setEventMessages($object->error, $object->errors, 'errors');
		}
	} elseif ($action == 'confirm_deleteline' && $confirm == 'yes' && $usercancreate) {
		// Remove a product line
		$result = $object->deleteline($user, $lineid);
		if ($result > 0) {
			// reorder lines
			$object->line_order(true);
			// Define output language
			$outputlangs = $langs;
			$newlang = '';
			if (getDolGlobalInt('MAIN_MULTILANGS') && empty($newlang) && GETPOST('lang_id', 'aZ09')) {
				$newlang = GETPOST('lang_id', 'aZ09');
			}
			if (getDolGlobalInt('MAIN_MULTILANGS') && empty($newlang)) {
				$newlang = $object->thirdparty->default_lang;
			}
			if (!empty($newlang)) {
				$outputlangs = new Translate("", $conf);
				$outputlangs->setDefaultLang($newlang);
			}
			if (empty($conf->global->MAIN_DISABLE_PDF_AUTOUPDATE)) {
				$ret = $object->fetch($object->id); // Reload to get new records
				$object->generateDocument($object->model_pdf, $outputlangs, $hidedetails, $hidedesc, $hideref);
			}

			header('Location: '.$_SERVER["PHP_SELF"].'?id='.$object->id);
			exit;
		} else {
			setEventMessages($object->error, $object->errors, 'errors');
		}
	} elseif ($action == 'classin' && $usercancreate) {
		// Link to a project
		$object->setProject(GETPOST('projectid', 'int'));
	} elseif ($action == 'add' && $usercancreate) {
		// Add order
		$datecommande = dol_mktime(12, 0, 0, GETPOST('remonth'), GETPOST('reday'), GETPOST('reyear'));
		$date_delivery = dol_mktime(GETPOST('liv_hour', 'int'), GETPOST('liv_min', 'int'), 0, GETPOST('liv_month', 'int'), GETPOST('liv_day', 'int'), GETPOST('liv_year', 'int'));
		$selectedLines = GETPOST('toselect', 'array');

		if ($datecommande == '') {
			setEventMessages($langs->trans('ErrorFieldRequired', $langs->transnoentities('Date')), null, 'errors');
			$action = 'create';
			$error++;
		}

		if ($socid < 1) {
			setEventMessages($langs->trans("ErrorFieldRequired", $langs->transnoentitiesnoconv("Customer")), null, 'errors');
			$action = 'create';
			$error++;
		}

		if (!$error) {
			$object->socid = $socid;
			$object->fetch_thirdparty();

			$db->begin();

			$object->date_commande = $datecommande;
			$object->note_private = GETPOST('note_private', 'restricthtml');
			$object->note_public = GETPOST('note_public', 'restricthtml');
			$object->source = GETPOST('source_id');
			$object->fk_project = GETPOST('projectid', 'int');
			$object->ref_client = GETPOST('ref_client', 'alpha');
			$object->model_pdf = GETPOST('model');
			$object->cond_reglement_id = GETPOST('cond_reglement_id');
			$object->deposit_percent = GETPOST('cond_reglement_id_deposit_percent', 'alpha');
			$object->mode_reglement_id = GETPOST('mode_reglement_id');
			$object->fk_account = GETPOST('fk_account', 'int');
			$object->availability_id = GETPOST('availability_id');
			$object->demand_reason_id = GETPOST('demand_reason_id');
			$object->date_livraison = $date_delivery; // deprecated
			$object->delivery_date = $date_delivery;
			$object->shipping_method_id = GETPOST('shipping_method_id', 'int');
			$object->warehouse_id = GETPOST('warehouse_id', 'int');
			$object->fk_delivery_address = GETPOST('fk_address');
			$object->contact_id = GETPOST('contactid');
			$object->fk_incoterms = GETPOST('incoterm_id', 'int');
			$object->location_incoterms = GETPOST('location_incoterms', 'alpha');
			$object->multicurrency_code = GETPOST('multicurrency_code', 'alpha');
			$object->multicurrency_tx = GETPOST('originmulticurrency_tx', 'int');
			// Fill array 'array_options' with data from add form
			if (!$error) {
				$ret = $extrafields->setOptionalsFromPost(null, $object);
				if ($ret < 0) {
					$error++;
				}
			}

			// If creation from another object of another module (Example: origin=propal, originid=1)
			if (!empty($origin) && !empty($originid)) {
				// Parse element/subelement (ex: project_task)
				$element = $subelement = $origin;
				$regs = array();
				if (preg_match('/^([^_]+)_([^_]+)/i', $origin, $regs)) {
					$element = $regs [1];
					$subelement = $regs [2];
				}

				// For compatibility
				if ($element == 'order') {
					$element = $subelement = 'commande';
				}
				if ($element == 'propal') {
					$element = 'comm/propal';
					$subelement = 'propal';
				}
				if ($element == 'contract') {
					$element = $subelement = 'contrat';
				}

				$object->origin = $origin;
				$object->origin_id = $originid;

				// Possibility to add external linked objects with hooks
				$object->linked_objects [$object->origin] = $object->origin_id;
				$other_linked_objects = GETPOST('other_linked_objects', 'array');
				if (!empty($other_linked_objects)) {
					$object->linked_objects = array_merge($object->linked_objects, $other_linked_objects);
				}

				if (!$error) {
					$object_id = $object->create($user);

					if ($object_id > 0) {
						dol_include_once('/'.$element.'/class/'.$subelement.'.class.php');

						$classname = ucfirst($subelement);
						$srcobject = new $classname($db);

						dol_syslog("Try to find source object origin=".$object->origin." originid=".$object->origin_id." to add lines");
						$result = $srcobject->fetch($object->origin_id);
						if ($result > 0) {
							$lines = $srcobject->lines;
							if (empty($lines) && method_exists($srcobject, 'fetch_lines')) {
								$srcobject->fetch_lines();
								$lines = $srcobject->lines;
							}

							$fk_parent_line = 0;
							$num = count($lines);

							for ($i = 0; $i < $num; $i++) {
								if (!in_array($lines[$i]->id, $selectedLines)) {
									continue; // Skip unselected lines
								}

								$label = (!empty($lines[$i]->label) ? $lines[$i]->label : '');
								$desc = (!empty($lines[$i]->desc) ? $lines[$i]->desc : '');
								$product_type = (!empty($lines[$i]->product_type) ? $lines[$i]->product_type : 0);

								// Dates
								// TODO mutualiser
								$date_start = $lines[$i]->date_debut_prevue;
								if ($lines[$i]->date_debut_reel) {
									$date_start = $lines[$i]->date_debut_reel;
								}
								if ($lines[$i]->date_start) {
									$date_start = $lines[$i]->date_start;
								}
								$date_end = $lines[$i]->date_fin_prevue;
								if ($lines[$i]->date_fin_reel) {
									$date_end = $lines[$i]->date_fin_reel;
								}
								if ($lines[$i]->date_end) {
									$date_end = $lines[$i]->date_end;
								}

									// Reset fk_parent_line for no child products and special product
								if (($lines[$i]->product_type != 9 && empty($lines[$i]->fk_parent_line)) || $lines[$i]->product_type == 9) {
									$fk_parent_line = 0;
								}

								// Extrafields
								if (method_exists($lines[$i], 'fetch_optionals')) { // For avoid conflicts if trigger used
									$lines[$i]->fetch_optionals();
									$array_options = $lines[$i]->array_options;
								}

								$tva_tx = $lines[$i]->tva_tx;
								if (!empty($lines[$i]->vat_src_code) && !preg_match('/\(/', $tva_tx)) {
									$tva_tx .= ' ('.$lines[$i]->vat_src_code.')';
								}

								$result = $object->addline(
									$desc,
									$lines[$i]->subprice,
									$lines[$i]->qty,
									$tva_tx,
									$lines[$i]->localtax1_tx,
									$lines[$i]->localtax2_tx,
									$lines[$i]->fk_product,
									$lines[$i]->remise_percent,
									$lines[$i]->info_bits,
									$lines[$i]->fk_remise_except,
									'HT',
									0,
									$date_start,
									$date_end,
									$product_type,
									$lines[$i]->rang,
									$lines[$i]->special_code,
									$fk_parent_line,
									$lines[$i]->fk_fournprice,
									$lines[$i]->pa_ht,
									$label,
									$array_options,
									$lines[$i]->fk_unit,
									$object->origin,
									$lines[$i]->rowid
								);

								if ($result < 0) {
									$error++;
									break;
								}

								// Defined the new fk_parent_line
								if ($result > 0 && $lines[$i]->product_type == 9) {
									$fk_parent_line = $result;
								}
							}
						} else {
							setEventMessages($srcobject->error, $srcobject->errors, 'errors');
							$error++;
						}

						// Now we create same links to contact than the ones found on origin object
						/* Useless, already into the create
						if (!empty($conf->global->MAIN_PROPAGATE_CONTACTS_FROM_ORIGIN))
						{
							$originforcontact = $object->origin;
							$originidforcontact = $object->origin_id;
							if ($originforcontact == 'shipping')     // shipment and order share the same contacts. If creating from shipment we take data of order
							{
								$originforcontact=$srcobject->origin;
								$originidforcontact=$srcobject->origin_id;
							}
							$sqlcontact = "SELECT code, fk_socpeople FROM ".MAIN_DB_PREFIX."element_contact as ec, ".MAIN_DB_PREFIX."c_type_contact as ctc";
							$sqlcontact.= " WHERE element_id = ".((int) $originidforcontact)." AND ec.fk_c_type_contact = ctc.rowid AND ctc.element = '".$db->escape($originforcontact)."'";

							$resqlcontact = $db->query($sqlcontact);
							if ($resqlcontact)
							{
								while($objcontact = $db->fetch_object($resqlcontact))
								{
									//print $objcontact->code.'-'.$objcontact->fk_socpeople."\n";
									$object->add_contact($objcontact->fk_socpeople, $objcontact->code);
								}
							}
							else dol_print_error($resqlcontact);
						}*/

						// Hooks
						$parameters = array('objFrom' => $srcobject);
						// Note that $action and $object may be modified by hook
						$reshook = $hookmanager->executeHooks('createFrom', $parameters, $object, $action);
						if ($reshook < 0) {
							setEventMessages($hookmanager->error, $hookmanager->errors, 'errors');
							$error++;
						}
					} else {
						setEventMessages($object->error, $object->errors, 'errors');
						$error++;
					}
				} else {
					// Required extrafield left blank, error message already defined by setOptionalsFromPost()
					$action = 'create';
				}
			} else {
				if (!$error) {
					$object_id = $object->create($user);
				}
			}

			// Insert default contacts if defined
			if ($object_id > 0) {
				if (GETPOST('contactid', 'int')) {
					$result = $object->add_contact(GETPOST('contactid', 'int'), 'CUSTOMER', 'external');
					if ($result < 0) {
						setEventMessages($langs->trans("ErrorFailedToAddContact"), null, 'errors');
						$error++;
					}
				}

				$id = $object_id;
				$action = '';
			}

			// End of object creation, we show it
			if ($object_id > 0 && !$error) {
				$db->commit();
				header('Location: '.$_SERVER["PHP_SELF"].'?id='.$object_id);
				exit();
			} else {
				$db->rollback();
				$action = 'create';
				setEventMessages($object->error, $object->errors, 'errors');
			}
		}
	} elseif ($action == 'classifybilled' && $usercancreate) {
		$ret = $object->classifyBilled($user);

		if ($ret < 0) {
			setEventMessages($object->error, $object->errors, 'errors');
		}
	} elseif ($action == 'classifyunbilled' && $usercancreate) {
		$ret = $object->classifyUnBilled($user);
		if ($ret < 0) {
			setEventMessages($object->error, $object->errors, 'errors');
		}
	} elseif ($action == 'setref_client' && $usercancreate) {
		// Positionne ref commande client
		$result = $object->set_ref_client($user, GETPOST('ref_client'));
		if ($result < 0) {
			setEventMessages($object->error, $object->errors, 'errors');
		}
	} elseif ($action == 'setremise' && $usercancreate) {
		$result = $object->setDiscount($user, price2num(GETPOST('remise'), 2));
		if ($result < 0) {
			setEventMessages($object->error, $object->errors, 'errors');
		}
	} elseif ($action == 'setabsolutediscount' && $usercancreate) {
		if (GETPOST('remise_id')) {
			if ($object->id > 0) {
				$object->insert_discount(GETPOST('remise_id'));
			} else {
				dol_print_error($db, $object->error);
			}
		}
	} elseif ($action == 'setdate' && $usercancreate) {
		$date = dol_mktime(0, 0, 0, GETPOST('order_month', 'int'), GETPOST('order_day', 'int'), GETPOST('order_year', 'int'));

		$result = $object->set_date($user, $date);
		if ($result < 0) {
			setEventMessages($object->error, $object->errors, 'errors');
		}
	} elseif ($action == 'setdate_livraison' && $usercancreate) {
		$date_delivery = dol_mktime(GETPOST('liv_hour', 'int'), GETPOST('liv_min', 'int'), 0, GETPOST('liv_month', 'int'), GETPOST('liv_day', 'int'), GETPOST('liv_year', 'int'));

		$object->fetch($id);
		$result = $object->setDeliveryDate($user, $date_delivery);
		if ($result < 0) {
			setEventMessages($object->error, $object->errors, 'errors');
		}
	} elseif ($action == 'setmode' && $usercancreate) {
		$result = $object->setPaymentMethods(GETPOST('mode_reglement_id', 'int'));
		if ($result < 0) {
			setEventMessages($object->error, $object->errors, 'errors');
		}
	} elseif ($action == 'setmulticurrencycode' && $usercancreate) {
		// Multicurrency Code
		$result = $object->setMulticurrencyCode(GETPOST('multicurrency_code', 'alpha'));
	} elseif ($action == 'setmulticurrencyrate' && $usercancreate) {
		// Multicurrency rate
		$result = $object->setMulticurrencyRate(price2num(GETPOST('multicurrency_tx')), GETPOST('calculation_mode', 'int'));
	} elseif ($action == 'setavailability' && $usercancreate) {
		$result = $object->availability(GETPOST('availability_id'));
		if ($result < 0) {
			setEventMessages($object->error, $object->errors, 'errors');
		}
	} elseif ($action == 'setdemandreason' && $usercancreate) {
		$result = $object->demand_reason(GETPOST('demand_reason_id'));
		if ($result < 0) {
			setEventMessages($object->error, $object->errors, 'errors');
		}
	} elseif ($action == 'setconditions' && $usercancreate) {
		$result = $object->setPaymentTerms(GETPOST('cond_reglement_id', 'int'), GETPOST('cond_reglement_id_deposit_percent', 'alpha'));
		if ($result < 0) {
			dol_print_error($db, $object->error);
		} else {
			if (empty($conf->global->MAIN_DISABLE_PDF_AUTOUPDATE)) {
				// Define output language
				$outputlangs = $langs;
				$newlang = GETPOST('lang_id', 'alpha');
				if (getDolGlobalInt('MAIN_MULTILANGS') && empty($newlang)) {
					$newlang = $object->thirdparty->default_lang;
				}
				if (!empty($newlang)) {
					$outputlangs = new Translate("", $conf);
					$outputlangs->setDefaultLang($newlang);
				}

				$ret = $object->fetch($object->id); // Reload to get new records
				$object->generateDocument($object->model_pdf, $outputlangs, $hidedetails, $hidedesc, $hideref);
			}
		}
	} elseif ($action == 'set_incoterms' && isModEnabled('incoterm')) {
		// Set incoterm
		$result = $object->setIncoterms(GETPOST('incoterm_id', 'int'), GETPOST('location_incoterms', 'alpha'));
		if ($result < 0) {
			setEventMessages($object->error, $object->errors, 'errors');
		}
	} elseif ($action == 'setbankaccount' && $usercancreate) {
		// bank account
		$result = $object->setBankAccount(GETPOST('fk_account', 'int'));
		if ($result < 0) {
			setEventMessages($object->error, $object->errors, 'errors');
		}
	} elseif ($action == 'setshippingmethod' && $usercancreate) {
		// shipping method
		$result = $object->setShippingMethod(GETPOST('shipping_method_id', 'int'));
		if ($result < 0) {
			setEventMessages($object->error, $object->errors, 'errors');
		}
	} elseif ($action == 'setwarehouse' && $usercancreate) {
		// warehouse
		$result = $object->setWarehouse(GETPOST('warehouse_id', 'int'));
		if ($result < 0) {
			setEventMessages($object->error, $object->errors, 'errors');
		}
	} elseif ($action == 'setremisepercent' && $usercancreate) {
		$result = $object->setDiscount($user, price2num(GETPOST('remise_percent'), '', 2));
	} elseif ($action == 'setremiseabsolue' && $usercancreate) {
		$result = $object->set_remise_absolue($user, price2num(GETPOST('remise_absolue'), 'MU', 2));
	} elseif ($action == 'addline' && GETPOST('submitforalllines', 'alpha') && GETPOST('vatforalllines', 'alpha') !== '') {
		// Define vat_rate
		$vat_rate = (GETPOST('vatforalllines') ? GETPOST('vatforalllines') : 0);
		$vat_rate = str_replace('*', '', $vat_rate);
		$localtax1_rate = get_localtax($vat_rate, 1, $object->thirdparty, $mysoc);
		$localtax2_rate = get_localtax($vat_rate, 2, $object->thirdparty, $mysoc);
		foreach ($object->lines as $line) {
			$result = $object->updateline($line->id, $line->desc, $line->subprice, $line->qty, $line->remise_percent, $vat_rate, $localtax1_rate, $localtax2_rate, 'HT', $line->info_bits, $line->date_start, $line->date_end, $line->product_type, $line->fk_parent_line, 0, $line->fk_fournprice, $line->pa_ht, $line->label, $line->special_code, $line->array_options, $line->fk_unit, $line->multicurrency_subprice);
		}
	} elseif ($action == 'addline' && GETPOST('submitforalllines', 'alpha') && GETPOST('remiseforalllines', 'alpha') !== '' && $usercancreate) {
		// Define remise_percent
		$remise_percent = (GETPOST('remiseforalllines') ? GETPOST('remiseforalllines') : 0);
		$remise_percent = str_replace('*', '', $remise_percent);
		foreach ($object->lines as $line) {
			$result = $object->updateline($line->id, $line->desc, $line->subprice, $line->qty, $remise_percent, $line->tva_tx, $line->localtax1_tx, $line->localtax2_tx, 'HT', $line->info_bits, $line->date_start, $line->date_end, $line->product_type, $line->fk_parent_line, 0, $line->fk_fournprice, $line->pa_ht, $line->label, $line->special_code, $line->array_options, $line->fk_unit, $line->multicurrency_subprice);
		}
	} elseif ($action == 'addline' && $usercancreate) {		// Add a new line
		$langs->load('errors');
		$error = 0;

		// Set if we used free entry or predefined product
		$predef = '';
		$product_desc = (GETPOSTISSET('dp_desc') ? GETPOST('dp_desc', 'restricthtml') : '');

		$price_ht = '';
		$price_ht_devise = '';
		$price_ttc = '';
		$price_ttc_devise = '';
		$pu_ht = '';
		$pu_ttc = '';
		$pu_ht_devise = '';
		$pu_ttc_devise  = '';

		if (GETPOST('price_ht') !== '') {
			$price_ht = price2num(GETPOST('price_ht'), 'MU', 2);
		}
		if (GETPOST('multicurrency_price_ht') !== '') {
			$price_ht_devise = price2num(GETPOST('multicurrency_price_ht'), 'CU', 2);
		}
		if (GETPOST('price_ttc') !== '') {
			$price_ttc = price2num(GETPOST('price_ttc'), 'MU', 2);
		}
		if (GETPOST('multicurrency_price_ttc') !== '') {
			$price_ttc_devise = price2num(GETPOST('multicurrency_price_ttc'), 'CU', 2);
		}

		$prod_entry_mode = GETPOST('prod_entry_mode', 'aZ09');
		if ($prod_entry_mode == 'free') {
			$idprod = 0;
		} else {
			$idprod = GETPOST('idprod', 'int');

			if (!empty($conf->global->MAIN_DISABLE_FREE_LINES) && $idprod <= 0) {
				setEventMessages($langs->trans("ErrorFieldRequired", $langs->transnoentitiesnoconv("ProductOrService")), null, 'errors');
				$error++;
			}
		}

		$tva_tx = GETPOST('tva_tx', 'alpha');

		$qty = price2num(GETPOST('qty'.$predef, 'alpha'), 'MS', 2);

		$remise_percent = (GETPOSTISSET('remise_percent'.$predef) ? price2num(GETPOST('remise_percent'.$predef, 'alpha'), '', 2) : 0);
		if (empty($remise_percent)) {
			$remise_percent = 0;
		}

		// Extrafields
		$extralabelsline = $extrafields->fetch_name_optionals_label($object->table_element_line);
		$array_options = $extrafields->getOptionalsFromPost($object->table_element_line, $predef);
		// Unset extrafield
		if (is_array($extralabelsline)) {
			// Get extra fields
			foreach ($extralabelsline as $key => $value) {
				unset($_POST["options_".$key]);
			}
		}

		if ((empty($idprod) || $idprod < 0) && ($price_ht < 0) && ($qty < 0)) {
			setEventMessages($langs->trans('ErrorBothFieldCantBeNegative', $langs->transnoentitiesnoconv('UnitPriceHT'), $langs->transnoentitiesnoconv('Qty')), null, 'errors');
			$error++;
		}
		if ($prod_entry_mode == 'free' && (empty($idprod) || $idprod < 0) && GETPOST('type') < 0) {
			setEventMessages($langs->trans('ErrorFieldRequired', $langs->transnoentitiesnoconv('Type')), null, 'errors');
			$error++;
		}
		if ($prod_entry_mode == 'free' && (empty($idprod) || $idprod < 0) && $price_ht === '' && $price_ht_devise === '' && $price_ttc === '' && $price_ttc_devise === '') { 	// Unit price can be 0 but not ''. Also price can be negative for order.
			setEventMessages($langs->trans("ErrorFieldRequired", $langs->transnoentitiesnoconv("UnitPriceHT")), null, 'errors');
			$error++;
		}
		if ($qty == '') {
			setEventMessages($langs->trans('ErrorFieldRequired', $langs->transnoentitiesnoconv('Qty')), null, 'errors');
			$error++;
		}
		if ($qty < 0) {
			setEventMessages($langs->trans('FieldCannotBeNegative', $langs->transnoentitiesnoconv('Qty')), null, 'errors');
			$error++;
		}
		if ($prod_entry_mode == 'free' && (empty($idprod) || $idprod < 0) && empty($product_desc)) {
			setEventMessages($langs->trans('ErrorFieldRequired', $langs->transnoentitiesnoconv('Description')), null, 'errors');
			$error++;
		}

		if (!$error && isModEnabled('variants') && $prod_entry_mode != 'free') {
			if ($combinations = GETPOST('combinations', 'array')) {
				//Check if there is a product with the given combination
				$prodcomb = new ProductCombination($db);

				if ($res = $prodcomb->fetchByProductCombination2ValuePairs($idprod, $combinations)) {
					$idprod = $res->fk_product_child;
				} else {
					setEventMessages($langs->trans('ErrorProductCombinationNotFound'), null, 'errors');
					$error++;
				}
			}
		}

		if (!$error && ($qty >= 0) && (!empty($product_desc) || (!empty($idprod) && $idprod > 0))) {
			// Clean parameters
			$date_start = dol_mktime(GETPOST('date_start'.$predef.'hour'), GETPOST('date_start'.$predef.'min'), GETPOST('date_start'.$predef.'sec'), GETPOST('date_start'.$predef.'month'), GETPOST('date_start'.$predef.'day'), GETPOST('date_start'.$predef.'year'));
			$date_end = dol_mktime(GETPOST('date_end'.$predef.'hour'), GETPOST('date_end'.$predef.'min'), GETPOST('date_end'.$predef.'sec'), GETPOST('date_end'.$predef.'month'), GETPOST('date_end'.$predef.'day'), GETPOST('date_end'.$predef.'year'));
			$price_base_type = (GETPOST('price_base_type', 'alpha') ?GETPOST('price_base_type', 'alpha') : 'HT');

			// Ecrase $pu par celui du produit
			// Ecrase $desc par celui du produit
			// Ecrase $base_price_type par celui du produit
			if (!empty($idprod) && $idprod > 0) {
				$prod = new Product($db);
				$prod->fetch($idprod);

				$label = ((GETPOST('product_label') && GETPOST('product_label') != $prod->label) ? GETPOST('product_label') : '');

				// Update if prices fields are defined
				/*$tva_tx = get_default_tva($mysoc, $object->thirdparty, $prod->id);
				$tva_npr = get_default_npr($mysoc, $object->thirdparty, $prod->id);
				if (empty($tva_tx)) {
					$tva_npr = 0;
				}*/

				$pu_ht = $prod->price;
				$pu_ttc = $prod->price_ttc;
				$price_min = $prod->price_min;
				$price_min_ttc = $prod->price_min_ttc;
				$price_base_type = $prod->price_base_type;

				// If price per segment
				if (!empty($conf->global->PRODUIT_MULTIPRICES) && !empty($object->thirdparty->price_level)) {
					$pu_ht = $prod->multiprices[$object->thirdparty->price_level];
					$pu_ttc = $prod->multiprices_ttc[$object->thirdparty->price_level];
					$price_min = $prod->multiprices_min[$object->thirdparty->price_level];
					$price_min_ttc = $prod->multiprices_min_ttc[$object->thirdparty->price_level];
					$price_base_type = $prod->multiprices_base_type[$object->thirdparty->price_level];
					if (!empty($conf->global->PRODUIT_MULTIPRICES_USE_VAT_PER_LEVEL)) {  // using this option is a bug. kept for backward compatibility
						if (isset($prod->multiprices_tva_tx[$object->thirdparty->price_level])) {
							$tva_tx = $prod->multiprices_tva_tx[$object->thirdparty->price_level];
						}
						if (isset($prod->multiprices_recuperableonly[$object->thirdparty->price_level])) {
							$tva_npr = $prod->multiprices_recuperableonly[$object->thirdparty->price_level];
						}
					}
				} elseif (!empty($conf->global->PRODUIT_CUSTOMER_PRICES)) {
					// If price per customer
					require_once DOL_DOCUMENT_ROOT.'/product/class/productcustomerprice.class.php';

					$prodcustprice = new Productcustomerprice($db);

					$filter = array('t.fk_product' => $prod->id, 't.fk_soc' => $object->thirdparty->id);

					$result = $prodcustprice->fetchAll('', '', 0, 0, $filter);
					if ($result >= 0) {
						if (count($prodcustprice->lines) > 0) {
							$pu_ht = price($prodcustprice->lines[0]->price);
							$pu_ttc = price($prodcustprice->lines[0]->price_ttc);
							$price_min =  price($prodcustprice->lines[0]->price_min);
							$price_min_ttc =  price($prodcustprice->lines[0]->price_min_ttc);
							$price_base_type = $prodcustprice->lines[0]->price_base_type;
							$tva_tx = $prodcustprice->lines[0]->tva_tx;
							if ($prodcustprice->lines[0]->default_vat_code && !preg_match('/\(.*\)/', $tva_tx)) {
								$tva_tx .= ' ('.$prodcustprice->lines[0]->default_vat_code.')';
							}
							$tva_npr = $prodcustprice->lines[0]->recuperableonly;
							if (empty($tva_tx)) {
								$tva_npr = 0;
							}
						}
					} else {
						setEventMessages($prodcustprice->error, $prodcustprice->errors, 'errors');
					}
				} elseif (!empty($conf->global->PRODUIT_CUSTOMER_PRICES_BY_QTY)) {
					// If price per quantity
					if ($prod->prices_by_qty[0]) {	// yes, this product has some prices per quantity
						// Search the correct price into loaded array product_price_by_qty using id of array retrieved into POST['pqp'].
						$pqp = GETPOST('pbq', 'int');

						// Search price into product_price_by_qty from $prod->id
						foreach ($prod->prices_by_qty_list[0] as $priceforthequantityarray) {
							if ($priceforthequantityarray['rowid'] != $pqp) {
								continue;
							}
							// We found the price
							if ($priceforthequantityarray['price_base_type'] == 'HT') {
								$pu_ht = $priceforthequantityarray['unitprice'];
							} else {
								$pu_ttc = $priceforthequantityarray['unitprice'];
							}
							// Note: the remise_percent or price by qty is used to set data on form, so we will use value from POST.
							break;
						}
					}
				} elseif (!empty($conf->global->PRODUIT_CUSTOMER_PRICES_BY_QTY_MULTIPRICES)) {
					// If price per quantity and customer
					if ($prod->prices_by_qty[$object->thirdparty->price_level]) {	// yes, this product has some prices per quantity
						// Search the correct price into loaded array product_price_by_qty using id of array retrieved into POST['pqp'].
						$pqp = GETPOST('pbq', 'int');
						// Search price into product_price_by_qty from $prod->id
						foreach ($prod->prices_by_qty_list[$object->thirdparty->price_level] as $priceforthequantityarray) {
							if ($priceforthequantityarray['rowid'] != $pqp) {
								continue;
							}
							// We found the price
							if ($priceforthequantityarray['price_base_type'] == 'HT') {
								$pu_ht = $priceforthequantityarray['unitprice'];
							} else {
								$pu_ttc = $priceforthequantityarray['unitprice'];
							}
							// Note: the remise_percent or price by qty is used to set data on form, so we will use value from POST.
							break;
						}
					}
				}

<<<<<<< HEAD
				$tmpvat = (float) price2num(preg_replace('/\s*\(.*\)/', '', $tva_tx)) ?: 0;
=======
				$tmpvat = (float) price2num(preg_replace('/\s*\(.*\)/', '', $tva_tx));
>>>>>>> 6b812cca
				$tmpprodvat = (float) price2num(preg_replace('/\s*\(.*\)/', '', $prod->tva_tx));

				// Set unit price to use
				if (!empty($price_ht) || $price_ht === '0') {
					$pu_ht = price2num($price_ht, 'MU');
					$pu_ttc = price2num($pu_ht * (1 + ($tmpvat / 100)), 'MU');
				} elseif (!empty($price_ttc) || $price_ttc === '0') {
					$pu_ttc = price2num($price_ttc, 'MU');
					$pu_ht = price2num($pu_ttc / (1 + ($tmpvat / 100)), 'MU');
				} elseif ($tmpvat != $tmpprodvat) {
					// Is this still used ?
					if ($price_base_type != 'HT') {
						$pu_ht = price2num($pu_ttc / (1 + ($tmpvat / 100)), 'MU');
					} else {
						$pu_ttc = price2num($pu_ht * (1 + ($tmpvat / 100)), 'MU');
					}
				}

				$desc = '';

				// Define output language
				if (getDolGlobalInt('MAIN_MULTILANGS') && !empty($conf->global->PRODUIT_TEXTS_IN_THIRDPARTY_LANGUAGE)) {
					$outputlangs = $langs;
					$newlang = '';
					if (empty($newlang) && GETPOST('lang_id', 'aZ09')) {
						$newlang = GETPOST('lang_id', 'aZ09');
					}
					if (empty($newlang)) {
						$newlang = $object->thirdparty->default_lang;
					}
					if (!empty($newlang)) {
						$outputlangs = new Translate("", $conf);
						$outputlangs->setDefaultLang($newlang);
					}

					$desc = (!empty($prod->multilangs[$outputlangs->defaultlang]["description"])) ? $prod->multilangs[$outputlangs->defaultlang]["description"] : $prod->description;
				} else {
					$desc = $prod->description;
				}

				//If text set in desc is the same as product descpription (as now it's preloaded) whe add it only one time
				if ($product_desc==$desc && !empty($conf->global->PRODUIT_AUTOFILL_DESC)) {
					$product_desc='';
				}

				if (!empty($product_desc) && !empty($conf->global->MAIN_NO_CONCAT_DESCRIPTION)) {
					$desc = $product_desc;
				} else {
					$desc = dol_concatdesc($desc, $product_desc, '', !empty($conf->global->MAIN_CHANGE_ORDER_CONCAT_DESCRIPTION));
				}

				// Add custom code and origin country into description
				if (empty($conf->global->MAIN_PRODUCT_DISABLE_CUSTOMCOUNTRYCODE) && (!empty($prod->customcode) || !empty($prod->country_code))) {
					$tmptxt = '(';
					// Define output language
					if (getDolGlobalInt('MAIN_MULTILANGS') && !empty($conf->global->PRODUIT_TEXTS_IN_THIRDPARTY_LANGUAGE)) {
						$outputlangs = $langs;
						$newlang = '';
						if (empty($newlang) && GETPOST('lang_id', 'alpha')) {
							$newlang = GETPOST('lang_id', 'alpha');
						}
						if (empty($newlang)) {
							$newlang = $object->thirdparty->default_lang;
						}
						if (!empty($newlang)) {
							$outputlangs = new Translate("", $conf);
							$outputlangs->setDefaultLang($newlang);
							$outputlangs->load('products');
						}
						if (!empty($prod->customcode)) {
							$tmptxt .= $outputlangs->transnoentitiesnoconv("CustomCode").': '.$prod->customcode;
						}
						if (!empty($prod->customcode) && !empty($prod->country_code)) {
							$tmptxt .= ' - ';
						}
						if (!empty($prod->country_code)) {
							$tmptxt .= $outputlangs->transnoentitiesnoconv("CountryOrigin").': '.getCountry($prod->country_code, 0, $db, $outputlangs, 0);
						}
					} else {
						if (!empty($prod->customcode)) {
							$tmptxt .= $langs->transnoentitiesnoconv("CustomCode").': '.$prod->customcode;
						}
						if (!empty($prod->customcode) && !empty($prod->country_code)) {
							$tmptxt .= ' - ';
						}
						if (!empty($prod->country_code)) {
							$tmptxt .= $langs->transnoentitiesnoconv("CountryOrigin").': '.getCountry($prod->country_code, 0, $db, $langs, 0);
						}
					}
					$tmptxt .= ')';
					$desc = dol_concatdesc($desc, $tmptxt);
				}

				$type = $prod->type;
				$fk_unit = $prod->fk_unit;
			} else {
				$pu_ht = price2num($price_ht, 'MU');
				$pu_ttc = price2num($price_ttc, 'MU');
				$tva_npr = (preg_match('/\*/', $tva_tx) ? 1 : 0);
				$tva_tx = str_replace('*', '', $tva_tx);
				if (empty($tva_tx)) {
					$tva_npr = 0;
				}
				$label = (GETPOST('product_label') ? GETPOST('product_label') : '');
				$desc = $product_desc;
				$type = GETPOST('type');
				$fk_unit = GETPOST('units', 'alpha');
				$pu_ht_devise = price2num($price_ht_devise, 'MU');
				$pu_ttc_devise = price2num($price_ttc_devise, 'MU');

				if ($pu_ttc && !$pu_ht) {
					$price_base_type = 'TTC';
				}
			}

			$info_bits = 0;
			if ($tva_npr) {
				$info_bits |= 0x01;
			}

			// Local Taxes
			$localtax1_tx = get_localtax($tva_tx, 1, $object->thirdparty);
			$localtax2_tx = get_localtax($tva_tx, 2, $object->thirdparty);

			// Margin
			$fournprice = price2num(GETPOST('fournprice'.$predef) ? GETPOST('fournprice'.$predef) : '');
			$buyingprice = price2num(GETPOST('buying_price'.$predef) != '' ? GETPOST('buying_price'.$predef) : ''); // If buying_price is '0', we muste keep this value

			// Prepare a price equivalent for minimum price check
			$pu_equivalent = $pu_ht;
			$pu_equivalent_ttc = $pu_ttc;

			$currency_tx = $object->multicurrency_tx;

			// Check if we have a foreign currency
			// If so, we update the pu_equiv as the equivalent price in base currency
			if ($pu_ht == '' && $pu_ht_devise != '' && $currency_tx != '') {
				$pu_equivalent = $pu_ht_devise * $currency_tx;
			}
			if ($pu_ttc == '' && $pu_ttc_devise != '' && $currency_tx != '') {
				$pu_equivalent_ttc = $pu_ttc_devise * $currency_tx;
			}

			// TODO $pu_equivalent or $pu_equivalent_ttc must be calculated from the one defined
			/*
			if ($pu_equivalent) {
				$tmp = calcul_price_total(1, $pu_equivalent, 0, $tva_tx, -1, -1, 0, 'HT', $info_bits, $type);
				$pu_equivalent_ttc = ...
			} else {
				$tmp = calcul_price_total(1, $pu_equivalent_ttc, 0, $tva_tx, -1, -1, 0, 'TTC', $info_bits, $type);
				$pu_equivalent_ht = ...
			}
			*/

			$desc = dol_htmlcleanlastbr($desc);

			// Check price is not lower than minimum
			if ($usermustrespectpricemin) {
				if ($pu_equivalent && $price_min && ((price2num($pu_equivalent) * (1 - $remise_percent / 100)) < price2num($price_min)) && $price_base_type == 'HT') {
					$mesg = $langs->trans("CantBeLessThanMinPrice", price(price2num($price_min, 'MU'), 0, $langs, 0, 0, -1, $conf->currency));
					setEventMessages($mesg, null, 'errors');
					$error++;
				} elseif ($pu_equivalent_ttc && $price_min_ttc && ((price2num($pu_equivalent_ttc) * (1 - $remise_percent / 100)) < price2num($price_min_ttc)) && $price_base_type == 'TTC') {
					$mesg = $langs->trans("CantBeLessThanMinPriceInclTax", price(price2num($price_min_ttc, 'MU'), 0, $langs, 0, 0, -1, $conf->currency));
					setEventMessages($mesg, null, 'errors');
					$error++;
				}
			}

			if (!$error) {
				// Insert line
				$result = $object->addline($desc, $pu_ht, $qty, $tva_tx, $localtax1_tx, $localtax2_tx, $idprod, $remise_percent, $info_bits, 0, $price_base_type, $pu_ttc, $date_start, $date_end, $type, min($rank, count($object->lines) + 1), 0, GETPOST('fk_parent_line'), $fournprice, $buyingprice, $label, $array_options, $fk_unit, '', 0, $pu_ht_devise);

				if ($result > 0) {
					$ret = $object->fetch($object->id); // Reload to get new records
					$object->fetch_thirdparty();

					if (empty($conf->global->MAIN_DISABLE_PDF_AUTOUPDATE)) {
						// Define output language
						$outputlangs = $langs;
						$newlang = GETPOST('lang_id', 'alpha');
						if (getDolGlobalInt('MAIN_MULTILANGS') && empty($newlang)) {
							$newlang = $object->thirdparty->default_lang;
						}
						if (!empty($newlang)) {
							$outputlangs = new Translate("", $conf);
							$outputlangs->setDefaultLang($newlang);
						}

						$object->generateDocument($object->model_pdf, $outputlangs, $hidedetails, $hidedesc, $hideref);
					}

					unset($_POST['prod_entry_mode']);

					unset($_POST['qty']);
					unset($_POST['type']);
					unset($_POST['remise_percent']);
					unset($_POST['price_ht']);
					unset($_POST['multicurrency_price_ht']);
					unset($_POST['price_ttc']);
					unset($_POST['tva_tx']);
					unset($_POST['product_ref']);
					unset($_POST['product_label']);
					unset($_POST['product_desc']);
					unset($_POST['fournprice']);
					unset($_POST['buying_price']);
					unset($_POST['np_marginRate']);
					unset($_POST['np_markRate']);
					unset($_POST['dp_desc']);
					unset($_POST['idprod']);
					unset($_POST['units']);

					unset($_POST['date_starthour']);
					unset($_POST['date_startmin']);
					unset($_POST['date_startsec']);
					unset($_POST['date_startday']);
					unset($_POST['date_startmonth']);
					unset($_POST['date_startyear']);
					unset($_POST['date_endhour']);
					unset($_POST['date_endmin']);
					unset($_POST['date_endsec']);
					unset($_POST['date_endday']);
					unset($_POST['date_endmonth']);
					unset($_POST['date_endyear']);
				} else {
					setEventMessages($object->error, $object->errors, 'errors');
				}
			}
		}
	} elseif ($action == 'updateline' && $usercancreate && GETPOST('save')) {
		// Update a line
		// Clean parameters
		$date_start = '';
		$date_end = '';
		$date_start = dol_mktime(GETPOST('date_starthour'), GETPOST('date_startmin'), GETPOST('date_startsec'), GETPOST('date_startmonth'), GETPOST('date_startday'), GETPOST('date_startyear'));
		$date_end = dol_mktime(GETPOST('date_endhour'), GETPOST('date_endmin'), GETPOST('date_endsec'), GETPOST('date_endmonth'), GETPOST('date_endday'), GETPOST('date_endyear'));

		$description = dol_htmlcleanlastbr(GETPOST('product_desc', 'restricthtml'));

		// Define info_bits
		$info_bits = 0;
		if (preg_match('/\*/', GETPOST('tva_tx'))) {
			$info_bits |= 0x01;
		}

		// Define vat_rate
		$vat_rate = (GETPOST('tva_tx') ? GETPOST('tva_tx', 'alpha') : 0);
		$vat_rate = str_replace('*', '', $vat_rate);
		$localtax1_rate = get_localtax($vat_rate, 1, $object->thirdparty, $mysoc);
		$localtax2_rate = get_localtax($vat_rate, 2, $object->thirdparty, $mysoc);
		$pu_ht = price2num(GETPOST('price_ht'), '', 2);
		$pu_ttc = price2num(GETPOST('price_ttc'), '', 2);

		$pu_ht_devise = price2num(GETPOST('multicurrency_subprice'), '', 2);
		$pu_ttc_devise = price2num(GETPOST('multicurrency_subprice_ttc'), '', 2);

		$qty = price2num(GETPOST('qty', 'alpha'), 'MS');

		// Prepare a price equivalent for minimum price check
		$pu_equivalent = $pu_ht;
		$pu_equivalent_ttc = $pu_ttc;

		$currency_tx = $object->multicurrency_tx;

		// Check if we have a foreign currency
		// If so, we update the pu_equiv as the equivalent price in base currency
		if ($pu_ht == '' && $pu_ht_devise != '' && $currency_tx != '') {
			$pu_equivalent = $pu_ht_devise * $currency_tx;
		}
		if ($pu_ttc == '' && $pu_ttc_devise != '' && $currency_tx != '') {
			$pu_equivalent_ttc = $pu_ttc_devise * $currency_tx;
		}

		// TODO $pu_equivalent or $pu_equivalent_ttc must be calculated from the one not null taking into account all taxes
		/*
		 if ($pu_equivalent) {
		 $tmp = calcul_price_total(1, $pu_equivalent, 0, $vat_rate, -1, -1, 0, 'HT', $info_bits, $type);
		 $pu_equivalent_ttc = ...
		 } else {
		 $tmp = calcul_price_total(1, $pu_equivalent_ttc, 0, $vat_rate, -1, -1, 0, 'TTC', $info_bits, $type);
		 $pu_equivalent_ht = ...
		 }
		 */

		// Add buying price
		$fournprice = price2num(GETPOST('fournprice') ? GETPOST('fournprice') : '');
		$buyingprice = price2num(GETPOST('buying_price') != '' ? GETPOST('buying_price') : ''); // If buying_price is '0', we muste keep this value

		// Extrafields Lines
		$extralabelsline = $extrafields->fetch_name_optionals_label($object->table_element_line);
		$array_options = $extrafields->getOptionalsFromPost($object->table_element_line);
		// Unset extrafield POST Data
		if (is_array($extralabelsline)) {
			foreach ($extralabelsline as $key => $value) {
				unset($_POST["options_".$key]);
			}
		}

		// Define special_code for special lines
		$special_code = GETPOST('special_code');
		if (!GETPOST('qty')) {
			$special_code = 3;
		}

		$remise_percent = GETPOST('remise_percent') != '' ? price2num(GETPOST('remise_percent'), '', 2) : 0;

		// Check minimum price
		$productid = GETPOST('productid', 'int');
		if (!empty($productid)) {
			$product = new Product($db);
			$product->fetch($productid);

			$type = $product->type;

			$price_min = $product->price_min;
			if ((!empty($conf->global->PRODUIT_MULTIPRICES) || !empty($conf->global->PRODUIT_CUSTOMER_PRICES_BY_QTY_MULTIPRICES)) && !empty($object->thirdparty->price_level)) {
				$price_min = $product->multiprices_min[$object->thirdparty->price_level];
			}
			$price_min_ttc = $product->price_min_ttc;
			if ((!empty($conf->global->PRODUIT_MULTIPRICES) || !empty($conf->global->PRODUIT_CUSTOMER_PRICES_BY_QTY_MULTIPRICES)) && !empty($object->thirdparty->price_level)) {
				$price_min_ttc = $product->multiprices_min_ttc[$object->thirdparty->price_level];
			}

			$label = ((GETPOST('update_label') && GETPOST('product_label')) ? GETPOST('product_label') : '');

			// Check price is not lower than minimum
			if ($usermustrespectpricemin) {
				if ($pu_equivalent && $price_min && ((price2num($pu_equivalent) * (1 - $remise_percent / 100)) < price2num($price_min)) && $price_base_type == 'HT') {
					$mesg = $langs->trans("CantBeLessThanMinPrice", price(price2num($price_min, 'MU'), 0, $langs, 0, 0, -1, $conf->currency));
					setEventMessages($mesg, null, 'errors');
					$error++;
					$action = 'editline';
				} elseif ($pu_equivalent_ttc && $price_min_ttc && ((price2num($pu_equivalent_ttc) * (1 - $remise_percent / 100)) < price2num($price_min_ttc)) && $price_base_type == 'TTC') {
					$mesg = $langs->trans("CantBeLessThanMinPriceInclTax", price(price2num($price_min_ttc, 'MU'), 0, $langs, 0, 0, -1, $conf->currency));
					setEventMessages($mesg, null, 'errors');
					$error++;
					$action = 'editline';
				}
			}
		} else {
			$type = GETPOST('type');
			$label = (GETPOST('product_label') ? GETPOST('product_label') : '');

			// Check parameters
			if (GETPOST('type') < 0) {
				setEventMessages($langs->trans("ErrorFieldRequired", $langs->transnoentitiesnoconv("Type")), null, 'errors');
				$error++;
				$action = 'editline';
			}
		}

		if ($qty < 0) {
			setEventMessages($langs->trans('FieldCannotBeNegative', $langs->transnoentitiesnoconv('Qty')), null, 'errors');
			$error++;
			$action = 'editline';
		}

		if (!$error) {
			if (empty($user->rights->margins->creer)) {
				foreach ($object->lines as &$line) {
					if ($line->id == GETPOST('lineid', 'int')) {
						$fournprice = $line->fk_fournprice;
						$buyingprice = $line->pa_ht;
						break;
					}
				}
			}

			$price_base_type = 'HT';
			$pu = $pu_ht;
			if (empty($pu) && !empty($pu_ttc)) {
				$pu = $pu_ttc;
				$price_base_type = 'TTC';
			}

			$result = $object->updateline(GETPOST('lineid', 'int'), $description, $pu, $qty, $remise_percent, $vat_rate, $localtax1_rate, $localtax2_rate, $price_base_type, $info_bits, $date_start, $date_end, $type, GETPOST('fk_parent_line'), 0, $fournprice, $buyingprice, $label, $special_code, $array_options, GETPOST('units'), $pu_ht_devise);

			if ($result >= 0) {
				if (empty($conf->global->MAIN_DISABLE_PDF_AUTOUPDATE)) {
					// Define output language
					$outputlangs = $langs;
					$newlang = '';
					if (getDolGlobalInt('MAIN_MULTILANGS') && empty($newlang) && GETPOST('lang_id', 'aZ09')) {
						$newlang = GETPOST('lang_id', 'aZ09');
					}
					if (getDolGlobalInt('MAIN_MULTILANGS') && empty($newlang)) {
						$newlang = $object->thirdparty->default_lang;
					}
					if (!empty($newlang)) {
						$outputlangs = new Translate("", $conf);
						$outputlangs->setDefaultLang($newlang);
					}

					$ret = $object->fetch($object->id); // Reload to get new records
					$object->generateDocument($object->model_pdf, $outputlangs, $hidedetails, $hidedesc, $hideref);
				}

				unset($_POST['qty']);
				unset($_POST['type']);
				unset($_POST['productid']);
				unset($_POST['remise_percent']);
				unset($_POST['price_ht']);
				unset($_POST['multicurrency_price_ht']);
				unset($_POST['price_ttc']);
				unset($_POST['tva_tx']);
				unset($_POST['product_ref']);
				unset($_POST['product_label']);
				unset($_POST['product_desc']);
				unset($_POST['fournprice']);
				unset($_POST['buying_price']);

				unset($_POST['date_starthour']);
				unset($_POST['date_startmin']);
				unset($_POST['date_startsec']);
				unset($_POST['date_startday']);
				unset($_POST['date_startmonth']);
				unset($_POST['date_startyear']);
				unset($_POST['date_endhour']);
				unset($_POST['date_endmin']);
				unset($_POST['date_endsec']);
				unset($_POST['date_endday']);
				unset($_POST['date_endmonth']);
				unset($_POST['date_endyear']);
			} else {
				setEventMessages($object->error, $object->errors, 'errors');
			}
		}
	} elseif ($action == 'updateline' && $usercancreate && GETPOST('cancel', 'alpha')) {
		header('Location: '.$_SERVER['PHP_SELF'].'?id='.$object->id); // Pour reaffichage de la fiche en cours d'edition
		exit();
	} elseif ($action == 'confirm_validate' && $confirm == 'yes' && $usercanvalidate) {
		$idwarehouse = GETPOST('idwarehouse', 'int');

		$qualified_for_stock_change = 0;
		if (empty($conf->global->STOCK_SUPPORTS_SERVICES)) {
			$qualified_for_stock_change = $object->hasProductsOrServices(2);
		} else {
			$qualified_for_stock_change = $object->hasProductsOrServices(1);
		}

		// Check parameters
		if (isModEnabled('stock') && !empty($conf->global->STOCK_CALCULATE_ON_VALIDATE_ORDER) && $qualified_for_stock_change) {
			if (!$idwarehouse || $idwarehouse == -1) {
				$error++;
				setEventMessages($langs->trans('ErrorFieldRequired', $langs->transnoentitiesnoconv("Warehouse")), null, 'errors');
				$action = '';
			}
		}

		if (!$error) {
			$locationTarget = '';

			$db->begin();

			$result = $object->valid($user, $idwarehouse);
			if ($result >= 0) {
				$error = 0;
				$deposit = null;

				$deposit_percent_from_payment_terms = getDictionaryValue('c_payment_term', 'deposit_percent', $object->cond_reglement_id);

				if (
					GETPOST('generate_deposit', 'alpha') == 'on' && !empty($deposit_percent_from_payment_terms)
					&& isModEnabled('facture') && !empty($user->rights->facture->creer)
				) {
					require_once DOL_DOCUMENT_ROOT . '/compta/facture/class/facture.class.php';

					$date = dol_mktime(0, 0, 0, GETPOST('datefmonth', 'int'), GETPOST('datefday', 'int'), GETPOST('datefyear', 'int'));
					$forceFields = array();

					if (GETPOSTISSET('date_pointoftax')) {
						$forceFields['date_pointoftax'] = dol_mktime(0, 0, 0, GETPOST('date_pointoftaxmonth', 'int'), GETPOST('date_pointoftaxday', 'int'), GETPOST('date_pointoftaxyear', 'int'));
					}

					$deposit = Facture::createDepositFromOrigin($object, $date, GETPOST('cond_reglement_id', 'int'), $user, 0, GETPOST('validate_generated_deposit', 'alpha') == 'on', $forceFields);

					if ($deposit) {
						setEventMessage('DepositGenerated');
						$locationTarget = DOL_URL_ROOT . '/compta/facture/card.php?id=' . $deposit->id;
					} else {
						$error++;
						setEventMessages($object->error, $object->errors, 'errors');
					}
				}

				// Define output language
				if (! $error) {
					$db->commit();

					if (empty($conf->global->MAIN_DISABLE_PDF_AUTOUPDATE)) {
						$outputlangs = $langs;
						$newlang = '';
						if (getDolGlobalInt('MAIN_MULTILANGS') && empty($newlang) && GETPOST('lang_id', 'aZ09')) {
							$newlang = GETPOST('lang_id', 'aZ09');
						}
						if (getDolGlobalInt('MAIN_MULTILANGS') && empty($newlang)) {
							$newlang = $object->thirdparty->default_lang;
						}
						if (!empty($newlang)) {
							$outputlangs = new Translate("", $conf);
							$outputlangs->setDefaultLang($newlang);
						}
						$model = $object->model_pdf;
						$ret = $object->fetch($id); // Reload to get new records

						$object->generateDocument($model, $outputlangs, $hidedetails, $hidedesc, $hideref);

						if ($deposit) {
							$deposit->fetch($deposit->id); // Reload to get new records
							$deposit->generateDocument($deposit->model_pdf, $outputlangs, $hidedetails, $hidedesc, $hideref);
						}
					}

					if ($locationTarget) {
						header('Location: ' . $locationTarget);
						exit;
					}
				} else {
					$db->rollback();
				}
			} else {
				$db->rollback();
				setEventMessages($object->error, $object->errors, 'errors');
			}
		}
	} elseif ($action == 'confirm_modif' && $usercancreate) {
		// Go back to draft status
		$idwarehouse = GETPOST('idwarehouse');

		$qualified_for_stock_change = 0;
		if (empty($conf->global->STOCK_SUPPORTS_SERVICES)) {
			$qualified_for_stock_change = $object->hasProductsOrServices(2);
		} else {
			$qualified_for_stock_change = $object->hasProductsOrServices(1);
		}

		// Check parameters
		if (isModEnabled('stock') && !empty($conf->global->STOCK_CALCULATE_ON_VALIDATE_ORDER) && $qualified_for_stock_change) {
			if (!$idwarehouse || $idwarehouse == -1) {
				$error++;
				setEventMessages($langs->trans('ErrorFieldRequired', $langs->transnoentitiesnoconv("Warehouse")), null, 'errors');
				$action = '';
			}
		}

		if (!$error) {
			$result = $object->setDraft($user, $idwarehouse);
			if ($result >= 0) {
				// Define output language
				if (empty($conf->global->MAIN_DISABLE_PDF_AUTOUPDATE)) {
					$outputlangs = $langs;
					$newlang = '';
					if (getDolGlobalInt('MAIN_MULTILANGS') && empty($newlang) && GETPOST('lang_id', 'aZ09')) {
						$newlang = GETPOST('lang_id', 'aZ09');
					}
					if (getDolGlobalInt('MAIN_MULTILANGS') && empty($newlang)) {
						$newlang = $object->thirdparty->default_lang;
					}
					if (!empty($newlang)) {
						$outputlangs = new Translate("", $conf);
						$outputlangs->setDefaultLang($newlang);
					}
					$model = $object->model_pdf;
					$ret = $object->fetch($id); // Reload to get new records

					$object->generateDocument($model, $outputlangs, $hidedetails, $hidedesc, $hideref);
				}
			} else {
				setEventMessages($object->error, $object->errors, 'errors');
			}
		}
	} elseif ($action == 'confirm_shipped' && $confirm == 'yes' && $usercanclose) {
		$result = $object->cloture($user);
		if ($result < 0) {
			setEventMessages($object->error, $object->errors, 'errors');
		}
	} elseif ($action == 'confirm_cancel' && $confirm == 'yes' && $usercanvalidate) {
		$idwarehouse = GETPOST('idwarehouse', 'int');

		$qualified_for_stock_change = 0;
		if (empty($conf->global->STOCK_SUPPORTS_SERVICES)) {
			$qualified_for_stock_change = $object->hasProductsOrServices(2);
		} else {
			$qualified_for_stock_change = $object->hasProductsOrServices(1);
		}

		// Check parameters
		if (isModEnabled('stock') && !empty($conf->global->STOCK_CALCULATE_ON_VALIDATE_ORDER) && $qualified_for_stock_change) {
			if (!$idwarehouse || $idwarehouse == -1) {
				$error++;
				setEventMessages($langs->trans('ErrorFieldRequired', $langs->transnoentitiesnoconv("Warehouse")), null, 'errors');
				$action = '';
			}
		}

		if (!$error) {
			$result = $object->cancel($idwarehouse);

			if ($result < 0) {
				setEventMessages($object->error, $object->errors, 'errors');
			}
		}
	}

	if ($action == 'update_extras') {
		$object->oldcopy = dol_clone($object);

		// Fill array 'array_options' with data from update form
		$ret = $extrafields->setOptionalsFromPost(null, $object, GETPOST('attribute', 'restricthtml'));
		if ($ret < 0) {
			$error++;
		}

		if (!$error) {
			// Actions on extra fields
			$result = $object->insertExtraFields('ORDER_MODIFY');
			if ($result < 0) {
				setEventMessages($object->error, $object->errors, 'errors');
				$error++;
			}
		}

		if ($error) {
			$action = 'edit_extras';
		}
	}

	// add lines from objectlinked
	if ($action == 'import_lines_from_object'
		&& $usercancreate
		&& $object->statut == Commande::STATUS_DRAFT
	  ) {
		$fromElement = GETPOST('fromelement');
		$fromElementid = GETPOST('fromelementid');
		$importLines = GETPOST('line_checkbox');

		if (!empty($importLines) && is_array($importLines) && !empty($fromElement) && ctype_alpha($fromElement) && !empty($fromElementid)) {
			if ($fromElement == 'commande') {
				dol_include_once('/'.$fromElement.'/class/'.$fromElement.'.class.php');
				$lineClassName = 'OrderLine';
			} elseif ($fromElement == 'propal') {
				dol_include_once('/comm/'.$fromElement.'/class/'.$fromElement.'.class.php');
				$lineClassName = 'PropaleLigne';
			} elseif ($fromElement == 'facture') {
				dol_include_once('/compta/'.$fromElement.'/class/'.$fromElement.'.class.php');
				$lineClassName = 'FactureLigne';
			}
			$nextRang = count($object->lines) + 1;
			$importCount = 0;
			$error = 0;
			foreach ($importLines as $lineId) {
				$lineId = intval($lineId);
				$originLine = new $lineClassName($db);
				if (intval($fromElementid) > 0 && $originLine->fetch($lineId) > 0) {
					$originLine->fetch_optionals();
					$desc = $originLine->desc;
					$pu_ht = $originLine->subprice;
					$qty = $originLine->qty;
					$txtva = $originLine->tva_tx;
					$txlocaltax1 = $originLine->localtax1_tx;
					$txlocaltax2 = $originLine->localtax2_tx;
					$fk_product = $originLine->fk_product;
					$remise_percent = $originLine->remise_percent;
					$date_start = $originLine->date_start;
					$date_end = $originLine->date_end;
					$ventil = 0;
					$info_bits = $originLine->info_bits;
					$fk_remise_except = $originLine->fk_remise_except;
					$price_base_type = 'HT';
					$pu_ttc = 0;
					$type = $originLine->product_type;
					$rang = $nextRang++;
					$special_code = $originLine->special_code;
					$origin = $originLine->element;
					$origin_id = $originLine->id;
					$fk_parent_line = 0;
					$fk_fournprice = $originLine->fk_fournprice;
					$pa_ht = $originLine->pa_ht;
					$label = $originLine->label;
					$array_options = $originLine->array_options;
					$situation_percent = 100;
					$fk_prev_id = '';
					$fk_unit = $originLine->fk_unit;
					$pu_ht_devise = $originLine->multicurrency_subprice;

					$res = $object->addline($desc, $pu_ht, $qty, $txtva, $txlocaltax1, $txlocaltax2, $fk_product, $remise_percent, $info_bits, $fk_remise_except, $price_base_type, $pu_ttc, $date_start, $date_end, $type, $rang, $special_code, $fk_parent_line, $fk_fournprice, $pa_ht, $label, $array_options, $fk_unit, $origin, $origin_id, $pu_ht_devise);

					if ($res > 0) {
						$importCount++;
					} else {
						$error++;
					}
				} else {
					$error++;
				}
			}

			if ($error) {
				setEventMessages($langs->trans('ErrorsOnXLines', $error), null, 'errors');
			}
		}
	}

	// Actions when printing a doc from card
	include DOL_DOCUMENT_ROOT.'/core/actions_printing.inc.php';

	// Actions to build doc
	$upload_dir = !empty($conf->commande->multidir_output[$object->entity])?$conf->commande->multidir_output[$object->entity]:$conf->commande->dir_output;
	$permissiontoadd = $usercancreate;
	include DOL_DOCUMENT_ROOT.'/core/actions_builddoc.inc.php';

	// Actions to send emails
	$triggersendname = 'ORDER_SENTBYMAIL';
	$paramname = 'id';
	$autocopy = 'MAIN_MAIL_AUTOCOPY_ORDER_TO'; // used to know the automatic BCC to add
	$trackid = 'ord'.$object->id;
	include DOL_DOCUMENT_ROOT.'/core/actions_sendmails.inc.php';


	if (!$error && !empty($conf->global->MAIN_DISABLE_CONTACTS_TAB) && $usercancreate) {
		if ($action == 'addcontact') {
			if ($object->id > 0) {
				$contactid = (GETPOST('userid') ? GETPOST('userid') : GETPOST('contactid'));
				$typeid = (GETPOST('typecontact') ? GETPOST('typecontact') : GETPOST('type'));
				$result = $object->add_contact($contactid, $typeid, GETPOST("source", 'aZ09'));
			}

			if ($result >= 0) {
				header("Location: ".$_SERVER['PHP_SELF']."?id=".$object->id);
				exit();
			} else {
				if ($object->error == 'DB_ERROR_RECORD_ALREADY_EXISTS') {
					$langs->load("errors");
					setEventMessages($langs->trans("ErrorThisContactIsAlreadyDefinedAsThisType"), null, 'errors');
				} else {
					setEventMessages($object->error, $object->errors, 'errors');
				}
			}
		} elseif ($action == 'swapstatut') {
			// bascule du statut d'un contact
			if ($object->id > 0) {
				$result = $object->swapContactStatus(GETPOST('ligne', 'int'));
			} else {
				dol_print_error($db);
			}
		} elseif ($action == 'deletecontact') {
			// Efface un contact
			$result = $object->delete_contact($lineid);

			if ($result >= 0) {
				header("Location: ".$_SERVER['PHP_SELF']."?id=".$object->id);
				exit();
			} else {
				dol_print_error($db);
			}
		}
	}
}


/*
 *	View
 */

$title = $object->ref." - ".$langs->trans('Card');
if ($action == 'create') {
	$title = $langs->trans("NewOrder");
}
$help_url = 'EN:Customers_Orders|FR:Commandes_Clients|ES:Pedidos de clientes|DE:Modul_Kundenaufträge';

llxHeader('', $title, $help_url);

$form = new Form($db);
$formfile = new FormFile($db);
$formorder = new FormOrder($db);
$formmargin = new FormMargin($db);
if (isModEnabled('project')) {
	$formproject = new FormProjets($db);
}

// Mode creation
if ($action == 'create' && $usercancreate) {
	print load_fiche_titre($langs->trans('CreateOrder'), '', 'order');

	$soc = new Societe($db);
	if ($socid > 0) {
		$res = $soc->fetch($socid);
	}

	$remise_absolue = 0;

	$currency_code = $conf->currency;

	$cond_reglement_id = GETPOST('cond_reglement_id', 'int');
	$deposit_percent = GETPOST('cond_reglement_id_deposit_percent', 'alpha');
	$mode_reglement_id = GETPOST('mode_reglement_id', 'int');
	$fk_account = GETPOST('fk_account', 'int');

	if (!empty($origin) && !empty($originid)) {
		// Parse element/subelement (ex: project_task)
		$element = $subelement = $origin;
		$regs = array();
		if (preg_match('/^([^_]+)_([^_]+)/i', $origin, $regs)) {
			$element = $regs[1];
			$subelement = $regs[2];
		}

		if ($element == 'project') {
			$projectid = $originid;

			if (!$cond_reglement_id) {
				$cond_reglement_id = $soc->cond_reglement_id;
			}
			if (!$deposit_percent) {
				$deposit_percent = $soc->deposit_percent;
			}
			if (!$mode_reglement_id) {
				$mode_reglement_id = $soc->mode_reglement_id;
			}
			if (!$remise_percent) {
				$remise_percent = $soc->remise_percent;
			}
			/*if (!$dateorder) {
				// Do not set 0 here (0 for a date is 1970)
				$dateorder = (empty($dateinvoice) ? (empty($conf->global->MAIN_AUTOFILL_DATE_ORDER) ?-1 : '') : $dateorder);
			}*/
		} else {
			// For compatibility
			if ($element == 'order' || $element == 'commande') {
				$element = $subelement = 'commande';
			} elseif ($element == 'propal') {
				$element = 'comm/propal';
				$subelement = 'propal';
			} elseif ($element == 'contract') {
				$element = $subelement = 'contrat';
			}

			dol_include_once('/'.$element.'/class/'.$subelement.'.class.php');

			$classname = ucfirst($subelement);
			$objectsrc = new $classname($db);
			$objectsrc->fetch($originid);
			if (empty($objectsrc->lines) && method_exists($objectsrc, 'fetch_lines')) {
				$objectsrc->fetch_lines();
			}
			$objectsrc->fetch_thirdparty();

			// Replicate extrafields
			$objectsrc->fetch_optionals();
			$object->array_options = $objectsrc->array_options;

			$projectid = (!empty($objectsrc->fk_project) ? $objectsrc->fk_project : '');
			$ref_client = (!empty($objectsrc->ref_client) ? $objectsrc->ref_client : '');

			$soc = $objectsrc->thirdparty;
			$cond_reglement_id	= (!empty($objectsrc->cond_reglement_id) ? $objectsrc->cond_reglement_id : (!empty($soc->cond_reglement_id) ? $soc->cond_reglement_id : 0));
			$deposit_percent	= (!empty($objectsrc->deposit_percent) ? $objectsrc->deposit_percent : (!empty($soc->deposit_percent) ? $soc->deposit_percent : null));
			$mode_reglement_id	= (!empty($objectsrc->mode_reglement_id) ? $objectsrc->mode_reglement_id : (!empty($soc->mode_reglement_id) ? $soc->mode_reglement_id : 0));
			$fk_account         = (!empty($objectsrc->fk_account) ? $objectsrc->fk_account : (!empty($soc->fk_account) ? $soc->fk_account : 0));
			$availability_id = (!empty($objectsrc->availability_id) ? $objectsrc->availability_id : 0);
			$shipping_method_id = (!empty($objectsrc->shipping_method_id) ? $objectsrc->shipping_method_id : (!empty($soc->shipping_method_id) ? $soc->shipping_method_id : 0));
			$warehouse_id       = (!empty($objectsrc->warehouse_id) ? $objectsrc->warehouse_id : (!empty($soc->warehouse_id) ? $soc->warehouse_id : 0));
			$demand_reason_id = (!empty($objectsrc->demand_reason_id) ? $objectsrc->demand_reason_id : (!empty($soc->demand_reason_id) ? $soc->demand_reason_id : 0));
			$remise_percent		= (!empty($objectsrc->remise_percent) ? $objectsrc->remise_percent : (!empty($soc->remise_percent) ? $soc->remise_percent : 0));
			$remise_absolue		= (!empty($objectsrc->remise_absolue) ? $objectsrc->remise_absolue : (!empty($soc->remise_absolue) ? $soc->remise_absolue : 0));
			$dateorder = empty($conf->global->MAIN_AUTOFILL_DATE_ORDER) ? -1 : '';

			$date_delivery = (!empty($objectsrc->delivery_date) ? $objectsrc->delivery_date : '');
			if (empty($date_delivery)) {
				$date_delivery = (!empty($objectsrc->date_livraison) ? $objectsrc->date_livraison : '');
			}

			if (isModEnabled("multicurrency")) {
				if (!empty($objectsrc->multicurrency_code)) {
					$currency_code = $objectsrc->multicurrency_code;
				}
				if (!empty($conf->global->MULTICURRENCY_USE_ORIGIN_TX) && !empty($objectsrc->multicurrency_tx)) {
					$currency_tx = $objectsrc->multicurrency_tx;
				}
			}

			$note_private = $object->getDefaultCreateValueFor('note_private', (!empty($objectsrc->note_private) ? $objectsrc->note_private : null));
			$note_public = $object->getDefaultCreateValueFor('note_public', (!empty($objectsrc->note_public) ? $objectsrc->note_public : null));

			// Object source contacts list
			$srccontactslist = $objectsrc->liste_contact(-1, 'external', 1);
		}
	} else {
		$cond_reglement_id  = empty($soc->cond_reglement_id) ? $cond_reglement_id : $soc->cond_reglement_id;
		$deposit_percent    = empty($soc->deposit_percent) ? $deposit_percent : $soc->deposit_percent;
		$mode_reglement_id  = empty($soc->mode_reglement_id) ? $mode_reglement_id : $soc->mode_reglement_id;
		$fk_account         = empty($soc->mode_reglement_id) ? $fk_account : $soc->fk_account;
		$availability_id    = 0;
		$shipping_method_id = $soc->shipping_method_id;
		$warehouse_id       = $soc->fk_warehouse;
		$demand_reason_id   = $soc->demand_reason_id;
		$remise_percent     = $soc->remise_percent;
		$remise_absolue     = 0;
		$dateorder          = empty($conf->global->MAIN_AUTOFILL_DATE_ORDER) ?-1 : '';

		if (isModEnabled("multicurrency") && !empty($soc->multicurrency_code)) {
			$currency_code = $soc->multicurrency_code;
		}

		$note_private = $object->getDefaultCreateValueFor('note_private');
		$note_public = $object->getDefaultCreateValueFor('note_public');
	}

	// If form was posted (but error returned), we must reuse the value posted in priority (standard Dolibarr behaviour)
	if (!GETPOST('changecompany')) {
		if (GETPOSTISSET('cond_reglement_id')) {
			$cond_reglement_id = GETPOST('cond_reglement_id', 'int');
		}
		if (GETPOSTISSET('deposit_percent')) {
			$deposit_percent = price2num(GETPOST('deposit_percent', 'alpha'));
		}
		if (GETPOSTISSET('mode_reglement_id')) {
			$mode_reglement_id = GETPOST('mode_reglement_id', 'int');
		}
		if (GETPOSTISSET('cond_reglement_id')) {
			$fk_account = GETPOST('fk_account', 'int');
		}
	}

	// Warehouse default if null
	if ($soc->fk_warehouse > 0) {
		$warehouse_id = $soc->fk_warehouse;
	}
	if (isModEnabled('stock') && empty($warehouse_id) && !empty($conf->global->WAREHOUSE_ASK_WAREHOUSE_DURING_ORDER)) {
		if (empty($object->warehouse_id) && !empty($conf->global->MAIN_DEFAULT_WAREHOUSE)) {
			$warehouse_id = $conf->global->MAIN_DEFAULT_WAREHOUSE;
		}
		if (empty($object->warehouse_id) && !empty($conf->global->MAIN_DEFAULT_WAREHOUSE_USER)) {
			$warehouse_id = $user->fk_warehouse;
		}
	}

	print '<form name="crea_commande" action="'.$_SERVER["PHP_SELF"].'" method="POST">';
	print '<input type="hidden" name="token" value="'.newToken().'">';
	print '<input type="hidden" name="action" value="add">';
	print '<input type="hidden" name="changecompany" value="0">';	// will be set to 1 by javascript so we know post is done after a company change
	print '<input type="hidden" name="remise_percent" value="'.$soc->remise_percent.'">';
	print '<input type="hidden" name="origin" value="'.$origin.'">';
	print '<input type="hidden" name="originid" value="'.$originid.'">';
	print '<input type="hidden" name="backtopage" value="'.$backtopage.'">';
	if (!empty($currency_tx)) {
		print '<input type="hidden" name="originmulticurrency_tx" value="'.$currency_tx.'">';
	}

	print dol_get_fiche_head('');

	print '<table class="border centpercent">';

	// Reference
	print '<tr><td class="titlefieldcreate fieldrequired">'.$langs->trans('Ref').'</td><td>'.$langs->trans("Draft").'</td></tr>';

	// Reference client
	print '<tr><td>'.$langs->trans('RefCustomer').'</td><td>';
	if (!empty($conf->global->MAIN_USE_PROPAL_REFCLIENT_FOR_ORDER) && !empty($origin) && !empty($originid)) {
		print '<input type="text" name="ref_client" value="'.$ref_client.'"></td>';
	} else {
		print '<input type="text" name="ref_client" value="'.GETPOST('ref_client').'"></td>';
	}
	print '</tr>';

	// Thirdparty
	print '<tr>';
	print '<td class="fieldrequired">'.$langs->trans('Customer').'</td>';
	if ($socid > 0) {
		print '<td>';
		print $soc->getNomUrl(1, 'customer');
		print '<input type="hidden" name="socid" value="'.$soc->id.'">';
		print '</td>';
	} else {
		print '<td class="valuefieldcreate">';
		$filter = '((s.client:IN:1,2,3) AND (s.status:=:1))';
		print img_picto('', 'company', 'class="pictofixedwidth"').$form->select_company('', 'socid', $filter, 'SelectThirdParty', 1, 0, null, 0, 'minwidth175 maxwidth500 widthcentpercentminusxx');
		// reload page to retrieve customer informations
		if (empty($conf->global->RELOAD_PAGE_ON_CUSTOMER_CHANGE_DISABLED)) {
			print '<script>
			$(document).ready(function() {
				$("#socid").change(function() {
					console.log("We have changed the company - Reload page");
					var socid = $(this).val();
					// reload page
					$("input[name=action]").val("create");
					$("input[name=changecompany]").val("1");
					$("form[name=crea_commande]").submit();
				});
			});
			</script>';
		}
		print ' <a href="'.DOL_URL_ROOT.'/societe/card.php?action=create&client=3&fournisseur=0&backtopage='.urlencode($_SERVER["PHP_SELF"].'?action=create').'"><span class="fa fa-plus-circle valignmiddle paddingleft" title="'.$langs->trans("AddThirdParty").'"></span></a>';
		print '</td>';
	}
	print '</tr>'."\n";

	// Contact of order
	if ($socid > 0) {
		// Contacts (ask contact only if thirdparty already defined).
		print "<tr><td>".$langs->trans("DefaultContact").'</td><td>';
		print img_picto('', 'contact', 'class="pictofixedwidth"');
		print $form->selectcontacts($soc->id, $contactid, 'contactid', 1, !empty($srccontactslist)?$srccontactslist:"", '', 1, 'maxwidth200 widthcentpercentminusx');
		print '</td></tr>';

		// Ligne info remises tiers
		print '<tr><td>'.$langs->trans('Discounts').'</td><td>';

		$absolute_discount = $soc->getAvailableDiscounts();

		$thirdparty = $soc;
		$discount_type = 0;
		$backtopage = $_SERVER["PHP_SELF"].'?socid='.$thirdparty->id.'&action='.$action.'&origin='.urlencode(GETPOST('origin')).'&originid='.urlencode(GETPOSTINT('originid'));
		include DOL_DOCUMENT_ROOT.'/core/tpl/object_discounts.tpl.php';

		print '</td></tr>';
	}

	// Date
	print '<tr><td class="fieldrequired">'.$langs->trans('Date').'</td><td>';
	print img_picto('', 'action', 'class="pictofixedwidth"');
	print $form->selectDate('', 're', '', '', '', "crea_commande", 1, 1); // Always autofill date with current date
	print '</td></tr>';

	// Date delivery planned
	print '<tr><td>'.$langs->trans("DateDeliveryPlanned").'</td>';
	print '<td colspan="3">';
	$date_delivery = ($date_delivery ? $date_delivery : $object->delivery_date);
	print img_picto('', 'action', 'class="pictofixedwidth"');
	print $form->selectDate($date_delivery ? $date_delivery : -1, 'liv_', 1, 1, 1);
	print "</td>\n";
	print '</tr>';

	// Delivery delay
	print '<tr class="fielddeliverydelay"><td>'.$langs->trans('AvailabilityPeriod').'</td><td>';
	print img_picto('', 'clock', 'class="pictofixedwidth"');
	$form->selectAvailabilityDelay((GETPOSTISSET('availability_id') ? GETPOST('availability_id') : $availability_id), 'availability_id', '', 1, 'maxwidth200 widthcentpercentminusx');
	print '</td></tr>';

	// Terms of payment
	print '<tr><td class="nowrap">'.$langs->trans('PaymentConditionsShort').'</td><td>';
	print img_picto('', 'payment', 'class="pictofixedwidth"');
	print $form->getSelectConditionsPaiements($cond_reglement_id, 'cond_reglement_id', 1, 1, 0, 'maxwidth200 widthcentpercentminusx', $deposit_percent);
	print '</td></tr>';

	// Payment mode
	print '<tr><td>'.$langs->trans('PaymentMode').'</td><td>';
	print img_picto('', 'bank', 'class="pictofixedwidth"');
	print $form->select_types_paiements($mode_reglement_id, 'mode_reglement_id', 'CRDT', 0, 1, 0, 0, 1, 'maxwidth200 widthcentpercentminusx', 1);
	print '</td></tr>';

	// Bank Account
	if (!empty($conf->global->BANK_ASK_PAYMENT_BANK_DURING_ORDER) && isModEnabled("banque")) {
		print '<tr><td>'.$langs->trans('BankAccount').'</td><td>';
		print img_picto('', 'bank_account', 'class="pictofixedwidth"').$form->select_comptes($fk_account, 'fk_account', 0, '', 1, '', 0, 'maxwidth200 widthcentpercentminusx', 1);
		print '</td></tr>';
	}

	// Shipping Method
	if (isModEnabled('expedition')) {
		print '<tr><td>'.$langs->trans('SendingMethod').'</td><td>';
		print img_picto('', 'object_dolly', 'class="pictofixedwidth"');
		$form->selectShippingMethod(((GETPOSTISSET('shipping_method_id') && GETPOST('shipping_method_id', 'int') != 0) ? GETPOST('shipping_method_id') : $shipping_method_id), 'shipping_method_id', '', 1, '', 0, 'maxwidth200 widthcentpercentminusx');
		print '</td></tr>';
	}

	// Warehouse
	if (isModEnabled('stock') && !empty($conf->global->WAREHOUSE_ASK_WAREHOUSE_DURING_ORDER)) {
		require_once DOL_DOCUMENT_ROOT.'/product/class/html.formproduct.class.php';
		$formproduct = new FormProduct($db);
		print '<tr><td>'.$langs->trans('Warehouse').'</td><td>';
		print img_picto('', 'stock', 'class="pictofixedwidth"').$formproduct->selectWarehouses((GETPOSTISSET('warehouse_id')?GETPOST('warehouse_id'):$warehouse_id), 'warehouse_id', '', 1, 0, 0, '', 0, 0, array(), 'maxwidth500 widthcentpercentminusxx');
		print '</td></tr>';
	}

	// Source / Channel - What trigger creation
	print '<tr><td>'.$langs->trans('Channel').'</td><td>';
	print img_picto('', 'question', 'class="pictofixedwidth"');
	$form->selectInputReason((GETPOSTISSET('demand_reason_id')?GETPOST('demand_reason_id'):$demand_reason_id), 'demand_reason_id', '', 1, 'maxwidth200 widthcentpercentminusx');
	print '</td></tr>';

	// TODO How record was recorded OrderMode (llx_c_input_method)

	// Project
	if (isModEnabled('project')) {
		$langs->load("projects");
		print '<tr>';
		print '<td>'.$langs->trans("Project").'</td><td>';
		print img_picto('', 'project', 'class="pictofixedwidth"').$formproject->select_projects(($soc->id > 0 ? $soc->id : -1), (GETPOSTISSET('projectid')?GETPOST('projectid'):$projectid), 'projectid', 0, 0, 1, 1, 0, 0, 0, '', 1, 0, 'maxwidth500 widthcentpercentminusxx');
		print ' <a href="'.DOL_URL_ROOT.'/projet/card.php?socid='.$soc->id.'&action=create&status=1&backtopage='.urlencode($_SERVER["PHP_SELF"].'?action=create&socid='.$soc->id).'"><span class="fa fa-plus-circle valignmiddle" title="'.$langs->trans("AddProject").'"></span></a>';
		print '</td>';
		print '</tr>';
	}

	// Incoterms
	if (isModEnabled('incoterm')) {
		print '<tr>';
		print '<td><label for="incoterm_id">'.$form->textwithpicto($langs->trans("IncotermLabel"), !empty($objectsrc->fk_incoterms) ? $objectsrc->fk_incoterms : $soc->fk_incoterms, 1).'</label></td>';
		print '<td class="maxwidthonsmartphone">';
		$incoterm_id = GETPOST('incoterm_id');
		$incoterm_location = GETPOST('location_incoterms');
		if (empty($incoterm_id)) {
			$incoterm_id = (!empty($objectsrc->fk_incoterms) ? $objectsrc->fk_incoterms : $soc->fk_incoterms);
			$incoterm_location = (!empty($objectsrc->location_incoterms) ? $objectsrc->location_incoterms : $soc->location_incoterms);
		}
		print img_picto('', 'incoterm', 'class="pictofixedwidth"');
		print $form->select_incoterms($incoterm_id, $incoterm_location);
		print '</td></tr>';
	}

	// Other attributes
	$parameters = array();
	if (!empty($origin) && !empty($originid) && is_object($objectsrc)) {
		$parameters['objectsrc'] =  $objectsrc;
	}
	$parameters['socid'] = $socid;

	// Note that $action and $object may be modified by hook
	$reshook = $hookmanager->executeHooks('formObjectOptions', $parameters, $object, $action);
	print $hookmanager->resPrint;
	if (empty($reshook)) {
		if (!empty($conf->global->THIRDPARTY_PROPAGATE_EXTRAFIELDS_TO_ORDER) && !empty($soc->id)) {
			// copy from thirdparty
			$tpExtrafields = new ExtraFields($db);
			$tpExtrafieldLabels = $tpExtrafields->fetch_name_optionals_label($soc->table_element);
			if ($soc->fetch_optionals() > 0) {
				$object->array_options = array_merge($object->array_options, $soc->array_options);
			}
		}

		print $object->showOptionals($extrafields, 'create', $parameters);
	}

	// Template to use by default
	print '<tr><td>'.$langs->trans('DefaultModel').'</td>';
	print '<td>';
	include_once DOL_DOCUMENT_ROOT.'/core/modules/commande/modules_commande.php';
	$liste = ModelePDFCommandes::liste_modeles($db);
	$preselected = $conf->global->COMMANDE_ADDON_PDF;
	print img_picto('', 'pdf', 'class="pictofixedwidth"');
	print $form->selectarray('model', $liste, $preselected, 0, 0, 0, '', 0, 0, 0, '', 'maxwidth200 widthcentpercentminusx', 1);
	print "</td></tr>";

	// Multicurrency
	if (isModEnabled("multicurrency")) {
		print '<tr>';
		print '<td>'.$form->editfieldkey("Currency", 'multicurrency_code', '', $object, 0).'</td>';
		print '<td class="maxwidthonsmartphone">';
		print img_picto('', 'currency', 'class="pictofixedwidth"').$form->selectMultiCurrency((GETPOSTISSET('multicurrency_code')?GETPOST('multicurrency_code'):$currency_code), 'multicurrency_code', 0, '', false, 'maxwidth200 widthcentpercentminusx');
		print '</td></tr>';
	}

	// Note public
	print '<tr>';
	print '<td class="tdtop">'.$langs->trans('NotePublic').'</td>';
	print '<td>';

	$doleditor = new DolEditor('note_public', $note_public, '', 80, 'dolibarr_notes', 'In', 0, false, empty($conf->global->FCKEDITOR_ENABLE_NOTE_PUBLIC) ? 0 : 1, ROWS_3, '90%');
	print $doleditor->Create(1);
	// print '<textarea name="note_public" wrap="soft" cols="70" rows="'.ROWS_3.'">'.$note_public.'</textarea>';
	print '</td></tr>';

	// Note private
	if (empty($user->socid)) {
		print '<tr>';
		print '<td class="tdtop">'.$langs->trans('NotePrivate').'</td>';
		print '<td>';

		$doleditor = new DolEditor('note_private', $note_private, '', 80, 'dolibarr_notes', 'In', 0, false, empty($conf->global->FCKEDITOR_ENABLE_NOTE_PRIVATE) ? 0 : 1, ROWS_3, '90%');
		print $doleditor->Create(1);
		// print '<textarea name="note" wrap="soft" cols="70" rows="'.ROWS_3.'">'.$note_private.'</textarea>';
		print '</td></tr>';
	}

	if (!empty($origin) && !empty($originid) && is_object($objectsrc)) {
		// TODO for compatibility
		if ($origin == 'contrat') {
			// Calcul contrat->price (HT), contrat->total (TTC), contrat->tva
			$objectsrc->remise_absolue = $remise_absolue;
			$objectsrc->remise_percent = $remise_percent;
			$objectsrc->update_price(1);
		}

		print "\n<!-- ".$classname." info -->";
		print "\n";
		print '<input type="hidden" name="amount"         value="'.$objectsrc->total_ht.'">'."\n";
		print '<input type="hidden" name="total"          value="'.$objectsrc->total_ttc.'">'."\n";
		print '<input type="hidden" name="tva"            value="'.$objectsrc->total_tva.'">'."\n";
		print '<input type="hidden" name="origin"         value="'.$objectsrc->element.'">';
		print '<input type="hidden" name="originid"       value="'.$objectsrc->id.'">';

		switch ($classname) {
			case 'Propal':
				$newclassname = 'CommercialProposal';
				break;
			case 'Commande':
				$newclassname = 'Order';
				break;
			case 'Expedition':
				$newclassname = 'Sending';
				break;
			case 'Contrat':
				$newclassname = 'Contract';
				break;
			default:
				$newclassname = $classname;
		}

		print '<tr><td>'.$langs->trans($newclassname).'</td><td>'.$objectsrc->getNomUrl(1).'</td></tr>';

		// Amount
		print '<tr><td>'.$langs->trans('AmountHT').'</td><td>'.price($objectsrc->total_ht).'</td></tr>';
		print '<tr><td>'.$langs->trans('AmountVAT').'</td><td>'.price($objectsrc->total_tva)."</td></tr>";
		if ($mysoc->localtax1_assuj == "1" || $objectsrc->total_localtax1 != 0) { 		// Localtax1 RE
			print '<tr><td>'.$langs->transcountry("AmountLT1", $mysoc->country_code).'</td><td>'.price($objectsrc->total_localtax1)."</td></tr>";
		}

		if ($mysoc->localtax2_assuj == "1" || $objectsrc->total_localtax2 != 0) { 		// Localtax2 IRPF
			print '<tr><td>'.$langs->transcountry("AmountLT2", $mysoc->country_code).'</td><td>'.price($objectsrc->total_localtax2)."</td></tr>";
		}

		print '<tr><td>'.$langs->trans('AmountTTC').'</td><td>'.price($objectsrc->total_ttc)."</td></tr>";

		if (isModEnabled("multicurrency")) {
			print '<tr><td>'.$langs->trans('MulticurrencyAmountHT').'</td><td>'.price($objectsrc->multicurrency_total_ht).'</td></tr>';
			print '<tr><td>'.$langs->trans('MulticurrencyAmountVAT').'</td><td>'.price($objectsrc->multicurrency_total_tva)."</td></tr>";
			print '<tr><td>'.$langs->trans('MulticurrencyAmountTTC').'</td><td>'.price($objectsrc->multicurrency_total_ttc)."</td></tr>";
		}
	}

	print "\n";

	print '</table>';

	print dol_get_fiche_end();

	print $form->buttonsSaveCancel("CreateDraft");

	// Show origin lines
	if (!empty($origin) && !empty($originid) && is_object($objectsrc)) {
		$title = $langs->trans('ProductsAndServices');
		print load_fiche_titre($title);

		print '<div class="div-table-responsive-no-min">';
		print '<table class="noborder centpercent">';

		$objectsrc->printOriginLinesList('', $selectedLines);

		print '</table>';
		print '</div>';
	}

	print '</form>';
} else {
	// Mode view
	$now = dol_now();

	if ($object->id > 0) {
		$product_static = new Product($db);

		$soc = new Societe($db);
		$soc->fetch($object->socid);

		$author = new User($db);
		$author->fetch($object->user_author_id);

		$object->fetch_thirdparty();
		$res = $object->fetch_optionals();

		$head = commande_prepare_head($object);
		print dol_get_fiche_head($head, 'order', $langs->trans("CustomerOrder"), -1, 'order');

		$formconfirm = '';

		// Confirmation to delete
		if ($action == 'delete') {
			$formconfirm = $form->formconfirm($_SERVER["PHP_SELF"].'?id='.$object->id, $langs->trans('DeleteOrder'), $langs->trans('ConfirmDeleteOrder'), 'confirm_delete', '', 0, 1);
		}

		// Confirmation of validation
		if ($action == 'validate') {
			// We check that object has a temporary ref
			$ref = substr($object->ref, 1, 4);
			if ($ref == 'PROV' || $ref == '') {
				$numref = $object->getNextNumRef($soc);
				if (empty($numref)) {
					$error++;
					setEventMessages($object->error, $object->errors, 'errors');
				}
			} else {
				$numref = $object->ref;
			}

			$text = $langs->trans('ConfirmValidateOrder', $numref);
			if (isModEnabled('notification')) {
				require_once DOL_DOCUMENT_ROOT.'/core/class/notify.class.php';
				$notify = new Notify($db);
				$text .= '<br>';
				$text .= $notify->confirmMessage('ORDER_VALIDATE', $object->socid, $object);
			}

			$qualified_for_stock_change = 0;
			if (empty($conf->global->STOCK_SUPPORTS_SERVICES)) {
				$qualified_for_stock_change = $object->hasProductsOrServices(2);
			} else {
				$qualified_for_stock_change = $object->hasProductsOrServices(1);
			}

			$formquestion = array();
			if (isModEnabled('stock') && !empty($conf->global->STOCK_CALCULATE_ON_VALIDATE_ORDER) && $qualified_for_stock_change) {
				$langs->load("stocks");
				require_once DOL_DOCUMENT_ROOT.'/product/class/html.formproduct.class.php';
				$formproduct = new FormProduct($db);
				$forcecombo = 0;
				if ($conf->browser->name == 'ie') {
					$forcecombo = 1; // There is a bug in IE10 that make combo inside popup crazy
				}
				$formquestion = array(
					// 'text' => $langs->trans("ConfirmClone"),
					// array('type' => 'checkbox', 'name' => 'clone_content', 'label' => $langs->trans("CloneMainAttributes"), 'value' => 1),
					// array('type' => 'checkbox', 'name' => 'update_prices', 'label' => $langs->trans("PuttingPricesUpToDate"), 'value' => 1),
					array('type' => 'other', 'name' => 'idwarehouse', 'label' => $langs->trans("SelectWarehouseForStockDecrease"), 'value' => $formproduct->selectWarehouses(GETPOST('idwarehouse', 'int') ?GETPOST('idwarehouse', 'int') : 'ifone', 'idwarehouse', '', 1, 0, 0, '', 0, $forcecombo))
				);
			}

			// mandatoryPeriod
			$nbMandated = 0;
			foreach ($object->lines as $line) {
				$res = $line->fetch_product();
				if ($res  > 0  ) {
					if ($line->product->isService() && $line->product->isMandatoryPeriod() && (empty($line->date_start) || empty($line->date_end) )) {
						$nbMandated++;
						break;
					}
				}
			}
			if ($nbMandated > 0 ) $text .= '<div><span class="clearboth nowraponall warning">'.$langs->trans("mandatoryPeriodNeedTobeSetMsgValidate").'</span></div>';

			if (getDolGlobalInt('SALE_ORDER_SUGGEST_DOWN_PAYMENT_INVOICE_CREATION')) {
				// This is a hidden option:
				// Suggestion to create invoice during order validation is not enabled by default.
				// Such choice should be managed by the workflow module and trigger. This option generates conflicts with some setup.
				// It may also break step of creating an order when invoicing must be done from proposals and not from orders
				$deposit_percent_from_payment_terms = getDictionaryValue('c_payment_term', 'deposit_percent', $object->cond_reglement_id);

				if (!empty($deposit_percent_from_payment_terms) && isModEnabled('facture') && !empty($user->rights->facture->creer)) {
					require_once DOL_DOCUMENT_ROOT . '/compta/facture/class/facture.class.php';

					$object->fetchObjectLinked();

					$eligibleForDepositGeneration = true;

					if (array_key_exists('facture', $object->linkedObjects)) {
						foreach ($object->linkedObjects['facture'] as $invoice) {
							if ($invoice->type == Facture::TYPE_DEPOSIT) {
								$eligibleForDepositGeneration = false;
								break;
							}
						}
					}

					if ($eligibleForDepositGeneration && array_key_exists('propal', $object->linkedObjects)) {
						foreach ($object->linkedObjects['propal'] as $proposal) {
							$proposal->fetchObjectLinked();

							if (array_key_exists('facture', $proposal->linkedObjects)) {
								foreach ($proposal->linkedObjects['facture'] as $invoice) {
									if ($invoice->type == Facture::TYPE_DEPOSIT) {
										$eligibleForDepositGeneration = false;
										break 2;
									}
								}
							}
						}
					}

					if ($eligibleForDepositGeneration) {
						$formquestion[] = array(
							'type' => 'checkbox',
							'tdclass' => '',
							'name' => 'generate_deposit',
							'label' => $form->textwithpicto($langs->trans('GenerateDeposit', $object->deposit_percent), $langs->trans('DepositGenerationPermittedByThePaymentTermsSelected'))
						);

						$formquestion[] = array(
							'type' => 'date',
							'tdclass' => 'fieldrequired showonlyifgeneratedeposit',
							'name' => 'datef',
							'label' => $langs->trans('DateInvoice'),
							'value' => dol_now(),
							'datenow' => true
						);

						if (!empty($conf->global->INVOICE_POINTOFTAX_DATE)) {
							$formquestion[] = array(
								'type' => 'date',
								'tdclass' => 'fieldrequired showonlyifgeneratedeposit',
								'name' => 'date_pointoftax',
								'label' => $langs->trans('DatePointOfTax'),
								'value' => dol_now(),
								'datenow' => true
							);
						}


						$paymentTermsSelect = $form->getSelectConditionsPaiements(0, 'cond_reglement_id', -1, 0, 0, 'minwidth200');

						$formquestion[] = array(
							'type' => 'other',
							'tdclass' => 'fieldrequired showonlyifgeneratedeposit',
							'name' => 'cond_reglement_id',
							'label' => $langs->trans('PaymentTerm'),
							'value' => $paymentTermsSelect
						);

						$formquestion[] = array(
							'type' => 'checkbox',
							'tdclass' => 'showonlyifgeneratedeposit',
							'name' => 'validate_generated_deposit',
							'label' => $langs->trans('ValidateGeneratedDeposit')
						);

						$formquestion[] = array(
							'type' => 'onecolumn',
							'value' => '
								<script>
									$(document).ready(function() {
										$("[name=generate_deposit]").change(function () {
											let $self = $(this);
											let $target = $(".showonlyifgeneratedeposit").parent(".tagtr");

											if (! $self.parents(".tagtr").is(":hidden") && $self.is(":checked")) {
												$target.show();
											} else {
												$target.hide();
											}

											return true;
										});
									});
								</script>
							'
						);
					}
				}
			}

			if (!$error) {
				$formconfirm = $form->formconfirm($_SERVER["PHP_SELF"].'?id='.$object->id, $langs->trans('ValidateOrder'), $text, 'confirm_validate', $formquestion, 0, 1, 220);
			}
		}

		// Confirm back to draft status
		if ($action == 'modif') {
			$qualified_for_stock_change = 0;
			if (empty($conf->global->STOCK_SUPPORTS_SERVICES)) {
				$qualified_for_stock_change = $object->hasProductsOrServices(2);
			} else {
				$qualified_for_stock_change = $object->hasProductsOrServices(1);
			}

			$text = $langs->trans('ConfirmUnvalidateOrder', $object->ref);
			$formquestion = array();
			if (isModEnabled('stock') && !empty($conf->global->STOCK_CALCULATE_ON_VALIDATE_ORDER) && $qualified_for_stock_change) {
				$langs->load("stocks");
				require_once DOL_DOCUMENT_ROOT.'/product/class/html.formproduct.class.php';
				$formproduct = new FormProduct($db);
				$forcecombo = 0;
				if ($conf->browser->name == 'ie') {
					$forcecombo = 1; // There is a bug in IE10 that make combo inside popup crazy
				}
				$formquestion = array(
					// 'text' => $langs->trans("ConfirmClone"),
					// array('type' => 'checkbox', 'name' => 'clone_content', 'label' => $langs->trans("CloneMainAttributes"), 'value' => 1),
					// array('type' => 'checkbox', 'name' => 'update_prices', 'label' => $langs->trans("PuttingPricesUpToDate"), 'value' => 1),
					array('type' => 'other', 'name' => 'idwarehouse', 'label' => $langs->trans("SelectWarehouseForStockIncrease"), 'value' => $formproduct->selectWarehouses(GETPOST('idwarehouse') ?GETPOST('idwarehouse') : 'ifone', 'idwarehouse', '', 1, 0, 0, '', 0, $forcecombo))
				);
			}

			$formconfirm = $form->formconfirm($_SERVER["PHP_SELF"].'?id='.$object->id, $langs->trans('UnvalidateOrder'), $text, 'confirm_modif', $formquestion, "yes", 1, 220);
		}

		/*
		 * Confirmation de la cloture
		*/
		if ($action == 'shipped') {
			$formconfirm = $form->formconfirm($_SERVER["PHP_SELF"].'?id='.$object->id, $langs->trans('CloseOrder'), $langs->trans('ConfirmCloseOrder'), 'confirm_shipped', '', 0, 1);
		}

		/*
		 * Confirmation de l'annulation
		 */
		if ($action == 'cancel') {
			$qualified_for_stock_change = 0;
			if (empty($conf->global->STOCK_SUPPORTS_SERVICES)) {
				$qualified_for_stock_change = $object->hasProductsOrServices(2);
			} else {
				$qualified_for_stock_change = $object->hasProductsOrServices(1);
			}

			$text = $langs->trans('ConfirmCancelOrder', $object->ref);
			$formquestion = array();
			if (isModEnabled('stock') && !empty($conf->global->STOCK_CALCULATE_ON_VALIDATE_ORDER) && $qualified_for_stock_change) {
				$langs->load("stocks");
				require_once DOL_DOCUMENT_ROOT.'/product/class/html.formproduct.class.php';
				$formproduct = new FormProduct($db);
				$forcecombo = 0;
				if ($conf->browser->name == 'ie') {
					$forcecombo = 1; // There is a bug in IE10 that make combo inside popup crazy
				}
				$formquestion = array(
					// 'text' => $langs->trans("ConfirmClone"),
					// array('type' => 'checkbox', 'name' => 'clone_content', 'label' => $langs->trans("CloneMainAttributes"), 'value' => 1),
					// array('type' => 'checkbox', 'name' => 'update_prices', 'label' => $langs->trans("PuttingPricesUpToDate"), 'value' => 1),
					array('type' => 'other', 'name' => 'idwarehouse', 'label' => $langs->trans("SelectWarehouseForStockIncrease"), 'value' => $formproduct->selectWarehouses(GETPOST('idwarehouse') ?GETPOST('idwarehouse') : 'ifone', 'idwarehouse', '', 1, 0, 0, '', 0, $forcecombo))
				);
			}

			$formconfirm = $form->formconfirm($_SERVER["PHP_SELF"].'?id='.$object->id, $langs->trans("Cancel"), $text, 'confirm_cancel', $formquestion, 0, 1);
		}

		// Confirmation to delete line
		if ($action == 'ask_deleteline') {
			$formconfirm = $form->formconfirm($_SERVER["PHP_SELF"].'?id='.$object->id.'&lineid='.$lineid, $langs->trans('DeleteProductLine'), $langs->trans('ConfirmDeleteProductLine'), 'confirm_deleteline', '', 0, 1);
		}

		// Clone confirmation
		if ($action == 'clone') {
			$filter = '(s.client:IN:1,2,3)';
			// Create an array for form
			$formquestion = array(
				array('type' => 'other', 'name' => 'socid', 'label' => $langs->trans("SelectThirdParty"), 'value' => $form->select_company(GETPOST('socid', 'int'), 'socid', $filter, '', 0, 0, null, 0, 'maxwidth300'))
			);
			$formconfirm = $form->formconfirm($_SERVER["PHP_SELF"].'?id='.$object->id, $langs->trans('ToClone'), $langs->trans('ConfirmCloneOrder', $object->ref), 'confirm_clone', $formquestion, 'yes', 1);
		}

		// Call Hook formConfirm
		$parameters = array('formConfirm' => $formconfirm, 'lineid' => $lineid);
		// Note that $action and $object may be modified by hook
		$reshook = $hookmanager->executeHooks('formConfirm', $parameters, $object, $action);
		if (empty($reshook)) {
			$formconfirm .= $hookmanager->resPrint;
		} elseif ($reshook > 0) {
			$formconfirm = $hookmanager->resPrint;
		}

		// Print form confirm
		print $formconfirm;


		// Order card

		$linkback = '<a href="'.DOL_URL_ROOT.'/commande/list.php?restore_lastsearch_values=1'.(!empty($socid) ? '&socid='.$socid : '').'">'.$langs->trans("BackToList").'</a>';

		$morehtmlref = '<div class="refidno">';
		// Ref customer
		$morehtmlref .= $form->editfieldkey("RefCustomer", 'ref_client', $object->ref_client, $object, $usercancreate, 'string', '', 0, 1);
		$morehtmlref .= $form->editfieldval("RefCustomer", 'ref_client', $object->ref_client, $object, $usercancreate, 'string'.(isset($conf->global->THIRDPARTY_REF_INPUT_SIZE) ? ':'.$conf->global->THIRDPARTY_REF_INPUT_SIZE : ''), '', null, null, '', 1);
		// Thirdparty
		$morehtmlref .= '<br>'.$soc->getNomUrl(1, 'customer');
		if (empty($conf->global->MAIN_DISABLE_OTHER_LINK) && $object->thirdparty->id > 0) {
			$morehtmlref .= ' (<a href="'.DOL_URL_ROOT.'/commande/list.php?socid='.$object->thirdparty->id.'&search_societe='.urlencode($object->thirdparty->name).'">'.$langs->trans("OtherOrders").'</a>)';
		}
		// Project
		if (isModEnabled('project')) {
			$langs->load("projects");
			$morehtmlref .= '<br>';
			if ($usercancreate) {
				$morehtmlref .= img_picto($langs->trans("Project"), 'project', 'class="pictofixedwidth"');
				if ($action != 'classify') {
					$morehtmlref .= '<a class="editfielda" href="'.$_SERVER['PHP_SELF'].'?action=classify&token='.newToken().'&id='.$object->id.'">'.img_edit($langs->transnoentitiesnoconv('SetProject')).'</a> ';
				}
				$morehtmlref .= $form->form_project($_SERVER['PHP_SELF'].'?id='.$object->id, $object->socid, $object->fk_project, ($action == 'classify' ? 'projectid' : 'none'), 0, 0, 0, 1, '', 'maxwidth300');
			} else {
				if (!empty($object->fk_project)) {
					$proj = new Project($db);
					$proj->fetch($object->fk_project);
					$morehtmlref .= $proj->getNomUrl(1);
					if ($proj->title) {
						$morehtmlref .= '<span class="opacitymedium"> - '.dol_escape_htmltag($proj->title).'</span>';
					}
				}
			}
		}
		$morehtmlref .= '</div>';


		dol_banner_tab($object, 'ref', $linkback, 1, 'ref', 'ref', $morehtmlref);


		print '<div class="fichecenter">';
		print '<div class="fichehalfleft">';
		print '<div class="underbanner clearboth"></div>';

		print '<table class="border tableforfield centpercent">';

		if ($soc->outstanding_limit) {
			// Outstanding Bill
			print '<tr><td class="titlefield">';
			print $langs->trans('OutstandingBill');
			print '</td><td class="valuefield">';
			$arrayoutstandingbills = $soc->getOutstandingBills();
			print price($arrayoutstandingbills['opened']).' / ';
			print price($soc->outstanding_limit, 0, '', 1, - 1, - 1, $conf->currency);
			print '</td>';
			print '</tr>';
		}

		// Relative and absolute discounts
		if (!empty($conf->global->FACTURE_DEPOSITS_ARE_JUST_PAYMENTS)) {
			$filterabsolutediscount = "fk_facture_source IS NULL"; // If we want deposit to be substracted to payments only and not to total of final invoice
			$filtercreditnote = "fk_facture_source IS NOT NULL"; // If we want deposit to be substracted to payments only and not to total of final invoice
		} else {
			$filterabsolutediscount = "fk_facture_source IS NULL OR (description LIKE '(DEPOSIT)%' AND description NOT LIKE '(EXCESS RECEIVED)%')";
			$filtercreditnote = "fk_facture_source IS NOT NULL AND (description NOT LIKE '(DEPOSIT)%' OR description LIKE '(EXCESS RECEIVED)%')";
		}

		$addrelativediscount = '<a href="'.DOL_URL_ROOT.'/comm/remise.php?id='.$soc->id.'&backtopage='.urlencode($_SERVER["PHP_SELF"]).'?facid='.$object->id.'">'.$langs->trans("EditRelativeDiscounts").'</a>';
		$addabsolutediscount = '<a href="'.DOL_URL_ROOT.'/comm/remx.php?id='.$soc->id.'&backtopage='.urlencode($_SERVER["PHP_SELF"]).'?facid='.$object->id.'">'.$langs->trans("EditGlobalDiscounts").'</a>';
		$addcreditnote = '<a href="'.DOL_URL_ROOT.'/compta/facture/card.php?action=create&socid='.$soc->id.'&type=2&backtopage='.urlencode($_SERVER["PHP_SELF"]).'?facid='.$object->id.'">'.$langs->trans("AddCreditNote").'</a>';

		print '<tr><td class="titlefield">'.$langs->trans('Discounts').'</td><td class="valuefield">';

		$absolute_discount = $soc->getAvailableDiscounts('', $filterabsolutediscount);
		$absolute_creditnote = $soc->getAvailableDiscounts('', $filtercreditnote);
		$absolute_discount = price2num($absolute_discount, 'MT');
		$absolute_creditnote = price2num($absolute_creditnote, 'MT');

		$thirdparty = $soc;
		$discount_type = 0;
		$backtopage = $_SERVER["PHP_SELF"].'?id='.$object->id;
		include DOL_DOCUMENT_ROOT.'/core/tpl/object_discounts.tpl.php';

		print '</td></tr>';

		// Date
		print '<tr><td>';
		$editenable = $usercancreate && $object->statut == Commande::STATUS_DRAFT;
		print $form->editfieldkey("Date", 'date', '', $object, $editenable);
		print '</td><td class="valuefield">';
		if ($action == 'editdate') {
			print '<form name="setdate" action="'.$_SERVER["PHP_SELF"].'?id='.$object->id.'" method="post">';
			print '<input type="hidden" name="token" value="'.newToken().'">';
			print '<input type="hidden" name="action" value="setdate">';
			print '<input type="hidden" name="backtopage" value="'.$backtopage.'">';
			print $form->selectDate($object->date, 'order_', '', '', '', "setdate");
			print '<input type="submit" class="button button-edit" value="'.$langs->trans('Modify').'">';
			print '</form>';
		} else {
			print $object->date ? dol_print_date($object->date, 'day') : '&nbsp;';
			if ($object->hasDelay() && empty($object->delivery_date)) {	// If there is a delivery date planned, warning should be on this date
				print ' '.img_picto($langs->trans("Late").' : '.$object->showDelay(), "warning");
			}
		}
		print '</td>';
		print '</tr>';

		// Delivery date planed
		print '<tr><td>';
		$editenable = $usercancreate;
		print $form->editfieldkey("DateDeliveryPlanned", 'date_livraison', '', $object, $editenable);
		print '</td><td class="valuefield">';
		if ($action == 'editdate_livraison') {
			print '<form name="setdate_livraison" action="'.$_SERVER["PHP_SELF"].'?id='.$object->id.'" method="post">';
			print '<input type="hidden" name="token" value="'.newToken().'">';
			print '<input type="hidden" name="action" value="setdate_livraison">';
			print '<input type="hidden" name="backtopage" value="'.$backtopage.'">';
			print $form->selectDate($object->delivery_date ? $object->delivery_date : -1, 'liv_', 1, 1, '', "setdate_livraison", 1, 0);
			print '<input type="submit" class="button button-edit" value="'.$langs->trans('Modify').'">';
			print '</form>';
		} else {
			print $object->delivery_date ? dol_print_date($object->delivery_date, 'dayhour') : '&nbsp;';
			if ($object->hasDelay() && !empty($object->delivery_date)) {
				print ' '.img_picto($langs->trans("Late").' : '.$object->showDelay(), "warning");
			}
		}
		print '</td>';
		print '</tr>';

		// Delivery delay
		print '<tr class="fielddeliverydelay"><td>';
		$editenable = $usercancreate;
		print $form->editfieldkey("AvailabilityPeriod", 'availability', '', $object, $editenable);
		print '</td><td class="valuefield">';
		if ($action == 'editavailability') {
			$form->form_availability($_SERVER['PHP_SELF'].'?id='.$object->id, $object->availability_id, 'availability_id', 1);
		} else {
			$form->form_availability($_SERVER['PHP_SELF'].'?id='.$object->id, $object->availability_id, 'none', 1);
		}
		print '</td></tr>';

		// Shipping Method
		if (isModEnabled('expedition')) {
			print '<tr><td>';
			$editenable = $usercancreate;
			print $form->editfieldkey("SendingMethod", 'shippingmethod', '', $object, $editenable);
			print '</td><td class="valuefield">';
			if ($action == 'editshippingmethod') {
				$form->formSelectShippingMethod($_SERVER['PHP_SELF'].'?id='.$object->id, $object->shipping_method_id, 'shipping_method_id', 1);
			} else {
				$form->formSelectShippingMethod($_SERVER['PHP_SELF'].'?id='.$object->id, $object->shipping_method_id, 'none');
			}
			print '</td>';
			print '</tr>';
		}

		// Warehouse
		if (isModEnabled('stock') && !empty($conf->global->WAREHOUSE_ASK_WAREHOUSE_DURING_ORDER)) {
			$langs->load('stocks');
			require_once DOL_DOCUMENT_ROOT.'/product/class/html.formproduct.class.php';
			$formproduct = new FormProduct($db);
			print '<tr><td>';
			$editenable = $usercancreate;
			print $form->editfieldkey("Warehouse", 'warehouse', '', $object, $editenable);
			print '</td><td class="valuefield">';
			if ($action == 'editwarehouse') {
				$formproduct->formSelectWarehouses($_SERVER['PHP_SELF'].'?id='.$object->id, $object->warehouse_id, 'warehouse_id', 1);
			} else {
				$formproduct->formSelectWarehouses($_SERVER['PHP_SELF'].'?id='.$object->id, $object->warehouse_id, 'none');
			}
			print '</td>';
			print '</tr>';
		}

		// Source reason (why we have an order)
		print '<tr><td>';
		$editenable = $usercancreate;
		print $form->editfieldkey("Source", 'demandreason', '', $object, $editenable);
		print '</td><td class="valuefield">';
		if ($action == 'editdemandreason') {
			$form->formInputReason($_SERVER['PHP_SELF'].'?id='.$object->id, $object->demand_reason_id, 'demand_reason_id', 1);
		} else {
			$form->formInputReason($_SERVER['PHP_SELF'].'?id='.$object->id, $object->demand_reason_id, 'none');
		}
		print '</td></tr>';

		// Terms of payment
		print '<tr><td>';
		$editenable = $usercancreate;
		print $form->editfieldkey("PaymentConditionsShort", 'conditions', '', $object, $editenable);
		print '</td><td class="valuefield">';
		if ($action == 'editconditions') {
			$form->form_conditions_reglement($_SERVER['PHP_SELF'].'?id='.$object->id, $object->cond_reglement_id, 'cond_reglement_id', 1, '', 1, $object->deposit_percent);
		} else {
			$form->form_conditions_reglement($_SERVER['PHP_SELF'].'?id='.$object->id, $object->cond_reglement_id, 'none', 1, '', 1, $object->deposit_percent);
		}
		print '</td>';

		print '</tr>';

		// Mode of payment
		print '<tr><td>';
		$editenable = $usercancreate;
		print $form->editfieldkey("PaymentMode", 'mode', '', $object, $editenable);
		print '</td><td class="valuefield">';
		if ($action == 'editmode') {
			$form->form_modes_reglement($_SERVER['PHP_SELF'].'?id='.$object->id, $object->mode_reglement_id, 'mode_reglement_id', 'CRDT', 1, 1);
		} else {
			$form->form_modes_reglement($_SERVER['PHP_SELF'].'?id='.$object->id, $object->mode_reglement_id, 'none');
		}
		print '</td></tr>';

		// Multicurrency
		if (isModEnabled("multicurrency")) {
			// Multicurrency code
			print '<tr>';
			print '<td>';
			$editenable = $usercancreate && $object->statut == Commande::STATUS_DRAFT;
			print $form->editfieldkey("Currency", 'multicurrencycode', '', $object, $editenable);
			print '</td><td class="valuefield">';
			if ($action == 'editmulticurrencycode') {
				$form->form_multicurrency_code($_SERVER['PHP_SELF'].'?id='.$object->id, $object->multicurrency_code, 'multicurrency_code');
			} else {
				$form->form_multicurrency_code($_SERVER['PHP_SELF'].'?id='.$object->id, $object->multicurrency_code, 'none');
			}
			print '</td></tr>';

			// Multicurrency rate
			if ($object->multicurrency_code != $conf->currency || $object->multicurrency_tx != 1) {
				print '<tr>';
				print '<td>';
				$editenable = $usercancreate && $object->multicurrency_code && $object->multicurrency_code != $conf->currency && $object->statut == $object::STATUS_DRAFT;
				print $form->editfieldkey("CurrencyRate", 'multicurrencyrate', '', $object, $editenable);
				print '</td><td class="valuefield">';
				if ($action == 'editmulticurrencyrate' || $action == 'actualizemulticurrencyrate') {
					if ($action == 'actualizemulticurrencyrate') {
						list($object->fk_multicurrency, $object->multicurrency_tx) = MultiCurrency::getIdAndTxFromCode($object->db, $object->multicurrency_code);
					}
					$form->form_multicurrency_rate($_SERVER['PHP_SELF'].'?id='.$object->id, $object->multicurrency_tx, 'multicurrency_tx', $object->multicurrency_code);
				} else {
					$form->form_multicurrency_rate($_SERVER['PHP_SELF'].'?id='.$object->id, $object->multicurrency_tx, 'none', $object->multicurrency_code);
					if ($object->statut == $object::STATUS_DRAFT && $object->multicurrency_code && $object->multicurrency_code != $conf->currency) {
						print '<div class="inline-block"> &nbsp; &nbsp; &nbsp; &nbsp; ';
						print '<a href="'.$_SERVER["PHP_SELF"].'?id='.$object->id.'&action=actualizemulticurrencyrate">'.$langs->trans("ActualizeCurrency").'</a>';
						print '</div>';
					}
				}
				print '</td></tr>';
			}
		}

		// TODO Order mode (how we receive order). Not yet implemented
		/*
		print '<tr><td>';
		$editenable = $usercancreate;
		print $form->editfieldkey("SourceMode", 'inputmode', '', $object, $editenable);
		print '</td><td>';
		if ($action == 'editinputmode') {
			$form->formInputMode($_SERVER['PHP_SELF'] . '?id=' . $object->id, $object->source, 'input_mode_id', 1);
		} else {
			$form->formInputMode($_SERVER['PHP_SELF'] . '?id=' . $object->id, $object->source, 'none');
		}
		print '</td></tr>';
		*/

		$tmparray = $object->getTotalWeightVolume();
		$totalWeight = $tmparray['weight'];
		$totalVolume = $tmparray['volume'];
		if ($totalWeight) {
			print '<tr><td>'.$langs->trans("CalculatedWeight").'</td>';
			print '<td class="valuefield">';
			print showDimensionInBestUnit($totalWeight, 0, "weight", $langs, isset($conf->global->MAIN_WEIGHT_DEFAULT_ROUND) ? $conf->global->MAIN_WEIGHT_DEFAULT_ROUND : -1, isset($conf->global->MAIN_WEIGHT_DEFAULT_UNIT) ? $conf->global->MAIN_WEIGHT_DEFAULT_UNIT : 'no');
			print '</td></tr>';
		}
		if ($totalVolume) {
			print '<tr><td>'.$langs->trans("CalculatedVolume").'</td>';
			print '<td class="valuefield">';
			print showDimensionInBestUnit($totalVolume, 0, "volume", $langs, isset($conf->global->MAIN_VOLUME_DEFAULT_ROUND) ? $conf->global->MAIN_VOLUME_DEFAULT_ROUND : -1, isset($conf->global->MAIN_VOLUME_DEFAULT_UNIT) ? $conf->global->MAIN_VOLUME_DEFAULT_UNIT : 'no');
			print '</td></tr>';
		}

		// TODO How record was recorded OrderMode (llx_c_input_method)

		// Incoterms
		if (isModEnabled('incoterm')) {
			print '<tr><td>';
			$editenable = $usercancreate;
			print $form->editfieldkey("IncotermLabel", 'incoterm', '', $object, $editenable);
			print '</td>';
			print '<td class="valuefield">';
			if ($action != 'editincoterm') {
				print $form->textwithpicto($object->display_incoterms(), $object->label_incoterms, 1);
			} else {
				print $form->select_incoterms((!empty($object->fk_incoterms) ? $object->fk_incoterms : ''), (!empty($object->location_incoterms) ? $object->location_incoterms : ''), $_SERVER['PHP_SELF'].'?id='.$object->id);
			}
			print '</td></tr>';
		}

		// Bank Account
		if (!empty($conf->global->BANK_ASK_PAYMENT_BANK_DURING_ORDER) && isModEnabled("banque")) {
			print '<tr><td>';
			$editenable = $usercancreate;
			print $form->editfieldkey("BankAccount", 'bankaccount', '', $object, $editenable);
			print '</td><td class="valuefield">';
			if ($action == 'editbankaccount') {
				$form->formSelectAccount($_SERVER['PHP_SELF'].'?id='.$object->id, $object->fk_account, 'fk_account', 1);
			} else {
				$form->formSelectAccount($_SERVER['PHP_SELF'].'?id='.$object->id, $object->fk_account, 'none');
			}
			print '</td>';
			print '</tr>';
		}

		// Other attributes
		include DOL_DOCUMENT_ROOT.'/core/tpl/extrafields_view.tpl.php';

		print '</table>';

		print '</div>';
		print '<div class="fichehalfright">';
		print '<div class="underbanner clearboth"></div>';

		print '<table class="border tableforfield centpercent">';

		$alert = '';
		if (!empty($conf->global->ORDER_MANAGE_MIN_AMOUNT) && $object->total_ht < $object->thirdparty->order_min_amount) {
			$alert = ' ' . img_warning($langs->trans('OrderMinAmount') . ': ' . price($object->thirdparty->order_min_amount));
		}

		print '<tr>';
		print '<td class="titlefieldmiddle">' . $langs->trans('AmountHT') . '</td>';
		print '<td class="nowrap amountcard right">' . price($object->total_ht, '', $langs, 0, -1, -1, $conf->currency) . '</td>';
		if (isModEnabled("multicurrency") && ($object->multicurrency_code && $object->multicurrency_code != $conf->currency)) {
			// Multicurrency Amount HT
			print '<td class="nowrap amountcard right">' . price($object->multicurrency_total_ht, '', $langs, 0, -1, -1, $object->multicurrency_code) . '</td>';
		}
		print '</tr>';

		print '<tr>';
		print '<td class="titlefieldmiddle">' . $langs->trans('AmountVAT') . '</td>';
		print '<td class="nowrap amountcard right">' . price($object->total_tva, '', $langs, 0, -1, -1, $conf->currency) . '</td>';
		if (isModEnabled("multicurrency") && ($object->multicurrency_code && $object->multicurrency_code != $conf->currency)) {
			// Multicurrency Amount VAT
			print '<td class="nowrap amountcard right">' . price($object->multicurrency_total_tva, '', $langs, 0, -1, -1, $object->multicurrency_code) . '</td>';
		}
		print '</tr>';

		// Amount Local Taxes
		if ($mysoc->localtax1_assuj == "1" || $object->total_localtax1 != 0) {
			print '<tr>';
			print '<td class="titlefieldmiddle">' . $langs->transcountry("AmountLT1", $mysoc->country_code) . '</td>';
			print '<td class="nowrap amountcard right">' . price($object->total_localtax1, '', $langs, 0, -1, -1, $conf->currency) . '</td>';
			if (isModEnabled("multicurrency") && ($object->multicurrency_code && $object->multicurrency_code != $conf->currency)) {
				$object->multicurrency_total_localtax1 = price2num($object->total_localtax1 * $object->multicurrency_tx, 'MT');

				print '<td class="nowrap amountcard right">' . price($object->multicurrency_total_localtax1, '', $langs, 0, -1, -1, $object->multicurrency_code) . '</td>';
			}
			print '</tr>';

			// Amount Local Taxes
			if ($mysoc->localtax2_assuj == "1" || $object->total_localtax2 != 0) {
				print '<tr>';
				print '<td>' . $langs->transcountry("AmountLT2", $mysoc->country_code) . '</td>';
				print '<td class="nowrap amountcard right">' . price($object->total_localtax2, '', $langs, 0, -1, -1, $conf->currency) . '</td>';
				if (isModEnabled("multicurrency") && ($object->multicurrency_code && $object->multicurrency_code != $conf->currency)) {
					$object->multicurrency_total_localtax2 = price2num($object->total_localtax2 * $object->multicurrency_tx, 'MT');

					print '<td class="nowrap amountcard right">' . price($object->multicurrency_total_localtax2, '', $langs, 0, -1, -1, $object->multicurrency_code) . '</td>';
				}
				print '</tr>';
			}
		}

		print '<tr>';
		print '<td>' . $langs->trans('AmountTTC') . '</td>';
		print '<td class="valuefield nowrap right amountcard">' . price($object->total_ttc, 1, '', 1, -1, -1, $conf->currency) . '</td>';
		if (isModEnabled("multicurrency") && ($object->multicurrency_code && $object->multicurrency_code != $conf->currency)) {
			// Multicurrency Amount TTC
			print '<td class="valuefield nowrap right amountcard">' . price($object->multicurrency_total_ttc, 1, '', 1, -1, -1, $object->multicurrency_code) . '</td>';
		}
		print '</tr>'."\n";

		print '</table>';

		// Statut
		//print '<tr><td>' . $langs->trans('Status') . '</td><td>' . $object->getLibStatut(4) . '</td></tr>';

		// Margin Infos
		if (isModEnabled('margin')) {
			$formmargin->displayMarginInfos($object);
		}


		print '</div>';
		print '</div>'; // Close fichecenter

		print '<div class="clearboth"></div><br>';

		if (!empty($conf->global->MAIN_DISABLE_CONTACTS_TAB)) {
			$blocname = 'contacts';
			$title = $langs->trans('ContactsAddresses');
			include DOL_DOCUMENT_ROOT.'/core/tpl/bloc_showhide.tpl.php';
		}

		if (!empty($conf->global->MAIN_DISABLE_NOTES_TAB)) {
			$blocname = 'notes';
			$title = $langs->trans('Notes');
			include DOL_DOCUMENT_ROOT.'/core/tpl/bloc_showhide.tpl.php';
		}

		/*
		 * Lines
		 */

		// Get object lines
		$result = $object->getLinesArray();

		// Add products/services form
		//$forceall = 1;
		global $inputalsopricewithtax;
		$inputalsopricewithtax = 1;

		print '<form name="addproduct" id="addproduct" action="'.$_SERVER["PHP_SELF"].'?id='.$object->id.'" method="POST">
		<input type="hidden" name="token" value="' . newToken().'">
		<input type="hidden" name="action" value="' . (($action != 'editline') ? 'addline' : 'updateline').'">
		<input type="hidden" name="mode" value="">
		<input type="hidden" name="page_y" value="">
		<input type="hidden" name="id" value="' . $object->id.'">
		<input type="hidden" name="backtopage" value="'.$backtopage.'">
			';

		if (!empty($conf->use_javascript_ajax) && $object->statut == Commande::STATUS_DRAFT) {
			include DOL_DOCUMENT_ROOT.'/core/tpl/ajaxrow.tpl.php';
		}

		print '<div class="div-table-responsive-no-min">';
		print '<table id="tablelines" class="noborder noshadow" width="100%">';

		// Show object lines
		if (!empty($object->lines)) {
			$object->printObjectLines($action, $mysoc, $soc, $lineid, 1);
		}

		$numlines = count($object->lines);

		/*
		 * Form to add new line
		 */
		if ($object->statut == Commande::STATUS_DRAFT && $usercancreate && $action != 'selectlines') {
			if ($action != 'editline') {
				// Add free products/services

				$parameters = array();
				// Note that $action and $object may be modified by hook
				$reshook = $hookmanager->executeHooks('formAddObjectLine', $parameters, $object, $action);
				if ($reshook < 0) setEventMessages($hookmanager->error, $hookmanager->errors, 'errors');
				if (empty($reshook))
					$object->formAddObjectLine(1, $mysoc, $soc);
			}
		}
		print '</table>';
		print '</div>';

		print "</form>\n";

		print dol_get_fiche_end();

		/*
		 * Buttons for actions
		 */
		if ($action != 'presend' && $action != 'editline') {
			print '<div class="tabsAction">';

			$parameters = array();
			// Note that $action and $object may be modified by hook
			$reshook = $hookmanager->executeHooks('addMoreActionsButtons', $parameters, $object, $action);
			if (empty($reshook)) {
				// Reopen a closed order
				if (($object->statut == Commande::STATUS_CLOSED || $object->statut == Commande::STATUS_CANCELED) && $usercancreate) {
					print dolGetButtonAction('', $langs->trans('ReOpen'), 'default', $_SERVER["PHP_SELF"].'?action=reopen&amp;token='.newToken().'&amp;id='.$object->id, '');
				}

				// Send
				if (empty($user->socid)) {
					if ($object->statut > Commande::STATUS_DRAFT || !empty($conf->global->COMMANDE_SENDBYEMAIL_FOR_ALL_STATUS)) {
						if ($usercansend) {
							print dolGetButtonAction('', $langs->trans('SendMail'), 'default', $_SERVER["PHP_SELF"].'?action=presend&token='.newToken().'&id='.$object->id.'&mode=init#formmailbeforetitle', '');
						} else {
							print dolGetButtonAction('', $langs->trans('SendMail'), 'default', $_SERVER['PHP_SELF']. '#', '', false);
						}
					}
				}

				// Valid
				if ($object->statut == Commande::STATUS_DRAFT && ($object->total_ttc >= 0 || !empty($conf->global->ORDER_ENABLE_NEGATIVE)) && $numlines > 0 && $usercanvalidate) {
					print dolGetButtonAction('', $langs->trans('Validate'), 'default', $_SERVER["PHP_SELF"].'?action=validate&amp;token='.newToken().'&amp;id='.$object->id, '');
				}
				// Edit
				if ($object->statut == Commande::STATUS_VALIDATED && $usercancreate) {
					print dolGetButtonAction('', $langs->trans('Modify'), 'default', $_SERVER["PHP_SELF"].'?action=modif&amp;token='.newToken().'&amp;id='.$object->id, '');
				}
				// Create event
				/*if (isModEnabled('agenda') && !empty($conf->global->MAIN_ADD_EVENT_ON_ELEMENT_CARD))
				{
					// Add hidden condition because this is not a
					// "workflow" action so should appears somewhere else on
					// page.
					print '<a class="butAction" href="' . DOL_URL_ROOT . '/comm/action/card.php?action=create&amp;origin=' . $object->element . '&amp;originid=' . $object->id . '&amp;socid=' . $object->socid . '">' . $langs->trans("AddAction") . '</a>';
				}*/

				// Create a purchase order
				if (!empty($conf->global->WORKFLOW_CAN_CREATE_PURCHASE_ORDER_FROM_SALE_ORDER)) {
					if (isModEnabled("supplier_order") && $object->statut > Commande::STATUS_DRAFT && $object->getNbOfServicesLines() > 0) {
						if ($usercancreatepurchaseorder) {
							print dolGetButtonAction('', $langs->trans('AddPurchaseOrder'), 'default', DOL_URL_ROOT.'/fourn/commande/card.php?action=create&amp;origin='.$object->element.'&amp;originid='.$object->id, '');
						}
					}
				}

				// Create intervention
				if (isModEnabled('ficheinter')) {
					$langs->load("interventions");

					if ($object->statut > Commande::STATUS_DRAFT && $object->statut < Commande::STATUS_CLOSED && $object->getNbOfServicesLines() > 0) {
						if ($user->hasRight('ficheinter', 'creer')) {
							print dolGetButtonAction('', $langs->trans('AddIntervention'), 'default', DOL_URL_ROOT.'/fichinter/card.php?action=create&amp;origin='.$object->element.'&amp;originid='.$object->id.'&amp;socid='.$object->socid, '');
						} else {
							print dolGetButtonAction($langs->trans('NotAllowed'), $langs->trans('AddIntervention'), 'default', $_SERVER['PHP_SELF']. '#', '', false);
						}
					}
				}

				// Create contract
				if (isModEnabled('contrat') && ($object->statut == Commande::STATUS_VALIDATED || $object->statut == Commande::STATUS_SHIPMENTONPROCESS || $object->statut == Commande::STATUS_CLOSED)) {
					$langs->load("contracts");

					if ($user->hasRight('contrat', 'creer')) {
						print dolGetButtonAction('', $langs->trans('AddContract'), 'default', DOL_URL_ROOT.'/contrat/card.php?action=create&amp;origin='.$object->element.'&amp;originid='.$object->id.'&amp;socid='.$object->socid, '');
					}
				}

				// Ship
				$numshipping = 0;
				if (isModEnabled('expedition')) {
					$numshipping = $object->countNbOfShipments();

					if ($object->statut > Commande::STATUS_DRAFT && $object->statut < Commande::STATUS_CLOSED && ($object->getNbOfProductsLines() > 0 || !empty($conf->global->STOCK_SUPPORTS_SERVICES))) {
						if ((getDolGlobalInt('MAIN_SUBMODULE_EXPEDITION') && $user->hasRight('expedition', 'creer')) || (getDolGlobalInt('MAIN_SUBMODULE_DELIVERY') && $user->hasRight('expedition', 'delivery', 'creer'))) {
							if ($user->hasRight('expedition', 'creer')) {
								print dolGetButtonAction('', $langs->trans('CreateShipment'), 'default', DOL_URL_ROOT.'/expedition/shipment.php?id='.$object->id, '');
							} else {
								print dolGetButtonAction($langs->trans('NotAllowed'), $langs->trans('CreateShipment'), 'default', $_SERVER['PHP_SELF']. '#', '', false);
							}
						} else {
							$langs->load("errors");
							print dolGetButtonAction($langs->trans('ErrorModuleSetupNotComplete'), $langs->trans('CreateShipment'), 'default', $_SERVER['PHP_SELF']. '#', '', false);
						}
					}
				}

				// Set to shipped
				if (($object->statut == Commande::STATUS_VALIDATED || $object->statut == Commande::STATUS_SHIPMENTONPROCESS) && $usercanclose) {
					print dolGetButtonAction('', $langs->trans('ClassifyShipped'), 'default', $_SERVER["PHP_SELF"].'?action=shipped&amp;token='.newToken().'&amp;id='.$object->id, '');
				}
				// Create bill and Classify billed
				// Note: Even if module invoice is not enabled, we should be able to use button "Classified billed"
				if ($object->statut > Commande::STATUS_DRAFT && !$object->billed && $object->total_ttc >= 0) {
					if (isModEnabled('facture') && $user->hasRight('facture', 'creer') && empty($conf->global->WORKFLOW_DISABLE_CREATE_INVOICE_FROM_ORDER)) {
						print dolGetButtonAction('', $langs->trans('CreateBill'), 'default', DOL_URL_ROOT.'/compta/facture/card.php?action=create&amp;token='.newToken().'&amp;origin='.$object->element.'&amp;originid='.$object->id.'&amp;socid='.$object->socid, '');
					}
					if ($usercancreate && $object->statut >= Commande::STATUS_VALIDATED && empty($conf->global->WORKFLOW_DISABLE_CLASSIFY_BILLED_FROM_ORDER) && empty($conf->global->WORKFLOW_BILL_ON_SHIPMENT)) {
						print dolGetButtonAction('', $langs->trans('ClassifyBilled'), 'default', $_SERVER["PHP_SELF"].'?action=classifybilled&amp;token='.newToken().'&amp;id='.$object->id, '');
					}
				}
				if ($object->statut > Commande::STATUS_DRAFT && $object->billed) {
					if ($usercancreate && $object->statut >= Commande::STATUS_VALIDATED && empty($conf->global->WORKFLOW_DISABLE_CLASSIFY_BILLED_FROM_ORDER) && empty($conf->global->WORKFLOW_BILL_ON_SHIPMENT)) {
						print dolGetButtonAction('', $langs->trans('ClassifyUnBilled'), 'default', $_SERVER["PHP_SELF"].'?action=classifyunbilled&amp;token='.newToken().'&amp;id='.$object->id, '');
					}
				}
				// Clone
				if ($usercancreate) {
					print dolGetButtonAction('', $langs->trans('ToClone'), 'default', $_SERVER["PHP_SELF"].'?action=clone&amp;token='.newToken().'&amp;id='.$object->id.'&amp;socid='.$object->socid, '');
				}

				// Cancel order
				if ($object->statut == Commande::STATUS_VALIDATED && !empty($usercancancel)) {
					print '<a class="butActionDelete" href="'.$_SERVER["PHP_SELF"].'?id='.$object->id.'&action=cancel&token='.newToken().'">'.$langs->trans("Cancel").'</a>';
				}

				// Delete order
				if ($usercandelete) {
					if ($numshipping == 0) {
						print dolGetButtonAction('', $langs->trans('Delete'), 'delete', $_SERVER["PHP_SELF"].'?action=delete&token='.newToken().'&id='.$object->id, '');
					} else {
						print dolGetButtonAction($langs->trans('ShippingExist'), $langs->trans('Delete'), 'default', $_SERVER['PHP_SELF']. '#', '', false);
					}
				}
			}
			print '</div>';
		}

		// Select mail models is same action as presend
		if (GETPOST('modelselected')) {
			$action = 'presend';
		}

		if ($action != 'presend') {
			print '<div class="fichecenter"><div class="fichehalfleft">';
			print '<a name="builddoc"></a>'; // ancre
			// Documents
			$objref = dol_sanitizeFileName($object->ref);
			$relativepath = $objref.'/'.$objref.'.pdf';
			$filedir = $conf->commande->multidir_output[$object->entity].'/'.$objref;
			$urlsource = $_SERVER["PHP_SELF"]."?id=".$object->id;
			$genallowed = $usercanread;
			$delallowed = $usercancreate;
			print $formfile->showdocuments('commande', $objref, $filedir, $urlsource, $genallowed, $delallowed, $object->model_pdf, 1, 0, 0, 28, 0, '', '', '', $soc->default_lang, '', $object);


			// Show links to link elements
			$linktoelem = $form->showLinkToObjectBlock($object, null, array('order'));

			$compatibleImportElementsList = false;
			if ($usercancreate
				&& $object->statut == Commande::STATUS_DRAFT) {
				$compatibleImportElementsList = array('commande', 'propal', 'facture'); // import from linked elements
			}
			$somethingshown = $form->showLinkedObjectBlock($object, $linktoelem, $compatibleImportElementsList);

			// Show online payment link
			$useonlinepayment = (isModEnabled('paypal') || isModEnabled('stripe') || isModEnabled('paybox'));
			if (!empty($conf->global->ORDER_HIDE_ONLINE_PAYMENT_ON_ORDER)) {
				$useonlinepayment = 0;
			}
			if ($object->statut != Commande::STATUS_DRAFT && $useonlinepayment) {
				print '<br><!-- Link to pay -->';
				require_once DOL_DOCUMENT_ROOT.'/core/lib/payments.lib.php';
				print showOnlinePaymentUrl('order', $object->ref).'<br>';
			}

			print '</div><div class="fichehalfright">';

			$MAXEVENT = 10;

			$morehtmlcenter = dolGetButtonTitle($langs->trans('SeeAll'), '', 'fa fa-bars imgforviewmode', DOL_URL_ROOT.'/commande/agenda.php?id='.$object->id);

			// List of actions on element
			include_once DOL_DOCUMENT_ROOT.'/core/class/html.formactions.class.php';
			$formactions = new FormActions($db);
			$somethingshown = $formactions->showactions($object, 'order', $socid, 1, '', $MAXEVENT, '', $morehtmlcenter); // Show all action for thirdparty

			print '</div></div>';
		}

		// Presend form
		$modelmail = 'order_send';
		$defaulttopic = 'SendOrderRef';
		$diroutput = getMultidirOutput($object);
		$trackid = 'ord'.$object->id;

		include DOL_DOCUMENT_ROOT.'/core/tpl/card_presend.tpl.php';
	}
}

// End of page
llxFooter();
$db->close();<|MERGE_RESOLUTION|>--- conflicted
+++ resolved
@@ -882,11 +882,7 @@
 					}
 				}
 
-<<<<<<< HEAD
-				$tmpvat = (float) price2num(preg_replace('/\s*\(.*\)/', '', $tva_tx)) ?: 0;
-=======
 				$tmpvat = (float) price2num(preg_replace('/\s*\(.*\)/', '', $tva_tx));
->>>>>>> 6b812cca
 				$tmpprodvat = (float) price2num(preg_replace('/\s*\(.*\)/', '', $prod->tva_tx));
 
 				// Set unit price to use
