<?php
/* Copyright (C) 2003-2006	Rodolphe Quiedeville	<rodolphe@quiedeville.org>
 * Copyright (C) 2004-2015	Laurent Destailleur		<eldy@users.sourceforge.net>
 * Copyright (C) 2005		Marc Barilley / Ocebo	<marc@ocebo.com>
 * Copyright (C) 2005-2015	Regis Houssin			<regis.houssin@inodbox.com>
 * Copyright (C) 2006		Andre Cianfarani		<acianfa@free.fr>
 * Copyright (C) 2010-2013	Juanjo Menent			<jmenent@2byte.es>
 * Copyright (C) 2011-2023	Philippe Grand			<philippe.grand@atoo-net.com>
 * Copyright (C) 2012-2013	Christophe Battarel		<christophe.battarel@altairis.fr>
 * Copyright (C) 2012-2016	Marcos García			<marcosgdf@gmail.com>
 * Copyright (C) 2012       Cedric Salvador      	<csalvador@gpcsolutions.fr>
 * Copyright (C) 2013		Florian Henry			<florian.henry@open-concept.pro>
 * Copyright (C) 2014       Ferran Marcet			<fmarcet@2byte.es>
 * Copyright (C) 2015       Jean-François Ferry		<jfefe@aternatik.fr>
 * Copyright (C) 2018-2021  Frédéric France         <frederic.france@netlogic.fr>
 * Copyright (C) 2022	    Gauthier VERDOL     	<gauthier.verdol@atm-consulting.fr>
 * Copyright (C) 2023		Benjamin Falière		<benjamin.faliere@altairis.fr>
 *
 * This program is free software; you can redistribute it and/or modify
 * it under the terms of the GNU General Public License as published by
 * the Free Software Foundation; either version 3 of the License, or
 * (at your option) any later version.
 *
 * This program is distributed in the hope that it will be useful,
 * but WITHOUT ANY WARRANTY; without even the implied warranty of
 * MERCHANTABILITY or FITNESS FOR A PARTICULAR PURPOSE.  See the
 *  GNU General Public License for more details.
 *
 * You should have received a copy of the GNU General Public License
 * along with this program. If not, see <https://www.gnu.org/licenses/>.
 */

/**
 *   \file      htdocs/commande/card.php
 *   \ingroup   commande
 *   \brief     Page to show sales order
 */

// Load Dolibarr environment
require '../main.inc.php';
require_once DOL_DOCUMENT_ROOT.'/core/class/doleditor.class.php';
require_once DOL_DOCUMENT_ROOT.'/core/class/extrafields.class.php';
require_once DOL_DOCUMENT_ROOT.'/core/class/html.formfile.class.php';
require_once DOL_DOCUMENT_ROOT.'/core/class/html.formorder.class.php';
require_once DOL_DOCUMENT_ROOT.'/core/class/html.formmargin.class.php';
require_once DOL_DOCUMENT_ROOT.'/core/modules/commande/modules_commande.php';
require_once DOL_DOCUMENT_ROOT.'/core/lib/functions2.lib.php';
require_once DOL_DOCUMENT_ROOT.'/core/lib/order.lib.php';

require_once DOL_DOCUMENT_ROOT.'/comm/action/class/actioncomm.class.php';
require_once DOL_DOCUMENT_ROOT.'/commande/class/commande.class.php';

if (isModEnabled("propal")) {
	require_once DOL_DOCUMENT_ROOT.'/comm/propal/class/propal.class.php';
}

if (isModEnabled('project')) {
	require_once DOL_DOCUMENT_ROOT.'/core/class/html.formprojet.class.php';
	require_once DOL_DOCUMENT_ROOT.'/projet/class/project.class.php';
}

if (isModEnabled('variants')) {
	require_once DOL_DOCUMENT_ROOT.'/variants/class/ProductCombination.class.php';
}


// Load translation files required by the page
$langs->loadLangs(array('orders', 'sendings', 'companies', 'bills', 'propal', 'deliveries', 'products', 'other'));

if (isModEnabled('incoterm')) {
	$langs->load('incoterm');
}
if (isModEnabled('margin')) {
	$langs->load('margins');
}
if (isModEnabled('productbatch')) {
	$langs->load('productbatch');
}


$id        = (GETPOST('id', 'int') ? GETPOST('id', 'int') : GETPOST('orderid', 'int'));
$ref       =  GETPOST('ref', 'alpha');
$socid     =  GETPOST('socid', 'int');
$action    =  GETPOST('action', 'aZ09');
$cancel    =  GETPOST('cancel', 'alpha');
$confirm   =  GETPOST('confirm', 'alpha');
$backtopage = GETPOST('backtopage', 'alpha');

$lineid    =  GETPOST('lineid', 'int');
$contactid =  GETPOST('contactid', 'int');
$projectid =  GETPOST('projectid', 'int');
$origin    =  GETPOST('origin', 'alpha');
$originid  = (GETPOST('originid', 'int') ? GETPOST('originid', 'int') : GETPOST('origin_id', 'int'));    // For backward compatibility
$rank      = (GETPOST('rank', 'int') > 0) ? GETPOST('rank', 'int') : -1;

// PDF
$hidedetails = (GETPOST('hidedetails', 'int') ? GETPOST('hidedetails', 'int') : (!empty($conf->global->MAIN_GENERATE_DOCUMENTS_HIDE_DETAILS) ? 1 : 0));
$hidedesc = (GETPOST('hidedesc', 'int') ? GETPOST('hidedesc', 'int') : (!empty($conf->global->MAIN_GENERATE_DOCUMENTS_HIDE_DESC) ? 1 : 0));
$hideref = (GETPOST('hideref', 'int') ? GETPOST('hideref', 'int') : (!empty($conf->global->MAIN_GENERATE_DOCUMENTS_HIDE_REF) ? 1 : 0));

// Security check
if (!empty($user->socid)) {
	$socid = $user->socid;
}

// Initialize technical object to manage hooks of page. Note that conf->hooks_modules contains array of hook context
$hookmanager->initHooks(array('ordercard', 'globalcard'));

$result = restrictedArea($user, 'commande', $id);

$object = new Commande($db);
$extrafields = new ExtraFields($db);

// fetch optionals attributes and labels
$extrafields->fetch_name_optionals_label($object->table_element);

// Load object
include DOL_DOCUMENT_ROOT.'/core/actions_fetchobject.inc.php';     // Must be include, not include_once

// Permissions / Rights
$usercanread    =  $user->hasRight("commande", "lire");
$usercancreate  =  $user->hasRight("commande", "creer");
$usercandelete  =  $user->hasRight("commande", "supprimer");

// Advanced permissions
$usercanclose       =  ((empty($conf->global->MAIN_USE_ADVANCED_PERMS) && !empty($usercancreate)) || (!empty($conf->global->MAIN_USE_ADVANCED_PERMS) && $user->hasRight('commande', 'order_advance', 'close')));
$usercanvalidate    =  ((empty($conf->global->MAIN_USE_ADVANCED_PERMS) && $usercancreate) || (!empty($conf->global->MAIN_USE_ADVANCED_PERMS) && $user->hasRight('commande', 'order_advance', 'validate')));
$usercancancel      =  ((empty($conf->global->MAIN_USE_ADVANCED_PERMS) && $usercancreate) || (!empty($conf->global->MAIN_USE_ADVANCED_PERMS) && $user->hasRight('commande', 'order_advance', 'annuler')));
$usercansend        =   (empty($conf->global->MAIN_USE_ADVANCED_PERMS) || $user->hasRight('commande', 'order_advance', 'send'));
$usercangeneretedoc =   (empty($conf->global->MAIN_USE_ADVANCED_PERMS) || $user->hasRight('commande', 'order_advance', 'generetedoc'));

$usermustrespectpricemin    = ((!empty($conf->global->MAIN_USE_ADVANCED_PERMS) && empty($user->rights->produit->ignore_price_min_advance)) || empty($conf->global->MAIN_USE_ADVANCED_PERMS));
$usercancreatepurchaseorder = ($user->hasRight('fournisseur', 'commande', 'creer') || $user->hasRight('supplier_order', 'creer'));

$permissionnote    = $usercancreate;     //  Used by the include of actions_setnotes.inc.php
$permissiondellink = $usercancreate;     //  Used by the include of actions_dellink.inc.php
$permissiontoadd   = $usercancreate;     //  Used by the include of actions_addupdatedelete.inc.php and actions_lineupdown.inc.php


$error = 0;

$date_delivery = dol_mktime(GETPOST('liv_hour', 'int'), GETPOST('liv_min', 'int'), 0, GETPOST('liv_month', 'int'), GETPOST('liv_day', 'int'), GETPOST('liv_year', 'int'));


/*
 * Actions
 */

$parameters = array('socid' => $socid);
// Note that $action and $object may be modified by some hooks
$reshook = $hookmanager->executeHooks('doActions', $parameters, $object, $action);
if ($reshook < 0) {
	setEventMessages($hookmanager->error, $hookmanager->errors, 'errors');
}

if (empty($reshook)) {
	$backurlforlist = DOL_URL_ROOT.'/commande/list.php';

	if (empty($backtopage) || ($cancel && empty($id))) {
		if (empty($backtopage) || ($cancel && strpos($backtopage, '__ID__'))) {
			if (empty($id) && (($action != 'add' && $action != 'create') || $cancel)) {
				$backtopage = $backurlforlist;
			} else {
				$backtopage = DOL_URL_ROOT.'/commande/card.php?id='.((!empty($id) && $id > 0) ? $id : '__ID__');
			}
		}
	}

	if ($cancel) {
		if (!empty($backtopageforcancel)) {
			header("Location: ".$backtopageforcancel);
			exit;
		} elseif (!empty($backtopage)) {
			header("Location: ".$backtopage);
			exit;
		}
		$action = '';
	}

	include DOL_DOCUMENT_ROOT.'/core/actions_setnotes.inc.php';    // Must be include, not include_once

	include DOL_DOCUMENT_ROOT.'/core/actions_dellink.inc.php';     // Must be include, not include_once

	include DOL_DOCUMENT_ROOT.'/core/actions_lineupdown.inc.php';  // Must be include, not include_once

	// Action clone object
	if ($action == 'confirm_clone' && $confirm == 'yes' && $usercancreate) {
		if (1 == 0 && !GETPOST('clone_content') && !GETPOST('clone_receivers')) {
			setEventMessages($langs->trans("NoCloneOptionsSpecified"), null, 'errors');
		} else {
			if ($object->id > 0) {
				// Because createFromClone modifies the object, we must clone it so that we can restore it later
				$orig = clone $object;

				$result = $object->createFromClone($user, $socid);
				if ($result > 0) {
					header("Location: ".$_SERVER['PHP_SELF'].'?id='.$result);
					exit;
				} else {
					setEventMessages($object->error, $object->errors, 'errors');
					$object = $orig;
					$action = '';
				}
			}
		}
	} elseif ($action == 'reopen' && $usercancreate) {
		// Reopen a closed order
		if ($object->statut == Commande::STATUS_CANCELED || $object->statut == Commande::STATUS_CLOSED) {
			$result = $object->set_reopen($user);
			if ($result > 0) {
				setEventMessages($langs->trans('OrderReopened', $object->ref), null);
			} else {
				setEventMessages($object->error, $object->errors, 'errors');
			}
		}
	} elseif ($action == 'confirm_delete' && $confirm == 'yes' && $usercandelete) {
		// Remove order
		$result = $object->delete($user);
		if ($result > 0) {
			header('Location: list.php?restore_lastsearch_values=1');
			exit;
		} else {
			setEventMessages($object->error, $object->errors, 'errors');
		}
	} elseif ($action == 'confirm_deleteline' && $confirm == 'yes' && $usercancreate) {
		// Remove a product line
		$result = $object->deleteline($user, $lineid);
		if ($result > 0) {
			// reorder lines
			$object->line_order(true);
			// Define output language
			$outputlangs = $langs;
			$newlang = '';
			if (getDolGlobalInt('MAIN_MULTILANGS') && empty($newlang) && GETPOST('lang_id', 'aZ09')) {
				$newlang = GETPOST('lang_id', 'aZ09');
			}
			if (getDolGlobalInt('MAIN_MULTILANGS') && empty($newlang)) {
				$newlang = $object->thirdparty->default_lang;
			}
			if (!empty($newlang)) {
				$outputlangs = new Translate("", $conf);
				$outputlangs->setDefaultLang($newlang);
			}
			if (empty($conf->global->MAIN_DISABLE_PDF_AUTOUPDATE)) {
				$ret = $object->fetch($object->id); // Reload to get new records
				$object->generateDocument($object->model_pdf, $outputlangs, $hidedetails, $hidedesc, $hideref);
			}

			header('Location: '.$_SERVER["PHP_SELF"].'?id='.$object->id);
			exit;
		} else {
			setEventMessages($object->error, $object->errors, 'errors');
		}
	} elseif ($action == 'classin' && $usercancreate) {
		// Link to a project
		$object->setProject(GETPOST('projectid', 'int'));
	} elseif ($action == 'add' && $usercancreate) {
		// Add order
		$datecommande = dol_mktime(12, 0, 0, GETPOST('remonth'), GETPOST('reday'), GETPOST('reyear'));
		$date_delivery = dol_mktime(GETPOST('liv_hour', 'int'), GETPOST('liv_min', 'int'), 0, GETPOST('liv_month', 'int'), GETPOST('liv_day', 'int'), GETPOST('liv_year', 'int'));
		$selectedLines = GETPOST('toselect', 'array');

		if ($datecommande == '') {
			setEventMessages($langs->trans('ErrorFieldRequired', $langs->transnoentities('Date')), null, 'errors');
			$action = 'create';
			$error++;
		}

		if ($socid < 1) {
			setEventMessages($langs->trans("ErrorFieldRequired", $langs->transnoentitiesnoconv("Customer")), null, 'errors');
			$action = 'create';
			$error++;
		}

		if (!$error) {
			$object->socid = $socid;
			$object->fetch_thirdparty();

			$db->begin();

			$object->date_commande = $datecommande;
			$object->note_private = GETPOST('note_private', 'restricthtml');
			$object->note_public = GETPOST('note_public', 'restricthtml');
			$object->source = GETPOST('source_id');
			$object->fk_project = GETPOST('projectid', 'int');
			$object->ref_client = GETPOST('ref_client', 'alpha');
			$object->model_pdf = GETPOST('model');
			$object->cond_reglement_id = GETPOST('cond_reglement_id');
			$object->deposit_percent = GETPOST('cond_reglement_id_deposit_percent', 'alpha');
			$object->mode_reglement_id = GETPOST('mode_reglement_id');
			$object->fk_account = GETPOST('fk_account', 'int');
			$object->availability_id = GETPOST('availability_id');
			$object->demand_reason_id = GETPOST('demand_reason_id');
			$object->date_livraison = $date_delivery; // deprecated
			$object->delivery_date = $date_delivery;
			$object->shipping_method_id = GETPOST('shipping_method_id', 'int');
			$object->warehouse_id = GETPOST('warehouse_id', 'int');
			$object->fk_delivery_address = GETPOST('fk_address');
			$object->contact_id = GETPOST('contactid');
			$object->fk_incoterms = GETPOST('incoterm_id', 'int');
			$object->location_incoterms = GETPOST('location_incoterms', 'alpha');
			$object->multicurrency_code = GETPOST('multicurrency_code', 'alpha');
			$object->multicurrency_tx = GETPOST('originmulticurrency_tx', 'int');
			// Fill array 'array_options' with data from add form
			if (!$error) {
				$ret = $extrafields->setOptionalsFromPost(null, $object);
				if ($ret < 0) {
					$error++;
				}
			}

			// If creation from another object of another module (Example: origin=propal, originid=1)
			if (!empty($origin) && !empty($originid)) {
				// Parse element/subelement (ex: project_task)
				$element = $subelement = $origin;
				$regs = array();
				if (preg_match('/^([^_]+)_([^_]+)/i', $origin, $regs)) {
					$element = $regs [1];
					$subelement = $regs [2];
				}

				// For compatibility
				if ($element == 'order') {
					$element = $subelement = 'commande';
				}
				if ($element == 'propal') {
					$element = 'comm/propal';
					$subelement = 'propal';
				}
				if ($element == 'contract') {
					$element = $subelement = 'contrat';
				}

				$object->origin = $origin;
				$object->origin_id = $originid;

				// Possibility to add external linked objects with hooks
				$object->linked_objects [$object->origin] = $object->origin_id;
				$other_linked_objects = GETPOST('other_linked_objects', 'array');
				if (!empty($other_linked_objects)) {
					$object->linked_objects = array_merge($object->linked_objects, $other_linked_objects);
				}

				if (!$error) {
					$object_id = $object->create($user);

					if ($object_id > 0) {
						dol_include_once('/'.$element.'/class/'.$subelement.'.class.php');

						$classname = ucfirst($subelement);
						$srcobject = new $classname($db);

						dol_syslog("Try to find source object origin=".$object->origin." originid=".$object->origin_id." to add lines");
						$result = $srcobject->fetch($object->origin_id);
						if ($result > 0) {
							$lines = $srcobject->lines;
							if (empty($lines) && method_exists($srcobject, 'fetch_lines')) {
								$srcobject->fetch_lines();
								$lines = $srcobject->lines;
							}

							$fk_parent_line = 0;
							$num = count($lines);

							for ($i = 0; $i < $num; $i++) {
								if (!in_array($lines[$i]->id, $selectedLines)) {
									continue; // Skip unselected lines
								}

								$label = (!empty($lines[$i]->label) ? $lines[$i]->label : '');
								$desc = (!empty($lines[$i]->desc) ? $lines[$i]->desc : '');
								$product_type = (!empty($lines[$i]->product_type) ? $lines[$i]->product_type : 0);

								// Dates
								// TODO mutualiser
								$date_start = $lines[$i]->date_debut_prevue;
								if ($lines[$i]->date_debut_reel) {
									$date_start = $lines[$i]->date_debut_reel;
								}
								if ($lines[$i]->date_start) {
									$date_start = $lines[$i]->date_start;
								}
								$date_end = $lines[$i]->date_fin_prevue;
								if ($lines[$i]->date_fin_reel) {
									$date_end = $lines[$i]->date_fin_reel;
								}
								if ($lines[$i]->date_end) {
									$date_end = $lines[$i]->date_end;
								}

									// Reset fk_parent_line for no child products and special product
								if (($lines[$i]->product_type != 9 && empty($lines[$i]->fk_parent_line)) || $lines[$i]->product_type == 9) {
									$fk_parent_line = 0;
								}

								// Extrafields
								if (method_exists($lines[$i], 'fetch_optionals')) { // For avoid conflicts if trigger used
									$lines[$i]->fetch_optionals();
									$array_options = $lines[$i]->array_options;
								}

								$tva_tx = $lines[$i]->tva_tx;
								if (!empty($lines[$i]->vat_src_code) && !preg_match('/\(/', $tva_tx)) {
									$tva_tx .= ' ('.$lines[$i]->vat_src_code.')';
								}

								$result = $object->addline(
									$desc,
									$lines[$i]->subprice,
									$lines[$i]->qty,
									$tva_tx,
									$lines[$i]->localtax1_tx,
									$lines[$i]->localtax2_tx,
									$lines[$i]->fk_product,
									$lines[$i]->remise_percent,
									$lines[$i]->info_bits,
									$lines[$i]->fk_remise_except,
									'HT',
									0,
									$date_start,
									$date_end,
									$product_type,
									$lines[$i]->rang,
									$lines[$i]->special_code,
									$fk_parent_line,
									$lines[$i]->fk_fournprice,
									$lines[$i]->pa_ht,
									$label,
									$array_options,
									$lines[$i]->fk_unit,
									$object->origin,
									$lines[$i]->rowid
								);

								if ($result < 0) {
									$error++;
									break;
								}

								// Defined the new fk_parent_line
								if ($result > 0 && $lines[$i]->product_type == 9) {
									$fk_parent_line = $result;
								}
							}
						} else {
							setEventMessages($srcobject->error, $srcobject->errors, 'errors');
							$error++;
						}

						// Now we create same links to contact than the ones found on origin object
						/* Useless, already into the create
						if (!empty($conf->global->MAIN_PROPAGATE_CONTACTS_FROM_ORIGIN))
						{
							$originforcontact = $object->origin;
							$originidforcontact = $object->origin_id;
							if ($originforcontact == 'shipping')     // shipment and order share the same contacts. If creating from shipment we take data of order
							{
								$originforcontact=$srcobject->origin;
								$originidforcontact=$srcobject->origin_id;
							}
							$sqlcontact = "SELECT code, fk_socpeople FROM ".MAIN_DB_PREFIX."element_contact as ec, ".MAIN_DB_PREFIX."c_type_contact as ctc";
							$sqlcontact.= " WHERE element_id = ".((int) $originidforcontact)." AND ec.fk_c_type_contact = ctc.rowid AND ctc.element = '".$db->escape($originforcontact)."'";

							$resqlcontact = $db->query($sqlcontact);
							if ($resqlcontact)
							{
								while($objcontact = $db->fetch_object($resqlcontact))
								{
									//print $objcontact->code.'-'.$objcontact->fk_socpeople."\n";
									$object->add_contact($objcontact->fk_socpeople, $objcontact->code);
								}
							}
							else dol_print_error($resqlcontact);
						}*/

						// Hooks
						$parameters = array('objFrom' => $srcobject);
						// Note that $action and $object may be modified by hook
						$reshook = $hookmanager->executeHooks('createFrom', $parameters, $object, $action);
						if ($reshook < 0) {
							setEventMessages($hookmanager->error, $hookmanager->errors, 'errors');
							$error++;
						}
					} else {
						setEventMessages($object->error, $object->errors, 'errors');
						$error++;
					}
				} else {
					// Required extrafield left blank, error message already defined by setOptionalsFromPost()
					$action = 'create';
				}
			} else {
				if (!$error) {
					$object_id = $object->create($user);
				}
			}

			// Insert default contacts if defined
			if ($object_id > 0) {
				if (GETPOST('contactid', 'int')) {
					$result = $object->add_contact(GETPOST('contactid', 'int'), 'CUSTOMER', 'external');
					if ($result < 0) {
						setEventMessages($langs->trans("ErrorFailedToAddContact"), null, 'errors');
						$error++;
					}
				}

				$id = $object_id;
				$action = '';
			}

			// End of object creation, we show it
			if ($object_id > 0 && !$error) {
				$db->commit();
				header('Location: '.$_SERVER["PHP_SELF"].'?id='.$object_id);
				exit();
			} else {
				$db->rollback();
				$action = 'create';
				setEventMessages($object->error, $object->errors, 'errors');
			}
		}
	} elseif ($action == 'classifybilled' && $usercancreate) {
		$ret = $object->classifyBilled($user);

		if ($ret < 0) {
			setEventMessages($object->error, $object->errors, 'errors');
		}
	} elseif ($action == 'classifyunbilled' && $usercancreate) {
		$ret = $object->classifyUnBilled($user);
		if ($ret < 0) {
			setEventMessages($object->error, $object->errors, 'errors');
		}
	} elseif ($action == 'setref_client' && $usercancreate) {
		// Positionne ref commande client
		$result = $object->set_ref_client($user, GETPOST('ref_client'));
		if ($result < 0) {
			setEventMessages($object->error, $object->errors, 'errors');
		}
	} elseif ($action == 'setremise' && $usercancreate) {
		$result = $object->setDiscount($user, price2num(GETPOST('remise'), 2));
		if ($result < 0) {
			setEventMessages($object->error, $object->errors, 'errors');
		}
	} elseif ($action == 'setabsolutediscount' && $usercancreate) {
		if (GETPOST('remise_id')) {
			if ($object->id > 0) {
				$object->insert_discount(GETPOST('remise_id'));
			} else {
				dol_print_error($db, $object->error);
			}
		}
	} elseif ($action == 'setdate' && $usercancreate) {
		$date = dol_mktime(0, 0, 0, GETPOST('order_month', 'int'), GETPOST('order_day', 'int'), GETPOST('order_year', 'int'));

		$result = $object->set_date($user, $date);
		if ($result < 0) {
			setEventMessages($object->error, $object->errors, 'errors');
		}
	} elseif ($action == 'setdate_livraison' && $usercancreate) {
		$date_delivery = dol_mktime(GETPOST('liv_hour', 'int'), GETPOST('liv_min', 'int'), 0, GETPOST('liv_month', 'int'), GETPOST('liv_day', 'int'), GETPOST('liv_year', 'int'));

		$object->fetch($id);
		$result = $object->setDeliveryDate($user, $date_delivery);
		if ($result < 0) {
			setEventMessages($object->error, $object->errors, 'errors');
		}
	} elseif ($action == 'setmode' && $usercancreate) {
		$result = $object->setPaymentMethods(GETPOST('mode_reglement_id', 'int'));
		if ($result < 0) {
			setEventMessages($object->error, $object->errors, 'errors');
		}
	} elseif ($action == 'setmulticurrencycode' && $usercancreate) {
		// Multicurrency Code
		$result = $object->setMulticurrencyCode(GETPOST('multicurrency_code', 'alpha'));
	} elseif ($action == 'setmulticurrencyrate' && $usercancreate) {
		// Multicurrency rate
		$result = $object->setMulticurrencyRate(price2num(GETPOST('multicurrency_tx')), GETPOST('calculation_mode', 'int'));
	} elseif ($action == 'setavailability' && $usercancreate) {
		$result = $object->availability(GETPOST('availability_id'));
		if ($result < 0) {
			setEventMessages($object->error, $object->errors, 'errors');
		}
	} elseif ($action == 'setdemandreason' && $usercancreate) {
		$result = $object->demand_reason(GETPOST('demand_reason_id'));
		if ($result < 0) {
			setEventMessages($object->error, $object->errors, 'errors');
		}
	} elseif ($action == 'setconditions' && $usercancreate) {
		$result = $object->setPaymentTerms(GETPOST('cond_reglement_id', 'int'), GETPOST('cond_reglement_id_deposit_percent', 'alpha'));
		if ($result < 0) {
			dol_print_error($db, $object->error);
		} else {
			if (empty($conf->global->MAIN_DISABLE_PDF_AUTOUPDATE)) {
				// Define output language
				$outputlangs = $langs;
				$newlang = GETPOST('lang_id', 'alpha');
				if (getDolGlobalInt('MAIN_MULTILANGS') && empty($newlang)) {
					$newlang = $object->thirdparty->default_lang;
				}
				if (!empty($newlang)) {
					$outputlangs = new Translate("", $conf);
					$outputlangs->setDefaultLang($newlang);
				}

				$ret = $object->fetch($object->id); // Reload to get new records
				$object->generateDocument($object->model_pdf, $outputlangs, $hidedetails, $hidedesc, $hideref);
			}
		}
	} elseif ($action == 'set_incoterms' && isModEnabled('incoterm')) {
		// Set incoterm
		$result = $object->setIncoterms(GETPOST('incoterm_id', 'int'), GETPOST('location_incoterms', 'alpha'));
		if ($result < 0) {
			setEventMessages($object->error, $object->errors, 'errors');
		}
	} elseif ($action == 'setbankaccount' && $usercancreate) {
		// bank account
		$result = $object->setBankAccount(GETPOST('fk_account', 'int'));
		if ($result < 0) {
			setEventMessages($object->error, $object->errors, 'errors');
		}
	} elseif ($action == 'setshippingmethod' && $usercancreate) {
		// shipping method
		$result = $object->setShippingMethod(GETPOST('shipping_method_id', 'int'));
		if ($result < 0) {
			setEventMessages($object->error, $object->errors, 'errors');
		}
	} elseif ($action == 'setwarehouse' && $usercancreate) {
		// warehouse
		$result = $object->setWarehouse(GETPOST('warehouse_id', 'int'));
		if ($result < 0) {
			setEventMessages($object->error, $object->errors, 'errors');
		}
	} elseif ($action == 'setremisepercent' && $usercancreate) {
		$result = $object->setDiscount($user, price2num(GETPOST('remise_percent'), '', 2));
	} elseif ($action == 'setremiseabsolue' && $usercancreate) {
		$result = $object->set_remise_absolue($user, price2num(GETPOST('remise_absolue'), 'MU', 2));
	} elseif ($action == 'addline' && GETPOST('submitforalllines', 'alpha') && GETPOST('vatforalllines', 'alpha') !== '') {
		// Define vat_rate
		$vat_rate = (GETPOST('vatforalllines') ? GETPOST('vatforalllines') : 0);
		$vat_rate = str_replace('*', '', $vat_rate);
		$localtax1_rate = get_localtax($vat_rate, 1, $object->thirdparty, $mysoc);
		$localtax2_rate = get_localtax($vat_rate, 2, $object->thirdparty, $mysoc);
		foreach ($object->lines as $line) {
			$result = $object->updateline($line->id, $line->desc, $line->subprice, $line->qty, $line->remise_percent, $vat_rate, $localtax1_rate, $localtax2_rate, 'HT', $line->info_bits, $line->date_start, $line->date_end, $line->product_type, $line->fk_parent_line, 0, $line->fk_fournprice, $line->pa_ht, $line->label, $line->special_code, $line->array_options, $line->fk_unit, $line->multicurrency_subprice);
		}
	} elseif ($action == 'addline' && GETPOST('submitforalllines', 'alpha') && GETPOST('remiseforalllines', 'alpha') !== '' && $usercancreate) {
		// Define remise_percent
		$remise_percent = (GETPOST('remiseforalllines') ? GETPOST('remiseforalllines') : 0);
		$remise_percent = str_replace('*', '', $remise_percent);
		foreach ($object->lines as $line) {
			$result = $object->updateline($line->id, $line->desc, $line->subprice, $line->qty, $remise_percent, $line->tva_tx, $line->localtax1_tx, $line->localtax2_tx, 'HT', $line->info_bits, $line->date_start, $line->date_end, $line->product_type, $line->fk_parent_line, 0, $line->fk_fournprice, $line->pa_ht, $line->label, $line->special_code, $line->array_options, $line->fk_unit, $line->multicurrency_subprice);
		}
	} elseif ($action == 'addline' && $usercancreate) {		// Add a new line
		$langs->load('errors');
		$error = 0;

		// Set if we used free entry or predefined product
		$predef = '';
		$product_desc = (GETPOSTISSET('dp_desc') ? GETPOST('dp_desc', 'restricthtml') : '');

		$price_ht = '';
		$price_ht_devise = '';
		$price_ttc = '';
		$price_ttc_devise = '';
		$pu_ht = '';
		$pu_ttc = '';
		$pu_ht_devise = '';
		$pu_ttc_devise  = '';

		if (GETPOST('price_ht') !== '') {
			$price_ht = price2num(GETPOST('price_ht'), 'MU', 2);
		}
		if (GETPOST('multicurrency_price_ht') !== '') {
			$price_ht_devise = price2num(GETPOST('multicurrency_price_ht'), 'CU', 2);
		}
		if (GETPOST('price_ttc') !== '') {
			$price_ttc = price2num(GETPOST('price_ttc'), 'MU', 2);
		}
		if (GETPOST('multicurrency_price_ttc') !== '') {
			$price_ttc_devise = price2num(GETPOST('multicurrency_price_ttc'), 'CU', 2);
		}

		$prod_entry_mode = GETPOST('prod_entry_mode', 'aZ09');
		if ($prod_entry_mode == 'free') {
			$idprod = 0;
		} else {
			$idprod = GETPOST('idprod', 'int');

			if (!empty($conf->global->MAIN_DISABLE_FREE_LINES) && $idprod <= 0) {
				setEventMessages($langs->trans("ErrorFieldRequired", $langs->transnoentitiesnoconv("ProductOrService")), null, 'errors');
				$error++;
			}
		}

		$tva_tx = GETPOST('tva_tx', 'alpha');

		// Prepare a price equivalent for minimum price check
		$pu_equivalent = $pu_ht;
		$pu_equivalent_ttc = $pu_ttc;
		$currency_tx = $object->multicurrency_tx;

		// Check if we have a foreing currency
		// If so, we update the pu_equiv as the equivalent price in base currency
		if ($pu_ht == '' && $pu_ht_devise != '' && $currency_tx != '') {
			$pu_equivalent = $pu_ht_devise * $currency_tx;
		}
		if ($pu_ttc == '' && $pu_ttc_devise != '' && $currency_tx != '') {
			$pu_equivalent_ttc = $pu_ttc_devise * $currency_tx;
		}

		$qty = price2num(GETPOST('qty'.$predef, 'alpha'), 'MS', 2);

		$remise_percent = (GETPOSTISSET('remise_percent'.$predef) ? price2num(GETPOST('remise_percent'.$predef, 'alpha'), '', 2) : 0);
		if (empty($remise_percent)) {
			$remise_percent = 0;
		}

		// Extrafields
		$extralabelsline = $extrafields->fetch_name_optionals_label($object->table_element_line);
		$array_options = $extrafields->getOptionalsFromPost($object->table_element_line, $predef);
		// Unset extrafield
		if (is_array($extralabelsline)) {
			// Get extra fields
			foreach ($extralabelsline as $key => $value) {
				unset($_POST["options_".$key]);
			}
		}

		if ((empty($idprod) || $idprod < 0) && ($price_ht < 0) && ($qty < 0)) {
			setEventMessages($langs->trans('ErrorBothFieldCantBeNegative', $langs->transnoentitiesnoconv('UnitPriceHT'), $langs->transnoentitiesnoconv('Qty')), null, 'errors');
			$error++;
		}
		if ($prod_entry_mode == 'free' && (empty($idprod) || $idprod < 0) && GETPOST('type') < 0) {
			setEventMessages($langs->trans('ErrorFieldRequired', $langs->transnoentitiesnoconv('Type')), null, 'errors');
			$error++;
		}
		if ($prod_entry_mode == 'free' && (empty($idprod) || $idprod < 0) && $price_ht === '' && $price_ht_devise === '' && $price_ttc === '' && $price_ttc_devise === '') { 	// Unit price can be 0 but not ''. Also price can be negative for order.
			setEventMessages($langs->trans("ErrorFieldRequired", $langs->transnoentitiesnoconv("UnitPriceHT")), null, 'errors');
			$error++;
		}
		if ($qty == '') {
			setEventMessages($langs->trans('ErrorFieldRequired', $langs->transnoentitiesnoconv('Qty')), null, 'errors');
			$error++;
		}
		if ($qty < 0) {
			setEventMessages($langs->trans('FieldCannotBeNegative', $langs->transnoentitiesnoconv('Qty')), null, 'errors');
			$error++;
		}
		if ($prod_entry_mode == 'free' && (empty($idprod) || $idprod < 0) && empty($product_desc)) {
			setEventMessages($langs->trans('ErrorFieldRequired', $langs->transnoentitiesnoconv('Description')), null, 'errors');
			$error++;
		}

		if (!$error && isModEnabled('variants') && $prod_entry_mode != 'free') {
			if ($combinations = GETPOST('combinations', 'array')) {
				//Check if there is a product with the given combination
				$prodcomb = new ProductCombination($db);

				if ($res = $prodcomb->fetchByProductCombination2ValuePairs($idprod, $combinations)) {
					$idprod = $res->fk_product_child;
				} else {
					setEventMessages($langs->trans('ErrorProductCombinationNotFound'), null, 'errors');
					$error++;
				}
			}
		}

		if (!$error && ($qty >= 0) && (!empty($product_desc) || (!empty($idprod) && $idprod > 0))) {
			// Clean parameters
			$date_start = dol_mktime(GETPOST('date_start'.$predef.'hour'), GETPOST('date_start'.$predef.'min'), GETPOST('date_start'.$predef.'sec'), GETPOST('date_start'.$predef.'month'), GETPOST('date_start'.$predef.'day'), GETPOST('date_start'.$predef.'year'));
			$date_end = dol_mktime(GETPOST('date_end'.$predef.'hour'), GETPOST('date_end'.$predef.'min'), GETPOST('date_end'.$predef.'sec'), GETPOST('date_end'.$predef.'month'), GETPOST('date_end'.$predef.'day'), GETPOST('date_end'.$predef.'year'));
			$price_base_type = (GETPOST('price_base_type', 'alpha') ?GETPOST('price_base_type', 'alpha') : 'HT');

			// Ecrase $pu par celui du produit
			// Ecrase $desc par celui du produit
			// Ecrase $base_price_type par celui du produit
			if (!empty($idprod) && $idprod > 0) {
				$prod = new Product($db);
				$prod->fetch($idprod);

				$label = ((GETPOST('product_label') && GETPOST('product_label') != $prod->label) ? GETPOST('product_label') : '');

				// Update if prices fields are defined
				/*$tva_tx = get_default_tva($mysoc, $object->thirdparty, $prod->id);
				$tva_npr = get_default_npr($mysoc, $object->thirdparty, $prod->id);
				if (empty($tva_tx)) {
					$tva_npr = 0;
				}*/

				$pu_ht = $prod->price;
				$pu_ttc = $prod->price_ttc;
				$price_min = $prod->price_min;
				$price_min_ttc = $prod->price_min_ttc;
				$price_base_type = $prod->price_base_type;

				// If price per segment
				if (!empty($conf->global->PRODUIT_MULTIPRICES) && !empty($object->thirdparty->price_level)) {
					$pu_ht = $prod->multiprices[$object->thirdparty->price_level];
					$pu_ttc = $prod->multiprices_ttc[$object->thirdparty->price_level];
					$price_min = $prod->multiprices_min[$object->thirdparty->price_level];
					$price_min_ttc = $prod->multiprices_min_ttc[$object->thirdparty->price_level];
					$price_base_type = $prod->multiprices_base_type[$object->thirdparty->price_level];
					if (!empty($conf->global->PRODUIT_MULTIPRICES_USE_VAT_PER_LEVEL)) {  // using this option is a bug. kept for backward compatibility
						if (isset($prod->multiprices_tva_tx[$object->thirdparty->price_level])) {
							$tva_tx = $prod->multiprices_tva_tx[$object->thirdparty->price_level];
						}
						if (isset($prod->multiprices_recuperableonly[$object->thirdparty->price_level])) {
							$tva_npr = $prod->multiprices_recuperableonly[$object->thirdparty->price_level];
						}
					}
				} elseif (!empty($conf->global->PRODUIT_CUSTOMER_PRICES)) {
					// If price per customer
					require_once DOL_DOCUMENT_ROOT.'/product/class/productcustomerprice.class.php';

					$prodcustprice = new Productcustomerprice($db);

					$filter = array('t.fk_product' => $prod->id, 't.fk_soc' => $object->thirdparty->id);

					$result = $prodcustprice->fetchAll('', '', 0, 0, $filter);
					if ($result >= 0) {
						if (count($prodcustprice->lines) > 0) {
							$pu_ht = price($prodcustprice->lines[0]->price);
							$pu_ttc = price($prodcustprice->lines[0]->price_ttc);
							$price_min =  price($prodcustprice->lines[0]->price_min);
							$price_min_ttc =  price($prodcustprice->lines[0]->price_min_ttc);
							$price_base_type = $prodcustprice->lines[0]->price_base_type;
							$tva_tx = $prodcustprice->lines[0]->tva_tx;
							if ($prodcustprice->lines[0]->default_vat_code && !preg_match('/\(.*\)/', $tva_tx)) {
								$tva_tx .= ' ('.$prodcustprice->lines[0]->default_vat_code.')';
							}
							$tva_npr = $prodcustprice->lines[0]->recuperableonly;
							if (empty($tva_tx)) {
								$tva_npr = 0;
							}
						}
					} else {
						setEventMessages($prodcustprice->error, $prodcustprice->errors, 'errors');
					}
				} elseif (!empty($conf->global->PRODUIT_CUSTOMER_PRICES_BY_QTY)) {
					// If price per quantity
					if ($prod->prices_by_qty[0]) {	// yes, this product has some prices per quantity
						// Search the correct price into loaded array product_price_by_qty using id of array retrieved into POST['pqp'].
						$pqp = GETPOST('pbq', 'int');

						// Search price into product_price_by_qty from $prod->id
						foreach ($prod->prices_by_qty_list[0] as $priceforthequantityarray) {
							if ($priceforthequantityarray['rowid'] != $pqp) {
								continue;
							}
							// We found the price
							if ($priceforthequantityarray['price_base_type'] == 'HT') {
								$pu_ht = $priceforthequantityarray['unitprice'];
							} else {
								$pu_ttc = $priceforthequantityarray['unitprice'];
							}
							// Note: the remise_percent or price by qty is used to set data on form, so we will use value from POST.
							break;
						}
					}
				} elseif (!empty($conf->global->PRODUIT_CUSTOMER_PRICES_BY_QTY_MULTIPRICES)) {
					// If price per quantity and customer
					if ($prod->prices_by_qty[$object->thirdparty->price_level]) {	// yes, this product has some prices per quantity
						// Search the correct price into loaded array product_price_by_qty using id of array retrieved into POST['pqp'].
						$pqp = GETPOST('pbq', 'int');
						// Search price into product_price_by_qty from $prod->id
						foreach ($prod->prices_by_qty_list[$object->thirdparty->price_level] as $priceforthequantityarray) {
							if ($priceforthequantityarray['rowid'] != $pqp) {
								continue;
							}
							// We found the price
							if ($priceforthequantityarray['price_base_type'] == 'HT') {
								$pu_ht = $priceforthequantityarray['unitprice'];
							} else {
								$pu_ttc = $priceforthequantityarray['unitprice'];
							}
							// Note: the remise_percent or price by qty is used to set data on form, so we will use value from POST.
							break;
						}
					}
				}

				$tmpvat = price2num(preg_replace('/\s*\(.*\)/', '', $tva_tx));
				$tmpprodvat = price2num(preg_replace('/\s*\(.*\)/', '', $prod->tva_tx));

				// Set unit price to use
				if (!empty($price_ht) || $price_ht === '0') {
					$pu_ht = price2num($price_ht, 'MU');
					$pu_ttc = price2num($pu_ht * (1 + ($tmpvat / 100)), 'MU');
				} elseif (!empty($price_ttc) || $price_ttc === '0') {
					$pu_ttc = price2num($price_ttc, 'MU');
					$pu_ht = price2num($pu_ttc / (1 + ($tmpvat / 100)), 'MU');
				} elseif ($tmpvat != $tmpprodvat) {
					// Is this still used ?
					if ($price_base_type != 'HT') {
						$pu_ht = price2num($pu_ttc / (1 + ($tmpvat / 100)), 'MU');
					} else {
						$pu_ttc = price2num($pu_ht * (1 + ($tmpvat / 100)), 'MU');
					}
				}

				$desc = '';

				// Define output language
				if (getDolGlobalInt('MAIN_MULTILANGS') && !empty($conf->global->PRODUIT_TEXTS_IN_THIRDPARTY_LANGUAGE)) {
					$outputlangs = $langs;
					$newlang = '';
					if (empty($newlang) && GETPOST('lang_id', 'aZ09')) {
						$newlang = GETPOST('lang_id', 'aZ09');
					}
					if (empty($newlang)) {
						$newlang = $object->thirdparty->default_lang;
					}
					if (!empty($newlang)) {
						$outputlangs = new Translate("", $conf);
						$outputlangs->setDefaultLang($newlang);
					}

					$desc = (!empty($prod->multilangs[$outputlangs->defaultlang]["description"])) ? $prod->multilangs[$outputlangs->defaultlang]["description"] : $prod->description;
				} else {
					$desc = $prod->description;
				}

				//If text set in desc is the same as product descpription (as now it's preloaded) whe add it only one time
				if ($product_desc==$desc && !empty($conf->global->PRODUIT_AUTOFILL_DESC)) {
					$product_desc='';
				}

				if (!empty($product_desc) && !empty($conf->global->MAIN_NO_CONCAT_DESCRIPTION)) {
					$desc = $product_desc;
				} else {
					$desc = dol_concatdesc($desc, $product_desc, '', !empty($conf->global->MAIN_CHANGE_ORDER_CONCAT_DESCRIPTION));
				}

				// Add custom code and origin country into description
				if (empty($conf->global->MAIN_PRODUCT_DISABLE_CUSTOMCOUNTRYCODE) && (!empty($prod->customcode) || !empty($prod->country_code))) {
					$tmptxt = '(';
					// Define output language
					if (getDolGlobalInt('MAIN_MULTILANGS') && !empty($conf->global->PRODUIT_TEXTS_IN_THIRDPARTY_LANGUAGE)) {
						$outputlangs = $langs;
						$newlang = '';
						if (empty($newlang) && GETPOST('lang_id', 'alpha')) {
							$newlang = GETPOST('lang_id', 'alpha');
						}
						if (empty($newlang)) {
							$newlang = $object->thirdparty->default_lang;
						}
						if (!empty($newlang)) {
							$outputlangs = new Translate("", $conf);
							$outputlangs->setDefaultLang($newlang);
							$outputlangs->load('products');
						}
						if (!empty($prod->customcode)) {
							$tmptxt .= $outputlangs->transnoentitiesnoconv("CustomCode").': '.$prod->customcode;
						}
						if (!empty($prod->customcode) && !empty($prod->country_code)) {
							$tmptxt .= ' - ';
						}
						if (!empty($prod->country_code)) {
							$tmptxt .= $outputlangs->transnoentitiesnoconv("CountryOrigin").': '.getCountry($prod->country_code, 0, $db, $outputlangs, 0);
						}
					} else {
						if (!empty($prod->customcode)) {
							$tmptxt .= $langs->transnoentitiesnoconv("CustomCode").': '.$prod->customcode;
						}
						if (!empty($prod->customcode) && !empty($prod->country_code)) {
							$tmptxt .= ' - ';
						}
						if (!empty($prod->country_code)) {
							$tmptxt .= $langs->transnoentitiesnoconv("CountryOrigin").': '.getCountry($prod->country_code, 0, $db, $langs, 0);
						}
					}
					$tmptxt .= ')';
					$desc = dol_concatdesc($desc, $tmptxt);
				}

				$type = $prod->type;
				$fk_unit = $prod->fk_unit;
			} else {
				$pu_ht = price2num($price_ht, 'MU');
				$pu_ttc = price2num($price_ttc, 'MU');
				$tva_npr = (preg_match('/\*/', $tva_tx) ? 1 : 0);
				$tva_tx = str_replace('*', '', $tva_tx);
				if (empty($tva_tx)) {
					$tva_npr = 0;
				}
				$label = (GETPOST('product_label') ? GETPOST('product_label') : '');
				$desc = $product_desc;
				$type = GETPOST('type');
				$fk_unit = GETPOST('units', 'alpha');
				$pu_ht_devise = price2num($price_ht_devise, 'MU');
				$pu_ttc_devise = price2num($price_ttc_devise, 'MU');

				if ($pu_ttc && !$pu_ht) {
					$price_base_type = 'TTC';
				}
			}

			// Margin
			$fournprice = price2num(GETPOST('fournprice'.$predef) ? GETPOST('fournprice'.$predef) : '');
			$buyingprice = price2num(GETPOST('buying_price'.$predef) != '' ? GETPOST('buying_price'.$predef) : ''); // If buying_price is '0', we muste keep this value

			// Local Taxes
			$localtax1_tx = get_localtax($tva_tx, 1, $object->thirdparty);
			$localtax2_tx = get_localtax($tva_tx, 2, $object->thirdparty);

			$info_bits = 0;
			if ($tva_npr) {
				$info_bits |= 0x01;
			}

			$desc = dol_htmlcleanlastbr($desc);

			if ($usermustrespectpricemin) {
				if ($pu_equivalent && $price_min && ((price2num($pu_equivalent) * (1 - $remise_percent / 100)) < price2num($price_min))) {
					$mesg = $langs->trans("CantBeLessThanMinPrice", price(price2num($price_min, 'MU'), 0, $langs, 0, 0, -1, $conf->currency));
					setEventMessages($mesg, null, 'errors');
					$error++;
				} elseif ($pu_equivalent_ttc && $price_min_ttc && ((price2num($pu_equivalent_ttc) * (1 - $remise_percent / 100)) < price2num($price_min_ttc))) {
					$mesg = $langs->trans("CantBeLessThanMinPrice", price(price2num($price_min_ttc, 'MU'), 0, $langs, 0, 0, -1, $conf->currency));
					setEventMessages($mesg, null, 'errors');
					$error++;
				}
			}

			if (!$error) {
				// Insert line
				$result = $object->addline($desc, $pu_ht, $qty, $tva_tx, $localtax1_tx, $localtax2_tx, $idprod, $remise_percent, $info_bits, 0, $price_base_type, $pu_ttc, $date_start, $date_end, $type, min($rank, count($object->lines) + 1), 0, GETPOST('fk_parent_line'), $fournprice, $buyingprice, $label, $array_options, $fk_unit, '', 0, $pu_ht_devise);

				if ($result > 0) {
					$ret = $object->fetch($object->id); // Reload to get new records
					$object->fetch_thirdparty();

					if (empty($conf->global->MAIN_DISABLE_PDF_AUTOUPDATE)) {
						// Define output language
						$outputlangs = $langs;
						$newlang = GETPOST('lang_id', 'alpha');
						if (getDolGlobalInt('MAIN_MULTILANGS') && empty($newlang)) {
							$newlang = $object->thirdparty->default_lang;
						}
						if (!empty($newlang)) {
							$outputlangs = new Translate("", $conf);
							$outputlangs->setDefaultLang($newlang);
						}

						$object->generateDocument($object->model_pdf, $outputlangs, $hidedetails, $hidedesc, $hideref);
					}

					unset($_POST['prod_entry_mode']);

					unset($_POST['qty']);
					unset($_POST['type']);
					unset($_POST['remise_percent']);
					unset($_POST['price_ht']);
					unset($_POST['multicurrency_price_ht']);
					unset($_POST['price_ttc']);
					unset($_POST['tva_tx']);
					unset($_POST['product_ref']);
					unset($_POST['product_label']);
					unset($_POST['product_desc']);
					unset($_POST['fournprice']);
					unset($_POST['buying_price']);
					unset($_POST['np_marginRate']);
					unset($_POST['np_markRate']);
					unset($_POST['dp_desc']);
					unset($_POST['idprod']);
					unset($_POST['units']);

					unset($_POST['date_starthour']);
					unset($_POST['date_startmin']);
					unset($_POST['date_startsec']);
					unset($_POST['date_startday']);
					unset($_POST['date_startmonth']);
					unset($_POST['date_startyear']);
					unset($_POST['date_endhour']);
					unset($_POST['date_endmin']);
					unset($_POST['date_endsec']);
					unset($_POST['date_endday']);
					unset($_POST['date_endmonth']);
					unset($_POST['date_endyear']);
				} else {
					setEventMessages($object->error, $object->errors, 'errors');
				}
			}
		}
	} elseif ($action == 'updateline' && $usercancreate && GETPOST('save')) {
		// Update a line
		// Clean parameters
		$date_start = '';
		$date_end = '';
		$date_start = dol_mktime(GETPOST('date_starthour'), GETPOST('date_startmin'), GETPOST('date_startsec'), GETPOST('date_startmonth'), GETPOST('date_startday'), GETPOST('date_startyear'));
		$date_end = dol_mktime(GETPOST('date_endhour'), GETPOST('date_endmin'), GETPOST('date_endsec'), GETPOST('date_endmonth'), GETPOST('date_endday'), GETPOST('date_endyear'));
		$description = dol_htmlcleanlastbr(GETPOST('product_desc', 'restricthtml'));
		$vat_rate = (GETPOST('tva_tx') ? GETPOST('tva_tx', 'alpha') : 0);
		$vat_rate = str_replace('*', '', $vat_rate);

		$pu_ht = price2num(GETPOST('price_ht'), '', 2);
		$pu_ttc = price2num(GETPOST('price_ttc'), '', 2);

		$pu_ht_devise = price2num(GETPOST('multicurrency_subprice'), '', 2);
		$pu_ttc_devise = price2num(GETPOST('multicurrency_subprice_ttc'), '', 2);

		$qty = price2num(GETPOST('qty', 'alpha'), 'MS');

		// Prepare a price equivalent for minimum price check
		$pu_equivalent = $pu_ht;
		$pu_equivalent_ttc = $pu_ttc;
		$currency_tx = $object->multicurrency_tx;

		// Check if we have a foreing currency
		// If so, we update the pu_equiv as the equivalent price in base currency
		if ($pu_ht == '' && $pu_ht_devise != '' && $currency_tx != '') {
			$pu_equivalent = $pu_ht_devise * $currency_tx;
		}
		if ($pu_ttc == '' && $pu_ttc_devise != '' && $currency_tx != '') {
			$pu_equivalent_ttc = $pu_ttc_devise * $currency_tx;
		}

		// Define info_bits
		$info_bits = 0;
		if (preg_match('/\*/', $vat_rate)) {
			$info_bits |= 0x01;
		}

		// Define vat_rate
		$vat_rate = str_replace('*', '', $vat_rate);
		$localtax1_rate = get_localtax($vat_rate, 1, $object->thirdparty, $mysoc);
		$localtax2_rate = get_localtax($vat_rate, 2, $object->thirdparty, $mysoc);

		// Add buying price
		$fournprice = price2num(GETPOST('fournprice') ? GETPOST('fournprice') : '');
		$buyingprice = price2num(GETPOST('buying_price') != '' ? GETPOST('buying_price') : ''); // If buying_price is '0', we muste keep this value

		// Extrafields Lines
		$extralabelsline = $extrafields->fetch_name_optionals_label($object->table_element_line);
		$array_options = $extrafields->getOptionalsFromPost($object->table_element_line);
		// Unset extrafield POST Data
		if (is_array($extralabelsline)) {
			foreach ($extralabelsline as $key => $value) {
				unset($_POST["options_".$key]);
			}
		}

		// Define special_code for special lines
		$special_code = GETPOST('special_code');
		if (!GETPOST('qty')) {
			$special_code = 3;
		}

		$remise_percent = GETPOST('remise_percent') != '' ? price2num(GETPOST('remise_percent'), '', 2) : 0;

		// Check minimum price
		$productid = GETPOST('productid', 'int');
		if (!empty($productid)) {
			$product = new Product($db);
			$product->fetch($productid);

			$type = $product->type;

			$price_min = $product->price_min;
			if ((!empty($conf->global->PRODUIT_MULTIPRICES) || !empty($conf->global->PRODUIT_CUSTOMER_PRICES_BY_QTY_MULTIPRICES)) && !empty($object->thirdparty->price_level)) {
				$price_min = $product->multiprices_min[$object->thirdparty->price_level];
			}
			$price_min_ttc = $product->price_min_ttc;
			if ((!empty($conf->global->PRODUIT_MULTIPRICES) || !empty($conf->global->PRODUIT_CUSTOMER_PRICES_BY_QTY_MULTIPRICES)) && !empty($object->thirdparty->price_level)) {
				$price_min_ttc = $product->multiprices_min_ttc[$object->thirdparty->price_level];
			}

			$label = ((GETPOST('update_label') && GETPOST('product_label')) ? GETPOST('product_label') : '');

			if ($usermustrespectpricemin) {
				if ($pu_equivalent && $price_min && ((price2num($pu_equivalent) * (1 - $remise_percent / 100)) < price2num($price_min))) {
					$mesg = $langs->trans("CantBeLessThanMinPrice", price(price2num($price_min, 'MU'), 0, $langs, 0, 0, -1, $conf->currency));
					setEventMessages($mesg, null, 'errors');
					$error++;
					$action = 'editline';
				} elseif ($pu_equivalent_ttc && $price_min_ttc && ((price2num($pu_equivalent_ttc) * (1 - $remise_percent / 100)) < price2num($price_min_ttc))) {
					$mesg = $langs->trans("CantBeLessThanMinPrice", price(price2num($price_min_ttc, 'MU'), 0, $langs, 0, 0, -1, $conf->currency));
					setEventMessages($mesg, null, 'errors');
					$error++;
					$action = 'editline';
				}
			}
		} else {
			$type = GETPOST('type');
			$label = (GETPOST('product_label') ? GETPOST('product_label') : '');

			// Check parameters
			if (GETPOST('type') < 0) {
				setEventMessages($langs->trans("ErrorFieldRequired", $langs->transnoentitiesnoconv("Type")), null, 'errors');
				$error++;
				$action = 'editline';
			}
		}

		if ($qty < 0) {
			setEventMessages($langs->trans('FieldCannotBeNegative', $langs->transnoentitiesnoconv('Qty')), null, 'errors');
			$error++;
			$action = 'editline';
		}

		if (!$error) {
			if (empty($user->rights->margins->creer)) {
				foreach ($object->lines as &$line) {
					if ($line->id == GETPOST('lineid', 'int')) {
						$fournprice = $line->fk_fournprice;
						$buyingprice = $line->pa_ht;
						break;
					}
				}
			}

			$price_base_type = 'HT';
			$pu = $pu_ht;
			if (empty($pu) && !empty($pu_ttc)) {
				$pu = $pu_ttc;
				$price_base_type = 'TTC';
			}

			$result = $object->updateline(GETPOST('lineid', 'int'), $description, $pu, $qty, $remise_percent, $vat_rate, $localtax1_rate, $localtax2_rate, $price_base_type, $info_bits, $date_start, $date_end, $type, GETPOST('fk_parent_line'), 0, $fournprice, $buyingprice, $label, $special_code, $array_options, GETPOST('units'), $pu_ht_devise);

			if ($result >= 0) {
				if (empty($conf->global->MAIN_DISABLE_PDF_AUTOUPDATE)) {
					// Define output language
					$outputlangs = $langs;
					$newlang = '';
					if (getDolGlobalInt('MAIN_MULTILANGS') && empty($newlang) && GETPOST('lang_id', 'aZ09')) {
						$newlang = GETPOST('lang_id', 'aZ09');
					}
					if (getDolGlobalInt('MAIN_MULTILANGS') && empty($newlang)) {
						$newlang = $object->thirdparty->default_lang;
					}
					if (!empty($newlang)) {
						$outputlangs = new Translate("", $conf);
						$outputlangs->setDefaultLang($newlang);
					}

					$ret = $object->fetch($object->id); // Reload to get new records
					$object->generateDocument($object->model_pdf, $outputlangs, $hidedetails, $hidedesc, $hideref);
				}

				unset($_POST['qty']);
				unset($_POST['type']);
				unset($_POST['productid']);
				unset($_POST['remise_percent']);
				unset($_POST['price_ht']);
				unset($_POST['multicurrency_price_ht']);
				unset($_POST['price_ttc']);
				unset($_POST['tva_tx']);
				unset($_POST['product_ref']);
				unset($_POST['product_label']);
				unset($_POST['product_desc']);
				unset($_POST['fournprice']);
				unset($_POST['buying_price']);

				unset($_POST['date_starthour']);
				unset($_POST['date_startmin']);
				unset($_POST['date_startsec']);
				unset($_POST['date_startday']);
				unset($_POST['date_startmonth']);
				unset($_POST['date_startyear']);
				unset($_POST['date_endhour']);
				unset($_POST['date_endmin']);
				unset($_POST['date_endsec']);
				unset($_POST['date_endday']);
				unset($_POST['date_endmonth']);
				unset($_POST['date_endyear']);
			} else {
				setEventMessages($object->error, $object->errors, 'errors');
			}
		}
	} elseif ($action == 'updateline' && $usercancreate && GETPOST('cancel', 'alpha')) {
		header('Location: '.$_SERVER['PHP_SELF'].'?id='.$object->id); // Pour reaffichage de la fiche en cours d'edition
		exit();
	} elseif ($action == 'confirm_validate' && $confirm == 'yes' && $usercanvalidate) {
		$idwarehouse = GETPOST('idwarehouse', 'int');

		$qualified_for_stock_change = 0;
		if (empty($conf->global->STOCK_SUPPORTS_SERVICES)) {
			$qualified_for_stock_change = $object->hasProductsOrServices(2);
		} else {
			$qualified_for_stock_change = $object->hasProductsOrServices(1);
		}

		// Check parameters
		if (isModEnabled('stock') && !empty($conf->global->STOCK_CALCULATE_ON_VALIDATE_ORDER) && $qualified_for_stock_change) {
			if (!$idwarehouse || $idwarehouse == -1) {
				$error++;
				setEventMessages($langs->trans('ErrorFieldRequired', $langs->transnoentitiesnoconv("Warehouse")), null, 'errors');
				$action = '';
			}
		}

		if (!$error) {
			$locationTarget = '';
			$db->begin();
			$result = $object->valid($user, $idwarehouse);
			if ($result >= 0) {
				$error = 0;
				$deposit = null;

				$deposit_percent_from_payment_terms = getDictionaryValue('c_payment_term', 'deposit_percent', $object->cond_reglement_id);

				if (
					GETPOST('generate_deposit', 'alpha') == 'on' && !empty($deposit_percent_from_payment_terms)
					&& isModEnabled('facture') && !empty($user->rights->facture->creer)
				) {
					require_once DOL_DOCUMENT_ROOT . '/compta/facture/class/facture.class.php';

					$date = dol_mktime(0, 0, 0, GETPOST('datefmonth', 'int'), GETPOST('datefday', 'int'), GETPOST('datefyear', 'int'));
					$forceFields = array();

					if (GETPOSTISSET('date_pointoftax')) {
						$forceFields['date_pointoftax'] = dol_mktime(0, 0, 0, GETPOST('date_pointoftaxmonth', 'int'), GETPOST('date_pointoftaxday', 'int'), GETPOST('date_pointoftaxyear', 'int'));
					}

					$deposit = Facture::createDepositFromOrigin($object, $date, GETPOST('cond_reglement_id', 'int'), $user, 0, GETPOST('validate_generated_deposit', 'alpha') == 'on', $forceFields);

					if ($deposit) {
						setEventMessage('DepositGenerated');
						$locationTarget = DOL_URL_ROOT . '/compta/facture/card.php?id=' . $deposit->id;
					} else {
						$error++;
						setEventMessages($object->error, $object->errors, 'errors');
					}
				}

				// Define output language
				if (! $error) {
					$db->commit();

					if (empty($conf->global->MAIN_DISABLE_PDF_AUTOUPDATE)) {
						$outputlangs = $langs;
						$newlang = '';
						if (getDolGlobalInt('MAIN_MULTILANGS') && empty($newlang) && GETPOST('lang_id', 'aZ09')) {
							$newlang = GETPOST('lang_id', 'aZ09');
						}
						if (getDolGlobalInt('MAIN_MULTILANGS') && empty($newlang)) {
							$newlang = $object->thirdparty->default_lang;
						}
						if (!empty($newlang)) {
							$outputlangs = new Translate("", $conf);
							$outputlangs->setDefaultLang($newlang);
						}
						$model = $object->model_pdf;
						$ret = $object->fetch($id); // Reload to get new records

						$object->generateDocument($model, $outputlangs, $hidedetails, $hidedesc, $hideref);

						if ($deposit) {
							$deposit->fetch($deposit->id); // Reload to get new records
							$deposit->generateDocument($deposit->model_pdf, $outputlangs, $hidedetails, $hidedesc, $hideref);
						}
					}

					if ($locationTarget) {
						header('Location: ' . $locationTarget);
						exit;
					}
				} else {
					$db->rollback();
				}
			} else {
				$db->rollback();
				setEventMessages($object->error, $object->errors, 'errors');
			}
		}
	} elseif ($action == 'confirm_modif' && $usercancreate) {
		// Go back to draft status
		$idwarehouse = GETPOST('idwarehouse');

		$qualified_for_stock_change = 0;
		if (empty($conf->global->STOCK_SUPPORTS_SERVICES)) {
			$qualified_for_stock_change = $object->hasProductsOrServices(2);
		} else {
			$qualified_for_stock_change = $object->hasProductsOrServices(1);
		}

		// Check parameters
		if (isModEnabled('stock') && !empty($conf->global->STOCK_CALCULATE_ON_VALIDATE_ORDER) && $qualified_for_stock_change) {
			if (!$idwarehouse || $idwarehouse == -1) {
				$error++;
				setEventMessages($langs->trans('ErrorFieldRequired', $langs->transnoentitiesnoconv("Warehouse")), null, 'errors');
				$action = '';
			}
		}

		if (!$error) {
			$result = $object->setDraft($user, $idwarehouse);
			if ($result >= 0) {
				// Define output language
				if (empty($conf->global->MAIN_DISABLE_PDF_AUTOUPDATE)) {
					$outputlangs = $langs;
					$newlang = '';
					if (getDolGlobalInt('MAIN_MULTILANGS') && empty($newlang) && GETPOST('lang_id', 'aZ09')) {
						$newlang = GETPOST('lang_id', 'aZ09');
					}
					if (getDolGlobalInt('MAIN_MULTILANGS') && empty($newlang)) {
						$newlang = $object->thirdparty->default_lang;
					}
					if (!empty($newlang)) {
						$outputlangs = new Translate("", $conf);
						$outputlangs->setDefaultLang($newlang);
					}
					$model = $object->model_pdf;
					$ret = $object->fetch($id); // Reload to get new records

					$object->generateDocument($model, $outputlangs, $hidedetails, $hidedesc, $hideref);
				}
			} else {
				setEventMessages($object->error, $object->errors, 'errors');
			}
		}
	} elseif ($action == 'confirm_shipped' && $confirm == 'yes' && $usercanclose) {
		$result = $object->cloture($user);
		if ($result < 0) {
			setEventMessages($object->error, $object->errors, 'errors');
		}
	} elseif ($action == 'confirm_cancel' && $confirm == 'yes' && $usercanvalidate) {
		$idwarehouse = GETPOST('idwarehouse', 'int');

		$qualified_for_stock_change = 0;
		if (empty($conf->global->STOCK_SUPPORTS_SERVICES)) {
			$qualified_for_stock_change = $object->hasProductsOrServices(2);
		} else {
			$qualified_for_stock_change = $object->hasProductsOrServices(1);
		}

		// Check parameters
		if (isModEnabled('stock') && !empty($conf->global->STOCK_CALCULATE_ON_VALIDATE_ORDER) && $qualified_for_stock_change) {
			if (!$idwarehouse || $idwarehouse == -1) {
				$error++;
				setEventMessages($langs->trans('ErrorFieldRequired', $langs->transnoentitiesnoconv("Warehouse")), null, 'errors');
				$action = '';
			}
		}

		if (!$error) {
			$result = $object->cancel($idwarehouse);

			if ($result < 0) {
				setEventMessages($object->error, $object->errors, 'errors');
			}
		}
	}

	if ($action == 'update_extras') {
		$object->oldcopy = dol_clone($object);

		// Fill array 'array_options' with data from update form
		$ret = $extrafields->setOptionalsFromPost(null, $object, GETPOST('attribute', 'restricthtml'));
		if ($ret < 0) {
			$error++;
		}

		if (!$error) {
			// Actions on extra fields
			$result = $object->insertExtraFields('ORDER_MODIFY');
			if ($result < 0) {
				setEventMessages($object->error, $object->errors, 'errors');
				$error++;
			}
		}

		if ($error) {
			$action = 'edit_extras';
		}
	}

	// add lines from objectlinked
	if ($action == 'import_lines_from_object'
		&& $usercancreate
		&& $object->statut == Commande::STATUS_DRAFT
	  ) {
		$fromElement = GETPOST('fromelement');
		$fromElementid = GETPOST('fromelementid');
		$importLines = GETPOST('line_checkbox');

		if (!empty($importLines) && is_array($importLines) && !empty($fromElement) && ctype_alpha($fromElement) && !empty($fromElementid)) {
			if ($fromElement == 'commande') {
				dol_include_once('/'.$fromElement.'/class/'.$fromElement.'.class.php');
				$lineClassName = 'OrderLine';
			} elseif ($fromElement == 'propal') {
				dol_include_once('/comm/'.$fromElement.'/class/'.$fromElement.'.class.php');
				$lineClassName = 'PropaleLigne';
			}
			$nextRang = count($object->lines) + 1;
			$importCount = 0;
			$error = 0;
			foreach ($importLines as $lineId) {
				$lineId = intval($lineId);
				$originLine = new $lineClassName($db);
				if (intval($fromElementid) > 0 && $originLine->fetch($lineId) > 0) {
					$originLine->fetch_optionals();
					$desc = $originLine->desc;
					$pu_ht = $originLine->subprice;
					$qty = $originLine->qty;
					$txtva = $originLine->tva_tx;
					$txlocaltax1 = $originLine->localtax1_tx;
					$txlocaltax2 = $originLine->localtax2_tx;
					$fk_product = $originLine->fk_product;
					$remise_percent = $originLine->remise_percent;
					$date_start = $originLine->date_start;
					$date_end = $originLine->date_end;
					$ventil = 0;
					$info_bits = $originLine->info_bits;
					$fk_remise_except = $originLine->fk_remise_except;
					$price_base_type = 'HT';
					$pu_ttc = 0;
					$type = $originLine->product_type;
					$rang = $nextRang++;
					$special_code = $originLine->special_code;
					$origin = $originLine->element;
					$origin_id = $originLine->id;
					$fk_parent_line = 0;
					$fk_fournprice = $originLine->fk_fournprice;
					$pa_ht = $originLine->pa_ht;
					$label = $originLine->label;
					$array_options = $originLine->array_options;
					$situation_percent = 100;
					$fk_prev_id = '';
					$fk_unit = $originLine->fk_unit;
					$pu_ht_devise = $originLine->multicurrency_subprice;

					$res = $object->addline($desc, $pu_ht, $qty, $txtva, $txlocaltax1, $txlocaltax2, $fk_product, $remise_percent, $info_bits, $fk_remise_except, $price_base_type, $pu_ttc, $date_start, $date_end, $type, $rang, $special_code, $fk_parent_line, $fk_fournprice, $pa_ht, $label, $array_options, $fk_unit, $origin, $origin_id, $pu_ht_devise);

					if ($res > 0) {
						$importCount++;
					} else {
						$error++;
					}
				} else {
					$error++;
				}
			}

			if ($error) {
				setEventMessages($langs->trans('ErrorsOnXLines', $error), null, 'errors');
			}
		}
	}

	// Actions when printing a doc from card
	include DOL_DOCUMENT_ROOT.'/core/actions_printing.inc.php';

	// Actions to build doc
	$upload_dir = !empty($conf->commande->multidir_output[$object->entity])?$conf->commande->multidir_output[$object->entity]:$conf->commande->dir_output;
	$permissiontoadd = $usercancreate;
	include DOL_DOCUMENT_ROOT.'/core/actions_builddoc.inc.php';

	// Actions to send emails
	$triggersendname = 'ORDER_SENTBYMAIL';
	$paramname = 'id';
	$autocopy = 'MAIN_MAIL_AUTOCOPY_ORDER_TO'; // used to know the automatic BCC to add
	$trackid = 'ord'.$object->id;
	include DOL_DOCUMENT_ROOT.'/core/actions_sendmails.inc.php';


	if (!$error && !empty($conf->global->MAIN_DISABLE_CONTACTS_TAB) && $usercancreate) {
		if ($action == 'addcontact') {
			if ($object->id > 0) {
				$contactid = (GETPOST('userid') ? GETPOST('userid') : GETPOST('contactid'));
				$typeid = (GETPOST('typecontact') ? GETPOST('typecontact') : GETPOST('type'));
				$result = $object->add_contact($contactid, $typeid, GETPOST("source", 'aZ09'));
			}

			if ($result >= 0) {
				header("Location: ".$_SERVER['PHP_SELF']."?id=".$object->id);
				exit();
			} else {
				if ($object->error == 'DB_ERROR_RECORD_ALREADY_EXISTS') {
					$langs->load("errors");
					setEventMessages($langs->trans("ErrorThisContactIsAlreadyDefinedAsThisType"), null, 'errors');
				} else {
					setEventMessages($object->error, $object->errors, 'errors');
				}
			}
		} elseif ($action == 'swapstatut') {
			// bascule du statut d'un contact
			if ($object->id > 0) {
				$result = $object->swapContactStatus(GETPOST('ligne', 'int'));
			} else {
				dol_print_error($db);
			}
		} elseif ($action == 'deletecontact') {
			// Efface un contact
			$result = $object->delete_contact($lineid);

			if ($result >= 0) {
				header("Location: ".$_SERVER['PHP_SELF']."?id=".$object->id);
				exit();
			} else {
				dol_print_error($db);
			}
		}
	}
}


/*
 *	View
 */

$title = $object->ref." - ".$langs->trans('Card');
if ($action == 'create') {
	$title = $langs->trans("NewOrder");
}
$help_url = 'EN:Customers_Orders|FR:Commandes_Clients|ES:Pedidos de clientes|DE:Modul_Kundenaufträge';

llxHeader('', $title, $help_url);

$form = new Form($db);
$formfile = new FormFile($db);
$formorder = new FormOrder($db);
$formmargin = new FormMargin($db);
if (isModEnabled('project')) {
	$formproject = new FormProjets($db);
}

// Mode creation
if ($action == 'create' && $usercancreate) {
	print load_fiche_titre($langs->trans('CreateOrder'), '', 'order');

	$soc = new Societe($db);
	if ($socid > 0) {
		$res = $soc->fetch($socid);
	}

	$remise_absolue = 0;

	$currency_code = $conf->currency;

	$cond_reglement_id = GETPOST('cond_reglement_id', 'int');
	$deposit_percent = GETPOST('cond_reglement_id_deposit_percent', 'alpha');
	$mode_reglement_id = GETPOST('mode_reglement_id', 'int');

	if (!empty($origin) && !empty($originid)) {
		// Parse element/subelement (ex: project_task)
		$element = $subelement = $origin;
		$regs = array();
		if (preg_match('/^([^_]+)_([^_]+)/i', $origin, $regs)) {
			$element = $regs[1];
			$subelement = $regs[2];
		}

		if ($element == 'project') {
			$projectid = $originid;

			if (!$cond_reglement_id) {
				$cond_reglement_id = $soc->cond_reglement_id;
			}
			if (!$deposit_percent) {
				$deposit_percent = $soc->deposit_percent;
			}
			if (!$mode_reglement_id) {
				$mode_reglement_id = $soc->mode_reglement_id;
			}
			if (!$remise_percent) {
				$remise_percent = $soc->remise_percent;
			}
			/*if (!$dateorder) {
				// Do not set 0 here (0 for a date is 1970)
				$dateorder = (empty($dateinvoice) ? (empty($conf->global->MAIN_AUTOFILL_DATE_ORDER) ?-1 : '') : $dateorder);
<<<<<<< HEAD
			}
=======
			}*/
>>>>>>> 2f6b95c0
		} else {
			// For compatibility
			if ($element == 'order' || $element == 'commande') {
				$element = $subelement = 'commande';
			} elseif ($element == 'propal') {
				$element = 'comm/propal';
				$subelement = 'propal';
			} elseif ($element == 'contract') {
				$element = $subelement = 'contrat';
			}

			dol_include_once('/'.$element.'/class/'.$subelement.'.class.php');

			$classname = ucfirst($subelement);
			$objectsrc = new $classname($db);
			$objectsrc->fetch($originid);
			if (empty($objectsrc->lines) && method_exists($objectsrc, 'fetch_lines')) {
				$objectsrc->fetch_lines();
			}
			$objectsrc->fetch_thirdparty();

			// Replicate extrafields
			$objectsrc->fetch_optionals();
			$object->array_options = $objectsrc->array_options;

			$projectid = (!empty($objectsrc->fk_project) ? $objectsrc->fk_project : '');
			$ref_client = (!empty($objectsrc->ref_client) ? $objectsrc->ref_client : '');

			$soc = $objectsrc->thirdparty;
			$cond_reglement_id	= (!empty($objectsrc->cond_reglement_id) ? $objectsrc->cond_reglement_id : (!empty($soc->cond_reglement_id) ? $soc->cond_reglement_id : 0)); // TODO maybe add default value option
			$deposit_percent	= (!empty($objectsrc->deposit_percent) ? $objectsrc->deposit_percent : (!empty($soc->deposit_percent) ? $soc->deposit_percent : null));
			$mode_reglement_id	= (!empty($objectsrc->mode_reglement_id) ? $objectsrc->mode_reglement_id : (!empty($soc->mode_reglement_id) ? $soc->mode_reglement_id : 0));
			$fk_account         = (!empty($objectsrc->fk_account) ? $objectsrc->fk_account : (!empty($soc->fk_account) ? $soc->fk_account : 0));
			$availability_id = (!empty($objectsrc->availability_id) ? $objectsrc->availability_id : 0);
			$shipping_method_id = (!empty($objectsrc->shipping_method_id) ? $objectsrc->shipping_method_id : (!empty($soc->shipping_method_id) ? $soc->shipping_method_id : 0));
			$warehouse_id       = (!empty($objectsrc->warehouse_id) ? $objectsrc->warehouse_id : (!empty($soc->warehouse_id) ? $soc->warehouse_id : 0));
			$demand_reason_id = (!empty($objectsrc->demand_reason_id) ? $objectsrc->demand_reason_id : (!empty($soc->demand_reason_id) ? $soc->demand_reason_id : 0));
			$remise_percent		= (!empty($objectsrc->remise_percent) ? $objectsrc->remise_percent : (!empty($soc->remise_percent) ? $soc->remise_percent : 0));
			$remise_absolue		= (!empty($objectsrc->remise_absolue) ? $objectsrc->remise_absolue : (!empty($soc->remise_absolue) ? $soc->remise_absolue : 0));
			$dateorder = empty($conf->global->MAIN_AUTOFILL_DATE_ORDER) ? -1 : '';

			$date_delivery = (!empty($objectsrc->delivery_date) ? $objectsrc->delivery_date : '');
			if (empty($date_delivery)) {
				$date_delivery = (!empty($objectsrc->date_livraison) ? $objectsrc->date_livraison : '');
			}

			if (isModEnabled("multicurrency")) {
				if (!empty($objectsrc->multicurrency_code)) {
					$currency_code = $objectsrc->multicurrency_code;
				}
				if (!empty($conf->global->MULTICURRENCY_USE_ORIGIN_TX) && !empty($objectsrc->multicurrency_tx)) {
					$currency_tx = $objectsrc->multicurrency_tx;
				}
			}

			$note_private = $object->getDefaultCreateValueFor('note_private', (!empty($objectsrc->note_private) ? $objectsrc->note_private : null));
			$note_public = $object->getDefaultCreateValueFor('note_public', (!empty($objectsrc->note_public) ? $objectsrc->note_public : null));

			// Object source contacts list
			$srccontactslist = $objectsrc->liste_contact(-1, 'external', 1);
		}
	} else {
		$cond_reglement_id  = $soc->cond_reglement_id;
		$deposit_percent    = $soc->deposit_percent;
		$mode_reglement_id  = $soc->mode_reglement_id;
		$fk_account         = $soc->fk_account;
		$availability_id    = 0;
		$shipping_method_id = $soc->shipping_method_id;
		$warehouse_id       = $soc->fk_warehouse;
		$demand_reason_id   = $soc->demand_reason_id;
		$remise_percent     = $soc->remise_percent;
		$remise_absolue     = 0;
		$dateorder          = empty($conf->global->MAIN_AUTOFILL_DATE_ORDER) ?-1 : '';

		if (isModEnabled("multicurrency") && !empty($soc->multicurrency_code)) {
			$currency_code = $soc->multicurrency_code;
		}

		$note_private = $object->getDefaultCreateValueFor('note_private');
		$note_public = $object->getDefaultCreateValueFor('note_public');
	}

	//Warehouse default if null
	if ($soc->fk_warehouse > 0) {
		$warehouse_id = $soc->fk_warehouse;
	}
	if (isModEnabled('stock') && empty($warehouse_id) && !empty($conf->global->WAREHOUSE_ASK_WAREHOUSE_DURING_ORDER)) {
		if (empty($object->warehouse_id) && !empty($conf->global->MAIN_DEFAULT_WAREHOUSE)) {
			$warehouse_id = $conf->global->MAIN_DEFAULT_WAREHOUSE;
		}
		if (empty($object->warehouse_id) && !empty($conf->global->MAIN_DEFAULT_WAREHOUSE_USER)) {
			$warehouse_id = $user->fk_warehouse;
		}
	}

	print '<form name="crea_commande" action="'.$_SERVER["PHP_SELF"].'" method="POST">';
	print '<input type="hidden" name="token" value="'.newToken().'">';
	print '<input type="hidden" name="action" value="add">';
	print '<input type="hidden" name="changecompany" value="0">';	// will be set to 1 by javascript so we know post is done after a company change
	print '<input type="hidden" name="remise_percent" value="'.$soc->remise_percent.'">';
	print '<input type="hidden" name="origin" value="'.$origin.'">';
	print '<input type="hidden" name="originid" value="'.$originid.'">';
	print '<input type="hidden" name="backtopage" value="'.$backtopage.'">';
	if (!empty($currency_tx)) {
		print '<input type="hidden" name="originmulticurrency_tx" value="'.$currency_tx.'">';
	}

	print dol_get_fiche_head('');

	print '<table class="border centpercent">';

	// Reference
	print '<tr><td class="titlefieldcreate fieldrequired">'.$langs->trans('Ref').'</td><td>'.$langs->trans("Draft").'</td></tr>';

	// Reference client
	print '<tr><td>'.$langs->trans('RefCustomer').'</td><td>';
	if (!empty($conf->global->MAIN_USE_PROPAL_REFCLIENT_FOR_ORDER) && !empty($origin) && !empty($originid)) {
		print '<input type="text" name="ref_client" value="'.$ref_client.'"></td>';
	} else {
		print '<input type="text" name="ref_client" value="'.GETPOST('ref_client').'"></td>';
	}
	print '</tr>';

	// Thirdparty
	print '<tr>';
	print '<td class="fieldrequired">'.$langs->trans('Customer').'</td>';
	if ($socid > 0) {
		print '<td>';
		print $soc->getNomUrl(1, 'customer');
		print '<input type="hidden" name="socid" value="'.$soc->id.'">';
		print '</td>';
	} else {
		print '<td class="valuefieldcreate">';
		$filter = '((s.client:IN:1,2,3) AND (s.status:=:1))';
		print img_picto('', 'company', 'class="pictofixedwidth"').$form->select_company('', 'socid', $filter, 'SelectThirdParty', 1, 0, null, 0, 'minwidth175 maxwidth500 widthcentpercentminusxx');
		// reload page to retrieve customer informations
		if (empty($conf->global->RELOAD_PAGE_ON_CUSTOMER_CHANGE_DISABLED)) {
			print '<script>
			$(document).ready(function() {
				$("#socid").change(function() {
					console.log("We have changed the company - Reload page");
					var socid = $(this).val();
					// reload page
					$("input[name=action]").val("create");
					$("input[name=changecompany]").val("1");
					$("form[name=crea_commande]").submit();
				});
			});
			</script>';
		}
		print ' <a href="'.DOL_URL_ROOT.'/societe/card.php?action=create&client=3&fournisseur=0&backtopage='.urlencode($_SERVER["PHP_SELF"].'?action=create').'"><span class="fa fa-plus-circle valignmiddle paddingleft" title="'.$langs->trans("AddThirdParty").'"></span></a>';
		print '</td>';
	}
	print '</tr>'."\n";

	// Contact of order
	if ($socid > 0) {
		// Contacts (ask contact only if thirdparty already defined).
		print "<tr><td>".$langs->trans("DefaultContact").'</td><td>';
		print img_picto('', 'contact', 'class="pictofixedwidth"');
		print $form->selectcontacts($soc->id, $contactid, 'contactid', 1, !empty($srccontactslist)?$srccontactslist:"", '', 1, 'maxwidth200 widthcentpercentminusx');
		print '</td></tr>';

		// Ligne info remises tiers
		print '<tr><td>'.$langs->trans('Discounts').'</td><td>';

		$absolute_discount = $soc->getAvailableDiscounts();

		$thirdparty = $soc;
		$discount_type = 0;
		$backtopage = urlencode($_SERVER["PHP_SELF"].'?socid='.$thirdparty->id.'&action='.$action.'&origin='.GETPOST('origin').'&originid='.GETPOST('originid'));
		include DOL_DOCUMENT_ROOT.'/core/tpl/object_discounts.tpl.php';

		print '</td></tr>';
	}

	// Date
	print '<tr><td class="fieldrequired">'.$langs->trans('Date').'</td><td>';
	print img_picto('', 'action', 'class="pictofixedwidth"');
	print $form->selectDate('', 're', '', '', '', "crea_commande", 1, 1); // Always autofill date with current date
	print '</td></tr>';

	// Date delivery planned
	print '<tr><td>'.$langs->trans("DateDeliveryPlanned").'</td>';
	print '<td colspan="3">';
	$date_delivery = ($date_delivery ? $date_delivery : $object->delivery_date);
	print img_picto('', 'action', 'class="pictofixedwidth"');
	print $form->selectDate($date_delivery ? $date_delivery : -1, 'liv_', 1, 1, 1);
	print "</td>\n";
	print '</tr>';

	// Delivery delay
	print '<tr class="fielddeliverydelay"><td>'.$langs->trans('AvailabilityPeriod').'</td><td>';
	print img_picto('', 'clock', 'class="pictofixedwidth"');
	$form->selectAvailabilityDelay((GETPOSTISSET('availability_id') ? GETPOST('availability_id') : $availability_id), 'availability_id', '', 1, 'maxwidth200 widthcentpercentminusx');
	print '</td></tr>';

	// Terms of payment
	print '<tr><td class="nowrap">'.$langs->trans('PaymentConditionsShort').'</td><td>';
	print img_picto('', 'payment', 'class="pictofixedwidth"');
<<<<<<< HEAD
	print $form->getSelectConditionsPaiements(((GETPOSTISSET('cond_reglement_id') && GETPOST('cond_reglement_id') != 0)?GETPOST('cond_reglement_id'):$cond_reglement_id), 'cond_reglement_id', 1, 1, 0, 'maxwidth200 widthcentpercentminusx', $deposit_percent);
=======
	print $form->getSelectConditionsPaiements(((GETPOSTISSET('cond_reglement_id') && GETPOST('cond_reglement_id', 'int') != 0) ? GETPOST('cond_reglement_id') : $cond_reglement_id), 'cond_reglement_id', 1, 1, 0, 'maxwidth200 widthcentpercentminusx', $deposit_percent);
>>>>>>> 2f6b95c0
	print '</td></tr>';

	// Payment mode
	print '<tr><td>'.$langs->trans('PaymentMode').'</td><td>';
	print img_picto('', 'bank', 'class="pictofixedwidth"');
<<<<<<< HEAD
	print $form->select_types_paiements(((GETPOSTISSET('mode_reglement_id') && GETPOST('mode_reglement_id') != 0)?GETPOST('mode_reglement_id'):$mode_reglement_id), 'mode_reglement_id', 'CRDT', 0, 1, 0, 0, 1, 'maxwidth200 widthcentpercentminusx', 1);
=======
	print $form->select_types_paiements(((GETPOSTISSET('mode_reglement_id') && GETPOST('mode_reglement_id', 'int') != 0) ? GETPOST('mode_reglement_id') : $mode_reglement_id), 'mode_reglement_id', 'CRDT', 0, 1, 0, 0, 1, 'maxwidth200 widthcentpercentminusx', 1);
>>>>>>> 2f6b95c0
	print '</td></tr>';

	// Bank Account
	if (!empty($conf->global->BANK_ASK_PAYMENT_BANK_DURING_ORDER) && isModEnabled("banque")) {
		print '<tr><td>'.$langs->trans('BankAccount').'</td><td>';
		print img_picto('', 'bank_account', 'class="pictofixedwidth"').$form->select_comptes(((GETPOSTISSET('fk_account') && GETPOST('fk_account', 'int') != 0) ? GETPOST('fk_account') : $fk_account), 'fk_account', 0, '', 1, '', 0, 'maxwidth200 widthcentpercentminusx', 1);
		print '</td></tr>';
	}

	// Shipping Method
	if (isModEnabled('expedition')) {
		print '<tr><td>'.$langs->trans('SendingMethod').'</td><td>';
<<<<<<< HEAD
		print img_picto('', 'dolly', 'class="pictofixedwidth"');
		$form->selectShippingMethod((GETPOSTISSET('shipping_method_id')?GETPOST('shipping_method_id'):$shipping_method_id), 'shipping_method_id', '', 1, '', 0, 'maxwidth200 widthcentpercentminusx');
=======
		print img_picto('', 'object_dolly', 'class="pictofixedwidth"');
		$form->selectShippingMethod(((GETPOSTISSET('shipping_method_id') && GETPOST('shipping_method_id', 'int') != 0) ? GETPOST('shipping_method_id') : $shipping_method_id), 'shipping_method_id', '', 1, '', 0, 'maxwidth200 widthcentpercentminusx');
>>>>>>> 2f6b95c0
		print '</td></tr>';
	}

	// Warehouse
	if (isModEnabled('stock') && !empty($conf->global->WAREHOUSE_ASK_WAREHOUSE_DURING_ORDER)) {
		require_once DOL_DOCUMENT_ROOT.'/product/class/html.formproduct.class.php';
		$formproduct = new FormProduct($db);
		print '<tr><td>'.$langs->trans('Warehouse').'</td><td>';
		print img_picto('', 'stock', 'class="pictofixedwidth"').$formproduct->selectWarehouses((GETPOSTISSET('warehouse_id')?GETPOST('warehouse_id'):$warehouse_id), 'warehouse_id', '', 1, 0, 0, '', 0, 0, array(), 'maxwidth500 widthcentpercentminusxx');
		print '</td></tr>';
	}

	// Source / Channel - What trigger creation
	print '<tr><td>'.$langs->trans('Channel').'</td><td>';
	print img_picto('', 'question', 'class="pictofixedwidth"');
	$form->selectInputReason((GETPOSTISSET('demand_reason_id')?GETPOST('demand_reason_id'):$demand_reason_id), 'demand_reason_id', '', 1, 'maxwidth200 widthcentpercentminusx');
	print '</td></tr>';

	// TODO How record was recorded OrderMode (llx_c_input_method)

	// Project
	if (isModEnabled('project')) {
		$langs->load("projects");
		print '<tr>';
		print '<td>'.$langs->trans("Project").'</td><td>';
		print img_picto('', 'project', 'class="pictofixedwidth"').$formproject->select_projects(($soc->id > 0 ? $soc->id : -1), (GETPOSTISSET('projectid')?GETPOST('projectid'):$projectid), 'projectid', 0, 0, 1, 0, 0, 0, 0, '', 1, 0, 'maxwidth500 widthcentpercentminusxx');
		print ' <a href="'.DOL_URL_ROOT.'/projet/card.php?socid='.$soc->id.'&action=create&status=1&backtopage='.urlencode($_SERVER["PHP_SELF"].'?action=create&socid='.$soc->id).'"><span class="fa fa-plus-circle valignmiddle" title="'.$langs->trans("AddProject").'"></span></a>';
		print '</td>';
		print '</tr>';
	}

	// Incoterms
	if (isModEnabled('incoterm')) {
		print '<tr>';
		print '<td><label for="incoterm_id">'.$form->textwithpicto($langs->trans("IncotermLabel"), !empty($objectsrc->fk_incoterms) ? $objectsrc->fk_incoterms : $soc->fk_incoterms, 1).'</label></td>';
		print '<td class="maxwidthonsmartphone">';
		$incoterm_id = GETPOST('incoterm_id');
		$incoterm_location = GETPOST('location_incoterms');
		if (empty($incoterm_id)) {
			$incoterm_id = (!empty($objectsrc->fk_incoterms) ? $objectsrc->fk_incoterms : $soc->fk_incoterms);
			$incoterm_location = (!empty($objectsrc->location_incoterms) ? $objectsrc->location_incoterms : $soc->location_incoterms);
		}
		print img_picto('', 'incoterm', 'class="pictofixedwidth"');
		print $form->select_incoterms($incoterm_id, $incoterm_location);
		print '</td></tr>';
	}

	// Other attributes
	$parameters = array();
	if (!empty($origin) && !empty($originid) && is_object($objectsrc)) {
		$parameters['objectsrc'] =  $objectsrc;
	}
	$parameters['socid'] = $socid;

	// Note that $action and $object may be modified by hook
	$reshook = $hookmanager->executeHooks('formObjectOptions', $parameters, $object, $action);
	print $hookmanager->resPrint;
	if (empty($reshook)) {
		if (!empty($conf->global->THIRDPARTY_PROPAGATE_EXTRAFIELDS_TO_ORDER) && !empty($soc->id)) {
			// copy from thirdparty
			$tpExtrafields = new Extrafields($db);
			$tpExtrafieldLabels = $tpExtrafields->fetch_name_optionals_label($soc->table_element);
			if ($soc->fetch_optionals() > 0) {
				$object->array_options = array_merge($object->array_options, $soc->array_options);
			}
		}

		print $object->showOptionals($extrafields, 'create', $parameters);
	}

	// Template to use by default
	print '<tr><td>'.$langs->trans('DefaultModel').'</td>';
	print '<td>';
	include_once DOL_DOCUMENT_ROOT.'/core/modules/commande/modules_commande.php';
	$liste = ModelePDFCommandes::liste_modeles($db);
	$preselected = $conf->global->COMMANDE_ADDON_PDF;
	print img_picto('', 'pdf', 'class="pictofixedwidth"');
	print $form->selectarray('model', $liste, $preselected, 0, 0, 0, '', 0, 0, 0, '', 'maxwidth200 widthcentpercentminusx', 1);
	print "</td></tr>";

	// Multicurrency
	if (isModEnabled("multicurrency")) {
		print '<tr>';
		print '<td>'.$form->editfieldkey("Currency", 'multicurrency_code', '', $object, 0).'</td>';
		print '<td class="maxwidthonsmartphone">';
		print img_picto('', 'currency', 'class="pictofixedwidth"').$form->selectMultiCurrency((GETPOSTISSET('multicurrency_code')?GETPOST('multicurrency_code'):$currency_code), 'multicurrency_code', 0, '', false, 'maxwidth200 widthcentpercentminusx');
		print '</td></tr>';
	}

	// Note public
	print '<tr>';
	print '<td class="tdtop">'.$langs->trans('NotePublic').'</td>';
	print '<td>';

	$doleditor = new DolEditor('note_public', $note_public, '', 80, 'dolibarr_notes', 'In', 0, false, empty($conf->global->FCKEDITOR_ENABLE_NOTE_PUBLIC) ? 0 : 1, ROWS_3, '90%');
	print $doleditor->Create(1);
	// print '<textarea name="note_public" wrap="soft" cols="70" rows="'.ROWS_3.'">'.$note_public.'</textarea>';
	print '</td></tr>';

	// Note private
	if (empty($user->socid)) {
		print '<tr>';
		print '<td class="tdtop">'.$langs->trans('NotePrivate').'</td>';
		print '<td>';

		$doleditor = new DolEditor('note_private', $note_private, '', 80, 'dolibarr_notes', 'In', 0, false, empty($conf->global->FCKEDITOR_ENABLE_NOTE_PRIVATE) ? 0 : 1, ROWS_3, '90%');
		print $doleditor->Create(1);
		// print '<textarea name="note" wrap="soft" cols="70" rows="'.ROWS_3.'">'.$note_private.'</textarea>';
		print '</td></tr>';
	}

	if (!empty($origin) && !empty($originid) && is_object($objectsrc)) {
		// TODO for compatibility
		if ($origin == 'contrat') {
			// Calcul contrat->price (HT), contrat->total (TTC), contrat->tva
			$objectsrc->remise_absolue = $remise_absolue;
			$objectsrc->remise_percent = $remise_percent;
			$objectsrc->update_price(1);
		}

		print "\n<!-- ".$classname." info -->";
		print "\n";
		print '<input type="hidden" name="amount"         value="'.$objectsrc->total_ht.'">'."\n";
		print '<input type="hidden" name="total"          value="'.$objectsrc->total_ttc.'">'."\n";
		print '<input type="hidden" name="tva"            value="'.$objectsrc->total_tva.'">'."\n";
		print '<input type="hidden" name="origin"         value="'.$objectsrc->element.'">';
		print '<input type="hidden" name="originid"       value="'.$objectsrc->id.'">';

		switch ($classname) {
			case 'Propal':
				$newclassname = 'CommercialProposal';
				break;
			case 'Commande':
				$newclassname = 'Order';
				break;
			case 'Expedition':
				$newclassname = 'Sending';
				break;
			case 'Contrat':
				$newclassname = 'Contract';
				break;
			default:
				$newclassname = $classname;
		}

		print '<tr><td>'.$langs->trans($newclassname).'</td><td>'.$objectsrc->getNomUrl(1).'</td></tr>';

		// Amount
		print '<tr><td>'.$langs->trans('AmountHT').'</td><td>'.price($objectsrc->total_ht).'</td></tr>';
		print '<tr><td>'.$langs->trans('AmountVAT').'</td><td>'.price($objectsrc->total_tva)."</td></tr>";
		if ($mysoc->localtax1_assuj == "1" || $objectsrc->total_localtax1 != 0) { 		// Localtax1 RE
			print '<tr><td>'.$langs->transcountry("AmountLT1", $mysoc->country_code).'</td><td>'.price($objectsrc->total_localtax1)."</td></tr>";
		}

		if ($mysoc->localtax2_assuj == "1" || $objectsrc->total_localtax2 != 0) { 		// Localtax2 IRPF
			print '<tr><td>'.$langs->transcountry("AmountLT2", $mysoc->country_code).'</td><td>'.price($objectsrc->total_localtax2)."</td></tr>";
		}

		print '<tr><td>'.$langs->trans('AmountTTC').'</td><td>'.price($objectsrc->total_ttc)."</td></tr>";

		if (isModEnabled("multicurrency")) {
			print '<tr><td>'.$langs->trans('MulticurrencyAmountHT').'</td><td>'.price($objectsrc->multicurrency_total_ht).'</td></tr>';
			print '<tr><td>'.$langs->trans('MulticurrencyAmountVAT').'</td><td>'.price($objectsrc->multicurrency_total_tva)."</td></tr>";
			print '<tr><td>'.$langs->trans('MulticurrencyAmountTTC').'</td><td>'.price($objectsrc->multicurrency_total_ttc)."</td></tr>";
		}
	}

	print '</table>';

	print dol_get_fiche_end();

	print $form->buttonsSaveCancel("CreateDraft");

	// Show origin lines
	if (!empty($origin) && !empty($originid) && is_object($objectsrc)) {
		$title = $langs->trans('ProductsAndServices');
		print load_fiche_titre($title);

		print '<div class="div-table-responsive-no-min">';
		print '<table class="noborder centpercent">';

		$objectsrc->printOriginLinesList('', $selectedLines);

		print '</table>';
		print '</div>';
	}

	print '</form>';
} else {
	// Mode view
	$now = dol_now();

	if ($object->id > 0) {
		$product_static = new Product($db);

		$soc = new Societe($db);
		$soc->fetch($object->socid);

		$author = new User($db);
		$author->fetch($object->user_author_id);

		$object->fetch_thirdparty();
		$res = $object->fetch_optionals();

		$head = commande_prepare_head($object);
		print dol_get_fiche_head($head, 'order', $langs->trans("CustomerOrder"), -1, 'order');

		$formconfirm = '';

		// Confirmation to delete
		if ($action == 'delete') {
			$formconfirm = $form->formconfirm($_SERVER["PHP_SELF"].'?id='.$object->id, $langs->trans('DeleteOrder'), $langs->trans('ConfirmDeleteOrder'), 'confirm_delete', '', 0, 1);
		}

		// Confirmation of validation
		if ($action == 'validate') {
			// We check that object has a temporary ref
			$ref = substr($object->ref, 1, 4);
			if ($ref == 'PROV' || $ref == '') {
				$numref = $object->getNextNumRef($soc);
				if (empty($numref)) {
					$error++;
					setEventMessages($object->error, $object->errors, 'errors');
				}
			} else {
				$numref = $object->ref;
			}

			$text = $langs->trans('ConfirmValidateOrder', $numref);
			if (isModEnabled('notification')) {
				require_once DOL_DOCUMENT_ROOT.'/core/class/notify.class.php';
				$notify = new Notify($db);
				$text .= '<br>';
				$text .= $notify->confirmMessage('ORDER_VALIDATE', $object->socid, $object);
			}

			$qualified_for_stock_change = 0;
			if (empty($conf->global->STOCK_SUPPORTS_SERVICES)) {
				$qualified_for_stock_change = $object->hasProductsOrServices(2);
			} else {
				$qualified_for_stock_change = $object->hasProductsOrServices(1);
			}

			$formquestion = array();
			if (isModEnabled('stock') && !empty($conf->global->STOCK_CALCULATE_ON_VALIDATE_ORDER) && $qualified_for_stock_change) {
				$langs->load("stocks");
				require_once DOL_DOCUMENT_ROOT.'/product/class/html.formproduct.class.php';
				$formproduct = new FormProduct($db);
				$forcecombo = 0;
				if ($conf->browser->name == 'ie') {
					$forcecombo = 1; // There is a bug in IE10 that make combo inside popup crazy
				}
				$formquestion = array(
					// 'text' => $langs->trans("ConfirmClone"),
					// array('type' => 'checkbox', 'name' => 'clone_content', 'label' => $langs->trans("CloneMainAttributes"), 'value' => 1),
					// array('type' => 'checkbox', 'name' => 'update_prices', 'label' => $langs->trans("PuttingPricesUpToDate"), 'value' => 1),
					array('type' => 'other', 'name' => 'idwarehouse', 'label' => $langs->trans("SelectWarehouseForStockDecrease"), 'value' => $formproduct->selectWarehouses(GETPOST('idwarehouse', 'int') ?GETPOST('idwarehouse', 'int') : 'ifone', 'idwarehouse', '', 1, 0, 0, '', 0, $forcecombo))
				);
			}

			// mandatoryPeriod
			$nbMandated = 0;
			foreach ($object->lines as $line) {
				$res = $line->fetch_product();
				if ($res  > 0  ) {
					if ($line->product->isService() && $line->product->isMandatoryPeriod() && (empty($line->date_start) || empty($line->date_end) )) {
						$nbMandated++;
						break;
					}
				}
			}
			if ($nbMandated > 0 ) $text .= '<div><span class="clearboth nowraponall warning">'.$langs->trans("mandatoryPeriodNeedTobeSetMsgValidate").'</span></div>';

			if (getDolGlobalInt('SALE_ORDER_SUGGEST_DOWN_PAYMENT_INVOICE_CREATION')) {
				// This is a hidden option:
				// Suggestion to create invoice during order validation is not enabled by default.
				// Such choice should be managed by the workflow module and trigger. This option generates conflicts with some setup.
				// It may also break step of creating an order when invoicing must be done from proposals and not from orders
				$deposit_percent_from_payment_terms = getDictionaryValue('c_payment_term', 'deposit_percent', $object->cond_reglement_id);

				if (!empty($deposit_percent_from_payment_terms) && isModEnabled('facture') && !empty($user->rights->facture->creer)) {
					require_once DOL_DOCUMENT_ROOT . '/compta/facture/class/facture.class.php';

					$object->fetchObjectLinked();

					$eligibleForDepositGeneration = true;

					if (array_key_exists('facture', $object->linkedObjects)) {
						foreach ($object->linkedObjects['facture'] as $invoice) {
							if ($invoice->type == Facture::TYPE_DEPOSIT) {
								$eligibleForDepositGeneration = false;
								break;
							}
						}
					}

					if ($eligibleForDepositGeneration && array_key_exists('propal', $object->linkedObjects)) {
						foreach ($object->linkedObjects['propal'] as $proposal) {
							$proposal->fetchObjectLinked();

							if (array_key_exists('facture', $proposal->linkedObjects)) {
								foreach ($proposal->linkedObjects['facture'] as $invoice) {
									if ($invoice->type == Facture::TYPE_DEPOSIT) {
										$eligibleForDepositGeneration = false;
										break 2;
									}
								}
							}
						}
					}

					if ($eligibleForDepositGeneration) {
						$formquestion[] = array(
							'type' => 'checkbox',
							'tdclass' => '',
							'name' => 'generate_deposit',
							'label' => $form->textwithpicto($langs->trans('GenerateDeposit', $object->deposit_percent), $langs->trans('DepositGenerationPermittedByThePaymentTermsSelected'))
						);

						$formquestion[] = array(
							'type' => 'date',
							'tdclass' => 'fieldrequired showonlyifgeneratedeposit',
							'name' => 'datef',
							'label' => $langs->trans('DateInvoice'),
							'value' => dol_now(),
							'datenow' => true
						);

						if (!empty($conf->global->INVOICE_POINTOFTAX_DATE)) {
							$formquestion[] = array(
								'type' => 'date',
								'tdclass' => 'fieldrequired showonlyifgeneratedeposit',
								'name' => 'date_pointoftax',
								'label' => $langs->trans('DatePointOfTax'),
								'value' => dol_now(),
								'datenow' => true
							);
						}


						$paymentTermsSelect = $form->getSelectConditionsPaiements(0, 'cond_reglement_id', -1, 0, 0, 'minwidth200');

						$formquestion[] = array(
							'type' => 'other',
							'tdclass' => 'fieldrequired showonlyifgeneratedeposit',
							'name' => 'cond_reglement_id',
							'label' => $langs->trans('PaymentTerm'),
							'value' => $paymentTermsSelect
						);

						$formquestion[] = array(
							'type' => 'checkbox',
							'tdclass' => 'showonlyifgeneratedeposit',
							'name' => 'validate_generated_deposit',
							'label' => $langs->trans('ValidateGeneratedDeposit')
						);

						$formquestion[] = array(
							'type' => 'onecolumn',
							'value' => '
								<script>
									$(document).ready(function() {
										$("[name=generate_deposit]").change(function () {
											let $self = $(this);
											let $target = $(".showonlyifgeneratedeposit").parent(".tagtr");

											if (! $self.parents(".tagtr").is(":hidden") && $self.is(":checked")) {
												$target.show();
											} else {
												$target.hide();
											}

											return true;
										});
									});
								</script>
							'
						);
					}
				}
			}

			if (!$error) {
				$formconfirm = $form->formconfirm($_SERVER["PHP_SELF"].'?id='.$object->id, $langs->trans('ValidateOrder'), $text, 'confirm_validate', $formquestion, 0, 1, 220);
			}
		}

		// Confirm back to draft status
		if ($action == 'modif') {
			$qualified_for_stock_change = 0;
			if (empty($conf->global->STOCK_SUPPORTS_SERVICES)) {
				$qualified_for_stock_change = $object->hasProductsOrServices(2);
			} else {
				$qualified_for_stock_change = $object->hasProductsOrServices(1);
			}

			$text = $langs->trans('ConfirmUnvalidateOrder', $object->ref);
			$formquestion = array();
			if (isModEnabled('stock') && !empty($conf->global->STOCK_CALCULATE_ON_VALIDATE_ORDER) && $qualified_for_stock_change) {
				$langs->load("stocks");
				require_once DOL_DOCUMENT_ROOT.'/product/class/html.formproduct.class.php';
				$formproduct = new FormProduct($db);
				$forcecombo = 0;
				if ($conf->browser->name == 'ie') {
					$forcecombo = 1; // There is a bug in IE10 that make combo inside popup crazy
				}
				$formquestion = array(
					// 'text' => $langs->trans("ConfirmClone"),
					// array('type' => 'checkbox', 'name' => 'clone_content', 'label' => $langs->trans("CloneMainAttributes"), 'value' => 1),
					// array('type' => 'checkbox', 'name' => 'update_prices', 'label' => $langs->trans("PuttingPricesUpToDate"), 'value' => 1),
					array('type' => 'other', 'name' => 'idwarehouse', 'label' => $langs->trans("SelectWarehouseForStockIncrease"), 'value' => $formproduct->selectWarehouses(GETPOST('idwarehouse') ?GETPOST('idwarehouse') : 'ifone', 'idwarehouse', '', 1, 0, 0, '', 0, $forcecombo))
				);
			}

			$formconfirm = $form->formconfirm($_SERVER["PHP_SELF"].'?id='.$object->id, $langs->trans('UnvalidateOrder'), $text, 'confirm_modif', $formquestion, "yes", 1, 220);
		}

		/*
		 * Confirmation de la cloture
		*/
		if ($action == 'shipped') {
			$formconfirm = $form->formconfirm($_SERVER["PHP_SELF"].'?id='.$object->id, $langs->trans('CloseOrder'), $langs->trans('ConfirmCloseOrder'), 'confirm_shipped', '', 0, 1);
		}

		/*
		 * Confirmation de l'annulation
		 */
		if ($action == 'cancel') {
			$qualified_for_stock_change = 0;
			if (empty($conf->global->STOCK_SUPPORTS_SERVICES)) {
				$qualified_for_stock_change = $object->hasProductsOrServices(2);
			} else {
				$qualified_for_stock_change = $object->hasProductsOrServices(1);
			}

			$text = $langs->trans('ConfirmCancelOrder', $object->ref);
			$formquestion = array();
			if (isModEnabled('stock') && !empty($conf->global->STOCK_CALCULATE_ON_VALIDATE_ORDER) && $qualified_for_stock_change) {
				$langs->load("stocks");
				require_once DOL_DOCUMENT_ROOT.'/product/class/html.formproduct.class.php';
				$formproduct = new FormProduct($db);
				$forcecombo = 0;
				if ($conf->browser->name == 'ie') {
					$forcecombo = 1; // There is a bug in IE10 that make combo inside popup crazy
				}
				$formquestion = array(
					// 'text' => $langs->trans("ConfirmClone"),
					// array('type' => 'checkbox', 'name' => 'clone_content', 'label' => $langs->trans("CloneMainAttributes"), 'value' => 1),
					// array('type' => 'checkbox', 'name' => 'update_prices', 'label' => $langs->trans("PuttingPricesUpToDate"), 'value' => 1),
					array('type' => 'other', 'name' => 'idwarehouse', 'label' => $langs->trans("SelectWarehouseForStockIncrease"), 'value' => $formproduct->selectWarehouses(GETPOST('idwarehouse') ?GETPOST('idwarehouse') : 'ifone', 'idwarehouse', '', 1, 0, 0, '', 0, $forcecombo))
				);
			}

			$formconfirm = $form->formconfirm($_SERVER["PHP_SELF"].'?id='.$object->id, $langs->trans("Cancel"), $text, 'confirm_cancel', $formquestion, 0, 1);
		}

		// Confirmation to delete line
		if ($action == 'ask_deleteline') {
			$formconfirm = $form->formconfirm($_SERVER["PHP_SELF"].'?id='.$object->id.'&lineid='.$lineid, $langs->trans('DeleteProductLine'), $langs->trans('ConfirmDeleteProductLine'), 'confirm_deleteline', '', 0, 1);
		}

		// Clone confirmation
		if ($action == 'clone') {
			$filter = '(s.client:IN:1,2,3)';
			// Create an array for form
			$formquestion = array(
				array('type' => 'other', 'name' => 'socid', 'label' => $langs->trans("SelectThirdParty"), 'value' => $form->select_company(GETPOST('socid', 'int'), 'socid', $filter, '', 0, 0, null, 0, 'maxwidth300'))
			);
			$formconfirm = $form->formconfirm($_SERVER["PHP_SELF"].'?id='.$object->id, $langs->trans('ToClone'), $langs->trans('ConfirmCloneOrder', $object->ref), 'confirm_clone', $formquestion, 'yes', 1);
		}

		// Call Hook formConfirm
		$parameters = array('formConfirm' => $formconfirm, 'lineid' => $lineid);
		// Note that $action and $object may be modified by hook
		$reshook = $hookmanager->executeHooks('formConfirm', $parameters, $object, $action);
		if (empty($reshook)) {
			$formconfirm .= $hookmanager->resPrint;
		} elseif ($reshook > 0) {
			$formconfirm = $hookmanager->resPrint;
		}

		// Print form confirm
		print $formconfirm;


		// Order card

		$linkback = '<a href="'.DOL_URL_ROOT.'/commande/list.php?restore_lastsearch_values=1'.(!empty($socid) ? '&socid='.$socid : '').'">'.$langs->trans("BackToList").'</a>';

		$morehtmlref = '<div class="refidno">';
		// Ref customer
		$morehtmlref .= $form->editfieldkey("RefCustomer", 'ref_client', $object->ref_client, $object, $usercancreate, 'string', '', 0, 1);
		$morehtmlref .= $form->editfieldval("RefCustomer", 'ref_client', $object->ref_client, $object, $usercancreate, 'string'.(isset($conf->global->THIRDPARTY_REF_INPUT_SIZE) ? ':'.$conf->global->THIRDPARTY_REF_INPUT_SIZE : ''), '', null, null, '', 1);
		// Thirdparty
		$morehtmlref .= '<br>'.$soc->getNomUrl(1, 'customer');
		if (empty($conf->global->MAIN_DISABLE_OTHER_LINK) && $object->thirdparty->id > 0) {
			$morehtmlref .= ' (<a href="'.DOL_URL_ROOT.'/commande/list.php?socid='.$object->thirdparty->id.'&search_societe='.urlencode($object->thirdparty->name).'">'.$langs->trans("OtherOrders").'</a>)';
		}
		// Project
		if (isModEnabled('project')) {
			$langs->load("projects");
			$morehtmlref .= '<br>';
			if ($usercancreate) {
				$morehtmlref .= img_picto($langs->trans("Project"), 'project', 'class="pictofixedwidth"');
				if ($action != 'classify') {
					$morehtmlref .= '<a class="editfielda" href="'.$_SERVER['PHP_SELF'].'?action=classify&token='.newToken().'&id='.$object->id.'">'.img_edit($langs->transnoentitiesnoconv('SetProject')).'</a> ';
				}
				$morehtmlref .= $form->form_project($_SERVER['PHP_SELF'].'?id='.$object->id, $object->socid, $object->fk_project, ($action == 'classify' ? 'projectid' : 'none'), 0, 0, 0, 1, '', 'maxwidth300');
			} else {
				if (!empty($object->fk_project)) {
					$proj = new Project($db);
					$proj->fetch($object->fk_project);
					$morehtmlref .= $proj->getNomUrl(1);
					if ($proj->title) {
						$morehtmlref .= '<span class="opacitymedium"> - '.dol_escape_htmltag($proj->title).'</span>';
					}
				}
			}
		}
		$morehtmlref .= '</div>';


		dol_banner_tab($object, 'ref', $linkback, 1, 'ref', 'ref', $morehtmlref);


		print '<div class="fichecenter">';
		print '<div class="fichehalfleft">';
		print '<div class="underbanner clearboth"></div>';

		print '<table class="border tableforfield centpercent">';

		if ($soc->outstanding_limit) {
			// Outstanding Bill
			print '<tr><td class="titlefield">';
			print $langs->trans('OutstandingBill');
			print '</td><td class="valuefield">';
			$arrayoutstandingbills = $soc->getOutstandingBills();
			print price($arrayoutstandingbills['opened']).' / ';
			print price($soc->outstanding_limit, 0, '', 1, - 1, - 1, $conf->currency);
			print '</td>';
			print '</tr>';
		}

		// Relative and absolute discounts
		if (!empty($conf->global->FACTURE_DEPOSITS_ARE_JUST_PAYMENTS)) {
			$filterabsolutediscount = "fk_facture_source IS NULL"; // If we want deposit to be substracted to payments only and not to total of final invoice
			$filtercreditnote = "fk_facture_source IS NOT NULL"; // If we want deposit to be substracted to payments only and not to total of final invoice
		} else {
			$filterabsolutediscount = "fk_facture_source IS NULL OR (description LIKE '(DEPOSIT)%' AND description NOT LIKE '(EXCESS RECEIVED)%')";
			$filtercreditnote = "fk_facture_source IS NOT NULL AND (description NOT LIKE '(DEPOSIT)%' OR description LIKE '(EXCESS RECEIVED)%')";
		}

		$addrelativediscount = '<a href="'.DOL_URL_ROOT.'/comm/remise.php?id='.$soc->id.'&backtopage='.urlencode($_SERVER["PHP_SELF"]).'?facid='.$object->id.'">'.$langs->trans("EditRelativeDiscounts").'</a>';
		$addabsolutediscount = '<a href="'.DOL_URL_ROOT.'/comm/remx.php?id='.$soc->id.'&backtopage='.urlencode($_SERVER["PHP_SELF"]).'?facid='.$object->id.'">'.$langs->trans("EditGlobalDiscounts").'</a>';
		$addcreditnote = '<a href="'.DOL_URL_ROOT.'/compta/facture/card.php?action=create&socid='.$soc->id.'&type=2&backtopage='.urlencode($_SERVER["PHP_SELF"]).'?facid='.$object->id.'">'.$langs->trans("AddCreditNote").'</a>';

		print '<tr><td class="titlefield">'.$langs->trans('Discounts').'</td><td class="valuefield">';

		$absolute_discount = $soc->getAvailableDiscounts('', $filterabsolutediscount);
		$absolute_creditnote = $soc->getAvailableDiscounts('', $filtercreditnote);
		$absolute_discount = price2num($absolute_discount, 'MT');
		$absolute_creditnote = price2num($absolute_creditnote, 'MT');

		$thirdparty = $soc;
		$discount_type = 0;
		$backtopage = urlencode($_SERVER["PHP_SELF"].'?id='.$object->id);
		include DOL_DOCUMENT_ROOT.'/core/tpl/object_discounts.tpl.php';

		print '</td></tr>';

		// Date
		print '<tr><td>';
		$editenable = $usercancreate && $object->statut == Commande::STATUS_DRAFT;
		print $form->editfieldkey("Date", 'date', '', $object, $editenable);
		print '</td><td class="valuefield">';
		if ($action == 'editdate') {
			print '<form name="setdate" action="'.$_SERVER["PHP_SELF"].'?id='.$object->id.'" method="post">';
			print '<input type="hidden" name="token" value="'.newToken().'">';
			print '<input type="hidden" name="action" value="setdate">';
			print '<input type="hidden" name="backtopage" value="'.$backtopage.'">';
			print $form->selectDate($object->date, 'order_', '', '', '', "setdate");
			print '<input type="submit" class="button button-edit" value="'.$langs->trans('Modify').'">';
			print '</form>';
		} else {
			print $object->date ? dol_print_date($object->date, 'day') : '&nbsp;';
			if ($object->hasDelay() && empty($object->delivery_date)) {	// If there is a delivery date planned, warning should be on this date
				print ' '.img_picto($langs->trans("Late").' : '.$object->showDelay(), "warning");
			}
		}
		print '</td>';
		print '</tr>';

		// Delivery date planed
		print '<tr><td>';
		$editenable = $usercancreate;
		print $form->editfieldkey("DateDeliveryPlanned", 'date_livraison', '', $object, $editenable);
		print '</td><td class="valuefield">';
		if ($action == 'editdate_livraison') {
			print '<form name="setdate_livraison" action="'.$_SERVER["PHP_SELF"].'?id='.$object->id.'" method="post">';
			print '<input type="hidden" name="token" value="'.newToken().'">';
			print '<input type="hidden" name="action" value="setdate_livraison">';
			print '<input type="hidden" name="backtopage" value="'.$backtopage.'">';
			print $form->selectDate($object->delivery_date ? $object->delivery_date : -1, 'liv_', 1, 1, '', "setdate_livraison", 1, 0);
			print '<input type="submit" class="button button-edit" value="'.$langs->trans('Modify').'">';
			print '</form>';
		} else {
			print $object->delivery_date ? dol_print_date($object->delivery_date, 'dayhour') : '&nbsp;';
			if ($object->hasDelay() && !empty($object->delivery_date)) {
				print ' '.img_picto($langs->trans("Late").' : '.$object->showDelay(), "warning");
			}
		}
		print '</td>';
		print '</tr>';

		// Delivery delay
		print '<tr class="fielddeliverydelay"><td>';
		$editenable = $usercancreate;
		print $form->editfieldkey("AvailabilityPeriod", 'availability', '', $object, $editenable);
		print '</td><td class="valuefield">';
		if ($action == 'editavailability') {
			$form->form_availability($_SERVER['PHP_SELF'].'?id='.$object->id, $object->availability_id, 'availability_id', 1);
		} else {
			$form->form_availability($_SERVER['PHP_SELF'].'?id='.$object->id, $object->availability_id, 'none', 1);
		}
		print '</td></tr>';

		// Shipping Method
		if (isModEnabled('expedition')) {
			print '<tr><td>';
			$editenable = $usercancreate;
			print $form->editfieldkey("SendingMethod", 'shippingmethod', '', $object, $editenable);
			print '</td><td class="valuefield">';
			if ($action == 'editshippingmethod') {
				$form->formSelectShippingMethod($_SERVER['PHP_SELF'].'?id='.$object->id, $object->shipping_method_id, 'shipping_method_id', 1);
			} else {
				$form->formSelectShippingMethod($_SERVER['PHP_SELF'].'?id='.$object->id, $object->shipping_method_id, 'none');
			}
			print '</td>';
			print '</tr>';
		}

		// Warehouse
		if (isModEnabled('stock') && !empty($conf->global->WAREHOUSE_ASK_WAREHOUSE_DURING_ORDER)) {
			$langs->load('stocks');
			require_once DOL_DOCUMENT_ROOT.'/product/class/html.formproduct.class.php';
			$formproduct = new FormProduct($db);
			print '<tr><td>';
			$editenable = $usercancreate;
			print $form->editfieldkey("Warehouse", 'warehouse', '', $object, $editenable);
			print '</td><td class="valuefield">';
			if ($action == 'editwarehouse') {
				$formproduct->formSelectWarehouses($_SERVER['PHP_SELF'].'?id='.$object->id, $object->warehouse_id, 'warehouse_id', 1);
			} else {
				$formproduct->formSelectWarehouses($_SERVER['PHP_SELF'].'?id='.$object->id, $object->warehouse_id, 'none');
			}
			print '</td>';
			print '</tr>';
		}

		// Source reason (why we have an order)
		print '<tr><td>';
		$editenable = $usercancreate;
		print $form->editfieldkey("Source", 'demandreason', '', $object, $editenable);
		print '</td><td class="valuefield">';
		if ($action == 'editdemandreason') {
			$form->formInputReason($_SERVER['PHP_SELF'].'?id='.$object->id, $object->demand_reason_id, 'demand_reason_id', 1);
		} else {
			$form->formInputReason($_SERVER['PHP_SELF'].'?id='.$object->id, $object->demand_reason_id, 'none');
		}
		print '</td></tr>';

		// Terms of payment
		print '<tr><td>';
		$editenable = $usercancreate;
		print $form->editfieldkey("PaymentConditionsShort", 'conditions', '', $object, $editenable);
		print '</td><td class="valuefield">';
		if ($action == 'editconditions') {
			$form->form_conditions_reglement($_SERVER['PHP_SELF'].'?id='.$object->id, $object->cond_reglement_id, 'cond_reglement_id', 1, '', 1, $object->deposit_percent);
		} else {
			$form->form_conditions_reglement($_SERVER['PHP_SELF'].'?id='.$object->id, $object->cond_reglement_id, 'none', 1, '', 1, $object->deposit_percent);
		}
		print '</td>';

		print '</tr>';

		// Mode of payment
		print '<tr><td>';
		$editenable = $usercancreate;
		print $form->editfieldkey("PaymentMode", 'mode', '', $object, $editenable);
		print '</td><td class="valuefield">';
		if ($action == 'editmode') {
			$form->form_modes_reglement($_SERVER['PHP_SELF'].'?id='.$object->id, $object->mode_reglement_id, 'mode_reglement_id', 'CRDT', 1, 1);
		} else {
			$form->form_modes_reglement($_SERVER['PHP_SELF'].'?id='.$object->id, $object->mode_reglement_id, 'none');
		}
		print '</td></tr>';

		// Multicurrency
		if (isModEnabled("multicurrency")) {
			// Multicurrency code
			print '<tr>';
			print '<td>';
			$editenable = $usercancreate && $object->statut == Commande::STATUS_DRAFT;
			print $form->editfieldkey("Currency", 'multicurrencycode', '', $object, $editenable);
			print '</td><td class="valuefield">';
			if ($action == 'editmulticurrencycode') {
				$form->form_multicurrency_code($_SERVER['PHP_SELF'].'?id='.$object->id, $object->multicurrency_code, 'multicurrency_code');
			} else {
				$form->form_multicurrency_code($_SERVER['PHP_SELF'].'?id='.$object->id, $object->multicurrency_code, 'none');
			}
			print '</td></tr>';

			// Multicurrency rate
			if ($object->multicurrency_code != $conf->currency || $object->multicurrency_tx != 1) {
				print '<tr>';
				print '<td>';
				$editenable = $usercancreate && $object->multicurrency_code && $object->multicurrency_code != $conf->currency && $object->statut == $object::STATUS_DRAFT;
				print $form->editfieldkey("CurrencyRate", 'multicurrencyrate', '', $object, $editenable);
				print '</td><td class="valuefield">';
				if ($action == 'editmulticurrencyrate' || $action == 'actualizemulticurrencyrate') {
					if ($action == 'actualizemulticurrencyrate') {
						list($object->fk_multicurrency, $object->multicurrency_tx) = MultiCurrency::getIdAndTxFromCode($object->db, $object->multicurrency_code);
					}
					$form->form_multicurrency_rate($_SERVER['PHP_SELF'].'?id='.$object->id, $object->multicurrency_tx, 'multicurrency_tx', $object->multicurrency_code);
				} else {
					$form->form_multicurrency_rate($_SERVER['PHP_SELF'].'?id='.$object->id, $object->multicurrency_tx, 'none', $object->multicurrency_code);
					if ($object->statut == $object::STATUS_DRAFT && $object->multicurrency_code && $object->multicurrency_code != $conf->currency) {
						print '<div class="inline-block"> &nbsp; &nbsp; &nbsp; &nbsp; ';
						print '<a href="'.$_SERVER["PHP_SELF"].'?id='.$object->id.'&action=actualizemulticurrencyrate">'.$langs->trans("ActualizeCurrency").'</a>';
						print '</div>';
					}
				}
				print '</td></tr>';
			}
		}

		// TODO Order mode (how we receive order). Not yet implemented
		/*
		print '<tr><td>';
		$editenable = $usercancreate;
		print $form->editfieldkey("SourceMode", 'inputmode', '', $object, $editenable);
		print '</td><td>';
		if ($action == 'editinputmode') {
			$form->formInputMode($_SERVER['PHP_SELF'] . '?id=' . $object->id, $object->source, 'input_mode_id', 1);
		} else {
			$form->formInputMode($_SERVER['PHP_SELF'] . '?id=' . $object->id, $object->source, 'none');
		}
		print '</td></tr>';
		*/

		$tmparray = $object->getTotalWeightVolume();
		$totalWeight = $tmparray['weight'];
		$totalVolume = $tmparray['volume'];
		if ($totalWeight) {
			print '<tr><td>'.$langs->trans("CalculatedWeight").'</td>';
			print '<td class="valuefield">';
			print showDimensionInBestUnit($totalWeight, 0, "weight", $langs, isset($conf->global->MAIN_WEIGHT_DEFAULT_ROUND) ? $conf->global->MAIN_WEIGHT_DEFAULT_ROUND : -1, isset($conf->global->MAIN_WEIGHT_DEFAULT_UNIT) ? $conf->global->MAIN_WEIGHT_DEFAULT_UNIT : 'no');
			print '</td></tr>';
		}
		if ($totalVolume) {
			print '<tr><td>'.$langs->trans("CalculatedVolume").'</td>';
			print '<td class="valuefield">';
			print showDimensionInBestUnit($totalVolume, 0, "volume", $langs, isset($conf->global->MAIN_VOLUME_DEFAULT_ROUND) ? $conf->global->MAIN_VOLUME_DEFAULT_ROUND : -1, isset($conf->global->MAIN_VOLUME_DEFAULT_UNIT) ? $conf->global->MAIN_VOLUME_DEFAULT_UNIT : 'no');
			print '</td></tr>';
		}

		// TODO How record was recorded OrderMode (llx_c_input_method)

		// Incoterms
		if (isModEnabled('incoterm')) {
			print '<tr><td>';
			$editenable = $usercancreate;
			print $form->editfieldkey("IncotermLabel", 'incoterm', '', $object, $editenable);
			print '</td>';
			print '<td class="valuefield">';
			if ($action != 'editincoterm') {
				print $form->textwithpicto($object->display_incoterms(), $object->label_incoterms, 1);
			} else {
				print $form->select_incoterms((!empty($object->fk_incoterms) ? $object->fk_incoterms : ''), (!empty($object->location_incoterms) ? $object->location_incoterms : ''), $_SERVER['PHP_SELF'].'?id='.$object->id);
			}
			print '</td></tr>';
		}

		// Bank Account
		if (!empty($conf->global->BANK_ASK_PAYMENT_BANK_DURING_ORDER) && isModEnabled("banque")) {
			print '<tr><td>';
			$editenable = $usercancreate;
			print $form->editfieldkey("BankAccount", 'bankaccount', '', $object, $editenable);
			print '</td><td class="valuefield">';
			if ($action == 'editbankaccount') {
				$form->formSelectAccount($_SERVER['PHP_SELF'].'?id='.$object->id, $object->fk_account, 'fk_account', 1);
			} else {
				$form->formSelectAccount($_SERVER['PHP_SELF'].'?id='.$object->id, $object->fk_account, 'none');
			}
			print '</td>';
			print '</tr>';
		}

		// Other attributes
		include DOL_DOCUMENT_ROOT.'/core/tpl/extrafields_view.tpl.php';

		print '</table>';

		print '</div>';
		print '<div class="fichehalfright">';
		print '<div class="underbanner clearboth"></div>';

		print '<table class="border tableforfield centpercent">';

		if (isModEnabled("multicurrency") && ($object->multicurrency_code != $conf->currency)) {
			// Multicurrency Amount HT
			print '<tr><td class="titlefieldmiddle">'.$form->editfieldkey('MulticurrencyAmountHT', 'multicurrency_total_ht', '', $object, 0).'</td>';
			print '<td class="valuefield nowrap right amountcard">'.price($object->multicurrency_total_ht, '', $langs, 0, -1, -1, (!empty($object->multicurrency_code) ? $object->multicurrency_code : $conf->currency)).'</td>';
			print '</tr>';

			// Multicurrency Amount VAT
			print '<tr><td>'.$form->editfieldkey('MulticurrencyAmountVAT', 'multicurrency_total_tva', '', $object, 0).'</td>';
			print '<td class="valuefield nowrap right amountcard">'.price($object->multicurrency_total_tva, '', $langs, 0, -1, -1, (!empty($object->multicurrency_code) ? $object->multicurrency_code : $conf->currency)).'</td>';
			print '</tr>';

			// Multicurrency Amount TTC
			print '<tr><td>'.$form->editfieldkey('MulticurrencyAmountTTC', 'multicurrency_total_ttc', '', $object, 0).'</td>';
			print '<td class="valuefield nowrap right amountcard">'.price($object->multicurrency_total_ttc, '', $langs, 0, -1, -1, (!empty($object->multicurrency_code) ? $object->multicurrency_code : $conf->currency)).'</td>';
			print '</tr>';
		}

		// Total HT
		$alert = '';
		if (!empty($conf->global->ORDER_MANAGE_MIN_AMOUNT) && $object->total_ht < $object->thirdparty->order_min_amount) {
			$alert = ' '.img_warning($langs->trans('OrderMinAmount').': '.price($object->thirdparty->order_min_amount));
		}
		print '<tr><td class="titlefieldmiddle">'.$langs->trans('AmountHT').'</td>';
		print '<td class="valuefield nowrap right amountcard">'.price($object->total_ht, 1, '', 1, -1, -1, $conf->currency).$alert.'</td>';

		// Total VAT
		print '<tr><td>'.$langs->trans('AmountVAT').'</td><td class="valuefield nowrap right amountcard">'.price($object->total_tva, 1, '', 1, -1, -1, $conf->currency).'</td></tr>';

		// Amount Local Taxes
		if ($mysoc->localtax1_assuj == "1" || $object->total_localtax1 != 0) { 		// Localtax1
			print '<tr><td>'.$langs->transcountry("AmountLT1", $mysoc->country_code).'</td>';
			print '<td class="valuefield nowrap right amountcard">'.price($object->total_localtax1, 1, '', 1, -1, -1, $conf->currency).'</td></tr>';
		}
		if ($mysoc->localtax2_assuj == "1" || $object->total_localtax2 != 0) { 		// Localtax2 IRPF
			print '<tr><td>'.$langs->transcountry("AmountLT2", $mysoc->country_code).'</td>';
			print '<td class="valuefield nowrap right amountcard">'.price($object->total_localtax2, 1, '', 1, -1, -1, $conf->currency).'</td></tr>';
		}

		// Total TTC
		print '<tr><td>'.$langs->trans('AmountTTC').'</td><td class="valuefield nowrap right amountcard">'.price($object->total_ttc, 1, '', 1, -1, -1, $conf->currency).'</td></tr>';

		// Statut
		//print '<tr><td>' . $langs->trans('Status') . '</td><td>' . $object->getLibStatut(4) . '</td></tr>';

		print '</table>';

		// Margin Infos
		if (isModEnabled('margin')) {
			$formmargin->displayMarginInfos($object);
		}


		print '</div>';
		print '</div>'; // Close fichecenter

		print '<div class="clearboth"></div><br>';

		if (!empty($conf->global->MAIN_DISABLE_CONTACTS_TAB)) {
			$blocname = 'contacts';
			$title = $langs->trans('ContactsAddresses');
			include DOL_DOCUMENT_ROOT.'/core/tpl/bloc_showhide.tpl.php';
		}

		if (!empty($conf->global->MAIN_DISABLE_NOTES_TAB)) {
			$blocname = 'notes';
			$title = $langs->trans('Notes');
			include DOL_DOCUMENT_ROOT.'/core/tpl/bloc_showhide.tpl.php';
		}

		/*
		 * Lines
		 */

		// Get object lines
		$result = $object->getLinesArray();

		// Add products/services form
		//$forceall = 1;
		global $inputalsopricewithtax;
		$inputalsopricewithtax = 1;

		print '<form name="addproduct" id="addproduct" action="'.$_SERVER["PHP_SELF"].'?id='.$object->id.'" method="POST">
		<input type="hidden" name="token" value="' . newToken().'">
		<input type="hidden" name="action" value="' . (($action != 'editline') ? 'addline' : 'updateline').'">
		<input type="hidden" name="mode" value="">
		<input type="hidden" name="page_y" value="">
		<input type="hidden" name="id" value="' . $object->id.'">
		<input type="hidden" name="backtopage" value="'.$backtopage.'">
			';

		if (!empty($conf->use_javascript_ajax) && $object->statut == Commande::STATUS_DRAFT) {
			include DOL_DOCUMENT_ROOT.'/core/tpl/ajaxrow.tpl.php';
		}

		print '<div class="div-table-responsive-no-min">';
		print '<table id="tablelines" class="noborder noshadow" width="100%">';

		// Show object lines
		if (!empty($object->lines)) {
			$object->printObjectLines($action, $mysoc, $soc, $lineid, 1);
		}

		$numlines = count($object->lines);

		/*
		 * Form to add new line
		 */
		if ($object->statut == Commande::STATUS_DRAFT && $usercancreate && $action != 'selectlines') {
			if ($action != 'editline') {
				// Add free products/services

				$parameters = array();
				// Note that $action and $object may be modified by hook
				$reshook = $hookmanager->executeHooks('formAddObjectLine', $parameters, $object, $action);
				if ($reshook < 0) setEventMessages($hookmanager->error, $hookmanager->errors, 'errors');
				if (empty($reshook))
					$object->formAddObjectLine(1, $mysoc, $soc);
			}
		}
		print '</table>';
		print '</div>';

		print "</form>\n";

		print dol_get_fiche_end();

		/*
		 * Buttons for actions
		 */
		if ($action != 'presend' && $action != 'editline') {
			print '<div class="tabsAction">';

			$parameters = array();
			// Note that $action and $object may be modified by hook
			$reshook = $hookmanager->executeHooks('addMoreActionsButtons', $parameters, $object, $action);
			if (empty($reshook)) {
				// Reopen a closed order
				if (($object->statut == Commande::STATUS_CLOSED || $object->statut == Commande::STATUS_CANCELED) && $usercancreate) {
					print dolGetButtonAction('', $langs->trans('ReOpen'), 'default', $_SERVER["PHP_SELF"].'?action=reopen&amp;token='.newToken().'&amp;id='.$object->id, '');
				}

				// Send
				if (empty($user->socid)) {
					if ($object->statut > Commande::STATUS_DRAFT || !empty($conf->global->COMMANDE_SENDBYEMAIL_FOR_ALL_STATUS)) {
						if ($usercansend) {
							print dolGetButtonAction('', $langs->trans('SendMail'), 'default', $_SERVER["PHP_SELF"].'?action=presend&token='.newToken().'&id='.$object->id.'&mode=init#formmailbeforetitle', '');
						} else {
							print dolGetButtonAction('', $langs->trans('SendMail'), 'default', $_SERVER['PHP_SELF']. '#', '', false);
						}
					}
				}

				// Valid
				if ($object->statut == Commande::STATUS_DRAFT && ($object->total_ttc >= 0 || !empty($conf->global->ORDER_ENABLE_NEGATIVE)) && $numlines > 0 && $usercanvalidate) {
					print dolGetButtonAction('', $langs->trans('Validate'), 'default', $_SERVER["PHP_SELF"].'?action=validate&amp;token='.newToken().'&amp;id='.$object->id, '');
				}
				// Edit
				if ($object->statut == Commande::STATUS_VALIDATED && $usercancreate) {
					print dolGetButtonAction('', $langs->trans('Modify'), 'default', $_SERVER["PHP_SELF"].'?action=modif&amp;token='.newToken().'&amp;id='.$object->id, '');
				}
				// Create event
				/*if (isModEnabled('agenda') && !empty($conf->global->MAIN_ADD_EVENT_ON_ELEMENT_CARD))
				{
					// Add hidden condition because this is not a
					// "workflow" action so should appears somewhere else on
					// page.
					print '<a class="butAction" href="' . DOL_URL_ROOT . '/comm/action/card.php?action=create&amp;origin=' . $object->element . '&amp;originid=' . $object->id . '&amp;socid=' . $object->socid . '">' . $langs->trans("AddAction") . '</a>';
				}*/

				// Create a purchase order
				if (!empty($conf->global->WORKFLOW_CAN_CREATE_PURCHASE_ORDER_FROM_SALE_ORDER)) {
					if (isModEnabled("supplier_order") && $object->statut > Commande::STATUS_DRAFT && $object->statut < Commande::STATUS_CLOSED && $object->getNbOfServicesLines() > 0) {
						if ($usercancreatepurchaseorder) {
							print dolGetButtonAction('', $langs->trans('AddPurchaseOrder'), 'default', DOL_URL_ROOT.'/fourn/commande/card.php?action=create&amp;origin='.$object->element.'&amp;originid='.$object->id.'&amp;socid='.$object->socid, '');
						}
					}
				}

				// Create intervention
				if (isModEnabled('ficheinter')) {
					$langs->load("interventions");

					if ($object->statut > Commande::STATUS_DRAFT && $object->statut < Commande::STATUS_CLOSED && $object->getNbOfServicesLines() > 0) {
						if ($user->hasRight('ficheinter', 'creer')) {
							print dolGetButtonAction('', $langs->trans('AddIntervention'), 'default', DOL_URL_ROOT.'/fichinter/card.php?action=create&amp;origin='.$object->element.'&amp;originid='.$object->id.'&amp;socid='.$object->socid, '');
						} else {
							print dolGetButtonAction($langs->trans('NotAllowed'), $langs->trans('AddIntervention'), 'default', $_SERVER['PHP_SELF']. '#', '', false);
						}
					}
				}

				// Create contract
				if (isModEnabled('contrat') && ($object->statut == Commande::STATUS_VALIDATED || $object->statut == Commande::STATUS_SHIPMENTONPROCESS || $object->statut == Commande::STATUS_CLOSED)) {
					$langs->load("contracts");

					if ($user->hasRight('contrat', 'creer')) {
						print dolGetButtonAction('', $langs->trans('AddContract'), 'default', DOL_URL_ROOT.'/contrat/card.php?action=create&amp;origin='.$object->element.'&amp;originid='.$object->id.'&amp;socid='.$object->socid, '');
					}
				}

				// Ship
				$numshipping = 0;
				if (isModEnabled('expedition')) {
					$numshipping = $object->countNbOfShipments();

					if ($object->statut > Commande::STATUS_DRAFT && $object->statut < Commande::STATUS_CLOSED && ($object->getNbOfProductsLines() > 0 || !empty($conf->global->STOCK_SUPPORTS_SERVICES))) {
						if ((getDolGlobalInt('MAIN_SUBMODULE_EXPEDITION') && $user->hasRight('expedition', 'creer')) || (getDolGlobalInt('MAIN_SUBMODULE_DELIVERY') && $user->hasRight('expedition', 'delivery', 'creer'))) {
							if ($user->hasRight('expedition', 'creer')) {
								print dolGetButtonAction('', $langs->trans('CreateShipment'), 'default', DOL_URL_ROOT.'/expedition/shipment.php?id='.$object->id, '');
							} else {
								print dolGetButtonAction($langs->trans('NotAllowed'), $langs->trans('CreateShipment'), 'default', $_SERVER['PHP_SELF']. '#', '', false);
							}
						} else {
							$langs->load("errors");
							print dolGetButtonAction($langs->trans('ErrorModuleSetupNotComplete'), $langs->trans('CreateShipment'), 'default', $_SERVER['PHP_SELF']. '#', '', false);
						}
					}
				}

				// Set to shipped
				if (($object->statut == Commande::STATUS_VALIDATED || $object->statut == Commande::STATUS_SHIPMENTONPROCESS) && $usercanclose) {
					print dolGetButtonAction('', $langs->trans('ClassifyShipped'), 'default', $_SERVER["PHP_SELF"].'?action=shipped&amp;token='.newToken().'&amp;id='.$object->id, '');
				}
				// Create bill and Classify billed
				// Note: Even if module invoice is not enabled, we should be able to use button "Classified billed"
				if ($object->statut > Commande::STATUS_DRAFT && !$object->billed && $object->total_ttc >= 0) {
					if (isModEnabled('facture') && $user->hasRight('facture', 'creer') && empty($conf->global->WORKFLOW_DISABLE_CREATE_INVOICE_FROM_ORDER)) {
						print dolGetButtonAction('', $langs->trans('CreateBill'), 'default', DOL_URL_ROOT.'/compta/facture/card.php?action=create&amp;token='.newToken().'&amp;origin='.$object->element.'&amp;originid='.$object->id.'&amp;socid='.$object->socid, '');
					}
					if ($usercancreate && $object->statut >= Commande::STATUS_VALIDATED && empty($conf->global->WORKFLOW_DISABLE_CLASSIFY_BILLED_FROM_ORDER) && empty($conf->global->WORKFLOW_BILL_ON_SHIPMENT)) {
						print dolGetButtonAction('', $langs->trans('ClassifyBilled'), 'default', $_SERVER["PHP_SELF"].'?action=classifybilled&amp;token='.newToken().'&amp;id='.$object->id, '');
					}
				}
				if ($object->statut > Commande::STATUS_DRAFT && $object->billed) {
					if ($usercancreate && $object->statut >= Commande::STATUS_VALIDATED && empty($conf->global->WORKFLOW_DISABLE_CLASSIFY_BILLED_FROM_ORDER) && empty($conf->global->WORKFLOW_BILL_ON_SHIPMENT)) {
						print dolGetButtonAction('', $langs->trans('ClassifyUnBilled'), 'default', $_SERVER["PHP_SELF"].'?action=classifyunbilled&amp;token='.newToken().'&amp;id='.$object->id, '');
					}
				}
				// Clone
				if ($usercancreate) {
					print dolGetButtonAction('', $langs->trans('ToClone'), 'default', $_SERVER["PHP_SELF"].'?action=clone&amp;token='.newToken().'&amp;id='.$object->id.'&amp;socid='.$object->socid, '');
				}

				// Cancel order
				if ($object->statut == Commande::STATUS_VALIDATED && !empty($usercancancel)) {
					print '<a class="butActionDelete" href="'.$_SERVER["PHP_SELF"].'?id='.$object->id.'&action=cancel&token='.newToken().'">'.$langs->trans("Cancel").'</a>';
				}

				// Delete order
				if ($usercandelete) {
					if ($numshipping == 0) {
						print dolGetButtonAction('', $langs->trans('Delete'), 'delete', $_SERVER["PHP_SELF"].'?action=delete&token='.newToken().'&id='.$object->id, '');
					} else {
						print dolGetButtonAction($langs->trans('ShippingExist'), $langs->trans('Delete'), 'default', $_SERVER['PHP_SELF']. '#', '', false);
					}
				}
			}
			print '</div>';
		}

		// Select mail models is same action as presend
		if (GETPOST('modelselected')) {
			$action = 'presend';
		}

		if ($action != 'presend') {
			print '<div class="fichecenter"><div class="fichehalfleft">';
			print '<a name="builddoc"></a>'; // ancre
			// Documents
			$objref = dol_sanitizeFileName($object->ref);
			$relativepath = $objref.'/'.$objref.'.pdf';
			$filedir = $conf->commande->multidir_output[$object->entity].'/'.$objref;
			$urlsource = $_SERVER["PHP_SELF"]."?id=".$object->id;
			$genallowed = $usercanread;
			$delallowed = $usercancreate;
			print $formfile->showdocuments('commande', $objref, $filedir, $urlsource, $genallowed, $delallowed, $object->model_pdf, 1, 0, 0, 28, 0, '', '', '', $soc->default_lang, '', $object);


			// Show links to link elements
			$linktoelem = $form->showLinkToObjectBlock($object, null, array('order'));

			$compatibleImportElementsList = false;
			if ($usercancreate
				&& $object->statut == Commande::STATUS_DRAFT) {
				$compatibleImportElementsList = array('commande', 'propal'); // import from linked elements
			}
			$somethingshown = $form->showLinkedObjectBlock($object, $linktoelem, $compatibleImportElementsList);

			// Show online payment link
			$useonlinepayment = (isModEnabled('paypal') || isModEnabled('stripe') || isModEnabled('paybox'));
			if (!empty($conf->global->ORDER_HIDE_ONLINE_PAYMENT_ON_ORDER)) {
				$useonlinepayment = 0;
			}
			if ($object->statut != Commande::STATUS_DRAFT && $useonlinepayment) {
				print '<br><!-- Link to pay -->';
				require_once DOL_DOCUMENT_ROOT.'/core/lib/payments.lib.php';
				print showOnlinePaymentUrl('order', $object->ref).'<br>';
			}

			print '</div><div class="fichehalfright">';

			$MAXEVENT = 10;

			$morehtmlcenter = dolGetButtonTitle($langs->trans('SeeAll'), '', 'fa fa-bars imgforviewmode', DOL_URL_ROOT.'/commande/agenda.php?id='.$object->id);

			// List of actions on element
			include_once DOL_DOCUMENT_ROOT.'/core/class/html.formactions.class.php';
			$formactions = new FormActions($db);
			$somethingshown = $formactions->showactions($object, 'order', $socid, 1, '', $MAXEVENT, '', $morehtmlcenter); // Show all action for thirdparty

			print '</div></div>';
		}

		// Presend form
		$modelmail = 'order_send';
		$defaulttopic = 'SendOrderRef';
		$diroutput = getMultidirOutput($object);
		$trackid = 'ord'.$object->id;

		include DOL_DOCUMENT_ROOT.'/core/tpl/card_presend.tpl.php';
	}
}

// End of page
llxFooter();
$db->close();<|MERGE_RESOLUTION|>--- conflicted
+++ resolved
@@ -1661,11 +1661,7 @@
 			/*if (!$dateorder) {
 				// Do not set 0 here (0 for a date is 1970)
 				$dateorder = (empty($dateinvoice) ? (empty($conf->global->MAIN_AUTOFILL_DATE_ORDER) ?-1 : '') : $dateorder);
-<<<<<<< HEAD
-			}
-=======
 			}*/
->>>>>>> 2f6b95c0
 		} else {
 			// For compatibility
 			if ($element == 'order' || $element == 'commande') {
@@ -1866,21 +1862,13 @@
 	// Terms of payment
 	print '<tr><td class="nowrap">'.$langs->trans('PaymentConditionsShort').'</td><td>';
 	print img_picto('', 'payment', 'class="pictofixedwidth"');
-<<<<<<< HEAD
-	print $form->getSelectConditionsPaiements(((GETPOSTISSET('cond_reglement_id') && GETPOST('cond_reglement_id') != 0)?GETPOST('cond_reglement_id'):$cond_reglement_id), 'cond_reglement_id', 1, 1, 0, 'maxwidth200 widthcentpercentminusx', $deposit_percent);
-=======
 	print $form->getSelectConditionsPaiements(((GETPOSTISSET('cond_reglement_id') && GETPOST('cond_reglement_id', 'int') != 0) ? GETPOST('cond_reglement_id') : $cond_reglement_id), 'cond_reglement_id', 1, 1, 0, 'maxwidth200 widthcentpercentminusx', $deposit_percent);
->>>>>>> 2f6b95c0
 	print '</td></tr>';
 
 	// Payment mode
 	print '<tr><td>'.$langs->trans('PaymentMode').'</td><td>';
 	print img_picto('', 'bank', 'class="pictofixedwidth"');
-<<<<<<< HEAD
-	print $form->select_types_paiements(((GETPOSTISSET('mode_reglement_id') && GETPOST('mode_reglement_id') != 0)?GETPOST('mode_reglement_id'):$mode_reglement_id), 'mode_reglement_id', 'CRDT', 0, 1, 0, 0, 1, 'maxwidth200 widthcentpercentminusx', 1);
-=======
 	print $form->select_types_paiements(((GETPOSTISSET('mode_reglement_id') && GETPOST('mode_reglement_id', 'int') != 0) ? GETPOST('mode_reglement_id') : $mode_reglement_id), 'mode_reglement_id', 'CRDT', 0, 1, 0, 0, 1, 'maxwidth200 widthcentpercentminusx', 1);
->>>>>>> 2f6b95c0
 	print '</td></tr>';
 
 	// Bank Account
@@ -1893,13 +1881,8 @@
 	// Shipping Method
 	if (isModEnabled('expedition')) {
 		print '<tr><td>'.$langs->trans('SendingMethod').'</td><td>';
-<<<<<<< HEAD
-		print img_picto('', 'dolly', 'class="pictofixedwidth"');
-		$form->selectShippingMethod((GETPOSTISSET('shipping_method_id')?GETPOST('shipping_method_id'):$shipping_method_id), 'shipping_method_id', '', 1, '', 0, 'maxwidth200 widthcentpercentminusx');
-=======
 		print img_picto('', 'object_dolly', 'class="pictofixedwidth"');
 		$form->selectShippingMethod(((GETPOSTISSET('shipping_method_id') && GETPOST('shipping_method_id', 'int') != 0) ? GETPOST('shipping_method_id') : $shipping_method_id), 'shipping_method_id', '', 1, '', 0, 'maxwidth200 widthcentpercentminusx');
->>>>>>> 2f6b95c0
 		print '</td></tr>';
 	}
 
