<?php
/* Copyright (C) 2005      Patrick Rouillon     <patrick@rouillon.net>
 * Copyright (C) 2005-2011 Laurent Destailleur  <eldy@users.sourceforge.net>
 * Copyright (C) 2005-2011 Regis Houssin        <regis@dolibarr.fr>
 *
 * This program is free software; you can redistribute it and/or modify
 * it under the terms of the GNU General Public License as published by
 * the Free Software Foundation; either version 2 of the License, or
 * (at your option) any later version.
 *
 * This program is distributed in the hope that it will be useful,
 * but WITHOUT ANY WARRANTY; without even the implied warranty of
 * MERCHANTABILITY or FITNESS FOR A PARTICULAR PURPOSE.  See the
 * GNU General Public License for more details.
 *
 * You should have received a copy of the GNU General Public License
 * along with this program. If not, see <http://www.gnu.org/licenses/>.
 */

/**
 *     \file       htdocs/commande/contact.php
 *     \ingroup    commande
 *     \brief      Onglet de gestion des contacts de commande
<<<<<<< HEAD
 *     \version    $Id: contact.php,v 1.43 2011/07/31 22:23:15 eldy Exp $
=======
 *     \version    $Id: contact.php,v 1.45 2011/08/14 03:13:50 eldy Exp $
>>>>>>> 19bde3ab
 */

require("../main.inc.php");
require_once(DOL_DOCUMENT_ROOT."/commande/class/commande.class.php");
require_once(DOL_DOCUMENT_ROOT."/contact/class/contact.class.php");
require_once(DOL_DOCUMENT_ROOT."/lib/order.lib.php");
require_once(DOL_DOCUMENT_ROOT.'/core/class/html.formcompany.class.php');

$langs->load("orders");
$langs->load("sendings");
$langs->load("companies");

$comid = isset($_GET["id"])?$_GET["id"]:'';

// Security check
if ($user->societe_id) $socid=$user->societe_id;
$result = restrictedArea($user, 'commande', $comid,'');


/*
 * Ajout d'un nouveau contact
 */

if ($_POST["action"] == 'addcontact' && $user->rights->commande->creer)
{

	$result = 0;
	$commande = new Commande($db);
	$result = $commande->fetch($_GET["id"]);

    if ($result > 0 && $_GET["id"] > 0)
    {
  		$result = $commande->add_contact($_POST["contactid"], $_POST["type"], $_POST["source"]);
    }

	if ($result >= 0)
	{
		Header("Location: contact.php?id=".$commande->id);
		exit;
	}
	else
	{
		if ($commande->error == 'DB_ERROR_RECORD_ALREADY_EXISTS')
		{
			$langs->load("errors");
			$mesg = '<div class="error">'.$langs->trans("ErrorThisContactIsAlreadyDefinedAsThisType").'</div>';
		}
		else
		{
			$mesg = '<div class="error">'.$commande->error.'</div>';
		}
	}
}

// bascule du statut d'un contact
if ($_GET["action"] == 'swapstatut' && $user->rights->commande->creer)
{
	$commande = new Commande($db);
	if ($commande->fetch(GETPOST("id")))
	{
	    $result=$commande->swapContactStatus(GETPOST('ligne'));
	}
	else
	{
		dol_print_error($db);
	}
}

// Efface un contact
if ($_GET["action"] == 'deleteline' && $user->rights->commande->creer)
{
	$commande = new Commande($db);
	$commande->fetch($_GET["id"]);
	$result = $commande->delete_contact($_GET["lineid"]);

	if ($result >= 0)
	{
		Header("Location: contact.php?id=".$commande->id);
		exit;
	}
	else {
		dol_print_error($db);
	}
}


/*
 * View
 */

llxHeader('',$langs->trans('Order'),'EN:Customers_Orders|FR:Commandes_Clients|ES:Pedidos de clientes');

$html = new Form($db);
$formcompany = new FormCompany($db);
$contactstatic=new Contact($db);
$userstatic=new User($db);


/* *************************************************************************** */
/*                                                                             */
/* Mode vue et edition                                                         */
/*                                                                             */
/* *************************************************************************** */
dol_htmloutput_mesg($mesg);

$id = $_GET['id'];
$ref= $_GET['ref'];
if ($id > 0 || ! empty($ref))
{
	$langs->trans("OrderCard");
	$commande = new Commande($db);
	if ( $commande->fetch($_GET['id'],$_GET['ref']) > 0)
	{
		$soc = new Societe($db, $commande->socid);
		$soc->fetch($commande->socid);


		$head = commande_prepare_head($commande);
		dol_fiche_head($head, 'contact', $langs->trans("CustomerOrder"), 0, 'order');


	   /*
		*   Facture synthese pour rappel
		*/
		print '<table class="border" width="100%">';

		// Ref
		print '<tr><td width="18%">'.$langs->trans("Ref").'</td><td colspan="3">';
		print $html->showrefnav($commande,'ref','',1,'ref','ref');
		print "</td></tr>";

		// Ref commande client
		print '<tr><td>';
        print '<table class="nobordernopadding" width="100%"><tr><td nowrap>';
		print $langs->trans('RefCustomer').'</td><td align="left">';
        print '</td>';
        print '</tr></table>';
        print '</td><td colspan="3">';
		print $commande->ref_client;
		print '</td>';
		print '</tr>';

		// Customer
		if ( is_null($commande->client) )
			$commande->fetch_thirdparty();

		print "<tr><td>".$langs->trans("Company")."</td>";
		print '<td colspan="3">'.$commande->client->getNomUrl(1).'</td></tr>';
		print "</table>";

		print '</div>';

		/*
		* Lignes de contacts
		*/
		echo '<br><table class="noborder" width="100%">';

		/*
		* Ajouter une ligne de contact
		* Non affiche en mode modification de ligne
		*/
		if ($_GET["action"] != 'editline' && $user->rights->commande->creer)
		{
			print '<tr class="liste_titre">';
			print '<td>'.$langs->trans("Source").'</td>';
			print '<td>'.$langs->trans("Company").'</td>';
			print '<td>'.$langs->trans("Contacts").'</td>';
			print '<td>'.$langs->trans("ContactType").'</td>';
			print '<td>&nbsp;</td>';
			print '<td colspan="2">&nbsp;</td>';
			print "</tr>\n";

			$var = false;

			print '<form action="contact.php?id='.$id.'" method="post">';
			print '<input type="hidden" name="token" value="'.$_SESSION['newtoken'].'">';
			print '<input type="hidden" name="action" value="addcontact">';
			print '<input type="hidden" name="source" value="internal">';
			print '<input type="hidden" name="id" value="'.$id.'">';

			// Ligne ajout pour contact interne
			print '<tr '.$bc[$var].'>';

			print '<td nowrap="nowrap">';
			print img_object('','user').' '.$langs->trans("Users");
			print '</td>';

			print '<td colspan="1">';
			print $conf->global->MAIN_INFO_SOCIETE_NOM;
			print '</td>';

			print '<td colspan="1">';
			//$userAlreadySelected = $commande->getListContactId('internal');	// On ne doit pas desactiver un contact deja selectionne car on doit pouvoir le selectionner une deuxieme fois pour un autre type
			$html->select_users($user->id,'contactid',0,$userAlreadySelected);
			print '</td>';
			print '<td>';
			$formcompany->selectTypeContact($commande, '', 'type','internal');
			print '</td>';
			print '<td align="right" colspan="3" ><input type="submit" class="button" value="'.$langs->trans("Add").'"></td>';
			print '</tr>';

			print '</form>';

			print '<form action="contact.php?id='.$id.'" method="post">';
			print '<input type="hidden" name="token" value="'.$_SESSION['newtoken'].'">';
			print '<input type="hidden" name="action" value="addcontact">';
			print '<input type="hidden" name="source" value="external">';
			print '<input type="hidden" name="id" value="'.$id.'">';

			// Ligne ajout pour contact externe
			$var=!$var;
			print '<tr '.$bc[$var].'>';

			print '<td nowrap="nowrap">';
			print img_object('','contact').' '.$langs->trans("ThirdPartyContacts");
			print '</td>';

			print '<td colspan="1">';
			$selectedCompany = isset($_GET["newcompany"])?$_GET["newcompany"]:$commande->client->id;
			$selectedCompany = $formcompany->selectCompaniesForNewContact($commande, 'id', $selectedCompany, 'newcompany');
			print '</td>';

			print '<td colspan="1">';
			$nbofcontacts=$html->select_contacts($selectedCompany, '', 'contactid');
			if ($nbofcontacts == 0) print $langs->trans("NoContactDefined");
			print '</td>';
			print '<td>';
			$formcompany->selectTypeContact($commande, '', 'type','external');
			print '</td>';
			print '<td align="right" colspan="3" ><input type="submit" class="button" value="'.$langs->trans("Add").'"';
			if (! $nbofcontacts) print ' disabled="true"';
			print '></td>';
			print '</tr>';

			print "</form>";

			print '<tr><td colspan="7">&nbsp;</td></tr>';
		}

		// List of linked contacts
		print '<tr class="liste_titre">';
		print '<td>'.$langs->trans("Source").'</td>';
		print '<td>'.$langs->trans("Company").'</td>';
		print '<td>'.$langs->trans("Contacts").'</td>';
		print '<td>'.$langs->trans("ContactType").'</td>';
		print '<td align="center">'.$langs->trans("Status").'</td>';
		print '<td colspan="2">&nbsp;</td>';
		print "</tr>\n";

		$companystatic=new Societe($db);
		$var = true;

		foreach(array('internal','external') as $source)
		{
			$tab = $commande->liste_contact(-1,$source);
			$num=sizeof($tab);

			$i = 0;
			while ($i < $num)
			{
				$var = !$var;

				print '<tr '.$bc[$var].' valign="top">';

				// Source
				print '<td align="left">';
				if ($tab[$i]['source']=='internal') print $langs->trans("User");
				if ($tab[$i]['source']=='external') print $langs->trans("ThirdPartyContact");
				print '</td>';

				// Societe
				print '<td align="left">';
				if ($tab[$i]['socid'] > 0)
				{
					$companystatic->fetch($tab[$i]['socid']);
					print $companystatic->getNomUrl(1);
				}
				if ($tab[$i]['socid'] < 0)
				{
					print $conf->global->MAIN_INFO_SOCIETE_NOM;
				}
				if (! $tab[$i]['socid'])
				{
					print '&nbsp;';
				}
				print '</td>';

				// Contact
				print '<td>';
                if ($tab[$i]['source']=='internal')
                {
                    $userstatic->id=$tab[$i]['id'];
                    $userstatic->nom=$tab[$i]['nom'];
                    $userstatic->prenom=$tab[$i]['firstname'];
                    print $userstatic->getNomUrl(1);
                }
                if ($tab[$i]['source']=='external')
                {
                    $contactstatic->id=$tab[$i]['id'];
                    $contactstatic->name=$tab[$i]['nom'];
                    $contactstatic->firstname=$tab[$i]['firstname'];
                    print $contactstatic->getNomUrl(1);
                }
				print '</td>';

				// Type de contact
				print '<td>'.$tab[$i]['libelle'].'</td>';

				// Statut
				print '<td align="center">';
				// Activation desativation du contact
				if ($commande->statut >= 0)	print '<a href="contact.php?id='.$commande->id.'&amp;action=swapstatut&amp;ligne='.$tab[$i]['rowid'].'">';
				print $contactstatic->LibStatut($tab[$i]['status'],3);
				if ($commande->statut >= 0)	print '</a>';
				print '</td>';

				// Icon update et delete
				print '<td align="center" nowrap="nowrap" colspan="2">';
				if ($commande->statut < 5 && $user->rights->commande->creer)
				{
					print '&nbsp;';
					print '<a href="contact.php?id='.$commande->id.'&amp;action=deleteline&amp;lineid='.$tab[$i]['rowid'].'">';
					print img_delete();
					print '</a>';
				}
				print '</td>';

				print "</tr>\n";

				$i ++;
			}
		}
		print "</table>";
	}
	else
	{
		// Contrat non trouve
		print "ErrorRecordNotFound";
	}
}

$db->close();

<<<<<<< HEAD
llxFooter('$Date: 2011/07/31 22:23:15 $');
=======
llxFooter('$Date: 2011/08/14 03:13:50 $');
>>>>>>> 19bde3ab
?><|MERGE_RESOLUTION|>--- conflicted
+++ resolved
@@ -21,11 +21,7 @@
  *     \file       htdocs/commande/contact.php
  *     \ingroup    commande
  *     \brief      Onglet de gestion des contacts de commande
-<<<<<<< HEAD
- *     \version    $Id: contact.php,v 1.43 2011/07/31 22:23:15 eldy Exp $
-=======
  *     \version    $Id: contact.php,v 1.45 2011/08/14 03:13:50 eldy Exp $
->>>>>>> 19bde3ab
  */
 
 require("../main.inc.php");
@@ -369,9 +365,5 @@
 
 $db->close();
 
-<<<<<<< HEAD
-llxFooter('$Date: 2011/07/31 22:23:15 $');
-=======
 llxFooter('$Date: 2011/08/14 03:13:50 $');
->>>>>>> 19bde3ab
 ?>