--- conflicted
+++ resolved
@@ -81,11 +81,7 @@
 	$socid = $user->socid;
 }
 
-<<<<<<< HEAD
-// Initialize technical object to manage hooks of page. Note that conf->hooks_modules contains array of hook context
-=======
 // Initialize a technical object to manage hooks of page. Note that conf->hooks_modules contains an array of hook context
->>>>>>> cc80841a
 $hookmanager->initHooks(array('orderdocument', 'globalcard'));
 
 $result = restrictedArea($user, 'commande', $id, '');
