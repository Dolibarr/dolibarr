--- conflicted
+++ resolved
@@ -22,11 +22,7 @@
 /**
  *	\file       htdocs/commande/document.php
  *	\ingroup    order
-<<<<<<< HEAD
- *	\brief      Documents setup page attached to an order
-=======
  *	\brief      Management page of documents attached to an order
->>>>>>> 583a3dad
  */
 
 require '../main.inc.php';
