--- conflicted
+++ resolved
@@ -49,11 +49,7 @@
 ?>
     <tr class="<?php echo $trclass; ?>" >
         <td class="linkedcol-element" ><?php echo $langs->trans("CustomerOrder"); ?>
-<<<<<<< HEAD
-        <?php if(!empty($showImportButton)) print '<a class="objectlinked_importbtn" href="'.$objectlink->getNomUrl(0,'',0,1).'&amp;action=selectlines"  data-element="'.$objectlink->element.'"  data-id="'.$objectlink->id.'"  > <i class="fa fa-indent"></i> </a';  ?>
-=======
         <?php if(!empty($showImportButton) && $conf->global->MAIN_ENABLE_IMPORT_LINKED_OBJECT_LINES) print '<a class="objectlinked_importbtn" href="'.$objectlink->getNomUrl(0,'',0,1).'&amp;action=selectlines"  data-element="'.$objectlink->element.'"  data-id="'.$objectlink->id.'"  > <i class="fa fa-indent"></i> </a';  ?>
->>>>>>> 63180f45
         </td>
         <td class="linkedcol-name" ><?php echo $objectlink->getNomUrl(1); ?></td>
     	<td class="linkedcol-ref" align="center"><?php echo $objectlink->ref_client; ?></td>
