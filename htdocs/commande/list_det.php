<?php
/* Copyright (C) 2001-2005  Rodolphe Quiedeville    <rodolphe@quiedeville.org>
 * Copyright (C) 2004-2019  Laurent Destailleur     <eldy@users.sourceforge.net>
 * Copyright (C) 2005       Marc Barilley / Ocebo   <marc@ocebo.com>
 * Copyright (C) 2005-2012  Regis Houssin           <regis.houssin@inodbox.com>
 * Copyright (C) 2012       Juanjo Menent           <jmenent@2byte.es>
 * Copyright (C) 2013       Christophe Battarel     <christophe.battarel@altairis.fr>
 * Copyright (C) 2013       Cédric Salvador         <csalvador@gpcsolutions.fr>
 * Copyright (C) 2015-2018  Frédéric France         <frederic.france@netlogic.fr>
 * Copyright (C) 2015       Marcos García           <marcosgdf@gmail.com>
 * Copyright (C) 2015       Jean-François Ferry     <jfefe@aternatik.fr>
 * Copyright (C) 2016-2021  Ferran Marcet           <fmarcet@2byte.es>
 * Copyright (C) 2018       Charlene Benke	        <charlie@patas-monkey.com>
 * Copyright (C) 2021-2023 	Anthony Berton			<anthony.berton@bb2a.fr>
 *
 * This program is free software; you can redistribute it and/or modify
 * it under the terms of the GNU General Public License as published by
 * the Free Software Foundation; either version 3 of the License, or
 * (at your option) any later version.
 *
 * This program is distributed in the hope that it will be useful,
 * but WITHOUT ANY WARRANTY; without even the implied warranty of
 * MERCHANTABILITY or FITNESS FOR A PARTICULAR PURPOSE.  See the
 * GNU General Public License for more details.
 *
 * You should have received a copy of the GNU General Public License
 * along with this program. If not, see <https://www.gnu.org/licenses/>.
 */

/**
 *	\file       htdocs/commande/list.php
 *	\ingroup    commande
 *	\brief      Page to list orders
 */

require '../main.inc.php';
require_once DOL_DOCUMENT_ROOT.'/core/lib/date.lib.php';
require_once DOL_DOCUMENT_ROOT.'/core/lib/company.lib.php';
require_once DOL_DOCUMENT_ROOT.'/core/class/discount.class.php';
require_once DOL_DOCUMENT_ROOT.'/core/class/html.formfile.class.php';
require_once DOL_DOCUMENT_ROOT.'/core/class/html.formother.class.php';
require_once DOL_DOCUMENT_ROOT.'/core/class/html.formcompany.class.php';
if (isModEnabled('margin')) {
	require_once DOL_DOCUMENT_ROOT.'/core/class/html.formmargin.class.php';
}
require_once DOL_DOCUMENT_ROOT.'/commande/class/commande.class.php';
require_once DOL_DOCUMENT_ROOT.'/compta/facture/class/facture.class.php';
require_once DOL_DOCUMENT_ROOT.'/product/class/product.class.php';
require_once DOL_DOCUMENT_ROOT.'/projet/class/project.class.php';

if (isModEnabled('categorie')) {
	require_once DOL_DOCUMENT_ROOT.'/core/class/html.formcategory.class.php';
	require_once DOL_DOCUMENT_ROOT.'/categories/class/categorie.class.php';
}

// Load translation files required by the page
$langs->loadLangs(array("orders", 'sendings', 'deliveries', 'companies', 'compta', 'bills', 'stocks', 'products'));

$action = GETPOST('action', 'aZ09');
$massaction = GETPOST('massaction', 'alpha');
$show_files = GETPOST('show_files', 'int');
$confirm = GETPOST('confirm', 'alpha');
$toselect = GETPOST('toselect', 'array');
$contextpage = GETPOST('contextpage', 'aZ') ? GETPOST('contextpage', 'aZ') : 'orderlistdet';
$productobuy = GETPOST('productobuy', 'alpha');
$productonly = GETPOST('productonly', 'alpha');
$disablelinefree = GETPOST('disablelinefree', 'alpha');

$search_datecloture_start = GETPOST('search_datecloture_start', 'int');
if (empty($search_datecloture_start)) {
	$search_datecloture_start = dol_mktime(0, 0, 0, GETPOST('search_datecloture_startmonth', 'int'), GETPOST('search_datecloture_startday', 'int'), GETPOST('search_datecloture_startyear', 'int'));
}
$search_datecloture_end = GETPOST('search_datecloture_end', 'int');
if (empty($search_datecloture_end)) {
	$search_datecloture_end = dol_mktime(23, 59, 59, GETPOST('search_datecloture_endmonth', 'int'), GETPOST('search_datecloture_endday', 'int'), GETPOST('search_datecloture_endyear', 'int'));
}
$search_dateorder_start = dol_mktime(0, 0, 0, GETPOST('search_dateorder_start_month', 'int'), GETPOST('search_dateorder_start_day', 'int'), GETPOST('search_dateorder_start_year', 'int'));
$search_dateorder_end = dol_mktime(23, 59, 59, GETPOST('search_dateorder_end_month', 'int'), GETPOST('search_dateorder_end_day', 'int'), GETPOST('search_dateorder_end_year', 'int'));
$search_datedelivery_start = dol_mktime(0, 0, 0, GETPOST('search_datedelivery_start_month', 'int'), GETPOST('search_datedelivery_start_day', 'int'), GETPOST('search_datedelivery_start_year', 'int'));
$search_datedelivery_end = dol_mktime(23, 59, 59, GETPOST('search_datedelivery_end_month', 'int'), GETPOST('search_datedelivery_end_day', 'int'), GETPOST('search_datedelivery_end_year', 'int'));

if (isModEnabled('categorie')) {
	$search_product_category_array = GETPOST("search_category_".Categorie::TYPE_PRODUCT."_list", "array");
	$searchCategoryProductOperator = 0;
	if (GETPOSTISSET('formfilteraction')) {
		$searchCategoryProductOperator = GETPOSTINT('search_category_product_operator');
<<<<<<< HEAD
	} elseif (!empty($conf->global->MAIN_SEARCH_CAT_OR_BY_DEFAULT)) {
=======
	} elseif (getDolGlobalString('MAIN_SEARCH_CAT_OR_BY_DEFAULT')) {
>>>>>>> 729451fa
		$searchCategoryProductOperator = $conf->global->MAIN_SEARCH_CAT_OR_BY_DEFAULT;
	}
}

// Détail commande
$search_id = GETPOST('search_id', 'alpha');
$search_refProduct = GETPOST('search_refProduct', 'alpha');
$search_descProduct = GETPOST('search_descProduct', 'alpha');

$search_ref = GETPOST('search_ref', 'alpha') != '' ? GETPOST('search_ref', 'alpha') : GETPOST('sref', 'alpha');
$search_ref_customer = GETPOST('search_ref_customer', 'alpha');
$search_company = GETPOST('search_company', 'alpha');
$search_company_alias = GETPOST('search_company_alias', 'alpha');
$search_town = GETPOST('search_town', 'alpha');
$search_zip = GETPOST('search_zip', 'alpha');
$search_state = GETPOST("search_state", 'alpha');
$search_country = GETPOST("search_country", 'int');
$search_type_thirdparty = GETPOST("search_type_thirdparty", 'int');
$sall = trim((GETPOST('search_all', 'alphanohtml') != '') ? GETPOST('search_all', 'alphanohtml') : GETPOST('sall', 'alphanohtml'));
$socid = GETPOST('socid', 'int');
$search_user = GETPOST('search_user', 'int');
$search_sale = GETPOST('search_sale', 'int');
$search_total_ht = GETPOST('search_total_ht', 'alpha');
$search_total_vat = GETPOST('search_total_vat', 'alpha');
$search_total_ttc = GETPOST('search_total_ttc', 'alpha');
$search_warehouse = GETPOST('search_warehouse', 'int');
$search_multicurrency_code = GETPOST('search_multicurrency_code', 'alpha');
$search_multicurrency_tx = GETPOST('search_multicurrency_tx', 'alpha');
$search_multicurrency_montant_ht = GETPOST('search_multicurrency_montant_ht', 'alpha');
$search_multicurrency_montant_vat = GETPOST('search_multicurrency_montant_vat', 'alpha');
$search_multicurrency_montant_ttc = GETPOST('search_multicurrency_montant_ttc', 'alpha');
$search_login = GETPOST('search_login', 'alpha');
$search_categ_cus = GETPOST("search_categ_cus", 'int');
$optioncss = GETPOST('optioncss', 'alpha');
$search_billed = GETPOSTISSET('search_billed') ? GETPOST('search_billed', 'int') : GETPOST('billed', 'int');
$search_status = GETPOST('search_status', 'int');
$search_btn = GETPOST('button_search', 'alpha');
$search_remove_btn = GETPOST('button_removefilter', 'alpha');
$search_project_ref = GETPOST('search_project_ref', 'alpha');
$search_project = GETPOST('search_project', 'alpha');
$search_shippable = GETPOST('search_shippable', 'aZ09');
$search_fk_cond_reglement = GETPOST("search_fk_cond_reglement", 'int');
$search_fk_shipping_method = GETPOST("search_fk_shipping_method", 'int');
$search_fk_mode_reglement = GETPOST("search_fk_mode_reglement", 'int');
$search_fk_input_reason = GETPOST("search_fk_input_reason", 'int');

$diroutputmassaction = $conf->commande->multidir_output[$conf->entity].'/temp/massgeneration/'.$user->id;

// Load variable for pagination
$limit = GETPOST('limit', 'int') ? GETPOST('limit', 'int') : $conf->liste_limit;
$sortfield = GETPOST('sortfield', 'aZ09comma');
$sortorder = GETPOST('sortorder', 'aZ09comma');
$page = GETPOSTISSET('pageplusone') ? (GETPOST('pageplusone') - 1) : GETPOST("page", 'int');
if (empty($page) || $page < 0 || GETPOST('button_search', 'alpha') || GETPOST('button_removefilter', 'alpha')) {
	$page = 0;
}     // If $page is not defined, or '' or -1 or if we click on clear filters
$offset = $limit * $page;
$pageprev = $page - 1;
$pagenext = $page + 1;
if (!$sortfield) {
	$sortfield = 'pr.ref';
}
if (!$sortorder) {
	$sortorder = 'ASC';
}

$show_shippable_command = GETPOST('show_shippable_command', 'aZ09');

// Initialize technical object to manage hooks of page. Note that conf->hooks_modules contains array of hook context
$object = new Commande($db);
$hookmanager->initHooks(array('orderlistdetail'));
$extrafields = new ExtraFields($db);

// fetch optionals attributes and labels
$extrafields->fetch_name_optionals_label($object->table_element);
$search_array_options = $extrafields->getOptionalsFromPost($object->table_element, '', 'search_');

// List of fields to search into when doing a "search in all"
$fieldstosearchall = array(
	'c.ref'=>'Ref',
	'c.ref_client'=>'RefCustomerOrder',
	'cdet.description'=>'Description',
	's.nom'=>"ThirdParty",
	's.name_alias'=>"AliasNameShort",
	's.zip'=>"Zip",
	's.town'=>"Town",
	'c.note_public'=>'NotePublic',
);
if (empty($user->socid)) {
	$fieldstosearchall["c.note_private"] = "NotePrivate";
}

$checkedtypetiers = 0;
$arrayfields = array(
	// Détail commande
	'rowid'=> array('label'=>'TechnicalID', 'checked'=>1, 'position'=>1, 'enabled'=>(getDolGlobalInt('MAIN_SHOW_TECHNICAL_ID') ? 1 : 0)),
	'pr.ref'=> array('label'=>'ProductRef', 'checked'=>1, 'position'=>1),
	'pr.desc'=> array('label'=>'ProductDescription', 'checked'=>-1, 'position'=>1),
	'cdet.qty'=> array('label'=>'QtyOrdered', 'checked'=>1, 'position'=>1),
	'c.ref'=>array('label'=>"Ref", 'checked'=>1, 'position'=>5),
	'c.ref_client'=>array('label'=>"RefCustomerOrder", 'checked'=>-1, 'position'=>10),
	'p.ref'=>array('label'=>"ProjectRef", 'checked'=>-1, 'enabled'=>(empty($conf->project->enabled) ? 0 : 1), 'position'=>20),
	'p.title'=>array('label'=>"ProjectLabel", 'checked'=>0, 'enabled'=>(empty($conf->project->enabled) ? 0 : 1), 'position'=>25),
	's.nom'=>array('label'=>"ThirdParty", 'checked'=>1, 'position'=>30),
	's.name_alias'=>array('label'=>"AliasNameShort", 'checked'=>-1, 'position'=>31),
	's.town'=>array('label'=>"Town", 'checked'=>-1, 'position'=>35),
	's.zip'=>array('label'=>"Zip", 'checked'=>-1, 'position'=>40),
	'state.nom'=>array('label'=>"StateShort", 'checked'=>0, 'position'=>45),
	'country.code_iso'=>array('label'=>"Country", 'checked'=>0, 'position'=>50),
	'typent.code'=>array('label'=>"ThirdPartyType", 'checked'=>$checkedtypetiers, 'position'=>55),
	'c.date_commande'=>array('label'=>"OrderDateShort", 'checked'=>1, 'position'=>60),
	'c.date_delivery'=>array('label'=>"DateDeliveryPlanned", 'checked'=>1, 'enabled'=>!getDolGlobalString('ORDER_DISABLE_DELIVERY_DATE'), 'position'=>65),
	'c.fk_shipping_method'=>array('label'=>"SendingMethod", 'checked'=>-1, 'position'=>66 , 'enabled'=>isModEnabled('expedition')),
	'c.fk_cond_reglement'=>array('label'=>"PaymentConditionsShort", 'checked'=>-1, 'position'=>67),
	'c.fk_mode_reglement'=>array('label'=>"PaymentMode", 'checked'=>-1, 'position'=>68),
	'c.fk_input_reason'=>array('label'=>"Channel", 'checked'=>-1, 'position'=>69),
	'cdet.total_ht'=>array('label'=>"AmountHT", 'checked'=>1, 'position'=>75),
	'c.total_vat'=>array('label'=>"AmountVAT", 'checked'=>0, 'position'=>80),
	'cdet.total_ttc'=>array('label'=>"AmountTTC", 'checked'=>0, 'position'=>85),
	'c.multicurrency_code'=>array('label'=>'Currency', 'checked'=>0, 'enabled'=>(empty($conf->multicurrency->enabled) ? 0 : 1), 'position'=>90),
	'c.multicurrency_tx'=>array('label'=>'CurrencyRate', 'checked'=>0, 'enabled'=>(empty($conf->multicurrency->enabled) ? 0 : 1), 'position'=>95),
	'c.multicurrency_total_ht'=>array('label'=>'MulticurrencyAmountHT', 'checked'=>0, 'enabled'=>(empty($conf->multicurrency->enabled) ? 0 : 1), 'position'=>100),
	'c.multicurrency_total_vat'=>array('label'=>'MulticurrencyAmountVAT', 'checked'=>0, 'enabled'=>(empty($conf->multicurrency->enabled) ? 0 : 1), 'position'=>105),
	'c.multicurrency_total_ttc'=>array('label'=>'MulticurrencyAmountTTC', 'checked'=>0, 'enabled'=>(empty($conf->multicurrency->enabled) ? 0 : 1), 'position'=>110),
	'c.fk_warehouse'=>array('label'=>'Warehouse', 'checked'=>0, 'enabled'=>(!isModEnabled('stock') && !getDolGlobalString('WAREHOUSE_ASK_WAREHOUSE_DURING_ORDER') ? 0 : 1), 'position'=>110),
	'u.login'=>array('label'=>"Author", 'checked'=>1, 'position'=>115),
	'sale_representative'=>array('label'=>"SaleRepresentativesOfThirdParty", 'checked'=>0, 'position'=>116),
	'total_pa' => array('label' => (getDolGlobalString('MARGIN_TYPE') == '1' ? 'BuyingPrice' : 'CostPrice'), 'checked' => 0, 'position' => 300, 'enabled' => (!isModEnabled('margin') || !$user->rights->margins->liretous ? 0 : 1)),
	'total_margin' => array('label' => 'Margin', 'checked' => 0, 'position' => 301, 'enabled' => (!isModEnabled('margin') || !$user->rights->margins->liretous ? 0 : 1)),
	'total_margin_rate' => array('label' => 'MarginRate', 'checked' => 0, 'position' => 302, 'enabled' => (!isModEnabled('margin') || !$user->rights->margins->liretous || !getDolGlobalString('DISPLAY_MARGIN_RATES') ? 0 : 1)),
	'total_mark_rate' => array('label' => 'MarkRate', 'checked' => 0, 'position' => 303, 'enabled' => (!isModEnabled('margin') || !$user->rights->margins->liretous || !getDolGlobalString('DISPLAY_MARK_RATES') ? 0 : 1)),
	'c.datec'=>array('label'=>"DateCreation", 'checked'=>0, 'position'=>120),
	'c.tms'=>array('label'=>"DateModificationShort", 'checked'=>0, 'position'=>125),
	'c.date_cloture'=>array('label'=>"DateClosing", 'checked'=>0, 'position'=>130),
	'c.note_public'=>array('label'=>'NotePublic', 'checked'=>0, 'enabled'=>(!getDolGlobalString('MAIN_LIST_ALLOW_PUBLIC_NOTES')), 'position'=>135),
	'c.note_private'=>array('label'=>'NotePrivate', 'checked'=>0, 'enabled'=>(!getDolGlobalString('MAIN_LIST_ALLOW_PRIVATE_NOTES')), 'position'=>140),
	'shippable'=>array('label'=>"Shippable", 'checked'=>1,'enabled'=>(isModEnabled('expedition')), 'position'=>990),
	'c.facture'=>array('label'=>"Billed", 'checked'=>1, 'enabled'=>(!getDolGlobalString('WORKFLOW_BILL_ON_SHIPMENT')), 'position'=>995),
	'c.import_key' =>array('type'=>'varchar(14)', 'label'=>'ImportId', 'enabled'=>1, 'visible'=>-2, 'position'=>999),
	'c.fk_statut'=>array('label'=>"Status", 'checked'=>1, 'position'=>1000)
);

// Extra fields
include DOL_DOCUMENT_ROOT.'/core/tpl/extrafields_list_array_fields.tpl.php';

$object->fields = dol_sort_array($object->fields, 'position');
$arrayfields = dol_sort_array($arrayfields, 'position');

if (!$user->hasRight('societe', 'client', 'voir')) {
	$search_sale = $user->id;
}

// Security check
$id = (GETPOST('orderid') ? GETPOST('orderid', 'int') : GETPOST('id', 'int'));
if ($user->socid) {
	$socid = $user->socid;
}
$result = restrictedArea($user, 'commande', $id, '');


/*
 * Actions
 */

if (GETPOST('cancel', 'alpha')) {
	$action = 'list';
	$massaction = '';
}
if (!GETPOST('confirmmassaction', 'alpha') && $massaction != 'presend' && $massaction != 'confirm_presend' && $massaction != 'confirm_createbills') {
	$massaction = '';
}

$parameters = array('socid'=>$socid);
$reshook = $hookmanager->executeHooks('doActions', $parameters, $object, $action); // Note that $action and $object may have been modified by some hooks
if ($reshook < 0) {
	setEventMessages($hookmanager->error, $hookmanager->errors, 'errors');
}

if (empty($reshook)) {
	// Selection of new fields
	include DOL_DOCUMENT_ROOT.'/core/actions_changeselectedfields.inc.php';

	// Purge search criteria
	if (GETPOST('button_removefilter_x', 'alpha') || GETPOST('button_removefilter.x', 'alpha') || GETPOST('button_removefilter', 'alpha')) { // All tests are required to be compatible with all browsers
		$productobuy = '';
		$productonly = '';
		$disablelinefree = '';
		$search_categ = '';
		$search_user = '';
		$search_sale = '';
		$search_product_category_array = array();
		$searchCategoryProductOperator = 0;
		$search_id = '';
		$search_refProduct = '';
		$search_descProduct = '';
		$search_ref = '';
		$search_ref_customer = '';
		$search_company = '';
		$search_company_alias = '';
		$search_town = '';
		$search_zip = "";
		$search_state = "";
		$search_type = '';
		$search_country = '';
		$search_type_thirdparty = '';
		$search_total_ht = '';
		$search_total_vat = '';
		$search_total_ttc = '';
		$search_warehouse = '';
		$search_multicurrency_code = '';
		$search_multicurrency_tx = '';
		$search_multicurrency_montant_ht = '';
		$search_multicurrency_montant_vat = '';
		$search_multicurrency_montant_ttc = '';
		$search_login = '';
		$search_dateorder_start = '';
		$search_dateorder_end = '';
		$search_datedelivery_start = '';
		$search_datedelivery_end = '';
		$search_project_ref = '';
		$search_project = '';
		$search_status = '';
		$search_billed = '';
		$toselect = array();
		$search_array_options = array();
		$search_categ_cus = 0;
		$search_datecloture_start = '';
		$search_datecloture_end = '';
		$search_fk_cond_reglement = '';
		$search_fk_shipping_method = '';
		$search_fk_mode_reglement = '';
		$search_fk_input_reason = '';
	}
	if (GETPOST('button_removefilter_x', 'alpha') || GETPOST('button_removefilter.x', 'alpha') || GETPOST('button_removefilter', 'alpha')
	 || GETPOST('button_search_x', 'alpha') || GETPOST('button_search.x', 'alpha') || GETPOST('button_search', 'alpha')) {
		$massaction = ''; // Protection to avoid mass action if we force a new search during a mass action confirmation
	}

	// Mass actions
	$objectclass = 'Commande';
	$objectlabel = 'Orders';
	$permissiontoread = $user->hasRight("commande", "lire");
	$permissiontoadd = $user->hasRight("commande", "creer");
	$permissiontodelete = $user->hasRight("commande", "supprimer");
	$permissiontoexport = $user->hasRight("commande", "commande", "export");
<<<<<<< HEAD
	if (!empty($conf->global->MAIN_USE_ADVANCED_PERMS)) {
=======
	if (getDolGlobalString('MAIN_USE_ADVANCED_PERMS')) {
>>>>>>> 729451fa
		$permissiontovalidate = $user->hasRight("commande", "order_advance", "validate");
		$permissiontoclose = $user->hasRight("commande", "order_advance", "close");
		$permissiontocancel = $user->hasRight("commande", "order_advance", "annuler");
		$permissiontosendbymail = $user->hasRight("commande", "order_advance", "send");
	} else {
		$permissiontovalidate = $user->hasRight("commande", "creer");
		$permissiontoclose = $user->hasRight("commande", "creer");
		$permissiontocancel = $user->hasRight("commande", "creer");
		$permissiontosendbymail = $user->hasRight("commande", "creer");
	}
	$uploaddir = $conf->commande->multidir_output[$conf->entity];
	$triggersendname = 'ORDER_SENTBYMAIL';
	include DOL_DOCUMENT_ROOT.'/core/actions_massactions.inc.php';
}

// Closed records
// if (!$error && $massaction === 'setbilled' && $permissiontoclose) {

// }

/*
 * View
 */

$now = dol_now();

$form = new Form($db);
$formother = new FormOther($db);
$formfile = new FormFile($db);
$formmargin = null;
if (isModEnabled('margin')) {
	$formmargin = new FormMargin($db);
}
$companystatic = new Societe($db);
$formcompany = new FormCompany($db);
$projectstatic = new Project($db);

$title = $langs->trans("Orders");
$help_url = "EN:Module_Customers_Orders|FR:Module_Commandes_Clients|ES:Módulo_Pedidos_de_clientes";
// llxHeader('',$title,$help_url);

$sql = 'SELECT';
if ($sall || $search_product_category > 0 || $search_user > 0) {
	$sql = 'SELECT DISTINCT';
}
$sql .= ' s.rowid as socid, s.nom as name, s.name_alias as alias, s.email, s.phone, s.fax, s.address, s.town, s.zip, s.fk_pays, s.client, s.code_client,';
$sql .= " typent.code as typent_code,";
$sql .= " state.code_departement as state_code, state.nom as state_name,";
$sql .= " country.code as country_code,";
$sql .= ' c.rowid as c_rowid, c.ref, c.ref_client, c.fk_user_author,';
$sql .= ' c.fk_multicurrency, c.multicurrency_code, c.multicurrency_tx, c.multicurrency_total_ht, c.multicurrency_total_tva as multicurrency_total_vat, c.multicurrency_total_ttc,';
$sql .= ' c.total_ht as c_total_ht, c.total_tva as c_total_tva, c.total_ttc as c_total_ttc, c.fk_warehouse as warehouse,';
$sql .= ' c.date_valid, c.date_commande, c.note_public, c.note_private, c.date_livraison as date_delivery, c.fk_statut, c.facture as billed,';
$sql .= ' c.date_creation as date_creation, c.tms as date_update, c.date_cloture as date_cloture,';
$sql .= ' p.rowid as project_id, p.ref as project_ref, p.title as project_label,';
$sql .= ' u.login, u.lastname, u.firstname, u.email as user_email, u.statut as user_statut, u.entity, u.photo, u.office_phone, u.office_fax, u.user_mobile, u.job, u.gender,';
$sql .= ' c.fk_cond_reglement,c.deposit_percent,c.fk_mode_reglement,c.fk_shipping_method,';
$sql .= ' c.fk_input_reason, c.import_key,';
// Lines or order
$sql .= ' cdet.rowid, cdet.description, cdet.qty, cdet.product_type, cdet.fk_product, cdet.total_ht, cdet.total_tva, cdet.total_ttc,';
$sql .= ' pr.rowid as product_rowid, pr.ref as product_ref, pr.label as product_label, pr.barcode as product_barcode, pr.tobatch as product_batch, pr.tosell as product_status, pr.tobuy as product_status_buy';

if (($search_categ_cus > 0) || ($search_categ_cus == -2)) {
	$sql .= ", cc.fk_categorie, cc.fk_soc";
}
// Add fields from extrafields
if (!empty($extrafields->attributes[$object->table_element]['label'])) {
	foreach ($extrafields->attributes[$object->table_element]['label'] as $key => $val) {
		$sql .= ($extrafields->attributes[$object->table_element]['type'][$key] != 'separate' ? ", ef.".$key." as options_".$key : '');
	}
}
// Add fields from hooks
$parameters = array();
$reshook = $hookmanager->executeHooks('printFieldListSelect', $parameters); // Note that $action and $object may have been modified by hook
$sql .= $hookmanager->resPrint;
$sql .= ' FROM '.MAIN_DB_PREFIX.'societe as s';
$sql .= " LEFT JOIN ".MAIN_DB_PREFIX."c_country as country on (country.rowid = s.fk_pays)";
$sql .= " LEFT JOIN ".MAIN_DB_PREFIX."c_typent as typent on (typent.id = s.fk_typent)";
$sql .= " LEFT JOIN ".MAIN_DB_PREFIX."c_departements as state on (state.rowid = s.fk_departement)";
if (($search_categ_cus > 0) || ($search_categ_cus == -2)) {
	$sql .= ' LEFT JOIN '.MAIN_DB_PREFIX."categorie_societe as cc ON s.rowid = cc.fk_soc"; // We'll need this table joined to the select in order to filter by categ
}

// Détail commande
$sql .= ', '.MAIN_DB_PREFIX.'commandedet as cdet';
$sql .= ' LEFT JOIN '.MAIN_DB_PREFIX.'commande as c ON cdet.fk_commande=c.rowid';
$sql .= ' LEFT JOIN '.MAIN_DB_PREFIX.'product as pr ON pr.rowid=cdet.fk_product';

if (!empty($extrafields->attributes[$object->table_element]['label']) && is_array($extrafields->attributes[$object->table_element]['label']) && count($extrafields->attributes[$object->table_element]['label'])) {
	$sql .= " LEFT JOIN ".MAIN_DB_PREFIX."commande_extrafields as ef on (c.rowid = ef.fk_object)";
}
$sql .= " LEFT JOIN ".MAIN_DB_PREFIX."projet as p ON p.rowid = c.fk_projet";
$sql .= ' LEFT JOIN '.MAIN_DB_PREFIX.'user as u ON c.fk_user_author = u.rowid';
<<<<<<< HEAD

// We'll need this table joined to the select in order to filter by sale
if ($search_sale > 0 || (!$user->hasRight('societe', 'client', 'voir') && !$socid)) {
	$sql .= ", ".MAIN_DB_PREFIX."societe_commerciaux as sc";
}
=======
>>>>>>> 729451fa
if ($search_user > 0) {
	$sql .= ", ".MAIN_DB_PREFIX."element_contact as ec";
	$sql .= ", ".MAIN_DB_PREFIX."c_type_contact as tc";
}
// Add table from hooks
$parameters = array();
$reshook = $hookmanager->executeHooks('printFieldListFrom', $parameters, $object); // Note that $action and $object may have been modified by hook
$sql .= $hookmanager->resPrint;

$sql .= ' WHERE c.fk_soc = s.rowid';
$sql .= ' AND c.entity IN ('.getEntity('commande').')';
$sql .= ' AND cdet.product_type <> 9';

if (!empty($productobuy)) {
	$sql .= " AND pr.tobuy = 1";
}
if (!empty($productonly)) {
	$sql .= " AND (cdet.product_type = 0 OR cdet.product_type = 1)";
}
if (!empty($disablelinefree)) {
	$sql .= " AND cdet.fk_product IS NOT NULL";
}
if ($socid > 0) {
	$sql .= ' AND s.rowid = '.((int) $socid);
}
<<<<<<< HEAD
if (!$user->hasRight('societe', 'client', 'voir') && !$socid) {
	$sql .= " AND s.rowid = sc.fk_soc AND sc.fk_user = ".((int) $user->id);
=======
if ($search_id) {
	$sql .= natural_search('cdet.rowid', $search_id);
>>>>>>> 729451fa
}
if ($search_id) {
	$sql .= natural_search('cdet.rowid', $search_id);
}
if ($search_refProduct) {
	$sql .= natural_search('pr.ref', $search_refProduct);
}
if ($search_descProduct) {
	$sql .= natural_search(array('pr.label','cdet.description'), $search_descProduct);
}
if ($search_ref) {
	$sql .= natural_search('c.ref', $search_ref);
}
if ($search_ref_customer) {
	$sql .= natural_search('c.ref_client', $search_ref_customer);
}
if ($sall) {
	$sql .= natural_search(array_keys($fieldstosearchall), $sall);
}
if ($search_billed != '' && $search_billed >= 0) {
	$sql .= ' AND c.facture = '.((int) $search_billed);
}
if ($search_status <> '') {
	if ($search_status <= 3 && $search_status >= -1) {	// status from -1 to 3 are real status (other are virtual combination)
		if ($search_status == 1 && !isModEnabled('expedition')) {
			$sql .= ' AND c.fk_statut IN (1,2)'; // If module expedition disabled, we include order with status 'sending in process' into 'validated'
		} else {
			$sql .= ' AND c.fk_statut = '.((int) $search_status); // brouillon, validee, en cours, annulee
		}
	}
	if ($search_status == -2) {	// To process
		//$sql.= ' AND c.fk_statut IN (1,2,3) AND c.facture = 0';
		$sql .= " AND ((c.fk_statut IN (1,2)) OR (c.fk_statut = 3 AND c.facture = 0))"; // If status is 2 and facture=1, it must be selected
	}
	if ($search_status == -3) {	// To bill
		//$sql.= ' AND c.fk_statut in (1,2,3)';
		//$sql.= ' AND c.facture = 0'; // invoice not created
		$sql .= ' AND ((c.fk_statut IN (1,2)) OR (c.fk_statut = 3 AND c.facture = 0))'; // validated, in process or closed but not billed
	}
	if ($search_status == -4) {	//  "validate and in progress"
		$sql .= ' AND (c.fk_statut IN (1,2))'; // validated, in process
	}
}

if ($search_datecloture_start) {
	$sql .= " AND c.date_cloture >= '".$db->idate($search_datecloture_start)."'";
}
if ($search_datecloture_end) {
	$sql .= " AND c.date_cloture <= '".$db->idate($search_datecloture_end)."'";
}
if ($search_dateorder_start) {
	$sql .= " AND c.date_commande >= '".$db->idate($search_dateorder_start)."'";
}
if ($search_dateorder_end) {
	$sql .= " AND c.date_commande <= '".$db->idate($search_dateorder_end)."'";
}
if ($search_datedelivery_start) {
	$sql .= " AND c.date_livraison >= '".$db->idate($search_datedelivery_start)."'";
}
if ($search_datedelivery_end) {
	$sql .= " AND c.date_livraison <= '".$db->idate($search_datedelivery_end)."'";
}
if ($search_town) {
	$sql .= natural_search('s.town', $search_town);
}
if ($search_zip) {
	$sql .= natural_search("s.zip", $search_zip);
}
if ($search_state) {
	$sql .= natural_search("state.nom", $search_state);
}
if ($search_country) {
	$sql .= " AND s.fk_pays IN (".$db->sanitize($search_country).')';
}
if ($search_type_thirdparty && $search_type_thirdparty != '-1') {
	$sql .= " AND s.fk_typent IN (".$db->sanitize($search_type_thirdparty).')';
}
if ($search_company) {
	$sql .= natural_search('s.nom', $search_company);
}
if ($search_company_alias) {
	$sql .= natural_search('s.name_alias', $search_company_alias);
}
if ($search_user > 0) {
	$sql .= " AND ec.fk_c_type_contact = tc.rowid AND tc.element='commande' AND tc.source='internal' AND ec.element_id = c.rowid AND ec.fk_socpeople = ".((int) $search_user);
}
if ($search_total_ht != '') {
	$sql .= natural_search('cdet.total_ht', $search_total_ht, 1);
}
if ($search_total_vat != '') {
	$sql .= natural_search('cdet.total_tva', $search_total_vat, 1);
}
if ($search_total_ttc != '') {
	$sql .= natural_search('cdet.total_ttc', $search_total_ttc, 1);
}
if ($search_warehouse != '' && $search_warehouse > 0) {
	$sql .= natural_search('c.fk_warehouse', $search_warehouse, 1);
}
if ($search_multicurrency_code != '') {
	$sql .= " AND c.multicurrency_code = '".$db->escape($search_multicurrency_code)."'";
}
if ($search_multicurrency_tx != '') {
	$sql .= natural_search('c.multicurrency_tx', $search_multicurrency_tx, 1);
}
if ($search_multicurrency_montant_ht != '') {
	$sql .= natural_search('c.multicurrency_total_ht', $search_multicurrency_montant_ht, 1);
}
if ($search_multicurrency_montant_vat != '') {
	$sql .= natural_search('c.multicurrency_total_tva', $search_multicurrency_montant_vat, 1);
}
if ($search_multicurrency_montant_ttc != '') {
	$sql .= natural_search('c.multicurrency_total_ttc', $search_multicurrency_montant_ttc, 1);
}
if ($search_login) {
	$sql .= natural_search(array("u.login", "u.firstname", "u.lastname"), $search_login);
}
if ($search_project_ref != '') {
	$sql .= natural_search("p.ref", $search_project_ref);
}
if ($search_project != '') {
	$sql .= natural_search("p.title", $search_project);
}
if ($search_categ_cus > 0) {
	$sql .= " AND cc.fk_categorie = ".((int) $search_categ_cus);
}
if ($search_categ_cus == -2) {
	$sql .= " AND cc.fk_categorie IS NULL";
}
if ($search_fk_cond_reglement > 0) {
	$sql .= " AND c.fk_cond_reglement = ".((int) $search_fk_cond_reglement);
}
if ($search_fk_shipping_method > 0) {
	$sql .= " AND c.fk_shipping_method = ".((int) $search_fk_shipping_method);
}
if ($search_fk_mode_reglement > 0) {
	$sql .= " AND c.fk_mode_reglement = ".((int) $search_fk_mode_reglement);
}
if ($search_fk_input_reason > 0) {
	$sql .= " AND c.fk_input_reason = ".((int) $search_fk_input_reason);
}
// Search on sale representative
if ($search_sale && $search_sale != '-1') {
	if ($search_sale == -2) {
		$sql .= " AND NOT EXISTS (SELECT sc.fk_soc FROM ".MAIN_DB_PREFIX."societe_commerciaux as sc WHERE sc.fk_soc = c.fk_soc)";
	} elseif ($search_sale > 0) {
		$sql .= " AND EXISTS (SELECT sc.fk_soc FROM ".MAIN_DB_PREFIX."societe_commerciaux as sc WHERE sc.fk_soc = c.fk_soc AND sc.fk_user = ".((int) $search_sale).")";
	}
}
// Search for tag/category ($searchCategoryProductList is an array of ID)
$searchCategoryProductList = $search_product_category_array;
if (!empty($searchCategoryProductList)) {
	$searchCategoryProjectSqlList = array();
	$listofcategoryid = '';
	foreach ($searchCategoryProductList as $searchCategoryProject) {
		if (intval($searchCategoryProject) == -2) {
			$searchCategoryProjectSqlList[] = "NOT EXISTS (SELECT cp.fk_product FROM ".MAIN_DB_PREFIX."categorie_product as cp WHERE cdet.fk_product = cp.fk_product)";
		} elseif (intval($searchCategoryProject) > 0) {
			if ($searchCategoryProductOperator == 0) {
				$searchCategoryProjectSqlList[] = " EXISTS (SELECT cp.fk_product FROM ".MAIN_DB_PREFIX."categorie_product as cp WHERE cdet.fk_product = cp.fk_product AND cp.fk_categorie = ".((int) $searchCategoryProject).")";
			} else {
				$listofcategoryid .= ($listofcategoryid ? ', ' : '') .((int) $searchCategoryProject);
			}
		}
	}
	if ($listofcategoryid) {
		$searchCategoryProjectSqlList[] = " EXISTS (SELECT cp.fk_product FROM ".MAIN_DB_PREFIX."categorie_product as cp WHERE cdet.fk_product = cp.fk_product AND cp.fk_categorie IN (".$db->sanitize($listofcategoryid)."))";
	}
	if ($searchCategoryProductOperator == 1) {
		if (!empty($searchCategoryProjectSqlList)) {
			$sql .= " AND (".implode(' OR ', $searchCategoryProjectSqlList).")";
		}
	} else {
		if (!empty($searchCategoryProjectSqlList)) {
			$sql .= " AND (".implode(' AND ', $searchCategoryProjectSqlList).")";
		}
	}
}

// Search for tag/category ($searchCategoryProductList is an array of ID)
$searchCategoryProductList = $search_product_category_array;
if (!empty($searchCategoryProductList)) {
	$searchCategoryProjectSqlList = array();
	$listofcategoryid = '';
	foreach ($searchCategoryProductList as $searchCategoryProject) {
		if (intval($searchCategoryProject) == -2) {
			$searchCategoryProjectSqlList[] = "NOT EXISTS (SELECT cp.fk_product FROM ".MAIN_DB_PREFIX."categorie_product as cp WHERE cdet.fk_product = cp.fk_product)";
		} elseif (intval($searchCategoryProject) > 0) {
			if ($searchCategoryProductOperator == 0) {
				$searchCategoryProjectSqlList[] = " EXISTS (SELECT cp.fk_product FROM ".MAIN_DB_PREFIX."categorie_product as cp WHERE cdet.fk_product = cp.fk_product AND cp.fk_categorie = ".((int) $searchCategoryProject).")";
			} else {
				$listofcategoryid .= ($listofcategoryid ? ', ' : '') .((int) $searchCategoryProject);
			}
		}
	}
	if ($listofcategoryid) {
		$searchCategoryProjectSqlList[] = " EXISTS (SELECT cp.fk_product FROM ".MAIN_DB_PREFIX."categorie_product as cp WHERE cdet.fk_product = cp.fk_product AND cp.fk_categorie IN (".$db->sanitize($listofcategoryid)."))";
	}
	if ($searchCategoryProductOperator == 1) {
		if (!empty($searchCategoryProjectSqlList)) {
			$sql .= " AND (".implode(' OR ', $searchCategoryProjectSqlList).")";
		}
	} else {
		if (!empty($searchCategoryProjectSqlList)) {
			$sql .= " AND (".implode(' AND ', $searchCategoryProjectSqlList).")";
		}
	}
}

// Add where from extra fields
include DOL_DOCUMENT_ROOT.'/core/tpl/extrafields_list_search_sql.tpl.php';

// Add where from hooks
$parameters = array();
$reshook = $hookmanager->executeHooks('printFieldListWhere', $parameters); // Note that $action and $object may have been modified by hook
$sql .= $hookmanager->resPrint;

// Add HAVING from hooks
$parameters = array();
$reshook = $hookmanager->executeHooks('printFieldListHaving', $parameters, $object); // Note that $action and $object may have been modified by hook
$sql .= empty($hookmanager->resPrint) ? "" : " HAVING 1=1 ".$hookmanager->resPrint;

$sql .= $db->order($sortfield, $sortorder);

// Count total nb of records
$nbtotalofrecords = '';
if (!getDolGlobalInt('MAIN_DISABLE_FULL_SCANLIST')) {
	$result = $db->query($sql);
	$nbtotalofrecords = $db->num_rows($result);

	if (($page * $limit) > $nbtotalofrecords) {	// if total resultset is smaller then paging size (filtering), goto and load page 0
		$page = 0;
		$offset = 0;
	}
}

$sql .= $db->plimit($limit + 1, $offset);
//print $sql;

$resql = $db->query($sql);
if ($resql) {
	if ($socid > 0) {
		$soc = new Societe($db);
		$soc->fetch($socid);
		$title = $langs->trans('ListOrderLigne').' - '.$soc->name;
		if (empty($search_company)) {
			$search_company = $soc->name;
		}
	} else {
		$title = $langs->trans('ListOrderLigne');
	}
	if (strval($search_status) == '0') {
		$title .= ' - '.$langs->trans('StatusOrderDraftShort');
	}
	if ($search_status == 1) {
		$title .= ' - '.$langs->trans('StatusOrderValidatedShort');
	}
	if ($search_status == 2) {
		$title .= ' - '.$langs->trans('StatusOrderSentShort');
	}
	if ($search_status == 3) {
		$title .= ' - '.$langs->trans('StatusOrderToBillShort');
	}
	if ($search_status == -1) {
		$title .= ' - '.$langs->trans('StatusOrderCanceledShort');
	}
	if ($search_status == -2) {
		$title .= ' - '.$langs->trans('StatusOrderToProcessShort');
	}
	if ($search_status == -3) {
		$title .= ' - '.$langs->trans('StatusOrderValidated').', '.(!isModEnabled('expedition') ? '' : $langs->trans("StatusOrderSent").', ').$langs->trans('StatusOrderToBill');
	}
	if ($search_status == -4) {
		$title .= ' - '.$langs->trans("StatusOrderValidatedShort").'+'.$langs->trans("StatusOrderSentShort");
	}

	$num = $db->num_rows($resql);

	$arrayofselected = is_array($toselect) ? $toselect : array();

	if ($num == 1 && getDolGlobalString('MAIN_SEARCH_DIRECT_OPEN_IF_ONLY_ONE') && $sall) {
		$obj = $db->fetch_object($resql);
		$id = $obj->rowid;
		header("Location: ".DOL_URL_ROOT.'/commande/card.php?id='.$id);
		exit;
	}

	llxHeader('', $title, $help_url);

	$param = '';

	if (!empty($contextpage) && $contextpage != $_SERVER["PHP_SELF"]) {
		$param .= '&contextpage='.urlencode($contextpage);
	}
	if ($limit > 0 && $limit != $conf->liste_limit) {
		$param .= '&limit='.((int) $limit);
	}
	if ($sall) {
		$param .= '&sall='.urlencode($sall);
	}
	if ($socid > 0) {
		$param .= '&socid='.urlencode($socid);
	}
	if ($search_id) {
		$param .= '&search_id='.urlencode($search_id);
	}
	// Détail commande
	if ($search_refProduct) {
		$param .= '&search_refProduct='.urlencode($search_refProduct);
	}
	if ($search_descProduct) {
		$param .= '&search_descProduct='.urlencode($search_descProduct);
	}
	if ($search_status != '') {
		$param .= '&search_status='.urlencode($search_status);
	}
	if ($search_datecloture_start) {
		$param .= '&search_datecloture_startday='.dol_print_date($search_datecloture_start, '%d').'&search_datecloture_startmonth='.dol_print_date($search_datecloture_start, '%m').'&search_datecloture_startyear='.dol_print_date($search_datecloture_start, '%Y');
	}
	if ($search_datecloture_end) {
		$param .= '&search_datecloture_endday='.dol_print_date($search_datecloture_end, '%d').'&search_datecloture_endmonth='.dol_print_date($search_datecloture_end, '%m').'&search_datecloture_endyear='.dol_print_date($search_datecloture_end, '%Y');
	}
	if ($search_dateorder_start) {
		$param .= '&search_dateorder_start_day='.dol_print_date($search_dateorder_start, '%d').'&search_dateorder_start_month='.dol_print_date($search_dateorder_start, '%m').'&search_dateorder_start_year='.dol_print_date($search_dateorder_start, '%Y');
	}
	if ($search_dateorder_end) {
		$param .= '&search_dateorder_end_day='.dol_print_date($search_dateorder_end, '%d').'&search_dateorder_end_month='.dol_print_date($search_dateorder_end, '%m').'&search_dateorder_end_year='.dol_print_date($search_dateorder_end, '%Y');
	}
	if ($search_datedelivery_start) {
		$param .= '&search_datedelivery_start_day='.dol_print_date($search_datedelivery_start, '%d').'&search_datedelivery_start_month='.dol_print_date($search_datedelivery_start, '%m').'&search_datedelivery_start_year='.dol_print_date($search_datedelivery_start, '%Y');
	}
	if ($search_datedelivery_end) {
		$param .= '&search_datedelivery_end_day='.dol_print_date($search_datedelivery_end, '%d').'&search_datedelivery_end_month='.dol_print_date($search_datedelivery_end, '%m').'&search_datedelivery_end_year='.dol_print_date($search_datedelivery_end, '%Y');
	}
	if ($search_ref) {
		$param .= '&search_ref='.urlencode($search_ref);
	}
	if ($search_company) {
		$param .= '&search_company='.urlencode($search_company);
	}
	if ($search_company_alias) {
		$param .= '&search_company_alias='.urlencode($search_company_alias);
	}
	if ($search_ref_customer) {
		$param .= '&search_ref_customer='.urlencode($search_ref_customer);
	}
	if ($search_user > 0) {
		$param .= '&search_user='.urlencode($search_user);
	}
	if ($search_sale > 0) {
		$param .= '&search_sale='.urlencode($search_sale);
	}
	if ($search_total_ht != '') {
		$param .= '&search_total_ht='.urlencode($search_total_ht);
	}
	if ($search_total_vat != '') {
		$param .= '&search_total_vat='.urlencode($search_total_vat);
	}
	if ($search_total_ttc != '') {
		$param .= '&search_total_ttc='.urlencode($search_total_ttc);
	}
	if ($search_warehouse != '') {
		$param .= '&search_warehouse='.urlencode($search_warehouse);
	}
	if ($search_login) {
		$param .= '&search_login='.urlencode($search_login);
	}
	if ($search_multicurrency_code != '') {
		$param .= '&search_multicurrency_code='.urlencode($search_multicurrency_code);
	}
	if ($search_multicurrency_tx != '') {
		$param .= '&search_multicurrency_tx='.urlencode($search_multicurrency_tx);
	}
	if ($search_multicurrency_montant_ht != '') {
		$param .= '&search_multicurrency_montant_ht='.urlencode($search_multicurrency_montant_ht);
	}
	if ($search_multicurrency_montant_vat != '') {
		$param .= '&search_multicurrency_montant_vat='.urlencode($search_multicurrency_montant_vat);
	}
	if ($search_multicurrency_montant_ttc != '') {
		$param .= '&search_multicurrency_montant_ttc='.urlencode($search_multicurrency_montant_ttc);
	}
	if ($search_project_ref >= 0) {
		$param .= "&search_project_ref=".urlencode($search_project_ref);
	}
	if ($search_town != '') {
		$param .= '&search_town='.urlencode($search_town);
	}
	if ($search_zip != '') {
		$param .= '&search_zip='.urlencode($search_zip);
	}
	if ($search_state != '') {
		$param .= '&search_state='.urlencode($search_state);
	}
	if ($search_country != '') {
		$param .= '&search_country='.urlencode($search_country);
	}
	if ($search_type_thirdparty && $search_type_thirdparty != '-1') {
		$param .= '&search_type_thirdparty='.urlencode($search_type_thirdparty);
	}
	if (!empty($search_product_category_array)) {
		foreach ($search_product_category_array as $tmpval) {
			$param .= '&search_categegory_product_list[]='.urlencode($tmpval);
		}
	}
	if (($search_categ_cus > 0) || ($search_categ_cus == -2)) {
		$param .= '&search_categ_cus='.urlencode($search_categ_cus);
	}
	if ($show_files) {
		$param .= '&show_files='.urlencode($show_files);
	}
	if ($optioncss != '') {
		$param .= '&optioncss='.urlencode($optioncss);
	}
	if ($search_billed != '') {
		$param .= '&search_billed='.urlencode($search_billed);
	}
	if ($search_fk_cond_reglement > 0) {
		$param .= '&search_fk_cond_reglement='.urlencode($search_fk_cond_reglement);
	}
	if ($search_fk_shipping_method > 0) {
		$param .= '&search_fk_shipping_method='.urlencode($search_fk_shipping_method);
	}
	if ($search_fk_mode_reglement > 0) {
		$param .= '&search_fk_mode_reglement='.urlencode($search_fk_mode_reglement);
	}
	if ($search_fk_input_reason > 0) {
		$param .= '&search_fk_input_reason='.urlencode($search_fk_input_reason);
	}
	if (!empty($productobuy)) {
		$param .= '&productobuy='.urlencode($productobuy);
	}
	if (!empty($productonly)) {
		$param .= '&productonly='.urlencode($productonly);
	}
	if (!empty($disablelinefree)) {
		$param .= '&disablelinefree='.urlencode($disablelinefree);
	}

	// Add $param from extra fields
	include DOL_DOCUMENT_ROOT.'/core/tpl/extrafields_list_search_param.tpl.php';

	// Add $param from hooks
	$parameters = array();
	$reshook = $hookmanager->executeHooks('printFieldListSearchParam', $parameters, $object); // Note that $action and $object may have been modified by hook
	$param .= $hookmanager->resPrint;

	// List of mass actions available
	$arrayofmassactions = array(
		// TODO add mass action here
		// 'builddoc'=>img_picto('', 'pdf', 'class="pictofixedwidth"').$langs->trans("PDFMerge"),
	);
	// if ($permissiontovalidate) {
	// 	$arrayofmassactions['prevalidate'] = img_picto('', 'check', 'class="pictofixedwidth"').$langs->trans("Validate");
	// }
	$massactionbutton = $form->selectMassAction('', $arrayofmassactions);

	$url = DOL_URL_ROOT.'/commande/card.php?action=create';
	if (!empty($socid)) {
		$url .= '&socid='.$socid;
	}
	$newcardbutton = '';//dolGetButtonTitle($langs->trans('NewOrder'), '', 'fa fa-plus-circle', $url, '', $contextpage == 'orderlistdet' && $permissiontoadd);

	// Lines of title fields
	print '<form method="POST" id="searchFormList" action="'.$_SERVER["PHP_SELF"].'">';
	if ($optioncss != '') {
		print '<input type="hidden" name="optioncss" value="'.$optioncss.'">';
	}
	print '<input type="hidden" name="token" value="'.newToken().'">';
	print '<input type="hidden" name="formfilteraction" id="formfilteraction" value="list">';
	print '<input type="hidden" name="action" value="list">';
	print '<input type="hidden" name="sortfield" value="'.$sortfield.'">';
	print '<input type="hidden" name="sortorder" value="'.$sortorder.'">';
	print '<input type="hidden" name="contextpage" value="'.$contextpage.'">';
	print '<input type="hidden" name="search_status" value="'.$search_status.'">';
	print '<input type="hidden" name="socid" value="'.$socid.'">';

	print_barre_liste($title, $page, $_SERVER["PHP_SELF"], $param, $sortfield, $sortorder, $massactionbutton, $num, $nbtotalofrecords, 'order', 0, $newcardbutton, '', $limit, 0, 0, 1);

	$topicmail = "SendOrderRef";
	$modelmail = "order_send";
	$objecttmp = new Commande($db);
	$trackid = 'ord'.$object->id;
	include DOL_DOCUMENT_ROOT.'/core/tpl/massactions_pre.tpl.php';

	if ($sall) {
		foreach ($fieldstosearchall as $key => $val) {
			$fieldstosearchall[$key] = $langs->trans($val);
		}
		print '<div class="divsearchfieldfilter">'.$langs->trans("FilterOnInto", $sall).join(', ', $fieldstosearchall).'</div>';
	}

	$moreforfilter = '';

	$moreforfilter .= '<div class="divsearchfield">';
	$moreforfilter .= '<input type="checkbox" id="productobuy" name="productobuy"'.(!empty($productobuy) ? 'value="productobuychecked" checked' : '').'><label for="productobuy">'.$langs->trans("productobuy").'</label>';
	$moreforfilter .= '</div>';
	$moreforfilter .= '<div class="divsearchfield">';
	$moreforfilter .= '<input type="checkbox" id="productonly" name="productonly"'.(!empty($productonly) ? 'value="productonlychecked" checked' : '').'><label for="productonly">'.$langs->trans("productonly").'</label>';
	$moreforfilter .= '</div>';
	$moreforfilter .= '<div class="divsearchfield">';
	$moreforfilter .= '<input type="checkbox" id="disablelinefree" name="disablelinefree"'.(!empty($disablelinefree) ? 'value="disablelinefreechecked" checked' : '').'><label for="disablelinefree">'.$langs->trans("disablelinefree").'</label>';
	$moreforfilter .= '</div><br>';

	// If the user can view prospects other than his'
	if ($user->hasRight('user', 'user', 'lire')) {
		$langs->load("commercial");
		$moreforfilter .= '<div class="divsearchfield">';
		$tmptitle = $langs->trans('ThirdPartiesOfSaleRepresentative');
		$moreforfilter .= img_picto($tmptitle, 'user', 'class="pictofixedwidth"').$formother->select_salesrepresentatives($search_sale, 'search_sale', $user, 0, $tmptitle, 'maxwidth250 widthcentpercentminusx');
		$moreforfilter .= '</div>';
	}
	// If the user can view other users
	if ($user->hasRight('user', 'user', 'lire')) {
		$moreforfilter .= '<div class="divsearchfield">';
		$tmptitle = $langs->trans('LinkedToSpecificUsers');
		$moreforfilter .= img_picto($tmptitle, 'user', 'class="pictofixedwidth"').$form->select_dolusers($search_user, 'search_user', $tmptitle, '', 0, '', '', 0, 0, 0, '', 0, '', 'maxwidth250 widthcentpercentminusx');
		$moreforfilter .= '</div>';
	}
	// Filter on categories
	if (isModEnabled("categorie") && $user->hasRight('categorie', 'lire') && ($user->hasRight('produit', 'lire') || $user->hasRight('service', 'lire'))) {
		$formcategory = new FormCategory($db);
		$moreforfilter .= $formcategory->getFilterBox(Categorie::TYPE_PRODUCT, $search_product_category_array, 'minwidth300imp minwidth300', $searchCategoryProductOperator ? $searchCategoryProductOperator : 0);
	}
	if (isModEnabled("categorie") && $user->hasRight('categorie', 'lire')) {
		require_once DOL_DOCUMENT_ROOT.'/categories/class/categorie.class.php';
		$moreforfilter .= '<div class="divsearchfield">';
		$tmptitle = $langs->trans('CustomersProspectsCategoriesShort');
		$moreforfilter .= img_picto($tmptitle, 'category', 'class="pictofixedwidth"').$formother->select_categories('customer', $search_categ_cus, 'search_categ_cus', 1, $tmptitle, 'maxwidth300 widthcentpercentminusx');
		$moreforfilter .= '</div>';
	}
	if (isModEnabled('stock') && getDolGlobalString('WAREHOUSE_ASK_WAREHOUSE_DURING_ORDER')) {
		require_once DOL_DOCUMENT_ROOT.'/product/class/html.formproduct.class.php';
		$formproduct = new FormProduct($db);
		$moreforfilter .= '<div class="divsearchfield">';
		$tmptitle = $langs->trans('Warehouse');
		$moreforfilter .= img_picto($tmptitle, 'stock', 'class="pictofixedwidth"').$formproduct->selectWarehouses($search_warehouse, 'search_warehouse', '', 1, 0, 0, $tmptitle, 0, 0, array(), 'maxwidth250 widthcentpercentminusx');
		$moreforfilter .= '</div>';
	}


	$parameters = array();
	$reshook = $hookmanager->executeHooks('printFieldPreListTitle', $parameters); // Note that $action and $object may have been modified by hook
	if (empty($reshook)) {
		$moreforfilter .= $hookmanager->resPrint;
	} else {
		$moreforfilter = $hookmanager->resPrint;
	}

	if (!empty($moreforfilter)) {
		print '<div class="liste_titre liste_titre_bydiv centpercent">';
		print $moreforfilter;
		print '</div>';
	}

	$varpage = empty($contextpage) ? $_SERVER["PHP_SELF"] : $contextpage;
	$selectedfields = $form->multiSelectArrayWithCheckbox('selectedfields', $arrayfields, $varpage, getDolGlobalString('MAIN_CHECKBOX_LEFT_COLUMN', '')); // This also change content of $arrayfields
	$selectedfields .= $form->showCheckAddButtons('checkforselect', 1);

	if (GETPOST('autoselectall', 'int')) {
		$selectedfields .= '<script>';
		$selectedfields .= '   $(document).ready(function() {';
		$selectedfields .= '        console.log("Autoclick on checkforselects");';
		$selectedfields .= '   		$("#checkforselects").click();';
		$selectedfields .= '        $("#massaction").val("createbills").change();';
		$selectedfields .= '   });';
		$selectedfields .= '</script>';
	}

	print '<div class="div-table-responsive">';
	print '<table class="tagtable liste'.($moreforfilter ? " listwithfilterbefore" : "").'">'."\n";

	print '<tr class="liste_titre_filter">';

	// Action column
	if (getDolGlobalInt('MAIN_CHECKBOX_LEFT_COLUMN')) {
		print '<td class="liste_titre" align="middle">';
		$searchpicto = $form->showFilterButtons('left');
		print $searchpicto;
		print '</td>';
	}
	// ID
	if (!empty($arrayfields['rowid']['checked'])) {
		print '<td class="liste_titre" data-key="id">';
		print '<input class="flat searchstring" type="text" name="search_id" size="1" value="'.dol_escape_htmltag($search_id).'">';
		print '</td>';
	}
	// Détail commande
	if (!empty($arrayfields['pr.ref']['checked'])) {
		print '<td class="liste_titre">';
		print '<input class="flat" size="6" type="text" name="search_refProduct" value="'.dol_escape_htmltag($search_refProduct).'">';
		print '</td>';
	}
	// Product Description
	if (!empty($arrayfields['pr.desc']['checked'])) {
		print '<td class="liste_titre">';
		print '<input class="flat" size="6" type="text" name="search_descProduct" value="'.dol_escape_htmltag($search_descProduct).'">';
		print '</td>';
	}
	// Product QtyOrdered
	if (!empty($arrayfields['cdet.qty']['checked'])) {
		print '<td class="liste_titre"></td>';
	}

	// Ref
	if (!empty($arrayfields['c.ref']['checked'])) {
		print '<td class="liste_titre">';
		print '<input class="flat" size="6" type="text" name="search_ref" value="'.dol_escape_htmltag($search_ref).'">';
		print '</td>';
	}
	// Ref customer
	if (!empty($arrayfields['c.ref_client']['checked'])) {
		print '<td class="liste_titre" align="left">';
		print '<input class="flat" type="text" size="6" name="search_ref_customer" value="'.dol_escape_htmltag($search_ref_customer).'">';
		print '</td>';
	}
	// Project ref
	if (!empty($arrayfields['p.ref']['checked'])) {
		print '<td class="liste_titre"><input type="text" class="flat" size="6" name="search_project_ref" value="'.dol_escape_htmltag($search_project_ref).'"></td>';
	}
	// Project title
	if (!empty($arrayfields['p.title']['checked'])) {
		print '<td class="liste_titre"><input type="text" class="flat" size="6" name="search_project" value="'.dol_escape_htmltag($search_project).'"></td>';
	}
	// Thirpdarty
	if (!empty($arrayfields['s.nom']['checked'])) {
		print '<td class="liste_titre" align="left">';
		print '<input class="flat maxwidth100" type="text" name="search_company" value="'.dol_escape_htmltag($search_company).'">';
		print '</td>';
	}
	// Alias
	if (!empty($arrayfields['s.name_alias']['checked'])) {
		print '<td class="liste_titre" align="left">';
		print '<input class="flat maxwidth100" type="text" name="search_company_alias" value="'.dol_escape_htmltag($search_company_alias).'">';
		print '</td>';
	}
	// Town
	if (!empty($arrayfields['s.town']['checked'])) {
		print '<td class="liste_titre"><input class="flat" type="text" size="4" name="search_town" value="'.dol_escape_htmltag($search_town).'"></td>';
	}
	// Zip
	if (!empty($arrayfields['s.zip']['checked'])) {
		print '<td class="liste_titre"><input class="flat" type="text" size="4" name="search_zip" value="'.dol_escape_htmltag($search_zip).'"></td>';
	}
	// State
	if (!empty($arrayfields['state.nom']['checked'])) {
		print '<td class="liste_titre">';
		print '<input class="flat" size="4" type="text" name="search_state" value="'.dol_escape_htmltag($search_state).'">';
		print '</td>';
	}
	// Country
	if (!empty($arrayfields['country.code_iso']['checked'])) {
		print '<td class="liste_titre" align="center">';
		print $form->select_country($search_country, 'search_country', '', 0, 'minwidth100imp maxwidth100');
		print '</td>';
	}
	// Company type
	if (!empty($arrayfields['typent.code']['checked'])) {
		print '<td class="liste_titre maxwidthonsmartphone" align="center">';
		print $form->selectarray("search_type_thirdparty", $formcompany->typent_array(0), $search_type_thirdparty, 1, 0, 0, '', 0, 0, 0, (!getDolGlobalString('SOCIETE_SORT_ON_TYPEENT') ? 'ASC' : $conf->global->SOCIETE_SORT_ON_TYPEENT), '', 1);
		print '</td>';
	}
	// Date order
	if (!empty($arrayfields['c.date_commande']['checked'])) {
		print '<td class="liste_titre center">';
		print '<div class="nowrapfordate">';
		print $form->selectDate($search_dateorder_start ? $search_dateorder_start : -1, 'search_dateorder_start_', 0, 0, 1, '', 1, 0, 0, '', '', '', '', 1, '', $langs->trans('From'));
		print '</div>';
		print '<div class="nowrapfordate">';
		print $form->selectDate($search_dateorder_end ? $search_dateorder_end : -1, 'search_dateorder_end_', 0, 0, 1, '', 1, 0, 0, '', '', '', '', 1, '', $langs->trans('to'));
		print '</div>';
		print '</td>';
	}
	if (!empty($arrayfields['c.date_delivery']['checked'])) {
		print '<td class="liste_titre center">';
		print '<div class="nowrapfordate">';
		print $form->selectDate($search_datedelivery_start ? $search_datedelivery_start : -1, 'search_datedelivery_start_', 0, 0, 1, '', 1, 0, 0, '', '', '', '', 1, '', $langs->trans('From'));
		print '</div>';
		print '<div class="nowrapfordate">';
		print $form->selectDate($search_datedelivery_end ? $search_datedelivery_end : -1, 'search_datedelivery_end_', 0, 0, 1, '', 1, 0, 0, '', '', '', '', 1, '', $langs->trans('to'));
		print '</div>';
		print '</td>';
	}
	// Shipping Method
	if (!empty($arrayfields['c.fk_shipping_method']['checked'])) {
		print '<td class="liste_titre">';
		$form->selectShippingMethod($search_fk_shipping_method, 'search_fk_shipping_method', '', 1, '', 1);
		print '</td>';
	}
	// Payment term
	if (!empty($arrayfields['c.fk_cond_reglement']['checked'])) {
		print '<td class="liste_titre">';
		$form->select_conditions_paiements($search_fk_cond_reglement, 'search_fk_cond_reglement', 1, 1, 1);
		print '</td>';
	}
	// Payment mode
	if (!empty($arrayfields['c.fk_mode_reglement']['checked'])) {
		print '<td class="liste_titre">';
		$form->select_types_paiements($search_fk_mode_reglement, 'search_fk_mode_reglement', '', 0, 1, 1, 0, -1);
		print '</td>';
	}
	// Channel
	if (!empty($arrayfields['c.fk_input_reason']['checked'])) {
		print '<td class="liste_titre">';
		$form->selectInputReason($search_fk_input_reason, 'search_fk_input_reason', '', 1, '', 1);
		print '</td>';
	}
	if (!empty($arrayfields['cdet.total_ht']['checked'])) {
		// Amount
		print '<td class="liste_titre right">';
		print '<input class="flat" type="text" size="4" name="search_total_ht" value="'.dol_escape_htmltag($search_total_ht).'">';
		print '</td>';
	}
	if (!empty($arrayfields['c.total_vat']['checked'])) {
		// Amount
		print '<td class="liste_titre right">';
		print '<input class="flat" type="text" size="4" name="search_total_vat" value="'.dol_escape_htmltag($search_total_vat).'">';
		print '</td>';
	}
	if (!empty($arrayfields['cdet.total_ttc']['checked'])) {
		// Amount
		print '<td class="liste_titre right">';
		print '<input class="flat" type="text" size="5" name="search_total_ttc" value="'.$search_total_ttc.'">';
		print '</td>';
	}
	if (!empty($arrayfields['c.fk_warehouse']['checked'])) {
		// Warehouse
		print '<td class="liste_titre right"></td>';
	}
	if (!empty($arrayfields['c.multicurrency_code']['checked'])) {
		// Currency
		print '<td class="liste_titre">';
		print $form->selectMultiCurrency($search_multicurrency_code, 'search_multicurrency_code', 1);
		print '</td>';
	}
	if (!empty($arrayfields['c.multicurrency_tx']['checked'])) {
		// Currency rate
		print '<td class="liste_titre">';
		print '<input class="flat" type="text" size="4" name="search_multicurrency_tx" value="'.dol_escape_htmltag($search_multicurrency_tx).'">';
		print '</td>';
	}
	if (!empty($arrayfields['c.multicurrency_total_ht']['checked'])) {
		// Amount
		print '<td class="liste_titre right">';
		print '<input class="flat" type="text" size="4" name="search_multicurrency_montant_ht" value="'.dol_escape_htmltag($search_multicurrency_montant_ht).'">';
		print '</td>';
	}
	if (!empty($arrayfields['c.multicurrency_total_vat']['checked'])) {
		// Amount VAT
		print '<td class="liste_titre right">';
		print '<input class="flat" type="text" size="4" name="search_multicurrency_montant_vat" value="'.dol_escape_htmltag($search_multicurrency_montant_vat).'">';
		print '</td>';
	}
	if (!empty($arrayfields['c.multicurrency_total_ttc']['checked'])) {
		// Amount
		print '<td class="liste_titre right">';
		print '<input class="flat" type="text" size="4" name="search_multicurrency_montant_ttc" value="'.dol_escape_htmltag($search_multicurrency_montant_ttc).'">';
		print '</td>';
	}
	if (!empty($arrayfields['u.login']['checked'])) {
		// Author
		print '<td class="liste_titre" align="center">';
		print '<input class="flat" size="4" type="text" name="search_login" value="'.dol_escape_htmltag($search_login).'">';
		print '</td>';
	}
	if (!empty($arrayfields['sale_representative']['checked'])) {
		print '<td class="liste_titre"></td>';
	}
	if (!empty($arrayfields['total_pa']['checked'])) {
		print '<td class="liste_titre right">';
		print '</td>';
	}
	if (!empty($arrayfields['total_margin']['checked'])) {
		print '<td class="liste_titre right">';
		print '</td>';
	}
	if (!empty($arrayfields['total_margin_rate']['checked'])) {
		print '<td class="liste_titre right">';
		print '</td>';
	}
	if (!empty($arrayfields['total_mark_rate']['checked'])) {
		print '<td class="liste_titre right">';
		print '</td>';
	}
	// Extra fields
	include DOL_DOCUMENT_ROOT.'/core/tpl/extrafields_list_search_input.tpl.php';
	// Fields from hook
	$parameters = array('arrayfields'=>$arrayfields);
	$reshook = $hookmanager->executeHooks('printFieldListOption', $parameters); // Note that $action and $object may have been modified by hook
	print $hookmanager->resPrint;
	// Date creation
	if (!empty($arrayfields['c.datec']['checked'])) {
		print '<td class="liste_titre">';
		print '</td>';
	}
	// Date modification
	if (!empty($arrayfields['c.tms']['checked'])) {
		print '<td class="liste_titre">';
		print '</td>';
	}
	// Date cloture
	if (!empty($arrayfields['c.date_cloture']['checked'])) {
		print '<td class="liste_titre center">';
		print '<div class="nowrapfordate">';
		print $form->selectDate($search_datecloture_start ? $search_datecloture_start : -1, 'search_datecloture_start', 0, 0, 1, '', 1, 0, 0, '', '', '', '', 1, '', $langs->trans('From'));
		print '</div>';
		print '<div class="nowrapfordate">';
		print $form->selectDate($search_datecloture_end ? $search_datecloture_end : -1, 'search_datecloture_end', 0, 0, 1, '', 1, 0, 0, '', '', '', '', 1, '', $langs->trans('to'));
		print '</div>';
		print '</td>';
	}
	// Note public
	if (!empty($arrayfields['c.note_public']['checked'])) {
		print '<td class="liste_titre">';
		print '</td>';
	}
	// Note private
	if (!empty($arrayfields['c.note_private']['checked'])) {
		print '<td class="liste_titre">';
		print '</td>';
	}
	// Shippable
	if (!empty($arrayfields['shippable']['checked'])) {
		print '<td class="liste_titre maxwidthonsmartphone" align="center">';
		//print $form->selectyesno('search_shippable', $search_shippable, 1, 0, 1, 1);
		if (getDolGlobalString('ORDER_SHIPABLE_STATUS_DISABLED_BY_DEFAULT')) {
			print '<input type="checkbox" name="show_shippable_command" value="1"'.($show_shippable_command ? ' checked' : '').'>';
			print $langs->trans('ShowShippableStatus');
		} else {
			$show_shippable_command = 1;
		}
		print '</td>';
	}
	// Status billed
	if (!empty($arrayfields['c.facture']['checked'])) {
		print '<td class="liste_titre maxwidthonsmartphone" align="center">';
		print $form->selectyesno('search_billed', $search_billed, 1, 0, 1, 1);
		print '</td>';
	}
	// Import key
	if (!empty($arrayfields['c.import_key']['checked'])) {
		print '<td class="liste_titre maxwidthonsmartphone" align="center">';
		print '</td>';
	}
	// Status
	if (!empty($arrayfields['c.fk_statut']['checked'])) {
		print '<td class="liste_titre maxwidthonsmartphone center">';
		$liststatus = array(
			Commande::STATUS_DRAFT => $langs->trans("StatusOrderDraftShort"),
			Commande::STATUS_VALIDATED => $langs->trans("StatusOrderValidated"),
			Commande::STATUS_SHIPMENTONPROCESS => $langs->trans("StatusOrderSentShort"),
			-2 => $langs->trans("StatusOrderValidatedShort").'+'.$langs->trans("StatusOrderSentShort"),
			-3 => $langs->trans("StatusOrderValidatedShort").'+'.$langs->trans("StatusOrderSentShort").'+'.$langs->trans("StatusOrderDelivered"),
			Commande::STATUS_CLOSED => $langs->trans("StatusOrderDelivered"),
			Commande::STATUS_CANCELED => $langs->trans("StatusOrderCanceledShort")
		);
		print $form->selectarray('search_status', $liststatus, $search_status, -5, 0, 0, '', 0, 0, 0, '', 'maxwidth125', 1);
		print '</td>';
	}
	// Action column
	if (!getDolGlobalInt('MAIN_CHECKBOX_LEFT_COLUMN')) {
		print '<td class="liste_titre" align="middle">';
		$searchpicto = $form->showFilterButtons();
		print $searchpicto;
		print '</td>';
	}
	print "</tr>\n";

	// Fields title
	print '<tr class="liste_titre">';

	if (getDolGlobalInt('MAIN_CHECKBOX_LEFT_COLUMN')) {
		print_liste_field_titre($selectedfields, $_SERVER["PHP_SELF"], "", '', $param, '', $sortfield, $sortorder, 'maxwidthsearch center ');
	}

	// Détail commande
	if (!empty($arrayfields['rowid']['checked'])) {
		print_liste_field_titre($arrayfields['rowid']['label'], $_SERVER["PHP_SELF"], 'rowid', '', $param, '', $sortfield, $sortorder);
	}
	if (!empty($arrayfields['pr.ref']['checked'])) {
		print_liste_field_titre($arrayfields['pr.ref']['label'], $_SERVER["PHP_SELF"], 'pr.ref', '', $param, '', $sortfield, $sortorder);
	}
	if (!empty($arrayfields['pr.desc']['checked'])) {
		print_liste_field_titre($arrayfields['pr.desc']['label'], $_SERVER["PHP_SELF"], 'pr.desc', '', $param, '', $sortfield, $sortorder);
	}
	if (!empty($arrayfields['cdet.qty']['checked'])) {
		print_liste_field_titre($arrayfields['cdet.qty']['label'], $_SERVER["PHP_SELF"], 'cdet.qty', '', $param, '', $sortfield, $sortorder);
	}

	if (!empty($arrayfields['c.ref']['checked'])) {
		print_liste_field_titre($arrayfields['c.ref']['label'], $_SERVER["PHP_SELF"], 'c.ref', '', $param, '', $sortfield, $sortorder);
	}
	if (!empty($arrayfields['c.ref_client']['checked'])) {
		print_liste_field_titre($arrayfields['c.ref_client']['label'], $_SERVER["PHP_SELF"], 'c.ref_client', '', $param, '', $sortfield, $sortorder);
	}
	if (!empty($arrayfields['p.ref']['checked'])) {
		print_liste_field_titre($arrayfields['p.ref']['label'], $_SERVER["PHP_SELF"], "p.ref", "", $param, '', $sortfield, $sortorder);
	}
	if (!empty($arrayfields['p.title']['checked'])) {
		print_liste_field_titre($arrayfields['p.title']['label'], $_SERVER["PHP_SELF"], "p.title", "", $param, '', $sortfield, $sortorder);
	}
	if (!empty($arrayfields['s.nom']['checked'])) {
		print_liste_field_titre($arrayfields['s.nom']['label'], $_SERVER["PHP_SELF"], 's.nom', '', $param, '', $sortfield, $sortorder);
	}
	if (!empty($arrayfields['s.name_alias']['checked'])) {
		print_liste_field_titre($arrayfields['s.name_alias']['label'], $_SERVER["PHP_SELF"], 's.name_alias', '', $param, '', $sortfield, $sortorder);
	}
	if (!empty($arrayfields['s.town']['checked'])) {
		print_liste_field_titre($arrayfields['s.town']['label'], $_SERVER["PHP_SELF"], 's.town', '', $param, '', $sortfield, $sortorder);
	}
	if (!empty($arrayfields['s.zip']['checked'])) {
		print_liste_field_titre($arrayfields['s.zip']['label'], $_SERVER["PHP_SELF"], 's.zip', '', $param, '', $sortfield, $sortorder);
	}
	if (!empty($arrayfields['state.nom']['checked'])) {
		print_liste_field_titre($arrayfields['state.nom']['label'], $_SERVER["PHP_SELF"], "state.nom", "", $param, '', $sortfield, $sortorder);
	}
	if (!empty($arrayfields['country.code_iso']['checked'])) {
		print_liste_field_titre($arrayfields['country.code_iso']['label'], $_SERVER["PHP_SELF"], "country.code_iso", "", $param, '', $sortfield, $sortorder, 'center ');
	}
	if (!empty($arrayfields['typent.code']['checked'])) {
		print_liste_field_titre($arrayfields['typent.code']['label'], $_SERVER["PHP_SELF"], "typent.code", "", $param, '', $sortfield, $sortorder, 'center ');
	}
	if (!empty($arrayfields['c.date_commande']['checked'])) {
		print_liste_field_titre($arrayfields['c.date_commande']['label'], $_SERVER["PHP_SELF"], 'c.date_commande', '', $param, '', $sortfield, $sortorder, 'center ');
	}
	if (!empty($arrayfields['c.date_delivery']['checked'])) {
		print_liste_field_titre($arrayfields['c.date_delivery']['label'], $_SERVER["PHP_SELF"], 'c.date_livraison', '', $param, '', $sortfield, $sortorder, 'center ');
	}
	if (!empty($arrayfields['c.fk_shipping_method']['checked'])) {
		print_liste_field_titre($arrayfields['c.fk_shipping_method']['label'], $_SERVER["PHP_SELF"], "c.fk_shipping_method", "", $param, '', $sortfield, $sortorder);
	}
	if (!empty($arrayfields['c.fk_cond_reglement']['checked'])) {
		print_liste_field_titre($arrayfields['c.fk_cond_reglement']['label'], $_SERVER["PHP_SELF"], "c.fk_cond_reglement", "", $param, '', $sortfield, $sortorder);
	}
	if (!empty($arrayfields['c.fk_mode_reglement']['checked'])) {
		print_liste_field_titre($arrayfields['c.fk_mode_reglement']['label'], $_SERVER["PHP_SELF"], "c.fk_mode_reglement", "", $param, '', $sortfield, $sortorder);
	}
	if (!empty($arrayfields['c.fk_input_reason']['checked'])) {
		print_liste_field_titre($arrayfields['c.fk_input_reason']['label'], $_SERVER["PHP_SELF"], "c.fk_input_reason", "", $param, '', $sortfield, $sortorder);
	}
	if (!empty($arrayfields['cdet.total_ht']['checked'])) {
		print_liste_field_titre($arrayfields['cdet.total_ht']['label'], $_SERVER["PHP_SELF"], 'cdet.total_ht', '', $param, '', $sortfield, $sortorder, 'right ');
	}
	if (!empty($arrayfields['c.total_vat']['checked'])) {
		print_liste_field_titre($arrayfields['c.total_vat']['label'], $_SERVER["PHP_SELF"], 'cdet.total_tva', '', $param, '', $sortfield, $sortorder, 'right ');
	}
	if (!empty($arrayfields['cdet.total_ttc']['checked'])) {
		print_liste_field_titre($arrayfields['cdet.total_ttc']['label'], $_SERVER["PHP_SELF"], 'cdet.total_ttc', '', $param, '', $sortfield, $sortorder, 'right ');
	}
	if (!empty($arrayfields['c.fk_warehouse']['checked'])) {
		print_liste_field_titre($arrayfields['c.fk_warehouse']['label'], "", '', '', $param, '', $sortfield, $sortorder);
	}
	if (!empty($arrayfields['c.multicurrency_code']['checked'])) {
		print_liste_field_titre($arrayfields['c.multicurrency_code']['label'], $_SERVER['PHP_SELF'], 'c.multicurrency_code', '', $param, '', $sortfield, $sortorder);
	}
	if (!empty($arrayfields['c.multicurrency_tx']['checked'])) {
		print_liste_field_titre($arrayfields['c.multicurrency_tx']['label'], $_SERVER['PHP_SELF'], 'c.multicurrency_tx', '', $param, '', $sortfield, $sortorder);
	}
	if (!empty($arrayfields['c.multicurrency_total_ht']['checked'])) {
		print_liste_field_titre($arrayfields['c.multicurrency_total_ht']['label'], $_SERVER['PHP_SELF'], 'c.multicurrency_total_ht', '', $param, 'class="right"', $sortfield, $sortorder);
	}
	if (!empty($arrayfields['c.multicurrency_total_vat']['checked'])) {
		print_liste_field_titre($arrayfields['c.multicurrency_total_vat']['label'], $_SERVER['PHP_SELF'], 'c.multicurrency_total_tva', '', $param, 'class="right"', $sortfield, $sortorder);
	}
	if (!empty($arrayfields['c.multicurrency_total_ttc']['checked'])) {
		print_liste_field_titre($arrayfields['c.multicurrency_total_ttc']['label'], $_SERVER['PHP_SELF'], 'c.multicurrency_total_ttc', '', $param, 'class="right"', $sortfield, $sortorder);
	}
	if (!empty($arrayfields['u.login']['checked'])) {
		print_liste_field_titre($arrayfields['u.login']['label'], $_SERVER["PHP_SELF"], 'u.login', '', $param, 'align="center"', $sortfield, $sortorder);
	}
	if (!empty($arrayfields['sale_representative']['checked'])) {
		print_liste_field_titre($arrayfields['sale_representative']['label'], $_SERVER["PHP_SELF"], "", "", "$param", '', $sortfield, $sortorder);
	}
	if (!empty($arrayfields['total_pa']['checked'])) {
		print_liste_field_titre($arrayfields['total_pa']['label'], $_SERVER['PHP_SELF'], '', '', $param, 'class="right"', $sortfield, $sortorder);
	}
	if (!empty($arrayfields['total_margin']['checked'])) {
		print_liste_field_titre($arrayfields['total_margin']['label'], $_SERVER['PHP_SELF'], '', '', $param, 'class="right"', $sortfield, $sortorder);
	}
	if (!empty($arrayfields['total_margin_rate']['checked'])) {
		print_liste_field_titre($arrayfields['total_margin_rate']['label'], $_SERVER['PHP_SELF'], '', '', $param, 'class="right"', $sortfield, $sortorder);
	}
	if (!empty($arrayfields['total_mark_rate']['checked'])) {
		print_liste_field_titre($arrayfields['total_mark_rate']['label'], $_SERVER['PHP_SELF'], '', '', $param, 'class="right"', $sortfield, $sortorder);
	}

	$totalarray = array(
		'nbfield' => 0,
		'val' => array(
			'cdet.total_ht' => 0,
			'cdet.total_tva' => 0,
			'cdet.total_ttc' => 0,
		),
		'pos' => array(),
	);
	// Extra fields
	include DOL_DOCUMENT_ROOT.'/core/tpl/extrafields_list_search_title.tpl.php';
	// Hook fields
	$parameters = array(
		'arrayfields' => $arrayfields,
		'param' => $param,
		'sortfield' => $sortfield,
		'sortorder' => $sortorder,
		'totalarray' => &$totalarray,
	);
	$reshook = $hookmanager->executeHooks('printFieldListTitle', $parameters); // Note that $action and $object may have been modified by hook
	print $hookmanager->resPrint;
	if (!empty($arrayfields['c.datec']['checked'])) {
		print_liste_field_titre($arrayfields['c.datec']['label'], $_SERVER["PHP_SELF"], "c.date_creation", "", $param, '', $sortfield, $sortorder, 'center nowrap ');
	}
	if (!empty($arrayfields['c.tms']['checked'])) {
		print_liste_field_titre($arrayfields['c.tms']['label'], $_SERVER["PHP_SELF"], "c.tms", "", $param, '', $sortfield, $sortorder, 'center nowrap ');
	}
	if (!empty($arrayfields['c.date_cloture']['checked'])) {
		print_liste_field_titre($arrayfields['c.date_cloture']['label'], $_SERVER["PHP_SELF"], "c.date_cloture", "", $param, '', $sortfield, $sortorder, 'center nowrap ');
	}
	if (!empty($arrayfields['c.note_public']['checked'])) {
		print_liste_field_titre($arrayfields['c.note_public']['label'], $_SERVER["PHP_SELF"], "c.note_public", "", $param, '', $sortfield, $sortorder, 'right ');
	}
	if (!empty($arrayfields['c.note_private']['checked'])) {
		print_liste_field_titre($arrayfields['c.note_private']['label'], $_SERVER["PHP_SELF"], "c.note_private", "", $param, '', $sortfield, $sortorder, 'right ');
	}
	if (!empty($arrayfields['shippable']['checked'])) {
		print_liste_field_titre($arrayfields['shippable']['label'], $_SERVER["PHP_SELF"], '', '', $param, '', $sortfield, $sortorder, 'center ');
	}
	if (!empty($arrayfields['c.facture']['checked'])) {
		print_liste_field_titre($arrayfields['c.facture']['label'], $_SERVER["PHP_SELF"], 'c.facture', '', $param, '', $sortfield, $sortorder, 'center ');
	}
	if (!empty($arrayfields['c.import_key']['checked'])) {
		print_liste_field_titre($arrayfields['c.import_key']['label'], $_SERVER["PHP_SELF"], "c.import_key", "", $param, '', $sortfield, $sortorder, 'center ');
	}
	if (!empty($arrayfields['c.fk_statut']['checked'])) {
		print_liste_field_titre($arrayfields['c.fk_statut']['label'], $_SERVER["PHP_SELF"], "c.fk_statut", "", $param, '', $sortfield, $sortorder, 'center ');
	}
	if (!getDolGlobalInt('MAIN_CHECKBOX_LEFT_COLUMN')) {
		print_liste_field_titre($selectedfields, $_SERVER["PHP_SELF"], "", '', $param, '', $sortfield, $sortorder, 'maxwidthsearch center ');
	}
	print '</tr>'."\n";

	$total = 0;
	$subtotal = 0;
	$productstat_cache = array();
	$productstat_cachevirtual = array();
	$getNomUrl_cache = array();

	$generic_commande = new Commande($db);
	$generic_product = new Product($db);
	$userstatic = new User($db);
	$i = 0;

	$with_margin_info = false;
	if (isModEnabled('margin') && (
		!empty($arrayfields['total_pa']['checked'])
			|| !empty($arrayfields['total_margin']['checked'])
			|| !empty($arrayfields['total_margin_rate']['checked'])
			|| !empty($arrayfields['total_mark_rate']['checked'])
	)
	) {
		$with_margin_info = true;
	}
	$total_ht = 0;
	$total_margin = 0;


	// Détail commande
	$totalqty = 0;

	$totalarray = array();
	$totalarray['nbfield'] = 0;
	$totalarray['val']['cdet.total_tva'] = 0;
	$totalarray['val']['cdet.total_ttc'] = 0;
	$imaxinloop = ($limit ? min($num, $limit) : $num);
	while ($i < $imaxinloop) {
		$obj = $db->fetch_object($resql);

		$notshippable = 0;
		$warning = 0;
		$text_info = '';
		$text_warning = '';
		$nbprod = 0;

		// Print SubTotal
		if (empty($i)) {
			$oldref = $obj->product_ref;
		}
		if ($oldref != $obj->product_ref && $sortfield == 'pr.ref') {
			include DOL_DOCUMENT_ROOT.'/core/tpl/list_print_subtotal.tpl.php';
			$oldref = $obj->product_ref;
		}

		$companystatic->id = $obj->socid;
		$companystatic->name = $obj->name;
		$companystatic->name_alias = $obj->alias;
		$companystatic->client = $obj->client;
		$companystatic->code_client = $obj->code_client;
		$companystatic->email = $obj->email;
		$companystatic->phone = $obj->phone;
		$companystatic->address = $obj->address;
		$companystatic->zip = $obj->zip;
		$companystatic->town = $obj->town;
		$companystatic->country_code = $obj->country_code;
		if (!isset($getNomUrl_cache[$obj->socid])) {
			$getNomUrl_cache[$obj->socid] = $companystatic->getNomUrl(1, 'customer');
		}

		$generic_commande->id = $obj->c_rowid;
		$generic_commande->ref = $obj->ref;
		$generic_commande->statut = $obj->fk_statut;
		$generic_commande->billed = $obj->billed;
		$generic_commande->date = $db->jdate($obj->date_commande);
		$generic_commande->delivery_date = $db->jdate($obj->date_delivery);
		$generic_commande->ref_client = $obj->ref_client;
		$generic_commande->total_ht = $obj->c_total_ht;
		$generic_commande->total_tva = $obj->c_total_tva;
		$generic_commande->total_ttc = $obj->c_total_ttc;
		$generic_commande->note_public = $obj->note_public;
		$generic_commande->note_private = $obj->note_private;

		$projectstatic->id = $obj->project_id;
		$projectstatic->ref = $obj->project_ref;
		$projectstatic->title = $obj->project_label;

		$marginInfo = array();
		if ($with_margin_info === true) {
			$generic_commande->fetch_lines();
			$marginInfo = $formmargin->getMarginInfosArray($generic_commande);
			$total_ht += $obj->total_ht;
			$total_margin += $marginInfo['total_margin'];
		}

		print '<tr class="oddeven">';

		// Action column
		if (getDolGlobalInt('MAIN_CHECKBOX_LEFT_COLUMN')) {
			print '<td class="nowrap center">';
			if ($massactionbutton || $massaction) {   // If we are in select mode (massactionbutton defined) or if we have already selected and sent an action ($massaction) defined
				$selected = 0;
				if (in_array($obj->rowid, $arrayofselected)) {
					$selected = 1;
				}
				print '<input id="cb'.$obj->rowid.'" class="flat checkforselect" type="checkbox" name="toselect[]" value="'.$obj->rowid.'"'.($selected ? ' checked="checked"' : '').'>';
			}
			print '</td>';
			if (!$i) {
				$totalarray['nbfield']++;
			}
		}

		// Détail commande
		// ID
		if (!empty($arrayfields['rowid']['checked'])) {
			print '<td class="nowrap right">'.$obj->rowid.'</td>';
			if (!$i) {
				$totalarray['nbfield']++;
			}
		}

		// Product Ref
		if (!empty($arrayfields['pr.ref']['checked'])) {
			if (!empty($obj->product_rowid)) {
				$generic_product->id = $obj->product_rowid;
				$generic_product->ref = $obj->product_ref;
				$generic_product->label = $obj->product_label;
				$generic_product->status = $obj->product_status;
				$generic_product->status_buy = $obj->product_status_buy;
				$generic_product->status_batch = $obj->product_batch;
				$generic_product->barcode = $obj->product_barcode;
				print '<td class="nowrap tdoverflowmax200">'.$generic_product->getNomUrl(1).'</td>';
			} else {
				print '<td class="nowrap tdoverflowmax200">Ligne libre</td>';
			}
			if (!$i) {
				$totalarray['nbfield']++;
			}
		}
		// Product Description
		if (!empty($arrayfields['pr.desc']['checked'])) {
			// print '<td class="nowrap tdoverflowmax200">'.$obj->description.'</td>';
			!empty($obj->product_label) ? $labelproduct = $obj->product_label : $labelproduct = $obj->description;
			print '<td class="nowrap tdoverflowmax200">';
			print dolGetFirstLineOfText(dolPrintHTML($labelproduct), 5);
			print '</td>';

			if (!$i) {
				$totalarray['nbfield']++;
			}
		}
		// Product QtyOrdered
		if (!empty($arrayfields['cdet.qty']['checked'])) {
			print '<td class="nowrap right">'.$obj->qty.'</td>';
<<<<<<< HEAD
			if (isset($totalarray['val']['cdet.qty']) || isset($subtotalarray['val']['cdet.qty']) ) {
=======
			if (isset($totalarray['val']['cdet.qty']) || isset($subtotalarray['val']['cdet.qty'])) {
>>>>>>> 729451fa
				$totalarray['val']['cdet.qty'] += $obj->qty;
				$subtotalarray['val']['cdet.qty'] += $obj->qty;
			} else {
				$totalarray['val']['cdet.qty'] = $obj->qty;
				$subtotalarray['val']['cdet.qty'] = $obj->qty;
			}
			if (!$i) {
				$totalarray['nbfield']++;
			}
			if (!$i) {
				$totalarray['pos'][$totalarray['nbfield']] = 'cdet.qty';
				$totalarray['pos'][$subtotalarray['nbfield']] = 'cdet.qty';
			}
		}

		// Ref
		if (!empty($arrayfields['c.ref']['checked'])) {
			print '<td class="nowraponall">';
			print $generic_commande->getNomUrl(1, ($search_status != 2 ? 0 : $obj->fk_statut), 0, 0, 0, 1, 1);

			$filename = dol_sanitizeFileName($obj->ref);
			$filedir = $conf->commande->multidir_output[$conf->entity].'/'.dol_sanitizeFileName($obj->ref);
			$urlsource = $_SERVER['PHP_SELF'].'?id='.$obj->rowid;
			print $formfile->getDocumentsLink($generic_commande->element, $filename, $filedir);

			print '</td>';
			if (!$i) {
				$totalarray['nbfield']++;
			}
		}

		// Ref customer
		if (!empty($arrayfields['c.ref_client']['checked'])) {
			print '<td class="nowrap tdoverflowmax200">'.$obj->ref_client.'</td>';
			if (!$i) {
				$totalarray['nbfield']++;
			}
		}

		// Project ref
		if (!empty($arrayfields['p.ref']['checked'])) {
			print '<td class="nowrap">';
			if ($obj->project_id > 0) {
				print $projectstatic->getNomUrl(1);
			}
			print '</td>';
			if (!$i) {
				$totalarray['nbfield']++;
			}
		}

		// Project label
		if (!empty($arrayfields['p.title']['checked'])) {
			print '<td class="nowrap">';
			if ($obj->project_id > 0) {
				print $projectstatic->title;
			}
			print '</td>';
			if (!$i) {
				$totalarray['nbfield']++;
			}
		}

		// Third party
		if (!empty($arrayfields['s.nom']['checked'])) {
			print '<td class="tdoverflowmax200">';
			print $getNomUrl_cache[$obj->socid];

			// If module invoices enabled and user with invoice creation permissions
			if (isModEnabled('facture') && getDolGlobalString('ORDER_BILLING_ALL_CUSTOMER')) {
				if ($user->hasRight('facture', 'creer')) {
					if (($obj->fk_statut > 0 && $obj->fk_statut < 3) || ($obj->fk_statut == 3 && $obj->billed == 0)) {
						print '&nbsp;<a href="'.DOL_URL_ROOT.'/commande/list.php?socid='.$companystatic->id.'&search_billed=0&autoselectall=1">';
						print img_picto($langs->trans("CreateInvoiceForThisCustomer").' : '.$companystatic->name, 'object_bill', 'hideonsmartphone').'</a>';
					}
				}
			}
			print '</td>';
			if (!$i) {
				$totalarray['nbfield']++;
			}
		}
		// Alias name
		if (!empty($arrayfields['s.name_alias']['checked'])) {
			print '<td class="nocellnopadd">';
			print $obj->alias;
			print '</td>';
			if (!$i) {
				$totalarray['nbfield']++;
			}
		}
		// Town
		if (!empty($arrayfields['s.town']['checked'])) {
			print '<td class="nocellnopadd">';
			print $obj->town;
			print '</td>';
			if (!$i) {
				$totalarray['nbfield']++;
			}
		}
		// Zip
		if (!empty($arrayfields['s.zip']['checked'])) {
			print '<td class="nocellnopadd">';
			print $obj->zip;
			print '</td>';
			if (!$i) {
				$totalarray['nbfield']++;
			}
		}
		// State
		if (!empty($arrayfields['state.nom']['checked'])) {
			print "<td>".$obj->state_name."</td>\n";
			if (!$i) {
				$totalarray['nbfield']++;
			}
		}
		// Country
		if (!empty($arrayfields['country.code_iso']['checked'])) {
			print '<td class="center">';
			$tmparray = getCountry($obj->fk_pays, 'all');
			print $tmparray['label'];
			print '</td>';
			if (!$i) {
				$totalarray['nbfield']++;
			}
		}
		// Type ent
		if (!empty($arrayfields['typent.code']['checked'])) {
			print '<td class="center">';
			if (empty($typenArray)) {
				$typenArray = $formcompany->typent_array(1);
			}
			print $typenArray[$obj->typent_code];
			print '</td>';
			if (!$i) {
				$totalarray['nbfield']++;
			}
		}

		// Order date
		if (!empty($arrayfields['c.date_commande']['checked'])) {
			print '<td class="center">';
			print dol_print_date($db->jdate($obj->date_commande), 'day');
			// Warning late icon and note
			if ($generic_commande->hasDelay()) {
				print img_picto($langs->trans("Late").' : '.$generic_commande->showDelay(), "warning");
			}
			print '</td>';
			if (!$i) {
				$totalarray['nbfield']++;
			}
		}
		// Plannned date of delivery
		if (!empty($arrayfields['c.date_delivery']['checked'])) {
			print '<td class="center">';
			print dol_print_date($db->jdate($obj->date_delivery), 'dayhour');
			print '</td>';
			if (!$i) {
				$totalarray['nbfield']++;
			}
		}
		// Shipping Method
		if (!empty($arrayfields['c.fk_shipping_method']['checked'])) {
			print '<td>';
			$form->formSelectShippingMethod('', $obj->fk_shipping_method, 'none', 1);
			print '</td>';
			if (!$i) {
				$totalarray['nbfield']++;
			}
		}
		// Payment terms
		if (!empty($arrayfields['c.fk_cond_reglement']['checked'])) {
			print '<td>';
			$form->form_conditions_reglement($_SERVER['PHP_SELF'], $obj->fk_cond_reglement, 'none', 0, '', 1, $obj->deposit_percent);
			print '</td>';
			if (!$i) {
				$totalarray['nbfield']++;
			}
		}
		// Payment mode
		if (!empty($arrayfields['c.fk_mode_reglement']['checked'])) {
			print '<td>';
			$form->form_modes_reglement($_SERVER['PHP_SELF'], $obj->fk_mode_reglement, 'none', '', -1);
			print '</td>';
			if (!$i) {
				$totalarray['nbfield']++;
			}
		}
		// Channel
		if (!empty($arrayfields['c.fk_input_reason']['checked'])) {
			print '<td>';
			$form->formInputReason($_SERVER['PHP_SELF'], $obj->fk_input_reason, 'none', '');
			print '</td>';
			if (!$i) {
				$totalarray['nbfield']++;
			}
		}
		// Amount HT
		if (!empty($arrayfields['cdet.total_ht']['checked'])) {
			print '<td class="nowrap right"><span class="amount">'.price($obj->total_ht)."</span></td>\n";
			if (!$i) {
				$totalarray['nbfield']++;
			}
			if (!$i) {
				$totalarray['pos'][$totalarray['nbfield']] = 'cdet.total_ht';
				$totalarray['pos'][$subtotalarray['nbfield']] = 'cdet.total_ht';
			}
			if (isset($totalarray['val']['cdet.total_ht']) || isset($subtotalarray['val']['cdet.total_ht'])) {
				$totalarray['val']['cdet.total_ht'] += $obj->total_ht;
				$subtotalarray['val']['cdet.total_ht'] += $obj->total_ht;
			} else {
				$totalarray['val']['cdet.total_ht'] = $obj->total_ht;
				$subtotalarray['val']['cdet.total_ht'] = $obj->total_ht;
			}
		}
		// Amount VAT
		if (!empty($arrayfields['c.total_vat']['checked'])) {
			print '<td class="nowrap right"><span class="amount">'.price($obj->total_tva)."</span></td>\n";
			if (!$i) {
				$totalarray['nbfield']++;
			}
			if (!$i) {
				$totalarray['pos'][$totalarray['nbfield']] = 'cdet.total_tva';
				$totalarray['pos'][$subtotalarray['nbfield']] = 'cdet.total_tva';
			}
			$totalarray['val']['cdet.total_tva'] += $obj->total_tva;
			$subtotalarray['val']['cdet.total_tva'] += $obj->total_tva;
		}
		// Amount TTC
		if (!empty($arrayfields['cdet.total_ttc']['checked'])) {
			print '<td class="nowrap right"><span class="amount">'.price($obj->total_ttc)."</span></td>\n";
			if (!$i) {
				$totalarray['nbfield']++;
			}
			if (!$i) {
				$totalarray['pos'][$totalarray['nbfield']] = 'cdet.total_ttc';
				$subtotalarray['pos'][$totalarray['nbfield']] = 'cdet.total_ttc';
			}
			$totalarray['val']['cdet.total_ttc'] += $obj->total_ttc;
			$subtotalarray['val']['cdet.total_ttc'] += $obj->total_ttc;
		}
		// Warehouse
		if (!empty($arrayfields['c.fk_warehouse']['checked'])) {
			print '<td class="nowrap">';
			if ($obj->warehouse > 0) {
				print img_picto('', 'stock', 'class="paddingrightonly"');
			}
			$formproduct->formSelectWarehouses($_SERVER['PHP_SELF'], $obj->warehouse, 'none');
			print "</td>\n";
			if (!$i) {
				$totalarray['nbfield']++;
			}
		}
		// Currency
		if (!empty($arrayfields['c.multicurrency_code']['checked'])) {
			print '<td class="nowrap">'.$obj->multicurrency_code.' - '.$langs->trans('Currency'.$obj->multicurrency_code)."</td>\n";
			if (!$i) {
				$totalarray['nbfield']++;
			}
		}

		// Currency rate
		if (!empty($arrayfields['c.multicurrency_tx']['checked'])) {
			print '<td class="nowrap">';
			$form->form_multicurrency_rate($_SERVER['PHP_SELF'].'?id='.$obj->rowid, $obj->multicurrency_tx, 'none', $obj->multicurrency_code);
			print "</td>\n";
			if (!$i) {
				$totalarray['nbfield']++;
			}
		}
		// Amount HT
		if (!empty($arrayfields['c.multicurrency_total_ht']['checked'])) {
			print '<td class="right nowrap"><span class="amount">'.price($obj->multicurrency_total_ht)."</span></td>\n";
			if (!$i) {
				$totalarray['nbfield']++;
			}
		}
		// Amount VAT
		if (!empty($arrayfields['c.multicurrency_total_vat']['checked'])) {
			print '<td class="right nowrap"><span class="amount">'.price($obj->multicurrency_total_vat)."</span></td>\n";
			if (!$i) {
				$totalarray['nbfield']++;
			}
		}
		// Amount TTC
		if (!empty($arrayfields['c.multicurrency_total_ttc']['checked'])) {
			print '<td class="right nowrap"><span class="amount">'.price($obj->multicurrency_total_ttc)."</span></td>\n";
			if (!$i) {
				$totalarray['nbfield']++;
			}
		}

		$userstatic->id = $obj->fk_user_author;
		$userstatic->login = $obj->login;
		$userstatic->lastname = $obj->lastname;
		$userstatic->firstname = $obj->firstname;
		$userstatic->email = $obj->user_email;
		$userstatic->statut = $obj->user_statut;
		$userstatic->entity = $obj->entity;
		$userstatic->photo = $obj->photo;
		$userstatic->office_phone = $obj->office_phone;
		$userstatic->office_fax = $obj->office_fax;
		$userstatic->user_mobile = $obj->user_mobile;
		$userstatic->job = $obj->job;
		$userstatic->gender = $obj->gender;

		// Author
		if (!empty($arrayfields['u.login']['checked'])) {
			print '<td class="tdoverflowmax200">';
			if ($userstatic->id) {
				print $userstatic->getNomUrl(-1);
			} else {
				print '&nbsp;';
			}
			print "</td>\n";
			if (!$i) {
				$totalarray['nbfield']++;
			}
		}

		if (!empty($arrayfields['sale_representative']['checked'])) {
			// Sales representatives
			print '<td>';
			if ($obj->socid > 0) {
				$listsalesrepresentatives = $companystatic->getSalesRepresentatives($user);
				if ($listsalesrepresentatives < 0) {
					dol_print_error($db);
				}
				$nbofsalesrepresentative = count($listsalesrepresentatives);
				if ($nbofsalesrepresentative > 6) {
					// We print only number
					print $nbofsalesrepresentative;
				} elseif ($nbofsalesrepresentative > 0) {
					$j = 0;
					foreach ($listsalesrepresentatives as $val) {
						$userstatic->id = $val['id'];
						$userstatic->lastname = $val['lastname'];
						$userstatic->firstname = $val['firstname'];
						$userstatic->email = $val['email'];
						$userstatic->statut = $val['statut'];
						$userstatic->entity = $val['entity'];
						$userstatic->photo = $val['photo'];
						$userstatic->login = $val['login'];
						$userstatic->office_phone = $val['office_phone'];
						$userstatic->office_fax = $val['office_fax'];
						$userstatic->user_mobile = $val['user_mobile'];
						$userstatic->job = $val['job'];
						$userstatic->gender = $val['gender'];
						//print '<div class="float">':
						print ($nbofsalesrepresentative < 2) ? $userstatic->getNomUrl(-1, '', 0, 0, 12) : $userstatic->getNomUrl(-2);
						$j++;
						if ($j < $nbofsalesrepresentative) {
							print ' ';
						}
						//print '</div>';
					}
				}
				//else print $langs->trans("NoSalesRepresentativeAffected");
			} else {
				print '&nbsp;';
			}
			print '</td>';
			if (!$i) {
				$totalarray['nbfield']++;
			}
		}

		// Total buying or cost price
		if (!empty($arrayfields['total_pa']['checked'])) {
			print '<td class="right nowrap">'.price($marginInfo['pa_total']).'</td>';
			if (!$i) {
				$totalarray['nbfield']++;
			}
		}
		// Total margin
		if (!empty($arrayfields['total_margin']['checked'])) {
			print '<td class="right nowrap">'.price($marginInfo['total_margin']).'</td>';
			if (!$i) {
				$totalarray['nbfield']++;
			}
			if (!$i) {
				$totalarray['pos'][$totalarray['nbfield']] = 'total_margin';
				$totalarray['pos'][$subtotalarray['nbfield']] = 'total_margin';
			}
			$totalarray['val']['total_margin'] += $marginInfo['total_margin'];
			$subtotalarray['val']['total_margin'] += $marginInfo['total_margin'];
		}
		// Total margin rate
		if (!empty($arrayfields['total_margin_rate']['checked'])) {
			print '<td class="right nowrap">'.(($marginInfo['total_margin_rate'] == '') ? '' : price($marginInfo['total_margin_rate'], null, null, null, null, 2).'%').'</td>';
			if (!$i) {
				$totalarray['nbfield']++;
			}
		}
		// Total mark rate
		if (!empty($arrayfields['total_mark_rate']['checked'])) {
			print '<td class="right nowrap">'.(($marginInfo['total_mark_rate'] == '') ? '' : price($marginInfo['total_mark_rate'], null, null, null, null, 2).'%').'</td>';
			if (!$i) {
				$totalarray['nbfield']++;
			}
			if (!$i) {
				$totalarray['pos'][$totalarray['nbfield']] = 'total_mark_rate';
				$totalarray['pos'][$subtotalarray['nbfield']] = 'total_mark_rate';
			}
			if ($i >= $imaxinloop - 1) {
				if (!empty($total_ht)) {
					$totalarray['val']['total_mark_rate'] = price2num($total_margin * 100 / $total_ht, 'MT');
					$subtotalarray['val']['total_mark_rate'] = price2num($total_margin * 100 / $total_ht, 'MT');
				} else {
					$totalarray['val']['total_mark_rate'] = '';
					$subtotalarray['val']['total_mark_rate'] = '';
				}
			}
		}

		// Extra fields
		include DOL_DOCUMENT_ROOT.'/core/tpl/extrafields_list_print_fields.tpl.php';
		// Fields from hook
		$parameters = array('arrayfields'=>$arrayfields, 'obj'=>$obj, 'i'=>$i, 'totalarray'=>&$totalarray);
		$reshook = $hookmanager->executeHooks('printFieldListValue', $parameters, $object, $action); // Note that $action and $object may have been modified by hook
		print $hookmanager->resPrint;

		// Date creation
		if (!empty($arrayfields['c.datec']['checked'])) {
			print '<td align="center" class="nowrap">';
			print dol_print_date($db->jdate($obj->date_creation), 'dayhour', 'tzuser');
			print '</td>';
			if (!$i) {
				$totalarray['nbfield']++;
			}
		}

		// Date modification
		if (!empty($arrayfields['c.tms']['checked'])) {
			print '<td align="center" class="nowrap">';
			print dol_print_date($db->jdate($obj->date_update), 'dayhour', 'tzuser');
			print '</td>';
			if (!$i) {
				$totalarray['nbfield']++;
			}
		}

		// Date cloture
		if (!empty($arrayfields['c.date_cloture']['checked'])) {
			print '<td align="center" class="nowrap">';
			print dol_print_date($db->jdate($obj->date_cloture), 'dayhour', 'tzuser');
			print '</td>';
			if (!$i) {
				$totalarray['nbfield']++;
			}
		}

		// Note public
		if (!empty($arrayfields['c.note_public']['checked'])) {
			print '<td class="center">';
			print dol_string_nohtmltag($obj->note_public);
			print '</td>';
			if (!$i) {
				$totalarray['nbfield']++;
			}
		}

		// Note private
		if (!empty($arrayfields['c.note_private']['checked'])) {
			print '<td class="center">';
			print dol_string_nohtmltag($obj->note_private);
			print '</td>';
			if (!$i) {
				$totalarray['nbfield']++;
			}
		}

		// Show shippable Icon (this creates subloops, so may be slow)
		if (!empty($arrayfields['shippable']['checked'])) {
			print '<td class="center">';
			if (!empty($show_shippable_command) && isModEnabled('stock')) {
				if (($obj->fk_statut > $generic_commande::STATUS_DRAFT) && ($obj->fk_statut < $generic_commande::STATUS_CLOSED)) {
					$generic_commande->loadExpeditions();	// Load array ->expeditions

					if (isset($generic_commande->expeditions[$obj->rowid])) {
						$reliquat =  $obj->qty - $generic_commande->expeditions[$obj->rowid];
					} else {
						$reliquat = $obj->qty;
					}
					if ($obj->product_type == 0 && $obj->fk_product > 0) {  // If line is a product and not a service
						$nbprod++; // order contains real products
						$generic_product->id = $obj->fk_product;

						// Get local and virtual stock and store it into cache
						if (empty($productstat_cache[$obj->fk_product])) {
							$generic_product->load_stock('nobatch'); // ->load_virtual_stock() is already included into load_stock()
							$productstat_cache[$obj->fk_product]['stock_reel'] = $generic_product->stock_reel;
							$productstat_cachevirtual[$obj->fk_product]['stock_reel'] = $generic_product->stock_theorique;
						} else {
							$generic_product->stock_reel = $productstat_cache[$obj->fk_product]['stock_reel'];
							$generic_product->stock_theorique = $productstat_cachevirtual[$obj->fk_product]['stock_reel'] = $generic_product->stock_theorique;
						}

						if ($reliquat > $generic_product->stock_reel) {
							$notshippable++;
						}
						if (!getDolGlobalString('SHIPPABLE_ORDER_ICON_IN_LIST')) {  // Default code. Default should be this case.
							$text_info .= $reliquat.' x '.$obj->product_ref.'&nbsp;'.dol_trunc($obj->product_label, 20);
							$text_info .= ' - '.$langs->trans("Stock").': <span class="'.($generic_product->stock_reel > 0 ? 'ok' : 'error').'">'.$generic_product->stock_reel.'</span>';
							$text_info .= ' - '.$langs->trans("VirtualStock").': <span class="'.($generic_product->stock_theorique > 0 ? 'ok' : 'error').'">'.$generic_product->stock_theorique.'</span>';
							$text_info .= ($reliquat != $obj->qty ? ' <span class="opacitymedium">('.$langs->trans("QtyInOtherShipments").' '.($obj->qty - $reliquat).')</span>' : '');
							$text_info .= '<br>';
						} else {  // BUGGED CODE.
							// DOES NOT TAKE INTO ACCOUNT MANUFACTURING. THIS CODE SHOULD BE USELESS. PREVIOUS CODE SEEMS COMPLETE.
							// COUNT STOCK WHEN WE SHOULD ALREADY HAVE VALUE
							// Detailed virtual stock, looks bugged, uncomplete and need heavy load.
							// stock order and stock order_supplier
							$stock_order = 0;
							$stock_order_supplier = 0;
							if (getDolGlobalString('STOCK_CALCULATE_ON_SHIPMENT') || getDolGlobalString('STOCK_CALCULATE_ON_SHIPMENT_CLOSE')) {    // What about other options ?
								if (isModEnabled('commande')) {
									if (empty($productstat_cache[$obj->fk_product]['stats_order_customer'])) {
										$generic_product->load_stats_commande(0, '1,2');
										$productstat_cache[$obj->fk_product]['stats_order_customer'] = $generic_product->stats_commande['qty'];
									} else {
										$generic_product->stats_commande['qty'] = $productstat_cache[$obj->fk_product]['stats_order_customer'];
									}
									$stock_order = $generic_product->stats_commande['qty'];
								}
								if (isModEnabled('supplier_order')) {
									if (empty($productstat_cache[$obj->fk_product]['stats_order_supplier'])) {
										$generic_product->load_stats_commande_fournisseur(0, '3');
										$productstat_cache[$obj->fk_product]['stats_order_supplier'] = $generic_product->stats_commande_fournisseur['qty'];
									} else {
										$generic_product->stats_commande_fournisseur['qty'] = $productstat_cache[$obj->fk_product]['stats_order_supplier'];
									}
									$stock_order_supplier = $generic_product->stats_commande_fournisseur['qty'];
								}
							}
							$text_info .= $reliquat.' x '.$obj->product_ref.'&nbsp;'.dol_trunc($obj->product_label, 20);
							$text_stock_reel = $generic_product->stock_reel.'/'.$stock_order;
							if ($stock_order > $generic_product->stock_reel && !($generic_product->stock_reel < $obj->qty)) {
								$warning++;
								$text_warning .= '<span class="warning">'.$langs->trans('Available').'&nbsp;:&nbsp;'.$text_stock_reel.'</span>';
							}
							if ($reliquat > $generic_product->stock_reel) {
								$text_info .= '<span class="warning">'.$langs->trans('Available').'&nbsp;:&nbsp;'.$text_stock_reel.'</span>';
							} else {
								$text_info .= '<span class="ok">'.$langs->trans('Available').'&nbsp;:&nbsp;'.$text_stock_reel.'</span>';
							}
							if (isModEnabled('supplier_order')) {
								$text_info .= '&nbsp;'.$langs->trans('SupplierOrder').'&nbsp;:&nbsp;'.$stock_order_supplier;
							}
							$text_info .= ($reliquat != $obj->qty ? ' <span class="opacitymedium">('.$langs->trans("QtyInOtherShipments").' '.($obj->qty - $reliquat).')</span>' : '');
							$text_info .= '<br>';
						}
					}
					if ($notshippable == 0) {
						$text_icon = img_picto('', 'dolly', '', false, 0, 0, '', 'green paddingleft');
						$text_info = $text_icon.' '.$langs->trans('Shippable').'<br>'.$text_info;
					} else {
						$text_icon = img_picto('', 'dolly', '', false, 0, 0, '', 'error paddingleft');
						$text_info = $text_icon.' '.$langs->trans('NonShippable').'<br>'.$text_info;
					}
				}

				if ($nbprod) {
					print $form->textwithtooltip('', $text_info, 2, 1, $text_icon, '', 2);
				}
				if ($warning) {     // Always false in default mode
					print $form->textwithtooltip('', $langs->trans('NotEnoughForAllOrders').'<br>'.$text_warning, 2, 1, img_picto('', 'error'), '', 2);
				}
			}
			print '</td>';
			if (!$i) {
				$totalarray['nbfield']++;
			}
		}

		// Billed
		if (!empty($arrayfields['c.facture']['checked'])) {
			print '<td class="center">'.yn($obj->billed).'</td>';
			if (!$i) {
				$totalarray['nbfield']++;
			}
		}
		// Import key
		if (!empty($arrayfields['c.import_key']['checked'])) {
			print '<td class="nowrap center">'.$obj->import_key.'</td>';
			if (!$i) {
				$totalarray['nbfield']++;
			}
		}
		// Status
		if (!empty($arrayfields['c.fk_statut']['checked'])) {
			print '<td class="nowrap center">'.$generic_commande->LibStatut($obj->fk_statut, $obj->billed, 5, 1).'</td>';
			if (!$i) {
				$totalarray['nbfield']++;
			}
		}

		// Action column
		if (!getDolGlobalInt('MAIN_CHECKBOX_LEFT_COLUMN')) {
			print '<td class="nowrap center">';
			if ($massactionbutton || $massaction) {   // If we are in select mode (massactionbutton defined) or if we have already selected and sent an action ($massaction) defined
				$selected = 0;
				if (in_array($obj->rowid, $arrayofselected)) {
					$selected = 1;
				}
				print '<input id="cb'.$obj->rowid.'" class="flat checkforselect" type="checkbox" name="toselect[]" value="'.$obj->rowid.'"'.($selected ? ' checked="checked"' : '').'>';
			}
			print '</td>';
			if (!$i) {
				$totalarray['nbfield']++;
			}
		}

		print "</tr>\n";

		$total += $obj->total_ht;
		$subtotal += $obj->total_ht;
		$i++;
	}
	if ($sortfield == 'pr.ref') {
		include DOL_DOCUMENT_ROOT.'/core/tpl/list_print_subtotal.tpl.php';
	}
	// Show total line
	include DOL_DOCUMENT_ROOT.'/core/tpl/list_print_total.tpl.php';

	// If no record found
	if ($num == 0) {
		$colspan = 1;
		foreach ($arrayfields as $key => $val) {
			if (!empty($val['checked'])) {
				$colspan++;
			}
		}
		print '<tr><td colspan="'.$colspan.'"><span class="opacitymedium">'.$langs->trans("NoRecordFound").'</span></td></tr>';
	}

	$db->free($resql);

	$parameters = array('arrayfields'=>$arrayfields, 'sql'=>$sql);
	$reshook = $hookmanager->executeHooks('printFieldListFooter', $parameters); // Note that $action and $object may have been modified by hook
	print $hookmanager->resPrint;

	print '</table>'."\n";
	print '</div>';

	print '</form>'."\n";

	$hidegeneratedfilelistifempty = 1;
	if ($massaction == 'builddoc' || $action == 'remove_file' || $show_files) {
		$hidegeneratedfilelistifempty = 0;
	}

	// Show list of available documents
	$urlsource = $_SERVER['PHP_SELF'].'?sortfield='.$sortfield.'&sortorder='.$sortorder;
	$urlsource .= str_replace('&amp;', '&', $param);

	$filedir = $diroutputmassaction;
	$genallowed = $permissiontoread;
	$delallowed = $permissiontoadd;

	print $formfile->showdocuments('massfilesarea_orders', '', $filedir, $urlsource, 0, $delallowed, '', 1, 1, 0, 48, 1, $param, $title, '', '', '', null, $hidegeneratedfilelistifempty);
} else {
	dol_print_error($db);
}

// End of page
llxFooter();
$db->close();<|MERGE_RESOLUTION|>--- conflicted
+++ resolved
@@ -84,11 +84,7 @@
 	$searchCategoryProductOperator = 0;
 	if (GETPOSTISSET('formfilteraction')) {
 		$searchCategoryProductOperator = GETPOSTINT('search_category_product_operator');
-<<<<<<< HEAD
-	} elseif (!empty($conf->global->MAIN_SEARCH_CAT_OR_BY_DEFAULT)) {
-=======
 	} elseif (getDolGlobalString('MAIN_SEARCH_CAT_OR_BY_DEFAULT')) {
->>>>>>> 729451fa
 		$searchCategoryProductOperator = $conf->global->MAIN_SEARCH_CAT_OR_BY_DEFAULT;
 	}
 }
@@ -334,11 +330,7 @@
 	$permissiontoadd = $user->hasRight("commande", "creer");
 	$permissiontodelete = $user->hasRight("commande", "supprimer");
 	$permissiontoexport = $user->hasRight("commande", "commande", "export");
-<<<<<<< HEAD
-	if (!empty($conf->global->MAIN_USE_ADVANCED_PERMS)) {
-=======
 	if (getDolGlobalString('MAIN_USE_ADVANCED_PERMS')) {
->>>>>>> 729451fa
 		$permissiontovalidate = $user->hasRight("commande", "order_advance", "validate");
 		$permissiontoclose = $user->hasRight("commande", "order_advance", "close");
 		$permissiontocancel = $user->hasRight("commande", "order_advance", "annuler");
@@ -432,14 +424,6 @@
 }
 $sql .= " LEFT JOIN ".MAIN_DB_PREFIX."projet as p ON p.rowid = c.fk_projet";
 $sql .= ' LEFT JOIN '.MAIN_DB_PREFIX.'user as u ON c.fk_user_author = u.rowid';
-<<<<<<< HEAD
-
-// We'll need this table joined to the select in order to filter by sale
-if ($search_sale > 0 || (!$user->hasRight('societe', 'client', 'voir') && !$socid)) {
-	$sql .= ", ".MAIN_DB_PREFIX."societe_commerciaux as sc";
-}
-=======
->>>>>>> 729451fa
 if ($search_user > 0) {
 	$sql .= ", ".MAIN_DB_PREFIX."element_contact as ec";
 	$sql .= ", ".MAIN_DB_PREFIX."c_type_contact as tc";
@@ -464,14 +448,6 @@
 }
 if ($socid > 0) {
 	$sql .= ' AND s.rowid = '.((int) $socid);
-}
-<<<<<<< HEAD
-if (!$user->hasRight('societe', 'client', 'voir') && !$socid) {
-	$sql .= " AND s.rowid = sc.fk_soc AND sc.fk_user = ".((int) $user->id);
-=======
-if ($search_id) {
-	$sql .= natural_search('cdet.rowid', $search_id);
->>>>>>> 729451fa
 }
 if ($search_id) {
 	$sql .= natural_search('cdet.rowid', $search_id);
@@ -620,36 +596,6 @@
 		$sql .= " AND EXISTS (SELECT sc.fk_soc FROM ".MAIN_DB_PREFIX."societe_commerciaux as sc WHERE sc.fk_soc = c.fk_soc AND sc.fk_user = ".((int) $search_sale).")";
 	}
 }
-// Search for tag/category ($searchCategoryProductList is an array of ID)
-$searchCategoryProductList = $search_product_category_array;
-if (!empty($searchCategoryProductList)) {
-	$searchCategoryProjectSqlList = array();
-	$listofcategoryid = '';
-	foreach ($searchCategoryProductList as $searchCategoryProject) {
-		if (intval($searchCategoryProject) == -2) {
-			$searchCategoryProjectSqlList[] = "NOT EXISTS (SELECT cp.fk_product FROM ".MAIN_DB_PREFIX."categorie_product as cp WHERE cdet.fk_product = cp.fk_product)";
-		} elseif (intval($searchCategoryProject) > 0) {
-			if ($searchCategoryProductOperator == 0) {
-				$searchCategoryProjectSqlList[] = " EXISTS (SELECT cp.fk_product FROM ".MAIN_DB_PREFIX."categorie_product as cp WHERE cdet.fk_product = cp.fk_product AND cp.fk_categorie = ".((int) $searchCategoryProject).")";
-			} else {
-				$listofcategoryid .= ($listofcategoryid ? ', ' : '') .((int) $searchCategoryProject);
-			}
-		}
-	}
-	if ($listofcategoryid) {
-		$searchCategoryProjectSqlList[] = " EXISTS (SELECT cp.fk_product FROM ".MAIN_DB_PREFIX."categorie_product as cp WHERE cdet.fk_product = cp.fk_product AND cp.fk_categorie IN (".$db->sanitize($listofcategoryid)."))";
-	}
-	if ($searchCategoryProductOperator == 1) {
-		if (!empty($searchCategoryProjectSqlList)) {
-			$sql .= " AND (".implode(' OR ', $searchCategoryProjectSqlList).")";
-		}
-	} else {
-		if (!empty($searchCategoryProjectSqlList)) {
-			$sql .= " AND (".implode(' AND ', $searchCategoryProjectSqlList).")";
-		}
-	}
-}
-
 // Search for tag/category ($searchCategoryProductList is an array of ID)
 $searchCategoryProductList = $search_product_category_array;
 if (!empty($searchCategoryProductList)) {
@@ -1661,11 +1607,7 @@
 		// Product QtyOrdered
 		if (!empty($arrayfields['cdet.qty']['checked'])) {
 			print '<td class="nowrap right">'.$obj->qty.'</td>';
-<<<<<<< HEAD
-			if (isset($totalarray['val']['cdet.qty']) || isset($subtotalarray['val']['cdet.qty']) ) {
-=======
 			if (isset($totalarray['val']['cdet.qty']) || isset($subtotalarray['val']['cdet.qty'])) {
->>>>>>> 729451fa
 				$totalarray['val']['cdet.qty'] += $obj->qty;
 				$subtotalarray['val']['cdet.qty'] += $obj->qty;
 			} else {
