<?php
/* Copyright (C) 2015   Jean-François Ferry     <jfefe@aternatik.fr>
 * Copyright (C) 2016	Laurent Destailleur		<eldy@users.sourceforge.net>
 *
 * This program is free software; you can redistribute it and/or modify
 * it under the terms of the GNU General Public License as published by
 * the Free Software Foundation; either version 3 of the License, or
 * (at your option) any later version.
 *
 * This program is distributed in the hope that it will be useful,
 * but WITHOUT ANY WARRANTY; without even the implied warranty of
 * MERCHANTABILITY or FITNESS FOR A PARTICULAR PURPOSE.  See the
 * GNU General Public License for more details.
 *
 * You should have received a copy of the GNU General Public License
 * along with this program. If not, see <http://www.gnu.org/licenses/>.
 */

 use Luracast\Restler\RestException;

 require_once DOL_DOCUMENT_ROOT.'/commande/class/commande.class.php';

/**
 * API class for orders
 *
 * @access protected
 * @class  DolibarrApiAccess {@requires user,external}
 */
class Orders extends DolibarrApi
{

    /**
     * @var array   $FIELDS     Mandatory fields, checked when create and update object
     */
    static $FIELDS = array(
        'socid'
    );

    /**
     * @var Commande $commande {@type Commande}
     */
    public $commande;

    /**
     * Constructor
     */
    function __construct()
    {
		global $db, $conf;
		$this->db = $db;
        $this->commande = new Commande($this->db);
    }

    /**
     * Get properties of an order object
     *
     * Return an array with order informations
     *
     * @param       int         $id         ID of order
     * @return 	array|mixed data without useless information
	 *
     * @throws 	RestException
     */
    function get($id)
    {
		if(! DolibarrApiAccess::$user->rights->commande->lire) {
			throw new RestException(401);
		}

        $result = $this->commande->fetch($id);
        if( ! $result ) {
            throw new RestException(404, 'Order not found');
        }

		if( ! DolibarrApi::_checkAccessToResource('commande',$this->commande->id)) {
			throw new RestException(401, 'Access not allowed for login '.DolibarrApiAccess::$user->login);
		}

		// Add external contacts ids
		$this->commande->contacts_ids = $this->commande->liste_contact(-1,'external',1);
		$this->commande->fetchObjectLinked();
		return $this->_cleanObjectDatas($this->commande);
	}



    /**
     * List orders
     *
     * Get a list of orders
     *
     * @param string	       $sortfield	        Sort field
     * @param string	       $sortorder	        Sort order
     * @param int		       $limit		        Limit for list
     * @param int		       $page		        Page number
     * @param string   	       $thirdparty_ids	    Thirdparty ids to filter orders of. {@example '1' or '1,2,3'} {@pattern /^[0-9,]*$/i}
     * @param string           $sqlfilters          Other criteria to filter answers separated by a comma. Syntax example "(t.ref:like:'SO-%') and (t.date_creation:<:'20160101')"
     * @return  array                               Array of order objects
     *
     * @throws RestException
     */
    function index($sortfield = "t.rowid", $sortorder = 'ASC', $limit = 100, $page = 0, $thirdparty_ids = '', $sqlfilters = '')
    {
        global $db, $conf;

        $obj_ret = array();

        // case of external user, $thirdparty_ids param is ignored and replaced by user's socid
        $socids = DolibarrApiAccess::$user->societe_id ? DolibarrApiAccess::$user->societe_id : $thirdparty_ids;

        // If the internal user must only see his customers, force searching by him
        $search_sale = 0;
        if (! DolibarrApiAccess::$user->rights->societe->client->voir && !$socids) $search_sale = DolibarrApiAccess::$user->id;

        $sql = "SELECT t.rowid";
        if ((!DolibarrApiAccess::$user->rights->societe->client->voir && !$socids) || $search_sale > 0) $sql .= ", sc.fk_soc, sc.fk_user"; // We need these fields in order to filter by sale (including the case where the user can only see his prospects)
        $sql.= " FROM ".MAIN_DB_PREFIX."commande as t";

        if ((!DolibarrApiAccess::$user->rights->societe->client->voir && !$socids) || $search_sale > 0) $sql.= ", ".MAIN_DB_PREFIX."societe_commerciaux as sc"; // We need this table joined to the select in order to filter by sale

        $sql.= ' WHERE t.entity IN ('.getEntity('commande').')';
        if ((!DolibarrApiAccess::$user->rights->societe->client->voir && !$socids) || $search_sale > 0) $sql.= " AND t.fk_soc = sc.fk_soc";
        if ($socids) $sql.= " AND t.fk_soc IN (".$socids.")";
        if ($search_sale > 0) $sql.= " AND t.rowid = sc.fk_soc";		// Join for the needed table to filter by sale
        // Insert sale filter
        if ($search_sale > 0)
        {
            $sql .= " AND sc.fk_user = ".$search_sale;
        }
        // Add sql filters
        if ($sqlfilters)
        {
            if (! DolibarrApi::_checkFilters($sqlfilters))
            {
                throw new RestException(503, 'Error when validating parameter sqlfilters '.$sqlfilters);
            }
	        $regexstring='\(([^:\'\(\)]+:[^:\'\(\)]+:[^:\(\)]+)\)';
            $sql.=" AND (".preg_replace_callback('/'.$regexstring.'/', 'DolibarrApi::_forge_criteria_callback', $sqlfilters).")";
        }

        $sql.= $db->order($sortfield, $sortorder);
        if ($limit)	{
            if ($page < 0)
            {
                $page = 0;
            }
            $offset = $limit * $page;

            $sql.= $db->plimit($limit + 1, $offset);
        }

        dol_syslog("API Rest request");
        $result = $db->query($sql);

        if ($result)
        {
            $num = $db->num_rows($result);
            $min = min($num, ($limit <= 0 ? $num : $limit));
            $i=0;
            while ($i < $min)
            {
                $obj = $db->fetch_object($result);
                $commande_static = new Commande($db);
                if($commande_static->fetch($obj->rowid)) {
                    // Add external contacts ids
                    $commande_static->contacts_ids = $commande_static->liste_contact(-1,'external',1);
                    $obj_ret[] = $this->_cleanObjectDatas($commande_static);
                }
                $i++;
            }
        }
        else {
            throw new RestException(503, 'Error when retrieve commande list : '.$db->lasterror());
        }
        if( ! count($obj_ret)) {
            throw new RestException(404, 'No order found');
        }
		return $obj_ret;
    }

    /**
     * Create order object
     *
     * @param   array   $request_data   Request data
     * @return  int     ID of order
     */
    function post($request_data = null)
    {
        if(! DolibarrApiAccess::$user->rights->commande->creer) {
			throw new RestException(401, "Insuffisant rights");
		}
        // Check mandatory fields
        $result = $this->_validate($request_data);

        foreach($request_data as $field => $value) {
            $this->commande->$field = $value;
        }
        /*if (isset($request_data["lines"])) {
          $lines = array();
          foreach ($request_data["lines"] as $line) {
            array_push($lines, (object) $line);
          }
          $this->commande->lines = $lines;
        }*/

        if ($this->commande->create(DolibarrApiAccess::$user) < 0) {
            throw new RestException(500, "Error creating order", array_merge(array($this->commande->error), $this->commande->errors));
        }

        return $this->commande->id;
    }

    /**
     * Get lines of an order
     *
     * @param int   $id             Id of order
     *
     * @url	GET {id}/lines
     *
     * @return int
     */
    function getLines($id)
    {
        if(! DolibarrApiAccess::$user->rights->commande->lire) {
			throw new RestException(401);
		}

        $result = $this->commande->fetch($id);
        if( ! $result ) {
            throw new RestException(404, 'Order not found');
        }

		if( ! DolibarrApi::_checkAccessToResource('commande',$this->commande->id)) {
			throw new RestException(401, 'Access not allowed for login '.DolibarrApiAccess::$user->login);
        }
        $this->commande->getLinesArray();
        $result = array();
        foreach ($this->commande->lines as $line) {
            array_push($result,$this->_cleanObjectDatas($line));
        }
        return $result;
    }

    /**
     * Add a line to given order
     *
     * @param int   $id             Id of order to update
     * @param array $request_data   OrderLine data
     *
     * @url	POST {id}/lines
     *
     * @return int
     */
<<<<<<< HEAD
    function postLine($id, $request_data = null) {
      if(! DolibarrApiAccess::$user->rights->commande->creer) {
		  	throw new RestException(401);
		  }

      $result = $this->commande->fetch($id);
      if( ! $result ) {
         throw new RestException(404, 'Order not found');
      }

		  if( ! DolibarrApi::_checkAccessToResource('commande',$this->commande->id)) {
			  throw new RestException(401, 'Access not allowed for login '.DolibarrApiAccess::$user->login);
      }
			$request_data = (object) $request_data;
      $updateRes = $this->commande->addline(
=======
    function postLine($id, $request_data = null)
    {
        if(! DolibarrApiAccess::$user->rights->commande->creer) {
			throw new RestException(401);
		}

        $result = $this->commande->fetch($id);
        if( ! $result ) {
            throw new RestException(404, 'Order not found');
        }

		if( ! DolibarrApi::_checkAccessToResource('commande',$this->commande->id)) {
			throw new RestException(401, 'Access not allowed for login '.DolibarrApiAccess::$user->login);
        }
		$request_data = (object) $request_data;
        $updateRes = $this->commande->addline(
>>>>>>> d9b8a8c8
                        $request_data->desc,
                        $request_data->subprice,
                        $request_data->qty,
                        $request_data->tva_tx,
                        $request_data->localtax1_tx,
                        $request_data->localtax2_tx,
                        $request_data->fk_product,
                        $request_data->remise_percent,
                        $request_data->info_bits,
                        $request_data->fk_remise_except,
                        'HT',
                        0,
                        $request_data->date_start,
                        $request_data->date_end,
                        $request_data->product_type,
                        $request_data->rang,
                        $request_data->special_code,
                        $request_data->fk_parent_line,
                        $request_data->fk_fournprice,
                        $request_data->pa_ht,
                        $request_data->label,
                        $request_data->array_options,
                        $request_data->fk_unit,
                        $request_data->origin,
                        $request_data->origin_id,
                        $request_data->multicurrency_subprice
        );

<<<<<<< HEAD
      }
      else {
			throw new RestException(400, $this->commande->error);
      }
=======
        if ($updateRes > 0) {
            return $updateRes;
        } else {
			throw new RestException(400, $this->commande->error);
        }
>>>>>>> d9b8a8c8
    }

    /**
     * Update a line to given order
     *
     * @param int   $id             Id of order to update
     * @param int   $lineid         Id of line to update
     * @param array $request_data   OrderLine data
     *
     * @url	PUT {id}/lines/{lineid}
     *
     * @return object
     */
<<<<<<< HEAD
    function putLine($id, $lineid, $request_data = null) {
      if(! DolibarrApiAccess::$user->rights->commande->creer) {
		  	throw new RestException(401);
		  }

      $result = $this->commande->fetch($id);
      if( ! $result ) {
         throw new RestException(404, 'Order not found');
      }

		  if( ! DolibarrApi::_checkAccessToResource('commande',$this->commande->id)) {
			  throw new RestException(401, 'Access not allowed for login '.DolibarrApiAccess::$user->login);
      }
			$request_data = (object) $request_data;
      $updateRes = $this->commande->updateline(
                        $lineid,
                        $request_data->desc,
                        $request_data->subprice,
                        $request_data->qty,
                        $request_data->remise_percent,
                        $request_data->tva_tx,
                        $request_data->localtax1_tx,
                        $request_data->localtax2_tx,
                        'HT',
                        $request_data->info_bits,
                        $request_data->date_start,
                        $request_data->date_end,
                        $request_data->product_type,
                        $request_data->fk_parent_line,
                        0,
                        $request_data->fk_fournprice,
                        $request_data->pa_ht,
                        $request_data->label,
                        $request_data->special_code,
                        $request_data->array_options,
                        $request_data->fk_unit,
      					$request_data->multicurrency_subprice
      );

      if ($updateRes > 0) {
        $result = $this->get($id);
        unset($result->line);
        return $this->_cleanObjectDatas($result);
      }
      return false;
=======
    function putLine($id, $lineid, $request_data = null)
    {
        if(! DolibarrApiAccess::$user->rights->commande->creer) {
			throw new RestException(401);
		}

        $result = $this->commande->fetch($id);
        if( ! $result ) {
            throw new RestException(404, 'Order not found');
        }

		if( ! DolibarrApi::_checkAccessToResource('commande',$this->commande->id)) {
			throw new RestException(401, 'Access not allowed for login '.DolibarrApiAccess::$user->login);
        }
		$request_data = (object) $request_data;
        $updateRes = $this->commande->updateline(
            $lineid,
            $request_data->desc,
            $request_data->subprice,
            $request_data->qty,
            $request_data->remise_percent,
            $request_data->tva_tx,
            $request_data->localtax1_tx,
            $request_data->localtax2_tx,
            'HT',
            $request_data->info_bits,
            $request_data->date_start,
            $request_data->date_end,
            $request_data->product_type,
            $request_data->fk_parent_line,
            0,
            $request_data->fk_fournprice,
            $request_data->pa_ht,
            $request_data->label,
            $request_data->special_code,
            $request_data->array_options,
            $request_data->fk_unit,
      		$request_data->multicurrency_subprice
        );

        if ($updateRes > 0) {
            $result = $this->get($id);
            unset($result->line);
            return $this->_cleanObjectDatas($result);
        }
        return false;
>>>>>>> d9b8a8c8
    }

    /**
     * Delete a line to given order
     *
     *
     * @param int   $id             Id of order to update
     * @param int   $lineid         Id of line to delete
     *
     * @url	DELETE {id}/lines/{lineid}
     *
     * @return int
     * @throws 401
     * @throws 404
     */
<<<<<<< HEAD
    function deleteLine($id, $lineid) {
      if(! DolibarrApiAccess::$user->rights->commande->creer) {
		  	throw new RestException(401);
		  }

      $result = $this->commande->fetch($id);
      if( ! $result ) {
         throw new RestException(404, 'Order not found');
      }

		  if( ! DolibarrApi::_checkAccessToResource('commande',$this->commande->id)) {
			  throw new RestException(401, 'Access not allowed for login '.DolibarrApiAccess::$user->login);
      }

      // TODO Check the lineid $lineid is a line of ojbect

      $updateRes = $this->commande->deleteline(DolibarrApiAccess::$user,$lineid);
      if ($updateRes > 0) {
        return $this->get($id);
      }
      else
      {
      	throw new RestException(405, $this->commande->error);
      }
=======
    function deleteLine($id, $lineid)
    {
        if(! DolibarrApiAccess::$user->rights->commande->creer) {
			throw new RestException(401);
		}

        $result = $this->commande->fetch($id);
        if( ! $result ) {
            throw new RestException(404, 'Order not found');
        }

		if( ! DolibarrApi::_checkAccessToResource('commande',$this->commande->id)) {
			throw new RestException(401, 'Access not allowed for login '.DolibarrApiAccess::$user->login);
        }

        // TODO Check the lineid $lineid is a line of ojbect

        $updateRes = $this->commande->deleteline(DolibarrApiAccess::$user,$lineid);
        if ($updateRes > 0) {
            return $this->get($id);
        } else {
            throw new RestException(405, $this->commande->error);
        }
>>>>>>> d9b8a8c8
    }

    /**
     * Update order general fields (won't touch lines of order)
     *
     * @param int   $id             Id of order to update
     * @param array $request_data   Datas
     *
     * @return int
     */
<<<<<<< HEAD
    function put($id, $request_data = null) {
      if (! DolibarrApiAccess::$user->rights->commande->creer) {
		  	throw new RestException(401);
		  }
=======
    function put($id, $request_data = null)
    {
        if (! DolibarrApiAccess::$user->rights->commande->creer) {
			throw new RestException(401);
		}
>>>>>>> d9b8a8c8

        $result = $this->commande->fetch($id);
        if (! $result) {
            throw new RestException(404, 'Order not found');
        }

		if (! DolibarrApi::_checkAccessToResource('commande',$this->commande->id)) {
			throw new RestException(401, 'Access not allowed for login '.DolibarrApiAccess::$user->login);
		}
        foreach($request_data as $field => $value) {
            if ($field == 'id') continue;
            $this->commande->$field = $value;
        }

		// Update availability
		if (!empty($this->commande->availability_id)) {
		    if ($this->commande->availability($this->commande->availability_id) < 0)
			throw new RestException(400, 'Error while updating availability');
		}

        if ($this->commande->update(DolibarrApiAccess::$user) > 0)
        {
            return $this->get($id);
        }
        else
        {
        	throw new RestException(500, $this->commande->error);
        }
    }

    /**
     * Delete order
     *
     * @param   int     $id         Order ID
     * @return  array
     */
    function delete($id)
    {
        if(! DolibarrApiAccess::$user->rights->commande->supprimer) {
			throw new RestException(401);
		}
        $result = $this->commande->fetch($id);
        if( ! $result ) {
            throw new RestException(404, 'Order not found');
        }

		if( ! DolibarrApi::_checkAccessToResource('commande',$this->commande->id)) {
			throw new RestException(401, 'Access not allowed for login '.DolibarrApiAccess::$user->login);
		}

        if( ! $this->commande->delete(DolibarrApiAccess::$user)) {
            throw new RestException(500, 'Error when delete order : '.$this->commande->error);
        }

        return array(
            'success' => array(
                'code' => 200,
                'message' => 'Order deleted'
            )
        );
    }

    /**
     * Validate an order
     *
	 * If you get a bad value for param notrigger check, provide this in body
     * {
     *   "idwarehouse": 0,
     *   "notrigger": 0
     * }
     *
     * @param   int $id             Order ID
     * @param   int $idwarehouse    Warehouse ID
     * @param   int $notrigger      1=Does not execute triggers, 0= execute triggers
     *
     * @url POST    {id}/validate
     *
	 * @throws 304
     * @throws 401
     * @throws 404
     * @throws 500
     *
     * @return  array
     */
    function validate($id, $idwarehouse=0, $notrigger=0)
    {
        if(! DolibarrApiAccess::$user->rights->commande->creer) {
			throw new RestException(401);
		}
        $result = $this->commande->fetch($id);
        if( ! $result ) {
            throw new RestException(404, 'Order not found');
        }

		if( ! DolibarrApi::_checkAccessToResource('commande',$this->commande->id)) {
			throw new RestException(401, 'Access not allowed for login '.DolibarrApiAccess::$user->login);
		}

		$result = $this->commande->valid(DolibarrApiAccess::$user, $idwarehouse, $notrigger);
		if ($result == 0) {
		    throw new RestException(304, 'Error nothing done. May be object is already validated');
		}
		if ($result < 0) {
		    throw new RestException(500, 'Error when validating Order: '.$this->commande->error);
		}
        $result = $this->commande->fetch($id);
        if( ! $result ) {
            throw new RestException(404, 'Order not found');
        }

        if( ! DolibarrApi::_checkAccessToResource('commande',$this->commande->id)) {
            throw new RestException(401, 'Access not allowed for login '.DolibarrApiAccess::$user->login);
        }

        $this->commande->fetchObjectLinked();

        return $this->_cleanObjectDatas($this->commande);
<<<<<<< HEAD
    }

    /**
     *  Tag the order as validated (opened)
     *
     *  Function used when order is reopend after being closed.
     *
     * @param int   $id       Id of the order
     *
     * @url     POST {id}/reopen
     *
     * @return int
     *
     * @throws 304
     * @throws 400
     * @throws 401
     * @throws 404
     * @throws 405
     */
    function reopen($id) {

        if(! DolibarrApiAccess::$user->rights->commande->creer) {
                throw new RestException(401);
        }
        if(empty($id)) {
                throw new RestException(400, 'Order ID is mandatory');
        }
        $result = $this->commande->fetch($id);
        if( ! $result ) {
                throw new RestException(404, 'Order not found');
        }

        $result = $this->commande->set_reopen(DolibarrApiAccess::$user);
        if( $result < 0) {
                throw new RestException(405, $this->commande->error);
        }else if( $result == 0) {
                throw new RestException(304);
        }

        return $result;
    }

    /**
=======
    }

    /**
     *  Tag the order as validated (opened)
     *
     *  Function used when order is reopend after being closed.
     *
     * @param int   $id       Id of the order
     *
     * @url     POST {id}/reopen
     *
     * @return int
     *
     * @throws 304
     * @throws 400
     * @throws 401
     * @throws 404
     * @throws 405
     */
    function reopen($id)
    {

        if(! DolibarrApiAccess::$user->rights->commande->creer) {
            throw new RestException(401);
        }
        if(empty($id)) {
            throw new RestException(400, 'Order ID is mandatory');
        }
        $result = $this->commande->fetch($id);
        if( ! $result ) {
            throw new RestException(404, 'Order not found');
        }

        $result = $this->commande->set_reopen(DolibarrApiAccess::$user);
        if( $result < 0) {
            throw new RestException(405, $this->commande->error);
        }else if( $result == 0) {
            throw new RestException(304);
        }

        return $result;
    }

    /**
>>>>>>> d9b8a8c8
     * Classify the order as invoiced. Could be also called setbilled
     *
     * @param int   $id           Id of the order
     *
     * @url     POST {id}/setinvoiced
     *
     * @return int
     *
     * @throws 400
     * @throws 401
     * @throws 404
     * @throws 405
     */
<<<<<<< HEAD
    function setinvoiced($id) {

        if(! DolibarrApiAccess::$user->rights->commande->creer) {
                throw new RestException(401);
        }
        if(empty($id)) {
                throw new RestException(400, 'Order ID is mandatory');
        }
        $result = $this->commande->fetch($id);
        if( ! $result ) {
                throw new RestException(404, 'Order not found');
=======
    function setinvoiced($id)
    {

        if(! DolibarrApiAccess::$user->rights->commande->creer) {
            throw new RestException(401);
        }
        if(empty($id)) {
            throw new RestException(400, 'Order ID is mandatory');
        }
        $result = $this->commande->fetch($id);
        if( ! $result ) {
            throw new RestException(404, 'Order not found');
>>>>>>> d9b8a8c8
        }

        $result = $this->commande->classifyBilled(DolibarrApiAccess::$user);
        if( $result < 0) {
<<<<<<< HEAD
                throw new RestException(400, $this->commande->error);
=======
            throw new RestException(400, $this->commande->error);
>>>>>>> d9b8a8c8
        }

        $result = $this->commande->fetch($id);
        if( ! $result ) {
        	throw new RestException(404, 'Order not found');
        }

        if( ! DolibarrApi::_checkAccessToResource('commande',$this->commande->id)) {
        	throw new RestException(401, 'Access not allowed for login '.DolibarrApiAccess::$user->login);
        }

        $this->commande->fetchObjectLinked();

        return $this->_cleanObjectDatas($this->commande);
    }

    /**
     * Close an order (Classify it as "Delivered")
     *
     * @param   int     $id             Order ID
     * @param   int     $notrigger      Disabled triggers
     *
     * @url POST    {id}/close
     *
     * @return  int
     */
    function close($id, $notrigger=0)
    {
    	if(! DolibarrApiAccess::$user->rights->commande->creer) {
    		throw new RestException(401);
    	}
    	$result = $this->commande->fetch($id);
    	if( ! $result ) {
    		throw new RestException(404, 'Order not found');
    	}

    	if( ! DolibarrApi::_checkAccessToResource('commande',$this->commande->id)) {
    		throw new RestException(401, 'Access not allowed for login '.DolibarrApiAccess::$user->login);
    	}

    	$result = $this->commande->cloture(DolibarrApiAccess::$user, $notrigger);
    	if ($result == 0) {
    		throw new RestException(304, 'Error nothing done. May be object is already closed');
    	}
    	if ($result < 0) {
    		throw new RestException(500, 'Error when closing Order: '.$this->commande->error);
    	}

    	$result = $this->commande->fetch($id);
    	if( ! $result ) {
    		throw new RestException(404, 'Order not found');
    	}

    	if( ! DolibarrApi::_checkAccessToResource('commande',$this->commande->id)) {
    		throw new RestException(401, 'Access not allowed for login '.DolibarrApiAccess::$user->login);
    	}

    	$this->commande->fetchObjectLinked();

    	return $this->_cleanObjectDatas($this->commande);
    }

    /**
     * Set an order to draft
     *
     * @param   int     $id             Order ID
     * @param   int 	$idwarehouse    Warehouse ID to use for stock change (Used only if option STOCK_CALCULATE_ON_VALIDATE_ORDER is on)
     *
     * @url POST    {id}/settodraft
     *
     * @return  array
     */
    function settodraft($id, $idwarehouse=-1)
    {
        if(! DolibarrApiAccess::$user->rights->commande->creer) {
<<<<<<< HEAD
                throw new RestException(401);
        }
        $result = $this->commande->fetch($id);
        if( ! $result ) {
                throw new RestException(404, 'Order not found');
        }

        if( ! DolibarrApi::_checkAccessToResource('commande',$this->commande->id)) {
                throw new RestException(401, 'Access not allowed for login '.DolibarrApiAccess::$user->login);
=======
            throw new RestException(401);
        }
        $result = $this->commande->fetch($id);
        if( ! $result ) {
            throw new RestException(404, 'Order not found');
        }

        if( ! DolibarrApi::_checkAccessToResource('commande',$this->commande->id)) {
            throw new RestException(401, 'Access not allowed for login '.DolibarrApiAccess::$user->login);
>>>>>>> d9b8a8c8
        }

        $result = $this->commande->set_draft(DolibarrApiAccess::$user, $idwarehouse);
        if ($result == 0) {
<<<<<<< HEAD
                throw new RestException(304, 'Nothing done. May be object is already closed');
        }
        if ($result < 0) {
                throw new RestException(500, 'Error when closing Order: '.$this->commande->error);
=======
            throw new RestException(304, 'Nothing done. May be object is already closed');
        }
        if ($result < 0) {
            throw new RestException(500, 'Error when closing Order: '.$this->commande->error);
>>>>>>> d9b8a8c8
        }

		$result = $this->commande->fetch($id);
        if( ! $result ) {
            throw new RestException(404, 'Order not found');
        }

        if( ! DolibarrApi::_checkAccessToResource('commande',$this->commande->id)) {
            throw new RestException(401, 'Access not allowed for login '.DolibarrApiAccess::$user->login);
        }

        $this->commande->fetchObjectLinked();

        return $this->_cleanObjectDatas($this->commande);
    }


<<<<<<< HEAD
     /**
      * Create an order using an existing proposal.
      *
      *
      * @param int   $proposalid       Id of the proposal
      *
      * @url     POST /createfromproposal/{proposalid}
      *
      * @return int
      * @throws 400
      * @throws 401
      * @throws 404
      * @throws 405
      */
     function createOrderFromProposal($proposalid) {
=======
    /**
     * Create an order using an existing proposal.
     *
     *
     * @param int   $proposalid       Id of the proposal
     *
     * @url     POST /createfromproposal/{proposalid}
     *
     * @return int
     * @throws 400
     * @throws 401
     * @throws 404
     * @throws 405
     */
    function createOrderFromProposal($proposalid)
    {
>>>>>>> d9b8a8c8

        require_once DOL_DOCUMENT_ROOT . '/comm/propal/class/propal.class.php';

        if(! DolibarrApiAccess::$user->rights->propal->lire) {
<<<<<<< HEAD
                throw new RestException(401);
        }
        if(! DolibarrApiAccess::$user->rights->commande->creer) {
                throw new RestException(401);
        }
        if(empty($proposalid)) {
                throw new RestException(400, 'Proposal ID is mandatory');
=======
            throw new RestException(401);
        }
        if(! DolibarrApiAccess::$user->rights->commande->creer) {
            throw new RestException(401);
        }
        if(empty($proposalid)) {
            throw new RestException(400, 'Proposal ID is mandatory');
>>>>>>> d9b8a8c8
        }

        $propal = new Propal($this->db);
        $result = $propal->fetch($proposalid);
        if( ! $result ) {
<<<<<<< HEAD
                throw new RestException(404, 'Proposal not found');
=======
            throw new RestException(404, 'Proposal not found');
>>>>>>> d9b8a8c8
        }

        $result = $this->commande->createFromProposal($propal, DolibarrApiAccess::$user);
        if( $result < 0) {
<<<<<<< HEAD
                throw new RestException(405, $this->commande->error);
=======
            throw new RestException(405, $this->commande->error);
>>>>>>> d9b8a8c8
        }
        $this->commande->fetchObjectLinked();

        return $this->_cleanObjectDatas($this->commande);
    }


    /**
     * Clean sensible object datas
     *
     * @param   object  $object    Object to clean
     * @return    array    Array of cleaned object properties
     */
    function _cleanObjectDatas($object)
    {

        $object = parent::_cleanObjectDatas($object);

        unset($object->note);
        unset($object->address);
        unset($object->barcode_type);
        unset($object->barcode_type_code);
        unset($object->barcode_type_label);
        unset($object->barcode_type_coder);

        return $object;
    }

    /**
     * Validate fields before create or update object
     *
     * @param   array           $data   Array with data to verify
     * @return  array
     * @throws  RestException
     */
    function _validate($data)
    {
        $commande = array();
        foreach (Orders::$FIELDS as $field) {
            if (!isset($data[$field]))
                throw new RestException(400, $field ." field missing");
            $commande[$field] = $data[$field];
        }
        return $commande;
    }
}<|MERGE_RESOLUTION|>--- conflicted
+++ resolved
@@ -251,23 +251,6 @@
      *
      * @return int
      */
-<<<<<<< HEAD
-    function postLine($id, $request_data = null) {
-      if(! DolibarrApiAccess::$user->rights->commande->creer) {
-		  	throw new RestException(401);
-		  }
-
-      $result = $this->commande->fetch($id);
-      if( ! $result ) {
-         throw new RestException(404, 'Order not found');
-      }
-
-		  if( ! DolibarrApi::_checkAccessToResource('commande',$this->commande->id)) {
-			  throw new RestException(401, 'Access not allowed for login '.DolibarrApiAccess::$user->login);
-      }
-			$request_data = (object) $request_data;
-      $updateRes = $this->commande->addline(
-=======
     function postLine($id, $request_data = null)
     {
         if(! DolibarrApiAccess::$user->rights->commande->creer) {
@@ -284,7 +267,6 @@
         }
 		$request_data = (object) $request_data;
         $updateRes = $this->commande->addline(
->>>>>>> d9b8a8c8
                         $request_data->desc,
                         $request_data->subprice,
                         $request_data->qty,
@@ -313,18 +295,11 @@
                         $request_data->multicurrency_subprice
         );
 
-<<<<<<< HEAD
-      }
-      else {
-			throw new RestException(400, $this->commande->error);
-      }
-=======
         if ($updateRes > 0) {
             return $updateRes;
         } else {
 			throw new RestException(400, $this->commande->error);
         }
->>>>>>> d9b8a8c8
     }
 
     /**
@@ -338,53 +313,6 @@
      *
      * @return object
      */
-<<<<<<< HEAD
-    function putLine($id, $lineid, $request_data = null) {
-      if(! DolibarrApiAccess::$user->rights->commande->creer) {
-		  	throw new RestException(401);
-		  }
-
-      $result = $this->commande->fetch($id);
-      if( ! $result ) {
-         throw new RestException(404, 'Order not found');
-      }
-
-		  if( ! DolibarrApi::_checkAccessToResource('commande',$this->commande->id)) {
-			  throw new RestException(401, 'Access not allowed for login '.DolibarrApiAccess::$user->login);
-      }
-			$request_data = (object) $request_data;
-      $updateRes = $this->commande->updateline(
-                        $lineid,
-                        $request_data->desc,
-                        $request_data->subprice,
-                        $request_data->qty,
-                        $request_data->remise_percent,
-                        $request_data->tva_tx,
-                        $request_data->localtax1_tx,
-                        $request_data->localtax2_tx,
-                        'HT',
-                        $request_data->info_bits,
-                        $request_data->date_start,
-                        $request_data->date_end,
-                        $request_data->product_type,
-                        $request_data->fk_parent_line,
-                        0,
-                        $request_data->fk_fournprice,
-                        $request_data->pa_ht,
-                        $request_data->label,
-                        $request_data->special_code,
-                        $request_data->array_options,
-                        $request_data->fk_unit,
-      					$request_data->multicurrency_subprice
-      );
-
-      if ($updateRes > 0) {
-        $result = $this->get($id);
-        unset($result->line);
-        return $this->_cleanObjectDatas($result);
-      }
-      return false;
-=======
     function putLine($id, $lineid, $request_data = null)
     {
         if(! DolibarrApiAccess::$user->rights->commande->creer) {
@@ -431,7 +359,6 @@
             return $this->_cleanObjectDatas($result);
         }
         return false;
->>>>>>> d9b8a8c8
     }
 
     /**
@@ -447,32 +374,6 @@
      * @throws 401
      * @throws 404
      */
-<<<<<<< HEAD
-    function deleteLine($id, $lineid) {
-      if(! DolibarrApiAccess::$user->rights->commande->creer) {
-		  	throw new RestException(401);
-		  }
-
-      $result = $this->commande->fetch($id);
-      if( ! $result ) {
-         throw new RestException(404, 'Order not found');
-      }
-
-		  if( ! DolibarrApi::_checkAccessToResource('commande',$this->commande->id)) {
-			  throw new RestException(401, 'Access not allowed for login '.DolibarrApiAccess::$user->login);
-      }
-
-      // TODO Check the lineid $lineid is a line of ojbect
-
-      $updateRes = $this->commande->deleteline(DolibarrApiAccess::$user,$lineid);
-      if ($updateRes > 0) {
-        return $this->get($id);
-      }
-      else
-      {
-      	throw new RestException(405, $this->commande->error);
-      }
-=======
     function deleteLine($id, $lineid)
     {
         if(! DolibarrApiAccess::$user->rights->commande->creer) {
@@ -496,7 +397,6 @@
         } else {
             throw new RestException(405, $this->commande->error);
         }
->>>>>>> d9b8a8c8
     }
 
     /**
@@ -507,18 +407,11 @@
      *
      * @return int
      */
-<<<<<<< HEAD
-    function put($id, $request_data = null) {
-      if (! DolibarrApiAccess::$user->rights->commande->creer) {
-		  	throw new RestException(401);
-		  }
-=======
     function put($id, $request_data = null)
     {
         if (! DolibarrApiAccess::$user->rights->commande->creer) {
 			throw new RestException(401);
 		}
->>>>>>> d9b8a8c8
 
         $result = $this->commande->fetch($id);
         if (! $result) {
@@ -636,7 +529,6 @@
         $this->commande->fetchObjectLinked();
 
         return $this->_cleanObjectDatas($this->commande);
-<<<<<<< HEAD
     }
 
     /**
@@ -656,50 +548,6 @@
      * @throws 404
      * @throws 405
      */
-    function reopen($id) {
-
-        if(! DolibarrApiAccess::$user->rights->commande->creer) {
-                throw new RestException(401);
-        }
-        if(empty($id)) {
-                throw new RestException(400, 'Order ID is mandatory');
-        }
-        $result = $this->commande->fetch($id);
-        if( ! $result ) {
-                throw new RestException(404, 'Order not found');
-        }
-
-        $result = $this->commande->set_reopen(DolibarrApiAccess::$user);
-        if( $result < 0) {
-                throw new RestException(405, $this->commande->error);
-        }else if( $result == 0) {
-                throw new RestException(304);
-        }
-
-        return $result;
-    }
-
-    /**
-=======
-    }
-
-    /**
-     *  Tag the order as validated (opened)
-     *
-     *  Function used when order is reopend after being closed.
-     *
-     * @param int   $id       Id of the order
-     *
-     * @url     POST {id}/reopen
-     *
-     * @return int
-     *
-     * @throws 304
-     * @throws 400
-     * @throws 401
-     * @throws 404
-     * @throws 405
-     */
     function reopen($id)
     {
 
@@ -725,7 +573,6 @@
     }
 
     /**
->>>>>>> d9b8a8c8
      * Classify the order as invoiced. Could be also called setbilled
      *
      * @param int   $id           Id of the order
@@ -739,19 +586,6 @@
      * @throws 404
      * @throws 405
      */
-<<<<<<< HEAD
-    function setinvoiced($id) {
-
-        if(! DolibarrApiAccess::$user->rights->commande->creer) {
-                throw new RestException(401);
-        }
-        if(empty($id)) {
-                throw new RestException(400, 'Order ID is mandatory');
-        }
-        $result = $this->commande->fetch($id);
-        if( ! $result ) {
-                throw new RestException(404, 'Order not found');
-=======
     function setinvoiced($id)
     {
 
@@ -764,16 +598,11 @@
         $result = $this->commande->fetch($id);
         if( ! $result ) {
             throw new RestException(404, 'Order not found');
->>>>>>> d9b8a8c8
         }
 
         $result = $this->commande->classifyBilled(DolibarrApiAccess::$user);
         if( $result < 0) {
-<<<<<<< HEAD
-                throw new RestException(400, $this->commande->error);
-=======
             throw new RestException(400, $this->commande->error);
->>>>>>> d9b8a8c8
         }
 
         $result = $this->commande->fetch($id);
@@ -849,17 +678,6 @@
     function settodraft($id, $idwarehouse=-1)
     {
         if(! DolibarrApiAccess::$user->rights->commande->creer) {
-<<<<<<< HEAD
-                throw new RestException(401);
-        }
-        $result = $this->commande->fetch($id);
-        if( ! $result ) {
-                throw new RestException(404, 'Order not found');
-        }
-
-        if( ! DolibarrApi::_checkAccessToResource('commande',$this->commande->id)) {
-                throw new RestException(401, 'Access not allowed for login '.DolibarrApiAccess::$user->login);
-=======
             throw new RestException(401);
         }
         $result = $this->commande->fetch($id);
@@ -869,22 +687,14 @@
 
         if( ! DolibarrApi::_checkAccessToResource('commande',$this->commande->id)) {
             throw new RestException(401, 'Access not allowed for login '.DolibarrApiAccess::$user->login);
->>>>>>> d9b8a8c8
         }
 
         $result = $this->commande->set_draft(DolibarrApiAccess::$user, $idwarehouse);
         if ($result == 0) {
-<<<<<<< HEAD
-                throw new RestException(304, 'Nothing done. May be object is already closed');
-        }
-        if ($result < 0) {
-                throw new RestException(500, 'Error when closing Order: '.$this->commande->error);
-=======
             throw new RestException(304, 'Nothing done. May be object is already closed');
         }
         if ($result < 0) {
             throw new RestException(500, 'Error when closing Order: '.$this->commande->error);
->>>>>>> d9b8a8c8
         }
 
 		$result = $this->commande->fetch($id);
@@ -902,23 +712,6 @@
     }
 
 
-<<<<<<< HEAD
-     /**
-      * Create an order using an existing proposal.
-      *
-      *
-      * @param int   $proposalid       Id of the proposal
-      *
-      * @url     POST /createfromproposal/{proposalid}
-      *
-      * @return int
-      * @throws 400
-      * @throws 401
-      * @throws 404
-      * @throws 405
-      */
-     function createOrderFromProposal($proposalid) {
-=======
     /**
      * Create an order using an existing proposal.
      *
@@ -935,20 +728,10 @@
      */
     function createOrderFromProposal($proposalid)
     {
->>>>>>> d9b8a8c8
 
         require_once DOL_DOCUMENT_ROOT . '/comm/propal/class/propal.class.php';
 
         if(! DolibarrApiAccess::$user->rights->propal->lire) {
-<<<<<<< HEAD
-                throw new RestException(401);
-        }
-        if(! DolibarrApiAccess::$user->rights->commande->creer) {
-                throw new RestException(401);
-        }
-        if(empty($proposalid)) {
-                throw new RestException(400, 'Proposal ID is mandatory');
-=======
             throw new RestException(401);
         }
         if(! DolibarrApiAccess::$user->rights->commande->creer) {
@@ -956,26 +739,17 @@
         }
         if(empty($proposalid)) {
             throw new RestException(400, 'Proposal ID is mandatory');
->>>>>>> d9b8a8c8
         }
 
         $propal = new Propal($this->db);
         $result = $propal->fetch($proposalid);
         if( ! $result ) {
-<<<<<<< HEAD
-                throw new RestException(404, 'Proposal not found');
-=======
             throw new RestException(404, 'Proposal not found');
->>>>>>> d9b8a8c8
         }
 
         $result = $this->commande->createFromProposal($propal, DolibarrApiAccess::$user);
         if( $result < 0) {
-<<<<<<< HEAD
-                throw new RestException(405, $this->commande->error);
-=======
             throw new RestException(405, $this->commande->error);
->>>>>>> d9b8a8c8
         }
         $this->commande->fetchObjectLinked();
 
