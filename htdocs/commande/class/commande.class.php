--- conflicted
+++ resolved
@@ -51,33 +51,15 @@
      */
     protected $table_ref_field = 'ref';
 
-<<<<<<< HEAD
-=======
-    var $id;
-
->>>>>>> 93be4305
 	/**
 	 * Client ID
 	 * @var int
 	 */
     var $socid;
-<<<<<<< HEAD
-=======
-
-	/**
-	 * Client (loaded by fetch_client)
-	 * @var Societe
-	 */
-    var $client;
->>>>>>> 93be4305
 
     var $ref_client;
     var $ref_int;
     var $contactid;
-<<<<<<< HEAD
-=======
-    var $fk_project;
->>>>>>> 93be4305
 
 	/**
 	 * Status of the order. Check the following constants:
@@ -114,16 +96,6 @@
     var $rang;
     var $special_code;
     var $source;			// Origin of order
-<<<<<<< HEAD
-=======
-	/**
-	 * @deprecated
-	 * @see note_private, note_public
-	 */
-    var $note;
-    var $note_private;
-    var $note_public;
->>>>>>> 93be4305
     var $extraparams=array();
 
     var $linked_objects=array();
@@ -134,14 +106,6 @@
 	 * @var OrderLine[]
 	 */
 	var $lines = array();
-<<<<<<< HEAD
-=======
-
-	//Incorterms
-	var $fk_incoterms;
-	var $location_incoterms;
-	var $libelle_incoterms;  //Used into tooltip
->>>>>>> 93be4305
 
     // Pour board
     var $nbtodo;
@@ -761,10 +725,7 @@
         $sql.= ", ".($this->date_livraison?"'".$this->db->idate($this->date_livraison)."'":"null");
         $sql.= ", ".($this->fk_delivery_address>0?$this->fk_delivery_address:'NULL');
         $sql.= ", ".($this->shipping_method_id>0?$this->shipping_method_id:'NULL');
-<<<<<<< HEAD
         $sql.= ", ".($this->warehouse_id>0?$this->warehouse_id:'NULL');
-=======
->>>>>>> 93be4305
         $sql.= ", ".($this->remise_absolue>0?$this->db->escape($this->remise_absolue):'NULL');
         $sql.= ", ".($this->remise_percent>0?$this->db->escape($this->remise_percent):0);
         $sql.= ", ".(int) $this->fk_incoterms;
@@ -816,13 +777,9 @@
                         $this->lines[$i]->pa_ht,
                     	$this->lines[$i]->label,
                     	$this->lines[$i]->array_options,
-<<<<<<< HEAD
 	                    $this->lines[$i]->fk_unit,
                         $this->element,
                         $this->lines[$i]->id
-=======
-	                    $this->lines[$i]->fk_unit
->>>>>>> 93be4305
                     );
                     if ($result < 0)
                     {
@@ -999,11 +956,7 @@
         $this->date_creation      = '';
         $this->date_validation    = '';
         $this->ref_client         = '';
-<<<<<<< HEAD
-
-=======
-		
->>>>>>> 93be4305
+
         // Create clone
         $result=$this->create($user);
         if ($result < 0) $error++;
@@ -1055,17 +1008,10 @@
 
         $error=0;
 
-<<<<<<< HEAD
 
         $this->date_commande = dol_now();
         $this->source = 0;
 
-=======
-        
-        $this->date_commande = dol_now();
-        $this->source = 0;
-
->>>>>>> 93be4305
         $num=count($object->lines);
         for ($i = 0; $i < $num; $i++)
         {
@@ -1116,10 +1062,7 @@
         $this->demand_reason_id     = $object->demand_reason_id;
         $this->date_livraison       = $object->date_livraison;
         $this->shipping_method_id   = $object->shipping_method_id;
-<<<<<<< HEAD
 	$this->warehouse_id         = $object->warehouse_id;
-=======
->>>>>>> 93be4305
         $this->fk_delivery_address  = $object->fk_delivery_address;
         $this->contact_id           = $object->contactid;
         $this->ref_client           = $object->ref_client;
@@ -1192,26 +1135,17 @@
      *	@param      float			$pu_ttc    		    Prix unitaire TTC
      *	@param      int				$date_start       	Start date of the line - Added by Matelli (See http://matelli.fr/showcases/patchs-dolibarr/add-dates-in-order-lines.html)
      *	@param      int				$date_end         	End date of the line - Added by Matelli (See http://matelli.fr/showcases/patchs-dolibarr/add-dates-in-order-lines.html)
-<<<<<<< HEAD
      *	@param      int				$type				Type of line (0=product, 1=service). Not used if fk_product is defined, the type of product is used.
-=======
-     *	@param      int				$type				Type of line (0=product, 1=service)
->>>>>>> 93be4305
      *	@param      int				$rang             	Position of line
      *	@param		int				$special_code		Special code (also used by externals modules!)
      *	@param		int				$fk_parent_line		Parent line
      *  @param		int				$fk_fournprice		Id supplier price
      *  @param		int				$pa_ht				Buying price (without tax)
      *  @param		string			$label				Label
-<<<<<<< HEAD
 	 *  @param		array			$array_options		extrafields array. Example array('options_codeforfield1'=>'valueforfield1', 'options_codeforfield2'=>'valueforfield2', ...)
      * 	@param 		string			$fk_unit 			Code of the unit to use. Null to use the default one
      * 	@param		string		    $origin				'order', ...
      *  @param		int			    $origin_id			Id of origin object
-=======
-	 *  @param		array			$array_options		extrafields array
-     * 	@param 		string			$fk_unit 			Code of the unit to use. Null to use the default one
->>>>>>> 93be4305
      *	@return     int             					>0 if OK, <0 if KO
      *
      *	@see        add_product
@@ -1221,19 +1155,11 @@
      *	par l'appelant par la methode get_default_tva(societe_vendeuse,societe_acheteuse,produit)
      *	et le desc doit deja avoir la bonne valeur (a l'appelant de gerer le multilangue)
      */
-<<<<<<< HEAD
 	function addline($desc, $pu_ht, $qty, $txtva, $txlocaltax1=0, $txlocaltax2=0, $fk_product=0, $remise_percent=0, $info_bits=0, $fk_remise_except=0, $price_base_type='HT', $pu_ttc=0, $date_start='', $date_end='', $type=0, $rang=-1, $special_code=0, $fk_parent_line=0, $fk_fournprice=null, $pa_ht=0, $label='',$array_options=0, $fk_unit=null, $origin='', $origin_id=0)
     {
     	global $mysoc, $conf, $langs;
 
-        dol_syslog(get_class($this)."::addline commandeid=$this->id, desc=$desc, pu_ht=$pu_ht, qty=$qty, txtva=$txtva, fk_product=$fk_product, remise_percent=$remise_percent, info_bits=$info_bits, fk_remise_except=$fk_remise_except, price_base_type=$price_base_type, pu_ttc=$pu_ttc, date_start=$date_start, date_end=$date_end, type=$type, fk_unit=$fk_unit", LOG_DEBUG);
-=======
-	function addline($desc, $pu_ht, $qty, $txtva, $txlocaltax1=0, $txlocaltax2=0, $fk_product=0, $remise_percent=0, $info_bits=0, $fk_remise_except=0, $price_base_type='HT', $pu_ttc=0, $date_start='', $date_end='', $type=0, $rang=-1, $special_code=0, $fk_parent_line=0, $fk_fournprice=null, $pa_ht=0, $label='',$array_options=0, $fk_unit=null)
-    {
-    	global $mysoc, $conf, $langs;
-
         dol_syslog(get_class($this)."::addline commandeid=$this->id, desc=$desc, pu_ht=$pu_ht, qty=$qty, txtva=$txtva, fk_product=$fk_product, remise_percent=$remise_percent, info_bits=$info_bits, fk_remise_except=$fk_remise_except, price_base_type=$price_base_type, pu_ttc=$pu_ttc, date_start=$date_start, date_end=$date_end, type=$type special_code=$special_code, fk_unit=$fk_unit", LOG_DEBUG);
->>>>>>> 93be4305
 
         include_once DOL_DOCUMENT_ROOT.'/core/lib/price.lib.php';
 
@@ -1310,25 +1236,6 @@
                 $rangtouse = $rangmax + 1;
             }
 
-<<<<<<< HEAD
-=======
-			$product_type=$type;
-			if (!empty($fk_product))
-			{
-				$product=new Product($this->db);
-				$result=$product->fetch($fk_product);
-				$product_type=$product->type;
-
-				if (! empty($conf->global->STOCK_MUST_BE_ENOUGH_FOR_ORDER) && $product_type == 0 && $product->stock_reel < $qty)
-				{
-					$this->error=$langs->trans('ErrorStockIsNotEnough');
-					dol_syslog(get_class($this)."::addline error=Product ".$product->ref.": ".$this->error, LOG_ERR);
-					$this->db->rollback();
-					return self::STOCK_NOT_ENOUGH_FOR_ORDER;
-				}
-			}
-
->>>>>>> 93be4305
             // TODO A virer
             // Anciens indicateurs: $price, $remise (a ne plus utiliser)
             $price = $pu;
@@ -2904,18 +2811,12 @@
         $resql=$this->db->query($sql);
         if ($resql)
         {
-<<<<<<< HEAD
-=======
-	        $now=dol_now();
-
->>>>>>> 93be4305
 	        $response = new WorkboardResponse();
 	        $response->warning_delay=$conf->commande->client->warning_delay/60/60/24;
 	        $response->label=$langs->trans("OrdersToProcess");
 	        $response->url=DOL_URL_ROOT.'/commande/list.php?viewstatut=-3';
 	        $response->img=img_object($langs->trans("Orders"),"order");
 
-<<<<<<< HEAD
             $generic_commande = new Commande($this->db);
 
             while ($obj=$this->db->fetch_object($resql))
@@ -2926,15 +2827,6 @@
                 $generic_commande->date_livraison = $obj->delivery_date;
 
                 if ($generic_commande->hasDelay()) {
-=======
-            while ($obj=$this->db->fetch_object($resql))
-            {
-	            $response->nbtodo++;
-
-				$date_to_test = empty($obj->delivery_date) ? $obj->datec : $obj->delivery_date;
-
-	            if ($obj->fk_statut != 3 && $this->db->jdate($date_to_test) < ($now - $conf->commande->client->warning_delay)) {
->>>>>>> 93be4305
 		            $response->nbtodolate++;
 	            }
             }
@@ -3399,7 +3291,6 @@
 
 		return CommonObject::commonReplaceThirdparty($db, $origin_id, $dest_id, $tables);
 	}
-<<<<<<< HEAD
 
     /**
      * Is the customer order delayed?
@@ -3418,8 +3309,6 @@
 
         return max($this->date_commande, $this->date_livraison) < ($now - $conf->commande->client->warning_delay);
     }
-=======
->>>>>>> 93be4305
 }
 
 
