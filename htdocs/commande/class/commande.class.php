--- conflicted
+++ resolved
@@ -203,11 +203,7 @@
 	public $date_commande;
 
 	/**
-<<<<<<< HEAD
-	 * @var int	Date expected of shipment (date of start of shipment, not the reception that occurs some days after)
-=======
 	 * @var null|int|''	Date expected of shipment (date of start of shipment, not the reception that occurs some days after)
->>>>>>> cc80841a
 	 */
 	public $delivery_date;
 
@@ -300,11 +296,7 @@
 
 	// BEGIN MODULEBUILDER PROPERTIES
 	/**
-<<<<<<< HEAD
-	 * @var array<string,array{type:string,label:string,enabled:int<0,2>|string,position:int,notnull?:int,visible:int,noteditable?:int,default?:string,index?:int,foreignkey?:string,searchall?:int,isameasure?:int,css?:string,csslist?:string,help?:string,showoncombobox?:int,disabled?:int,arrayofkeyval?:array<int,string>,comment?:string}>  Array with all fields and their property. Do not use it as a static var. It may be modified by constructor.
-=======
 	 * @var array<string,array{type:string,label:string,enabled:int<0,2>|string,position:int,notnull?:int,visible:int<-2,5>|string,noteditable?:int<0,1>,default?:string,index?:int,foreignkey?:string,searchall?:int<0,1>,isameasure?:int<0,1>,css?:string,csslist?:string,help?:string,showoncombobox?:int<0,2>,disabled?:int<0,1>,arrayofkeyval?:array<int|string,string>,comment?:string,validate?:int<0,1>}>  Array with all fields and their property. Do not use it as a static var. It may be modified by constructor.
->>>>>>> cc80841a
 	 */
 	public $fields = array(
 		'rowid' => array('type' => 'integer', 'label' => 'TechnicalID', 'enabled' => 1, 'visible' => -1, 'notnull' => 1, 'position' => 10),
@@ -325,10 +317,7 @@
 		'localtax2' => array('type' => 'double(24,8)', 'label' => 'LocalTax2', 'enabled' => 1, 'visible' => -1, 'position' => 135, 'isameasure' => 1),
 		'total_ht' => array('type' => 'double(24,8)', 'label' => 'TotalHT', 'enabled' => 1, 'visible' => -1, 'position' => 140, 'isameasure' => 1),
 		'total_ttc' => array('type' => 'double(24,8)', 'label' => 'TotalTTC', 'enabled' => 1, 'visible' => -1, 'position' => 145, 'isameasure' => 1),
-<<<<<<< HEAD
-=======
 		'signed_status' => array('type' => 'smallint(6)', 'label' => 'SignedStatus', 'enabled' => 1, 'visible' => -1, 'position' => 146, 'arrayofkeyval' => array(0 => 'NoSignature', 1 => 'SignedSender', 2 => 'SignedReceiver', 9 => 'SignedAll')),
->>>>>>> cc80841a
 		'note_private' => array('type' => 'html', 'label' => 'NotePrivate', 'enabled' => 1, 'visible' => 0, 'position' => 150),
 		'note_public' => array('type' => 'html', 'label' => 'NotePublic', 'enabled' => 1, 'visible' => 0, 'position' => 155),
 		'model_pdf' => array('type' => 'varchar(255)', 'label' => 'PDFTemplate', 'enabled' => 1, 'visible' => 0, 'position' => 160),
@@ -385,16 +374,12 @@
 	 * Shipment on process
 	 */
 	const STATUS_SHIPMENTONPROCESS = 2;		// We set this status when a shipment is validated
-<<<<<<< HEAD
-	const STATUS_ACCEPTED = 2; 				// For backward compatibility. Use key STATUS_SHIPMENTONPROCESS instead.
-=======
 
 	/**
 	 * For backward compatibility. Use key STATUS_SHIPMENTONPROCESS instead.
 	 * @deprecated
 	 */
 	const STATUS_ACCEPTED = 2;
->>>>>>> cc80841a
 
 	/**
 	 * Closed (Sent, billed or not)
@@ -462,11 +447,7 @@
 				$mybool = ((bool) @include_once $dir.$file) || $mybool;
 			}
 
-<<<<<<< HEAD
-			if ($mybool === false) {
-=======
 			if (!$mybool) {
->>>>>>> cc80841a
 				dol_print_error(null, "Failed to include file ".$file);
 				return '';
 			}
@@ -682,11 +663,7 @@
 
 		$this->db->begin();
 
-<<<<<<< HEAD
-		$sql = "UPDATE ".MAIN_DB_PREFIX."commande";
-=======
 		$sql = "UPDATE ".MAIN_DB_PREFIX.$this->table_element;
->>>>>>> cc80841a
 		$sql .= " SET fk_statut = ".self::STATUS_DRAFT.",";
 		$sql .= " fk_user_modif = ".((int) $user->id);
 		$sql .= " WHERE rowid = ".((int) $this->id);
@@ -764,11 +741,7 @@
 
 		$this->db->begin();
 
-<<<<<<< HEAD
-		$sql = 'UPDATE '.MAIN_DB_PREFIX.'commande';
-=======
 		$sql = 'UPDATE '.MAIN_DB_PREFIX.$this->table_element;
->>>>>>> cc80841a
 		$sql .= ' SET fk_statut='.self::STATUS_VALIDATED.', facture=0,';
 		$sql .= " fk_user_modif = ".((int) $user->id);
 		$sql .= " WHERE rowid = ".((int) $this->id);
@@ -879,11 +852,7 @@
 
 		$this->db->begin();
 
-<<<<<<< HEAD
-		$sql = "UPDATE ".MAIN_DB_PREFIX."commande";
-=======
 		$sql = "UPDATE ".MAIN_DB_PREFIX.$this->table_element;
->>>>>>> cc80841a
 		$sql .= " SET fk_statut = ".self::STATUS_CANCELED.",";
 		$sql .= " fk_user_modif = ".((int) $user->id);
 		$sql .= " WHERE rowid = ".((int) $this->id);
@@ -1001,11 +970,7 @@
 
 		$this->db->begin();
 
-<<<<<<< HEAD
-		$sql = "INSERT INTO ".MAIN_DB_PREFIX."commande (";
-=======
 		$sql = "INSERT INTO ".MAIN_DB_PREFIX.$this->table_element." (";
->>>>>>> cc80841a
 		$sql .= " ref, fk_soc, date_creation, fk_user_author, fk_projet, date_commande, source, note_private, note_public, ref_ext, ref_client";
 		$sql .= ", model_pdf, fk_cond_reglement, deposit_percent, fk_mode_reglement, fk_account, fk_availability, fk_input_reason, date_livraison, fk_delivery_address";
 		$sql .= ", fk_shipping_method";
@@ -2051,15 +2016,9 @@
 
 	// phpcs:disable PEAR.NamingConventions.ValidFunctionName.ScopeNotCamelCaps
 	/**
-<<<<<<< HEAD
-	 *	Add line of fixed discount in the order in DB
-	 *
-	 *	@param     int	$idremise			Id for the fixed discount
-=======
 	 *	Add a discount line into a sale order (as a sale order line) using an existing absolute discount (Consume the discount)
 	 *
 	 *	@param     int	$idremise			Id for the fixed discount from table llx_societe_remise_except
->>>>>>> cc80841a
 	 *	@return    int          			>0 if OK, <0 if KO
 	 */
 	public function insert_discount($idremise)
@@ -2796,11 +2755,7 @@
 		if (!$user->hasRight('societe', 'client', 'voir')) {
 			$sql .= ", sc.fk_soc, sc.fk_user";
 		}
-<<<<<<< HEAD
-		$sql .= " FROM ".MAIN_DB_PREFIX."societe as s, ".MAIN_DB_PREFIX."commande as c";
-=======
 		$sql .= " FROM ".MAIN_DB_PREFIX."societe as s, ".MAIN_DB_PREFIX.$this->table_element." as c";
->>>>>>> cc80841a
 		if (!$user->hasRight('societe', 'client', 'voir')) {
 			$sql .= ", ".MAIN_DB_PREFIX."societe_commerciaux as sc";
 		}
@@ -3049,11 +3004,7 @@
 
 		$this->db->begin();
 
-<<<<<<< HEAD
-		$sql = 'UPDATE '.MAIN_DB_PREFIX.'commande SET facture = 1';
-=======
 		$sql = 'UPDATE '.MAIN_DB_PREFIX.$this->table_element.' SET facture = 1';
->>>>>>> cc80841a
 		$sql .= " WHERE rowid = ".((int) $this->id).' AND fk_statut > '.self::STATUS_DRAFT;
 
 		dol_syslog(get_class($this)."::classifyBilled", LOG_DEBUG);
@@ -3103,11 +3054,7 @@
 
 		$this->db->begin();
 
-<<<<<<< HEAD
-		$sql = 'UPDATE '.MAIN_DB_PREFIX.'commande SET facture = 0';
-=======
 		$sql = 'UPDATE '.MAIN_DB_PREFIX.$this->table_element.' SET facture = 0';
->>>>>>> cc80841a
 		$sql .= " WHERE rowid = ".((int) $this->id).' AND fk_statut > '.self::STATUS_DRAFT;
 
 		dol_syslog(get_class($this)."::classifyUnBilled", LOG_DEBUG);
@@ -3640,11 +3587,7 @@
 		$clause = " WHERE";
 
 		$sql = "SELECT c.rowid, c.date_creation as datec, c.date_commande, c.date_livraison as delivery_date, c.fk_statut, c.total_ht";
-<<<<<<< HEAD
-		$sql .= " FROM ".MAIN_DB_PREFIX."commande as c";
-=======
 		$sql .= " FROM ".MAIN_DB_PREFIX.$this->table_element." as c";
->>>>>>> cc80841a
 		if (!$user->hasRight('societe', 'client', 'voir')) {
 			$sql .= " LEFT JOIN ".MAIN_DB_PREFIX."societe_commerciaux as sc ON c.fk_soc = sc.fk_soc";
 			$sql .= " WHERE sc.fk_user = ".((int) $user->id);
@@ -3820,15 +3763,9 @@
 
 	/**
 	 * getTooltipContentArray
-<<<<<<< HEAD
-	 *
-	 * @param array $params params to construct tooltip data
-	 * @return array
-=======
 	 * @param array<string,mixed> $params params to construct tooltip data
 	 * @since v18
 	 * @return array{picto?:string,ref?:string,refsupplier?:string,label?:string,date?:string,date_echeance?:string,amountht?:string,total_ht?:string,totaltva?:string,amountlt1?:string,amountlt2?:string,amountrevenustamp?:string,totalttc?:string}|array{optimize:string}
->>>>>>> cc80841a
 	 */
 	public function getTooltipContentArray($params)
 	{
@@ -4296,568 +4233,6 @@
 	}
 
 	/**
-<<<<<<< HEAD
-	 * @var int Id of invoice
-	 */
-	public $fk_facture;
-
-	/**
-	 * @var string External ref
-	 */
-	public $ref_ext;
-
-	public $fk_remise_except;
-
-	/**
-	 * @var int line rank
-	 */
-	public $rang = 0;
-	public $fk_fournprice;
-
-	/**
-	 * Buy price without taxes
-	 * @var float
-	 */
-	public $pa_ht;
-	public $marge_tx;
-	public $marque_tx;
-
-	/**
-	 * @deprecated
-	 * @see $remise_percent, $fk_remise_except
-	 */
-	public $remise;
-
-	// Start and end date of the line
-	public $date_start;
-	public $date_end;
-
-	public $skip_update_total; // Skip update price total for special lines
-
-
-	/**
-	 *      Constructor
-	 *
-	 *      @param     DoliDB	$db      handler d'acces base de donnee
-	 */
-	public function __construct($db)
-	{
-		$this->db = $db;
-	}
-
-	/**
-	 *  Load line order
-	 *
-	 *  @param  int		$rowid          Id line order
-	 *  @return	int						Return integer <0 if KO, >0 if OK
-	 */
-	public function fetch($rowid)
-	{
-		$sql = 'SELECT cd.rowid, cd.fk_commande, cd.fk_parent_line, cd.fk_product, cd.product_type, cd.label as custom_label, cd.description, cd.price, cd.qty, cd.tva_tx, cd.localtax1_tx, cd.localtax2_tx,';
-		$sql .= ' cd.remise, cd.remise_percent, cd.fk_remise_except, cd.subprice, cd.ref_ext,';
-		$sql .= ' cd.info_bits, cd.total_ht, cd.total_tva, cd.total_localtax1, cd.total_localtax2, cd.total_ttc, cd.fk_product_fournisseur_price as fk_fournprice, cd.buy_price_ht as pa_ht, cd.rang, cd.special_code,';
-		$sql .= ' cd.fk_unit,';
-		$sql .= ' cd.fk_multicurrency, cd.multicurrency_code, cd.multicurrency_subprice, cd.multicurrency_total_ht, cd.multicurrency_total_tva, cd.multicurrency_total_ttc,';
-		$sql .= ' p.ref as product_ref, p.label as product_label, p.description as product_desc, p.tobatch as product_tobatch,';
-		$sql .= ' cd.date_start, cd.date_end, cd.vat_src_code';
-		$sql .= ' FROM '.MAIN_DB_PREFIX.'commandedet as cd';
-		$sql .= ' LEFT JOIN '.MAIN_DB_PREFIX.'product as p ON cd.fk_product = p.rowid';
-		$sql .= ' WHERE cd.rowid = '.((int) $rowid);
-		$result = $this->db->query($sql);
-		if ($result) {
-			$objp = $this->db->fetch_object($result);
-
-			if (!$objp) {
-				$this->error = 'OrderLine with id '. $rowid .' not found sql='.$sql;
-				return 0;
-			}
-
-			$this->rowid            = $objp->rowid;
-			$this->id = $objp->rowid;
-			$this->fk_commande      = $objp->fk_commande;
-			$this->fk_parent_line   = $objp->fk_parent_line;
-			$this->label            = $objp->custom_label;
-			$this->desc             = $objp->description;
-			$this->qty              = $objp->qty;
-			$this->price            = $objp->price;
-			$this->subprice         = $objp->subprice;
-			$this->ref_ext          = $objp->ref_ext;
-			$this->vat_src_code     = $objp->vat_src_code;
-			$this->tva_tx           = $objp->tva_tx;
-			$this->localtax1_tx		= $objp->localtax1_tx;
-			$this->localtax2_tx		= $objp->localtax2_tx;
-			$this->remise           = $objp->remise;
-			$this->remise_percent   = $objp->remise_percent;
-			$this->fk_remise_except = $objp->fk_remise_except;
-			$this->fk_product       = $objp->fk_product;
-			$this->product_type     = $objp->product_type;
-			$this->info_bits        = $objp->info_bits;
-			$this->special_code = $objp->special_code;
-			$this->total_ht         = $objp->total_ht;
-			$this->total_tva        = $objp->total_tva;
-			$this->total_localtax1  = $objp->total_localtax1;
-			$this->total_localtax2  = $objp->total_localtax2;
-			$this->total_ttc        = $objp->total_ttc;
-			$this->fk_fournprice = $objp->fk_fournprice;
-			$marginInfos			= getMarginInfos($objp->subprice, $objp->remise_percent, $objp->tva_tx, $objp->localtax1_tx, $objp->localtax2_tx, $this->fk_fournprice, $objp->pa_ht);
-			$this->pa_ht			= $marginInfos[0];
-			$this->marge_tx			= $marginInfos[1];
-			$this->marque_tx		= $marginInfos[2];
-			$this->special_code = $objp->special_code;
-			$this->rang = $objp->rang;
-
-			$this->ref = $objp->product_ref; // deprecated
-
-			$this->product_ref      = $objp->product_ref;
-			$this->product_label    = $objp->product_label;
-			$this->product_desc     = $objp->product_desc;
-			$this->product_tobatch  = $objp->product_tobatch;
-			$this->fk_unit          = $objp->fk_unit;
-
-			$this->date_start       = $this->db->jdate($objp->date_start);
-			$this->date_end         = $this->db->jdate($objp->date_end);
-
-			$this->fk_multicurrency = $objp->fk_multicurrency;
-			$this->multicurrency_code = $objp->multicurrency_code;
-			$this->multicurrency_subprice	= $objp->multicurrency_subprice;
-			$this->multicurrency_total_ht	= $objp->multicurrency_total_ht;
-			$this->multicurrency_total_tva	= $objp->multicurrency_total_tva;
-			$this->multicurrency_total_ttc	= $objp->multicurrency_total_ttc;
-
-			$this->fetch_optionals();
-
-			$this->db->free($result);
-
-			return 1;
-		} else {
-			$this->error = $this->db->lasterror();
-			return -1;
-		}
-	}
-
-	/**
-	 * 	Delete line in database
-	 *
-	 *	@param      User	$user        	User that modify
-	 *  @param      int		$notrigger	    0=launch triggers after, 1=disable triggers
-	 *	@return	 int  Return integer <0 si ko, >0 si ok
-	 */
-	public function delete(User $user, $notrigger = 0)
-	{
-		global $conf, $langs;
-
-		$error = 0;
-
-		if (empty($this->id) && !empty($this->rowid)) {        // For backward compatibility
-			$this->id = $this->rowid;
-		}
-
-		// check if order line is not in a shipment line before deleting
-		$sqlCheckShipmentLine = "SELECT";
-		$sqlCheckShipmentLine .= " ed.rowid";
-		$sqlCheckShipmentLine .= " FROM " . MAIN_DB_PREFIX . "expeditiondet ed";
-		$sqlCheckShipmentLine .= " WHERE ed.fk_elementdet = " . ((int) $this->id);
-
-		$resqlCheckShipmentLine = $this->db->query($sqlCheckShipmentLine);
-		if (!$resqlCheckShipmentLine) {
-			$error++;
-			$this->error = $this->db->lasterror();
-			$this->errors[] = $this->error;
-		} else {
-			$langs->load('errors');
-			$num = $this->db->num_rows($resqlCheckShipmentLine);
-			if ($num > 0) {
-				$error++;
-				$objCheckShipmentLine = $this->db->fetch_object($resqlCheckShipmentLine);
-				$this->error = $langs->trans('ErrorRecordAlreadyExists') . ' : ' . $langs->trans('ShipmentLine') . ' ' . $objCheckShipmentLine->rowid;
-				$this->errors[] = $this->error;
-			}
-			$this->db->free($resqlCheckShipmentLine);
-		}
-		if ($error) {
-			dol_syslog(__METHOD__ . 'Error ; ' . $this->error, LOG_ERR);
-			return -1;
-		}
-
-		$this->db->begin();
-
-		if (!$notrigger) {
-			// Call trigger
-			$result = $this->call_trigger('LINEORDER_DELETE', $user);
-			if ($result < 0) {
-				$error++;
-			}
-			// End call triggers
-		}
-
-		if (!$error) {
-			$sql = 'DELETE FROM ' . MAIN_DB_PREFIX . "commandedet WHERE rowid = " . ((int) $this->id);
-
-			dol_syslog("OrderLine::delete", LOG_DEBUG);
-			$resql = $this->db->query($sql);
-			if (!$resql) {
-				$this->error = $this->db->lasterror();
-				$error++;
-			}
-		}
-
-		// Remove extrafields
-		if (!$error) {
-			$result = $this->deleteExtraFields();
-			if ($result < 0) {
-				$error++;
-				dol_syslog(get_class($this) . "::delete error -4 " . $this->error, LOG_ERR);
-			}
-		}
-
-		if (!$error) {
-			$this->db->commit();
-			return 1;
-		}
-
-		foreach ($this->errors as $errmsg) {
-			dol_syslog(get_class($this) . "::delete " . $errmsg, LOG_ERR);
-			$this->error .= ($this->error ? ', ' . $errmsg : $errmsg);
-		}
-		$this->db->rollback();
-		return -1 * $error;
-	}
-
-	/**
-	 *	Insert line into database
-	 *
-	 *	@param      User	$user        	User that modify
-	 *	@param      int		$notrigger		1 = disable triggers
-	 *	@return		int						Return integer <0 if KO, >0 if OK
-	 */
-	public function insert($user = null, $notrigger = 0)
-	{
-		$error = 0;
-
-		$pa_ht_isemptystring = (empty($this->pa_ht) && $this->pa_ht == ''); // If true, we can use a default value. If this->pa_ht = '0', we must use '0'.
-
-		dol_syslog(get_class($this)."::insert rang=".$this->rang);
-
-		// Clean parameters
-		if (empty($this->tva_tx)) {
-			$this->tva_tx = 0;
-		}
-		if (empty($this->localtax1_tx)) {
-			$this->localtax1_tx = 0;
-		}
-		if (empty($this->localtax2_tx)) {
-			$this->localtax2_tx = 0;
-		}
-		if (empty($this->localtax1_type)) {
-			$this->localtax1_type = 0;
-		}
-		if (empty($this->localtax2_type)) {
-			$this->localtax2_type = 0;
-		}
-		if (empty($this->total_localtax1)) {
-			$this->total_localtax1 = 0;
-		}
-		if (empty($this->total_localtax2)) {
-			$this->total_localtax2 = 0;
-		}
-		if (empty($this->rang)) {
-			$this->rang = 0;
-		}
-		if (empty($this->remise_percent)) {
-			$this->remise_percent = 0;
-		}
-		if (empty($this->info_bits)) {
-			$this->info_bits = 0;
-		}
-		if (empty($this->special_code)) {
-			$this->special_code = 0;
-		}
-		if (empty($this->fk_parent_line)) {
-			$this->fk_parent_line = 0;
-		}
-		if (empty($this->pa_ht)) {
-			$this->pa_ht = 0;
-		}
-		if (empty($this->ref_ext)) {
-			$this->ref_ext = '';
-		}
-
-		// if buy price not defined, define buyprice as configured in margin admin
-		if ($this->pa_ht == 0 && $pa_ht_isemptystring) {
-			$result = $this->defineBuyPrice($this->subprice, $this->remise_percent, $this->fk_product);
-			if ($result < 0) {
-				return $result;
-			} else {
-				$this->pa_ht = $result;
-			}
-		}
-
-		// Check parameters
-		if ($this->product_type < 0) {
-			return -1;
-		}
-
-		$this->db->begin();
-
-		// Insertion dans base de la ligne
-		$sql = 'INSERT INTO '.MAIN_DB_PREFIX.'commandedet';
-		$sql .= ' (fk_commande, fk_parent_line, label, description, qty, ref_ext,';
-		$sql .= ' vat_src_code, tva_tx, localtax1_tx, localtax2_tx, localtax1_type, localtax2_type,';
-		$sql .= ' fk_product, product_type, remise_percent, subprice, price, fk_remise_except,';
-		$sql .= ' special_code, rang, fk_product_fournisseur_price, buy_price_ht,';
-		$sql .= ' info_bits, total_ht, total_tva, total_localtax1, total_localtax2, total_ttc, date_start, date_end,';
-		$sql .= ' fk_unit,';
-		$sql .= ' fk_multicurrency, multicurrency_code, multicurrency_subprice, multicurrency_total_ht, multicurrency_total_tva, multicurrency_total_ttc';
-		$sql .= ')';
-		$sql .= " VALUES (".$this->fk_commande.",";
-		$sql .= " ".($this->fk_parent_line > 0 ? "'".$this->db->escape($this->fk_parent_line)."'" : "null").",";
-		$sql .= " ".(!empty($this->label) ? "'".$this->db->escape($this->label)."'" : "null").",";
-		$sql .= " '".$this->db->escape($this->desc)."',";
-		$sql .= " '".price2num($this->qty)."',";
-		$sql .= " '".$this->db->escape($this->ref_ext)."',";
-		$sql .= " ".(empty($this->vat_src_code) ? "''" : "'".$this->db->escape($this->vat_src_code)."'").",";
-		$sql .= " '".price2num($this->tva_tx)."',";
-		$sql .= " '".price2num($this->localtax1_tx)."',";
-		$sql .= " '".price2num($this->localtax2_tx)."',";
-		$sql .= " '".$this->db->escape($this->localtax1_type)."',";
-		$sql .= " '".$this->db->escape($this->localtax2_type)."',";
-		$sql .= ' '.((!empty($this->fk_product) && $this->fk_product > 0) ? $this->fk_product : "null").',';
-		$sql .= " '".$this->db->escape($this->product_type)."',";
-		$sql .= " '".price2num($this->remise_percent)."',";
-		$sql .= " ".(price2num($this->subprice) !== '' ? price2num($this->subprice) : "null").",";
-		$sql .= " ".($this->price != '' ? "'".price2num($this->price)."'" : "null").",";
-		$sql .= ' '.(!empty($this->fk_remise_except) ? $this->fk_remise_except : "null").',';
-		$sql .= ' '.((int) $this->special_code).',';
-		$sql .= ' '.((int) $this->rang).',';
-		$sql .= ' '.(!empty($this->fk_fournprice) ? $this->fk_fournprice : "null").',';
-		$sql .= ' '.price2num($this->pa_ht).',';
-		$sql .= " ".((int) $this->info_bits).",";
-		$sql .= " ".price2num($this->total_ht, 'MT').",";
-		$sql .= " ".price2num($this->total_tva, 'MT').",";
-		$sql .= " ".price2num($this->total_localtax1, 'MT').",";
-		$sql .= " ".price2num($this->total_localtax2, 'MT').",";
-		$sql .= " ".price2num($this->total_ttc, 'MT').",";
-		$sql .= " ".(!empty($this->date_start) ? "'".$this->db->idate($this->date_start)."'" : "null").',';
-		$sql .= " ".(!empty($this->date_end) ? "'".$this->db->idate($this->date_end)."'" : "null").',';
-		$sql .= ' '.(!$this->fk_unit ? 'NULL' : ((int) $this->fk_unit));
-		$sql .= ", ".(!empty($this->fk_multicurrency) ? ((int) $this->fk_multicurrency) : 'NULL');
-		$sql .= ", '".$this->db->escape($this->multicurrency_code)."'";
-		$sql .= ", ".price2num($this->multicurrency_subprice, 'CU');
-		$sql .= ", ".price2num($this->multicurrency_total_ht, 'CT');
-		$sql .= ", ".price2num($this->multicurrency_total_tva, 'CT');
-		$sql .= ", ".price2num($this->multicurrency_total_ttc, 'CT');
-		$sql .= ')';
-
-		dol_syslog(get_class($this)."::insert", LOG_DEBUG);
-		$resql = $this->db->query($sql);
-		if ($resql) {
-			$this->id = $this->db->last_insert_id(MAIN_DB_PREFIX.'commandedet');
-			$this->rowid = $this->id;
-
-			if (!$error) {
-				$result = $this->insertExtraFields();
-				if ($result < 0) {
-					$error++;
-				}
-			}
-
-			if (!$error && !$notrigger) {
-				// Call trigger
-				$result = $this->call_trigger('LINEORDER_INSERT', $user);
-				if ($result < 0) {
-					$error++;
-				}
-				// End call triggers
-			}
-
-			if (!$error) {
-				$this->db->commit();
-				return 1;
-			}
-
-			foreach ($this->errors as $errmsg) {
-				dol_syslog(get_class($this)."::insert ".$errmsg, LOG_ERR);
-				$this->error .= ($this->error ? ', '.$errmsg : $errmsg);
-			}
-			$this->db->rollback();
-			return -1 * $error;
-		} else {
-			$this->error = $this->db->error();
-			$this->db->rollback();
-			return -2;
-		}
-	}
-
-	/**
-	 *	Update the line object into db
-	 *
-	 *	@param      User	$user        	User that modify
-	 *	@param      int		$notrigger		1 = disable triggers
-	 *	@return		int		Return integer <0 si ko, >0 si ok
-	 */
-	public function update(User $user, $notrigger = 0)
-	{
-		$error = 0;
-
-		$pa_ht_isemptystring = (empty($this->pa_ht) && $this->pa_ht == ''); // If true, we can use a default value. If this->pa_ht = '0', we must use '0'.
-
-		// Clean parameters
-		if (empty($this->tva_tx)) {
-			$this->tva_tx = 0;
-		}
-		if (empty($this->localtax1_tx)) {
-			$this->localtax1_tx = 0;
-		}
-		if (empty($this->localtax2_tx)) {
-			$this->localtax2_tx = 0;
-		}
-		if (empty($this->localtax1_type)) {
-			$this->localtax1_type = 0;
-		}
-		if (empty($this->localtax2_type)) {
-			$this->localtax2_type = 0;
-		}
-		if (empty($this->qty)) {
-			$this->qty = 0;
-		}
-		if (empty($this->total_localtax1)) {
-			$this->total_localtax1 = 0;
-		}
-		if (empty($this->total_localtax2)) {
-			$this->total_localtax2 = 0;
-		}
-		if (empty($this->marque_tx)) {
-			$this->marque_tx = 0;
-		}
-		if (empty($this->marge_tx)) {
-			$this->marge_tx = 0;
-		}
-		if (empty($this->remise_percent)) {
-			$this->remise_percent = 0;
-		}
-		if (empty($this->remise)) {
-			$this->remise = 0;
-		}
-		if (empty($this->info_bits)) {
-			$this->info_bits = 0;
-		}
-		if (empty($this->special_code)) {
-			$this->special_code = 0;
-		}
-		if (empty($this->product_type)) {
-			$this->product_type = 0;
-		}
-		if (empty($this->fk_parent_line)) {
-			$this->fk_parent_line = 0;
-		}
-		if (empty($this->pa_ht)) {
-			$this->pa_ht = 0;
-		}
-		if (empty($this->ref_ext)) {
-			$this->ref_ext = '';
-		}
-
-		// if buy price not defined, define buyprice as configured in margin admin
-		if ($this->pa_ht == 0 && $pa_ht_isemptystring) {
-			$result = $this->defineBuyPrice($this->subprice, $this->remise_percent, $this->fk_product);
-			if ($result < 0) {
-				return $result;
-			} else {
-				$this->pa_ht = $result;
-			}
-		}
-
-		$this->db->begin();
-
-		// Mise a jour ligne en base
-		$sql = "UPDATE ".MAIN_DB_PREFIX."commandedet SET";
-		$sql .= " description='".$this->db->escape($this->desc)."'";
-		$sql .= " , label=".(!empty($this->label) ? "'".$this->db->escape($this->label)."'" : "null");
-		$sql .= " , vat_src_code=".(!empty($this->vat_src_code) ? "'".$this->db->escape($this->vat_src_code)."'" : "''");
-		$sql .= " , tva_tx=".price2num($this->tva_tx);
-		$sql .= " , localtax1_tx=".price2num($this->localtax1_tx);
-		$sql .= " , localtax2_tx=".price2num($this->localtax2_tx);
-		$sql .= " , localtax1_type='".$this->db->escape($this->localtax1_type)."'";
-		$sql .= " , localtax2_type='".$this->db->escape($this->localtax2_type)."'";
-		$sql .= " , qty=".price2num($this->qty);
-		$sql .= " , ref_ext='".$this->db->escape($this->ref_ext)."'";
-		$sql .= " , subprice=".price2num($this->subprice);
-		$sql .= " , remise_percent=".price2num($this->remise_percent);
-		$sql .= " , price=".price2num($this->price); // TODO A virer
-		$sql .= " , remise=".price2num($this->remise); // TODO A virer
-		if (empty($this->skip_update_total)) {
-			$sql .= " , total_ht=".price2num($this->total_ht);
-			$sql .= " , total_tva=".price2num($this->total_tva);
-			$sql .= " , total_ttc=".price2num($this->total_ttc);
-			$sql .= " , total_localtax1=".price2num($this->total_localtax1);
-			$sql .= " , total_localtax2=".price2num($this->total_localtax2);
-		}
-		$sql .= " , fk_product_fournisseur_price=".(!empty($this->fk_fournprice) ? $this->fk_fournprice : "null");
-		$sql .= " , buy_price_ht='".price2num($this->pa_ht)."'";
-		$sql .= " , info_bits=".((int) $this->info_bits);
-		$sql .= " , special_code=".((int) $this->special_code);
-		$sql .= " , date_start=".(!empty($this->date_start) ? "'".$this->db->idate($this->date_start)."'" : "null");
-		$sql .= " , date_end=".(!empty($this->date_end) ? "'".$this->db->idate($this->date_end)."'" : "null");
-		$sql .= " , product_type=".$this->product_type;
-		$sql .= " , fk_parent_line=".(!empty($this->fk_parent_line) ? $this->fk_parent_line : "null");
-		if (!empty($this->rang)) {
-			$sql .= ", rang=".((int) $this->rang);
-		}
-		$sql .= " , fk_unit=".(!$this->fk_unit ? 'NULL' : $this->fk_unit);
-
-		// Multicurrency
-		$sql .= " , multicurrency_subprice=".price2num($this->multicurrency_subprice);
-		$sql .= " , multicurrency_total_ht=".price2num($this->multicurrency_total_ht);
-		$sql .= " , multicurrency_total_tva=".price2num($this->multicurrency_total_tva);
-		$sql .= " , multicurrency_total_ttc=".price2num($this->multicurrency_total_ttc);
-
-		$sql .= " WHERE rowid = ".((int) $this->rowid);
-
-		dol_syslog(get_class($this)."::update", LOG_DEBUG);
-		$resql = $this->db->query($sql);
-		if ($resql) {
-			if (!$error) {
-				$this->id = $this->rowid;
-				$result = $this->insertExtraFields();
-				if ($result < 0) {
-					$error++;
-				}
-			}
-
-			if (!$error && !$notrigger) {
-				// Call trigger
-				$result = $this->call_trigger('LINEORDER_MODIFY', $user);
-				if ($result < 0) {
-					$error++;
-				}
-				// End call triggers
-			}
-
-			if (!$error) {
-				$this->db->commit();
-				return 1;
-			}
-
-			foreach ($this->errors as $errmsg) {
-				dol_syslog(get_class($this)."::update ".$errmsg, LOG_ERR);
-				$this->error .= ($this->error ? ', '.$errmsg : $errmsg);
-			}
-			$this->db->rollback();
-			return -1 * $error;
-		} else {
-			$this->error = $this->db->error();
-			$this->db->rollback();
-			return -2;
-		}
-	}
-
-	// phpcs:disable PEAR.NamingConventions.ValidFunctionName.ScopeNotCamelCaps
-	/**
-	 *	Update DB line fields total_xxx
-	 *	Used by migration
-	 *
-	 *	@return		int		Return integer <0 if KO, >0 if OK
-=======
 	 * Set signed status
 	 *
 	 * @param  User   $user        Object user that modify
@@ -4865,7 +4240,6 @@
 	 * @param  int    $notrigger   1 = Does not execute triggers, 0 = Execute triggers
 	 * @param  string $triggercode Trigger code to use
 	 * @return int                 0 < if KO, > 0 if OK
->>>>>>> cc80841a
 	 */
 	public function setSignedStatus(User $user, int $status = 0, int $notrigger = 0, $triggercode = ''): int
 	{
