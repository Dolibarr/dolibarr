<?php
/* Copyright (C) 2003-2006 Rodolphe Quiedeville <rodolphe@quiedeville.org>
 * Copyright (C) 2004-2012 Laurent Destailleur  <eldy@users.sourceforge.net>
 * Copyright (C) 2005-2014 Regis Houssin        <regis.houssin@capnetworks.com>
 * Copyright (C) 2006      Andre Cianfarani     <acianfa@free.fr>
 * Copyright (C) 2010-2015 Juanjo Menent        <jmenent@2byte.es>
 * Copyright (C) 2011      Jean Heimburger      <jean@tiaris.info>
 * Copyright (C) 2012-2014 Christophe Battarel  <christophe.battarel@altairis.fr>
 * Copyright (C) 2012      Cedric Salvador      <csalvador@gpcsolutions.fr>
 * Copyright (C) 2013      Florian Henry		<florian.henry@open-concept.pro>
 * Copyright (C) 2014-2015 Marcos García        <marcosgdf@gmail.com>
 *
 * This program is free software; you can redistribute it and/or modify
 * it under the terms of the GNU General Public License as published by
 * the Free Software Foundation; either version 3 of the License, or
 * (at your option) any later version.
 *
 * This program is distributed in the hope that it will be useful,
 * but WITHOUT ANY WARRANTY; without even the implied warranty of
 * MERCHANTABILITY or FITNESS FOR A PARTICULAR PURPOSE.  See the
 * GNU General Public License for more details.
 *
 * You should have received a copy of the GNU General Public License
 * along with this program. If not, see <http://www.gnu.org/licenses/>.
 */

/**
 *  \file       htdocs/commande/class/commande.class.php
 *  \ingroup    commande
 *  \brief      Fichier des classes de commandes
 */
include_once DOL_DOCUMENT_ROOT.'/core/class/commonorder.class.php';
require_once DOL_DOCUMENT_ROOT ."/core/class/commonobjectline.class.php";
require_once DOL_DOCUMENT_ROOT.'/product/class/product.class.php';
require_once DOL_DOCUMENT_ROOT .'/margin/lib/margins.lib.php';

/**
 *  Class to manage customers orders
 */
class Commande extends CommonOrder
{
    public $element='commande';
    public $table_element='commande';
    public $table_element_line = 'commandedet';
    public $class_element_line = 'OrderLine';
    public $fk_element = 'fk_commande';
    protected $ismultientitymanaged = 1;	// 0=No test on entity, 1=Test with field entity, 2=Test with link by societe

    /**
     * {@inheritdoc}
     */
    protected $table_ref_field = 'ref';

    var $id;

	/**
	 * Client ID
	 * @var int
	 */
    var $socid;

	/**
	 * Client (loaded by fetch_client)
	 * @var Societe
	 */
    var $client;

    var $ref;
    var $ref_client;
    var $ref_ext;
    var $ref_int;
    var $contactid;
    var $fk_project;

	/**
	 * Status of the order. Check the following constants:
	 * @var int
	 * @see Commande::STATUS_CANCELED, Commande::STATUS_DRAFT, Commande::STATUS_ACCEPTED, Commande::STATUS_CLOSED
	 */
    var $statut;
	/**
	 * @deprecated
	 * @see billed
	 */
    var $facturee;
    var $billed;		// billed or not

    var $brouillon;
    var $cond_reglement_id;
    var $cond_reglement_code;
    var $fk_account;
    var $mode_reglement_id;
    var $mode_reglement_code;
    var $availability_id;
    var $availability_code;
    var $demand_reason_id;
    var $demand_reason_code;
    var $fk_delivery_address;
    var $address;
    var $date;				// Date commande
	/**
	 * @deprecated
	 * @see date
	 */
    var $date_commande;
    var $date_livraison;	// Date livraison souhaitee
    var $shipping_method_id;
    var $fk_remise_except;
    var $remise_percent;
    var $total_ht;			// Total net of tax
    var $total_ttc;			// Total with tax
    var $total_tva;			// Total VAT
    var $total_localtax1;   // Total Local tax 1
    var $total_localtax2;   // Total Local tax 2
    var $remise_absolue;
    var $modelpdf;
    var $info_bits;
    var $rang;
    var $special_code;
    var $source;			// Origin of order
	/**
	 * @deprecated
	 * @see note_private, note_public
	 */
    var $note;
    var $note_private;
    var $note_public;
    var $extraparams=array();

    var $origin;
    var $origin_id;
    var $linked_objects=array();

    var $user_author_id;

	/**
	 * @var OrderLine[]
	 */
	var $lines = array();

	//Incorterms
	var $fk_incoterms;
	var $location_incoterms;
	var $libelle_incoterms;  //Used into tooltip

    // Pour board
    var $nbtodo;
    var $nbtodolate;

    /**
     * ERR Not engouch stock
     */
    const STOCK_NOT_ENOUGH_FOR_ORDER = -3;

	/**
	 * Canceled status
	 */
	const STATUS_CANCELED = -1;
	/**
	 * Draft status
	 */
	const STATUS_DRAFT = 0;
	/**
	 * Validated status
	 */
	const STATUS_VALIDATED = 1;
	/**
	 * Accepted/On process not managed for customer orders
	 */
	const STATUS_ACCEPTED = 2;
	/**
	 * Closed (Sent/Received, billed or not)
	 */
	const STATUS_CLOSED = 3;


    /**
     *	Constructor
     *
     *  @param		DoliDB		$db      Database handler
     */
    function __construct($db)
    {
        $this->db = $db;

        $this->remise = 0;
        $this->remise_percent = 0;

        $this->products = array();
    }

    /**
	 *  Returns the reference to the following non used Order depending on the active numbering module
	 *  defined into COMMANDE_ADDON
	 *
	 *  @param	Societe		$soc  	Object thirdparty
	 *  @return string      		Order free reference
	 */
    function getNextNumRef($soc)
    {
        global $db, $langs, $conf;
        $langs->load("order");

        if (! empty($conf->global->COMMANDE_ADDON))
        {
        	$mybool=false;

        	$file = $conf->global->COMMANDE_ADDON.".php";
			$classname = $conf->global->COMMANDE_ADDON;

			// Include file with class
			$dirmodels=array_merge(array('/'),(array) $conf->modules_parts['models']);
			foreach ($dirmodels as $reldir)
			{
                $dir = dol_buildpath($reldir."core/modules/commande/");

                // Load file with numbering class (if found)
                $mybool|=@include_once $dir.$file;
            }

            if (! $mybool)
            {
                dol_print_error('',"Failed to include file ".$file);
                return '';
            }

            $obj = new $classname();
            $numref = $obj->getNextValue($soc,$this);

            if ($numref != "")
            {
            	return $numref;
            }
            else
			{
            	dol_print_error($db,get_class($this)."::getNextNumRef ".$obj->error);
            	return "";
            }
        }
        else
        {
            print $langs->trans("Error")." ".$langs->trans("Error_COMMANDE_ADDON_NotDefined");
            return "";
        }
    }


    /**
     *	Validate order
     *
     *	@param		User	$user     		User making status change
     *	@param		int		$idwarehouse	Id of warehouse to use for stock decrease
     *  @param		int		$notrigger		1=Does not execute triggers, 0= execuete triggers
     *	@return  	int						<=0 if OK, >0 if KO
     */
    function valid($user, $idwarehouse=0, $notrigger=0)
    {
        global $conf,$langs;
        require_once DOL_DOCUMENT_ROOT.'/core/lib/files.lib.php';

        $error=0;

        // Protection
        if ($this->statut == self::STATUS_VALIDATED)
        {
            dol_syslog(get_class($this)."::valid action abandonned: no draft status", LOG_WARNING);
            return 0;
        }

        if (! ((empty($conf->global->MAIN_USE_ADVANCED_PERMS) && ! empty($user->rights->commande->creer))
       	|| (! empty($conf->global->MAIN_USE_ADVANCED_PERMS) && ! empty($user->rights->commande->order_advance->validate))))
        {
            $this->error='ErrorPermissionDenied';
            dol_syslog(get_class($this)."::valid ".$this->error, LOG_ERR);
            return -1;
        }

        $now=dol_now();

        $this->db->begin();

        // Definition du nom de module de numerotation de commande
        $soc = new Societe($this->db);
        $soc->fetch($this->socid);

        // Class of company linked to order
        $result=$soc->set_as_client();

        // Define new ref
        if (! $error && (preg_match('/^[\(]?PROV/i', $this->ref) || empty($this->ref))) // empty should not happened, but when it occurs, the test save life
        {
            $num = $this->getNextNumRef($soc);
        }
        else
		{
            $num = $this->ref;
        }
        $this->newref = $num;

        // Validate
        $sql = "UPDATE ".MAIN_DB_PREFIX."commande";
        $sql.= " SET ref = '".$num."',";
        $sql.= " fk_statut = ".self::STATUS_VALIDATED.",";
        $sql.= " date_valid='".$this->db->idate($now)."',";
        $sql.= " fk_user_valid = ".$user->id;
        $sql.= " WHERE rowid = ".$this->id;

        dol_syslog(get_class($this)."::valid()", LOG_DEBUG);
        $resql=$this->db->query($sql);
        if (! $resql)
        {
            dol_print_error($this->db);
            $this->error=$this->db->lasterror();
            $error++;
        }

        if (! $error)
        {
            // If stock is incremented on validate order, we must increment it
            if ($result >= 0 && ! empty($conf->stock->enabled) && $conf->global->STOCK_CALCULATE_ON_VALIDATE_ORDER == 1)
            {
                require_once DOL_DOCUMENT_ROOT.'/product/stock/class/mouvementstock.class.php';
                $langs->load("agenda");

                // Loop on each line
                $cpt=count($this->lines);
                for ($i = 0; $i < $cpt; $i++)
                {
                    if ($this->lines[$i]->fk_product > 0)
                    {
                        $mouvP = new MouvementStock($this->db);
						$mouvP->origin = &$this;
                        // We decrement stock of product (and sub-products)
                        $result=$mouvP->livraison($user, $this->lines[$i]->fk_product, $idwarehouse, $this->lines[$i]->qty, $this->lines[$i]->subprice, $langs->trans("OrderValidatedInDolibarr",$num));
                        if ($result < 0)
                        {
                        	$error++;
                        	$this->error=$mouvP->error;
                        }
                    }
                    if ($error) break;
                }
            }
        }

        if (! $error && ! $notrigger)
        {
            // Call trigger
            $result=$this->call_trigger('ORDER_VALIDATE',$user);
            if ($result < 0) $error++;
            // End call triggers
        }

        if (! $error)
        {
            $this->oldref = $this->ref;

            // Rename directory if dir was a temporary ref
            if (preg_match('/^[\(]?PROV/i', $this->ref))
            {
            	// On renomme repertoire ($this->ref = ancienne ref, $num = nouvelle ref)
                // in order not to lose the attachments
                $oldref = dol_sanitizeFileName($this->ref);
                $newref = dol_sanitizeFileName($num);
                $dirsource = $conf->commande->dir_output.'/'.$oldref;
                $dirdest = $conf->commande->dir_output.'/'.$newref;
                if (file_exists($dirsource))
                {
                    dol_syslog(get_class($this)."::valid() rename dir ".$dirsource." into ".$dirdest);

                    if (@rename($dirsource, $dirdest))
                    {
                        dol_syslog("Rename ok");
                        // Rename docs starting with $oldref with $newref
                        $listoffiles=dol_dir_list($conf->commande->dir_output.'/'.$newref, 'files', 1, '^'.preg_quote($oldref,'/'));
                        foreach($listoffiles as $fileentry)
                        {
                        	$dirsource=$fileentry['name'];
                        	$dirdest=preg_replace('/^'.preg_quote($oldref,'/').'/',$newref, $dirsource);
                        	$dirsource=$fileentry['path'].'/'.$dirsource;
                        	$dirdest=$fileentry['path'].'/'.$dirdest;
                        	@rename($dirsource, $dirdest);
                        }
                    }
                }
            }
        }

        // Set new ref and current status
        if (! $error)
        {
            $this->ref = $num;
            $this->statut = self::STATUS_VALIDATED;
        }

        if (! $error)
        {
            $this->db->commit();
            return 1;
        }
        else
		{
            $this->db->rollback();
            return -1;
        }
    }

    /**
     *	Set draft status
     *
     *	@param	User	$user			Object user that modify
     *	@param	int		$idwarehouse	Id warehouse to use for stock change.
     *	@return	int						<0 if KO, >0 if OK
     */
    function set_draft($user, $idwarehouse=-1)
    {
        global $conf,$langs;

        $error=0;

        // Protection
        if ($this->statut <= self::STATUS_DRAFT)
        {
            return 0;
        }

        if (! ((empty($conf->global->MAIN_USE_ADVANCED_PERMS) && ! empty($user->rights->commande->creer))
       	|| (! empty($conf->global->MAIN_USE_ADVANCED_PERMS) && ! empty($user->rights->commande->order_advance->validate))))
        {
            $this->error='Permission denied';
            return -1;
        }

        $this->db->begin();

        $sql = "UPDATE ".MAIN_DB_PREFIX."commande";
        $sql.= " SET fk_statut = ".self::STATUS_DRAFT;
        $sql.= " WHERE rowid = ".$this->id;

        dol_syslog(get_class($this)."::set_draft", LOG_DEBUG);
        if ($this->db->query($sql))
        {
            // If stock is decremented on validate order, we must reincrement it
            if (! empty($conf->stock->enabled) && $conf->global->STOCK_CALCULATE_ON_VALIDATE_ORDER == 1)
            {
                require_once DOL_DOCUMENT_ROOT.'/product/stock/class/mouvementstock.class.php';
                $langs->load("agenda");

                $num=count($this->lines);
                for ($i = 0; $i < $num; $i++)
                {
                    if ($this->lines[$i]->fk_product > 0)
                    {
                        $mouvP = new MouvementStock($this->db);
                        // We increment stock of product (and sub-products)
                        $result=$mouvP->reception($user, $this->lines[$i]->fk_product, $idwarehouse, $this->lines[$i]->qty, 0, $langs->trans("OrderBackToDraftInDolibarr",$this->ref));
                        if ($result < 0) { $error++; }
                    }
                }

                if (!$error)
                {
                    $this->statut=self::STATUS_DRAFT;
                    $this->db->commit();
                    return $result;
                }
                else
                {
                    $this->error=$mouvP->error;
                    $this->db->rollback();
                    return $result;
                }
            }

            $this->statut=self::STATUS_DRAFT;
            $this->db->commit();
            return 1;
        }
        else
        {
            $this->error=$this->db->error();
            $this->db->rollback();
            return -1;
        }
    }


    /**
     *	Tag the order as validated (opened)
     *	Function used when order is reopend after being closed.
     *
     *	@param      User	$user       Object user that change status
     *	@return     int         		<0 if KO, 0 if nothing is done, >0 if OK
     */
    function set_reopen($user)
    {
        global $conf,$langs;
        $error=0;

        if ($this->statut != self::STATUS_CANCELED && $this->statut != self::STATUS_CLOSED)
        {
        	dol_syslog(get_class($this)."::set_reopen order has not status closed", LOG_WARNING);
            return 0;
        }

        $this->db->begin();

        $sql = 'UPDATE '.MAIN_DB_PREFIX.'commande';
        $sql.= ' SET fk_statut='.self::STATUS_VALIDATED.', facture=0';
        $sql.= ' WHERE rowid = '.$this->id;

        dol_syslog(get_class($this)."::set_reopen", LOG_DEBUG);
        $resql = $this->db->query($sql);
        if ($resql)
        {
            // Call trigger
            $result=$this->call_trigger('ORDER_REOPEN',$user);
            if ($result < 0) $error++;
            // End call triggers
        }
        else
        {
            $error++;
            $this->error=$this->db->lasterror();
            dol_print_error($this->db);
        }

        if (! $error)
        {
        	$this->statut = self::STATUS_VALIDATED;
        	$this->billed = 0;
        	$this->facturee = 0; // deprecated

            $this->db->commit();
            return 1;
        }
        else
        {
	        foreach($this->errors as $errmsg)
	        {
		        dol_syslog(get_class($this)."::set_reopen ".$errmsg, LOG_ERR);
		        $this->error.=($this->error?', '.$errmsg:$errmsg);
	        }
	        $this->db->rollback();
	        return -1*$error;
        }
    }

    /**
     *  Close order
     *
     * 	@param      User	$user       Objet user that close
     *	@return		int					<0 if KO, >0 if OK
     */
    function cloture($user)
    {
        global $conf, $langs;

        $error=0;

        if ((empty($conf->global->MAIN_USE_ADVANCED_PERMS) && ! empty($user->rights->commande->creer))
       	|| (! empty($conf->global->MAIN_USE_ADVANCED_PERMS) && ! empty($user->rights->commande->order_advance->validate)))
        {
            $this->db->begin();

            $now=dol_now();

            $sql = 'UPDATE '.MAIN_DB_PREFIX.'commande';
            $sql.= ' SET fk_statut = '.self::STATUS_CLOSED.',';
            $sql.= ' fk_user_cloture = '.$user->id.',';
            $sql.= " date_cloture = '".$this->db->idate($now)."'";
            $sql.= ' WHERE rowid = '.$this->id.' AND fk_statut > '.self::STATUS_DRAFT;

            if ($this->db->query($sql))
            {
	            // Call trigger
	            $result=$this->call_trigger('ORDER_CLOSE',$user);
	            if ($result < 0) $error++;
	            // End call triggers

                if (! $error)
                {
                	$this->statut=self::STATUS_CLOSED;

                    $this->db->commit();
                    return 1;
                }
                else
                {
                    $this->db->rollback();
                    return -1;
                }
            }
            else
            {
                $this->error=$this->db->lasterror();

                $this->db->rollback();
                return -1;
            }
        }
    }

    /**
     * 	Cancel an order
     * 	If stock is decremented on order validation, we must reincrement it
     *
     *	@param	int		$idwarehouse	Id warehouse to use for stock change.
     *	@return	int						<0 if KO, >0 if OK
     */
	function cancel($idwarehouse=-1)
	{
		global $conf,$user,$langs;

		$error=0;

		$this->db->begin();

		$sql = "UPDATE ".MAIN_DB_PREFIX."commande";
		$sql.= " SET fk_statut = ".self::STATUS_CANCELED;
		$sql.= " WHERE rowid = ".$this->id;
		$sql.= " AND fk_statut = ".self::STATUS_VALIDATED;

		dol_syslog(get_class($this)."::cancel", LOG_DEBUG);
		if ($this->db->query($sql))
		{
			// If stock is decremented on validate order, we must reincrement it
			if (! empty($conf->stock->enabled) && $conf->global->STOCK_CALCULATE_ON_VALIDATE_ORDER == 1)
			{
				require_once DOL_DOCUMENT_ROOT.'/product/stock/class/mouvementstock.class.php';
				$langs->load("agenda");

				$num=count($this->lines);
				for ($i = 0; $i < $num; $i++)
				{
					if ($this->lines[$i]->fk_product > 0)
					{
						$mouvP = new MouvementStock($this->db);
						// We increment stock of product (and sub-products)
						$result=$mouvP->reception($user, $this->lines[$i]->fk_product, $idwarehouse, $this->lines[$i]->qty, 0, $langs->trans("OrderCanceledInDolibarr",$this->ref));  // price is 0, we don't want WAP to be changed
						if ($result < 0)
						{
							$error++;
							$this->error=$mouvP->error;
							break;
						}
					}
				}
			}

			if (! $error)
			{
	            // Call trigger
	            $result=$this->call_trigger('ORDER_CANCEL',$user);
	            if ($result < 0) $error++;
	            // End call triggers
			}

			if (! $error)
			{
				$this->statut=self::STATUS_CANCELED;
				$this->db->commit();
				return 1;
			}
			else
			{
				foreach($this->errors as $errmsg)
				{
					dol_syslog(get_class($this)."::cancel ".$errmsg, LOG_ERR);
					$this->error.=($this->error?', '.$errmsg:$errmsg);
				}
				$this->db->rollback();
				return -1*$error;
			}
		}
		else
		{
			$this->error=$this->db->error();
			$this->db->rollback();
			return -1;
		}
	}

    /**
     *	Create order
     *	Note that this->ref can be set or empty. If empty, we will use "(PROV)"
     *
     *	@param		User	$user 		Objet user that make creation
     *	@param		int	$notrigger	Disable all triggers
     *	@return 	int			<0 if KO, >0 if OK
     */
    function create($user, $notrigger=0)
    {
        global $conf,$langs,$mysoc,$hookmanager;
        $error=0;

        // Clean parameters
        $this->brouillon = 1;		// set command as draft

        dol_syslog(get_class($this)."::create user=".$user->id);

        // Check parameters
    	if (! empty($this->ref))	// We check that ref is not already used
    	{
    		$result=self::isExistingObject($this->element, 0, $this->ref);	// Check ref is not yet used
    		if ($result > 0)
    		{
    			$this->error='ErrorRefAlreadyExists';
    			dol_syslog(get_class($this)."::create ".$this->error,LOG_WARNING);
    			$this->db->rollback();
    			return -1;
    		}
    	}

        $soc = new Societe($this->db);
        $result=$soc->fetch($this->socid);
        if ($result < 0)
        {
            $this->error="Failed to fetch company";
            dol_syslog(get_class($this)."::create ".$this->error, LOG_ERR);
            return -2;
        }
        if (! empty($conf->global->COMMANDE_REQUIRE_SOURCE) && $this->source < 0)
        {
            $this->error=$langs->trans("ErrorFieldRequired",$langs->trans("Source"));
            dol_syslog(get_class($this)."::create ".$this->error, LOG_ERR);
            return -1;
        }

        // $date_commande is deprecated
        $date = ($this->date_commande ? $this->date_commande : $this->date);

        $now=dol_now();

        $this->db->begin();

        $sql = "INSERT INTO ".MAIN_DB_PREFIX."commande (";
        $sql.= " ref, fk_soc, date_creation, fk_user_author, fk_projet, date_commande, source, note_private, note_public, ref_ext, ref_client, ref_int";
        $sql.= ", model_pdf, fk_cond_reglement, fk_mode_reglement, fk_account, fk_availability, fk_input_reason, date_livraison, fk_delivery_address";
        $sql.= ", fk_shipping_method";
        $sql.= ", remise_absolue, remise_percent";
        $sql.= ", fk_incoterms, location_incoterms";
        $sql.= ", entity";
        $sql.= ")";
        $sql.= " VALUES ('(PROV)',".$this->socid.", '".$this->db->idate($now)."', ".$user->id;
        $sql.= ", ".($this->fk_project>0?$this->fk_project:"null");
        $sql.= ", '".$this->db->idate($date)."'";
        $sql.= ", ".($this->source>=0 && $this->source != '' ?$this->db->escape($this->source):'null');
        $sql.= ", '".$this->db->escape($this->note_private)."'";
        $sql.= ", '".$this->db->escape($this->note_public)."'";
        $sql.= ", ".($this->ref_ext?"'".$this->db->escape($this->ref_ext)."'":"null");
        $sql.= ", ".($this->ref_client?"'".$this->db->escape($this->ref_client)."'":"null");
        $sql.= ", ".($this->ref_int?"'".$this->db->escape($this->ref_int)."'":"null");
        $sql.= ", '".$this->db->escape($this->modelpdf)."'";
        $sql.= ", ".($this->cond_reglement_id>0?"'".$this->cond_reglement_id."'":"null");
        $sql.= ", ".($this->mode_reglement_id>0?"'".$this->mode_reglement_id."'":"null");
        $sql.= ", ".($this->fk_account>0?$this->fk_account:'NULL');
        $sql.= ", ".($this->availability_id>0?"'".$this->availability_id."'":"null");
        $sql.= ", ".($this->demand_reason_id>0?"'".$this->demand_reason_id."'":"null");
        $sql.= ", ".($this->date_livraison?"'".$this->db->idate($this->date_livraison)."'":"null");
        $sql.= ", ".($this->fk_delivery_address>0?$this->fk_delivery_address:'NULL');
        $sql.= ", ".($this->shipping_method_id>0?$this->shipping_method_id:'NULL');
        $sql.= ", ".($this->remise_absolue>0?$this->db->escape($this->remise_absolue):'NULL');
        $sql.= ", ".($this->remise_percent>0?$this->db->escape($this->remise_percent):0);
        $sql.= ", ".(int) $this->fk_incoterms;
        $sql.= ", '".$this->db->escape($this->location_incoterms)."'";
        $sql.= ", ".$conf->entity;
        $sql.= ")";

        dol_syslog(get_class($this)."::create", LOG_DEBUG);
        $resql=$this->db->query($sql);
        if ($resql)
        {
            $this->id = $this->db->last_insert_id(MAIN_DB_PREFIX.'commande');

            if ($this->id)
            {
                $fk_parent_line=0;
                $num=count($this->lines);

                /*
                 *  Insert products details into db
                 */
                for ($i=0;$i<$num;$i++)
                {
                    // Reset fk_parent_line for no child products and special product
                    if (($this->lines[$i]->product_type != 9 && empty($this->lines[$i]->fk_parent_line)) || $this->lines[$i]->product_type == 9) {
                        $fk_parent_line = 0;
                    }

                    $result = $this->addline(
                        $this->lines[$i]->desc,
                        $this->lines[$i]->subprice,
                        $this->lines[$i]->qty,
                        $this->lines[$i]->tva_tx,
                        $this->lines[$i]->localtax1_tx,
                        $this->lines[$i]->localtax2_tx,
                        $this->lines[$i]->fk_product,
                        $this->lines[$i]->remise_percent,
                        $this->lines[$i]->info_bits,
                        $this->lines[$i]->fk_remise_except,
                        'HT',
                        0,
                        $this->lines[$i]->date_start,
                        $this->lines[$i]->date_end,
                        $this->lines[$i]->product_type,
                        $this->lines[$i]->rang,
                        $this->lines[$i]->special_code,
                        $fk_parent_line,
                        $this->lines[$i]->fk_fournprice,
                        $this->lines[$i]->pa_ht,
                    	$this->lines[$i]->label,
                    	$this->lines[$i]->array_options,
	                    $this->lines[$i]->fk_unit
                    );
                    if ($result < 0)
                    {
                    	if ($result != self::STOCK_NOT_ENOUGH_FOR_ORDER)
                    	{
                        	$this->error=$this->db->lasterror();
                        	dol_print_error($this->db);
                    	}
                        $this->db->rollback();
                        return -1;
                    }
                    // Defined the new fk_parent_line
                    if ($result > 0 && $this->lines[$i]->product_type == 9) {
                        $fk_parent_line = $result;
                    }
                }

                // update ref
                $initialref='(PROV'.$this->id.')';
                if (! empty($this->ref)) $initialref=$this->ref;

                $sql = 'UPDATE '.MAIN_DB_PREFIX."commande SET ref='".$this->db->escape($initialref)."' WHERE rowid=".$this->id;
                if ($this->db->query($sql))
                {
                    if ($this->id)
                    {
                    	$this->ref = $initialref;

                        // Add object linked
                        if (is_array($this->linked_objects) && ! empty($this->linked_objects))
                        {
                        	foreach($this->linked_objects as $origin => $origin_id)
                        	{
                        		$ret = $this->add_object_linked($origin, $origin_id);
                        		if (! $ret)
                        		{
                        			dol_print_error($this->db);
                        			$error++;
                        		}

                        		// TODO mutualiser
                        		if ($origin == 'propal' && $origin_id)
                        		{
                        			// On recupere les differents contact interne et externe
                        			$prop = new Propal($this->db);
									$prop->fetch($origin_id);

                        			// We get ids of sales representatives of proposal
                        			$this->userid = $prop->getIdcontact('internal', 'SALESREPFOLL');

                        			if ($this->userid)
                        			{
                        				//On passe le commercial suivi propale en commercial suivi commande
                        				$this->add_contact($this->userid[0], 'SALESREPFOLL', 'internal');
                        			}

                        			// We get ids of customer follower of proposal
                        			$this->contactid = $prop->getIdcontact('external', 'CUSTOMER');

                        			if ($this->contactid)
                        			{
                        				//On passe le contact client suivi propale en contact client suivi commande
                        				$this->add_contact($this->contactid[0], 'CUSTOMER', 'external');
                        			}
                        		}
                        	}
                        }
                    }

                    if (! $error)
                    {
                    	//$action='create';

	                    // Actions on extra fields (by external module or standard code)
	                    // TODO le hook fait double emploi avec le trigger !!
	                    /*$hookmanager->initHooks(array('orderdao'));
	                    $parameters=array('socid'=>$this->id);
	                    $reshook=$hookmanager->executeHooks('insertExtraFields',$parameters,$this,$action);    // Note that $action and $object may have been modified by some hooks
	                    if (empty($reshook))
	                    {
	                    	if (empty($conf->global->MAIN_EXTRAFIELDS_DISABLED)) // For avoid conflicts if trigger used
	                    	{*/
	                    		$result=$this->insertExtraFields();
	                    		if ($result < 0) $error++;
	                    /*	}
	                    }
	                    else if ($reshook < 0) $error++;*/
                    }

                    if (! $error && ! $notrigger)
                    {
			            // Call trigger
			            $result=$this->call_trigger('ORDER_CREATE',$user);
			            if ($result < 0) $error++;
			            // End call triggers
                    }

	                if (! $error)
	                {
		                $this->db->commit();
		                return $this->id;
	                }
	                else
					{
	                	$this->db->rollback();
	                	return -1*$error;
					}
                }
                else
				{
					$this->error=$this->db->lasterror();
                    $this->db->rollback();
                    return -1;
                }
            }
        }
        else
		{
            dol_print_error($this->db);
            $this->db->rollback();
            return -1;
        }
    }


    /**
     *	Load an object from its id and create a new one in database
     *
     *	@param		int			$socid			Id of thirdparty
     *	@return		int							New id of clone
     */
    function createFromClone($socid=0)
    {
        global $conf,$user,$langs,$hookmanager;

        $error=0;

        $this->context['createfromclone'] = 'createfromclone';

        $this->db->begin();

		// get extrafields so they will be clone
		foreach($this->lines as $line)
			$line->fetch_optionals($line->rowid);

        // Load source object
        $objFrom = dol_clone($this);

        // Change socid if needed
        if (! empty($socid) && $socid != $this->socid)
        {
            $objsoc = new Societe($this->db);

            if ($objsoc->fetch($socid)>0)
            {
                $this->socid 				= $objsoc->id;
                $this->cond_reglement_id	= (! empty($objsoc->cond_reglement_id) ? $objsoc->cond_reglement_id : 0);
                $this->mode_reglement_id	= (! empty($objsoc->mode_reglement_id) ? $objsoc->mode_reglement_id : 0);
                $this->fk_project			= '';
                $this->fk_delivery_address	= '';
            }

            // TODO Change product price if multi-prices
        }

        $this->id=0;
		$this->ref = '';
        $this->statut=self::STATUS_DRAFT;

        // Clear fields
        $this->user_author_id     = $user->id;
        $this->user_valid         = '';
		$this->date				  = dol_now();
        $this->date_creation      = '';
        $this->date_validation    = '';
        $this->ref_client         = '';
		
        // Create clone
        $result=$this->create($user);
        if ($result < 0) $error++;

        if (! $error)
        {
            // Hook of thirdparty module
            if (is_object($hookmanager))
            {
                $parameters=array('objFrom'=>$objFrom);
                $action='';
                $reshook=$hookmanager->executeHooks('createFrom',$parameters,$this,$action);    // Note that $action and $object may have been modified by some hooks
                if ($reshook < 0) $error++;
            }

            // Call trigger
            $result=$this->call_trigger('ORDER_CLONE',$user);
            if ($result < 0) $error++;
            // End call triggers
        }

        unset($this->context['createfromclone']);

        // End
        if (! $error)
        {
            $this->db->commit();
            return $this->id;
        }
        else
        {
            $this->db->rollback();
            return -1;
        }
    }


    /**
     *  Load an object from a proposal and create a new order into database
     *
     *  @param      Object			$object 	        Object source
     *  @return     int             					<0 if KO, 0 if nothing done, 1 if OK
     */
    function createFromProposal($object)
    {
        global $db, $conf,$user,$langs,$hookmanager;

		dol_include_once('/core/class/extrafields.class.php');

        $error=0;

        
        $this->date_commande = dol_now();
        $this->source = 0;

        $num=count($object->lines);
        for ($i = 0; $i < $num; $i++)
        {
            $line = new OrderLine($this->db);

<<<<<<< HEAD
            $line->libelle           = $object->lines[$i]->libelle;
            $line->label             = $object->lines[$i]->label;
            $line->desc              = $object->lines[$i]->desc;
            $line->price             = $object->lines[$i]->price;
            $line->subprice          = $object->lines[$i]->subprice;
            $line->tva_tx            = $object->lines[$i]->tva_tx;
            $line->localtax1_tx      = $object->lines[$i]->localtax1_tx;
            $line->localtax2_tx      = $object->lines[$i]->localtax2_tx;
            $line->qty               = $object->lines[$i]->qty;
            $line->fk_remise_except  = $object->lines[$i]->fk_remise_except;
            $line->remise_percent    = $object->lines[$i]->remise_percent;
            $line->fk_product        = $object->lines[$i]->fk_product;
            $line->info_bits         = $object->lines[$i]->info_bits;
            $line->product_type      = $object->lines[$i]->product_type;
            $line->rang              = $object->lines[$i]->rang;
            $line->special_code      = $object->lines[$i]->special_code;
            $line->fk_parent_line    = $object->lines[$i]->fk_parent_line;
	        $line->fk_unit			 = $object->lines[$i]->fk_unit;

            $line->date_start      	= $object->lines[$i]->date_start;
            $line->date_end    		= $object->lines[$i]->date_end;

			$line->fk_fournprice	= $object->lines[$i]->fk_fournprice;
			$marginInfos			= getMarginInfos($object->lines[$i]->subprice, $object->lines[$i]->remise_percent, $object->lines[$i]->tva_tx, $object->lines[$i]->localtax1_tx, $object->lines[$i]->localtax2_tx, $object->lines[$i]->fk_fournprice, $object->lines[$i]->pa_ht);
			$line->pa_ht			= $marginInfos[0];
			$line->marge_tx			= $marginInfos[1];
			$line->marque_tx		= $marginInfos[2];
=======
            $this->socid                = $object->socid;
            $this->fk_project           = $object->fk_project;
            $this->cond_reglement_id    = $object->cond_reglement_id;
            $this->mode_reglement_id    = $object->mode_reglement_id;
            $this->fk_account           = $object->fk_account;
            $this->availability_id      = $object->availability_id;
            $this->demand_reason_id     = $object->demand_reason_id;
            $this->date_livraison       = $object->date_livraison;
            $this->shipping_method_id   = $object->shipping_method_id;
            $this->fk_delivery_address  = $object->fk_delivery_address;
            $this->contact_id           = $object->contactid;
            $this->ref_client           = $object->ref_client;
            $this->note_private         = $object->note_private;
            $this->note_public          = $object->note_public;
            
            $this->origin				= $object->element;
            $this->origin_id			= $object->id;
>>>>>>> bad28c6d

            // get extrafields from original line
			$object->lines[$i]->fetch_optionals($object->lines[$i]->rowid);
			foreach($object->lines[$i]->array_options as $options_key => $value)
				$line->array_options[$options_key] = $value;

			$this->lines[$i] = $line;
        }

        $this->socid                = $object->socid;
        $this->fk_project           = $object->fk_project;
        $this->cond_reglement_id    = $object->cond_reglement_id;
        $this->mode_reglement_id    = $object->mode_reglement_id;
        $this->fk_account           = $object->fk_account;
        $this->availability_id      = $object->availability_id;
        $this->demand_reason_id     = $object->demand_reason_id;
        $this->date_livraison       = $object->date_livraison;
        $this->shipping_method_id   = $object->shipping_method_id;
        $this->fk_delivery_address  = $object->fk_delivery_address;
        $this->contact_id           = $object->contactid;
        $this->ref_client           = $object->ref_client;
        $this->note_private         = $object->note_private;
        $this->note_public          = $object->note_public;

        $this->origin				= $object->element;
        $this->origin_id			= $object->id;

        // get extrafields from original line
		$object->fetch_optionals($object->id);

		$e = new ExtraFields($db);
		$element_extrafields = $e->fetch_name_optionals_label($this->element);

		foreach($object->array_options as $options_key => $value) {
			if(array_key_exists(str_replace('options_', '', $options_key), $element_extrafields)){
				$this->array_options[$options_key] = $value;
			}
		}
        // Possibility to add external linked objects with hooks
        $this->linked_objects[$this->origin] = $this->origin_id;
        if (is_array($object->other_linked_objects) && ! empty($object->other_linked_objects))
        {
           	$this->linked_objects = array_merge($this->linked_objects, $object->other_linked_objects);
        }

        $ret = $this->create($user);

        if ($ret > 0)
        {
            // Actions hooked (by external module)
            $hookmanager->initHooks(array('orderdao'));

            $parameters=array('objFrom'=>$object);
            $action='';
            $reshook=$hookmanager->executeHooks('createFrom',$parameters,$this,$action);    // Note that $action and $object may have been modified by some hooks
            if ($reshook < 0) $error++;

            if (! $error)
            {
                // Ne pas passer par la commande provisoire
                if ($conf->global->COMMANDE_VALID_AFTER_CLOSE_PROPAL == 1)
                {
                    $this->fetch($ret);
                    $this->valid($user);
                }
                return $ret;
            }
            else return -1;
        }
        else return -1;
    }


    /**
     *	Add an order line into database (linked to product/service or not)
     *
     *	@param      string			$desc            	Description of line
     *	@param      float			$pu_ht    	        Unit price (without tax)
     *	@param      float			$qty             	Quantite
     *	@param      float			$txtva           	Taux de tva force, sinon -1
     *	@param      float			$txlocaltax1		Local tax 1 rate
     *	@param      float			$txlocaltax2		Local tax 2 rate
     *	@param      int				$fk_product      	Id du produit/service predefini
     *	@param      float			$remise_percent  	Pourcentage de remise de la ligne
     *	@param      int				$info_bits			Bits de type de lignes
     *	@param      int				$fk_remise_except	Id remise
     *	@param      string			$price_base_type	HT or TTC
     *	@param      float			$pu_ttc    		    Prix unitaire TTC
     *	@param      int				$date_start       	Start date of the line - Added by Matelli (See http://matelli.fr/showcases/patchs-dolibarr/add-dates-in-order-lines.html)
     *	@param      int				$date_end         	End date of the line - Added by Matelli (See http://matelli.fr/showcases/patchs-dolibarr/add-dates-in-order-lines.html)
     *	@param      int				$type				Type of line (0=product, 1=service)
     *	@param      int				$rang             	Position of line
     *	@param		int				$special_code		Special code (also used by externals modules!)
     *	@param		int				$fk_parent_line		Parent line
     *  @param		int				$fk_fournprice		Id supplier price
     *  @param		int				$pa_ht				Buying price (without tax)
     *  @param		string			$label				Label
	 *  @param		array			$array_options		extrafields array
     * 	@param 		string			$fk_unit 			Code of the unit to use. Null to use the default one
     *	@return     int             					>0 if OK, <0 if KO
     *
     *	@see        add_product
     *
     *	Les parametres sont deja cense etre juste et avec valeurs finales a l'appel
     *	de cette methode. Aussi, pour le taux tva, il doit deja avoir ete defini
     *	par l'appelant par la methode get_default_tva(societe_vendeuse,societe_acheteuse,produit)
     *	et le desc doit deja avoir la bonne valeur (a l'appelant de gerer le multilangue)
     */
	function addline($desc, $pu_ht, $qty, $txtva, $txlocaltax1=0, $txlocaltax2=0, $fk_product=0, $remise_percent=0, $info_bits=0, $fk_remise_except=0, $price_base_type='HT', $pu_ttc=0, $date_start='', $date_end='', $type=0, $rang=-1, $special_code=0, $fk_parent_line=0, $fk_fournprice=null, $pa_ht=0, $label='',$array_options=0, $fk_unit=null)
    {
    	global $mysoc, $conf, $langs;

<<<<<<< HEAD
        dol_syslog(get_class($this)."::addline commandeid=$this->id, desc=$desc, pu_ht=$pu_ht, qty=$qty, txtva=$txtva, fk_product=$fk_product, remise_percent=$remise_percent, info_bits=$info_bits, fk_remise_except=$fk_remise_except, price_base_type=$price_base_type, pu_ttc=$pu_ttc, date_start=$date_start, date_end=$date_end, type=$type, fk_unit=$fk_unit", LOG_DEBUG);
=======
        dol_syslog(get_class($this)."::addline commandeid=$this->id, desc=$desc, pu_ht=$pu_ht, qty=$qty, txtva=$txtva, fk_product=$fk_product, remise_percent=$remise_percent, info_bits=$info_bits, fk_remise_except=$fk_remise_except, price_base_type=$price_base_type, pu_ttc=$pu_ttc, date_start=$date_start, date_end=$date_end, type=$type special_code=$special_code", LOG_DEBUG);
>>>>>>> bad28c6d

        include_once DOL_DOCUMENT_ROOT.'/core/lib/price.lib.php';

        // Clean parameters
        if (empty($remise_percent)) $remise_percent=0;
        if (empty($qty)) $qty=0;
        if (empty($info_bits)) $info_bits=0;
        if (empty($rang)) $rang=0;
        if (empty($txtva)) $txtva=0;
        if (empty($txlocaltax1)) $txlocaltax1=0;
        if (empty($txlocaltax2)) $txlocaltax2=0;
        if (empty($fk_parent_line) || $fk_parent_line < 0) $fk_parent_line=0;

        $remise_percent=price2num($remise_percent);
        $qty=price2num($qty);
        $pu_ht=price2num($pu_ht);
        $pu_ttc=price2num($pu_ttc);
    	$pa_ht=price2num($pa_ht);
        $txtva = price2num($txtva);
        $txlocaltax1 = price2num($txlocaltax1);
        $txlocaltax2 = price2num($txlocaltax2);
        if ($price_base_type=='HT')
        {
            $pu=$pu_ht;
        }
        else
        {
            $pu=$pu_ttc;
        }
        $label=trim($label);
        $desc=trim($desc);

        // Check parameters
        if ($type < 0) return -1;

        if ($this->statut == self::STATUS_DRAFT)
        {
            $this->db->begin();

            // Calcul du total TTC et de la TVA pour la ligne a partir de
            // qty, pu, remise_percent et txtva
            // TRES IMPORTANT: C'est au moment de l'insertion ligne qu'on doit stocker
            // la part ht, tva et ttc, et ce au niveau de la ligne qui a son propre taux tva.

            $localtaxes_type=getLocalTaxesFromRate($txtva,0,$this->thirdparty,$mysoc);

            $tabprice = calcul_price_total($qty, $pu, $remise_percent, $txtva, $txlocaltax1, $txlocaltax2, 0, $price_base_type, $info_bits, $type,'', $localtaxes_type);
            $total_ht  = $tabprice[0];
            $total_tva = $tabprice[1];
            $total_ttc = $tabprice[2];
            $total_localtax1 = $tabprice[9];
            $total_localtax2 = $tabprice[10];

            // Rang to use
            $rangtouse = $rang;
            if ($rangtouse == -1)
            {
                $rangmax = $this->line_max($fk_parent_line);
                $rangtouse = $rangmax + 1;
            }

			$product_type=$type;
			if (!empty($fk_product))
			{
				$product=new Product($this->db);
				$result=$product->fetch($fk_product);
				$product_type=$product->type;

				if (! empty($conf->global->STOCK_MUST_BE_ENOUGH_FOR_ORDER) && $product_type == 0 && $product->stock_reel < $qty)
				{
					$this->error=$langs->trans('ErrorStockIsNotEnough');
					dol_syslog(get_class($this)."::addline error=Product ".$product->ref.": ".$this->error, LOG_ERR);
					$this->db->rollback();
					return self::STOCK_NOT_ENOUGH_FOR_ORDER;
				}
			}

            // TODO A virer
            // Anciens indicateurs: $price, $remise (a ne plus utiliser)
            $price = $pu;
            $remise = 0;
            if ($remise_percent > 0)
            {
                $remise = round(($pu * $remise_percent / 100), 2);
                $price = $pu - $remise;
            }

            // Insert line
            $this->line=new OrderLine($this->db);

            $this->line->context = $this->context;

            $this->line->fk_commande=$this->id;
            $this->line->label=$label;
            $this->line->desc=$desc;
            $this->line->qty=$qty;
            $this->line->tva_tx=$txtva;
            $this->line->localtax1_tx=$txlocaltax1;
            $this->line->localtax2_tx=$txlocaltax2;
			$this->line->localtax1_type = $localtaxes_type[0];
			$this->line->localtax2_type = $localtaxes_type[2];
            $this->line->fk_product=$fk_product;
			$this->line->product_type=$product_type;
            $this->line->fk_remise_except=$fk_remise_except;
            $this->line->remise_percent=$remise_percent;
            $this->line->subprice=$pu_ht;
            $this->line->rang=$rangtouse;
            $this->line->info_bits=$info_bits;
            $this->line->total_ht=$total_ht;
            $this->line->total_tva=$total_tva;
            $this->line->total_localtax1=$total_localtax1;
            $this->line->total_localtax2=$total_localtax2;
            $this->line->total_ttc=$total_ttc;
            $this->line->product_type=$type;
            $this->line->special_code=$special_code;
            $this->line->fk_parent_line=$fk_parent_line;
	        $this->line->fk_unit=$fk_unit;

            $this->line->date_start=$date_start;
            $this->line->date_end=$date_end;

			// infos marge
			if (!empty($fk_product) && empty($fk_fournprice) && empty($pa_ht)) {
			    // by external module, take lowest buying price
			    include_once DOL_DOCUMENT_ROOT.'/fourn/class/fournisseur.product.class.php';
			    $productFournisseur = new ProductFournisseur($this->db);
			    $productFournisseur->find_min_price_product_fournisseur($fk_product);
			    $this->line->fk_fournprice = $productFournisseur->product_fourn_price_id;
			} else {
			    $this->line->fk_fournprice = $fk_fournprice;
			}
			$this->line->pa_ht = $pa_ht;

            // TODO Ne plus utiliser
            $this->line->price=$price;
            $this->line->remise=$remise;

			if (is_array($array_options) && count($array_options)>0) {
				$this->line->array_options=$array_options;
			}

            $result=$this->line->insert();
            if ($result > 0)
            {
                // Reorder if child line
                if (! empty($fk_parent_line)) $this->line_order(true,'DESC');

                // Mise a jour informations denormalisees au niveau de la commande meme
                $result=$this->update_price(1,'auto');	// This method is designed to add line from user input so total calculation must be done using 'auto' mode.
                if ($result > 0)
                {
                    $this->db->commit();
                    return $this->line->rowid;
                }
                else
                {
                    $this->db->rollback();
                    return -1;
                }
            }
            else
            {
                $this->error=$this->line->error;
                dol_syslog(get_class($this)."::addline error=".$this->error, LOG_ERR);
                $this->db->rollback();
                return -2;
            }
        }
    }


    /**
     *	Add line into array
     *	$this->client must be loaded
     *
     *	@param		int				$idproduct			Product Id
     *	@param		float			$qty				Quantity
     *	@param		float			$remise_percent		Product discount relative
     * 	@param    	int		$date_start         Start date of the line - Added by Matelli (See http://matelli.fr/showcases/patchs-dolibarr/add-dates-in-order-lines.html)
     * 	@param    	int		$date_end           End date of the line - Added by Matelli (See http://matelli.fr/showcases/patchs-dolibarr/add-dates-in-order-lines.html)
     * 	@return    	void
     *
     *	TODO	Remplacer les appels a cette fonction par generation objet Ligne
     *			insere dans tableau $this->products
     */
    function add_product($idproduct, $qty, $remise_percent=0.0, $date_start='', $date_end='')
    {
        global $conf, $mysoc;

        if (! $qty) $qty = 1;

        if ($idproduct > 0)
        {
            $prod=new Product($this->db);
            $prod->fetch($idproduct);

            $tva_tx = get_default_tva($mysoc,$this->client,$prod->id);
            $localtax1_tx=get_localtax($tva_tx,1,$this->client);
            $localtax2_tx=get_localtax($tva_tx,2,$this->client);
            // multiprix
            if($conf->global->PRODUIT_MULTIPRICES && $this->client->price_level)
            $price = $prod->multiprices[$this->client->price_level];
            else
            $price = $prod->price;

            $line=new OrderLine($this->db);

            $line->context = $this->context;

            $line->fk_product=$idproduct;
            $line->desc=$prod->description;
            $line->qty=$qty;
            $line->subprice=$price;
            $line->remise_percent=$remise_percent;
            $line->tva_tx=$tva_tx;
            $line->localtax1_tx=$localtax1_tx;
            $line->localtax2_tx=$localtax2_tx;
            $line->ref=$prod->ref;
            $line->libelle=$prod->label;
            $line->product_desc=$prod->description;
	        $line->fk_unit=$prod->fk_unit;

            // Added by Matelli (See http://matelli.fr/showcases/patchs-dolibarr/add-dates-in-order-lines.html)
            // Save the start and end date of the line in the object
            if ($date_start) { $line->date_start = $date_start; }
            if ($date_end)   { $line->date_end = $date_end; }

            $this->lines[] = $line;

            /** POUR AJOUTER AUTOMATIQUEMENT LES SOUSPRODUITS a LA COMMANDE
             if (! empty($conf->global->PRODUIT_SOUSPRODUITS))
             {
             $prod = new Product($this->db);
             $prod->fetch($idproduct);
             $prod -> get_sousproduits_arbo ();
             $prods_arbo = $prod->get_each_prod();
             if(count($prods_arbo) > 0)
             {
             foreach($prods_arbo as $key => $value)
             {
             // print "id : ".$value[1].' :qty: '.$value[0].'<br>';
             if(! in_array($value[1],$this->products))
             $this->add_product($value[1], $value[0]);

             }
             }

             }
             **/
        }
    }


    /**
     *	Get object and lines from database
     *
     *	@param      int			$id       		Id of object to load
     * 	@param		string		$ref			Ref of object
     * 	@param		string		$ref_ext		External reference of object
     * 	@param		string		$ref_int		Internal reference of other object
     *	@return     int         				>0 if OK, <0 if KO, 0 if not found
     */
    function fetch($id, $ref='', $ref_ext='', $ref_int='')
    {
        global $conf;

        // Check parameters
        if (empty($id) && empty($ref) && empty($ref_ext) && empty($ref_int)) return -1;

        $sql = 'SELECT c.rowid, c.date_creation, c.ref, c.fk_soc, c.fk_user_author, c.fk_statut';
        $sql.= ', c.amount_ht, c.total_ht, c.total_ttc, c.tva as total_tva, c.localtax1 as total_localtax1, c.localtax2 as total_localtax2, c.fk_cond_reglement, c.fk_mode_reglement, c.fk_availability, c.fk_input_reason';
        $sql.= ', c.fk_account';
        $sql.= ', c.date_commande';
        $sql.= ', c.date_livraison';
        $sql.= ', c.fk_shipping_method';
        $sql.= ', c.fk_projet, c.remise_percent, c.remise, c.remise_absolue, c.source, c.facture as billed';
        $sql.= ', c.note_private, c.note_public, c.ref_client, c.ref_ext, c.ref_int, c.model_pdf, c.fk_delivery_address, c.extraparams';
        $sql.= ', c.fk_incoterms, c.location_incoterms';
        $sql.= ", i.libelle as libelle_incoterms";
        $sql.= ', p.code as mode_reglement_code, p.libelle as mode_reglement_libelle';
        $sql.= ', cr.code as cond_reglement_code, cr.libelle as cond_reglement_libelle, cr.libelle_facture as cond_reglement_libelle_doc';
        $sql.= ', ca.code as availability_code';
        $sql.= ', dr.code as demand_reason_code';
        $sql.= ' FROM '.MAIN_DB_PREFIX.'commande as c';
        $sql.= ' LEFT JOIN '.MAIN_DB_PREFIX.'c_payment_term as cr ON (c.fk_cond_reglement = cr.rowid)';
        $sql.= ' LEFT JOIN '.MAIN_DB_PREFIX.'c_paiement as p ON (c.fk_mode_reglement = p.id)';
        $sql.= ' LEFT JOIN '.MAIN_DB_PREFIX.'c_availability as ca ON (c.fk_availability = ca.rowid)';
        $sql.= ' LEFT JOIN '.MAIN_DB_PREFIX.'c_input_reason as dr ON (c.fk_input_reason = ca.rowid)';
		$sql.= ' LEFT JOIN '.MAIN_DB_PREFIX.'c_incoterms as i ON c.fk_incoterms = i.rowid';
        $sql.= " WHERE c.entity IN (".getEntity('commande', 1).")";
        if ($id)   	  $sql.= " AND c.rowid=".$id;
        if ($ref)     $sql.= " AND c.ref='".$this->db->escape($ref)."'";
        if ($ref_ext) $sql.= " AND c.ref_ext='".$this->db->escape($ref_ext)."'";
        if ($ref_int) $sql.= " AND c.ref_int='".$this->db->escape($ref_int)."'";

        dol_syslog(get_class($this)."::fetch", LOG_DEBUG);
        $result = $this->db->query($sql);
        if ($result)
        {
            $obj = $this->db->fetch_object($result);
            if ($obj)
            {
                $this->id					= $obj->rowid;
                $this->ref					= $obj->ref;
                $this->ref_client			= $obj->ref_client;
                $this->ref_ext				= $obj->ref_ext;
                $this->ref_int				= $obj->ref_int;
                $this->socid				= $obj->fk_soc;
                $this->statut				= $obj->fk_statut;
                $this->user_author_id		= $obj->fk_user_author;
                $this->total_ht				= $obj->total_ht;
                $this->total_tva			= $obj->total_tva;
                $this->total_localtax1		= $obj->total_localtax1;
                $this->total_localtax2		= $obj->total_localtax2;
                $this->total_ttc			= $obj->total_ttc;
                $this->date					= $this->db->jdate($obj->date_commande);
                $this->date_commande		= $this->db->jdate($obj->date_commande);
                $this->remise				= $obj->remise;
                $this->remise_percent		= $obj->remise_percent;
                $this->remise_absolue		= $obj->remise_absolue;
                $this->source				= $obj->source;
                $this->facturee				= $obj->billed;			// deprecated
                $this->billed				= $obj->billed;
                $this->note					= $obj->note_private;	// deprecated
                $this->note_private			= $obj->note_private;
                $this->note_public			= $obj->note_public;
                $this->fk_project			= $obj->fk_projet;
                $this->modelpdf				= $obj->model_pdf;
                $this->mode_reglement_id	= $obj->fk_mode_reglement;
                $this->mode_reglement_code	= $obj->mode_reglement_code;
                $this->mode_reglement		= $obj->mode_reglement_libelle;
                $this->cond_reglement_id	= $obj->fk_cond_reglement;
                $this->cond_reglement_code	= $obj->cond_reglement_code;
                $this->cond_reglement		= $obj->cond_reglement_libelle;
                $this->cond_reglement_doc	= $obj->cond_reglement_libelle_doc;
                $this->fk_account           = $obj->fk_account;
                $this->availability_id		= $obj->fk_availability;
                $this->availability_code	= $obj->availability_code;
                $this->demand_reason_id		= $obj->fk_input_reason;
                $this->demand_reason_code	= $obj->demand_reason_code;
                $this->date_livraison		= $this->db->jdate($obj->date_livraison);
                $this->shipping_method_id   = ($obj->fk_shipping_method>0)?$obj->fk_shipping_method:null;
                $this->fk_delivery_address	= $obj->fk_delivery_address;

				//Incoterms
				$this->fk_incoterms = $obj->fk_incoterms;
				$this->location_incoterms = $obj->location_incoterms;
				$this->libelle_incoterms = $obj->libelle_incoterms;

                $this->extraparams			= (array) json_decode($obj->extraparams, true);

                $this->lines				= array();

                if ($this->statut == self::STATUS_DRAFT) $this->brouillon = 1;

                // Retrieve all extrafields for invoice
                // fetch optionals attributes and labels
                require_once DOL_DOCUMENT_ROOT.'/core/class/extrafields.class.php';
                $extrafields=new ExtraFields($this->db);
                $extralabels=$extrafields->fetch_name_optionals_label($this->table_element,true);
               	$this->fetch_optionals($this->id,$extralabels);

                $this->db->free($result);

                /*
                 * Lines
                 */
                $result=$this->fetch_lines();
                if ($result < 0)
                {
                    return -3;
                }
                return 1;
            }
            else
            {
                $this->error='Order with id '.$id.' not found sql='.$sql;
                return 0;
            }
        }
        else
        {
            $this->error=$this->db->error();
            return -1;
        }
    }


    /**
     *	Adding line of fixed discount in the order in DB
     *
     *	@param     int	$idremise			Id de la remise fixe
     *	@return    int          			>0 si ok, <0 si ko
     */
    function insert_discount($idremise)
    {
        global $langs;

        include_once DOL_DOCUMENT_ROOT.'/core/lib/price.lib.php';
        include_once DOL_DOCUMENT_ROOT.'/core/class/discount.class.php';

        $this->db->begin();

        $remise=new DiscountAbsolute($this->db);
        $result=$remise->fetch($idremise);

        if ($result > 0)
        {
            if ($remise->fk_facture)	// Protection against multiple submission
            {
                $this->error=$langs->trans("ErrorDiscountAlreadyUsed");
                $this->db->rollback();
                return -5;
            }

            $line = new OrderLine($this->db);

            $line->fk_commande=$this->id;
            $line->fk_remise_except=$remise->id;
            $line->desc=$remise->description;   	// Description ligne
            $line->tva_tx=$remise->tva_tx;
            $line->subprice=-$remise->amount_ht;
            $line->price=-$remise->amount_ht;
            $line->fk_product=0;					// Id produit predefini
            $line->qty=1;
            $line->remise=0;
            $line->remise_percent=0;
            $line->rang=-1;
            $line->info_bits=2;

            $line->total_ht  = -$remise->amount_ht;
            $line->total_tva = -$remise->amount_tva;
            $line->total_ttc = -$remise->amount_ttc;

            $result=$line->insert();
            if ($result > 0)
            {
                $result=$this->update_price(1);
                if ($result > 0)
                {
                    $this->db->commit();
                    return 1;
                }
                else
                {
                    $this->db->rollback();
                    return -1;
                }
            }
            else
            {
                $this->error=$line->error;
                $this->db->rollback();
                return -2;
            }
        }
        else
        {
            $this->db->rollback();
            return -2;
        }
    }


    /**
     *	Load array lines
     *
     *	@param		int		$only_product	Return only physical products
     *	@return		int						<0 if KO, >0 if OK
     */
    function fetch_lines($only_product=0)
    {
        $this->lines=array();

        $sql = 'SELECT l.rowid, l.fk_product, l.fk_parent_line, l.product_type, l.fk_commande, l.label as custom_label, l.description, l.price, l.qty, l.tva_tx,';
        $sql.= ' l.localtax1_tx, l.localtax2_tx, l.fk_remise_except, l.remise_percent, l.subprice, l.fk_product_fournisseur_price as fk_fournprice, l.buy_price_ht as pa_ht, l.rang, l.info_bits, l.special_code,';
        $sql.= ' l.total_ht, l.total_ttc, l.total_tva, l.total_localtax1, l.total_localtax2, l.date_start, l.date_end,';
	    $sql.= ' l.fk_unit,';
        $sql.= ' p.ref as product_ref, p.description as product_desc, p.fk_product_type, p.label as product_label';
        $sql.= ' FROM '.MAIN_DB_PREFIX.'commandedet as l';
        $sql.= ' LEFT JOIN '.MAIN_DB_PREFIX.'product as p ON (p.rowid = l.fk_product)';
        $sql.= ' WHERE l.fk_commande = '.$this->id;
        if ($only_product) $sql .= ' AND p.fk_product_type = 0';
        $sql .= ' ORDER BY l.rang';

        dol_syslog(get_class($this)."::fetch_lines", LOG_DEBUG);
        $result = $this->db->query($sql);
        if ($result)
        {
            $num = $this->db->num_rows($result);

            $i = 0;
            while ($i < $num)
            {
                $objp = $this->db->fetch_object($result);

                $line = new OrderLine($this->db);

                $line->rowid            = $objp->rowid;
                $line->id               = $objp->rowid;
                $line->fk_commande      = $objp->fk_commande;
                $line->commande_id      = $objp->fk_commande;
                $line->label            = $objp->custom_label;
                $line->desc             = $objp->description;
                $line->product_type     = $objp->product_type;
                $line->qty              = $objp->qty;
                $line->tva_tx           = $objp->tva_tx;
                $line->localtax1_tx     = $objp->localtax1_tx;
                $line->localtax2_tx     = $objp->localtax2_tx;
                $line->total_ht         = $objp->total_ht;
                $line->total_ttc        = $objp->total_ttc;
                $line->total_tva        = $objp->total_tva;
                $line->total_localtax1  = $objp->total_localtax1;
                $line->total_localtax2  = $objp->total_localtax2;
                $line->subprice         = $objp->subprice;
                $line->fk_remise_except = $objp->fk_remise_except;
                $line->remise_percent   = $objp->remise_percent;
                $line->price            = $objp->price;
                $line->fk_product       = $objp->fk_product;
				$line->fk_fournprice 	= $objp->fk_fournprice;
		      	$marginInfos			= getMarginInfos($objp->subprice, $objp->remise_percent, $objp->tva_tx, $objp->localtax1_tx, $objp->localtax2_tx, $line->fk_fournprice, $objp->pa_ht);
		   		$line->pa_ht 			= $marginInfos[0];
		    	$line->marge_tx			= $marginInfos[1];
		     	$line->marque_tx		= $marginInfos[2];
                $line->rang             = $objp->rang;
                $line->info_bits        = $objp->info_bits;
                $line->special_code		= $objp->special_code;
                $line->fk_parent_line	= $objp->fk_parent_line;

                $line->ref				= $objp->product_ref;
                $line->product_ref		= $objp->product_ref;
                $line->libelle			= $objp->product_label;
                $line->product_label	= $objp->product_label;
                $line->product_desc     = $objp->product_desc;
                $line->fk_product_type  = $objp->fk_product_type;	// Produit ou service
	            $line->fk_unit          = $objp->fk_unit;

                $line->date_start       = $this->db->jdate($objp->date_start);
                $line->date_end         = $this->db->jdate($objp->date_end);

                $this->lines[$i] = $line;

                $i++;
            }

            $this->db->free($result);

            return 1;
        }
        else
        {
            $this->error=$this->db->error();
            return -3;
        }
    }


    /**
     *	Return number of line with type product.
     *
     *	@return		int		<0 if KO, Nbr of product lines if OK
     */
    function getNbOfProductsLines()
    {
        $nb=0;
        foreach($this->lines as $line)
        {
            if ($line->product_type == 0) $nb++;
        }
        return $nb;
    }

    /**
     *	Return number of line with type service.
     *
     *	@return		int		<0 if KO, Nbr of service lines if OK
     */
    function getNbOfServicesLines()
    {
        $nb=0;
        foreach($this->lines as $line)
        {
            if ($line->product_type == 1) $nb++;
        }
        return $nb;
    }

    /**
     *	Load array this->expeditions of nb of products sent by line in order
     *
     *	@param      int		$filtre_statut      Filter on status
     * 	@return     int                			<0 if KO, Nb of lines found if OK
     *
     *	TODO deprecate, move to Shipping class
     */
    function loadExpeditions($filtre_statut=-1)
    {
        $this->expeditions = array();

        $sql = 'SELECT cd.rowid, cd.fk_product,';
        $sql.= ' sum(ed.qty) as qty';
        $sql.= ' FROM '.MAIN_DB_PREFIX.'expeditiondet as ed,';
        if ($filtre_statut >= 0) $sql.= ' '.MAIN_DB_PREFIX.'expedition as e,';
        $sql.= ' '.MAIN_DB_PREFIX.'commandedet as cd';
        $sql.= ' WHERE';
        if ($filtre_statut >= 0) $sql.= ' ed.fk_expedition = e.rowid AND';
        $sql.= ' ed.fk_origin_line = cd.rowid';
        $sql.= ' AND cd.fk_commande =' .$this->id;
        if ($filtre_statut >= 0) $sql.=' AND e.fk_statut >= '.$filtre_statut;
        $sql.= ' GROUP BY cd.rowid, cd.fk_product';
        //print $sql;

        dol_syslog(get_class($this)."::loadExpeditions", LOG_DEBUG);
        $result = $this->db->query($sql);
        if ($result)
        {
            $num = $this->db->num_rows($result);
            $i = 0;
            while ($i < $num)
            {
                $obj = $this->db->fetch_object($result);
                $this->expeditions[$obj->rowid] = $obj->qty;
                $i++;
            }
            $this->db->free();
            return $num;
        }
        else
        {
            $this->error=$this->db->lasterror();
            return -1;
        }

    }

    /**
     * Returns a array with expeditions lines number
     *
     * @return	int		Nb of shipments
     *
     * TODO deprecate, move to Shipping class
     */
    function nb_expedition()
    {
        $sql = 'SELECT count(*)';
        $sql.= ' FROM '.MAIN_DB_PREFIX.'expedition as e';
        $sql.= ', '.MAIN_DB_PREFIX.'element_element as el';
        $sql.= ' WHERE el.fk_source = '.$this->id;
        $sql.= " AND el.fk_target = e.rowid";
        $sql.= " AND el.targettype = 'shipping'";

        $resql = $this->db->query($sql);
        if ($resql)
        {
            $row = $this->db->fetch_row($resql);
            return $row[0];
        }
        else dol_print_error($this->db);
    }

    /**
     *	Return a array with sendings by line
     *
     *	@param      int		$filtre_statut      Filtre sur statut
     *	@return     int                 		0 si OK, <0 si KO
     *
     *	TODO  deprecate, move to Shipping class
     */
    function livraison_array($filtre_statut=self::STATUS_CANCELED)
    {
        $delivery = new Livraison($this->db);
        $deliveryArray = $delivery->livraison_array($filtre_statut);
        return $deliveryArray;
    }

    /**
     *	Return a array with the pending stock by product
     *
     *	@param      int		$filtre_statut      Filtre sur statut
     *	@return     int                 		0 si OK, <0 si KO
     *
     *	TODO		FONCTION NON FINIE A FINIR
     */
    function stock_array($filtre_statut=self::STATUS_CANCELED)
    {
        $this->stocks = array();

        // Tableau des id de produit de la commande
		$array_of_product=array();

        // Recherche total en stock pour chaque produit
        // TODO $array_of_product est défini vide juste au dessus !!
        if (count($array_of_product))
        {
            $sql = "SELECT fk_product, sum(ps.reel) as total";
            $sql.= " FROM ".MAIN_DB_PREFIX."product_stock as ps";
            $sql.= " WHERE ps.fk_product IN (".join(',',$array_of_product).")";
            $sql.= ' GROUP BY fk_product ';
            $result = $this->db->query($sql);
            if ($result)
            {
                $num = $this->db->num_rows($result);
                $i = 0;
                while ($i < $num)
                {
                    $obj = $this->db->fetch_object($result);
                    $this->stocks[$obj->fk_product] = $obj->total;
                    $i++;
                }
                $this->db->free();
            }
        }
        return 0;
    }

    /**
     *  Delete an order line
     *
     *  @param      int		$lineid		Id of line to delete
     *  @return     int        		 	>0 if OK, 0 if nothing to do, <0 if KO
     */
    function deleteline($lineid)
    {
        global $user;

        if ($this->statut == self::STATUS_DRAFT)
        {
            $this->db->begin();

            $sql = "SELECT fk_product, qty";
            $sql.= " FROM ".MAIN_DB_PREFIX."commandedet";
            $sql.= " WHERE rowid = ".$lineid;

            $result = $this->db->query($sql);
            if ($result)
            {
                $obj = $this->db->fetch_object($result);

                if ($obj)
                {
                    $product = new Product($this->db);
                    $product->id = $obj->fk_product;

                    // Delete line
                    $line = new OrderLine($this->db);

                    // For triggers
                    $line->fetch($lineid);

                    if ($line->delete() > 0)
                    {
                        $result=$this->update_price(1);

                        if ($result > 0)
                        {
                            $this->db->commit();
                            return 1;
                        }
                        else
                        {
                            $this->db->rollback();
                            $this->error=$this->db->lasterror();
                            return -1;
                        }
                    }
                    else
                    {
                        $this->db->rollback();
                        $this->error=$line->error;
                        return -1;
                    }
                }
                else
                {
                    $this->db->rollback();
                    return 0;
                }
            }
            else
            {
                $this->db->rollback();
                $this->error=$this->db->lasterror();
                return -1;
            }
        }
        else
        {
            return -1;
        }
    }

    /**
     * 	Applique une remise relative
     *
     * 	@param     	User		$user		User qui positionne la remise
     * 	@param     	float		$remise		Discount (percent)
     *	@return		int 					<0 if KO, >0 if OK
     */
    function set_remise($user, $remise)
    {
        $remise=trim($remise)?trim($remise):0;

        if ($user->rights->commande->creer)
        {
            $remise=price2num($remise);

            $sql = 'UPDATE '.MAIN_DB_PREFIX.'commande';
            $sql.= ' SET remise_percent = '.$remise;
            $sql.= ' WHERE rowid = '.$this->id.' AND fk_statut = '.self::STATUS_DRAFT.' ;';

            if ($this->db->query($sql))
            {
                $this->remise_percent = $remise;
                $this->update_price(1);
                return 1;
            }
            else
            {
                $this->error=$this->db->error();
                return -1;
            }
        }
    }


    /**
     * 		Applique une remise absolue
     *
     * 		@param     	User		$user 		User qui positionne la remise
     * 		@param     	float		$remise		Discount
     *		@return		int 					<0 if KO, >0 if OK
     */
    function set_remise_absolue($user, $remise)
    {
        $remise=trim($remise)?trim($remise):0;

        if ($user->rights->commande->creer)
        {
            $remise=price2num($remise);

            $sql = 'UPDATE '.MAIN_DB_PREFIX.'commande';
            $sql.= ' SET remise_absolue = '.$remise;
            $sql.= ' WHERE rowid = '.$this->id.' AND fk_statut = '.self::STATUS_DRAFT.' ;';

            dol_syslog(get_class($this)."::set_remise_absolue", LOG_DEBUG);

            if ($this->db->query($sql))
            {
                $this->remise_absolue = $remise;
                $this->update_price(1);
                return 1;
            }
            else
            {
                $this->error=$this->db->error();
                return -1;
            }
        }
    }


    /**
     *	Set the order date
     *
     *	@param      User		$user       Object user making change
     *	@param      int	$date		Date
     *	@return     int         			<0 if KO, >0 if OK
     */
    function set_date($user, $date)
    {
        if ($user->rights->commande->creer)
        {
            $sql = "UPDATE ".MAIN_DB_PREFIX."commande";
            $sql.= " SET date_commande = ".($date ? $this->db->idate($date) : 'null');
            $sql.= " WHERE rowid = ".$this->id." AND fk_statut = ".self::STATUS_DRAFT;

            dol_syslog(get_class($this)."::set_date",LOG_DEBUG);
            $resql=$this->db->query($sql);
            if ($resql)
            {
                $this->date = $date;
                return 1;
            }
            else
            {
                $this->error=$this->db->error();
                return -1;
            }
        }
        else
        {
            return -2;
        }
    }

    /**
     *	Set the planned delivery date
     *
     *	@param      User			$user        		Objet utilisateur qui modifie
     *	@param      int		$date_livraison     Date de livraison
     *	@return     int         						<0 si ko, >0 si ok
     */
    function set_date_livraison($user, $date_livraison)
    {
        if ($user->rights->commande->creer)
        {
            $sql = "UPDATE ".MAIN_DB_PREFIX."commande";
            $sql.= " SET date_livraison = ".($date_livraison ? "'".$this->db->idate($date_livraison)."'" : 'null');
            $sql.= " WHERE rowid = ".$this->id;

            dol_syslog(get_class($this)."::set_date_livraison", LOG_DEBUG);
            $resql=$this->db->query($sql);
            if ($resql)
            {
                $this->date_livraison = $date_livraison;
                return 1;
            }
            else
            {
                $this->error=$this->db->error();
                return -1;
            }
        }
        else
        {
            return -2;
        }
    }

    /**
     *	Set availability
     *
     *	@param      User	$user		Object user making change
     *	@param      int		$id			If of availability delay
     *	@return     int           		<0 if KO, >0 if OK
     */
    function set_availability($user, $id)
    {
        if ($user->rights->commande->creer)
        {
            $sql = "UPDATE ".MAIN_DB_PREFIX."commande ";
            $sql.= " SET fk_availability = '".$id."'";
            $sql.= " WHERE rowid = ".$this->id;

            if ($this->db->query($sql))
            {
                $this->fk_availability = $id;
                return 1;
            }
            else
            {
                $this->error=$this->db->error();
                dol_syslog(get_class($this)."::set_availability Erreur SQL");
                return -1;
            }
        }
    }

    /**
     *	Set source of demand
     *
     *	@param      User	$user		  	Object user making change
     *	@param      int		$id				Id of source
     *	@return     int           			<0 if KO, >0 if OK
     */
    function set_demand_reason($user, $id)
    {
        if ($user->rights->commande->creer)
        {
            $sql = "UPDATE ".MAIN_DB_PREFIX."commande ";
            $sql.= " SET fk_input_reason = '".$id."'";
            $sql.= " WHERE rowid = ".$this->id;

            if ($this->db->query($sql))
            {
                $this->fk_input_reason = $id;
                return 1;
            }
            else
            {
                $this->error=$this->db->error();
                dol_syslog(get_class($this)."::set_demand_reason Erreur SQL");
                return -1;
            }
        }
    }

    /**
     *  Return list of orders (eventuelly filtered on a user) into an array
     *
     *  @param		int		$shortlist		0=Return array[id]=ref, 1=Return array[](id=>id,ref=>ref,name=>name)
     *  @param      int		$draft      	0=not draft, 1=draft
     *  @param      User	$excluser      	Objet user to exclude
     *  @param    	int		$socid			Id third pary
     *  @param    	int		$limit			For pagination
     *  @param    	int		$offset			For pagination
     *  @param    	string	$sortfield		Sort criteria
     *  @param    	string	$sortorder		Sort order
     *  @return     int             		-1 if KO, array with result if OK
     */
    function liste_array($shortlist=0, $draft=0, $excluser='', $socid=0, $limit=0, $offset=0, $sortfield='c.date_commande', $sortorder='DESC')
    {
        global $conf,$user;

        $ga = array();

        $sql = "SELECT s.rowid, s.nom as name, s.client,";
        $sql.= " c.rowid as cid, c.ref";
        if (! $user->rights->societe->client->voir && ! $socid) $sql .= ", sc.fk_soc, sc.fk_user";
        $sql.= " FROM ".MAIN_DB_PREFIX."societe as s, ".MAIN_DB_PREFIX."commande as c";
		if (! $user->rights->societe->client->voir && ! $socid) $sql .= ", ".MAIN_DB_PREFIX."societe_commerciaux as sc";
        $sql.= " WHERE c.entity IN (".getEntity('commande', 1).")";
        $sql.= " AND c.fk_soc = s.rowid";
        if (! $user->rights->societe->client->voir && ! $socid) //restriction
        {
        	$sql.= " AND s.rowid = sc.fk_soc AND sc.fk_user = " .$user->id;
        }
        if ($socid) $sql.= " AND s.rowid = ".$socid;
        if ($draft) $sql.= " AND c.fk_statut = ".self::STATUS_DRAFT;
        if (is_object($excluser)) $sql.= " AND c.fk_user_author <> ".$excluser->id;
        $sql.= $this->db->order($sortfield,$sortorder);
        $sql.= $this->db->plimit($limit,$offset);

        $result=$this->db->query($sql);
        if ($result)
        {
            $numc = $this->db->num_rows($result);
            if ($numc)
            {
                $i = 0;
                while ($i < $numc)
                {
                    $obj = $this->db->fetch_object($result);

                    if ($shortlist == 1)
                    {
                    	$ga[$obj->cid] = $obj->ref;
                    }
                    else if ($shortlist == 2)
                    {
                    	$ga[$obj->cid] = $obj->ref.' ('.$obj->name.')';
                    }
                    else
					{
                    	$ga[$i]['id']	= $obj->cid;
                    	$ga[$i]['ref'] 	= $obj->ref;
                    	$ga[$i]['name'] = $obj->name;
                    }
                    $i++;
                }
            }
            return $ga;
        }
        else
        {
            dol_print_error($this->db);
            return -1;
        }
    }

    /**
     *	Change le delai de livraison
     *
     *	@param      int		$availability_id	Id du nouveau mode
     *	@return     int         				>0 if OK, <0 if KO
     */
    function availability($availability_id)
    {
        dol_syslog('Commande::availability('.$availability_id.')');
        if ($this->statut >= self::STATUS_DRAFT)
        {
            $sql = 'UPDATE '.MAIN_DB_PREFIX.'commande';
            $sql .= ' SET fk_availability = '.$availability_id;
            $sql .= ' WHERE rowid='.$this->id;
            if ( $this->db->query($sql) )
            {
                $this->availability_id = $availability_id;
                return 1;
            }
            else
            {
                dol_syslog('Commande::availability Erreur '.$sql.' - '.$this->db->error(), LOG_ERR);
                $this->error=$this->db->lasterror();
                return -1;
            }
        }
        else
        {
            dol_syslog('Commande::availability, etat facture incompatible', LOG_ERR);
            $this->error='Etat commande incompatible '.$this->statut;
            return -2;
        }
    }

    /**
     *	Change la source de la demande
     *
     *  @param      int		$demand_reason_id	Id of new demand
     *  @return     int        			 		>0 if ok, <0 if ko
     */
    function demand_reason($demand_reason_id)
    {
        dol_syslog('Commande::demand_reason('.$demand_reason_id.')');
        if ($this->statut >= self::STATUS_DRAFT)
        {
            $sql = 'UPDATE '.MAIN_DB_PREFIX.'commande';
            $sql .= ' SET fk_input_reason = '.$demand_reason_id;
            $sql .= ' WHERE rowid='.$this->id;
            if ( $this->db->query($sql) )
            {
                $this->demand_reason_id = $demand_reason_id;
                return 1;
            }
            else
            {
                dol_syslog('Commande::demand_reason Erreur '.$sql.' - '.$this->db->error(), LOG_ERR);
                $this->error=$this->db->lasterror();
                return -1;
            }
        }
        else
        {
            dol_syslog('Commande::demand_reason, etat facture incompatible', LOG_ERR);
            $this->error='Etat commande incompatible '.$this->statut;
            return -2;
        }
    }

    /**
     *	Set customer ref
     *
     *	@param      User	$user           User that make change
     *	@param      string	$ref_client     Customer ref
     *	@return     int             		<0 if KO, >0 if OK
     */
    function set_ref_client($user, $ref_client)
    {
        if ($user->rights->commande->creer)
        {
            dol_syslog(get_class($this).'::set_ref_client this->id='.$this->id.', ref_client='.$ref_client);

            $sql = 'UPDATE '.MAIN_DB_PREFIX.'commande SET';
            $sql.= ' ref_client = '.(empty($ref_client) ? 'NULL' : '\''.$this->db->escape($ref_client).'\'');
            $sql.= ' WHERE rowid = '.$this->id;

            if ($this->db->query($sql) )
            {
                $this->ref_client = $ref_client;
                return 1;
            }
            else
            {
                $this->error=$this->db->lasterror();
                return -2;
            }
        }
        else
        {
            return -1;
        }
    }

	/**
	 * Classify the order as invoiced
	 *
	 * @return     int     <0 if ko, >0 if ok
	 */
	function classifyBilled()
	{
		global $conf, $user, $langs;

		$this->db->begin();

		$sql = 'UPDATE '.MAIN_DB_PREFIX.'commande SET facture = 1';
		$sql.= ' WHERE rowid = '.$this->id.' AND fk_statut > '.self::STATUS_DRAFT;

		dol_syslog(get_class($this)."::classifyBilled", LOG_DEBUG);
		if ($this->db->query($sql))
		{
            // Call trigger
            $result=$this->call_trigger('ORDER_CLASSIFY_BILLED',$user);
            if ($result < 0) $error++;
            // End call triggers

			if (! $error)
			{
				$this->facturee=1; // deprecated
				$this->billed=1;

				$this->db->commit();
				return 1;
			}
			else
			{
				foreach($this->errors as $errmsg)
				{
					dol_syslog(get_class($this)."::classifyBilled ".$errmsg, LOG_ERR);
					$this->error.=($this->error?', '.$errmsg:$errmsg);
				}
				$this->db->rollback();
				return -1*$error;
			}
		}
		else
		{
			$this->error=$this->db->error();
            $this->db->rollback();
			return -1;
		}
	}

	/**
	 * Classify the order as invoiced
	 *
	 * @return     int     <0 if ko, >0 if ok
	 * @deprecated
	 * @see classifyBilled()
	 */
	function classer_facturee()
	{
		dol_syslog(__METHOD__ . " is deprecated", LOG_WARNING);

		return $this->classifyBilled();
	}


    /**
     *  Update a line in database
     *
     *  @param    	int				$rowid            	Id of line to update
     *  @param    	string			$desc             	Description de la ligne
     *  @param    	float			$pu               	Prix unitaire
     *  @param    	float			$qty              	Quantity
     *  @param    	float			$remise_percent   	Pourcentage de remise de la ligne
     *  @param    	float			$txtva           	Taux TVA
     * 	@param		float			$txlocaltax1		Local tax 1 rate
     *  @param		float			$txlocaltax2		Local tax 2 rate
     *  @param    	string			$price_base_type	HT or TTC
     *  @param    	int				$info_bits        	Miscellaneous informations on line
     *  @param    	int		$date_start        	Start date of the line
     *  @param    	int		$date_end          	End date of the line
     * 	@param		int				$type				Type of line (0=product, 1=service)
     * 	@param		int				$fk_parent_line		Id of parent line (0 in most cases, used by modules adding sublevels into lines).
     * 	@param		int				$skip_update_total	Keep fields total_xxx to 0 (used for special lines by some modules)
     *  @param		int				$fk_fournprice		Id of origin supplier price
     *  @param		int				$pa_ht				Price (without tax) of product when it was bought
     *  @param		string			$label				Label
     *  @param		int				$special_code		Special code (also used by externals modules!)
	 *  @param		array			$array_options		extrafields array
     * 	@param 		string			$fk_unit 			Code of the unit to use. Null to use the default one
     *  @return   	int              					< 0 if KO, > 0 if OK
     */
	function updateline($rowid, $desc, $pu, $qty, $remise_percent, $txtva, $txlocaltax1=0.0,$txlocaltax2=0.0, $price_base_type='HT', $info_bits=0, $date_start='', $date_end='', $type=0, $fk_parent_line=0, $skip_update_total=0, $fk_fournprice=null, $pa_ht=0, $label='', $special_code=0, $array_options=0, $fk_unit=null)
    {
        global $conf, $mysoc;

        dol_syslog(get_class($this)."::updateline id=$rowid, desc=$desc, pu=$pu, qty=$qty, remise_percent=$remise_percent, txtva=$txtva, txlocaltax1=$txlocaltax1, txlocaltax2=$txlocaltax2, price_base_type=$price_base_type, info_bits=$info_bits, date_start=$date_start, date_end=$date_end, type=$type, fk_parent_line=$fk_parent_line, pa_ht=$pa_ht, special_code=$special_code");
        include_once DOL_DOCUMENT_ROOT.'/core/lib/price.lib.php';

        if (! empty($this->brouillon))
        {
            $this->db->begin();

            // Clean parameters
            if (empty($qty)) $qty=0;
            if (empty($info_bits)) $info_bits=0;
            if (empty($txtva)) $txtva=0;
            if (empty($txlocaltax1)) $txlocaltax1=0;
            if (empty($txlocaltax2)) $txlocaltax2=0;
            if (empty($remise)) $remise=0;
            if (empty($remise_percent)) $remise_percent=0;
            if (empty($special_code) || $special_code == 3) $special_code=0;

            $remise_percent=price2num($remise_percent);
            $qty=price2num($qty);
            $pu = price2num($pu);
      		$pa_ht=price2num($pa_ht);
            $txtva=price2num($txtva);
            $txlocaltax1=price2num($txlocaltax1);
            $txlocaltax2=price2num($txlocaltax2);

            // Calcul du total TTC et de la TVA pour la ligne a partir de
            // qty, pu, remise_percent et txtva
            // TRES IMPORTANT: C'est au moment de l'insertion ligne qu'on doit stocker
            // la part ht, tva et ttc, et ce au niveau de la ligne qui a son propre taux tva.

            $localtaxes_type=getLocalTaxesFromRate($txtva,0,$this->thirdparty, $mysoc);

            $tabprice=calcul_price_total($qty, $pu, $remise_percent, $txtva, $txlocaltax1, $txlocaltax2, 0, $price_base_type, $info_bits, $type, $mysoc, $localtaxes_type);
            $total_ht  = $tabprice[0];
            $total_tva = $tabprice[1];
            $total_ttc = $tabprice[2];
            $total_localtax1 = $tabprice[9];
            $total_localtax2 = $tabprice[10];

            // Anciens indicateurs: $price, $subprice, $remise (a ne plus utiliser)
            $price = $pu;
            $subprice = $pu;
            $remise = 0;
            if ($remise_percent > 0)
            {
                $remise = round(($pu * $remise_percent / 100),2);
                $price = ($pu - $remise);
            }

            //Fetch current line from the database and then clone the object and set it in $oldline property
            $line = new OrderLine($this->db);
            $line->fetch($rowid);

            $staticline = clone $line;

            $line->oldline = $staticline;
            $this->line = $line;
            $this->line->context = $this->context;

            // Reorder if fk_parent_line change
            if (! empty($fk_parent_line) && ! empty($staticline->fk_parent_line) && $fk_parent_line != $staticline->fk_parent_line)
            {
            	$rangmax = $this->line_max($fk_parent_line);
            	$this->line->rang = $rangmax + 1;
            }

            $this->line->rowid=$rowid;
            $this->line->label=$label;
            $this->line->desc=$desc;
            $this->line->qty=$qty;
            $this->line->tva_tx=$txtva;
            $this->line->localtax1_tx=$txlocaltax1;
            $this->line->localtax2_tx=$txlocaltax2;
			$this->line->localtax1_type = $localtaxes_type[0];
			$this->line->localtax2_type = $localtaxes_type[2];
            $this->line->remise_percent=$remise_percent;
            $this->line->subprice=$subprice;
            $this->line->info_bits=$info_bits;
            $this->line->special_code=$special_code;
            $this->line->total_ht=$total_ht;
            $this->line->total_tva=$total_tva;
            $this->line->total_localtax1=$total_localtax1;
            $this->line->total_localtax2=$total_localtax2;
            $this->line->total_ttc=$total_ttc;
            $this->line->date_start=$date_start;
            $this->line->date_end=$date_end;
            $this->line->product_type=$type;
            $this->line->fk_parent_line=$fk_parent_line;
            $this->line->skip_update_total=$skip_update_total;
	        $this->line->fk_unit=$fk_unit;

			// infos marge
			if (!empty($fk_product) && empty($fk_fournprice) && empty($pa_ht)) {
			    //by external module, take lowest buying price
			    include_once DOL_DOCUMENT_ROOT.'/fourn/class/fournisseur.product.class.php';
			    $productFournisseur = new ProductFournisseur($this->db);
			    $productFournisseur->find_min_price_product_fournisseur($fk_product);
			    $this->line->fk_fournprice = $productFournisseur->product_fourn_price_id;
			} else {
			    $this->line->fk_fournprice = $fk_fournprice;
			}
			$this->line->pa_ht = $pa_ht;

            // TODO deprecated
            $this->line->price=$price;
            $this->line->remise=$remise;

			if (is_array($array_options) && count($array_options)>0) {
				$this->line->array_options=$array_options;
			}

            $result=$this->line->update();
            if ($result > 0)
            {
            	// Reorder if child line
            	if (! empty($fk_parent_line)) $this->line_order(true,'DESC');

                // Mise a jour info denormalisees
                $this->update_price(1);

                $this->db->commit();
                return $result;
            }
            else
            {
	            $this->error=$this->line->error;

	            $this->db->rollback();
	            return -1;
            }
        }
        else
        {
            $this->error=get_class($this)."::updateline Order status makes operation forbidden";
        	$this->errors=array('OrderStatusMakeOperationForbidden');
            return -2;
        }
    }

	/**
	 *      Update database
	 *
	 *      @param      User	$user        	User that modify
	 *      @param      int		$notrigger	    0=launch triggers after, 1=disable triggers
	 *      @return     int      			   	<0 if KO, >0 if OK
	 */
	function update($user=null, $notrigger=0)
	{
		global $conf, $langs;
		$error=0;

		// Clean parameters
		if (isset($this->ref)) $this->ref=trim($this->ref);
		if (isset($this->ref_client)) $this->ref_client=trim($this->ref_client);
		if (isset($this->note) || isset($this->note_private)) $this->note_private=(isset($this->note_private) ? trim($this->note_private) : trim($this->note));
		if (isset($this->note_public)) $this->note_public=trim($this->note_public);
		if (isset($this->modelpdf)) $this->modelpdf=trim($this->modelpdf);
		if (isset($this->import_key)) $this->import_key=trim($this->import_key);

		// Check parameters
		// Put here code to add control on parameters values

		// Update request
		$sql = "UPDATE ".MAIN_DB_PREFIX."commande SET";

		$sql.= " ref=".(isset($this->ref)?"'".$this->db->escape($this->ref)."'":"null").",";
		$sql.= " ref_client=".(isset($this->ref_client)?"'".$this->db->escape($this->ref_client)."'":"null").",";
		$sql.= " ref_ext=".(isset($this->ref_ext)?"'".$this->db->escape($this->ref_ext)."'":"null").",";
		$sql.= " fk_soc=".(isset($this->socid)?$this->socid:"null").",";
		$sql.= " date_commande=".(strval($this->date_commande)!='' ? "'".$this->db->idate($this->date_commande)."'" : 'null').",";
		$sql.= " date_valid=".(strval($this->date_validation)!='' ? "'".$this->db->idate($this->date_validation)."'" : 'null').",";
		$sql.= " tva=".(isset($this->total_tva)?$this->total_tva:"null").",";
		$sql.= " localtax1=".(isset($this->total_localtax1)?$this->total_localtax1:"null").",";
		$sql.= " localtax2=".(isset($this->total_localtax2)?$this->total_localtax2:"null").",";
		$sql.= " total_ht=".(isset($this->total_ht)?$this->total_ht:"null").",";
		$sql.= " total_ttc=".(isset($this->total_ttc)?$this->total_ttc:"null").",";
		$sql.= " fk_statut=".(isset($this->statut)?$this->statut:"null").",";
		$sql.= " fk_user_author=".(isset($this->user_author)?$this->user_author:"null").",";
		$sql.= " fk_user_valid=".(isset($this->fk_user_valid)?$this->fk_user_valid:"null").",";
		$sql.= " fk_projet=".(isset($this->fk_project)?$this->fk_project:"null").",";
		$sql.= " fk_cond_reglement=".(isset($this->cond_reglement_id)?$this->cond_reglement_id:"null").",";
		$sql.= " fk_mode_reglement=".(isset($this->mode_reglement_id)?$this->mode_reglement_id:"null").",";
		$sql.= " note_private=".(isset($this->note_private)?"'".$this->db->escape($this->note_private)."'":"null").",";
		$sql.= " note_public=".(isset($this->note_public)?"'".$this->db->escape($this->note_public)."'":"null").",";
		$sql.= " model_pdf=".(isset($this->modelpdf)?"'".$this->db->escape($this->modelpdf)."'":"null").",";
		$sql.= " import_key=".(isset($this->import_key)?"'".$this->db->escape($this->import_key)."'":"null")."";

		$sql.= " WHERE rowid=".$this->id;

		$this->db->begin();

		dol_syslog(get_class($this)."::update", LOG_DEBUG);
		$resql = $this->db->query($sql);
		if (! $resql) {
			$error++; $this->errors[]="Error ".$this->db->lasterror();
		}

		if (! $error)
		{
			if (! $notrigger)
			{
	            // Call trigger
	            $result=$this->call_trigger('ORDER_MODIFY',$user);
	            if ($result < 0) $error++;
	            // End call triggers
			}
		}

		// Commit or rollback
		if ($error)
		{
			foreach($this->errors as $errmsg)
			{
				dol_syslog(get_class($this)."::update ".$errmsg, LOG_ERR);
				$this->error.=($this->error?', '.$errmsg:$errmsg);
			}
			$this->db->rollback();
			return -1*$error;
		}
		else
		{
			$this->db->commit();
			return 1;
		}
	}

    /**
     *	Update value of extrafields on order
     *
     *	@param      User	$user       Object user that modify
     *	@return     int         		<0 if ko, >0 if ok
     */
    function update_extrafields($user)
    {
        global $hookmanager, $conf;

    	$action='create';

    	// Actions on extra fields (by external module or standard code)
    	// TODO le hook fait double emploi avec le trigger !!
    	$hookmanager->initHooks(array('orderdao'));
    	$parameters=array('id'=>$this->id);
    	$reshook=$hookmanager->executeHooks('insertExtraFields',$parameters,$this,$action);    // Note that $action and $object may have been modified by some hooks
    	if (empty($reshook))
    	{
    		if (empty($conf->global->MAIN_EXTRAFIELDS_DISABLED)) // For avoid conflicts if trigger used
    		{
    			$result=$this->insertExtraFields();
    			if ($result < 0)
    			{
    				$error++;
    			}
    		}
    	}
    	else if ($reshook < 0) $error++;

    	if (!$error)
    	{
    		return 1;
    	}
    	else
    	{
    		return -1;
    	}

    }

    /**
     *	Delete the customer order
     *
     *	@param	User	$user		User object
     *	@param	int		$notrigger	1=Does not execute triggers, 0= execuete triggers
     * 	@return	int					<=0 if KO, >0 if OK
     */
    function delete($user, $notrigger=0)
    {
        global $conf, $langs;
        require_once DOL_DOCUMENT_ROOT.'/core/lib/files.lib.php';

        $error = 0;

        $this->db->begin();

        if (! $error && ! $notrigger)
        {
            // Call trigger
            $result=$this->call_trigger('ORDER_DELETE',$user);
            if ($result < 0) $error++;
            // End call triggers
        }

        //TODO: Check for error after each action. If one failed we rollback, don't waste time to do action if previous fail
        if (! $error)
        {
        	// Delete order details
        	$sql = 'DELETE FROM '.MAIN_DB_PREFIX."commandedet WHERE fk_commande = ".$this->id;
        	dol_syslog(get_class($this)."::delete", LOG_DEBUG);
        	if (! $this->db->query($sql) )
        	{
        		$error++;
        		$this->errors[]=$this->db->lasterror();
        	}

        	// Delete order
        	$sql = 'DELETE FROM '.MAIN_DB_PREFIX."commande WHERE rowid = ".$this->id;
        	dol_syslog(get_class($this)."::delete", LOG_DEBUG);
        	if (! $this->db->query($sql) )
        	{
        		$error++;
        		$this->errors[]=$this->db->lasterror();
        	}

        	// Delete linked object
        	$res = $this->deleteObjectLinked();
        	if ($res < 0) $error++;

        	// Delete linked contacts
        	$res = $this->delete_linked_contact();
        	if ($res < 0) $error++;

        	// Remove extrafields
        	if ((! $error) && (empty($conf->global->MAIN_EXTRAFIELDS_DISABLED))) // For avoid conflicts if trigger used
        	{
        		$result=$this->deleteExtraFields();
        		if ($result < 0)
        		{
        			$error++;
        			dol_syslog(get_class($this)."::delete error -4 ".$this->error, LOG_ERR);
        		}
        	}

        	// On efface le repertoire de pdf provisoire
        	$comref = dol_sanitizeFileName($this->ref);
        	if ($conf->commande->dir_output && !empty($this->ref))
        	{
        		$dir = $conf->commande->dir_output . "/" . $comref ;
        		$file = $conf->commande->dir_output . "/" . $comref . "/" . $comref . ".pdf";
        		if (file_exists($file))	// We must delete all files before deleting directory
        		{
        			dol_delete_preview($this);

        			if (! dol_delete_file($file,0,0,0,$this)) // For triggers
        			{
        				$this->db->rollback();
        				return 0;
        			}
        		}
        		if (file_exists($dir))
        		{
        			if (! dol_delete_dir_recursive($dir))
        			{
        				$this->error=$langs->trans("ErrorCanNotDeleteDir",$dir);
        				$this->db->rollback();
        				return 0;
        			}
        		}
        	}


        }

        if (! $error)
        {
        	dol_syslog(get_class($this)."::delete $this->id by $user->id", LOG_DEBUG);
        	$this->db->commit();
        	return 1;
        }
        else
        {
	        foreach($this->errors as $errmsg)
	        {
		        dol_syslog(get_class($this)."::delete ".$errmsg, LOG_ERR);
		        $this->error.=($this->error?', '.$errmsg:$errmsg);
	        }
	        $this->db->rollback();
	        return -1*$error;
        }
    }


    /**
     *	Load indicators for dashboard (this->nbtodo and this->nbtodolate)
     *
     *	@param		User	$user   Object user
     *	@return WorkboardResponse|int <0 if KO, WorkboardResponse if OK
     */
    function load_board($user)
    {
        global $conf, $user, $langs;

        $clause = " WHERE";

        $sql = "SELECT c.rowid, c.date_creation as datec, c.date_livraison as delivery_date, c.fk_statut";
        $sql.= " FROM ".MAIN_DB_PREFIX."commande as c";
        if (!$user->rights->societe->client->voir && !$user->societe_id)
        {
            $sql.= " LEFT JOIN ".MAIN_DB_PREFIX."societe_commerciaux as sc ON c.fk_soc = sc.fk_soc";
            $sql.= " WHERE sc.fk_user = " .$user->id;
            $clause = " AND";
        }
        $sql.= $clause." c.entity IN (".getEntity('commande', 1).")";
        //$sql.= " AND c.fk_statut IN (1,2,3) AND c.facture = 0";
        $sql.= " AND ((c.fk_statut IN (".self::STATUS_VALIDATED.",".self::STATUS_ACCEPTED.")) OR (c.fk_statut = ".self::STATUS_CLOSED." AND c.facture = 0))";    // If status is 2 and facture=1, it must be selected
        if ($user->societe_id) $sql.=" AND c.fk_soc = ".$user->societe_id;

        $resql=$this->db->query($sql);
        if ($resql)
        {
	        $now=dol_now();

	        $response = new WorkboardResponse();
	        $response->warning_delay=$conf->commande->client->warning_delay/60/60/24;
	        $response->label=$langs->trans("OrdersToProcess");
	        $response->url=DOL_URL_ROOT.'/commande/list.php?viewstatut=-3';
	        $response->img=img_object($langs->trans("Orders"),"order");

            while ($obj=$this->db->fetch_object($resql))
            {
	            $response->nbtodo++;

				$date_to_test = empty($obj->delivery_date) ? $obj->datec : $obj->delivery_date;

	            if ($obj->fk_statut != 3 && $this->db->jdate($date_to_test) < ($now - $conf->commande->client->warning_delay)) {
		            $response->nbtodolate++;
	            }
            }

            return $response;
        }
        else
        {
            $this->error=$this->db->error();
            return -1;
        }
    }

    /**
     *	Return source label of order
     *
     *	@return     string      Label
     */
    function getLabelSource()
    {
        global $langs;

        $label=$langs->trans('OrderSource'.$this->source);

        if ($label == 'OrderSource') return '';
        return $label;
    }

    /**
     *	Return status label of Order
     *
     *	@param      int		$mode       0=libelle long, 1=libelle court, 2=Picto + Libelle court, 3=Picto, 4=Picto + Libelle long, 5=Libelle court + Picto
     *	@return     string      		Libelle
     */
    function getLibStatut($mode)
    {
        return $this->LibStatut($this->statut,$this->facturee,$mode);
    }

    /**
     *	Return label of status
     *
     *	@param		int		$statut      	Id statut
     *  @param      int		$billed    		If invoiced
     *	@param      int		$mode        	0=libelle long, 1=libelle court, 2=Picto + Libelle court, 3=Picto, 4=Picto + Libelle long, 5=Libelle court + Picto
     *  @return     string					Label of status
     */
    function LibStatut($statut,$billed,$mode)
    {
        global $langs;
        //print 'x'.$statut.'-'.$billed;
        if ($mode == 0)
        {
            if ($statut==self::STATUS_CANCELED) return $langs->trans('StatusOrderCanceled');
            if ($statut==self::STATUS_DRAFT) return $langs->trans('StatusOrderDraft');
            if ($statut==self::STATUS_VALIDATED) return $langs->trans('StatusOrderValidated');
            if ($statut==self::STATUS_ACCEPTED) return $langs->trans('StatusOrderSentShort');
            if ($statut==self::STATUS_CLOSED && (! $billed && empty($conf->global->WORKFLOW_BILL_ON_SHIPMENT))) return $langs->trans('StatusOrderToBill');
            if ($statut==self::STATUS_CLOSED && ($billed || ! empty($conf->global->WORKFLOW_BILL_ON_SHIPMENT))) return $langs->trans('StatusOrderProcessed');
        }
        elseif ($mode == 1)
        {
            if ($statut==self::STATUS_CANCELED) return $langs->trans('StatusOrderCanceledShort');
            if ($statut==self::STATUS_DRAFT) return $langs->trans('StatusOrderDraftShort');
            if ($statut==self::STATUS_VALIDATED) return $langs->trans('StatusOrderValidatedShort');
            if ($statut==self::STATUS_ACCEPTED) return $langs->trans('StatusOrderSentShort');
            if ($statut==self::STATUS_CLOSED && (! $billed && empty($conf->global->WORKFLOW_BILL_ON_SHIPMENT))) return $langs->trans('StatusOrderToBillShort');
            if ($statut==self::STATUS_CLOSED && ($billed || ! empty($conf->global->WORKFLOW_BILL_ON_SHIPMENT))) return $langs->trans('StatusOrderProcessed');
        }
        elseif ($mode == 2)
        {
            if ($statut==self::STATUS_CANCELED) return img_picto($langs->trans('StatusOrderCanceled'),'statut5').' '.$langs->trans('StatusOrderCanceledShort');
            if ($statut==self::STATUS_DRAFT) return img_picto($langs->trans('StatusOrderDraft'),'statut0').' '.$langs->trans('StatusOrderDraftShort');
            if ($statut==self::STATUS_VALIDATED) return img_picto($langs->trans('StatusOrderValidated'),'statut1').' '.$langs->trans('StatusOrderValidatedShort');
            if ($statut==self::STATUS_ACCEPTED) return img_picto($langs->trans('StatusOrderSent'),'statut3').' '.$langs->trans('StatusOrderSentShort');
            if ($statut==self::STATUS_CLOSED && (! $billed && empty($conf->global->WORKFLOW_BILL_ON_SHIPMENT))) return img_picto($langs->trans('StatusOrderToBill'),'statut7').' '.$langs->trans('StatusOrderToBillShort');
            if ($statut==self::STATUS_CLOSED && ($billed || ! empty($conf->global->WORKFLOW_BILL_ON_SHIPMENT))) return img_picto($langs->trans('StatusOrderProcessed'),'statut6').' '.$langs->trans('StatusOrderProcessedShort');
        }
        elseif ($mode == 3)
        {
            if ($statut==self::STATUS_CANCELED) return img_picto($langs->trans('StatusOrderCanceled'),'statut5');
            if ($statut==self::STATUS_DRAFT) return img_picto($langs->trans('StatusOrderDraft'),'statut0');
            if ($statut==self::STATUS_VALIDATED) return img_picto($langs->trans('StatusOrderValidated'),'statut1');
            if ($statut==self::STATUS_ACCEPTED) return img_picto($langs->trans('StatusOrderSentShort'),'statut3');
            if ($statut==self::STATUS_CLOSED && (! $billed && empty($conf->global->WORKFLOW_BILL_ON_SHIPMENT))) return img_picto($langs->trans('StatusOrderToBill'),'statut7');
            if ($statut==self::STATUS_CLOSED && ($billed || ! empty($conf->global->WORKFLOW_BILL_ON_SHIPMENT))) return img_picto($langs->trans('StatusOrderProcessed'),'statut6');
        }
        elseif ($mode == 4)
        {
            if ($statut==self::STATUS_CANCELED) return img_picto($langs->trans('StatusOrderCanceled'),'statut5').' '.$langs->trans('StatusOrderCanceled');
            if ($statut==self::STATUS_DRAFT) return img_picto($langs->trans('StatusOrderDraft'),'statut0').' '.$langs->trans('StatusOrderDraft');
            if ($statut==self::STATUS_VALIDATED) return img_picto($langs->trans('StatusOrderValidated'),'statut1').' '.$langs->trans('StatusOrderValidated');
            if ($statut==self::STATUS_ACCEPTED) return img_picto($langs->trans('StatusOrderSentShort'),'statut3').' '.$langs->trans('StatusOrderSent');
            if ($statut==self::STATUS_CLOSED && (! $billed && empty($conf->global->WORKFLOW_BILL_ON_SHIPMENT))) return img_picto($langs->trans('StatusOrderToBill'),'statut7').' '.$langs->trans('StatusOrderToBill');
            if ($statut==self::STATUS_CLOSED && ($billed || ! empty($conf->global->WORKFLOW_BILL_ON_SHIPMENT))) return img_picto($langs->trans('StatusOrderProcessed'),'statut6').' '.$langs->trans('StatusOrderProcessed');
        }
        elseif ($mode == 5)
        {
            if ($statut==self::STATUS_CANCELED) return '<span class="hideonsmartphone">'.$langs->trans('StatusOrderCanceledShort').' </span>'.img_picto($langs->trans('StatusOrderCanceled'),'statut5');
            if ($statut==self::STATUS_DRAFT) return '<span class="hideonsmartphone">'.$langs->trans('StatusOrderDraftShort').' </span>'.img_picto($langs->trans('StatusOrderDraft'),'statut0');
            if ($statut==self::STATUS_VALIDATED) return '<span class="hideonsmartphone">'.$langs->trans('StatusOrderValidatedShort').' </span>'.img_picto($langs->trans('StatusOrderValidated'),'statut1');
            if ($statut==self::STATUS_ACCEPTED) return '<span class="hideonsmartphone">'.$langs->trans('StatusOrderSentShort').' </span>'.img_picto($langs->trans('StatusOrderSent'),'statut3');
            if ($statut==self::STATUS_CLOSED && (! $billed && empty($conf->global->WORKFLOW_BILL_ON_SHIPMENT))) return '<span class="hideonsmartphone">'.$langs->trans('StatusOrderToBillShort').' </span>'.img_picto($langs->trans('StatusOrderToBill'),'statut7');
            if ($statut==self::STATUS_CLOSED && ($billed || ! empty($conf->global->WORKFLOW_BILL_ON_SHIPMENT))) return '<span class="hideonsmartphone">'.$langs->trans('StatusOrderProcessedShort').' </span>'.img_picto($langs->trans('StatusOrderProcessed'),'statut6');
        }
    }


    /**
     *	Return clicable link of object (with eventually picto)
     *
     *	@param      int			$withpicto      Add picto into link
     *	@param      int			$option         Where point the link (0=> main card, 1,2 => shipment)
     *	@param      int			$max          	Max length to show
     *	@param      int			$short			Use short labels
     *	@return     string          			String with URL
     */
    function getNomUrl($withpicto=0,$option=0,$max=0,$short=0)
    {
        global $conf, $langs;

        $result='';

        if (! empty($conf->expedition->enabled) && ($option == 1 || $option == 2)) $url = DOL_URL_ROOT.'/expedition/shipment.php?id='.$this->id;
        else $url = DOL_URL_ROOT.'/commande/card.php?id='.$this->id;

        if ($short) return $url;

        $picto = 'order';
        $label = '<u>' . $langs->trans("ShowOrder") . '</u>';
        if (! empty($this->ref))
            $label .= '<br><b>' . $langs->trans('Ref') . ':</b> ' . $this->ref;
        if (! empty($this->ref_client))
            $label.= '<br><b>' . $langs->trans('RefCustomer') . ':</b> ' . $this->ref_client;
        if (! empty($this->total_ht))
            $label.= '<br><b>' . $langs->trans('AmountHT') . ':</b> ' . price($this->total_ht, 0, $langs, 0, -1, -1, $conf->currency);
        if (! empty($this->total_tva))
            $label.= '<br><b>' . $langs->trans('TVA') . ':</b> ' . price($this->total_tva, 0, $langs, 0, -1, -1, $conf->currency);
        if (! empty($this->total_ttc))
            $label.= '<br><b>' . $langs->trans('AmountTTC') . ':</b> ' . price($this->total_ttc, 0, $langs, 0, -1, -1, $conf->currency);

        $linkstart = '<a href="'.$url.'" title="'.dol_escape_htmltag($label, 1).'" class="classfortooltip">';
        $linkend='</a>';

        if ($withpicto) $result.=($linkstart.img_object($label, $picto, 'class="classfortooltip"').$linkend);
        if ($withpicto && $withpicto != 2) $result.=' ';
        $result.=$linkstart.$this->ref.$linkend;
        return $result;
    }


    /**
     *	Charge les informations d'ordre info dans l'objet commande
     *
     *	@param  int		$id       Id of order
     *	@return	void
     */
    function info($id)
    {
        $sql = 'SELECT c.rowid, date_creation as datec, tms as datem,';
        $sql.= ' date_valid as datev,';
        $sql.= ' date_cloture as datecloture,';
        $sql.= ' fk_user_author, fk_user_valid, fk_user_cloture';
        $sql.= ' FROM '.MAIN_DB_PREFIX.'commande as c';
        $sql.= ' WHERE c.rowid = '.$id;
        $result=$this->db->query($sql);
        if ($result)
        {
            if ($this->db->num_rows($result))
            {
                $obj = $this->db->fetch_object($result);
                $this->id = $obj->rowid;
                if ($obj->fk_user_author)
                {
                    $cuser = new User($this->db);
                    $cuser->fetch($obj->fk_user_author);
                    $this->user_creation   = $cuser;
                }

                if ($obj->fk_user_valid)
                {
                    $vuser = new User($this->db);
                    $vuser->fetch($obj->fk_user_valid);
                    $this->user_validation = $vuser;
                }

                if ($obj->fk_user_cloture)
                {
                    $cluser = new User($this->db);
                    $cluser->fetch($obj->fk_user_cloture);
                    $this->user_cloture   = $cluser;
                }

                $this->date_creation     = $this->db->jdate($obj->datec);
                $this->date_modification = $this->db->jdate($obj->datem);
                $this->date_validation   = $this->db->jdate($obj->datev);
                $this->date_cloture      = $this->db->jdate($obj->datecloture);
            }

            $this->db->free($result);

        }
        else
        {
            dol_print_error($this->db);
        }
    }


    /**
     *  Initialise an instance with random values.
     *  Used to build previews or test instances.
     *	id must be 0 if object instance is a specimen.
     *
     *  @return	void
     */
    function initAsSpecimen()
    {
        global $user,$langs,$conf;

        dol_syslog(get_class($this)."::initAsSpecimen");

        // Charge tableau des produits prodids
        $prodids = array();
        $sql = "SELECT rowid";
        $sql.= " FROM ".MAIN_DB_PREFIX."product";
        $sql.= " WHERE entity IN (".getEntity('product', 1).")";
        $resql = $this->db->query($sql);
        if ($resql)
        {
            $num_prods = $this->db->num_rows($resql);
            $i = 0;
            while ($i < $num_prods)
            {
                $i++;
                $row = $this->db->fetch_row($resql);
                $prodids[$i] = $row[0];
            }
        }

        // Initialise parametres
        $this->id=0;
        $this->ref = 'SPECIMEN';
        $this->specimen=1;
        $this->socid = 1;
        $this->date = time();
        $this->date_lim_reglement=$this->date+3600*24*30;
        $this->cond_reglement_code = 'RECEP';
        $this->mode_reglement_code = 'CHQ';
        $this->availability_code   = 'DSP';
        $this->demand_reason_code  = 'SRC_00';
        $this->note_public='This is a comment (public)';
        $this->note_private='This is a comment (private)';
        // Lines
        $nbp = 5;
        $xnbp = 0;
        while ($xnbp < $nbp)
        {
            $line=new OrderLine($this->db);

            $line->desc=$langs->trans("Description")." ".$xnbp;
            $line->qty=1;
            $line->subprice=100;
            $line->price=100;
            $line->tva_tx=19.6;
            if ($xnbp == 2)
            {
                $line->total_ht=50;
                $line->total_ttc=59.8;
                $line->total_tva=9.8;
                $line->remise_percent=50;
            }
            else
            {
                $line->total_ht=100;
                $line->total_ttc=119.6;
                $line->total_tva=19.6;
                $line->remise_percent=0;
            }
            $prodid = rand(1, $num_prods);
            $line->fk_product=$prodids[$prodid];

            $this->lines[$xnbp]=$line;

            $this->total_ht       += $line->total_ht;
            $this->total_tva      += $line->total_tva;
            $this->total_ttc      += $line->total_ttc;

            $xnbp++;
        }
    }


    /**
     *	Charge indicateurs this->nb de tableau de bord
     *
     *	@return     int         <0 si ko, >0 si ok
     */
    function load_state_board()
    {
        global $conf, $user;

        $this->nb=array();
        $clause = "WHERE";

        $sql = "SELECT count(co.rowid) as nb";
        $sql.= " FROM ".MAIN_DB_PREFIX."commande as co";
        $sql.= " LEFT JOIN ".MAIN_DB_PREFIX."societe as s ON co.fk_soc = s.rowid";
        if (!$user->rights->societe->client->voir && !$user->societe_id)
        {
            $sql.= " LEFT JOIN ".MAIN_DB_PREFIX."societe_commerciaux as sc ON s.rowid = sc.fk_soc";
            $sql.= " WHERE sc.fk_user = " .$user->id;
            $clause = "AND";
        }
        $sql.= " ".$clause." co.entity IN (".getEntity('commande', 1).")";

        $resql=$this->db->query($sql);
        if ($resql)
        {
            while ($obj=$this->db->fetch_object($resql))
            {
                $this->nb["orders"]=$obj->nb;
            }
            $this->db->free($resql);
            return 1;
        }
        else
        {
            dol_print_error($this->db);
            $this->error=$this->db->error();
            return -1;
        }
    }

    /**
     * 	Return an array of order lines
     *
     * @return	array		Lines of order
     */
    function getLinesArray()
    {
        $lines = array();

        $sql = 'SELECT l.rowid, l.fk_product, l.product_type, l.label as custom_label, l.description, l.price, l.qty, l.tva_tx, ';
        $sql.= ' l.fk_remise_except, l.remise_percent, l.subprice, l.info_bits, l.rang, l.special_code, l.fk_parent_line,';
        $sql.= ' l.total_ht, l.total_tva, l.total_ttc, l.fk_product_fournisseur_price as fk_fournprice, l.buy_price_ht as pa_ht, l.localtax1_tx, l.localtax2_tx,';
        $sql.= ' l.date_start, l.date_end,';
	    $sql.= ' l.fk_unit,';
        $sql.= ' p.label as product_label, p.ref, p.fk_product_type, p.rowid as prodid, ';
        $sql.= ' p.description as product_desc, p.stock as stock_reel,';
        $sql.= ' p.entity';
        $sql.= ' FROM '.MAIN_DB_PREFIX.'commandedet as l';
        $sql.= ' LEFT JOIN '.MAIN_DB_PREFIX.'product as p ON l.fk_product=p.rowid';
        $sql.= ' WHERE l.fk_commande = '.$this->id;
        $sql.= ' ORDER BY l.rang ASC, l.rowid';

        $resql = $this->db->query($sql);
        if ($resql)
        {
            $num = $this->db->num_rows($resql);
            $i = 0;

            while ($i < $num)
            {
                $obj = $this->db->fetch_object($resql);

				$this->lines[$i]					= new OrderLine($this->db);
                $this->lines[$i]->id				= $obj->rowid;
                $this->lines[$i]->label 			= $obj->custom_label;
                $this->lines[$i]->description 		= $obj->description;
                $this->lines[$i]->fk_product		= $obj->fk_product;
                $this->lines[$i]->ref				= $obj->ref;
                $this->lines[$i]->entity            = $obj->entity;         // Product entity
                $this->lines[$i]->product_label		= $obj->product_label;
                $this->lines[$i]->product_desc		= $obj->product_desc;
                $this->lines[$i]->fk_product_type	= $obj->fk_product_type;
                $this->lines[$i]->product_type		= $obj->product_type;
                $this->lines[$i]->qty				= $obj->qty;
                $this->lines[$i]->subprice			= $obj->subprice;
                $this->lines[$i]->fk_remise_except 	= $obj->fk_remise_except;
                $this->lines[$i]->remise_percent	= $obj->remise_percent;
                $this->lines[$i]->tva_tx			= $obj->tva_tx;
                $this->lines[$i]->info_bits			= $obj->info_bits;
                $this->lines[$i]->total_ht			= $obj->total_ht;
                $this->lines[$i]->total_tva			= $obj->total_tva;
                $this->lines[$i]->total_ttc			= $obj->total_ttc;
                $this->lines[$i]->fk_parent_line	= $obj->fk_parent_line;
                $this->lines[$i]->special_code		= $obj->special_code;
				$this->lines[$i]->stock				= $obj->stock_reel;
                $this->lines[$i]->rang				= $obj->rang;
                $this->lines[$i]->date_start		= $this->db->jdate($obj->date_start);
                $this->lines[$i]->date_end			= $this->db->jdate($obj->date_end);
				$this->lines[$i]->fk_fournprice		= $obj->fk_fournprice;
				$marginInfos						= getMarginInfos($obj->subprice, $obj->remise_percent, $obj->tva_tx, $obj->localtax1_tx, $obj->localtax2_tx, $this->lines[$i]->fk_fournprice, $obj->pa_ht);
				$this->lines[$i]->pa_ht				= $marginInfos[0];
				$this->lines[$i]->marge_tx			= $marginInfos[1];
				$this->lines[$i]->marque_tx			= $marginInfos[2];
	            $this->lines[$i]->fk_unit			= $obj->fk_unit;

                $i++;
            }

            $this->db->free($resql);

            return 1;
        }
        else
        {
            $this->error=$this->db->error();
            return -1;
        }
    }

	/**
	 *  Create a document onto disk accordign to template module.
	 *
	 *  @param	    string		$modele			Force le mnodele a utiliser ('' to not force)
	 *  @param		Translate	$outputlangs	objet lang a utiliser pour traduction
	 *  @param      int			$hidedetails    Hide details of lines
	 *  @param      int			$hidedesc       Hide description
	 *  @param      int			$hideref        Hide ref
	 *  @return     int         				0 if KO, 1 if OK
	 */
	public function generateDocument($modele, $outputlangs, $hidedetails=0, $hidedesc=0, $hideref=0)
	{
		global $conf,$langs;

		$langs->load("orders");

		// Positionne le modele sur le nom du modele a utiliser
		if (! dol_strlen($modele))
		{
			if (! empty($conf->global->COMMANDE_ADDON_PDF))
			{
				$modele = $conf->global->COMMANDE_ADDON_PDF;
			}
			else
			{
				$modele = 'einstein';
			}
		}

		$modelpath = "core/modules/commande/doc/";

		return $this->commonGenerateDocument($modelpath, $modele, $outputlangs, $hidedetails, $hidedesc, $hideref);
	}


	/**
	 * Function used to replace a thirdparty id with another one.
	 *
	 * @param DoliDB $db Database handler
	 * @param int $origin_id Old thirdparty id
	 * @param int $dest_id New thirdparty id
	 * @return bool
	 */
	public static function replaceThirdparty(DoliDB $db, $origin_id, $dest_id)
	{
		$tables = array(
			'commande'
		);

		return CommonObject::commonReplaceThirdparty($db, $origin_id, $dest_id, $tables);
	}
}


/**
 *  Class to mange order lines
 */
class OrderLine extends CommonOrderLine
{
	public $element='commandedet';
	public $table_element='commandedet';

    var $oldline;

	/**
	 * Id of parent order
	 * @var int
	 */
	public $fk_commande;

	/**
	 * Id of parent order
	 * @var int
	 * @deprecated Use fk_commande
	 * @see fk_commande
	 */
	public $commande_id;

    // From llx_commandedet
    var $fk_parent_line;
    var $fk_facture;
    var $label;
    var $fk_remise_except;
    var $rang = 0;
	var $fk_fournprice;

	/**
	 * Buy price without taxes
	 * @var float
	 */
	var $pa_ht;
    var $marge_tx;
    var $marque_tx;

	/**
	 * @deprecated
	 * @see remise_percent, fk_remise_except
	 */
	var $remise;

    // Added by Matelli (See http://matelli.fr/showcases/patchs-dolibarr/add-dates-in-order-lines.html)
    // Start and end date of the line
    var $date_start;
    var $date_end;

    var $skip_update_total; // Skip update price total for special lines


    /**
     *      Constructor
     *
     *      @param     DoliDB	$db      handler d'acces base de donnee
     */
    function __construct($db)
    {
        $this->db= $db;
    }

    /**
     *  Load line order
     *
     *  @param  int		$rowid          Id line order
     *  @return	int						<0 if KO, >0 if OK
     */
    function fetch($rowid)
    {
        $sql = 'SELECT cd.rowid, cd.fk_commande, cd.fk_parent_line, cd.fk_product, cd.product_type, cd.label as custom_label, cd.description, cd.price, cd.qty, cd.tva_tx, cd.localtax1_tx, cd.localtax2_tx,';
        $sql.= ' cd.remise, cd.remise_percent, cd.fk_remise_except, cd.subprice,';
        $sql.= ' cd.info_bits, cd.total_ht, cd.total_tva, cd.total_localtax1, cd.total_localtax2, cd.total_ttc, cd.fk_product_fournisseur_price as fk_fournprice, cd.buy_price_ht as pa_ht, cd.rang, cd.special_code,';
	    $sql.= ' cd.fk_unit,';
        $sql.= ' p.ref as product_ref, p.label as product_libelle, p.description as product_desc,';
        $sql.= ' cd.date_start, cd.date_end';
        $sql.= ' FROM '.MAIN_DB_PREFIX.'commandedet as cd';
        $sql.= ' LEFT JOIN '.MAIN_DB_PREFIX.'product as p ON cd.fk_product = p.rowid';
        $sql.= ' WHERE cd.rowid = '.$rowid;
        $result = $this->db->query($sql);
        if ($result)
        {
            $objp = $this->db->fetch_object($result);
            $this->rowid            = $objp->rowid;
            $this->fk_commande      = $objp->fk_commande;
            $this->fk_parent_line   = $objp->fk_parent_line;
            $this->label            = $objp->custom_label;
            $this->desc             = $objp->description;
            $this->qty              = $objp->qty;
            $this->price            = $objp->price;
            $this->subprice         = $objp->subprice;
            $this->tva_tx           = $objp->tva_tx;
            $this->localtax1_tx		= $objp->localtax1_tx;
            $this->localtax2_tx		= $objp->localtax2_tx;
            $this->remise           = $objp->remise;
            $this->remise_percent   = $objp->remise_percent;
            $this->fk_remise_except = $objp->fk_remise_except;
            $this->fk_product       = $objp->fk_product;
            $this->product_type     = $objp->product_type;
            $this->info_bits        = $objp->info_bits;
			$this->special_code		= $objp->special_code;
            $this->total_ht         = $objp->total_ht;
            $this->total_tva        = $objp->total_tva;
            $this->total_localtax1  = $objp->total_localtax1;
            $this->total_localtax2  = $objp->total_localtax2;
            $this->total_ttc        = $objp->total_ttc;
			$this->fk_fournprice	= $objp->fk_fournprice;
			$marginInfos			= getMarginInfos($objp->subprice, $objp->remise_percent, $objp->tva_tx, $objp->localtax1_tx, $objp->localtax2_tx, $this->fk_fournprice, $objp->pa_ht);
			$this->pa_ht			= $marginInfos[0];
			$this->marge_tx			= $marginInfos[1];
			$this->marque_tx		= $marginInfos[2];
            $this->special_code		= $objp->special_code;
            $this->rang             = $objp->rang;

            $this->ref				= $objp->product_ref;      // deprecated
            $this->product_ref		= $objp->product_ref;
            $this->libelle			= $objp->product_libelle;  // deprecated
            $this->product_label	= $objp->product_libelle;
            $this->product_desc     = $objp->product_desc;
	        $this->fk_unit          = $objp->fk_unit;

            $this->date_start       = $this->db->jdate($objp->date_start);
            $this->date_end         = $this->db->jdate($objp->date_end);

            $this->db->free($result);

            return 1;
        }
        else
        {
            return -1;
        }
    }

    /**
     * 	Delete line in database
     *
     *	@return	 int  <0 si ko, >0 si ok
     */
    function delete()
    {
        global $conf, $user, $langs;

		$error=0;

	    $this->db->begin();

        $sql = 'DELETE FROM '.MAIN_DB_PREFIX."commandedet WHERE rowid='".$this->rowid."';";

        dol_syslog("OrderLine::delete", LOG_DEBUG);
        $resql=$this->db->query($sql);
        if ($resql)
        {
			// Remove extrafields
			if ((! $error) && (empty($conf->global->MAIN_EXTRAFIELDS_DISABLED))) // For avoid conflicts if trigger used
			{
				$this->id=$this->rowid;
				$result=$this->deleteExtraFields();
				if ($result < 0)
				{
					$error++;
					dol_syslog(get_class($this)."::delete error -4 ".$this->error, LOG_ERR);
				}
			}

            // Call trigger
            $result=$this->call_trigger('LINEORDER_DELETE',$user);
            if ($result < 0) $error++;
            // End call triggers

	        if (!$error) {
		        $this->db->commit();
		        return 1;
	        }

	        foreach($this->errors as $errmsg)
	        {
		        dol_syslog(get_class($this)."::delete ".$errmsg, LOG_ERR);
		        $this->error.=($this->error?', '.$errmsg:$errmsg);
	        }
	        $this->db->rollback();
	        return -1*$error;
        }
        else
        {
            $this->error=$this->db->lasterror();
            return -1;
        }
    }

    /**
     *	Insert line into database
     *
     *	@param      int		$notrigger		1 = disable triggers
     *	@return		int						<0 if KO, >0 if OK
     */
    function insert($notrigger=0)
    {
        global $langs, $conf, $user;

		$error=0;

        dol_syslog(get_class($this)."::insert rang=".$this->rang);

        // Clean parameters
        if (empty($this->tva_tx)) $this->tva_tx=0;
        if (empty($this->localtax1_tx)) $this->localtax1_tx=0;
        if (empty($this->localtax2_tx)) $this->localtax2_tx=0;
		if (empty($this->localtax1_type)) $this->localtax1_type=0;
		if (empty($this->localtax2_type)) $this->localtax2_type=0;
        if (empty($this->total_localtax1)) $this->total_localtax1=0;
        if (empty($this->total_localtax2)) $this->total_localtax2=0;
        if (empty($this->rang)) $this->rang=0;
        if (empty($this->remise)) $this->remise=0;
        if (empty($this->remise_percent)) $this->remise_percent=0;
        if (empty($this->info_bits)) $this->info_bits=0;
        if (empty($this->special_code)) $this->special_code=0;
        if (empty($this->fk_parent_line)) $this->fk_parent_line=0;

		if (empty($this->pa_ht)) $this->pa_ht=0;

		// si prix d'achat non renseigne et utilise pour calcul des marges alors prix achat = prix vente
		if ($this->pa_ht == 0) {
			if ($this->subprice > 0 && (isset($conf->global->ForceBuyingPriceIfNull) && $conf->global->ForceBuyingPriceIfNull == 1))
				$this->pa_ht = $this->subprice * (1 - $this->remise_percent / 100);
		}

        // Check parameters
        if ($this->product_type < 0) return -1;

        $this->db->begin();

        // Insertion dans base de la ligne
        $sql = 'INSERT INTO '.MAIN_DB_PREFIX.'commandedet';
        $sql.= ' (fk_commande, fk_parent_line, label, description, qty, ';
        $sql.= ' tva_tx, localtax1_tx, localtax2_tx, localtax1_type, localtax2_type,';
        $sql.= ' fk_product, product_type, remise_percent, subprice, price, remise, fk_remise_except,';
        $sql.= ' special_code, rang, fk_product_fournisseur_price, buy_price_ht,';
        $sql.= ' info_bits, total_ht, total_tva, total_localtax1, total_localtax2, total_ttc, date_start, date_end,';
	    $sql.= ' fk_unit)';
        $sql.= " VALUES (".$this->fk_commande.",";
        $sql.= " ".($this->fk_parent_line>0?"'".$this->fk_parent_line."'":"null").",";
        $sql.= " ".(! empty($this->label)?"'".$this->db->escape($this->label)."'":"null").",";
        $sql.= " '".$this->db->escape($this->desc)."',";
        $sql.= " '".price2num($this->qty)."',";
        $sql.= " '".price2num($this->tva_tx)."',";
        $sql.= " '".price2num($this->localtax1_tx)."',";
        $sql.= " '".price2num($this->localtax2_tx)."',";
		$sql.= " '".$this->localtax1_type."',";
		$sql.= " '".$this->localtax2_type."',";
        $sql.= ' '.(! empty($this->fk_product)?$this->fk_product:"null").',';
        $sql.= " '".$this->product_type."',";
        $sql.= " '".price2num($this->remise_percent)."',";
        $sql.= " ".($this->subprice!=''?"'".price2num($this->subprice)."'":"null").",";
        $sql.= " ".($this->price!=''?"'".price2num($this->price)."'":"null").",";
        $sql.= " '".price2num($this->remise)."',";
        $sql.= ' '.(! empty($this->fk_remise_except)?$this->fk_remise_except:"null").',';
        $sql.= ' '.$this->special_code.',';
        $sql.= ' '.$this->rang.',';
		$sql.= ' '.(! empty($this->fk_fournprice)?$this->fk_fournprice:"null").',';
		$sql.= ' '.price2num($this->pa_ht).',';
        $sql.= " '".$this->info_bits."',";
        $sql.= " '".price2num($this->total_ht)."',";
        $sql.= " '".price2num($this->total_tva)."',";
        $sql.= " '".price2num($this->total_localtax1)."',";
        $sql.= " '".price2num($this->total_localtax2)."',";
        $sql.= " '".price2num($this->total_ttc)."',";
        $sql.= " ".(! empty($this->date_start)?"'".$this->db->idate($this->date_start)."'":"null").',';
        $sql.= " ".(! empty($this->date_end)?"'".$this->db->idate($this->date_end)."'":"null").',';
	    $sql.= ' '.(!$this->fk_unit ? 'NULL' : $this->fk_unit);
        $sql.= ')';

        dol_syslog(get_class($this)."::insert", LOG_DEBUG);
        $resql=$this->db->query($sql);
        if ($resql)
        {
            $this->rowid=$this->db->last_insert_id(MAIN_DB_PREFIX.'commandedet');

			if (empty($conf->global->MAIN_EXTRAFIELDS_DISABLED)) // For avoid conflicts if trigger used
			{
				$this->id=$this->rowid;
				$result=$this->insertExtraFields();
				if ($result < 0)
				{
					$error++;
				}
			}

            if (! $error && ! $notrigger)
            {
	            // Call trigger
	            $result=$this->call_trigger('LINEORDER_INSERT',$user);
	            if ($result < 0) $error++;
	            // End call triggers
            }

	        if (!$error) {
		        $this->db->commit();
		        return 1;
	        }

	        foreach($this->errors as $errmsg)
	        {
		        dol_syslog(get_class($this)."::delete ".$errmsg, LOG_ERR);
		        $this->error.=($this->error?', '.$errmsg:$errmsg);
	        }
	        $this->db->rollback();
	        return -1*$error;
        }
        else
        {
            $this->error=$this->db->error();
            $this->db->rollback();
            return -2;
        }
    }

    /**
     *	Update the line object into db
     *
	 *	@param      int		$notrigger		1 = disable triggers
     *	@return		int		<0 si ko, >0 si ok
     */
	function update($notrigger=0)
	{
		global $conf,$langs,$user;

		$error=0;

		// Clean parameters
		if (empty($this->tva_tx)) $this->tva_tx=0;
		if (empty($this->localtax1_tx)) $this->localtax1_tx=0;
		if (empty($this->localtax2_tx)) $this->localtax2_tx=0;
		if (empty($this->localtax1_type)) $this->localtax1_type=0;
		if (empty($this->localtax2_type)) $this->localtax2_type=0;
		if (empty($this->qty)) $this->qty=0;
		if (empty($this->total_localtax1)) $this->total_localtax1=0;
		if (empty($this->total_localtax2)) $this->total_localtax2=0;
		if (empty($this->marque_tx)) $this->marque_tx=0;
		if (empty($this->marge_tx)) $this->marge_tx=0;
		if (empty($this->remise)) $this->remise=0;
		if (empty($this->remise_percent)) $this->remise_percent=0;
		if (empty($this->info_bits)) $this->info_bits=0;
        if (empty($this->special_code)) $this->special_code=0;
		if (empty($this->product_type)) $this->product_type=0;
		if (empty($this->fk_parent_line)) $this->fk_parent_line=0;
		if (empty($this->pa_ht)) $this->pa_ht=0;

		// si prix d'achat non renseigné et utilisé pour calcul des marges alors prix achat = prix vente
		if ($this->pa_ht == 0) {
			if ($this->subprice > 0 && (isset($conf->global->ForceBuyingPriceIfNull) && $conf->global->ForceBuyingPriceIfNull == 1))
				$this->pa_ht = $this->subprice * (1 - $this->remise_percent / 100);
		}

		$this->db->begin();

		// Mise a jour ligne en base
		$sql = "UPDATE ".MAIN_DB_PREFIX."commandedet SET";
		$sql.= " description='".$this->db->escape($this->desc)."'";
		$sql.= " , label=".(! empty($this->label)?"'".$this->db->escape($this->label)."'":"null");
		$sql.= " , tva_tx=".price2num($this->tva_tx);
		$sql.= " , localtax1_tx=".price2num($this->localtax1_tx);
		$sql.= " , localtax2_tx=".price2num($this->localtax2_tx);
		$sql.= " , localtax1_type='".$this->localtax1_type."'";
		$sql.= " , localtax2_type='".$this->localtax2_type."'";
		$sql.= " , qty=".price2num($this->qty);
		$sql.= " , subprice=".price2num($this->subprice)."";
		$sql.= " , remise_percent=".price2num($this->remise_percent)."";
		$sql.= " , price=".price2num($this->price)."";					// TODO A virer
		$sql.= " , remise=".price2num($this->remise)."";				// TODO A virer
		if (empty($this->skip_update_total))
		{
			$sql.= " , total_ht=".price2num($this->total_ht)."";
			$sql.= " , total_tva=".price2num($this->total_tva)."";
			$sql.= " , total_ttc=".price2num($this->total_ttc)."";
			$sql.= " , total_localtax1=".price2num($this->total_localtax1);
			$sql.= " , total_localtax2=".price2num($this->total_localtax2);
		}
		$sql.= " , fk_product_fournisseur_price=".(! empty($this->fk_fournprice)?$this->fk_fournprice:"null");
		$sql.= " , buy_price_ht='".price2num($this->pa_ht)."'";
		$sql.= " , info_bits=".$this->info_bits;
        $sql.= " , special_code=".$this->special_code;
		$sql.= " , date_start=".(! empty($this->date_start)?"'".$this->db->idate($this->date_start)."'":"null");
		$sql.= " , date_end=".(! empty($this->date_end)?"'".$this->db->idate($this->date_end)."'":"null");
		$sql.= " , product_type=".$this->product_type;
		$sql.= " , fk_parent_line=".(! empty($this->fk_parent_line)?$this->fk_parent_line:"null");
		if (! empty($this->rang)) $sql.= ", rang=".$this->rang;
		$sql.= " , fk_unit=".(!$this->fk_unit ? 'NULL' : $this->fk_unit);
		$sql.= " WHERE rowid = ".$this->rowid;

		dol_syslog(get_class($this)."::update", LOG_DEBUG);
		$resql=$this->db->query($sql);
		if ($resql)
		{
			if (empty($conf->global->MAIN_EXTRAFIELDS_DISABLED)) // For avoid conflicts if trigger used
			{
				$this->id=$this->rowid;
				$result=$this->insertExtraFields();
				if ($result < 0)
				{
					$error++;
				}
			}

			if (! $notrigger)
			{
	            // Call trigger
	            $result=$this->call_trigger('LINEORDER_UPDATE',$user);
	            if ($result < 0) $error++;
	            // End call triggers
			}

			if (!$error) {
				$this->db->commit();
				return 1;
			}

			foreach($this->errors as $errmsg)
			{
				dol_syslog(get_class($this)."::update ".$errmsg, LOG_ERR);
				$this->error.=($this->error?', '.$errmsg:$errmsg);
			}
			$this->db->rollback();
			return -1*$error;
		}
		else
		{
			$this->error=$this->db->error();
			$this->db->rollback();
			return -2;
		}
	}

    /**
     *	Update totals of order into database
     *
     *	@return		int		<0 if ko, >0 if ok
     */
    function update_total()
    {
        $this->db->begin();

        // Clean parameters
        if (empty($this->total_localtax1)) $this->total_localtax1=0;
        if (empty($this->total_localtax2)) $this->total_localtax2=0;

        // Mise a jour ligne en base
        $sql = "UPDATE ".MAIN_DB_PREFIX."commandedet SET";
        $sql.= " total_ht='".price2num($this->total_ht)."'";
        $sql.= ",total_tva='".price2num($this->total_tva)."'";
        $sql.= ",total_localtax1='".price2num($this->total_localtax1)."'";
        $sql.= ",total_localtax2='".price2num($this->total_localtax2)."'";
        $sql.= ",total_ttc='".price2num($this->total_ttc)."'";
        $sql.= " WHERE rowid = ".$this->rowid;

        dol_syslog("OrderLine::update_total", LOG_DEBUG);

        $resql=$this->db->query($sql);
        if ($resql)
        {
            $this->db->commit();
            return 1;
        }
        else
        {
            $this->error=$this->db->error();
            $this->db->rollback();
            return -2;
        }
    }
}
<|MERGE_RESOLUTION|>--- conflicted
+++ resolved
@@ -1049,7 +1049,6 @@
         {
             $line = new OrderLine($this->db);
 
-<<<<<<< HEAD
             $line->libelle           = $object->lines[$i]->libelle;
             $line->label             = $object->lines[$i]->label;
             $line->desc              = $object->lines[$i]->desc;
@@ -1077,25 +1076,6 @@
 			$line->pa_ht			= $marginInfos[0];
 			$line->marge_tx			= $marginInfos[1];
 			$line->marque_tx		= $marginInfos[2];
-=======
-            $this->socid                = $object->socid;
-            $this->fk_project           = $object->fk_project;
-            $this->cond_reglement_id    = $object->cond_reglement_id;
-            $this->mode_reglement_id    = $object->mode_reglement_id;
-            $this->fk_account           = $object->fk_account;
-            $this->availability_id      = $object->availability_id;
-            $this->demand_reason_id     = $object->demand_reason_id;
-            $this->date_livraison       = $object->date_livraison;
-            $this->shipping_method_id   = $object->shipping_method_id;
-            $this->fk_delivery_address  = $object->fk_delivery_address;
-            $this->contact_id           = $object->contactid;
-            $this->ref_client           = $object->ref_client;
-            $this->note_private         = $object->note_private;
-            $this->note_public          = $object->note_public;
-            
-            $this->origin				= $object->element;
-            $this->origin_id			= $object->id;
->>>>>>> bad28c6d
 
             // get extrafields from original line
 			$object->lines[$i]->fetch_optionals($object->lines[$i]->rowid);
@@ -1208,11 +1188,7 @@
     {
     	global $mysoc, $conf, $langs;
 
-<<<<<<< HEAD
-        dol_syslog(get_class($this)."::addline commandeid=$this->id, desc=$desc, pu_ht=$pu_ht, qty=$qty, txtva=$txtva, fk_product=$fk_product, remise_percent=$remise_percent, info_bits=$info_bits, fk_remise_except=$fk_remise_except, price_base_type=$price_base_type, pu_ttc=$pu_ttc, date_start=$date_start, date_end=$date_end, type=$type, fk_unit=$fk_unit", LOG_DEBUG);
-=======
-        dol_syslog(get_class($this)."::addline commandeid=$this->id, desc=$desc, pu_ht=$pu_ht, qty=$qty, txtva=$txtva, fk_product=$fk_product, remise_percent=$remise_percent, info_bits=$info_bits, fk_remise_except=$fk_remise_except, price_base_type=$price_base_type, pu_ttc=$pu_ttc, date_start=$date_start, date_end=$date_end, type=$type special_code=$special_code", LOG_DEBUG);
->>>>>>> bad28c6d
+        dol_syslog(get_class($this)."::addline commandeid=$this->id, desc=$desc, pu_ht=$pu_ht, qty=$qty, txtva=$txtva, fk_product=$fk_product, remise_percent=$remise_percent, info_bits=$info_bits, fk_remise_except=$fk_remise_except, price_base_type=$price_base_type, pu_ttc=$pu_ttc, date_start=$date_start, date_end=$date_end, type=$type special_code=$special_code, fk_unit=$fk_unit", LOG_DEBUG);
 
         include_once DOL_DOCUMENT_ROOT.'/core/lib/price.lib.php';
 
