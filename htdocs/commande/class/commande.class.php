--- conflicted
+++ resolved
@@ -24,11 +24,7 @@
  *  \file       htdocs/commande/class/commande.class.php
  *  \ingroup    commande
  *  \brief      Fichier des classes de commandes
-<<<<<<< HEAD
- *  \version    $Id: commande.class.php,v 1.121 2011/08/08 01:10:07 eldy Exp $
-=======
  *  \version    $Id: commande.class.php,v 1.125 2011/08/12 05:41:01 hregis Exp $
->>>>>>> 19bde3ab
  */
 require_once(DOL_DOCUMENT_ROOT."/core/class/commonobject.class.php");
 require_once(DOL_DOCUMENT_ROOT."/product/class/product.class.php");
@@ -457,12 +453,8 @@
 	 */
 	function cloture($user)
 	{
-<<<<<<< HEAD
-		global $conf;
-=======
 		global $conf, $langs;
 		
->>>>>>> 19bde3ab
 		$error=0;
 
 		if ($user->rights->commande->valider)
@@ -786,15 +778,6 @@
 
 		$object=new Commande($this->db);
 
-<<<<<<< HEAD
-		// Instantiate hooks of thirdparty module
-		if (is_array($conf->hooks_modules) && !empty($conf->hooks_modules))
-		{
-			$object->callHooks('ordercard');
-		}
-
-=======
->>>>>>> 19bde3ab
 		$this->db->begin();
 
 		// Load source object
@@ -841,30 +824,11 @@
 		if (! $error)
 		{
 			// Hook of thirdparty module
-<<<<<<< HEAD
-			if (! empty($object->hooks))
-			{
-				foreach($object->hooks as $hook)
-				{
-					if (! empty($hook['modules']))
-					{
-						foreach($hook['modules'] as $module)
-						{
-							if (method_exists($module,'createfrom'))
-							{
-								$result = $module->createfrom($objFrom,$result,$object->element);
-								if ($result < 0) $error++;
-							}
-						}
-					}
-				}
-=======
 			if (is_object($hookmanager))
 			{
 			    $parameters=array('objFrom'=>$objFrom);
 				$reshook=$hookmanager->executeHooks('createfrom',$parameters,$object,$action);    // Note that $action and $object may have been modified by some hooks
 				if ($reshook < 0) $error++;
->>>>>>> 19bde3ab
 			}
 
 			// Appel des triggers
@@ -892,16 +856,9 @@
 	/**
 	 *      Load an object from a proposal and create a new order into database
 	 *      @param      object          Object source
-<<<<<<< HEAD
-	 *      @param      invertdetail    Reverse sign of amounts for lines
 	 *      @return     int             <0 if KO, 0 if nothing done, 1 if OK
 	 */
-	function createFromProposal($object,$invertdetail=0)
-=======
-	 *      @return     int             <0 if KO, 0 if nothing done, 1 if OK
-	 */
 	function createFromProposal($object,$hookmanager=false)
->>>>>>> 19bde3ab
 	{
 		global $conf,$user,$langs;
 
@@ -942,11 +899,7 @@
 			$this->cond_reglement_id    = $object->cond_reglement_id;
 			$this->mode_reglement_id    = $object->mode_reglement_id;
 			$this->availability_id      = $object->availability_id;
-<<<<<<< HEAD
-			$this->demand_reason_id      = $object->demand_reason_id;
-=======
 			$this->demand_reason_id     = $object->demand_reason_id;
->>>>>>> 19bde3ab
 			$this->date_livraison       = $object->date_livraison;
 			$this->fk_delivery_address  = $object->fk_delivery_address;
 			$this->contact_id           = $object->contactid;
@@ -962,30 +915,11 @@
 			if ($ret > 0)
 			{
 				// Hook of thirdparty module
-<<<<<<< HEAD
-				if (! empty($object->hooks))
-				{
-					foreach($object->hooks as $hook)
-					{
-						if (! empty($hook['modules']))
-						{
-							foreach($hook['modules'] as $module)
-							{
-								if (method_exists($module,'createfrom'))
-								{
-									$result = $module->createfrom($object,$ret,$this->element);
-									if ($result < 0) $error++;
-								}
-							}
-						}
-					}
-=======
 				if (is_object($hookmanager))
 				{
 					$parameters=array('objFrom'=>$object);
 					$reshook=$hookmanager->executeHooks('createfrom',$parameters,$this,$action);    // Note that $action and $object may have been modified by some hooks
 					if ($reshook < 0) $error++;
->>>>>>> 19bde3ab
 				}
 
 				if (! $error)
