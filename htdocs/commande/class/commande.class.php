<?php
/* Copyright (C) 2003-2006 Rodolphe Quiedeville <rodolphe@quiedeville.org>
 * Copyright (C) 2004-2012 Laurent Destailleur  <eldy@users.sourceforge.net>
 * Copyright (C) 2005-2014 Regis Houssin        <regis.houssin@inodbox.com>
 * Copyright (C) 2006      Andre Cianfarani     <acianfa@free.fr>
 * Copyright (C) 2010-2020 Juanjo Menent        <jmenent@2byte.es>
 * Copyright (C) 2011      Jean Heimburger      <jean@tiaris.info>
 * Copyright (C) 2012-2014 Christophe Battarel  <christophe.battarel@altairis.fr>
 * Copyright (C) 2012      Cedric Salvador      <csalvador@gpcsolutions.fr>
 * Copyright (C) 2013      Florian Henry		<florian.henry@open-concept.pro>
 * Copyright (C) 2014-2015 Marcos García        <marcosgdf@gmail.com>
 * Copyright (C) 2018      Nicolas ZABOURI	<info@inovea-conseil.com>
 * Copyright (C) 2016-2018 Ferran Marcet        <fmarcet@2byte.es>
<<<<<<< HEAD
 * Copyright (C) 2021       Frédéric France     <frederic.france@netlogic.fr>
 * Copyright (C) 2022       Gauthier VERDOL     <gauthier.verdol@atm-consulting.fr>
=======
 * Copyright (C) 2021-2022  Frédéric France     <frederic.france@netlogic.fr>
>>>>>>> 66f21fc1
 *
 * This program is free software; you can redistribute it and/or modify
 * it under the terms of the GNU General Public License as published by
 * the Free Software Foundation; either version 3 of the License, or
 * (at your option) any later version.
 *
 * This program is distributed in the hope that it will be useful,
 * but WITHOUT ANY WARRANTY; without even the implied warranty of
 * MERCHANTABILITY or FITNESS FOR A PARTICULAR PURPOSE.  See the
 * GNU General Public License for more details.
 *
 * You should have received a copy of the GNU General Public License
 * along with this program. If not, see <https://www.gnu.org/licenses/>.
 */

/**
 *  \file       htdocs/commande/class/commande.class.php
 *  \ingroup    commande
 *  \brief      Fichier des classes de commandes
 */
include_once DOL_DOCUMENT_ROOT.'/core/class/commonorder.class.php';
require_once DOL_DOCUMENT_ROOT.'/core/class/commonobjectline.class.php';
require_once DOL_DOCUMENT_ROOT.'/product/class/product.class.php';
require_once DOL_DOCUMENT_ROOT.'/margin/lib/margins.lib.php';
require_once DOL_DOCUMENT_ROOT.'/multicurrency/class/multicurrency.class.php';


/**
 *  Class to manage customers orders
 */
class Commande extends CommonOrder
{
	/**
	 * @var string ID to identify managed object
	 */
	public $element = 'commande';

	/**
	 * @var string Name of table without prefix where object is stored
	 */
	public $table_element = 'commande';

	/**
	 * @var string Name of subtable line
	 */
	public $table_element_line = 'commandedet';

	/**
	 * @var string Name of class line
	 */
	public $class_element_line = 'OrderLine';

	/**
	 * @var string Field name with ID of parent key if this field has a parent
	 */
	public $fk_element = 'fk_commande';

	/**
	 * @var string String with name of icon for commande class. Here is object_order.png
	 */
	public $picto = 'order';

	/**
	 * 0=No test on entity, 1=Test with field entity, 2=Test with link by societe
	 * @var int
	 */
	public $ismultientitymanaged = 1;

	/**
	 * 0=Default, 1=View may be restricted to sales representative only if no permission to see all or to company of external user if external user
	 * @var integer
	 */
	public $restrictiononfksoc = 1;

	/**
	 * {@inheritdoc}
	 */
	protected $table_ref_field = 'ref';

	/**
	 * @var int Thirparty ID
	 */
	public $socid;

	/**
	 * @var string Thirparty ref of order
	 */
	public $ref_client;

	/**
	 * @var string Internal ref for order
	 * @deprecated
	 */
	public $ref_int;

	/**
	 * @var int Contact ID
	 */
	public $contactid;

	/**
	 * Status of the order
	 * @var int
	 */
	public $statut;

	/**
	 * @var int Status Billed or not
	 */
	public $billed;

	/**
	 * @var int Draft Status of the order
	 */
	public $brouillon;

	/**
	 * @var string Condition payment code
	 */
	public $cond_reglement_code;

	/**
	 * @var int bank account ID
	 */
	public $fk_account;

	/**
	 * @var string It holds the label of the payment mode. Use it in case translation cannot be found.
	 */
	public $mode_reglement;

	/**
	 * @var int Payment mode id
	 */
	public $mode_reglement_id;

	/**
	 * @var string Payment mode code
	 */
	public $mode_reglement_code;

	/**
	 * Availability delivery time id
	 * @var int
	 */
	public $availability_id;

	/**
	 * Availability delivery time code
	 * @var string
	 */
	public $availability_code;

	/**
	 * Label of availability delivery time. Use it in case translation cannot be found.
	 * @var string
	 */
	public $availability;

	/**
	 * @var int Source demand reason Id
	 */
	public $demand_reason_id;

	/**
	 * @var string Source reason code. Why we receive order (after a phone campaign, ...)
	 */
	public $demand_reason_code;

	/**
	 * @var int Date of order
	 */
	public $date;

	/**
	 * @var int Date of order
	 * @deprecated
	 * @see $date
	 */
	public $date_commande;

	/**
	 * @var int	Date expected for delivery
	 * @see $delivery_date
	 * @deprecated
	 */
	public $date_livraison;

	/**
	 * @var int	Date expected of shipment (date starting shipment, not the reception that occurs some days after)
	 */
	public $delivery_date;

	/**
	 * @var int ID
	 */
	public $fk_remise_except;

	public $remise_percent;
	public $remise_absolue;
	public $info_bits;
	public $rang;
	public $special_code;
	public $source; // Order mode. How we received order (by phone, by email, ...)

	/**
	 * @var int Warehouse Id
	 */
	public $warehouse_id;

	public $extraparams = array();

	public $linked_objects = array();

	/**
	 * @var int User author ID
	 */
	public $user_author_id;

	/**
	 * @var int User validator ID
	 */
	public $user_valid;

	/**
	 * @var OrderLine[]
	 */
	public $lines = array();

	// Multicurrency
	/**
	 * @var int Currency ID
	 */
	public $fk_multicurrency;

	/**
	 * @var string multicurrency code
	 */
	public $multicurrency_code;
	public $multicurrency_tx;
	public $multicurrency_total_ht;
	public $multicurrency_total_tva;
	public $multicurrency_total_ttc;

	//! key of module source when order generated from a dedicated module ('cashdesk', 'takepos', ...)
	public $module_source;
	//! key of pos source ('0', '1', ...)
	public $pos_source;

	/**
	 * @var array	Array with line of all shipments
	 */
	public $expeditions;


	/**
	 *  'type' if the field format ('integer', 'integer:ObjectClass:PathToClass[:AddCreateButtonOrNot[:Filter]]', 'varchar(x)', 'double(24,8)', 'real', 'price', 'text', 'html', 'date', 'datetime', 'timestamp', 'duration', 'mail', 'phone', 'url', 'password')
	 *         Note: Filter can be a string like "(t.ref:like:'SO-%') or (t.date_creation:<:'20160101') or (t.nature:is:NULL)"
	 *  'label' the translation key.
	 *  'enabled' is a condition when the field must be managed.
	 *  'position' is the sort order of field.
	 *  'notnull' is set to 1 if not null in database. Set to -1 if we must set data to null if empty ('' or 0).
	 *  'visible' says if field is visible in list (Examples: 0=Not visible, 1=Visible on list and create/update/view forms, 2=Visible on list only, 3=Visible on create/update/view form only (not list), 4=Visible on list and update/view form only (not create). 5=Visible on list and view only (not create/not update). Using a negative value means field is not shown by default on list but can be selected for viewing)
	 *  'noteditable' says if field is not editable (1 or 0)
	 *  'default' is a default value for creation (can still be overwrote by the Setup of Default Values if field is editable in creation form). Note: If default is set to '(PROV)' and field is 'ref', the default value will be set to '(PROVid)' where id is rowid when a new record is created.
	 *  'index' if we want an index in database.
	 *  'foreignkey'=>'tablename.field' if the field is a foreign key (it is recommanded to name the field fk_...).
	 *  'searchall' is 1 if we want to search in this field when making a search from the quick search button.
	 *  'isameasure' must be set to 1 if you want to have a total on list for this field. Field type must be summable like integer or double(24,8).
	 *  'css' is the CSS style to use on field. For example: 'maxwidth200'
	 *  'help' is a string visible as a tooltip on field
	 *  'showoncombobox' if value of the field must be visible into the label of the combobox that list record
	 *  'disabled' is 1 if we want to have the field locked by a 'disabled' attribute. In most cases, this is never set into the definition of $fields into class, but is set dynamically by some part of code.
	 *  'arrayofkeyval' to set list of value if type is a list of predefined values. For example: array("0"=>"Draft","1"=>"Active","-1"=>"Cancel")
	 *  'comment' is not used. You can store here any text of your choice. It is not used by application.
	 *
	 *  Note: To have value dynamic, you can set value to 0 in definition and edit the value on the fly into the constructor.
	 */

	// BEGIN MODULEBUILDER PROPERTIES
	/**
	 * @var array  Array with all fields and their property. Do not use it as a static var. It may be modified by constructor.
	 */
	public $fields = array(
		'rowid' =>array('type'=>'integer', 'label'=>'TechnicalID', 'enabled'=>1, 'visible'=>-1, 'notnull'=>1, 'position'=>10),
		'entity' =>array('type'=>'integer', 'label'=>'Entity', 'default'=>1, 'enabled'=>1, 'visible'=>-2, 'notnull'=>1, 'position'=>20, 'index'=>1),
		'ref' =>array('type'=>'varchar(30)', 'label'=>'Ref', 'enabled'=>1, 'visible'=>-1, 'notnull'=>1, 'showoncombobox'=>1, 'position'=>25),
		'ref_ext' =>array('type'=>'varchar(255)', 'label'=>'RefExt', 'enabled'=>1, 'visible'=>0, 'position'=>26),
		'ref_int' =>array('type'=>'varchar(255)', 'label'=>'RefInt', 'enabled'=>1, 'visible'=>0, 'position'=>27), // deprecated
		'ref_client' =>array('type'=>'varchar(255)', 'label'=>'RefCustomer', 'enabled'=>1, 'visible'=>-1, 'position'=>28),
		'fk_soc' =>array('type'=>'integer:Societe:societe/class/societe.class.php', 'label'=>'ThirdParty', 'enabled'=>1, 'visible'=>-1, 'notnull'=>1, 'position'=>20),
		'fk_projet' =>array('type'=>'integer:Project:projet/class/project.class.php:1:fk_statut=1', 'label'=>'Project', 'enabled'=>1, 'visible'=>-1, 'position'=>25),
		'date_commande' =>array('type'=>'date', 'label'=>'Date', 'enabled'=>1, 'visible'=>1, 'position'=>60),
		'date_valid' =>array('type'=>'datetime', 'label'=>'DateValidation', 'enabled'=>1, 'visible'=>-1, 'position'=>62),
		'date_cloture' =>array('type'=>'datetime', 'label'=>'DateClosing', 'enabled'=>1, 'visible'=>-1, 'position'=>65),
		'fk_user_valid' =>array('type'=>'integer:User:user/class/user.class.php', 'label'=>'UserValidation', 'enabled'=>1, 'visible'=>-1, 'position'=>85),
		'fk_user_cloture' =>array('type'=>'integer:User:user/class/user.class.php', 'label'=>'UserClosing', 'enabled'=>1, 'visible'=>-1, 'position'=>90),
		'source' =>array('type'=>'smallint(6)', 'label'=>'Source', 'enabled'=>1, 'visible'=>-1, 'position'=>95),
		//'amount_ht' =>array('type'=>'double(24,8)', 'label'=>'AmountHT', 'enabled'=>1, 'visible'=>-1, 'position'=>105),
		'remise_percent' =>array('type'=>'double', 'label'=>'RelativeDiscount', 'enabled'=>1, 'visible'=>-1, 'position'=>110),
		'remise_absolue' =>array('type'=>'double', 'label'=>'CustomerRelativeDiscount', 'enabled'=>1, 'visible'=>-1, 'position'=>115),
		//'remise' =>array('type'=>'double', 'label'=>'Remise', 'enabled'=>1, 'visible'=>-1, 'position'=>120),
		'total_tva' =>array('type'=>'double(24,8)', 'label'=>'VAT', 'enabled'=>1, 'visible'=>-1, 'position'=>125, 'isameasure'=>1),
		'localtax1' =>array('type'=>'double(24,8)', 'label'=>'LocalTax1', 'enabled'=>1, 'visible'=>-1, 'position'=>130, 'isameasure'=>1),
		'localtax2' =>array('type'=>'double(24,8)', 'label'=>'LocalTax2', 'enabled'=>1, 'visible'=>-1, 'position'=>135, 'isameasure'=>1),
		'total_ht' =>array('type'=>'double(24,8)', 'label'=>'TotalHT', 'enabled'=>1, 'visible'=>-1, 'position'=>140, 'isameasure'=>1),
		'total_ttc' =>array('type'=>'double(24,8)', 'label'=>'TotalTTC', 'enabled'=>1, 'visible'=>-1, 'position'=>145, 'isameasure'=>1),
		'note_private' =>array('type'=>'text', 'label'=>'NotePublic', 'enabled'=>1, 'visible'=>0, 'position'=>150),
		'note_public' =>array('type'=>'text', 'label'=>'NotePrivate', 'enabled'=>1, 'visible'=>0, 'position'=>155),
		'model_pdf' =>array('type'=>'varchar(255)', 'label'=>'PDFTemplate', 'enabled'=>1, 'visible'=>0, 'position'=>160),
		//'facture' =>array('type'=>'tinyint(4)', 'label'=>'ParentInvoice', 'enabled'=>1, 'visible'=>-1, 'position'=>165),
		'fk_account' =>array('type'=>'integer', 'label'=>'BankAccount', 'enabled'=>1, 'visible'=>-1, 'position'=>170),
		'fk_currency' =>array('type'=>'varchar(3)', 'label'=>'MulticurrencyID', 'enabled'=>1, 'visible'=>-1, 'position'=>175),
		'fk_cond_reglement' =>array('type'=>'integer', 'label'=>'PaymentTerm', 'enabled'=>1, 'visible'=>-1, 'position'=>180),
		'fk_mode_reglement' =>array('type'=>'integer', 'label'=>'PaymentMode', 'enabled'=>1, 'visible'=>-1, 'position'=>185),
		'date_livraison' =>array('type'=>'date', 'label'=>'DateDeliveryPlanned', 'enabled'=>1, 'visible'=>-1, 'position'=>190),
		'fk_shipping_method' =>array('type'=>'integer', 'label'=>'ShippingMethod', 'enabled'=>1, 'visible'=>-1, 'position'=>195),
		'fk_warehouse' =>array('type'=>'integer:Entrepot:product/stock/class/entrepot.class.php', 'label'=>'Fk warehouse', 'enabled'=>1, 'visible'=>-1, 'position'=>200),
		'fk_availability' =>array('type'=>'integer', 'label'=>'Availability', 'enabled'=>1, 'visible'=>-1, 'position'=>205),
		'fk_input_reason' =>array('type'=>'integer', 'label'=>'InputReason', 'enabled'=>1, 'visible'=>-1, 'position'=>210),
		//'fk_delivery_address' =>array('type'=>'integer', 'label'=>'DeliveryAddress', 'enabled'=>1, 'visible'=>-1, 'position'=>215),
		'extraparams' =>array('type'=>'varchar(255)', 'label'=>'Extraparams', 'enabled'=>1, 'visible'=>-1, 'position'=>225),
		'fk_incoterms' =>array('type'=>'integer', 'label'=>'IncotermCode', 'enabled'=>'$conf->incoterm->enabled', 'visible'=>-1, 'position'=>230),
		'location_incoterms' =>array('type'=>'varchar(255)', 'label'=>'IncotermLabel', 'enabled'=>'$conf->incoterm->enabled', 'visible'=>-1, 'position'=>235),
		'fk_multicurrency' =>array('type'=>'integer', 'label'=>'Fk multicurrency', 'enabled'=>'$conf->multicurrency->enabled', 'visible'=>-1, 'position'=>240),
		'multicurrency_code' =>array('type'=>'varchar(255)', 'label'=>'MulticurrencyCurrency', 'enabled'=>'$conf->multicurrency->enabled', 'visible'=>-1, 'position'=>245),
		'multicurrency_tx' =>array('type'=>'double(24,8)', 'label'=>'MulticurrencyRate', 'enabled'=>'$conf->multicurrency->enabled', 'visible'=>-1, 'position'=>250, 'isameasure'=>1),
		'multicurrency_total_ht' =>array('type'=>'double(24,8)', 'label'=>'MulticurrencyAmountHT', 'enabled'=>'$conf->multicurrency->enabled', 'visible'=>-1, 'position'=>255, 'isameasure'=>1),
		'multicurrency_total_tva' =>array('type'=>'double(24,8)', 'label'=>'MulticurrencyAmountVAT', 'enabled'=>'$conf->multicurrency->enabled', 'visible'=>-1, 'position'=>260, 'isameasure'=>1),
		'multicurrency_total_ttc' =>array('type'=>'double(24,8)', 'label'=>'MulticurrencyAmountTTC', 'enabled'=>'$conf->multicurrency->enabled', 'visible'=>-1, 'position'=>265, 'isameasure'=>1),
		'last_main_doc' =>array('type'=>'varchar(255)', 'label'=>'LastMainDoc', 'enabled'=>1, 'visible'=>-1, 'position'=>270),
		'module_source' =>array('type'=>'varchar(32)', 'label'=>'POSModule', 'enabled'=>1, 'visible'=>-1, 'position'=>275),
		'pos_source' =>array('type'=>'varchar(32)', 'label'=>'POSTerminal', 'enabled'=>1, 'visible'=>-1, 'position'=>280),
		'fk_user_author' =>array('type'=>'integer:User:user/class/user.class.php', 'label'=>'UserAuthor', 'enabled'=>1, 'visible'=>-1, 'position'=>300),
		'fk_user_modif' =>array('type'=>'integer:User:user/class/user.class.php', 'label'=>'UserModif', 'enabled'=>1, 'visible'=>-2, 'notnull'=>-1, 'position'=>302),
		'date_creation' =>array('type'=>'datetime', 'label'=>'DateCreation', 'enabled'=>1, 'visible'=>-1, 'position'=>304),
		'tms' =>array('type'=>'timestamp', 'label'=>'DateModification', 'enabled'=>1, 'visible'=>-1, 'notnull'=>1, 'position'=>306),
		'import_key' =>array('type'=>'varchar(14)', 'label'=>'ImportId', 'enabled'=>1, 'visible'=>-2, 'position'=>400),
		'fk_statut' =>array('type'=>'smallint(6)', 'label'=>'Status', 'enabled'=>1, 'visible'=>-1, 'position'=>500),
	);
	// END MODULEBUILDER PROPERTIES

	/**
	 * ERR Not enough stock
	 */
	const STOCK_NOT_ENOUGH_FOR_ORDER = -3;

	/**
	 * Canceled status
	 */
	const STATUS_CANCELED = -1;
	/**
	 * Draft status
	 */
	const STATUS_DRAFT = 0;
	/**
	 * Validated status
	 */
	const STATUS_VALIDATED = 1;
	/**
	 * Shipment on process
	 */
	const STATUS_SHIPMENTONPROCESS = 2;
	const STATUS_ACCEPTED = 2; // For backward compatibility. Use key STATUS_SHIPMENTONPROCESS instead.

	/**
	 * Closed (Sent, billed or not)
	 */
	const STATUS_CLOSED = 3;


	/**
	 *	Constructor
	 *
	 *  @param		DoliDB		$db      Database handler
	 */
	public function __construct($db)
	{
		$this->db = $db;
	}

	/**
	 *  Returns the reference to the following non used Order depending on the active numbering module
	 *  defined into COMMANDE_ADDON
	 *
	 *  @param	Societe		$soc  	Object thirdparty
	 *  @return string      		Order free reference
	 */
	public function getNextNumRef($soc)
	{
		global $langs, $conf;
		$langs->load("order");

		if (!empty($conf->global->COMMANDE_ADDON)) {
			$mybool = false;

			$file = $conf->global->COMMANDE_ADDON.".php";
			$classname = $conf->global->COMMANDE_ADDON;

			// Include file with class
			$dirmodels = array_merge(array('/'), (array) $conf->modules_parts['models']);
			foreach ($dirmodels as $reldir) {
				$dir = dol_buildpath($reldir."core/modules/commande/");

				// Load file with numbering class (if found)
				$mybool |= @include_once $dir.$file;
			}

			if ($mybool === false) {
				dol_print_error('', "Failed to include file ".$file);
				return '';
			}

			$obj = new $classname();
			$numref = $obj->getNextValue($soc, $this);

			if ($numref != "") {
				return $numref;
			} else {
				$this->error = $obj->error;
				//dol_print_error($this->db,get_class($this)."::getNextNumRef ".$obj->error);
				return "";
			}
		} else {
			print $langs->trans("Error")." ".$langs->trans("Error_COMMANDE_ADDON_NotDefined");
			return "";
		}
	}


	/**
	 *	Validate order
	 *
	 *	@param		User	$user     		User making status change
	 *	@param		int		$idwarehouse	Id of warehouse to use for stock decrease
	 *  @param		int		$notrigger		1=Does not execute triggers, 0= execute triggers
	 *	@return  	int						<=0 if OK, 0=Nothing done, >0 if KO
	 */
	public function valid($user, $idwarehouse = 0, $notrigger = 0)
	{
		global $conf, $langs;

		require_once DOL_DOCUMENT_ROOT.'/core/lib/files.lib.php';

		$error = 0;

		// Protection
		if ($this->statut == self::STATUS_VALIDATED) {
			dol_syslog(get_class($this)."::valid action abandonned: already validated", LOG_WARNING);
			return 0;
		}

		if (!((empty($conf->global->MAIN_USE_ADVANCED_PERMS) && !empty($user->rights->commande->creer))
			|| (!empty($conf->global->MAIN_USE_ADVANCED_PERMS) && !empty($user->rights->commande->order_advance->validate)))) {
			$this->error = 'NotEnoughPermissions';
			dol_syslog(get_class($this)."::valid ".$this->error, LOG_ERR);
			return -1;
		}

		$now = dol_now();

		$this->db->begin();

		// Definition du nom de module de numerotation de commande
		$soc = new Societe($this->db);
		$soc->fetch($this->socid);

		// Class of company linked to order
		$result = $soc->set_as_client();

		// Define new ref
		if (!$error && (preg_match('/^[\(]?PROV/i', $this->ref) || empty($this->ref))) { // empty should not happened, but when it occurs, the test save life
			$num = $this->getNextNumRef($soc);
		} else {
			$num = $this->ref;
		}
		$this->newref = dol_sanitizeFileName($num);

		// Validate
		$sql = "UPDATE ".MAIN_DB_PREFIX."commande";
		$sql .= " SET ref = '".$this->db->escape($num)."',";
		$sql .= " fk_statut = ".self::STATUS_VALIDATED.",";
		$sql .= " date_valid='".$this->db->idate($now)."',";
		$sql .= " fk_user_valid = ".((int) $user->id).",";
		$sql .= " fk_user_modif = ".((int) $user->id);
		$sql .= " WHERE rowid = ".((int) $this->id);

		dol_syslog(get_class($this)."::valid", LOG_DEBUG);
		$resql = $this->db->query($sql);
		if (!$resql) {
			dol_print_error($this->db);
			$this->error = $this->db->lasterror();
			$error++;
		}

		if (!$error) {
			// If stock is incremented on validate order, we must increment it
			if ($result >= 0 && !empty($conf->stock->enabled) && !empty($conf->global->STOCK_CALCULATE_ON_VALIDATE_ORDER) && $conf->global->STOCK_CALCULATE_ON_VALIDATE_ORDER == 1) {
				require_once DOL_DOCUMENT_ROOT.'/product/stock/class/mouvementstock.class.php';
				$langs->load("agenda");

				// Loop on each line
				$cpt = count($this->lines);
				for ($i = 0; $i < $cpt; $i++) {
					if ($this->lines[$i]->fk_product > 0) {
						$mouvP = new MouvementStock($this->db);
						$mouvP->origin = &$this;
						// We decrement stock of product (and sub-products)
						$result = $mouvP->livraison($user, $this->lines[$i]->fk_product, $idwarehouse, $this->lines[$i]->qty, $this->lines[$i]->subprice, $langs->trans("OrderValidatedInDolibarr", $num));
						if ($result < 0) {
							$error++;
							$this->error = $mouvP->error;
						}
					}
					if ($error) {
						break;
					}
				}
			}
		}

		if (!$error && !$notrigger) {
			// Call trigger
			$result = $this->call_trigger('ORDER_VALIDATE', $user);
			if ($result < 0) {
				$error++;
			}
			// End call triggers
		}

		if (!$error) {
			$this->oldref = $this->ref;

			// Rename directory if dir was a temporary ref
			if (preg_match('/^[\(]?PROV/i', $this->ref)) {
				// Now we rename also files into index
				$sql = 'UPDATE '.MAIN_DB_PREFIX."ecm_files set filename = CONCAT('".$this->db->escape($this->newref)."', SUBSTR(filename, ".(strlen($this->ref) + 1).")), filepath = 'commande/".$this->db->escape($this->newref)."'";
				$sql .= " WHERE filename LIKE '".$this->db->escape($this->ref)."%' AND filepath = 'commande/".$this->db->escape($this->ref)."' and entity = ".$conf->entity;
				$resql = $this->db->query($sql);
				if (!$resql) {
					$error++; $this->error = $this->db->lasterror();
				}

				// We rename directory ($this->ref = old ref, $num = new ref) in order not to lose the attachments
				$oldref = dol_sanitizeFileName($this->ref);
				$newref = dol_sanitizeFileName($num);
				$dirsource = $conf->commande->multidir_output[$this->entity].'/'.$oldref;
				$dirdest = $conf->commande->multidir_output[$this->entity].'/'.$newref;
				if (!$error && file_exists($dirsource)) {
					dol_syslog(get_class($this)."::valid rename dir ".$dirsource." into ".$dirdest);

					if (@rename($dirsource, $dirdest)) {
						dol_syslog("Rename ok");
						// Rename docs starting with $oldref with $newref
						$listoffiles = dol_dir_list($conf->commande->multidir_output[$this->entity].'/'.$newref, 'files', 1, '^'.preg_quote($oldref, '/'));
						foreach ($listoffiles as $fileentry) {
							$dirsource = $fileentry['name'];
							$dirdest = preg_replace('/^'.preg_quote($oldref, '/').'/', $newref, $dirsource);
							$dirsource = $fileentry['path'].'/'.$dirsource;
							$dirdest = $fileentry['path'].'/'.$dirdest;
							@rename($dirsource, $dirdest);
						}
					}
				}
			}
		}

		// Set new ref and current status
		if (!$error) {
			$this->ref = $num;
			$this->statut = self::STATUS_VALIDATED;
			$this->brouillon = 0;
		}

		if (!$error) {
			$this->db->commit();
			return 1;
		} else {
			$this->db->rollback();
			return -1;
		}
	}

	// phpcs:disable PEAR.NamingConventions.ValidFunctionName.ScopeNotCamelCaps
	/**
	 *	Set draft status
	 *
	 *	@param	User	$user			Object user that modify
	 *	@param	int		$idwarehouse	Warehouse ID to use for stock change (Used only if option STOCK_CALCULATE_ON_VALIDATE_ORDER is on)
	 *	@return	int						<0 if KO, >0 if OK
	 */
	public function setDraft($user, $idwarehouse = -1)
	{
		//phpcs:enable
		global $conf, $langs;

		$error = 0;

		// Protection
		if ($this->statut <= self::STATUS_DRAFT) {
			return 0;
		}

		if (!((empty($conf->global->MAIN_USE_ADVANCED_PERMS) && !empty($user->rights->commande->creer))
			|| (!empty($conf->global->MAIN_USE_ADVANCED_PERMS) && !empty($user->rights->commande->order_advance->validate)))) {
			$this->error = 'Permission denied';
			return -1;
		}

		dol_syslog(__METHOD__, LOG_DEBUG);

		$this->db->begin();

		$sql = "UPDATE ".MAIN_DB_PREFIX."commande";
		$sql .= " SET fk_statut = ".self::STATUS_DRAFT.",";
		$sql .= " fk_user_modif = ".((int) $user->id);
		$sql .= " WHERE rowid = ".((int) $this->id);

		if ($this->db->query($sql)) {
			if (!$error) {
				$this->oldcopy = clone $this;
			}

			// If stock is decremented on validate order, we must reincrement it
			if (!empty($conf->stock->enabled) && !empty($conf->global->STOCK_CALCULATE_ON_VALIDATE_ORDER) && $conf->global->STOCK_CALCULATE_ON_VALIDATE_ORDER == 1) {
				$result = 0;

				require_once DOL_DOCUMENT_ROOT.'/product/stock/class/mouvementstock.class.php';
				$langs->load("agenda");

				$num = count($this->lines);
				for ($i = 0; $i < $num; $i++) {
					if ($this->lines[$i]->fk_product > 0) {
						$mouvP = new MouvementStock($this->db);
						$mouvP->origin = &$this;
						// We increment stock of product (and sub-products)
						$result = $mouvP->reception($user, $this->lines[$i]->fk_product, $idwarehouse, $this->lines[$i]->qty, 0, $langs->trans("OrderBackToDraftInDolibarr", $this->ref));
						if ($result < 0) {
							$error++; $this->error = $mouvP->error; break;
						}
					}
				}
			}

			if (!$error) {
				// Call trigger
				$result = $this->call_trigger('ORDER_UNVALIDATE', $user);
				if ($result < 0) {
					$error++;
				}
			}

			if (!$error) {
				$this->statut = self::STATUS_DRAFT;
				$this->db->commit();
				return 1;
			} else {
				$this->db->rollback();
				return -1;
			}
		} else {
			$this->error = $this->db->error();
			$this->db->rollback();
			return -1;
		}
	}


	// phpcs:disable PEAR.NamingConventions.ValidFunctionName.ScopeNotCamelCaps
	/**
	 *	Tag the order as validated (opened)
	 *	Function used when order is reopend after being closed.
	 *
	 *	@param      User	$user       Object user that change status
	 *	@return     int         		<0 if KO, 0 if nothing is done, >0 if OK
	 */
	public function set_reopen($user)
	{
		// phpcs:enable
		$error = 0;

		if ($this->statut != self::STATUS_CANCELED && $this->statut != self::STATUS_CLOSED) {
			dol_syslog(get_class($this)."::set_reopen order has not status closed", LOG_WARNING);
			return 0;
		}

		$this->db->begin();

		$sql = 'UPDATE '.MAIN_DB_PREFIX.'commande';
		$sql .= ' SET fk_statut='.self::STATUS_VALIDATED.', facture=0,';
		$sql .= " fk_user_modif = ".((int) $user->id);
		$sql .= " WHERE rowid = ".((int) $this->id);

		dol_syslog(get_class($this)."::set_reopen", LOG_DEBUG);
		$resql = $this->db->query($sql);
		if ($resql) {
			// Call trigger
			$result = $this->call_trigger('ORDER_REOPEN', $user);
			if ($result < 0) {
				$error++;
			}
			// End call triggers
		} else {
			$error++;
			$this->error = $this->db->lasterror();
			dol_print_error($this->db);
		}

		if (!$error) {
			$this->statut = self::STATUS_VALIDATED;
			$this->billed = 0;

			$this->db->commit();
			return 1;
		} else {
			foreach ($this->errors as $errmsg) {
				dol_syslog(get_class($this)."::set_reopen ".$errmsg, LOG_ERR);
				$this->error .= ($this->error ? ', '.$errmsg : $errmsg);
			}
			$this->db->rollback();
			return -1 * $error;
		}
	}

	/**
	 *  Close order
	 *
	 * 	@param      User	$user       Objet user that close
	 *  @param		int		$notrigger	1=Does not execute triggers, 0=Execute triggers
	 *	@return		int					<0 if KO, >0 if OK
	 */
	public function cloture($user, $notrigger = 0)
	{
		global $conf;

		$error = 0;

		$usercanclose = ((empty($conf->global->MAIN_USE_ADVANCED_PERMS) && !empty($user->rights->commande->creer))
			|| (!empty($conf->global->MAIN_USE_ADVANCED_PERMS) && !empty($user->rights->commande->order_advance->close)));

		if ($usercanclose) {
			if ($this->statut == self::STATUS_CLOSED) {
				return 0;
			}
			$this->db->begin();

			$now = dol_now();

			$sql = 'UPDATE '.MAIN_DB_PREFIX.$this->table_element;
			$sql .= ' SET fk_statut = '.self::STATUS_CLOSED.',';
			$sql .= ' fk_user_cloture = '.((int) $user->id).',';
			$sql .= " date_cloture = '".$this->db->idate($now)."',";
			$sql .= " fk_user_modif = ".((int) $user->id);
			$sql .= " WHERE rowid = ".((int) $this->id).' AND fk_statut > '.self::STATUS_DRAFT;

			if ($this->db->query($sql)) {
				if (!$notrigger) {
					// Call trigger
					$result = $this->call_trigger('ORDER_CLOSE', $user);
					if ($result < 0) {
						$error++;
					}
					// End call triggers
				}

				if (!$error) {
					$this->statut = self::STATUS_CLOSED;

					$this->db->commit();
					return 1;
				} else {
					$this->db->rollback();
					return -1;
				}
			} else {
				$this->error = $this->db->lasterror();

				$this->db->rollback();
				return -1;
			}
		}
		return 0;
	}

	/**
	 * 	Cancel an order
	 * 	If stock is decremented on order validation, we must reincrement it
	 *
	 *	@param	int		$idwarehouse	Id warehouse to use for stock change.
	 *	@return	int						<0 if KO, >0 if OK
	 */
	public function cancel($idwarehouse = -1)
	{
		global $conf, $user, $langs;

		$error = 0;

		$this->db->begin();

		$sql = "UPDATE ".MAIN_DB_PREFIX."commande";
		$sql .= " SET fk_statut = ".self::STATUS_CANCELED.",";
		$sql .= " fk_user_modif = ".((int) $user->id);
		$sql .= " WHERE rowid = ".((int) $this->id);
		$sql .= " AND fk_statut = ".self::STATUS_VALIDATED;

		dol_syslog(get_class($this)."::cancel", LOG_DEBUG);
		if ($this->db->query($sql)) {
			// If stock is decremented on validate order, we must reincrement it
			if (!empty($conf->stock->enabled) && !empty($conf->global->STOCK_CALCULATE_ON_VALIDATE_ORDER) && $conf->global->STOCK_CALCULATE_ON_VALIDATE_ORDER == 1) {
				require_once DOL_DOCUMENT_ROOT.'/product/stock/class/mouvementstock.class.php';
				$langs->load("agenda");

				$num = count($this->lines);
				for ($i = 0; $i < $num; $i++) {
					if ($this->lines[$i]->fk_product > 0) {
						$mouvP = new MouvementStock($this->db);
						// We increment stock of product (and sub-products)
						$result = $mouvP->reception($user, $this->lines[$i]->fk_product, $idwarehouse, $this->lines[$i]->qty, 0, $langs->trans("OrderCanceledInDolibarr", $this->ref)); // price is 0, we don't want WAP to be changed
						if ($result < 0) {
							$error++;
							$this->error = $mouvP->error;
							break;
						}
					}
				}
			}

			if (!$error) {
				// Call trigger
				$result = $this->call_trigger('ORDER_CANCEL', $user);
				if ($result < 0) {
					$error++;
				}
				// End call triggers
			}

			if (!$error) {
				$this->statut = self::STATUS_CANCELED;
				$this->db->commit();
				return 1;
			} else {
				foreach ($this->errors as $errmsg) {
					dol_syslog(get_class($this)."::cancel ".$errmsg, LOG_ERR);
					$this->error .= ($this->error ? ', '.$errmsg : $errmsg);
				}
				$this->db->rollback();
				return -1 * $error;
			}
		} else {
			$this->error = $this->db->error();
			$this->db->rollback();
			return -1;
		}
	}

	/**
	 *	Create order
	 *	Note that this->ref can be set or empty. If empty, we will use "(PROV)"
	 *
	 *	@param		User	$user 		Objet user that make creation
	 *	@param		int	    $notrigger	Disable all triggers
	 *	@return 	int			        <0 if KO, >0 if OK
	 */
	public function create($user, $notrigger = 0)
	{
		global $conf, $langs, $mysoc;
		$error = 0;

		// Clean parameters
		$this->brouillon = 1; // set command as draft

		// Set tmp vars
		$date = ($this->date_commande ? $this->date_commande : $this->date);
		$delivery_date = empty($this->delivery_date) ? $this->date_livraison : $this->delivery_date;

		// Multicurrency (test on $this->multicurrency_tx because we should take the default rate only if not using origin rate)
		if (!empty($this->multicurrency_code) && empty($this->multicurrency_tx)) {
			list($this->fk_multicurrency, $this->multicurrency_tx) = MultiCurrency::getIdAndTxFromCode($this->db, $this->multicurrency_code, $date);
		} else {
			$this->fk_multicurrency = MultiCurrency::getIdFromCode($this->db, $this->multicurrency_code);
		}
		if (empty($this->fk_multicurrency)) {
			$this->multicurrency_code = $conf->currency;
			$this->fk_multicurrency = 0;
			$this->multicurrency_tx = 1;
		}

		dol_syslog(get_class($this)."::create user=".$user->id);

		// Check parameters
		if (!empty($this->ref)) {	// We check that ref is not already used
			$result = self::isExistingObject($this->element, 0, $this->ref); // Check ref is not yet used
			if ($result > 0) {
				$this->error = 'ErrorRefAlreadyExists';
				dol_syslog(get_class($this)."::create ".$this->error, LOG_WARNING);
				$this->db->rollback();
				return -1;
			}
		}

		$soc = new Societe($this->db);
		$result = $soc->fetch($this->socid);
		if ($result < 0) {
			$this->error = "Failed to fetch company";
			dol_syslog(get_class($this)."::create ".$this->error, LOG_ERR);
			return -2;
		}
		if (!empty($conf->global->ORDER_REQUIRE_SOURCE) && $this->source < 0) {
			$this->error = $langs->trans("ErrorFieldRequired", $langs->transnoentitiesnoconv("Source"));
			dol_syslog(get_class($this)."::create ".$this->error, LOG_ERR);
			return -1;
		}

		$now = dol_now();

		$this->db->begin();

		$sql = "INSERT INTO ".MAIN_DB_PREFIX."commande (";
		$sql .= " ref, fk_soc, date_creation, fk_user_author, fk_projet, date_commande, source, note_private, note_public, ref_ext, ref_client, ref_int";
		$sql .= ", model_pdf, fk_cond_reglement, fk_mode_reglement, fk_account, fk_availability, fk_input_reason, date_livraison, fk_delivery_address";
		$sql .= ", fk_shipping_method";
		$sql .= ", fk_warehouse";
		$sql .= ", remise_absolue, remise_percent";
		$sql .= ", fk_incoterms, location_incoterms";
		$sql .= ", entity, module_source, pos_source";
		$sql .= ", fk_multicurrency";
		$sql .= ", multicurrency_code";
		$sql .= ", multicurrency_tx";
		$sql .= ")";
		$sql .= " VALUES ('(PROV)', ".((int) $this->socid).", '".$this->db->idate($now)."', ".((int) $user->id);
		$sql .= ", ".($this->fk_project > 0 ? ((int) $this->fk_project) : "null");
		$sql .= ", '".$this->db->idate($date)."'";
		$sql .= ", ".($this->source >= 0 && $this->source != '' ? $this->db->escape($this->source) : 'null');
		$sql .= ", '".$this->db->escape($this->note_private)."'";
		$sql .= ", '".$this->db->escape($this->note_public)."'";
		$sql .= ", ".($this->ref_ext ? "'".$this->db->escape($this->ref_ext)."'" : "null");
		$sql .= ", ".($this->ref_client ? "'".$this->db->escape($this->ref_client)."'" : "null");
		$sql .= ", ".($this->ref_int ? "'".$this->db->escape($this->ref_int)."'" : "null");
		$sql .= ", '".$this->db->escape($this->model_pdf)."'";
		$sql .= ", ".($this->cond_reglement_id > 0 ? ((int) $this->cond_reglement_id) : "null");
		$sql .= ", ".($this->mode_reglement_id > 0 ? ((int) $this->mode_reglement_id) : "null");
		$sql .= ", ".($this->fk_account > 0 ? ((int) $this->fk_account) : 'NULL');
		$sql .= ", ".($this->availability_id > 0 ? ((int) $this->availability_id) : "null");
		$sql .= ", ".($this->demand_reason_id > 0 ? ((int) $this->demand_reason_id) : "null");
		$sql .= ", ".($delivery_date ? "'".$this->db->idate($delivery_date)."'" : "null");
		$sql .= ", ".($this->fk_delivery_address > 0 ? ((int) $this->fk_delivery_address) : 'NULL');
		$sql .= ", ".(!empty($this->shipping_method_id) && $this->shipping_method_id > 0 ? ((int) $this->shipping_method_id) : 'NULL');
		$sql .= ", ".(!empty($this->warehouse_id) && $this->warehouse_id > 0 ? ((int) $this->warehouse_id) : 'NULL');
		$sql .= ", ".($this->remise_absolue > 0 ? $this->db->escape($this->remise_absolue) : 'NULL');
		$sql .= ", ".($this->remise_percent > 0 ? $this->db->escape($this->remise_percent) : 0);
		$sql .= ", ".(int) $this->fk_incoterms;
		$sql .= ", '".$this->db->escape($this->location_incoterms)."'";
		$sql .= ", ".setEntity($this);
		$sql .= ", ".($this->module_source ? "'".$this->db->escape($this->module_source)."'" : "null");
		$sql .= ", ".($this->pos_source != '' ? "'".$this->db->escape($this->pos_source)."'" : "null");
		$sql .= ", ".(int) $this->fk_multicurrency;
		$sql .= ", '".$this->db->escape($this->multicurrency_code)."'";
		$sql .= ", ".(float) $this->multicurrency_tx;
		$sql .= ")";

		dol_syslog(get_class($this)."::create", LOG_DEBUG);
		$resql = $this->db->query($sql);
		if ($resql) {
			$this->id = $this->db->last_insert_id(MAIN_DB_PREFIX.'commande');

			if ($this->id) {
				$fk_parent_line = 0;
				$num = count($this->lines);

				/*
				 *  Insert products details into db
				 */
				for ($i = 0; $i < $num; $i++) {
					$line = $this->lines[$i];

					// Test and convert into object this->lines[$i]. When coming from REST API, we may still have an array
					//if (! is_object($line)) $line=json_decode(json_encode($line), false);  // convert recursively array into object.
					if (!is_object($line)) {
						$line = (object) $line;
					}

					// Reset fk_parent_line for no child products and special product
					if (($line->product_type != 9 && empty($line->fk_parent_line)) || $line->product_type == 9) {
						$fk_parent_line = 0;
					}

					// Complete vat rate with code
					$vatrate = $line->tva_tx;
					if ($line->vat_src_code && !preg_match('/\(.*\)/', $vatrate)) {
						$vatrate .= ' ('.$line->vat_src_code.')';
					}

					if (!empty($conf->global->MAIN_CREATEFROM_KEEP_LINE_ORIGIN_INFORMATION)) {
						$originid = $line->origin_id;
						$origintype = $line->origin;
					} else {
						$originid = $line->id;
						$origintype = $this->element;
					}

					// ref_ext
					if (empty($line->ref_ext)) {
						$line->ref_ext = '';
					}

					$result = $this->addline(
						$line->desc,
						$line->subprice,
						$line->qty,
						$vatrate,
						$line->localtax1_tx,
						$line->localtax2_tx,
						$line->fk_product,
						$line->remise_percent,
						$line->info_bits,
						$line->fk_remise_except,
						'HT',
						0,
						$line->date_start,
						$line->date_end,
						$line->product_type,
						$line->rang,
						$line->special_code,
						$fk_parent_line,
						$line->fk_fournprice,
						$line->pa_ht,
						$line->label,
						$line->array_options,
						$line->fk_unit,
						$origintype,
						$originid,
						0,
						$line->ref_ext,
						1
					);
					if ($result < 0) {
						if ($result != self::STOCK_NOT_ENOUGH_FOR_ORDER) {
							$this->error = $this->db->lasterror();
							$this->errors[] = $this->error;
							dol_print_error($this->db);
						}
						$this->db->rollback();
						return -1;
					}
					// Defined the new fk_parent_line
					if ($result > 0) {
						$fk_parent_line = $result;
					}
				}

				$result = $this->update_price(1, 'auto', 0, $mysoc); // This method is designed to add line from user input so total calculation must be done using 'auto' mode.

				// update ref
				$initialref = '(PROV'.$this->id.')';
				if (!empty($this->ref)) {
					$initialref = $this->ref;
				}

				$sql = 'UPDATE '.MAIN_DB_PREFIX."commande SET ref='".$this->db->escape($initialref)."' WHERE rowid=".((int) $this->id);
				if ($this->db->query($sql)) {
					$this->ref = $initialref;

					if (!empty($this->linkedObjectsIds) && empty($this->linked_objects)) {	// To use new linkedObjectsIds instead of old linked_objects
						$this->linked_objects = $this->linkedObjectsIds; // TODO Replace linked_objects with linkedObjectsIds
					}

					// Add object linked
					if (!$error && $this->id && !empty($this->linked_objects) && is_array($this->linked_objects)) {
						foreach ($this->linked_objects as $origin => $tmp_origin_id) {
							if (is_array($tmp_origin_id)) {       // New behaviour, if linked_object can have several links per type, so is something like array('contract'=>array(id1, id2, ...))
								foreach ($tmp_origin_id as $origin_id) {
									$ret = $this->add_object_linked($origin, $origin_id);
									if (!$ret) {
										$this->error = $this->db->lasterror();
										$error++;
									}
								}
							} else // Old behaviour, if linked_object has only one link per type, so is something like array('contract'=>id1))
							{
								$origin_id = $tmp_origin_id;
								$ret = $this->add_object_linked($origin, $origin_id);
								if (!$ret) {
									$this->error = $this->db->lasterror();
									$error++;
								}
							}
						}
					}

					if (!$error && $this->id && !empty($conf->global->MAIN_PROPAGATE_CONTACTS_FROM_ORIGIN) && !empty($this->origin) && !empty($this->origin_id)) {   // Get contact from origin object
						$originforcontact = $this->origin;
						$originidforcontact = $this->origin_id;
						if ($originforcontact == 'shipping') {     // shipment and order share the same contacts. If creating from shipment we take data of order
							require_once DOL_DOCUMENT_ROOT.'/expedition/class/expedition.class.php';
							$exp = new Expedition($this->db);
							$exp->fetch($this->origin_id);
							$exp->fetchObjectLinked();
							if (count($exp->linkedObjectsIds['commande']) > 0) {
								foreach ($exp->linkedObjectsIds['commande'] as $key => $value) {
									$originforcontact = 'commande';
									if (is_object($value)) {
										$originidforcontact = $value->id;
									} else {
										$originidforcontact = $value;
									}
									break; // We take first one
								}
							}
						}

						$sqlcontact = "SELECT ctc.code, ctc.source, ec.fk_socpeople FROM ".MAIN_DB_PREFIX."element_contact as ec, ".MAIN_DB_PREFIX."c_type_contact as ctc";
						$sqlcontact .= " WHERE element_id = ".((int) $originidforcontact)." AND ec.fk_c_type_contact = ctc.rowid AND ctc.element = '".$this->db->escape($originforcontact)."'";

						$resqlcontact = $this->db->query($sqlcontact);
						if ($resqlcontact) {
							while ($objcontact = $this->db->fetch_object($resqlcontact)) {
								//print $objcontact->code.'-'.$objcontact->source.'-'.$objcontact->fk_socpeople."\n";
								$this->add_contact($objcontact->fk_socpeople, $objcontact->code, $objcontact->source); // May failed because of duplicate key or because code of contact type does not exists for new object
							}
						} else {
							dol_print_error($resqlcontact);
						}
					}

					if (!$error) {
						$result = $this->insertExtraFields();
						if ($result < 0) {
							$error++;
						}
					}

					if (!$error && !$notrigger) {
						// Call trigger
						$result = $this->call_trigger('ORDER_CREATE', $user);
						if ($result < 0) {
							$error++;
						}
						// End call triggers
					}

					if (!$error) {
						$this->db->commit();
						return $this->id;
					} else {
						$this->db->rollback();
						return -1 * $error;
					}
				} else {
					$this->error = $this->db->lasterror();
					$this->db->rollback();
					return -1;
				}
			}
		} else {
			dol_print_error($this->db);
			$this->db->rollback();
			return -1;
		}
	}


	/**
	 *	Load an object from its id and create a new one in database
	 *
	 *  @param	    User	$user		User making the clone
	 *	@param		int		$socid		Id of thirdparty
	 *	@return		int					New id of clone
	 */
	public function createFromClone(User $user, $socid = 0)
	{
		global $conf, $user, $hookmanager;

		$error = 0;

		$this->db->begin();

		// get lines so they will be clone
		foreach ($this->lines as $line) {
			$line->fetch_optionals();
		}

		// Load source object
		$objFrom = clone $this;

		// Change socid if needed
		if (!empty($socid) && $socid != $this->socid) {
			$objsoc = new Societe($this->db);

			if ($objsoc->fetch($socid) > 0) {
				$this->socid = $objsoc->id;
				$this->cond_reglement_id	= (!empty($objsoc->cond_reglement_id) ? $objsoc->cond_reglement_id : 0);
				$this->mode_reglement_id	= (!empty($objsoc->mode_reglement_id) ? $objsoc->mode_reglement_id : 0);
				$this->fk_project = 0;
				$this->fk_delivery_address = 0;
			}

			// TODO Change product price if multi-prices
		}

		$this->id = 0;
		$this->ref = '';
		$this->statut = self::STATUS_DRAFT;

		// Clear fields
		$this->user_author_id     = $user->id;
		$this->user_valid         = '';
		$this->date = dol_now();
		$this->date_commande = dol_now();
		$this->date_creation      = '';
		$this->date_validation    = '';
		if (empty($conf->global->MAIN_KEEP_REF_CUSTOMER_ON_CLONING)) {
			$this->ref_client = '';
		}

		// Do not clone ref_ext
		$num = count($this->lines);
		for ($i = 0; $i < $num; $i++) {
			$this->lines[$i]->ref_ext = '';
		}

		// Create clone
		$this->context['createfromclone'] = 'createfromclone';
		$result = $this->create($user);
		if ($result < 0) {
			$error++;
		}

		if (!$error) {
			// copy internal contacts
			if ($this->copy_linked_contact($objFrom, 'internal') < 0) {
				$error++;
			}
		}

		if (!$error) {
			// copy external contacts if same company
			if ($this->socid == $objFrom->socid) {
				if ($this->copy_linked_contact($objFrom, 'external') < 0) {
					$error++;
				}
			}
		}

		if (!$error) {
			// Hook of thirdparty module
			if (is_object($hookmanager)) {
				$parameters = array('objFrom'=>$objFrom);
				$action = '';
				$reshook = $hookmanager->executeHooks('createFrom', $parameters, $this, $action); // Note that $action and $object may have been modified by some hooks
				if ($reshook < 0) {
					$error++;
				}
			}
		}

		unset($this->context['createfromclone']);

		// End
		if (!$error) {
			$this->db->commit();
			return $this->id;
		} else {
			$this->db->rollback();
			return -1;
		}
	}


	/**
	 *  Load an object from a proposal and create a new order into database
	 *
	 *  @param      Object			$object 	        Object source
	 *  @param		User			$user				User making creation
	 *  @return     int             					<0 if KO, 0 if nothing done, 1 if OK
	 */
	public function createFromProposal($object, User $user)
	{
		global $conf, $hookmanager;

		dol_include_once('/core/class/extrafields.class.php');

		$error = 0;


		$this->date_commande = dol_now();
		$this->source = 0;

		$num = count($object->lines);
		for ($i = 0; $i < $num; $i++) {
			$line = new OrderLine($this->db);

			$line->libelle           = $object->lines[$i]->libelle;
			$line->label             = $object->lines[$i]->label;
			$line->desc              = $object->lines[$i]->desc;
			$line->price             = $object->lines[$i]->price;
			$line->subprice          = $object->lines[$i]->subprice;
			$line->vat_src_code      = $object->lines[$i]->vat_src_code;
			$line->tva_tx            = $object->lines[$i]->tva_tx;
			$line->localtax1_tx      = $object->lines[$i]->localtax1_tx;
			$line->localtax2_tx      = $object->lines[$i]->localtax2_tx;
			$line->qty               = $object->lines[$i]->qty;
			$line->fk_remise_except  = $object->lines[$i]->fk_remise_except;
			$line->remise_percent    = $object->lines[$i]->remise_percent;
			$line->fk_product        = $object->lines[$i]->fk_product;
			$line->info_bits         = $object->lines[$i]->info_bits;
			$line->product_type      = $object->lines[$i]->product_type;
			$line->rang              = $object->lines[$i]->rang;
			$line->special_code      = $object->lines[$i]->special_code;
			$line->fk_parent_line    = $object->lines[$i]->fk_parent_line;
			$line->fk_unit = $object->lines[$i]->fk_unit;

			$line->date_start = $object->lines[$i]->date_start;
			$line->date_end    		= $object->lines[$i]->date_end;

			$line->fk_fournprice	= $object->lines[$i]->fk_fournprice;
			$marginInfos			= getMarginInfos($object->lines[$i]->subprice, $object->lines[$i]->remise_percent, $object->lines[$i]->tva_tx, $object->lines[$i]->localtax1_tx, $object->lines[$i]->localtax2_tx, $object->lines[$i]->fk_fournprice, $object->lines[$i]->pa_ht);
			$line->pa_ht			= $marginInfos[0];
			$line->marge_tx			= $marginInfos[1];
			$line->marque_tx		= $marginInfos[2];

			// get extrafields from original line
			$object->lines[$i]->fetch_optionals();
			foreach ($object->lines[$i]->array_options as $options_key => $value) {
				$line->array_options[$options_key] = $value;
			}

				$this->lines[$i] = $line;
		}

		$this->entity               = $object->entity;
		$this->socid                = $object->socid;
		$this->fk_project           = $object->fk_project;
		$this->cond_reglement_id    = $object->cond_reglement_id;
		$this->mode_reglement_id    = $object->mode_reglement_id;
		$this->fk_account           = $object->fk_account;
		$this->availability_id      = $object->availability_id;
		$this->demand_reason_id     = $object->demand_reason_id;
		$this->date_livraison       = $object->date_livraison; // deprecated
		$this->delivery_date        = $object->date_livraison;
		$this->shipping_method_id   = $object->shipping_method_id;
		$this->warehouse_id         = $object->warehouse_id;
		$this->fk_delivery_address  = $object->fk_delivery_address;
		$this->contact_id = $object->contact_id;
		$this->ref_client           = $object->ref_client;

		if (empty($conf->global->MAIN_DISABLE_PROPAGATE_NOTES_FROM_ORIGIN)) {
			$this->note_private         = $object->note_private;
			$this->note_public          = $object->note_public;
		}

		$this->origin = $object->element;
		$this->origin_id = $object->id;

		// get extrafields from original line
		$object->fetch_optionals();

		$e = new ExtraFields($this->db);
		$element_extrafields = $e->fetch_name_optionals_label($this->table_element);

		foreach ($object->array_options as $options_key => $value) {
			if (array_key_exists(str_replace('options_', '', $options_key), $element_extrafields)) {
				$this->array_options[$options_key] = $value;
			}
		}
		// Possibility to add external linked objects with hooks
		$this->linked_objects[$this->origin] = $this->origin_id;
		if (isset($object->other_linked_objects) && is_array($object->other_linked_objects) && !empty($object->other_linked_objects)) {
			$this->linked_objects = array_merge($this->linked_objects, $object->other_linked_objects);
		}

		$ret = $this->create($user);

		if ($ret > 0) {
			// Actions hooked (by external module)
			$hookmanager->initHooks(array('orderdao'));

			$parameters = array('objFrom'=>$object);
			$action = '';
			$reshook = $hookmanager->executeHooks('createFrom', $parameters, $this, $action); // Note that $action and $object may have been modified by some hooks
			if ($reshook < 0) {
				$error++;
			}

			if (!$error) {
				// Validate immediatly the order
				if (!empty($conf->global->ORDER_VALID_AFTER_CLOSE_PROPAL)) {
					$this->fetch($ret);
					$this->valid($user);
				}
				return $ret;
			} else {
				return -1;
			}
		} else {
			return -1;
		}
	}


	/**
	 *	Add an order line into database (linked to product/service or not)
	 *
	 *	@param      string			$desc            	Description of line
	 *	@param      float			$pu_ht    	        Unit price (without tax)
	 *	@param      float			$qty             	Quantite
	 * 	@param    	float			$txtva           	Force Vat rate, -1 for auto (Can contain the vat_src_code too with syntax '9.9 (CODE)')
	 * 	@param		float			$txlocaltax1		Local tax 1 rate (deprecated, use instead txtva with code inside)
	 * 	@param		float			$txlocaltax2		Local tax 2 rate (deprecated, use instead txtva with code inside)
	 *	@param      int				$fk_product      	Id of product
	 *	@param      float			$remise_percent  	Percentage discount of the line
	 *	@param      int				$info_bits			Bits of type of lines
	 *	@param      int				$fk_remise_except	Id remise
	 *	@param      string			$price_base_type	HT or TTC
	 *	@param      float			$pu_ttc    		    Prix unitaire TTC
	 *	@param      int				$date_start       	Start date of the line - Added by Matelli (See http://matelli.fr/showcases/patchs-dolibarr/add-dates-in-order-lines.html)
	 *	@param      int				$date_end         	End date of the line - Added by Matelli (See http://matelli.fr/showcases/patchs-dolibarr/add-dates-in-order-lines.html)
	 *	@param      int				$type				Type of line (0=product, 1=service). Not used if fk_product is defined, the type of product is used.
	 *	@param      int				$rang             	Position of line
	 *	@param		int				$special_code		Special code (also used by externals modules!)
	 *	@param		int				$fk_parent_line		Parent line
	 *  @param		int				$fk_fournprice		Id supplier price
	 *  @param		int				$pa_ht				Buying price (without tax)
	 *  @param		string			$label				Label
	 *  @param		array			$array_options		extrafields array. Example array('options_codeforfield1'=>'valueforfield1', 'options_codeforfield2'=>'valueforfield2', ...)
	 * 	@param 		string			$fk_unit 			Code of the unit to use. Null to use the default one
	 * 	@param		string		    $origin				Depend on global conf MAIN_CREATEFROM_KEEP_LINE_ORIGIN_INFORMATION can be 'orderdet', 'propaldet'..., else 'order','propal,'....
	 *  @param		int			    $origin_id			Depend on global conf MAIN_CREATEFROM_KEEP_LINE_ORIGIN_INFORMATION can be Id of origin object (aka line id), else object id
	 * 	@param		double			$pu_ht_devise		Unit price in currency
	 * 	@param		string			$ref_ext		    line external reference
	 *  @param		int				$noupdateafterinsertline	No update after insert of line
	 *	@return     int             					>0 if OK, <0 if KO
	 *
	 *	@see        add_product()
	 *
	 *	Les parametres sont deja cense etre juste et avec valeurs finales a l'appel
	 *	de cette methode. Aussi, pour le taux tva, il doit deja avoir ete defini
	 *	par l'appelant par la methode get_default_tva(societe_vendeuse,societe_acheteuse,produit)
	 *	et le desc doit deja avoir la bonne valeur (a l'appelant de gerer le multilangue)
	 */
	public function addline($desc, $pu_ht, $qty, $txtva, $txlocaltax1 = 0, $txlocaltax2 = 0, $fk_product = 0, $remise_percent = 0, $info_bits = 0, $fk_remise_except = 0, $price_base_type = 'HT', $pu_ttc = 0, $date_start = '', $date_end = '', $type = 0, $rang = -1, $special_code = 0, $fk_parent_line = 0, $fk_fournprice = null, $pa_ht = 0, $label = '', $array_options = 0, $fk_unit = null, $origin = '', $origin_id = 0, $pu_ht_devise = 0, $ref_ext = '', $noupdateafterinsertline = 0)
	{
		global $mysoc, $conf, $langs, $user;

		$logtext = "::addline commandeid=$this->id, desc=$desc, pu_ht=$pu_ht, qty=$qty, txtva=$txtva, fk_product=$fk_product, remise_percent=$remise_percent";
		$logtext .= ", info_bits=$info_bits, fk_remise_except=$fk_remise_except, price_base_type=$price_base_type, pu_ttc=$pu_ttc, date_start=$date_start";
		$logtext .= ", date_end=$date_end, type=$type special_code=$special_code, fk_unit=$fk_unit, origin=$origin, origin_id=$origin_id, pu_ht_devise=$pu_ht_devise, ref_ext=$ref_ext";
		dol_syslog(get_class($this).$logtext, LOG_DEBUG);

		if ($this->statut == self::STATUS_DRAFT) {
			include_once DOL_DOCUMENT_ROOT.'/core/lib/price.lib.php';

			// Clean parameters

			if (empty($remise_percent)) {
				$remise_percent = 0;
			}
			if (empty($qty)) {
				$qty = 0;
			}
			if (empty($info_bits)) {
				$info_bits = 0;
			}
			if (empty($rang)) {
				$rang = 0;
			}
			if (empty($txtva)) {
				$txtva = 0;
			}
			if (empty($txlocaltax1)) {
				$txlocaltax1 = 0;
			}
			if (empty($txlocaltax2)) {
				$txlocaltax2 = 0;
			}
			if (empty($fk_parent_line) || $fk_parent_line < 0) {
				$fk_parent_line = 0;
			}
			if (empty($this->fk_multicurrency)) {
				$this->fk_multicurrency = 0;
			}
			if (empty($ref_ext)) {
				$ref_ext = '';
			}

			$remise_percent = price2num($remise_percent);
			$qty = price2num($qty);
			$pu_ht = price2num($pu_ht);
			$pu_ht_devise = price2num($pu_ht_devise);
			$pu_ttc = price2num($pu_ttc);
			$pa_ht = price2num($pa_ht);
			if (!preg_match('/\((.*)\)/', $txtva)) {
				$txtva = price2num($txtva); // $txtva can have format '5,1' or '5.1' or '5.1(XXX)', we must clean only if '5,1'
			}
			$txlocaltax1 = price2num($txlocaltax1);
			$txlocaltax2 = price2num($txlocaltax2);
			if ($price_base_type == 'HT') {
				$pu = $pu_ht;
			} else {
				$pu = $pu_ttc;
			}
			$label = trim($label);
			$desc = trim($desc);

			// Check parameters
			if ($type < 0) {
				return -1;
			}

			if ($date_start && $date_end && $date_start > $date_end) {
				$langs->load("errors");
				$this->error = $langs->trans('ErrorStartDateGreaterEnd');
				return -1;
			}

			$this->db->begin();

			$product_type = $type;
			if (!empty($fk_product) && $fk_product > 0) {
				$product = new Product($this->db);
				$result = $product->fetch($fk_product);
				$product_type = $product->type;

				if (!empty($conf->global->STOCK_MUST_BE_ENOUGH_FOR_ORDER) && $product_type == 0 && $product->stock_reel < $qty) {
					$langs->load("errors");
					$this->error = $langs->trans('ErrorStockIsNotEnoughToAddProductOnOrder', $product->ref);
					$this->errors[] = $this->error;
					dol_syslog(get_class($this)."::addline error=Product ".$product->ref.": ".$this->error, LOG_ERR);
					$this->db->rollback();
					return self::STOCK_NOT_ENOUGH_FOR_ORDER;
				}
			}
			// Calcul du total TTC et de la TVA pour la ligne a partir de
			// qty, pu, remise_percent et txtva
			// TRES IMPORTANT: C'est au moment de l'insertion ligne qu'on doit stocker
			// la part ht, tva et ttc, et ce au niveau de la ligne qui a son propre taux tva.

			$localtaxes_type = getLocalTaxesFromRate($txtva, 0, $this->thirdparty, $mysoc);

			// Clean vat code
			$reg = array();
			$vat_src_code = '';
			if (preg_match('/\((.*)\)/', $txtva, $reg)) {
				$vat_src_code = $reg[1];
				$txtva = preg_replace('/\s*\(.*\)/', '', $txtva); // Remove code into vatrate.
			}

			$tabprice = calcul_price_total($qty, $pu, $remise_percent, $txtva, $txlocaltax1, $txlocaltax2, 0, $price_base_type, $info_bits, $product_type, $mysoc, $localtaxes_type, 100, $this->multicurrency_tx, $pu_ht_devise);

			/*var_dump($txlocaltax1);
			 var_dump($txlocaltax2);
			 var_dump($localtaxes_type);
			 var_dump($tabprice);
			 var_dump($tabprice[9]);
			 var_dump($tabprice[10]);
			 exit;*/

			$total_ht  = $tabprice[0];
			$total_tva = $tabprice[1];
			$total_ttc = $tabprice[2];
			$total_localtax1 = $tabprice[9];
			$total_localtax2 = $tabprice[10];
			$pu_ht = $tabprice[3];

			// MultiCurrency
			$multicurrency_total_ht  = $tabprice[16];
			$multicurrency_total_tva = $tabprice[17];
			$multicurrency_total_ttc = $tabprice[18];
			$pu_ht_devise = $tabprice[19];

			// Rang to use
			$ranktouse = $rang;
			if ($ranktouse == -1) {
				$rangmax = $this->line_max($fk_parent_line);
				$ranktouse = $rangmax + 1;
			}

			// TODO A virer
			// Anciens indicateurs: $price, $remise (a ne plus utiliser)
			$price = $pu;
			$remise = 0;
			if ($remise_percent > 0) {
				$remise = round(($pu * $remise_percent / 100), 2);
				$price = $pu - $remise;
			}

			// Insert line
			$this->line = new OrderLine($this->db);

			$this->line->context = $this->context;

			$this->line->fk_commande = $this->id;
			$this->line->label = $label;
			$this->line->desc = $desc;
			$this->line->qty = $qty;
			$this->line->ref_ext = $ref_ext;

			$this->line->vat_src_code = $vat_src_code;
			$this->line->tva_tx = $txtva;
			$this->line->localtax1_tx = ($total_localtax1 ? $localtaxes_type[1] : 0);
			$this->line->localtax2_tx = ($total_localtax2 ? $localtaxes_type[3] : 0);
			$this->line->localtax1_type = empty($localtaxes_type[0]) ? '' : $localtaxes_type[0];
			$this->line->localtax2_type = empty($localtaxes_type[2]) ? '' : $localtaxes_type[2];
			$this->line->fk_product = $fk_product;
			$this->line->product_type = $product_type;
			$this->line->fk_remise_except = $fk_remise_except;
			$this->line->remise_percent = $remise_percent;
			$this->line->subprice = $pu_ht;
			$this->line->rang = $ranktouse;
			$this->line->info_bits = $info_bits;
			$this->line->total_ht = $total_ht;
			$this->line->total_tva = $total_tva;
			$this->line->total_localtax1 = $total_localtax1;
			$this->line->total_localtax2 = $total_localtax2;
			$this->line->total_ttc = $total_ttc;
			$this->line->special_code = $special_code;
			$this->line->origin = $origin;
			$this->line->origin_id = $origin_id;
			$this->line->fk_parent_line = $fk_parent_line;
			$this->line->fk_unit = $fk_unit;

			$this->line->date_start = $date_start;
			$this->line->date_end = $date_end;

			$this->line->fk_fournprice = $fk_fournprice;
			$this->line->pa_ht = $pa_ht;

			// Multicurrency
			$this->line->fk_multicurrency = $this->fk_multicurrency;
			$this->line->multicurrency_code = $this->multicurrency_code;
			$this->line->multicurrency_subprice		= $pu_ht_devise;
			$this->line->multicurrency_total_ht 	= $multicurrency_total_ht;
			$this->line->multicurrency_total_tva 	= $multicurrency_total_tva;
			$this->line->multicurrency_total_ttc 	= $multicurrency_total_ttc;

			// TODO Ne plus utiliser
			$this->line->price = $price;
			$this->line->remise = $remise;

			if (is_array($array_options) && count($array_options) > 0) {
				$this->line->array_options = $array_options;
			}

			$result = $this->line->insert($user);
			if ($result > 0) {
				// Reorder if child line
				if (!empty($fk_parent_line)) {
					$this->line_order(true, 'DESC');
				} elseif ($ranktouse > 0 && $ranktouse <= count($this->lines)) { // Update all rank of all other lines
					$linecount = count($this->lines);
					for ($ii = $ranktouse; $ii <= $linecount; $ii++) {
						$this->updateRangOfLine($this->lines[$ii - 1]->id, $ii + 1);
					}
				}

				// Mise a jour informations denormalisees au niveau de la commande meme
				if (empty($noupdateafterinsertline)) {
					$result = $this->update_price(1, 'auto', 0, $mysoc); // This method is designed to add line from user input so total calculation must be done using 'auto' mode.
				}

				if ($result > 0) {
					$this->db->commit();
					return $this->line->id;
				} else {
					$this->db->rollback();
					return -1;
				}
			} else {
				$this->error = $this->line->error;
				dol_syslog(get_class($this)."::addline error=".$this->error, LOG_ERR);
				$this->db->rollback();
				return -2;
			}
		} else {
			dol_syslog(get_class($this)."::addline status of order must be Draft to allow use of ->addline()", LOG_ERR);
			return -3;
		}
	}


	// phpcs:disable PEAR.NamingConventions.ValidFunctionName.ScopeNotCamelCaps
	/**
	 *	Add line into array
	 *	$this->client must be loaded
	 *
	 *	@param  int     $idproduct          Product Id
	 *	@param  float   $qty                Quantity
	 *	@param  float   $remise_percent     Product discount relative
	 * 	@param  int     $date_start         Start date of the line
	 * 	@param  int     $date_end           End date of the line
	 * 	@return void
	 *
	 *	TODO	Remplacer les appels a cette fonction par generation objet Ligne
	 */
	public function add_product($idproduct, $qty, $remise_percent = 0.0, $date_start = '', $date_end = '')
	{
		// phpcs:enable
		global $conf, $mysoc;

		if (!$qty) {
			$qty = 1;
		}

		if ($idproduct > 0) {
			$prod = new Product($this->db);
			$prod->fetch($idproduct);

			$tva_tx = get_default_tva($mysoc, $this->thirdparty, $prod->id);
			$tva_npr = get_default_npr($mysoc, $this->thirdparty, $prod->id);
			if (empty($tva_tx)) {
				$tva_npr = 0;
			}
			$vat_src_code = ''; // May be defined into tva_tx

			$localtax1_tx = get_localtax($tva_tx, 1, $this->thirdparty, $mysoc, $tva_npr);
			$localtax2_tx = get_localtax($tva_tx, 2, $this->thirdparty, $mysoc, $tva_npr);

			// multiprix
			if ($conf->global->PRODUIT_MULTIPRICES && $this->thirdparty->price_level) {
				$price = $prod->multiprices[$this->thirdparty->price_level];
			} else {
				$price = $prod->price;
			}

			$line = new OrderLine($this->db);

			$line->context = $this->context;

			$line->fk_product = $idproduct;
			$line->desc = $prod->description;
			$line->qty = $qty;
			$line->subprice = $price;
			$line->remise_percent = $remise_percent;
			$line->vat_src_code = $vat_src_code;
			$line->tva_tx = $tva_tx;
			$line->localtax1_tx = $localtax1_tx;
			$line->localtax2_tx = $localtax2_tx;
			$line->ref = $prod->ref;
			$line->libelle = $prod->label;
			$line->product_desc = $prod->description;
			$line->fk_unit = $prod->fk_unit;

			// Save the start and end date of the line in the object
			if ($date_start) {
				$line->date_start = $date_start;
			}
			if ($date_end) {
				$line->date_end = $date_end;
			}

			$this->lines[] = $line;

			/** POUR AJOUTER AUTOMATIQUEMENT LES SOUSPRODUITS a LA COMMANDE
			 if (! empty($conf->global->PRODUIT_SOUSPRODUITS))
			 {
			 $prod = new Product($this->db);
			 $prod->fetch($idproduct);
			 $prod -> get_sousproduits_arbo();
			 $prods_arbo = $prod->get_arbo_each_prod();
			 if(count($prods_arbo) > 0)
			 {
				 foreach($prods_arbo as $key => $value)
				 {
					 // print "id : ".$value[1].' :qty: '.$value[0].'<br>';
					 if not in lines {
						$this->add_product($value[1], $value[0]);
					 }
				 }
			 }
			 **/
		}
	}


	/**
	 *	Get object from database. Get also lines.
	 *
	 *	@param      int			$id       		Id of object to load
	 * 	@param		string		$ref			Ref of object
	 * 	@param		string		$ref_ext		External reference of object
	 * 	@param		string		$notused		Internal reference of other object
	 *	@return     int         				>0 if OK, <0 if KO, 0 if not found
	 */
	public function fetch($id, $ref = '', $ref_ext = '', $notused = '')
	{
		// Check parameters
		if (empty($id) && empty($ref) && empty($ref_ext)) {
			return -1;
		}

		$sql = 'SELECT c.rowid, c.entity, c.date_creation, c.ref, c.fk_soc, c.fk_user_author, c.fk_user_valid, c.fk_user_modif, c.fk_statut';
		$sql .= ', c.amount_ht, c.total_ht, c.total_ttc, c.total_tva, c.localtax1 as total_localtax1, c.localtax2 as total_localtax2, c.fk_cond_reglement, c.fk_mode_reglement, c.fk_availability, c.fk_input_reason';
		$sql .= ', c.fk_account';
		$sql .= ', c.date_commande, c.date_valid, c.tms';
		$sql .= ', c.date_livraison as delivery_date';
		$sql .= ', c.fk_shipping_method';
		$sql .= ', c.fk_warehouse';
		$sql .= ', c.fk_projet as fk_project, c.remise_percent, c.remise, c.remise_absolue, c.source, c.facture as billed';
		$sql .= ', c.note_private, c.note_public, c.ref_client, c.ref_ext, c.ref_int, c.model_pdf, c.last_main_doc, c.fk_delivery_address, c.extraparams';
		$sql .= ', c.fk_incoterms, c.location_incoterms';
		$sql .= ", c.fk_multicurrency, c.multicurrency_code, c.multicurrency_tx, c.multicurrency_total_ht, c.multicurrency_total_tva, c.multicurrency_total_ttc";
		$sql .= ", c.module_source, c.pos_source";
		$sql .= ", i.libelle as label_incoterms";
		$sql .= ', p.code as mode_reglement_code, p.libelle as mode_reglement_libelle';
		$sql .= ', cr.code as cond_reglement_code, cr.libelle as cond_reglement_libelle, cr.libelle_facture as cond_reglement_libelle_doc';
		$sql .= ', ca.code as availability_code, ca.label as availability_label';
		$sql .= ', dr.code as demand_reason_code';
		$sql .= ' FROM '.MAIN_DB_PREFIX.'commande as c';
		$sql .= ' LEFT JOIN '.MAIN_DB_PREFIX.'c_payment_term as cr ON c.fk_cond_reglement = cr.rowid';
		$sql .= ' LEFT JOIN '.MAIN_DB_PREFIX.'c_paiement as p ON c.fk_mode_reglement = p.id';
		$sql .= ' LEFT JOIN '.MAIN_DB_PREFIX.'c_availability as ca ON c.fk_availability = ca.rowid';
		$sql .= ' LEFT JOIN '.MAIN_DB_PREFIX.'c_input_reason as dr ON c.fk_input_reason = dr.rowid';
		$sql .= ' LEFT JOIN '.MAIN_DB_PREFIX.'c_incoterms as i ON c.fk_incoterms = i.rowid';

		if ($id) {
			$sql .= " WHERE c.rowid=".((int) $id);
		} else {
			$sql .= " WHERE c.entity IN (".getEntity('commande').")"; // Dont't use entity if you use rowid
		}

		if ($ref) {
			$sql .= " AND c.ref='".$this->db->escape($ref)."'";
		}
		if ($ref_ext) {
			$sql .= " AND c.ref_ext='".$this->db->escape($ref_ext)."'";
		}
		if ($notused) {
			$sql .= " AND c.ref_int='".$this->db->escape($notused)."'";
		}

		dol_syslog(get_class($this)."::fetch", LOG_DEBUG);
		$result = $this->db->query($sql);
		if ($result) {
			$obj = $this->db->fetch_object($result);
			if ($obj) {
				$this->id = $obj->rowid;
				$this->entity = $obj->entity;

				$this->ref = $obj->ref;
				$this->ref_client = $obj->ref_client;
				$this->ref_customer = $obj->ref_client;
				$this->ref_ext				= $obj->ref_ext;
				$this->ref_int				= $obj->ref_int;

				$this->socid = $obj->fk_soc;
				$this->thirdparty = null; // Clear if another value was already set by fetch_thirdparty

				$this->fk_project = $obj->fk_project;
				$this->project = null; // Clear if another value was already set by fetch_projet

				$this->statut = $obj->fk_statut;
				$this->status = $obj->fk_statut;

				$this->user_author_id = $obj->fk_user_author;
				$this->user_valid = $obj->fk_user_valid;
				$this->user_modification = $obj->fk_user_modif;
				$this->total_ht				= $obj->total_ht;
				$this->total_tva			= $obj->total_tva;
				$this->total_localtax1		= $obj->total_localtax1;
				$this->total_localtax2		= $obj->total_localtax2;
				$this->total_ttc			= $obj->total_ttc;
				$this->date = $this->db->jdate($obj->date_commande);
				$this->date_commande		= $this->db->jdate($obj->date_commande);
				$this->date_creation		= $this->db->jdate($obj->date_creation);
				$this->date_validation = $this->db->jdate($obj->date_valid);
				$this->date_modification = $this->db->jdate($obj->tms);
				$this->remise				= $obj->remise;
				$this->remise_percent		= $obj->remise_percent;
				$this->remise_absolue		= $obj->remise_absolue;
				$this->source				= $obj->source;
				$this->billed				= $obj->billed;
				$this->note = $obj->note_private; // deprecated
				$this->note_private = $obj->note_private;
				$this->note_public = $obj->note_public;
				$this->model_pdf = $obj->model_pdf;
				$this->modelpdf = $obj->model_pdf; // deprecated
				$this->last_main_doc = $obj->last_main_doc;
				$this->mode_reglement_id	= $obj->fk_mode_reglement;
				$this->mode_reglement_code	= $obj->mode_reglement_code;
				$this->mode_reglement		= $obj->mode_reglement_libelle;
				$this->cond_reglement_id	= $obj->fk_cond_reglement;
				$this->cond_reglement_code	= $obj->cond_reglement_code;
				$this->cond_reglement		= $obj->cond_reglement_libelle;
				$this->cond_reglement_doc = $obj->cond_reglement_libelle_doc;
				$this->fk_account = $obj->fk_account;
				$this->availability_id = $obj->fk_availability;
				$this->availability_code	= $obj->availability_code;
				$this->availability	    	= $obj->availability_label;
				$this->demand_reason_id		= $obj->fk_input_reason;
				$this->demand_reason_code = $obj->demand_reason_code;
				$this->date_livraison = $this->db->jdate($obj->delivery_date); // deprecated
				$this->delivery_date = $this->db->jdate($obj->delivery_date);
				$this->shipping_method_id   = ($obj->fk_shipping_method > 0) ? $obj->fk_shipping_method : null;
				$this->warehouse_id         = ($obj->fk_warehouse > 0) ? $obj->fk_warehouse : null;
				$this->fk_delivery_address = $obj->fk_delivery_address;
				$this->module_source        = $obj->module_source;
				$this->pos_source           = $obj->pos_source;

				//Incoterms
				$this->fk_incoterms         = $obj->fk_incoterms;
				$this->location_incoterms   = $obj->location_incoterms;
				$this->label_incoterms    = $obj->label_incoterms;

				// Multicurrency
				$this->fk_multicurrency 		= $obj->fk_multicurrency;
				$this->multicurrency_code = $obj->multicurrency_code;
				$this->multicurrency_tx 		= $obj->multicurrency_tx;
				$this->multicurrency_total_ht = $obj->multicurrency_total_ht;
				$this->multicurrency_total_tva 	= $obj->multicurrency_total_tva;
				$this->multicurrency_total_ttc 	= $obj->multicurrency_total_ttc;

				$this->extraparams = (array) json_decode($obj->extraparams, true);

				$this->lines = array();

				if ($this->statut == self::STATUS_DRAFT) {
					$this->brouillon = 1;
				}

				// Retrieve all extrafield
				// fetch optionals attributes and labels
				$this->fetch_optionals();

				$this->db->free($result);

				// Lines
				$result = $this->fetch_lines();
				if ($result < 0) {
					return -3;
				}
				return 1;
			} else {
				$this->error = 'Order with id '.$id.' not found sql='.$sql;
				return 0;
			}
		} else {
			$this->error = $this->db->error();
			return -1;
		}
	}


	// phpcs:disable PEAR.NamingConventions.ValidFunctionName.ScopeNotCamelCaps
	/**
	 *	Adding line of fixed discount in the order in DB
	 *
	 *	@param     int	$idremise			Id de la remise fixe
	 *	@return    int          			>0 si ok, <0 si ko
	 */
	public function insert_discount($idremise)
	{
		// phpcs:enable
		global $langs;

		include_once DOL_DOCUMENT_ROOT.'/core/lib/price.lib.php';
		include_once DOL_DOCUMENT_ROOT.'/core/class/discount.class.php';

		$this->db->begin();

		$remise = new DiscountAbsolute($this->db);
		$result = $remise->fetch($idremise);

		if ($result > 0) {
			if ($remise->fk_facture) {	// Protection against multiple submission
				$this->error = $langs->trans("ErrorDiscountAlreadyUsed");
				$this->db->rollback();
				return -5;
			}

			$line = new OrderLine($this->db);

			$line->fk_commande = $this->id;
			$line->fk_remise_except = $remise->id;
			$line->desc = $remise->description; // Description ligne
			$line->vat_src_code = $remise->vat_src_code;
			$line->tva_tx = $remise->tva_tx;
			$line->subprice = -$remise->amount_ht;
			$line->price = -$remise->amount_ht;
			$line->fk_product = 0; // Id produit predefini
			$line->qty = 1;
			$line->remise = 0;
			$line->remise_percent = 0;
			$line->rang = -1;
			$line->info_bits = 2;

			$line->total_ht  = -$remise->amount_ht;
			$line->total_tva = -$remise->amount_tva;
			$line->total_ttc = -$remise->amount_ttc;

			$result = $line->insert();
			if ($result > 0) {
				$result = $this->update_price(1);
				if ($result > 0) {
					$this->db->commit();
					return 1;
				} else {
					$this->db->rollback();
					return -1;
				}
			} else {
				$this->error = $line->error;
				$this->errors = $line->errors;
				$this->db->rollback();
				return -2;
			}
		} else {
			$this->db->rollback();
			return -2;
		}
	}


	// phpcs:disable PEAR.NamingConventions.ValidFunctionName.ScopeNotCamelCaps
	/**
	 *	Load array lines
	 *
	 *	@param		int		$only_product			Return only physical products, not services
	 *	@param		int		$loadalsotranslation	Return translation for products
	 *	@return		int								<0 if KO, >0 if OK
	 */
	public function fetch_lines($only_product = 0, $loadalsotranslation = 0)
	{
		global $langs, $conf;
		// phpcs:enable
		$this->lines = array();

		$sql = 'SELECT l.rowid, l.fk_product, l.fk_parent_line, l.product_type, l.fk_commande, l.label as custom_label, l.description, l.price, l.qty, l.vat_src_code, l.tva_tx, l.ref_ext,';
		$sql .= ' l.localtax1_tx, l.localtax2_tx, l.localtax1_type, l.localtax2_type, l.fk_remise_except, l.remise_percent, l.subprice, l.fk_product_fournisseur_price as fk_fournprice, l.buy_price_ht as pa_ht, l.rang, l.info_bits, l.special_code,';
		$sql .= ' l.total_ht, l.total_ttc, l.total_tva, l.total_localtax1, l.total_localtax2, l.date_start, l.date_end,';
		$sql .= ' l.fk_unit,';
		$sql .= ' l.fk_multicurrency, l.multicurrency_code, l.multicurrency_subprice, l.multicurrency_total_ht, l.multicurrency_total_tva, l.multicurrency_total_ttc,';
		$sql .= ' p.ref as product_ref, p.description as product_desc, p.fk_product_type, p.label as product_label, p.tosell as product_tosell, p.tobuy as product_tobuy, p.tobatch as product_tobatch, p.barcode as product_barcode,';
		$sql .= ' p.weight, p.weight_units, p.volume, p.volume_units';
		$sql .= ' FROM '.MAIN_DB_PREFIX.'commandedet as l';
		$sql .= ' LEFT JOIN '.MAIN_DB_PREFIX.'product as p ON (p.rowid = l.fk_product)';
		$sql .= ' WHERE l.fk_commande = '.((int) $this->id);
		if ($only_product) {
			$sql .= ' AND p.fk_product_type = 0';
		}
		$sql .= ' ORDER BY l.rang, l.rowid';

		dol_syslog(get_class($this)."::fetch_lines", LOG_DEBUG);
		$result = $this->db->query($sql);
		if ($result) {
			$num = $this->db->num_rows($result);

			$i = 0;
			while ($i < $num) {
				$objp = $this->db->fetch_object($result);

				$line = new OrderLine($this->db);

				$line->rowid            = $objp->rowid;
				$line->id               = $objp->rowid;
				$line->fk_commande      = $objp->fk_commande;
				$line->commande_id      = $objp->fk_commande;
				$line->label            = $objp->custom_label;
				$line->desc             = $objp->description;
				$line->description      = $objp->description; // Description line
				$line->product_type     = $objp->product_type;
				$line->qty              = $objp->qty;
				$line->ref_ext          = $objp->ref_ext;

				$line->vat_src_code     = $objp->vat_src_code;
				$line->tva_tx           = $objp->tva_tx;
				$line->localtax1_tx     = $objp->localtax1_tx;
				$line->localtax2_tx     = $objp->localtax2_tx;
				$line->localtax1_type	= $objp->localtax1_type;
				$line->localtax2_type	= $objp->localtax2_type;
				$line->total_ht         = $objp->total_ht;
				$line->total_ttc        = $objp->total_ttc;
				$line->total_tva        = $objp->total_tva;
				$line->total_localtax1  = $objp->total_localtax1;
				$line->total_localtax2  = $objp->total_localtax2;
				$line->subprice         = $objp->subprice;
				$line->fk_remise_except = $objp->fk_remise_except;
				$line->remise_percent   = $objp->remise_percent;
				$line->price            = $objp->price;
				$line->fk_product       = $objp->fk_product;
				$line->fk_fournprice = $objp->fk_fournprice;
				$marginInfos = getMarginInfos($objp->subprice, $objp->remise_percent, $objp->tva_tx, $objp->localtax1_tx, $objp->localtax2_tx, $line->fk_fournprice, $objp->pa_ht);
				$line->pa_ht = $marginInfos[0];
				$line->marge_tx			= $marginInfos[1];
				$line->marque_tx		= $marginInfos[2];
				$line->rang             = $objp->rang;
				$line->info_bits        = $objp->info_bits;
				$line->special_code = $objp->special_code;
				$line->fk_parent_line = $objp->fk_parent_line;

				$line->ref = $objp->product_ref;
				$line->libelle = $objp->product_label;

				$line->product_ref = $objp->product_ref;
				$line->product_label = $objp->product_label;
				$line->product_desc     = $objp->product_desc;
				$line->product_tosell   = $objp->product_tosell;
				$line->product_tobuy    = $objp->product_tobuy;
				$line->product_tobatch  = $objp->product_tobatch;
				$line->product_barcode  = $objp->product_barcode;

				$line->fk_product_type  = $objp->fk_product_type; // Produit ou service
				$line->fk_unit          = $objp->fk_unit;

				$line->weight           = $objp->weight;
				$line->weight_units     = $objp->weight_units;
				$line->volume           = $objp->volume;
				$line->volume_units     = $objp->volume_units;

				$line->date_start       = $this->db->jdate($objp->date_start);
				$line->date_end         = $this->db->jdate($objp->date_end);

				// Multicurrency
				$line->fk_multicurrency = $objp->fk_multicurrency;
				$line->multicurrency_code = $objp->multicurrency_code;
				$line->multicurrency_subprice 	= $objp->multicurrency_subprice;
				$line->multicurrency_total_ht 	= $objp->multicurrency_total_ht;
				$line->multicurrency_total_tva 	= $objp->multicurrency_total_tva;
				$line->multicurrency_total_ttc 	= $objp->multicurrency_total_ttc;

				$line->fetch_optionals();

				// multilangs
				if (!empty($conf->global->MAIN_MULTILANGS) && !empty($objp->fk_product) && !empty($loadalsotranslation)) {
					$line = new Product($this->db);
					$line->fetch($objp->fk_product);
					$line->getMultiLangs();
				}

				$this->lines[$i] = $line;

				$i++;
			}

			$this->db->free($result);

			return 1;
		} else {
			$this->error = $this->db->error();
			return -3;
		}
	}


	/**
	 *	Return number of line with type product.
	 *
	 *	@return		int		<0 if KO, Nbr of product lines if OK
	 */
	public function getNbOfProductsLines()
	{
		$nb = 0;
		foreach ($this->lines as $line) {
			if ($line->product_type == 0) {
				$nb++;
			}
		}
		return $nb;
	}

	/**
	 *	Return number of line with type service.
	 *
	 *	@return		int		<0 if KO, Nbr of service lines if OK
	 */
	public function getNbOfServicesLines()
	{
		$nb = 0;
		foreach ($this->lines as $line) {
			if ($line->product_type == 1) {
				$nb++;
			}
		}
		return $nb;
	}

	/**
	 *	Count number of shipments for this order
	 *
	 * 	@return     int                			<0 if KO, Nb of shipment found if OK
	 */
	public function getNbOfShipments()
	{
		$nb = 0;

		$sql = 'SELECT COUNT(DISTINCT ed.fk_expedition) as nb';
		$sql .= ' FROM '.MAIN_DB_PREFIX.'expeditiondet as ed,';
		$sql .= ' '.MAIN_DB_PREFIX.'commandedet as cd';
		$sql .= ' WHERE';
		$sql .= ' ed.fk_origin_line = cd.rowid';
		$sql .= ' AND cd.fk_commande = '.((int) $this->id);
		//print $sql;

		dol_syslog(get_class($this)."::getNbOfShipments", LOG_DEBUG);
		$resql = $this->db->query($sql);
		if ($resql) {
			$obj = $this->db->fetch_object($resql);
			if ($obj) {
				$nb = $obj->nb;
			}

			$this->db->free($resql);
			return $nb;
		} else {
			$this->error = $this->db->lasterror();
			return -1;
		}
	}

	/**
	 *	Load array this->expeditions of lines of shipments with nb of products sent for each order line
	 *  Note: For a dedicated shipment, the fetch_lines can be used to load the qty_asked and qty_shipped. This function is use to return qty_shipped cumulated for the order
	 *
	 *	@param      int		$filtre_statut      Filter on shipment status
	 *  @param		int		$fk_product			Add a filter on a product
	 * 	@return     int                			<0 if KO, Nb of lines found if OK
	 */
	public function loadExpeditions($filtre_statut = -1, $fk_product = 0)
	{
		$this->expeditions = array();

		$sql = 'SELECT cd.rowid, cd.fk_product,';
		$sql .= ' sum(ed.qty) as qty';
		$sql .= ' FROM '.MAIN_DB_PREFIX.'expeditiondet as ed,';
		if ($filtre_statut >= 0) {
			$sql .= ' '.MAIN_DB_PREFIX.'expedition as e,';
		}
		$sql .= ' '.MAIN_DB_PREFIX.'commandedet as cd';
		$sql .= ' WHERE';
		if ($filtre_statut >= 0) {
			$sql .= ' ed.fk_expedition = e.rowid AND';
		}
		$sql .= ' ed.fk_origin_line = cd.rowid';
		$sql .= ' AND cd.fk_commande = '.((int) $this->id);
		if ($this->fk_product > 0) {
			$sql .= ' AND cd.fk_product = '.((int) $this->fk_product);
		}
		if ($filtre_statut >= 0) {
			$sql .= ' AND e.fk_statut >= '.((int) $filtre_statut);
		}
		$sql .= ' GROUP BY cd.rowid, cd.fk_product';
		//print $sql;

		dol_syslog(get_class($this)."::loadExpeditions", LOG_DEBUG);
		$resql = $this->db->query($sql);
		if ($resql) {
			$num = $this->db->num_rows($resql);
			$i = 0;
			while ($i < $num) {
				$obj = $this->db->fetch_object($resql);
				$this->expeditions[$obj->rowid] = $obj->qty;
				$i++;
			}
			$this->db->free($resql);
			return $num;
		} else {
			$this->error = $this->db->lasterror();
			return -1;
		}
	}

	// phpcs:disable PEAR.NamingConventions.ValidFunctionName.ScopeNotCamelCaps
	/**
	 * Returns a array with expeditions lines number
	 *
	 * @return	int		Nb of shipments
	 *
	 * TODO deprecate, move to Shipping class
	 */
	public function nb_expedition()
	{
		// phpcs:enable
		$sql = 'SELECT count(*)';
		$sql .= ' FROM '.MAIN_DB_PREFIX.'expedition as e';
		$sql .= ', '.MAIN_DB_PREFIX.'element_element as el';
		$sql .= ' WHERE el.fk_source = '.((int) $this->id);
		$sql .= " AND el.sourcetype = 'commande'";
		$sql .= " AND el.fk_target = e.rowid";
		$sql .= " AND el.targettype = 'shipping'";

		$resql = $this->db->query($sql);
		if ($resql) {
			$row = $this->db->fetch_row($resql);
			return $row[0];
		} else {
			dol_print_error($this->db);
		}
	}

	// phpcs:disable PEAR.NamingConventions.ValidFunctionName.ScopeNotCamelCaps
	/**
	 *	Return a array with the pending stock by product
	 *
	 *	@param      int		$filtre_statut      Filtre sur statut
	 *	@return     int                 		0 si OK, <0 si KO
	 *
	 *	TODO		FONCTION NON FINIE A FINIR
	 */
	public function stock_array($filtre_statut = self::STATUS_CANCELED)
	{
		// phpcs:enable
		$this->stocks = array();

		// Tableau des id de produit de la commande
		$array_of_product = array();

		// Recherche total en stock pour chaque produit
		// TODO $array_of_product est défini vide juste au dessus !!
		if (count($array_of_product)) {
			$sql = "SELECT fk_product, sum(ps.reel) as total";
			$sql .= " FROM ".MAIN_DB_PREFIX."product_stock as ps";
			$sql .= " WHERE ps.fk_product IN (".$this->db->sanitize(join(',', $array_of_product)).")";
			$sql .= ' GROUP BY fk_product';
			$resql = $this->db->query($sql);
			if ($resql) {
				$num = $this->db->num_rows($resql);
				$i = 0;
				while ($i < $num) {
					$obj = $this->db->fetch_object($resql);
					$this->stocks[$obj->fk_product] = $obj->total;
					$i++;
				}
				$this->db->free($resql);
			}
		}
		return 0;
	}

	/**
	 *  Delete an order line
	 *
	 *	@param      User	$user		User object
	 *  @param      int		$lineid		Id of line to delete
	 *  @return     int        		 	>0 if OK, 0 if nothing to do, <0 if KO
	 */
	public function deleteline($user = null, $lineid = 0)
	{
		if ($this->statut == self::STATUS_DRAFT) {
			$this->db->begin();

			$sql = "SELECT fk_product, qty";
			$sql .= " FROM ".MAIN_DB_PREFIX."commandedet";
			$sql .= " WHERE rowid = ".((int) $lineid);

			$result = $this->db->query($sql);
			if ($result) {
				$obj = $this->db->fetch_object($result);

				if ($obj) {
					$product = new Product($this->db);
					$product->id = $obj->fk_product;

					// Delete line
					$line = new OrderLine($this->db);

					// For triggers
					$line->fetch($lineid);

					// Memorize previous line for triggers
					$staticline = clone $line;
					$line->oldline = $staticline;

					if ($line->delete($user) > 0) {
						$result = $this->update_price(1);

						if ($result > 0) {
							$this->db->commit();
							return 1;
						} else {
							$this->db->rollback();
							$this->error = $this->db->lasterror();
							return -1;
						}
					} else {
						$this->db->rollback();
						$this->error = $line->error;
						return -1;
					}
				} else {
					$this->db->rollback();
					return 0;
				}
			} else {
				$this->db->rollback();
				$this->error = $this->db->lasterror();
				return -1;
			}
		} else {
			$this->error = 'ErrorDeleteLineNotAllowedByObjectStatus';
			return -1;
		}
	}

	// phpcs:disable PEAR.NamingConventions.ValidFunctionName.ScopeNotCamelCaps
	/**
	 * 	Applique une remise relative
	 *
	 *  @deprecated
	 *  @see setDiscount()
	 * 	@param     	User		$user		User qui positionne la remise
	 * 	@param     	float		$remise		Discount (percent)
	 * 	@param     	int			$notrigger	1=Does not execute triggers, 0= execute triggers
	 *	@return		int 					<0 if KO, >0 if OK
	 */
	public function set_remise($user, $remise, $notrigger = 0)
	{
		// phpcs:enable
		dol_syslog(get_class($this)."::set_remise is deprecated, use setDiscount instead", LOG_NOTICE);
		return $this->setDiscount($user, $remise, $notrigger);
	}

	/**
	 * 	Set a percentage discount
	 *
	 * 	@param     	User		$user		User setting the discount
	 * 	@param     	float		$remise		Discount (percent)
	 * 	@param     	int			$notrigger	1=Does not execute triggers, 0= execute triggers
	 *	@return		int 					<0 if KO, >0 if OK
	 */
	public function setDiscount($user, $remise, $notrigger = 0)
	{
		$remise = trim($remise) ?trim($remise) : 0;

		if ($user->rights->commande->creer) {
			$error = 0;

			$this->db->begin();

			$remise = price2num($remise, 2);

			$sql = 'UPDATE '.MAIN_DB_PREFIX.'commande';
			$sql .= ' SET remise_percent = '.((float) $remise);
			$sql .= ' WHERE rowid = '.((int) $this->id).' AND fk_statut = '.((int) self::STATUS_DRAFT);

			dol_syslog(__METHOD__, LOG_DEBUG);
			$resql = $this->db->query($sql);
			if (!$resql) {
				$this->errors[] = $this->db->error();
				$error++;
			}

			if (!$error) {
				$this->oldcopy = clone $this;
				$this->remise_percent = $remise;
				$this->update_price(1);
			}

			if (!$notrigger && empty($error)) {
				// Call trigger
				$result = $this->call_trigger('ORDER_MODIFY', $user);
				if ($result < 0) {
					$error++;
				}
				// End call triggers
			}

			if (!$error) {
				$this->db->commit();
				return 1;
			} else {
				foreach ($this->errors as $errmsg) {
					dol_syslog(__METHOD__.' Error: '.$errmsg, LOG_ERR);
					$this->error .= ($this->error ? ', '.$errmsg : $errmsg);
				}
				$this->db->rollback();
				return -1 * $error;
			}
		}
	}


	// phpcs:disable PEAR.NamingConventions.ValidFunctionName.ScopeNotCamelCaps
	/**
	 * 		Set a fixed amount discount
	 *
	 * 		@param     	User		$user 		User qui positionne la remise
	 * 		@param     	float		$remise		Discount
	 * 		@param     	int			$notrigger	1=Does not execute triggers, 0= execute triggers
	 *		@return		int 					<0 if KO, >0 if OK
	 */
	public function set_remise_absolue($user, $remise, $notrigger = 0)
	{
		// phpcs:enable
		if (empty($remise)) {
			$remise = 0;
		}

		$remise = price2num($remise);

		if ($user->rights->commande->creer) {
			$error = 0;

			$this->db->begin();

			$sql = 'UPDATE '.MAIN_DB_PREFIX.'commande';
			$sql .= ' SET remise_absolue = '.((float) $remise);
			$sql .= ' WHERE rowid = '.((int) $this->id).' AND fk_statut = '.self::STATUS_DRAFT;

			dol_syslog(__METHOD__, LOG_DEBUG);
			$resql = $this->db->query($sql);
			if (!$resql) {
				$this->errors[] = $this->db->error();
				$error++;
			}

			if (!$error) {
				$this->oldcopy = clone $this;
				$this->remise_absolue = $remise;
				$this->update_price(1);
			}

			if (!$notrigger && empty($error)) {
				// Call trigger
				$result = $this->call_trigger('ORDER_MODIFY', $user);
				if ($result < 0) {
					$error++;
				}
				// End call triggers
			}

			if (!$error) {
				$this->db->commit();
				return 1;
			} else {
				foreach ($this->errors as $errmsg) {
					dol_syslog(__METHOD__.' Error: '.$errmsg, LOG_ERR);
					$this->error .= ($this->error ? ', '.$errmsg : $errmsg);
				}
				$this->db->rollback();
				return -1 * $error;
			}
		}
	}


	// phpcs:disable PEAR.NamingConventions.ValidFunctionName.ScopeNotCamelCaps
	/**
	 *	Set the order date
	 *
	 *	@param      User	$user       Object user making change
	 *	@param      int		$date		Date
	 * 	@param     	int		$notrigger	1=Does not execute triggers, 0= execute triggers
	 *	@return     int         		<0 if KO, >0 if OK
	 */
	public function set_date($user, $date, $notrigger = 0)
	{
		// phpcs:enable
		if ($user->rights->commande->creer) {
			$error = 0;

			$this->db->begin();

			$sql = "UPDATE ".MAIN_DB_PREFIX."commande";
			$sql .= " SET date_commande = ".($date ? "'".$this->db->idate($date)."'" : 'null');
			$sql .= " WHERE rowid = ".((int) $this->id)." AND fk_statut = ".((int) self::STATUS_DRAFT);

			dol_syslog(__METHOD__, LOG_DEBUG);
			$resql = $this->db->query($sql);
			if (!$resql) {
				$this->errors[] = $this->db->error();
				$error++;
			}

			if (!$error) {
				$this->oldcopy = clone $this;
				$this->date = $date;
			}

			if (!$notrigger && empty($error)) {
				// Call trigger
				$result = $this->call_trigger('ORDER_MODIFY', $user);
				if ($result < 0) {
					$error++;
				}
				// End call triggers
			}

			if (!$error) {
				$this->db->commit();
				return 1;
			} else {
				foreach ($this->errors as $errmsg) {
					dol_syslog(__METHOD__.' Error: '.$errmsg, LOG_ERR);
					$this->error .= ($this->error ? ', '.$errmsg : $errmsg);
				}
				$this->db->rollback();
				return -1 * $error;
			}
		} else {
			return -2;
		}
	}

	// phpcs:disable PEAR.NamingConventions.ValidFunctionName.ScopeNotCamelCaps
	/**
	 *	Set delivery date
	 *
	 *	@param      User 	$user        		Object user that modify
	 *	@param      int		$delivery_date		Delivery date
	 *  @param  	int		$notrigger			1=Does not execute triggers, 0= execute triggers
	 *	@return     int         				<0 if ko, >0 if ok
	 *	@deprecated Use  setDeliveryDate
	 */
	public function set_date_livraison($user, $delivery_date, $notrigger = 0)
	{
		// phpcs:enable
		return $this->setDeliveryDate($user, $delivery_date, $notrigger);
	}

	/**
	 *	Set the planned delivery date
	 *
	 *	@param      User	$user        		Objet utilisateur qui modifie
	 *	@param      int		$delivery_date     Delivery date
	 *  @param     	int		$notrigger			1=Does not execute triggers, 0= execute triggers
	 *	@return     int         				<0 si ko, >0 si ok
	 */
	public function setDeliveryDate($user, $delivery_date, $notrigger = 0)
	{
		if ($user->rights->commande->creer) {
			$error = 0;

			$this->db->begin();

			$sql = "UPDATE ".MAIN_DB_PREFIX."commande";
			$sql .= " SET date_livraison = ".($delivery_date ? "'".$this->db->idate($delivery_date)."'" : 'null');
			$sql .= " WHERE rowid = ".((int) $this->id);

			dol_syslog(__METHOD__, LOG_DEBUG);
			$resql = $this->db->query($sql);
			if (!$resql) {
				$this->errors[] = $this->db->error();
				$error++;
			}

			if (!$error) {
				$this->oldcopy = clone $this;
				$this->date_livraison = $delivery_date;
				$this->delivery_date = $delivery_date;
			}

			if (!$notrigger && empty($error)) {
				// Call trigger
				$result = $this->call_trigger('ORDER_MODIFY', $user);
				if ($result < 0) {
					$error++;
				}
				// End call triggers
			}

			if (!$error) {
				$this->db->commit();
				return 1;
			} else {
				foreach ($this->errors as $errmsg) {
					dol_syslog(__METHOD__.' Error: '.$errmsg, LOG_ERR);
					$this->error .= ($this->error ? ', '.$errmsg : $errmsg);
				}
				$this->db->rollback();
				return -1 * $error;
			}
		} else {
			return -2;
		}
	}

	// phpcs:disable PEAR.NamingConventions.ValidFunctionName.ScopeNotCamelCaps
	/**
	 *  Return list of orders (eventuelly filtered on a user) into an array
	 *
	 *  @param		int		$shortlist		0=Return array[id]=ref, 1=Return array[](id=>id,ref=>ref,name=>name)
	 *  @param      int		$draft      	0=not draft, 1=draft
	 *  @param      User	$excluser      	Objet user to exclude
	 *  @param    	int		$socid			Id third pary
	 *  @param    	int		$limit			For pagination
	 *  @param    	int		$offset			For pagination
	 *  @param    	string	$sortfield		Sort criteria
	 *  @param    	string	$sortorder		Sort order
	 *  @return     int             		-1 if KO, array with result if OK
	 */
	public function liste_array($shortlist = 0, $draft = 0, $excluser = '', $socid = 0, $limit = 0, $offset = 0, $sortfield = 'c.date_commande', $sortorder = 'DESC')
	{
		// phpcs:enable
		global $user;

		$ga = array();

		$sql = "SELECT s.rowid, s.nom as name, s.client,";
		$sql .= " c.rowid as cid, c.ref";
		if (empty($user->rights->societe->client->voir) && !$socid) {
			$sql .= ", sc.fk_soc, sc.fk_user";
		}
		$sql .= " FROM ".MAIN_DB_PREFIX."societe as s, ".MAIN_DB_PREFIX."commande as c";
		if (empty($user->rights->societe->client->voir) && !$socid) {
			$sql .= ", ".MAIN_DB_PREFIX."societe_commerciaux as sc";
		}
		$sql .= " WHERE c.entity IN (".getEntity('commande').")";
		$sql .= " AND c.fk_soc = s.rowid";
		if (empty($user->rights->societe->client->voir) && !$socid) { //restriction
			$sql .= " AND s.rowid = sc.fk_soc AND sc.fk_user = ".((int) $user->id);
		}
		if ($socid) {
			$sql .= " AND s.rowid = ".((int) $socid);
		}
		if ($draft) {
			$sql .= " AND c.fk_statut = ".self::STATUS_DRAFT;
		}
		if (is_object($excluser)) {
			$sql .= " AND c.fk_user_author <> ".((int) $excluser->id);
		}
		$sql .= $this->db->order($sortfield, $sortorder);
		$sql .= $this->db->plimit($limit, $offset);

		$result = $this->db->query($sql);
		if ($result) {
			$numc = $this->db->num_rows($result);
			if ($numc) {
				$i = 0;
				while ($i < $numc) {
					$obj = $this->db->fetch_object($result);

					if ($shortlist == 1) {
						$ga[$obj->cid] = $obj->ref;
					} elseif ($shortlist == 2) {
						$ga[$obj->cid] = $obj->ref.' ('.$obj->name.')';
					} else {
						$ga[$i]['id'] = $obj->cid;
						$ga[$i]['ref'] 	= $obj->ref;
						$ga[$i]['name'] = $obj->name;
					}
					$i++;
				}
			}
			return $ga;
		} else {
			dol_print_error($this->db);
			return -1;
		}
	}

	/**
	 *	Update delivery delay
	 *
	 *	@param      int		$availability_id	Id du nouveau mode
	 *  @param     	int		$notrigger			1=Does not execute triggers, 0= execute triggers
	 *	@return     int         				>0 if OK, <0 if KO
	 */
	public function availability($availability_id, $notrigger = 0)
	{
		global $user;

		dol_syslog('Commande::availability('.$availability_id.')');
		if ($this->statut >= self::STATUS_DRAFT) {
			$error = 0;

			$this->db->begin();

			$sql = 'UPDATE '.MAIN_DB_PREFIX.'commande';
			$sql .= ' SET fk_availability = '.((int) $availability_id);
			$sql .= ' WHERE rowid='.((int) $this->id);

			dol_syslog(__METHOD__, LOG_DEBUG);
			$resql = $this->db->query($sql);
			if (!$resql) {
				$this->errors[] = $this->db->error();
				$error++;
			}

			if (!$error) {
				$this->oldcopy = clone $this;
				$this->availability_id = $availability_id;
			}

			if (!$notrigger && empty($error)) {
				// Call trigger
				$result = $this->call_trigger('ORDER_MODIFY', $user);
				if ($result < 0) {
					$error++;
				}
				// End call triggers
			}

			if (!$error) {
				$this->db->commit();
				return 1;
			} else {
				foreach ($this->errors as $errmsg) {
					dol_syslog(__METHOD__.' Error: '.$errmsg, LOG_ERR);
					$this->error .= ($this->error ? ', '.$errmsg : $errmsg);
				}
				$this->db->rollback();
				return -1 * $error;
			}
		} else {
			$error_str = 'Command status do not meet requirement '.$this->statut;
			dol_syslog(__METHOD__.$error_str, LOG_ERR);
			$this->error = $error_str;
			$this->errors[] = $this->error;
			return -2;
		}
	}

	// phpcs:disable PEAR.NamingConventions.ValidFunctionName.ScopeNotCamelCaps
	/**
	 *	Update order demand_reason
	 *
	 *  @param      int		$demand_reason_id	Id of new demand
	 *  @param     	int		$notrigger			1=Does not execute triggers, 0= execute triggers
	 *  @return     int        			 		>0 if ok, <0 if ko
	 */
	public function demand_reason($demand_reason_id, $notrigger = 0)
	{
		// phpcs:enable
		global $user;

		dol_syslog('Commande::demand_reason('.$demand_reason_id.')');
		if ($this->statut >= self::STATUS_DRAFT) {
			$error = 0;

			$this->db->begin();

			$sql = 'UPDATE '.MAIN_DB_PREFIX.'commande';
			$sql .= ' SET fk_input_reason = '.((int) $demand_reason_id);
			$sql .= ' WHERE rowid='.((int) $this->id);

			dol_syslog(__METHOD__, LOG_DEBUG);
			$resql = $this->db->query($sql);
			if (!$resql) {
				$this->errors[] = $this->db->error();
				$error++;
			}

			if (!$error) {
				$this->oldcopy = clone $this;
				$this->demand_reason_id = $demand_reason_id;
			}

			if (!$notrigger && empty($error)) {
				// Call trigger
				$result = $this->call_trigger('ORDER_MODIFY', $user);
				if ($result < 0) {
					$error++;
				}
				// End call triggers
			}

			if (!$error) {
				$this->db->commit();
				return 1;
			} else {
				foreach ($this->errors as $errmsg) {
					dol_syslog(__METHOD__.' Error: '.$errmsg, LOG_ERR);
					$this->error .= ($this->error ? ', '.$errmsg : $errmsg);
				}
				$this->db->rollback();
				return -1 * $error;
			}
		} else {
			$error_str = 'order status do not meet requirement '.$this->statut;
			dol_syslog(__METHOD__.$error_str, LOG_ERR);
			$this->error = $error_str;
			$this->errors[] = $this->error;
			return -2;
		}
	}

	// phpcs:disable PEAR.NamingConventions.ValidFunctionName.ScopeNotCamelCaps
	/**
	 *	Set customer ref
	 *
	 *	@param      User	$user           User that make change
	 *	@param      string	$ref_client     Customer ref
	 *  @param     	int		$notrigger		1=Does not execute triggers, 0= execute triggers
	 *	@return     int             		<0 if KO, >0 if OK
	 */
	public function set_ref_client($user, $ref_client, $notrigger = 0)
	{
		// phpcs:enable
		if ($user->rights->commande->creer) {
			$error = 0;

			$this->db->begin();

			$sql = 'UPDATE '.MAIN_DB_PREFIX.'commande SET';
			$sql .= ' ref_client = '.(empty($ref_client) ? 'NULL' : "'".$this->db->escape($ref_client)."'");
			$sql .= ' WHERE rowid = '.((int) $this->id);

			dol_syslog(__METHOD__.' this->id='.$this->id.', ref_client='.$ref_client, LOG_DEBUG);
			$resql = $this->db->query($sql);
			if (!$resql) {
				$this->errors[] = $this->db->error();
				$error++;
			}

			if (!$error) {
				$this->oldcopy = clone $this;
				$this->ref_client = $ref_client;
			}

			if (!$notrigger && empty($error)) {
				// Call trigger
				$result = $this->call_trigger('ORDER_MODIFY', $user);
				if ($result < 0) {
					$error++;
				}
				// End call triggers
			}
			if (!$error) {
				$this->db->commit();
				return 1;
			} else {
				foreach ($this->errors as $errmsg) {
					dol_syslog(__METHOD__.' Error: '.$errmsg, LOG_ERR);
					$this->error .= ($this->error ? ', '.$errmsg : $errmsg);
				}
				$this->db->rollback();
				return -1 * $error;
			}
		} else {
			return -1;
		}
	}

	/**
	 * Classify the order as invoiced
	 *
	 * @param	User    $user       Object user making the change
	 * @param	int		$notrigger	1=Does not execute triggers, 0=execute triggers
	 * @return	int                 <0 if KO, 0 if already billed,  >0 if OK
	 */
	public function classifyBilled(User $user, $notrigger = 0)
	{
		$error = 0;

		if ($this->billed) {
			return 0;
		}

		$this->db->begin();

		$sql = 'UPDATE '.MAIN_DB_PREFIX.'commande SET facture = 1';
		$sql .= " WHERE rowid = ".((int) $this->id).' AND fk_statut > '.self::STATUS_DRAFT;

		dol_syslog(get_class($this)."::classifyBilled", LOG_DEBUG);
		if ($this->db->query($sql)) {
			if (!$error) {
				$this->oldcopy = clone $this;
				$this->billed = 1;
			}

			if (!$notrigger && empty($error)) {
				// Call trigger
				$result = $this->call_trigger('ORDER_CLASSIFY_BILLED', $user);
				if ($result < 0) {
					$error++;
				}
				// End call triggers
			}

			if (!$error) {
				$this->db->commit();
				return 1;
			} else {
				foreach ($this->errors as $errmsg) {
					dol_syslog(get_class($this)."::classifyBilled ".$errmsg, LOG_ERR);
					$this->error .= ($this->error ? ', '.$errmsg : $errmsg);
				}
				$this->db->rollback();
				return -1 * $error;
			}
		} else {
			$this->error = $this->db->error();
			$this->db->rollback();
			return -1;
		}
	}

	/**
	 * Classify the order as not invoiced
	 *
	 * @param	User    $user       Object user making the change
	 * @param	int		$notrigger	1=Does not execute triggers, 0=execute triggers
	 * @return  int     			<0 if ko, >0 if ok
	 */
	public function classifyUnBilled(User $user, $notrigger = 0)
	{
		$error = 0;

		$this->db->begin();

		$sql = 'UPDATE '.MAIN_DB_PREFIX.'commande SET facture = 0';
		$sql .= " WHERE rowid = ".((int) $this->id).' AND fk_statut > '.self::STATUS_DRAFT;

		dol_syslog(get_class($this)."::classifyUnBilled", LOG_DEBUG);
		if ($this->db->query($sql)) {
			if (!$error) {
				$this->oldcopy = clone $this;
				$this->billed = 1;
			}

			if (!$notrigger && empty($error)) {
				// Call trigger
				$result = $this->call_trigger('ORDER_CLASSIFY_UNBILLED', $user);
				if ($result < 0) {
					$error++;
				}
				// End call triggers
			}

			if (!$error) {
				$this->billed = 0;

				$this->db->commit();
				return 1;
			} else {
				foreach ($this->errors as $errmsg) {
					dol_syslog(get_class($this)."::classifyUnBilled ".$errmsg, LOG_ERR);
					$this->error .= ($this->error ? ', '.$errmsg : $errmsg);
				}
				$this->db->rollback();
				return -1 * $error;
			}
		} else {
			$this->error = $this->db->error();
			$this->db->rollback();
			return -1;
		}
	}


	/**
	 *  Update a line in database
	 *
	 *  @param    	int				$rowid            	Id of line to update
	 *  @param    	string			$desc             	Description of line
	 *  @param    	float			$pu               	Unit price
	 *  @param    	float			$qty              	Quantity
	 *  @param    	float			$remise_percent   	Percent of discount
	 *  @param    	float			$txtva           	Taux TVA
	 * 	@param		float			$txlocaltax1		Local tax 1 rate
	 *  @param		float			$txlocaltax2		Local tax 2 rate
	 *  @param    	string			$price_base_type	HT or TTC
	 *  @param    	int				$info_bits        	Miscellaneous informations on line
	 *  @param    	int				$date_start        	Start date of the line
	 *  @param    	int				$date_end          	End date of the line
	 * 	@param		int				$type				Type of line (0=product, 1=service)
	 * 	@param		int				$fk_parent_line		Id of parent line (0 in most cases, used by modules adding sublevels into lines).
	 * 	@param		int				$skip_update_total	Keep fields total_xxx to 0 (used for special lines by some modules)
	 *  @param		int				$fk_fournprice		Id of origin supplier price
	 *  @param		int				$pa_ht				Price (without tax) of product when it was bought
	 *  @param		string			$label				Label
	 *  @param		int				$special_code		Special code (also used by externals modules!)
	 *  @param		array			$array_options		extrafields array
	 * 	@param 		string			$fk_unit 			Code of the unit to use. Null to use the default one
	 *  @param		double			$pu_ht_devise		Amount in currency
	 * 	@param		int				$notrigger			disable line update trigger
	 * 	@param		string			$ref_ext			external reference
	 *  @return   	int              					< 0 if KO, > 0 if OK
	 */
	public function updateline($rowid, $desc, $pu, $qty, $remise_percent, $txtva, $txlocaltax1 = 0.0, $txlocaltax2 = 0.0, $price_base_type = 'HT', $info_bits = 0, $date_start = '', $date_end = '', $type = 0, $fk_parent_line = 0, $skip_update_total = 0, $fk_fournprice = null, $pa_ht = 0, $label = '', $special_code = 0, $array_options = 0, $fk_unit = null, $pu_ht_devise = 0, $notrigger = 0, $ref_ext = '')
	{
		global $conf, $mysoc, $langs, $user;

		dol_syslog(get_class($this)."::updateline id=$rowid, desc=$desc, pu=$pu, qty=$qty, remise_percent=$remise_percent, txtva=$txtva, txlocaltax1=$txlocaltax1, txlocaltax2=$txlocaltax2, price_base_type=$price_base_type, info_bits=$info_bits, date_start=$date_start, date_end=$date_end, type=$type, fk_parent_line=$fk_parent_line, pa_ht=$pa_ht, special_code=$special_code, ref_ext=$ref_ext");
		include_once DOL_DOCUMENT_ROOT.'/core/lib/price.lib.php';

		if ($this->statut == Commande::STATUS_DRAFT) {
			// Clean parameters
			if (empty($qty)) {
				$qty = 0;
			}
			if (empty($info_bits)) {
				$info_bits = 0;
			}
			if (empty($txtva)) {
				$txtva = 0;
			}
			if (empty($txlocaltax1)) {
				$txlocaltax1 = 0;
			}
			if (empty($txlocaltax2)) {
				$txlocaltax2 = 0;
			}
			if (empty($remise_percent)) {
				$remise_percent = 0;
			}
			if (empty($special_code) || $special_code == 3) {
				$special_code = 0;
			}
			if (empty($ref_ext)) {
				$ref_ext = '';
			}

			if ($date_start && $date_end && $date_start > $date_end) {
				$langs->load("errors");
				$this->error = $langs->trans('ErrorStartDateGreaterEnd');
				return -1;
			}

			$remise_percent = price2num($remise_percent);
			$qty = price2num($qty);
			$pu = price2num($pu);
			$pa_ht = price2num($pa_ht);
			$pu_ht_devise = price2num($pu_ht_devise);
			if (!preg_match('/\((.*)\)/', $txtva)) {
				$txtva = price2num($txtva); // $txtva can have format '5.0(XXX)' or '5'
			}
			$txlocaltax1 = price2num($txlocaltax1);
			$txlocaltax2 = price2num($txlocaltax2);

			$this->db->begin();

			// Calcul du total TTC et de la TVA pour la ligne a partir de
			// qty, pu, remise_percent et txtva
			// TRES IMPORTANT: C'est au moment de l'insertion ligne qu'on doit stocker
			// la part ht, tva et ttc, et ce au niveau de la ligne qui a son propre taux tva.

			$localtaxes_type = getLocalTaxesFromRate($txtva, 0, $this->thirdparty, $mysoc);

			// Clean vat code
			$vat_src_code = '';
			$reg = array();
			if (preg_match('/\((.*)\)/', $txtva, $reg)) {
				$vat_src_code = $reg[1];
				$txtva = preg_replace('/\s*\(.*\)/', '', $txtva); // Remove code into vatrate.
			}

			$tabprice = calcul_price_total($qty, $pu, $remise_percent, $txtva, $txlocaltax1, $txlocaltax2, 0, $price_base_type, $info_bits, $type, $mysoc, $localtaxes_type, 100, $this->multicurrency_tx, $pu_ht_devise);

			$total_ht  = $tabprice[0];
			$total_tva = $tabprice[1];
			$total_ttc = $tabprice[2];
			$total_localtax1 = $tabprice[9];
			$total_localtax2 = $tabprice[10];
			$pu_ht  = $tabprice[3];
			$pu_tva = $tabprice[4];
			$pu_ttc = $tabprice[5];

			// MultiCurrency
			$multicurrency_total_ht  = $tabprice[16];
			$multicurrency_total_tva = $tabprice[17];
			$multicurrency_total_ttc = $tabprice[18];
			$pu_ht_devise = $tabprice[19];

			// Anciens indicateurs: $price, $subprice (a ne plus utiliser)
			$price = $pu_ht;
			if ($price_base_type == 'TTC') {
				$subprice = $pu_ttc;
			} else {
				$subprice = $pu_ht;
			}
			$remise = 0;
			if ($remise_percent > 0) {
				$remise = round(($pu * $remise_percent / 100), 2);
				$price = ($pu - $remise);
			}

			//Fetch current line from the database and then clone the object and set it in $oldline property
			$line = new OrderLine($this->db);
			$line->fetch($rowid);
			$line->fetch_optionals();

			if (!empty($line->fk_product)) {
				$product = new Product($this->db);
				$result = $product->fetch($line->fk_product);
				$product_type = $product->type;

				if (!empty($conf->global->STOCK_MUST_BE_ENOUGH_FOR_ORDER) && $product_type == 0 && $product->stock_reel < $qty) {
					$langs->load("errors");
					$this->error = $langs->trans('ErrorStockIsNotEnoughToAddProductOnOrder', $product->ref);
					$this->errors[] = $this->error;

					dol_syslog(get_class($this)."::addline error=Product ".$product->ref.": ".$this->error, LOG_ERR);

					$this->db->rollback();
					return self::STOCK_NOT_ENOUGH_FOR_ORDER;
				}
			}

			$staticline = clone $line;

			$line->oldline = $staticline;
			$this->line = $line;
			$this->line->context = $this->context;

			// Reorder if fk_parent_line change
			if (!empty($fk_parent_line) && !empty($staticline->fk_parent_line) && $fk_parent_line != $staticline->fk_parent_line) {
				$rangmax = $this->line_max($fk_parent_line);
				$this->line->rang = $rangmax + 1;
			}

			$this->line->id = $rowid;
			$this->line->label = $label;
			$this->line->desc = $desc;
			$this->line->qty = $qty;
			$this->line->ref_ext = $ref_ext;

			$this->line->vat_src_code = $vat_src_code;
			$this->line->tva_tx         = $txtva;
			$this->line->localtax1_tx   = $txlocaltax1;
			$this->line->localtax2_tx   = $txlocaltax2;
			$this->line->localtax1_type = empty($localtaxes_type[0]) ? '' : $localtaxes_type[0];
			$this->line->localtax2_type = empty($localtaxes_type[2]) ? '' : $localtaxes_type[2];
			$this->line->remise_percent = $remise_percent;
			$this->line->subprice       = $subprice;
			$this->line->info_bits      = $info_bits;
			$this->line->special_code   = $special_code;
			$this->line->total_ht       = $total_ht;
			$this->line->total_tva      = $total_tva;
			$this->line->total_localtax1 = $total_localtax1;
			$this->line->total_localtax2 = $total_localtax2;
			$this->line->total_ttc      = $total_ttc;
			$this->line->date_start     = $date_start;
			$this->line->date_end       = $date_end;
			$this->line->product_type   = $type;
			$this->line->fk_parent_line = $fk_parent_line;
			$this->line->skip_update_total = $skip_update_total;
			$this->line->fk_unit        = $fk_unit;

			$this->line->fk_fournprice = $fk_fournprice;
			$this->line->pa_ht = $pa_ht;

			// Multicurrency
			$this->line->multicurrency_subprice		= $pu_ht_devise;
			$this->line->multicurrency_total_ht 	= $multicurrency_total_ht;
			$this->line->multicurrency_total_tva 	= $multicurrency_total_tva;
			$this->line->multicurrency_total_ttc 	= $multicurrency_total_ttc;

			// TODO deprecated
			$this->line->price = $price;
			$this->line->remise = $remise;

			if (is_array($array_options) && count($array_options) > 0) {
				// We replace values in this->line->array_options only for entries defined into $array_options
				foreach ($array_options as $key => $value) {
					$this->line->array_options[$key] = $array_options[$key];
				}
			}

			$result = $this->line->update($user, $notrigger);
			if ($result > 0) {
				// Reorder if child line
				if (!empty($fk_parent_line)) {
					$this->line_order(true, 'DESC');
				}

				// Mise a jour info denormalisees
				$this->update_price(1);

				$this->db->commit();
				return $result;
			} else {
				$this->error = $this->line->error;

				$this->db->rollback();
				return -1;
			}
		} else {
			$this->error = get_class($this)."::updateline Order status makes operation forbidden";
			$this->errors = array('OrderStatusMakeOperationForbidden');
			return -2;
		}
	}

	/**
	 *      Update database
	 *
	 *      @param      User	$user        	User that modify
	 *      @param      int		$notrigger	    0=launch triggers after, 1=disable triggers
	 *      @return     int      			   	<0 if KO, >0 if OK
	 */
	public function update(User $user, $notrigger = 0)
	{
		global $conf;

		$error = 0;

		// Clean parameters
		if (isset($this->ref)) {
			$this->ref = trim($this->ref);
		}
		if (isset($this->ref_client)) {
			$this->ref_client = trim($this->ref_client);
		}
		if (isset($this->note) || isset($this->note_private)) {
			$this->note_private = (isset($this->note_private) ? trim($this->note_private) : trim($this->note));
		}
		if (isset($this->note_public)) {
			$this->note_public = trim($this->note_public);
		}
		if (isset($this->model_pdf)) {
			$this->model_pdf = trim($this->model_pdf);
		}
		if (isset($this->import_key)) {
			$this->import_key = trim($this->import_key);
		}
		$delivery_date = empty($this->delivery_date) ? $this->date_livraison : $this->delivery_date;

		// Check parameters
		// Put here code to add control on parameters values

		// Update request
		$sql = "UPDATE ".MAIN_DB_PREFIX."commande SET";

		$sql .= " ref=".(isset($this->ref) ? "'".$this->db->escape($this->ref)."'" : "null").",";
		$sql .= " ref_client=".(isset($this->ref_client) ? "'".$this->db->escape($this->ref_client)."'" : "null").",";
		$sql .= " ref_ext=".(isset($this->ref_ext) ? "'".$this->db->escape($this->ref_ext)."'" : "null").",";
		$sql .= " fk_soc=".(isset($this->socid) ? $this->socid : "null").",";
		$sql .= " date_commande=".(strval($this->date_commande) != '' ? "'".$this->db->idate($this->date_commande)."'" : 'null').",";
		$sql .= " date_valid=".(strval($this->date_validation) != '' ? "'".$this->db->idate($this->date_validation)."'" : 'null').",";
		$sql .= " total_tva=".(isset($this->total_tva) ? $this->total_tva : "null").",";
		$sql .= " localtax1=".(isset($this->total_localtax1) ? $this->total_localtax1 : "null").",";
		$sql .= " localtax2=".(isset($this->total_localtax2) ? $this->total_localtax2 : "null").",";
		$sql .= " total_ht=".(isset($this->total_ht) ? $this->total_ht : "null").",";
		$sql .= " total_ttc=".(isset($this->total_ttc) ? $this->total_ttc : "null").",";
		$sql .= " fk_statut=".(isset($this->statut) ? $this->statut : "null").",";
		$sql .= " fk_user_author=".(isset($this->user_author_id) ? $this->user_author_id : "null").",";
		$sql .= " fk_user_valid=".(isset($this->user_valid) ? $this->user_valid : "null").",";
		$sql .= " fk_projet=".(isset($this->fk_project) ? $this->fk_project : "null").",";
		$sql .= " fk_cond_reglement=".(isset($this->cond_reglement_id) ? $this->cond_reglement_id : "null").",";
		$sql .= " fk_mode_reglement=".(isset($this->mode_reglement_id) ? $this->mode_reglement_id : "null").",";
		$sql .= " date_livraison=".(strval($this->delivery_date) != '' ? "'".$this->db->idate($this->delivery_date)."'" : 'null').",";
		$sql .= " fk_shipping_method=".(isset($this->shipping_method_id) ? $this->shipping_method_id : "null").",";
		$sql .= " fk_account=".($this->fk_account > 0 ? $this->fk_account : "null").",";
		$sql .= " fk_input_reason=".($this->demand_reason_id > 0 ? $this->demand_reason_id : "null").",";
		$sql .= " note_private=".(isset($this->note_private) ? "'".$this->db->escape($this->note_private)."'" : "null").",";
		$sql .= " note_public=".(isset($this->note_public) ? "'".$this->db->escape($this->note_public)."'" : "null").",";
		$sql .= " model_pdf=".(isset($this->model_pdf) ? "'".$this->db->escape($this->model_pdf)."'" : "null").",";
		$sql .= " import_key=".(isset($this->import_key) ? "'".$this->db->escape($this->import_key)."'" : "null")."";

		$sql .= " WHERE rowid=".((int) $this->id);

		$this->db->begin();

		dol_syslog(get_class($this)."::update", LOG_DEBUG);
		$resql = $this->db->query($sql);
		if (!$resql) {
			$error++; $this->errors[] = "Error ".$this->db->lasterror();
		}

		if (!$error) {
			$result = $this->insertExtraFields();
			if ($result < 0) {
				$error++;
			}
		}

		if (!$error && !$notrigger) {
			// Call trigger
			$result = $this->call_trigger('ORDER_MODIFY', $user);
			if ($result < 0) {
				$error++;
			}
			// End call triggers
		}

		// Commit or rollback
		if ($error) {
			foreach ($this->errors as $errmsg) {
				dol_syslog(get_class($this)."::update ".$errmsg, LOG_ERR);
				$this->error .= ($this->error ? ', '.$errmsg : $errmsg);
			}
			$this->db->rollback();
			return -1 * $error;
		} else {
			$this->db->commit();
			return 1;
		}
	}

	/**
	 *	Delete the customer order
	 *
	 *	@param	User	$user		User object
	 *	@param	int		$notrigger	1=Does not execute triggers, 0= execute triggers
	 * 	@return	int					<=0 if KO, >0 if OK
	 */
	public function delete($user, $notrigger = 0)
	{
		global $conf, $langs;
		require_once DOL_DOCUMENT_ROOT.'/core/lib/files.lib.php';

		$error = 0;

		dol_syslog(get_class($this)."::delete ".$this->id, LOG_DEBUG);

		$this->db->begin();

		if (!$notrigger) {
			// Call trigger
			$result = $this->call_trigger('ORDER_DELETE', $user);
			if ($result < 0) {
				$error++;
			}
			// End call triggers
		}

		// Test we can delete
		if ($this->nb_expedition() != 0) {
			$this->errors[] = $langs->trans('SomeShipmentExists');
			$error++;
		}

		// Delete extrafields of lines and lines
		if (!$error && !empty($this->table_element_line)) {
			$tabletodelete = $this->table_element_line;
			$sqlef = "DELETE FROM ".MAIN_DB_PREFIX.$tabletodelete."_extrafields WHERE fk_object IN (SELECT rowid FROM ".MAIN_DB_PREFIX.$tabletodelete." WHERE ".$this->fk_element." = ".((int) $this->id).")";
			$sql = "DELETE FROM ".MAIN_DB_PREFIX.$tabletodelete." WHERE ".$this->fk_element." = ".((int) $this->id);
			if (!$this->db->query($sqlef) || !$this->db->query($sql)) {
				$error++;
				$this->error = $this->db->lasterror();
				$this->errors[] = $this->error;
				dol_syslog(get_class($this)."::delete error ".$this->error, LOG_ERR);
			}
		}

		if (!$error) {
			// Delete linked object
			$res = $this->deleteObjectLinked();
			if ($res < 0) {
				$error++;
			}
		}

		if (!$error) {
			// Delete linked contacts
			$res = $this->delete_linked_contact();
			if ($res < 0) {
				$error++;
			}
		}

		// Removed extrafields of object
		if (!$error) {
			$result = $this->deleteExtraFields();
			if ($result < 0) {
				$error++;
				dol_syslog(get_class($this)."::delete error ".$this->error, LOG_ERR);
			}
		}

		// Delete main record
		if (!$error) {
			$sql = "DELETE FROM ".MAIN_DB_PREFIX.$this->table_element." WHERE rowid = ".((int) $this->id);
			$res = $this->db->query($sql);
			if (!$res) {
				$error++;
				$this->error = $this->db->lasterror();
				$this->errors[] = $this->error;
				dol_syslog(get_class($this)."::delete error ".$this->error, LOG_ERR);
			}
		}

		// Delete record into ECM index and physically
		if (!$error) {
			$res = $this->deleteEcmFiles(0); // Deleting files physically is done later with the dol_delete_dir_recursive
			if (!$res) {
				$error++;
			}
		}

		if (!$error) {
			// We remove directory
			$ref = dol_sanitizeFileName($this->ref);
			if ($conf->commande->multidir_output[$this->entity] && !empty($this->ref)) {
				$dir = $conf->commande->multidir_output[$this->entity]."/".$ref;
				$file = $dir."/".$ref.".pdf";
				if (file_exists($file)) {
					dol_delete_preview($this);

					if (!dol_delete_file($file, 0, 0, 0, $this)) {
						$this->error = 'ErrorFailToDeleteFile';
						$this->errors[] = $this->error;
						$this->db->rollback();
						return 0;
					}
				}
				if (file_exists($dir)) {
					$res = @dol_delete_dir_recursive($dir);
					if (!$res) {
						$this->error = 'ErrorFailToDeleteDir';
						$this->errors[] = $this->error;
						$this->db->rollback();
						return 0;
					}
				}
			}
		}

		if (!$error) {
			dol_syslog(get_class($this)."::delete ".$this->id." by ".$user->id, LOG_DEBUG);
			$this->db->commit();
			return 1;
		} else {
			$this->db->rollback();
			return -1;
		}
	}


	// phpcs:disable PEAR.NamingConventions.ValidFunctionName.ScopeNotCamelCaps
	/**
	 *	Load indicators for dashboard (this->nbtodo and this->nbtodolate)
	 *
	 *	@param		User	$user   Object user
	 *	@return WorkboardResponse|int <0 if KO, WorkboardResponse if OK
	 */
	public function load_board($user)
	{
		// phpcs:enable
		global $conf, $langs;

		$clause = " WHERE";

		$sql = "SELECT c.rowid, c.date_creation as datec, c.date_commande, c.date_livraison as delivery_date, c.fk_statut, c.total_ht";
		$sql .= " FROM ".MAIN_DB_PREFIX."commande as c";
		if (empty($user->rights->societe->client->voir) && !$user->socid) {
			$sql .= " LEFT JOIN ".MAIN_DB_PREFIX."societe_commerciaux as sc ON c.fk_soc = sc.fk_soc";
			$sql .= " WHERE sc.fk_user = ".((int) $user->id);
			$clause = " AND";
		}
		$sql .= $clause." c.entity IN (".getEntity('commande').")";
		//$sql.= " AND c.fk_statut IN (1,2,3) AND c.facture = 0";
		$sql .= " AND ((c.fk_statut IN (".self::STATUS_VALIDATED.",".self::STATUS_SHIPMENTONPROCESS.")) OR (c.fk_statut = ".self::STATUS_CLOSED." AND c.facture = 0))"; // If status is 2 and facture=1, it must be selected
		if ($user->socid) {
			$sql .= " AND c.fk_soc = ".((int) $user->socid);
		}

		$resql = $this->db->query($sql);
		if ($resql) {
			$response = new WorkboardResponse();
			$response->warning_delay = $conf->commande->client->warning_delay / 60 / 60 / 24;
			$response->label = $langs->trans("OrdersToProcess");
			$response->labelShort = $langs->trans("Opened");
			$response->url = DOL_URL_ROOT.'/commande/list.php?search_status=-3&mainmenu=commercial&leftmenu=orders';
			$response->img = img_object('', "order");

			$generic_commande = new Commande($this->db);

			while ($obj = $this->db->fetch_object($resql)) {
				$response->nbtodo++;
				$response->total += $obj->total_ht;

				$generic_commande->statut = $obj->fk_statut;
				$generic_commande->date_commande = $this->db->jdate($obj->date_commande);
				$generic_commande->date = $this->db->jdate($obj->date_commande);
				$generic_commande->date_livraison = $this->db->jdate($obj->delivery_date);
				$generic_commande->delivery_date = $this->db->jdate($obj->delivery_date);

				if ($generic_commande->hasDelay()) {
					$response->nbtodolate++;
				}
			}

			return $response;
		} else {
			$this->error = $this->db->error();
			return -1;
		}
	}

	/**
	 *	Return source label of order
	 *
	 *	@return     string      Label
	 */
	public function getLabelSource()
	{
		global $langs;

		$label = $langs->trans('OrderSource'.$this->source);

		if ($label == 'OrderSource') {
			return '';
		}
		return $label;
	}

	/**
	 *	Return status label of Order
	 *
	 *	@param      int		$mode       0=Long label, 1=Short label, 2=Picto + Short label, 3=Picto, 4=Picto + Long label, 5=Short label + Picto, 6=Long label + Picto
	 *	@return     string      		Label of status
	 */
	public function getLibStatut($mode)
	{
		return $this->LibStatut($this->statut, $this->billed, $mode);
	}

	// phpcs:disable PEAR.NamingConventions.ValidFunctionName.ScopeNotCamelCaps
	/**
	 *	Return label of status
	 *
	 *	@param		int		$status      	  Id status
	 *  @param      int		$billed    		  If invoiced
	 *	@param      int		$mode        	  0=Long label, 1=Short label, 2=Picto + Short label, 3=Picto, 4=Picto + Long label, 5=Short label + Picto, 6=Long label + Picto
	 *  @param      int     $donotshowbilled  Do not show billed status after order status
	 *  @return     string					  Label of status
	 */
	public function LibStatut($status, $billed, $mode, $donotshowbilled = 0)
	{
		// phpcs:enable
		global $langs, $conf;

		$billedtext = '';
		if (empty($donotshowbilled)) {
			$billedtext .= ($billed ? ' - '.$langs->transnoentitiesnoconv("Billed") : '');
		}

		$labelTooltip = '';

		if ($status == self::STATUS_CANCELED) {
			$labelStatus = $langs->transnoentitiesnoconv('StatusOrderCanceled');
			$labelStatusShort = $langs->transnoentitiesnoconv('StatusOrderCanceledShort');
			$statusType = 'status9';
		} elseif ($status == self::STATUS_DRAFT) {
			$labelStatus = $langs->transnoentitiesnoconv('StatusOrderDraft');
			$labelStatusShort = $langs->transnoentitiesnoconv('StatusOrderDraftShort');
			$statusType = 'status0';
		} elseif ($status == self::STATUS_VALIDATED) {
			$labelStatus = $langs->transnoentitiesnoconv('StatusOrderValidated').$billedtext;
			$labelStatusShort = $langs->transnoentitiesnoconv('StatusOrderValidatedShort').$billedtext;
			$statusType = 'status1';
		} elseif ($status == self::STATUS_SHIPMENTONPROCESS) {
			$labelStatus = $langs->transnoentitiesnoconv('StatusOrderSent').$billedtext;
			$labelStatusShort = $langs->transnoentitiesnoconv('StatusOrderSentShort').$billedtext;
			$labelTooltip = $langs->transnoentitiesnoconv("StatusOrderSent").' - '.$langs->transnoentitiesnoconv("DateDeliveryPlanned").dol_print_date($this->date_livraison).$billedtext;
			$statusType = 'status4';
		} elseif ($status == self::STATUS_CLOSED && (!$billed && empty($conf->global->WORKFLOW_BILL_ON_SHIPMENT))) {
			$labelStatus = $langs->transnoentitiesnoconv('StatusOrderToBill');
			$labelStatusShort = $langs->transnoentitiesnoconv('StatusOrderToBillShort');
			$statusType = 'status4';
		} elseif ($status == self::STATUS_CLOSED && ($billed && empty($conf->global->WORKFLOW_BILL_ON_SHIPMENT))) {
			$labelStatus = $langs->transnoentitiesnoconv('StatusOrderProcessed').$billedtext;
			$labelStatusShort = $langs->transnoentitiesnoconv('StatusOrderProcessedShort').$billedtext;
			$statusType = 'status6';
		} elseif ($status == self::STATUS_CLOSED && (!empty($conf->global->WORKFLOW_BILL_ON_SHIPMENT))) {
			$labelStatus = $langs->transnoentitiesnoconv('StatusOrderDelivered');
			$labelStatusShort = $langs->transnoentitiesnoconv('StatusOrderDeliveredShort');
			$statusType = 'status6';
		} else {
			$labelStatus = $langs->transnoentitiesnoconv('Unknown');
			$labelStatusShort = '';
			$statusType = '';
			$mode = 0;
		}

		return dolGetStatus($labelStatus, $labelStatusShort, '', $statusType, $mode, '', array('tooltip' => $labelTooltip));
	}


	/**
	 *	Return clicable link of object (with eventually picto)
	 *
	 *	@param      int			$withpicto                Add picto into link
	 *	@param      string	    $option                   Where point the link (0=> main card, 1,2 => shipment, 'nolink'=>No link)
	 *	@param      int			$max          	          Max length to show
	 *	@param      int			$short			          ???
	 *  @param	    int   	    $notooltip		          1=Disable tooltip
	 *  @param      int         $save_lastsearch_value    -1=Auto, 0=No save of lastsearch_values when clicking, 1=Save lastsearch_values whenclicking
	 *  @param		int			$addlinktonotes			  Add link to notes
	 *  @param		string		$target			  		  attribute target for link
	 *	@return     string          			          String with URL
	 */
	public function getNomUrl($withpicto = 0, $option = '', $max = 0, $short = 0, $notooltip = 0, $save_lastsearch_value = -1, $addlinktonotes = 0, $target = '')
	{
		global $conf, $langs, $user, $hookmanager;

		if (!empty($conf->dol_no_mouse_hover)) {
			$notooltip = 1; // Force disable tooltips
		}

		$result = '';

		if (!empty($conf->expedition->enabled) && ($option == '1' || $option == '2')) {
			$url = DOL_URL_ROOT.'/expedition/shipment.php?id='.$this->id;
		} else {
			$url = DOL_URL_ROOT.'/commande/card.php?id='.$this->id;
		}

		if (!$user->rights->commande->lire) {
			$option = 'nolink';
		}

		if ($option !== 'nolink') {
			// Add param to save lastsearch_values or not
			$add_save_lastsearch_values = ($save_lastsearch_value == 1 ? 1 : 0);
			if ($save_lastsearch_value == -1 && preg_match('/list\.php/', $_SERVER["PHP_SELF"])) {
				$add_save_lastsearch_values = 1;
			}
			if ($add_save_lastsearch_values) {
				$url .= '&save_lastsearch_values=1';
			}
		}

		if ($short) {
			return $url;
		}

		$label = '';

		if ($user->rights->commande->lire) {
			$label = img_picto('', $this->picto).' <u class="paddingrightonly">'.$langs->trans("Order").'</u>';
			if (isset($this->statut)) {
				$label .= ' '.$this->getLibStatut(5);
			}
			$label .= '<br><b>'.$langs->trans('Ref').':</b> '.$this->ref;
			$label .= '<br><b>'.$langs->trans('RefCustomer').':</b> '.(empty($this->ref_customer) ? (empty($this->ref_client) ? '' : $this->ref_client) : $this->ref_customer);
			if (!empty($this->total_ht)) {
				$label .= '<br><b>'.$langs->trans('AmountHT').':</b> '.price($this->total_ht, 0, $langs, 0, -1, -1, $conf->currency);
			}
			if (!empty($this->total_tva)) {
				$label .= '<br><b>'.$langs->trans('VAT').':</b> '.price($this->total_tva, 0, $langs, 0, -1, -1, $conf->currency);
			}
			if (!empty($this->total_ttc)) {
				$label .= '<br><b>'.$langs->trans('AmountTTC').':</b> '.price($this->total_ttc, 0, $langs, 0, -1, -1, $conf->currency);
			}
			if (!empty($this->date)) {
				$label .= '<br><b>'.$langs->trans('Date').':</b> '.dol_print_date($this->date, 'dayhour');
			}
			if (!empty($this->delivery_date)) {
				$label .= '<br><b>'.$langs->trans('DeliveryDate').':</b> '.dol_print_date($this->delivery_date, 'dayhour');
			}
		}

		$linkclose = '';
		if (empty($notooltip) && $user->rights->commande->lire) {
			if (!empty($conf->global->MAIN_OPTIMIZEFORTEXTBROWSER)) {
				$label = $langs->trans("Order");
				$linkclose .= ' alt="'.dol_escape_htmltag($label, 1).'"';
			}
			$linkclose .= ' title="'.dol_escape_htmltag($label, 1).'"';
			$linkclose .= ' class="classfortooltip"';

			$target_value=array('_self', '_blank', '_parent', '_top');
			if (in_array($target, $target_value)) {
				$linkclose .= ' target="'.dol_escape_htmltag($target).'"';
			}
		}

		$linkstart = '<a href="'.$url.'"';
		$linkstart .= $linkclose.'>';
		$linkend = '</a>';

		if ($option === 'nolink') {
			$linkstart = '';
			$linkend = '';
		}

		$result .= $linkstart;
		if ($withpicto) {
			$result .= img_object(($notooltip ? '' : $label), $this->picto, ($notooltip ? (($withpicto != 2) ? 'class="paddingright"' : '') : 'class="'.(($withpicto != 2) ? 'paddingright ' : '').'classfortooltip"'), 0, 0, $notooltip ? 0 : 1);
		}
		if ($withpicto != 2) {
			$result .= $this->ref;
		}
		$result .= $linkend;

		if ($addlinktonotes) {
			$txttoshow = ($user->socid > 0 ? $this->note_public : $this->note_private);
			if ($txttoshow) {
				$notetoshow = $langs->trans("ViewPrivateNote").':<br>'.dol_string_nohtmltag($txttoshow, 1);
				$result .= ' <span class="note inline-block">';
				$result .= '<a href="'.DOL_URL_ROOT.'/commande/note.php?id='.$this->id.'" class="classfortooltip" title="'.dol_escape_htmltag($notetoshow).'">';
				$result .= img_picto('', 'note');
				$result .= '</a>';
				//$result.=img_picto($langs->trans("ViewNote"),'object_generic');
				//$result.='</a>';
				$result .= '</span>';
			}
		}

		global $action;
		$hookmanager->initHooks(array($this->element . 'dao'));
		$parameters = array('id'=>$this->id, 'getnomurl' => &$result);
		$reshook = $hookmanager->executeHooks('getNomUrl', $parameters, $this, $action); // Note that $action and $object may have been modified by some hooks
		if ($reshook > 0) {
			$result = $hookmanager->resPrint;
		} else {
			$result .= $hookmanager->resPrint;
		}
		return $result;
	}


	/**
	 *	Charge les informations d'ordre info dans l'objet commande
	 *
	 *	@param  int		$id       Id of order
	 *	@return	void
	 */
	public function info($id)
	{
		$sql = 'SELECT c.rowid, date_creation as datec, tms as datem,';
		$sql .= ' date_valid as datev,';
		$sql .= ' date_cloture as datecloture,';
		$sql .= ' fk_user_author, fk_user_valid, fk_user_cloture';
		$sql .= ' FROM '.MAIN_DB_PREFIX.'commande as c';
		$sql .= ' WHERE c.rowid = '.((int) $id);
		$result = $this->db->query($sql);
		if ($result) {
			if ($this->db->num_rows($result)) {
				$obj = $this->db->fetch_object($result);
				$this->id = $obj->rowid;
				if ($obj->fk_user_author) {
					$cuser = new User($this->db);
					$cuser->fetch($obj->fk_user_author);
					$this->user_creation = $cuser;
				}

				if ($obj->fk_user_valid) {
					$vuser = new User($this->db);
					$vuser->fetch($obj->fk_user_valid);
					$this->user_validation = $vuser;
				}

				if ($obj->fk_user_cloture) {
					$cluser = new User($this->db);
					$cluser->fetch($obj->fk_user_cloture);
					$this->user_cloture = $cluser;
				}

				$this->date_creation     = $this->db->jdate($obj->datec);
				$this->date_modification = $this->db->jdate($obj->datem);
				$this->date_validation   = $this->db->jdate($obj->datev);
				$this->date_cloture      = $this->db->jdate($obj->datecloture);
			}

			$this->db->free($result);
		} else {
			dol_print_error($this->db);
		}
	}


	/**
	 *  Initialise an instance with random values.
	 *  Used to build previews or test instances.
	 *	id must be 0 if object instance is a specimen.
	 *
	 *  @return	void
	 */
	public function initAsSpecimen()
	{
		global $conf, $langs;

		dol_syslog(get_class($this)."::initAsSpecimen");

		// Load array of products prodids
		$num_prods = 0;
		$prodids = array();
		$sql = "SELECT rowid";
		$sql .= " FROM ".MAIN_DB_PREFIX."product";
		$sql .= " WHERE entity IN (".getEntity('product').")";
		$sql .= $this->db->plimit(100);

		$resql = $this->db->query($sql);
		if ($resql) {
			$num_prods = $this->db->num_rows($resql);
			$i = 0;
			while ($i < $num_prods) {
				$i++;
				$row = $this->db->fetch_row($resql);
				$prodids[$i] = $row[0];
			}
		}

		// Initialise parametres
		$this->id = 0;
		$this->ref = 'SPECIMEN';
		$this->specimen = 1;
		$this->socid = 1;
		$this->date = time();
		$this->date_lim_reglement = $this->date + 3600 * 24 * 30;
		$this->cond_reglement_code = 'RECEP';
		$this->mode_reglement_code = 'CHQ';
		$this->availability_code   = 'DSP';
		$this->demand_reason_code  = 'SRC_00';

		$this->note_public = 'This is a comment (public)';
		$this->note_private = 'This is a comment (private)';

		$this->multicurrency_tx = 1;
		$this->multicurrency_code = $conf->currency;

		// Lines
		$nbp = 5;
		$xnbp = 0;
		while ($xnbp < $nbp) {
			$line = new OrderLine($this->db);

			$line->desc = $langs->trans("Description")." ".$xnbp;
			$line->qty = 1;
			$line->subprice = 100;
			$line->price = 100;
			$line->tva_tx = 20;
			if ($xnbp == 2) {
				$line->total_ht = 50;
				$line->total_ttc = 60;
				$line->total_tva = 10;
				$line->remise_percent = 50;
			} else {
				$line->total_ht = 100;
				$line->total_ttc = 120;
				$line->total_tva = 20;
				$line->remise_percent = 0;
			}
			if ($num_prods > 0) {
				$prodid = mt_rand(1, $num_prods);
				$line->fk_product = $prodids[$prodid];
				$line->product_ref = 'SPECIMEN';
			}

			$this->lines[$xnbp] = $line;

			$this->total_ht       += $line->total_ht;
			$this->total_tva      += $line->total_tva;
			$this->total_ttc      += $line->total_ttc;

			$xnbp++;
		}
	}


	// phpcs:disable PEAR.NamingConventions.ValidFunctionName.ScopeNotCamelCaps
	/**
	 *	Charge indicateurs this->nb de tableau de bord
	 *
	 *	@return     int         <0 si ko, >0 si ok
	 */
	public function load_state_board()
	{
		// phpcs:enable
		global $user;

		$this->nb = array();
		$clause = "WHERE";

		$sql = "SELECT count(co.rowid) as nb";
		$sql .= " FROM ".MAIN_DB_PREFIX."commande as co";
		$sql .= " LEFT JOIN ".MAIN_DB_PREFIX."societe as s ON co.fk_soc = s.rowid";
		if (empty($user->rights->societe->client->voir) && !$user->socid) {
			$sql .= " LEFT JOIN ".MAIN_DB_PREFIX."societe_commerciaux as sc ON s.rowid = sc.fk_soc";
			$sql .= " WHERE sc.fk_user = ".((int) $user->id);
			$clause = "AND";
		}
		$sql .= " ".$clause." co.entity IN (".getEntity('commande').")";

		$resql = $this->db->query($sql);
		if ($resql) {
			while ($obj = $this->db->fetch_object($resql)) {
				$this->nb["orders"] = $obj->nb;
			}
			$this->db->free($resql);
			return 1;
		} else {
			dol_print_error($this->db);
			$this->error = $this->db->error();
			return -1;
		}
	}

	/**
	 * 	Create an array of order lines
	 *
	 * 	@return int		>0 if OK, <0 if KO
	 */
	public function getLinesArray()
	{
		return $this->fetch_lines();
	}

	/**
	 *  Create a document onto disk according to template module.
	 *
	 *  @param	    string		$modele			Force template to use ('' to not force)
	 *  @param		Translate	$outputlangs	objet lang a utiliser pour traduction
	 *  @param      int			$hidedetails    Hide details of lines
	 *  @param      int			$hidedesc       Hide description
	 *  @param      int			$hideref        Hide ref
	 *  @param      null|array  $moreparams     Array to provide more information
	 *  @return     int         				0 if KO, 1 if OK
	 */
	public function generateDocument($modele, $outputlangs, $hidedetails = 0, $hidedesc = 0, $hideref = 0, $moreparams = null)
	{
		global $conf, $langs;

		$langs->load("orders");
		$outputlangs->load("products");

		if (!dol_strlen($modele)) {
			$modele = 'einstein';

			if (!empty($this->model_pdf)) {
				$modele = $this->model_pdf;
			} elseif (!empty($this->modelpdf)) {	// deprecated
				$modele = $this->modelpdf;
			} elseif (!empty($conf->global->COMMANDE_ADDON_PDF)) {
				$modele = $conf->global->COMMANDE_ADDON_PDF;
			}
		}

		$modelpath = "core/modules/commande/doc/";

		return $this->commonGenerateDocument($modelpath, $modele, $outputlangs, $hidedetails, $hidedesc, $hideref, $moreparams);
	}


	/**
	 * Function used to replace a thirdparty id with another one.
	 *
	 * @param DoliDB $db Database handler
	 * @param int $origin_id Old thirdparty id
	 * @param int $dest_id New thirdparty id
	 * @return bool
	 */
	public static function replaceThirdparty(DoliDB $db, $origin_id, $dest_id)
	{
		$tables = array(
		'commande'
		);

		return CommonObject::commonReplaceThirdparty($db, $origin_id, $dest_id, $tables);
	}

	/**
	 * Is the customer order delayed?
	 *
	 * @return bool     true if late, false if not
	 */
	public function hasDelay()
	{
		global $conf;

		if (!($this->statut > Commande::STATUS_DRAFT && $this->statut < Commande::STATUS_CLOSED)) {
			return false; // Never late if not inside this status range
		}

		$now = dol_now();

		return max($this->date, $this->date_livraison) < ($now - $conf->commande->client->warning_delay);
	}

	/**
	 * Show the customer delayed info
	 *
	 * @return string       Show delayed information
	 */
	public function showDelay()
	{
		global $conf, $langs;

		if (empty($this->date_livraison)) {
			$text = $langs->trans("OrderDate").' '.dol_print_date($this->date_commande, 'day');
		} else {
			$text = $text = $langs->trans("DeliveryDate").' '.dol_print_date($this->date_livraison, 'day');
		}
		$text .= ' '.($conf->commande->client->warning_delay > 0 ? '+' : '-').' '.round(abs($conf->commande->client->warning_delay) / 3600 / 24, 1).' '.$langs->trans("days").' < '.$langs->trans("Today");

		return $text;
	}
}


/**
 *  Class to manage order lines
 */
class OrderLine extends CommonOrderLine
{
	/**
	 * @var string ID to identify managed object
	 */
	public $element = 'commandedet';

	public $table_element = 'commandedet';

	public $oldline;

	/**
	 * Id of parent order
	 * @var int
	 */
	public $fk_commande;

	/**
	 * Id of parent order
	 * @var int
	 * @deprecated Use fk_commande
	 * @see $fk_commande
	 */
	public $commande_id;

	public $fk_parent_line;

	/**
	 * @var int Id of invoice
	 */
	public $fk_facture;

	/**
	 * @var string External ref
	 */
	public $ref_ext;

	public $fk_remise_except;

	/**
	 * @var int line rank
	 */
	public $rang = 0;
	public $fk_fournprice;

	/**
	 * Buy price without taxes
	 * @var float
	 */
	public $pa_ht;
	public $marge_tx;
	public $marque_tx;

	/**
	 * @deprecated
	 * @see $remise_percent, $fk_remise_except
	 */
	public $remise;

	// Start and end date of the line
	public $date_start;
	public $date_end;

	public $skip_update_total; // Skip update price total for special lines


	/**
	 *      Constructor
	 *
	 *      @param     DoliDB	$db      handler d'acces base de donnee
	 */
	public function __construct($db)
	{
		$this->db = $db;
	}

	/**
	 *  Load line order
	 *
	 *  @param  int		$rowid          Id line order
	 *  @return	int						<0 if KO, >0 if OK
	 */
	public function fetch($rowid)
	{
		$sql = 'SELECT cd.rowid, cd.fk_commande, cd.fk_parent_line, cd.fk_product, cd.product_type, cd.label as custom_label, cd.description, cd.price, cd.qty, cd.tva_tx, cd.localtax1_tx, cd.localtax2_tx,';
		$sql .= ' cd.remise, cd.remise_percent, cd.fk_remise_except, cd.subprice, cd.ref_ext,';
		$sql .= ' cd.info_bits, cd.total_ht, cd.total_tva, cd.total_localtax1, cd.total_localtax2, cd.total_ttc, cd.fk_product_fournisseur_price as fk_fournprice, cd.buy_price_ht as pa_ht, cd.rang, cd.special_code,';
		$sql .= ' cd.fk_unit,';
		$sql .= ' cd.fk_multicurrency, cd.multicurrency_code, cd.multicurrency_subprice, cd.multicurrency_total_ht, cd.multicurrency_total_tva, cd.multicurrency_total_ttc,';
		$sql .= ' p.ref as product_ref, p.label as product_label, p.description as product_desc, p.tobatch as product_tobatch,';
		$sql .= ' cd.date_start, cd.date_end, cd.vat_src_code';
		$sql .= ' FROM '.MAIN_DB_PREFIX.'commandedet as cd';
		$sql .= ' LEFT JOIN '.MAIN_DB_PREFIX.'product as p ON cd.fk_product = p.rowid';
		$sql .= ' WHERE cd.rowid = '.((int) $rowid);
		$result = $this->db->query($sql);
		if ($result) {
			$objp = $this->db->fetch_object($result);
			$this->rowid            = $objp->rowid;
			$this->id = $objp->rowid;
			$this->fk_commande      = $objp->fk_commande;
			$this->fk_parent_line   = $objp->fk_parent_line;
			$this->label            = $objp->custom_label;
			$this->desc             = $objp->description;
			$this->qty              = $objp->qty;
			$this->price            = $objp->price;
			$this->subprice         = $objp->subprice;
			$this->ref_ext          = $objp->ref_ext;
			$this->vat_src_code     = $objp->vat_src_code;
			$this->tva_tx           = $objp->tva_tx;
			$this->localtax1_tx		= $objp->localtax1_tx;
			$this->localtax2_tx		= $objp->localtax2_tx;
			$this->remise           = $objp->remise;
			$this->remise_percent   = $objp->remise_percent;
			$this->fk_remise_except = $objp->fk_remise_except;
			$this->fk_product       = $objp->fk_product;
			$this->product_type     = $objp->product_type;
			$this->info_bits        = $objp->info_bits;
			$this->special_code = $objp->special_code;
			$this->total_ht         = $objp->total_ht;
			$this->total_tva        = $objp->total_tva;
			$this->total_localtax1  = $objp->total_localtax1;
			$this->total_localtax2  = $objp->total_localtax2;
			$this->total_ttc        = $objp->total_ttc;
			$this->fk_fournprice = $objp->fk_fournprice;
			$marginInfos			= getMarginInfos($objp->subprice, $objp->remise_percent, $objp->tva_tx, $objp->localtax1_tx, $objp->localtax2_tx, $this->fk_fournprice, $objp->pa_ht);
			$this->pa_ht			= $marginInfos[0];
			$this->marge_tx			= $marginInfos[1];
			$this->marque_tx		= $marginInfos[2];
			$this->special_code = $objp->special_code;
			$this->rang = $objp->rang;

			$this->ref = $objp->product_ref; // deprecated

			$this->product_ref      = $objp->product_ref;
			$this->product_label    = $objp->product_label;
			$this->product_desc     = $objp->product_desc;
			$this->product_tobatch  = $objp->product_tobatch;
			$this->fk_unit          = $objp->fk_unit;

			$this->date_start       = $this->db->jdate($objp->date_start);
			$this->date_end         = $this->db->jdate($objp->date_end);

			$this->fk_multicurrency = $objp->fk_multicurrency;
			$this->multicurrency_code = $objp->multicurrency_code;
			$this->multicurrency_subprice	= $objp->multicurrency_subprice;
			$this->multicurrency_total_ht	= $objp->multicurrency_total_ht;
			$this->multicurrency_total_tva	= $objp->multicurrency_total_tva;
			$this->multicurrency_total_ttc	= $objp->multicurrency_total_ttc;

			$this->db->free($result);

			return 1;
		} else {
			$this->error = $this->db->lasterror();
			return -1;
		}
	}

	/**
	 * 	Delete line in database
	 *
	 *	@param      User	$user        	User that modify
	 *  @param      int		$notrigger	    0=launch triggers after, 1=disable triggers
	 *	@return	 int  <0 si ko, >0 si ok
	 */
	public function delete(User $user, $notrigger = 0)
	{
		global $conf, $langs;

		$error = 0;

		if (empty($this->id) && !empty($this->rowid)) {		// For backward compatibility
			$this->id = $this->rowid;
		}

		// check if order line is not in a shipment line before deleting
		$sqlCheckShipmentLine  = "SELECT";
		$sqlCheckShipmentLine .= " ed.rowid";
		$sqlCheckShipmentLine .= " FROM ".MAIN_DB_PREFIX."expeditiondet ed";
		$sqlCheckShipmentLine .= " WHERE ed.fk_origin_line = ".((int) $this->id);

		$resqlCheckShipmentLine = $this->db->query($sqlCheckShipmentLine);
		if (!$resqlCheckShipmentLine) {
			$error++;
			$this->error    = $this->db->lasterror();
			$this->errors[] = $this->error;
		} else {
			$langs->load('errors');
			$num = $this->db->num_rows($resqlCheckShipmentLine);
			if ($num > 0) {
				$error++;
				$objCheckShipmentLine = $this->db->fetch_object($resqlCheckShipmentLine);
				$this->error = $langs->trans('ErrorRecordAlreadyExists').' : '.$langs->trans('ShipmentLine').' '.$objCheckShipmentLine->rowid;
				$this->errors[] = $this->error;
			}
			$this->db->free($resqlCheckShipmentLine);
		}
		if ($error) {
			dol_syslog(__METHOD__.'Error ; '.$this->error, LOG_ERR);
			return -1;
		}

		$this->db->begin();

		$sql = 'DELETE FROM '.MAIN_DB_PREFIX."commandedet WHERE rowid = ".((int) $this->id);

		dol_syslog("OrderLine::delete", LOG_DEBUG);
		$resql = $this->db->query($sql);
		if ($resql) {
			// Remove extrafields
			if (!$error) {
				$this->id = $this->rowid;
				$result = $this->deleteExtraFields();
				if ($result < 0) {
					$error++;
					dol_syslog(get_class($this)."::delete error -4 ".$this->error, LOG_ERR);
				}
			}

			if (!$error && !$notrigger) {
				// Call trigger
				$result = $this->call_trigger('LINEORDER_DELETE', $user);
				if ($result < 0) {
					$error++;
				}
				// End call triggers
			}

			if (!$error) {
				$this->db->commit();
				return 1;
			}

			foreach ($this->errors as $errmsg) {
				dol_syslog(get_class($this)."::delete ".$errmsg, LOG_ERR);
				$this->error .= ($this->error ? ', '.$errmsg : $errmsg);
			}
			$this->db->rollback();
			return -1 * $error;
		} else {
			$this->error = $this->db->lasterror();
			return -1;
		}
	}

	/**
	 *	Insert line into database
	 *
	 *	@param      User	$user        	User that modify
	 *	@param      int		$notrigger		1 = disable triggers
	 *	@return		int						<0 if KO, >0 if OK
	 */
	public function insert($user = null, $notrigger = 0)
	{
		global $langs, $conf;

		$error = 0;

		$pa_ht_isemptystring = (empty($this->pa_ht) && $this->pa_ht == ''); // If true, we can use a default value. If this->pa_ht = '0', we must use '0'.

		dol_syslog(get_class($this)."::insert rang=".$this->rang);

		// Clean parameters
		if (empty($this->tva_tx)) {
			$this->tva_tx = 0;
		}
		if (empty($this->localtax1_tx)) {
			$this->localtax1_tx = 0;
		}
		if (empty($this->localtax2_tx)) {
			$this->localtax2_tx = 0;
		}
		if (empty($this->localtax1_type)) {
			$this->localtax1_type = 0;
		}
		if (empty($this->localtax2_type)) {
			$this->localtax2_type = 0;
		}
		if (empty($this->total_localtax1)) {
			$this->total_localtax1 = 0;
		}
		if (empty($this->total_localtax2)) {
			$this->total_localtax2 = 0;
		}
		if (empty($this->rang)) {
			$this->rang = 0;
		}
		if (empty($this->remise)) {
			$this->remise = 0;
		}
		if (empty($this->remise_percent)) {
			$this->remise_percent = 0;
		}
		if (empty($this->info_bits)) {
			$this->info_bits = 0;
		}
		if (empty($this->special_code)) {
			$this->special_code = 0;
		}
		if (empty($this->fk_parent_line)) {
			$this->fk_parent_line = 0;
		}
		if (empty($this->pa_ht)) {
			$this->pa_ht = 0;
		}
		if (empty($this->ref_ext)) {
			$this->ref_ext = '';
		}

		// if buy price not defined, define buyprice as configured in margin admin
		if ($this->pa_ht == 0 && $pa_ht_isemptystring) {
			$result = $this->defineBuyPrice($this->subprice, $this->remise_percent, $this->fk_product);
			if ($result < 0) {
				return $result;
			} else {
				$this->pa_ht = $result;
			}
		}

		// Check parameters
		if ($this->product_type < 0) {
			return -1;
		}

		$this->db->begin();

		// Insertion dans base de la ligne
		$sql = 'INSERT INTO '.MAIN_DB_PREFIX.'commandedet';
		$sql .= ' (fk_commande, fk_parent_line, label, description, qty, ref_ext,';
		$sql .= ' vat_src_code, tva_tx, localtax1_tx, localtax2_tx, localtax1_type, localtax2_type,';
		$sql .= ' fk_product, product_type, remise_percent, subprice, price, remise, fk_remise_except,';
		$sql .= ' special_code, rang, fk_product_fournisseur_price, buy_price_ht,';
		$sql .= ' info_bits, total_ht, total_tva, total_localtax1, total_localtax2, total_ttc, date_start, date_end,';
		$sql .= ' fk_unit';
		$sql .= ', fk_multicurrency, multicurrency_code, multicurrency_subprice, multicurrency_total_ht, multicurrency_total_tva, multicurrency_total_ttc';
		$sql .= ')';
		$sql .= " VALUES (".$this->fk_commande.",";
		$sql .= " ".($this->fk_parent_line > 0 ? "'".$this->db->escape($this->fk_parent_line)."'" : "null").",";
		$sql .= " ".(!empty($this->label) ? "'".$this->db->escape($this->label)."'" : "null").",";
		$sql .= " '".$this->db->escape($this->desc)."',";
		$sql .= " '".price2num($this->qty)."',";
		$sql .= " '".$this->db->escape($this->ref_ext)."',";
		$sql .= " ".(empty($this->vat_src_code) ? "''" : "'".$this->db->escape($this->vat_src_code)."'").",";
		$sql .= " '".price2num($this->tva_tx)."',";
		$sql .= " '".price2num($this->localtax1_tx)."',";
		$sql .= " '".price2num($this->localtax2_tx)."',";
		$sql .= " '".$this->db->escape($this->localtax1_type)."',";
		$sql .= " '".$this->db->escape($this->localtax2_type)."',";
		$sql .= ' '.((!empty($this->fk_product) && $this->fk_product > 0) ? $this->fk_product : "null").',';
		$sql .= " '".$this->db->escape($this->product_type)."',";
		$sql .= " '".price2num($this->remise_percent)."',";
		$sql .= " ".(price2num($this->subprice) !== '' ?price2num($this->subprice) : "null").",";
		$sql .= " ".($this->price != '' ? "'".price2num($this->price)."'" : "null").",";
		$sql .= " '".price2num($this->remise)."',";
		$sql .= ' '.(!empty($this->fk_remise_except) ? $this->fk_remise_except : "null").',';
		$sql .= ' '.((int) $this->special_code).',';
		$sql .= ' '.((int) $this->rang).',';
		$sql .= ' '.(!empty($this->fk_fournprice) ? $this->fk_fournprice : "null").',';
		$sql .= ' '.price2num($this->pa_ht).',';
		$sql .= " ".((int) $this->info_bits).",";
		$sql .= " ".price2num($this->total_ht, 'MT').",";
		$sql .= " ".price2num($this->total_tva, 'MT').",";
		$sql .= " ".price2num($this->total_localtax1, 'MT').",";
		$sql .= " ".price2num($this->total_localtax2, 'MT').",";
		$sql .= " ".price2num($this->total_ttc, 'MT').",";
		$sql .= " ".(!empty($this->date_start) ? "'".$this->db->idate($this->date_start)."'" : "null").',';
		$sql .= " ".(!empty($this->date_end) ? "'".$this->db->idate($this->date_end)."'" : "null").',';
		$sql .= ' '.(!$this->fk_unit ? 'NULL' : ((int) $this->fk_unit));
		$sql .= ", ".(!empty($this->fk_multicurrency) ? ((int) $this->fk_multicurrency) : 'NULL');
		$sql .= ", '".$this->db->escape($this->multicurrency_code)."'";
		$sql .= ", ".price2num($this->multicurrency_subprice, 'CU');
		$sql .= ", ".price2num($this->multicurrency_total_ht, 'CT');
		$sql .= ", ".price2num($this->multicurrency_total_tva, 'CT');
		$sql .= ", ".price2num($this->multicurrency_total_ttc, 'CT');
		$sql .= ')';

		dol_syslog(get_class($this)."::insert", LOG_DEBUG);
		$resql = $this->db->query($sql);
		if ($resql) {
			$this->id = $this->db->last_insert_id(MAIN_DB_PREFIX.'commandedet');
			$this->rowid = $this->id;

			if (!$error) {
				$result = $this->insertExtraFields();
				if ($result < 0) {
					$error++;
				}
			}

			if (!$error && !$notrigger) {
				// Call trigger
				$result = $this->call_trigger('LINEORDER_INSERT', $user);
				if ($result < 0) {
					$error++;
				}
				// End call triggers
			}

			if (!$error) {
				$this->db->commit();
				return 1;
			}

			foreach ($this->errors as $errmsg) {
				dol_syslog(get_class($this)."::insert ".$errmsg, LOG_ERR);
				$this->error .= ($this->error ? ', '.$errmsg : $errmsg);
			}
			$this->db->rollback();
			return -1 * $error;
		} else {
			$this->error = $this->db->error();
			$this->db->rollback();
			return -2;
		}
	}

	/**
	 *	Update the line object into db
	 *
	 *	@param      User	$user        	User that modify
	 *	@param      int		$notrigger		1 = disable triggers
	 *	@return		int		<0 si ko, >0 si ok
	 */
	public function update(User $user, $notrigger = 0)
	{
		global $conf, $langs;

		$error = 0;

		$pa_ht_isemptystring = (empty($this->pa_ht) && $this->pa_ht == ''); // If true, we can use a default value. If this->pa_ht = '0', we must use '0'.

		// Clean parameters
		if (empty($this->tva_tx)) {
			$this->tva_tx = 0;
		}
		if (empty($this->localtax1_tx)) {
			$this->localtax1_tx = 0;
		}
		if (empty($this->localtax2_tx)) {
			$this->localtax2_tx = 0;
		}
		if (empty($this->localtax1_type)) {
			$this->localtax1_type = 0;
		}
		if (empty($this->localtax2_type)) {
			$this->localtax2_type = 0;
		}
		if (empty($this->qty)) {
			$this->qty = 0;
		}
		if (empty($this->total_localtax1)) {
			$this->total_localtax1 = 0;
		}
		if (empty($this->total_localtax2)) {
			$this->total_localtax2 = 0;
		}
		if (empty($this->marque_tx)) {
			$this->marque_tx = 0;
		}
		if (empty($this->marge_tx)) {
			$this->marge_tx = 0;
		}
		if (empty($this->remise)) {
			$this->remise = 0;
		}
		if (empty($this->remise_percent)) {
			$this->remise_percent = 0;
		}
		if (empty($this->info_bits)) {
			$this->info_bits = 0;
		}
		if (empty($this->special_code)) {
			$this->special_code = 0;
		}
		if (empty($this->product_type)) {
			$this->product_type = 0;
		}
		if (empty($this->fk_parent_line)) {
			$this->fk_parent_line = 0;
		}
		if (empty($this->pa_ht)) {
			$this->pa_ht = 0;
		}
		if (empty($this->ref_ext)) {
			$this->ref_ext = '';
		}

		// if buy price not defined, define buyprice as configured in margin admin
		if ($this->pa_ht == 0 && $pa_ht_isemptystring) {
			$result = $this->defineBuyPrice($this->subprice, $this->remise_percent, $this->fk_product);
			if ($result < 0) {
				return $result;
			} else {
				$this->pa_ht = $result;
			}
		}

		$this->db->begin();

		// Mise a jour ligne en base
		$sql = "UPDATE ".MAIN_DB_PREFIX."commandedet SET";
		$sql .= " description='".$this->db->escape($this->desc)."'";
		$sql .= " , label=".(!empty($this->label) ? "'".$this->db->escape($this->label)."'" : "null");
		$sql .= " , vat_src_code=".(!empty($this->vat_src_code) ? "'".$this->db->escape($this->vat_src_code)."'" : "''");
		$sql .= " , tva_tx=".price2num($this->tva_tx);
		$sql .= " , localtax1_tx=".price2num($this->localtax1_tx);
		$sql .= " , localtax2_tx=".price2num($this->localtax2_tx);
		$sql .= " , localtax1_type='".$this->db->escape($this->localtax1_type)."'";
		$sql .= " , localtax2_type='".$this->db->escape($this->localtax2_type)."'";
		$sql .= " , qty=".price2num($this->qty);
		$sql .= " , ref_ext='".$this->db->escape($this->ref_ext)."'";
		$sql .= " , subprice=".price2num($this->subprice)."";
		$sql .= " , remise_percent=".price2num($this->remise_percent)."";
		$sql .= " , price=".price2num($this->price).""; // TODO A virer
		$sql .= " , remise=".price2num($this->remise).""; // TODO A virer
		if (empty($this->skip_update_total)) {
			$sql .= " , total_ht=".price2num($this->total_ht)."";
			$sql .= " , total_tva=".price2num($this->total_tva)."";
			$sql .= " , total_ttc=".price2num($this->total_ttc)."";
			$sql .= " , total_localtax1=".price2num($this->total_localtax1);
			$sql .= " , total_localtax2=".price2num($this->total_localtax2);
		}
		$sql .= " , fk_product_fournisseur_price=".(!empty($this->fk_fournprice) ? $this->fk_fournprice : "null");
		$sql .= " , buy_price_ht='".price2num($this->pa_ht)."'";
		$sql .= " , info_bits=".((int) $this->info_bits);
		$sql .= " , special_code=".((int) $this->special_code);
		$sql .= " , date_start=".(!empty($this->date_start) ? "'".$this->db->idate($this->date_start)."'" : "null");
		$sql .= " , date_end=".(!empty($this->date_end) ? "'".$this->db->idate($this->date_end)."'" : "null");
		$sql .= " , product_type=".$this->product_type;
		$sql .= " , fk_parent_line=".(!empty($this->fk_parent_line) ? $this->fk_parent_line : "null");
		if (!empty($this->rang)) {
			$sql .= ", rang=".((int) $this->rang);
		}
		$sql .= " , fk_unit=".(!$this->fk_unit ? 'NULL' : $this->fk_unit);

		// Multicurrency
		$sql .= " , multicurrency_subprice=".price2num($this->multicurrency_subprice)."";
		$sql .= " , multicurrency_total_ht=".price2num($this->multicurrency_total_ht)."";
		$sql .= " , multicurrency_total_tva=".price2num($this->multicurrency_total_tva)."";
		$sql .= " , multicurrency_total_ttc=".price2num($this->multicurrency_total_ttc)."";

		$sql .= " WHERE rowid = ".((int) $this->rowid);

		dol_syslog(get_class($this)."::update", LOG_DEBUG);
		$resql = $this->db->query($sql);
		if ($resql) {
			if (!$error) {
				$this->id = $this->rowid;
				$result = $this->insertExtraFields();
				if ($result < 0) {
					$error++;
				}
			}

			if (!$error && !$notrigger) {
				// Call trigger
				$result = $this->call_trigger('LINEORDER_UPDATE', $user);
				if ($result < 0) {
					$error++;
				}
				// End call triggers
			}

			if (!$error) {
				$this->db->commit();
				return 1;
			}

			foreach ($this->errors as $errmsg) {
				dol_syslog(get_class($this)."::update ".$errmsg, LOG_ERR);
				$this->error .= ($this->error ? ', '.$errmsg : $errmsg);
			}
			$this->db->rollback();
			return -1 * $error;
		} else {
			$this->error = $this->db->error();
			$this->db->rollback();
			return -2;
		}
	}

	// phpcs:disable PEAR.NamingConventions.ValidFunctionName.ScopeNotCamelCaps
	/**
	 *	Update DB line fields total_xxx
	 *	Used by migration
	 *
	 *	@return		int		<0 if KO, >0 if OK
	 */
	public function update_total()
	{
		// phpcs:enable
		$this->db->begin();

		// Clean parameters
		if (empty($this->total_localtax1)) {
			$this->total_localtax1 = 0;
		}
		if (empty($this->total_localtax2)) {
			$this->total_localtax2 = 0;
		}

		// Mise a jour ligne en base
		$sql = "UPDATE ".MAIN_DB_PREFIX."commandedet SET";
		$sql .= " total_ht='".price2num($this->total_ht)."'";
		$sql .= ",total_tva='".price2num($this->total_tva)."'";
		$sql .= ",total_localtax1='".price2num($this->total_localtax1)."'";
		$sql .= ",total_localtax2='".price2num($this->total_localtax2)."'";
		$sql .= ",total_ttc='".price2num($this->total_ttc)."'";
		$sql .= " WHERE rowid = ".((int) $this->rowid);

		dol_syslog("OrderLine::update_total", LOG_DEBUG);

		$resql = $this->db->query($sql);
		if ($resql) {
			$this->db->commit();
			return 1;
		} else {
			$this->error = $this->db->error();
			$this->db->rollback();
			return -2;
		}
	}
}<|MERGE_RESOLUTION|>--- conflicted
+++ resolved
@@ -11,12 +11,8 @@
  * Copyright (C) 2014-2015 Marcos García        <marcosgdf@gmail.com>
  * Copyright (C) 2018      Nicolas ZABOURI	<info@inovea-conseil.com>
  * Copyright (C) 2016-2018 Ferran Marcet        <fmarcet@2byte.es>
-<<<<<<< HEAD
- * Copyright (C) 2021       Frédéric France     <frederic.france@netlogic.fr>
+ * Copyright (C) 2021-2022  Frédéric France     <frederic.france@netlogic.fr>
  * Copyright (C) 2022       Gauthier VERDOL     <gauthier.verdol@atm-consulting.fr>
-=======
- * Copyright (C) 2021-2022  Frédéric France     <frederic.france@netlogic.fr>
->>>>>>> 66f21fc1
  *
  * This program is free software; you can redistribute it and/or modify
  * it under the terms of the GNU General Public License as published by
