<?php
/* Copyright (C) 2003-2006 Rodolphe Quiedeville <rodolphe@quiedeville.org>
 * Copyright (C) 2004-2012 Laurent Destailleur  <eldy@users.sourceforge.net>
 * Copyright (C) 2005-2014 Regis Houssin        <regis.houssin@capnetworks.com>
 * Copyright (C) 2006      Andre Cianfarani     <acianfa@free.fr>
 * Copyright (C) 2010-2015 Juanjo Menent        <jmenent@2byte.es>
 * Copyright (C) 2011      Jean Heimburger      <jean@tiaris.info>
 * Copyright (C) 2012-2014 Christophe Battarel  <christophe.battarel@altairis.fr>
 * Copyright (C) 2013      Florian Henry		<florian.henry@open-concept.pro>
 * Copyright (C) 2014      Marcos García        <marcosgdf@gmail.com>
 *
 * This program is free software; you can redistribute it and/or modify
 * it under the terms of the GNU General Public License as published by
 * the Free Software Foundation; either version 3 of the License, or
 * (at your option) any later version.
 *
 * This program is distributed in the hope that it will be useful,
 * but WITHOUT ANY WARRANTY; without even the implied warranty of
 * MERCHANTABILITY or FITNESS FOR A PARTICULAR PURPOSE.  See the
 * GNU General Public License for more details.
 *
 * You should have received a copy of the GNU General Public License
 * along with this program. If not, see <http://www.gnu.org/licenses/>.
 */

/**
 *  \file       htdocs/commande/class/commande.class.php
 *  \ingroup    commande
 *  \brief      Fichier des classes de commandes
 */
include_once DOL_DOCUMENT_ROOT.'/core/class/commonorder.class.php';
require_once DOL_DOCUMENT_ROOT.'/product/class/product.class.php';
require_once DOL_DOCUMENT_ROOT .'/margin/lib/margins.lib.php';

/**
 *  Class to manage customers orders
 */
class Commande extends CommonOrder
{
    public $element='commande';
    public $table_element='commande';
    public $table_element_line = 'commandedet';
    public $class_element_line = 'OrderLine';
    public $fk_element = 'fk_commande';
    protected $ismultientitymanaged = 1;	// 0=No test on entity, 1=Test with field entity, 2=Test with link by societe

    /**
     * {@inheritdoc}
     */
    protected $table_ref_field = 'ref';

    var $id;

    var $socid;		// Id client
    var $client;		// Objet societe client (a charger par fetch_client)

    var $ref;
    var $ref_client;
    var $ref_ext;
    var $ref_int;
    var $contactid;
    var $fk_project;
    var $statut;		// -1=Canceled, 0=Draft, 1=Validated, (2=Accepted/On process not managed for customer orders), 3=Closed (Delivered=Sent/Received, billed or not)
    var $facturee;		// deprecated
    var $billed;		// billed or not

    var $brouillon;
    var $cond_reglement_id;
    var $cond_reglement_code;
    var $fk_account;
    var $mode_reglement_id;
    var $mode_reglement_code;
    var $availability_id;
    var $availability_code;
    var $demand_reason_id;
    var $demand_reason_code;
    var $fk_delivery_address;
    var $address;
    var $date;				// Date commande
    var $date_commande;		// Date commande (deprecated)
    var $date_livraison;	// Date livraison souhaitee
    var $shipping_method_id;
    var $fk_remise_except;
    var $remise_percent;
    var $total_ht;			// Total net of tax
    var $total_ttc;			// Total with tax
    var $total_tva;			// Total VAT
    var $total_localtax1;   // Total Local tax 1
    var $total_localtax2;   // Total Local tax 2
    var $remise_absolue;
    var $modelpdf;
    var $info_bits;
    var $rang;
    var $special_code;
    var $source;			// Origin of order
    var $note;				// deprecated
    var $note_private;
    var $note_public;
    var $extraparams=array();

    var $origin;
    var $origin_id;
    var $linked_objects=array();

    var $user_author_id;

    var $lines = array();

    // Pour board
    var $nbtodo;
    var $nbtodolate;

     /**
     * ERR Not engouch stock
     */
    const STOCK_NOT_ENOUGH_FOR_ORDER = -3;


    /**
     *	Constructor
     *
     *  @param		DoliDB		$db      Database handler
     */
    function __construct($db)
    {
        $this->db = $db;

        $this->remise = 0;
        $this->remise_percent = 0;

        $this->products = array();
    }

    /**
	 *  Returns the reference to the following non used Order depending on the active numbering module
	 *  defined into COMMANDE_ADDON
	 *
	 *  @param	Societe		$soc  	Object thirdparty
	 *  @return string      		Order free reference
	 */
    function getNextNumRef($soc)
    {
        global $db, $langs, $conf;
        $langs->load("order");

        if (! empty($conf->global->COMMANDE_ADDON))
        {
        	$mybool=false;

        	$file = $conf->global->COMMANDE_ADDON.".php";
			$classname = $conf->global->COMMANDE_ADDON;

			// Include file with class
			$dirmodels=array_merge(array('/'),(array) $conf->modules_parts['models']);
			foreach ($dirmodels as $reldir)
			{
                $dir = dol_buildpath($reldir."core/modules/commande/");

                // Load file with numbering class (if found)
                $mybool|=@include_once $dir.$file;
            }

            if (! $mybool)
            {
                dol_print_error('',"Failed to include file ".$file);
                return '';
            }

            $obj = new $classname();
            $numref = $obj->getNextValue($soc,$this);

            if ($numref != "")
            {
            	return $numref;
            }
            else
			{
            	dol_print_error($db,get_class($this)."::getNextNumRef ".$obj->error);
            	return "";
            }
        }
        else
        {
            print $langs->trans("Error")." ".$langs->trans("Error_COMMANDE_ADDON_NotDefined");
            return "";
        }
    }


    /**
     *	Validate order
     *
     *	@param		User	$user     		User making status change
     *	@param		int		$idwarehouse	Id of warehouse to use for stock decrease
     *  @param		int		$notrigger		1=Does not execute triggers, 0= execuete triggers
     *	@return  	int						<=0 if OK, >0 if KO
     */
    function valid($user, $idwarehouse=0, $notrigger=0)
    {
        global $conf,$langs;
        require_once DOL_DOCUMENT_ROOT.'/core/lib/files.lib.php';

        $error=0;

        // Protection
        if ($this->statut == 1)
        {
            dol_syslog(get_class($this)."::valid no draft status", LOG_WARNING);
            return 0;
        }

        if (! $user->rights->commande->valider)
        {
            $this->error='Permission denied';
            dol_syslog(get_class($this)."::valid ".$this->error, LOG_ERR);
            return -1;
        }

        $now=dol_now();

        $this->db->begin();

        // Definition du nom de module de numerotation de commande
        $soc = new Societe($this->db);
        $soc->fetch($this->socid);

        // Class of company linked to order
        $result=$soc->set_as_client();

        // Define new ref
        if (! $error && (preg_match('/^[\(]?PROV/i', $this->ref)))
        {
            $num = $this->getNextNumRef($soc);
        }
        else
		{
            $num = $this->ref;
        }
        $this->newref = $num;

        // Validate
        $sql = "UPDATE ".MAIN_DB_PREFIX."commande";
        $sql.= " SET ref = '".$num."',";
        $sql.= " fk_statut = 1,";
        $sql.= " date_valid='".$this->db->idate($now)."',";
        $sql.= " fk_user_valid = ".$user->id;
        $sql.= " WHERE rowid = ".$this->id;

        dol_syslog(get_class($this)."::valid()", LOG_DEBUG);
        $resql=$this->db->query($sql);
        if (! $resql)
        {
            dol_print_error($this->db);
            $this->error=$this->db->lasterror();
            $error++;
        }

        if (! $error)
        {
            // If stock is incremented on validate order, we must increment it
            if ($result >= 0 && ! empty($conf->stock->enabled) && $conf->global->STOCK_CALCULATE_ON_VALIDATE_ORDER == 1)
            {
                require_once DOL_DOCUMENT_ROOT.'/product/stock/class/mouvementstock.class.php';
                $langs->load("agenda");

                // Loop on each line
                $cpt=count($this->lines);
                for ($i = 0; $i < $cpt; $i++)
                {
                    if ($this->lines[$i]->fk_product > 0)
                    {
                        $mouvP = new MouvementStock($this->db);
						$mouvP->origin = &$this;
                        // We decrement stock of product (and sub-products)
                        $result=$mouvP->livraison($user, $this->lines[$i]->fk_product, $idwarehouse, $this->lines[$i]->qty, $this->lines[$i]->subprice, $langs->trans("OrderValidatedInDolibarr",$num));
                        if ($result < 0)
                        {
                        	$error++;
                        	$this->error=$mouvP->error;
                        }
                    }
                    if ($error) break;
                }
            }
        }

        if (! $error && ! $notrigger)
        {
            // Call trigger
            $result=$this->call_trigger('ORDER_VALIDATE',$user);
            if ($result < 0) $error++;
            // End call triggers
        }

        if (! $error)
        {
            $this->oldref = $this->ref;

            // Rename directory if dir was a temporary ref
            if (preg_match('/^[\(]?PROV/i', $this->ref))
            {
            	// On renomme repertoire ($this->ref = ancienne ref, $num = nouvelle ref)
                // in order not to lose the attachments
                $oldref = dol_sanitizeFileName($this->ref);
                $newref = dol_sanitizeFileName($num);
                $dirsource = $conf->commande->dir_output.'/'.$oldref;
                $dirdest = $conf->commande->dir_output.'/'.$newref;
                if (file_exists($dirsource))
                {
                    dol_syslog(get_class($this)."::valid() rename dir ".$dirsource." into ".$dirdest);

                    if (@rename($dirsource, $dirdest))
                    {
                        dol_syslog("Rename ok");
                        // Rename docs starting with $oldref with $newref
                        $listoffiles=dol_dir_list($conf->commande->dir_output.'/'.$newref, 'files', 1, '^'.preg_quote($oldref,'/'));
                        foreach($listoffiles as $fileentry)
                        {
                        	$dirsource=$fileentry['name'];
                        	$dirdest=preg_replace('/^'.preg_quote($oldref,'/').'/',$newref, $dirsource);
                        	$dirsource=$fileentry['path'].'/'.$dirsource;
                        	$dirdest=$fileentry['path'].'/'.$dirdest;
                        	@rename($dirsource, $dirdest);
                        }
                    }
                }
            }
        }

        // Set new ref and current status
        if (! $error)
        {
            $this->ref = $num;
            $this->statut = 1;
        }

        if (! $error)
        {
            $this->db->commit();
            return 1;
        }
        else
		{
            $this->db->rollback();
            return -1;
        }
    }

    /**
     *	Set draft status
     *
     *	@param	User	$user			Object user that modify
     *	@param	int		$idwarehouse	Id warehouse to use for stock change.
     *	@return	int						<0 if KO, >0 if OK
     */
    function set_draft($user, $idwarehouse=-1)
    {
        global $conf,$langs;

        $error=0;

        // Protection
        if ($this->statut <= 0)
        {
            return 0;
        }

        if (! $user->rights->commande->valider)
        {
            $this->error='Permission denied';
            return -1;
        }

        $this->db->begin();

        $sql = "UPDATE ".MAIN_DB_PREFIX."commande";
        $sql.= " SET fk_statut = 0";
        $sql.= " WHERE rowid = ".$this->id;

        dol_syslog(get_class($this)."::set_draft", LOG_DEBUG);
        if ($this->db->query($sql))
        {
            // If stock is decremented on validate order, we must reincrement it
            if (! empty($conf->stock->enabled) && $conf->global->STOCK_CALCULATE_ON_VALIDATE_ORDER == 1)
            {
                require_once DOL_DOCUMENT_ROOT.'/product/stock/class/mouvementstock.class.php';
                $langs->load("agenda");

                $num=count($this->lines);
                for ($i = 0; $i < $num; $i++)
                {
                    if ($this->lines[$i]->fk_product > 0)
                    {
                        $mouvP = new MouvementStock($this->db);
                        // We increment stock of product (and sub-products)
                        $result=$mouvP->reception($user, $this->lines[$i]->fk_product, $idwarehouse, $this->lines[$i]->qty, 0, $langs->trans("OrderBackToDraftInDolibarr",$this->ref));
                        if ($result < 0) { $error++; }
                    }
                }

                if (!$error)
                {
                    $this->statut=0;
                    $this->db->commit();
                    return $result;
                }
                else
                {
                    $this->error=$mouvP->error;
                    $this->db->rollback();
                    return $result;
                }
            }

            $this->statut=0;
            $this->db->commit();
            return 1;
        }
        else
        {
            $this->error=$this->db->error();
            $this->db->rollback();
            return -1;
        }
    }


    /**
     *	Tag the order as validated (opened)
     *	Function used when order is reopend after being closed.
     *
     *	@param      User	$user       Object user that change status
     *	@return     int         		<0 if KO, 0 if nothing is done, >0 if OK
     */
    function set_reopen($user)
    {
        global $conf,$langs;
        $error=0;

        if ($this->statut != -1 && $this->statut != 3)
        {
        	dol_syslog(get_class($this)."::set_reopen order has not status closed", LOG_WARNING);
            return 0;
        }

        $this->db->begin();

        $sql = 'UPDATE '.MAIN_DB_PREFIX.'commande';
        $sql.= ' SET fk_statut=1, facture=0';
        $sql.= ' WHERE rowid = '.$this->id;

        dol_syslog(get_class($this)."::set_reopen", LOG_DEBUG);
        $resql = $this->db->query($sql);
        if ($resql)
        {
            // Call trigger
            $result=$this->call_trigger('ORDER_REOPEN',$user);
            if ($result < 0) $error++;
            // End call triggers
        }
        else
        {
            $error++;
            $this->error=$this->db->lasterror();
            dol_print_error($this->db);
        }

        if (! $error)
        {
        	$this->statut = 1;
        	$this->billed = 0;
        	$this->facturee = 0; // deprecated

            $this->db->commit();
            return 1;
        }
        else
        {
	        foreach($this->errors as $errmsg)
	        {
		        dol_syslog(get_class($this)."::set_reopen ".$errmsg, LOG_ERR);
		        $this->error.=($this->error?', '.$errmsg:$errmsg);
	        }
	        $this->db->rollback();
	        return -1*$error;
        }
    }

    /**
     *  Close order
     *
     * 	@param      User	$user       Objet user that close
     *	@return		int					<0 if KO, >0 if OK
     */
    function cloture($user)
    {
        global $conf, $langs;

        $error=0;

        if ($user->rights->commande->valider)
        {
            $this->db->begin();

            $now=dol_now();

            $sql = 'UPDATE '.MAIN_DB_PREFIX.'commande';
            $sql.= ' SET fk_statut = 3,';
            $sql.= ' fk_user_cloture = '.$user->id.',';
            $sql.= " date_cloture = '".$this->db->idate($now)."'";
            $sql.= ' WHERE rowid = '.$this->id.' AND fk_statut > 0';

            if ($this->db->query($sql))
            {
	            // Call trigger
	            $result=$this->call_trigger('ORDER_CLOSE',$user);
	            if ($result < 0) $error++;
	            // End call triggers

                if (! $error)
                {
                	$this->statut=3;

                    $this->db->commit();
                    return 1;
                }
                else
                {
                    $this->db->rollback();
                    return -1;
                }
            }
            else
            {
                $this->error=$this->db->lasterror();

                $this->db->rollback();
                return -1;
            }
        }
    }

    /**
     * 	Cancel an order
     * 	If stock is decremented on order validation, we must reincrement it
     *
     *	@param	int		$idwarehouse	Id warehouse to use for stock change.
     *	@return	int						<0 if KO, >0 if OK
     */
	function cancel($idwarehouse=-1)
	{
		global $conf,$user,$langs;

		$error=0;

		$this->db->begin();

		$sql = "UPDATE ".MAIN_DB_PREFIX."commande";
		$sql.= " SET fk_statut = -1";
		$sql.= " WHERE rowid = ".$this->id;
		$sql.= " AND fk_statut = 1";

		dol_syslog(get_class($this)."::cancel", LOG_DEBUG);
		if ($this->db->query($sql))
		{
			// If stock is decremented on validate order, we must reincrement it
			if (! empty($conf->stock->enabled) && $conf->global->STOCK_CALCULATE_ON_VALIDATE_ORDER == 1)
			{
				require_once DOL_DOCUMENT_ROOT.'/product/stock/class/mouvementstock.class.php';
				$langs->load("agenda");

				$num=count($this->lines);
				for ($i = 0; $i < $num; $i++)
				{
					if ($this->lines[$i]->fk_product > 0)
					{
						$mouvP = new MouvementStock($this->db);
						// We increment stock of product (and sub-products)
<<<<<<< HEAD
						$result=$mouvP->reception($user, $this->lines[$i]->fk_product, $idwarehouse, $this->lines[$i]->qty, $this->lines[$i]->subprice, $langs->trans("OrderCanceledInDolibarr",$this->ref));
						if ($result < 0)
						{
=======
						$result=$mouvP->reception($user, $this->lines[$i]->fk_product, $idwarehouse, $this->lines[$i]->qty, 0, $langs->trans("OrderCanceledInDolibarr",$this->ref));
						if ($result < 0) {
>>>>>>> 375e61de
							$error++;
							$this->error=$mouvP->error;
							break;
						}
					}
				}
			}

			if (! $error)
			{
	            // Call trigger
	            $result=$this->call_trigger('ORDER_CANCEL',$user);
	            if ($result < 0) $error++;
	            // End call triggers
			}

			if (! $error)
			{
				$this->statut=-1;
				$this->db->commit();
				return 1;
			}
			else
			{
				foreach($this->errors as $errmsg)
				{
					dol_syslog(get_class($this)."::cancel ".$errmsg, LOG_ERR);
					$this->error.=($this->error?', '.$errmsg:$errmsg);
				}
				$this->db->rollback();
				return -1*$error;
			}
		}
		else
		{
			$this->error=$this->db->error();
			$this->db->rollback();
			return -1;
		}
	}

    /**
     *	Create order
     *	Note that this->ref can be set or empty. If empty, we will use "(PROV)"
     *
     *	@param		User	$user 		Objet user that make creation
     *	@param		int		$notrigger	Disable all triggers
     *	@return 	int					<0 if KO, >0 if OK
     */
    function create($user, $notrigger=0)
    {
        global $conf,$langs,$mysoc,$hookmanager;
        $error=0;

        // Clean parameters
        $this->brouillon = 1;		// On positionne en mode brouillon la commande

        dol_syslog(get_class($this)."::create user=".$user->id);

        // Check parameters
    	if (! empty($this->ref))	// We check that ref is not already used
		{
			$result=self::isExistingObject($this->element, 0, $this->ref);	// Check ref is not yet used
			if ($result > 0)
			{
				$this->error='ErrorRefAlreadyExists';
				dol_syslog(get_class($this)."::create ".$this->error,LOG_WARNING);
				$this->db->rollback();
				return -1;
			}
		}

        $soc = new Societe($this->db);
        $result=$soc->fetch($this->socid);
        if ($result < 0)
        {
            $this->error="Failed to fetch company";
            dol_syslog(get_class($this)."::create ".$this->error, LOG_ERR);
            return -2;
        }
        if (! empty($conf->global->COMMANDE_REQUIRE_SOURCE) && $this->source < 0)
        {
            $this->error=$langs->trans("ErrorFieldRequired",$langs->trans("Source"));
            dol_syslog(get_class($this)."::create ".$this->error, LOG_ERR);
            return -1;
        }

        // $date_commande is deprecated
        $date = ($this->date_commande ? $this->date_commande : $this->date);

        $now=dol_now();

        $this->db->begin();

        $sql = "INSERT INTO ".MAIN_DB_PREFIX."commande (";
        $sql.= " ref, fk_soc, date_creation, fk_user_author, fk_projet, date_commande, source, note_private, note_public, ref_ext, ref_client, ref_int";
        $sql.= ", model_pdf, fk_cond_reglement, fk_mode_reglement, fk_account, fk_availability, fk_input_reason, date_livraison, fk_delivery_address";
        $sql.= ", fk_shipping_method";
        $sql.= ", remise_absolue, remise_percent";
        $sql.= ", entity";
        $sql.= ")";
        $sql.= " VALUES ('(PROV)',".$this->socid.", '".$this->db->idate($now)."', ".$user->id;
        $sql.= ", ".($this->fk_project>0?$this->fk_project:"null");
        $sql.= ", '".$this->db->idate($date)."'";
        $sql.= ", ".($this->source>=0 && $this->source != '' ?$this->source:'null');
        $sql.= ", '".$this->db->escape($this->note_private)."'";
        $sql.= ", '".$this->db->escape($this->note_public)."'";
        $sql.= ", ".($this->ref_ext?"'".$this->db->escape($this->ref_ext)."'":"null");
        $sql.= ", ".($this->ref_client?"'".$this->db->escape($this->ref_client)."'":"null");
        $sql.= ", ".($this->ref_int?"'".$this->db->escape($this->ref_int)."'":"null");
        $sql.= ", '".$this->modelpdf."'";
        $sql.= ", ".($this->cond_reglement_id>0?"'".$this->cond_reglement_id."'":"null");
        $sql.= ", ".($this->mode_reglement_id>0?"'".$this->mode_reglement_id."'":"null");
        $sql.= ", ".($this->fk_account>0?$this->fk_account:'NULL');
        $sql.= ", ".($this->availability_id>0?"'".$this->availability_id."'":"null");
        $sql.= ", ".($this->demand_reason_id>0?"'".$this->demand_reason_id."'":"null");
        $sql.= ", ".($this->date_livraison?"'".$this->db->idate($this->date_livraison)."'":"null");
        $sql.= ", ".($this->fk_delivery_address>0?$this->fk_delivery_address:'NULL');
        $sql.= ", ".($this->shipping_method_id>0?$this->shipping_method_id:'NULL');
        $sql.= ", ".($this->remise_absolue>0?$this->remise_absolue:'NULL');
        $sql.= ", ".($this->remise_percent>0?$this->remise_percent:0);
        $sql.= ", ".$conf->entity;
        $sql.= ")";

        dol_syslog(get_class($this)."::create", LOG_DEBUG);
        $resql=$this->db->query($sql);
        if ($resql)
        {
            $this->id = $this->db->last_insert_id(MAIN_DB_PREFIX.'commande');

            if ($this->id)
            {
                $fk_parent_line=0;
                $num=count($this->lines);

                /*
                 *  Insertion du detail des produits dans la base
                 */
                for ($i=0;$i<$num;$i++)
                {
                    // Reset fk_parent_line for no child products and special product
                    if (($this->lines[$i]->product_type != 9 && empty($this->lines[$i]->fk_parent_line)) || $this->lines[$i]->product_type == 9) {
                        $fk_parent_line = 0;
                    }

                    $result = $this->addline(
                        $this->lines[$i]->desc,
                        $this->lines[$i]->subprice,
                        $this->lines[$i]->qty,
                        $this->lines[$i]->tva_tx,
                        $this->lines[$i]->localtax1_tx,
                        $this->lines[$i]->localtax2_tx,
                        $this->lines[$i]->fk_product,
                        $this->lines[$i]->remise_percent,
                        $this->lines[$i]->info_bits,
                        $this->lines[$i]->fk_remise_except,
                        'HT',
                        0,
                        $this->lines[$i]->date_start,
                        $this->lines[$i]->date_end,
                        $this->lines[$i]->product_type,
                        $this->lines[$i]->rang,
                        $this->lines[$i]->special_code,
                        $fk_parent_line,
                        $this->lines[$i]->fk_fournprice,
                        $this->lines[$i]->pa_ht,
                    	$this->lines[$i]->label,
						$this->lines[$i]->array_options
                    );
                    if ($result < 0)
                    {
                    	if ($result != self::STOCK_NOT_ENOUGH_FOR_ORDER)
                    	{
                        	$this->error=$this->db->lasterror();
                        	dol_print_error($this->db);
                    	}
                        $this->db->rollback();
                        return -1;
                    }
                    // Defined the new fk_parent_line
                    if ($result > 0 && $this->lines[$i]->product_type == 9) {
                        $fk_parent_line = $result;
                    }
                }

                // Mise a jour ref
                $sql = 'UPDATE '.MAIN_DB_PREFIX."commande SET ref='(PROV".$this->id.")' WHERE rowid=".$this->id;
                if ($this->db->query($sql))
                {
                    if ($this->id)
                    {
                        $this->ref="(PROV".$this->id.")";

                        // Add object linked
                        if (is_array($this->linked_objects) && ! empty($this->linked_objects))
                        {
                        	foreach($this->linked_objects as $origin => $origin_id)
                        	{
                        		$ret = $this->add_object_linked($origin, $origin_id);
                        		if (! $ret)
                        		{
                        			dol_print_error($this->db);
                        			$error++;
                        		}

                        		// TODO mutualiser
                        		if ($origin == 'propal' && $origin_id)
                        		{
                        			// On recupere les differents contact interne et externe
                        			$prop = new Propal($this->db);
									$prop->fetch($origin_id);

                        			// We get ids of sales representatives of proposal
                        			$this->userid = $prop->getIdcontact('internal', 'SALESREPFOLL');

                        			if ($this->userid)
                        			{
                        				//On passe le commercial suivi propale en commercial suivi commande
                        				$this->add_contact($this->userid[0], 'SALESREPFOLL', 'internal');
                        			}

                        			// We get ids of customer follower of proposal
                        			$this->contactid = $prop->getIdcontact('external', 'CUSTOMER');

                        			if ($this->contactid)
                        			{
                        				//On passe le contact client suivi propale en contact client suivi commande
                        				$this->add_contact($this->contactid[0], 'CUSTOMER', 'external');
                        			}
                        		}
                        	}
                        }
                    }

                    if (! $error)
                    {
                    	$action='create';

	                    // Actions on extra fields (by external module or standard code)
	                    // FIXME le hook fait double emploi avec le trigger !!
	                    $hookmanager->initHooks(array('orderdao'));
	                    $parameters=array('socid'=>$this->id);
	                    $reshook=$hookmanager->executeHooks('insertExtraFields',$parameters,$this,$action);    // Note that $action and $object may have been modified by some hooks
	                    if (empty($reshook))
	                    {
	                    	if (empty($conf->global->MAIN_EXTRAFIELDS_DISABLED)) // For avoid conflicts if trigger used
	                    	{
	                    		$result=$this->insertExtraFields();
	                    		if ($result < 0)
	                    		{
	                    			$error++;
	                    		}
	                    	}
	                    }
	                    else if ($reshook < 0) $error++;
                    }

                    if (! $notrigger)
                    {
			            // Call trigger
			            $result=$this->call_trigger('ORDER_CREATE',$user);
			            if ($result < 0) $error++;
			            // End call triggers
                    }

	                if (!$error) {
		                $this->db->commit();
		                return $this->id;
	                }

	                foreach($this->errors as $errmsg)
	                {
		                dol_syslog(get_class($this)."::create ".$errmsg, LOG_ERR);
		                $this->error.=($this->error?', '.$errmsg:$errmsg);
	                }
	                $this->db->rollback();
	                return -1*$error;

                }
                else
                {
                    $this->db->rollback();
                    return -1;
                }
            }
        }
        else
        {
            dol_print_error($this->db);
            $this->db->rollback();
            return -1;
        }
    }


    /**
     *	Load an object from its id and create a new one in database
     *
     *	@param		int			$socid			Id of thirdparty
     *	@return		int							New id of clone
     */
    function createFromClone($socid=0)
    {
        global $conf,$user,$langs,$hookmanager;

        $error=0;

        $this->context['createfromclone'] = 'createfromclone';

        $this->db->begin();

		// get extrafields so they will be clone
		foreach($this->lines as $line)
			$line->fetch_optionals($line->rowid);

        // Load source object
        $objFrom = dol_clone($this);

        // Change socid if needed
        if (! empty($socid) && $socid != $this->socid)
        {
            $objsoc = new Societe($this->db);

            if ($objsoc->fetch($socid)>0)
            {
                $this->socid 				= $objsoc->id;
                $this->cond_reglement_id	= (! empty($objsoc->cond_reglement_id) ? $objsoc->cond_reglement_id : 0);
                $this->mode_reglement_id	= (! empty($objsoc->mode_reglement_id) ? $objsoc->mode_reglement_id : 0);
                $this->fk_project			= '';
                $this->fk_delivery_address	= '';
            }

            // TODO Change product price if multi-prices
        }

        $this->id=0;
        $this->statut=0;

        // Clear fields
        $this->user_author_id     = $user->id;
        $this->user_valid         = '';
		$this->date				  = dol_now();
        $this->date_creation      = '';
        $this->date_validation    = '';
        $this->ref_client         = '';

        // Set ref
        require_once DOL_DOCUMENT_ROOT ."/core/modules/commande/".$conf->global->COMMANDE_ADDON.'.php';
        $obj = $conf->global->COMMANDE_ADDON;
        $modCommande = new $obj;
        $this->ref = $modCommande->getNextValue($objsoc,$this);


        // Create clone
        $result=$this->create($user);
        if ($result < 0) $error++;

        if (! $error)
        {
            // Hook of thirdparty module
            if (is_object($hookmanager))
            {
                $parameters=array('objFrom'=>$objFrom);
                $action='';
                $reshook=$hookmanager->executeHooks('createFrom',$parameters,$this,$action);    // Note that $action and $object may have been modified by some hooks
                if ($reshook < 0) $error++;
            }

            // Call trigger
            $result=$this->call_trigger('ORDER_CLONE',$user);
            if ($result < 0) $error++;
            // End call triggers
        }

        unset($this->context['createfromclone']);

        // End
        if (! $error)
        {
            $this->db->commit();
            return $this->id;
        }
        else
        {
            $this->db->rollback();
            return -1;
        }
    }


    /**
     *  Load an object from a proposal and create a new order into database
     *
     *  @param      Object			$object 	        Object source
     *  @return     int             					<0 if KO, 0 if nothing done, 1 if OK
     */
    function createFromProposal($object)
    {
        global $db, $conf,$user,$langs,$hookmanager;

		dol_include_once('/core/class/extrafields.class.php');

        $error=0;

        // Signed proposal
        if ($object->statut == 2)
        {
            $this->date_commande = dol_now();
            $this->source = 0;

            $num=count($object->lines);
            for ($i = 0; $i < $num; $i++)
            {
                $line = new OrderLine($this->db);

                $line->libelle           = $object->lines[$i]->libelle;
                $line->label             = $object->lines[$i]->label;
                $line->desc              = $object->lines[$i]->desc;
                $line->price             = $object->lines[$i]->price;
                $line->subprice          = $object->lines[$i]->subprice;
                $line->tva_tx            = $object->lines[$i]->tva_tx;
                $line->localtax1_tx      = $object->lines[$i]->localtax1_tx;
                $line->localtax2_tx      = $object->lines[$i]->localtax2_tx;
                $line->qty               = $object->lines[$i]->qty;
                $line->fk_remise_except  = $object->lines[$i]->fk_remise_except;
                $line->remise_percent    = $object->lines[$i]->remise_percent;
                $line->fk_product        = $object->lines[$i]->fk_product;
                $line->info_bits         = $object->lines[$i]->info_bits;
                $line->product_type      = $object->lines[$i]->product_type;
                $line->rang              = $object->lines[$i]->rang;
                $line->special_code      = $object->lines[$i]->special_code;
                $line->fk_parent_line    = $object->lines[$i]->fk_parent_line;

                $line->date_start      	= $object->lines[$i]->date_start;
                $line->date_end    		= $object->lines[$i]->date_end;

				$line->fk_fournprice	= $object->lines[$i]->fk_fournprice;
				$marginInfos			= getMarginInfos($object->lines[$i]->subprice, $object->lines[$i]->remise_percent, $object->lines[$i]->tva_tx, $object->lines[$i]->localtax1_tx, $object->lines[$i]->localtax2_tx, $object->lines[$i]->fk_fournprice, $object->lines[$i]->pa_ht);
				$line->pa_ht			= $marginInfos[0];
				$line->marge_tx			= $marginInfos[1];
				$line->marque_tx		= $marginInfos[2];

                // get extrafields from original line
				$object->lines[$i]->fetch_optionals($object->lines[$i]->rowid);
				foreach($object->lines[$i]->array_options as $options_key => $value)
					$line->array_options[$options_key] = $value;

				$this->lines[$i] = $line;
            }

            $this->socid                = $object->socid;
            $this->fk_project           = $object->fk_project;
            $this->cond_reglement_id    = $object->cond_reglement_id;
            $this->mode_reglement_id    = $object->mode_reglement_id;
            $this->fk_account           = $object->fk_account;
            $this->availability_id      = $object->availability_id;
            $this->demand_reason_id     = $object->demand_reason_id;
            $this->date_livraison       = $object->date_livraison;
            $this->shipping_method_id   = $object->shipping_method_id;
            $this->fk_delivery_address  = $object->fk_delivery_address;
            $this->contact_id           = $object->contactid;
            $this->ref_client           = $object->ref_client;
            $this->note_private         = $object->note_private;
            $this->note_public          = $object->note_public;

            $this->origin				= $object->element;
            $this->origin_id			= $object->id;

            // get extrafields from original line
			$object->fetch_optionals($object->id);

			$e = new ExtraFields($db);
			$element_extrafields = $e->fetch_name_optionals_label($this->element);

			foreach($object->array_options as $options_key => $value) {
				if(array_key_exists(str_replace('options_', '', $options_key), $element_extrafields)){
					$this->array_options[$options_key] = $value;
				}
			}
            // Possibility to add external linked objects with hooks
            $this->linked_objects[$this->origin] = $this->origin_id;
            if (is_array($object->other_linked_objects) && ! empty($object->other_linked_objects))
            {
            	$this->linked_objects = array_merge($this->linked_objects, $object->other_linked_objects);
            }

            $ret = $this->create($user);

            if ($ret > 0)
            {
                // Actions hooked (by external module)
                $hookmanager->initHooks(array('orderdao'));

                $parameters=array('objFrom'=>$object);
                $action='';
                $reshook=$hookmanager->executeHooks('createFrom',$parameters,$this,$action);    // Note that $action and $object may have been modified by some hooks
                if ($reshook < 0) $error++;

                if (! $error)
                {
                    // Ne pas passer par la commande provisoire
                    if ($conf->global->COMMANDE_VALID_AFTER_CLOSE_PROPAL == 1)
                    {
                        $this->fetch($ret);
                        $this->valid($user);
                    }
                    return $ret;
                }
                else return -1;
            }
            else return -1;
        }
        else return 0;
    }


    /**
     *	Add an order line into database (linked to product/service or not)
     *
     *	@param      string			$desc            	Description of line
     *	@param      float			$pu_ht    	        Unit price (without tax)
     *	@param      float			$qty             	Quantite
     *	@param      float			$txtva           	Taux de tva force, sinon -1
     *	@param      float			$txlocaltax1		Local tax 1 rate
     *	@param      float			$txlocaltax2		Local tax 2 rate
     *	@param      int				$fk_product      	Id du produit/service predefini
     *	@param      float			$remise_percent  	Pourcentage de remise de la ligne
     *	@param      int				$info_bits			Bits de type de lignes
     *	@param      int				$fk_remise_except	Id remise
     *	@param      string			$price_base_type	HT or TTC
     *	@param      float			$pu_ttc    		    Prix unitaire TTC
     *	@param      int		$date_start       	Start date of the line - Added by Matelli (See http://matelli.fr/showcases/patchs-dolibarr/add-dates-in-order-lines.html)
     *	@param      int		$date_end         	End date of the line - Added by Matelli (See http://matelli.fr/showcases/patchs-dolibarr/add-dates-in-order-lines.html)
     *	@param      int				$type				Type of line (0=product, 1=service)
     *	@param      int				$rang             	Position of line
     *	@param		int				$special_code		Special code (also used by externals modules!)
     *	@param		int				$fk_parent_line		Parent line
     *  @param		int				$fk_fournprice		Id supplier price
     *  @param		int				$pa_ht				Buying price (without tax)
     *  @param		string			$label				Label
	 *  @param		array			$array_option		extrafields array
     *	@return     int             					>0 if OK, <0 if KO
     *
     *	@see        add_product
     *
     *	Les parametres sont deja cense etre juste et avec valeurs finales a l'appel
     *	de cette methode. Aussi, pour le taux tva, il doit deja avoir ete defini
     *	par l'appelant par la methode get_default_tva(societe_vendeuse,societe_acheteuse,produit)
     *	et le desc doit deja avoir la bonne valeur (a l'appelant de gerer le multilangue)
     */
	function addline($desc, $pu_ht, $qty, $txtva, $txlocaltax1=0, $txlocaltax2=0, $fk_product=0, $remise_percent=0, $info_bits=0, $fk_remise_except=0, $price_base_type='HT', $pu_ttc=0, $date_start='', $date_end='', $type=0, $rang=-1, $special_code=0, $fk_parent_line=0, $fk_fournprice=null, $pa_ht=0, $label='',$array_option=0)
    {
    	global $mysoc, $conf, $langs;

        dol_syslog(get_class($this)."::addline commandeid=$this->id, desc=$desc, pu_ht=$pu_ht, qty=$qty, txtva=$txtva, fk_product=$fk_product, remise_percent=$remise_percent, info_bits=$info_bits, fk_remise_except=$fk_remise_except, price_base_type=$price_base_type, pu_ttc=$pu_ttc, date_start=$date_start, date_end=$date_end, type=$type", LOG_DEBUG);

        include_once DOL_DOCUMENT_ROOT.'/core/lib/price.lib.php';

        // Clean parameters
        if (empty($remise_percent)) $remise_percent=0;
        if (empty($qty)) $qty=0;
        if (empty($info_bits)) $info_bits=0;
        if (empty($rang)) $rang=0;
        if (empty($txtva)) $txtva=0;
        if (empty($txlocaltax1)) $txlocaltax1=0;
        if (empty($txlocaltax2)) $txlocaltax2=0;
        if (empty($fk_parent_line) || $fk_parent_line < 0) $fk_parent_line=0;

        $remise_percent=price2num($remise_percent);
        $qty=price2num($qty);
        $pu_ht=price2num($pu_ht);
        $pu_ttc=price2num($pu_ttc);
    	$pa_ht=price2num($pa_ht);
        $txtva = price2num($txtva);
        $txlocaltax1 = price2num($txlocaltax1);
        $txlocaltax2 = price2num($txlocaltax2);
        if ($price_base_type=='HT')
        {
            $pu=$pu_ht;
        }
        else
        {
            $pu=$pu_ttc;
        }
        $label=trim($label);
        $desc=trim($desc);

        // Check parameters
        if ($type < 0) return -1;

        if ($this->statut == 0)
        {
            $this->db->begin();

            // Calcul du total TTC et de la TVA pour la ligne a partir de
            // qty, pu, remise_percent et txtva
            // TRES IMPORTANT: C'est au moment de l'insertion ligne qu'on doit stocker
            // la part ht, tva et ttc, et ce au niveau de la ligne qui a son propre taux tva.

            $localtaxes_type=getLocalTaxesFromRate($txtva,0,$this->thirdparty,$mysoc);

            $tabprice = calcul_price_total($qty, $pu, $remise_percent, $txtva, $txlocaltax1, $txlocaltax2, 0, $price_base_type, $info_bits, $type,'', $localtaxes_type);
            $total_ht  = $tabprice[0];
            $total_tva = $tabprice[1];
            $total_ttc = $tabprice[2];
            $total_localtax1 = $tabprice[9];
            $total_localtax2 = $tabprice[10];

            // Rang to use
            $rangtouse = $rang;
            if ($rangtouse == -1)
            {
                $rangmax = $this->line_max($fk_parent_line);
                $rangtouse = $rangmax + 1;
            }

			$product_type=$type;
			if (!empty($fk_product))
			{
				$product=new Product($this->db);
				$result=$product->fetch($fk_product);
				$product_type=$product->type;

				if($conf->global->STOCK_MUST_BE_ENOUGH_FOR_ORDER && $product_type == 0 && $product->stock_reel < $qty)
				{
					$this->error=$langs->trans('ErrorStockIsNotEnough');
					dol_syslog(get_class($this)."::addline error=Product ".$product->ref.": ".$this->error, LOG_ERR);
					$this->db->rollback();
					return self::STOCK_NOT_ENOUGH_FOR_ORDER;
				}
			}

            // TODO A virer
            // Anciens indicateurs: $price, $remise (a ne plus utiliser)
            $price = $pu;
            $remise = 0;
            if ($remise_percent > 0)
            {
                $remise = round(($pu * $remise_percent / 100), 2);
                $price = $pu - $remise;
            }

            // Insert line
            $this->line=new OrderLine($this->db);

            $this->line->context = $this->context;

            $this->line->fk_commande=$this->id;
            $this->line->label=$label;
            $this->line->desc=$desc;
            $this->line->qty=$qty;
            $this->line->tva_tx=$txtva;
            $this->line->localtax1_tx=$txlocaltax1;
            $this->line->localtax2_tx=$txlocaltax2;
			$this->line->localtax1_type = $localtaxes_type[0];
			$this->line->localtax2_type = $localtaxes_type[2];
            $this->line->fk_product=$fk_product;
			$this->line->product_type=$product_type;
            $this->line->fk_remise_except=$fk_remise_except;
            $this->line->remise_percent=$remise_percent;
            $this->line->subprice=$pu_ht;
            $this->line->rang=$rangtouse;
            $this->line->info_bits=$info_bits;
            $this->line->total_ht=$total_ht;
            $this->line->total_tva=$total_tva;
            $this->line->total_localtax1=$total_localtax1;
            $this->line->total_localtax2=$total_localtax2;
            $this->line->total_ttc=$total_ttc;
            $this->line->product_type=$type;
            $this->line->special_code=$special_code;
            $this->line->fk_parent_line=$fk_parent_line;

            $this->line->date_start=$date_start;
            $this->line->date_end=$date_end;

			// infos marge
			if (!empty($fk_product) && empty($fk_fournprice) && empty($pa_ht)) {
			    // by external module, take lowest buying price
			    include_once DOL_DOCUMENT_ROOT.'/fourn/class/fournisseur.product.class.php';
			    $productFournisseur = new ProductFournisseur($this->db);
			    $productFournisseur->find_min_price_product_fournisseur($fk_product);
			    $this->line->fk_fournprice = $productFournisseur->product_fourn_price_id;
			} else {
			    $this->line->fk_fournprice = $fk_fournprice;
			}
			$this->line->pa_ht = $pa_ht;

            // TODO Ne plus utiliser
            $this->line->price=$price;
            $this->line->remise=$remise;

			if (is_array($array_option) && count($array_option)>0) {
				$this->line->array_options=$array_option;
			}

            $result=$this->line->insert();
            if ($result > 0)
            {
                // Reorder if child line
                if (! empty($fk_parent_line)) $this->line_order(true,'DESC');

                // Mise a jour informations denormalisees au niveau de la commande meme
                $result=$this->update_price(1,'auto');	// This method is designed to add line from user input so total calculation must be done using 'auto' mode.
                if ($result > 0)
                {
                    $this->db->commit();
                    return $this->line->rowid;
                }
                else
                {
                    $this->db->rollback();
                    return -1;
                }
            }
            else
            {
                $this->error=$this->line->error;
                dol_syslog(get_class($this)."::addline error=".$this->error, LOG_ERR);
                $this->db->rollback();
                return -2;
            }
        }
    }


    /**
     *	Add line into array
     *	$this->client must be loaded
     *
     *	@param		int				$idproduct			Product Id
     *	@param		float			$qty				Quantity
     *	@param		float			$remise_percent		Product discount relative
     * 	@param    	int		$date_start         Start date of the line - Added by Matelli (See http://matelli.fr/showcases/patchs-dolibarr/add-dates-in-order-lines.html)
     * 	@param    	int		$date_end           End date of the line - Added by Matelli (See http://matelli.fr/showcases/patchs-dolibarr/add-dates-in-order-lines.html)
     * 	@return    	void
     *
     *	TODO	Remplacer les appels a cette fonction par generation objet Ligne
     *			insere dans tableau $this->products
     */
    function add_product($idproduct, $qty, $remise_percent=0.0, $date_start='', $date_end='')
    {
        global $conf, $mysoc;

        if (! $qty) $qty = 1;

        if ($idproduct > 0)
        {
            $prod=new Product($this->db);
            $prod->fetch($idproduct);

            $tva_tx = get_default_tva($mysoc,$this->client,$prod->id);
            $localtax1_tx=get_localtax($tva_tx,1,$this->client);
            $localtax2_tx=get_localtax($tva_tx,2,$this->client);
            // multiprix
            if($conf->global->PRODUIT_MULTIPRICES && $this->client->price_level)
            $price = $prod->multiprices[$this->client->price_level];
            else
            $price = $prod->price;

            $line=new OrderLine($this->db);

            $line->context = $this->context;

            $line->fk_product=$idproduct;
            $line->desc=$prod->description;
            $line->qty=$qty;
            $line->subprice=$price;
            $line->remise_percent=$remise_percent;
            $line->tva_tx=$tva_tx;
            $line->localtax1_tx=$localtax1_tx;
            $line->localtax2_tx=$localtax2_tx;
            $line->ref=$prod->ref;
            $line->libelle=$prod->libelle;
            $line->product_desc=$prod->description;

            // Added by Matelli (See http://matelli.fr/showcases/patchs-dolibarr/add-dates-in-order-lines.html)
            // Save the start and end date of the line in the object
            if ($date_start) { $line->date_start = $date_start; }
            if ($date_end)   { $line->date_end = $date_end; }

            $this->lines[] = $line;

            /** POUR AJOUTER AUTOMATIQUEMENT LES SOUSPRODUITS a LA COMMANDE
             if (! empty($conf->global->PRODUIT_SOUSPRODUITS))
             {
             $prod = new Product($this->db);
             $prod->fetch($idproduct);
             $prod -> get_sousproduits_arbo ();
             $prods_arbo = $prod->get_each_prod();
             if(count($prods_arbo) > 0)
             {
             foreach($prods_arbo as $key => $value)
             {
             // print "id : ".$value[1].' :qty: '.$value[0].'<br>';
             if(! in_array($value[1],$this->products))
             $this->add_product($value[1], $value[0]);

             }
             }

             }
             **/
        }
    }


    /**
     *	Get object and lines from database
     *
     *	@param      int			$id       		Id of object to load
     * 	@param		string		$ref			Ref of object
     * 	@param		string		$ref_ext		External reference of object
     * 	@param		string		$ref_int		Internal reference of other object
     *	@return     int         				>0 if OK, <0 if KO, 0 if not found
     */
    function fetch($id, $ref='', $ref_ext='', $ref_int='')
    {
        global $conf;

        // Check parameters
        if (empty($id) && empty($ref) && empty($ref_ext) && empty($ref_int)) return -1;

        $sql = 'SELECT c.rowid, c.date_creation, c.ref, c.fk_soc, c.fk_user_author, c.fk_statut';
        $sql.= ', c.amount_ht, c.total_ht, c.total_ttc, c.tva as total_tva, c.localtax1 as total_localtax1, c.localtax2 as total_localtax2, c.fk_cond_reglement, c.fk_mode_reglement, c.fk_availability, c.fk_input_reason';
        $sql.= ', c.fk_account';
        $sql.= ', c.date_commande';
        $sql.= ', c.date_livraison';
        $sql.= ', c.fk_shipping_method';
        $sql.= ', c.fk_projet, c.remise_percent, c.remise, c.remise_absolue, c.source, c.facture as billed';
        $sql.= ', c.note_private, c.note_public, c.ref_client, c.ref_ext, c.ref_int, c.model_pdf, c.fk_delivery_address, c.extraparams';
        $sql.= ', p.code as mode_reglement_code, p.libelle as mode_reglement_libelle';
        $sql.= ', cr.code as cond_reglement_code, cr.libelle as cond_reglement_libelle, cr.libelle_facture as cond_reglement_libelle_doc';
        $sql.= ', ca.code as availability_code';
        $sql.= ', dr.code as demand_reason_code';
        $sql.= ' FROM '.MAIN_DB_PREFIX.'commande as c';
        $sql.= ' LEFT JOIN '.MAIN_DB_PREFIX.'c_payment_term as cr ON (c.fk_cond_reglement = cr.rowid)';
        $sql.= ' LEFT JOIN '.MAIN_DB_PREFIX.'c_paiement as p ON (c.fk_mode_reglement = p.id)';
        $sql.= ' LEFT JOIN '.MAIN_DB_PREFIX.'c_availability as ca ON (c.fk_availability = ca.rowid)';
        $sql.= ' LEFT JOIN '.MAIN_DB_PREFIX.'c_input_reason as dr ON (c.fk_input_reason = ca.rowid)';
        $sql.= " WHERE c.entity = ".$conf->entity;
        if ($id)   	  $sql.= " AND c.rowid=".$id;
        if ($ref)     $sql.= " AND c.ref='".$this->db->escape($ref)."'";
        if ($ref_ext) $sql.= " AND c.ref_ext='".$this->db->escape($ref_ext)."'";
        if ($ref_int) $sql.= " AND c.ref_int='".$this->db->escape($ref_int)."'";

        dol_syslog(get_class($this)."::fetch", LOG_DEBUG);
        $result = $this->db->query($sql);
        if ($result)
        {
            $obj = $this->db->fetch_object($result);
            if ($obj)
            {
                $this->id					= $obj->rowid;
                $this->ref					= $obj->ref;
                $this->ref_client			= $obj->ref_client;
                $this->ref_ext				= $obj->ref_ext;
                $this->ref_int				= $obj->ref_int;
                $this->socid				= $obj->fk_soc;
                $this->statut				= $obj->fk_statut;
                $this->user_author_id		= $obj->fk_user_author;
                $this->total_ht				= $obj->total_ht;
                $this->total_tva			= $obj->total_tva;
                $this->total_localtax1		= $obj->total_localtax1;
                $this->total_localtax2		= $obj->total_localtax2;
                $this->total_ttc			= $obj->total_ttc;
                $this->date					= $this->db->jdate($obj->date_commande);
                $this->date_commande		= $this->db->jdate($obj->date_commande);
                $this->remise				= $obj->remise;
                $this->remise_percent		= $obj->remise_percent;
                $this->remise_absolue		= $obj->remise_absolue;
                $this->source				= $obj->source;
                $this->facturee				= $obj->billed;			// deprecated
                $this->billed				= $obj->billed;
                $this->note					= $obj->note_private;	// deprecated
                $this->note_private			= $obj->note_private;
                $this->note_public			= $obj->note_public;
                $this->fk_project			= $obj->fk_projet;
                $this->modelpdf				= $obj->model_pdf;
                $this->mode_reglement_id	= $obj->fk_mode_reglement;
                $this->mode_reglement_code	= $obj->mode_reglement_code;
                $this->mode_reglement		= $obj->mode_reglement_libelle;
                $this->cond_reglement_id	= $obj->fk_cond_reglement;
                $this->cond_reglement_code	= $obj->cond_reglement_code;
                $this->cond_reglement		= $obj->cond_reglement_libelle;
                $this->cond_reglement_doc	= $obj->cond_reglement_libelle_doc;
                $this->fk_account           = $obj->fk_account;
                $this->availability_id		= $obj->fk_availability;
                $this->availability_code	= $obj->availability_code;
                $this->demand_reason_id		= $obj->fk_input_reason;
                $this->demand_reason_code	= $obj->demand_reason_code;
                $this->date_livraison		= $this->db->jdate($obj->date_livraison);
                $this->shipping_method_id   = ($obj->fk_shipping_method>0)?$obj->fk_shipping_method:null;
                $this->fk_delivery_address	= $obj->fk_delivery_address;

                $this->extraparams			= (array) json_decode($obj->extraparams, true);

                $this->lines				= array();

                if ($this->statut == 0) $this->brouillon = 1;

                // Retreive all extrafield for invoice
                // fetch optionals attributes and labels
                require_once DOL_DOCUMENT_ROOT.'/core/class/extrafields.class.php';
                $extrafields=new ExtraFields($this->db);
                $extralabels=$extrafields->fetch_name_optionals_label($this->table_element,true);
               	$this->fetch_optionals($this->id,$extralabels);

                $this->db->free($result);

                /*
                 * Lines
                 */
                $result=$this->fetch_lines();
                if ($result < 0)
                {
                    return -3;
                }
                return 1;
            }
            else
            {
                $this->error='Order with id '.$id.' not found sql='.$sql;
                return 0;
            }
        }
        else
        {
            $this->error=$this->db->error();
            return -1;
        }
    }


    /**
     *	Adding line of fixed discount in the order in DB
     *
     *	@param     int	$idremise			Id de la remise fixe
     *	@return    int          			>0 si ok, <0 si ko
     */
    function insert_discount($idremise)
    {
        global $langs;

        include_once DOL_DOCUMENT_ROOT.'/core/lib/price.lib.php';
        include_once DOL_DOCUMENT_ROOT.'/core/class/discount.class.php';

        $this->db->begin();

        $remise=new DiscountAbsolute($this->db);
        $result=$remise->fetch($idremise);

        if ($result > 0)
        {
            if ($remise->fk_facture)	// Protection against multiple submission
            {
                $this->error=$langs->trans("ErrorDiscountAlreadyUsed");
                $this->db->rollback();
                return -5;
            }

            $line = new OrderLine($this->db);

            $line->fk_commande=$this->id;
            $line->fk_remise_except=$remise->id;
            $line->desc=$remise->description;   	// Description ligne
            $line->tva_tx=$remise->tva_tx;
            $line->subprice=-$remise->amount_ht;
            $line->price=-$remise->amount_ht;
            $line->fk_product=0;					// Id produit predefini
            $line->qty=1;
            $line->remise=0;
            $line->remise_percent=0;
            $line->rang=-1;
            $line->info_bits=2;

            $line->total_ht  = -$remise->amount_ht;
            $line->total_tva = -$remise->amount_tva;
            $line->total_ttc = -$remise->amount_ttc;

            $result=$line->insert();
            if ($result > 0)
            {
                $result=$this->update_price(1);
                if ($result > 0)
                {
                    $this->db->commit();
                    return 1;
                }
                else
                {
                    $this->db->rollback();
                    return -1;
                }
            }
            else
            {
                $this->error=$line->error;
                $this->db->rollback();
                return -2;
            }
        }
        else
        {
            $this->db->rollback();
            return -2;
        }
    }


    /**
     *	Load array lines
     *
     *	@param		int		$only_product	Return only physical products
     *	@return		int						<0 if KO, >0 if OK
     */
    function fetch_lines($only_product=0)
    {
        $this->lines=array();

        $sql = 'SELECT l.rowid, l.fk_product, l.fk_parent_line, l.product_type, l.fk_commande, l.label as custom_label, l.description, l.price, l.qty, l.tva_tx,';
        $sql.= ' l.localtax1_tx, l.localtax2_tx, l.fk_remise_except, l.remise_percent, l.subprice, l.fk_product_fournisseur_price as fk_fournprice, l.buy_price_ht as pa_ht, l.rang, l.info_bits, l.special_code,';
        $sql.= ' l.total_ht, l.total_ttc, l.total_tva, l.total_localtax1, l.total_localtax2, l.date_start, l.date_end,';
        $sql.= ' p.ref as product_ref, p.description as product_desc, p.fk_product_type, p.label as product_label';
        $sql.= ' FROM '.MAIN_DB_PREFIX.'commandedet as l';
        $sql.= ' LEFT JOIN '.MAIN_DB_PREFIX.'product as p ON (p.rowid = l.fk_product)';
        $sql.= ' WHERE l.fk_commande = '.$this->id;
        if ($only_product) $sql .= ' AND p.fk_product_type = 0';
        $sql .= ' ORDER BY l.rang';

        dol_syslog(get_class($this)."::fetch_lines", LOG_DEBUG);
        $result = $this->db->query($sql);
        if ($result)
        {
            $num = $this->db->num_rows($result);

            $i = 0;
            while ($i < $num)
            {
                $objp = $this->db->fetch_object($result);

                $line = new OrderLine($this->db);

                $line->rowid            = $objp->rowid;				// \deprecated
                $line->id               = $objp->rowid;
                $line->fk_commande      = $objp->fk_commande;
                $line->commande_id      = $objp->fk_commande;			// \deprecated
                $line->label            = $objp->custom_label;
                $line->desc             = $objp->description;  		// Description ligne
                $line->product_type     = $objp->product_type;
                $line->qty              = $objp->qty;
                $line->tva_tx           = $objp->tva_tx;
                $line->localtax1_tx     = $objp->localtax1_tx;
                $line->localtax2_tx     = $objp->localtax2_tx;
                $line->total_ht         = $objp->total_ht;
                $line->total_ttc        = $objp->total_ttc;
                $line->total_tva        = $objp->total_tva;
                $line->total_localtax1  = $objp->total_localtax1;
                $line->total_localtax2  = $objp->total_localtax2;
                $line->subprice         = $objp->subprice;
                $line->fk_remise_except = $objp->fk_remise_except;
                $line->remise_percent   = $objp->remise_percent;
                $line->price            = $objp->price;
                $line->fk_product       = $objp->fk_product;
				$line->fk_fournprice 	= $objp->fk_fournprice;
		      	$marginInfos			= getMarginInfos($objp->subprice, $objp->remise_percent, $objp->tva_tx, $objp->localtax1_tx, $objp->localtax2_tx, $line->fk_fournprice, $objp->pa_ht);
		   		$line->pa_ht 			= $marginInfos[0];
		    	$line->marge_tx			= $marginInfos[1];
		     	$line->marque_tx		= $marginInfos[2];
                $line->rang             = $objp->rang;
                $line->info_bits        = $objp->info_bits;
                $line->special_code		= $objp->special_code;
                $line->fk_parent_line	= $objp->fk_parent_line;

                $line->ref				= $objp->product_ref;		// TODO deprecated
                $line->product_ref		= $objp->product_ref;
                $line->libelle			= $objp->product_label;		// TODO deprecated
                $line->product_label	= $objp->product_label;
                $line->product_desc     = $objp->product_desc; 		// Description produit
                $line->fk_product_type  = $objp->fk_product_type;	// Produit ou service

                $line->date_start       = $this->db->jdate($objp->date_start);
                $line->date_end         = $this->db->jdate($objp->date_end);

                $this->lines[$i] = $line;

                $i++;
            }

            $this->db->free($result);

            return 1;
        }
        else
        {
            $this->error=$this->db->error();
            return -3;
        }
    }


    /**
     *	Return number of line with type product.
     *
     *	@return		int		<0 if KO, Nbr of product lines if OK
     */
    function getNbOfProductsLines()
    {
        $nb=0;
        foreach($this->lines as $line)
        {
            if ($line->product_type == 0) $nb++;
        }
        return $nb;
    }

    /**
     *	Return number of line with type service.
     *
     *	@return		int		<0 if KO, Nbr of service lines if OK
     */
    function getNbOfServicesLines()
    {
        $nb=0;
        foreach($this->lines as $line)
        {
            if ($line->product_type == 1) $nb++;
        }
        return $nb;
    }

    /**
     *	Load array this->expeditions of nb of products sent by line in order
     *
     *	@param      int		$filtre_statut      Filter on status
     * 	@return     int                			<0 if KO, Nb of lines found if OK
     *
     *	TODO deprecated, move to Shipping class
     */
    function loadExpeditions($filtre_statut=-1)
    {
        $this->expeditions = array();

        $sql = 'SELECT cd.rowid, cd.fk_product,';
        $sql.= ' sum(ed.qty) as qty';
        $sql.= ' FROM '.MAIN_DB_PREFIX.'expeditiondet as ed,';
        if ($filtre_statut >= 0) $sql.= ' '.MAIN_DB_PREFIX.'expedition as e,';
        $sql.= ' '.MAIN_DB_PREFIX.'commandedet as cd';
        $sql.= ' WHERE';
        if ($filtre_statut >= 0) $sql.= ' ed.fk_expedition = e.rowid AND';
        $sql.= ' ed.fk_origin_line = cd.rowid';
        $sql.= ' AND cd.fk_commande =' .$this->id;
        if ($filtre_statut >= 0) $sql.=' AND e.fk_statut >= '.$filtre_statut;
        $sql.= ' GROUP BY cd.rowid, cd.fk_product';
        //print $sql;

        dol_syslog(get_class($this)."::loadExpeditions", LOG_DEBUG);
        $result = $this->db->query($sql);
        if ($result)
        {
            $num = $this->db->num_rows($result);
            $i = 0;
            while ($i < $num)
            {
                $obj = $this->db->fetch_object($result);
                $this->expeditions[$obj->rowid] = $obj->qty;
                $i++;
            }
            $this->db->free();
            return $num;
        }
        else
        {
            $this->error=$this->db->lasterror();
            return -1;
        }

    }

    /**
     * Returns a array with expeditions lines number
     *
     * @return	int		Nb of shipments
     *
     * TODO deprecated, move to Shipping class
     */
    function nb_expedition()
    {
        $sql = 'SELECT count(*)';
        $sql.= ' FROM '.MAIN_DB_PREFIX.'expedition as e';
        $sql.= ', '.MAIN_DB_PREFIX.'element_element as el';
        $sql.= ' WHERE el.fk_source = '.$this->id;
        $sql.= " AND el.fk_target = e.rowid";
        $sql.= " AND el.targettype = 'shipping'";

        $resql = $this->db->query($sql);
        if ($resql)
        {
            $row = $this->db->fetch_row($resql);
            return $row[0];
        }
        else dol_print_error($this->db);
    }

    /**
     *	Return a array with sendings by line
     *
     *	@param      int		$filtre_statut      Filtre sur statut
     *	@return     int                 		0 si OK, <0 si KO
     *
     *	TODO  deprecated, move to Shipping class
     */
    function livraison_array($filtre_statut=-1)
    {
        $delivery = new Livraison($this->db);
        $deliveryArray = $delivery->livraison_array($filtre_statut);
        return $deliveryArray;
    }

    /**
     *	Return a array with the pending stock by product
     *
     *	@param      int		$filtre_statut      Filtre sur statut
     *	@return     int                 		0 si OK, <0 si KO
     *
     *	TODO		FONCTION NON FINIE A FINIR
     */
    function stock_array($filtre_statut=-1)
    {
        $this->stocks = array();

        // Tableau des id de produit de la commande
		$array_of_product=array();

        // Recherche total en stock pour chaque produit
        // TODO $array_of_product est défini vide juste au dessus !!
        if (count($array_of_product))
        {
            $sql = "SELECT fk_product, sum(ps.reel) as total";
            $sql.= " FROM ".MAIN_DB_PREFIX."product_stock as ps";
            $sql.= " WHERE ps.fk_product IN (".join(',',$array_of_product).")";
            $sql.= ' GROUP BY fk_product ';
            $result = $this->db->query($sql);
            if ($result)
            {
                $num = $this->db->num_rows($result);
                $i = 0;
                while ($i < $num)
                {
                    $obj = $this->db->fetch_object($result);
                    $this->stocks[$obj->fk_product] = $obj->total;
                    $i++;
                }
                $this->db->free();
            }
        }
        return 0;
    }

    /**
     *  Delete an order line
     *
     *  @param      int		$lineid		Id of line to delete
     *  @return     int        		 	>0 if OK, 0 if nothing to do, <0 if KO
     */
    function deleteline($lineid)
    {
        global $user;

        if ($this->statut == 0)
        {
            $this->db->begin();

            $sql = "SELECT fk_product, qty";
            $sql.= " FROM ".MAIN_DB_PREFIX."commandedet";
            $sql.= " WHERE rowid = ".$lineid;

            $result = $this->db->query($sql);
            if ($result)
            {
                $obj = $this->db->fetch_object($result);

                if ($obj)
                {
                    $product = new Product($this->db);
                    $product->id = $obj->fk_product;

                    // Delete line
                    $line = new OrderLine($this->db);

                    // For triggers
                    $line->fetch($lineid);

                    if ($line->delete() > 0)
                    {
                        $result=$this->update_price(1);

                        if ($result > 0)
                        {
                            $this->db->commit();
                            return 1;
                        }
                        else
                        {
                            $this->db->rollback();
                            $this->error=$this->db->lasterror();
                            return -1;
                        }
                    }
                    else
                    {
                        $this->db->rollback();
                        $this->error=$line->error;
                        return -1;
                    }
                }
                else
                {
                    $this->db->rollback();
                    return 0;
                }
            }
            else
            {
                $this->db->rollback();
                $this->error=$this->db->lasterror();
                return -1;
            }
        }
        else
        {
            return -1;
        }
    }

    /**
     * 	Applique une remise relative
     *
     * 	@param     	User		$user		User qui positionne la remise
     * 	@param     	float		$remise		Discount (percent)
     *	@return		int 					<0 if KO, >0 if OK
     */
    function set_remise($user, $remise)
    {
        $remise=trim($remise)?trim($remise):0;

        if ($user->rights->commande->creer)
        {
            $remise=price2num($remise);

            $sql = 'UPDATE '.MAIN_DB_PREFIX.'commande';
            $sql.= ' SET remise_percent = '.$remise;
            $sql.= ' WHERE rowid = '.$this->id.' AND fk_statut = 0 ;';

            if ($this->db->query($sql))
            {
                $this->remise_percent = $remise;
                $this->update_price(1);
                return 1;
            }
            else
            {
                $this->error=$this->db->error();
                return -1;
            }
        }
    }


    /**
     * 		Applique une remise absolue
     *
     * 		@param     	User		$user 		User qui positionne la remise
     * 		@param     	float		$remise		Discount
     *		@return		int 					<0 if KO, >0 if OK
     */
    function set_remise_absolue($user, $remise)
    {
        $remise=trim($remise)?trim($remise):0;

        if ($user->rights->commande->creer)
        {
            $remise=price2num($remise);

            $sql = 'UPDATE '.MAIN_DB_PREFIX.'commande';
            $sql.= ' SET remise_absolue = '.$remise;
            $sql.= ' WHERE rowid = '.$this->id.' AND fk_statut = 0 ;';

            dol_syslog(get_class($this)."::set_remise_absolue", LOG_DEBUG);

            if ($this->db->query($sql))
            {
                $this->remise_absolue = $remise;
                $this->update_price(1);
                return 1;
            }
            else
            {
                $this->error=$this->db->error();
                return -1;
            }
        }
    }


    /**
     *	Set the order date
     *
     *	@param      User		$user       Object user making change
     *	@param      int	$date		Date
     *	@return     int         			<0 if KO, >0 if OK
     */
    function set_date($user, $date)
    {
        if ($user->rights->commande->creer)
        {
            $sql = "UPDATE ".MAIN_DB_PREFIX."commande";
            $sql.= " SET date_commande = ".($date ? $this->db->idate($date) : 'null');
            $sql.= " WHERE rowid = ".$this->id." AND fk_statut = 0";

            dol_syslog(get_class($this)."::set_date",LOG_DEBUG);
            $resql=$this->db->query($sql);
            if ($resql)
            {
                $this->date = $date;
                return 1;
            }
            else
            {
                $this->error=$this->db->error();
                return -1;
            }
        }
        else
        {
            return -2;
        }
    }

    /**
     *	Set the planned delivery date
     *
     *	@param      User			$user        		Objet utilisateur qui modifie
     *	@param      int		$date_livraison     Date de livraison
     *	@return     int         						<0 si ko, >0 si ok
     */
    function set_date_livraison($user, $date_livraison)
    {
        if ($user->rights->commande->creer)
        {
            $sql = "UPDATE ".MAIN_DB_PREFIX."commande";
            $sql.= " SET date_livraison = ".($date_livraison ? "'".$this->db->idate($date_livraison)."'" : 'null');
            $sql.= " WHERE rowid = ".$this->id;

            dol_syslog(get_class($this)."::set_date_livraison", LOG_DEBUG);
            $resql=$this->db->query($sql);
            if ($resql)
            {
                $this->date_livraison = $date_livraison;
                return 1;
            }
            else
            {
                $this->error=$this->db->error();
                return -1;
            }
        }
        else
        {
            return -2;
        }
    }

    /**
     *	Set availability
     *
     *	@param      User	$user		Object user making change
     *	@param      int		$id			If of availability delay
     *	@return     int           		<0 if KO, >0 if OK
     */
    function set_availability($user, $id)
    {
        if ($user->rights->commande->creer)
        {
            $sql = "UPDATE ".MAIN_DB_PREFIX."commande ";
            $sql.= " SET fk_availability = '".$id."'";
            $sql.= " WHERE rowid = ".$this->id;

            if ($this->db->query($sql))
            {
                $this->fk_availability = $id;
                return 1;
            }
            else
            {
                $this->error=$this->db->error();
                dol_syslog(get_class($this)."::set_availability Erreur SQL");
                return -1;
            }
        }
    }

    /**
     *	Set source of demand
     *
     *	@param      User	$user		  	Object user making change
     *	@param      int		$id				Id of source
     *	@return     int           			<0 if KO, >0 if OK
     */
    function set_demand_reason($user, $id)
    {
        if ($user->rights->commande->creer)
        {
            $sql = "UPDATE ".MAIN_DB_PREFIX."commande ";
            $sql.= " SET fk_input_reason = '".$id."'";
            $sql.= " WHERE rowid = ".$this->id;

            if ($this->db->query($sql))
            {
                $this->fk_input_reason = $id;
                return 1;
            }
            else
            {
                $this->error=$this->db->error();
                dol_syslog(get_class($this)."::set_demand_reason Erreur SQL");
                return -1;
            }
        }
    }

    /**
     *  Return list of orders (eventuelly filtered on a user) into an array
     *
     *  @param		int		$shortlist		0=Return array[id]=ref, 1=Return array[](id=>id,ref=>ref,name=>name)
     *  @param      int		$draft      	0=not draft, 1=draft
     *  @param      User	$excluser      	Objet user to exclude
     *  @param    	int		$socid			Id third pary
     *  @param    	int		$limit			For pagination
     *  @param    	int		$offset			For pagination
     *  @param    	string	$sortfield		Sort criteria
     *  @param    	string	$sortorder		Sort order
     *  @return     int             		-1 if KO, array with result if OK
     */
    function liste_array($shortlist=0, $draft=0, $excluser='', $socid=0, $limit=0, $offset=0, $sortfield='c.date_commande', $sortorder='DESC')
    {
        global $conf,$user;

        $ga = array();

        $sql = "SELECT s.rowid, s.nom as name, s.client,";
        $sql.= " c.rowid as cid, c.ref";
        if (! $user->rights->societe->client->voir && ! $socid) $sql .= ", sc.fk_soc, sc.fk_user";
        $sql.= " FROM ".MAIN_DB_PREFIX."societe as s, ".MAIN_DB_PREFIX."commande as c";
		if (! $user->rights->societe->client->voir && ! $socid) $sql .= ", ".MAIN_DB_PREFIX."societe_commerciaux as sc";
        $sql.= " WHERE c.entity = ".$conf->entity;
        $sql.= " AND c.fk_soc = s.rowid";
        if (! $user->rights->societe->client->voir && ! $socid) //restriction
        {
        	$sql.= " AND s.rowid = sc.fk_soc AND sc.fk_user = " .$user->id;
        }
        if ($socid) $sql.= " AND s.rowid = ".$socid;
        if ($draft) $sql.= " AND c.fk_statut = 0";
        if (is_object($excluser)) $sql.= " AND c.fk_user_author <> ".$excluser->id;
        $sql.= $this->db->order($sortfield,$sortorder);
        $sql.= $this->db->plimit($limit,$offset);

        $result=$this->db->query($sql);
        if ($result)
        {
            $numc = $this->db->num_rows($result);
            if ($numc)
            {
                $i = 0;
                while ($i < $numc)
                {
                    $obj = $this->db->fetch_object($result);

                    if ($shortlist == 1)
                    {
                    	$ga[$obj->cid] = $obj->ref;
                    }
                    else if ($shortlist == 2)
                    {
                    	$ga[$obj->cid] = $obj->ref.' ('.$obj->name.')';
                    }
                    else
					{
                    	$ga[$i]['id']	= $obj->cid;
                    	$ga[$i]['ref'] 	= $obj->ref;
                    	$ga[$i]['name'] = $obj->name;
                    }
                    $i++;
                }
            }
            return $ga;
        }
        else
        {
            dol_print_error($this->db);
            return -1;
        }
    }

    /**
     *	Change le delai de livraison
     *
     *	@param      int		$availability_id	Id du nouveau mode
     *	@return     int         				>0 if OK, <0 if KO
     */
    function availability($availability_id)
    {
        dol_syslog('Commande::availability('.$availability_id.')');
        if ($this->statut >= 0)
        {
            $sql = 'UPDATE '.MAIN_DB_PREFIX.'commande';
            $sql .= ' SET fk_availability = '.$availability_id;
            $sql .= ' WHERE rowid='.$this->id;
            if ( $this->db->query($sql) )
            {
                $this->availability_id = $availability_id;
                return 1;
            }
            else
            {
                dol_syslog('Commande::availability Erreur '.$sql.' - '.$this->db->error(), LOG_ERR);
                $this->error=$this->db->lasterror();
                return -1;
            }
        }
        else
        {
            dol_syslog('Commande::availability, etat facture incompatible', LOG_ERR);
            $this->error='Etat commande incompatible '.$this->statut;
            return -2;
        }
    }

    /**
     *	Change la source de la demande
     *
     *  @param      int		$demand_reason_id	Id of new demand
     *  @return     int        			 		>0 if ok, <0 if ko
     */
    function demand_reason($demand_reason_id)
    {
        dol_syslog('Commande::demand_reason('.$demand_reason_id.')');
        if ($this->statut >= 0)
        {
            $sql = 'UPDATE '.MAIN_DB_PREFIX.'commande';
            $sql .= ' SET fk_input_reason = '.$demand_reason_id;
            $sql .= ' WHERE rowid='.$this->id;
            if ( $this->db->query($sql) )
            {
                $this->demand_reason_id = $demand_reason_id;
                return 1;
            }
            else
            {
                dol_syslog('Commande::demand_reason Erreur '.$sql.' - '.$this->db->error(), LOG_ERR);
                $this->error=$this->db->lasterror();
                return -1;
            }
        }
        else
        {
            dol_syslog('Commande::demand_reason, etat facture incompatible', LOG_ERR);
            $this->error='Etat commande incompatible '.$this->statut;
            return -2;
        }
    }

    /**
     *	Set customer ref
     *
     *	@param      User	$user           User that make change
     *	@param      string	$ref_client     Customer ref
     *	@return     int             		<0 if KO, >0 if OK
     */
    function set_ref_client($user, $ref_client)
    {
        if ($user->rights->commande->creer)
        {
            dol_syslog(get_class($this).'::set_ref_client this->id='.$this->id.', ref_client='.$ref_client);

            $sql = 'UPDATE '.MAIN_DB_PREFIX.'commande SET';
            $sql.= ' ref_client = '.(empty($ref_client) ? 'NULL' : '\''.$this->db->escape($ref_client).'\'');
            $sql.= ' WHERE rowid = '.$this->id;

            if ($this->db->query($sql) )
            {
                $this->ref_client = $ref_client;
                return 1;
            }
            else
            {
                $this->error=$this->db->lasterror();
                return -2;
            }
        }
        else
        {
            return -1;
        }
    }

	/**
	 * Classify the order as invoiced
	 *
	 * @return     int     <0 if ko, >0 if ok
	 */
	function classifyBilled()
	{
		global $conf, $user, $langs;

		$this->db->begin();

		$sql = 'UPDATE '.MAIN_DB_PREFIX.'commande SET facture = 1';
		$sql.= ' WHERE rowid = '.$this->id.' AND fk_statut > 0';

		dol_syslog(get_class($this)."::classifyBilled", LOG_DEBUG);
		if ($this->db->query($sql))
		{
            // Call trigger
            $result=$this->call_trigger('ORDER_CLASSIFY_BILLED',$user);
            if ($result < 0) $error++;
            // End call triggers

			if (! $error)
			{
				$this->facturee=1; // deprecated
				$this->billed=1;

				$this->db->commit();
				return 1;
			}
			else
			{
				foreach($this->errors as $errmsg)
				{
					dol_syslog(get_class($this)."::classifyBilled ".$errmsg, LOG_ERR);
					$this->error.=($this->error?', '.$errmsg:$errmsg);
				}
				$this->db->rollback();
				return -1*$error;
			}
		}
		else
		{
			$this->error=$this->db->error();
            $this->db->rollback();
			return -1;
		}
	}

	/**
	 * Classify the order as invoiced
	 *
	 * @return     int     <0 if ko, >0 if ok
	 * @deprecated
	 */
	function classer_facturee()
	{
		return $this->classifyBilled();
	}


    /**
     *  Update a line in database
     *
     *  @param    	int				$rowid            	Id of line to update
     *  @param    	string			$desc             	Description de la ligne
     *  @param    	float			$pu               	Prix unitaire
     *  @param    	float			$qty              	Quantity
     *  @param    	float			$remise_percent   	Pourcentage de remise de la ligne
     *  @param    	float			$txtva           	Taux TVA
     * 	@param		float			$txlocaltax1		Local tax 1 rate
     *  @param		float			$txlocaltax2		Local tax 2 rate
     *  @param    	string			$price_base_type	HT or TTC
     *  @param    	int				$info_bits        	Miscellaneous informations on line
     *  @param    	int		$date_start        	Start date of the line
     *  @param    	int		$date_end          	End date of the line
     * 	@param		int				$type				Type of line (0=product, 1=service)
     * 	@param		int				$fk_parent_line		Id of parent line (0 in most cases, used by modules adding sublevels into lines).
     * 	@param		int				$skip_update_total	Keep fields total_xxx to 0 (used for special lines by some modules)
     *  @param		int				$fk_fournprice		Id of origin supplier price
     *  @param		int				$pa_ht				Price (without tax) of product when it was bought
     *  @param		string			$label				Label
     *  @param		int				$special_code		Special code (also used by externals modules!)
	 *  @param		array			$array_option		extrafields array
     *  @return   	int              					< 0 if KO, > 0 if OK
     */
	function updateline($rowid, $desc, $pu, $qty, $remise_percent, $txtva, $txlocaltax1=0.0,$txlocaltax2=0.0, $price_base_type='HT', $info_bits=0, $date_start='', $date_end='', $type=0, $fk_parent_line=0, $skip_update_total=0, $fk_fournprice=null, $pa_ht=0, $label='', $special_code=0, $array_option=0)
    {
        global $conf, $mysoc;

        dol_syslog(get_class($this)."::updateline id=$rowid, desc=$desc, pu=$pu, qty=$qty, remise_percent=$remise_percent, txtva=$txtva, txlocaltax1=$txlocaltax1, txlocaltax2=$txlocaltax2, price_base_type=$price_base_type, info_bits=$info_bits, date_start=$date_start, date_end=$date_end, type=$type, fk_parent_line=$fk_parent_line, pa_ht=$pa_ht, special_code=$special_code");
        include_once DOL_DOCUMENT_ROOT.'/core/lib/price.lib.php';

        if (! empty($this->brouillon))
        {
            $this->db->begin();

            // Clean parameters
            if (empty($qty)) $qty=0;
            if (empty($info_bits)) $info_bits=0;
            if (empty($txtva)) $txtva=0;
            if (empty($txlocaltax1)) $txlocaltax1=0;
            if (empty($txlocaltax2)) $txlocaltax2=0;
            if (empty($remise)) $remise=0;
            if (empty($remise_percent)) $remise_percent=0;
            if (empty($special_code) || $special_code == 3) $special_code=0;
            $remise_percent=price2num($remise_percent);
            $qty=price2num($qty);
            $pu = price2num($pu);
      		$pa_ht=price2num($pa_ht);
            $txtva=price2num($txtva);
            $txlocaltax1=price2num($txlocaltax1);
            $txlocaltax2=price2num($txlocaltax2);

            // Calcul du total TTC et de la TVA pour la ligne a partir de
            // qty, pu, remise_percent et txtva
            // TRES IMPORTANT: C'est au moment de l'insertion ligne qu'on doit stocker
            // la part ht, tva et ttc, et ce au niveau de la ligne qui a son propre taux tva.

            $localtaxes_type=getLocalTaxesFromRate($txtva,0,$this->thirdparty, $mysoc);

            $tabprice=calcul_price_total($qty, $pu, $remise_percent, $txtva, $txlocaltax1, $txlocaltax2, 0, $price_base_type, $info_bits, $type, $mysoc, $localtaxes_type);
            $total_ht  = $tabprice[0];
            $total_tva = $tabprice[1];
            $total_ttc = $tabprice[2];
            $total_localtax1 = $tabprice[9];
            $total_localtax2 = $tabprice[10];

            // Anciens indicateurs: $price, $subprice, $remise (a ne plus utiliser)
            $price = $pu;
            $subprice = $pu;
            $remise = 0;
            if ($remise_percent > 0)
            {
                $remise = round(($pu * $remise_percent / 100),2);
                $price = ($pu - $remise);
            }

            //Fetch current line from the database and then clone the object and set it in $oldline property
            $line = new OrderLine($this->db);
            $line->fetch($rowid);

            $staticline = clone $line;

            $line->oldline = $staticline;
            $this->line = $line;
            $this->line->context = $this->context;

            // Reorder if fk_parent_line change
            if (! empty($fk_parent_line) && ! empty($staticline->fk_parent_line) && $fk_parent_line != $staticline->fk_parent_line)
            {
            	$rangmax = $this->line_max($fk_parent_line);
            	$this->line->rang = $rangmax + 1;
            }

            $this->line->rowid=$rowid;
            $this->line->label=$label;
            $this->line->desc=$desc;
            $this->line->qty=$qty;
            $this->line->tva_tx=$txtva;
            $this->line->localtax1_tx=$txlocaltax1;
            $this->line->localtax2_tx=$txlocaltax2;
			$this->line->localtax1_type = $localtaxes_type[0];
			$this->line->localtax2_type = $localtaxes_type[2];
            $this->line->remise_percent=$remise_percent;
            $this->line->subprice=$subprice;
            $this->line->info_bits=$info_bits;
            $this->line->special_code=$special_code;
            $this->line->total_ht=$total_ht;
            $this->line->total_tva=$total_tva;
            $this->line->total_localtax1=$total_localtax1;
            $this->line->total_localtax2=$total_localtax2;
            $this->line->total_ttc=$total_ttc;
            $this->line->date_start=$date_start;
            $this->line->date_end=$date_end;
            $this->line->product_type=$type;
            $this->line->fk_parent_line=$fk_parent_line;
            $this->line->skip_update_total=$skip_update_total;

			// infos marge
			if (!empty($fk_product) && empty($fk_fournprice) && empty($pa_ht)) {
			    //by external module, take lowest buying price
			    include_once DOL_DOCUMENT_ROOT.'/fourn/class/fournisseur.product.class.php';
			    $productFournisseur = new ProductFournisseur($this->db);
			    $productFournisseur->find_min_price_product_fournisseur($fk_product);
			    $this->line->fk_fournprice = $productFournisseur->product_fourn_price_id;
			} else {
			    $this->line->fk_fournprice = $fk_fournprice;
			}
			$this->line->pa_ht = $pa_ht;

            // TODO deprecated
            $this->line->price=$price;
            $this->line->remise=$remise;

			if (is_array($array_option) && count($array_option)>0) {
				$this->line->array_options=$array_option;
			}

            $result=$this->line->update();
            if ($result > 0)
            {
            	// Reorder if child line
            	if (! empty($fk_parent_line)) $this->line_order(true,'DESC');

                // Mise a jour info denormalisees
                $this->update_price(1);

                $this->db->commit();
                return $result;
            }
            else
            {
	            $this->error=$this->line->error;

	            $this->db->rollback();
	            return -1;
            }
        }
        else
        {
            $this->error=get_class($this)."::updateline Order status makes operation forbidden";
        	$this->errors=array('OrderStatusMakeOperationForbidden');
            return -2;
        }
    }

	/**
	 *      Update database
	 *
	 *      @param      User	$user        	User that modify
	 *      @param      int		$notrigger	    0=launch triggers after, 1=disable triggers
	 *      @return     int      			   	<0 if KO, >0 if OK
	 */
	function update($user=null, $notrigger=0)
	{
		global $conf, $langs;
		$error=0;

		// Clean parameters
		if (isset($this->ref)) $this->ref=trim($this->ref);
		if (isset($this->ref_client)) $this->ref_client=trim($this->ref_client);
		if (isset($this->note) || isset($this->note_private)) $this->note_private=(isset($this->note_private) ? trim($this->note_private) : trim($this->note));
		if (isset($this->note_public)) $this->note_public=trim($this->note_public);
		if (isset($this->modelpdf)) $this->modelpdf=trim($this->modelpdf);
		if (isset($this->import_key)) $this->import_key=trim($this->import_key);

		// Check parameters
		// Put here code to add control on parameters values

		// Update request
		$sql = "UPDATE ".MAIN_DB_PREFIX."commande SET";

		$sql.= " ref=".(isset($this->ref)?"'".$this->db->escape($this->ref)."'":"null").",";
		$sql.= " ref_client=".(isset($this->ref_client)?"'".$this->db->escape($this->ref_client)."'":"null").",";
		$sql.= " ref_ext=".(isset($this->ref_ext)?"'".$this->db->escape($this->ref_ext)."'":"null").",";
		$sql.= " fk_soc=".(isset($this->socid)?$this->socid:"null").",";
		$sql.= " date_commande=".(strval($this->date_commande)!='' ? "'".$this->db->idate($this->date_commande)."'" : 'null').",";
		$sql.= " date_valid=".(strval($this->date_validation)!='' ? "'".$this->db->idate($this->date_validation)."'" : 'null').",";
		$sql.= " tva=".(isset($this->total_tva)?$this->total_tva:"null").",";
		$sql.= " localtax1=".(isset($this->total_localtax1)?$this->total_localtax1:"null").",";
		$sql.= " localtax2=".(isset($this->total_localtax2)?$this->total_localtax2:"null").",";
		$sql.= " total_ht=".(isset($this->total_ht)?$this->total_ht:"null").",";
		$sql.= " total_ttc=".(isset($this->total_ttc)?$this->total_ttc:"null").",";
		$sql.= " fk_statut=".(isset($this->statut)?$this->statut:"null").",";
		$sql.= " fk_user_author=".(isset($this->user_author)?$this->user_author:"null").",";
		$sql.= " fk_user_valid=".(isset($this->fk_user_valid)?$this->fk_user_valid:"null").",";
		$sql.= " fk_projet=".(isset($this->fk_project)?$this->fk_project:"null").",";
		$sql.= " fk_cond_reglement=".(isset($this->cond_reglement_id)?$this->cond_reglement_id:"null").",";
		$sql.= " fk_mode_reglement=".(isset($this->mode_reglement_id)?$this->mode_reglement_id:"null").",";
		$sql.= " note_private=".(isset($this->note_private)?"'".$this->db->escape($this->note_private)."'":"null").",";
		$sql.= " note_public=".(isset($this->note_public)?"'".$this->db->escape($this->note_public)."'":"null").",";
		$sql.= " model_pdf=".(isset($this->modelpdf)?"'".$this->db->escape($this->modelpdf)."'":"null").",";
		$sql.= " import_key=".(isset($this->import_key)?"'".$this->db->escape($this->import_key)."'":"null")."";

		$sql.= " WHERE rowid=".$this->id;

		$this->db->begin();

		dol_syslog(get_class($this)."::update", LOG_DEBUG);
		$resql = $this->db->query($sql);
		if (! $resql) {
			$error++; $this->errors[]="Error ".$this->db->lasterror();
		}

		if (! $error)
		{
			if (! $notrigger)
			{
	            // Call trigger
	            $result=$this->call_trigger('ORDER_MODIFY',$user);
	            if ($result < 0) $error++;
	            // End call triggers
			}
		}

		// Commit or rollback
		if ($error)
		{
			foreach($this->errors as $errmsg)
			{
				dol_syslog(get_class($this)."::update ".$errmsg, LOG_ERR);
				$this->error.=($this->error?', '.$errmsg:$errmsg);
			}
			$this->db->rollback();
			return -1*$error;
		}
		else
		{
			$this->db->commit();
			return 1;
		}
	}

    /**
     *	Update value of extrafields on order
     *
     *	@param      User	$user       Object user that modify
     *	@return     int         		<0 if ko, >0 if ok
     */
    function update_extrafields($user)
    {
        global $hookmanager, $conf;

    	$action='create';

    	// Actions on extra fields (by external module or standard code)
    	// FIXME le hook fait double emploi avec le trigger !!
    	$hookmanager->initHooks(array('orderdao'));
    	$parameters=array('id'=>$this->id);
    	$reshook=$hookmanager->executeHooks('insertExtraFields',$parameters,$this,$action);    // Note that $action and $object may have been modified by some hooks
    	if (empty($reshook))
    	{
    		if (empty($conf->global->MAIN_EXTRAFIELDS_DISABLED)) // For avoid conflicts if trigger used
    		{
    			$result=$this->insertExtraFields();
    			if ($result < 0)
    			{
    				$error++;
    			}
    		}
    	}
    	else if ($reshook < 0) $error++;

    	if (!$error)
    	{
    		return 1;
    	}
    	else
    	{
    		return -1;
    	}

    }

    /**
     *	Delete the customer order
     *
     *	@param	User	$user		User object
     *	@param	int		$notrigger	1=Does not execute triggers, 0= execuete triggers
     * 	@return	int					<=0 if KO, >0 if OK
     */
    function delete($user, $notrigger=0)
    {
        global $conf, $langs;
        require_once DOL_DOCUMENT_ROOT.'/core/lib/files.lib.php';

        $error = 0;

        $this->db->begin();

        if (! $error && ! $notrigger)
        {
            // Call trigger
            $result=$this->call_trigger('ORDER_DELETE',$user);
            if ($result < 0) $error++;
            // End call triggers
        }

        //TODO: Check for error after each action. If one failed we rollback, don't waste time to do action if previous fail
        if (! $error)
        {
        	// Delete order details
        	$sql = 'DELETE FROM '.MAIN_DB_PREFIX."commandedet WHERE fk_commande = ".$this->id;
        	dol_syslog(get_class($this)."::delete", LOG_DEBUG);
        	if (! $this->db->query($sql) )
        	{
        		$error++;
        		$this->errors[]=$this->db->lasterror();
        	}

        	// Delete order
        	$sql = 'DELETE FROM '.MAIN_DB_PREFIX."commande WHERE rowid = ".$this->id;
        	dol_syslog(get_class($this)."::delete", LOG_DEBUG);
        	if (! $this->db->query($sql) )
        	{
        		$error++;
        		$this->errors[]=$this->db->lasterror();
        	}

        	// Delete linked object
        	$res = $this->deleteObjectLinked();
        	if ($res < 0) $error++;

        	// Delete linked contacts
        	$res = $this->delete_linked_contact();
        	if ($res < 0) $error++;

        	// Remove extrafields
        	if ((! $error) && (empty($conf->global->MAIN_EXTRAFIELDS_DISABLED))) // For avoid conflicts if trigger used
        	{
        		$result=$this->deleteExtraFields();
        		if ($result < 0)
        		{
        			$error++;
        			dol_syslog(get_class($this)."::delete error -4 ".$this->error, LOG_ERR);
        		}
        	}

        	// On efface le repertoire de pdf provisoire
        	$comref = dol_sanitizeFileName($this->ref);
        	if ($conf->commande->dir_output && !empty($this->ref))
        	{
        		$dir = $conf->commande->dir_output . "/" . $comref ;
        		$file = $conf->commande->dir_output . "/" . $comref . "/" . $comref . ".pdf";
        		if (file_exists($file))	// We must delete all files before deleting directory
        		{
        			dol_delete_preview($this);

        			if (! dol_delete_file($file,0,0,0,$this)) // For triggers
        			{
        				$this->db->rollback();
        				return 0;
        			}
        		}
        		if (file_exists($dir))
        		{
        			if (! dol_delete_dir_recursive($dir))
        			{
        				$this->error=$langs->trans("ErrorCanNotDeleteDir",$dir);
        				$this->db->rollback();
        				return 0;
        			}
        		}
        	}


        }

        if (! $error)
        {
        	dol_syslog(get_class($this)."::delete $this->id by $user->id", LOG_DEBUG);
        	$this->db->commit();
        	return 1;
        }
        else
        {
	        foreach($this->errors as $errmsg)
	        {
		        dol_syslog(get_class($this)."::delete ".$errmsg, LOG_ERR);
		        $this->error.=($this->error?', '.$errmsg:$errmsg);
	        }
	        $this->db->rollback();
	        return -1*$error;
        }
    }


    /**
     *	Load indicators for dashboard (this->nbtodo and this->nbtodolate)
     *
     *	@param		User	$user   Object user
     *	@return     int     		<0 if KO, >0 if OK
     */
    function load_board($user)
    {
        global $conf, $user;

        $now=dol_now();

        $this->nbtodo=$this->nbtodolate=0;
        $clause = " WHERE";

        $sql = "SELECT c.rowid, c.date_creation as datec, c.date_livraison as delivery_date, c.fk_statut";
        $sql.= " FROM ".MAIN_DB_PREFIX."commande as c";
        if (!$user->rights->societe->client->voir && !$user->societe_id)
        {
            $sql.= " LEFT JOIN ".MAIN_DB_PREFIX."societe_commerciaux as sc ON c.fk_soc = sc.fk_soc";
            $sql.= " WHERE sc.fk_user = " .$user->id;
            $clause = " AND";
        }
        $sql.= $clause." c.entity = ".$conf->entity;
        //$sql.= " AND c.fk_statut IN (1,2,3) AND c.facture = 0";
        $sql.= " AND ((c.fk_statut IN (1,2)) OR (c.fk_statut = 3 AND c.facture = 0))";    // If status is 2 and facture=1, it must be selected
        if ($user->societe_id) $sql.=" AND c.fk_soc = ".$user->societe_id;

        $resql=$this->db->query($sql);
        if ($resql)
        {
            while ($obj=$this->db->fetch_object($resql))
            {
                $this->nbtodo++;

				$date_to_test = empty($obj->delivery_date) ? $obj->datec : $obj->delivery_date;
                if ($obj->fk_statut != 3 && $this->db->jdate($date_to_test) < ($now - $conf->commande->client->warning_delay)) $this->nbtodolate++;
            }
            return 1;
        }
        else
        {
            $this->error=$this->db->error();
            return -1;
        }
    }

    /**
     *	Return source label of order
     *
     *	@return     string      Label
     */
    function getLabelSource()
    {
        global $langs;

        $label=$langs->trans('OrderSource'.$this->source);

        if ($label == 'OrderSource') return '';
        return $label;
    }

    /**
     *	Return status label of Order
     *
     *	@param      int		$mode       0=libelle long, 1=libelle court, 2=Picto + Libelle court, 3=Picto, 4=Picto + Libelle long, 5=Libelle court + Picto
     *	@return     string      		Libelle
     */
    function getLibStatut($mode)
    {
        return $this->LibStatut($this->statut,$this->facturee,$mode);
    }

    /**
     *	Return label of status
     *
     *	@param		int		$statut      	Id statut
     *  @param      int		$billed    		If invoiced
     *	@param      int		$mode        	0=libelle long, 1=libelle court, 2=Picto + Libelle court, 3=Picto, 4=Picto + Libelle long, 5=Libelle court + Picto
     *  @return     string					Label of status
     */
    function LibStatut($statut,$billed,$mode)
    {
        global $langs;
        //print 'x'.$statut.'-'.$billed;
        if ($mode == 0)
        {
            if ($statut==-1) return $langs->trans('StatusOrderCanceled');
            if ($statut==0) return $langs->trans('StatusOrderDraft');
            if ($statut==1) return $langs->trans('StatusOrderValidated');
            if ($statut==2) return $langs->trans('StatusOrderSentShort');
            if ($statut==3 && (! $billed && empty($conf->global->WORKFLOW_BILL_ON_SHIPMENT))) return $langs->trans('StatusOrderToBill');
            if ($statut==3 && ($billed || ! empty($conf->global->WORKFLOW_BILL_ON_SHIPMENT))) return $langs->trans('StatusOrderProcessed');
        }
        elseif ($mode == 1)
        {
            if ($statut==-1) return $langs->trans('StatusOrderCanceledShort');
            if ($statut==0) return $langs->trans('StatusOrderDraftShort');
            if ($statut==1) return $langs->trans('StatusOrderValidatedShort');
            if ($statut==2) return $langs->trans('StatusOrderSentShort');
            if ($statut==3 && (! $billed && empty($conf->global->WORKFLOW_BILL_ON_SHIPMENT))) return $langs->trans('StatusOrderToBillShort');
            if ($statut==3 && ($billed || ! empty($conf->global->WORKFLOW_BILL_ON_SHIPMENT))) return $langs->trans('StatusOrderProcessed');
        }
        elseif ($mode == 2)
        {
            if ($statut==-1) return img_picto($langs->trans('StatusOrderCanceled'),'statut5').' '.$langs->trans('StatusOrderCanceledShort');
            if ($statut==0) return img_picto($langs->trans('StatusOrderDraft'),'statut0').' '.$langs->trans('StatusOrderDraftShort');
            if ($statut==1) return img_picto($langs->trans('StatusOrderValidated'),'statut1').' '.$langs->trans('StatusOrderValidatedShort');
            if ($statut==2) return img_picto($langs->trans('StatusOrderSent'),'statut3').' '.$langs->trans('StatusOrderSentShort');
            if ($statut==3 && (! $billed && empty($conf->global->WORKFLOW_BILL_ON_SHIPMENT))) return img_picto($langs->trans('StatusOrderToBill'),'statut7').' '.$langs->trans('StatusOrderToBillShort');
            if ($statut==3 && ($billed || ! empty($conf->global->WORKFLOW_BILL_ON_SHIPMENT))) return img_picto($langs->trans('StatusOrderProcessed'),'statut6').' '.$langs->trans('StatusOrderProcessedShort');
        }
        elseif ($mode == 3)
        {
            if ($statut==-1) return img_picto($langs->trans('StatusOrderCanceled'),'statut5');
            if ($statut==0) return img_picto($langs->trans('StatusOrderDraft'),'statut0');
            if ($statut==1) return img_picto($langs->trans('StatusOrderValidated'),'statut1');
            if ($statut==2) return img_picto($langs->trans('StatusOrderSentShort'),'statut3');
            if ($statut==3 && (! $billed && empty($conf->global->WORKFLOW_BILL_ON_SHIPMENT))) return img_picto($langs->trans('StatusOrderToBill'),'statut7');
            if ($statut==3 && ($billed || ! empty($conf->global->WORKFLOW_BILL_ON_SHIPMENT))) return img_picto($langs->trans('StatusOrderProcessed'),'statut6');
        }
        elseif ($mode == 4)
        {
            if ($statut==-1) return img_picto($langs->trans('StatusOrderCanceled'),'statut5').' '.$langs->trans('StatusOrderCanceled');
            if ($statut==0) return img_picto($langs->trans('StatusOrderDraft'),'statut0').' '.$langs->trans('StatusOrderDraft');
            if ($statut==1) return img_picto($langs->trans('StatusOrderValidated'),'statut1').' '.$langs->trans('StatusOrderValidated');
            if ($statut==2) return img_picto($langs->trans('StatusOrderSentShort'),'statut3').' '.$langs->trans('StatusOrderSent');
            if ($statut==3 && (! $billed && empty($conf->global->WORKFLOW_BILL_ON_SHIPMENT))) return img_picto($langs->trans('StatusOrderToBill'),'statut7').' '.$langs->trans('StatusOrderToBill');
            if ($statut==3 && ($billed || ! empty($conf->global->WORKFLOW_BILL_ON_SHIPMENT))) return img_picto($langs->trans('StatusOrderProcessed'),'statut6').' '.$langs->trans('StatusOrderProcessed');
        }
        elseif ($mode == 5)
        {
            if ($statut==-1) return '<span class="hideonsmartphone">'.$langs->trans('StatusOrderCanceledShort').' </span>'.img_picto($langs->trans('StatusOrderCanceled'),'statut5');
            if ($statut==0) return '<span class="hideonsmartphone">'.$langs->trans('StatusOrderDraftShort').' </span>'.img_picto($langs->trans('StatusOrderDraft'),'statut0');
            if ($statut==1) return '<span class="hideonsmartphone">'.$langs->trans('StatusOrderValidatedShort').' </span>'.img_picto($langs->trans('StatusOrderValidated'),'statut1');
            if ($statut==2) return '<span class="hideonsmartphone">'.$langs->trans('StatusOrderSentShort').' </span>'.img_picto($langs->trans('StatusOrderSent'),'statut3');
            if ($statut==3 && (! $billed && empty($conf->global->WORKFLOW_BILL_ON_SHIPMENT))) return '<span class="hideonsmartphone">'.$langs->trans('StatusOrderToBillShort').' </span>'.img_picto($langs->trans('StatusOrderToBill'),'statut7');
            if ($statut==3 && ($billed || ! empty($conf->global->WORKFLOW_BILL_ON_SHIPMENT))) return '<span class="hideonsmartphone">'.$langs->trans('StatusOrderProcessedShort').' </span>'.img_picto($langs->trans('StatusOrderProcessed'),'statut6');
        }
    }


    /**
     *	Return clicable link of object (with eventually picto)
     *
     *	@param      int			$withpicto      Add picto into link
     *	@param      int			$option         Where point the link (0=> main card, 1,2 => shipment)
     *	@param      int			$max          	Max length to show
     *	@param      int			$short			Use short labels
     *	@return     string          			String with URL
     */
    function getNomUrl($withpicto=0,$option=0,$max=0,$short=0)
    {
        global $conf, $langs;

        $result='';

        if (! empty($conf->expedition->enabled) && ($option == 1 || $option == 2)) $url = DOL_URL_ROOT.'/expedition/shipment.php?id='.$this->id;
        else $url = DOL_URL_ROOT.'/commande/card.php?id='.$this->id;

        if ($short) return $url;

        $linkstart = '<a href="'.$url.'">';
        $linkend='</a>';

        $picto='order';
        $label=$langs->trans("ShowOrder").': '.$this->ref;

        if ($withpicto) $result.=($linkstart.img_object($label,$picto).$linkend);
        if ($withpicto && $withpicto != 2) $result.=' ';
        $result.=$linkstart.$this->ref.$linkend;
        return $result;
    }


    /**
     *	Charge les informations d'ordre info dans l'objet commande
     *
     *	@param  int		$id       Id of order
     *	@return	void
     */
    function info($id)
    {
        $sql = 'SELECT c.rowid, date_creation as datec, tms as datem,';
        $sql.= ' date_valid as datev,';
        $sql.= ' date_cloture as datecloture,';
        $sql.= ' fk_user_author, fk_user_valid, fk_user_cloture';
        $sql.= ' FROM '.MAIN_DB_PREFIX.'commande as c';
        $sql.= ' WHERE c.rowid = '.$id;
        $result=$this->db->query($sql);
        if ($result)
        {
            if ($this->db->num_rows($result))
            {
                $obj = $this->db->fetch_object($result);
                $this->id = $obj->rowid;
                if ($obj->fk_user_author)
                {
                    $cuser = new User($this->db);
                    $cuser->fetch($obj->fk_user_author);
                    $this->user_creation   = $cuser;
                }

                if ($obj->fk_user_valid)
                {
                    $vuser = new User($this->db);
                    $vuser->fetch($obj->fk_user_valid);
                    $this->user_validation = $vuser;
                }

                if ($obj->fk_user_cloture)
                {
                    $cluser = new User($this->db);
                    $cluser->fetch($obj->fk_user_cloture);
                    $this->user_cloture   = $cluser;
                }

                $this->date_creation     = $this->db->jdate($obj->datec);
                $this->date_modification = $this->db->jdate($obj->datem);
                $this->date_validation   = $this->db->jdate($obj->datev);
                $this->date_cloture      = $this->db->jdate($obj->datecloture);
            }

            $this->db->free($result);

        }
        else
        {
            dol_print_error($this->db);
        }
    }


    /**
     *  Initialise an instance with random values.
     *  Used to build previews or test instances.
     *	id must be 0 if object instance is a specimen.
     *
     *  @return	void
     */
    function initAsSpecimen()
    {
        global $user,$langs,$conf;

        dol_syslog(get_class($this)."::initAsSpecimen");

        // Charge tableau des produits prodids
        $prodids = array();
        $sql = "SELECT rowid";
        $sql.= " FROM ".MAIN_DB_PREFIX."product";
        $sql.= " WHERE entity IN (".getEntity('product', 1).")";
        $resql = $this->db->query($sql);
        if ($resql)
        {
            $num_prods = $this->db->num_rows($resql);
            $i = 0;
            while ($i < $num_prods)
            {
                $i++;
                $row = $this->db->fetch_row($resql);
                $prodids[$i] = $row[0];
            }
        }

        // Initialise parametres
        $this->id=0;
        $this->ref = 'SPECIMEN';
        $this->specimen=1;
        $this->socid = 1;
        $this->date = time();
        $this->date_lim_reglement=$this->date+3600*24*30;
        $this->cond_reglement_code = 'RECEP';
        $this->mode_reglement_code = 'CHQ';
        $this->availability_code   = 'DSP';
        $this->demand_reason_code  = 'SRC_00';
        $this->note_public='This is a comment (public)';
        $this->note_private='This is a comment (private)';
        // Lines
        $nbp = 5;
        $xnbp = 0;
        while ($xnbp < $nbp)
        {
            $line=new OrderLine($this->db);

            $line->desc=$langs->trans("Description")." ".$xnbp;
            $line->qty=1;
            $line->subprice=100;
            $line->price=100;
            $line->tva_tx=19.6;
            if ($xnbp == 2)
            {
                $line->total_ht=50;
                $line->total_ttc=59.8;
                $line->total_tva=9.8;
                $line->remise_percent=50;
            }
            else
            {
                $line->total_ht=100;
                $line->total_ttc=119.6;
                $line->total_tva=19.6;
                $line->remise_percent=0;
            }
            $prodid = rand(1, $num_prods);
            $line->fk_product=$prodids[$prodid];

            $this->lines[$xnbp]=$line;

            $this->total_ht       += $line->total_ht;
            $this->total_tva      += $line->total_tva;
            $this->total_ttc      += $line->total_ttc;

            $xnbp++;
        }
    }


    /**
     *	Charge indicateurs this->nb de tableau de bord
     *
     *	@return     int         <0 si ko, >0 si ok
     */
    function load_state_board()
    {
        global $conf, $user;

        $this->nb=array();
        $clause = "WHERE";

        $sql = "SELECT count(co.rowid) as nb";
        $sql.= " FROM ".MAIN_DB_PREFIX."commande as co";
        $sql.= " LEFT JOIN ".MAIN_DB_PREFIX."societe as s ON co.fk_soc = s.rowid";
        if (!$user->rights->societe->client->voir && !$user->societe_id)
        {
            $sql.= " LEFT JOIN ".MAIN_DB_PREFIX."societe_commerciaux as sc ON s.rowid = sc.fk_soc";
            $sql.= " WHERE sc.fk_user = " .$user->id;
            $clause = "AND";
        }
        $sql.= " ".$clause." co.entity = ".$conf->entity;

        $resql=$this->db->query($sql);
        if ($resql)
        {
            while ($obj=$this->db->fetch_object($resql))
            {
                $this->nb["orders"]=$obj->nb;
            }
            $this->db->free($resql);
            return 1;
        }
        else
        {
            dol_print_error($this->db);
            $this->error=$this->db->error();
            return -1;
        }
    }

    /**
     * 	Return an array of order lines
     *
     * @return	array		Lines of order
     */
    function getLinesArray()
    {
        $lines = array();

        $sql = 'SELECT l.rowid, l.fk_product, l.product_type, l.label as custom_label, l.description, l.price, l.qty, l.tva_tx, ';
        $sql.= ' l.fk_remise_except, l.remise_percent, l.subprice, l.info_bits, l.rang, l.special_code, l.fk_parent_line,';
        $sql.= ' l.total_ht, l.total_tva, l.total_ttc, l.fk_product_fournisseur_price as fk_fournprice, l.buy_price_ht as pa_ht, l.localtax1_tx, l.localtax2_tx,';
        $sql.= ' l.date_start, l.date_end,';
        $sql.= ' p.label as product_label, p.ref, p.fk_product_type, p.rowid as prodid, ';
        $sql.= ' p.description as product_desc, p.stock as stock_reel';
        $sql.= ' FROM '.MAIN_DB_PREFIX.'commandedet as l';
        $sql.= ' LEFT JOIN '.MAIN_DB_PREFIX.'product as p ON l.fk_product=p.rowid';
        $sql.= ' WHERE l.fk_commande = '.$this->id;
        $sql.= ' ORDER BY l.rang ASC, l.rowid';

        $resql = $this->db->query($sql);
        if ($resql)
        {
            $num = $this->db->num_rows($resql);
            $i = 0;

            while ($i < $num)
            {
                $obj = $this->db->fetch_object($resql);

				$this->lines[$i]					= new OrderLine($this->db);
                $this->lines[$i]->id				= $obj->rowid;
                $this->lines[$i]->label 			= $obj->custom_label;
                $this->lines[$i]->description 		= $obj->description;
                $this->lines[$i]->fk_product		= $obj->fk_product;
                $this->lines[$i]->ref				= $obj->ref;
                $this->lines[$i]->product_label		= $obj->product_label;
                $this->lines[$i]->product_desc		= $obj->product_desc;
                $this->lines[$i]->fk_product_type	= $obj->fk_product_type;
                $this->lines[$i]->product_type		= $obj->product_type;
                $this->lines[$i]->qty				= $obj->qty;
                $this->lines[$i]->subprice			= $obj->subprice;
                $this->lines[$i]->fk_remise_except 	= $obj->fk_remise_except;
                $this->lines[$i]->remise_percent	= $obj->remise_percent;
                $this->lines[$i]->tva_tx			= $obj->tva_tx;
                $this->lines[$i]->info_bits			= $obj->info_bits;
                $this->lines[$i]->total_ht			= $obj->total_ht;
                $this->lines[$i]->total_tva			= $obj->total_tva;
                $this->lines[$i]->total_ttc			= $obj->total_ttc;
                $this->lines[$i]->fk_parent_line	= $obj->fk_parent_line;
                $this->lines[$i]->special_code		= $obj->special_code;
				$this->lines[$i]->stock				= $obj->stock_reel;
                $this->lines[$i]->rang				= $obj->rang;
                $this->lines[$i]->date_start		= $this->db->jdate($obj->date_start);
                $this->lines[$i]->date_end			= $this->db->jdate($obj->date_end);
				$this->lines[$i]->fk_fournprice		= $obj->fk_fournprice;
				$marginInfos						= getMarginInfos($obj->subprice, $obj->remise_percent, $obj->tva_tx, $obj->localtax1_tx, $obj->localtax2_tx, $this->lines[$i]->fk_fournprice, $obj->pa_ht);
				$this->lines[$i]->pa_ht				= $marginInfos[0];
				$this->lines[$i]->marge_tx			= $marginInfos[1];
				$this->lines[$i]->marque_tx			= $marginInfos[2];

                $i++;
            }

            $this->db->free($resql);

            return 1;
        }
        else
        {
            $this->error=$this->db->error();
            return -1;
        }
    }

	/**
	 *  Create a document onto disk accordign to template module.
	 *
	 *  @param	    string		$modele			Force le mnodele a utiliser ('' to not force)
	 *  @param		Translate	$outputlangs	objet lang a utiliser pour traduction
	 *  @param      int			$hidedetails    Hide details of lines
	 *  @param      int			$hidedesc       Hide description
	 *  @param      int			$hideref        Hide ref
	 *  @return     int         				0 if KO, 1 if OK
	 */
	public function generateDocument($modele, $outputlangs, $hidedetails=0, $hidedesc=0, $hideref=0)
	{
		global $conf,$langs;

		$langs->load("orders");

		// Positionne le modele sur le nom du modele a utiliser
		if (! dol_strlen($modele))
		{
			if (! empty($conf->global->COMMANDE_ADDON_PDF))
			{
				$modele = $conf->global->COMMANDE_ADDON_PDF;
			}
			else
			{
				$modele = 'einstein';
			}
		}

		$modelpath = "core/modules/commande/doc/";

		return $this->commonGenerateDocument($modelpath, $modele, $outputlangs, $hidedetails, $hidedesc, $hideref);
	}

}


/**
 *  Class to mange order lines
 */
class OrderLine extends CommonOrderLine
{
    var $db;
    var $error;

	public $element='commandedet';
	public $table_element='commandedet';

    var $oldline;

    // From llx_commandedet
    var $rowid;
    var $fk_parent_line;
    var $fk_facture;
    var $label;
    var $desc;          	// Description ligne
    var $fk_product;		// Id produit predefini
    var $product_type = 0;	// Type 0 = product, 1 = Service

    var $qty;				// Quantity (example 2)
    var $tva_tx;			// VAT Rate for product/service (example 19.6)
    var $localtax1_tx; 		// Local tax 1
    var $localtax2_tx; 		// Local tax 2
    var $localtax1_type;	// Local tax 1 type
	var $localtax2_type;	// Local tax 2 type
    var $subprice;      	// U.P. HT (example 100)
    var $remise_percent;	// % for line discount (example 20%)
    var $fk_remise_except;
    var $rang = 0;
	var $fk_fournprice;
	var $pa_ht;
    var $marge_tx;
    var $marque_tx;
    var $info_bits = 0;		// Bit 0: 	0 si TVA normal - 1 si TVA NPR
						    // Bit 1:	0 ligne normale - 1 si ligne de remise fixe
    var $special_code = 0;
    var $total_ht;			// Total HT  de la ligne toute quantite et incluant la remise ligne
    var $total_tva;			// Total TVA  de la ligne toute quantite et incluant la remise ligne
    var $total_localtax1;   // Total local tax 1 for the line
    var $total_localtax2;   // Total local tax 2 for the line
    var $total_ttc;			// Total TTC de la ligne toute quantite et incluant la remise ligne

    // Ne plus utiliser
    var $remise;
    var $price;

    // From llx_product
    var $ref;				// deprecated
    var $libelle;			// deprecated
    var $product_ref;
    var $product_label; 	// Label produit
    var $product_desc;  	// Description produit

    // Added by Matelli (See http://matelli.fr/showcases/patchs-dolibarr/add-dates-in-order-lines.html)
    // Start and end date of the line
    var $date_start;
    var $date_end;

    var $skip_update_total; // Skip update price total for special lines


    /**
     *      Constructor
     *
     *      @param     DoliDB	$db      handler d'acces base de donnee
     */
    function __construct($db)
    {
        $this->db= $db;
    }

    /**
     *  Load line order
     *
     *  @param  int		$rowid          Id line order
     *  @return	int						<0 if KO, >0 if OK
     */
    function fetch($rowid)
    {
        $sql = 'SELECT cd.rowid, cd.fk_commande, cd.fk_parent_line, cd.fk_product, cd.product_type, cd.label as custom_label, cd.description, cd.price, cd.qty, cd.tva_tx, cd.localtax1_tx, cd.localtax2_tx,';
        $sql.= ' cd.remise, cd.remise_percent, cd.fk_remise_except, cd.subprice,';
        $sql.= ' cd.info_bits, cd.total_ht, cd.total_tva, cd.total_localtax1, cd.total_localtax2, cd.total_ttc, cd.fk_product_fournisseur_price as fk_fournprice, cd.buy_price_ht as pa_ht, cd.rang, cd.special_code,';
        $sql.= ' p.ref as product_ref, p.label as product_libelle, p.description as product_desc,';
        $sql.= ' cd.date_start, cd.date_end';
        $sql.= ' FROM '.MAIN_DB_PREFIX.'commandedet as cd';
        $sql.= ' LEFT JOIN '.MAIN_DB_PREFIX.'product as p ON cd.fk_product = p.rowid';
        $sql.= ' WHERE cd.rowid = '.$rowid;
        $result = $this->db->query($sql);
        if ($result)
        {
            $objp = $this->db->fetch_object($result);
            $this->rowid            = $objp->rowid;
            $this->fk_commande      = $objp->fk_commande;
            $this->fk_parent_line   = $objp->fk_parent_line;
            $this->label            = $objp->custom_label;
            $this->desc             = $objp->description;
            $this->qty              = $objp->qty;
            $this->price            = $objp->price;
            $this->subprice         = $objp->subprice;
            $this->tva_tx           = $objp->tva_tx;
            $this->localtax1_tx		= $objp->localtax1_tx;
            $this->localtax2_tx		= $objp->localtax2_tx;
            $this->remise           = $objp->remise;
            $this->remise_percent   = $objp->remise_percent;
            $this->fk_remise_except = $objp->fk_remise_except;
            $this->fk_product       = $objp->fk_product;
            $this->product_type     = $objp->product_type;
            $this->info_bits        = $objp->info_bits;
			$this->special_code		= $objp->special_code;
            $this->total_ht         = $objp->total_ht;
            $this->total_tva        = $objp->total_tva;
            $this->total_localtax1  = $objp->total_localtax1;
            $this->total_localtax2  = $objp->total_localtax2;
            $this->total_ttc        = $objp->total_ttc;
			$this->fk_fournprice	= $objp->fk_fournprice;
			$marginInfos			= getMarginInfos($objp->subprice, $objp->remise_percent, $objp->tva_tx, $objp->localtax1_tx, $objp->localtax2_tx, $this->fk_fournprice, $objp->pa_ht);
			$this->pa_ht			= $marginInfos[0];
			$this->marge_tx			= $marginInfos[1];
			$this->marque_tx		= $marginInfos[2];
            $this->special_code		= $objp->special_code;
            $this->rang             = $objp->rang;

            $this->ref				= $objp->product_ref;      // deprecated
            $this->product_ref		= $objp->product_ref;
            $this->libelle			= $objp->product_libelle;  // deprecated
            $this->product_label	= $objp->product_libelle;
            $this->product_desc     = $objp->product_desc;

            $this->date_start       = $this->db->jdate($objp->date_start);
            $this->date_end         = $this->db->jdate($objp->date_end);

            $this->db->free($result);

            return 1;
        }
        else
        {
            return -1;
        }
    }

    /**
     * 	Delete line in database
     *
     *	@return	 int  <0 si ko, >0 si ok
     */
    function delete()
    {
        global $conf, $user, $langs;

		$error=0;

	    $this->db->begin();

        $sql = 'DELETE FROM '.MAIN_DB_PREFIX."commandedet WHERE rowid='".$this->rowid."';";

        dol_syslog("OrderLine::delete", LOG_DEBUG);
        $resql=$this->db->query($sql);
        if ($resql)
        {
			// Remove extrafields
			if ((! $error) && (empty($conf->global->MAIN_EXTRAFIELDS_DISABLED))) // For avoid conflicts if trigger used
			{
				$this->id=$this->rowid;
				$result=$this->deleteExtraFields();
				if ($result < 0)
				{
					$error++;
					dol_syslog(get_class($this)."::delete error -4 ".$this->error, LOG_ERR);
				}
			}

            // Call trigger
            $result=$this->call_trigger('LINEORDER_DELETE',$user);
            if ($result < 0) $error++;
            // End call triggers

	        if (!$error) {
		        $this->db->commit();
		        return 1;
	        }

	        foreach($this->errors as $errmsg)
	        {
		        dol_syslog(get_class($this)."::delete ".$errmsg, LOG_ERR);
		        $this->error.=($this->error?', '.$errmsg:$errmsg);
	        }
	        $this->db->rollback();
	        return -1*$error;
        }
        else
        {
            $this->error=$this->db->lasterror();
            return -1;
        }
    }

    /**
     *	Insert line into database
     *
     *	@param      int		$notrigger		1 = disable triggers
     *	@return		int						<0 if KO, >0 if OK
     */
    function insert($notrigger=0)
    {
        global $langs, $conf, $user;

		$error=0;

        dol_syslog(get_class($this)."::insert rang=".$this->rang);

        // Clean parameters
        if (empty($this->tva_tx)) $this->tva_tx=0;
        if (empty($this->localtax1_tx)) $this->localtax1_tx=0;
        if (empty($this->localtax2_tx)) $this->localtax2_tx=0;
		if (empty($this->localtax1_type)) $this->localtax1_type=0;
		if (empty($this->localtax2_type)) $this->localtax2_type=0;
        if (empty($this->total_localtax1)) $this->total_localtax1=0;
        if (empty($this->total_localtax2)) $this->total_localtax2=0;
        if (empty($this->rang)) $this->rang=0;
        if (empty($this->remise)) $this->remise=0;
        if (empty($this->remise_percent)) $this->remise_percent=0;
        if (empty($this->info_bits)) $this->info_bits=0;
        if (empty($this->special_code)) $this->special_code=0;
        if (empty($this->fk_parent_line)) $this->fk_parent_line=0;

		if (empty($this->pa_ht)) $this->pa_ht=0;

		// si prix d'achat non renseigne et utilise pour calcul des marges alors prix achat = prix vente
		if ($this->pa_ht == 0) {
			if ($this->subprice > 0 && (isset($conf->global->ForceBuyingPriceIfNull) && $conf->global->ForceBuyingPriceIfNull == 1))
				$this->pa_ht = $this->subprice * (1 - $this->remise_percent / 100);
		}

        // Check parameters
        if ($this->product_type < 0) return -1;

        $this->db->begin();

        // Insertion dans base de la ligne
        $sql = 'INSERT INTO '.MAIN_DB_PREFIX.'commandedet';
        $sql.= ' (fk_commande, fk_parent_line, label, description, qty, ';
        $sql.= ' tva_tx, localtax1_tx, localtax2_tx, localtax1_type, localtax2_type,';
        $sql.= ' fk_product, product_type, remise_percent, subprice, price, remise, fk_remise_except,';
        $sql.= ' special_code, rang, fk_product_fournisseur_price, buy_price_ht,';
        $sql.= ' info_bits, total_ht, total_tva, total_localtax1, total_localtax2, total_ttc, date_start, date_end)';
        $sql.= " VALUES (".$this->fk_commande.",";
        $sql.= " ".($this->fk_parent_line>0?"'".$this->fk_parent_line."'":"null").",";
        $sql.= " ".(! empty($this->label)?"'".$this->db->escape($this->label)."'":"null").",";
        $sql.= " '".$this->db->escape($this->desc)."',";
        $sql.= " '".price2num($this->qty)."',";
        $sql.= " '".price2num($this->tva_tx)."',";
        $sql.= " '".price2num($this->localtax1_tx)."',";
        $sql.= " '".price2num($this->localtax2_tx)."',";
		$sql.= " '".$this->localtax1_type."',";
		$sql.= " '".$this->localtax2_type."',";
        $sql.= ' '.(! empty($this->fk_product)?$this->fk_product:"null").',';
        $sql.= " '".$this->product_type."',";
        $sql.= " '".price2num($this->remise_percent)."',";
        $sql.= " ".($this->subprice!=''?"'".price2num($this->subprice)."'":"null").",";
        $sql.= " ".($this->price!=''?"'".price2num($this->price)."'":"null").",";
        $sql.= " '".price2num($this->remise)."',";
        $sql.= ' '.(! empty($this->fk_remise_except)?$this->fk_remise_except:"null").',';
        $sql.= ' '.$this->special_code.',';
        $sql.= ' '.$this->rang.',';
		$sql.= ' '.(! empty($this->fk_fournprice)?$this->fk_fournprice:"null").',';
		$sql.= ' '.price2num($this->pa_ht).',';
        $sql.= " '".$this->info_bits."',";
        $sql.= " '".price2num($this->total_ht)."',";
        $sql.= " '".price2num($this->total_tva)."',";
        $sql.= " '".price2num($this->total_localtax1)."',";
        $sql.= " '".price2num($this->total_localtax2)."',";
        $sql.= " '".price2num($this->total_ttc)."',";
        $sql.= " ".(! empty($this->date_start)?"'".$this->db->idate($this->date_start)."'":"null").',';
        $sql.= " ".(! empty($this->date_end)?"'".$this->db->idate($this->date_end)."'":"null");
        $sql.= ')';

        dol_syslog(get_class($this)."::insert", LOG_DEBUG);
        $resql=$this->db->query($sql);
        if ($resql)
        {
            $this->rowid=$this->db->last_insert_id(MAIN_DB_PREFIX.'commandedet');

			if (empty($conf->global->MAIN_EXTRAFIELDS_DISABLED)) // For avoid conflicts if trigger used
			{
				$this->id=$this->rowid;
				$result=$this->insertExtraFields();
				if ($result < 0)
				{
					$error++;
				}
			}

            if (! $notrigger)
            {
	            // Call trigger
	            $result=$this->call_trigger('LINEORDER_INSERT',$user);
	            if ($result < 0) $error++;
	            // End call triggers
            }

	        if (!$error) {
		        $this->db->commit();
		        return 1;
	        }

	        foreach($this->errors as $errmsg)
	        {
		        dol_syslog(get_class($this)."::delete ".$errmsg, LOG_ERR);
		        $this->error.=($this->error?', '.$errmsg:$errmsg);
	        }
	        $this->db->rollback();
	        return -1*$error;
        }
        else
        {
            $this->error=$this->db->error();
            $this->db->rollback();
            return -2;
        }
    }

    /**
     *	Update the line object into db
     *
	 *	@param      int		$notrigger		1 = disable triggers
     *	@return		int		<0 si ko, >0 si ok
     */
	function update($notrigger=0)
	{
		global $conf,$langs,$user;

		$error=0;

		// Clean parameters
		if (empty($this->tva_tx)) $this->tva_tx=0;
		if (empty($this->localtax1_tx)) $this->localtax1_tx=0;
		if (empty($this->localtax2_tx)) $this->localtax2_tx=0;
		if (empty($this->localtax1_type)) $this->localtax1_type=0;
		if (empty($this->localtax2_type)) $this->localtax2_type=0;
		if (empty($this->qty)) $this->qty=0;
		if (empty($this->total_localtax1)) $this->total_localtax1=0;
		if (empty($this->total_localtax2)) $this->total_localtax2=0;
		if (empty($this->marque_tx)) $this->marque_tx=0;
		if (empty($this->marge_tx)) $this->marge_tx=0;
		if (empty($this->remise)) $this->remise=0;
		if (empty($this->remise_percent)) $this->remise_percent=0;
		if (empty($this->info_bits)) $this->info_bits=0;
        if (empty($this->special_code)) $this->special_code=0;
		if (empty($this->product_type)) $this->product_type=0;
		if (empty($this->fk_parent_line)) $this->fk_parent_line=0;
		if (empty($this->pa_ht)) $this->pa_ht=0;

		// si prix d'achat non renseigné et utilisé pour calcul des marges alors prix achat = prix vente
		if ($this->pa_ht == 0) {
			if ($this->subprice > 0 && (isset($conf->global->ForceBuyingPriceIfNull) && $conf->global->ForceBuyingPriceIfNull == 1))
				$this->pa_ht = $this->subprice * (1 - $this->remise_percent / 100);
		}

		$this->db->begin();

		// Mise a jour ligne en base
		$sql = "UPDATE ".MAIN_DB_PREFIX."commandedet SET";
		$sql.= " description='".$this->db->escape($this->desc)."'";
		$sql.= " , label=".(! empty($this->label)?"'".$this->db->escape($this->label)."'":"null");
		$sql.= " , tva_tx=".price2num($this->tva_tx);
		$sql.= " , localtax1_tx=".price2num($this->localtax1_tx);
		$sql.= " , localtax2_tx=".price2num($this->localtax2_tx);
		$sql.= " , localtax1_type='".$this->localtax1_type."'";
		$sql.= " , localtax2_type='".$this->localtax2_type."'";
		$sql.= " , qty=".price2num($this->qty);
		$sql.= " , subprice=".price2num($this->subprice)."";
		$sql.= " , remise_percent=".price2num($this->remise_percent)."";
		$sql.= " , price=".price2num($this->price)."";					// TODO A virer
		$sql.= " , remise=".price2num($this->remise)."";				// TODO A virer
		if (empty($this->skip_update_total))
		{
			$sql.= " , total_ht=".price2num($this->total_ht)."";
			$sql.= " , total_tva=".price2num($this->total_tva)."";
			$sql.= " , total_ttc=".price2num($this->total_ttc)."";
			$sql.= " , total_localtax1=".price2num($this->total_localtax1);
			$sql.= " , total_localtax2=".price2num($this->total_localtax2);
		}
		$sql.= " , fk_product_fournisseur_price=".(! empty($this->fk_fournprice)?$this->fk_fournprice:"null");
		$sql.= " , buy_price_ht='".price2num($this->pa_ht)."'";
		$sql.= " , info_bits=".$this->info_bits;
        $sql.= " , special_code=".$this->special_code;
		$sql.= " , date_start=".(! empty($this->date_start)?"'".$this->db->idate($this->date_start)."'":"null");
		$sql.= " , date_end=".(! empty($this->date_end)?"'".$this->db->idate($this->date_end)."'":"null");
		$sql.= " , product_type=".$this->product_type;
		$sql.= " , fk_parent_line=".(! empty($this->fk_parent_line)?$this->fk_parent_line:"null");
		if (! empty($this->rang)) $sql.= ", rang=".$this->rang;
		$sql.= " WHERE rowid = ".$this->rowid;

		dol_syslog(get_class($this)."::update", LOG_DEBUG);
		$resql=$this->db->query($sql);
		if ($resql)
		{
			if (empty($conf->global->MAIN_EXTRAFIELDS_DISABLED)) // For avoid conflicts if trigger used
			{
				$this->id=$this->rowid;
				$result=$this->insertExtraFields();
				if ($result < 0)
				{
					$error++;
				}
			}

			if (! $notrigger)
			{
	            // Call trigger
	            $result=$this->call_trigger('LINEORDER_UPDATE',$user);
	            if ($result < 0) $error++;
	            // End call triggers
			}

			if (!$error) {
				$this->db->commit();
				return 1;
			}

			foreach($this->errors as $errmsg)
			{
				dol_syslog(get_class($this)."::update ".$errmsg, LOG_ERR);
				$this->error.=($this->error?', '.$errmsg:$errmsg);
			}
			$this->db->rollback();
			return -1*$error;
		}
		else
		{
			$this->error=$this->db->error();
			$this->db->rollback();
			return -2;
		}
	}

    /**
     *	Update totals of order into database
     *
     *	@return		int		<0 if ko, >0 if ok
     */
    function update_total()
    {
        $this->db->begin();

        // Clean parameters
        if (empty($this->total_localtax1)) $this->total_localtax1=0;
        if (empty($this->total_localtax2)) $this->total_localtax2=0;

        // Mise a jour ligne en base
        $sql = "UPDATE ".MAIN_DB_PREFIX."commandedet SET";
        $sql.= " total_ht='".price2num($this->total_ht)."'";
        $sql.= ",total_tva='".price2num($this->total_tva)."'";
        $sql.= ",total_localtax1='".price2num($this->total_localtax1)."'";
        $sql.= ",total_localtax2='".price2num($this->total_localtax2)."'";
        $sql.= ",total_ttc='".price2num($this->total_ttc)."'";
        $sql.= " WHERE rowid = ".$this->rowid;

        dol_syslog("OrderLine::update_total", LOG_DEBUG);

        $resql=$this->db->query($sql);
        if ($resql)
        {
            $this->db->commit();
            return 1;
        }
        else
        {
            $this->error=$this->db->error();
            $this->db->rollback();
            return -2;
        }
    }
}
<|MERGE_RESOLUTION|>--- conflicted
+++ resolved
@@ -576,14 +576,9 @@
 					{
 						$mouvP = new MouvementStock($this->db);
 						// We increment stock of product (and sub-products)
-<<<<<<< HEAD
-						$result=$mouvP->reception($user, $this->lines[$i]->fk_product, $idwarehouse, $this->lines[$i]->qty, $this->lines[$i]->subprice, $langs->trans("OrderCanceledInDolibarr",$this->ref));
+						$result=$mouvP->reception($user, $this->lines[$i]->fk_product, $idwarehouse, $this->lines[$i]->qty, 0, $langs->trans("OrderCanceledInDolibarr",$this->ref));  // price is 0, we don't want WAP to be changed
 						if ($result < 0)
 						{
-=======
-						$result=$mouvP->reception($user, $this->lines[$i]->fk_product, $idwarehouse, $this->lines[$i]->qty, 0, $langs->trans("OrderCanceledInDolibarr",$this->ref));
-						if ($result < 0) {
->>>>>>> 375e61de
 							$error++;
 							$this->error=$mouvP->error;
 							break;
