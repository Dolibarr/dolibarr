--- conflicted
+++ resolved
@@ -1255,11 +1255,7 @@
 
             $localtaxes_type=getLocalTaxesFromRate($txtva,0,$this->thirdparty,$mysoc);
             $txtva = preg_replace('/\s*\(.*\)/','',$txtva);  // Remove code into vatrate.
-<<<<<<< HEAD
-            
-=======
-
->>>>>>> 9b5dc9da
+
             $tabprice = calcul_price_total($qty, $pu, $remise_percent, $txtva, $txlocaltax1, $txlocaltax2, 0, $price_base_type, $info_bits, $product_type, $mysoc, $localtaxes_type);
             $total_ht  = $tabprice[0];
             $total_tva = $tabprice[1];
@@ -1392,11 +1388,7 @@
             if (empty($tva_tx)) $tva_npr=0;
             $localtax1_tx=get_localtax($tva_tx,1,$this->client,$mysoc,$tva_npr);
             $localtax2_tx=get_localtax($tva_tx,2,$this->client,$mysoc,$tva_npr);
-<<<<<<< HEAD
-            
-=======
-
->>>>>>> 9b5dc9da
+
             // multiprix
             if($conf->global->PRODUIT_MULTIPRICES && $this->client->price_level)
             $price = $prod->multiprices[$this->client->price_level];
@@ -2491,11 +2483,7 @@
 
             $localtaxes_type=getLocalTaxesFromRate($txtva,0,$this->thirdparty, $mysoc);
             $txtva = preg_replace('/\s*\(.*\)/','',$txtva);  // Remove code into vatrate.
-<<<<<<< HEAD
-            
-=======
-
->>>>>>> 9b5dc9da
+
             $tabprice=calcul_price_total($qty, $pu, $remise_percent, $txtva, $txlocaltax1, $txlocaltax2, 0, $price_base_type, $info_bits, $type, $mysoc, $localtaxes_type);
             $total_ht  = $tabprice[0];
             $total_tva = $tabprice[1];
@@ -2952,11 +2940,7 @@
     function LibStatut($statut,$billed,$mode,$donotshowbilled=0)
     {
         global $langs, $conf;
-<<<<<<< HEAD
-        
-=======
-
->>>>>>> 9b5dc9da
+
         $billedtext = '';
         if (empty($donotshowbilled)) $billedtext .= ($billed?' - '.$langs->trans("Billed"):'');
 
