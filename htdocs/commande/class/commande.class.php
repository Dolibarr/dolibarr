<?php
/* Copyright (C) 2003-2006 Rodolphe Quiedeville <rodolphe@quiedeville.org>
 * Copyright (C) 2004-2012 Laurent Destailleur  <eldy@users.sourceforge.net>
 * Copyright (C) 2005-2014 Regis Houssin        <regis.houssin@capnetworks.com>
 * Copyright (C) 2006      Andre Cianfarani     <acianfa@free.fr>
 * Copyright (C) 2010-2015 Juanjo Menent        <jmenent@2byte.es>
 * Copyright (C) 2011      Jean Heimburger      <jean@tiaris.info>
 * Copyright (C) 2012-2014 Christophe Battarel  <christophe.battarel@altairis.fr>
 * Copyright (C) 2012      Cedric Salvador      <csalvador@gpcsolutions.fr>
 * Copyright (C) 2013      Florian Henry		<florian.henry@open-concept.pro>
 * Copyright (C) 2014-2015 Marcos García        <marcosgdf@gmail.com>
 *
 * This program is free software; you can redistribute it and/or modify
 * it under the terms of the GNU General Public License as published by
 * the Free Software Foundation; either version 3 of the License, or
 * (at your option) any later version.
 *
 * This program is distributed in the hope that it will be useful,
 * but WITHOUT ANY WARRANTY; without even the implied warranty of
 * MERCHANTABILITY or FITNESS FOR A PARTICULAR PURPOSE.  See the
 * GNU General Public License for more details.
 *
 * You should have received a copy of the GNU General Public License
 * along with this program. If not, see <http://www.gnu.org/licenses/>.
 */

/**
 *  \file       htdocs/commande/class/commande.class.php
 *  \ingroup    commande
 *  \brief      Fichier des classes de commandes
 */
include_once DOL_DOCUMENT_ROOT.'/core/class/commonorder.class.php';
require_once DOL_DOCUMENT_ROOT ."/core/class/commonobjectline.class.php";
require_once DOL_DOCUMENT_ROOT.'/product/class/product.class.php';
require_once DOL_DOCUMENT_ROOT .'/margin/lib/margins.lib.php';

/**
 *  Class to manage customers orders
 */
class Commande extends CommonOrder
{
    public $element='commande';
    public $table_element='commande';
    public $table_element_line = 'commandedet';
    public $class_element_line = 'OrderLine';
    public $fk_element = 'fk_commande';
    protected $ismultientitymanaged = 1;	// 0=No test on entity, 1=Test with field entity, 2=Test with link by societe

    /**
     * {@inheritdoc}
     */
    protected $table_ref_field = 'ref';

    var $id;

	/**
	 * Client ID
	 * @var int
	 */
    var $socid;

	/**
	 * Client (loaded by fetch_client)
	 * @var Societe
	 */
    var $client;

    var $ref;
    var $ref_client;
    var $ref_ext;
    var $ref_int;
    var $contactid;
    var $fk_project;

	/**
	 * Status of the order. Check the following constants:
	 * @var int
	 * @see Commande::STATUS_CANCELED, Commande::STATUS_DRAFT, Commande::STATUS_ACCEPTED, Commande::STATUS_CLOSED
	 */
    var $statut;
	/**
	 * @deprecated
	 * @see billed
	 */
    var $facturee;
    var $billed;		// billed or not

    var $brouillon;
    var $cond_reglement_id;
    var $cond_reglement_code;
    var $fk_account;
    var $mode_reglement_id;
    var $mode_reglement_code;
    var $availability_id;
    var $availability_code;
    var $demand_reason_id;
    var $demand_reason_code;
    var $fk_delivery_address;
    var $address;
    var $date;				// Date commande
	/**
	 * @deprecated
	 * @see date
	 */
    var $date_commande;
    var $date_livraison;	// Date livraison souhaitee
    var $shipping_method_id;
    var $fk_remise_except;
    var $remise_percent;
    var $total_ht;			// Total net of tax
    var $total_ttc;			// Total with tax
    var $total_tva;			// Total VAT
    var $total_localtax1;   // Total Local tax 1
    var $total_localtax2;   // Total Local tax 2
    var $remise_absolue;
    var $modelpdf;
    var $info_bits;
    var $rang;
    var $special_code;
    var $source;			// Origin of order
	/**
	 * @deprecated
	 * @see note_private, note_public
	 */
    var $note;
    var $note_private;
    var $note_public;
    var $extraparams=array();

    var $origin;
    var $origin_id;
    var $linked_objects=array();

    var $user_author_id;

	/**
	 * @var OrderLine[]
	 */
	var $lines = array();

	//Incorterms
	var $fk_incoterms;
	var $location_incoterms;
	var $libelle_incoterms;  //Used into tooltip

    // Pour board
    var $nbtodo;
    var $nbtodolate;

    /**
     * ERR Not engouch stock
     */
    const STOCK_NOT_ENOUGH_FOR_ORDER = -3;

	/**
	 * Canceled status
	 */
	const STATUS_CANCELED = -1;
	/**
	 * Draft status
	 */
	const STATUS_DRAFT = 0;
	/**
	 * Validated status
	 */
	const STATUS_VALIDATED = 1;
	/**
	 * Accepted/On process not managed for customer orders
	 */
	const STATUS_ACCEPTED = 2;
	/**
	 * Closed (Sent/Received, billed or not)
	 */
	const STATUS_CLOSED = 3;


    /**
     *	Constructor
     *
     *  @param		DoliDB		$db      Database handler
     */
    function __construct($db)
    {
        $this->db = $db;

        $this->remise = 0;
        $this->remise_percent = 0;

        $this->products = array();
    }

    /**
	 *  Returns the reference to the following non used Order depending on the active numbering module
	 *  defined into COMMANDE_ADDON
	 *
	 *  @param	Societe		$soc  	Object thirdparty
	 *  @return string      		Order free reference
	 */
    function getNextNumRef($soc)
    {
        global $db, $langs, $conf;
        $langs->load("order");

        if (! empty($conf->global->COMMANDE_ADDON))
        {
        	$mybool=false;

        	$file = $conf->global->COMMANDE_ADDON.".php";
			$classname = $conf->global->COMMANDE_ADDON;

			// Include file with class
			$dirmodels=array_merge(array('/'),(array) $conf->modules_parts['models']);
			foreach ($dirmodels as $reldir)
			{
                $dir = dol_buildpath($reldir."core/modules/commande/");

                // Load file with numbering class (if found)
                $mybool|=@include_once $dir.$file;
            }

            if (! $mybool)
            {
                dol_print_error('',"Failed to include file ".$file);
                return '';
            }

            $obj = new $classname();
            $numref = $obj->getNextValue($soc,$this);

            if ($numref != "")
            {
            	return $numref;
            }
            else
			{
            	dol_print_error($db,get_class($this)."::getNextNumRef ".$obj->error);
            	return "";
            }
        }
        else
        {
            print $langs->trans("Error")." ".$langs->trans("Error_COMMANDE_ADDON_NotDefined");
            return "";
        }
    }


    /**
     *	Validate order
     *
     *	@param		User	$user     		User making status change
     *	@param		int		$idwarehouse	Id of warehouse to use for stock decrease
     *  @param		int		$notrigger		1=Does not execute triggers, 0= execuete triggers
     *	@return  	int						<=0 if OK, >0 if KO
     */
    function valid($user, $idwarehouse=0, $notrigger=0)
    {
        global $conf,$langs;
        require_once DOL_DOCUMENT_ROOT.'/core/lib/files.lib.php';

        $error=0;

        // Protection
        if ($this->statut == self::STATUS_VALIDATED)
        {
            dol_syslog(get_class($this)."::valid action abandonned: no draft status", LOG_WARNING);
            return 0;
        }

        if (! ((empty($conf->global->MAIN_USE_ADVANCED_PERMS) && ! empty($user->rights->commande->creer))
       	|| (! empty($conf->global->MAIN_USE_ADVANCED_PERMS) && ! empty($user->rights->commande->order_advance->validate))))
        {
            $this->error='ErrorPermissionDenied';
            dol_syslog(get_class($this)."::valid ".$this->error, LOG_ERR);
            return -1;
        }

        $now=dol_now();

        $this->db->begin();

        // Definition du nom de module de numerotation de commande
        $soc = new Societe($this->db);
        $soc->fetch($this->socid);

        // Class of company linked to order
        $result=$soc->set_as_client();

        // Define new ref
        if (! $error && (preg_match('/^[\(]?PROV/i', $this->ref) || empty($this->ref))) // empty should not happened, but when it occurs, the test save life
        {
            $num = $this->getNextNumRef($soc);
        }
        else
		{
            $num = $this->ref;
        }
        $this->newref = $num;

        // Validate
        $sql = "UPDATE ".MAIN_DB_PREFIX."commande";
        $sql.= " SET ref = '".$num."',";
        $sql.= " fk_statut = ".self::STATUS_VALIDATED.",";
        $sql.= " date_valid='".$this->db->idate($now)."',";
        $sql.= " fk_user_valid = ".$user->id;
        $sql.= " WHERE rowid = ".$this->id;

        dol_syslog(get_class($this)."::valid()", LOG_DEBUG);
        $resql=$this->db->query($sql);
        if (! $resql)
        {
            dol_print_error($this->db);
            $this->error=$this->db->lasterror();
            $error++;
        }

        if (! $error)
        {
            // If stock is incremented on validate order, we must increment it
            if ($result >= 0 && ! empty($conf->stock->enabled) && $conf->global->STOCK_CALCULATE_ON_VALIDATE_ORDER == 1)
            {
                require_once DOL_DOCUMENT_ROOT.'/product/stock/class/mouvementstock.class.php';
                $langs->load("agenda");

                // Loop on each line
                $cpt=count($this->lines);
                for ($i = 0; $i < $cpt; $i++)
                {
                    if ($this->lines[$i]->fk_product > 0)
                    {
                        $mouvP = new MouvementStock($this->db);
						$mouvP->origin = &$this;
                        // We decrement stock of product (and sub-products)
                        $result=$mouvP->livraison($user, $this->lines[$i]->fk_product, $idwarehouse, $this->lines[$i]->qty, $this->lines[$i]->subprice, $langs->trans("OrderValidatedInDolibarr",$num));
                        if ($result < 0)
                        {
                        	$error++;
                        	$this->error=$mouvP->error;
                        }
                    }
                    if ($error) break;
                }
            }
        }

        if (! $error && ! $notrigger)
        {
            // Call trigger
            $result=$this->call_trigger('ORDER_VALIDATE',$user);
            if ($result < 0) $error++;
            // End call triggers
        }

        if (! $error)
        {
            $this->oldref = $this->ref;

            // Rename directory if dir was a temporary ref
            if (preg_match('/^[\(]?PROV/i', $this->ref))
            {
            	// On renomme repertoire ($this->ref = ancienne ref, $num = nouvelle ref)
                // in order not to lose the attachments
                $oldref = dol_sanitizeFileName($this->ref);
                $newref = dol_sanitizeFileName($num);
                $dirsource = $conf->commande->dir_output.'/'.$oldref;
                $dirdest = $conf->commande->dir_output.'/'.$newref;
                if (file_exists($dirsource))
                {
                    dol_syslog(get_class($this)."::valid() rename dir ".$dirsource." into ".$dirdest);

                    if (@rename($dirsource, $dirdest))
                    {
                        dol_syslog("Rename ok");
                        // Rename docs starting with $oldref with $newref
                        $listoffiles=dol_dir_list($conf->commande->dir_output.'/'.$newref, 'files', 1, '^'.preg_quote($oldref,'/'));
                        foreach($listoffiles as $fileentry)
                        {
                        	$dirsource=$fileentry['name'];
                        	$dirdest=preg_replace('/^'.preg_quote($oldref,'/').'/',$newref, $dirsource);
                        	$dirsource=$fileentry['path'].'/'.$dirsource;
                        	$dirdest=$fileentry['path'].'/'.$dirdest;
                        	@rename($dirsource, $dirdest);
                        }
                    }
                }
            }
        }

        // Set new ref and current status
        if (! $error)
        {
            $this->ref = $num;
            $this->statut = self::STATUS_VALIDATED;
        }

        if (! $error)
        {
            $this->db->commit();
            return 1;
        }
        else
		{
            $this->db->rollback();
            return -1;
        }
    }

    /**
     *	Set draft status
     *
     *	@param	User	$user			Object user that modify
     *	@param	int		$idwarehouse	Id warehouse to use for stock change.
     *	@return	int						<0 if KO, >0 if OK
     */
    function set_draft($user, $idwarehouse=-1)
    {
        global $conf,$langs;

        $error=0;

        // Protection
        if ($this->statut <= self::STATUS_DRAFT)
        {
            return 0;
        }

        if (! ((empty($conf->global->MAIN_USE_ADVANCED_PERMS) && ! empty($user->rights->commande->creer))
       	|| (! empty($conf->global->MAIN_USE_ADVANCED_PERMS) && ! empty($user->rights->commande->order_advance->validate))))
        {
            $this->error='Permission denied';
            return -1;
        }

        $this->db->begin();

        $sql = "UPDATE ".MAIN_DB_PREFIX."commande";
        $sql.= " SET fk_statut = ".self::STATUS_DRAFT;
        $sql.= " WHERE rowid = ".$this->id;

        dol_syslog(get_class($this)."::set_draft", LOG_DEBUG);
        if ($this->db->query($sql))
        {
            // If stock is decremented on validate order, we must reincrement it
            if (! empty($conf->stock->enabled) && $conf->global->STOCK_CALCULATE_ON_VALIDATE_ORDER == 1)
            {
                require_once DOL_DOCUMENT_ROOT.'/product/stock/class/mouvementstock.class.php';
                $langs->load("agenda");

                $num=count($this->lines);
                for ($i = 0; $i < $num; $i++)
                {
                    if ($this->lines[$i]->fk_product > 0)
                    {
                        $mouvP = new MouvementStock($this->db);
                        // We increment stock of product (and sub-products)
                        $result=$mouvP->reception($user, $this->lines[$i]->fk_product, $idwarehouse, $this->lines[$i]->qty, 0, $langs->trans("OrderBackToDraftInDolibarr",$this->ref));
                        if ($result < 0) { $error++; }
                    }
                }

                if (!$error)
                {
                    $this->statut=self::STATUS_DRAFT;
                    $this->db->commit();
                    return $result;
                }
                else
                {
                    $this->error=$mouvP->error;
                    $this->db->rollback();
                    return $result;
                }
            }

            $this->statut=self::STATUS_DRAFT;
            $this->db->commit();
            return 1;
        }
        else
        {
            $this->error=$this->db->error();
            $this->db->rollback();
            return -1;
        }
    }


    /**
     *	Tag the order as validated (opened)
     *	Function used when order is reopend after being closed.
     *
     *	@param      User	$user       Object user that change status
     *	@return     int         		<0 if KO, 0 if nothing is done, >0 if OK
     */
    function set_reopen($user)
    {
        global $conf,$langs;
        $error=0;

        if ($this->statut != self::STATUS_CANCELED && $this->statut != self::STATUS_CLOSED)
        {
        	dol_syslog(get_class($this)."::set_reopen order has not status closed", LOG_WARNING);
            return 0;
        }

        $this->db->begin();

        $sql = 'UPDATE '.MAIN_DB_PREFIX.'commande';
        $sql.= ' SET fk_statut='.self::STATUS_VALIDATED.', facture=0';
        $sql.= ' WHERE rowid = '.$this->id;

        dol_syslog(get_class($this)."::set_reopen", LOG_DEBUG);
        $resql = $this->db->query($sql);
        if ($resql)
        {
            // Call trigger
            $result=$this->call_trigger('ORDER_REOPEN',$user);
            if ($result < 0) $error++;
            // End call triggers
        }
        else
        {
            $error++;
            $this->error=$this->db->lasterror();
            dol_print_error($this->db);
        }

        if (! $error)
        {
        	$this->statut = self::STATUS_VALIDATED;
        	$this->billed = 0;
        	$this->facturee = 0; // deprecated

            $this->db->commit();
            return 1;
        }
        else
        {
	        foreach($this->errors as $errmsg)
	        {
		        dol_syslog(get_class($this)."::set_reopen ".$errmsg, LOG_ERR);
		        $this->error.=($this->error?', '.$errmsg:$errmsg);
	        }
	        $this->db->rollback();
	        return -1*$error;
        }
    }

    /**
     *  Close order
     *
     * 	@param      User	$user       Objet user that close
     *	@return		int					<0 if KO, >0 if OK
     */
    function cloture($user)
    {
        global $conf, $langs;

        $error=0;

        if ((empty($conf->global->MAIN_USE_ADVANCED_PERMS) && ! empty($user->rights->commande->creer))
       	|| (! empty($conf->global->MAIN_USE_ADVANCED_PERMS) && ! empty($user->rights->commande->order_advance->validate)))
        {
            $this->db->begin();

            $now=dol_now();

            $sql = 'UPDATE '.MAIN_DB_PREFIX.'commande';
            $sql.= ' SET fk_statut = '.self::STATUS_CLOSED.',';
            $sql.= ' fk_user_cloture = '.$user->id.',';
            $sql.= " date_cloture = '".$this->db->idate($now)."'";
            $sql.= ' WHERE rowid = '.$this->id.' AND fk_statut > '.self::STATUS_DRAFT;

            if ($this->db->query($sql))
            {
	            // Call trigger
	            $result=$this->call_trigger('ORDER_CLOSE',$user);
	            if ($result < 0) $error++;
	            // End call triggers

                if (! $error)
                {
                	$this->statut=self::STATUS_CLOSED;

                    $this->db->commit();
                    return 1;
                }
                else
                {
                    $this->db->rollback();
                    return -1;
                }
            }
            else
            {
                $this->error=$this->db->lasterror();

                $this->db->rollback();
                return -1;
            }
        }
    }

    /**
     * 	Cancel an order
     * 	If stock is decremented on order validation, we must reincrement it
     *
     *	@param	int		$idwarehouse	Id warehouse to use for stock change.
     *	@return	int						<0 if KO, >0 if OK
     */
	function cancel($idwarehouse=-1)
	{
		global $conf,$user,$langs;

		$error=0;

		$this->db->begin();

		$sql = "UPDATE ".MAIN_DB_PREFIX."commande";
		$sql.= " SET fk_statut = ".self::STATUS_CANCELED;
		$sql.= " WHERE rowid = ".$this->id;
		$sql.= " AND fk_statut = ".self::STATUS_VALIDATED;

		dol_syslog(get_class($this)."::cancel", LOG_DEBUG);
		if ($this->db->query($sql))
		{
			// If stock is decremented on validate order, we must reincrement it
			if (! empty($conf->stock->enabled) && $conf->global->STOCK_CALCULATE_ON_VALIDATE_ORDER == 1)
			{
				require_once DOL_DOCUMENT_ROOT.'/product/stock/class/mouvementstock.class.php';
				$langs->load("agenda");

				$num=count($this->lines);
				for ($i = 0; $i < $num; $i++)
				{
					if ($this->lines[$i]->fk_product > 0)
					{
						$mouvP = new MouvementStock($this->db);
						// We increment stock of product (and sub-products)
						$result=$mouvP->reception($user, $this->lines[$i]->fk_product, $idwarehouse, $this->lines[$i]->qty, 0, $langs->trans("OrderCanceledInDolibarr",$this->ref));  // price is 0, we don't want WAP to be changed
						if ($result < 0)
						{
							$error++;
							$this->error=$mouvP->error;
							break;
						}
					}
				}
			}

			if (! $error)
			{
	            // Call trigger
	            $result=$this->call_trigger('ORDER_CANCEL',$user);
	            if ($result < 0) $error++;
	            // End call triggers
			}

			if (! $error)
			{
				$this->statut=self::STATUS_CANCELED;
				$this->db->commit();
				return 1;
			}
			else
			{
				foreach($this->errors as $errmsg)
				{
					dol_syslog(get_class($this)."::cancel ".$errmsg, LOG_ERR);
					$this->error.=($this->error?', '.$errmsg:$errmsg);
				}
				$this->db->rollback();
				return -1*$error;
			}
		}
		else
		{
			$this->error=$this->db->error();
			$this->db->rollback();
			return -1;
		}
	}

    /**
     *	Create order
     *	Note that this->ref can be set or empty. If empty, we will use "(PROV)"
     *
     *	@param		User	$user 		Objet user that make creation
     *	@param		int	$notrigger	Disable all triggers
     *	@return 	int			<0 if KO, >0 if OK
     */
    function create($user, $notrigger=0)
    {
        global $conf,$langs,$mysoc,$hookmanager;
        $error=0;

        // Clean parameters
        $this->brouillon = 1;		// set command as draft

        dol_syslog(get_class($this)."::create user=".$user->id);

        // Check parameters
    	if (! empty($this->ref))	// We check that ref is not already used
    	{
    		$result=self::isExistingObject($this->element, 0, $this->ref);	// Check ref is not yet used
    		if ($result > 0)
    		{
    			$this->error='ErrorRefAlreadyExists';
    			dol_syslog(get_class($this)."::create ".$this->error,LOG_WARNING);
    			$this->db->rollback();
    			return -1;
    		}
    	}

        $soc = new Societe($this->db);
        $result=$soc->fetch($this->socid);
        if ($result < 0)
        {
            $this->error="Failed to fetch company";
            dol_syslog(get_class($this)."::create ".$this->error, LOG_ERR);
            return -2;
        }
        if (! empty($conf->global->COMMANDE_REQUIRE_SOURCE) && $this->source < 0)
        {
            $this->error=$langs->trans("ErrorFieldRequired",$langs->trans("Source"));
            dol_syslog(get_class($this)."::create ".$this->error, LOG_ERR);
            return -1;
        }

        // $date_commande is deprecated
        $date = ($this->date_commande ? $this->date_commande : $this->date);

        $now=dol_now();

        $this->db->begin();

        $sql = "INSERT INTO ".MAIN_DB_PREFIX."commande (";
        $sql.= " ref, fk_soc, date_creation, fk_user_author, fk_projet, date_commande, source, note_private, note_public, ref_ext, ref_client, ref_int";
        $sql.= ", model_pdf, fk_cond_reglement, fk_mode_reglement, fk_account, fk_availability, fk_input_reason, date_livraison, fk_delivery_address";
        $sql.= ", fk_shipping_method";
        $sql.= ", remise_absolue, remise_percent";
        $sql.= ", fk_incoterms, location_incoterms";
        $sql.= ", entity";
        $sql.= ")";
        $sql.= " VALUES ('(PROV)',".$this->socid.", '".$this->db->idate($now)."', ".$user->id;
        $sql.= ", ".($this->fk_project>0?$this->fk_project:"null");
        $sql.= ", '".$this->db->idate($date)."'";
        $sql.= ", ".($this->source>=0 && $this->source != '' ?$this->db->escape($this->source):'null');
        $sql.= ", '".$this->db->escape($this->note_private)."'";
        $sql.= ", '".$this->db->escape($this->note_public)."'";
        $sql.= ", ".($this->ref_ext?"'".$this->db->escape($this->ref_ext)."'":"null");
        $sql.= ", ".($this->ref_client?"'".$this->db->escape($this->ref_client)."'":"null");
        $sql.= ", ".($this->ref_int?"'".$this->db->escape($this->ref_int)."'":"null");
        $sql.= ", '".$this->db->escape($this->modelpdf)."'";
        $sql.= ", ".($this->cond_reglement_id>0?"'".$this->cond_reglement_id."'":"null");
        $sql.= ", ".($this->mode_reglement_id>0?"'".$this->mode_reglement_id."'":"null");
        $sql.= ", ".($this->fk_account>0?$this->fk_account:'NULL');
        $sql.= ", ".($this->availability_id>0?"'".$this->availability_id."'":"null");
        $sql.= ", ".($this->demand_reason_id>0?"'".$this->demand_reason_id."'":"null");
        $sql.= ", ".($this->date_livraison?"'".$this->db->idate($this->date_livraison)."'":"null");
        $sql.= ", ".($this->fk_delivery_address>0?$this->fk_delivery_address:'NULL');
        $sql.= ", ".($this->shipping_method_id>0?$this->shipping_method_id:'NULL');
        $sql.= ", ".($this->remise_absolue>0?$this->db->escape($this->remise_absolue):'NULL');
        $sql.= ", ".($this->remise_percent>0?$this->db->escape($this->remise_percent):0);
        $sql.= ", ".(int) $this->fk_incoterms;
        $sql.= ", '".$this->db->escape($this->location_incoterms)."'";
        $sql.= ", ".$conf->entity;
        $sql.= ")";

        dol_syslog(get_class($this)."::create", LOG_DEBUG);
        $resql=$this->db->query($sql);
        if ($resql)
        {
            $this->id = $this->db->last_insert_id(MAIN_DB_PREFIX.'commande');

            if ($this->id)
            {
                $fk_parent_line=0;
                $num=count($this->lines);

                /*
                 *  Insert products details into db
                 */
                for ($i=0;$i<$num;$i++)
                {
                    // Reset fk_parent_line for no child products and special product
                    if (($this->lines[$i]->product_type != 9 && empty($this->lines[$i]->fk_parent_line)) || $this->lines[$i]->product_type == 9) {
                        $fk_parent_line = 0;
                    }

                    $result = $this->addline(
                        $this->lines[$i]->desc,
                        $this->lines[$i]->subprice,
                        $this->lines[$i]->qty,
                        $this->lines[$i]->tva_tx,
                        $this->lines[$i]->localtax1_tx,
                        $this->lines[$i]->localtax2_tx,
                        $this->lines[$i]->fk_product,
                        $this->lines[$i]->remise_percent,
                        $this->lines[$i]->info_bits,
                        $this->lines[$i]->fk_remise_except,
                        'HT',
                        0,
                        $this->lines[$i]->date_start,
                        $this->lines[$i]->date_end,
                        $this->lines[$i]->product_type,
                        $this->lines[$i]->rang,
                        $this->lines[$i]->special_code,
                        $fk_parent_line,
                        $this->lines[$i]->fk_fournprice,
                        $this->lines[$i]->pa_ht,
                    	$this->lines[$i]->label,
                    	$this->lines[$i]->array_options,
	                    $this->lines[$i]->fk_unit
                    );
                    if ($result < 0)
                    {
                    	if ($result != self::STOCK_NOT_ENOUGH_FOR_ORDER)
                    	{
                        	$this->error=$this->db->lasterror();
                        	dol_print_error($this->db);
                    	}
                        $this->db->rollback();
                        return -1;
                    }
                    // Defined the new fk_parent_line
                    if ($result > 0 && $this->lines[$i]->product_type == 9) {
                        $fk_parent_line = $result;
                    }
                }

                // update ref
                $initialref='(PROV'.$this->id.')';
                if (! empty($this->ref)) $initialref=$this->ref;

                $sql = 'UPDATE '.MAIN_DB_PREFIX."commande SET ref='".$this->db->escape($initialref)."' WHERE rowid=".$this->id;
                if ($this->db->query($sql))
                {
                    if ($this->id)
                    {
                    	$this->ref = $initialref;

                        // Add object linked
                        if (is_array($this->linked_objects) && ! empty($this->linked_objects))
                        {
                        	foreach($this->linked_objects as $origin => $origin_id)
                        	{
                        		$ret = $this->add_object_linked($origin, $origin_id);
                        		if (! $ret)
                        		{
                        			dol_print_error($this->db);
                        			$error++;
                        		}

                        		// TODO mutualiser
                        		if ($origin == 'propal' && $origin_id)
                        		{
                        			// On recupere les differents contact interne et externe
                        			$prop = new Propal($this->db);
									$prop->fetch($origin_id);

                        			// We get ids of sales representatives of proposal
                        			$this->userid = $prop->getIdcontact('internal', 'SALESREPFOLL');

                        			if ($this->userid)
                        			{
                        				//On passe le commercial suivi propale en commercial suivi commande
                        				$this->add_contact($this->userid[0], 'SALESREPFOLL', 'internal');
                        			}

                        			// We get ids of customer follower of proposal
                        			$this->contactid = $prop->getIdcontact('external', 'CUSTOMER');

                        			if ($this->contactid)
                        			{
                        				//On passe le contact client suivi propale en contact client suivi commande
                        				$this->add_contact($this->contactid[0], 'CUSTOMER', 'external');
                        			}
                        		}
                        	}
                        }
                    }

                    if (! $error)
                    {
                    	//$action='create';

	                    // Actions on extra fields (by external module or standard code)
	                    // TODO le hook fait double emploi avec le trigger !!
	                    /*$hookmanager->initHooks(array('orderdao'));
	                    $parameters=array('socid'=>$this->id);
	                    $reshook=$hookmanager->executeHooks('insertExtraFields',$parameters,$this,$action);    // Note that $action and $object may have been modified by some hooks
	                    if (empty($reshook))
	                    {
	                    	if (empty($conf->global->MAIN_EXTRAFIELDS_DISABLED)) // For avoid conflicts if trigger used
	                    	{*/
	                    		$result=$this->insertExtraFields();
	                    		if ($result < 0) $error++;
	                    /*	}
	                    }
	                    else if ($reshook < 0) $error++;*/
                    }

                    if (! $error && ! $notrigger)
                    {
			            // Call trigger
			            $result=$this->call_trigger('ORDER_CREATE',$user);
			            if ($result < 0) $error++;
			            // End call triggers
                    }

	                if (! $error)
	                {
		                $this->db->commit();
		                return $this->id;
	                }
	                else
					{
	                	$this->db->rollback();
	                	return -1*$error;
					}
                }
                else
				{
					$this->error=$this->db->lasterror();
                    $this->db->rollback();
                    return -1;
                }
            }
        }
        else
		{
            dol_print_error($this->db);
            $this->db->rollback();
            return -1;
        }
    }


    /**
     *	Load an object from its id and create a new one in database
     *
     *	@param		int			$socid			Id of thirdparty
     *	@return		int							New id of clone
     */
    function createFromClone($socid=0)
    {
        global $conf,$user,$langs,$hookmanager;

        $error=0;

        $this->context['createfromclone'] = 'createfromclone';

        $this->db->begin();

		// get extrafields so they will be clone
		foreach($this->lines as $line)
			$line->fetch_optionals($line->rowid);

        // Load source object
        $objFrom = dol_clone($this);

        // Change socid if needed
        if (! empty($socid) && $socid != $this->socid)
        {
            $objsoc = new Societe($this->db);

            if ($objsoc->fetch($socid)>0)
            {
                $this->socid 				= $objsoc->id;
                $this->cond_reglement_id	= (! empty($objsoc->cond_reglement_id) ? $objsoc->cond_reglement_id : 0);
                $this->mode_reglement_id	= (! empty($objsoc->mode_reglement_id) ? $objsoc->mode_reglement_id : 0);
                $this->fk_project			= '';
                $this->fk_delivery_address	= '';
            }

            // TODO Change product price if multi-prices
        }

        $this->id=0;
		$this->ref = '';
        $this->statut=self::STATUS_DRAFT;

        // Clear fields
        $this->user_author_id     = $user->id;
        $this->user_valid         = '';
		$this->date				  = dol_now();
        $this->date_creation      = '';
        $this->date_validation    = '';
        $this->ref_client         = '';

<<<<<<< HEAD
        // Set ref
		$this->ref = '(PROV)';

=======
>>>>>>> 719f9aa7
        // Create clone
        $result=$this->create($user);
        if ($result < 0) $error++;

		// Set new ref
		$newref='(PROV'.$this->id.')';
        $sql = 'UPDATE '.MAIN_DB_PREFIX."commande SET ref='".$this->db->escape($newref)."' WHERE rowid=".$this->id;
        $result=$this->db->query($sql);
        if ($result < 0) $error++;

        if (! $error)
        {
            // Hook of thirdparty module
            if (is_object($hookmanager))
            {
                $parameters=array('objFrom'=>$objFrom);
                $action='';
                $reshook=$hookmanager->executeHooks('createFrom',$parameters,$this,$action);    // Note that $action and $object may have been modified by some hooks
                if ($reshook < 0) $error++;
            }

            // Call trigger
            $result=$this->call_trigger('ORDER_CLONE',$user);
            if ($result < 0) $error++;
            // End call triggers
        }

        unset($this->context['createfromclone']);

        // End
        if (! $error)
        {
            $this->db->commit();
            return $this->id;
        }
        else
        {
            $this->db->rollback();
            return -1;
        }
    }


    /**
     *  Load an object from a proposal and create a new order into database
     *
     *  @param      Object			$object 	        Object source
     *  @return     int             					<0 if KO, 0 if nothing done, 1 if OK
     */
    function createFromProposal($object)
    {
        global $db, $conf,$user,$langs,$hookmanager;

		dol_include_once('/core/class/extrafields.class.php');

        $error=0;

        
        $this->date_commande = dol_now();
        $this->source = 0;

        $num=count($object->lines);
        for ($i = 0; $i < $num; $i++)
        {
            $line = new OrderLine($this->db);

            $line->libelle           = $object->lines[$i]->libelle;
            $line->label             = $object->lines[$i]->label;
            $line->desc              = $object->lines[$i]->desc;
            $line->price             = $object->lines[$i]->price;
            $line->subprice          = $object->lines[$i]->subprice;
            $line->tva_tx            = $object->lines[$i]->tva_tx;
            $line->localtax1_tx      = $object->lines[$i]->localtax1_tx;
            $line->localtax2_tx      = $object->lines[$i]->localtax2_tx;
            $line->qty               = $object->lines[$i]->qty;
            $line->fk_remise_except  = $object->lines[$i]->fk_remise_except;
            $line->remise_percent    = $object->lines[$i]->remise_percent;
            $line->fk_product        = $object->lines[$i]->fk_product;
            $line->info_bits         = $object->lines[$i]->info_bits;
            $line->product_type      = $object->lines[$i]->product_type;
            $line->rang              = $object->lines[$i]->rang;
            $line->special_code      = $object->lines[$i]->special_code;
            $line->fk_parent_line    = $object->lines[$i]->fk_parent_line;
	        $line->fk_unit			 = $object->lines[$i]->fk_unit;

            $line->date_start      	= $object->lines[$i]->date_start;
            $line->date_end    		= $object->lines[$i]->date_end;

			$line->fk_fournprice	= $object->lines[$i]->fk_fournprice;
			$marginInfos			= getMarginInfos($object->lines[$i]->subprice, $object->lines[$i]->remise_percent, $object->lines[$i]->tva_tx, $object->lines[$i]->localtax1_tx, $object->lines[$i]->localtax2_tx, $object->lines[$i]->fk_fournprice, $object->lines[$i]->pa_ht);
			$line->pa_ht			= $marginInfos[0];
			$line->marge_tx			= $marginInfos[1];
			$line->marque_tx		= $marginInfos[2];

            // get extrafields from original line
			$object->lines[$i]->fetch_optionals($object->lines[$i]->rowid);
			foreach($object->lines[$i]->array_options as $options_key => $value)
				$line->array_options[$options_key] = $value;

			$this->lines[$i] = $line;
        }

        $this->socid                = $object->socid;
        $this->fk_project           = $object->fk_project;
        $this->cond_reglement_id    = $object->cond_reglement_id;
        $this->mode_reglement_id    = $object->mode_reglement_id;
        $this->fk_account           = $object->fk_account;
        $this->availability_id      = $object->availability_id;
        $this->demand_reason_id     = $object->demand_reason_id;
        $this->date_livraison       = $object->date_livraison;
        $this->shipping_method_id   = $object->shipping_method_id;
        $this->fk_delivery_address  = $object->fk_delivery_address;
        $this->contact_id           = $object->contactid;
        $this->ref_client           = $object->ref_client;
        $this->note_private         = $object->note_private;
        $this->note_public          = $object->note_public;

        $this->origin				= $object->element;
        $this->origin_id			= $object->id;

        // get extrafields from original line
		$object->fetch_optionals($object->id);

		$e = new ExtraFields($db);
		$element_extrafields = $e->fetch_name_optionals_label($this->element);

		foreach($object->array_options as $options_key => $value) {
			if(array_key_exists(str_replace('options_', '', $options_key), $element_extrafields)){
				$this->array_options[$options_key] = $value;
			}
		}
        // Possibility to add external linked objects with hooks
        $this->linked_objects[$this->origin] = $this->origin_id;
        if (is_array($object->other_linked_objects) && ! empty($object->other_linked_objects))
        {
           	$this->linked_objects = array_merge($this->linked_objects, $object->other_linked_objects);
        }

        $ret = $this->create($user);

        if ($ret > 0)
        {
            // Actions hooked (by external module)
            $hookmanager->initHooks(array('orderdao'));

            $parameters=array('objFrom'=>$object);
            $action='';
            $reshook=$hookmanager->executeHooks('createFrom',$parameters,$this,$action);    // Note that $action and $object may have been modified by some hooks
            if ($reshook < 0) $error++;

            if (! $error)
            {
                // Ne pas passer par la commande provisoire
                if ($conf->global->COMMANDE_VALID_AFTER_CLOSE_PROPAL == 1)
                {
                    $this->fetch($ret);
                    $this->valid($user);
                }
                return $ret;
            }
            else return -1;
        }
        else return -1;
    }


    /**
     *	Add an order line into database (linked to product/service or not)
     *
     *	@param      string			$desc            	Description of line
     *	@param      float			$pu_ht    	        Unit price (without tax)
     *	@param      float			$qty             	Quantite
     *	@param      float			$txtva           	Taux de tva force, sinon -1
     *	@param      float			$txlocaltax1		Local tax 1 rate
     *	@param      float			$txlocaltax2		Local tax 2 rate
     *	@param      int				$fk_product      	Id du produit/service predefini
     *	@param      float			$remise_percent  	Pourcentage de remise de la ligne
     *	@param      int				$info_bits			Bits de type de lignes
     *	@param      int				$fk_remise_except	Id remise
     *	@param      string			$price_base_type	HT or TTC
     *	@param      float			$pu_ttc    		    Prix unitaire TTC
     *	@param      int				$date_start       	Start date of the line - Added by Matelli (See http://matelli.fr/showcases/patchs-dolibarr/add-dates-in-order-lines.html)
     *	@param      int				$date_end         	End date of the line - Added by Matelli (See http://matelli.fr/showcases/patchs-dolibarr/add-dates-in-order-lines.html)
     *	@param      int				$type				Type of line (0=product, 1=service)
     *	@param      int				$rang             	Position of line
     *	@param		int				$special_code		Special code (also used by externals modules!)
     *	@param		int				$fk_parent_line		Parent line
     *  @param		int				$fk_fournprice		Id supplier price
     *  @param		int				$pa_ht				Buying price (without tax)
     *  @param		string			$label				Label
	 *  @param		array			$array_options		extrafields array
     * 	@param 		string			$fk_unit 			Code of the unit to use. Null to use the default one
     *	@return     int             					>0 if OK, <0 if KO
     *
     *	@see        add_product
     *
     *	Les parametres sont deja cense etre juste et avec valeurs finales a l'appel
     *	de cette methode. Aussi, pour le taux tva, il doit deja avoir ete defini
     *	par l'appelant par la methode get_default_tva(societe_vendeuse,societe_acheteuse,produit)
     *	et le desc doit deja avoir la bonne valeur (a l'appelant de gerer le multilangue)
     */
	function addline($desc, $pu_ht, $qty, $txtva, $txlocaltax1=0, $txlocaltax2=0, $fk_product=0, $remise_percent=0, $info_bits=0, $fk_remise_except=0, $price_base_type='HT', $pu_ttc=0, $date_start='', $date_end='', $type=0, $rang=-1, $special_code=0, $fk_parent_line=0, $fk_fournprice=null, $pa_ht=0, $label='',$array_options=0, $fk_unit=null)
    {
    	global $mysoc, $conf, $langs;

        dol_syslog(get_class($this)."::addline commandeid=$this->id, desc=$desc, pu_ht=$pu_ht, qty=$qty, txtva=$txtva, fk_product=$fk_product, remise_percent=$remise_percent, info_bits=$info_bits, fk_remise_except=$fk_remise_except, price_base_type=$price_base_type, pu_ttc=$pu_ttc, date_start=$date_start, date_end=$date_end, type=$type special_code=$special_code, fk_unit=$fk_unit", LOG_DEBUG);

        include_once DOL_DOCUMENT_ROOT.'/core/lib/price.lib.php';

        // Clean parameters
        if (empty($remise_percent)) $remise_percent=0;
        if (empty($qty)) $qty=0;
        if (empty($info_bits)) $info_bits=0;
        if (empty($rang)) $rang=0;
        if (empty($txtva)) $txtva=0;
        if (empty($txlocaltax1)) $txlocaltax1=0;
        if (empty($txlocaltax2)) $txlocaltax2=0;
        if (empty($fk_parent_line) || $fk_parent_line < 0) $fk_parent_line=0;

        $remise_percent=price2num($remise_percent);
        $qty=price2num($qty);
        $pu_ht=price2num($pu_ht);
        $pu_ttc=price2num($pu_ttc);
    	$pa_ht=price2num($pa_ht);
        $txtva = price2num($txtva);
        $txlocaltax1 = price2num($txlocaltax1);
        $txlocaltax2 = price2num($txlocaltax2);
        if ($price_base_type=='HT')
        {
            $pu=$pu_ht;
        }
        else
        {
            $pu=$pu_ttc;
        }
        $label=trim($label);
        $desc=trim($desc);

        // Check parameters
        if ($type < 0) return -1;

        if ($this->statut == self::STATUS_DRAFT)
        {
            $this->db->begin();

            // Calcul du total TTC et de la TVA pour la ligne a partir de
            // qty, pu, remise_percent et txtva
            // TRES IMPORTANT: C'est au moment de l'insertion ligne qu'on doit stocker
            // la part ht, tva et ttc, et ce au niveau de la ligne qui a son propre taux tva.

            $localtaxes_type=getLocalTaxesFromRate($txtva,0,$this->thirdparty,$mysoc);

            $tabprice = calcul_price_total($qty, $pu, $remise_percent, $txtva, $txlocaltax1, $txlocaltax2, 0, $price_base_type, $info_bits, $type,'', $localtaxes_type);
            $total_ht  = $tabprice[0];
            $total_tva = $tabprice[1];
            $total_ttc = $tabprice[2];
            $total_localtax1 = $tabprice[9];
            $total_localtax2 = $tabprice[10];

            // Rang to use
            $rangtouse = $rang;
            if ($rangtouse == -1)
            {
                $rangmax = $this->line_max($fk_parent_line);
                $rangtouse = $rangmax + 1;
            }

			$product_type=$type;
			if (!empty($fk_product))
			{
				$product=new Product($this->db);
				$result=$product->fetch($fk_product);
				$product_type=$product->type;

				if (! empty($conf->global->STOCK_MUST_BE_ENOUGH_FOR_ORDER) && $product_type == 0 && $product->stock_reel < $qty)
				{
					$this->error=$langs->trans('ErrorStockIsNotEnough');
					dol_syslog(get_class($this)."::addline error=Product ".$product->ref.": ".$this->error, LOG_ERR);
					$this->db->rollback();
					return self::STOCK_NOT_ENOUGH_FOR_ORDER;
				}
			}

            // TODO A virer
            // Anciens indicateurs: $price, $remise (a ne plus utiliser)
            $price = $pu;
            $remise = 0;
            if ($remise_percent > 0)
            {
                $remise = round(($pu * $remise_percent / 100), 2);
                $price = $pu - $remise;
            }

            // Insert line
            $this->line=new OrderLine($this->db);

            $this->line->context = $this->context;

            $this->line->fk_commande=$this->id;
            $this->line->label=$label;
            $this->line->desc=$desc;
            $this->line->qty=$qty;
            $this->line->tva_tx=$txtva;
            $this->line->localtax1_tx=$txlocaltax1;
            $this->line->localtax2_tx=$txlocaltax2;
			$this->line->localtax1_type = $localtaxes_type[0];
			$this->line->localtax2_type = $localtaxes_type[2];
            $this->line->fk_product=$fk_product;
			$this->line->product_type=$product_type;
            $this->line->fk_remise_except=$fk_remise_except;
            $this->line->remise_percent=$remise_percent;
            $this->line->subprice=$pu_ht;
            $this->line->rang=$rangtouse;
            $this->line->info_bits=$info_bits;
            $this->line->total_ht=$total_ht;
            $this->line->total_tva=$total_tva;
            $this->line->total_localtax1=$total_localtax1;
            $this->line->total_localtax2=$total_localtax2;
            $this->line->total_ttc=$total_ttc;
            $this->line->product_type=$type;
            $this->line->special_code=$special_code;
            $this->line->fk_parent_line=$fk_parent_line;
	        $this->line->fk_unit=$fk_unit;

            $this->line->date_start=$date_start;
            $this->line->date_end=$date_end;

			// infos marge
			if (!empty($fk_product) && empty($fk_fournprice) && empty($pa_ht)) {
			    // by external module, take lowest buying price
			    include_once DOL_DOCUMENT_ROOT.'/fourn/class/fournisseur.product.class.php';
			    $productFournisseur = new ProductFournisseur($this->db);
			    $productFournisseur->find_min_price_product_fournisseur($fk_product);
			    $this->line->fk_fournprice = $productFournisseur->product_fourn_price_id;
			} else {
			    $this->line->fk_fournprice = $fk_fournprice;
			}
			$this->line->pa_ht = $pa_ht;

            // TODO Ne plus utiliser
            $this->line->price=$price;
            $this->line->remise=$remise;

			if (is_array($array_options) && count($array_options)>0) {
				$this->line->array_options=$array_options;
			}

            $result=$this->line->insert();
            if ($result > 0)
            {
                // Reorder if child line
                if (! empty($fk_parent_line)) $this->line_order(true,'DESC');

                // Mise a jour informations denormalisees au niveau de la commande meme
                $result=$this->update_price(1,'auto');	// This method is designed to add line from user input so total calculation must be done using 'auto' mode.
                if ($result > 0)
                {
                    $this->db->commit();
                    return $this->line->rowid;
                }
                else
                {
                    $this->db->rollback();
                    return -1;
                }
            }
            else
            {
                $this->error=$this->line->error;
                dol_syslog(get_class($this)."::addline error=".$this->error, LOG_ERR);
                $this->db->rollback();
                return -2;
            }
        }
    }


    /**
     *	Add line into array
     *	$this->client must be loaded
     *
     *	@param		int				$idproduct			Product Id
     *	@param		float			$qty				Quantity
     *	@param		float			$remise_percent		Product discount relative
     * 	@param    	int		$date_start         Start date of the line - Added by Matelli (See http://matelli.fr/showcases/patchs-dolibarr/add-dates-in-order-lines.html)
     * 	@param    	int		$date_end           End date of the line - Added by Matelli (See http://matelli.fr/showcases/patchs-dolibarr/add-dates-in-order-lines.html)
     * 	@return    	void
     *
     *	TODO	Remplacer les appels a cette fonction par generation objet Ligne
     *			insere dans tableau $this->products
     */
    function add_product($idproduct, $qty, $remise_percent=0.0, $date_start='', $date_end='')
    {
        global $conf, $mysoc;

        if (! $qty) $qty = 1;

        if ($idproduct > 0)
        {
            $prod=new Product($this->db);
            $prod->fetch($idproduct);

            $tva_tx = get_default_tva($mysoc,$this->client,$prod->id);
            $localtax1_tx=get_localtax($tva_tx,1,$this->client);
            $localtax2_tx=get_localtax($tva_tx,2,$this->client);
            // multiprix
            if($conf->global->PRODUIT_MULTIPRICES && $this->client->price_level)
            $price = $prod->multiprices[$this->client->price_level];
            else
            $price = $prod->price;

            $line=new OrderLine($this->db);

            $line->context = $this->context;

            $line->fk_product=$idproduct;
            $line->desc=$prod->description;
            $line->qty=$qty;
            $line->subprice=$price;
            $line->remise_percent=$remise_percent;
            $line->tva_tx=$tva_tx;
            $line->localtax1_tx=$localtax1_tx;
            $line->localtax2_tx=$localtax2_tx;
            $line->ref=$prod->ref;
            $line->libelle=$prod->label;
            $line->product_desc=$prod->description;
	        $line->fk_unit=$prod->fk_unit;

            // Added by Matelli (See http://matelli.fr/showcases/patchs-dolibarr/add-dates-in-order-lines.html)
            // Save the start and end date of the line in the object
            if ($date_start) { $line->date_start = $date_start; }
            if ($date_end)   { $line->date_end = $date_end; }

            $this->lines[] = $line;

            /** POUR AJOUTER AUTOMATIQUEMENT LES SOUSPRODUITS a LA COMMANDE
             if (! empty($conf->global->PRODUIT_SOUSPRODUITS))
             {
             $prod = new Product($this->db);
             $prod->fetch($idproduct);
             $prod -> get_sousproduits_arbo ();
             $prods_arbo = $prod->get_each_prod();
             if(count($prods_arbo) > 0)
             {
             foreach($prods_arbo as $key => $value)
             {
             // print "id : ".$value[1].' :qty: '.$value[0].'<br>';
             if(! in_array($value[1],$this->products))
             $this->add_product($value[1], $value[0]);

             }
             }

             }
             **/
        }
    }


    /**
     *	Get object and lines from database
     *
     *	@param      int			$id       		Id of object to load
     * 	@param		string		$ref			Ref of object
     * 	@param		string		$ref_ext		External reference of object
     * 	@param		string		$ref_int		Internal reference of other object
     *	@return     int         				>0 if OK, <0 if KO, 0 if not found
     */
    function fetch($id, $ref='', $ref_ext='', $ref_int='')
    {
        global $conf;

        // Check parameters
        if (empty($id) && empty($ref) && empty($ref_ext) && empty($ref_int)) return -1;

        $sql = 'SELECT c.rowid, c.date_creation, c.ref, c.fk_soc, c.fk_user_author, c.fk_statut';
        $sql.= ', c.amount_ht, c.total_ht, c.total_ttc, c.tva as total_tva, c.localtax1 as total_localtax1, c.localtax2 as total_localtax2, c.fk_cond_reglement, c.fk_mode_reglement, c.fk_availability, c.fk_input_reason';
        $sql.= ', c.fk_account';
        $sql.= ', c.date_commande';
        $sql.= ', c.date_livraison';
        $sql.= ', c.fk_shipping_method';
        $sql.= ', c.fk_projet, c.remise_percent, c.remise, c.remise_absolue, c.source, c.facture as billed';
        $sql.= ', c.note_private, c.note_public, c.ref_client, c.ref_ext, c.ref_int, c.model_pdf, c.fk_delivery_address, c.extraparams';
        $sql.= ', c.fk_incoterms, c.location_incoterms';
        $sql.= ", i.libelle as libelle_incoterms";
        $sql.= ', p.code as mode_reglement_code, p.libelle as mode_reglement_libelle';
        $sql.= ', cr.code as cond_reglement_code, cr.libelle as cond_reglement_libelle, cr.libelle_facture as cond_reglement_libelle_doc';
        $sql.= ', ca.code as availability_code';
        $sql.= ', dr.code as demand_reason_code';
        $sql.= ' FROM '.MAIN_DB_PREFIX.'commande as c';
        $sql.= ' LEFT JOIN '.MAIN_DB_PREFIX.'c_payment_term as cr ON (c.fk_cond_reglement = cr.rowid)';
        $sql.= ' LEFT JOIN '.MAIN_DB_PREFIX.'c_paiement as p ON (c.fk_mode_reglement = p.id)';
        $sql.= ' LEFT JOIN '.MAIN_DB_PREFIX.'c_availability as ca ON (c.fk_availability = ca.rowid)';
        $sql.= ' LEFT JOIN '.MAIN_DB_PREFIX.'c_input_reason as dr ON (c.fk_input_reason = ca.rowid)';
		$sql.= ' LEFT JOIN '.MAIN_DB_PREFIX.'c_incoterms as i ON c.fk_incoterms = i.rowid';
        $sql.= " WHERE c.entity IN (".getEntity('commande', 1).")";
        if ($id)   	  $sql.= " AND c.rowid=".$id;
        if ($ref)     $sql.= " AND c.ref='".$this->db->escape($ref)."'";
        if ($ref_ext) $sql.= " AND c.ref_ext='".$this->db->escape($ref_ext)."'";
        if ($ref_int) $sql.= " AND c.ref_int='".$this->db->escape($ref_int)."'";

        dol_syslog(get_class($this)."::fetch", LOG_DEBUG);
        $result = $this->db->query($sql);
        if ($result)
        {
            $obj = $this->db->fetch_object($result);
            if ($obj)
            {
                $this->id					= $obj->rowid;
                $this->ref					= $obj->ref;
                $this->ref_client			= $obj->ref_client;
                $this->ref_ext				= $obj->ref_ext;
                $this->ref_int				= $obj->ref_int;
                $this->socid				= $obj->fk_soc;
                $this->statut				= $obj->fk_statut;
                $this->user_author_id		= $obj->fk_user_author;
                $this->total_ht				= $obj->total_ht;
                $this->total_tva			= $obj->total_tva;
                $this->total_localtax1		= $obj->total_localtax1;
                $this->total_localtax2		= $obj->total_localtax2;
                $this->total_ttc			= $obj->total_ttc;
                $this->date					= $this->db->jdate($obj->date_commande);
                $this->date_commande		= $this->db->jdate($obj->date_commande);
                $this->remise				= $obj->remise;
                $this->remise_percent		= $obj->remise_percent;
                $this->remise_absolue		= $obj->remise_absolue;
                $this->source				= $obj->source;
                $this->facturee				= $obj->billed;			// deprecated
                $this->billed				= $obj->billed;
                $this->note					= $obj->note_private;	// deprecated
                $this->note_private			= $obj->note_private;
                $this->note_public			= $obj->note_public;
                $this->fk_project			= $obj->fk_projet;
                $this->modelpdf				= $obj->model_pdf;
                $this->mode_reglement_id	= $obj->fk_mode_reglement;
                $this->mode_reglement_code	= $obj->mode_reglement_code;
                $this->mode_reglement		= $obj->mode_reglement_libelle;
                $this->cond_reglement_id	= $obj->fk_cond_reglement;
                $this->cond_reglement_code	= $obj->cond_reglement_code;
                $this->cond_reglement		= $obj->cond_reglement_libelle;
                $this->cond_reglement_doc	= $obj->cond_reglement_libelle_doc;
                $this->fk_account           = $obj->fk_account;
                $this->availability_id		= $obj->fk_availability;
                $this->availability_code	= $obj->availability_code;
                $this->demand_reason_id		= $obj->fk_input_reason;
                $this->demand_reason_code	= $obj->demand_reason_code;
                $this->date_livraison		= $this->db->jdate($obj->date_livraison);
                $this->shipping_method_id   = ($obj->fk_shipping_method>0)?$obj->fk_shipping_method:null;
                $this->fk_delivery_address	= $obj->fk_delivery_address;

				//Incoterms
				$this->fk_incoterms = $obj->fk_incoterms;
				$this->location_incoterms = $obj->location_incoterms;
				$this->libelle_incoterms = $obj->libelle_incoterms;

                $this->extraparams			= (array) json_decode($obj->extraparams, true);

                $this->lines				= array();

                if ($this->statut == self::STATUS_DRAFT) $this->brouillon = 1;

                // Retrieve all extrafields for invoice
                // fetch optionals attributes and labels
                require_once DOL_DOCUMENT_ROOT.'/core/class/extrafields.class.php';
                $extrafields=new ExtraFields($this->db);
                $extralabels=$extrafields->fetch_name_optionals_label($this->table_element,true);
               	$this->fetch_optionals($this->id,$extralabels);

                $this->db->free($result);

                /*
                 * Lines
                 */
                $result=$this->fetch_lines();
                if ($result < 0)
                {
                    return -3;
                }
                return 1;
            }
            else
            {
                $this->error='Order with id '.$id.' not found sql='.$sql;
                return 0;
            }
        }
        else
        {
            $this->error=$this->db->error();
            return -1;
        }
    }


    /**
     *	Adding line of fixed discount in the order in DB
     *
     *	@param     int	$idremise			Id de la remise fixe
     *	@return    int          			>0 si ok, <0 si ko
     */
    function insert_discount($idremise)
    {
        global $langs;

        include_once DOL_DOCUMENT_ROOT.'/core/lib/price.lib.php';
        include_once DOL_DOCUMENT_ROOT.'/core/class/discount.class.php';

        $this->db->begin();

        $remise=new DiscountAbsolute($this->db);
        $result=$remise->fetch($idremise);

        if ($result > 0)
        {
            if ($remise->fk_facture)	// Protection against multiple submission
            {
                $this->error=$langs->trans("ErrorDiscountAlreadyUsed");
                $this->db->rollback();
                return -5;
            }

            $line = new OrderLine($this->db);

            $line->fk_commande=$this->id;
            $line->fk_remise_except=$remise->id;
            $line->desc=$remise->description;   	// Description ligne
            $line->tva_tx=$remise->tva_tx;
            $line->subprice=-$remise->amount_ht;
            $line->price=-$remise->amount_ht;
            $line->fk_product=0;					// Id produit predefini
            $line->qty=1;
            $line->remise=0;
            $line->remise_percent=0;
            $line->rang=-1;
            $line->info_bits=2;

            $line->total_ht  = -$remise->amount_ht;
            $line->total_tva = -$remise->amount_tva;
            $line->total_ttc = -$remise->amount_ttc;

            $result=$line->insert();
            if ($result > 0)
            {
                $result=$this->update_price(1);
                if ($result > 0)
                {
                    $this->db->commit();
                    return 1;
                }
                else
                {
                    $this->db->rollback();
                    return -1;
                }
            }
            else
            {
                $this->error=$line->error;
                $this->db->rollback();
                return -2;
            }
        }
        else
        {
            $this->db->rollback();
            return -2;
        }
    }


    /**
     *	Load array lines
     *
     *	@param		int		$only_product	Return only physical products
     *	@return		int						<0 if KO, >0 if OK
     */
    function fetch_lines($only_product=0)
    {
        $this->lines=array();

        $sql = 'SELECT l.rowid, l.fk_product, l.fk_parent_line, l.product_type, l.fk_commande, l.label as custom_label, l.description, l.price, l.qty, l.tva_tx,';
        $sql.= ' l.localtax1_tx, l.localtax2_tx, l.fk_remise_except, l.remise_percent, l.subprice, l.fk_product_fournisseur_price as fk_fournprice, l.buy_price_ht as pa_ht, l.rang, l.info_bits, l.special_code,';
        $sql.= ' l.total_ht, l.total_ttc, l.total_tva, l.total_localtax1, l.total_localtax2, l.date_start, l.date_end,';
	    $sql.= ' l.fk_unit,';
        $sql.= ' p.ref as product_ref, p.description as product_desc, p.fk_product_type, p.label as product_label';
        $sql.= ' FROM '.MAIN_DB_PREFIX.'commandedet as l';
        $sql.= ' LEFT JOIN '.MAIN_DB_PREFIX.'product as p ON (p.rowid = l.fk_product)';
        $sql.= ' WHERE l.fk_commande = '.$this->id;
        if ($only_product) $sql .= ' AND p.fk_product_type = 0';
        $sql .= ' ORDER BY l.rang';

        dol_syslog(get_class($this)."::fetch_lines", LOG_DEBUG);
        $result = $this->db->query($sql);
        if ($result)
        {
            $num = $this->db->num_rows($result);

            $i = 0;
            while ($i < $num)
            {
                $objp = $this->db->fetch_object($result);

                $line = new OrderLine($this->db);

                $line->rowid            = $objp->rowid;
                $line->id               = $objp->rowid;
                $line->fk_commande      = $objp->fk_commande;
                $line->commande_id      = $objp->fk_commande;
                $line->label            = $objp->custom_label;
                $line->desc             = $objp->description;
                $line->product_type     = $objp->product_type;
                $line->qty              = $objp->qty;
                $line->tva_tx           = $objp->tva_tx;
                $line->localtax1_tx     = $objp->localtax1_tx;
                $line->localtax2_tx     = $objp->localtax2_tx;
                $line->total_ht         = $objp->total_ht;
                $line->total_ttc        = $objp->total_ttc;
                $line->total_tva        = $objp->total_tva;
                $line->total_localtax1  = $objp->total_localtax1;
                $line->total_localtax2  = $objp->total_localtax2;
                $line->subprice         = $objp->subprice;
                $line->fk_remise_except = $objp->fk_remise_except;
                $line->remise_percent   = $objp->remise_percent;
                $line->price            = $objp->price;
                $line->fk_product       = $objp->fk_product;
				$line->fk_fournprice 	= $objp->fk_fournprice;
		      	$marginInfos			= getMarginInfos($objp->subprice, $objp->remise_percent, $objp->tva_tx, $objp->localtax1_tx, $objp->localtax2_tx, $line->fk_fournprice, $objp->pa_ht);
		   		$line->pa_ht 			= $marginInfos[0];
		    	$line->marge_tx			= $marginInfos[1];
		     	$line->marque_tx		= $marginInfos[2];
                $line->rang             = $objp->rang;
                $line->info_bits        = $objp->info_bits;
                $line->special_code		= $objp->special_code;
                $line->fk_parent_line	= $objp->fk_parent_line;

                $line->ref				= $objp->product_ref;
                $line->product_ref		= $objp->product_ref;
                $line->libelle			= $objp->product_label;
                $line->product_label	= $objp->product_label;
                $line->product_desc     = $objp->product_desc;
                $line->fk_product_type  = $objp->fk_product_type;	// Produit ou service
	            $line->fk_unit          = $objp->fk_unit;

                $line->date_start       = $this->db->jdate($objp->date_start);
                $line->date_end         = $this->db->jdate($objp->date_end);

                $this->lines[$i] = $line;

                $i++;
            }

            $this->db->free($result);

            return 1;
        }
        else
        {
            $this->error=$this->db->error();
            return -3;
        }
    }


    /**
     *	Return number of line with type product.
     *
     *	@return		int		<0 if KO, Nbr of product lines if OK
     */
    function getNbOfProductsLines()
    {
        $nb=0;
        foreach($this->lines as $line)
        {
            if ($line->product_type == 0) $nb++;
        }
        return $nb;
    }

    /**
     *	Return number of line with type service.
     *
     *	@return		int		<0 if KO, Nbr of service lines if OK
     */
    function getNbOfServicesLines()
    {
        $nb=0;
        foreach($this->lines as $line)
        {
            if ($line->product_type == 1) $nb++;
        }
        return $nb;
    }

    /**
     *	Load array this->expeditions of nb of products sent by line in order
     *
     *	@param      int		$filtre_statut      Filter on status
     * 	@return     int                			<0 if KO, Nb of lines found if OK
     *
     *	TODO deprecate, move to Shipping class
     */
    function loadExpeditions($filtre_statut=-1)
    {
        $this->expeditions = array();

        $sql = 'SELECT cd.rowid, cd.fk_product,';
        $sql.= ' sum(ed.qty) as qty';
        $sql.= ' FROM '.MAIN_DB_PREFIX.'expeditiondet as ed,';
        if ($filtre_statut >= 0) $sql.= ' '.MAIN_DB_PREFIX.'expedition as e,';
        $sql.= ' '.MAIN_DB_PREFIX.'commandedet as cd';
        $sql.= ' WHERE';
        if ($filtre_statut >= 0) $sql.= ' ed.fk_expedition = e.rowid AND';
        $sql.= ' ed.fk_origin_line = cd.rowid';
        $sql.= ' AND cd.fk_commande =' .$this->id;
        if ($filtre_statut >= 0) $sql.=' AND e.fk_statut >= '.$filtre_statut;
        $sql.= ' GROUP BY cd.rowid, cd.fk_product';
        //print $sql;

        dol_syslog(get_class($this)."::loadExpeditions", LOG_DEBUG);
        $result = $this->db->query($sql);
        if ($result)
        {
            $num = $this->db->num_rows($result);
            $i = 0;
            while ($i < $num)
            {
                $obj = $this->db->fetch_object($result);
                $this->expeditions[$obj->rowid] = $obj->qty;
                $i++;
            }
            $this->db->free();
            return $num;
        }
        else
        {
            $this->error=$this->db->lasterror();
            return -1;
        }

    }

    /**
     * Returns a array with expeditions lines number
     *
     * @return	int		Nb of shipments
     *
     * TODO deprecate, move to Shipping class
     */
    function nb_expedition()
    {
        $sql = 'SELECT count(*)';
        $sql.= ' FROM '.MAIN_DB_PREFIX.'expedition as e';
        $sql.= ', '.MAIN_DB_PREFIX.'element_element as el';
        $sql.= ' WHERE el.fk_source = '.$this->id;
        $sql.= " AND el.fk_target = e.rowid";
        $sql.= " AND el.targettype = 'shipping'";

        $resql = $this->db->query($sql);
        if ($resql)
        {
            $row = $this->db->fetch_row($resql);
            return $row[0];
        }
        else dol_print_error($this->db);
    }

    /**
     *	Return a array with sendings by line
     *
     *	@param      int		$filtre_statut      Filtre sur statut
     *	@return     int                 		0 si OK, <0 si KO
     *
     *	TODO  deprecate, move to Shipping class
     */
    function livraison_array($filtre_statut=self::STATUS_CANCELED)
    {
        $delivery = new Livraison($this->db);
        $deliveryArray = $delivery->livraison_array($filtre_statut);
        return $deliveryArray;
    }

    /**
     *	Return a array with the pending stock by product
     *
     *	@param      int		$filtre_statut      Filtre sur statut
     *	@return     int                 		0 si OK, <0 si KO
     *
     *	TODO		FONCTION NON FINIE A FINIR
     */
    function stock_array($filtre_statut=self::STATUS_CANCELED)
    {
        $this->stocks = array();

        // Tableau des id de produit de la commande
		$array_of_product=array();

        // Recherche total en stock pour chaque produit
        // TODO $array_of_product est défini vide juste au dessus !!
        if (count($array_of_product))
        {
            $sql = "SELECT fk_product, sum(ps.reel) as total";
            $sql.= " FROM ".MAIN_DB_PREFIX."product_stock as ps";
            $sql.= " WHERE ps.fk_product IN (".join(',',$array_of_product).")";
            $sql.= ' GROUP BY fk_product ';
            $result = $this->db->query($sql);
            if ($result)
            {
                $num = $this->db->num_rows($result);
                $i = 0;
                while ($i < $num)
                {
                    $obj = $this->db->fetch_object($result);
                    $this->stocks[$obj->fk_product] = $obj->total;
                    $i++;
                }
                $this->db->free();
            }
        }
        return 0;
    }

    /**
     *  Delete an order line
     *
     *  @param      int		$lineid		Id of line to delete
     *  @return     int        		 	>0 if OK, 0 if nothing to do, <0 if KO
     */
    function deleteline($lineid)
    {
        global $user;

        if ($this->statut == self::STATUS_DRAFT)
        {
            $this->db->begin();

            $sql = "SELECT fk_product, qty";
            $sql.= " FROM ".MAIN_DB_PREFIX."commandedet";
            $sql.= " WHERE rowid = ".$lineid;

            $result = $this->db->query($sql);
            if ($result)
            {
                $obj = $this->db->fetch_object($result);

                if ($obj)
                {
                    $product = new Product($this->db);
                    $product->id = $obj->fk_product;

                    // Delete line
                    $line = new OrderLine($this->db);

                    // For triggers
                    $line->fetch($lineid);

                    if ($line->delete() > 0)
                    {
                        $result=$this->update_price(1);

                        if ($result > 0)
                        {
                            $this->db->commit();
                            return 1;
                        }
                        else
                        {
                            $this->db->rollback();
                            $this->error=$this->db->lasterror();
                            return -1;
                        }
                    }
                    else
                    {
                        $this->db->rollback();
                        $this->error=$line->error;
                        return -1;
                    }
                }
                else
                {
                    $this->db->rollback();
                    return 0;
                }
            }
            else
            {
                $this->db->rollback();
                $this->error=$this->db->lasterror();
                return -1;
            }
        }
        else
        {
            return -1;
        }
    }

    /**
     * 	Applique une remise relative
     *
     * 	@param     	User		$user		User qui positionne la remise
     * 	@param     	float		$remise		Discount (percent)
     *	@return		int 					<0 if KO, >0 if OK
     */
    function set_remise($user, $remise)
    {
        $remise=trim($remise)?trim($remise):0;

        if ($user->rights->commande->creer)
        {
            $remise=price2num($remise);

            $sql = 'UPDATE '.MAIN_DB_PREFIX.'commande';
            $sql.= ' SET remise_percent = '.$remise;
            $sql.= ' WHERE rowid = '.$this->id.' AND fk_statut = '.self::STATUS_DRAFT.' ;';

            if ($this->db->query($sql))
            {
                $this->remise_percent = $remise;
                $this->update_price(1);
                return 1;
            }
            else
            {
                $this->error=$this->db->error();
                return -1;
            }
        }
    }


    /**
     * 		Applique une remise absolue
     *
     * 		@param     	User		$user 		User qui positionne la remise
     * 		@param     	float		$remise		Discount
     *		@return		int 					<0 if KO, >0 if OK
     */
    function set_remise_absolue($user, $remise)
    {
        $remise=trim($remise)?trim($remise):0;

        if ($user->rights->commande->creer)
        {
            $remise=price2num($remise);

            $sql = 'UPDATE '.MAIN_DB_PREFIX.'commande';
            $sql.= ' SET remise_absolue = '.$remise;
            $sql.= ' WHERE rowid = '.$this->id.' AND fk_statut = '.self::STATUS_DRAFT.' ;';

            dol_syslog(get_class($this)."::set_remise_absolue", LOG_DEBUG);

            if ($this->db->query($sql))
            {
                $this->remise_absolue = $remise;
                $this->update_price(1);
                return 1;
            }
            else
            {
                $this->error=$this->db->error();
                return -1;
            }
        }
    }


    /**
     *	Set the order date
     *
     *	@param      User		$user       Object user making change
     *	@param      int	$date		Date
     *	@return     int         			<0 if KO, >0 if OK
     */
    function set_date($user, $date)
    {
        if ($user->rights->commande->creer)
        {
            $sql = "UPDATE ".MAIN_DB_PREFIX."commande";
            $sql.= " SET date_commande = ".($date ? $this->db->idate($date) : 'null');
            $sql.= " WHERE rowid = ".$this->id." AND fk_statut = ".self::STATUS_DRAFT;

            dol_syslog(get_class($this)."::set_date",LOG_DEBUG);
            $resql=$this->db->query($sql);
            if ($resql)
            {
                $this->date = $date;
                return 1;
            }
            else
            {
                $this->error=$this->db->error();
                return -1;
            }
        }
        else
        {
            return -2;
        }
    }

    /**
     *	Set the planned delivery date
     *
     *	@param      User			$user        		Objet utilisateur qui modifie
     *	@param      int		$date_livraison     Date de livraison
     *	@return     int         						<0 si ko, >0 si ok
     */
    function set_date_livraison($user, $date_livraison)
    {
        if ($user->rights->commande->creer)
        {
            $sql = "UPDATE ".MAIN_DB_PREFIX."commande";
            $sql.= " SET date_livraison = ".($date_livraison ? "'".$this->db->idate($date_livraison)."'" : 'null');
            $sql.= " WHERE rowid = ".$this->id;

            dol_syslog(get_class($this)."::set_date_livraison", LOG_DEBUG);
            $resql=$this->db->query($sql);
            if ($resql)
            {
                $this->date_livraison = $date_livraison;
                return 1;
            }
            else
            {
                $this->error=$this->db->error();
                return -1;
            }
        }
        else
        {
            return -2;
        }
    }

    /**
     *	Set availability
     *
     *	@param      User	$user		Object user making change
     *	@param      int		$id			If of availability delay
     *	@return     int           		<0 if KO, >0 if OK
     */
    function set_availability($user, $id)
    {
        if ($user->rights->commande->creer)
        {
            $sql = "UPDATE ".MAIN_DB_PREFIX."commande ";
            $sql.= " SET fk_availability = '".$id."'";
            $sql.= " WHERE rowid = ".$this->id;

            if ($this->db->query($sql))
            {
                $this->fk_availability = $id;
                return 1;
            }
            else
            {
                $this->error=$this->db->error();
                dol_syslog(get_class($this)."::set_availability Erreur SQL");
                return -1;
            }
        }
    }

    /**
     *	Set source of demand
     *
     *	@param      User	$user		  	Object user making change
     *	@param      int		$id				Id of source
     *	@return     int           			<0 if KO, >0 if OK
     */
    function set_demand_reason($user, $id)
    {
        if ($user->rights->commande->creer)
        {
            $sql = "UPDATE ".MAIN_DB_PREFIX."commande ";
            $sql.= " SET fk_input_reason = '".$id."'";
            $sql.= " WHERE rowid = ".$this->id;

            if ($this->db->query($sql))
            {
                $this->fk_input_reason = $id;
                return 1;
            }
            else
            {
                $this->error=$this->db->error();
                dol_syslog(get_class($this)."::set_demand_reason Erreur SQL");
                return -1;
            }
        }
    }

    /**
     *  Return list of orders (eventuelly filtered on a user) into an array
     *
     *  @param		int		$shortlist		0=Return array[id]=ref, 1=Return array[](id=>id,ref=>ref,name=>name)
     *  @param      int		$draft      	0=not draft, 1=draft
     *  @param      User	$excluser      	Objet user to exclude
     *  @param    	int		$socid			Id third pary
     *  @param    	int		$limit			For pagination
     *  @param    	int		$offset			For pagination
     *  @param    	string	$sortfield		Sort criteria
     *  @param    	string	$sortorder		Sort order
     *  @return     int             		-1 if KO, array with result if OK
     */
    function liste_array($shortlist=0, $draft=0, $excluser='', $socid=0, $limit=0, $offset=0, $sortfield='c.date_commande', $sortorder='DESC')
    {
        global $conf,$user;

        $ga = array();

        $sql = "SELECT s.rowid, s.nom as name, s.client,";
        $sql.= " c.rowid as cid, c.ref";
        if (! $user->rights->societe->client->voir && ! $socid) $sql .= ", sc.fk_soc, sc.fk_user";
        $sql.= " FROM ".MAIN_DB_PREFIX."societe as s, ".MAIN_DB_PREFIX."commande as c";
		if (! $user->rights->societe->client->voir && ! $socid) $sql .= ", ".MAIN_DB_PREFIX."societe_commerciaux as sc";
        $sql.= " WHERE c.entity IN (".getEntity('commande', 1).")";
        $sql.= " AND c.fk_soc = s.rowid";
        if (! $user->rights->societe->client->voir && ! $socid) //restriction
        {
        	$sql.= " AND s.rowid = sc.fk_soc AND sc.fk_user = " .$user->id;
        }
        if ($socid) $sql.= " AND s.rowid = ".$socid;
        if ($draft) $sql.= " AND c.fk_statut = ".self::STATUS_DRAFT;
        if (is_object($excluser)) $sql.= " AND c.fk_user_author <> ".$excluser->id;
        $sql.= $this->db->order($sortfield,$sortorder);
        $sql.= $this->db->plimit($limit,$offset);

        $result=$this->db->query($sql);
        if ($result)
        {
            $numc = $this->db->num_rows($result);
            if ($numc)
            {
                $i = 0;
                while ($i < $numc)
                {
                    $obj = $this->db->fetch_object($result);

                    if ($shortlist == 1)
                    {
                    	$ga[$obj->cid] = $obj->ref;
                    }
                    else if ($shortlist == 2)
                    {
                    	$ga[$obj->cid] = $obj->ref.' ('.$obj->name.')';
                    }
                    else
					{
                    	$ga[$i]['id']	= $obj->cid;
                    	$ga[$i]['ref'] 	= $obj->ref;
                    	$ga[$i]['name'] = $obj->name;
                    }
                    $i++;
                }
            }
            return $ga;
        }
        else
        {
            dol_print_error($this->db);
            return -1;
        }
    }

    /**
     *	Change le delai de livraison
     *
     *	@param      int		$availability_id	Id du nouveau mode
     *	@return     int         				>0 if OK, <0 if KO
     */
    function availability($availability_id)
    {
        dol_syslog('Commande::availability('.$availability_id.')');
        if ($this->statut >= self::STATUS_DRAFT)
        {
            $sql = 'UPDATE '.MAIN_DB_PREFIX.'commande';
            $sql .= ' SET fk_availability = '.$availability_id;
            $sql .= ' WHERE rowid='.$this->id;
            if ( $this->db->query($sql) )
            {
                $this->availability_id = $availability_id;
                return 1;
            }
            else
            {
                dol_syslog('Commande::availability Erreur '.$sql.' - '.$this->db->error(), LOG_ERR);
                $this->error=$this->db->lasterror();
                return -1;
            }
        }
        else
        {
            dol_syslog('Commande::availability, etat facture incompatible', LOG_ERR);
            $this->error='Etat commande incompatible '.$this->statut;
            return -2;
        }
    }

    /**
     *	Change la source de la demande
     *
     *  @param      int		$demand_reason_id	Id of new demand
     *  @return     int        			 		>0 if ok, <0 if ko
     */
    function demand_reason($demand_reason_id)
    {
        dol_syslog('Commande::demand_reason('.$demand_reason_id.')');
        if ($this->statut >= self::STATUS_DRAFT)
        {
            $sql = 'UPDATE '.MAIN_DB_PREFIX.'commande';
            $sql .= ' SET fk_input_reason = '.$demand_reason_id;
            $sql .= ' WHERE rowid='.$this->id;
            if ( $this->db->query($sql) )
            {
                $this->demand_reason_id = $demand_reason_id;
                return 1;
            }
            else
            {
                dol_syslog('Commande::demand_reason Erreur '.$sql.' - '.$this->db->error(), LOG_ERR);
                $this->error=$this->db->lasterror();
                return -1;
            }
        }
        else
        {
            dol_syslog('Commande::demand_reason, etat facture incompatible', LOG_ERR);
            $this->error='Etat commande incompatible '.$this->statut;
            return -2;
        }
    }

    /**
     *	Set customer ref
     *
     *	@param      User	$user           User that make change
     *	@param      string	$ref_client     Customer ref
     *	@return     int             		<0 if KO, >0 if OK
     */
    function set_ref_client($user, $ref_client)
    {
        if ($user->rights->commande->creer)
        {
            dol_syslog(get_class($this).'::set_ref_client this->id='.$this->id.', ref_client='.$ref_client);

            $sql = 'UPDATE '.MAIN_DB_PREFIX.'commande SET';
            $sql.= ' ref_client = '.(empty($ref_client) ? 'NULL' : '\''.$this->db->escape($ref_client).'\'');
            $sql.= ' WHERE rowid = '.$this->id;

            if ($this->db->query($sql) )
            {
                $this->ref_client = $ref_client;
                return 1;
            }
            else
            {
                $this->error=$this->db->lasterror();
                return -2;
            }
        }
        else
        {
            return -1;
        }
    }

	/**
	 * Classify the order as invoiced
	 *
	 * @return     int     <0 if ko, >0 if ok
	 */
	function classifyBilled()
	{
		global $conf, $user, $langs;

		$this->db->begin();

		$sql = 'UPDATE '.MAIN_DB_PREFIX.'commande SET facture = 1';
		$sql.= ' WHERE rowid = '.$this->id.' AND fk_statut > '.self::STATUS_DRAFT;

		dol_syslog(get_class($this)."::classifyBilled", LOG_DEBUG);
		if ($this->db->query($sql))
		{
            // Call trigger
            $result=$this->call_trigger('ORDER_CLASSIFY_BILLED',$user);
            if ($result < 0) $error++;
            // End call triggers

			if (! $error)
			{
				$this->facturee=1; // deprecated
				$this->billed=1;

				$this->db->commit();
				return 1;
			}
			else
			{
				foreach($this->errors as $errmsg)
				{
					dol_syslog(get_class($this)."::classifyBilled ".$errmsg, LOG_ERR);
					$this->error.=($this->error?', '.$errmsg:$errmsg);
				}
				$this->db->rollback();
				return -1*$error;
			}
		}
		else
		{
			$this->error=$this->db->error();
            $this->db->rollback();
			return -1;
		}
	}

	/**
	 * Classify the order as invoiced
	 *
	 * @return     int     <0 if ko, >0 if ok
	 * @deprecated
	 * @see classifyBilled()
	 */
	function classer_facturee()
	{
		dol_syslog(__METHOD__ . " is deprecated", LOG_WARNING);

		return $this->classifyBilled();
	}


    /**
     *  Update a line in database
     *
     *  @param    	int				$rowid            	Id of line to update
     *  @param    	string			$desc             	Description de la ligne
     *  @param    	float			$pu               	Prix unitaire
     *  @param    	float			$qty              	Quantity
     *  @param    	float			$remise_percent   	Pourcentage de remise de la ligne
     *  @param    	float			$txtva           	Taux TVA
     * 	@param		float			$txlocaltax1		Local tax 1 rate
     *  @param		float			$txlocaltax2		Local tax 2 rate
     *  @param    	string			$price_base_type	HT or TTC
     *  @param    	int				$info_bits        	Miscellaneous informations on line
     *  @param    	int		$date_start        	Start date of the line
     *  @param    	int		$date_end          	End date of the line
     * 	@param		int				$type				Type of line (0=product, 1=service)
     * 	@param		int				$fk_parent_line		Id of parent line (0 in most cases, used by modules adding sublevels into lines).
     * 	@param		int				$skip_update_total	Keep fields total_xxx to 0 (used for special lines by some modules)
     *  @param		int				$fk_fournprice		Id of origin supplier price
     *  @param		int				$pa_ht				Price (without tax) of product when it was bought
     *  @param		string			$label				Label
     *  @param		int				$special_code		Special code (also used by externals modules!)
	 *  @param		array			$array_options		extrafields array
     * 	@param 		string			$fk_unit 			Code of the unit to use. Null to use the default one
     *  @return   	int              					< 0 if KO, > 0 if OK
     */
	function updateline($rowid, $desc, $pu, $qty, $remise_percent, $txtva, $txlocaltax1=0.0,$txlocaltax2=0.0, $price_base_type='HT', $info_bits=0, $date_start='', $date_end='', $type=0, $fk_parent_line=0, $skip_update_total=0, $fk_fournprice=null, $pa_ht=0, $label='', $special_code=0, $array_options=0, $fk_unit=null)
    {
        global $conf, $mysoc;

        dol_syslog(get_class($this)."::updateline id=$rowid, desc=$desc, pu=$pu, qty=$qty, remise_percent=$remise_percent, txtva=$txtva, txlocaltax1=$txlocaltax1, txlocaltax2=$txlocaltax2, price_base_type=$price_base_type, info_bits=$info_bits, date_start=$date_start, date_end=$date_end, type=$type, fk_parent_line=$fk_parent_line, pa_ht=$pa_ht, special_code=$special_code");
        include_once DOL_DOCUMENT_ROOT.'/core/lib/price.lib.php';

        if (! empty($this->brouillon))
        {
            $this->db->begin();

            // Clean parameters
            if (empty($qty)) $qty=0;
            if (empty($info_bits)) $info_bits=0;
            if (empty($txtva)) $txtva=0;
            if (empty($txlocaltax1)) $txlocaltax1=0;
            if (empty($txlocaltax2)) $txlocaltax2=0;
            if (empty($remise)) $remise=0;
            if (empty($remise_percent)) $remise_percent=0;
            if (empty($special_code) || $special_code == 3) $special_code=0;

            $remise_percent=price2num($remise_percent);
            $qty=price2num($qty);
            $pu = price2num($pu);
      		$pa_ht=price2num($pa_ht);
            $txtva=price2num($txtva);
            $txlocaltax1=price2num($txlocaltax1);
            $txlocaltax2=price2num($txlocaltax2);

            // Calcul du total TTC et de la TVA pour la ligne a partir de
            // qty, pu, remise_percent et txtva
            // TRES IMPORTANT: C'est au moment de l'insertion ligne qu'on doit stocker
            // la part ht, tva et ttc, et ce au niveau de la ligne qui a son propre taux tva.

            $localtaxes_type=getLocalTaxesFromRate($txtva,0,$this->thirdparty, $mysoc);

            $tabprice=calcul_price_total($qty, $pu, $remise_percent, $txtva, $txlocaltax1, $txlocaltax2, 0, $price_base_type, $info_bits, $type, $mysoc, $localtaxes_type);
            $total_ht  = $tabprice[0];
            $total_tva = $tabprice[1];
            $total_ttc = $tabprice[2];
            $total_localtax1 = $tabprice[9];
            $total_localtax2 = $tabprice[10];

            // Anciens indicateurs: $price, $subprice, $remise (a ne plus utiliser)
            $price = $pu;
            $subprice = $pu;
            $remise = 0;
            if ($remise_percent > 0)
            {
                $remise = round(($pu * $remise_percent / 100),2);
                $price = ($pu - $remise);
            }

            //Fetch current line from the database and then clone the object and set it in $oldline property
            $line = new OrderLine($this->db);
            $line->fetch($rowid);

            $staticline = clone $line;

            $line->oldline = $staticline;
            $this->line = $line;
            $this->line->context = $this->context;

            // Reorder if fk_parent_line change
            if (! empty($fk_parent_line) && ! empty($staticline->fk_parent_line) && $fk_parent_line != $staticline->fk_parent_line)
            {
            	$rangmax = $this->line_max($fk_parent_line);
            	$this->line->rang = $rangmax + 1;
            }

            $this->line->rowid=$rowid;
            $this->line->label=$label;
            $this->line->desc=$desc;
            $this->line->qty=$qty;
            $this->line->tva_tx=$txtva;
            $this->line->localtax1_tx=$txlocaltax1;
            $this->line->localtax2_tx=$txlocaltax2;
			$this->line->localtax1_type = $localtaxes_type[0];
			$this->line->localtax2_type = $localtaxes_type[2];
            $this->line->remise_percent=$remise_percent;
            $this->line->subprice=$subprice;
            $this->line->info_bits=$info_bits;
            $this->line->special_code=$special_code;
            $this->line->total_ht=$total_ht;
            $this->line->total_tva=$total_tva;
            $this->line->total_localtax1=$total_localtax1;
            $this->line->total_localtax2=$total_localtax2;
            $this->line->total_ttc=$total_ttc;
            $this->line->date_start=$date_start;
            $this->line->date_end=$date_end;
            $this->line->product_type=$type;
            $this->line->fk_parent_line=$fk_parent_line;
            $this->line->skip_update_total=$skip_update_total;
	        $this->line->fk_unit=$fk_unit;

			// infos marge
			if (!empty($fk_product) && empty($fk_fournprice) && empty($pa_ht)) {
			    //by external module, take lowest buying price
			    include_once DOL_DOCUMENT_ROOT.'/fourn/class/fournisseur.product.class.php';
			    $productFournisseur = new ProductFournisseur($this->db);
			    $productFournisseur->find_min_price_product_fournisseur($fk_product);
			    $this->line->fk_fournprice = $productFournisseur->product_fourn_price_id;
			} else {
			    $this->line->fk_fournprice = $fk_fournprice;
			}
			$this->line->pa_ht = $pa_ht;

            // TODO deprecated
            $this->line->price=$price;
            $this->line->remise=$remise;

			if (is_array($array_options) && count($array_options)>0) {
				$this->line->array_options=$array_options;
			}

            $result=$this->line->update();
            if ($result > 0)
            {
            	// Reorder if child line
            	if (! empty($fk_parent_line)) $this->line_order(true,'DESC');

                // Mise a jour info denormalisees
                $this->update_price(1);

                $this->db->commit();
                return $result;
            }
            else
            {
	            $this->error=$this->line->error;

	            $this->db->rollback();
	            return -1;
            }
        }
        else
        {
            $this->error=get_class($this)."::updateline Order status makes operation forbidden";
        	$this->errors=array('OrderStatusMakeOperationForbidden');
            return -2;
        }
    }

	/**
	 *      Update database
	 *
	 *      @param      User	$user        	User that modify
	 *      @param      int		$notrigger	    0=launch triggers after, 1=disable triggers
	 *      @return     int      			   	<0 if KO, >0 if OK
	 */
	function update($user=null, $notrigger=0)
	{
		global $conf, $langs;
		$error=0;

		// Clean parameters
		if (isset($this->ref)) $this->ref=trim($this->ref);
		if (isset($this->ref_client)) $this->ref_client=trim($this->ref_client);
		if (isset($this->note) || isset($this->note_private)) $this->note_private=(isset($this->note_private) ? trim($this->note_private) : trim($this->note));
		if (isset($this->note_public)) $this->note_public=trim($this->note_public);
		if (isset($this->modelpdf)) $this->modelpdf=trim($this->modelpdf);
		if (isset($this->import_key)) $this->import_key=trim($this->import_key);

		// Check parameters
		// Put here code to add control on parameters values

		// Update request
		$sql = "UPDATE ".MAIN_DB_PREFIX."commande SET";

		$sql.= " ref=".(isset($this->ref)?"'".$this->db->escape($this->ref)."'":"null").",";
		$sql.= " ref_client=".(isset($this->ref_client)?"'".$this->db->escape($this->ref_client)."'":"null").",";
		$sql.= " ref_ext=".(isset($this->ref_ext)?"'".$this->db->escape($this->ref_ext)."'":"null").",";
		$sql.= " fk_soc=".(isset($this->socid)?$this->socid:"null").",";
		$sql.= " date_commande=".(strval($this->date_commande)!='' ? "'".$this->db->idate($this->date_commande)."'" : 'null').",";
		$sql.= " date_valid=".(strval($this->date_validation)!='' ? "'".$this->db->idate($this->date_validation)."'" : 'null').",";
		$sql.= " tva=".(isset($this->total_tva)?$this->total_tva:"null").",";
		$sql.= " localtax1=".(isset($this->total_localtax1)?$this->total_localtax1:"null").",";
		$sql.= " localtax2=".(isset($this->total_localtax2)?$this->total_localtax2:"null").",";
		$sql.= " total_ht=".(isset($this->total_ht)?$this->total_ht:"null").",";
		$sql.= " total_ttc=".(isset($this->total_ttc)?$this->total_ttc:"null").",";
		$sql.= " fk_statut=".(isset($this->statut)?$this->statut:"null").",";
		$sql.= " fk_user_author=".(isset($this->user_author)?$this->user_author:"null").",";
		$sql.= " fk_user_valid=".(isset($this->fk_user_valid)?$this->fk_user_valid:"null").",";
		$sql.= " fk_projet=".(isset($this->fk_project)?$this->fk_project:"null").",";
		$sql.= " fk_cond_reglement=".(isset($this->cond_reglement_id)?$this->cond_reglement_id:"null").",";
		$sql.= " fk_mode_reglement=".(isset($this->mode_reglement_id)?$this->mode_reglement_id:"null").",";
		$sql.= " note_private=".(isset($this->note_private)?"'".$this->db->escape($this->note_private)."'":"null").",";
		$sql.= " note_public=".(isset($this->note_public)?"'".$this->db->escape($this->note_public)."'":"null").",";
		$sql.= " model_pdf=".(isset($this->modelpdf)?"'".$this->db->escape($this->modelpdf)."'":"null").",";
		$sql.= " import_key=".(isset($this->import_key)?"'".$this->db->escape($this->import_key)."'":"null")."";

		$sql.= " WHERE rowid=".$this->id;

		$this->db->begin();

		dol_syslog(get_class($this)."::update", LOG_DEBUG);
		$resql = $this->db->query($sql);
		if (! $resql) {
			$error++; $this->errors[]="Error ".$this->db->lasterror();
		}

		if (! $error)
		{
			if (! $notrigger)
			{
	            // Call trigger
	            $result=$this->call_trigger('ORDER_MODIFY',$user);
	            if ($result < 0) $error++;
	            // End call triggers
			}
		}

		// Commit or rollback
		if ($error)
		{
			foreach($this->errors as $errmsg)
			{
				dol_syslog(get_class($this)."::update ".$errmsg, LOG_ERR);
				$this->error.=($this->error?', '.$errmsg:$errmsg);
			}
			$this->db->rollback();
			return -1*$error;
		}
		else
		{
			$this->db->commit();
			return 1;
		}
	}

    /**
     *	Update value of extrafields on order
     *
     *	@param      User	$user       Object user that modify
     *	@return     int         		<0 if ko, >0 if ok
     */
    function update_extrafields($user)
    {
        global $hookmanager, $conf;

    	$action='create';

    	// Actions on extra fields (by external module or standard code)
    	// TODO le hook fait double emploi avec le trigger !!
    	$hookmanager->initHooks(array('orderdao'));
    	$parameters=array('id'=>$this->id);
    	$reshook=$hookmanager->executeHooks('insertExtraFields',$parameters,$this,$action);    // Note that $action and $object may have been modified by some hooks
    	if (empty($reshook))
    	{
    		if (empty($conf->global->MAIN_EXTRAFIELDS_DISABLED)) // For avoid conflicts if trigger used
    		{
    			$result=$this->insertExtraFields();
    			if ($result < 0)
    			{
    				$error++;
    			}
    		}
    	}
    	else if ($reshook < 0) $error++;

    	if (!$error)
    	{
    		return 1;
    	}
    	else
    	{
    		return -1;
    	}

    }

    /**
     *	Delete the customer order
     *
     *	@param	User	$user		User object
     *	@param	int		$notrigger	1=Does not execute triggers, 0= execuete triggers
     * 	@return	int					<=0 if KO, >0 if OK
     */
    function delete($user, $notrigger=0)
    {
        global $conf, $langs;
        require_once DOL_DOCUMENT_ROOT.'/core/lib/files.lib.php';

        $error = 0;

        $this->db->begin();

        if (! $error && ! $notrigger)
        {
            // Call trigger
            $result=$this->call_trigger('ORDER_DELETE',$user);
            if ($result < 0) $error++;
            // End call triggers
        }

        //TODO: Check for error after each action. If one failed we rollback, don't waste time to do action if previous fail
        if (! $error)
        {
        	// Delete order details
        	$sql = 'DELETE FROM '.MAIN_DB_PREFIX."commandedet WHERE fk_commande = ".$this->id;
        	dol_syslog(get_class($this)."::delete", LOG_DEBUG);
        	if (! $this->db->query($sql) )
        	{
        		$error++;
        		$this->errors[]=$this->db->lasterror();
        	}

        	// Delete order
        	$sql = 'DELETE FROM '.MAIN_DB_PREFIX."commande WHERE rowid = ".$this->id;
        	dol_syslog(get_class($this)."::delete", LOG_DEBUG);
        	if (! $this->db->query($sql) )
        	{
        		$error++;
        		$this->errors[]=$this->db->lasterror();
        	}

        	// Delete linked object
        	$res = $this->deleteObjectLinked();
        	if ($res < 0) $error++;

        	// Delete linked contacts
        	$res = $this->delete_linked_contact();
        	if ($res < 0) $error++;

        	// Remove extrafields
        	if ((! $error) && (empty($conf->global->MAIN_EXTRAFIELDS_DISABLED))) // For avoid conflicts if trigger used
        	{
        		$result=$this->deleteExtraFields();
        		if ($result < 0)
        		{
        			$error++;
        			dol_syslog(get_class($this)."::delete error -4 ".$this->error, LOG_ERR);
        		}
        	}

        	// On efface le repertoire de pdf provisoire
        	$comref = dol_sanitizeFileName($this->ref);
        	if ($conf->commande->dir_output && !empty($this->ref))
        	{
        		$dir = $conf->commande->dir_output . "/" . $comref ;
        		$file = $conf->commande->dir_output . "/" . $comref . "/" . $comref . ".pdf";
        		if (file_exists($file))	// We must delete all files before deleting directory
        		{
        			dol_delete_preview($this);

        			if (! dol_delete_file($file,0,0,0,$this)) // For triggers
        			{
        				$this->db->rollback();
        				return 0;
        			}
        		}
        		if (file_exists($dir))
        		{
        			if (! dol_delete_dir_recursive($dir))
        			{
        				$this->error=$langs->trans("ErrorCanNotDeleteDir",$dir);
        				$this->db->rollback();
        				return 0;
        			}
        		}
        	}


        }

        if (! $error)
        {
        	dol_syslog(get_class($this)."::delete $this->id by $user->id", LOG_DEBUG);
        	$this->db->commit();
        	return 1;
        }
        else
        {
	        foreach($this->errors as $errmsg)
	        {
		        dol_syslog(get_class($this)."::delete ".$errmsg, LOG_ERR);
		        $this->error.=($this->error?', '.$errmsg:$errmsg);
	        }
	        $this->db->rollback();
	        return -1*$error;
        }
    }


    /**
     *	Load indicators for dashboard (this->nbtodo and this->nbtodolate)
     *
     *	@param		User	$user   Object user
     *	@return WorkboardResponse|int <0 if KO, WorkboardResponse if OK
     */
    function load_board($user)
    {
        global $conf, $user, $langs;

        $clause = " WHERE";

        $sql = "SELECT c.rowid, c.date_creation as datec, c.date_livraison as delivery_date, c.fk_statut";
        $sql.= " FROM ".MAIN_DB_PREFIX."commande as c";
        if (!$user->rights->societe->client->voir && !$user->societe_id)
        {
            $sql.= " LEFT JOIN ".MAIN_DB_PREFIX."societe_commerciaux as sc ON c.fk_soc = sc.fk_soc";
            $sql.= " WHERE sc.fk_user = " .$user->id;
            $clause = " AND";
        }
        $sql.= $clause." c.entity IN (".getEntity('commande', 1).")";
        //$sql.= " AND c.fk_statut IN (1,2,3) AND c.facture = 0";
        $sql.= " AND ((c.fk_statut IN (".self::STATUS_VALIDATED.",".self::STATUS_ACCEPTED.")) OR (c.fk_statut = ".self::STATUS_CLOSED." AND c.facture = 0))";    // If status is 2 and facture=1, it must be selected
        if ($user->societe_id) $sql.=" AND c.fk_soc = ".$user->societe_id;

        $resql=$this->db->query($sql);
        if ($resql)
        {
	        $now=dol_now();

	        $response = new WorkboardResponse();
	        $response->warning_delay=$conf->commande->client->warning_delay/60/60/24;
	        $response->label=$langs->trans("OrdersToProcess");
	        $response->url=DOL_URL_ROOT.'/commande/list.php?viewstatut=-3';
	        $response->img=img_object($langs->trans("Orders"),"order");

            while ($obj=$this->db->fetch_object($resql))
            {
	            $response->nbtodo++;

				$date_to_test = empty($obj->delivery_date) ? $obj->datec : $obj->delivery_date;

	            if ($obj->fk_statut != 3 && $this->db->jdate($date_to_test) < ($now - $conf->commande->client->warning_delay)) {
		            $response->nbtodolate++;
	            }
            }

            return $response;
        }
        else
        {
            $this->error=$this->db->error();
            return -1;
        }
    }

    /**
     *	Return source label of order
     *
     *	@return     string      Label
     */
    function getLabelSource()
    {
        global $langs;

        $label=$langs->trans('OrderSource'.$this->source);

        if ($label == 'OrderSource') return '';
        return $label;
    }

    /**
     *	Return status label of Order
     *
     *	@param      int		$mode       0=libelle long, 1=libelle court, 2=Picto + Libelle court, 3=Picto, 4=Picto + Libelle long, 5=Libelle court + Picto
     *	@return     string      		Libelle
     */
    function getLibStatut($mode)
    {
        return $this->LibStatut($this->statut,$this->facturee,$mode);
    }

    /**
     *	Return label of status
     *
     *	@param		int		$statut      	Id statut
     *  @param      int		$billed    		If invoiced
     *	@param      int		$mode        	0=libelle long, 1=libelle court, 2=Picto + Libelle court, 3=Picto, 4=Picto + Libelle long, 5=Libelle court + Picto
     *  @return     string					Label of status
     */
    function LibStatut($statut,$billed,$mode)
    {
        global $langs;
        //print 'x'.$statut.'-'.$billed;
        if ($mode == 0)
        {
            if ($statut==self::STATUS_CANCELED) return $langs->trans('StatusOrderCanceled');
            if ($statut==self::STATUS_DRAFT) return $langs->trans('StatusOrderDraft');
            if ($statut==self::STATUS_VALIDATED) return $langs->trans('StatusOrderValidated');
            if ($statut==self::STATUS_ACCEPTED) return $langs->trans('StatusOrderSentShort');
            if ($statut==self::STATUS_CLOSED && (! $billed && empty($conf->global->WORKFLOW_BILL_ON_SHIPMENT))) return $langs->trans('StatusOrderToBill');
            if ($statut==self::STATUS_CLOSED && ($billed || ! empty($conf->global->WORKFLOW_BILL_ON_SHIPMENT))) return $langs->trans('StatusOrderProcessed');
        }
        elseif ($mode == 1)
        {
            if ($statut==self::STATUS_CANCELED) return $langs->trans('StatusOrderCanceledShort');
            if ($statut==self::STATUS_DRAFT) return $langs->trans('StatusOrderDraftShort');
            if ($statut==self::STATUS_VALIDATED) return $langs->trans('StatusOrderValidatedShort');
            if ($statut==self::STATUS_ACCEPTED) return $langs->trans('StatusOrderSentShort');
            if ($statut==self::STATUS_CLOSED && (! $billed && empty($conf->global->WORKFLOW_BILL_ON_SHIPMENT))) return $langs->trans('StatusOrderToBillShort');
            if ($statut==self::STATUS_CLOSED && ($billed || ! empty($conf->global->WORKFLOW_BILL_ON_SHIPMENT))) return $langs->trans('StatusOrderProcessed');
        }
        elseif ($mode == 2)
        {
            if ($statut==self::STATUS_CANCELED) return img_picto($langs->trans('StatusOrderCanceled'),'statut5').' '.$langs->trans('StatusOrderCanceledShort');
            if ($statut==self::STATUS_DRAFT) return img_picto($langs->trans('StatusOrderDraft'),'statut0').' '.$langs->trans('StatusOrderDraftShort');
            if ($statut==self::STATUS_VALIDATED) return img_picto($langs->trans('StatusOrderValidated'),'statut1').' '.$langs->trans('StatusOrderValidatedShort');
            if ($statut==self::STATUS_ACCEPTED) return img_picto($langs->trans('StatusOrderSent'),'statut3').' '.$langs->trans('StatusOrderSentShort');
            if ($statut==self::STATUS_CLOSED && (! $billed && empty($conf->global->WORKFLOW_BILL_ON_SHIPMENT))) return img_picto($langs->trans('StatusOrderToBill'),'statut7').' '.$langs->trans('StatusOrderToBillShort');
            if ($statut==self::STATUS_CLOSED && ($billed || ! empty($conf->global->WORKFLOW_BILL_ON_SHIPMENT))) return img_picto($langs->trans('StatusOrderProcessed'),'statut6').' '.$langs->trans('StatusOrderProcessedShort');
        }
        elseif ($mode == 3)
        {
            if ($statut==self::STATUS_CANCELED) return img_picto($langs->trans('StatusOrderCanceled'),'statut5');
            if ($statut==self::STATUS_DRAFT) return img_picto($langs->trans('StatusOrderDraft'),'statut0');
            if ($statut==self::STATUS_VALIDATED) return img_picto($langs->trans('StatusOrderValidated'),'statut1');
            if ($statut==self::STATUS_ACCEPTED) return img_picto($langs->trans('StatusOrderSentShort'),'statut3');
            if ($statut==self::STATUS_CLOSED && (! $billed && empty($conf->global->WORKFLOW_BILL_ON_SHIPMENT))) return img_picto($langs->trans('StatusOrderToBill'),'statut7');
            if ($statut==self::STATUS_CLOSED && ($billed || ! empty($conf->global->WORKFLOW_BILL_ON_SHIPMENT))) return img_picto($langs->trans('StatusOrderProcessed'),'statut6');
        }
        elseif ($mode == 4)
        {
            if ($statut==self::STATUS_CANCELED) return img_picto($langs->trans('StatusOrderCanceled'),'statut5').' '.$langs->trans('StatusOrderCanceled');
            if ($statut==self::STATUS_DRAFT) return img_picto($langs->trans('StatusOrderDraft'),'statut0').' '.$langs->trans('StatusOrderDraft');
            if ($statut==self::STATUS_VALIDATED) return img_picto($langs->trans('StatusOrderValidated'),'statut1').' '.$langs->trans('StatusOrderValidated');
            if ($statut==self::STATUS_ACCEPTED) return img_picto($langs->trans('StatusOrderSentShort'),'statut3').' '.$langs->trans('StatusOrderSent');
            if ($statut==self::STATUS_CLOSED && (! $billed && empty($conf->global->WORKFLOW_BILL_ON_SHIPMENT))) return img_picto($langs->trans('StatusOrderToBill'),'statut7').' '.$langs->trans('StatusOrderToBill');
            if ($statut==self::STATUS_CLOSED && ($billed || ! empty($conf->global->WORKFLOW_BILL_ON_SHIPMENT))) return img_picto($langs->trans('StatusOrderProcessed'),'statut6').' '.$langs->trans('StatusOrderProcessed');
        }
        elseif ($mode == 5)
        {
            if ($statut==self::STATUS_CANCELED) return '<span class="hideonsmartphone">'.$langs->trans('StatusOrderCanceledShort').' </span>'.img_picto($langs->trans('StatusOrderCanceled'),'statut5');
            if ($statut==self::STATUS_DRAFT) return '<span class="hideonsmartphone">'.$langs->trans('StatusOrderDraftShort').' </span>'.img_picto($langs->trans('StatusOrderDraft'),'statut0');
            if ($statut==self::STATUS_VALIDATED) return '<span class="hideonsmartphone">'.$langs->trans('StatusOrderValidatedShort').' </span>'.img_picto($langs->trans('StatusOrderValidated'),'statut1');
            if ($statut==self::STATUS_ACCEPTED) return '<span class="hideonsmartphone">'.$langs->trans('StatusOrderSentShort').' </span>'.img_picto($langs->trans('StatusOrderSent'),'statut3');
            if ($statut==self::STATUS_CLOSED && (! $billed && empty($conf->global->WORKFLOW_BILL_ON_SHIPMENT))) return '<span class="hideonsmartphone">'.$langs->trans('StatusOrderToBillShort').' </span>'.img_picto($langs->trans('StatusOrderToBill'),'statut7');
            if ($statut==self::STATUS_CLOSED && ($billed || ! empty($conf->global->WORKFLOW_BILL_ON_SHIPMENT))) return '<span class="hideonsmartphone">'.$langs->trans('StatusOrderProcessedShort').' </span>'.img_picto($langs->trans('StatusOrderProcessed'),'statut6');
        }
    }


    /**
     *	Return clicable link of object (with eventually picto)
     *
     *	@param      int			$withpicto      Add picto into link
     *	@param      int			$option         Where point the link (0=> main card, 1,2 => shipment)
     *	@param      int			$max          	Max length to show
     *	@param      int			$short			Use short labels
     *	@return     string          			String with URL
     */
    function getNomUrl($withpicto=0,$option=0,$max=0,$short=0)
    {
        global $conf, $langs;

        $result='';

        if (! empty($conf->expedition->enabled) && ($option == 1 || $option == 2)) $url = DOL_URL_ROOT.'/expedition/shipment.php?id='.$this->id;
        else $url = DOL_URL_ROOT.'/commande/card.php?id='.$this->id;

        if ($short) return $url;

        $picto = 'order';
        $label = '<u>' . $langs->trans("ShowOrder") . '</u>';
        if (! empty($this->ref))
            $label .= '<br><b>' . $langs->trans('Ref') . ':</b> ' . $this->ref;
        if (! empty($this->ref_client))
            $label.= '<br><b>' . $langs->trans('RefCustomer') . ':</b> ' . $this->ref_client;
        if (! empty($this->total_ht))
            $label.= '<br><b>' . $langs->trans('AmountHT') . ':</b> ' . price($this->total_ht, 0, $langs, 0, -1, -1, $conf->currency);
        if (! empty($this->total_tva))
            $label.= '<br><b>' . $langs->trans('TVA') . ':</b> ' . price($this->total_tva, 0, $langs, 0, -1, -1, $conf->currency);
        if (! empty($this->total_ttc))
            $label.= '<br><b>' . $langs->trans('AmountTTC') . ':</b> ' . price($this->total_ttc, 0, $langs, 0, -1, -1, $conf->currency);

        $linkstart = '<a href="'.$url.'" title="'.dol_escape_htmltag($label, 1).'" class="classfortooltip">';
        $linkend='</a>';

        if ($withpicto) $result.=($linkstart.img_object($label, $picto, 'class="classfortooltip"').$linkend);
        if ($withpicto && $withpicto != 2) $result.=' ';
        $result.=$linkstart.$this->ref.$linkend;
        return $result;
    }


    /**
     *	Charge les informations d'ordre info dans l'objet commande
     *
     *	@param  int		$id       Id of order
     *	@return	void
     */
    function info($id)
    {
        $sql = 'SELECT c.rowid, date_creation as datec, tms as datem,';
        $sql.= ' date_valid as datev,';
        $sql.= ' date_cloture as datecloture,';
        $sql.= ' fk_user_author, fk_user_valid, fk_user_cloture';
        $sql.= ' FROM '.MAIN_DB_PREFIX.'commande as c';
        $sql.= ' WHERE c.rowid = '.$id;
        $result=$this->db->query($sql);
        if ($result)
        {
            if ($this->db->num_rows($result))
            {
                $obj = $this->db->fetch_object($result);
                $this->id = $obj->rowid;
                if ($obj->fk_user_author)
                {
                    $cuser = new User($this->db);
                    $cuser->fetch($obj->fk_user_author);
                    $this->user_creation   = $cuser;
                }

                if ($obj->fk_user_valid)
                {
                    $vuser = new User($this->db);
                    $vuser->fetch($obj->fk_user_valid);
                    $this->user_validation = $vuser;
                }

                if ($obj->fk_user_cloture)
                {
                    $cluser = new User($this->db);
                    $cluser->fetch($obj->fk_user_cloture);
                    $this->user_cloture   = $cluser;
                }

                $this->date_creation     = $this->db->jdate($obj->datec);
                $this->date_modification = $this->db->jdate($obj->datem);
                $this->date_validation   = $this->db->jdate($obj->datev);
                $this->date_cloture      = $this->db->jdate($obj->datecloture);
            }

            $this->db->free($result);

        }
        else
        {
            dol_print_error($this->db);
        }
    }


    /**
     *  Initialise an instance with random values.
     *  Used to build previews or test instances.
     *	id must be 0 if object instance is a specimen.
     *
     *  @return	void
     */
    function initAsSpecimen()
    {
        global $user,$langs,$conf;

        dol_syslog(get_class($this)."::initAsSpecimen");

        // Charge tableau des produits prodids
        $prodids = array();
        $sql = "SELECT rowid";
        $sql.= " FROM ".MAIN_DB_PREFIX."product";
        $sql.= " WHERE entity IN (".getEntity('product', 1).")";
        $resql = $this->db->query($sql);
        if ($resql)
        {
            $num_prods = $this->db->num_rows($resql);
            $i = 0;
            while ($i < $num_prods)
            {
                $i++;
                $row = $this->db->fetch_row($resql);
                $prodids[$i] = $row[0];
            }
        }

        // Initialise parametres
        $this->id=0;
        $this->ref = 'SPECIMEN';
        $this->specimen=1;
        $this->socid = 1;
        $this->date = time();
        $this->date_lim_reglement=$this->date+3600*24*30;
        $this->cond_reglement_code = 'RECEP';
        $this->mode_reglement_code = 'CHQ';
        $this->availability_code   = 'DSP';
        $this->demand_reason_code  = 'SRC_00';
        $this->note_public='This is a comment (public)';
        $this->note_private='This is a comment (private)';
        // Lines
        $nbp = 5;
        $xnbp = 0;
        while ($xnbp < $nbp)
        {
            $line=new OrderLine($this->db);

            $line->desc=$langs->trans("Description")." ".$xnbp;
            $line->qty=1;
            $line->subprice=100;
            $line->price=100;
            $line->tva_tx=19.6;
            if ($xnbp == 2)
            {
                $line->total_ht=50;
                $line->total_ttc=59.8;
                $line->total_tva=9.8;
                $line->remise_percent=50;
            }
            else
            {
                $line->total_ht=100;
                $line->total_ttc=119.6;
                $line->total_tva=19.6;
                $line->remise_percent=0;
            }
            $prodid = rand(1, $num_prods);
            $line->fk_product=$prodids[$prodid];

            $this->lines[$xnbp]=$line;

            $this->total_ht       += $line->total_ht;
            $this->total_tva      += $line->total_tva;
            $this->total_ttc      += $line->total_ttc;

            $xnbp++;
        }
    }


    /**
     *	Charge indicateurs this->nb de tableau de bord
     *
     *	@return     int         <0 si ko, >0 si ok
     */
    function load_state_board()
    {
        global $conf, $user;

        $this->nb=array();
        $clause = "WHERE";

        $sql = "SELECT count(co.rowid) as nb";
        $sql.= " FROM ".MAIN_DB_PREFIX."commande as co";
        $sql.= " LEFT JOIN ".MAIN_DB_PREFIX."societe as s ON co.fk_soc = s.rowid";
        if (!$user->rights->societe->client->voir && !$user->societe_id)
        {
            $sql.= " LEFT JOIN ".MAIN_DB_PREFIX."societe_commerciaux as sc ON s.rowid = sc.fk_soc";
            $sql.= " WHERE sc.fk_user = " .$user->id;
            $clause = "AND";
        }
        $sql.= " ".$clause." co.entity IN (".getEntity('commande', 1).")";

        $resql=$this->db->query($sql);
        if ($resql)
        {
            while ($obj=$this->db->fetch_object($resql))
            {
                $this->nb["orders"]=$obj->nb;
            }
            $this->db->free($resql);
            return 1;
        }
        else
        {
            dol_print_error($this->db);
            $this->error=$this->db->error();
            return -1;
        }
    }

    /**
     * 	Return an array of order lines
     *
     * @return	array		Lines of order
     */
    function getLinesArray()
    {
        $lines = array();

        $sql = 'SELECT l.rowid, l.fk_product, l.product_type, l.label as custom_label, l.description, l.price, l.qty, l.tva_tx, ';
        $sql.= ' l.fk_remise_except, l.remise_percent, l.subprice, l.info_bits, l.rang, l.special_code, l.fk_parent_line,';
        $sql.= ' l.total_ht, l.total_tva, l.total_ttc, l.fk_product_fournisseur_price as fk_fournprice, l.buy_price_ht as pa_ht, l.localtax1_tx, l.localtax2_tx,';
        $sql.= ' l.date_start, l.date_end,';
	    $sql.= ' l.fk_unit,';
        $sql.= ' p.label as product_label, p.ref, p.fk_product_type, p.rowid as prodid, ';
        $sql.= ' p.description as product_desc, p.stock as stock_reel,';
        $sql.= ' p.entity';
        $sql.= ' FROM '.MAIN_DB_PREFIX.'commandedet as l';
        $sql.= ' LEFT JOIN '.MAIN_DB_PREFIX.'product as p ON l.fk_product=p.rowid';
        $sql.= ' WHERE l.fk_commande = '.$this->id;
        $sql.= ' ORDER BY l.rang ASC, l.rowid';

        $resql = $this->db->query($sql);
        if ($resql)
        {
            $num = $this->db->num_rows($resql);
            $i = 0;

            while ($i < $num)
            {
                $obj = $this->db->fetch_object($resql);

				$this->lines[$i]					= new OrderLine($this->db);
                $this->lines[$i]->id				= $obj->rowid;
                $this->lines[$i]->label 			= $obj->custom_label;
                $this->lines[$i]->description 		= $obj->description;
                $this->lines[$i]->fk_product		= $obj->fk_product;
                $this->lines[$i]->ref				= $obj->ref;
                $this->lines[$i]->entity            = $obj->entity;         // Product entity
                $this->lines[$i]->product_label		= $obj->product_label;
                $this->lines[$i]->product_desc		= $obj->product_desc;
                $this->lines[$i]->fk_product_type	= $obj->fk_product_type;
                $this->lines[$i]->product_type		= $obj->product_type;
                $this->lines[$i]->qty				= $obj->qty;
                $this->lines[$i]->subprice			= $obj->subprice;
                $this->lines[$i]->fk_remise_except 	= $obj->fk_remise_except;
                $this->lines[$i]->remise_percent	= $obj->remise_percent;
                $this->lines[$i]->tva_tx			= $obj->tva_tx;
                $this->lines[$i]->info_bits			= $obj->info_bits;
                $this->lines[$i]->total_ht			= $obj->total_ht;
                $this->lines[$i]->total_tva			= $obj->total_tva;
                $this->lines[$i]->total_ttc			= $obj->total_ttc;
                $this->lines[$i]->fk_parent_line	= $obj->fk_parent_line;
                $this->lines[$i]->special_code		= $obj->special_code;
				$this->lines[$i]->stock				= $obj->stock_reel;
                $this->lines[$i]->rang				= $obj->rang;
                $this->lines[$i]->date_start		= $this->db->jdate($obj->date_start);
                $this->lines[$i]->date_end			= $this->db->jdate($obj->date_end);
				$this->lines[$i]->fk_fournprice		= $obj->fk_fournprice;
				$marginInfos						= getMarginInfos($obj->subprice, $obj->remise_percent, $obj->tva_tx, $obj->localtax1_tx, $obj->localtax2_tx, $this->lines[$i]->fk_fournprice, $obj->pa_ht);
				$this->lines[$i]->pa_ht				= $marginInfos[0];
				$this->lines[$i]->marge_tx			= $marginInfos[1];
				$this->lines[$i]->marque_tx			= $marginInfos[2];
	            $this->lines[$i]->fk_unit			= $obj->fk_unit;

                $i++;
            }

            $this->db->free($resql);

            return 1;
        }
        else
        {
            $this->error=$this->db->error();
            return -1;
        }
    }

	/**
	 *  Create a document onto disk accordign to template module.
	 *
	 *  @param	    string		$modele			Force le mnodele a utiliser ('' to not force)
	 *  @param		Translate	$outputlangs	objet lang a utiliser pour traduction
	 *  @param      int			$hidedetails    Hide details of lines
	 *  @param      int			$hidedesc       Hide description
	 *  @param      int			$hideref        Hide ref
	 *  @return     int         				0 if KO, 1 if OK
	 */
	public function generateDocument($modele, $outputlangs, $hidedetails=0, $hidedesc=0, $hideref=0)
	{
		global $conf,$langs;

		$langs->load("orders");

		// Positionne le modele sur le nom du modele a utiliser
		if (! dol_strlen($modele))
		{
			if (! empty($conf->global->COMMANDE_ADDON_PDF))
			{
				$modele = $conf->global->COMMANDE_ADDON_PDF;
			}
			else
			{
				$modele = 'einstein';
			}
		}

		$modelpath = "core/modules/commande/doc/";

		return $this->commonGenerateDocument($modelpath, $modele, $outputlangs, $hidedetails, $hidedesc, $hideref);
	}


	/**
	 * Function used to replace a thirdparty id with another one.
	 *
	 * @param DoliDB $db Database handler
	 * @param int $origin_id Old thirdparty id
	 * @param int $dest_id New thirdparty id
	 * @return bool
	 */
	public static function replaceThirdparty(DoliDB $db, $origin_id, $dest_id)
	{
		$tables = array(
			'commande'
		);

		return CommonObject::commonReplaceThirdparty($db, $origin_id, $dest_id, $tables);
	}
}


/**
 *  Class to mange order lines
 */
class OrderLine extends CommonOrderLine
{
	public $element='commandedet';
	public $table_element='commandedet';

    var $oldline;

	/**
	 * Id of parent order
	 * @var int
	 */
	public $fk_commande;

	/**
	 * Id of parent order
	 * @var int
	 * @deprecated Use fk_commande
	 * @see fk_commande
	 */
	public $commande_id;

    // From llx_commandedet
    var $fk_parent_line;
    var $fk_facture;
    var $label;
    var $fk_remise_except;
    var $rang = 0;
	var $fk_fournprice;

	/**
	 * Buy price without taxes
	 * @var float
	 */
	var $pa_ht;
    var $marge_tx;
    var $marque_tx;

	/**
	 * @deprecated
	 * @see remise_percent, fk_remise_except
	 */
	var $remise;

    // Added by Matelli (See http://matelli.fr/showcases/patchs-dolibarr/add-dates-in-order-lines.html)
    // Start and end date of the line
    var $date_start;
    var $date_end;

    var $skip_update_total; // Skip update price total for special lines


    /**
     *      Constructor
     *
     *      @param     DoliDB	$db      handler d'acces base de donnee
     */
    function __construct($db)
    {
        $this->db= $db;
    }

    /**
     *  Load line order
     *
     *  @param  int		$rowid          Id line order
     *  @return	int						<0 if KO, >0 if OK
     */
    function fetch($rowid)
    {
        $sql = 'SELECT cd.rowid, cd.fk_commande, cd.fk_parent_line, cd.fk_product, cd.product_type, cd.label as custom_label, cd.description, cd.price, cd.qty, cd.tva_tx, cd.localtax1_tx, cd.localtax2_tx,';
        $sql.= ' cd.remise, cd.remise_percent, cd.fk_remise_except, cd.subprice,';
        $sql.= ' cd.info_bits, cd.total_ht, cd.total_tva, cd.total_localtax1, cd.total_localtax2, cd.total_ttc, cd.fk_product_fournisseur_price as fk_fournprice, cd.buy_price_ht as pa_ht, cd.rang, cd.special_code,';
	    $sql.= ' cd.fk_unit,';
        $sql.= ' p.ref as product_ref, p.label as product_libelle, p.description as product_desc,';
        $sql.= ' cd.date_start, cd.date_end';
        $sql.= ' FROM '.MAIN_DB_PREFIX.'commandedet as cd';
        $sql.= ' LEFT JOIN '.MAIN_DB_PREFIX.'product as p ON cd.fk_product = p.rowid';
        $sql.= ' WHERE cd.rowid = '.$rowid;
        $result = $this->db->query($sql);
        if ($result)
        {
            $objp = $this->db->fetch_object($result);
            $this->rowid            = $objp->rowid;
            $this->fk_commande      = $objp->fk_commande;
            $this->fk_parent_line   = $objp->fk_parent_line;
            $this->label            = $objp->custom_label;
            $this->desc             = $objp->description;
            $this->qty              = $objp->qty;
            $this->price            = $objp->price;
            $this->subprice         = $objp->subprice;
            $this->tva_tx           = $objp->tva_tx;
            $this->localtax1_tx		= $objp->localtax1_tx;
            $this->localtax2_tx		= $objp->localtax2_tx;
            $this->remise           = $objp->remise;
            $this->remise_percent   = $objp->remise_percent;
            $this->fk_remise_except = $objp->fk_remise_except;
            $this->fk_product       = $objp->fk_product;
            $this->product_type     = $objp->product_type;
            $this->info_bits        = $objp->info_bits;
			$this->special_code		= $objp->special_code;
            $this->total_ht         = $objp->total_ht;
            $this->total_tva        = $objp->total_tva;
            $this->total_localtax1  = $objp->total_localtax1;
            $this->total_localtax2  = $objp->total_localtax2;
            $this->total_ttc        = $objp->total_ttc;
			$this->fk_fournprice	= $objp->fk_fournprice;
			$marginInfos			= getMarginInfos($objp->subprice, $objp->remise_percent, $objp->tva_tx, $objp->localtax1_tx, $objp->localtax2_tx, $this->fk_fournprice, $objp->pa_ht);
			$this->pa_ht			= $marginInfos[0];
			$this->marge_tx			= $marginInfos[1];
			$this->marque_tx		= $marginInfos[2];
            $this->special_code		= $objp->special_code;
            $this->rang             = $objp->rang;

            $this->ref				= $objp->product_ref;      // deprecated
            $this->product_ref		= $objp->product_ref;
            $this->libelle			= $objp->product_libelle;  // deprecated
            $this->product_label	= $objp->product_libelle;
            $this->product_desc     = $objp->product_desc;
	        $this->fk_unit          = $objp->fk_unit;

            $this->date_start       = $this->db->jdate($objp->date_start);
            $this->date_end         = $this->db->jdate($objp->date_end);

            $this->db->free($result);

            return 1;
        }
        else
        {
            return -1;
        }
    }

    /**
     * 	Delete line in database
     *
     *	@return	 int  <0 si ko, >0 si ok
     */
    function delete()
    {
        global $conf, $user, $langs;

		$error=0;

	    $this->db->begin();

        $sql = 'DELETE FROM '.MAIN_DB_PREFIX."commandedet WHERE rowid='".$this->rowid."';";

        dol_syslog("OrderLine::delete", LOG_DEBUG);
        $resql=$this->db->query($sql);
        if ($resql)
        {
			// Remove extrafields
			if ((! $error) && (empty($conf->global->MAIN_EXTRAFIELDS_DISABLED))) // For avoid conflicts if trigger used
			{
				$this->id=$this->rowid;
				$result=$this->deleteExtraFields();
				if ($result < 0)
				{
					$error++;
					dol_syslog(get_class($this)."::delete error -4 ".$this->error, LOG_ERR);
				}
			}

            // Call trigger
            $result=$this->call_trigger('LINEORDER_DELETE',$user);
            if ($result < 0) $error++;
            // End call triggers

	        if (!$error) {
		        $this->db->commit();
		        return 1;
	        }

	        foreach($this->errors as $errmsg)
	        {
		        dol_syslog(get_class($this)."::delete ".$errmsg, LOG_ERR);
		        $this->error.=($this->error?', '.$errmsg:$errmsg);
	        }
	        $this->db->rollback();
	        return -1*$error;
        }
        else
        {
            $this->error=$this->db->lasterror();
            return -1;
        }
    }

    /**
     *	Insert line into database
     *
     *	@param      int		$notrigger		1 = disable triggers
     *	@return		int						<0 if KO, >0 if OK
     */
    function insert($notrigger=0)
    {
        global $langs, $conf, $user;

		$error=0;

        dol_syslog(get_class($this)."::insert rang=".$this->rang);

        // Clean parameters
        if (empty($this->tva_tx)) $this->tva_tx=0;
        if (empty($this->localtax1_tx)) $this->localtax1_tx=0;
        if (empty($this->localtax2_tx)) $this->localtax2_tx=0;
		if (empty($this->localtax1_type)) $this->localtax1_type=0;
		if (empty($this->localtax2_type)) $this->localtax2_type=0;
        if (empty($this->total_localtax1)) $this->total_localtax1=0;
        if (empty($this->total_localtax2)) $this->total_localtax2=0;
        if (empty($this->rang)) $this->rang=0;
        if (empty($this->remise)) $this->remise=0;
        if (empty($this->remise_percent)) $this->remise_percent=0;
        if (empty($this->info_bits)) $this->info_bits=0;
        if (empty($this->special_code)) $this->special_code=0;
        if (empty($this->fk_parent_line)) $this->fk_parent_line=0;

		if (empty($this->pa_ht)) $this->pa_ht=0;

		// si prix d'achat non renseigne et utilise pour calcul des marges alors prix achat = prix vente
		if ($this->pa_ht == 0) {
			if ($this->subprice > 0 && (isset($conf->global->ForceBuyingPriceIfNull) && $conf->global->ForceBuyingPriceIfNull == 1))
				$this->pa_ht = $this->subprice * (1 - $this->remise_percent / 100);
		}

        // Check parameters
        if ($this->product_type < 0) return -1;

        $this->db->begin();

        // Insertion dans base de la ligne
        $sql = 'INSERT INTO '.MAIN_DB_PREFIX.'commandedet';
        $sql.= ' (fk_commande, fk_parent_line, label, description, qty, ';
        $sql.= ' tva_tx, localtax1_tx, localtax2_tx, localtax1_type, localtax2_type,';
        $sql.= ' fk_product, product_type, remise_percent, subprice, price, remise, fk_remise_except,';
        $sql.= ' special_code, rang, fk_product_fournisseur_price, buy_price_ht,';
        $sql.= ' info_bits, total_ht, total_tva, total_localtax1, total_localtax2, total_ttc, date_start, date_end,';
	    $sql.= ' fk_unit)';
        $sql.= " VALUES (".$this->fk_commande.",";
        $sql.= " ".($this->fk_parent_line>0?"'".$this->fk_parent_line."'":"null").",";
        $sql.= " ".(! empty($this->label)?"'".$this->db->escape($this->label)."'":"null").",";
        $sql.= " '".$this->db->escape($this->desc)."',";
        $sql.= " '".price2num($this->qty)."',";
        $sql.= " '".price2num($this->tva_tx)."',";
        $sql.= " '".price2num($this->localtax1_tx)."',";
        $sql.= " '".price2num($this->localtax2_tx)."',";
		$sql.= " '".$this->localtax1_type."',";
		$sql.= " '".$this->localtax2_type."',";
        $sql.= ' '.(! empty($this->fk_product)?$this->fk_product:"null").',';
        $sql.= " '".$this->product_type."',";
        $sql.= " '".price2num($this->remise_percent)."',";
        $sql.= " ".($this->subprice!=''?"'".price2num($this->subprice)."'":"null").",";
        $sql.= " ".($this->price!=''?"'".price2num($this->price)."'":"null").",";
        $sql.= " '".price2num($this->remise)."',";
        $sql.= ' '.(! empty($this->fk_remise_except)?$this->fk_remise_except:"null").',';
        $sql.= ' '.$this->special_code.',';
        $sql.= ' '.$this->rang.',';
		$sql.= ' '.(! empty($this->fk_fournprice)?$this->fk_fournprice:"null").',';
		$sql.= ' '.price2num($this->pa_ht).',';
        $sql.= " '".$this->info_bits."',";
        $sql.= " '".price2num($this->total_ht)."',";
        $sql.= " '".price2num($this->total_tva)."',";
        $sql.= " '".price2num($this->total_localtax1)."',";
        $sql.= " '".price2num($this->total_localtax2)."',";
        $sql.= " '".price2num($this->total_ttc)."',";
        $sql.= " ".(! empty($this->date_start)?"'".$this->db->idate($this->date_start)."'":"null").',';
        $sql.= " ".(! empty($this->date_end)?"'".$this->db->idate($this->date_end)."'":"null").',';
	    $sql.= ' '.(!$this->fk_unit ? 'NULL' : $this->fk_unit);
        $sql.= ')';

        dol_syslog(get_class($this)."::insert", LOG_DEBUG);
        $resql=$this->db->query($sql);
        if ($resql)
        {
            $this->rowid=$this->db->last_insert_id(MAIN_DB_PREFIX.'commandedet');

			if (empty($conf->global->MAIN_EXTRAFIELDS_DISABLED)) // For avoid conflicts if trigger used
			{
				$this->id=$this->rowid;
				$result=$this->insertExtraFields();
				if ($result < 0)
				{
					$error++;
				}
			}

            if (! $error && ! $notrigger)
            {
	            // Call trigger
	            $result=$this->call_trigger('LINEORDER_INSERT',$user);
	            if ($result < 0) $error++;
	            // End call triggers
            }

	        if (!$error) {
		        $this->db->commit();
		        return 1;
	        }

	        foreach($this->errors as $errmsg)
	        {
		        dol_syslog(get_class($this)."::delete ".$errmsg, LOG_ERR);
		        $this->error.=($this->error?', '.$errmsg:$errmsg);
	        }
	        $this->db->rollback();
	        return -1*$error;
        }
        else
        {
            $this->error=$this->db->error();
            $this->db->rollback();
            return -2;
        }
    }

    /**
     *	Update the line object into db
     *
	 *	@param      int		$notrigger		1 = disable triggers
     *	@return		int		<0 si ko, >0 si ok
     */
	function update($notrigger=0)
	{
		global $conf,$langs,$user;

		$error=0;

		// Clean parameters
		if (empty($this->tva_tx)) $this->tva_tx=0;
		if (empty($this->localtax1_tx)) $this->localtax1_tx=0;
		if (empty($this->localtax2_tx)) $this->localtax2_tx=0;
		if (empty($this->localtax1_type)) $this->localtax1_type=0;
		if (empty($this->localtax2_type)) $this->localtax2_type=0;
		if (empty($this->qty)) $this->qty=0;
		if (empty($this->total_localtax1)) $this->total_localtax1=0;
		if (empty($this->total_localtax2)) $this->total_localtax2=0;
		if (empty($this->marque_tx)) $this->marque_tx=0;
		if (empty($this->marge_tx)) $this->marge_tx=0;
		if (empty($this->remise)) $this->remise=0;
		if (empty($this->remise_percent)) $this->remise_percent=0;
		if (empty($this->info_bits)) $this->info_bits=0;
        if (empty($this->special_code)) $this->special_code=0;
		if (empty($this->product_type)) $this->product_type=0;
		if (empty($this->fk_parent_line)) $this->fk_parent_line=0;
		if (empty($this->pa_ht)) $this->pa_ht=0;

		// si prix d'achat non renseigné et utilisé pour calcul des marges alors prix achat = prix vente
		if ($this->pa_ht == 0) {
			if ($this->subprice > 0 && (isset($conf->global->ForceBuyingPriceIfNull) && $conf->global->ForceBuyingPriceIfNull == 1))
				$this->pa_ht = $this->subprice * (1 - $this->remise_percent / 100);
		}

		$this->db->begin();

		// Mise a jour ligne en base
		$sql = "UPDATE ".MAIN_DB_PREFIX."commandedet SET";
		$sql.= " description='".$this->db->escape($this->desc)."'";
		$sql.= " , label=".(! empty($this->label)?"'".$this->db->escape($this->label)."'":"null");
		$sql.= " , tva_tx=".price2num($this->tva_tx);
		$sql.= " , localtax1_tx=".price2num($this->localtax1_tx);
		$sql.= " , localtax2_tx=".price2num($this->localtax2_tx);
		$sql.= " , localtax1_type='".$this->localtax1_type."'";
		$sql.= " , localtax2_type='".$this->localtax2_type."'";
		$sql.= " , qty=".price2num($this->qty);
		$sql.= " , subprice=".price2num($this->subprice)."";
		$sql.= " , remise_percent=".price2num($this->remise_percent)."";
		$sql.= " , price=".price2num($this->price)."";					// TODO A virer
		$sql.= " , remise=".price2num($this->remise)."";				// TODO A virer
		if (empty($this->skip_update_total))
		{
			$sql.= " , total_ht=".price2num($this->total_ht)."";
			$sql.= " , total_tva=".price2num($this->total_tva)."";
			$sql.= " , total_ttc=".price2num($this->total_ttc)."";
			$sql.= " , total_localtax1=".price2num($this->total_localtax1);
			$sql.= " , total_localtax2=".price2num($this->total_localtax2);
		}
		$sql.= " , fk_product_fournisseur_price=".(! empty($this->fk_fournprice)?$this->fk_fournprice:"null");
		$sql.= " , buy_price_ht='".price2num($this->pa_ht)."'";
		$sql.= " , info_bits=".$this->info_bits;
        $sql.= " , special_code=".$this->special_code;
		$sql.= " , date_start=".(! empty($this->date_start)?"'".$this->db->idate($this->date_start)."'":"null");
		$sql.= " , date_end=".(! empty($this->date_end)?"'".$this->db->idate($this->date_end)."'":"null");
		$sql.= " , product_type=".$this->product_type;
		$sql.= " , fk_parent_line=".(! empty($this->fk_parent_line)?$this->fk_parent_line:"null");
		if (! empty($this->rang)) $sql.= ", rang=".$this->rang;
		$sql.= " , fk_unit=".(!$this->fk_unit ? 'NULL' : $this->fk_unit);
		$sql.= " WHERE rowid = ".$this->rowid;

		dol_syslog(get_class($this)."::update", LOG_DEBUG);
		$resql=$this->db->query($sql);
		if ($resql)
		{
			if (empty($conf->global->MAIN_EXTRAFIELDS_DISABLED)) // For avoid conflicts if trigger used
			{
				$this->id=$this->rowid;
				$result=$this->insertExtraFields();
				if ($result < 0)
				{
					$error++;
				}
			}

			if (! $notrigger)
			{
	            // Call trigger
	            $result=$this->call_trigger('LINEORDER_UPDATE',$user);
	            if ($result < 0) $error++;
	            // End call triggers
			}

			if (!$error) {
				$this->db->commit();
				return 1;
			}

			foreach($this->errors as $errmsg)
			{
				dol_syslog(get_class($this)."::update ".$errmsg, LOG_ERR);
				$this->error.=($this->error?', '.$errmsg:$errmsg);
			}
			$this->db->rollback();
			return -1*$error;
		}
		else
		{
			$this->error=$this->db->error();
			$this->db->rollback();
			return -2;
		}
	}

    /**
     *	Update totals of order into database
     *
     *	@return		int		<0 if ko, >0 if ok
     */
    function update_total()
    {
        $this->db->begin();

        // Clean parameters
        if (empty($this->total_localtax1)) $this->total_localtax1=0;
        if (empty($this->total_localtax2)) $this->total_localtax2=0;

        // Mise a jour ligne en base
        $sql = "UPDATE ".MAIN_DB_PREFIX."commandedet SET";
        $sql.= " total_ht='".price2num($this->total_ht)."'";
        $sql.= ",total_tva='".price2num($this->total_tva)."'";
        $sql.= ",total_localtax1='".price2num($this->total_localtax1)."'";
        $sql.= ",total_localtax2='".price2num($this->total_localtax2)."'";
        $sql.= ",total_ttc='".price2num($this->total_ttc)."'";
        $sql.= " WHERE rowid = ".$this->rowid;

        dol_syslog("OrderLine::update_total", LOG_DEBUG);

        $resql=$this->db->query($sql);
        if ($resql)
        {
            $this->db->commit();
            return 1;
        }
        else
        {
            $this->error=$this->db->error();
            $this->db->rollback();
            return -2;
        }
    }
}
<|MERGE_RESOLUTION|>--- conflicted
+++ resolved
@@ -989,20 +989,8 @@
         $this->date_validation    = '';
         $this->ref_client         = '';
 
-<<<<<<< HEAD
-        // Set ref
-		$this->ref = '(PROV)';
-
-=======
->>>>>>> 719f9aa7
         // Create clone
         $result=$this->create($user);
-        if ($result < 0) $error++;
-
-		// Set new ref
-		$newref='(PROV'.$this->id.')';
-        $sql = 'UPDATE '.MAIN_DB_PREFIX."commande SET ref='".$this->db->escape($newref)."' WHERE rowid=".$this->id;
-        $result=$this->db->query($sql);
         if ($result < 0) $error++;
 
         if (! $error)
