<?php
/* Copyright (C) 2003-2006 Rodolphe Quiedeville <rodolphe@quiedeville.org>
 * Copyright (C) 2004-2012 Laurent Destailleur  <eldy@users.sourceforge.net>
 * Copyright (C) 2005-2014 Regis Houssin        <regis.houssin@capnetworks.com>
 * Copyright (C) 2006      Andre Cianfarani     <acianfa@free.fr>
 * Copyright (C) 2010-2016 Juanjo Menent        <jmenent@2byte.es>
 * Copyright (C) 2011      Jean Heimburger      <jean@tiaris.info>
 * Copyright (C) 2012-2014 Christophe Battarel  <christophe.battarel@altairis.fr>
 * Copyright (C) 2012      Cedric Salvador      <csalvador@gpcsolutions.fr>
 * Copyright (C) 2013      Florian Henry		<florian.henry@open-concept.pro>
 * Copyright (C) 2014-2015 Marcos García        <marcosgdf@gmail.com>
 * Copyright (C) 2016      Ferran Marcet        <fmarcet@2byte.es>
 *
 * This program is free software; you can redistribute it and/or modify
 * it under the terms of the GNU General Public License as published by
 * the Free Software Foundation; either version 3 of the License, or
 * (at your option) any later version.
 *
 * This program is distributed in the hope that it will be useful,
 * but WITHOUT ANY WARRANTY; without even the implied warranty of
 * MERCHANTABILITY or FITNESS FOR A PARTICULAR PURPOSE.  See the
 * GNU General Public License for more details.
 *
 * You should have received a copy of the GNU General Public License
 * along with this program. If not, see <http://www.gnu.org/licenses/>.
 */

/**
 *  \file       htdocs/commande/class/commande.class.php
 *  \ingroup    commande
 *  \brief      Fichier des classes de commandes
 */
include_once DOL_DOCUMENT_ROOT .'/core/class/commonorder.class.php';
require_once DOL_DOCUMENT_ROOT .'/core/class/commonobjectline.class.php';
require_once DOL_DOCUMENT_ROOT .'/product/class/product.class.php';
require_once DOL_DOCUMENT_ROOT .'/margin/lib/margins.lib.php';
require_once DOL_DOCUMENT_ROOT .'/multicurrency/class/multicurrency.class.php';

/**
 *  Class to manage customers orders
 */
class Commande extends CommonOrder
{
    public $element='commande';
    public $table_element='commande';
    public $table_element_line = 'commandedet';
    public $class_element_line = 'OrderLine';
    public $fk_element = 'fk_commande';
    protected $ismultientitymanaged = 1;	// 0=No test on entity, 1=Test with field entity, 2=Test with link by societe
    public $picto = 'order';

    /**
     * {@inheritdoc}
     */
    protected $table_ref_field = 'ref';

	/**
	 * Client ID
	 * @var int
	 */
    public $socid;

    public $ref_client;
    public $ref_int;
    public $contactid;

	/**
	 * Status of the order. Check the following constants:
	 * @var int
	 * @see Commande::STATUS_CANCELED, Commande::STATUS_DRAFT, Commande::STATUS_ACCEPTED, Commande::STATUS_CLOSED
	 */
    public $statut;
	/**
	 * @deprecated
	 * @see billed
	 */
    public $facturee;
    public $billed;		// billed or not

    public $brouillon;
    public $cond_reglement_code;

    public $fk_account;

    /**
     * It holds the label of the payment mode. Use it in case translation cannot be found.
     * @var string
     */
    public $mode_reglement;

    /**
     * Payment mode id
     * @var int
     */
    public $mode_reglement_id;
    /**
     * Payment mode code
     * @var string
     */
    public $mode_reglement_code;
    /**
     * Availability delivery time id
     * @var int
     */
    public $availability_id;
    /**
     * Availability delivery time code
     * @var string
     */
    public $availability_code;
    /**
     * Label of availability delivery time. Use it in case translation cannot be found.
     * @var string
     */
    public $availability;

    public $demand_reason_id;   // Source reason. Why we receive order (after a phone campaign, ...)
    public $demand_reason_code;
    public $address;
    public $date;				// Date commande
	/**
	 * @deprecated
	 * @see date
	 */
    public $date_commande;
    public $date_livraison;	    // Date expected of shipment (date starting shipment, not the reception that occurs some days after)
    public $fk_remise_except;
    public $remise_percent;
    public $remise_absolue;
    public $info_bits;
    public $rang;
    public $special_code;
    public $source;			    // Order mode. How we received order (by phone, by email, ...)
    public $extraparams=array();

    public $linked_objects=array();

    public $user_author_id;

	/**
	 * @var OrderLine[]
	 */
	public $lines = array();

	// Multicurrency
	public $fk_multicurrency;
	public $multicurrency_code;
	public $multicurrency_tx;
	public $multicurrency_total_ht;
	public $multicurrency_total_tva;
	public $multicurrency_total_ttc;

	public $oldcopy;

    /**
     * ERR Not enough stock
     */
    const STOCK_NOT_ENOUGH_FOR_ORDER = -3;

	/**
	 * Canceled status
	 */
	const STATUS_CANCELED = -1;
	/**
	 * Draft status
	 */
	const STATUS_DRAFT = 0;
	/**
	 * Validated status
	 */
	const STATUS_VALIDATED = 1;
	/**
	 * Accepted (supplier orders)
	 */
	const STATUS_ACCEPTED = 2;
	/**
	 * Shipment on process (customer orders)
	 */
	const STATUS_SHIPMENTONPROCESS = 2;
	/**
	 * Closed (Sent/Received, billed or not)
	 */
	const STATUS_CLOSED = 3;


    /**
     *	Constructor
     *
     *  @param		DoliDB		$db      Database handler
     */
    function __construct($db)
    {
        $this->db = $db;

        $this->remise = 0;
        $this->remise_percent = 0;

        $this->products = array();
    }

    /**
	 *  Returns the reference to the following non used Order depending on the active numbering module
	 *  defined into COMMANDE_ADDON
	 *
	 *  @param	Societe		$soc  	Object thirdparty
	 *  @return string      		Order free reference
	 */
    function getNextNumRef($soc)
    {
        global $langs, $conf;
        $langs->load("order");

        if (! empty($conf->global->COMMANDE_ADDON))
        {
        	$mybool=false;

        	$file = $conf->global->COMMANDE_ADDON.".php";
			$classname = $conf->global->COMMANDE_ADDON;

			// Include file with class
			$dirmodels=array_merge(array('/'),(array) $conf->modules_parts['models']);
			foreach ($dirmodels as $reldir)
			{
                $dir = dol_buildpath($reldir."core/modules/commande/");

                // Load file with numbering class (if found)
                $mybool|=@include_once $dir.$file;
            }

            if (! $mybool)
            {
                dol_print_error('',"Failed to include file ".$file);
                return '';
            }

            $obj = new $classname();
            $numref = $obj->getNextValue($soc,$this);

            if ($numref != "")
            {
            	return $numref;
            }
            else
			{
            	dol_print_error($this->db,get_class($this)."::getNextNumRef ".$obj->error);
            	return "";
            }
        }
        else
        {
            print $langs->trans("Error")." ".$langs->trans("Error_COMMANDE_ADDON_NotDefined");
            return "";
        }
    }


    /**
     *	Validate order
     *
     *	@param		User	$user     		User making status change
     *	@param		int		$idwarehouse	Id of warehouse to use for stock decrease
     *  @param		int		$notrigger		1=Does not execute triggers, 0= execute triggers
     *	@return  	int						<=0 if OK, 0=Nothing done, >0 if KO
     */
    function valid($user, $idwarehouse=0, $notrigger=0)
    {
        global $conf,$langs;
        require_once DOL_DOCUMENT_ROOT.'/core/lib/files.lib.php';

        $error=0;

        // Protection
        if ($this->statut == self::STATUS_VALIDATED)
        {
            dol_syslog(get_class($this)."::valid action abandonned: already validated", LOG_WARNING);
            return 0;
        }

        if (! ((empty($conf->global->MAIN_USE_ADVANCED_PERMS) && ! empty($user->rights->commande->creer))
       	|| (! empty($conf->global->MAIN_USE_ADVANCED_PERMS) && ! empty($user->rights->commande->order_advance->validate))))
        {
            $this->error='NotEnoughPermissions';
            dol_syslog(get_class($this)."::valid ".$this->error, LOG_ERR);
            return -1;
        }

        $now=dol_now();

        $this->db->begin();

        // Definition du nom de module de numerotation de commande
        $soc = new Societe($this->db);
        $soc->fetch($this->socid);

        // Class of company linked to order
        $result=$soc->set_as_client();

        // Define new ref
        if (! $error && (preg_match('/^[\(]?PROV/i', $this->ref) || empty($this->ref))) // empty should not happened, but when it occurs, the test save life
        {
            $num = $this->getNextNumRef($soc);
        }
        else
		{
            $num = $this->ref;
        }
        $this->newref = $num;

        // Validate
        $sql = "UPDATE ".MAIN_DB_PREFIX."commande";
        $sql.= " SET ref = '".$num."',";
        $sql.= " fk_statut = ".self::STATUS_VALIDATED.",";
        $sql.= " date_valid='".$this->db->idate($now)."',";
        $sql.= " fk_user_valid = ".$user->id;
        $sql.= " WHERE rowid = ".$this->id;

        dol_syslog(get_class($this)."::valid()", LOG_DEBUG);
        $resql=$this->db->query($sql);
        if (! $resql)
        {
            dol_print_error($this->db);
            $this->error=$this->db->lasterror();
            $error++;
        }

        if (! $error)
        {
            // If stock is incremented on validate order, we must increment it
            if ($result >= 0 && ! empty($conf->stock->enabled) && $conf->global->STOCK_CALCULATE_ON_VALIDATE_ORDER == 1)
            {
                require_once DOL_DOCUMENT_ROOT.'/product/stock/class/mouvementstock.class.php';
                $langs->load("agenda");

                // Loop on each line
                $cpt=count($this->lines);
                for ($i = 0; $i < $cpt; $i++)
                {
                    if ($this->lines[$i]->fk_product > 0)
                    {
                        $mouvP = new MouvementStock($this->db);
						$mouvP->origin = &$this;
                        // We decrement stock of product (and sub-products)
                        $result=$mouvP->livraison($user, $this->lines[$i]->fk_product, $idwarehouse, $this->lines[$i]->qty, $this->lines[$i]->subprice, $langs->trans("OrderValidatedInDolibarr",$num));
                        if ($result < 0)
                        {
                        	$error++;
                        	$this->error=$mouvP->error;
                        }
                    }
                    if ($error) break;
                }
            }
        }

        if (! $error && ! $notrigger)
        {
            // Call trigger
            $result=$this->call_trigger('ORDER_VALIDATE',$user);
            if ($result < 0) $error++;
            // End call triggers
        }

        if (! $error)
        {
            $this->oldref = $this->ref;

            // Rename directory if dir was a temporary ref
            if (preg_match('/^[\(]?PROV/i', $this->ref))
            {
            	// On renomme repertoire ($this->ref = ancienne ref, $num = nouvelle ref)
                // in order not to lose the attachments
                $oldref = dol_sanitizeFileName($this->ref);
                $newref = dol_sanitizeFileName($num);
                $dirsource = $conf->commande->dir_output.'/'.$oldref;
                $dirdest = $conf->commande->dir_output.'/'.$newref;
                if (file_exists($dirsource))
                {
                    dol_syslog(get_class($this)."::valid() rename dir ".$dirsource." into ".$dirdest);

                    if (@rename($dirsource, $dirdest))
                    {
                        dol_syslog("Rename ok");
                        // Rename docs starting with $oldref with $newref
                        $listoffiles=dol_dir_list($conf->commande->dir_output.'/'.$newref, 'files', 1, '^'.preg_quote($oldref,'/'));
                        foreach($listoffiles as $fileentry)
                        {
                        	$dirsource=$fileentry['name'];
                        	$dirdest=preg_replace('/^'.preg_quote($oldref,'/').'/',$newref, $dirsource);
                        	$dirsource=$fileentry['path'].'/'.$dirsource;
                        	$dirdest=$fileentry['path'].'/'.$dirdest;
                        	@rename($dirsource, $dirdest);
                        }
                    }
                }
            }
        }

        // Set new ref and current status
        if (! $error)
        {
            $this->ref = $num;
            $this->statut = self::STATUS_VALIDATED;
        }

        if (! $error)
        {
            $this->db->commit();
            return 1;
        }
        else
		{
            $this->db->rollback();
            return -1;
        }
    }

    /**
     *	Set draft status
     *
     *	@param	User	$user			Object user that modify
     *	@param	int		$idwarehouse	Id warehouse to use for stock change.
     *	@return	int						<0 if KO, >0 if OK
     */
    function set_draft($user, $idwarehouse=-1)
    {
        global $conf,$langs;

        $error=0;

        // Protection
        if ($this->statut <= self::STATUS_DRAFT)
        {
            return 0;
        }

        if (! ((empty($conf->global->MAIN_USE_ADVANCED_PERMS) && ! empty($user->rights->commande->creer))
       	|| (! empty($conf->global->MAIN_USE_ADVANCED_PERMS) && ! empty($user->rights->commande->order_advance->validate))))
        {
            $this->error='Permission denied';
            return -1;
        }

        $this->db->begin();

        $sql = "UPDATE ".MAIN_DB_PREFIX."commande";
        $sql.= " SET fk_statut = ".self::STATUS_DRAFT;
        $sql.= " WHERE rowid = ".$this->id;

        dol_syslog(get_class($this)."::set_draft", LOG_DEBUG);
        if ($this->db->query($sql))
        {
            // If stock is decremented on validate order, we must reincrement it
            if (! empty($conf->stock->enabled) && $conf->global->STOCK_CALCULATE_ON_VALIDATE_ORDER == 1)
            {
                $result = 0;

                require_once DOL_DOCUMENT_ROOT.'/product/stock/class/mouvementstock.class.php';
                $langs->load("agenda");

                $num=count($this->lines);
                for ($i = 0; $i < $num; $i++)
                {
                    if ($this->lines[$i]->fk_product > 0)
                    {
                        $mouvP = new MouvementStock($this->db);
                        // We increment stock of product (and sub-products)
                        $result=$mouvP->reception($user, $this->lines[$i]->fk_product, $idwarehouse, $this->lines[$i]->qty, 0, $langs->trans("OrderBackToDraftInDolibarr",$this->ref));
                        if ($result < 0) { $error++; $this->error=$mouvP->error; break; }
                    }
                }
            }

            if (!$error) {
            	// Call trigger
            	$result=$this->call_trigger('ORDER_UNVALIDATE',$user);
            	if ($result < 0) $error++;
            }

            if (!$error) {
           		$this->statut=self::STATUS_DRAFT;
            	$this->db->commit();
            	return 1;
            }else {
            	$this->db->rollback();
            	return -1;
            }
        }
        else
        {
            $this->error=$this->db->error();
            $this->db->rollback();
            return -1;
        }
    }


    /**
     *	Tag the order as validated (opened)
     *	Function used when order is reopend after being closed.
     *
     *	@param      User	$user       Object user that change status
     *	@return     int         		<0 if KO, 0 if nothing is done, >0 if OK
     */
    function set_reopen($user)
    {
        $error=0;

        if ($this->statut != self::STATUS_CANCELED && $this->statut != self::STATUS_CLOSED)
        {
        	dol_syslog(get_class($this)."::set_reopen order has not status closed", LOG_WARNING);
            return 0;
        }

        $this->db->begin();

        $sql = 'UPDATE '.MAIN_DB_PREFIX.'commande';
        $sql.= ' SET fk_statut='.self::STATUS_VALIDATED.', facture=0';
        $sql.= ' WHERE rowid = '.$this->id;

        dol_syslog(get_class($this)."::set_reopen", LOG_DEBUG);
        $resql = $this->db->query($sql);
        if ($resql)
        {
            // Call trigger
            $result=$this->call_trigger('ORDER_REOPEN',$user);
            if ($result < 0) $error++;
            // End call triggers
        }
        else
        {
            $error++;
            $this->error=$this->db->lasterror();
            dol_print_error($this->db);
        }

        if (! $error)
        {
        	$this->statut = self::STATUS_VALIDATED;
        	$this->billed = 0;
        	$this->facturee = 0; // deprecated

            $this->db->commit();
            return 1;
        }
        else
        {
	        foreach($this->errors as $errmsg)
	        {
		        dol_syslog(get_class($this)."::set_reopen ".$errmsg, LOG_ERR);
		        $this->error.=($this->error?', '.$errmsg:$errmsg);
	        }
	        $this->db->rollback();
	        return -1*$error;
        }
    }

    /**
     *  Close order
     *
     * 	@param      User	$user       Objet user that close
     *	@return		int					<0 if KO, >0 if OK
     */
    function cloture($user)
    {
        global $conf;

        $error=0;

        if ((empty($conf->global->MAIN_USE_ADVANCED_PERMS) && ! empty($user->rights->commande->creer))
       	|| (! empty($conf->global->MAIN_USE_ADVANCED_PERMS) && ! empty($user->rights->commande->order_advance->validate)))
        {
            $this->db->begin();

            $now=dol_now();

            $sql = 'UPDATE '.MAIN_DB_PREFIX.'commande';
            $sql.= ' SET fk_statut = '.self::STATUS_CLOSED.',';
            $sql.= ' fk_user_cloture = '.$user->id.',';
            $sql.= " date_cloture = '".$this->db->idate($now)."'";
            $sql.= ' WHERE rowid = '.$this->id.' AND fk_statut > '.self::STATUS_DRAFT;

            if ($this->db->query($sql))
            {
	            // Call trigger
	            $result=$this->call_trigger('ORDER_CLOSE',$user);
	            if ($result < 0) $error++;
	            // End call triggers

                if (! $error)
                {
                	$this->statut=self::STATUS_CLOSED;

                    $this->db->commit();
                    return 1;
                }
                else
                {
                    $this->db->rollback();
                    return -1;
                }
            }
            else
            {
                $this->error=$this->db->lasterror();

                $this->db->rollback();
                return -1;
            }
        }
    }

    /**
     * 	Cancel an order
     * 	If stock is decremented on order validation, we must reincrement it
     *
     *	@param	int		$idwarehouse	Id warehouse to use for stock change.
     *	@return	int						<0 if KO, >0 if OK
     */
	function cancel($idwarehouse=-1)
	{
		global $conf,$user,$langs;

		$error=0;

		$this->db->begin();

		$sql = "UPDATE ".MAIN_DB_PREFIX."commande";
		$sql.= " SET fk_statut = ".self::STATUS_CANCELED;
		$sql.= " WHERE rowid = ".$this->id;
		$sql.= " AND fk_statut = ".self::STATUS_VALIDATED;

		dol_syslog(get_class($this)."::cancel", LOG_DEBUG);
		if ($this->db->query($sql))
		{
			// If stock is decremented on validate order, we must reincrement it
			if (! empty($conf->stock->enabled) && $conf->global->STOCK_CALCULATE_ON_VALIDATE_ORDER == 1)
			{
				require_once DOL_DOCUMENT_ROOT.'/product/stock/class/mouvementstock.class.php';
				$langs->load("agenda");

				$num=count($this->lines);
				for ($i = 0; $i < $num; $i++)
				{
					if ($this->lines[$i]->fk_product > 0)
					{
						$mouvP = new MouvementStock($this->db);
						// We increment stock of product (and sub-products)
						$result=$mouvP->reception($user, $this->lines[$i]->fk_product, $idwarehouse, $this->lines[$i]->qty, 0, $langs->trans("OrderCanceledInDolibarr",$this->ref));  // price is 0, we don't want WAP to be changed
						if ($result < 0)
						{
							$error++;
							$this->error=$mouvP->error;
							break;
						}
					}
				}
			}

			if (! $error)
			{
	            // Call trigger
	            $result=$this->call_trigger('ORDER_CANCEL',$user);
	            if ($result < 0) $error++;
	            // End call triggers
			}

			if (! $error)
			{
				$this->statut=self::STATUS_CANCELED;
				$this->db->commit();
				return 1;
			}
			else
			{
				foreach($this->errors as $errmsg)
				{
					dol_syslog(get_class($this)."::cancel ".$errmsg, LOG_ERR);
					$this->error.=($this->error?', '.$errmsg:$errmsg);
				}
				$this->db->rollback();
				return -1*$error;
			}
		}
		else
		{
			$this->error=$this->db->error();
			$this->db->rollback();
			return -1;
		}
	}

    /**
     *	Create order
     *	Note that this->ref can be set or empty. If empty, we will use "(PROV)"
     *
     *	@param		User	$user 		Objet user that make creation
     *	@param		int	    $notrigger	Disable all triggers
     *	@return 	int			        <0 if KO, >0 if OK
     */
    function create($user, $notrigger=0)
    {
        global $conf,$langs;
        $error=0;

        // Clean parameters
        $this->brouillon = 1;		// set command as draft

		// Multicurrency (test on $this->multicurrency_tx because we sould take the default rate only if not using origin rate)
		if (!empty($this->multicurrency_code) && empty($this->multicurrency_tx)) list($this->fk_multicurrency,$this->multicurrency_tx) = MultiCurrency::getIdAndTxFromCode($this->db, $this->multicurrency_code);
		else $this->fk_multicurrency = MultiCurrency::getIdFromCode($this->db, $this->multicurrency_code);
		if (empty($this->fk_multicurrency))
		{
			$this->multicurrency_code = $conf->currency;
			$this->fk_multicurrency = 0;
			$this->multicurrency_tx = 1;
		}

        dol_syslog(get_class($this)."::create user=".$user->id);

        // Check parameters
    	if (! empty($this->ref))	// We check that ref is not already used
    	{
    		$result=self::isExistingObject($this->element, 0, $this->ref);	// Check ref is not yet used
    		if ($result > 0)
    		{
    			$this->error='ErrorRefAlreadyExists';
    			dol_syslog(get_class($this)."::create ".$this->error,LOG_WARNING);
    			$this->db->rollback();
    			return -1;
    		}
    	}

        $soc = new Societe($this->db);
        $result=$soc->fetch($this->socid);
        if ($result < 0)
        {
            $this->error="Failed to fetch company";
            dol_syslog(get_class($this)."::create ".$this->error, LOG_ERR);
            return -2;
        }
        if (! empty($conf->global->COMMANDE_REQUIRE_SOURCE) && $this->source < 0)
        {
            $this->error=$langs->trans("ErrorFieldRequired",$langs->trans("Source"));
            dol_syslog(get_class($this)."::create ".$this->error, LOG_ERR);
            return -1;
        }

        // $date_commande is deprecated
        $date = ($this->date_commande ? $this->date_commande : $this->date);

        $now=dol_now();

        $this->db->begin();

        $sql = "INSERT INTO ".MAIN_DB_PREFIX."commande (";
        $sql.= " ref, fk_soc, date_creation, fk_user_author, fk_projet, date_commande, source, note_private, note_public, ref_ext, ref_client, ref_int";
        $sql.= ", model_pdf, fk_cond_reglement, fk_mode_reglement, fk_account, fk_availability, fk_input_reason, date_livraison, fk_delivery_address";
        $sql.= ", fk_shipping_method";
        $sql.= ", fk_warehouse";
        $sql.= ", remise_absolue, remise_percent";
        $sql.= ", fk_incoterms, location_incoterms";
        $sql.= ", entity";
        $sql.= ", fk_multicurrency";
        $sql.= ", multicurrency_code";
        $sql.= ", multicurrency_tx";
        $sql.= ")";
        $sql.= " VALUES ('(PROV)',".$this->socid.", '".$this->db->idate($now)."', ".$user->id;
        $sql.= ", ".($this->fk_project>0?$this->fk_project:"null");
        $sql.= ", '".$this->db->idate($date)."'";
        $sql.= ", ".($this->source>=0 && $this->source != '' ?$this->db->escape($this->source):'null');
        $sql.= ", '".$this->db->escape($this->note_private)."'";
        $sql.= ", '".$this->db->escape($this->note_public)."'";
        $sql.= ", ".($this->ref_ext?"'".$this->db->escape($this->ref_ext)."'":"null");
        $sql.= ", ".($this->ref_client?"'".$this->db->escape($this->ref_client)."'":"null");
        $sql.= ", ".($this->ref_int?"'".$this->db->escape($this->ref_int)."'":"null");
        $sql.= ", '".$this->db->escape($this->modelpdf)."'";
        $sql.= ", ".($this->cond_reglement_id>0?"'".$this->cond_reglement_id."'":"null");
        $sql.= ", ".($this->mode_reglement_id>0?"'".$this->mode_reglement_id."'":"null");
        $sql.= ", ".($this->fk_account>0?$this->fk_account:'NULL');
        $sql.= ", ".($this->availability_id>0?"'".$this->availability_id."'":"null");
        $sql.= ", ".($this->demand_reason_id>0?"'".$this->demand_reason_id."'":"null");
        $sql.= ", ".($this->date_livraison?"'".$this->db->idate($this->date_livraison)."'":"null");
        $sql.= ", ".($this->fk_delivery_address>0?$this->fk_delivery_address:'NULL');
        $sql.= ", ".($this->shipping_method_id>0?$this->shipping_method_id:'NULL');
        $sql.= ", ".($this->warehouse_id>0?$this->warehouse_id:'NULL');
        $sql.= ", ".($this->remise_absolue>0?$this->db->escape($this->remise_absolue):'NULL');
        $sql.= ", ".($this->remise_percent>0?$this->db->escape($this->remise_percent):0);
        $sql.= ", ".(int) $this->fk_incoterms;
        $sql.= ", '".$this->db->escape($this->location_incoterms)."'";
        $sql.= ", ".$conf->entity;
		$sql.= ", ".(int) $this->fk_multicurrency;
		$sql.= ", '".$this->db->escape($this->multicurrency_code)."'";
		$sql.= ", ".(double) $this->multicurrency_tx;
        $sql.= ")";

        dol_syslog(get_class($this)."::create", LOG_DEBUG);
        $resql=$this->db->query($sql);
        if ($resql)
        {
            $this->id = $this->db->last_insert_id(MAIN_DB_PREFIX.'commande');

            if ($this->id)
            {
                $fk_parent_line=0;
                $num=count($this->lines);

                /*
                 *  Insert products details into db
                 */
                for ($i=0;$i<$num;$i++)
                {
                	$line = $this->lines[$i];

                	// Test and convert into object this->lines[$i]. When coming from REST API, we may still have an array
				    //if (! is_object($line)) $line=json_decode(json_encode($line), FALSE);  // convert recursively array into object.
                	if (! is_object($line)) $line = (object) $line;

                    // Reset fk_parent_line for no child products and special product
                    if (($line->product_type != 9 && empty($line->fk_parent_line)) || $line->product_type == 9) {
                        $fk_parent_line = 0;
                    }

                    $result = $this->addline(
                        $line->desc,
                        $line->subprice,
                        $line->qty,
                        $line->tva_tx,
                        $line->localtax1_tx,
                        $line->localtax2_tx,
                        $line->fk_product,
                        $line->remise_percent,
                        $line->info_bits,
                        $line->fk_remise_except,
                        'HT',
                        0,
                        $line->date_start,
                        $line->date_end,
                        $line->product_type,
                        $line->rang,
                        $line->special_code,
                        $fk_parent_line,
                        $line->fk_fournprice,
                        $line->pa_ht,
                    	$line->label,
                    	$line->array_options,
	                    $line->fk_unit,
                        $this->element,
                        $line->id
                    );
                    if ($result < 0)
                    {
                    	if ($result != self::STOCK_NOT_ENOUGH_FOR_ORDER)
                    	{
                        	$this->error=$this->db->lasterror();
                        	dol_print_error($this->db);
                    	}
                        $this->db->rollback();
                        return -1;
                    }
                    // Defined the new fk_parent_line
                    if ($result > 0 && $line->product_type == 9) {
                        $fk_parent_line = $result;
                    }
                }

                // update ref
                $initialref='(PROV'.$this->id.')';
                if (! empty($this->ref)) $initialref=$this->ref;

                $sql = 'UPDATE '.MAIN_DB_PREFIX."commande SET ref='".$this->db->escape($initialref)."' WHERE rowid=".$this->id;
                if ($this->db->query($sql))
                {
                    if ($this->id)
                    {
                    	$this->ref = $initialref;

                        // Add object linked
                        if (! $error && $this->id && is_array($this->linked_objects) && ! empty($this->linked_objects))
                        {
                        	foreach($this->linked_objects as $origin => $tmp_origin_id)
                        	{
                        	    if (is_array($tmp_origin_id))       // New behaviour, if linked_object can have several links per type, so is something like array('contract'=>array(id1, id2, ...))
                        	    {
                        	        foreach($tmp_origin_id as $origin_id)
                        	        {
                        	            $ret = $this->add_object_linked($origin, $origin_id);
                        	            if (! $ret)
                        	            {
                        	                dol_print_error($this->db);
                        	                $error++;
                        	            }
                        	        }
                        	    }
                        	    else                                // Old behaviour, if linked_object has only one link per type, so is something like array('contract'=>id1))
                        	    {
                        	        $origin_id = $tmp_origin_id;
                        	        $ret = $this->add_object_linked($origin, $origin_id);
                        	        if (! $ret)
                        	        {
                        	            dol_print_error($this->db);
                        	            $error++;
                        	        }
                          	    }
                        	}
                        }

            			if (! $error && $this->id && ! empty($conf->global->MAIN_PROPAGATE_CONTACTS_FROM_ORIGIN) && ! empty($this->origin) && ! empty($this->origin_id))   // Get contact from origin object
            			{
            				$originforcontact = $this->origin;
            				$originidforcontact = $this->origin_id;
                		    if ($originforcontact == 'shipping')     // shipment and order share the same contacts. If creating from shipment we take data of order
                		    {
                		        require_once DOL_DOCUMENT_ROOT . '/expedition/class/expedition.class.php';
                		        $exp = new Expedition($db);
                		        $exp->fetch($this->origin_id);
                		        $exp->fetchObjectLinked();
                		        if (count($exp->linkedObjectsIds['commande']) > 0)
                		        {
                		            foreach ($exp->linkedObjectsIds['commande'] as $key => $value)
                		            {
                		                $originforcontact = 'commande';
                		                $originidforcontact = $value->id;
                		                break; // We take first one
                		            }
                		        }
                		    }

                		    $sqlcontact = "SELECT ctc.code, ctc.source, ec.fk_socpeople FROM ".MAIN_DB_PREFIX."element_contact as ec, ".MAIN_DB_PREFIX."c_type_contact as ctc";
                		    $sqlcontact.= " WHERE element_id = ".$originidforcontact." AND ec.fk_c_type_contact = ctc.rowid AND ctc.element = '".$originforcontact."'";

                		    $resqlcontact = $this->db->query($sqlcontact);
                		    if ($resqlcontact)
                		    {
                		        while($objcontact = $this->db->fetch_object($resqlcontact))
                		        {
        					        //print $objcontact->code.'-'.$objcontact->source.'-'.$objcontact->fk_socpeople."\n";
                		            $this->add_contact($objcontact->fk_socpeople, $objcontact->code, $objcontact->source);    // May failed because of duplicate key or because code of contact type does not exists for new object
                		        }
                		    }
                		    else dol_print_error($resqlcontact);
                		}
                    }

                    if (! $error)
                    {
                   		$result=$this->insertExtraFields();
                   		if ($result < 0) $error++;
                    }

                    if (! $error && ! $notrigger)
                    {
			            // Call trigger
			            $result=$this->call_trigger('ORDER_CREATE',$user);
			            if ($result < 0) $error++;
			            // End call triggers
                    }

	                if (! $error)
	                {
		                $this->db->commit();
		                return $this->id;
	                }
	                else
					{
	                	$this->db->rollback();
	                	return -1*$error;
					}
                }
                else
				{
					$this->error=$this->db->lasterror();
                    $this->db->rollback();
                    return -1;
                }
            }
        }
        else
		{
            dol_print_error($this->db);
            $this->db->rollback();
            return -1;
        }
    }


    /**
     *	Load an object from its id and create a new one in database
     *
     *	@param		int			$socid			Id of thirdparty
     *	@return		int							New id of clone
     */
    function createFromClone($socid=0)
    {
        global $user,$hookmanager;

        $error=0;

        $this->context['createfromclone'] = 'createfromclone';

        $this->db->begin();

		// get extrafields so they will be clone
		foreach($this->lines as $line)
			$line->fetch_optionals($line->rowid);

        // Load source object
        $objFrom = clone $this;

        // Change socid if needed
        if (! empty($socid) && $socid != $this->socid)
        {
            $objsoc = new Societe($this->db);

            if ($objsoc->fetch($socid)>0)
            {
                $this->socid 				= $objsoc->id;
                $this->cond_reglement_id	= (! empty($objsoc->cond_reglement_id) ? $objsoc->cond_reglement_id : 0);
                $this->mode_reglement_id	= (! empty($objsoc->mode_reglement_id) ? $objsoc->mode_reglement_id : 0);
                $this->fk_project			= '';
                $this->fk_delivery_address	= '';
            }

            // TODO Change product price if multi-prices
        }

        $this->id=0;
		$this->ref = '';
        $this->statut=self::STATUS_DRAFT;

        // Clear fields
        $this->user_author_id     = $user->id;
        $this->user_valid         = '';
		$this->date				  = dol_now();
		$this->date_commande	  = dol_now();
        $this->date_creation      = '';
        $this->date_validation    = '';
        $this->ref_client         = '';

        // Create clone
        $result=$this->create($user);
        if ($result < 0) $error++;

        if (! $error)
        {
            // Hook of thirdparty module
            if (is_object($hookmanager))
            {
                $parameters=array('objFrom'=>$objFrom);
                $action='';
                $reshook=$hookmanager->executeHooks('createFrom',$parameters,$this,$action);    // Note that $action and $object may have been modified by some hooks
                if ($reshook < 0) $error++;
            }

            // Call trigger
            $result=$this->call_trigger('ORDER_CLONE',$user);
            if ($result < 0) $error++;
            // End call triggers
        }

        unset($this->context['createfromclone']);

        // End
        if (! $error)
        {
            $this->db->commit();
            return $this->id;
        }
        else
        {
            $this->db->rollback();
            return -1;
        }
    }


    /**
     *  Load an object from a proposal and create a new order into database
     *
     *  @param      Object			$object 	        Object source
     *  @return     int             					<0 if KO, 0 if nothing done, 1 if OK
     */
    function createFromProposal($object)
    {
        global $conf,$user,$hookmanager;

		dol_include_once('/core/class/extrafields.class.php');

        $error=0;


        $this->date_commande = dol_now();
        $this->source = 0;

        $num=count($object->lines);
        for ($i = 0; $i < $num; $i++)
        {
            $line = new OrderLine($this->db);

            $line->libelle           = $object->lines[$i]->libelle;
            $line->label             = $object->lines[$i]->label;
            $line->desc              = $object->lines[$i]->desc;
            $line->price             = $object->lines[$i]->price;
            $line->subprice          = $object->lines[$i]->subprice;
            $line->tva_tx            = $object->lines[$i]->tva_tx;
            $line->localtax1_tx      = $object->lines[$i]->localtax1_tx;
            $line->localtax2_tx      = $object->lines[$i]->localtax2_tx;
            $line->qty               = $object->lines[$i]->qty;
            $line->fk_remise_except  = $object->lines[$i]->fk_remise_except;
            $line->remise_percent    = $object->lines[$i]->remise_percent;
            $line->fk_product        = $object->lines[$i]->fk_product;
            $line->info_bits         = $object->lines[$i]->info_bits;
            $line->product_type      = $object->lines[$i]->product_type;
            $line->rang              = $object->lines[$i]->rang;
            $line->special_code      = $object->lines[$i]->special_code;
            $line->fk_parent_line    = $object->lines[$i]->fk_parent_line;
	        $line->fk_unit			 = $object->lines[$i]->fk_unit;

            $line->date_start      	= $object->lines[$i]->date_start;
            $line->date_end    		= $object->lines[$i]->date_end;

			$line->fk_fournprice	= $object->lines[$i]->fk_fournprice;
			$marginInfos			= getMarginInfos($object->lines[$i]->subprice, $object->lines[$i]->remise_percent, $object->lines[$i]->tva_tx, $object->lines[$i]->localtax1_tx, $object->lines[$i]->localtax2_tx, $object->lines[$i]->fk_fournprice, $object->lines[$i]->pa_ht);
			$line->pa_ht			= $marginInfos[0];
			$line->marge_tx			= $marginInfos[1];
			$line->marque_tx		= $marginInfos[2];

            // get extrafields from original line
			$object->lines[$i]->fetch_optionals($object->lines[$i]->rowid);
			foreach($object->lines[$i]->array_options as $options_key => $value)
				$line->array_options[$options_key] = $value;

			$this->lines[$i] = $line;
        }

        $this->socid                = $object->socid;
        $this->fk_project           = $object->fk_project;
        $this->cond_reglement_id    = $object->cond_reglement_id;
        $this->mode_reglement_id    = $object->mode_reglement_id;
        $this->fk_account           = $object->fk_account;
        $this->availability_id      = $object->availability_id;
        $this->demand_reason_id     = $object->demand_reason_id;
        $this->date_livraison       = $object->date_livraison;
        $this->shipping_method_id   = $object->shipping_method_id;
        $this->warehouse_id         = $object->warehouse_id;
        $this->fk_delivery_address  = $object->fk_delivery_address;
        $this->contact_id           = $object->contactid;
        $this->ref_client           = $object->ref_client;
        $this->note_private         = $object->note_private;
        $this->note_public          = $object->note_public;

        $this->origin				= $object->element;
        $this->origin_id			= $object->id;

        // get extrafields from original line
		$object->fetch_optionals($object->id);

		$e = new ExtraFields($this->db);
		$element_extrafields = $e->fetch_name_optionals_label($this->element);

		foreach($object->array_options as $options_key => $value) {
			if(array_key_exists(str_replace('options_', '', $options_key), $element_extrafields)){
				$this->array_options[$options_key] = $value;
			}
		}
        // Possibility to add external linked objects with hooks
        $this->linked_objects[$this->origin] = $this->origin_id;
        if (is_array($object->other_linked_objects) && ! empty($object->other_linked_objects))
        {
           	$this->linked_objects = array_merge($this->linked_objects, $object->other_linked_objects);
        }

        $ret = $this->create($user);

        if ($ret > 0)
        {
            // Actions hooked (by external module)
            $hookmanager->initHooks(array('orderdao'));

            $parameters=array('objFrom'=>$object);
            $action='';
            $reshook=$hookmanager->executeHooks('createFrom',$parameters,$this,$action);    // Note that $action and $object may have been modified by some hooks
            if ($reshook < 0) $error++;

            if (! $error)
            {
                // Ne pas passer par la commande provisoire
                if ($conf->global->COMMANDE_VALID_AFTER_CLOSE_PROPAL == 1)
                {
                    $this->fetch($ret);
                    $this->valid($user);
                }
                return $ret;
            }
            else return -1;
        }
        else return -1;
    }


    /**
     *	Add an order line into database (linked to product/service or not)
     *
     *	@param      string			$desc            	Description of line
     *	@param      float			$pu_ht    	        Unit price (without tax)
     *	@param      float			$qty             	Quantite
     *	@param      float			$txtva           	Taux de tva force, sinon -1
     *	@param      float			$txlocaltax1		Local tax 1 rate
     *	@param      float			$txlocaltax2		Local tax 2 rate
     *	@param      int				$fk_product      	Id of product
     *	@param      float			$remise_percent  	Pourcentage de remise de la ligne
     *	@param      int				$info_bits			Bits de type de lignes
     *	@param      int				$fk_remise_except	Id remise
     *	@param      string			$price_base_type	HT or TTC
     *	@param      float			$pu_ttc    		    Prix unitaire TTC
     *	@param      int				$date_start       	Start date of the line - Added by Matelli (See http://matelli.fr/showcases/patchs-dolibarr/add-dates-in-order-lines.html)
     *	@param      int				$date_end         	End date of the line - Added by Matelli (See http://matelli.fr/showcases/patchs-dolibarr/add-dates-in-order-lines.html)
     *	@param      int				$type				Type of line (0=product, 1=service). Not used if fk_product is defined, the type of product is used.
     *	@param      int				$rang             	Position of line
     *	@param		int				$special_code		Special code (also used by externals modules!)
     *	@param		int				$fk_parent_line		Parent line
     *  @param		int				$fk_fournprice		Id supplier price
     *  @param		int				$pa_ht				Buying price (without tax)
     *  @param		string			$label				Label
	 *  @param		array			$array_options		extrafields array. Example array('options_codeforfield1'=>'valueforfield1', 'options_codeforfield2'=>'valueforfield2', ...)
     * 	@param 		string			$fk_unit 			Code of the unit to use. Null to use the default one
     * 	@param		string		    $origin				'order', ...
     *  @param		int			    $origin_id			Id of origin object
	 * 	@param		double			$pu_ht_devise		Unit price in currency
     *	@return     int             					>0 if OK, <0 if KO
     *
     *	@see        add_product
     *
     *	Les parametres sont deja cense etre juste et avec valeurs finales a l'appel
     *	de cette methode. Aussi, pour le taux tva, il doit deja avoir ete defini
     *	par l'appelant par la methode get_default_tva(societe_vendeuse,societe_acheteuse,produit)
     *	et le desc doit deja avoir la bonne valeur (a l'appelant de gerer le multilangue)
     */
	function addline($desc, $pu_ht, $qty, $txtva, $txlocaltax1=0, $txlocaltax2=0, $fk_product=0, $remise_percent=0, $info_bits=0, $fk_remise_except=0, $price_base_type='HT', $pu_ttc=0, $date_start='', $date_end='', $type=0, $rang=-1, $special_code=0, $fk_parent_line=0, $fk_fournprice=null, $pa_ht=0, $label='',$array_options=0, $fk_unit=null, $origin='', $origin_id=0, $pu_ht_devise = 0)
    {
    	global $mysoc, $conf, $langs, $user;

        dol_syslog(get_class($this)."::addline commandeid=$this->id, desc=$desc, pu_ht=$pu_ht, qty=$qty, txtva=$txtva, fk_product=$fk_product, remise_percent=$remise_percent, info_bits=$info_bits, fk_remise_except=$fk_remise_except, price_base_type=$price_base_type, pu_ttc=$pu_ttc, date_start=$date_start, date_end=$date_end, type=$type special_code=$special_code, fk_unit=$fk_unit", LOG_DEBUG);

        include_once DOL_DOCUMENT_ROOT.'/core/lib/price.lib.php';

        // Clean parameters
        if (empty($remise_percent)) $remise_percent=0;
        if (empty($qty)) $qty=0;
        if (empty($info_bits)) $info_bits=0;
        if (empty($rang)) $rang=0;
        if (empty($txtva)) $txtva=0;
        if (empty($txlocaltax1)) $txlocaltax1=0;
        if (empty($txlocaltax2)) $txlocaltax2=0;
        if (empty($fk_parent_line) || $fk_parent_line < 0) $fk_parent_line=0;
        if (empty($this->fk_multicurrency)) $this->fk_multicurrency=0;

        $remise_percent=price2num($remise_percent);
        $qty=price2num($qty);
        $pu_ht=price2num($pu_ht);
        $pu_ttc=price2num($pu_ttc);
    	$pa_ht=price2num($pa_ht);
        $txtva = price2num($txtva);
        $txlocaltax1 = price2num($txlocaltax1);
        $txlocaltax2 = price2num($txlocaltax2);
        if ($price_base_type=='HT')
        {
            $pu=$pu_ht;
        }
        else
        {
            $pu=$pu_ttc;
        }
        $label=trim($label);
        $desc=trim($desc);

        // Check parameters
        if ($type < 0) return -1;

        if ($this->statut == self::STATUS_DRAFT)
        {
            $this->db->begin();

        	$product_type=$type;
			if (!empty($fk_product))
			{
				$product=new Product($this->db);
				$result=$product->fetch($fk_product);
				$product_type=$product->type;

				if (! empty($conf->global->STOCK_MUST_BE_ENOUGH_FOR_ORDER) && $product_type == 0 && $product->stock_reel < $qty)
				{
                    $langs->load("errors");
				    $this->error=$langs->trans('ErrorStockIsNotEnoughToAddProductOnOrder', $product->ref);
					dol_syslog(get_class($this)."::addline error=Product ".$product->ref.": ".$this->error, LOG_ERR);
					$this->db->rollback();
					return self::STOCK_NOT_ENOUGH_FOR_ORDER;
				}
			}
			// Calcul du total TTC et de la TVA pour la ligne a partir de
            // qty, pu, remise_percent et txtva
            // TRES IMPORTANT: C'est au moment de l'insertion ligne qu'on doit stocker
            // la part ht, tva et ttc, et ce au niveau de la ligne qui a son propre taux tva.

            $localtaxes_type=getLocalTaxesFromRate($txtva,0,$this->thirdparty,$mysoc);

       		// Clean vat code
    		$vat_src_code='';
    		if (preg_match('/\((.*)\)/', $txtva, $reg))
    		{
    		    $vat_src_code = $reg[1];
    		    $txtva = preg_replace('/\s*\(.*\)/', '', $txtva);    // Remove code into vatrate.
    		}

            $tabprice = calcul_price_total($qty, $pu, $remise_percent, $txtva, $txlocaltax1, $txlocaltax2, 0, $price_base_type, $info_bits, $product_type, $mysoc, $localtaxes_type, 100, $this->multicurrency_tx, $pu_ht_devise);

            $total_ht  = $tabprice[0];
            $total_tva = $tabprice[1];
            $total_ttc = $tabprice[2];
            $total_localtax1 = $tabprice[9];
            $total_localtax2 = $tabprice[10];
			$pu_ht = $tabprice[3];

			// MultiCurrency
			$multicurrency_total_ht  = $tabprice[16];
            $multicurrency_total_tva = $tabprice[17];
            $multicurrency_total_ttc = $tabprice[18];
			$pu_ht_devise = $tabprice[19];

            // Rang to use
            $rangtouse = $rang;
            if ($rangtouse == -1)
            {
                $rangmax = $this->line_max($fk_parent_line);
                $rangtouse = $rangmax + 1;
            }

            // TODO A virer
            // Anciens indicateurs: $price, $remise (a ne plus utiliser)
            $price = $pu;
            $remise = 0;
            if ($remise_percent > 0)
            {
                $remise = round(($pu * $remise_percent / 100), 2);
                $price = $pu - $remise;
            }

            // Insert line
            $this->line=new OrderLine($this->db);

            $this->line->context = $this->context;

            $this->line->fk_commande=$this->id;
            $this->line->label=$label;
            $this->line->desc=$desc;
            $this->line->qty=$qty;

			$this->line->vat_src_code=$vat_src_code;
            $this->line->tva_tx=$txtva;
            $this->line->localtax1_tx=$txlocaltax1;
            $this->line->localtax2_tx=$txlocaltax2;
			$this->line->localtax1_type = $localtaxes_type[0];
			$this->line->localtax2_type = $localtaxes_type[2];
            $this->line->fk_product=$fk_product;
			$this->line->product_type=$product_type;
            $this->line->fk_remise_except=$fk_remise_except;
            $this->line->remise_percent=$remise_percent;
            $this->line->subprice=$pu_ht;
            $this->line->rang=$rangtouse;
            $this->line->info_bits=$info_bits;
            $this->line->total_ht=$total_ht;
            $this->line->total_tva=$total_tva;
            $this->line->total_localtax1=$total_localtax1;
            $this->line->total_localtax2=$total_localtax2;
            $this->line->total_ttc=$total_ttc;
            $this->line->product_type=$type;
            $this->line->special_code=$special_code;
            $this->line->origin=$origin;
            $this->line->origin_id=$origin_id;
            $this->line->fk_parent_line=$fk_parent_line;
	        $this->line->fk_unit=$fk_unit;

            $this->line->date_start=$date_start;
            $this->line->date_end=$date_end;

			$this->line->fk_fournprice = $fk_fournprice;
			$this->line->pa_ht = $pa_ht;

			// Multicurrency
			$this->line->fk_multicurrency			= $this->fk_multicurrency;
			$this->line->multicurrency_code			= $this->multicurrency_code;
			$this->line->multicurrency_subprice		= $pu_ht_devise;
			$this->line->multicurrency_total_ht 	= $multicurrency_total_ht;
            $this->line->multicurrency_total_tva 	= $multicurrency_total_tva;
            $this->line->multicurrency_total_ttc 	= $multicurrency_total_ttc;

            // TODO Ne plus utiliser
            $this->line->price=$price;
            $this->line->remise=$remise;

			if (is_array($array_options) && count($array_options)>0) {
				$this->line->array_options=$array_options;
			}

            $result=$this->line->insert($user);
            if ($result > 0)
            {
                // Reorder if child line
                if (! empty($fk_parent_line)) $this->line_order(true,'DESC');

                // Mise a jour informations denormalisees au niveau de la commande meme
                $result=$this->update_price(1,'auto');	// This method is designed to add line from user input so total calculation must be done using 'auto' mode.
                if ($result > 0)
                {
                    $this->db->commit();
                    return $this->line->rowid;
                }
                else
                {
                    $this->db->rollback();
                    return -1;
                }
            }
            else
            {
                $this->error=$this->line->error;
                dol_syslog(get_class($this)."::addline error=".$this->error, LOG_ERR);
                $this->db->rollback();
                return -2;
            }
        }
        else
        {
            dol_syslog(get_class($this)."::addline status of order must be Draft to allow use of ->addline()", LOG_ERR);
            return -3;
        }
    }


    /**
     *	Add line into array
     *	$this->client must be loaded
     *
     *	@param		int				$idproduct			Product Id
     *	@param		float			$qty				Quantity
     *	@param		float			$remise_percent		Product discount relative
     * 	@param    	int		$date_start         Start date of the line - Added by Matelli (See http://matelli.fr/showcases/patchs-dolibarr/add-dates-in-order-lines.html)
     * 	@param    	int		$date_end           End date of the line - Added by Matelli (See http://matelli.fr/showcases/patchs-dolibarr/add-dates-in-order-lines.html)
     * 	@return    	void
     *
     *	TODO	Remplacer les appels a cette fonction par generation objet Ligne
     *			insere dans tableau $this->products
     */
    function add_product($idproduct, $qty, $remise_percent=0.0, $date_start='', $date_end='')
    {
        global $conf, $mysoc;

        if (! $qty) $qty = 1;

        if ($idproduct > 0)
        {
            $prod=new Product($this->db);
            $prod->fetch($idproduct);

            $tva_tx = get_default_tva($mysoc,$this->thirdparty,$prod->id);
            $tva_npr = get_default_npr($mysoc,$this->thirdparty,$prod->id);
            if (empty($tva_tx)) $tva_npr=0;

            $localtax1_tx=get_localtax($tva_tx,1,$this->thirdparty,$mysoc,$tva_npr);
            $localtax2_tx=get_localtax($tva_tx,2,$this->thirdparty,$mysoc,$tva_npr);

            // multiprix
            if($conf->global->PRODUIT_MULTIPRICES && $this->thirdparty->price_level)
            $price = $prod->multiprices[$this->thirdparty->price_level];
            else
            $price = $prod->price;

            $line=new OrderLine($this->db);

            $line->context = $this->context;

            $line->fk_product=$idproduct;
            $line->desc=$prod->description;
            $line->qty=$qty;
            $line->subprice=$price;
            $line->remise_percent=$remise_percent;
            $line->tva_tx=$tva_tx;
            $line->localtax1_tx=$localtax1_tx;
            $line->localtax2_tx=$localtax2_tx;
            $line->ref=$prod->ref;
            $line->libelle=$prod->label;
            $line->product_desc=$prod->description;
	        $line->fk_unit=$prod->fk_unit;

            // Added by Matelli (See http://matelli.fr/showcases/patchs-dolibarr/add-dates-in-order-lines.html)
            // Save the start and end date of the line in the object
            if ($date_start) { $line->date_start = $date_start; }
            if ($date_end)   { $line->date_end = $date_end; }

            $this->lines[] = $line;

            /** POUR AJOUTER AUTOMATIQUEMENT LES SOUSPRODUITS a LA COMMANDE
             if (! empty($conf->global->PRODUIT_SOUSPRODUITS))
             {
             $prod = new Product($this->db);
             $prod->fetch($idproduct);
             $prod -> get_sousproduits_arbo ();
             $prods_arbo = $prod->get_each_prod();
             if(count($prods_arbo) > 0)
             {
             foreach($prods_arbo as $key => $value)
             {
             // print "id : ".$value[1].' :qty: '.$value[0].'<br>';
             if(! in_array($value[1],$this->products))
             $this->add_product($value[1], $value[0]);

             }
             }

             }
             **/
        }
    }


    /**
     *	Get object and lines from database
     *
     *	@param      int			$id       		Id of object to load
     * 	@param		string		$ref			Ref of object
     * 	@param		string		$ref_ext		External reference of object
     * 	@param		string		$ref_int		Internal reference of other object
     *	@return     int         				>0 if OK, <0 if KO, 0 if not found
     */
    function fetch($id, $ref='', $ref_ext='', $ref_int='')
    {

        // Check parameters
        if (empty($id) && empty($ref) && empty($ref_ext) && empty($ref_int)) return -1;

        $sql = 'SELECT c.rowid, c.date_creation, c.ref, c.fk_soc, c.fk_user_author, c.fk_statut';
        $sql.= ', c.amount_ht, c.total_ht, c.total_ttc, c.tva as total_tva, c.localtax1 as total_localtax1, c.localtax2 as total_localtax2, c.fk_cond_reglement, c.fk_mode_reglement, c.fk_availability, c.fk_input_reason';
        $sql.= ', c.fk_account';
        $sql.= ', c.date_commande';
        $sql.= ', c.date_livraison';
        $sql.= ', c.fk_shipping_method';
        $sql.= ', c.fk_warehouse';
        $sql.= ', c.fk_projet, c.remise_percent, c.remise, c.remise_absolue, c.source, c.facture as billed';
        $sql.= ', c.note_private, c.note_public, c.ref_client, c.ref_ext, c.ref_int, c.model_pdf, c.fk_delivery_address, c.extraparams';
        $sql.= ', c.fk_incoterms, c.location_incoterms';
		$sql.= ", c.fk_multicurrency, c.multicurrency_code, c.multicurrency_tx, c.multicurrency_total_ht, c.multicurrency_total_tva, c.multicurrency_total_ttc";
        $sql.= ", i.libelle as libelle_incoterms";
        $sql.= ', p.code as mode_reglement_code, p.libelle as mode_reglement_libelle';
        $sql.= ', cr.code as cond_reglement_code, cr.libelle as cond_reglement_libelle, cr.libelle_facture as cond_reglement_libelle_doc';
        $sql.= ', ca.code as availability_code, ca.label as availability_label';
        $sql.= ', dr.code as demand_reason_code';
        $sql.= ' FROM '.MAIN_DB_PREFIX.'commande as c';
        $sql.= ' LEFT JOIN '.MAIN_DB_PREFIX.'c_payment_term as cr ON (c.fk_cond_reglement = cr.rowid)';
        $sql.= ' LEFT JOIN '.MAIN_DB_PREFIX.'c_paiement as p ON (c.fk_mode_reglement = p.id)';
        $sql.= ' LEFT JOIN '.MAIN_DB_PREFIX.'c_availability as ca ON (c.fk_availability = ca.rowid)';
        $sql.= ' LEFT JOIN '.MAIN_DB_PREFIX.'c_input_reason as dr ON (c.fk_input_reason = ca.rowid)';
		$sql.= ' LEFT JOIN '.MAIN_DB_PREFIX.'c_incoterms as i ON c.fk_incoterms = i.rowid';
        $sql.= " WHERE c.entity IN (".getEntity('commande', 1).")";
        if ($id)   	  $sql.= " AND c.rowid=".$id;
        if ($ref)     $sql.= " AND c.ref='".$this->db->escape($ref)."'";
        if ($ref_ext) $sql.= " AND c.ref_ext='".$this->db->escape($ref_ext)."'";
        if ($ref_int) $sql.= " AND c.ref_int='".$this->db->escape($ref_int)."'";

        dol_syslog(get_class($this)."::fetch", LOG_DEBUG);
        $result = $this->db->query($sql);
        if ($result)
        {
            $obj = $this->db->fetch_object($result);
            if ($obj)
            {
                $this->id					= $obj->rowid;
                $this->ref					= $obj->ref;
                $this->ref_client			= $obj->ref_client;
                $this->ref_customer			= $obj->ref_client;
                $this->ref_ext				= $obj->ref_ext;
                $this->ref_int				= $obj->ref_int;
                $this->socid				= $obj->fk_soc;
                $this->statut				= $obj->fk_statut;
                $this->user_author_id		= $obj->fk_user_author;
                $this->total_ht				= $obj->total_ht;
                $this->total_tva			= $obj->total_tva;
                $this->total_localtax1		= $obj->total_localtax1;
                $this->total_localtax2		= $obj->total_localtax2;
                $this->total_ttc			= $obj->total_ttc;
                $this->date					= $this->db->jdate($obj->date_commande);
                $this->date_commande		= $this->db->jdate($obj->date_commande);
                $this->remise				= $obj->remise;
                $this->remise_percent		= $obj->remise_percent;
                $this->remise_absolue		= $obj->remise_absolue;
                $this->source				= $obj->source;
                $this->facturee				= $obj->billed;			// deprecated
                $this->billed				= $obj->billed;
                $this->note					= $obj->note_private;	// deprecated
                $this->note_private			= $obj->note_private;
                $this->note_public			= $obj->note_public;
                $this->fk_project			= $obj->fk_projet;
                $this->modelpdf				= $obj->model_pdf;
                $this->mode_reglement_id	= $obj->fk_mode_reglement;
                $this->mode_reglement_code	= $obj->mode_reglement_code;
                $this->mode_reglement		= $obj->mode_reglement_libelle;
                $this->cond_reglement_id	= $obj->fk_cond_reglement;
                $this->cond_reglement_code	= $obj->cond_reglement_code;
                $this->cond_reglement		= $obj->cond_reglement_libelle;
                $this->cond_reglement_doc	= $obj->cond_reglement_libelle_doc;
                $this->fk_account           = $obj->fk_account;
                $this->availability_id		= $obj->fk_availability;
                $this->availability_code	= $obj->availability_code;
                $this->availability	    	= $obj->availability_label;
                $this->demand_reason_id		= $obj->fk_input_reason;
                $this->demand_reason_code	= $obj->demand_reason_code;
                $this->date_livraison		= $this->db->jdate($obj->date_livraison);
                $this->shipping_method_id   = ($obj->fk_shipping_method>0)?$obj->fk_shipping_method:null;
                $this->warehouse_id           = ($obj->fk_warehouse>0)?$obj->fk_warehouse:null;
                $this->fk_delivery_address	= $obj->fk_delivery_address;

				//Incoterms
				$this->fk_incoterms = $obj->fk_incoterms;
				$this->location_incoterms = $obj->location_incoterms;
				$this->libelle_incoterms = $obj->libelle_incoterms;

				// Multicurrency
				$this->fk_multicurrency 		= $obj->fk_multicurrency;
				$this->multicurrency_code 		= $obj->multicurrency_code;
				$this->multicurrency_tx 		= $obj->multicurrency_tx;
				$this->multicurrency_total_ht 	= $obj->multicurrency_total_ht;
				$this->multicurrency_total_tva 	= $obj->multicurrency_total_tva;
				$this->multicurrency_total_ttc 	= $obj->multicurrency_total_ttc;

                $this->extraparams			= (array) json_decode($obj->extraparams, true);

                $this->lines				= array();

                if ($this->statut == self::STATUS_DRAFT) $this->brouillon = 1;

                // Retrieve all extrafields for invoice
                // fetch optionals attributes and labels
                require_once DOL_DOCUMENT_ROOT.'/core/class/extrafields.class.php';
                $extrafields=new ExtraFields($this->db);
                $extralabels=$extrafields->fetch_name_optionals_label($this->table_element,true);
               	$this->fetch_optionals($this->id,$extralabels);

                $this->db->free($result);

                /*
                 * Lines
                 */
                $result=$this->fetch_lines();
                if ($result < 0)
                {
                    return -3;
                }
                return 1;
            }
            else
            {
                $this->error='Order with id '.$id.' not found sql='.$sql;
                return 0;
            }
        }
        else
        {
            $this->error=$this->db->error();
            return -1;
        }
    }


    /**
     *	Adding line of fixed discount in the order in DB
     *
     *	@param     int	$idremise			Id de la remise fixe
     *	@return    int          			>0 si ok, <0 si ko
     */
    function insert_discount($idremise)
    {
        global $langs;

        include_once DOL_DOCUMENT_ROOT.'/core/lib/price.lib.php';
        include_once DOL_DOCUMENT_ROOT.'/core/class/discount.class.php';

        $this->db->begin();

        $remise=new DiscountAbsolute($this->db);
        $result=$remise->fetch($idremise);

        if ($result > 0)
        {
            if ($remise->fk_facture)	// Protection against multiple submission
            {
                $this->error=$langs->trans("ErrorDiscountAlreadyUsed");
                $this->db->rollback();
                return -5;
            }

            $line = new OrderLine($this->db);

            $line->fk_commande=$this->id;
            $line->fk_remise_except=$remise->id;
            $line->desc=$remise->description;   	// Description ligne
            $line->tva_tx=$remise->tva_tx;
            $line->subprice=-$remise->amount_ht;
            $line->price=-$remise->amount_ht;
            $line->fk_product=0;					// Id produit predefini
            $line->qty=1;
            $line->remise=0;
            $line->remise_percent=0;
            $line->rang=-1;
            $line->info_bits=2;

            $line->total_ht  = -$remise->amount_ht;
            $line->total_tva = -$remise->amount_tva;
            $line->total_ttc = -$remise->amount_ttc;

            $result=$line->insert();
            if ($result > 0)
            {
                $result=$this->update_price(1);
                if ($result > 0)
                {
                    $this->db->commit();
                    return 1;
                }
                else
                {
                    $this->db->rollback();
                    return -1;
                }
            }
            else
            {
                $this->error=$line->error;
                $this->db->rollback();
                return -2;
            }
        }
        else
        {
            $this->db->rollback();
            return -2;
        }
    }


    /**
     *	Load array lines
     *
     *	@param		int		$only_product	Return only physical products
     *	@return		int						<0 if KO, >0 if OK
     */
    function fetch_lines($only_product=0)
    {
        $this->lines=array();

        $sql = 'SELECT l.rowid, l.fk_product, l.fk_parent_line, l.product_type, l.fk_commande, l.label as custom_label, l.description, l.price, l.qty, l.vat_src_code, l.tva_tx,';
        $sql.= ' l.localtax1_tx, l.localtax2_tx, l.fk_remise_except, l.remise_percent, l.subprice, l.fk_product_fournisseur_price as fk_fournprice, l.buy_price_ht as pa_ht, l.rang, l.info_bits, l.special_code,';
        $sql.= ' l.total_ht, l.total_ttc, l.total_tva, l.total_localtax1, l.total_localtax2, l.date_start, l.date_end,';
	    $sql.= ' l.fk_unit,';
		$sql.= ' l.fk_multicurrency, l.multicurrency_code, l.multicurrency_subprice, l.multicurrency_total_ht, l.multicurrency_total_tva, l.multicurrency_total_ttc,';
        $sql.= ' p.ref as product_ref, p.description as product_desc, p.fk_product_type, p.label as product_label, p.tobatch as product_tobatch,';
        $sql.= ' p.weight, p.weight_units, p.volume, p.volume_units';
        $sql.= ' FROM '.MAIN_DB_PREFIX.'commandedet as l';
        $sql.= ' LEFT JOIN '.MAIN_DB_PREFIX.'product as p ON (p.rowid = l.fk_product)';
        $sql.= ' WHERE l.fk_commande = '.$this->id;
        if ($only_product) $sql .= ' AND p.fk_product_type = 0';
        $sql .= ' ORDER BY l.rang, l.rowid';

        dol_syslog(get_class($this)."::fetch_lines", LOG_DEBUG);
        $result = $this->db->query($sql);
        if ($result)
        {
            $num = $this->db->num_rows($result);

            $i = 0;
            while ($i < $num)
            {
                $objp = $this->db->fetch_object($result);

                $line = new OrderLine($this->db);

                $line->rowid            = $objp->rowid;
                $line->id               = $objp->rowid;
                $line->fk_commande      = $objp->fk_commande;
                $line->commande_id      = $objp->fk_commande;
                $line->label            = $objp->custom_label;
                $line->desc             = $objp->description;
                $line->description      = $objp->description;		// Description line
                $line->product_type     = $objp->product_type;
                $line->qty              = $objp->qty;

                $line->vat_src_code     = $objp->vat_src_code; 
                $line->tva_tx           = $objp->tva_tx;
                $line->localtax1_tx     = $objp->localtax1_tx;
                $line->localtax2_tx     = $objp->localtax2_tx;
                $line->total_ht         = $objp->total_ht;
                $line->total_ttc        = $objp->total_ttc;
                $line->total_tva        = $objp->total_tva;
                $line->total_localtax1  = $objp->total_localtax1;
                $line->total_localtax2  = $objp->total_localtax2;
                $line->subprice         = $objp->subprice;
                $line->fk_remise_except = $objp->fk_remise_except;
                $line->remise_percent   = $objp->remise_percent;
                $line->price            = $objp->price;
                $line->fk_product       = $objp->fk_product;
				$line->fk_fournprice 	= $objp->fk_fournprice;
		      	$marginInfos			= getMarginInfos($objp->subprice, $objp->remise_percent, $objp->tva_tx, $objp->localtax1_tx, $objp->localtax2_tx, $line->fk_fournprice, $objp->pa_ht);
		   		$line->pa_ht 			= $marginInfos[0];
		    	$line->marge_tx			= $marginInfos[1];
		     	$line->marque_tx		= $marginInfos[2];
                $line->rang             = $objp->rang;
                $line->info_bits        = $objp->info_bits;
                $line->special_code		= $objp->special_code;
                $line->fk_parent_line	= $objp->fk_parent_line;

                $line->ref				= $objp->product_ref;
                $line->product_ref		= $objp->product_ref;
                $line->libelle			= $objp->product_label;
                $line->product_label	= $objp->product_label;
                $line->product_desc     = $objp->product_desc;
                $line->product_tobatch  = $objp->product_tobatch;
                $line->fk_product_type  = $objp->fk_product_type;	// Produit ou service
	            $line->fk_unit          = $objp->fk_unit;

	            $line->weight           = $objp->weight;
	            $line->weight_units     = $objp->weight_units;
	            $line->volume           = $objp->volume;
	            $line->volume_units     = $objp->volume_units;

                $line->date_start       = $this->db->jdate($objp->date_start);
                $line->date_end         = $this->db->jdate($objp->date_end);

				// Multicurrency
				$line->fk_multicurrency 		= $objp->fk_multicurrency;
				$line->multicurrency_code 		= $objp->multicurrency_code;
				$line->multicurrency_subprice 	= $objp->multicurrency_subprice;
				$line->multicurrency_total_ht 	= $objp->multicurrency_total_ht;
				$line->multicurrency_total_tva 	= $objp->multicurrency_total_tva;
				$line->multicurrency_total_ttc 	= $objp->multicurrency_total_ttc;

                $this->lines[$i] = $line;

                $i++;
            }

            $this->db->free($result);

            return 1;
        }
        else
        {
            $this->error=$this->db->error();
            return -3;
        }
    }


    /**
     *	Return number of line with type product.
     *
     *	@return		int		<0 if KO, Nbr of product lines if OK
     */
    function getNbOfProductsLines()
    {
        $nb=0;
        foreach($this->lines as $line)
        {
            if ($line->product_type == 0) $nb++;
        }
        return $nb;
    }

    /**
     *	Return number of line with type service.
     *
     *	@return		int		<0 if KO, Nbr of service lines if OK
     */
    function getNbOfServicesLines()
    {
        $nb=0;
        foreach($this->lines as $line)
        {
            if ($line->product_type == 1) $nb++;
        }
        return $nb;
    }

    /**
     *	Load array this->expeditions of lines of shipments with nb of products sent for each order line
     *  Note: For a dedicated shipment, the fetch_lines can be used to load the qty_asked and qty_shipped. This function is use to return qty_shipped cumulated for the order
     *
     *	@param      int		$filtre_statut      Filter on shipment status
     * 	@return     int                			<0 if KO, Nb of lines found if OK
     */
    function loadExpeditions($filtre_statut=-1)
    {
        $this->expeditions = array();

        $sql = 'SELECT cd.rowid, cd.fk_product,';
        $sql.= ' sum(ed.qty) as qty';
        $sql.= ' FROM '.MAIN_DB_PREFIX.'expeditiondet as ed,';
        if ($filtre_statut >= 0) $sql.= ' '.MAIN_DB_PREFIX.'expedition as e,';
        $sql.= ' '.MAIN_DB_PREFIX.'commandedet as cd';
        $sql.= ' WHERE';
        if ($filtre_statut >= 0) $sql.= ' ed.fk_expedition = e.rowid AND';
        $sql.= ' ed.fk_origin_line = cd.rowid';
        $sql.= ' AND cd.fk_commande =' .$this->id;
        if ($this->fk_product > 0) $sql.= ' AND cd.fk_product = '.$this->fk_product;
        if ($filtre_statut >= 0) $sql.=' AND e.fk_statut >= '.$filtre_statut;
        $sql.= ' GROUP BY cd.rowid, cd.fk_product';
        //print $sql;

        dol_syslog(get_class($this)."::loadExpeditions", LOG_DEBUG);
        $result = $this->db->query($sql);
        if ($result)
        {
            $num = $this->db->num_rows($result);
            $i = 0;
            while ($i < $num)
            {
                $obj = $this->db->fetch_object($result);
                $this->expeditions[$obj->rowid] = $obj->qty;
                $i++;
            }
            $this->db->free();
            return $num;
        }
        else
        {
            $this->error=$this->db->lasterror();
            return -1;
        }

    }

    /**
     * Returns a array with expeditions lines number
     *
     * @return	int		Nb of shipments
     *
     * TODO deprecate, move to Shipping class
     */
    function nb_expedition()
    {
        $sql = 'SELECT count(*)';
        $sql.= ' FROM '.MAIN_DB_PREFIX.'expedition as e';
        $sql.= ', '.MAIN_DB_PREFIX.'element_element as el';
        $sql.= ' WHERE el.fk_source = '.$this->id;
        $sql.= " AND el.fk_target = e.rowid";
        $sql.= " AND el.targettype = 'shipping'";

        $resql = $this->db->query($sql);
        if ($resql)
        {
            $row = $this->db->fetch_row($resql);
            return $row[0];
        }
        else dol_print_error($this->db);
    }

    /**
     *	Return a array with the pending stock by product
     *
     *	@param      int		$filtre_statut      Filtre sur statut
     *	@return     int                 		0 si OK, <0 si KO
     *
     *	TODO		FONCTION NON FINIE A FINIR
     */
    function stock_array($filtre_statut=self::STATUS_CANCELED)
    {
        $this->stocks = array();

        // Tableau des id de produit de la commande
		$array_of_product=array();

        // Recherche total en stock pour chaque produit
        // TODO $array_of_product est défini vide juste au dessus !!
        if (count($array_of_product))
        {
            $sql = "SELECT fk_product, sum(ps.reel) as total";
            $sql.= " FROM ".MAIN_DB_PREFIX."product_stock as ps";
            $sql.= " WHERE ps.fk_product IN (".join(',',$array_of_product).")";
            $sql.= ' GROUP BY fk_product ';
            $result = $this->db->query($sql);
            if ($result)
            {
                $num = $this->db->num_rows($result);
                $i = 0;
                while ($i < $num)
                {
                    $obj = $this->db->fetch_object($result);
                    $this->stocks[$obj->fk_product] = $obj->total;
                    $i++;
                }
                $this->db->free();
            }
        }
        return 0;
    }

    /**
     *  Delete an order line
     *
     *	@param      User	$user		User object
     *  @param      int		$lineid		Id of line to delete
     *  @return     int        		 	>0 if OK, 0 if nothing to do, <0 if KO
     */
    function deleteline($user=null, $lineid=0)
    {

        if ($this->statut == self::STATUS_DRAFT)
        {
            $this->db->begin();

            $sql = "SELECT fk_product, qty";
            $sql.= " FROM ".MAIN_DB_PREFIX."commandedet";
            $sql.= " WHERE rowid = ".$lineid;

            $result = $this->db->query($sql);
            if ($result)
            {
                $obj = $this->db->fetch_object($result);

                if ($obj)
                {
                    $product = new Product($this->db);
                    $product->id = $obj->fk_product;

                    // Delete line
                    $line = new OrderLine($this->db);

                    // For triggers
                    $line->fetch($lineid);

                    if ($line->delete($user) > 0)
                    {
                        $result=$this->update_price(1);

                        if ($result > 0)
                        {
                            $this->db->commit();
                            return 1;
                        }
                        else
                        {
                            $this->db->rollback();
                            $this->error=$this->db->lasterror();
                            return -1;
                        }
                    }
                    else
                    {
                        $this->db->rollback();
                        $this->error=$line->error;
                        return -1;
                    }
                }
                else
                {
                    $this->db->rollback();
                    return 0;
                }
            }
            else
            {
                $this->db->rollback();
                $this->error=$this->db->lasterror();
                return -1;
            }
        }
        else
        {
            return -1;
        }
    }

    /**
     * 	Applique une remise relative
     *
     * 	@param     	User		$user		User qui positionne la remise
     * 	@param     	float		$remise		Discount (percent)
     * 	@param     	int			$notrigger	1=Does not execute triggers, 0= execute triggers
     *	@return		int 					<0 if KO, >0 if OK
     */
    function set_remise($user, $remise, $notrigger=0)
    {
        $remise=trim($remise)?trim($remise):0;

        if ($user->rights->commande->creer)
        {
        	$error=0;

        	$this->db->begin();

            $remise=price2num($remise);

            $sql = 'UPDATE '.MAIN_DB_PREFIX.'commande';
            $sql.= ' SET remise_percent = '.$remise;
            $sql.= ' WHERE rowid = '.$this->id.' AND fk_statut = '.self::STATUS_DRAFT.' ;';

            dol_syslog(__METHOD__, LOG_DEBUG);
            $resql=$this->db->query($sql);
            if (!$resql)
            {
            	$this->errors[]=$this->db->error();
            	$error++;
            }

            if (! $error)
            {
            	$this->oldcopy= clone $this;
            	$this->remise_percent = $remise;
            	$this->update_price(1);
            }

            if (! $notrigger && empty($error))
            {
            	// Call trigger
            	$result=$this->call_trigger('ORDER_MODIFY',$user);
            	if ($result < 0) $error++;
            	// End call triggers
            }

            if (! $error)
            {
            	$this->db->commit();
            	return 1;
            }
            else
            {
            	foreach($this->errors as $errmsg)
            	{
            		dol_syslog(__METHOD__.' Error: '.$errmsg, LOG_ERR);
            		$this->error.=($this->error?', '.$errmsg:$errmsg);
            	}
            	$this->db->rollback();
            	return -1*$error;
            }
        }
    }


    /**
     * 		Applique une remise absolue
     *
     * 		@param     	User		$user 		User qui positionne la remise
     * 		@param     	float		$remise		Discount
     * 		@param     	int			$notrigger	1=Does not execute triggers, 0= execute triggers
     *		@return		int 					<0 if KO, >0 if OK
     */
    function set_remise_absolue($user, $remise, $notrigger=0)
    {
        $remise=trim($remise)?trim($remise):0;

        if ($user->rights->commande->creer)
        {
        	$error=0;

        	$this->db->begin();

            $remise=price2num($remise);

            $sql = 'UPDATE '.MAIN_DB_PREFIX.'commande';
            $sql.= ' SET remise_absolue = '.$remise;
            $sql.= ' WHERE rowid = '.$this->id.' AND fk_statut = '.self::STATUS_DRAFT.' ;';

            dol_syslog(__METHOD__, LOG_DEBUG);
            $resql=$this->db->query($sql);
            if (!$resql)
            {
            	$this->errors[]=$this->db->error();
            	$error++;
            }

            if (! $error)
            {
            	$this->oldcopy= clone $this;
            	$this->remise_absolue = $remise;
            	$this->update_price(1);
            }

            if (! $notrigger && empty($error))
            {
            	// Call trigger
            	$result=$this->call_trigger('ORDER_MODIFY',$user);
            	if ($result < 0) $error++;
            	// End call triggers
            }

            if (! $error)
            {
            	$this->db->commit();
            	return 1;
            }
            else
            {
            	foreach($this->errors as $errmsg)
            	{
            		dol_syslog(__METHOD__.' Error: '.$errmsg, LOG_ERR);
            		$this->error.=($this->error?', '.$errmsg:$errmsg);
            	}
            	$this->db->rollback();
            	return -1*$error;
            }
        }
    }


    /**
     *	Set the order date
     *
     *	@param      User	$user       Object user making change
     *	@param      int		$date		Date
     * 	@param     	int		$notrigger	1=Does not execute triggers, 0= execute triggers
     *	@return     int         		<0 if KO, >0 if OK
     */
    function set_date($user, $date, $notrigger=0)
    {
        if ($user->rights->commande->creer)
        {
        	$error=0;

        	$this->db->begin();

            $sql = "UPDATE ".MAIN_DB_PREFIX."commande";
            $sql.= " SET date_commande = ".($date ? $this->db->idate($date) : 'null');
            $sql.= " WHERE rowid = ".$this->id." AND fk_statut = ".self::STATUS_DRAFT;

            dol_syslog(__METHOD__, LOG_DEBUG);
            $resql=$this->db->query($sql);
            if (!$resql)
            {
            	$this->errors[]=$this->db->error();
            	$error++;
            }

            if (! $error)
            {
            	$this->oldcopy= clone $this;
            	$this->date = $date;
            }

            if (! $notrigger && empty($error))
            {
            	// Call trigger
            	$result=$this->call_trigger('ORDER_MODIFY',$user);
            	if ($result < 0) $error++;
            	// End call triggers
            }

            if (! $error)
            {
            	$this->db->commit();
            	return 1;
            }
            else
            {
            	foreach($this->errors as $errmsg)
            	{
            		dol_syslog(__METHOD__.' Error: '.$errmsg, LOG_ERR);
            		$this->error.=($this->error?', '.$errmsg:$errmsg);
            	}
            	$this->db->rollback();
            	return -1*$error;
            }
        }
        else
        {
            return -2;
        }
    }

    /**
     *	Set the planned delivery date
     *
     *	@param      User	$user        		Objet utilisateur qui modifie
     *	@param      int		$date_livraison     Date de livraison
     *  @param     	int		$notrigger			1=Does not execute triggers, 0= execute triggers
     *	@return     int         				<0 si ko, >0 si ok
     */
    function set_date_livraison($user, $date_livraison, $notrigger=0)
    {
        if ($user->rights->commande->creer)
        {
        	$error=0;

        	$this->db->begin();

            $sql = "UPDATE ".MAIN_DB_PREFIX."commande";
            $sql.= " SET date_livraison = ".($date_livraison ? "'".$this->db->idate($date_livraison)."'" : 'null');
            $sql.= " WHERE rowid = ".$this->id;

            dol_syslog(__METHOD__, LOG_DEBUG);
            $resql=$this->db->query($sql);
            if (!$resql)
            {
            	$this->errors[]=$this->db->error();
            	$error++;
            }

            if (! $error)
            {
            	$this->oldcopy= clone $this;
            	$this->date_livraison = $date_livraison;
            }

            if (! $notrigger && empty($error))
            {
            	// Call trigger
            	$result=$this->call_trigger('ORDER_MODIFY',$user);
            	if ($result < 0) $error++;
            	// End call triggers
            }

            if (! $error)
            {
            	$this->db->commit();
            	return 1;
            }
            else
            {
            	foreach($this->errors as $errmsg)
            	{
            		dol_syslog(__METHOD__.' Error: '.$errmsg, LOG_ERR);
            		$this->error.=($this->error?', '.$errmsg:$errmsg);
            	}
            	$this->db->rollback();
            	return -1*$error;
            }
        }
        else
        {
            return -2;
        }
    }

    /**
     *  Return list of orders (eventuelly filtered on a user) into an array
     *
     *  @param		int		$shortlist		0=Return array[id]=ref, 1=Return array[](id=>id,ref=>ref,name=>name)
     *  @param      int		$draft      	0=not draft, 1=draft
     *  @param      User	$excluser      	Objet user to exclude
     *  @param    	int		$socid			Id third pary
     *  @param    	int		$limit			For pagination
     *  @param    	int		$offset			For pagination
     *  @param    	string	$sortfield		Sort criteria
     *  @param    	string	$sortorder		Sort order
     *  @return     int             		-1 if KO, array with result if OK
     */
    function liste_array($shortlist=0, $draft=0, $excluser='', $socid=0, $limit=0, $offset=0, $sortfield='c.date_commande', $sortorder='DESC')
    {
        global $user;

        $ga = array();

        $sql = "SELECT s.rowid, s.nom as name, s.client,";
        $sql.= " c.rowid as cid, c.ref";
        if (! $user->rights->societe->client->voir && ! $socid) $sql .= ", sc.fk_soc, sc.fk_user";
        $sql.= " FROM ".MAIN_DB_PREFIX."societe as s, ".MAIN_DB_PREFIX."commande as c";
		if (! $user->rights->societe->client->voir && ! $socid) $sql .= ", ".MAIN_DB_PREFIX."societe_commerciaux as sc";
        $sql.= " WHERE c.entity IN (".getEntity('commande', 1).")";
        $sql.= " AND c.fk_soc = s.rowid";
        if (! $user->rights->societe->client->voir && ! $socid) //restriction
        {
        	$sql.= " AND s.rowid = sc.fk_soc AND sc.fk_user = " .$user->id;
        }
        if ($socid) $sql.= " AND s.rowid = ".$socid;
        if ($draft) $sql.= " AND c.fk_statut = ".self::STATUS_DRAFT;
        if (is_object($excluser)) $sql.= " AND c.fk_user_author <> ".$excluser->id;
        $sql.= $this->db->order($sortfield,$sortorder);
        $sql.= $this->db->plimit($limit,$offset);

        $result=$this->db->query($sql);
        if ($result)
        {
            $numc = $this->db->num_rows($result);
            if ($numc)
            {
                $i = 0;
                while ($i < $numc)
                {
                    $obj = $this->db->fetch_object($result);

                    if ($shortlist == 1)
                    {
                    	$ga[$obj->cid] = $obj->ref;
                    }
                    else if ($shortlist == 2)
                    {
                    	$ga[$obj->cid] = $obj->ref.' ('.$obj->name.')';
                    }
                    else
					{
                    	$ga[$i]['id']	= $obj->cid;
                    	$ga[$i]['ref'] 	= $obj->ref;
                    	$ga[$i]['name'] = $obj->name;
                    }
                    $i++;
                }
            }
            return $ga;
        }
        else
        {
            dol_print_error($this->db);
            return -1;
        }
    }

    /**
     *	Update delivery delay
     *
     *	@param      int		$availability_id	Id du nouveau mode
     *  @param     	int		$notrigger			1=Does not execute triggers, 0= execute triggers
     *	@return     int         				>0 if OK, <0 if KO
     */
    function availability($availability_id, $notrigger=0)
    {
        global $user;

        dol_syslog('Commande::availability('.$availability_id.')');
        if ($this->statut >= self::STATUS_DRAFT)
        {
        	$error=0;

        	$this->db->begin();

            $sql = 'UPDATE '.MAIN_DB_PREFIX.'commande';
            $sql .= ' SET fk_availability = '.$availability_id;
            $sql .= ' WHERE rowid='.$this->id;

            dol_syslog(__METHOD__, LOG_DEBUG);
            $resql=$this->db->query($sql);
            if (!$resql)
            {
            	$this->errors[]=$this->db->error();
            	$error++;
            }

            if (! $error)
            {
            	$this->oldcopy= clone $this;
            	$this->availability_id = $availability_id;
            }

            if (! $notrigger && empty($error))
            {
            	// Call trigger
            	$result=$this->call_trigger('ORDER_MODIFY',$user);
            	if ($result < 0) $error++;
            	// End call triggers
            }

            if (! $error)
            {
            	$this->db->commit();
            	return 1;
            }
            else
            {
            	foreach($this->errors as $errmsg)
            	{
            		dol_syslog(__METHOD__.' Error: '.$errmsg, LOG_ERR);
            		$this->error.=($this->error?', '.$errmsg:$errmsg);
            	}
            	$this->db->rollback();
            	return -1*$error;
            }
        }
        else
        {
        	$error_str='Command status do not meet requirement '.$this->statut;
            dol_syslog(__METHOD__.$error_str, LOG_ERR);
            $this->error=$error_str;
            $this->errors[]= $this->error;
            return -2;
        }
    }

    /**
     *	Update order demand_reason
     *
     *  @param      int		$demand_reason_id	Id of new demand
     *  @param     	int		$notrigger			1=Does not execute triggers, 0= execute triggers
     *  @return     int        			 		>0 if ok, <0 if ko
     */
    function demand_reason($demand_reason_id, $notrigger=0)
    {
        global $user;

        dol_syslog('Commande::demand_reason('.$demand_reason_id.')');
        if ($this->statut >= self::STATUS_DRAFT)
        {
        	$error=0;

        	$this->db->begin();

            $sql = 'UPDATE '.MAIN_DB_PREFIX.'commande';
            $sql .= ' SET fk_input_reason = '.$demand_reason_id;
            $sql .= ' WHERE rowid='.$this->id;

            dol_syslog(__METHOD__, LOG_DEBUG);
            $resql=$this->db->query($sql);
            if (!$resql)
            {
            	$this->errors[]=$this->db->error();
            	$error++;
            }

            if (! $error)
            {
            	$this->oldcopy= clone $this;
            	$this->demand_reason_id = $demand_reason_id;
            }

            if (! $notrigger && empty($error))
            {
            	// Call trigger
            	$result=$this->call_trigger('ORDER_MODIFY',$user);
            	if ($result < 0) $error++;
            	// End call triggers
            }

            if (! $error)
            {
            	$this->db->commit();
            	return 1;
            }
            else
            {
            	foreach($this->errors as $errmsg)
            	{
            		dol_syslog(__METHOD__.' Error: '.$errmsg, LOG_ERR);
            		$this->error.=($this->error?', '.$errmsg:$errmsg);
            	}
            	$this->db->rollback();
            	return -1*$error;
            }
        }
        else
        {
        	$error_str='order status do not meet requirement '.$this->statut;
        	dol_syslog(__METHOD__.$error_str, LOG_ERR);
        	$this->error=$error_str;
        	$this->errors[]= $this->error;
            return -2;
        }
    }

    /**
     *	Set customer ref
     *
     *	@param      User	$user           User that make change
     *	@param      string	$ref_client     Customer ref
     *  @param     	int		$notrigger		1=Does not execute triggers, 0= execute triggers
     *	@return     int             		<0 if KO, >0 if OK
     */
    function set_ref_client($user, $ref_client, $notrigger=0)
    {
        if ($user->rights->commande->creer)
        {
        	$error=0;

        	$this->db->begin();

            $sql = 'UPDATE '.MAIN_DB_PREFIX.'commande SET';
            $sql.= ' ref_client = '.(empty($ref_client) ? 'NULL' : '\''.$this->db->escape($ref_client).'\'');
            $sql.= ' WHERE rowid = '.$this->id;

            dol_syslog(__METHOD__.' this->id='.$this->id.', ref_client='.$ref_client, LOG_DEBUG);
            $resql=$this->db->query($sql);
            if (!$resql)
            {
            	$this->errors[]=$this->db->error();
            	$error++;
            }

            if (! $error)
            {
            	$this->oldcopy= clone $this;
            	$this->ref_client = $ref_client;
            }

            if (! $notrigger && empty($error))
            {
            	// Call trigger
            	$result=$this->call_trigger('ORDER_MODIFY',$user);
            	if ($result < 0) $error++;
            	// End call triggers
            }
            if (! $error)
            {
            	$this->db->commit();
            	return 1;
            }
            else
            {
            	foreach($this->errors as $errmsg)
            	{
            		dol_syslog(__METHOD__.' Error: '.$errmsg, LOG_ERR);
            		$this->error.=($this->error?', '.$errmsg:$errmsg);
            	}
            	$this->db->rollback();
            	return -1*$error;
            }
        }
        else
        {
            return -1;
        }
    }

	/**
	 * Classify the order as invoiced
	 *
	 * @param	User    $user       Object user making the change
	 * @param	int		$notrigger	1=Does not execute triggers, 0= execute triggers
	 * @return	int                 <0 if KO, >0 if OK
	 */
	function classifyBilled(User $user, $notrigger=0)
	{
        $error = 0;

		$this->db->begin();

		$sql = 'UPDATE '.MAIN_DB_PREFIX.'commande SET facture = 1';
		$sql.= ' WHERE rowid = '.$this->id.' AND fk_statut > '.self::STATUS_DRAFT;

		dol_syslog(get_class($this)."::classifyBilled", LOG_DEBUG);
		if ($this->db->query($sql))
		{

			if (! $error)
			{
				$this->oldcopy= clone $this;
				$this->facturee=1; // deprecated
				$this->billed=1;
			}

			if (! $notrigger && empty($error))
			{
            	// Call trigger
            	$result=$this->call_trigger('ORDER_CLASSIFY_BILLED',$user);
            	if ($result < 0) $error++;
            	// End call triggers
			}

			if (! $error)
			{
				$this->db->commit();
				return 1;
			}
			else
			{
				foreach($this->errors as $errmsg)
				{
					dol_syslog(get_class($this)."::classifyBilled ".$errmsg, LOG_ERR);
					$this->error.=($this->error?', '.$errmsg:$errmsg);
				}
				$this->db->rollback();
				return -1*$error;
			}
		}
		else
		{
			$this->error=$this->db->error();
            $this->db->rollback();
			return -1;
		}
	}

	/**
	 * Classify the order as invoiced
	 *
	 * @return     int     <0 if ko, >0 if ok
	 * @deprecated
	 * @see classifyBilled()
	 */
	function classer_facturee()
	{
	    global $user;
		dol_syslog(__METHOD__ . " is deprecated", LOG_WARNING);

		return $this->classifyBilled($user);
	}

	/**
	 * Classify the order as not invoiced
	 *
	 * @return     int     <0 if ko, >0 if ok
	 */
	function classifyUnBilled()
	{
	    global $conf, $user, $langs;
	    $error = 0;

	    $this->db->begin();

	    $sql = 'UPDATE '.MAIN_DB_PREFIX.'commande SET facture = 0';
	    $sql.= ' WHERE rowid = '.$this->id.' AND fk_statut > '.self::STATUS_DRAFT;

	    dol_syslog(get_class($this)."::classifyUnBilled", LOG_DEBUG);
	    if ($this->db->query($sql))
	    {
	    	if (! $error)
	    	{
	    		$this->oldcopy= clone $this;
	    		$this->facturee=1; // deprecated
	    		$this->billed=1;
	    	}

	        // Call trigger
	        $result=$this->call_trigger('ORDER_CLASSIFY_UNBILLED',$user);
	        if ($result < 0) $error++;
	        // End call triggers

	        if (! $error)
	        {
	            $this->facturee=0; // deprecated
	            $this->billed=0;

	            $this->db->commit();
	            return 1;
	        }
	        else
	        {
	            foreach($this->errors as $errmsg)
	            {
	                dol_syslog(get_class($this)."::classifyUnBilled ".$errmsg, LOG_ERR);
	                $this->error.=($this->error?', '.$errmsg:$errmsg);
	            }
	            $this->db->rollback();
	            return -1*$error;
	        }
	    }
	    else
	    {
	        $this->error=$this->db->error();
	        $this->db->rollback();
	        return -1;
	    }
	}


    /**
     *  Update a line in database
     *
     *  @param    	int				$rowid            	Id of line to update
     *  @param    	string			$desc             	Description of line
     *  @param    	float			$pu               	Unit price
     *  @param    	float			$qty              	Quantity
     *  @param    	float			$remise_percent   	Percent of discount
     *  @param    	float			$txtva           	Taux TVA
     * 	@param		float			$txlocaltax1		Local tax 1 rate
     *  @param		float			$txlocaltax2		Local tax 2 rate
     *  @param    	string			$price_base_type	HT or TTC
     *  @param    	int				$info_bits        	Miscellaneous informations on line
     *  @param    	int				$date_start        	Start date of the line
     *  @param    	int				$date_end          	End date of the line
     * 	@param		int				$type				Type of line (0=product, 1=service)
     * 	@param		int				$fk_parent_line		Id of parent line (0 in most cases, used by modules adding sublevels into lines).
     * 	@param		int				$skip_update_total	Keep fields total_xxx to 0 (used for special lines by some modules)
     *  @param		int				$fk_fournprice		Id of origin supplier price
     *  @param		int				$pa_ht				Price (without tax) of product when it was bought
     *  @param		string			$label				Label
     *  @param		int				$special_code		Special code (also used by externals modules!)
	 *  @param		array			$array_options		extrafields array
     * 	@param 		string			$fk_unit 			Code of the unit to use. Null to use the default one
<<<<<<< HEAD
	 *  @param		double			$pu_ht_devise		Amount in currency
=======
     *  @param		float			$pu_ht_devise		Unit price in foreign currency
>>>>>>> 2a61b360
     *  @return   	int              					< 0 if KO, > 0 if OK
     */
	function updateline($rowid, $desc, $pu, $qty, $remise_percent, $txtva, $txlocaltax1=0.0,$txlocaltax2=0.0, $price_base_type='HT', $info_bits=0, $date_start='', $date_end='', $type=0, $fk_parent_line=0, $skip_update_total=0, $fk_fournprice=null, $pa_ht=0, $label='', $special_code=0, $array_options=0, $fk_unit=null, $pu_ht_devise = 0)
    {
        global $conf, $mysoc, $langs, $user;

        dol_syslog(get_class($this)."::updateline id=$rowid, desc=$desc, pu=$pu, qty=$qty, remise_percent=$remise_percent, txtva=$txtva, txlocaltax1=$txlocaltax1, txlocaltax2=$txlocaltax2, price_base_type=$price_base_type, info_bits=$info_bits, date_start=$date_start, date_end=$date_end, type=$type, fk_parent_line=$fk_parent_line, pa_ht=$pa_ht, special_code=$special_code");
        include_once DOL_DOCUMENT_ROOT.'/core/lib/price.lib.php';

        if (! empty($this->brouillon))
        {
            $this->db->begin();

            // Clean parameters
            if (empty($qty)) $qty=0;
            if (empty($info_bits)) $info_bits=0;
            if (empty($txtva)) $txtva=0;
            if (empty($txlocaltax1)) $txlocaltax1=0;
            if (empty($txlocaltax2)) $txlocaltax2=0;
            if (empty($remise)) $remise=0;
            if (empty($remise_percent)) $remise_percent=0;
            if (empty($special_code) || $special_code == 3) $special_code=0;

            $remise_percent=price2num($remise_percent);
            $qty=price2num($qty);
            $pu = price2num($pu);
      		$pa_ht=price2num($pa_ht);
            $txtva=price2num($txtva);
            $txlocaltax1=price2num($txlocaltax1);
            $txlocaltax2=price2num($txlocaltax2);

            // Calcul du total TTC et de la TVA pour la ligne a partir de
            // qty, pu, remise_percent et txtva
            // TRES IMPORTANT: C'est au moment de l'insertion ligne qu'on doit stocker
            // la part ht, tva et ttc, et ce au niveau de la ligne qui a son propre taux tva.

            $localtaxes_type=getLocalTaxesFromRate($txtva,0,$this->thirdparty, $mysoc);

       		// Clean vat code
    		$vat_src_code='';
    		if (preg_match('/\((.*)\)/', $txtva, $reg))
    		{
    		    $vat_src_code = $reg[1];
    		    $txtva = preg_replace('/\s*\(.*\)/', '', $txtva);    // Remove code into vatrate.
    		}

            $tabprice=calcul_price_total($qty, $pu, $remise_percent, $txtva, $txlocaltax1, $txlocaltax2, 0, $price_base_type, $info_bits, $type, $mysoc, $localtaxes_type, 100, $this->multicurrency_tx, $pu_ht_devise);

            $total_ht  = $tabprice[0];
            $total_tva = $tabprice[1];
            $total_ttc = $tabprice[2];
            $total_localtax1 = $tabprice[9];
            $total_localtax2 = $tabprice[10];
			$pu_ht  = $tabprice[3];
			$pu_tva = $tabprice[4];
			$pu_ttc = $tabprice[5];

			// MultiCurrency
			$multicurrency_total_ht  = $tabprice[16];
            $multicurrency_total_tva = $tabprice[17];
            $multicurrency_total_ttc = $tabprice[18];
			$pu_ht_devise = $tabprice[19];

            // Anciens indicateurs: $price, $subprice, $remise (a ne plus utiliser)
            $price = $pu_ht;
			if ($price_base_type == 'TTC')
			{
				$subprice = $pu_ttc;
			}
			else
			{
				$subprice = $pu_ht;
			}
            $remise = 0;
            if ($remise_percent > 0)
            {
                $remise = round(($pu * $remise_percent / 100),2);
                $price = ($pu - $remise);
            }

            //Fetch current line from the database and then clone the object and set it in $oldline property
            $line = new OrderLine($this->db);
            $line->fetch($rowid);

            if (!empty($line->fk_product))
            {
                $product=new Product($this->db);
                $result=$product->fetch($line->fk_product);
                $product_type=$product->type;

                if (! empty($conf->global->STOCK_MUST_BE_ENOUGH_FOR_ORDER) && $product_type == 0 && $product->stock_reel < $qty)
                {
                    $langs->load("errors");
                    $this->error=$langs->trans('ErrorStockIsNotEnoughToAddProductOnOrder', $product->ref);
                    dol_syslog(get_class($this)."::addline error=Product ".$product->ref.": ".$this->error, LOG_ERR);
                    $this->db->rollback();
                    unset($_POST['productid']);
                    unset($_POST['tva_tx']);
                    unset($_POST['price_ht']);
                    unset($_POST['qty']);
                    unset($_POST['buying_price']);
                    return self::STOCK_NOT_ENOUGH_FOR_ORDER;
                }
            }

            $staticline = clone $line;

            $line->oldline = $staticline;
            $this->line = $line;
            $this->line->context = $this->context;

            // Reorder if fk_parent_line change
            if (! empty($fk_parent_line) && ! empty($staticline->fk_parent_line) && $fk_parent_line != $staticline->fk_parent_line)
            {
            	$rangmax = $this->line_max($fk_parent_line);
            	$this->line->rang = $rangmax + 1;
            }

            $this->line->rowid=$rowid;
            $this->line->label=$label;
            $this->line->desc=$desc;
            $this->line->qty=$qty;

            $this->line->vat_src_code	= $vat_src_code;
            $this->line->tva_tx         = $txtva;
            $this->line->localtax1_tx   = $txlocaltax1;
            $this->line->localtax2_tx   = $txlocaltax2;
			$this->line->localtax1_type = $localtaxes_type[0];
			$this->line->localtax2_type = $localtaxes_type[2];
            $this->line->remise_percent = $remise_percent;
            $this->line->subprice       = $subprice;
            $this->line->info_bits      = $info_bits;
            $this->line->special_code   = $special_code;
            $this->line->total_ht       = $total_ht;
            $this->line->total_tva      = $total_tva;
            $this->line->total_localtax1= $total_localtax1;
            $this->line->total_localtax2= $total_localtax2;
            $this->line->total_ttc      = $total_ttc;
            $this->line->date_start     = $date_start;
            $this->line->date_end       = $date_end;
            $this->line->product_type   = $type;
            $this->line->fk_parent_line = $fk_parent_line;
            $this->line->skip_update_total=$skip_update_total;
	        $this->line->fk_unit        = $fk_unit;

			$this->line->fk_fournprice = $fk_fournprice;
			$this->line->pa_ht = $pa_ht;

			// Multicurrency
			$this->line->multicurrency_subprice		= $pu_ht_devise;
			$this->line->multicurrency_total_ht 	= $multicurrency_total_ht;
            $this->line->multicurrency_total_tva 	= $multicurrency_total_tva;
            $this->line->multicurrency_total_ttc 	= $multicurrency_total_ttc;

            // TODO deprecated
            $this->line->price=$price;
            $this->line->remise=$remise;

			if (is_array($array_options) && count($array_options)>0) {
				$this->line->array_options=$array_options;
			}

            $result=$this->line->update($user);
            if ($result > 0)
            {
            	// Reorder if child line
            	if (! empty($fk_parent_line)) $this->line_order(true,'DESC');

                // Mise a jour info denormalisees
                $this->update_price(1);

                $this->db->commit();
                return $result;
            }
            else
            {
	            $this->error=$this->line->error;

	            $this->db->rollback();
	            return -1;
            }
        }
        else
        {
            $this->error=get_class($this)."::updateline Order status makes operation forbidden";
        	$this->errors=array('OrderStatusMakeOperationForbidden');
            return -2;
        }
    }

	/**
	 *      Update database
	 *
	 *      @param      User	$user        	User that modify
	 *      @param      int		$notrigger	    0=launch triggers after, 1=disable triggers
	 *      @return     int      			   	<0 if KO, >0 if OK
	 */
	function update($user=null, $notrigger=0)
	{
		$error=0;

		// Clean parameters
		if (isset($this->ref)) $this->ref=trim($this->ref);
		if (isset($this->ref_client)) $this->ref_client=trim($this->ref_client);
		if (isset($this->note) || isset($this->note_private)) $this->note_private=(isset($this->note_private) ? trim($this->note_private) : trim($this->note));
		if (isset($this->note_public)) $this->note_public=trim($this->note_public);
		if (isset($this->modelpdf)) $this->modelpdf=trim($this->modelpdf);
		if (isset($this->import_key)) $this->import_key=trim($this->import_key);

		// Check parameters
		// Put here code to add control on parameters values

		// Update request
		$sql = "UPDATE ".MAIN_DB_PREFIX."commande SET";

		$sql.= " ref=".(isset($this->ref)?"'".$this->db->escape($this->ref)."'":"null").",";
		$sql.= " ref_client=".(isset($this->ref_client)?"'".$this->db->escape($this->ref_client)."'":"null").",";
		$sql.= " ref_ext=".(isset($this->ref_ext)?"'".$this->db->escape($this->ref_ext)."'":"null").",";
		$sql.= " fk_soc=".(isset($this->socid)?$this->socid:"null").",";
		$sql.= " date_commande=".(strval($this->date_commande)!='' ? "'".$this->db->idate($this->date_commande)."'" : 'null').",";
		$sql.= " date_valid=".(strval($this->date_validation)!='' ? "'".$this->db->idate($this->date_validation)."'" : 'null').",";
		$sql.= " tva=".(isset($this->total_tva)?$this->total_tva:"null").",";
		$sql.= " localtax1=".(isset($this->total_localtax1)?$this->total_localtax1:"null").",";
		$sql.= " localtax2=".(isset($this->total_localtax2)?$this->total_localtax2:"null").",";
		$sql.= " total_ht=".(isset($this->total_ht)?$this->total_ht:"null").",";
		$sql.= " total_ttc=".(isset($this->total_ttc)?$this->total_ttc:"null").",";
		$sql.= " fk_statut=".(isset($this->statut)?$this->statut:"null").",";
		$sql.= " fk_user_author=".(isset($this->user_author)?$this->user_author:"null").",";
		$sql.= " fk_user_valid=".(isset($this->fk_user_valid)?$this->fk_user_valid:"null").",";
		$sql.= " fk_projet=".(isset($this->fk_project)?$this->fk_project:"null").",";
		$sql.= " fk_cond_reglement=".(isset($this->cond_reglement_id)?$this->cond_reglement_id:"null").",";
		$sql.= " fk_mode_reglement=".(isset($this->mode_reglement_id)?$this->mode_reglement_id:"null").",";
		$sql.= " note_private=".(isset($this->note_private)?"'".$this->db->escape($this->note_private)."'":"null").",";
		$sql.= " note_public=".(isset($this->note_public)?"'".$this->db->escape($this->note_public)."'":"null").",";
		$sql.= " model_pdf=".(isset($this->modelpdf)?"'".$this->db->escape($this->modelpdf)."'":"null").",";
		$sql.= " import_key=".(isset($this->import_key)?"'".$this->db->escape($this->import_key)."'":"null")."";

		$sql.= " WHERE rowid=".$this->id;

		$this->db->begin();

		dol_syslog(get_class($this)."::update", LOG_DEBUG);
		$resql = $this->db->query($sql);
		if (! $resql) {
			$error++; $this->errors[]="Error ".$this->db->lasterror();
		}

		if (! $error)
		{
			if (! $notrigger)
			{
	            // Call trigger
	            $result=$this->call_trigger('ORDER_MODIFY',$user);
	            if ($result < 0) $error++;
	            // End call triggers
			}
		}

		// Commit or rollback
		if ($error)
		{
			foreach($this->errors as $errmsg)
			{
				dol_syslog(get_class($this)."::update ".$errmsg, LOG_ERR);
				$this->error.=($this->error?', '.$errmsg:$errmsg);
			}
			$this->db->rollback();
			return -1*$error;
		}
		else
		{
			$this->db->commit();
			return 1;
		}
	}

    /**
     *	Update value of extrafields on order
     *
     *	@param      User	$user       Object user that modify
     *	@return     int         		<0 if ko, >0 if ok
     */
    function update_extrafields($user)
    {
        global $hookmanager, $conf;

    	$action='create';
        $error = 0;

    	// Actions on extra fields (by external module or standard code)
    	// TODO le hook fait double emploi avec le trigger !!
    	$hookmanager->initHooks(array('orderdao'));
    	$parameters=array('id'=>$this->id);
    	$reshook=$hookmanager->executeHooks('insertExtraFields',$parameters,$this,$action);    // Note that $action and $object may have been modified by some hooks
    	if (empty($reshook))
    	{
    		if (empty($conf->global->MAIN_EXTRAFIELDS_DISABLED)) // For avoid conflicts if trigger used
    		{
    			$result=$this->insertExtraFields();
    			if ($result < 0)
    			{
    				$error++;
    			}
    		}
    	}
    	else if ($reshook < 0) $error++;

    	if (!$error)
    	{
    		return 1;
    	}
    	else
    	{
    		return -1;
    	}

    }

    /**
     *	Delete the customer order
     *
     *	@param	User	$user		User object
     *	@param	int		$notrigger	1=Does not execute triggers, 0= execute triggers
     * 	@return	int					<=0 if KO, >0 if OK
     */
    function delete($user, $notrigger=0)
    {
        global $conf, $langs;
        require_once DOL_DOCUMENT_ROOT.'/core/lib/files.lib.php';

        $error = 0;

        $this->db->begin();

        if (! $error && ! $notrigger)
        {
            // Call trigger
            $result=$this->call_trigger('ORDER_DELETE',$user);
            if ($result < 0) $error++;
            // End call triggers
        }

        //TODO: Check for error after each action. If one failed we rollback, don't waste time to do action if previous fail
        if (! $error)
        {
        	// Delete order details
        	$sql = 'DELETE FROM '.MAIN_DB_PREFIX."commandedet WHERE fk_commande = ".$this->id;
        	dol_syslog(get_class($this)."::delete", LOG_DEBUG);
        	if (! $this->db->query($sql) )
        	{
        		$error++;
        		$this->errors[]=$this->db->lasterror();
        	}

        	// Delete order
        	$sql = 'DELETE FROM '.MAIN_DB_PREFIX."commande WHERE rowid = ".$this->id;
        	dol_syslog(get_class($this)."::delete", LOG_DEBUG);
        	if (! $this->db->query($sql) )
        	{
        		$error++;
        		$this->errors[]=$this->db->lasterror();
        	}

        	// Delete linked object
        	$res = $this->deleteObjectLinked();
        	if ($res < 0) $error++;

        	// Delete linked contacts
        	$res = $this->delete_linked_contact();
        	if ($res < 0) $error++;

        	// Remove extrafields
        	if ((! $error) && (empty($conf->global->MAIN_EXTRAFIELDS_DISABLED))) // For avoid conflicts if trigger used
        	{
        		$result=$this->deleteExtraFields();
        		if ($result < 0)
        		{
        			$error++;
        			dol_syslog(get_class($this)."::delete error -4 ".$this->error, LOG_ERR);
        		}
        	}

        	// On efface le repertoire de pdf provisoire
        	$comref = dol_sanitizeFileName($this->ref);
        	if ($conf->commande->dir_output && !empty($this->ref))
        	{
        		$dir = $conf->commande->dir_output . "/" . $comref ;
        		$file = $conf->commande->dir_output . "/" . $comref . "/" . $comref . ".pdf";
        		if (file_exists($file))	// We must delete all files before deleting directory
        		{
        			dol_delete_preview($this);

        			if (! dol_delete_file($file,0,0,0,$this)) // For triggers
        			{
        				$this->db->rollback();
        				return 0;
        			}
        		}
        		if (file_exists($dir))
        		{
        			if (! dol_delete_dir_recursive($dir))
        			{
        				$this->error=$langs->trans("ErrorCanNotDeleteDir",$dir);
        				$this->db->rollback();
        				return 0;
        			}
        		}
        	}


        }

        if (! $error)
        {
        	dol_syslog(get_class($this)."::delete $this->id by $user->id", LOG_DEBUG);
        	$this->db->commit();
        	return 1;
        }
        else
        {
	        foreach($this->errors as $errmsg)
	        {
		        dol_syslog(get_class($this)."::delete ".$errmsg, LOG_ERR);
		        $this->error.=($this->error?', '.$errmsg:$errmsg);
	        }
	        $this->db->rollback();
	        return -1*$error;
        }
    }


    /**
     *	Load indicators for dashboard (this->nbtodo and this->nbtodolate)
     *
     *	@param		User	$user   Object user
     *	@return WorkboardResponse|int <0 if KO, WorkboardResponse if OK
     */
    function load_board($user)
    {
        global $conf, $langs;

        $clause = " WHERE";

        $sql = "SELECT c.rowid, c.date_creation as datec, c.date_commande, c.date_livraison as delivery_date, c.fk_statut";
        $sql.= " FROM ".MAIN_DB_PREFIX."commande as c";
        if (!$user->rights->societe->client->voir && !$user->societe_id)
        {
            $sql.= " LEFT JOIN ".MAIN_DB_PREFIX."societe_commerciaux as sc ON c.fk_soc = sc.fk_soc";
            $sql.= " WHERE sc.fk_user = " .$user->id;
            $clause = " AND";
        }
        $sql.= $clause." c.entity IN (".getEntity('commande', 1).")";
        //$sql.= " AND c.fk_statut IN (1,2,3) AND c.facture = 0";
        $sql.= " AND ((c.fk_statut IN (".self::STATUS_VALIDATED.",".self::STATUS_ACCEPTED.")) OR (c.fk_statut = ".self::STATUS_CLOSED." AND c.facture = 0))";    // If status is 2 and facture=1, it must be selected
        if ($user->societe_id) $sql.=" AND c.fk_soc = ".$user->societe_id;

        $resql=$this->db->query($sql);
        if ($resql)
        {
	        $response = new WorkboardResponse();
	        $response->warning_delay=$conf->commande->client->warning_delay/60/60/24;
	        $response->label=$langs->trans("OrdersToProcess");
	        $response->url=DOL_URL_ROOT.'/commande/list.php?viewstatut=-3&mainmenu=commercial&leftmenu=orders';
	        $response->img=img_object($langs->trans("Orders"),"order");

            $generic_commande = new Commande($this->db);

            while ($obj=$this->db->fetch_object($resql))
            {
                $response->nbtodo++;

                $generic_commande->statut = $obj->fk_statut;
                $generic_commande->date_livraison = $obj->delivery_date;

                if ($generic_commande->hasDelay()) {
		            $response->nbtodolate++;
	            }
            }

            return $response;
        }
        else
        {
            $this->error=$this->db->error();
            return -1;
        }
    }

    /**
     *	Return source label of order
     *
     *	@return     string      Label
     */
    function getLabelSource()
    {
        global $langs;

        $label=$langs->trans('OrderSource'.$this->source);

        if ($label == 'OrderSource') return '';
        return $label;
    }

    /**
     *	Return status label of Order
     *
     *	@param      int		$mode       0=libelle long, 1=libelle court, 2=Picto + Libelle court, 3=Picto, 4=Picto + Libelle long, 5=Libelle court + Picto
     *	@return     string      		Libelle
     */
    function getLibStatut($mode)
    {
        if ($this->facturee && empty($this->billed)) $this->billed=$this->facturee; // For backward compatibility
        return $this->LibStatut($this->statut,$this->billed,$mode);
    }

    /**
     *	Return label of status
     *
     *	@param		int		$statut      	  Id statut
     *  @param      int		$billed    		  If invoiced
     *	@param      int		$mode        	  0=libelle long, 1=libelle court, 2=Picto + Libelle court, 3=Picto, 4=Picto + Libelle long, 5=Libelle court + Picto
     *  @param      int     $donotshowbilled  Do not show billed status after order status
     *  @return     string					  Label of status
     */
    function LibStatut($statut,$billed,$mode,$donotshowbilled=0)
    {
        global $langs, $conf;

        $billedtext = '';
        if (empty($donotshowbilled)) $billedtext .= ($billed?' - '.$langs->trans("Billed"):'');

        //print 'x'.$statut.'-'.$billed;
        if ($mode == 0)
        {
            if ($statut==self::STATUS_CANCELED) return $langs->trans('StatusOrderCanceled');
            if ($statut==self::STATUS_DRAFT) return $langs->trans('StatusOrderDraft');
            if ($statut==self::STATUS_VALIDATED) return $langs->trans('StatusOrderValidated').$billedtext;
            if ($statut==self::STATUS_ACCEPTED) return $langs->trans('StatusOrderSentShort').$billedtext;
            if ($statut==self::STATUS_CLOSED && (! $billed && empty($conf->global->WORKFLOW_BILL_ON_SHIPMENT))) return $langs->trans('StatusOrderToBill');
            if ($statut==self::STATUS_CLOSED && ($billed && empty($conf->global->WORKFLOW_BILL_ON_SHIPMENT))) return $langs->trans('StatusOrderProcessed').$billedtext;
            if ($statut==self::STATUS_CLOSED && (! empty($conf->global->WORKFLOW_BILL_ON_SHIPMENT))) return $langs->trans('StatusOrderDelivered');
        }
        elseif ($mode == 1)
        {
            if ($statut==self::STATUS_CANCELED) return $langs->trans('StatusOrderCanceledShort');
            if ($statut==self::STATUS_DRAFT) return $langs->trans('StatusOrderDraftShort');
            if ($statut==self::STATUS_VALIDATED) return $langs->trans('StatusOrderValidatedShort').$billedtext;
            if ($statut==self::STATUS_ACCEPTED) return $langs->trans('StatusOrderSentShort').$billedtext;
            if ($statut==self::STATUS_CLOSED && (! $billed && empty($conf->global->WORKFLOW_BILL_ON_SHIPMENT))) return $langs->trans('StatusOrderToBillShort');
            if ($statut==self::STATUS_CLOSED && ($billed && empty($conf->global->WORKFLOW_BILL_ON_SHIPMENT))) return $langs->trans('StatusOrderProcessed').$billedtext;
            if ($statut==self::STATUS_CLOSED && (! empty($conf->global->WORKFLOW_BILL_ON_SHIPMENT))) return $langs->trans('StatusOrderDelivered');
        }
        elseif ($mode == 2)
        {
            if ($statut==self::STATUS_CANCELED) return img_picto($langs->trans('StatusOrderCanceled'),'statut5').' '.$langs->trans('StatusOrderCanceledShort');
            if ($statut==self::STATUS_DRAFT) return img_picto($langs->trans('StatusOrderDraft'),'statut0').' '.$langs->trans('StatusOrderDraftShort');
            if ($statut==self::STATUS_VALIDATED) return img_picto($langs->trans('StatusOrderValidated'),'statut1').' '.$langs->trans('StatusOrderValidatedShort').$billedtext;
            if ($statut==self::STATUS_ACCEPTED) return img_picto($langs->trans('StatusOrderSent'),'statut3').' '.$langs->trans('StatusOrderSentShort').$billedtext;
            if ($statut==self::STATUS_CLOSED && (! $billed && empty($conf->global->WORKFLOW_BILL_ON_SHIPMENT))) return img_picto($langs->trans('StatusOrderToBill'),'statut4').' '.$langs->trans('StatusOrderToBillShort');
            if ($statut==self::STATUS_CLOSED && ($billed && empty($conf->global->WORKFLOW_BILL_ON_SHIPMENT))) return img_picto($langs->trans('StatusOrderProcessed').$billedtext,'statut6').' '.$langs->trans('StatusOrderProcessed').$billedtext;
            if ($statut==self::STATUS_CLOSED && (! empty($conf->global->WORKFLOW_BILL_ON_SHIPMENT))) return img_picto($langs->trans('StatusOrderDelivered'),'statut6').' '.$langs->trans('StatusOrderDeliveredShort');
        }
        elseif ($mode == 3)
        {
            if ($statut==self::STATUS_CANCELED) return img_picto($langs->trans('StatusOrderCanceled'),'statut5');
            if ($statut==self::STATUS_DRAFT) return img_picto($langs->trans('StatusOrderDraft'),'statut0');
            if ($statut==self::STATUS_VALIDATED) return img_picto($langs->trans('StatusOrderValidated').$billedtext,'statut1');
            if ($statut==self::STATUS_ACCEPTED) return img_picto($langs->trans('StatusOrderSentShort').$billedtext,'statut3');
            if ($statut==self::STATUS_CLOSED && (! $billed && empty($conf->global->WORKFLOW_BILL_ON_SHIPMENT))) return img_picto($langs->trans('StatusOrderToBill'),'statut4');
            if ($statut==self::STATUS_CLOSED && ($billed && empty($conf->global->WORKFLOW_BILL_ON_SHIPMENT))) return img_picto($langs->trans('StatusOrderProcessed').$billedtext,'statut6');
            if ($statut==self::STATUS_CLOSED && (! empty($conf->global->WORKFLOW_BILL_ON_SHIPMENT))) return img_picto($langs->trans('StatusOrderDelivered'),'statut6');
        }
        elseif ($mode == 4)
        {
            if ($statut==self::STATUS_CANCELED) return img_picto($langs->trans('StatusOrderCanceled'),'statut5').' '.$langs->trans('StatusOrderCanceled');
            if ($statut==self::STATUS_DRAFT) return img_picto($langs->trans('StatusOrderDraft'),'statut0').' '.$langs->trans('StatusOrderDraft');
            if ($statut==self::STATUS_VALIDATED) return img_picto($langs->trans('StatusOrderValidated').$billedtext,'statut1').' '.$langs->trans('StatusOrderValidated').$billedtext;
            if ($statut==self::STATUS_ACCEPTED) return img_picto($langs->trans('StatusOrderSentShort').$billedtext,'statut3').' '.$langs->trans('StatusOrderSent').$billedtext;
            if ($statut==self::STATUS_CLOSED && (! $billed && empty($conf->global->WORKFLOW_BILL_ON_SHIPMENT))) return img_picto($langs->trans('StatusOrderToBill'),'statut4').' '.$langs->trans('StatusOrderToBill');
            if ($statut==self::STATUS_CLOSED && ($billed && empty($conf->global->WORKFLOW_BILL_ON_SHIPMENT))) return img_picto($langs->trans('StatusOrderProcessedShort').$billedtext,'statut6').' '.$langs->trans('StatusOrderProcessed').$billedtext;
            if ($statut==self::STATUS_CLOSED && (! empty($conf->global->WORKFLOW_BILL_ON_SHIPMENT))) return img_picto($langs->trans('StatusOrderDelivered'),'statut6').' '.$langs->trans('StatusOrderDelivered');
        }
        elseif ($mode == 5)
        {
            if ($statut==self::STATUS_CANCELED) return '<span class="hideonsmartphone">'.$langs->trans('StatusOrderCanceledShort').' </span>'.img_picto($langs->trans('StatusOrderCanceled'),'statut5');
            if ($statut==self::STATUS_DRAFT) return '<span class="hideonsmartphone">'.$langs->trans('StatusOrderDraftShort').' </span>'.img_picto($langs->trans('StatusOrderDraft'),'statut0');
            if ($statut==self::STATUS_VALIDATED) return '<span class="hideonsmartphone">'.$langs->trans('StatusOrderValidatedShort').$billedtext.' </span>'.img_picto($langs->trans('StatusOrderValidated').$billedtext,'statut1');
            if ($statut==self::STATUS_ACCEPTED) return '<span class="hideonsmartphone">'.$langs->trans('StatusOrderSentShort').$billedtext.' </span>'.img_picto($langs->trans('StatusOrderSent').$billedtext,'statut3');
            if ($statut==self::STATUS_CLOSED && (! $billed && empty($conf->global->WORKFLOW_BILL_ON_SHIPMENT))) return '<span class="hideonsmartphone">'.$langs->trans('StatusOrderToBillShort').' </span>'.img_picto($langs->trans('StatusOrderToBill'),'statut4');
            if ($statut==self::STATUS_CLOSED && ($billed && empty($conf->global->WORKFLOW_BILL_ON_SHIPMENT))) return '<span class="hideonsmartphone">'.$langs->trans('StatusOrderProcessedShort').$billedtext.' </span>'.img_picto($langs->trans('StatusOrderProcessed').$billedtext,'statut6');
            if ($statut==self::STATUS_CLOSED && (! empty($conf->global->WORKFLOW_BILL_ON_SHIPMENT))) return '<span class="hideonsmartphone">'.$langs->trans('StatusOrderDeliveredShort').' </span>'.img_picto($langs->trans('StatusOrderDelivered'),'statut6');
        }
    }


    /**
     *	Return clicable link of object (with eventually picto)
     *
     *	@param      int			$withpicto      Add picto into link
     *	@param      int			$option         Where point the link (0=> main card, 1,2 => shipment)
     *	@param      int			$max          	Max length to show
     *	@param      int			$short			???
     *  @param	    int   	    $notooltip		1=Disable tooltip
     *	@return     string          			String with URL
     */
    function getNomUrl($withpicto=0,$option=0,$max=0,$short=0,$notooltip=0)
    {
        global $conf, $langs, $user;

        if (! empty($conf->dol_no_mouse_hover)) $notooltip=1;   // Force disable tooltips
        
        $result='';

        if (! empty($conf->expedition->enabled) && ($option == 1 || $option == 2)) $url = DOL_URL_ROOT.'/expedition/shipment.php?id='.$this->id;
        else $url = DOL_URL_ROOT.'/commande/card.php?id='.$this->id;

        if ($short) return $url;

        $picto = 'order';
        $label = '';

		if ($user->rights->commande->lire) {
			$label = '<u>'.$langs->trans("ShowOrder").'</u>';
			$label .= '<br><b>'.$langs->trans('Ref').':</b> '.$this->ref;
			$label .= '<br><b>'.$langs->trans('RefCustomer').':</b> '.($this->ref_customer ? $this->ref_customer : $this->ref_client);
			if (!empty($this->total_ht)) {
				$label .= '<br><b>'.$langs->trans('AmountHT').':</b> '.price($this->total_ht, 0, $langs, 0, -1, -1, $conf->currency);
			}
			if (!empty($this->total_tva)) {
				$label .= '<br><b>'.$langs->trans('VAT').':</b> '.price($this->total_tva, 0, $langs, 0, -1, -1,	$conf->currency);
			}
			if (!empty($this->total_ttc)) {
				$label .= '<br><b>'.$langs->trans('AmountTTC').':</b> '.price($this->total_ttc, 0, $langs, 0, -1, -1, $conf->currency);
			}
		}

		$linkclose='';
		if (empty($notooltip) && $user->rights->commande->lire)
		{
		    if (! empty($conf->global->MAIN_OPTIMIZEFORTEXTBROWSER))
		    {
		        $label=$langs->trans("ShowOrder");
		        $linkclose.=' alt="'.dol_escape_htmltag($label, 1).'"';
		    }
		    $linkclose.= ' title="'.dol_escape_htmltag($label, 1).'"';
		    $linkclose.=' class="classfortooltip"';
		}
		
        $linkstart = '<a href="'.$url.'"';
        $linkstart.=$linkclose.'>';
        $linkend='</a>';

        if ($withpicto) $result.=($linkstart.img_object(($notooltip?'':$label), $picto, ($notooltip?'':'class="classfortooltip"'), 0, 0, $notooltip?0:1).$linkend);
        if ($withpicto && $withpicto != 2) $result.=' ';
        $result.=$linkstart.$this->ref.$linkend;
        return $result;
    }


    /**
     *	Charge les informations d'ordre info dans l'objet commande
     *
     *	@param  int		$id       Id of order
     *	@return	void
     */
    function info($id)
    {
        $sql = 'SELECT c.rowid, date_creation as datec, tms as datem,';
        $sql.= ' date_valid as datev,';
        $sql.= ' date_cloture as datecloture,';
        $sql.= ' fk_user_author, fk_user_valid, fk_user_cloture';
        $sql.= ' FROM '.MAIN_DB_PREFIX.'commande as c';
        $sql.= ' WHERE c.rowid = '.$id;
        $result=$this->db->query($sql);
        if ($result)
        {
            if ($this->db->num_rows($result))
            {
                $obj = $this->db->fetch_object($result);
                $this->id = $obj->rowid;
                if ($obj->fk_user_author)
                {
                    $cuser = new User($this->db);
                    $cuser->fetch($obj->fk_user_author);
                    $this->user_creation   = $cuser;
                }

                if ($obj->fk_user_valid)
                {
                    $vuser = new User($this->db);
                    $vuser->fetch($obj->fk_user_valid);
                    $this->user_validation = $vuser;
                }

                if ($obj->fk_user_cloture)
                {
                    $cluser = new User($this->db);
                    $cluser->fetch($obj->fk_user_cloture);
                    $this->user_cloture   = $cluser;
                }

                $this->date_creation     = $this->db->jdate($obj->datec);
                $this->date_modification = $this->db->jdate($obj->datem);
                $this->date_validation   = $this->db->jdate($obj->datev);
                $this->date_cloture      = $this->db->jdate($obj->datecloture);
            }

            $this->db->free($result);

        }
        else
        {
            dol_print_error($this->db);
        }
    }


    /**
     *  Initialise an instance with random values.
     *  Used to build previews or test instances.
     *	id must be 0 if object instance is a specimen.
     *
     *  @return	void
     */
    function initAsSpecimen()
    {
        global $langs;

        dol_syslog(get_class($this)."::initAsSpecimen");

        // Load array of products prodids
        $num_prods = 0;
        $prodids = array();
        $sql = "SELECT rowid";
        $sql.= " FROM ".MAIN_DB_PREFIX."product";
        $sql.= " WHERE entity IN (".getEntity('product', 1).")";
        $resql = $this->db->query($sql);
        if ($resql)
        {
            $num_prods = $this->db->num_rows($resql);
            $i = 0;
            while ($i < $num_prods)
            {
                $i++;
                $row = $this->db->fetch_row($resql);
                $prodids[$i] = $row[0];
            }
        }

        // Initialise parametres
        $this->id=0;
        $this->ref = 'SPECIMEN';
        $this->specimen=1;
        $this->socid = 1;
        $this->date = time();
        $this->date_lim_reglement=$this->date+3600*24*30;
        $this->cond_reglement_code = 'RECEP';
        $this->mode_reglement_code = 'CHQ';
        $this->availability_code   = 'DSP';
        $this->demand_reason_code  = 'SRC_00';
        $this->note_public='This is a comment (public)';
        $this->note_private='This is a comment (private)';
        // Lines
        $nbp = 5;
        $xnbp = 0;
        while ($xnbp < $nbp)
        {
            $line=new OrderLine($this->db);

            $line->desc=$langs->trans("Description")." ".$xnbp;
            $line->qty=1;
            $line->subprice=100;
            $line->price=100;
            $line->tva_tx=19.6;
            if ($xnbp == 2)
            {
                $line->total_ht=50;
                $line->total_ttc=59.8;
                $line->total_tva=9.8;
                $line->remise_percent=50;
            }
            else
            {
                $line->total_ht=100;
                $line->total_ttc=119.6;
                $line->total_tva=19.6;
                $line->remise_percent=0;
            }
            if ($num_prods > 0)
            {
            	$prodid = mt_rand(1, $num_prods);
            	$line->fk_product=$prodids[$prodid];
            }

            $this->lines[$xnbp]=$line;

            $this->total_ht       += $line->total_ht;
            $this->total_tva      += $line->total_tva;
            $this->total_ttc      += $line->total_ttc;

            $xnbp++;
        }
    }


    /**
     *	Charge indicateurs this->nb de tableau de bord
     *
     *	@return     int         <0 si ko, >0 si ok
     */
    function load_state_board()
    {
        global $user;

        $this->nb=array();
        $clause = "WHERE";

        $sql = "SELECT count(co.rowid) as nb";
        $sql.= " FROM ".MAIN_DB_PREFIX."commande as co";
        $sql.= " LEFT JOIN ".MAIN_DB_PREFIX."societe as s ON co.fk_soc = s.rowid";
        if (!$user->rights->societe->client->voir && !$user->societe_id)
        {
            $sql.= " LEFT JOIN ".MAIN_DB_PREFIX."societe_commerciaux as sc ON s.rowid = sc.fk_soc";
            $sql.= " WHERE sc.fk_user = " .$user->id;
            $clause = "AND";
        }
        $sql.= " ".$clause." co.entity IN (".getEntity('commande', 1).")";

        $resql=$this->db->query($sql);
        if ($resql)
        {
            while ($obj=$this->db->fetch_object($resql))
            {
                $this->nb["orders"]=$obj->nb;
            }
            $this->db->free($resql);
            return 1;
        }
        else
        {
            dol_print_error($this->db);
            $this->error=$this->db->error();
            return -1;
        }
    }

    /**
	 * 	Create an array of order lines
	 *
	 * 	@return int		>0 if OK, <0 if KO
     */
    function getLinesArray()
    {
        return $this->fetch_lines();
    }

	/**
	 *  Create a document onto disk according to template module.
	 *
	 *  @param	    string		$modele			Force template to use ('' to not force)
	 *  @param		Translate	$outputlangs	objet lang a utiliser pour traduction
	 *  @param      int			$hidedetails    Hide details of lines
	 *  @param      int			$hidedesc       Hide description
	 *  @param      int			$hideref        Hide ref
	 *  @return     int         				0 if KO, 1 if OK
	 */
	public function generateDocument($modele, $outputlangs, $hidedetails=0, $hidedesc=0, $hideref=0)
	{
		global $conf,$langs;

		$langs->load("orders");

		// Positionne le modele sur le nom du modele a utiliser
		if (! dol_strlen($modele))
		{
			if (! empty($conf->global->COMMANDE_ADDON_PDF))
			{
				$modele = $conf->global->COMMANDE_ADDON_PDF;
			}
			else
			{
				$modele = 'einstein';
			}
		}

		$modelpath = "core/modules/commande/doc/";

		return $this->commonGenerateDocument($modelpath, $modele, $outputlangs, $hidedetails, $hidedesc, $hideref);
	}


	/**
	 * Function used to replace a thirdparty id with another one.
	 *
	 * @param DoliDB $db Database handler
	 * @param int $origin_id Old thirdparty id
	 * @param int $dest_id New thirdparty id
	 * @return bool
	 */
	public static function replaceThirdparty(DoliDB $db, $origin_id, $dest_id)
	{
		$tables = array(
			'commande'
		);

		return CommonObject::commonReplaceThirdparty($db, $origin_id, $dest_id, $tables);
	}

    /**
     * Is the customer order delayed?
     *
     * @return bool     true if late, false if not
     */
    public function hasDelay()
    {
        global $conf;

        if (! ($this->statut > Commande::STATUS_DRAFT && $this->statut < Commande::STATUS_CLOSED)) {
            return false;   // Never late if not inside this status range
        }

        $now = dol_now();

        return max($this->date_commande, $this->date_livraison) < ($now - $conf->commande->client->warning_delay);
    }

    /**
     * Show the customer delayed info
     *
     * @return string       Show delayed information
     */
    public function showDelay()
    {
        global $conf, $langs;

        if (empty($this->date_livraison)) $text=$langs->trans("OrderDate").' '.dol_print_date($this->date_commande, 'day');
        else $text=$text=$langs->trans("DeliveryDate").' '.dol_print_date($this->date_livraison, 'day');
        $text.=' '.($conf->commande->client->warning_delay>0?'+':'-').' '.round(abs($conf->commande->client->warning_delay)/3600/24,1).' '.$langs->trans("days").' < '.$langs->trans("Today");

        return $text;
    }
}


/**
 *  Class to manage order lines
 */
class OrderLine extends CommonOrderLine
{
	public $element='commandedet';
	public $table_element='commandedet';

    var $oldline;

	/**
	 * Id of parent order
	 * @var int
	 */
	public $fk_commande;

	/**
	 * Id of parent order
	 * @var int
	 * @deprecated Use fk_commande
	 * @see fk_commande
	 */
	public $commande_id;

    // From llx_commandedet
    var $fk_parent_line;
    var $fk_facture;
    var $label;
    var $fk_remise_except;
    var $rang = 0;
	var $fk_fournprice;

	/**
	 * Buy price without taxes
	 * @var float
	 */
	var $pa_ht;
    var $marge_tx;
    var $marque_tx;

	/**
	 * @deprecated
	 * @see remise_percent, fk_remise_except
	 */
	var $remise;

    // Added by Matelli (See http://matelli.fr/showcases/patchs-dolibarr/add-dates-in-order-lines.html)
    // Start and end date of the line
    var $date_start;
    var $date_end;

    var $skip_update_total; // Skip update price total for special lines


    /**
     *      Constructor
     *
     *      @param     DoliDB	$db      handler d'acces base de donnee
     */
    function __construct($db)
    {
        $this->db= $db;
    }

    /**
     *  Load line order
     *
     *  @param  int		$rowid          Id line order
     *  @return	int						<0 if KO, >0 if OK
     */
    function fetch($rowid)
    {
        $sql = 'SELECT cd.rowid, cd.fk_commande, cd.fk_parent_line, cd.fk_product, cd.product_type, cd.label as custom_label, cd.description, cd.price, cd.qty, cd.tva_tx, cd.localtax1_tx, cd.localtax2_tx,';
        $sql.= ' cd.remise, cd.remise_percent, cd.fk_remise_except, cd.subprice,';
        $sql.= ' cd.info_bits, cd.total_ht, cd.total_tva, cd.total_localtax1, cd.total_localtax2, cd.total_ttc, cd.fk_product_fournisseur_price as fk_fournprice, cd.buy_price_ht as pa_ht, cd.rang, cd.special_code,';
	    $sql.= ' cd.fk_unit,';
		$sql.= ' cd.fk_multicurrency, cd.multicurrency_code, cd.multicurrency_subprice, cd.multicurrency_total_ht, cd.multicurrency_total_tva, cd.multicurrency_total_ttc,';
        $sql.= ' p.ref as product_ref, p.label as product_libelle, p.description as product_desc, p.tobatch as product_tobatch,';
        $sql.= ' cd.date_start, cd.date_end';
        $sql.= ' FROM '.MAIN_DB_PREFIX.'commandedet as cd';
        $sql.= ' LEFT JOIN '.MAIN_DB_PREFIX.'product as p ON cd.fk_product = p.rowid';
        $sql.= ' WHERE cd.rowid = '.$rowid;
        $result = $this->db->query($sql);
        if ($result)
        {
            $objp = $this->db->fetch_object($result);
            $this->rowid            = $objp->rowid;
            $this->fk_commande      = $objp->fk_commande;
            $this->fk_parent_line   = $objp->fk_parent_line;
            $this->label            = $objp->custom_label;
            $this->desc             = $objp->description;
            $this->qty              = $objp->qty;
            $this->price            = $objp->price;
            $this->subprice         = $objp->subprice;
            $this->tva_tx           = $objp->tva_tx;
            $this->localtax1_tx		= $objp->localtax1_tx;
            $this->localtax2_tx		= $objp->localtax2_tx;
            $this->remise           = $objp->remise;
            $this->remise_percent   = $objp->remise_percent;
            $this->fk_remise_except = $objp->fk_remise_except;
            $this->fk_product       = $objp->fk_product;
            $this->product_type     = $objp->product_type;
            $this->info_bits        = $objp->info_bits;
			$this->special_code		= $objp->special_code;
            $this->total_ht         = $objp->total_ht;
            $this->total_tva        = $objp->total_tva;
            $this->total_localtax1  = $objp->total_localtax1;
            $this->total_localtax2  = $objp->total_localtax2;
            $this->total_ttc        = $objp->total_ttc;
			$this->fk_fournprice	= $objp->fk_fournprice;
			$marginInfos			= getMarginInfos($objp->subprice, $objp->remise_percent, $objp->tva_tx, $objp->localtax1_tx, $objp->localtax2_tx, $this->fk_fournprice, $objp->pa_ht);
			$this->pa_ht			= $marginInfos[0];
			$this->marge_tx			= $marginInfos[1];
			$this->marque_tx		= $marginInfos[2];
            $this->special_code		= $objp->special_code;
            $this->rang             = $objp->rang;

            $this->ref				= $objp->product_ref;      // deprecated
            $this->product_ref		= $objp->product_ref;
            $this->libelle			= $objp->product_libelle;  // deprecated
            $this->product_label	= $objp->product_libelle;
            $this->product_desc     = $objp->product_desc;
            $this->product_tobatch  = $objp->product_tobatch;
            $this->fk_unit          = $objp->fk_unit;

            $this->date_start       = $this->db->jdate($objp->date_start);
            $this->date_end         = $this->db->jdate($objp->date_end);

			$this->fk_multicurrency			= $objp->fk_multicurrency;
			$this->multicurrency_code		= $objp->multicurrency_code;
			$this->multicurrency_subprice	= $objp->multicurrency_subprice;
			$this->multicurrency_total_ht	= $objp->multicurrency_total_ht;
			$this->multicurrency_total_tva	= $objp->multicurrency_total_tva;
			$this->multicurrency_total_ttc	= $objp->multicurrency_total_ttc;

            $this->db->free($result);

            return 1;
        }
        else
        {
            $this->error = $this->db->lasterror();
            return -1;
        }
    }

    /**
     * 	Delete line in database
     *
     *	@param      User	$user        	User that modify
	 *  @param      int		$notrigger	    0=launch triggers after, 1=disable triggers
     *	@return	 int  <0 si ko, >0 si ok
     */
    function delete($user=null, $notrigger=0)
    {
        global $conf, $user, $langs;

		$error=0;

	    $this->db->begin();

        $sql = 'DELETE FROM '.MAIN_DB_PREFIX."commandedet WHERE rowid='".$this->rowid."';";

        dol_syslog("OrderLine::delete", LOG_DEBUG);
        $resql=$this->db->query($sql);
        if ($resql)
        {
			// Remove extrafields
			if ((! $error) && (empty($conf->global->MAIN_EXTRAFIELDS_DISABLED))) // For avoid conflicts if trigger used
			{
				$this->id=$this->rowid;
				$result=$this->deleteExtraFields();
				if ($result < 0)
				{
					$error++;
					dol_syslog(get_class($this)."::delete error -4 ".$this->error, LOG_ERR);
				}
			}

			if (! $error && ! $notrigger)
			{
	            // Call trigger
	            $result=$this->call_trigger('LINEORDER_DELETE',$user);
	            if ($result < 0) $error++;
	            // End call triggers
			}

	        if (!$error) {
		        $this->db->commit();
		        return 1;
	        }

	        foreach($this->errors as $errmsg)
	        {
		        dol_syslog(get_class($this)."::delete ".$errmsg, LOG_ERR);
		        $this->error.=($this->error?', '.$errmsg:$errmsg);
	        }
	        $this->db->rollback();
	        return -1*$error;
        }
        else
        {
            $this->error=$this->db->lasterror();
            return -1;
        }
    }

    /**
     *	Insert line into database
     *
     *	@param      User	$user        	User that modify
     *	@param      int		$notrigger		1 = disable triggers
     *	@return		int						<0 if KO, >0 if OK
     */
    function insert($user=null, $notrigger=0)
    {
        global $langs, $conf;

		$error=0;

        $pa_ht_isemptystring = (empty($this->pa_ht) && $this->pa_ht == ''); // If true, we can use a default value. If this->pa_ht = '0', we must use '0'.

        dol_syslog(get_class($this)."::insert rang=".$this->rang);

        // Clean parameters
        if (empty($this->tva_tx)) $this->tva_tx=0;
        if (empty($this->localtax1_tx)) $this->localtax1_tx=0;
        if (empty($this->localtax2_tx)) $this->localtax2_tx=0;
		if (empty($this->localtax1_type)) $this->localtax1_type=0;
		if (empty($this->localtax2_type)) $this->localtax2_type=0;
        if (empty($this->total_localtax1)) $this->total_localtax1=0;
        if (empty($this->total_localtax2)) $this->total_localtax2=0;
        if (empty($this->rang)) $this->rang=0;
        if (empty($this->remise)) $this->remise=0;
        if (empty($this->remise_percent)) $this->remise_percent=0;
        if (empty($this->info_bits)) $this->info_bits=0;
        if (empty($this->special_code)) $this->special_code=0;
        if (empty($this->fk_parent_line)) $this->fk_parent_line=0;
		if (empty($this->pa_ht)) $this->pa_ht=0;

		// if buy price not defined, define buyprice as configured in margin admin
		if ($this->pa_ht == 0 && $pa_ht_isemptystring)
		{
			if (($result = $this->defineBuyPrice($this->subprice, $this->remise_percent, $this->fk_product)) < 0)
			{
				return $result;
			}
			else
			{
				$this->pa_ht = $result;
			}
		}

        // Check parameters
        if ($this->product_type < 0) return -1;

        $this->db->begin();

        // Insertion dans base de la ligne
        $sql = 'INSERT INTO '.MAIN_DB_PREFIX.'commandedet';
        $sql.= ' (fk_commande, fk_parent_line, label, description, qty, ';
        $sql.= ' vat_src_code, tva_tx, localtax1_tx, localtax2_tx, localtax1_type, localtax2_type,';
        $sql.= ' fk_product, product_type, remise_percent, subprice, price, remise, fk_remise_except,';
        $sql.= ' special_code, rang, fk_product_fournisseur_price, buy_price_ht,';
        $sql.= ' info_bits, total_ht, total_tva, total_localtax1, total_localtax2, total_ttc, date_start, date_end,';
	    $sql.= ' fk_unit';
		$sql.= ', fk_multicurrency, multicurrency_code, multicurrency_subprice, multicurrency_total_ht, multicurrency_total_tva, multicurrency_total_ttc';
		$sql.= ')';
        $sql.= " VALUES (".$this->fk_commande.",";
        $sql.= " ".($this->fk_parent_line>0?"'".$this->fk_parent_line."'":"null").",";
        $sql.= " ".(! empty($this->label)?"'".$this->db->escape($this->label)."'":"null").",";
        $sql.= " '".$this->db->escape($this->desc)."',";
        $sql.= " '".price2num($this->qty)."',";
        $sql.= " ".(empty($this->vat_src_code)?"''":"'".$this->vat_src_code."'").",";
        $sql.= " '".price2num($this->tva_tx)."',";
        $sql.= " '".price2num($this->localtax1_tx)."',";
        $sql.= " '".price2num($this->localtax2_tx)."',";
		$sql.= " '".$this->localtax1_type."',";
		$sql.= " '".$this->localtax2_type."',";
        $sql.= ' '.(! empty($this->fk_product)?$this->fk_product:"null").',';
        $sql.= " '".$this->product_type."',";
        $sql.= " '".price2num($this->remise_percent)."',";
        $sql.= " ".($this->subprice!=''?"'".price2num($this->subprice)."'":"null").",";
        $sql.= " ".($this->price!=''?"'".price2num($this->price)."'":"null").",";
        $sql.= " '".price2num($this->remise)."',";
        $sql.= ' '.(! empty($this->fk_remise_except)?$this->fk_remise_except:"null").',';
        $sql.= ' '.$this->special_code.',';
        $sql.= ' '.$this->rang.',';
		$sql.= ' '.(! empty($this->fk_fournprice)?$this->fk_fournprice:"null").',';
		$sql.= ' '.price2num($this->pa_ht).',';
        $sql.= " '".$this->info_bits."',";
        $sql.= " '".price2num($this->total_ht)."',";
        $sql.= " '".price2num($this->total_tva)."',";
        $sql.= " '".price2num($this->total_localtax1)."',";
        $sql.= " '".price2num($this->total_localtax2)."',";
        $sql.= " '".price2num($this->total_ttc)."',";
        $sql.= " ".(! empty($this->date_start)?"'".$this->db->idate($this->date_start)."'":"null").',';
        $sql.= " ".(! empty($this->date_end)?"'".$this->db->idate($this->date_end)."'":"null").',';
	    $sql.= ' '.(!$this->fk_unit ? 'NULL' : $this->fk_unit);
		$sql.= ", ".$this->fk_multicurrency;
		$sql.= ", '".$this->db->escape($this->multicurrency_code)."'";
		$sql.= ", ".$this->multicurrency_subprice;
		$sql.= ", ".$this->multicurrency_total_ht;
		$sql.= ", ".$this->multicurrency_total_tva;
		$sql.= ", ".$this->multicurrency_total_ttc;
        $sql.= ')';

        dol_syslog(get_class($this)."::insert", LOG_DEBUG);
        $resql=$this->db->query($sql);
        if ($resql)
        {
            $this->rowid=$this->db->last_insert_id(MAIN_DB_PREFIX.'commandedet');

			if (empty($conf->global->MAIN_EXTRAFIELDS_DISABLED)) // For avoid conflicts if trigger used
			{
				$this->id=$this->rowid;
				$result=$this->insertExtraFields();
				if ($result < 0)
				{
					$error++;
				}
			}

            if (! $error && ! $notrigger)
            {
	            // Call trigger
	            $result=$this->call_trigger('LINEORDER_INSERT',$user);
	            if ($result < 0) $error++;
	            // End call triggers
            }

	        if (!$error) {
		        $this->db->commit();
		        return 1;
	        }

	        foreach($this->errors as $errmsg)
	        {
		        dol_syslog(get_class($this)."::delete ".$errmsg, LOG_ERR);
		        $this->error.=($this->error?', '.$errmsg:$errmsg);
	        }
	        $this->db->rollback();
	        return -1*$error;
        }
        else
        {
            $this->error=$this->db->error();
            $this->db->rollback();
            return -2;
        }
    }

    /**
     *	Update the line object into db
     *
     *	@param      User	$user        	User that modify
	 *	@param      int		$notrigger		1 = disable triggers
     *	@return		int		<0 si ko, >0 si ok
     */
	function update($user=null, $notrigger=0)
	{
		global $conf,$langs;

		$error=0;

		$pa_ht_isemptystring = (empty($this->pa_ht) && $this->pa_ht == ''); // If true, we can use a default value. If this->pa_ht = '0', we must use '0'.

		// Clean parameters
		if (empty($this->tva_tx)) $this->tva_tx=0;
		if (empty($this->localtax1_tx)) $this->localtax1_tx=0;
		if (empty($this->localtax2_tx)) $this->localtax2_tx=0;
		if (empty($this->localtax1_type)) $this->localtax1_type=0;
		if (empty($this->localtax2_type)) $this->localtax2_type=0;
		if (empty($this->qty)) $this->qty=0;
		if (empty($this->total_localtax1)) $this->total_localtax1=0;
		if (empty($this->total_localtax2)) $this->total_localtax2=0;
		if (empty($this->marque_tx)) $this->marque_tx=0;
		if (empty($this->marge_tx)) $this->marge_tx=0;
		if (empty($this->remise)) $this->remise=0;
		if (empty($this->remise_percent)) $this->remise_percent=0;
		if (empty($this->info_bits)) $this->info_bits=0;
        if (empty($this->special_code)) $this->special_code=0;
		if (empty($this->product_type)) $this->product_type=0;
		if (empty($this->fk_parent_line)) $this->fk_parent_line=0;
		if (empty($this->pa_ht)) $this->pa_ht=0;

		// if buy price not defined, define buyprice as configured in margin admin
		if ($this->pa_ht == 0 && $pa_ht_isemptystring)
		{
			if (($result = $this->defineBuyPrice($this->subprice, $this->remise_percent, $this->fk_product)) < 0)
			{
				return $result;
			}
			else
			{
				$this->pa_ht = $result;
			}
		}

		$this->db->begin();

		// Mise a jour ligne en base
		$sql = "UPDATE ".MAIN_DB_PREFIX."commandedet SET";
		$sql.= " description='".$this->db->escape($this->desc)."'";
		$sql.= " , label=".(! empty($this->label)?"'".$this->db->escape($this->label)."'":"null");
		$sql.= " , tva_tx=".price2num($this->tva_tx);
		$sql.= " , localtax1_tx=".price2num($this->localtax1_tx);
		$sql.= " , localtax2_tx=".price2num($this->localtax2_tx);
		$sql.= " , localtax1_type='".$this->localtax1_type."'";
		$sql.= " , localtax2_type='".$this->localtax2_type."'";
		$sql.= " , qty=".price2num($this->qty);
		$sql.= " , subprice=".price2num($this->subprice)."";
		$sql.= " , remise_percent=".price2num($this->remise_percent)."";
		$sql.= " , price=".price2num($this->price)."";					// TODO A virer
		$sql.= " , remise=".price2num($this->remise)."";				// TODO A virer
		if (empty($this->skip_update_total))
		{
			$sql.= " , total_ht=".price2num($this->total_ht)."";
			$sql.= " , total_tva=".price2num($this->total_tva)."";
			$sql.= " , total_ttc=".price2num($this->total_ttc)."";
			$sql.= " , total_localtax1=".price2num($this->total_localtax1);
			$sql.= " , total_localtax2=".price2num($this->total_localtax2);
		}
		$sql.= " , fk_product_fournisseur_price=".(! empty($this->fk_fournprice)?$this->fk_fournprice:"null");
		$sql.= " , buy_price_ht='".price2num($this->pa_ht)."'";
		$sql.= " , info_bits=".$this->info_bits;
        $sql.= " , special_code=".$this->special_code;
		$sql.= " , date_start=".(! empty($this->date_start)?"'".$this->db->idate($this->date_start)."'":"null");
		$sql.= " , date_end=".(! empty($this->date_end)?"'".$this->db->idate($this->date_end)."'":"null");
		$sql.= " , product_type=".$this->product_type;
		$sql.= " , fk_parent_line=".(! empty($this->fk_parent_line)?$this->fk_parent_line:"null");
		if (! empty($this->rang)) $sql.= ", rang=".$this->rang;
		$sql.= " , fk_unit=".(!$this->fk_unit ? 'NULL' : $this->fk_unit);

		// Multicurrency
		$sql.= " , multicurrency_subprice=".price2num($this->multicurrency_subprice)."";
        $sql.= " , multicurrency_total_ht=".price2num($this->multicurrency_total_ht)."";
        $sql.= " , multicurrency_total_tva=".price2num($this->multicurrency_total_tva)."";
        $sql.= " , multicurrency_total_ttc=".price2num($this->multicurrency_total_ttc)."";

		$sql.= " WHERE rowid = ".$this->rowid;

		dol_syslog(get_class($this)."::update", LOG_DEBUG);
		$resql=$this->db->query($sql);
		if ($resql)
		{
			if (empty($conf->global->MAIN_EXTRAFIELDS_DISABLED)) // For avoid conflicts if trigger used
			{
				$this->id=$this->rowid;
				$result=$this->insertExtraFields();
				if ($result < 0)
				{
					$error++;
				}
			}

			if (! $notrigger)
			{
	            // Call trigger
	            $result=$this->call_trigger('LINEORDER_UPDATE',$user);
	            if ($result < 0) $error++;
	            // End call triggers
			}

			if (!$error) {
				$this->db->commit();
				return 1;
			}

			foreach($this->errors as $errmsg)
			{
				dol_syslog(get_class($this)."::update ".$errmsg, LOG_ERR);
				$this->error.=($this->error?', '.$errmsg:$errmsg);
			}
			$this->db->rollback();
			return -1*$error;
		}
		else
		{
			$this->error=$this->db->error();
			$this->db->rollback();
			return -2;
		}
	}

    /**
     *	Update totals of order into database
     *
     *	@return		int		<0 if ko, >0 if ok
     */
    function update_total()
    {
        $this->db->begin();

        // Clean parameters
        if (empty($this->total_localtax1)) $this->total_localtax1=0;
        if (empty($this->total_localtax2)) $this->total_localtax2=0;

        // Mise a jour ligne en base
        $sql = "UPDATE ".MAIN_DB_PREFIX."commandedet SET";
        $sql.= " total_ht='".price2num($this->total_ht)."'";
        $sql.= ",total_tva='".price2num($this->total_tva)."'";
        $sql.= ",total_localtax1='".price2num($this->total_localtax1)."'";
        $sql.= ",total_localtax2='".price2num($this->total_localtax2)."'";
        $sql.= ",total_ttc='".price2num($this->total_ttc)."'";
        $sql.= " WHERE rowid = ".$this->rowid;

        dol_syslog("OrderLine::update_total", LOG_DEBUG);

        $resql=$this->db->query($sql);
        if ($resql)
        {
            $this->db->commit();
            return 1;
        }
        else
        {
            $this->error=$this->db->error();
            $this->db->rollback();
            return -2;
        }
    }
}
<|MERGE_RESOLUTION|>--- conflicted
+++ resolved
@@ -2768,11 +2768,7 @@
      *  @param		int				$special_code		Special code (also used by externals modules!)
 	 *  @param		array			$array_options		extrafields array
      * 	@param 		string			$fk_unit 			Code of the unit to use. Null to use the default one
-<<<<<<< HEAD
 	 *  @param		double			$pu_ht_devise		Amount in currency
-=======
-     *  @param		float			$pu_ht_devise		Unit price in foreign currency
->>>>>>> 2a61b360
      *  @return   	int              					< 0 if KO, > 0 if OK
      */
 	function updateline($rowid, $desc, $pu, $qty, $remise_percent, $txtva, $txlocaltax1=0.0,$txlocaltax2=0.0, $price_base_type='HT', $info_bits=0, $date_start='', $date_end='', $type=0, $fk_parent_line=0, $skip_update_total=0, $fk_fournprice=null, $pa_ht=0, $label='', $special_code=0, $array_options=0, $fk_unit=null, $pu_ht_devise = 0)
