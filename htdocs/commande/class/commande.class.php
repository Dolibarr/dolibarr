--- conflicted
+++ resolved
@@ -2347,20 +2347,14 @@
 					// For triggers
 					$line->fetch($lineid);
 
-<<<<<<< HEAD
 					// Memorize previous line for triggers
 					$staticline = clone $line;
 					$line->oldline = $staticline;
 
-					if ($line->delete($user) > 0)
-					{
-						$result=$this->update_price(1);
-=======
-					if ($line->delete($user) > 0) {
+					if ($line->delete($user) > 0)	{
 						$result = $this->update_price(1);
->>>>>>> d409042f
-
-						if ($result > 0) {
+
+            if ($result > 0) {
 							$this->db->commit();
 							return 1;
 						} else {
@@ -3186,18 +3180,12 @@
 				$this->line->rang = $rangmax + 1;
 			}
 
-<<<<<<< HEAD
-			$this->line->rowid = $rowid;
-			$this->line->label = $label;
-			$this->line->desc = $desc;
-			$this->line->qty = $qty;
-=======
 			$this->line->id = $rowid;
+			$this->line->rowid = $rowid;  // For backward compatibility
 			$this->line->label = $label;
 			$this->line->desc = $desc;
 			$this->line->qty = $qty;
 			$this->line->ref_ext = $ref_ext;
->>>>>>> d409042f
 
 			$this->line->vat_src_code = $vat_src_code;
 			$this->line->tva_tx         = $txtva;
