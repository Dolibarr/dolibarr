--- conflicted
+++ resolved
@@ -792,12 +792,8 @@
                         $this->lines[$i]->fk_fournprice,
                         $this->lines[$i]->pa_ht,
                     	$this->lines[$i]->label,
-<<<<<<< HEAD
 						$this->lines[$i]->array_options,
 	                    $this->lines[$i]->fk_unit
-=======
-		    	$this->lines[$i]->array_options
->>>>>>> 69eaa032
                     );
                     if ($result < 0)
                     {
@@ -1165,12 +1161,8 @@
      *  @param		int				$fk_fournprice		Id supplier price
      *  @param		int				$pa_ht				Buying price (without tax)
      *  @param		string			$label				Label
-<<<<<<< HEAD
-	 *  @param		array			$array_option		extrafields array
+	 *  @param		array			$array_options		extrafields array
      * @param int $fk_unit Id of the unit to use. Null to use the default one
-=======
-	 *  @param		array			$array_options		extrafields array
->>>>>>> 69eaa032
      *	@return     int             					>0 if OK, <0 if KO
      *
      *	@see        add_product
@@ -1180,11 +1172,7 @@
      *	par l'appelant par la methode get_default_tva(societe_vendeuse,societe_acheteuse,produit)
      *	et le desc doit deja avoir la bonne valeur (a l'appelant de gerer le multilangue)
      */
-<<<<<<< HEAD
-	function addline($desc, $pu_ht, $qty, $txtva, $txlocaltax1=0, $txlocaltax2=0, $fk_product=0, $remise_percent=0, $info_bits=0, $fk_remise_except=0, $price_base_type='HT', $pu_ttc=0, $date_start='', $date_end='', $type=0, $rang=-1, $special_code=0, $fk_parent_line=0, $fk_fournprice=null, $pa_ht=0, $label='',$array_option=0, $fk_unit = null)
-=======
-	function addline($desc, $pu_ht, $qty, $txtva, $txlocaltax1=0, $txlocaltax2=0, $fk_product=0, $remise_percent=0, $info_bits=0, $fk_remise_except=0, $price_base_type='HT', $pu_ttc=0, $date_start='', $date_end='', $type=0, $rang=-1, $special_code=0, $fk_parent_line=0, $fk_fournprice=null, $pa_ht=0, $label='',$array_options=0)
->>>>>>> 69eaa032
+	function addline($desc, $pu_ht, $qty, $txtva, $txlocaltax1=0, $txlocaltax2=0, $fk_product=0, $remise_percent=0, $info_bits=0, $fk_remise_except=0, $price_base_type='HT', $pu_ttc=0, $date_start='', $date_end='', $type=0, $rang=-1, $special_code=0, $fk_parent_line=0, $fk_fournprice=null, $pa_ht=0, $label='',$array_options=0, $fk_unit = null)
     {
     	global $mysoc, $conf, $langs;
 
@@ -2433,18 +2421,11 @@
      *  @param		int				$pa_ht				Price (without tax) of product when it was bought
      *  @param		string			$label				Label
      *  @param		int				$special_code		Special code (also used by externals modules!)
-<<<<<<< HEAD
-	 *  @param		array			$array_option		extrafields array
+	 *  @param		array			$array_options		extrafields array
      * @param int $fk_unit Id of the unit to use. Null to use the default one
      *  @return   	int              					< 0 if KO, > 0 if OK
      */
-	function updateline($rowid, $desc, $pu, $qty, $remise_percent, $txtva, $txlocaltax1=0.0,$txlocaltax2=0.0, $price_base_type='HT', $info_bits=0, $date_start='', $date_end='', $type=0, $fk_parent_line=0, $skip_update_total=0, $fk_fournprice=null, $pa_ht=0, $label='', $special_code=0, $array_option=0, $fk_unit = null)
-=======
-	 *  @param		array			$array_options		extrafields array
-     *  @return   	int              					< 0 if KO, > 0 if OK
-     */
-	function updateline($rowid, $desc, $pu, $qty, $remise_percent, $txtva, $txlocaltax1=0.0,$txlocaltax2=0.0, $price_base_type='HT', $info_bits=0, $date_start='', $date_end='', $type=0, $fk_parent_line=0, $skip_update_total=0, $fk_fournprice=null, $pa_ht=0, $label='', $special_code=0, $array_options=0)
->>>>>>> 69eaa032
+	function updateline($rowid, $desc, $pu, $qty, $remise_percent, $txtva, $txlocaltax1=0.0,$txlocaltax2=0.0, $price_base_type='HT', $info_bits=0, $date_start='', $date_end='', $type=0, $fk_parent_line=0, $skip_update_total=0, $fk_fournprice=null, $pa_ht=0, $label='', $special_code=0, $array_options=0, $fk_unit = null)
     {
         global $conf, $mysoc;
 
