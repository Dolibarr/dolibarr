<?php
/* Copyright (C) 2003-2006 Rodolphe Quiedeville <rodolphe@quiedeville.org>
 * Copyright (C) 2004-2012 Laurent Destailleur  <eldy@users.sourceforge.net>
 * Copyright (C) 2005-2014 Regis Houssin        <regis.houssin@capnetworks.com>
 * Copyright (C) 2006      Andre Cianfarani     <acianfa@free.fr>
 * Copyright (C) 2010-2015 Juanjo Menent        <jmenent@2byte.es>
 * Copyright (C) 2011      Jean Heimburger      <jean@tiaris.info>
 * Copyright (C) 2012-2014 Christophe Battarel  <christophe.battarel@altairis.fr>
 * Copyright (C) 2012      Cedric Salvador      <csalvador@gpcsolutions.fr>
 * Copyright (C) 2013      Florian Henry		<florian.henry@open-concept.pro>
 * Copyright (C) 2014-2015 Marcos García        <marcosgdf@gmail.com>
 *
 * This program is free software; you can redistribute it and/or modify
 * it under the terms of the GNU General Public License as published by
 * the Free Software Foundation; either version 3 of the License, or
 * (at your option) any later version.
 *
 * This program is distributed in the hope that it will be useful,
 * but WITHOUT ANY WARRANTY; without even the implied warranty of
 * MERCHANTABILITY or FITNESS FOR A PARTICULAR PURPOSE.  See the
 * GNU General Public License for more details.
 *
 * You should have received a copy of the GNU General Public License
 * along with this program. If not, see <http://www.gnu.org/licenses/>.
 */

/**
 *  \file       htdocs/commande/class/commande.class.php
 *  \ingroup    commande
 *  \brief      Fichier des classes de commandes
 */
include_once DOL_DOCUMENT_ROOT.'/core/class/commonorder.class.php';
require_once DOL_DOCUMENT_ROOT ."/core/class/commonobjectline.class.php";
require_once DOL_DOCUMENT_ROOT.'/product/class/product.class.php';
require_once DOL_DOCUMENT_ROOT .'/margin/lib/margins.lib.php';

/**
 *  Class to manage customers orders
 */
class Commande extends CommonOrder
{
    public $element='commande';
    public $table_element='commande';
    public $table_element_line = 'commandedet';
    public $class_element_line = 'OrderLine';
    public $fk_element = 'fk_commande';
    protected $ismultientitymanaged = 1;	// 0=No test on entity, 1=Test with field entity, 2=Test with link by societe

    /**
     * {@inheritdoc}
     */
    protected $table_ref_field = 'ref';

    var $id;

	/**
	 * Client ID
	 * @var int
	 */
    var $socid;

	/**
	 * Client (loaded by fetch_client)
	 * @var Societe
	 */
    var $client;

    var $ref;
    var $ref_client;
    var $ref_ext;
    var $ref_int;
    var $contactid;
    var $fk_project;

	/**
	 * Status of the order. Check the following constants:
	 * - STATUS_CANCELED
	 * - STATUS_DRAFT
	 * - STATUS_ACCEPTED
	 * - STATUS_CLOSED
	 * @var int
	 */
    var $statut;
	/**
	 * @deprecated
	 */
    var $facturee;		// deprecated
    var $billed;		// billed or not

    var $brouillon;
    var $cond_reglement_id;
    var $cond_reglement_code;
    var $fk_account;
    var $mode_reglement_id;
    var $mode_reglement_code;
    var $availability_id;
    var $availability_code;
    var $demand_reason_id;
    var $demand_reason_code;
    var $fk_delivery_address;
    var $address;
    var $date;				// Date commande
    var $date_commande;		// Date commande (deprecated)
    var $date_livraison;	// Date livraison souhaitee
    var $shipping_method_id;
    var $fk_remise_except;
    var $remise_percent;
    var $total_ht;			// Total net of tax
    var $total_ttc;			// Total with tax
    var $total_tva;			// Total VAT
    var $total_localtax1;   // Total Local tax 1
    var $total_localtax2;   // Total Local tax 2
    var $remise_absolue;
    var $modelpdf;
    var $info_bits;
    var $rang;
    var $special_code;
    var $source;			// Origin of order
    var $note;				// deprecated
    var $note_private;
    var $note_public;
    var $extraparams=array();

    var $origin;
    var $origin_id;
    var $linked_objects=array();

    var $user_author_id;

	/**
	 * @var OrderLine[]
	 */
	var $lines = array();

	//Incorterms
	var $fk_incoterms;
	var $location_incoterms;
	var $libelle_incoterms;  //Used into tooltip

    // Pour board
    var $nbtodo;
    var $nbtodolate;

    /**
     * ERR Not engouch stock
     */
    const STOCK_NOT_ENOUGH_FOR_ORDER = -3;

	/**
	 * Canceled status
	 */
	const STATUS_CANCELED = -1;
	/**
	 * Draft status
	 */
	const STATUS_DRAFT = 0;
	/**
	 * Validated status
	 */
	const STATUS_VALIDATED = 1;
	/**
	 * Accepted/On process not managed for customer orders
	 */
	const STATUS_ACCEPTED = 2;
	/**
	 * Closed (Sent/Received, billed or not)
	 */
	const STATUS_CLOSED = 3;


    /**
     *	Constructor
     *
     *  @param		DoliDB		$db      Database handler
     */
    function __construct($db)
    {
        $this->db = $db;

        $this->remise = 0;
        $this->remise_percent = 0;

        $this->products = array();
    }

    /**
	 *  Returns the reference to the following non used Order depending on the active numbering module
	 *  defined into COMMANDE_ADDON
	 *
	 *  @param	Societe		$soc  	Object thirdparty
	 *  @return string      		Order free reference
	 */
    function getNextNumRef($soc)
    {
        global $db, $langs, $conf;
        $langs->load("order");

        if (! empty($conf->global->COMMANDE_ADDON))
        {
        	$mybool=false;

        	$file = $conf->global->COMMANDE_ADDON.".php";
			$classname = $conf->global->COMMANDE_ADDON;

			// Include file with class
			$dirmodels=array_merge(array('/'),(array) $conf->modules_parts['models']);
			foreach ($dirmodels as $reldir)
			{
                $dir = dol_buildpath($reldir."core/modules/commande/");

                // Load file with numbering class (if found)
                $mybool|=@include_once $dir.$file;
            }

            if (! $mybool)
            {
                dol_print_error('',"Failed to include file ".$file);
                return '';
            }

            $obj = new $classname();
            $numref = $obj->getNextValue($soc,$this);

            if ($numref != "")
            {
            	return $numref;
            }
            else
			{
            	dol_print_error($db,get_class($this)."::getNextNumRef ".$obj->error);
            	return "";
            }
        }
        else
        {
            print $langs->trans("Error")." ".$langs->trans("Error_COMMANDE_ADDON_NotDefined");
            return "";
        }
    }


    /**
     *	Validate order
     *
     *	@param		User	$user     		User making status change
     *	@param		int		$idwarehouse	Id of warehouse to use for stock decrease
     *  @param		int		$notrigger		1=Does not execute triggers, 0= execuete triggers
     *	@return  	int						<=0 if OK, >0 if KO
     */
    function valid($user, $idwarehouse=0, $notrigger=0)
    {
        global $conf,$langs;
        require_once DOL_DOCUMENT_ROOT.'/core/lib/files.lib.php';

        $error=0;

        // Protection
        if ($this->statut == self::STATUS_VALIDATED)
        {
            dol_syslog(get_class($this)."::valid no draft status", LOG_WARNING);
            return 0;
        }

        if (! ((empty($conf->global->MAIN_USE_ADVANCED_PERMS) && ! empty($user->rights->commande->creer))
       	|| (! empty($conf->global->MAIN_USE_ADVANCED_PERMS) && ! empty($user->rights->commande->order_advance->validate))))
        {
            $this->error='Permission denied';
            dol_syslog(get_class($this)."::valid ".$this->error, LOG_ERR);
            return -1;
        }

        $now=dol_now();

        $this->db->begin();

        // Definition du nom de module de numerotation de commande
        $soc = new Societe($this->db);
        $soc->fetch($this->socid);

        // Class of company linked to order
        $result=$soc->set_as_client();

        // Define new ref
        if (! $error && (preg_match('/^[\(]?PROV/i', $this->ref)))
        {
            $num = $this->getNextNumRef($soc);
        }
        else
		{
            $num = $this->ref;
        }
        $this->newref = $num;

        // Validate
        $sql = "UPDATE ".MAIN_DB_PREFIX."commande";
        $sql.= " SET ref = '".$num."',";
        $sql.= " fk_statut = ".self::STATUS_VALIDATED.",";
        $sql.= " date_valid='".$this->db->idate($now)."',";
        $sql.= " fk_user_valid = ".$user->id;
        $sql.= " WHERE rowid = ".$this->id;

        dol_syslog(get_class($this)."::valid()", LOG_DEBUG);
        $resql=$this->db->query($sql);
        if (! $resql)
        {
            dol_print_error($this->db);
            $this->error=$this->db->lasterror();
            $error++;
        }

        if (! $error)
        {
            // If stock is incremented on validate order, we must increment it
            if ($result >= 0 && ! empty($conf->stock->enabled) && $conf->global->STOCK_CALCULATE_ON_VALIDATE_ORDER == 1)
            {
                require_once DOL_DOCUMENT_ROOT.'/product/stock/class/mouvementstock.class.php';
                $langs->load("agenda");

                // Loop on each line
                $cpt=count($this->lines);
                for ($i = 0; $i < $cpt; $i++)
                {
                    if ($this->lines[$i]->fk_product > 0)
                    {
                        $mouvP = new MouvementStock($this->db);
						$mouvP->origin = &$this;
                        // We decrement stock of product (and sub-products)
                        $result=$mouvP->livraison($user, $this->lines[$i]->fk_product, $idwarehouse, $this->lines[$i]->qty, $this->lines[$i]->subprice, $langs->trans("OrderValidatedInDolibarr",$num));
                        if ($result < 0)
                        {
                        	$error++;
                        	$this->error=$mouvP->error;
                        }
                    }
                    if ($error) break;
                }
            }
        }

        if (! $error && ! $notrigger)
        {
            // Call trigger
            $result=$this->call_trigger('ORDER_VALIDATE',$user);
            if ($result < 0) $error++;
            // End call triggers
        }

        if (! $error)
        {
            $this->oldref = $this->ref;

            // Rename directory if dir was a temporary ref
            if (preg_match('/^[\(]?PROV/i', $this->ref))
            {
            	// On renomme repertoire ($this->ref = ancienne ref, $num = nouvelle ref)
                // in order not to lose the attachments
                $oldref = dol_sanitizeFileName($this->ref);
                $newref = dol_sanitizeFileName($num);
                $dirsource = $conf->commande->dir_output.'/'.$oldref;
                $dirdest = $conf->commande->dir_output.'/'.$newref;
                if (file_exists($dirsource))
                {
                    dol_syslog(get_class($this)."::valid() rename dir ".$dirsource." into ".$dirdest);

                    if (@rename($dirsource, $dirdest))
                    {
                        dol_syslog("Rename ok");
                        // Rename docs starting with $oldref with $newref
                        $listoffiles=dol_dir_list($conf->commande->dir_output.'/'.$newref, 'files', 1, '^'.preg_quote($oldref,'/'));
                        foreach($listoffiles as $fileentry)
                        {
                        	$dirsource=$fileentry['name'];
                        	$dirdest=preg_replace('/^'.preg_quote($oldref,'/').'/',$newref, $dirsource);
                        	$dirsource=$fileentry['path'].'/'.$dirsource;
                        	$dirdest=$fileentry['path'].'/'.$dirdest;
                        	@rename($dirsource, $dirdest);
                        }
                    }
                }
            }
        }

        // Set new ref and current status
        if (! $error)
        {
            $this->ref = $num;
            $this->statut = self::STATUS_VALIDATED;
        }

        if (! $error)
        {
            $this->db->commit();
            return 1;
        }
        else
		{
            $this->db->rollback();
            return -1;
        }
    }

    /**
     *	Set draft status
     *
     *	@param	User	$user			Object user that modify
     *	@param	int		$idwarehouse	Id warehouse to use for stock change.
     *	@return	int						<0 if KO, >0 if OK
     */
    function set_draft($user, $idwarehouse=-1)
    {
        global $conf,$langs;

        $error=0;

        // Protection
        if ($this->statut <= self::STATUS_DRAFT)
        {
            return 0;
        }

        if (! ((empty($conf->global->MAIN_USE_ADVANCED_PERMS) && ! empty($user->rights->commande->creer))
       	|| (! empty($conf->global->MAIN_USE_ADVANCED_PERMS) && ! empty($user->rights->commande->order_advance->validate))))
        {
            $this->error='Permission denied';
            return -1;
        }

        $this->db->begin();

        $sql = "UPDATE ".MAIN_DB_PREFIX."commande";
        $sql.= " SET fk_statut = ".self::STATUS_DRAFT;
        $sql.= " WHERE rowid = ".$this->id;

        dol_syslog(get_class($this)."::set_draft", LOG_DEBUG);
        if ($this->db->query($sql))
        {
            // If stock is decremented on validate order, we must reincrement it
            if (! empty($conf->stock->enabled) && $conf->global->STOCK_CALCULATE_ON_VALIDATE_ORDER == 1)
            {
                require_once DOL_DOCUMENT_ROOT.'/product/stock/class/mouvementstock.class.php';
                $langs->load("agenda");

                $num=count($this->lines);
                for ($i = 0; $i < $num; $i++)
                {
                    if ($this->lines[$i]->fk_product > 0)
                    {
                        $mouvP = new MouvementStock($this->db);
                        // We increment stock of product (and sub-products)
                        $result=$mouvP->reception($user, $this->lines[$i]->fk_product, $idwarehouse, $this->lines[$i]->qty, $this->lines[$i]->subprice, $langs->trans("OrderBackToDraftInDolibarr",$this->ref));
                        if ($result < 0) { $error++; }
                    }
                }

                if (!$error)
                {
                    $this->statut=self::STATUS_DRAFT;
                    $this->db->commit();
                    return $result;
                }
                else
                {
                    $this->error=$mouvP->error;
                    $this->db->rollback();
                    return $result;
                }
            }

            $this->statut=self::STATUS_DRAFT;
            $this->db->commit();
            return 1;
        }
        else
        {
            $this->error=$this->db->error();
            $this->db->rollback();
            return -1;
        }
    }


    /**
     *	Tag the order as validated (opened)
     *	Function used when order is reopend after being closed.
     *
     *	@param      User	$user       Object user that change status
     *	@return     int         		<0 if KO, 0 if nothing is done, >0 if OK
     */
    function set_reopen($user)
    {
        global $conf,$langs;
        $error=0;

        if ($this->statut != self::STATUS_CANCELED && $this->statut != self::STATUS_CLOSED)
        {
        	dol_syslog(get_class($this)."::set_reopen order has not status closed", LOG_WARNING);
            return 0;
        }

        $this->db->begin();

        $sql = 'UPDATE '.MAIN_DB_PREFIX.'commande';
        $sql.= ' SET fk_statut='.self::STATUS_VALIDATED.', facture=0';
        $sql.= ' WHERE rowid = '.$this->id;

        dol_syslog(get_class($this)."::set_reopen", LOG_DEBUG);
        $resql = $this->db->query($sql);
        if ($resql)
        {
            // Call trigger
            $result=$this->call_trigger('ORDER_REOPEN',$user);
            if ($result < 0) $error++;
            // End call triggers
        }
        else
        {
            $error++;
            $this->error=$this->db->lasterror();
            dol_print_error($this->db);
        }

        if (! $error)
        {
        	$this->statut = self::STATUS_VALIDATED;
        	$this->billed = 0;
        	$this->facturee = 0; // deprecated

            $this->db->commit();
            return 1;
        }
        else
        {
	        foreach($this->errors as $errmsg)
	        {
		        dol_syslog(get_class($this)."::set_reopen ".$errmsg, LOG_ERR);
		        $this->error.=($this->error?', '.$errmsg:$errmsg);
	        }
	        $this->db->rollback();
	        return -1*$error;
        }
    }

    /**
     *  Close order
     *
     * 	@param      User	$user       Objet user that close
     *	@return		int					<0 if KO, >0 if OK
     */
    function cloture($user)
    {
        global $conf, $langs;

        $error=0;

        if ((empty($conf->global->MAIN_USE_ADVANCED_PERMS) && ! empty($user->rights->commande->creer))
       	|| (! empty($conf->global->MAIN_USE_ADVANCED_PERMS) && ! empty($user->rights->commande->order_advance->validate)))
        {
            $this->db->begin();

            $now=dol_now();

            $sql = 'UPDATE '.MAIN_DB_PREFIX.'commande';
            $sql.= ' SET fk_statut = '.self::STATUS_CLOSED.',';
            $sql.= ' fk_user_cloture = '.$user->id.',';
            $sql.= " date_cloture = '".$this->db->idate($now)."'";
            $sql.= ' WHERE rowid = '.$this->id.' AND fk_statut > '.self::STATUS_DRAFT;

            if ($this->db->query($sql))
            {
	            // Call trigger
	            $result=$this->call_trigger('ORDER_CLOSE',$user);
	            if ($result < 0) $error++;
	            // End call triggers

                if (! $error)
                {
                	$this->statut=self::STATUS_CLOSED;

                    $this->db->commit();
                    return 1;
                }
                else
                {
                    $this->db->rollback();
                    return -1;
                }
            }
            else
            {
                $this->error=$this->db->lasterror();

                $this->db->rollback();
                return -1;
            }
        }
    }

    /**
     * 	Cancel an order
     * 	If stock is decremented on order validation, we must reincrement it
     *
     *	@param	int		$idwarehouse	Id warehouse to use for stock change.
     *	@return	int						<0 if KO, >0 if OK
     */
	function cancel($idwarehouse=-1)
	{
		global $conf,$user,$langs;

		$error=0;

		$this->db->begin();

		$sql = "UPDATE ".MAIN_DB_PREFIX."commande";
		$sql.= " SET fk_statut = ".self::STATUS_CANCELED;
		$sql.= " WHERE rowid = ".$this->id;
		$sql.= " AND fk_statut = ".self::STATUS_VALIDATED;

		dol_syslog(get_class($this)."::cancel", LOG_DEBUG);
		if ($this->db->query($sql))
		{
			// If stock is decremented on validate order, we must reincrement it
			if (! empty($conf->stock->enabled) && $conf->global->STOCK_CALCULATE_ON_VALIDATE_ORDER == 1)
			{
				require_once DOL_DOCUMENT_ROOT.'/product/stock/class/mouvementstock.class.php';
				$langs->load("agenda");

				$num=count($this->lines);
				for ($i = 0; $i < $num; $i++)
				{
					if ($this->lines[$i]->fk_product > 0)
					{
						$mouvP = new MouvementStock($this->db);
						// We increment stock of product (and sub-products)
						$result=$mouvP->reception($user, $this->lines[$i]->fk_product, $idwarehouse, $this->lines[$i]->qty, $this->lines[$i]->subprice, $langs->trans("OrderCanceledInDolibarr",$this->ref));
						if ($result < 0)
						{
							$error++;
							$this->error=$mouvP->error;
							break;
						}
					}
				}
			}

			if (! $error)
			{
	            // Call trigger
	            $result=$this->call_trigger('ORDER_CANCEL',$user);
	            if ($result < 0) $error++;
	            // End call triggers
			}

			if (! $error)
			{
				$this->statut=self::STATUS_CANCELED;
				$this->db->commit();
				return 1;
			}
			else
			{
				foreach($this->errors as $errmsg)
				{
					dol_syslog(get_class($this)."::cancel ".$errmsg, LOG_ERR);
					$this->error.=($this->error?', '.$errmsg:$errmsg);
				}
				$this->db->rollback();
				return -1*$error;
			}
		}
		else
		{
			$this->error=$this->db->error();
			$this->db->rollback();
			return -1;
		}
	}

    /**
     *	Create order
     *	Note that this->ref can be set or empty. If empty, we will use "(PROV)"
     *
     *	@param		User	$user 		Objet user that make creation
     *	@param		int	$notrigger	Disable all triggers
     *	@return 	int			<0 if KO, >0 if OK
     */
    function create($user, $notrigger=0)
    {
        global $conf,$langs,$mysoc,$hookmanager;
        $error=0;

        // Clean parameters
        $this->brouillon = 1;		// set command as draft

        dol_syslog(get_class($this)."::create user=".$user->id);

        // Check parameters
    	if (! empty($this->ref))	// We check that ref is not already used
    	{
    		$result=self::isExistingObject($this->element, 0, $this->ref);	// Check ref is not yet used
    		if ($result > 0)
    		{
    			$this->error='ErrorRefAlreadyExists';
    			dol_syslog(get_class($this)."::create ".$this->error,LOG_WARNING);
    			$this->db->rollback();
    			return -1;
    		}
    	}

        $soc = new Societe($this->db);
        $result=$soc->fetch($this->socid);
        if ($result < 0)
        {
            $this->error="Failed to fetch company";
            dol_syslog(get_class($this)."::create ".$this->error, LOG_ERR);
            return -2;
        }
        if (! empty($conf->global->COMMANDE_REQUIRE_SOURCE) && $this->source < 0)
        {
            $this->error=$langs->trans("ErrorFieldRequired",$langs->trans("Source"));
            dol_syslog(get_class($this)."::create ".$this->error, LOG_ERR);
            return -1;
        }

        // $date_commande is deprecated
        $date = ($this->date_commande ? $this->date_commande : $this->date);

        $now=dol_now();

        $this->db->begin();

        $sql = "INSERT INTO ".MAIN_DB_PREFIX."commande (";
        $sql.= " ref, fk_soc, date_creation, fk_user_author, fk_projet, date_commande, source, note_private, note_public, ref_ext, ref_client, ref_int";
        $sql.= ", model_pdf, fk_cond_reglement, fk_mode_reglement, fk_account, fk_availability, fk_input_reason, date_livraison, fk_delivery_address";
        $sql.= ", fk_shipping_method";
        $sql.= ", remise_absolue, remise_percent";
        $sql.= ", fk_incoterms, location_incoterms";
        $sql.= ", entity";
        $sql.= ")";
        $sql.= " VALUES ('(PROV)',".$this->socid.", '".$this->db->idate($now)."', ".$user->id;
        $sql.= ", ".($this->fk_project>0?$this->fk_project:"null");
        $sql.= ", '".$this->db->idate($date)."'";
        $sql.= ", ".($this->source>=0 && $this->source != '' ?$this->source:'null');
        $sql.= ", '".$this->db->escape($this->note_private)."'";
        $sql.= ", '".$this->db->escape($this->note_public)."'";
        $sql.= ", ".($this->ref_ext?"'".$this->db->escape($this->ref_ext)."'":"null");
        $sql.= ", ".($this->ref_client?"'".$this->db->escape($this->ref_client)."'":"null");
        $sql.= ", ".($this->ref_int?"'".$this->db->escape($this->ref_int)."'":"null");
        $sql.= ", '".$this->modelpdf."'";
        $sql.= ", ".($this->cond_reglement_id>0?"'".$this->cond_reglement_id."'":"null");
        $sql.= ", ".($this->mode_reglement_id>0?"'".$this->mode_reglement_id."'":"null");
        $sql.= ", ".($this->fk_account>0?$this->fk_account:'NULL');
        $sql.= ", ".($this->availability_id>0?"'".$this->availability_id."'":"null");
        $sql.= ", ".($this->demand_reason_id>0?"'".$this->demand_reason_id."'":"null");
        $sql.= ", ".($this->date_livraison?"'".$this->db->idate($this->date_livraison)."'":"null");
        $sql.= ", ".($this->fk_delivery_address>0?$this->fk_delivery_address:'NULL');
        $sql.= ", ".($this->shipping_method_id>0?$this->shipping_method_id:'NULL');
        $sql.= ", ".($this->remise_absolue>0?$this->remise_absolue:'NULL');
        $sql.= ", ".($this->remise_percent>0?$this->remise_percent:0);
        $sql.= ", ".(int) $this->fk_incoterms;
        $sql.= ", '".$this->db->escape($this->location_incoterms)."'";
        $sql.= ", ".$conf->entity;
        $sql.= ")";

        dol_syslog(get_class($this)."::create", LOG_DEBUG);
        $resql=$this->db->query($sql);
        if ($resql)
        {
            $this->id = $this->db->last_insert_id(MAIN_DB_PREFIX.'commande');

            if ($this->id)
            {
                $fk_parent_line=0;
                $num=count($this->lines);

                /*
                 *  Insert products details into db
                 */
                for ($i=0;$i<$num;$i++)
                {
                    // Reset fk_parent_line for no child products and special product
                    if (($this->lines[$i]->product_type != 9 && empty($this->lines[$i]->fk_parent_line)) || $this->lines[$i]->product_type == 9) {
                        $fk_parent_line = 0;
                    }

                    $result = $this->addline(
                        $this->lines[$i]->desc,
                        $this->lines[$i]->subprice,
                        $this->lines[$i]->qty,
                        $this->lines[$i]->tva_tx,
                        $this->lines[$i]->localtax1_tx,
                        $this->lines[$i]->localtax2_tx,
                        $this->lines[$i]->fk_product,
                        $this->lines[$i]->remise_percent,
                        $this->lines[$i]->info_bits,
                        $this->lines[$i]->fk_remise_except,
                        'HT',
                        0,
                        $this->lines[$i]->date_start,
                        $this->lines[$i]->date_end,
                        $this->lines[$i]->product_type,
                        $this->lines[$i]->rang,
                        $this->lines[$i]->special_code,
                        $fk_parent_line,
                        $this->lines[$i]->fk_fournprice,
                        $this->lines[$i]->pa_ht,
                    	$this->lines[$i]->label,
<<<<<<< HEAD
						$this->lines[$i]->array_options,
	                    $this->lines[$i]->fk_unit
=======
                    	$this->lines[$i]->array_options
>>>>>>> 5c80d46b
                    );
                    if ($result < 0)
                    {
                    	if ($result != self::STOCK_NOT_ENOUGH_FOR_ORDER)
                    	{
                        	$this->error=$this->db->lasterror();
                        	dol_print_error($this->db);
                    	}
                        $this->db->rollback();
                        return -1;
                    }
                    // Defined the new fk_parent_line
                    if ($result > 0 && $this->lines[$i]->product_type == 9) {
                        $fk_parent_line = $result;
                    }
                }

                // update ref
                $initialref='(PROV'.$this->id.')';
                if (! empty($this->ref)) $initialref=$this->ref;

                $sql = 'UPDATE '.MAIN_DB_PREFIX."commande SET ref='".$this->db->escape($initialref)."' WHERE rowid=".$this->id;
                if ($this->db->query($sql))
                {
                    if ($this->id)
                    {
                    	$this->ref = $initialref;

                        // Add object linked
                        if (is_array($this->linked_objects) && ! empty($this->linked_objects))
                        {
                        	foreach($this->linked_objects as $origin => $origin_id)
                        	{
                        		$ret = $this->add_object_linked($origin, $origin_id);
                        		if (! $ret)
                        		{
                        			dol_print_error($this->db);
                        			$error++;
                        		}

                        		// TODO mutualiser
                        		if ($origin == 'propal' && $origin_id)
                        		{
                        			// On recupere les differents contact interne et externe
                        			$prop = new Propal($this->db);
									$prop->fetch($origin_id);

                        			// We get ids of sales representatives of proposal
                        			$this->userid = $prop->getIdcontact('internal', 'SALESREPFOLL');

                        			if ($this->userid)
                        			{
                        				//On passe le commercial suivi propale en commercial suivi commande
                        				$this->add_contact($this->userid[0], 'SALESREPFOLL', 'internal');
                        			}

                        			// We get ids of customer follower of proposal
                        			$this->contactid = $prop->getIdcontact('external', 'CUSTOMER');

                        			if ($this->contactid)
                        			{
                        				//On passe le contact client suivi propale en contact client suivi commande
                        				$this->add_contact($this->contactid[0], 'CUSTOMER', 'external');
                        			}
                        		}
                        	}
                        }
                    }

                    if (! $error)
                    {
                    	//$action='create';

	                    // Actions on extra fields (by external module or standard code)
	                    // TODO le hook fait double emploi avec le trigger !!
	                    /*$hookmanager->initHooks(array('orderdao'));
	                    $parameters=array('socid'=>$this->id);
	                    $reshook=$hookmanager->executeHooks('insertExtraFields',$parameters,$this,$action);    // Note that $action and $object may have been modified by some hooks
	                    if (empty($reshook))
	                    {
	                    	if (empty($conf->global->MAIN_EXTRAFIELDS_DISABLED)) // For avoid conflicts if trigger used
	                    	{*/
	                    		$result=$this->insertExtraFields();
	                    		if ($result < 0) $error++;
	                    /*	}
	                    }
	                    else if ($reshook < 0) $error++;*/
                    }

                    if (! $error && ! $notrigger)
                    {
			            // Call trigger
			            $result=$this->call_trigger('ORDER_CREATE',$user);
			            if ($result < 0) $error++;
			            // End call triggers
                    }

	                if (! $error)
	                {
		                $this->db->commit();
		                return $this->id;
	                }
	                else
					{
	                	$this->db->rollback();
	                	return -1*$error;
					}
                }
                else
				{
					$this->error=$this->db->lasterror();
                    $this->db->rollback();
                    return -1;
                }
            }
        }
        else
		{
            dol_print_error($this->db);
            $this->db->rollback();
            return -1;
        }
    }


    /**
     *	Load an object from its id and create a new one in database
     *
     *	@param		int			$socid			Id of thirdparty
     *	@return		int							New id of clone
     */
    function createFromClone($socid=0)
    {
        global $conf,$user,$langs,$hookmanager;

        $error=0;

        $this->context['createfromclone'] = 'createfromclone';

        $this->db->begin();

		// get extrafields so they will be clone
		foreach($this->lines as $line)
			$line->fetch_optionals($line->rowid);

        // Load source object
        $objFrom = dol_clone($this);

        // Change socid if needed
        if (! empty($socid) && $socid != $this->socid)
        {
            $objsoc = new Societe($this->db);

            if ($objsoc->fetch($socid)>0)
            {
                $this->socid 				= $objsoc->id;
                $this->cond_reglement_id	= (! empty($objsoc->cond_reglement_id) ? $objsoc->cond_reglement_id : 0);
                $this->mode_reglement_id	= (! empty($objsoc->mode_reglement_id) ? $objsoc->mode_reglement_id : 0);
                $this->fk_project			= '';
                $this->fk_delivery_address	= '';
            }

            // TODO Change product price if multi-prices
        }

        $this->id=0;
        $this->statut=self::STATUS_DRAFT;

        // Clear fields
        $this->user_author_id     = $user->id;
        $this->user_valid         = '';
        $this->date_creation      = '';
        $this->date_validation    = '';
        $this->ref_client         = '';

        // Set ref
        require_once DOL_DOCUMENT_ROOT ."/core/modules/commande/".$conf->global->COMMANDE_ADDON.'.php';
        $obj = $conf->global->COMMANDE_ADDON;
        $modCommande = new $obj;
        $this->ref = $modCommande->getNextValue($objsoc,$this);


        // Create clone
        $result=$this->create($user);
        if ($result < 0) $error++;

        if (! $error)
        {
            // Hook of thirdparty module
            if (is_object($hookmanager))
            {
                $parameters=array('objFrom'=>$objFrom);
                $action='';
                $reshook=$hookmanager->executeHooks('createFrom',$parameters,$this,$action);    // Note that $action and $object may have been modified by some hooks
                if ($reshook < 0) $error++;
            }

            // Call trigger
            $result=$this->call_trigger('ORDER_CLONE',$user);
            if ($result < 0) $error++;
            // End call triggers
        }

        unset($this->context['createfromclone']);

        // End
        if (! $error)
        {
            $this->db->commit();
            return $this->id;
        }
        else
        {
            $this->db->rollback();
            return -1;
        }
    }


    /**
     *  Load an object from a proposal and create a new order into database
     *
     *  @param      Object			$object 	        Object source
     *  @return     int             					<0 if KO, 0 if nothing done, 1 if OK
     */
    function createFromProposal($object)
    {
        global $conf,$user,$langs,$hookmanager;

        $error=0;

        // Signed proposal
        if ($object->statut == 2)
        {
            $this->date_commande = dol_now();
            $this->source = 0;

            $num=count($object->lines);
            for ($i = 0; $i < $num; $i++)
            {
                $line = new OrderLine($this->db);

                $line->libelle           = $object->lines[$i]->libelle;
                $line->label             = $object->lines[$i]->label;
                $line->desc              = $object->lines[$i]->desc;
                $line->price             = $object->lines[$i]->price;
                $line->subprice          = $object->lines[$i]->subprice;
                $line->tva_tx            = $object->lines[$i]->tva_tx;
                $line->localtax1_tx      = $object->lines[$i]->localtax1_tx;
                $line->localtax2_tx      = $object->lines[$i]->localtax2_tx;
                $line->qty               = $object->lines[$i]->qty;
                $line->fk_remise_except  = $object->lines[$i]->fk_remise_except;
                $line->remise_percent    = $object->lines[$i]->remise_percent;
                $line->fk_product        = $object->lines[$i]->fk_product;
                $line->info_bits         = $object->lines[$i]->info_bits;
                $line->product_type      = $object->lines[$i]->product_type;
                $line->rang              = $object->lines[$i]->rang;
                $line->special_code      = $object->lines[$i]->special_code;
                $line->fk_parent_line    = $object->lines[$i]->fk_parent_line;
	            $line->fk_unit			 = $object->lines[$i]->fk_unit;

                $line->date_start      	= $object->lines[$i]->date_start;
                $line->date_end    		= $object->lines[$i]->date_end;

				$line->fk_fournprice	= $object->lines[$i]->fk_fournprice;
				$marginInfos			= getMarginInfos($object->lines[$i]->subprice, $object->lines[$i]->remise_percent, $object->lines[$i]->tva_tx, $object->lines[$i]->localtax1_tx, $object->lines[$i]->localtax2_tx, $object->lines[$i]->fk_fournprice, $object->lines[$i]->pa_ht);
				$line->pa_ht			= $marginInfos[0];
				$line->marge_tx			= $marginInfos[1];
				$line->marque_tx		= $marginInfos[2];

                // get extrafields from original line
				$object->lines[$i]->fetch_optionals($object->lines[$i]->rowid);
				foreach($object->lines[$i]->array_options as $options_key => $value)
					$line->array_options[$options_key] = $value;

				$this->lines[$i] = $line;
            }

            $this->socid                = $object->socid;
            $this->fk_project           = $object->fk_project;
            $this->cond_reglement_id    = $object->cond_reglement_id;
            $this->mode_reglement_id    = $object->mode_reglement_id;
            $this->fk_account           = $object->fk_account;
            $this->availability_id      = $object->availability_id;
            $this->demand_reason_id     = $object->demand_reason_id;
            $this->date_livraison       = $object->date_livraison;
            $this->shipping_method_id   = $object->shipping_method_id;
            $this->fk_delivery_address  = $object->fk_delivery_address;
            $this->contact_id           = $object->contactid;
            $this->ref_client           = $object->ref_client;
            $this->note_private         = $object->note_private;
            $this->note_public          = $object->note_public;

            $this->origin				= $object->element;
            $this->origin_id			= $object->id;

            // get extrafields from original line
			$object->fetch_optionals($object->id);
			foreach($object->array_options as $options_key => $value)
				$this->array_options[$options_key] = $value;

            // Possibility to add external linked objects with hooks
            $this->linked_objects[$this->origin] = $this->origin_id;
            if (is_array($object->other_linked_objects) && ! empty($object->other_linked_objects))
            {
            	$this->linked_objects = array_merge($this->linked_objects, $object->other_linked_objects);
            }

            $ret = $this->create($user);

            if ($ret > 0)
            {
                // Actions hooked (by external module)
                $hookmanager->initHooks(array('orderdao'));

                $parameters=array('objFrom'=>$object);
                $action='';
                $reshook=$hookmanager->executeHooks('createFrom',$parameters,$this,$action);    // Note that $action and $object may have been modified by some hooks
                if ($reshook < 0) $error++;

                if (! $error)
                {
                    // Ne pas passer par la commande provisoire
                    if ($conf->global->COMMANDE_VALID_AFTER_CLOSE_PROPAL == 1)
                    {
                        $this->fetch($ret);
                        $this->valid($user);
                    }
                    return $ret;
                }
                else return -1;
            }
            else return -1;
        }
        else return 0;
    }


    /**
     *	Add an order line into database (linked to product/service or not)
     *
     *	@param      string			$desc            	Description of line
     *	@param      float			$pu_ht    	        Unit price (without tax)
     *	@param      float			$qty             	Quantite
     *	@param      float			$txtva           	Taux de tva force, sinon -1
     *	@param      float			$txlocaltax1		Local tax 1 rate
     *	@param      float			$txlocaltax2		Local tax 2 rate
     *	@param      int				$fk_product      	Id du produit/service predefini
     *	@param      float			$remise_percent  	Pourcentage de remise de la ligne
     *	@param      int				$info_bits			Bits de type de lignes
     *	@param      int				$fk_remise_except	Id remise
     *	@param      string			$price_base_type	HT or TTC
     *	@param      float			$pu_ttc    		    Prix unitaire TTC
     *	@param      int				$date_start       	Start date of the line - Added by Matelli (See http://matelli.fr/showcases/patchs-dolibarr/add-dates-in-order-lines.html)
     *	@param      int				$date_end         	End date of the line - Added by Matelli (See http://matelli.fr/showcases/patchs-dolibarr/add-dates-in-order-lines.html)
     *	@param      int				$type				Type of line (0=product, 1=service)
     *	@param      int				$rang             	Position of line
     *	@param		int				$special_code		Special code (also used by externals modules!)
     *	@param		int				$fk_parent_line		Parent line
     *  @param		int				$fk_fournprice		Id supplier price
     *  @param		int				$pa_ht				Buying price (without tax)
     *  @param		string			$label				Label
	 *  @param		array			$array_options		extrafields array
     * @param int $fk_unit Id of the unit to use. Null to use the default one
     *	@return     int             					>0 if OK, <0 if KO
     *
     *	@see        add_product
     *
     *	Les parametres sont deja cense etre juste et avec valeurs finales a l'appel
     *	de cette methode. Aussi, pour le taux tva, il doit deja avoir ete defini
     *	par l'appelant par la methode get_default_tva(societe_vendeuse,societe_acheteuse,produit)
     *	et le desc doit deja avoir la bonne valeur (a l'appelant de gerer le multilangue)
     */
	function addline($desc, $pu_ht, $qty, $txtva, $txlocaltax1=0, $txlocaltax2=0, $fk_product=0, $remise_percent=0, $info_bits=0, $fk_remise_except=0, $price_base_type='HT', $pu_ttc=0, $date_start='', $date_end='', $type=0, $rang=-1, $special_code=0, $fk_parent_line=0, $fk_fournprice=null, $pa_ht=0, $label='',$array_options=0, $fk_unit = null)
    {
    	global $mysoc, $conf, $langs;

        dol_syslog(get_class($this)."::addline commandeid=$this->id, desc=$desc, pu_ht=$pu_ht, qty=$qty, txtva=$txtva, fk_product=$fk_product, remise_percent=$remise_percent, info_bits=$info_bits, fk_remise_except=$fk_remise_except, price_base_type=$price_base_type, pu_ttc=$pu_ttc, date_start=$date_start, date_end=$date_end, type=$type, fk_unit=$fk_unit", LOG_DEBUG);

        include_once DOL_DOCUMENT_ROOT.'/core/lib/price.lib.php';

        // Clean parameters
        if (empty($remise_percent)) $remise_percent=0;
        if (empty($qty)) $qty=0;
        if (empty($info_bits)) $info_bits=0;
        if (empty($rang)) $rang=0;
        if (empty($txtva)) $txtva=0;
        if (empty($txlocaltax1)) $txlocaltax1=0;
        if (empty($txlocaltax2)) $txlocaltax2=0;
        if (empty($fk_parent_line) || $fk_parent_line < 0) $fk_parent_line=0;

        $remise_percent=price2num($remise_percent);
        $qty=price2num($qty);
        $pu_ht=price2num($pu_ht);
        $pu_ttc=price2num($pu_ttc);
    	$pa_ht=price2num($pa_ht);
        $txtva = price2num($txtva);
        $txlocaltax1 = price2num($txlocaltax1);
        $txlocaltax2 = price2num($txlocaltax2);
        if ($price_base_type=='HT')
        {
            $pu=$pu_ht;
        }
        else
        {
            $pu=$pu_ttc;
        }
        $label=trim($label);
        $desc=trim($desc);

        // Check parameters
        if ($type < 0) return -1;

        if ($this->statut == self::STATUS_DRAFT)
        {
            $this->db->begin();

            // Calcul du total TTC et de la TVA pour la ligne a partir de
            // qty, pu, remise_percent et txtva
            // TRES IMPORTANT: C'est au moment de l'insertion ligne qu'on doit stocker
            // la part ht, tva et ttc, et ce au niveau de la ligne qui a son propre taux tva.

            $localtaxes_type=getLocalTaxesFromRate($txtva,0,$this->thirdparty,$mysoc);

            $tabprice = calcul_price_total($qty, $pu, $remise_percent, $txtva, $txlocaltax1, $txlocaltax2, 0, $price_base_type, $info_bits, $type,'', $localtaxes_type);
            $total_ht  = $tabprice[0];
            $total_tva = $tabprice[1];
            $total_ttc = $tabprice[2];
            $total_localtax1 = $tabprice[9];
            $total_localtax2 = $tabprice[10];

            // Rang to use
            $rangtouse = $rang;
            if ($rangtouse == -1)
            {
                $rangmax = $this->line_max($fk_parent_line);
                $rangtouse = $rangmax + 1;
            }

			$product_type=$type;
			if (!empty($fk_product))
			{
				$product=new Product($this->db);
				$result=$product->fetch($fk_product);
				$product_type=$product->type;

				if($conf->global->STOCK_MUST_BE_ENOUGH_FOR_ORDER && $product_type == 0 && $product->stock_reel < $qty)
				{
					$this->error=$langs->trans('ErrorStockIsNotEnough');
					dol_syslog(get_class($this)."::addline error=Product ".$product->ref.": ".$this->error, LOG_ERR);
					$this->db->rollback();
					return self::STOCK_NOT_ENOUGH_FOR_ORDER;
				}
			}

            // TODO A virer
            // Anciens indicateurs: $price, $remise (a ne plus utiliser)
            $price = $pu;
            $remise = 0;
            if ($remise_percent > 0)
            {
                $remise = round(($pu * $remise_percent / 100), 2);
                $price = $pu - $remise;
            }

            // Insert line
            $this->line=new OrderLine($this->db);

            $this->line->context = $this->context;

            $this->line->fk_commande=$this->id;
            $this->line->label=$label;
            $this->line->desc=$desc;
            $this->line->qty=$qty;
            $this->line->tva_tx=$txtva;
            $this->line->localtax1_tx=$txlocaltax1;
            $this->line->localtax2_tx=$txlocaltax2;
			$this->line->localtax1_type = $localtaxes_type[0];
			$this->line->localtax2_type = $localtaxes_type[2];
            $this->line->fk_product=$fk_product;
			$this->line->product_type=$product_type;
            $this->line->fk_remise_except=$fk_remise_except;
            $this->line->remise_percent=$remise_percent;
            $this->line->subprice=$pu_ht;
            $this->line->rang=$rangtouse;
            $this->line->info_bits=$info_bits;
            $this->line->total_ht=$total_ht;
            $this->line->total_tva=$total_tva;
            $this->line->total_localtax1=$total_localtax1;
            $this->line->total_localtax2=$total_localtax2;
            $this->line->total_ttc=$total_ttc;
            $this->line->product_type=$type;
            $this->line->special_code=$special_code;
            $this->line->fk_parent_line=$fk_parent_line;
	        $this->line->fk_unit=$fk_unit;

            $this->line->date_start=$date_start;
            $this->line->date_end=$date_end;

			// infos marge
			if (!empty($fk_product) && empty($fk_fournprice) && empty($pa_ht)) {
			    // by external module, take lowest buying price
			    include_once DOL_DOCUMENT_ROOT.'/fourn/class/fournisseur.product.class.php';
			    $productFournisseur = new ProductFournisseur($this->db);
			    $productFournisseur->find_min_price_product_fournisseur($fk_product);
			    $this->line->fk_fournprice = $productFournisseur->product_fourn_price_id;
			} else {
			    $this->line->fk_fournprice = $fk_fournprice;
			}
			$this->line->pa_ht = $pa_ht;

            // TODO Ne plus utiliser
            $this->line->price=$price;
            $this->line->remise=$remise;

			if (is_array($array_options) && count($array_options)>0) {
				$this->line->array_options=$array_options;
			}

            $result=$this->line->insert();
            if ($result > 0)
            {
                // Reorder if child line
                if (! empty($fk_parent_line)) $this->line_order(true,'DESC');

                // Mise a jour informations denormalisees au niveau de la commande meme
                $result=$this->update_price(1,'auto');	// This method is designed to add line from user input so total calculation must be done using 'auto' mode.
                if ($result > 0)
                {
                    $this->db->commit();
                    return $this->line->rowid;
                }
                else
                {
                    $this->db->rollback();
                    return -1;
                }
            }
            else
            {
                $this->error=$this->line->error;
                dol_syslog(get_class($this)."::addline error=".$this->error, LOG_ERR);
                $this->db->rollback();
                return -2;
            }
        }
    }


    /**
     *	Add line into array
     *	$this->client must be loaded
     *
     *	@param		int				$idproduct			Product Id
     *	@param		float			$qty				Quantity
     *	@param		float			$remise_percent		Product discount relative
     * 	@param    	int		$date_start         Start date of the line - Added by Matelli (See http://matelli.fr/showcases/patchs-dolibarr/add-dates-in-order-lines.html)
     * 	@param    	int		$date_end           End date of the line - Added by Matelli (See http://matelli.fr/showcases/patchs-dolibarr/add-dates-in-order-lines.html)
     * 	@return    	void
     *
     *	TODO	Remplacer les appels a cette fonction par generation objet Ligne
     *			insere dans tableau $this->products
     */
    function add_product($idproduct, $qty, $remise_percent=0.0, $date_start='', $date_end='')
    {
        global $conf, $mysoc;

        if (! $qty) $qty = 1;

        if ($idproduct > 0)
        {
            $prod=new Product($this->db);
            $prod->fetch($idproduct);

            $tva_tx = get_default_tva($mysoc,$this->client,$prod->id);
            $localtax1_tx=get_localtax($tva_tx,1,$this->client);
            $localtax2_tx=get_localtax($tva_tx,2,$this->client);
            // multiprix
            if($conf->global->PRODUIT_MULTIPRICES && $this->client->price_level)
            $price = $prod->multiprices[$this->client->price_level];
            else
            $price = $prod->price;

            $line=new OrderLine($this->db);

            $line->context = $this->context;

            $line->fk_product=$idproduct;
            $line->desc=$prod->description;
            $line->qty=$qty;
            $line->subprice=$price;
            $line->remise_percent=$remise_percent;
            $line->tva_tx=$tva_tx;
            $line->localtax1_tx=$localtax1_tx;
            $line->localtax2_tx=$localtax2_tx;
            $line->ref=$prod->ref;
            $line->libelle=$prod->libelle;
            $line->product_desc=$prod->description;
	        $line->fk_unit=$prod->fk_unit;

            // Added by Matelli (See http://matelli.fr/showcases/patchs-dolibarr/add-dates-in-order-lines.html)
            // Save the start and end date of the line in the object
            if ($date_start) { $line->date_start = $date_start; }
            if ($date_end)   { $line->date_end = $date_end; }

            $this->lines[] = $line;

            /** POUR AJOUTER AUTOMATIQUEMENT LES SOUSPRODUITS a LA COMMANDE
             if (! empty($conf->global->PRODUIT_SOUSPRODUITS))
             {
             $prod = new Product($this->db);
             $prod->fetch($idproduct);
             $prod -> get_sousproduits_arbo ();
             $prods_arbo = $prod->get_each_prod();
             if(count($prods_arbo) > 0)
             {
             foreach($prods_arbo as $key => $value)
             {
             // print "id : ".$value[1].' :qty: '.$value[0].'<br>';
             if(! in_array($value[1],$this->products))
             $this->add_product($value[1], $value[0]);

             }
             }

             }
             **/
        }
    }


    /**
     *	Get object and lines from database
     *
     *	@param      int			$id       		Id of object to load
     * 	@param		string		$ref			Ref of object
     * 	@param		string		$ref_ext		External reference of object
     * 	@param		string		$ref_int		Internal reference of other object
     *	@return     int         				>0 if OK, <0 if KO, 0 if not found
     */
    function fetch($id, $ref='', $ref_ext='', $ref_int='')
    {
        global $conf;

        // Check parameters
        if (empty($id) && empty($ref) && empty($ref_ext) && empty($ref_int)) return -1;

        $sql = 'SELECT c.rowid, c.date_creation, c.ref, c.fk_soc, c.fk_user_author, c.fk_statut';
        $sql.= ', c.amount_ht, c.total_ht, c.total_ttc, c.tva as total_tva, c.localtax1 as total_localtax1, c.localtax2 as total_localtax2, c.fk_cond_reglement, c.fk_mode_reglement, c.fk_availability, c.fk_input_reason';
        $sql.= ', c.fk_account';
        $sql.= ', c.date_commande';
        $sql.= ', c.date_livraison';
        $sql.= ', c.fk_shipping_method';
        $sql.= ', c.fk_projet, c.remise_percent, c.remise, c.remise_absolue, c.source, c.facture as billed';
        $sql.= ', c.note_private, c.note_public, c.ref_client, c.ref_ext, c.ref_int, c.model_pdf, c.fk_delivery_address, c.extraparams';
        $sql.= ', c.fk_incoterms, c.location_incoterms';
        $sql.= ", i.libelle as libelle_incoterms";
        $sql.= ', p.code as mode_reglement_code, p.libelle as mode_reglement_libelle';
        $sql.= ', cr.code as cond_reglement_code, cr.libelle as cond_reglement_libelle, cr.libelle_facture as cond_reglement_libelle_doc';
        $sql.= ', ca.code as availability_code';
        $sql.= ', dr.code as demand_reason_code';
        $sql.= ' FROM '.MAIN_DB_PREFIX.'commande as c';
        $sql.= ' LEFT JOIN '.MAIN_DB_PREFIX.'c_payment_term as cr ON (c.fk_cond_reglement = cr.rowid)';
        $sql.= ' LEFT JOIN '.MAIN_DB_PREFIX.'c_paiement as p ON (c.fk_mode_reglement = p.id)';
        $sql.= ' LEFT JOIN '.MAIN_DB_PREFIX.'c_availability as ca ON (c.fk_availability = ca.rowid)';
        $sql.= ' LEFT JOIN '.MAIN_DB_PREFIX.'c_input_reason as dr ON (c.fk_input_reason = ca.rowid)';
		$sql.= ' LEFT JOIN '.MAIN_DB_PREFIX.'c_incoterms as i ON c.fk_incoterms = i.rowid';
        $sql.= " WHERE c.entity = ".$conf->entity;
        if ($id)   	  $sql.= " AND c.rowid=".$id;
        if ($ref)     $sql.= " AND c.ref='".$this->db->escape($ref)."'";
        if ($ref_ext) $sql.= " AND c.ref_ext='".$this->db->escape($ref_ext)."'";
        if ($ref_int) $sql.= " AND c.ref_int='".$this->db->escape($ref_int)."'";

        dol_syslog(get_class($this)."::fetch", LOG_DEBUG);
        $result = $this->db->query($sql);
        if ($result)
        {
            $obj = $this->db->fetch_object($result);
            if ($obj)
            {
                $this->id					= $obj->rowid;
                $this->ref					= $obj->ref;
                $this->ref_client			= $obj->ref_client;
                $this->ref_ext				= $obj->ref_ext;
                $this->ref_int				= $obj->ref_int;
                $this->socid				= $obj->fk_soc;
                $this->statut				= $obj->fk_statut;
                $this->user_author_id		= $obj->fk_user_author;
                $this->total_ht				= $obj->total_ht;
                $this->total_tva			= $obj->total_tva;
                $this->total_localtax1		= $obj->total_localtax1;
                $this->total_localtax2		= $obj->total_localtax2;
                $this->total_ttc			= $obj->total_ttc;
                $this->date					= $this->db->jdate($obj->date_commande);
                $this->date_commande		= $this->db->jdate($obj->date_commande);
                $this->remise				= $obj->remise;
                $this->remise_percent		= $obj->remise_percent;
                $this->remise_absolue		= $obj->remise_absolue;
                $this->source				= $obj->source;
                $this->facturee				= $obj->billed;			// deprecated
                $this->billed				= $obj->billed;
                $this->note					= $obj->note_private;	// deprecated
                $this->note_private			= $obj->note_private;
                $this->note_public			= $obj->note_public;
                $this->fk_project			= $obj->fk_projet;
                $this->modelpdf				= $obj->model_pdf;
                $this->mode_reglement_id	= $obj->fk_mode_reglement;
                $this->mode_reglement_code	= $obj->mode_reglement_code;
                $this->mode_reglement		= $obj->mode_reglement_libelle;
                $this->cond_reglement_id	= $obj->fk_cond_reglement;
                $this->cond_reglement_code	= $obj->cond_reglement_code;
                $this->cond_reglement		= $obj->cond_reglement_libelle;
                $this->cond_reglement_doc	= $obj->cond_reglement_libelle_doc;
                $this->fk_account           = $obj->fk_account;
                $this->availability_id		= $obj->fk_availability;
                $this->availability_code	= $obj->availability_code;
                $this->demand_reason_id		= $obj->fk_input_reason;
                $this->demand_reason_code	= $obj->demand_reason_code;
                $this->date_livraison		= $this->db->jdate($obj->date_livraison);
                $this->shipping_method_id   = ($obj->fk_shipping_method>0)?$obj->fk_shipping_method:null;
                $this->fk_delivery_address	= $obj->fk_delivery_address;

				//Incoterms
				$this->fk_incoterms = $obj->fk_incoterms;
				$this->location_incoterms = $obj->location_incoterms;
				$this->libelle_incoterms = $obj->libelle_incoterms;

                $this->extraparams			= (array) json_decode($obj->extraparams, true);

                $this->lines				= array();

                if ($this->statut == self::STATUS_DRAFT) $this->brouillon = 1;

                // Retreive all extrafield for invoice
                // fetch optionals attributes and labels
                require_once DOL_DOCUMENT_ROOT.'/core/class/extrafields.class.php';
                $extrafields=new ExtraFields($this->db);
                $extralabels=$extrafields->fetch_name_optionals_label($this->table_element,true);
               	$this->fetch_optionals($this->id,$extralabels);

                $this->db->free($result);

                /*
                 * Lines
                 */
                $result=$this->fetch_lines();
                if ($result < 0)
                {
                    return -3;
                }
                return 1;
            }
            else
            {
                $this->error='Order with id '.$id.' not found sql='.$sql;
                return 0;
            }
        }
        else
        {
            $this->error=$this->db->error();
            return -1;
        }
    }


    /**
     *	Adding line of fixed discount in the order in DB
     *
     *	@param     int	$idremise			Id de la remise fixe
     *	@return    int          			>0 si ok, <0 si ko
     */
    function insert_discount($idremise)
    {
        global $langs;

        include_once DOL_DOCUMENT_ROOT.'/core/lib/price.lib.php';
        include_once DOL_DOCUMENT_ROOT.'/core/class/discount.class.php';

        $this->db->begin();

        $remise=new DiscountAbsolute($this->db);
        $result=$remise->fetch($idremise);

        if ($result > 0)
        {
            if ($remise->fk_facture)	// Protection against multiple submission
            {
                $this->error=$langs->trans("ErrorDiscountAlreadyUsed");
                $this->db->rollback();
                return -5;
            }

            $line = new OrderLine($this->db);

            $line->fk_commande=$this->id;
            $line->fk_remise_except=$remise->id;
            $line->desc=$remise->description;   	// Description ligne
            $line->tva_tx=$remise->tva_tx;
            $line->subprice=-$remise->amount_ht;
            $line->price=-$remise->amount_ht;
            $line->fk_product=0;					// Id produit predefini
            $line->qty=1;
            $line->remise=0;
            $line->remise_percent=0;
            $line->rang=-1;
            $line->info_bits=2;

            $line->total_ht  = -$remise->amount_ht;
            $line->total_tva = -$remise->amount_tva;
            $line->total_ttc = -$remise->amount_ttc;

            $result=$line->insert();
            if ($result > 0)
            {
                $result=$this->update_price(1);
                if ($result > 0)
                {
                    $this->db->commit();
                    return 1;
                }
                else
                {
                    $this->db->rollback();
                    return -1;
                }
            }
            else
            {
                $this->error=$line->error;
                $this->db->rollback();
                return -2;
            }
        }
        else
        {
            $this->db->rollback();
            return -2;
        }
    }


    /**
     *	Load array lines
     *
     *	@param		int		$only_product	Return only physical products
     *	@return		int						<0 if KO, >0 if OK
     */
    function fetch_lines($only_product=0)
    {
        $this->lines=array();

        $sql = 'SELECT l.rowid, l.fk_product, l.fk_parent_line, l.product_type, l.fk_commande, l.label as custom_label, l.description, l.price, l.qty, l.tva_tx,';
        $sql.= ' l.localtax1_tx, l.localtax2_tx, l.fk_remise_except, l.remise_percent, l.subprice, l.fk_product_fournisseur_price as fk_fournprice, l.buy_price_ht as pa_ht, l.rang, l.info_bits, l.special_code,';
        $sql.= ' l.total_ht, l.total_ttc, l.total_tva, l.total_localtax1, l.total_localtax2, l.date_start, l.date_end,';
	    $sql.= ' l.fk_unit,';
        $sql.= ' p.ref as product_ref, p.description as product_desc, p.fk_product_type, p.label as product_label';
        $sql.= ' FROM '.MAIN_DB_PREFIX.'commandedet as l';
        $sql.= ' LEFT JOIN '.MAIN_DB_PREFIX.'product as p ON (p.rowid = l.fk_product)';
        $sql.= ' WHERE l.fk_commande = '.$this->id;
        if ($only_product) $sql .= ' AND p.fk_product_type = 0';
        $sql .= ' ORDER BY l.rang';

        dol_syslog(get_class($this)."::fetch_lines", LOG_DEBUG);
        $result = $this->db->query($sql);
        if ($result)
        {
            $num = $this->db->num_rows($result);

            $i = 0;
            while ($i < $num)
            {
                $objp = $this->db->fetch_object($result);

                $line = new OrderLine($this->db);

                $line->rowid            = $objp->rowid;
                $line->id               = $objp->rowid;
                $line->fk_commande      = $objp->fk_commande;
                $line->commande_id      = $objp->fk_commande;
                $line->label            = $objp->custom_label;
                $line->desc             = $objp->description;
                $line->product_type     = $objp->product_type;
                $line->qty              = $objp->qty;
                $line->tva_tx           = $objp->tva_tx;
                $line->localtax1_tx     = $objp->localtax1_tx;
                $line->localtax2_tx     = $objp->localtax2_tx;
                $line->total_ht         = $objp->total_ht;
                $line->total_ttc        = $objp->total_ttc;
                $line->total_tva        = $objp->total_tva;
                $line->total_localtax1  = $objp->total_localtax1;
                $line->total_localtax2  = $objp->total_localtax2;
                $line->subprice         = $objp->subprice;
                $line->fk_remise_except = $objp->fk_remise_except;
                $line->remise_percent   = $objp->remise_percent;
                $line->price            = $objp->price;
                $line->fk_product       = $objp->fk_product;
				$line->fk_fournprice 	= $objp->fk_fournprice;
		      	$marginInfos			= getMarginInfos($objp->subprice, $objp->remise_percent, $objp->tva_tx, $objp->localtax1_tx, $objp->localtax2_tx, $line->fk_fournprice, $objp->pa_ht);
		   		$line->pa_ht 			= $marginInfos[0];
		    	$line->marge_tx			= $marginInfos[1];
		     	$line->marque_tx		= $marginInfos[2];
                $line->rang             = $objp->rang;
                $line->info_bits        = $objp->info_bits;
                $line->special_code		= $objp->special_code;
                $line->fk_parent_line	= $objp->fk_parent_line;

                $line->ref				= $objp->product_ref;
                $line->product_ref		= $objp->product_ref;
                $line->libelle			= $objp->product_label;
                $line->product_label	= $objp->product_label;
                $line->product_desc     = $objp->product_desc;
                $line->fk_product_type  = $objp->fk_product_type;	// Produit ou service
	            $line->fk_unit          = $objp->fk_unit;

                $line->date_start       = $this->db->jdate($objp->date_start);
                $line->date_end         = $this->db->jdate($objp->date_end);

                $this->lines[$i] = $line;

                $i++;
            }
            $this->db->free($result);

            return 1;
        }
        else
        {
            $this->error=$this->db->error();
            return -3;
        }
    }


    /**
     *	Return number of line with type product.
     *
     *	@return		int		<0 if KO, Nbr of product lines if OK
     */
    function getNbOfProductsLines()
    {
        $nb=0;
        foreach($this->lines as $line)
        {
            if ($line->product_type == 0) $nb++;
        }
        return $nb;
    }

    /**
     *	Return number of line with type service.
     *
     *	@return		int		<0 if KO, Nbr of service lines if OK
     */
    function getNbOfServicesLines()
    {
        $nb=0;
        foreach($this->lines as $line)
        {
            if ($line->product_type == 1) $nb++;
        }
        return $nb;
    }

    /**
     *	Load array this->expeditions of nb of products sent by line in order
     *
     *	@param      int		$filtre_statut      Filter on status
     * 	@return     int                			<0 if KO, Nb of lines found if OK
     *
     *	TODO deprecated, move to Shipping class
     */
    function loadExpeditions($filtre_statut=-1)
    {
        $this->expeditions = array();

        $sql = 'SELECT cd.rowid, cd.fk_product,';
        $sql.= ' sum(ed.qty) as qty';
        $sql.= ' FROM '.MAIN_DB_PREFIX.'expeditiondet as ed,';
        if ($filtre_statut >= 0) $sql.= ' '.MAIN_DB_PREFIX.'expedition as e,';
        $sql.= ' '.MAIN_DB_PREFIX.'commandedet as cd';
        $sql.= ' WHERE';
        if ($filtre_statut >= 0) $sql.= ' ed.fk_expedition = e.rowid AND';
        $sql.= ' ed.fk_origin_line = cd.rowid';
        $sql.= ' AND cd.fk_commande =' .$this->id;
        if ($filtre_statut >= 0) $sql.=' AND e.fk_statut >= '.$filtre_statut;
        $sql.= ' GROUP BY cd.rowid, cd.fk_product';
        //print $sql;

        dol_syslog(get_class($this)."::loadExpeditions", LOG_DEBUG);
        $result = $this->db->query($sql);
        if ($result)
        {
            $num = $this->db->num_rows($result);
            $i = 0;
            while ($i < $num)
            {
                $obj = $this->db->fetch_object($result);
                $this->expeditions[$obj->rowid] = $obj->qty;
                $i++;
            }
            $this->db->free();
            return $num;
        }
        else
        {
            $this->error=$this->db->lasterror();
            return -1;
        }

    }

    /**
     * Returns a array with expeditions lines number
     *
     * @return	int		Nb of shipments
     *
     * TODO deprecated, move to Shipping class
     */
    function nb_expedition()
    {
        $sql = 'SELECT count(*)';
        $sql.= ' FROM '.MAIN_DB_PREFIX.'expedition as e';
        $sql.= ', '.MAIN_DB_PREFIX.'element_element as el';
        $sql.= ' WHERE el.fk_source = '.$this->id;
        $sql.= " AND el.fk_target = e.rowid";
        $sql.= " AND el.targettype = 'shipping'";

        $resql = $this->db->query($sql);
        if ($resql)
        {
            $row = $this->db->fetch_row($resql);
            return $row[0];
        }
        else dol_print_error($this->db);
    }

    /**
     *	Return a array with sendings by line
     *
     *	@param      int		$filtre_statut      Filtre sur statut
     *	@return     int                 		0 si OK, <0 si KO
     *
     *	TODO  deprecated, move to Shipping class
     */
    function livraison_array($filtre_statut=self::STATUS_CANCELED)
    {
        $delivery = new Livraison($this->db);
        $deliveryArray = $delivery->livraison_array($filtre_statut);
        return $deliveryArray;
    }

    /**
     *	Return a array with the pending stock by product
     *
     *	@param      int		$filtre_statut      Filtre sur statut
     *	@return     int                 		0 si OK, <0 si KO
     *
     *	TODO		FONCTION NON FINIE A FINIR
     */
    function stock_array($filtre_statut=self::STATUS_CANCELED)
    {
        $this->stocks = array();

        // Tableau des id de produit de la commande
		$array_of_product=array();

        // Recherche total en stock pour chaque produit
        // TODO $array_of_product est défini vide juste au dessus !!
        if (count($array_of_product))
        {
            $sql = "SELECT fk_product, sum(ps.reel) as total";
            $sql.= " FROM ".MAIN_DB_PREFIX."product_stock as ps";
            $sql.= " WHERE ps.fk_product IN (".join(',',$array_of_product).")";
            $sql.= ' GROUP BY fk_product ';
            $result = $this->db->query($sql);
            if ($result)
            {
                $num = $this->db->num_rows($result);
                $i = 0;
                while ($i < $num)
                {
                    $obj = $this->db->fetch_object($result);
                    $this->stocks[$obj->fk_product] = $obj->total;
                    $i++;
                }
                $this->db->free();
            }
        }
        return 0;
    }

    /**
     *  Delete an order line
     *
     *  @param      int		$lineid		Id of line to delete
     *  @return     int        		 	>0 if OK, 0 if nothing to do, <0 if KO
     */
    function deleteline($lineid)
    {
        global $user;

        if ($this->statut == self::STATUS_DRAFT)
        {
            $this->db->begin();

            $sql = "SELECT fk_product, qty";
            $sql.= " FROM ".MAIN_DB_PREFIX."commandedet";
            $sql.= " WHERE rowid = ".$lineid;

            $result = $this->db->query($sql);
            if ($result)
            {
                $obj = $this->db->fetch_object($result);

                if ($obj)
                {
                    $product = new Product($this->db);
                    $product->id = $obj->fk_product;

                    // Delete line
                    $line = new OrderLine($this->db);

                    // For triggers
                    $line->fetch($lineid);

                    if ($line->delete() > 0)
                    {
                        $result=$this->update_price(1);

                        if ($result > 0)
                        {
                            $this->db->commit();
                            return 1;
                        }
                        else
                        {
                            $this->db->rollback();
                            $this->error=$this->db->lasterror();
                            return -1;
                        }
                    }
                    else
                    {
                        $this->db->rollback();
                        $this->error=$line->error;
                        return -1;
                    }
                }
                else
                {
                    $this->db->rollback();
                    return 0;
                }
            }
            else
            {
                $this->db->rollback();
                $this->error=$this->db->lasterror();
                return -1;
            }
        }
        else
        {
            return -1;
        }
    }

    /**
     * 	Applique une remise relative
     *
     * 	@param     	User		$user		User qui positionne la remise
     * 	@param     	float		$remise		Discount (percent)
     *	@return		int 					<0 if KO, >0 if OK
     */
    function set_remise($user, $remise)
    {
        $remise=trim($remise)?trim($remise):0;

        if ($user->rights->commande->creer)
        {
            $remise=price2num($remise);

            $sql = 'UPDATE '.MAIN_DB_PREFIX.'commande';
            $sql.= ' SET remise_percent = '.$remise;
            $sql.= ' WHERE rowid = '.$this->id.' AND fk_statut = '.self::STATUS_DRAFT.' ;';

            if ($this->db->query($sql))
            {
                $this->remise_percent = $remise;
                $this->update_price(1);
                return 1;
            }
            else
            {
                $this->error=$this->db->error();
                return -1;
            }
        }
    }


    /**
     * 		Applique une remise absolue
     *
     * 		@param     	User		$user 		User qui positionne la remise
     * 		@param     	float		$remise		Discount
     *		@return		int 					<0 if KO, >0 if OK
     */
    function set_remise_absolue($user, $remise)
    {
        $remise=trim($remise)?trim($remise):0;

        if ($user->rights->commande->creer)
        {
            $remise=price2num($remise);

            $sql = 'UPDATE '.MAIN_DB_PREFIX.'commande';
            $sql.= ' SET remise_absolue = '.$remise;
            $sql.= ' WHERE rowid = '.$this->id.' AND fk_statut = '.self::STATUS_DRAFT.' ;';

            dol_syslog(get_class($this)."::set_remise_absolue", LOG_DEBUG);

            if ($this->db->query($sql))
            {
                $this->remise_absolue = $remise;
                $this->update_price(1);
                return 1;
            }
            else
            {
                $this->error=$this->db->error();
                return -1;
            }
        }
    }


    /**
     *	Set the order date
     *
     *	@param      User		$user       Object user making change
     *	@param      int	$date		Date
     *	@return     int         			<0 if KO, >0 if OK
     */
    function set_date($user, $date)
    {
        if ($user->rights->commande->creer)
        {
            $sql = "UPDATE ".MAIN_DB_PREFIX."commande";
            $sql.= " SET date_commande = ".($date ? $this->db->idate($date) : 'null');
            $sql.= " WHERE rowid = ".$this->id." AND fk_statut = ".self::STATUS_DRAFT;

            dol_syslog(get_class($this)."::set_date",LOG_DEBUG);
            $resql=$this->db->query($sql);
            if ($resql)
            {
                $this->date = $date;
                return 1;
            }
            else
            {
                $this->error=$this->db->error();
                return -1;
            }
        }
        else
        {
            return -2;
        }
    }

    /**
     *	Set the planned delivery date
     *
     *	@param      User			$user        		Objet utilisateur qui modifie
     *	@param      int		$date_livraison     Date de livraison
     *	@return     int         						<0 si ko, >0 si ok
     */
    function set_date_livraison($user, $date_livraison)
    {
        if ($user->rights->commande->creer)
        {
            $sql = "UPDATE ".MAIN_DB_PREFIX."commande";
            $sql.= " SET date_livraison = ".($date_livraison ? "'".$this->db->idate($date_livraison)."'" : 'null');
            $sql.= " WHERE rowid = ".$this->id;

            dol_syslog(get_class($this)."::set_date_livraison", LOG_DEBUG);
            $resql=$this->db->query($sql);
            if ($resql)
            {
                $this->date_livraison = $date_livraison;
                return 1;
            }
            else
            {
                $this->error=$this->db->error();
                return -1;
            }
        }
        else
        {
            return -2;
        }
    }

    /**
     *	Set availability
     *
     *	@param      User	$user		Object user making change
     *	@param      int		$id			If of availability delay
     *	@return     int           		<0 if KO, >0 if OK
     */
    function set_availability($user, $id)
    {
        if ($user->rights->commande->creer)
        {
            $sql = "UPDATE ".MAIN_DB_PREFIX."commande ";
            $sql.= " SET fk_availability = '".$id."'";
            $sql.= " WHERE rowid = ".$this->id;

            if ($this->db->query($sql))
            {
                $this->fk_availability = $id;
                return 1;
            }
            else
            {
                $this->error=$this->db->error();
                dol_syslog(get_class($this)."::set_availability Erreur SQL");
                return -1;
            }
        }
    }

    /**
     *	Set source of demand
     *
     *	@param      User	$user		  	Object user making change
     *	@param      int		$id				Id of source
     *	@return     int           			<0 if KO, >0 if OK
     */
    function set_demand_reason($user, $id)
    {
        if ($user->rights->commande->creer)
        {
            $sql = "UPDATE ".MAIN_DB_PREFIX."commande ";
            $sql.= " SET fk_input_reason = '".$id."'";
            $sql.= " WHERE rowid = ".$this->id;

            if ($this->db->query($sql))
            {
                $this->fk_input_reason = $id;
                return 1;
            }
            else
            {
                $this->error=$this->db->error();
                dol_syslog(get_class($this)."::set_demand_reason Erreur SQL");
                return -1;
            }
        }
    }

    /**
     *  Return list of orders (eventuelly filtered on a user) into an array
     *
     *  @param		int		$shortlist		0=Return array[id]=ref, 1=Return array[](id=>id,ref=>ref,name=>name)
     *  @param      int		$draft      	0=not draft, 1=draft
     *  @param      User	$excluser      	Objet user to exclude
     *  @param    	int		$socid			Id third pary
     *  @param    	int		$limit			For pagination
     *  @param    	int		$offset			For pagination
     *  @param    	string	$sortfield		Sort criteria
     *  @param    	string	$sortorder		Sort order
     *  @return     int             		-1 if KO, array with result if OK
     */
    function liste_array($shortlist=0, $draft=0, $excluser='', $socid=0, $limit=0, $offset=0, $sortfield='c.date_commande', $sortorder='DESC')
    {
        global $conf,$user;

        $ga = array();

        $sql = "SELECT s.rowid, s.nom as name, s.client,";
        $sql.= " c.rowid as cid, c.ref";
        if (! $user->rights->societe->client->voir && ! $socid) $sql .= ", sc.fk_soc, sc.fk_user";
        $sql.= " FROM ".MAIN_DB_PREFIX."societe as s, ".MAIN_DB_PREFIX."commande as c";
		if (! $user->rights->societe->client->voir && ! $socid) $sql .= ", ".MAIN_DB_PREFIX."societe_commerciaux as sc";
        $sql.= " WHERE c.entity = ".$conf->entity;
        $sql.= " AND c.fk_soc = s.rowid";
        if (! $user->rights->societe->client->voir && ! $socid) //restriction
        {
        	$sql.= " AND s.rowid = sc.fk_soc AND sc.fk_user = " .$user->id;
        }
        if ($socid) $sql.= " AND s.rowid = ".$socid;
        if ($draft) $sql.= " AND c.fk_statut = ".self::STATUS_DRAFT;
        if (is_object($excluser)) $sql.= " AND c.fk_user_author <> ".$excluser->id;
        $sql.= $this->db->order($sortfield,$sortorder);
        $sql.= $this->db->plimit($limit,$offset);

        $result=$this->db->query($sql);
        if ($result)
        {
            $numc = $this->db->num_rows($result);
            if ($numc)
            {
                $i = 0;
                while ($i < $numc)
                {
                    $obj = $this->db->fetch_object($result);

                    if ($shortlist == 1)
                    {
                    	$ga[$obj->cid] = $obj->ref;
                    }
                    else if ($shortlist == 2)
                    {
                    	$ga[$obj->cid] = $obj->ref.' ('.$obj->name.')';
                    }
                    else
					{
                    	$ga[$i]['id']	= $obj->cid;
                    	$ga[$i]['ref'] 	= $obj->ref;
                    	$ga[$i]['name'] = $obj->name;
                    }
                    $i++;
                }
            }
            return $ga;
        }
        else
        {
            dol_print_error($this->db);
            return -1;
        }
    }

    /**
     *	Change le delai de livraison
     *
     *	@param      int		$availability_id	Id du nouveau mode
     *	@return     int         				>0 if OK, <0 if KO
     */
    function availability($availability_id)
    {
        dol_syslog('Commande::availability('.$availability_id.')');
        if ($this->statut >= self::STATUS_DRAFT)
        {
            $sql = 'UPDATE '.MAIN_DB_PREFIX.'commande';
            $sql .= ' SET fk_availability = '.$availability_id;
            $sql .= ' WHERE rowid='.$this->id;
            if ( $this->db->query($sql) )
            {
                $this->availability_id = $availability_id;
                return 1;
            }
            else
            {
                dol_syslog('Commande::availability Erreur '.$sql.' - '.$this->db->error(), LOG_ERR);
                $this->error=$this->db->lasterror();
                return -1;
            }
        }
        else
        {
            dol_syslog('Commande::availability, etat facture incompatible', LOG_ERR);
            $this->error='Etat commande incompatible '.$this->statut;
            return -2;
        }
    }

    /**
     *	Change la source de la demande
     *
     *  @param      int		$demand_reason_id	Id of new demand
     *  @return     int        			 		>0 if ok, <0 if ko
     */
    function demand_reason($demand_reason_id)
    {
        dol_syslog('Commande::demand_reason('.$demand_reason_id.')');
        if ($this->statut >= self::STATUS_DRAFT)
        {
            $sql = 'UPDATE '.MAIN_DB_PREFIX.'commande';
            $sql .= ' SET fk_input_reason = '.$demand_reason_id;
            $sql .= ' WHERE rowid='.$this->id;
            if ( $this->db->query($sql) )
            {
                $this->demand_reason_id = $demand_reason_id;
                return 1;
            }
            else
            {
                dol_syslog('Commande::demand_reason Erreur '.$sql.' - '.$this->db->error(), LOG_ERR);
                $this->error=$this->db->lasterror();
                return -1;
            }
        }
        else
        {
            dol_syslog('Commande::demand_reason, etat facture incompatible', LOG_ERR);
            $this->error='Etat commande incompatible '.$this->statut;
            return -2;
        }
    }

    /**
     *	Set customer ref
     *
     *	@param      User	$user           User that make change
     *	@param      string	$ref_client     Customer ref
     *	@return     int             		<0 if KO, >0 if OK
     */
    function set_ref_client($user, $ref_client)
    {
        if ($user->rights->commande->creer)
        {
            dol_syslog(get_class($this).'::set_ref_client this->id='.$this->id.', ref_client='.$ref_client);

            $sql = 'UPDATE '.MAIN_DB_PREFIX.'commande SET';
            $sql.= ' ref_client = '.(empty($ref_client) ? 'NULL' : '\''.$this->db->escape($ref_client).'\'');
            $sql.= ' WHERE rowid = '.$this->id;

            if ($this->db->query($sql) )
            {
                $this->ref_client = $ref_client;
                return 1;
            }
            else
            {
                $this->error=$this->db->lasterror();
                return -2;
            }
        }
        else
        {
            return -1;
        }
    }

	/**
	 * Classify the order as invoiced
	 *
	 * @return     int     <0 if ko, >0 if ok
	 */
	function classifyBilled()
	{
		global $conf, $user, $langs;

		$this->db->begin();

		$sql = 'UPDATE '.MAIN_DB_PREFIX.'commande SET facture = 1';
		$sql.= ' WHERE rowid = '.$this->id.' AND fk_statut > '.self::STATUS_DRAFT;

		dol_syslog(get_class($this)."::classifyBilled", LOG_DEBUG);
		if ($this->db->query($sql))
		{
            // Call trigger
            $result=$this->call_trigger('ORDER_CLASSIFY_BILLED',$user);
            if ($result < 0) $error++;
            // End call triggers

			if (! $error)
			{
				$this->facturee=1; // deprecated
				$this->billed=1;

				$this->db->commit();
				return 1;
			}
			else
			{
				foreach($this->errors as $errmsg)
				{
					dol_syslog(get_class($this)."::classifyBilled ".$errmsg, LOG_ERR);
					$this->error.=($this->error?', '.$errmsg:$errmsg);
				}
				$this->db->rollback();
				return -1*$error;
			}
		}
		else
		{
			$this->error=$this->db->error();
            $this->db->rollback();
			return -1;
		}
	}

	/**
	 * Classify the order as invoiced
	 *
	 * @return     int     <0 if ko, >0 if ok
	 * @deprecated
	 */
	function classer_facturee()
	{
		return $this->classifyBilled();
	}


    /**
     *  Update a line in database
     *
     *  @param    	int				$rowid            	Id of line to update
     *  @param    	string			$desc             	Description de la ligne
     *  @param    	float			$pu               	Prix unitaire
     *  @param    	float			$qty              	Quantity
     *  @param    	float			$remise_percent   	Pourcentage de remise de la ligne
     *  @param    	float			$txtva           	Taux TVA
     * 	@param		float			$txlocaltax1		Local tax 1 rate
     *  @param		float			$txlocaltax2		Local tax 2 rate
     *  @param    	string			$price_base_type	HT or TTC
     *  @param    	int				$info_bits        	Miscellaneous informations on line
     *  @param    	int		$date_start        	Start date of the line
     *  @param    	int		$date_end          	End date of the line
     * 	@param		int				$type				Type of line (0=product, 1=service)
     * 	@param		int				$fk_parent_line		Id of parent line (0 in most cases, used by modules adding sublevels into lines).
     * 	@param		int				$skip_update_total	Keep fields total_xxx to 0 (used for special lines by some modules)
     *  @param		int				$fk_fournprice		Id of origin supplier price
     *  @param		int				$pa_ht				Price (without tax) of product when it was bought
     *  @param		string			$label				Label
     *  @param		int				$special_code		Special code (also used by externals modules!)
	 *  @param		array			$array_options		extrafields array
     * @param int $fk_unit Id of the unit to use. Null to use the default one
     *  @return   	int              					< 0 if KO, > 0 if OK
     */
	function updateline($rowid, $desc, $pu, $qty, $remise_percent, $txtva, $txlocaltax1=0.0,$txlocaltax2=0.0, $price_base_type='HT', $info_bits=0, $date_start='', $date_end='', $type=0, $fk_parent_line=0, $skip_update_total=0, $fk_fournprice=null, $pa_ht=0, $label='', $special_code=0, $array_options=0, $fk_unit = null)
    {
        global $conf, $mysoc;

        dol_syslog(get_class($this)."::updateline $rowid, $desc, $pu, $qty, $remise_percent, $txtva, $txlocaltax1, $txlocaltax2, $price_base_type, $info_bits, $date_start, $date_end, $type");
        include_once DOL_DOCUMENT_ROOT.'/core/lib/price.lib.php';

        if (! empty($this->brouillon))
        {
            $this->db->begin();

            // Clean parameters
            if (empty($qty)) $qty=0;
            if (empty($info_bits)) $info_bits=0;
            if (empty($txtva)) $txtva=0;
            if (empty($txlocaltax1)) $txlocaltax1=0;
            if (empty($txlocaltax2)) $txlocaltax2=0;
            if (empty($remise)) $remise=0;
            if (empty($remise_percent)) $remise_percent=0;
            if (empty($special_code) || $special_code == 3) $special_code=0;

            $remise_percent=price2num($remise_percent);
            $qty=price2num($qty);
            $pu = price2num($pu);
      		$pa_ht=price2num($pa_ht);
            $txtva=price2num($txtva);
            $txlocaltax1=price2num($txlocaltax1);
            $txlocaltax2=price2num($txlocaltax2);

            // Calcul du total TTC et de la TVA pour la ligne a partir de
            // qty, pu, remise_percent et txtva
            // TRES IMPORTANT: C'est au moment de l'insertion ligne qu'on doit stocker
            // la part ht, tva et ttc, et ce au niveau de la ligne qui a son propre taux tva.

            $localtaxes_type=getLocalTaxesFromRate($txtva,0,$this->thirdparty, $mysoc);

            $tabprice=calcul_price_total($qty, $pu, $remise_percent, $txtva, $txlocaltax1, $txlocaltax2, 0, $price_base_type, $info_bits, $type, '', $localtaxes_type);
            $total_ht  = $tabprice[0];
            $total_tva = $tabprice[1];
            $total_ttc = $tabprice[2];
            $total_localtax1 = $tabprice[9];
            $total_localtax2 = $tabprice[10];

            // Anciens indicateurs: $price, $subprice, $remise (a ne plus utiliser)
            $price = $pu;
            $subprice = $pu;
            $remise = 0;
            if ($remise_percent > 0)
            {
                $remise = round(($pu * $remise_percent / 100),2);
                $price = ($pu - $remise);
            }

            // Update line
            $this->line=new OrderLine($this->db);

            $this->line->context = $this->context;

            // Stock previous line records
            $staticline=new OrderLine($this->db);
            $staticline->fetch($rowid);
            $this->line->oldline = $staticline;

            // Reorder if fk_parent_line change
            if (! empty($fk_parent_line) && ! empty($staticline->fk_parent_line) && $fk_parent_line != $staticline->fk_parent_line)
            {
            	$rangmax = $this->line_max($fk_parent_line);
            	$this->line->rang = $rangmax + 1;
            }

            $this->line->rowid=$rowid;
            $this->line->label=$label;
            $this->line->desc=$desc;
            $this->line->qty=$qty;
            $this->line->tva_tx=$txtva;
            $this->line->localtax1_tx=$txlocaltax1;
            $this->line->localtax2_tx=$txlocaltax2;
			$this->line->localtax1_type = $localtaxes_type[0];
			$this->line->localtax2_type = $localtaxes_type[2];
            $this->line->remise_percent=$remise_percent;
            $this->line->subprice=$subprice;
            $this->line->info_bits=$info_bits;
            $this->line->special_code=$special_code;
            $this->line->total_ht=$total_ht;
            $this->line->total_tva=$total_tva;
            $this->line->total_localtax1=$total_localtax1;
            $this->line->total_localtax2=$total_localtax2;
            $this->line->total_ttc=$total_ttc;
            $this->line->date_start=$date_start;
            $this->line->date_end=$date_end;
            $this->line->product_type=$type;
            $this->line->fk_parent_line=$fk_parent_line;
            $this->line->skip_update_total=$skip_update_total;
	        $this->line->fk_unit=$fk_unit;

			// infos marge
			if (!empty($fk_product) && empty($fk_fournprice) && empty($pa_ht)) {
			    //by external module, take lowest buying price
			    include_once DOL_DOCUMENT_ROOT.'/fourn/class/fournisseur.product.class.php';
			    $productFournisseur = new ProductFournisseur($this->db);
			    $productFournisseur->find_min_price_product_fournisseur($fk_product);
			    $this->line->fk_fournprice = $productFournisseur->product_fourn_price_id;
			} else {
			    $this->line->fk_fournprice = $fk_fournprice;
			}
			$this->line->pa_ht = $pa_ht;

            // TODO deprecated
            $this->line->price=$price;
            $this->line->remise=$remise;

			if (is_array($array_options) && count($array_options)>0) {
				$this->line->array_options=$array_options;
			}

            $result=$this->line->update();
            if ($result > 0)
            {
            	// Reorder if child line
            	if (! empty($fk_parent_line)) $this->line_order(true,'DESC');

                // Mise a jour info denormalisees
                $this->update_price(1);

                $this->db->commit();
                return $result;
            }
            else
            {
	            $this->error=$this->line->error;

	            $this->db->rollback();
	            return -1;
            }
        }
        else
        {
            $this->error=get_class($this)."::updateline Order status makes operation forbidden";
        	$this->errors=array('OrderStatusMakeOperationForbidden');
            return -2;
        }
    }

	/**
	 *      Update database
	 *
	 *      @param      User	$user        	User that modify
	 *      @param      int		$notrigger	    0=launch triggers after, 1=disable triggers
	 *      @return     int      			   	<0 if KO, >0 if OK
	 */
	function update($user=null, $notrigger=0)
	{
		global $conf, $langs;
		$error=0;

		// Clean parameters
		if (isset($this->ref)) $this->ref=trim($this->ref);
		if (isset($this->ref_client)) $this->ref_client=trim($this->ref_client);
		if (isset($this->note) || isset($this->note_private)) $this->note_private=(isset($this->note_private) ? trim($this->note_private) : trim($this->note));
		if (isset($this->note_public)) $this->note_public=trim($this->note_public);
		if (isset($this->modelpdf)) $this->modelpdf=trim($this->modelpdf);
		if (isset($this->import_key)) $this->import_key=trim($this->import_key);

		// Check parameters
		// Put here code to add control on parameters values

		// Update request
		$sql = "UPDATE ".MAIN_DB_PREFIX."commande SET";

		$sql.= " ref=".(isset($this->ref)?"'".$this->db->escape($this->ref)."'":"null").",";
		$sql.= " ref_client=".(isset($this->ref_client)?"'".$this->db->escape($this->ref_client)."'":"null").",";
		$sql.= " ref_ext=".(isset($this->ref_ext)?"'".$this->db->escape($this->ref_ext)."'":"null").",";
		$sql.= " fk_soc=".(isset($this->socid)?$this->socid:"null").",";
		$sql.= " date_commande=".(strval($this->date_commande)!='' ? "'".$this->db->idate($this->date_commande)."'" : 'null').",";
		$sql.= " date_valid=".(strval($this->date_validation)!='' ? "'".$this->db->idate($this->date_validation)."'" : 'null').",";
		$sql.= " tva=".(isset($this->total_tva)?$this->total_tva:"null").",";
		$sql.= " localtax1=".(isset($this->total_localtax1)?$this->total_localtax1:"null").",";
		$sql.= " localtax2=".(isset($this->total_localtax2)?$this->total_localtax2:"null").",";
		$sql.= " total_ht=".(isset($this->total_ht)?$this->total_ht:"null").",";
		$sql.= " total_ttc=".(isset($this->total_ttc)?$this->total_ttc:"null").",";
		$sql.= " fk_statut=".(isset($this->statut)?$this->statut:"null").",";
		$sql.= " fk_user_author=".(isset($this->user_author)?$this->user_author:"null").",";
		$sql.= " fk_user_valid=".(isset($this->fk_user_valid)?$this->fk_user_valid:"null").",";
		$sql.= " fk_projet=".(isset($this->fk_project)?$this->fk_project:"null").",";
		$sql.= " fk_cond_reglement=".(isset($this->cond_reglement_id)?$this->cond_reglement_id:"null").",";
		$sql.= " fk_mode_reglement=".(isset($this->mode_reglement_id)?$this->mode_reglement_id:"null").",";
		$sql.= " note_private=".(isset($this->note_private)?"'".$this->db->escape($this->note_private)."'":"null").",";
		$sql.= " note_public=".(isset($this->note_public)?"'".$this->db->escape($this->note_public)."'":"null").",";
		$sql.= " model_pdf=".(isset($this->modelpdf)?"'".$this->db->escape($this->modelpdf)."'":"null").",";
		$sql.= " import_key=".(isset($this->import_key)?"'".$this->db->escape($this->import_key)."'":"null")."";

		$sql.= " WHERE rowid=".$this->id;

		$this->db->begin();

		dol_syslog(get_class($this)."::update", LOG_DEBUG);
		$resql = $this->db->query($sql);
		if (! $resql) {
			$error++; $this->errors[]="Error ".$this->db->lasterror();
		}

		if (! $error)
		{
			if (! $notrigger)
			{
	            // Call trigger
	            $result=$this->call_trigger('ORDER_MODIFY',$user);
	            if ($result < 0) $error++;
	            // End call triggers
			}
		}

		// Commit or rollback
		if ($error)
		{
			foreach($this->errors as $errmsg)
			{
				dol_syslog(get_class($this)."::update ".$errmsg, LOG_ERR);
				$this->error.=($this->error?', '.$errmsg:$errmsg);
			}
			$this->db->rollback();
			return -1*$error;
		}
		else
		{
			$this->db->commit();
			return 1;
		}
	}

    /**
     *	Update value of extrafields on order
     *
     *	@param      User	$user       Object user that modify
     *	@return     int         		<0 if ko, >0 if ok
     */
    function update_extrafields($user)
    {
        global $hookmanager, $conf;

    	$action='create';

    	// Actions on extra fields (by external module or standard code)
    	// TODO le hook fait double emploi avec le trigger !!
    	$hookmanager->initHooks(array('orderdao'));
    	$parameters=array('id'=>$this->id);
    	$reshook=$hookmanager->executeHooks('insertExtraFields',$parameters,$this,$action);    // Note that $action and $object may have been modified by some hooks
    	if (empty($reshook))
    	{
    		if (empty($conf->global->MAIN_EXTRAFIELDS_DISABLED)) // For avoid conflicts if trigger used
    		{
    			$result=$this->insertExtraFields();
    			if ($result < 0)
    			{
    				$error++;
    			}
    		}
    	}
    	else if ($reshook < 0) $error++;

    	if (!$error)
    	{
    		return 1;
    	}
    	else
    	{
    		return -1;
    	}

    }

    /**
     *	Delete the customer order
     *
     *	@param	User	$user		User object
     *	@param	int		$notrigger	1=Does not execute triggers, 0= execuete triggers
     * 	@return	int					<=0 if KO, >0 if OK
     */
    function delete($user, $notrigger=0)
    {
        global $conf, $langs;
        require_once DOL_DOCUMENT_ROOT.'/core/lib/files.lib.php';

        $error = 0;

        $this->db->begin();

        if (! $error && ! $notrigger)
        {
            // Call trigger
            $result=$this->call_trigger('ORDER_DELETE',$user);
            if ($result < 0) $error++;
            // End call triggers
        }

        //TODO: Check for error after each action. If one failed we rollback, don't waste time to do action if previous fail
        if (! $error)
        {
        	// Delete order details
        	$sql = 'DELETE FROM '.MAIN_DB_PREFIX."commandedet WHERE fk_commande = ".$this->id;
        	dol_syslog(get_class($this)."::delete", LOG_DEBUG);
        	if (! $this->db->query($sql) )
        	{
        		$error++;
        		$this->errors[]=$this->db->lasterror();
        	}

        	// Delete order
        	$sql = 'DELETE FROM '.MAIN_DB_PREFIX."commande WHERE rowid = ".$this->id;
        	dol_syslog(get_class($this)."::delete", LOG_DEBUG);
        	if (! $this->db->query($sql) )
        	{
        		$error++;
        		$this->errors[]=$this->db->lasterror();
        	}

        	// Delete linked object
        	$res = $this->deleteObjectLinked();
        	if ($res < 0) $error++;

        	// Delete linked contacts
        	$res = $this->delete_linked_contact();
        	if ($res < 0) $error++;

        	// Remove extrafields
        	if ((! $error) && (empty($conf->global->MAIN_EXTRAFIELDS_DISABLED))) // For avoid conflicts if trigger used
        	{
        		$result=$this->deleteExtraFields();
        		if ($result < 0)
        		{
        			$error++;
        			dol_syslog(get_class($this)."::delete error -4 ".$this->error, LOG_ERR);
        		}
        	}

        	// On efface le repertoire de pdf provisoire
        	$comref = dol_sanitizeFileName($this->ref);
        	if ($conf->commande->dir_output && !empty($this->ref))
        	{
        		$dir = $conf->commande->dir_output . "/" . $comref ;
        		$file = $conf->commande->dir_output . "/" . $comref . "/" . $comref . ".pdf";
        		if (file_exists($file))	// We must delete all files before deleting directory
        		{
        			dol_delete_preview($this);

        			if (! dol_delete_file($file,0,0,0,$this)) // For triggers
        			{
        				$this->db->rollback();
        				return 0;
        			}
        		}
        		if (file_exists($dir))
        		{
        			if (! dol_delete_dir_recursive($dir))
        			{
        				$this->error=$langs->trans("ErrorCanNotDeleteDir",$dir);
        				$this->db->rollback();
        				return 0;
        			}
        		}
        	}


        }

        if (! $error)
        {
        	dol_syslog(get_class($this)."::delete $this->id by $user->id", LOG_DEBUG);
        	$this->db->commit();
        	return 1;
        }
        else
        {
	        foreach($this->errors as $errmsg)
	        {
		        dol_syslog(get_class($this)."::delete ".$errmsg, LOG_ERR);
		        $this->error.=($this->error?', '.$errmsg:$errmsg);
	        }
	        $this->db->rollback();
	        return -1*$error;
        }
    }


    /**
     *	Load indicators for dashboard (this->nbtodo and this->nbtodolate)
     *
     *	@param		User	$user   Object user
     *	@return WorkboardResponse|int <0 if KO, WorkboardResponse if OK
     */
    function load_board($user)
    {
        global $conf, $user, $langs;

        $clause = " WHERE";

        $sql = "SELECT c.rowid, c.date_creation as datec, c.date_livraison as delivery_date, c.fk_statut";
        $sql.= " FROM ".MAIN_DB_PREFIX."commande as c";
        if (!$user->rights->societe->client->voir && !$user->societe_id)
        {
            $sql.= " LEFT JOIN ".MAIN_DB_PREFIX."societe_commerciaux as sc ON c.fk_soc = sc.fk_soc";
            $sql.= " WHERE sc.fk_user = " .$user->id;
            $clause = " AND";
        }
        $sql.= $clause." c.entity = ".$conf->entity;
        //$sql.= " AND c.fk_statut IN (1,2,3) AND c.facture = 0";
        $sql.= " AND ((c.fk_statut IN (".self::STATUS_VALIDATED.",".self::STATUS_ACCEPTED.")) OR (c.fk_statut = ".self::STATUS_CLOSED." AND c.facture = 0))";    // If status is 2 and facture=1, it must be selected
        if ($user->societe_id) $sql.=" AND c.fk_soc = ".$user->societe_id;

        $resql=$this->db->query($sql);
        if ($resql)
        {
	        $now=dol_now();

	        $response = new WorkboardResponse();
	        $response->warning_delay=$conf->commande->client->warning_delay/60/60/24;
	        $response->label=$langs->trans("OrdersToProcess");
	        $response->url=DOL_URL_ROOT.'/commande/list.php?viewstatut=-3';
	        $response->img=img_object($langs->trans("Orders"),"order");

            while ($obj=$this->db->fetch_object($resql))
            {
	            $response->nbtodo++;

				$date_to_test = empty($obj->delivery_date) ? $obj->datec : $obj->delivery_date;

	            if ($obj->fk_statut != 3 && $this->db->jdate($date_to_test) < ($now - $conf->commande->client->warning_delay)) {
		            $response->nbtodolate++;
	            }
            }

            return $response;
        }
        else
        {
            $this->error=$this->db->error();
            return -1;
        }
    }

    /**
     *	Return source label of order
     *
     *	@return     string      Label
     */
    function getLabelSource()
    {
        global $langs;

        $label=$langs->trans('OrderSource'.$this->source);

        if ($label == 'OrderSource') return '';
        return $label;
    }

    /**
     *	Return status label of Order
     *
     *	@param      int		$mode       0=libelle long, 1=libelle court, 2=Picto + Libelle court, 3=Picto, 4=Picto + Libelle long, 5=Libelle court + Picto
     *	@return     string      		Libelle
     */
    function getLibStatut($mode)
    {
        return $this->LibStatut($this->statut,$this->facturee,$mode);
    }

    /**
     *	Return label of status
     *
     *	@param		int		$statut      	Id statut
     *  @param      int		$billed    		If invoiced
     *	@param      int		$mode        	0=libelle long, 1=libelle court, 2=Picto + Libelle court, 3=Picto, 4=Picto + Libelle long, 5=Libelle court + Picto
     *  @return     string					Label of status
     */
    function LibStatut($statut,$billed,$mode)
    {
        global $langs;
        //print 'x'.$statut.'-'.$billed;
        if ($mode == 0)
        {
            if ($statut==self::STATUS_CANCELED) return $langs->trans('StatusOrderCanceled');
            if ($statut==self::STATUS_DRAFT) return $langs->trans('StatusOrderDraft');
            if ($statut==self::STATUS_VALIDATED) return $langs->trans('StatusOrderValidated');
            if ($statut==self::STATUS_ACCEPTED) return $langs->trans('StatusOrderSentShort');
            if ($statut==self::STATUS_CLOSED && (! $billed && empty($conf->global->WORKFLOW_BILL_ON_SHIPMENT))) return $langs->trans('StatusOrderToBill');
            if ($statut==self::STATUS_CLOSED && ($billed || ! empty($conf->global->WORKFLOW_BILL_ON_SHIPMENT))) return $langs->trans('StatusOrderProcessed');
        }
        elseif ($mode == 1)
        {
            if ($statut==self::STATUS_CANCELED) return $langs->trans('StatusOrderCanceledShort');
            if ($statut==self::STATUS_DRAFT) return $langs->trans('StatusOrderDraftShort');
            if ($statut==self::STATUS_VALIDATED) return $langs->trans('StatusOrderValidatedShort');
            if ($statut==self::STATUS_ACCEPTED) return $langs->trans('StatusOrderSentShort');
            if ($statut==self::STATUS_CLOSED && (! $billed && empty($conf->global->WORKFLOW_BILL_ON_SHIPMENT))) return $langs->trans('StatusOrderToBillShort');
            if ($statut==self::STATUS_CLOSED && ($billed || ! empty($conf->global->WORKFLOW_BILL_ON_SHIPMENT))) return $langs->trans('StatusOrderProcessed');
        }
        elseif ($mode == 2)
        {
            if ($statut==self::STATUS_CANCELED) return img_picto($langs->trans('StatusOrderCanceled'),'statut5').' '.$langs->trans('StatusOrderCanceledShort');
            if ($statut==self::STATUS_DRAFT) return img_picto($langs->trans('StatusOrderDraft'),'statut0').' '.$langs->trans('StatusOrderDraftShort');
            if ($statut==self::STATUS_VALIDATED) return img_picto($langs->trans('StatusOrderValidated'),'statut1').' '.$langs->trans('StatusOrderValidatedShort');
            if ($statut==self::STATUS_ACCEPTED) return img_picto($langs->trans('StatusOrderSent'),'statut3').' '.$langs->trans('StatusOrderSentShort');
            if ($statut==self::STATUS_CLOSED && (! $billed && empty($conf->global->WORKFLOW_BILL_ON_SHIPMENT))) return img_picto($langs->trans('StatusOrderToBill'),'statut7').' '.$langs->trans('StatusOrderToBillShort');
            if ($statut==self::STATUS_CLOSED && ($billed || ! empty($conf->global->WORKFLOW_BILL_ON_SHIPMENT))) return img_picto($langs->trans('StatusOrderProcessed'),'statut6').' '.$langs->trans('StatusOrderProcessedShort');
        }
        elseif ($mode == 3)
        {
            if ($statut==self::STATUS_CANCELED) return img_picto($langs->trans('StatusOrderCanceled'),'statut5');
            if ($statut==self::STATUS_DRAFT) return img_picto($langs->trans('StatusOrderDraft'),'statut0');
            if ($statut==self::STATUS_VALIDATED) return img_picto($langs->trans('StatusOrderValidated'),'statut1');
            if ($statut==self::STATUS_ACCEPTED) return img_picto($langs->trans('StatusOrderSentShort'),'statut3');
            if ($statut==self::STATUS_CLOSED && (! $billed && empty($conf->global->WORKFLOW_BILL_ON_SHIPMENT))) return img_picto($langs->trans('StatusOrderToBill'),'statut7');
            if ($statut==self::STATUS_CLOSED && ($billed || ! empty($conf->global->WORKFLOW_BILL_ON_SHIPMENT))) return img_picto($langs->trans('StatusOrderProcessed'),'statut6');
        }
        elseif ($mode == 4)
        {
            if ($statut==self::STATUS_CANCELED) return img_picto($langs->trans('StatusOrderCanceled'),'statut5').' '.$langs->trans('StatusOrderCanceled');
            if ($statut==self::STATUS_DRAFT) return img_picto($langs->trans('StatusOrderDraft'),'statut0').' '.$langs->trans('StatusOrderDraft');
            if ($statut==self::STATUS_VALIDATED) return img_picto($langs->trans('StatusOrderValidated'),'statut1').' '.$langs->trans('StatusOrderValidated');
            if ($statut==self::STATUS_ACCEPTED) return img_picto($langs->trans('StatusOrderSentShort'),'statut3').' '.$langs->trans('StatusOrderSent');
            if ($statut==self::STATUS_CLOSED && (! $billed && empty($conf->global->WORKFLOW_BILL_ON_SHIPMENT))) return img_picto($langs->trans('StatusOrderToBill'),'statut7').' '.$langs->trans('StatusOrderToBill');
            if ($statut==self::STATUS_CLOSED && ($billed || ! empty($conf->global->WORKFLOW_BILL_ON_SHIPMENT))) return img_picto($langs->trans('StatusOrderProcessed'),'statut6').' '.$langs->trans('StatusOrderProcessed');
        }
        elseif ($mode == 5)
        {
            if ($statut==self::STATUS_CANCELED) return '<span class="hideonsmartphone">'.$langs->trans('StatusOrderCanceledShort').' </span>'.img_picto($langs->trans('StatusOrderCanceled'),'statut5');
            if ($statut==self::STATUS_DRAFT) return '<span class="hideonsmartphone">'.$langs->trans('StatusOrderDraftShort').' </span>'.img_picto($langs->trans('StatusOrderDraft'),'statut0');
            if ($statut==self::STATUS_VALIDATED) return '<span class="hideonsmartphone">'.$langs->trans('StatusOrderValidatedShort').' </span>'.img_picto($langs->trans('StatusOrderValidated'),'statut1');
            if ($statut==self::STATUS_ACCEPTED) return '<span class="hideonsmartphone">'.$langs->trans('StatusOrderSentShort').' </span>'.img_picto($langs->trans('StatusOrderSent'),'statut3');
            if ($statut==self::STATUS_CLOSED && (! $billed && empty($conf->global->WORKFLOW_BILL_ON_SHIPMENT))) return '<span class="hideonsmartphone">'.$langs->trans('StatusOrderToBillShort').' </span>'.img_picto($langs->trans('StatusOrderToBill'),'statut7');
            if ($statut==self::STATUS_CLOSED && ($billed || ! empty($conf->global->WORKFLOW_BILL_ON_SHIPMENT))) return '<span class="hideonsmartphone">'.$langs->trans('StatusOrderProcessedShort').' </span>'.img_picto($langs->trans('StatusOrderProcessed'),'statut6');
        }
    }


    /**
     *	Return clicable link of object (with eventually picto)
     *
     *	@param      int			$withpicto      Add picto into link
     *	@param      int			$option         Where point the link (0=> main card, 1,2 => shipment)
     *	@param      int			$max          	Max length to show
     *	@param      int			$short			Use short labels
     *	@return     string          			String with URL
     */
    function getNomUrl($withpicto=0,$option=0,$max=0,$short=0)
    {
        global $conf, $langs;

        $result='';

        if (! empty($conf->expedition->enabled) && ($option == 1 || $option == 2)) $url = DOL_URL_ROOT.'/expedition/shipment.php?id='.$this->id;
        else $url = DOL_URL_ROOT.'/commande/card.php?id='.$this->id;

        if ($short) return $url;

        $picto = 'order';
        $label = '<u>' . $langs->trans("ShowOrder") . '</u>';
        if (! empty($this->ref))
            $label .= '<br><b>' . $langs->trans('Ref') . ':</b> ' . $this->ref;
        if (! empty($this->ref_client))
            $label.= '<br><b>' . $langs->trans('RefCustomer') . ':</b> ' . $this->ref_client;
        if (! empty($this->total_ht))
            $label.= '<br><b>' . $langs->trans('AmountHT') . ':</b> ' . price($this->total_ht, 0, $langs, 0, -1, -1, $conf->currency);
        if (! empty($this->total_tva))
            $label.= '<br><b>' . $langs->trans('TVA') . ':</b> ' . price($this->total_tva, 0, $langs, 0, -1, -1, $conf->currency);
        if (! empty($this->total_ttc))
            $label.= '<br><b>' . $langs->trans('AmountTTC') . ':</b> ' . price($this->total_ttc, 0, $langs, 0, -1, -1, $conf->currency);

        $linkstart = '<a href="'.$url.'" title="'.dol_escape_htmltag($label, 1).'" class="classfortooltip">';
        $linkend='</a>';

        if ($withpicto) $result.=($linkstart.img_object($label, $picto, 'class="classfortooltip"').$linkend);
        if ($withpicto && $withpicto != 2) $result.=' ';
        $result.=$linkstart.$this->ref.$linkend;
        return $result;
    }


    /**
     *	Charge les informations d'ordre info dans l'objet commande
     *
     *	@param  int		$id       Id of order
     *	@return	void
     */
    function info($id)
    {
        $sql = 'SELECT c.rowid, date_creation as datec, tms as datem,';
        $sql.= ' date_valid as datev,';
        $sql.= ' date_cloture as datecloture,';
        $sql.= ' fk_user_author, fk_user_valid, fk_user_cloture';
        $sql.= ' FROM '.MAIN_DB_PREFIX.'commande as c';
        $sql.= ' WHERE c.rowid = '.$id;
        $result=$this->db->query($sql);
        if ($result)
        {
            if ($this->db->num_rows($result))
            {
                $obj = $this->db->fetch_object($result);
                $this->id = $obj->rowid;
                if ($obj->fk_user_author)
                {
                    $cuser = new User($this->db);
                    $cuser->fetch($obj->fk_user_author);
                    $this->user_creation   = $cuser;
                }

                if ($obj->fk_user_valid)
                {
                    $vuser = new User($this->db);
                    $vuser->fetch($obj->fk_user_valid);
                    $this->user_validation = $vuser;
                }

                if ($obj->fk_user_cloture)
                {
                    $cluser = new User($this->db);
                    $cluser->fetch($obj->fk_user_cloture);
                    $this->user_cloture   = $cluser;
                }

                $this->date_creation     = $this->db->jdate($obj->datec);
                $this->date_modification = $this->db->jdate($obj->datem);
                $this->date_validation   = $this->db->jdate($obj->datev);
                $this->date_cloture      = $this->db->jdate($obj->datecloture);
            }

            $this->db->free($result);

        }
        else
        {
            dol_print_error($this->db);
        }
    }


    /**
     *  Initialise an instance with random values.
     *  Used to build previews or test instances.
     *	id must be 0 if object instance is a specimen.
     *
     *  @return	void
     */
    function initAsSpecimen()
    {
        global $user,$langs,$conf;

        dol_syslog(get_class($this)."::initAsSpecimen");

        // Charge tableau des produits prodids
        $prodids = array();
        $sql = "SELECT rowid";
        $sql.= " FROM ".MAIN_DB_PREFIX."product";
        $sql.= " WHERE entity IN (".getEntity('product', 1).")";
        $resql = $this->db->query($sql);
        if ($resql)
        {
            $num_prods = $this->db->num_rows($resql);
            $i = 0;
            while ($i < $num_prods)
            {
                $i++;
                $row = $this->db->fetch_row($resql);
                $prodids[$i] = $row[0];
            }
        }

        // Initialise parametres
        $this->id=0;
        $this->ref = 'SPECIMEN';
        $this->specimen=1;
        $this->socid = 1;
        $this->date = time();
        $this->date_lim_reglement=$this->date+3600*24*30;
        $this->cond_reglement_code = 'RECEP';
        $this->mode_reglement_code = 'CHQ';
        $this->availability_code   = 'DSP';
        $this->demand_reason_code  = 'SRC_00';
        $this->note_public='This is a comment (public)';
        $this->note_private='This is a comment (private)';
        // Lines
        $nbp = 5;
        $xnbp = 0;
        while ($xnbp < $nbp)
        {
            $line=new OrderLine($this->db);

            $line->desc=$langs->trans("Description")." ".$xnbp;
            $line->qty=1;
            $line->subprice=100;
            $line->price=100;
            $line->tva_tx=19.6;
            if ($xnbp == 2)
            {
                $line->total_ht=50;
                $line->total_ttc=59.8;
                $line->total_tva=9.8;
                $line->remise_percent=50;
            }
            else
            {
                $line->total_ht=100;
                $line->total_ttc=119.6;
                $line->total_tva=19.6;
                $line->remise_percent=0;
            }
            $prodid = rand(1, $num_prods);
            $line->fk_product=$prodids[$prodid];

            $this->lines[$xnbp]=$line;

            $this->total_ht       += $line->total_ht;
            $this->total_tva      += $line->total_tva;
            $this->total_ttc      += $line->total_ttc;

            $xnbp++;
        }
    }


    /**
     *	Charge indicateurs this->nb de tableau de bord
     *
     *	@return     int         <0 si ko, >0 si ok
     */
    function load_state_board()
    {
        global $conf, $user;

        $this->nb=array();
        $clause = "WHERE";

        $sql = "SELECT count(co.rowid) as nb";
        $sql.= " FROM ".MAIN_DB_PREFIX."commande as co";
        $sql.= " LEFT JOIN ".MAIN_DB_PREFIX."societe as s ON co.fk_soc = s.rowid";
        if (!$user->rights->societe->client->voir && !$user->societe_id)
        {
            $sql.= " LEFT JOIN ".MAIN_DB_PREFIX."societe_commerciaux as sc ON s.rowid = sc.fk_soc";
            $sql.= " WHERE sc.fk_user = " .$user->id;
            $clause = "AND";
        }
        $sql.= " ".$clause." co.entity = ".$conf->entity;

        $resql=$this->db->query($sql);
        if ($resql)
        {
            while ($obj=$this->db->fetch_object($resql))
            {
                $this->nb["orders"]=$obj->nb;
            }
            $this->db->free($resql);
            return 1;
        }
        else
        {
            dol_print_error($this->db);
            $this->error=$this->db->error();
            return -1;
        }
    }

    /**
     * 	Return an array of order lines
     *
     * @return	array		Lines of order
     */
    function getLinesArray()
    {
        $lines = array();

        $sql = 'SELECT l.rowid, l.fk_product, l.product_type, l.label as custom_label, l.description, l.price, l.qty, l.tva_tx, ';
        $sql.= ' l.fk_remise_except, l.remise_percent, l.subprice, l.info_bits, l.rang, l.special_code, l.fk_parent_line,';
        $sql.= ' l.total_ht, l.total_tva, l.total_ttc, l.fk_product_fournisseur_price as fk_fournprice, l.buy_price_ht as pa_ht, l.localtax1_tx, l.localtax2_tx,';
        $sql.= ' l.date_start, l.date_end,';
	    $sql.= ' l.fk_unit,';
        $sql.= ' p.label as product_label, p.ref, p.fk_product_type, p.rowid as prodid, ';
        $sql.= ' p.description as product_desc, p.stock as stock_reel,';
        $sql.= ' p.entity';
        $sql.= ' FROM '.MAIN_DB_PREFIX.'commandedet as l';
        $sql.= ' LEFT JOIN '.MAIN_DB_PREFIX.'product as p ON l.fk_product=p.rowid';
        $sql.= ' WHERE l.fk_commande = '.$this->id;
        $sql.= ' ORDER BY l.rang ASC, l.rowid';

        $resql = $this->db->query($sql);
        if ($resql)
        {
            $num = $this->db->num_rows($resql);
            $i = 0;

            while ($i < $num)
            {
                $obj = $this->db->fetch_object($resql);

				$this->lines[$i]					= new OrderLine($this->db);
                $this->lines[$i]->id				= $obj->rowid;
                $this->lines[$i]->label 			= $obj->custom_label;
                $this->lines[$i]->description 		= $obj->description;
                $this->lines[$i]->fk_product		= $obj->fk_product;
                $this->lines[$i]->ref				= $obj->ref;
                $this->lines[$i]->entity            = $obj->entity;         // Product entity
                $this->lines[$i]->product_label		= $obj->product_label;
                $this->lines[$i]->product_desc		= $obj->product_desc;
                $this->lines[$i]->fk_product_type	= $obj->fk_product_type;
                $this->lines[$i]->product_type		= $obj->product_type;
                $this->lines[$i]->qty				= $obj->qty;
                $this->lines[$i]->subprice			= $obj->subprice;
                $this->lines[$i]->fk_remise_except 	= $obj->fk_remise_except;
                $this->lines[$i]->remise_percent	= $obj->remise_percent;
                $this->lines[$i]->tva_tx			= $obj->tva_tx;
                $this->lines[$i]->info_bits			= $obj->info_bits;
                $this->lines[$i]->total_ht			= $obj->total_ht;
                $this->lines[$i]->total_tva			= $obj->total_tva;
                $this->lines[$i]->total_ttc			= $obj->total_ttc;
                $this->lines[$i]->fk_parent_line	= $obj->fk_parent_line;
                $this->lines[$i]->special_code		= $obj->special_code;
				$this->lines[$i]->stock				= $obj->stock_reel;
                $this->lines[$i]->rang				= $obj->rang;
                $this->lines[$i]->date_start		= $this->db->jdate($obj->date_start);
                $this->lines[$i]->date_end			= $this->db->jdate($obj->date_end);
				$this->lines[$i]->fk_fournprice		= $obj->fk_fournprice;
				$marginInfos						= getMarginInfos($obj->subprice, $obj->remise_percent, $obj->tva_tx, $obj->localtax1_tx, $obj->localtax2_tx, $this->lines[$i]->fk_fournprice, $obj->pa_ht);
				$this->lines[$i]->pa_ht				= $marginInfos[0];
				$this->lines[$i]->marge_tx			= $marginInfos[1];
				$this->lines[$i]->marque_tx			= $marginInfos[2];
	            $this->lines[$i]->fk_unit			= $obj->fk_unit;

                $i++;
            }

            $this->db->free($resql);

            return 1;
        }
        else
        {
            $this->error=$this->db->error();
            return -1;
        }
    }

	/**
	 *  Create a document onto disk accordign to template module.
	 *
	 *  @param	    string		$modele			Force le mnodele a utiliser ('' to not force)
	 *  @param		Translate	$outputlangs	objet lang a utiliser pour traduction
	 *  @param      int			$hidedetails    Hide details of lines
	 *  @param      int			$hidedesc       Hide description
	 *  @param      int			$hideref        Hide ref
	 *  @return     int         				0 if KO, 1 if OK
	 */
	public function generateDocument($modele, $outputlangs, $hidedetails=0, $hidedesc=0, $hideref=0)
	{
		global $conf,$langs;

		$langs->load("orders");

		// Positionne le modele sur le nom du modele a utiliser
		if (! dol_strlen($modele))
		{
			if (! empty($conf->global->COMMANDE_ADDON_PDF))
			{
				$modele = $conf->global->COMMANDE_ADDON_PDF;
			}
			else
			{
				$modele = 'einstein';
			}
		}

		$modelpath = "core/modules/commande/doc/";

		return $this->commonGenerateDocument($modelpath, $modele, $outputlangs, $hidedetails, $hidedesc, $hideref);
	}


	/**
	 * Function used to replace a thirdparty id with another one.
	 *
	 * @param DoliDB $db Database handler
	 * @param int $origin_id Old thirdparty id
	 * @param int $dest_id New thirdparty id
	 * @return bool
	 */
	public static function replaceThirdparty(DoliDB $db, $origin_id, $dest_id)
	{
		$tables = array(
			'commande'
		);

		return CommonObject::commonReplaceThirdparty($db, $origin_id, $dest_id, $tables);
	}
}


/**
 *  Class to mange order lines
 */
class OrderLine extends CommonOrderLine
{
	public $element='commandedet';
	public $table_element='commandedet';

    var $oldline;

	/**
	 * Id of parent order
	 * @var int
	 */
	public $fk_commande;

	/**
	 * Id of parent order
	 * @var int
	 * @deprecated Use fk_commande
	 */
	public $commande_id;

    // From llx_commandedet
    var $fk_parent_line;
    var $fk_facture;
    var $label;
    var $fk_remise_except;
    var $rang = 0;
	var $fk_fournprice;

	/**
	 * Buy price without taxes
	 * @var float
	 */
	var $pa_ht;
    var $marge_tx;
    var $marque_tx;

	/**
	 * @deprecated
	 */
	var $remise;

    // Added by Matelli (See http://matelli.fr/showcases/patchs-dolibarr/add-dates-in-order-lines.html)
    // Start and end date of the line
    var $date_start;
    var $date_end;

    var $skip_update_total; // Skip update price total for special lines


    /**
     *      Constructor
     *
     *      @param     DoliDB	$db      handler d'acces base de donnee
     */
    function __construct($db)
    {
        $this->db= $db;
    }

    /**
     *  Load line order
     *
     *  @param  int		$rowid          Id line order
     *  @return	int						<0 if KO, >0 if OK
     */
    function fetch($rowid)
    {
        $sql = 'SELECT cd.rowid, cd.fk_commande, cd.fk_parent_line, cd.fk_product, cd.product_type, cd.label as custom_label, cd.description, cd.price, cd.qty, cd.tva_tx, cd.localtax1_tx, cd.localtax2_tx,';
        $sql.= ' cd.remise, cd.remise_percent, cd.fk_remise_except, cd.subprice,';
        $sql.= ' cd.info_bits, cd.total_ht, cd.total_tva, cd.total_localtax1, cd.total_localtax2, cd.total_ttc, cd.fk_product_fournisseur_price as fk_fournprice, cd.buy_price_ht as pa_ht, cd.rang, cd.special_code,';
	    $sql.= ' cd.fk_unit,';
        $sql.= ' p.ref as product_ref, p.label as product_libelle, p.description as product_desc,';
        $sql.= ' cd.date_start, cd.date_end';
        $sql.= ' FROM '.MAIN_DB_PREFIX.'commandedet as cd';
        $sql.= ' LEFT JOIN '.MAIN_DB_PREFIX.'product as p ON cd.fk_product = p.rowid';
        $sql.= ' WHERE cd.rowid = '.$rowid;
        $result = $this->db->query($sql);
        if ($result)
        {
            $objp = $this->db->fetch_object($result);
            $this->rowid            = $objp->rowid;
            $this->fk_commande      = $objp->fk_commande;
            $this->fk_parent_line   = $objp->fk_parent_line;
            $this->label            = $objp->custom_label;
            $this->desc             = $objp->description;
            $this->qty              = $objp->qty;
            $this->price            = $objp->price;
            $this->subprice         = $objp->subprice;
            $this->tva_tx           = $objp->tva_tx;
            $this->localtax1_tx		= $objp->localtax1_tx;
            $this->localtax2_tx		= $objp->localtax2_tx;
            $this->remise           = $objp->remise;
            $this->remise_percent   = $objp->remise_percent;
            $this->fk_remise_except = $objp->fk_remise_except;
            $this->fk_product       = $objp->fk_product;
            $this->product_type     = $objp->product_type;
            $this->info_bits        = $objp->info_bits;
			$this->special_code		= $objp->special_code;
            $this->total_ht         = $objp->total_ht;
            $this->total_tva        = $objp->total_tva;
            $this->total_localtax1  = $objp->total_localtax1;
            $this->total_localtax2  = $objp->total_localtax2;
            $this->total_ttc        = $objp->total_ttc;
			$this->fk_fournprice	= $objp->fk_fournprice;
			$marginInfos			= getMarginInfos($objp->subprice, $objp->remise_percent, $objp->tva_tx, $objp->localtax1_tx, $objp->localtax2_tx, $this->fk_fournprice, $objp->pa_ht);
			$this->pa_ht			= $marginInfos[0];
			$this->marge_tx			= $marginInfos[1];
			$this->marque_tx		= $marginInfos[2];
            $this->special_code		= $objp->special_code;
            $this->rang             = $objp->rang;

            $this->ref				= $objp->product_ref;      // deprecated
            $this->product_ref		= $objp->product_ref;
            $this->libelle			= $objp->product_libelle;  // deprecated
            $this->product_label	= $objp->product_libelle;
            $this->product_desc     = $objp->product_desc;
	        $this->fk_unit          = $objp->fk_unit;

            $this->date_start       = $this->db->jdate($objp->date_start);
            $this->date_end         = $this->db->jdate($objp->date_end);

            $this->db->free($result);
        }
        else
        {
            dol_print_error($this->db);
        }
    }

    /**
     * 	Delete line in database
     *
     *	@return	 int  <0 si ko, >0 si ok
     */
    function delete()
    {
        global $conf, $user, $langs;

		$error=0;

	    $this->db->begin();

        $sql = 'DELETE FROM '.MAIN_DB_PREFIX."commandedet WHERE rowid='".$this->rowid."';";

        dol_syslog("OrderLine::delete", LOG_DEBUG);
        $resql=$this->db->query($sql);
        if ($resql)
        {
			// Remove extrafields
			if ((! $error) && (empty($conf->global->MAIN_EXTRAFIELDS_DISABLED))) // For avoid conflicts if trigger used
			{
				$this->id=$this->rowid;
				$result=$this->deleteExtraFields();
				if ($result < 0)
				{
					$error++;
					dol_syslog(get_class($this)."::delete error -4 ".$this->error, LOG_ERR);
				}
			}

            // Call trigger
            $result=$this->call_trigger('LINEORDER_DELETE',$user);
            if ($result < 0) $error++;
            // End call triggers

	        if (!$error) {
		        $this->db->commit();
		        return 1;
	        }

	        foreach($this->errors as $errmsg)
	        {
		        dol_syslog(get_class($this)."::delete ".$errmsg, LOG_ERR);
		        $this->error.=($this->error?', '.$errmsg:$errmsg);
	        }
	        $this->db->rollback();
	        return -1*$error;
        }
        else
        {
            $this->error=$this->db->lasterror();
            return -1;
        }
    }

    /**
     *	Insert line into database
     *
     *	@param      int		$notrigger		1 = disable triggers
     *	@return		int						<0 if KO, >0 if OK
     */
    function insert($notrigger=0)
    {
        global $langs, $conf, $user;

		$error=0;

        dol_syslog(get_class($this)."::insert rang=".$this->rang);

        // Clean parameters
        if (empty($this->tva_tx)) $this->tva_tx=0;
        if (empty($this->localtax1_tx)) $this->localtax1_tx=0;
        if (empty($this->localtax2_tx)) $this->localtax2_tx=0;
		if (empty($this->localtax1_type)) $this->localtax1_type=0;
		if (empty($this->localtax2_type)) $this->localtax2_type=0;
        if (empty($this->total_localtax1)) $this->total_localtax1=0;
        if (empty($this->total_localtax2)) $this->total_localtax2=0;
        if (empty($this->rang)) $this->rang=0;
        if (empty($this->remise)) $this->remise=0;
        if (empty($this->remise_percent)) $this->remise_percent=0;
        if (empty($this->info_bits)) $this->info_bits=0;
        if (empty($this->special_code)) $this->special_code=0;
        if (empty($this->fk_parent_line)) $this->fk_parent_line=0;

		if (empty($this->pa_ht)) $this->pa_ht=0;

		// si prix d'achat non renseigne et utilise pour calcul des marges alors prix achat = prix vente
		if ($this->pa_ht == 0) {
			if ($this->subprice > 0 && (isset($conf->global->ForceBuyingPriceIfNull) && $conf->global->ForceBuyingPriceIfNull == 1))
				$this->pa_ht = $this->subprice * (1 - $this->remise_percent / 100);
		}

        // Check parameters
        if ($this->product_type < 0) return -1;

        $this->db->begin();

        // Insertion dans base de la ligne
        $sql = 'INSERT INTO '.MAIN_DB_PREFIX.'commandedet';
        $sql.= ' (fk_commande, fk_parent_line, label, description, qty, ';
        $sql.= ' tva_tx, localtax1_tx, localtax2_tx, localtax1_type, localtax2_type,';
        $sql.= ' fk_product, product_type, remise_percent, subprice, price, remise, fk_remise_except,';
        $sql.= ' special_code, rang, fk_product_fournisseur_price, buy_price_ht,';
        $sql.= ' info_bits, total_ht, total_tva, total_localtax1, total_localtax2, total_ttc, date_start, date_end,';
	    $sql.= ' fk_unit)';
        $sql.= " VALUES (".$this->fk_commande.",";
        $sql.= " ".($this->fk_parent_line>0?"'".$this->fk_parent_line."'":"null").",";
        $sql.= " ".(! empty($this->label)?"'".$this->db->escape($this->label)."'":"null").",";
        $sql.= " '".$this->db->escape($this->desc)."',";
        $sql.= " '".price2num($this->qty)."',";
        $sql.= " '".price2num($this->tva_tx)."',";
        $sql.= " '".price2num($this->localtax1_tx)."',";
        $sql.= " '".price2num($this->localtax2_tx)."',";
		$sql.= " '".$this->localtax1_type."',";
		$sql.= " '".$this->localtax2_type."',";
        $sql.= ' '.(! empty($this->fk_product)?$this->fk_product:"null").',';
        $sql.= " '".$this->product_type."',";
        $sql.= " '".price2num($this->remise_percent)."',";
        $sql.= " ".($this->subprice!=''?"'".price2num($this->subprice)."'":"null").",";
        $sql.= " ".($this->price!=''?"'".price2num($this->price)."'":"null").",";
        $sql.= " '".price2num($this->remise)."',";
        $sql.= ' '.(! empty($this->fk_remise_except)?$this->fk_remise_except:"null").',';
        $sql.= ' '.$this->special_code.',';
        $sql.= ' '.$this->rang.',';
		$sql.= ' '.(! empty($this->fk_fournprice)?$this->fk_fournprice:"null").',';
		$sql.= ' '.price2num($this->pa_ht).',';
        $sql.= " '".$this->info_bits."',";
        $sql.= " '".price2num($this->total_ht)."',";
        $sql.= " '".price2num($this->total_tva)."',";
        $sql.= " '".price2num($this->total_localtax1)."',";
        $sql.= " '".price2num($this->total_localtax2)."',";
        $sql.= " '".price2num($this->total_ttc)."',";
        $sql.= " ".(! empty($this->date_start)?"'".$this->db->idate($this->date_start)."'":"null").',';
        $sql.= " ".(! empty($this->date_end)?"'".$this->db->idate($this->date_end)."'":"null").',';
	    $sql.= ' '.(!$this->fk_unit ? 'NULL' : $this->fk_unit);
        $sql.= ')';

        dol_syslog(get_class($this)."::insert", LOG_DEBUG);
        $resql=$this->db->query($sql);
        if ($resql)
        {
            $this->rowid=$this->db->last_insert_id(MAIN_DB_PREFIX.'commandedet');

			if (empty($conf->global->MAIN_EXTRAFIELDS_DISABLED)) // For avoid conflicts if trigger used
			{
				$this->id=$this->rowid;
				$result=$this->insertExtraFields();
				if ($result < 0)
				{
					$error++;
				}
			}

            if (! $error && ! $notrigger)
            {
	            // Call trigger
	            $result=$this->call_trigger('LINEORDER_INSERT',$user);
	            if ($result < 0) $error++;
	            // End call triggers
            }

	        if (!$error) {
		        $this->db->commit();
		        return 1;
	        }

	        foreach($this->errors as $errmsg)
	        {
		        dol_syslog(get_class($this)."::delete ".$errmsg, LOG_ERR);
		        $this->error.=($this->error?', '.$errmsg:$errmsg);
	        }
	        $this->db->rollback();
	        return -1*$error;
        }
        else
        {
            $this->error=$this->db->error();
            $this->db->rollback();
            return -2;
        }
    }

    /**
     *	Update the line object into db
     *
	 *	@param      int		$notrigger		1 = disable triggers
     *	@return		int		<0 si ko, >0 si ok
     */
	function update($notrigger=0)
	{
		global $conf,$langs,$user;

		$error=0;

		// Clean parameters
		if (empty($this->tva_tx)) $this->tva_tx=0;
		if (empty($this->localtax1_tx)) $this->localtax1_tx=0;
		if (empty($this->localtax2_tx)) $this->localtax2_tx=0;
		if (empty($this->localtax1_type)) $this->localtax1_type=0;
		if (empty($this->localtax2_type)) $this->localtax2_type=0;
		if (empty($this->qty)) $this->qty=0;
		if (empty($this->total_localtax1)) $this->total_localtax1=0;
		if (empty($this->total_localtax2)) $this->total_localtax2=0;
		if (empty($this->marque_tx)) $this->marque_tx=0;
		if (empty($this->marge_tx)) $this->marge_tx=0;
		if (empty($this->remise)) $this->remise=0;
		if (empty($this->remise_percent)) $this->remise_percent=0;
		if (empty($this->info_bits)) $this->info_bits=0;
        if (empty($this->special_code)) $this->special_code=0;
		if (empty($this->product_type)) $this->product_type=0;
		if (empty($this->fk_parent_line)) $this->fk_parent_line=0;
		if (empty($this->pa_ht)) $this->pa_ht=0;

		// si prix d'achat non renseigné et utilisé pour calcul des marges alors prix achat = prix vente
		if ($this->pa_ht == 0) {
			if ($this->subprice > 0 && (isset($conf->global->ForceBuyingPriceIfNull) && $conf->global->ForceBuyingPriceIfNull == 1))
				$this->pa_ht = $this->subprice * (1 - $this->remise_percent / 100);
		}

		$this->db->begin();

		// Mise a jour ligne en base
		$sql = "UPDATE ".MAIN_DB_PREFIX."commandedet SET";
		$sql.= " description='".$this->db->escape($this->desc)."'";
		$sql.= " , label=".(! empty($this->label)?"'".$this->db->escape($this->label)."'":"null");
		$sql.= " , tva_tx=".price2num($this->tva_tx);
		$sql.= " , localtax1_tx=".price2num($this->localtax1_tx);
		$sql.= " , localtax2_tx=".price2num($this->localtax2_tx);
		$sql.= " , localtax1_type='".$this->localtax1_type."'";
		$sql.= " , localtax2_type='".$this->localtax2_type."'";
		$sql.= " , qty=".price2num($this->qty);
		$sql.= " , subprice=".price2num($this->subprice)."";
		$sql.= " , remise_percent=".price2num($this->remise_percent)."";
		$sql.= " , price=".price2num($this->price)."";					// TODO A virer
		$sql.= " , remise=".price2num($this->remise)."";				// TODO A virer
		if (empty($this->skip_update_total))
		{
			$sql.= " , total_ht=".price2num($this->total_ht)."";
			$sql.= " , total_tva=".price2num($this->total_tva)."";
			$sql.= " , total_ttc=".price2num($this->total_ttc)."";
			$sql.= " , total_localtax1=".price2num($this->total_localtax1);
			$sql.= " , total_localtax2=".price2num($this->total_localtax2);
		}
		$sql.= " , fk_product_fournisseur_price=".(! empty($this->fk_fournprice)?$this->fk_fournprice:"null");
		$sql.= " , buy_price_ht='".price2num($this->pa_ht)."'";
		$sql.= " , info_bits=".$this->info_bits;
        $sql.= " , special_code=".$this->special_code;
		$sql.= " , date_start=".(! empty($this->date_start)?"'".$this->db->idate($this->date_start)."'":"null");
		$sql.= " , date_end=".(! empty($this->date_end)?"'".$this->db->idate($this->date_end)."'":"null");
		$sql.= " , product_type=".$this->product_type;
		$sql.= " , fk_parent_line=".(! empty($this->fk_parent_line)?$this->fk_parent_line:"null");
		if (! empty($this->rang)) $sql.= ", rang=".$this->rang;
		$sql.= " , fk_unit=".(!$this->fk_unit ? 'NULL' : $this->fk_unit);
		$sql.= " WHERE rowid = ".$this->rowid;

		dol_syslog(get_class($this)."::update", LOG_DEBUG);
		$resql=$this->db->query($sql);
		if ($resql)
		{
			if (empty($conf->global->MAIN_EXTRAFIELDS_DISABLED)) // For avoid conflicts if trigger used
			{
				$this->id=$this->rowid;
				$result=$this->insertExtraFields();
				if ($result < 0)
				{
					$error++;
				}
			}

			if (! $notrigger)
			{
	            // Call trigger
	            $result=$this->call_trigger('LINEORDER_UPDATE',$user);
	            if ($result < 0) $error++;
	            // End call triggers
			}

			if (!$error) {
				$this->db->commit();
				return 1;
			}

			foreach($this->errors as $errmsg)
			{
				dol_syslog(get_class($this)."::update ".$errmsg, LOG_ERR);
				$this->error.=($this->error?', '.$errmsg:$errmsg);
			}
			$this->db->rollback();
			return -1*$error;
		}
		else
		{
			$this->error=$this->db->error();
			$this->db->rollback();
			return -2;
		}
	}

    /**
     *	Update totals of order into database
     *
     *	@return		int		<0 if ko, >0 if ok
     */
    function update_total()
    {
        $this->db->begin();

        // Clean parameters
        if (empty($this->total_localtax1)) $this->total_localtax1=0;
        if (empty($this->total_localtax2)) $this->total_localtax2=0;

        // Mise a jour ligne en base
        $sql = "UPDATE ".MAIN_DB_PREFIX."commandedet SET";
        $sql.= " total_ht='".price2num($this->total_ht)."'";
        $sql.= ",total_tva='".price2num($this->total_tva)."'";
        $sql.= ",total_localtax1='".price2num($this->total_localtax1)."'";
        $sql.= ",total_localtax2='".price2num($this->total_localtax2)."'";
        $sql.= ",total_ttc='".price2num($this->total_ttc)."'";
        $sql.= " WHERE rowid = ".$this->rowid;

        dol_syslog("OrderLine::update_total", LOG_DEBUG);

        $resql=$this->db->query($sql);
        if ($resql)
        {
            $this->db->commit();
            return 1;
        }
        else
        {
            $this->error=$this->db->error();
            $this->db->rollback();
            return -2;
        }
    }
}
<|MERGE_RESOLUTION|>--- conflicted
+++ resolved
@@ -804,12 +804,8 @@
                         $this->lines[$i]->fk_fournprice,
                         $this->lines[$i]->pa_ht,
                     	$this->lines[$i]->label,
-<<<<<<< HEAD
-						$this->lines[$i]->array_options,
+                    	$this->lines[$i]->array_options,
 	                    $this->lines[$i]->fk_unit
-=======
-                    	$this->lines[$i]->array_options
->>>>>>> 5c80d46b
                     );
                     if ($result < 0)
                     {
