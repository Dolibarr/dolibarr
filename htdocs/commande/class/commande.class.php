<?php
/* Copyright (C) 2003-2006 Rodolphe Quiedeville <rodolphe@quiedeville.org>
 * Copyright (C) 2004-2012 Laurent Destailleur  <eldy@users.sourceforge.net>
 * Copyright (C) 2005-2014 Regis Houssin        <regis.houssin@inodbox.com>
 * Copyright (C) 2006      Andre Cianfarani     <acianfa@free.fr>
 * Copyright (C) 2010-2016 Juanjo Menent        <jmenent@2byte.es>
 * Copyright (C) 2011      Jean Heimburger      <jean@tiaris.info>
 * Copyright (C) 2012-2014 Christophe Battarel  <christophe.battarel@altairis.fr>
 * Copyright (C) 2012      Cedric Salvador      <csalvador@gpcsolutions.fr>
 * Copyright (C) 2013      Florian Henry		<florian.henry@open-concept.pro>
 * Copyright (C) 2014-2015 Marcos García        <marcosgdf@gmail.com>
 * Copyright (C) 2018      Nicolas ZABOURI	<info@inovea-conseil.com>
 * Copyright (C) 2016-2018 Ferran Marcet        <fmarcet@2byte.es>
 *
 * This program is free software; you can redistribute it and/or modify
 * it under the terms of the GNU General Public License as published by
 * the Free Software Foundation; either version 3 of the License, or
 * (at your option) any later version.
 *
 * This program is distributed in the hope that it will be useful,
 * but WITHOUT ANY WARRANTY; without even the implied warranty of
 * MERCHANTABILITY or FITNESS FOR A PARTICULAR PURPOSE.  See the
 * GNU General Public License for more details.
 *
 * You should have received a copy of the GNU General Public License
 * along with this program. If not, see <https://www.gnu.org/licenses/>.
 */

/**
 *  \file       htdocs/commande/class/commande.class.php
 *  \ingroup    commande
 *  \brief      Fichier des classes de commandes
 */
include_once DOL_DOCUMENT_ROOT.'/core/class/commonorder.class.php';
require_once DOL_DOCUMENT_ROOT.'/core/class/commonobjectline.class.php';
require_once DOL_DOCUMENT_ROOT.'/product/class/product.class.php';
require_once DOL_DOCUMENT_ROOT.'/margin/lib/margins.lib.php';
require_once DOL_DOCUMENT_ROOT.'/multicurrency/class/multicurrency.class.php';

/**
 *  Class to manage customers orders
 */
class Commande extends CommonOrder
{
	/**
	 * @var string ID to identify managed object
	 */
	public $element = 'commande';

	/**
	 * @var string Name of table without prefix where object is stored
	 */
	public $table_element = 'commande';

	/**
	 * @var string Name of subtable line
	 */
	public $table_element_line = 'commandedet';

	/**
	 * @var string Name of class line
	 */
	public $class_element_line = 'OrderLine';

	/**
	 * @var string Field name with ID of parent key if this field has a parent
	 */
	public $fk_element = 'fk_commande';

	/**
	 * @var string String with name of icon for commande class. Here is object_order.png
	 */
	public $picto = 'order';

	/**
	 * 0=No test on entity, 1=Test with field entity, 2=Test with link by societe
	 * @var int
	 */
	public $ismultientitymanaged = 1;

	/**
	 * 0=Default, 1=View may be restricted to sales representative only if no permission to see all or to company of external user if external user
	 * @var integer
	 */
	public $restrictiononfksoc = 1;

	/**
	 * {@inheritdoc}
	 */
	protected $table_ref_field = 'ref';

	/**
	 * @var int Thirparty ID
	 */
	public $socid;

	/**
	 * @var string Thirparty ref of order
	 */
	public $ref_client;

    /**
	 * @var string Internal ref for order
	 */
	public $ref_int;

    /**
	 * @var int Contact ID
	 */
	public $contactid;

	/**
	 * Status of the order
	 * @var int
	 */
	public $statut;

	/**
	 * @var int Status Billed or not
	 */
	public $billed;

    /**
     * @var int Draft Status of the order
     */
    public $brouillon;
    public $cond_reglement_code;

	/**
     * @var int bank account ID
     */
	public $fk_account;

	/**
	 * @var string It holds the label of the payment mode. Use it in case translation cannot be found.
	 */
	public $mode_reglement;

	/**
	 * @var int Payment mode id
	 */
	public $mode_reglement_id;

	/**
	 * @var string Payment mode code
	 */
	public $mode_reglement_code;

	/**
	 * Availability delivery time id
	 * @var int
	 */
	public $availability_id;

	/**
	 * Availability delivery time code
	 * @var string
	 */
	public $availability_code;

	/**
	 * Label of availability delivery time. Use it in case translation cannot be found.
	 * @var string
	 */
	public $availability;

	public $demand_reason_id;   // Source reason. Why we receive order (after a phone campaign, ...)
	public $demand_reason_code;
	/**
     * @var int Date of order
	 */
	public $date;

	/**
     * @var int Date of order
	 * @deprecated
	 * @see $date
	 */
	public $date_commande;

	public $date_livraison; // Date expected of shipment (date starting shipment, not the reception that occurs some days after)

	/**
     * @var int ID
     */
	public $fk_remise_except;

	public $remise_percent;
	public $remise_absolue;
	public $info_bits;
	public $rang;
	public $special_code;
	public $source; // Order mode. How we received order (by phone, by email, ...)
	public $extraparams = array();

	public $linked_objects = array();

	/**
     * @var int User author ID
     */
	public $user_author_id;

    /**
     * @var int User validator ID
     */
	public $user_valid;

	/**
	 * @var OrderLine[]
	 */
	public $lines = array();

	// Multicurrency
	/**
     * @var int Currency ID
     */
	public $fk_multicurrency;

	public $multicurrency_code;
	public $multicurrency_tx;
	public $multicurrency_total_ht;
	public $multicurrency_total_tva;
	public $multicurrency_total_ttc;

    /**
     * @var Commande clone of order object
     */
	public $oldcopy;

	//! key of module source when order generated from a dedicated module ('cashdesk', 'takepos', ...)
	public $module_source;
	//! key of pos source ('0', '1', ...)
	public $pos_source;

	/**
	 * ERR Not enough stock
	 */
	const STOCK_NOT_ENOUGH_FOR_ORDER = -3;

	/**
	 * Canceled status
	 */
	const STATUS_CANCELED = -1;
	/**
	 * Draft status
	 */
	const STATUS_DRAFT = 0;
	/**
	 * Validated status
	 */
	const STATUS_VALIDATED = 1;
	/**
	 * Shipment on process
	 */
	const STATUS_SHIPMENTONPROCESS = 2;
	const STATUS_ACCEPTED = 2; // For backward compatibility. Use key STATUS_SHIPMENTONPROCESS instead.

	/**
	 * Closed (Sent, billed or not)
	 */
	const STATUS_CLOSED = 3;


	/**
	 *	Constructor
	 *
	 *  @param		DoliDB		$db      Database handler
	 */
	public function __construct($db)
	{
		$this->db = $db;

		$this->remise = 0;
		$this->remise_percent = 0;

		$this->products = array();
	}

	/**
	 *  Returns the reference to the following non used Order depending on the active numbering module
	 *  defined into COMMANDE_ADDON
	 *
	 *  @param	Societe		$soc  	Object thirdparty
	 *  @return string      		Order free reference
	 */
	public function getNextNumRef($soc)
	{
		global $langs, $conf;
		$langs->load("order");

		if (!empty($conf->global->COMMANDE_ADDON))
		{
			$mybool = false;

			$file = $conf->global->COMMANDE_ADDON.".php";
			$classname = $conf->global->COMMANDE_ADDON;

			// Include file with class
			$dirmodels = array_merge(array('/'), (array) $conf->modules_parts['models']);
			foreach ($dirmodels as $reldir)
			{
				$dir = dol_buildpath($reldir."core/modules/commande/");

				// Load file with numbering class (if found)
				$mybool |= @include_once $dir.$file;
			}

            if ($mybool === false)
            {
                dol_print_error('', "Failed to include file ".$file);
                return '';
            }

			$obj = new $classname();
			$numref = $obj->getNextValue($soc, $this);

			if ($numref != "")
			{
				return $numref;
			}
			else
			{
				$this->error = $obj->error;
				//dol_print_error($this->db,get_class($this)."::getNextNumRef ".$obj->error);
				return "";
			}
		}
		else
		{
			print $langs->trans("Error")." ".$langs->trans("Error_COMMANDE_ADDON_NotDefined");
			return "";
		}
	}


	/**
	 *	Validate order
	 *
	 *	@param		User	$user     		User making status change
	 *	@param		int		$idwarehouse	Id of warehouse to use for stock decrease
	 *  @param		int		$notrigger		1=Does not execute triggers, 0= execute triggers
	 *	@return  	int						<=0 if OK, 0=Nothing done, >0 if KO
	 */
	public function valid($user, $idwarehouse = 0, $notrigger = 0)
	{
		global $conf,$langs;

		require_once DOL_DOCUMENT_ROOT.'/core/lib/files.lib.php';

		$error=0;

		// Protection
		if ($this->statut == self::STATUS_VALIDATED)
		{
			dol_syslog(get_class($this)."::valid action abandonned: already validated", LOG_WARNING);
			return 0;
		}

		if (!((empty($conf->global->MAIN_USE_ADVANCED_PERMS) && !empty($user->rights->commande->creer))
			|| (!empty($conf->global->MAIN_USE_ADVANCED_PERMS) && !empty($user->rights->commande->order_advance->validate))))
		{
			$this->error = 'NotEnoughPermissions';
			dol_syslog(get_class($this)."::valid ".$this->error, LOG_ERR);
			return -1;
		}

		$now = dol_now();

		$this->db->begin();

		// Definition du nom de module de numerotation de commande
		$soc = new Societe($this->db);
		$soc->fetch($this->socid);

		// Class of company linked to order
		$result = $soc->set_as_client();

		// Define new ref
		if (!$error && (preg_match('/^[\(]?PROV/i', $this->ref) || empty($this->ref))) // empty should not happened, but when it occurs, the test save life
		{
			$num = $this->getNextNumRef($soc);
		}
		else
		{
			$num = $this->ref;
		}
		$this->newref = $num;

		// Validate
		$sql = "UPDATE ".MAIN_DB_PREFIX."commande";
		$sql.= " SET ref = '".$this->db->escape($num)."',";
		$sql.= " fk_statut = ".self::STATUS_VALIDATED.",";
		$sql.= " date_valid='".$this->db->idate($now)."',";
		$sql.= " fk_user_valid = ".$user->id;
		$sql.= " WHERE rowid = ".$this->id;

		dol_syslog(get_class($this)."::valid()", LOG_DEBUG);
		$resql=$this->db->query($sql);
		if (! $resql)
		{
			dol_print_error($this->db);
			$this->error=$this->db->lasterror();
			$error++;
		}

		if (! $error)
		{
			// If stock is incremented on validate order, we must increment it
			if ($result >= 0 && ! empty($conf->stock->enabled) && $conf->global->STOCK_CALCULATE_ON_VALIDATE_ORDER == 1)
			{
				require_once DOL_DOCUMENT_ROOT.'/product/stock/class/mouvementstock.class.php';
				$langs->load("agenda");

				// Loop on each line
				$cpt=count($this->lines);
				for ($i = 0; $i < $cpt; $i++)
				{
					if ($this->lines[$i]->fk_product > 0)
					{
						$mouvP = new MouvementStock($this->db);
						$mouvP->origin = &$this;
						// We decrement stock of product (and sub-products)
						$result = $mouvP->livraison($user, $this->lines[$i]->fk_product, $idwarehouse, $this->lines[$i]->qty, $this->lines[$i]->subprice, $langs->trans("OrderValidatedInDolibarr", $num));
						if ($result < 0)
						{
							$error++;
							$this->error = $mouvP->error;
						}
					}
					if ($error) break;
				}
			}
		}

		if (!$error && !$notrigger)
		{
			// Call trigger
			$result = $this->call_trigger('ORDER_VALIDATE', $user);
			if ($result < 0) $error++;
			// End call triggers
		}

		if (!$error)
		{
			$this->oldref = $this->ref;

			// Rename directory if dir was a temporary ref
			if (preg_match('/^[\(]?PROV/i', $this->ref))
			{
				// Now we rename also files into index
				$sql = 'UPDATE '.MAIN_DB_PREFIX."ecm_files set filename = CONCAT('".$this->db->escape($this->newref)."', SUBSTR(filename, ".(strlen($this->ref)+1).")), filepath = 'commande/".$this->db->escape($this->newref)."'";
				$sql.= " WHERE filename LIKE '".$this->db->escape($this->ref)."%' AND filepath = 'commande/".$this->db->escape($this->ref)."' and entity = ".$conf->entity;
				$resql = $this->db->query($sql);
				if (! $resql) { $error++; $this->error = $this->db->lasterror(); }

				// We rename directory ($this->ref = old ref, $num = new ref) in order not to lose the attachments
				$oldref = dol_sanitizeFileName($this->ref);
				$newref = dol_sanitizeFileName($num);
				$dirsource = $conf->commande->multidir_output[$this->entity].'/'.$oldref;
				$dirdest = $conf->commande->multidir_output[$this->entity].'/'.$newref;
				if (! $error && file_exists($dirsource))
				{
					dol_syslog(get_class($this)."::valid() rename dir ".$dirsource." into ".$dirdest);

					if (@rename($dirsource, $dirdest))
					{
						dol_syslog("Rename ok");
						// Rename docs starting with $oldref with $newref
						$listoffiles=dol_dir_list($conf->commande->multidir_output[$this->entity].'/'.$newref, 'files', 1, '^'.preg_quote($oldref, '/'));
						foreach($listoffiles as $fileentry)
						{
							$dirsource=$fileentry['name'];
							$dirdest=preg_replace('/^'.preg_quote($oldref, '/').'/', $newref, $dirsource);
							$dirsource=$fileentry['path'].'/'.$dirsource;
							$dirdest=$fileentry['path'].'/'.$dirdest;
							@rename($dirsource, $dirdest);
						}
					}
				}
			}
		}

		// Set new ref and current status
		if (!$error)
		{
			$this->ref = $num;
			$this->statut = self::STATUS_VALIDATED;
            $this->brouillon = 0;
		}

		if (!$error)
		{
			$this->db->commit();
			return 1;
		}
		else
		{
			$this->db->rollback();
			return -1;
		}
	}

	// phpcs:disable PEAR.NamingConventions.ValidFunctionName.ScopeNotCamelCaps
	/**
	 *	Set draft status
	 *
	 *	@param	User	$user			Object user that modify
	 *	@param	int		$idwarehouse	Warehouse ID to use for stock change (Used only if option STOCK_CALCULATE_ON_VALIDATE_ORDER is on)
	 *	@return	int						<0 if KO, >0 if OK
	 */
    public function setDraft($user, $idwarehouse = -1)
    {
        //phpcs:enable
		global $conf, $langs;

		$error = 0;

		// Protection
		if ($this->statut <= self::STATUS_DRAFT)
		{
			return 0;
		}

		if (!((empty($conf->global->MAIN_USE_ADVANCED_PERMS) && !empty($user->rights->commande->creer))
			|| (!empty($conf->global->MAIN_USE_ADVANCED_PERMS) && !empty($user->rights->commande->order_advance->validate))))
		{
			$this->error = 'Permission denied';
			return -1;
		}

		dol_syslog(__METHOD__, LOG_DEBUG);

		$this->db->begin();

		$sql = "UPDATE ".MAIN_DB_PREFIX."commande";
		$sql .= " SET fk_statut = ".self::STATUS_DRAFT;
		$sql .= " WHERE rowid = ".$this->id;

		if ($this->db->query($sql))
		{
		    if (!$error)
		    {
		        $this->oldcopy = clone $this;
		    }

		    // If stock is decremented on validate order, we must reincrement it
			if (!empty($conf->stock->enabled) && $conf->global->STOCK_CALCULATE_ON_VALIDATE_ORDER == 1)
			{
				$result = 0;

				require_once DOL_DOCUMENT_ROOT.'/product/stock/class/mouvementstock.class.php';
				$langs->load("agenda");

				$num = count($this->lines);
				for ($i = 0; $i < $num; $i++)
				{
					if ($this->lines[$i]->fk_product > 0)
					{
						$mouvP = new MouvementStock($this->db);
						$mouvP->origin = &$this;
						// We increment stock of product (and sub-products)
						$result = $mouvP->reception($user, $this->lines[$i]->fk_product, $idwarehouse, $this->lines[$i]->qty, 0, $langs->trans("OrderBackToDraftInDolibarr", $this->ref));
						if ($result < 0) { $error++; $this->error = $mouvP->error; break; }
					}
				}
			}

			if (!$error) {
				// Call trigger
				$result = $this->call_trigger('ORDER_UNVALIDATE', $user);
				if ($result < 0) $error++;
			}

			if (!$error) {
				$this->statut = self::STATUS_DRAFT;
				$this->db->commit();
				return 1;
			} else {
				$this->db->rollback();
				return -1;
			}
		}
		else
		{
			$this->error = $this->db->error();
			$this->db->rollback();
			return -1;
		}
    }


	// phpcs:disable PEAR.NamingConventions.ValidFunctionName.ScopeNotCamelCaps
	/**
	 *	Tag the order as validated (opened)
	 *	Function used when order is reopend after being closed.
	 *
	 *	@param      User	$user       Object user that change status
	 *	@return     int         		<0 if KO, 0 if nothing is done, >0 if OK
	 */
	public function set_reopen($user)
	{
        // phpcs:enable
		$error = 0;

		if ($this->statut != self::STATUS_CANCELED && $this->statut != self::STATUS_CLOSED)
		{
			dol_syslog(get_class($this)."::set_reopen order has not status closed", LOG_WARNING);
			return 0;
		}

		$this->db->begin();

		$sql = 'UPDATE '.MAIN_DB_PREFIX.'commande';
		$sql .= ' SET fk_statut='.self::STATUS_VALIDATED.', facture=0';
		$sql .= ' WHERE rowid = '.$this->id;

		dol_syslog(get_class($this)."::set_reopen", LOG_DEBUG);
		$resql = $this->db->query($sql);
		if ($resql)
		{
			// Call trigger
			$result = $this->call_trigger('ORDER_REOPEN', $user);
			if ($result < 0) $error++;
			// End call triggers
		}
		else
		{
			$error++;
			$this->error = $this->db->lasterror();
			dol_print_error($this->db);
		}

		if (!$error)
		{
			$this->statut = self::STATUS_VALIDATED;
			$this->billed = 0;

			$this->db->commit();
			return 1;
		}
		else
		{
			foreach ($this->errors as $errmsg)
			{
				dol_syslog(get_class($this)."::set_reopen ".$errmsg, LOG_ERR);
				$this->error .= ($this->error ? ', '.$errmsg : $errmsg);
			}
			$this->db->rollback();
			return -1 * $error;
		}
	}

	/**
	 *  Close order
	 *
	 * 	@param      User	$user       Objet user that close
	 *  @param		int		$notrigger	1=Does not execute triggers, 0=Execute triggers
	 *	@return		int					<0 if KO, >0 if OK
	 */
	public function cloture($user, $notrigger = 0)
	{
		global $conf;

		$error=0;

		if ((empty($conf->global->MAIN_USE_ADVANCED_PERMS) && ! empty($user->rights->commande->creer))
			|| (! empty($conf->global->MAIN_USE_ADVANCED_PERMS) && ! empty($user->rights->commande->order_advance->validate)))
		{
			$this->db->begin();

			$now=dol_now();

			$sql = 'UPDATE '.MAIN_DB_PREFIX.$this->table_element;
			$sql.= ' SET fk_statut = '.self::STATUS_CLOSED.',';
			$sql.= ' fk_user_cloture = '.$user->id.',';
			$sql.= " date_cloture = '".$this->db->idate($now)."'";
			$sql.= ' WHERE rowid = '.$this->id.' AND fk_statut > '.self::STATUS_DRAFT;

			if ($this->db->query($sql))
			{
				if (! $notrigger)
				{
					// Call trigger
					$result=$this->call_trigger('ORDER_CLOSE', $user);
					if ($result < 0) $error++;
					// End call triggers
				}

				if (! $error)
				{
					$this->statut=self::STATUS_CLOSED;

					$this->db->commit();
					return 1;
				}
				else
				{
					$this->db->rollback();
					return -1;
				}
			}
			else
			{
				$this->error = $this->db->lasterror();

				$this->db->rollback();
				return -1;
			}
		}
		return 0;
	}

	/**
	 * 	Cancel an order
	 * 	If stock is decremented on order validation, we must reincrement it
	 *
	 *	@param	int		$idwarehouse	Id warehouse to use for stock change.
	 *	@return	int						<0 if KO, >0 if OK
	 */
	public function cancel($idwarehouse = -1)
	{
		global $conf, $user, $langs;

		$error = 0;

		$this->db->begin();

		$sql = "UPDATE ".MAIN_DB_PREFIX."commande";
		$sql .= " SET fk_statut = ".self::STATUS_CANCELED;
		$sql .= " WHERE rowid = ".$this->id;
		$sql .= " AND fk_statut = ".self::STATUS_VALIDATED;

		dol_syslog(get_class($this)."::cancel", LOG_DEBUG);
		if ($this->db->query($sql))
		{
			// If stock is decremented on validate order, we must reincrement it
			if (!empty($conf->stock->enabled) && $conf->global->STOCK_CALCULATE_ON_VALIDATE_ORDER == 1)
			{
				require_once DOL_DOCUMENT_ROOT.'/product/stock/class/mouvementstock.class.php';
				$langs->load("agenda");

				$num = count($this->lines);
				for ($i = 0; $i < $num; $i++)
				{
					if ($this->lines[$i]->fk_product > 0)
					{
						$mouvP = new MouvementStock($this->db);
						// We increment stock of product (and sub-products)
						$result = $mouvP->reception($user, $this->lines[$i]->fk_product, $idwarehouse, $this->lines[$i]->qty, 0, $langs->trans("OrderCanceledInDolibarr", $this->ref)); // price is 0, we don't want WAP to be changed
						if ($result < 0)
						{
							$error++;
							$this->error = $mouvP->error;
							break;
						}
					}
				}
			}

			if (!$error)
			{
				// Call trigger
				$result = $this->call_trigger('ORDER_CANCEL', $user);
				if ($result < 0) $error++;
				// End call triggers
			}

			if (!$error)
			{
				$this->statut = self::STATUS_CANCELED;
				$this->db->commit();
				return 1;
			}
			else
			{
				foreach ($this->errors as $errmsg)
				{
					dol_syslog(get_class($this)."::cancel ".$errmsg, LOG_ERR);
					$this->error .= ($this->error ? ', '.$errmsg : $errmsg);
				}
				$this->db->rollback();
				return -1 * $error;
			}
		}
		else
		{
			$this->error = $this->db->error();
			$this->db->rollback();
			return -1;
		}
	}

	/**
	 *	Create order
	 *	Note that this->ref can be set or empty. If empty, we will use "(PROV)"
	 *
	 *	@param		User	$user 		Objet user that make creation
	 *	@param		int	    $notrigger	Disable all triggers
	 *	@return 	int			        <0 if KO, >0 if OK
	 */
	public function create($user, $notrigger = 0)
	{
		global $conf, $langs;
		$error = 0;

		// Clean parameters
		$this->brouillon = 1; // set command as draft

		// $date_commande is deprecated
		$date = ($this->date_commande ? $this->date_commande : $this->date);

		// Multicurrency (test on $this->multicurrency_tx because we should take the default rate only if not using origin rate)
		if (!empty($this->multicurrency_code) && empty($this->multicurrency_tx)) list($this->fk_multicurrency, $this->multicurrency_tx) = MultiCurrency::getIdAndTxFromCode($this->db, $this->multicurrency_code, $date);
		else $this->fk_multicurrency = MultiCurrency::getIdFromCode($this->db, $this->multicurrency_code);
		if (empty($this->fk_multicurrency))
		{
			$this->multicurrency_code = $conf->currency;
			$this->fk_multicurrency = 0;
			$this->multicurrency_tx = 1;
		}

		dol_syslog(get_class($this)."::create user=".$user->id);

		// Check parameters
		if (!empty($this->ref))	// We check that ref is not already used
		{
			$result = self::isExistingObject($this->element, 0, $this->ref); // Check ref is not yet used
			if ($result > 0)
			{
				$this->error = 'ErrorRefAlreadyExists';
				dol_syslog(get_class($this)."::create ".$this->error, LOG_WARNING);
				$this->db->rollback();
				return -1;
			}
		}

		$soc = new Societe($this->db);
		$result=$soc->fetch($this->socid);
		if ($result < 0)
		{
			$this->error="Failed to fetch company";
			dol_syslog(get_class($this)."::create ".$this->error, LOG_ERR);
			return -2;
		}
		if (! empty($conf->global->COMMANDE_REQUIRE_SOURCE) && $this->source < 0)
		{
			$this->error=$langs->trans("ErrorFieldRequired", $langs->transnoentitiesnoconv("Source"));
			dol_syslog(get_class($this)."::create ".$this->error, LOG_ERR);
			return -1;
		}

		$now=dol_now();

		$this->db->begin();

		$sql = "INSERT INTO ".MAIN_DB_PREFIX."commande (";
		$sql.= " ref, fk_soc, date_creation, fk_user_author, fk_projet, date_commande, source, note_private, note_public, ref_ext, ref_client, ref_int";
		$sql.= ", model_pdf, fk_cond_reglement, fk_mode_reglement, fk_account, fk_availability, fk_input_reason, date_livraison, fk_delivery_address";
		$sql.= ", fk_shipping_method";
		$sql.= ", fk_warehouse";
		$sql.= ", remise_absolue, remise_percent";
		$sql.= ", fk_incoterms, location_incoterms";
		$sql.= ", entity, module_source, pos_source";
		$sql.= ", fk_multicurrency";
		$sql.= ", multicurrency_code";
		$sql.= ", multicurrency_tx";
		$sql.= ")";
		$sql.= " VALUES ('(PROV)', ".$this->socid.", '".$this->db->idate($now)."', ".$user->id;
		$sql.= ", ".($this->fk_project>0?$this->fk_project:"null");
		$sql.= ", '".$this->db->idate($date)."'";
		$sql.= ", ".($this->source>=0 && $this->source != '' ?$this->db->escape($this->source):'null');
		$sql.= ", '".$this->db->escape($this->note_private)."'";
		$sql.= ", '".$this->db->escape($this->note_public)."'";
		$sql.= ", ".($this->ref_ext?"'".$this->db->escape($this->ref_ext)."'":"null");
		$sql.= ", ".($this->ref_client?"'".$this->db->escape($this->ref_client)."'":"null");
		$sql.= ", ".($this->ref_int?"'".$this->db->escape($this->ref_int)."'":"null");
		$sql.= ", '".$this->db->escape($this->modelpdf)."'";
		$sql.= ", ".($this->cond_reglement_id>0?$this->cond_reglement_id:"null");
		$sql.= ", ".($this->mode_reglement_id>0?$this->mode_reglement_id:"null");
		$sql.= ", ".($this->fk_account>0?$this->fk_account:'NULL');
		$sql.= ", ".($this->availability_id>0?$this->availability_id:"null");
		$sql.= ", ".($this->demand_reason_id>0?$this->demand_reason_id:"null");
		$sql.= ", ".($this->date_livraison?"'".$this->db->idate($this->date_livraison)."'":"null");
		$sql.= ", ".($this->fk_delivery_address>0?$this->fk_delivery_address:'NULL');
		$sql.= ", ".($this->shipping_method_id>0?$this->shipping_method_id:'NULL');
		$sql.= ", ".($this->warehouse_id>0?$this->warehouse_id:'NULL');
		$sql.= ", ".($this->remise_absolue>0?$this->db->escape($this->remise_absolue):'NULL');
		$sql.= ", ".($this->remise_percent>0?$this->db->escape($this->remise_percent):0);
		$sql.= ", ".(int) $this->fk_incoterms;
		$sql.= ", '".$this->db->escape($this->location_incoterms)."'";
		$sql.= ", ".setEntity($this);
        $sql.= ", ".($this->module_source ? "'".$this->db->escape($this->module_source)."'" : "null");
		$sql.= ", ".($this->pos_source != '' ? "'".$this->db->escape($this->pos_source)."'" : "null");
		$sql.= ", ".(int) $this->fk_multicurrency;
		$sql.= ", '".$this->db->escape($this->multicurrency_code)."'";
		$sql.= ", ".(double) $this->multicurrency_tx;
		$sql.= ")";

		dol_syslog(get_class($this)."::create", LOG_DEBUG);
		$resql=$this->db->query($sql);
		if ($resql)
		{
			$this->id = $this->db->last_insert_id(MAIN_DB_PREFIX.'commande');

			if ($this->id)
			{
				$fk_parent_line=0;
				$num=count($this->lines);

				/*
				 *  Insert products details into db
				 */
				for ($i=0;$i<$num;$i++)
				{
					$line = $this->lines[$i];

					// Test and convert into object this->lines[$i]. When coming from REST API, we may still have an array
					//if (! is_object($line)) $line=json_decode(json_encode($line), false);  // convert recursively array into object.
					if (! is_object($line)) $line = (object) $line;

					// Reset fk_parent_line for no child products and special product
					if (($line->product_type != 9 && empty($line->fk_parent_line)) || $line->product_type == 9) {
						$fk_parent_line = 0;
					}

					// Complete vat rate with code
					$vatrate = $line->tva_tx;
					if ($line->vat_src_code && !preg_match('/\(.*\)/', $vatrate)) $vatrate .= ' ('.$line->vat_src_code.')';

                    $result = $this->addline(
						$line->desc,
						$line->subprice,
						$line->qty,
						$vatrate,
						$line->localtax1_tx,
						$line->localtax2_tx,
						$line->fk_product,
						$line->remise_percent,
						$line->info_bits,
						$line->fk_remise_except,
						'HT',
						0,
						$line->date_start,
						$line->date_end,
						$line->product_type,
						$line->rang,
						$line->special_code,
						$fk_parent_line,
						$line->fk_fournprice,
						$line->pa_ht,
						$line->label,
						$line->array_options,
						$line->fk_unit,
						$this->element,
						$line->id
					);
					if ($result < 0)
					{
						if ($result != self::STOCK_NOT_ENOUGH_FOR_ORDER)
						{
<<<<<<< HEAD
							$this->error = $this->db->lasterror();
=======
							$this->error=$this->db->lasterror();
							$this->errors[] = $this->error;
>>>>>>> 041d5aeb
							dol_print_error($this->db);
						}
						$this->db->rollback();
						return -1;
					}
					// Defined the new fk_parent_line
					if ($result > 0 && $line->product_type == 9) {
						$fk_parent_line = $result;
					}
				}

				// update ref
				$initialref = '(PROV'.$this->id.')';
				if (!empty($this->ref)) $initialref = $this->ref;

				$sql = 'UPDATE '.MAIN_DB_PREFIX."commande SET ref='".$this->db->escape($initialref)."' WHERE rowid=".$this->id;
				if ($this->db->query($sql))
				{
					$this->ref = $initialref;

					if (!empty($this->linkedObjectsIds) && empty($this->linked_objects))	// To use new linkedObjectsIds instead of old linked_objects
					{
						$this->linked_objects = $this->linkedObjectsIds; // TODO Replace linked_objects with linkedObjectsIds
					}

					// Add object linked
					if (!$error && $this->id && is_array($this->linked_objects) && !empty($this->linked_objects))
					{
						foreach ($this->linked_objects as $origin => $tmp_origin_id)
						{
							if (is_array($tmp_origin_id))       // New behaviour, if linked_object can have several links per type, so is something like array('contract'=>array(id1, id2, ...))
							{
								foreach ($tmp_origin_id as $origin_id)
								{
									$ret = $this->add_object_linked($origin, $origin_id);
									if (!$ret)
									{
										$this->error = $this->db->lasterror();
										$error++;
									}
								}
							}
							else                                // Old behaviour, if linked_object has only one link per type, so is something like array('contract'=>id1))
							{
								$origin_id = $tmp_origin_id;
								$ret = $this->add_object_linked($origin, $origin_id);
								if (!$ret)
								{
									$this->error = $this->db->lasterror();
									$error++;
								}
							}
						}
					}

					if (!$error && $this->id && !empty($conf->global->MAIN_PROPAGATE_CONTACTS_FROM_ORIGIN) && !empty($this->origin) && !empty($this->origin_id))   // Get contact from origin object
					{
						$originforcontact = $this->origin;
						$originidforcontact = $this->origin_id;
						if ($originforcontact == 'shipping')     // shipment and order share the same contacts. If creating from shipment we take data of order
						{
							require_once DOL_DOCUMENT_ROOT.'/expedition/class/expedition.class.php';
							$exp = new Expedition($this->db);
							$exp->fetch($this->origin_id);
							$exp->fetchObjectLinked();
							if (count($exp->linkedObjectsIds['commande']) > 0)
							{
								foreach ($exp->linkedObjectsIds['commande'] as $key => $value)
								{
									$originforcontact = 'commande';
									if (is_object($value)) $originidforcontact = $value->id;
									else $originidforcontact = $value;
									break; // We take first one
								}
							}
						}

						$sqlcontact = "SELECT ctc.code, ctc.source, ec.fk_socpeople FROM ".MAIN_DB_PREFIX."element_contact as ec, ".MAIN_DB_PREFIX."c_type_contact as ctc";
						$sqlcontact .= " WHERE element_id = ".$originidforcontact." AND ec.fk_c_type_contact = ctc.rowid AND ctc.element = '".$originforcontact."'";

						$resqlcontact = $this->db->query($sqlcontact);
						if ($resqlcontact)
						{
							while ($objcontact = $this->db->fetch_object($resqlcontact))
							{
								//print $objcontact->code.'-'.$objcontact->source.'-'.$objcontact->fk_socpeople."\n";
								$this->add_contact($objcontact->fk_socpeople, $objcontact->code, $objcontact->source); // May failed because of duplicate key or because code of contact type does not exists for new object
							}
						}
						else dol_print_error($resqlcontact);
					}

					if (!$error)
					{
						$result = $this->insertExtraFields();
						if ($result < 0) $error++;
					}

					if (!$error && !$notrigger)
					{
						// Call trigger
						$result = $this->call_trigger('ORDER_CREATE', $user);
						if ($result < 0) $error++;
						// End call triggers
					}

					if (!$error)
					{
						$this->db->commit();
						return $this->id;
					}
					else
					{
						$this->db->rollback();
						return -1 * $error;
					}
				}
				else
				{
					$this->error = $this->db->lasterror();
					$this->db->rollback();
					return -1;
				}
			}
		}
		else
		{
			dol_print_error($this->db);
			$this->db->rollback();
			return -1;
		}
	}


	/**
	 *	Load an object from its id and create a new one in database
	 *
	 *  @param	    User	$user		User making the clone
	 *	@param		int		$socid		Id of thirdparty
	 *	@return		int					New id of clone
	 */
	public function createFromClone(User $user, $socid = 0)
	{
		global $conf, $user, $hookmanager;

		$error = 0;

		$this->db->begin();

		// get lines so they will be clone
		foreach ($this->lines as $line)
			$line->fetch_optionals();

		// Load source object
		$objFrom = clone $this;

		// Change socid if needed
		if (!empty($socid) && $socid != $this->socid)
		{
			$objsoc = new Societe($this->db);

			if ($objsoc->fetch($socid) > 0)
			{
				$this->socid = $objsoc->id;
				$this->cond_reglement_id	= (!empty($objsoc->cond_reglement_id) ? $objsoc->cond_reglement_id : 0);
				$this->mode_reglement_id	= (!empty($objsoc->mode_reglement_id) ? $objsoc->mode_reglement_id : 0);
				$this->fk_project = 0;
				$this->fk_delivery_address = 0;
			}

			// TODO Change product price if multi-prices
		}

		$this->id = 0;
		$this->ref = '';
		$this->statut = self::STATUS_DRAFT;

		// Clear fields
		$this->user_author_id     = $user->id;
		$this->user_valid         = '';
		$this->date = dol_now();
		$this->date_commande = dol_now();
		$this->date_creation      = '';
		$this->date_validation    = '';
		if (empty($conf->global->MAIN_KEEP_REF_CUSTOMER_ON_CLONING)) $this->ref_client = '';

		// Create clone
		$this->context['createfromclone'] = 'createfromclone';
		$result = $this->create($user);
		if ($result < 0) $error++;

		if (!$error)
		{
			// copy internal contacts
			if ($this->copy_linked_contact($objFrom, 'internal') < 0)
			{
				$error++;
			}
		}

		if (!$error)
		{
			// copy external contacts if same company
			if ($this->socid == $objFrom->socid)
			{
				if ($this->copy_linked_contact($objFrom, 'external') < 0)
					$error++;
			}
		}

		if (!$error)
		{
			// Hook of thirdparty module
			if (is_object($hookmanager))
			{
				$parameters = array('objFrom'=>$objFrom);
				$action = '';
				$reshook = $hookmanager->executeHooks('createFrom', $parameters, $this, $action); // Note that $action and $object may have been modified by some hooks
				if ($reshook < 0) $error++;
			}
		}

		unset($this->context['createfromclone']);

		// End
		if (!$error)
		{
			$this->db->commit();
			return $this->id;
		}
		else
		{
			$this->db->rollback();
			return -1;
		}
	}


	/**
	 *  Load an object from a proposal and create a new order into database
	 *
	 *  @param      Object			$object 	        Object source
	 *  @param		User			$user				User making creation
	 *  @return     int             					<0 if KO, 0 if nothing done, 1 if OK
	 */
	public function createFromProposal($object, User $user)
	{
		global $conf, $hookmanager;

		dol_include_once('/core/class/extrafields.class.php');

		$error = 0;


		$this->date_commande = dol_now();
		$this->source = 0;

		$num = count($object->lines);
		for ($i = 0; $i < $num; $i++)
		{
			$line = new OrderLine($this->db);

			$line->libelle           = $object->lines[$i]->libelle;
			$line->label             = $object->lines[$i]->label;
			$line->desc              = $object->lines[$i]->desc;
			$line->price             = $object->lines[$i]->price;
			$line->subprice          = $object->lines[$i]->subprice;
			$line->vat_src_code      = $object->lines[$i]->vat_src_code;
			$line->tva_tx            = $object->lines[$i]->tva_tx;
			$line->localtax1_tx      = $object->lines[$i]->localtax1_tx;
			$line->localtax2_tx      = $object->lines[$i]->localtax2_tx;
			$line->qty               = $object->lines[$i]->qty;
			$line->fk_remise_except  = $object->lines[$i]->fk_remise_except;
			$line->remise_percent    = $object->lines[$i]->remise_percent;
			$line->fk_product        = $object->lines[$i]->fk_product;
			$line->info_bits         = $object->lines[$i]->info_bits;
			$line->product_type      = $object->lines[$i]->product_type;
			$line->rang              = $object->lines[$i]->rang;
			$line->special_code      = $object->lines[$i]->special_code;
			$line->fk_parent_line    = $object->lines[$i]->fk_parent_line;
			$line->fk_unit = $object->lines[$i]->fk_unit;

			$line->date_start = $object->lines[$i]->date_start;
			$line->date_end    		= $object->lines[$i]->date_end;

			$line->fk_fournprice	= $object->lines[$i]->fk_fournprice;
			$marginInfos			= getMarginInfos($object->lines[$i]->subprice, $object->lines[$i]->remise_percent, $object->lines[$i]->tva_tx, $object->lines[$i]->localtax1_tx, $object->lines[$i]->localtax2_tx, $object->lines[$i]->fk_fournprice, $object->lines[$i]->pa_ht);
			$line->pa_ht			= $marginInfos[0];
			$line->marge_tx			= $marginInfos[1];
			$line->marque_tx		= $marginInfos[2];

			// get extrafields from original line
			$object->lines[$i]->fetch_optionals();
			foreach ($object->lines[$i]->array_options as $options_key => $value)
				$line->array_options[$options_key] = $value;

				$this->lines[$i] = $line;
		}

		$this->entity               = $object->entity;
		$this->socid                = $object->socid;
		$this->fk_project           = $object->fk_project;
		$this->cond_reglement_id    = $object->cond_reglement_id;
		$this->mode_reglement_id    = $object->mode_reglement_id;
		$this->fk_account           = $object->fk_account;
		$this->availability_id      = $object->availability_id;
		$this->demand_reason_id     = $object->demand_reason_id;
		$this->date_livraison       = $object->date_livraison;
		$this->shipping_method_id   = $object->shipping_method_id;
		$this->warehouse_id         = $object->warehouse_id;
		$this->fk_delivery_address  = $object->fk_delivery_address;
		$this->contact_id           = $object->contactid;
		$this->ref_client           = $object->ref_client;

		if (empty($conf->global->MAIN_DISABLE_PROPAGATE_NOTES_FROM_ORIGIN))
		{
            $this->note_private         = $object->note_private;
            $this->note_public          = $object->note_public;
		}

		$this->origin = $object->element;
		$this->origin_id = $object->id;

		// get extrafields from original line
		$object->fetch_optionals($object->id);

		$e = new ExtraFields($this->db);
		$element_extrafields = $e->fetch_name_optionals_label($this->table_element);

		foreach ($object->array_options as $options_key => $value) {
			if (array_key_exists(str_replace('options_', '', $options_key), $element_extrafields)) {
				$this->array_options[$options_key] = $value;
			}
		}
		// Possibility to add external linked objects with hooks
		$this->linked_objects[$this->origin] = $this->origin_id;
		if (is_array($object->other_linked_objects) && !empty($object->other_linked_objects))
		{
			$this->linked_objects = array_merge($this->linked_objects, $object->other_linked_objects);
		}

		$ret = $this->create($user);

		if ($ret > 0)
		{
			// Actions hooked (by external module)
			$hookmanager->initHooks(array('orderdao'));

			$parameters = array('objFrom'=>$object);
			$action = '';
			$reshook = $hookmanager->executeHooks('createFrom', $parameters, $this, $action); // Note that $action and $object may have been modified by some hooks
			if ($reshook < 0) $error++;

			if (!$error)
			{
				// Ne pas passer par la commande provisoire
				if ($conf->global->COMMANDE_VALID_AFTER_CLOSE_PROPAL == 1)
				{
					$this->fetch($ret);
					$this->valid($user);
				}
				return $ret;
			}
			else return -1;
		}
		else return -1;
	}


	/**
	 *	Add an order line into database (linked to product/service or not)
	 *
	 *	@param      string			$desc            	Description of line
	 *	@param      float			$pu_ht    	        Unit price (without tax)
	 *	@param      float			$qty             	Quantite
	 * 	@param    	float			$txtva           	Force Vat rate, -1 for auto (Can contain the vat_src_code too with syntax '9.9 (CODE)')
	 * 	@param		float			$txlocaltax1		Local tax 1 rate (deprecated, use instead txtva with code inside)
	 * 	@param		float			$txlocaltax2		Local tax 2 rate (deprecated, use instead txtva with code inside)
	 *	@param      int				$fk_product      	Id of product
	 *	@param      float			$remise_percent  	Percentage discount of the line
	 *	@param      int				$info_bits			Bits of type of lines
	 *	@param      int				$fk_remise_except	Id remise
	 *	@param      string			$price_base_type	HT or TTC
	 *	@param      float			$pu_ttc    		    Prix unitaire TTC
	 *	@param      int				$date_start       	Start date of the line - Added by Matelli (See http://matelli.fr/showcases/patchs-dolibarr/add-dates-in-order-lines.html)
	 *	@param      int				$date_end         	End date of the line - Added by Matelli (See http://matelli.fr/showcases/patchs-dolibarr/add-dates-in-order-lines.html)
	 *	@param      int				$type				Type of line (0=product, 1=service). Not used if fk_product is defined, the type of product is used.
	 *	@param      int				$rang             	Position of line
	 *	@param		int				$special_code		Special code (also used by externals modules!)
	 *	@param		int				$fk_parent_line		Parent line
	 *  @param		int				$fk_fournprice		Id supplier price
	 *  @param		int				$pa_ht				Buying price (without tax)
	 *  @param		string			$label				Label
	 *  @param		array			$array_options		extrafields array. Example array('options_codeforfield1'=>'valueforfield1', 'options_codeforfield2'=>'valueforfield2', ...)
	 * 	@param 		string			$fk_unit 			Code of the unit to use. Null to use the default one
	 * 	@param		string		    $origin				'order', ...
	 *  @param		int			    $origin_id			Id of origin object
	 * 	@param		double			$pu_ht_devise		Unit price in currency
	 *	@return     int             					>0 if OK, <0 if KO
	 *
	 *	@see        add_product()
	 *
	 *	Les parametres sont deja cense etre juste et avec valeurs finales a l'appel
	 *	de cette methode. Aussi, pour le taux tva, il doit deja avoir ete defini
	 *	par l'appelant par la methode get_default_tva(societe_vendeuse,societe_acheteuse,produit)
	 *	et le desc doit deja avoir la bonne valeur (a l'appelant de gerer le multilangue)
	 */
	public function addline($desc, $pu_ht, $qty, $txtva, $txlocaltax1 = 0, $txlocaltax2 = 0, $fk_product = 0, $remise_percent = 0, $info_bits = 0, $fk_remise_except = 0, $price_base_type = 'HT', $pu_ttc = 0, $date_start = '', $date_end = '', $type = 0, $rang = -1, $special_code = 0, $fk_parent_line = 0, $fk_fournprice = null, $pa_ht = 0, $label = '', $array_options = 0, $fk_unit = null, $origin = '', $origin_id = 0, $pu_ht_devise = 0)
	{
		global $mysoc, $conf, $langs, $user;

		$logtext = "::addline commandeid=$this->id, desc=$desc, pu_ht=$pu_ht, qty=$qty, txtva=$txtva, fk_product=$fk_product, remise_percent=$remise_percent";
		$logtext .= ", info_bits=$info_bits, fk_remise_except=$fk_remise_except, price_base_type=$price_base_type, pu_ttc=$pu_ttc, date_start=$date_start";
		$logtext .= ", date_end=$date_end, type=$type special_code=$special_code, fk_unit=$fk_unit, origin=$origin, origin_id=$origin_id, pu_ht_devise=$pu_ht_devise";
		dol_syslog(get_class($this).$logtext, LOG_DEBUG);

		if ($this->statut == self::STATUS_DRAFT)
		{
			include_once DOL_DOCUMENT_ROOT.'/core/lib/price.lib.php';

			// Clean parameters
			if (empty($remise_percent)) $remise_percent = 0;
			if (empty($qty)) $qty = 0;
			if (empty($info_bits)) $info_bits = 0;
			if (empty($rang)) $rang = 0;
			if (empty($txtva)) $txtva = 0;
			if (empty($txlocaltax1)) $txlocaltax1 = 0;
			if (empty($txlocaltax2)) $txlocaltax2 = 0;
			if (empty($fk_parent_line) || $fk_parent_line < 0) $fk_parent_line = 0;
			if (empty($this->fk_multicurrency)) $this->fk_multicurrency = 0;

			$remise_percent = price2num($remise_percent);
			$qty = price2num($qty);
			$pu_ht = price2num($pu_ht);
			$pu_ht_devise = price2num($pu_ht_devise);
			$pu_ttc = price2num($pu_ttc);
			$pa_ht = price2num($pa_ht);
			if (!preg_match('/\((.*)\)/', $txtva)) {
				$txtva = price2num($txtva); // $txtva can have format '5,1' or '5.1' or '5.1(XXX)', we must clean only if '5,1'
			}
			$txlocaltax1 = price2num($txlocaltax1);
			$txlocaltax2 = price2num($txlocaltax2);
			if ($price_base_type == 'HT')
			{
				$pu = $pu_ht;
			}
			else
			{
				$pu = $pu_ttc;
			}
			$label = trim($label);
			$desc = trim($desc);

			// Check parameters
			if ($type < 0) return -1;

			if ($date_start && $date_end && $date_start > $date_end) {
				$langs->load("errors");
				$this->error = $langs->trans('ErrorStartDateGreaterEnd');
				return -1;
			}

            $this->db->begin();

			$product_type = $type;
			if (!empty($fk_product))
			{
				$product = new Product($this->db);
				$result = $product->fetch($fk_product);
				$product_type = $product->type;

				if (!empty($conf->global->STOCK_MUST_BE_ENOUGH_FOR_ORDER) && $product_type == 0 && $product->stock_reel < $qty)
				{
					$langs->load("errors");
					$this->error = $langs->trans('ErrorStockIsNotEnoughToAddProductOnOrder', $product->ref);
<<<<<<< HEAD
=======
					$this->errors[] = $this->error;
>>>>>>> 041d5aeb
					dol_syslog(get_class($this)."::addline error=Product ".$product->ref.": ".$this->error, LOG_ERR);
					$this->db->rollback();
					return self::STOCK_NOT_ENOUGH_FOR_ORDER;
				}
			}
			// Calcul du total TTC et de la TVA pour la ligne a partir de
			// qty, pu, remise_percent et txtva
			// TRES IMPORTANT: C'est au moment de l'insertion ligne qu'on doit stocker
			// la part ht, tva et ttc, et ce au niveau de la ligne qui a son propre taux tva.

			$localtaxes_type = getLocalTaxesFromRate($txtva, 0, $this->thirdparty, $mysoc);

			// Clean vat code
			$reg = array();
			$vat_src_code = '';
			if (preg_match('/\((.*)\)/', $txtva, $reg))
			{
				$vat_src_code = $reg[1];
				$txtva = preg_replace('/\s*\(.*\)/', '', $txtva); // Remove code into vatrate.
			}

			$tabprice = calcul_price_total($qty, $pu, $remise_percent, $txtva, $txlocaltax1, $txlocaltax2, 0, $price_base_type, $info_bits, $product_type, $mysoc, $localtaxes_type, 100, $this->multicurrency_tx, $pu_ht_devise);

			/*var_dump($txlocaltax1);
			 var_dump($txlocaltax2);
			 var_dump($localtaxes_type);
			 var_dump($tabprice);
			 var_dump($tabprice[9]);
			 var_dump($tabprice[10]);
			 exit;*/

			$total_ht  = $tabprice[0];
			$total_tva = $tabprice[1];
			$total_ttc = $tabprice[2];
			$total_localtax1 = $tabprice[9];
			$total_localtax2 = $tabprice[10];
			$pu_ht = $tabprice[3];

			// MultiCurrency
			$multicurrency_total_ht  = $tabprice[16];
			$multicurrency_total_tva = $tabprice[17];
			$multicurrency_total_ttc = $tabprice[18];
			$pu_ht_devise = $tabprice[19];

			// Rang to use
			$ranktouse = $rang;
			if ($ranktouse == -1)
			{
				$rangmax = $this->line_max($fk_parent_line);
				$ranktouse = $rangmax + 1;
			}

			// TODO A virer
			// Anciens indicateurs: $price, $remise (a ne plus utiliser)
			$price = $pu;
			$remise = 0;
			if ($remise_percent > 0)
			{
				$remise = round(($pu * $remise_percent / 100), 2);
				$price = $pu - $remise;
			}

			// Insert line
			$this->line=new OrderLine($this->db);

			$this->line->context = $this->context;

			$this->line->fk_commande=$this->id;
			$this->line->label=$label;
			$this->line->desc=$desc;
			$this->line->qty=$qty;

			$this->line->vat_src_code=$vat_src_code;
			$this->line->tva_tx=$txtva;
			$this->line->localtax1_tx=($total_localtax1?$localtaxes_type[1]:0);
			$this->line->localtax2_tx=($total_localtax2?$localtaxes_type[3]:0);
			$this->line->localtax1_type=$localtaxes_type[0];
			$this->line->localtax2_type=$localtaxes_type[2];
			$this->line->fk_product=$fk_product;
			$this->line->product_type=$product_type;
			$this->line->fk_remise_except=$fk_remise_except;
			$this->line->remise_percent=$remise_percent;
			$this->line->subprice=$pu_ht;
			$this->line->rang=$ranktouse;
			$this->line->info_bits=$info_bits;
			$this->line->total_ht=$total_ht;
			$this->line->total_tva=$total_tva;
			$this->line->total_localtax1=$total_localtax1;
			$this->line->total_localtax2=$total_localtax2;
			$this->line->total_ttc=$total_ttc;
			$this->line->special_code=$special_code;
			$this->line->origin=$origin;
			$this->line->origin_id=$origin_id;
			$this->line->fk_parent_line=$fk_parent_line;
			$this->line->fk_unit=$fk_unit;

			$this->line->date_start=$date_start;
			$this->line->date_end=$date_end;

			$this->line->fk_fournprice = $fk_fournprice;
			$this->line->pa_ht = $pa_ht;

			// Multicurrency
			$this->line->fk_multicurrency			= $this->fk_multicurrency;
			$this->line->multicurrency_code			= $this->multicurrency_code;
			$this->line->multicurrency_subprice		= $pu_ht_devise;
			$this->line->multicurrency_total_ht 	= $multicurrency_total_ht;
			$this->line->multicurrency_total_tva 	= $multicurrency_total_tva;
			$this->line->multicurrency_total_ttc 	= $multicurrency_total_ttc;

			// TODO Ne plus utiliser
			$this->line->price=$price;
			$this->line->remise=$remise;

			if (is_array($array_options) && count($array_options)>0) {
				$this->line->array_options=$array_options;
			}

			$result=$this->line->insert($user);
			if ($result > 0)
			{
				// Reorder if child line
				if (! empty($fk_parent_line)) $this->line_order(true, 'DESC');

				// Mise a jour informations denormalisees au niveau de la commande meme
				$result=$this->update_price(1, 'auto', 0, $mysoc);	// This method is designed to add line from user input so total calculation must be done using 'auto' mode.
				if ($result > 0)
				{
					$this->db->commit();
					return $this->line->id;
				}
				else
				{
					$this->db->rollback();
					return -1;
				}
			}
			else
			{
				$this->error = $this->line->error;
				dol_syslog(get_class($this)."::addline error=".$this->error, LOG_ERR);
				$this->db->rollback();
				return -2;
			}
		}
		else
		{
			dol_syslog(get_class($this)."::addline status of order must be Draft to allow use of ->addline()", LOG_ERR);
			return -3;
		}
	}


	// phpcs:disable PEAR.NamingConventions.ValidFunctionName.ScopeNotCamelCaps
	/**
	 *	Add line into array
	 *	$this->client must be loaded
	 *
	 *	@param  int     $idproduct          Product Id
	 *	@param  float   $qty                Quantity
	 *	@param  float   $remise_percent     Product discount relative
	 * 	@param  int     $date_start         Start date of the line
	 * 	@param  int     $date_end           End date of the line
	 * 	@return void
	 *
	 *	TODO	Remplacer les appels a cette fonction par generation objet Ligne
	 *			insere dans tableau $this->products
	 */
	public function add_product($idproduct, $qty, $remise_percent = 0.0, $date_start = '', $date_end = '')
	{
        // phpcs:enable
		global $conf, $mysoc;

		if (!$qty) $qty = 1;

		if ($idproduct > 0)
		{
			$prod = new Product($this->db);
			$prod->fetch($idproduct);

			$tva_tx = get_default_tva($mysoc, $this->thirdparty, $prod->id);
			$tva_npr = get_default_npr($mysoc, $this->thirdparty, $prod->id);
			if (empty($tva_tx)) $tva_npr = 0;
			$vat_src_code = ''; // May be defined into tva_tx

			$localtax1_tx = get_localtax($tva_tx, 1, $this->thirdparty, $mysoc, $tva_npr);
			$localtax2_tx = get_localtax($tva_tx, 2, $this->thirdparty, $mysoc, $tva_npr);

			// multiprix
			if ($conf->global->PRODUIT_MULTIPRICES && $this->thirdparty->price_level) {
				$price = $prod->multiprices[$this->thirdparty->price_level];
			} else {
				$price = $prod->price;
			}

			$line = new OrderLine($this->db);

			$line->context = $this->context;

			$line->fk_product = $idproduct;
			$line->desc = $prod->description;
			$line->qty = $qty;
			$line->subprice = $price;
			$line->remise_percent = $remise_percent;
			$line->vat_src_code = $vat_src_code;
			$line->tva_tx = $tva_tx;
			$line->localtax1_tx = $localtax1_tx;
			$line->localtax2_tx = $localtax2_tx;
			$line->ref = $prod->ref;
			$line->libelle = $prod->label;
			$line->product_desc = $prod->description;
			$line->fk_unit = $prod->fk_unit;

			// Save the start and end date of the line in the object
			if ($date_start) { $line->date_start = $date_start; }
			if ($date_end) { $line->date_end = $date_end; }

			$this->lines[] = $line;

			/** POUR AJOUTER AUTOMATIQUEMENT LES SOUSPRODUITS a LA COMMANDE
			 if (! empty($conf->global->PRODUIT_SOUSPRODUITS))
			 {
			 $prod = new Product($this->db);
			 $prod->fetch($idproduct);
			 $prod -> get_sousproduits_arbo();
			 $prods_arbo = $prod->get_arbo_each_prod();
			 if(count($prods_arbo) > 0)
			 {
			 foreach($prods_arbo as $key => $value)
			 {
			 // print "id : ".$value[1].' :qty: '.$value[0].'<br>';
			 if(! in_array($value[1],$this->products))
			 $this->add_product($value[1], $value[0]);

			 }
			 }

			 }
			 **/
		}
	}


	/**
	 *	Get object and lines from database
	 *
	 *	@param      int			$id       		Id of object to load
	 * 	@param		string		$ref			Ref of object
	 * 	@param		string		$ref_ext		External reference of object
	 * 	@param		string		$ref_int		Internal reference of other object
	 *	@return     int         				>0 if OK, <0 if KO, 0 if not found
	 */
	public function fetch($id, $ref = '', $ref_ext = '', $ref_int = '')
	{

		// Check parameters
		if (empty($id) && empty($ref) && empty($ref_ext) && empty($ref_int)) return -1;

		$sql = 'SELECT c.rowid, c.entity, c.date_creation, c.ref, c.fk_soc, c.fk_user_author, c.fk_user_valid, c.fk_statut';
		$sql.= ', c.amount_ht, c.total_ht, c.total_ttc, c.tva as total_tva, c.localtax1 as total_localtax1, c.localtax2 as total_localtax2, c.fk_cond_reglement, c.fk_mode_reglement, c.fk_availability, c.fk_input_reason';
		$sql.= ', c.fk_account';
		$sql.= ', c.date_commande, c.date_valid, c.tms';
		$sql.= ', c.date_livraison';
		$sql.= ', c.fk_shipping_method';
		$sql.= ', c.fk_warehouse';
		$sql.= ', c.fk_projet as fk_project, c.remise_percent, c.remise, c.remise_absolue, c.source, c.facture as billed';
		$sql.= ', c.note_private, c.note_public, c.ref_client, c.ref_ext, c.ref_int, c.model_pdf, c.last_main_doc, c.fk_delivery_address, c.extraparams';
		$sql.= ', c.fk_incoterms, c.location_incoterms';
		$sql.= ", c.fk_multicurrency, c.multicurrency_code, c.multicurrency_tx, c.multicurrency_total_ht, c.multicurrency_total_tva, c.multicurrency_total_ttc";
		$sql.= ", c.module_source, c.pos_source";
        $sql.= ", i.libelle as label_incoterms";
		$sql.= ', p.code as mode_reglement_code, p.libelle as mode_reglement_libelle';
		$sql.= ', cr.code as cond_reglement_code, cr.libelle as cond_reglement_libelle, cr.libelle_facture as cond_reglement_libelle_doc';
		$sql.= ', ca.code as availability_code, ca.label as availability_label';
		$sql.= ', dr.code as demand_reason_code';
		$sql.= ' FROM '.MAIN_DB_PREFIX.'commande as c';
		$sql.= ' LEFT JOIN '.MAIN_DB_PREFIX.'c_payment_term as cr ON c.fk_cond_reglement = cr.rowid';
		$sql.= ' LEFT JOIN '.MAIN_DB_PREFIX.'c_paiement as p ON c.fk_mode_reglement = p.id';
		$sql.= ' LEFT JOIN '.MAIN_DB_PREFIX.'c_availability as ca ON c.fk_availability = ca.rowid';
		$sql.= ' LEFT JOIN '.MAIN_DB_PREFIX.'c_input_reason as dr ON c.fk_input_reason = dr.rowid';
		$sql.= ' LEFT JOIN '.MAIN_DB_PREFIX.'c_incoterms as i ON c.fk_incoterms = i.rowid';

		if ($id) $sql.= " WHERE c.rowid=".$id;
		else $sql.= " WHERE c.entity IN (".getEntity('commande').")"; // Dont't use entity if you use rowid

		if ($ref)     $sql.= " AND c.ref='".$this->db->escape($ref)."'";
		if ($ref_ext) $sql.= " AND c.ref_ext='".$this->db->escape($ref_ext)."'";
		if ($ref_int) $sql.= " AND c.ref_int='".$this->db->escape($ref_int)."'";

		dol_syslog(get_class($this)."::fetch", LOG_DEBUG);
		$result = $this->db->query($sql);
		if ($result)
		{
			$obj = $this->db->fetch_object($result);
			if ($obj)
			{
				$this->id = $obj->rowid;
				$this->entity = $obj->entity;

				$this->ref = $obj->ref;
				$this->ref_client = $obj->ref_client;
				$this->ref_customer = $obj->ref_client;
				$this->ref_ext				= $obj->ref_ext;
				$this->ref_int				= $obj->ref_int;
				$this->socid = $obj->fk_soc;
				$this->statut = $obj->fk_statut;
				$this->user_author_id = $obj->fk_user_author;
				$this->user_valid = $obj->fk_user_valid;
				$this->total_ht				= $obj->total_ht;
				$this->total_tva			= $obj->total_tva;
				$this->total_localtax1		= $obj->total_localtax1;
				$this->total_localtax2		= $obj->total_localtax2;
				$this->total_ttc			= $obj->total_ttc;
				$this->date = $this->db->jdate($obj->date_commande);
				$this->date_commande		= $this->db->jdate($obj->date_commande);
				$this->date_creation		= $this->db->jdate($obj->date_creation);
				$this->date_validation = $this->db->jdate($obj->date_valid);
				$this->date_modification = $this->db->jdate($obj->tms);
				$this->remise				= $obj->remise;
				$this->remise_percent		= $obj->remise_percent;
				$this->remise_absolue		= $obj->remise_absolue;
				$this->source				= $obj->source;
				$this->billed				= $obj->billed;
				$this->note = $obj->note_private; // deprecated
				$this->note_private = $obj->note_private;
				$this->note_public = $obj->note_public;
				$this->fk_project = $obj->fk_project;
				$this->modelpdf = $obj->model_pdf;
				$this->last_main_doc = $obj->last_main_doc;
				$this->mode_reglement_id	= $obj->fk_mode_reglement;
				$this->mode_reglement_code	= $obj->mode_reglement_code;
				$this->mode_reglement		= $obj->mode_reglement_libelle;
				$this->cond_reglement_id	= $obj->fk_cond_reglement;
				$this->cond_reglement_code	= $obj->cond_reglement_code;
				$this->cond_reglement		= $obj->cond_reglement_libelle;
				$this->cond_reglement_doc = $obj->cond_reglement_libelle_doc;
				$this->fk_account = $obj->fk_account;
				$this->availability_id = $obj->fk_availability;
				$this->availability_code	= $obj->availability_code;
				$this->availability	    	= $obj->availability_label;
				$this->demand_reason_id		= $obj->fk_input_reason;
				$this->demand_reason_code = $obj->demand_reason_code;
				$this->date_livraison = $this->db->jdate($obj->date_livraison);
				$this->shipping_method_id   = ($obj->fk_shipping_method > 0) ? $obj->fk_shipping_method : null;
				$this->warehouse_id         = ($obj->fk_warehouse > 0) ? $obj->fk_warehouse : null;
				$this->fk_delivery_address = $obj->fk_delivery_address;
				$this->module_source        = $obj->module_source;
				$this->pos_source           = $obj->pos_source;

				//Incoterms
				$this->fk_incoterms         = $obj->fk_incoterms;
				$this->location_incoterms   = $obj->location_incoterms;
				$this->label_incoterms    = $obj->label_incoterms;

				// Multicurrency
				$this->fk_multicurrency 		= $obj->fk_multicurrency;
				$this->multicurrency_code = $obj->multicurrency_code;
				$this->multicurrency_tx 		= $obj->multicurrency_tx;
				$this->multicurrency_total_ht = $obj->multicurrency_total_ht;
				$this->multicurrency_total_tva 	= $obj->multicurrency_total_tva;
				$this->multicurrency_total_ttc 	= $obj->multicurrency_total_ttc;

				$this->extraparams = (array) json_decode($obj->extraparams, true);

				$this->lines = array();

				if ($this->statut == self::STATUS_DRAFT) $this->brouillon = 1;

				// Retreive all extrafield
				// fetch optionals attributes and labels
				$this->fetch_optionals();

				$this->db->free($result);

				/*
				 * Lines
				 */
				$result = $this->fetch_lines();
				if ($result < 0)
				{
					return -3;
				}
				return 1;
			}
			else
			{
				$this->error = 'Order with id '.$id.' not found sql='.$sql;
				return 0;
			}
		}
		else
		{
			$this->error = $this->db->error();
			return -1;
		}
	}


	// phpcs:disable PEAR.NamingConventions.ValidFunctionName.ScopeNotCamelCaps
	/**
	 *	Adding line of fixed discount in the order in DB
	 *
	 *	@param     int	$idremise			Id de la remise fixe
	 *	@return    int          			>0 si ok, <0 si ko
	 */
	public function insert_discount($idremise)
	{
        // phpcs:enable
		global $langs;

		include_once DOL_DOCUMENT_ROOT.'/core/lib/price.lib.php';
		include_once DOL_DOCUMENT_ROOT.'/core/class/discount.class.php';

		$this->db->begin();

		$remise = new DiscountAbsolute($this->db);
		$result = $remise->fetch($idremise);

		if ($result > 0)
		{
			if ($remise->fk_facture)	// Protection against multiple submission
			{
				$this->error = $langs->trans("ErrorDiscountAlreadyUsed");
				$this->db->rollback();
				return -5;
			}

			$line = new OrderLine($this->db);

			$line->fk_commande = $this->id;
			$line->fk_remise_except = $remise->id;
			$line->desc = $remise->description; // Description ligne
			$line->vat_src_code = $remise->vat_src_code;
			$line->tva_tx = $remise->tva_tx;
			$line->subprice = -$remise->amount_ht;
			$line->price = -$remise->amount_ht;
			$line->fk_product = 0; // Id produit predefini
			$line->qty = 1;
			$line->remise = 0;
			$line->remise_percent = 0;
			$line->rang = -1;
			$line->info_bits = 2;

			$line->total_ht  = -$remise->amount_ht;
			$line->total_tva = -$remise->amount_tva;
			$line->total_ttc = -$remise->amount_ttc;

			$result = $line->insert();
			if ($result > 0)
			{
				$result = $this->update_price(1);
				if ($result > 0)
				{
					$this->db->commit();
					return 1;
				}
				else
				{
					$this->db->rollback();
					return -1;
				}
			}
			else
			{
				$this->error = $line->error;
				$this->db->rollback();
				return -2;
			}
		}
		else
		{
			$this->db->rollback();
			return -2;
		}
	}


	// phpcs:disable PEAR.NamingConventions.ValidFunctionName.ScopeNotCamelCaps
	/**
	 *	Load array lines
	 *
	 *	@param		int		$only_product	Return only physical products
	 *	@param		int		$loadalsotranslation	Return translation for products
	 *	@return		int						<0 if KO, >0 if OK
	 */
	public function fetch_lines($only_product = 0, $loadalsotranslation = 0)
	{
		global $langs, $conf;
        // phpcs:enable
		$this->lines = array();

		$sql = 'SELECT l.rowid, l.fk_product, l.fk_parent_line, l.product_type, l.fk_commande, l.label as custom_label, l.description, l.price, l.qty, l.vat_src_code, l.tva_tx,';
		$sql .= ' l.localtax1_tx, l.localtax2_tx, l.localtax1_type, l.localtax2_type, l.fk_remise_except, l.remise_percent, l.subprice, l.fk_product_fournisseur_price as fk_fournprice, l.buy_price_ht as pa_ht, l.rang, l.info_bits, l.special_code,';
		$sql .= ' l.total_ht, l.total_ttc, l.total_tva, l.total_localtax1, l.total_localtax2, l.date_start, l.date_end,';
		$sql .= ' l.fk_unit,';
		$sql .= ' l.fk_multicurrency, l.multicurrency_code, l.multicurrency_subprice, l.multicurrency_total_ht, l.multicurrency_total_tva, l.multicurrency_total_ttc,';
		$sql .= ' p.ref as product_ref, p.description as product_desc, p.fk_product_type, p.label as product_label, p.tobatch as product_tobatch,';
		$sql .= ' p.weight, p.weight_units, p.volume, p.volume_units';
		$sql .= ' FROM '.MAIN_DB_PREFIX.'commandedet as l';
		$sql .= ' LEFT JOIN '.MAIN_DB_PREFIX.'product as p ON (p.rowid = l.fk_product)';
		$sql .= ' WHERE l.fk_commande = '.$this->id;
		if ($only_product) $sql .= ' AND p.fk_product_type = 0';
		$sql .= ' ORDER BY l.rang, l.rowid';

		dol_syslog(get_class($this)."::fetch_lines", LOG_DEBUG);
		$result = $this->db->query($sql);
		if ($result)
		{
			$num = $this->db->num_rows($result);

			$i = 0;
			while ($i < $num)
			{
				$objp = $this->db->fetch_object($result);

				$line = new OrderLine($this->db);

				$line->rowid            = $objp->rowid;
				$line->id               = $objp->rowid;
				$line->fk_commande      = $objp->fk_commande;
				$line->commande_id      = $objp->fk_commande;
				$line->label            = $objp->custom_label;
				$line->desc             = $objp->description;
				$line->description      = $objp->description; // Description line
				$line->product_type     = $objp->product_type;
				$line->qty              = $objp->qty;

				$line->vat_src_code     = $objp->vat_src_code;
				$line->tva_tx           = $objp->tva_tx;
				$line->localtax1_tx     = $objp->localtax1_tx;
				$line->localtax2_tx     = $objp->localtax2_tx;
				$line->localtax1_type	= $objp->localtax1_type;
				$line->localtax2_type	= $objp->localtax2_type;
				$line->total_ht         = $objp->total_ht;
				$line->total_ttc        = $objp->total_ttc;
				$line->total_tva        = $objp->total_tva;
				$line->total_localtax1  = $objp->total_localtax1;
				$line->total_localtax2  = $objp->total_localtax2;
				$line->subprice         = $objp->subprice;
				$line->fk_remise_except = $objp->fk_remise_except;
				$line->remise_percent   = $objp->remise_percent;
				$line->price            = $objp->price;
				$line->fk_product       = $objp->fk_product;
				$line->fk_fournprice = $objp->fk_fournprice;
				$marginInfos = getMarginInfos($objp->subprice, $objp->remise_percent, $objp->tva_tx, $objp->localtax1_tx, $objp->localtax2_tx, $line->fk_fournprice, $objp->pa_ht);
				$line->pa_ht = $marginInfos[0];
				$line->marge_tx			= $marginInfos[1];
				$line->marque_tx		= $marginInfos[2];
				$line->rang             = $objp->rang;
				$line->info_bits        = $objp->info_bits;
				$line->special_code = $objp->special_code;
				$line->fk_parent_line = $objp->fk_parent_line;

				$line->ref = $objp->product_ref;
				$line->product_ref = $objp->product_ref;
				$line->libelle = $objp->product_label;
				$line->product_label = $objp->product_label;
				$line->product_desc     = $objp->product_desc;
				$line->product_tobatch  = $objp->product_tobatch;
				$line->fk_product_type  = $objp->fk_product_type; // Produit ou service
				$line->fk_unit          = $objp->fk_unit;

				$line->weight           = $objp->weight;
				$line->weight_units     = $objp->weight_units;
				$line->volume           = $objp->volume;
				$line->volume_units     = $objp->volume_units;

				$line->date_start       = $this->db->jdate($objp->date_start);
				$line->date_end         = $this->db->jdate($objp->date_end);

				// Multicurrency
				$line->fk_multicurrency = $objp->fk_multicurrency;
				$line->multicurrency_code = $objp->multicurrency_code;
				$line->multicurrency_subprice 	= $objp->multicurrency_subprice;
				$line->multicurrency_total_ht 	= $objp->multicurrency_total_ht;
				$line->multicurrency_total_tva 	= $objp->multicurrency_total_tva;
				$line->multicurrency_total_ttc 	= $objp->multicurrency_total_ttc;

				$line->fetch_optionals();

				// multilangs
        		if (! empty($conf->global->MAIN_MULTILANGS) && ! empty($objp->fk_product) && ! empty($loadalsotranslation)) {
            		$line = new Product($this->db);
            		$line->fetch($objp->fk_product);
            		$line->getMultiLangs();
        		}

                $this->lines[$i] = $line;

				$i++;
			}

			$this->db->free($result);

			return 1;
		}
		else
		{
			$this->error = $this->db->error();
			return -3;
		}
	}


	/**
	 *	Return number of line with type product.
	 *
	 *	@return		int		<0 if KO, Nbr of product lines if OK
	 */
	public function getNbOfProductsLines()
	{
		$nb = 0;
		foreach ($this->lines as $line)
		{
			if ($line->product_type == 0) $nb++;
		}
		return $nb;
	}

	/**
	 *	Return number of line with type service.
	 *
	 *	@return		int		<0 if KO, Nbr of service lines if OK
	 */
	public function getNbOfServicesLines()
	{
		$nb = 0;
		foreach ($this->lines as $line)
		{
			if ($line->product_type == 1) $nb++;
		}
		return $nb;
	}

	/**
	 *	Count number of shipments for this order
	 *
	 * 	@return     int                			<0 if KO, Nb of shipment found if OK
	 */
	public function getNbOfShipments()
	{
		$nb = 0;

		$sql = 'SELECT COUNT(DISTINCT ed.fk_expedition) as nb';
		$sql .= ' FROM '.MAIN_DB_PREFIX.'expeditiondet as ed,';
		$sql .= ' '.MAIN_DB_PREFIX.'commandedet as cd';
		$sql .= ' WHERE';
		$sql .= ' ed.fk_origin_line = cd.rowid';
		$sql .= ' AND cd.fk_commande ='.$this->id;
		//print $sql;

		dol_syslog(get_class($this)."::getNbOfShipments", LOG_DEBUG);
		$resql = $this->db->query($sql);
		if ($resql)
		{
			$obj = $this->db->fetch_object($resql);
			if ($obj) $nb = $obj->nb;

			$this->db->free($resql);
			return $nb;
		}
		else
		{
			$this->error = $this->db->lasterror();
			return -1;
		}
	}

	/**
	 *	Load array this->expeditions of lines of shipments with nb of products sent for each order line
	 *  Note: For a dedicated shipment, the fetch_lines can be used to load the qty_asked and qty_shipped. This function is use to return qty_shipped cumulated for the order
	 *
	 *	@param      int		$filtre_statut      Filter on shipment status
	 * 	@return     int                			<0 if KO, Nb of lines found if OK
	 */
	public function loadExpeditions($filtre_statut = -1)
	{
		$this->expeditions = array();

		$sql = 'SELECT cd.rowid, cd.fk_product,';
		$sql .= ' sum(ed.qty) as qty';
		$sql .= ' FROM '.MAIN_DB_PREFIX.'expeditiondet as ed,';
		if ($filtre_statut >= 0) $sql .= ' '.MAIN_DB_PREFIX.'expedition as e,';
		$sql .= ' '.MAIN_DB_PREFIX.'commandedet as cd';
		$sql .= ' WHERE';
		if ($filtre_statut >= 0) $sql .= ' ed.fk_expedition = e.rowid AND';
		$sql .= ' ed.fk_origin_line = cd.rowid';
		$sql .= ' AND cd.fk_commande ='.$this->id;
		if ($this->fk_product > 0) $sql .= ' AND cd.fk_product = '.$this->fk_product;
		if ($filtre_statut >= 0) $sql .= ' AND e.fk_statut >= '.$filtre_statut;
		$sql .= ' GROUP BY cd.rowid, cd.fk_product';
		//print $sql;

		dol_syslog(get_class($this)."::loadExpeditions", LOG_DEBUG);
		$resql = $this->db->query($sql);
		if ($resql)
		{
			$num = $this->db->num_rows($resql);
			$i = 0;
			while ($i < $num)
			{
				$obj = $this->db->fetch_object($resql);
				$this->expeditions[$obj->rowid] = $obj->qty;
				$i++;
			}
			$this->db->free($resql);
			return $num;
		}
		else
		{
			$this->error = $this->db->lasterror();
			return -1;
		}
	}

	// phpcs:disable PEAR.NamingConventions.ValidFunctionName.ScopeNotCamelCaps
	/**
	 * Returns a array with expeditions lines number
	 *
	 * @return	int		Nb of shipments
	 *
	 * TODO deprecate, move to Shipping class
	 */
	public function nb_expedition()
	{
        // phpcs:enable
		$sql = 'SELECT count(*)';
		$sql .= ' FROM '.MAIN_DB_PREFIX.'expedition as e';
		$sql .= ', '.MAIN_DB_PREFIX.'element_element as el';
		$sql .= ' WHERE el.fk_source = '.$this->id;
		$sql .= " AND el.fk_target = e.rowid";
		$sql .= " AND el.targettype = 'shipping'";

		$resql = $this->db->query($sql);
		if ($resql)
		{
			$row = $this->db->fetch_row($resql);
			return $row[0];
		}
		else dol_print_error($this->db);
	}

	// phpcs:disable PEAR.NamingConventions.ValidFunctionName.ScopeNotCamelCaps
	/**
	 *	Return a array with the pending stock by product
	 *
	 *	@param      int		$filtre_statut      Filtre sur statut
	 *	@return     int                 		0 si OK, <0 si KO
	 *
	 *	TODO		FONCTION NON FINIE A FINIR
	 */
	public function stock_array($filtre_statut = self::STATUS_CANCELED)
	{
        // phpcs:enable
		$this->stocks = array();

		// Tableau des id de produit de la commande
		$array_of_product = array();

		// Recherche total en stock pour chaque produit
		// TODO $array_of_product est défini vide juste au dessus !!
		if (count($array_of_product))
		{
			$sql = "SELECT fk_product, sum(ps.reel) as total";
			$sql .= " FROM ".MAIN_DB_PREFIX."product_stock as ps";
			$sql .= " WHERE ps.fk_product IN (".join(',', $array_of_product).")";
			$sql .= ' GROUP BY fk_product ';
			$resql = $this->db->query($sql);
			if ($resql)
			{
				$num = $this->db->num_rows($resql);
				$i = 0;
				while ($i < $num)
				{
					$obj = $this->db->fetch_object($resql);
					$this->stocks[$obj->fk_product] = $obj->total;
					$i++;
				}
				$this->db->free($resql);
			}
		}
		return 0;
	}

	/**
	 *  Delete an order line
	 *
	 *	@param      User	$user		User object
	 *  @param      int		$lineid		Id of line to delete
	 *  @return     int        		 	>0 if OK, 0 if nothing to do, <0 if KO
	 */
	public function deleteline($user = null, $lineid = 0)
	{
		if ($this->statut == self::STATUS_DRAFT)
		{
			$this->db->begin();

			$sql = "SELECT fk_product, qty";
			$sql .= " FROM ".MAIN_DB_PREFIX."commandedet";
			$sql .= " WHERE rowid = ".$lineid;

			$result = $this->db->query($sql);
			if ($result)
			{
				$obj = $this->db->fetch_object($result);

				if ($obj)
				{
					$product = new Product($this->db);
					$product->id = $obj->fk_product;

					// Delete line
					$line = new OrderLine($this->db);

					// For triggers
					$line->fetch($lineid);

					if ($line->delete($user) > 0)
					{
						$result = $this->update_price(1);

						if ($result > 0)
						{
							$this->db->commit();
							return 1;
						}
						else
						{
							$this->db->rollback();
							$this->error = $this->db->lasterror();
							return -1;
						}
					}
					else
					{
						$this->db->rollback();
						$this->error = $line->error;
						return -1;
					}
				}
				else
				{
					$this->db->rollback();
					return 0;
				}
			}
			else
			{
				$this->db->rollback();
				$this->error = $this->db->lasterror();
				return -1;
			}
		}
		else
		{
			$this->error = 'ErrorDeleteLineNotAllowedByObjectStatus';
			return -1;
		}
	}

	// phpcs:disable PEAR.NamingConventions.ValidFunctionName.ScopeNotCamelCaps
	/**
	 * 	Applique une remise relative
	 *
	 * 	@param     	User		$user		User qui positionne la remise
	 * 	@param     	float		$remise		Discount (percent)
	 * 	@param     	int			$notrigger	1=Does not execute triggers, 0= execute triggers
	 *	@return		int 					<0 if KO, >0 if OK
	 */
	public function set_remise($user, $remise, $notrigger = 0)
	{
        // phpcs:enable
		$remise = trim($remise) ?trim($remise) : 0;

		if ($user->rights->commande->creer)
		{
			$error = 0;

			$this->db->begin();

			$remise = price2num($remise);

			$sql = 'UPDATE '.MAIN_DB_PREFIX.'commande';
			$sql .= ' SET remise_percent = '.$remise;
			$sql .= ' WHERE rowid = '.$this->id.' AND fk_statut = '.self::STATUS_DRAFT.' ;';

			dol_syslog(__METHOD__, LOG_DEBUG);
			$resql = $this->db->query($sql);
			if (!$resql)
			{
				$this->errors[] = $this->db->error();
				$error++;
			}

			if (!$error)
			{
				$this->oldcopy = clone $this;
				$this->remise_percent = $remise;
				$this->update_price(1);
			}

			if (!$notrigger && empty($error))
			{
				// Call trigger
				$result = $this->call_trigger('ORDER_MODIFY', $user);
				if ($result < 0) $error++;
				// End call triggers
			}

			if (!$error)
			{
				$this->db->commit();
				return 1;
			}
			else
			{
				foreach ($this->errors as $errmsg)
				{
					dol_syslog(__METHOD__.' Error: '.$errmsg, LOG_ERR);
					$this->error .= ($this->error ? ', '.$errmsg : $errmsg);
				}
				$this->db->rollback();
				return -1 * $error;
			}
		}
	}


	// phpcs:disable PEAR.NamingConventions.ValidFunctionName.ScopeNotCamelCaps
	/**
	 * 		Applique une remise absolue
	 *
	 * 		@param     	User		$user 		User qui positionne la remise
	 * 		@param     	float		$remise		Discount
	 * 		@param     	int			$notrigger	1=Does not execute triggers, 0= execute triggers
	 *		@return		int 					<0 if KO, >0 if OK
	 */
	public function set_remise_absolue($user, $remise, $notrigger = 0)
	{
        // phpcs:enable
		$remise = trim($remise) ?trim($remise) : 0;

		if ($user->rights->commande->creer)
		{
			$error = 0;

			$this->db->begin();

			$remise = price2num($remise);

			$sql = 'UPDATE '.MAIN_DB_PREFIX.'commande';
			$sql .= ' SET remise_absolue = '.$remise;
			$sql .= ' WHERE rowid = '.$this->id.' AND fk_statut = '.self::STATUS_DRAFT.' ;';

			dol_syslog(__METHOD__, LOG_DEBUG);
			$resql = $this->db->query($sql);
			if (!$resql)
			{
				$this->errors[] = $this->db->error();
				$error++;
			}

			if (!$error)
			{
				$this->oldcopy = clone $this;
				$this->remise_absolue = $remise;
				$this->update_price(1);
			}

			if (!$notrigger && empty($error))
			{
				// Call trigger
				$result = $this->call_trigger('ORDER_MODIFY', $user);
				if ($result < 0) $error++;
				// End call triggers
			}

			if (!$error)
			{
				$this->db->commit();
				return 1;
			}
			else
			{
				foreach ($this->errors as $errmsg)
				{
					dol_syslog(__METHOD__.' Error: '.$errmsg, LOG_ERR);
					$this->error .= ($this->error ? ', '.$errmsg : $errmsg);
				}
				$this->db->rollback();
				return -1 * $error;
			}
		}
	}


	// phpcs:disable PEAR.NamingConventions.ValidFunctionName.ScopeNotCamelCaps
	/**
	 *	Set the order date
	 *
	 *	@param      User	$user       Object user making change
	 *	@param      int		$date		Date
	 * 	@param     	int		$notrigger	1=Does not execute triggers, 0= execute triggers
	 *	@return     int         		<0 if KO, >0 if OK
	 */
	public function set_date($user, $date, $notrigger = 0)
	{
        // phpcs:enable
		if ($user->rights->commande->creer)
		{
			$error = 0;

			$this->db->begin();

			$sql = "UPDATE ".MAIN_DB_PREFIX."commande";
			$sql .= " SET date_commande = ".($date ? "'".$this->db->idate($date)."'" : 'null');
			$sql .= " WHERE rowid = ".$this->id." AND fk_statut = ".self::STATUS_DRAFT;

			dol_syslog(__METHOD__, LOG_DEBUG);
			$resql = $this->db->query($sql);
			if (!$resql)
			{
				$this->errors[] = $this->db->error();
				$error++;
			}

			if (!$error)
			{
				$this->oldcopy = clone $this;
				$this->date = $date;
			}

			if (!$notrigger && empty($error))
			{
				// Call trigger
				$result = $this->call_trigger('ORDER_MODIFY', $user);
				if ($result < 0) $error++;
				// End call triggers
			}

			if (!$error)
			{
				$this->db->commit();
				return 1;
			}
			else
			{
				foreach ($this->errors as $errmsg)
				{
					dol_syslog(__METHOD__.' Error: '.$errmsg, LOG_ERR);
					$this->error .= ($this->error ? ', '.$errmsg : $errmsg);
				}
				$this->db->rollback();
				return -1 * $error;
			}
		}
		else
		{
			return -2;
		}
	}

	// phpcs:disable PEAR.NamingConventions.ValidFunctionName.ScopeNotCamelCaps
	/**
	 *	Set the planned delivery date
	 *
	 *	@param      User	$user        		Objet utilisateur qui modifie
	 *	@param      int		$date_livraison     Date de livraison
	 *  @param     	int		$notrigger			1=Does not execute triggers, 0= execute triggers
	 *	@return     int         				<0 si ko, >0 si ok
	 */
	public function set_date_livraison($user, $date_livraison, $notrigger = 0)
	{
        // phpcs:enable
		if ($user->rights->commande->creer)
		{
			$error = 0;

			$this->db->begin();

			$sql = "UPDATE ".MAIN_DB_PREFIX."commande";
			$sql .= " SET date_livraison = ".($date_livraison ? "'".$this->db->idate($date_livraison)."'" : 'null');
			$sql .= " WHERE rowid = ".$this->id;

			dol_syslog(__METHOD__, LOG_DEBUG);
			$resql = $this->db->query($sql);
			if (!$resql)
			{
				$this->errors[] = $this->db->error();
				$error++;
			}

			if (!$error)
			{
				$this->oldcopy = clone $this;
				$this->date_livraison = $date_livraison;
			}

			if (!$notrigger && empty($error))
			{
				// Call trigger
				$result = $this->call_trigger('ORDER_MODIFY', $user);
				if ($result < 0) $error++;
				// End call triggers
			}

			if (!$error)
			{
				$this->db->commit();
				return 1;
			}
			else
			{
				foreach ($this->errors as $errmsg)
				{
					dol_syslog(__METHOD__.' Error: '.$errmsg, LOG_ERR);
					$this->error .= ($this->error ? ', '.$errmsg : $errmsg);
				}
				$this->db->rollback();
				return -1 * $error;
			}
		}
		else
		{
			return -2;
		}
	}

	// phpcs:disable PEAR.NamingConventions.ValidFunctionName.ScopeNotCamelCaps
	/**
	 *  Return list of orders (eventuelly filtered on a user) into an array
	 *
	 *  @param		int		$shortlist		0=Return array[id]=ref, 1=Return array[](id=>id,ref=>ref,name=>name)
	 *  @param      int		$draft      	0=not draft, 1=draft
	 *  @param      User	$excluser      	Objet user to exclude
	 *  @param    	int		$socid			Id third pary
	 *  @param    	int		$limit			For pagination
	 *  @param    	int		$offset			For pagination
	 *  @param    	string	$sortfield		Sort criteria
	 *  @param    	string	$sortorder		Sort order
	 *  @return     int             		-1 if KO, array with result if OK
	 */
	public function liste_array($shortlist = 0, $draft = 0, $excluser = '', $socid = 0, $limit = 0, $offset = 0, $sortfield = 'c.date_commande', $sortorder = 'DESC')
	{
        // phpcs:enable
		global $user;

		$ga = array();

		$sql = "SELECT s.rowid, s.nom as name, s.client,";
		$sql .= " c.rowid as cid, c.ref";
		if (!$user->rights->societe->client->voir && !$socid) $sql .= ", sc.fk_soc, sc.fk_user";
		$sql .= " FROM ".MAIN_DB_PREFIX."societe as s, ".MAIN_DB_PREFIX."commande as c";
		if (!$user->rights->societe->client->voir && !$socid) $sql .= ", ".MAIN_DB_PREFIX."societe_commerciaux as sc";
		$sql .= " WHERE c.entity IN (".getEntity('commande').")";
		$sql .= " AND c.fk_soc = s.rowid";
		if (!$user->rights->societe->client->voir && !$socid) //restriction
		{
			$sql .= " AND s.rowid = sc.fk_soc AND sc.fk_user = ".$user->id;
		}
		if ($socid) $sql .= " AND s.rowid = ".$socid;
		if ($draft) $sql .= " AND c.fk_statut = ".self::STATUS_DRAFT;
		if (is_object($excluser)) $sql .= " AND c.fk_user_author <> ".$excluser->id;
		$sql .= $this->db->order($sortfield, $sortorder);
		$sql .= $this->db->plimit($limit, $offset);

		$result = $this->db->query($sql);
		if ($result)
		{
			$numc = $this->db->num_rows($result);
			if ($numc)
			{
				$i = 0;
				while ($i < $numc)
				{
					$obj = $this->db->fetch_object($result);

					if ($shortlist == 1)
					{
						$ga[$obj->cid] = $obj->ref;
					}
					elseif ($shortlist == 2)
					{
						$ga[$obj->cid] = $obj->ref.' ('.$obj->name.')';
					}
					else
					{
						$ga[$i]['id'] = $obj->cid;
						$ga[$i]['ref'] 	= $obj->ref;
						$ga[$i]['name'] = $obj->name;
					}
					$i++;
				}
			}
			return $ga;
		}
		else
		{
			dol_print_error($this->db);
			return -1;
		}
	}

	/**
	 *	Update delivery delay
	 *
	 *	@param      int		$availability_id	Id du nouveau mode
	 *  @param     	int		$notrigger			1=Does not execute triggers, 0= execute triggers
	 *	@return     int         				>0 if OK, <0 if KO
	 */
	public function availability($availability_id, $notrigger = 0)
	{
		global $user;

		dol_syslog('Commande::availability('.$availability_id.')');
		if ($this->statut >= self::STATUS_DRAFT)
		{
			$error = 0;

			$this->db->begin();

			$sql = 'UPDATE '.MAIN_DB_PREFIX.'commande';
			$sql .= ' SET fk_availability = '.$availability_id;
			$sql .= ' WHERE rowid='.$this->id;

			dol_syslog(__METHOD__, LOG_DEBUG);
			$resql = $this->db->query($sql);
			if (!$resql)
			{
				$this->errors[] = $this->db->error();
				$error++;
			}

			if (!$error)
			{
				$this->oldcopy = clone $this;
				$this->availability_id = $availability_id;
			}

			if (!$notrigger && empty($error))
			{
				// Call trigger
				$result = $this->call_trigger('ORDER_MODIFY', $user);
				if ($result < 0) $error++;
				// End call triggers
			}

			if (!$error)
			{
				$this->db->commit();
				return 1;
			}
			else
			{
				foreach ($this->errors as $errmsg)
				{
					dol_syslog(__METHOD__.' Error: '.$errmsg, LOG_ERR);
					$this->error .= ($this->error ? ', '.$errmsg : $errmsg);
				}
				$this->db->rollback();
				return -1 * $error;
			}
		}
		else
		{
			$error_str = 'Command status do not meet requirement '.$this->statut;
			dol_syslog(__METHOD__.$error_str, LOG_ERR);
			$this->error = $error_str;
			$this->errors[] = $this->error;
			return -2;
		}
	}

	// phpcs:disable PEAR.NamingConventions.ValidFunctionName.ScopeNotCamelCaps
	/**
	 *	Update order demand_reason
	 *
	 *  @param      int		$demand_reason_id	Id of new demand
	 *  @param     	int		$notrigger			1=Does not execute triggers, 0= execute triggers
	 *  @return     int        			 		>0 if ok, <0 if ko
	 */
	public function demand_reason($demand_reason_id, $notrigger = 0)
	{
        // phpcs:enable
		global $user;

		dol_syslog('Commande::demand_reason('.$demand_reason_id.')');
		if ($this->statut >= self::STATUS_DRAFT)
		{
			$error = 0;

			$this->db->begin();

			$sql = 'UPDATE '.MAIN_DB_PREFIX.'commande';
			$sql .= ' SET fk_input_reason = '.$demand_reason_id;
			$sql .= ' WHERE rowid='.$this->id;

			dol_syslog(__METHOD__, LOG_DEBUG);
			$resql = $this->db->query($sql);
			if (!$resql)
			{
				$this->errors[] = $this->db->error();
				$error++;
			}

			if (!$error)
			{
				$this->oldcopy = clone $this;
				$this->demand_reason_id = $demand_reason_id;
			}

			if (!$notrigger && empty($error))
			{
				// Call trigger
				$result = $this->call_trigger('ORDER_MODIFY', $user);
				if ($result < 0) $error++;
				// End call triggers
			}

			if (!$error)
			{
				$this->db->commit();
				return 1;
			}
			else
			{
				foreach ($this->errors as $errmsg)
				{
					dol_syslog(__METHOD__.' Error: '.$errmsg, LOG_ERR);
					$this->error .= ($this->error ? ', '.$errmsg : $errmsg);
				}
				$this->db->rollback();
				return -1 * $error;
			}
		}
		else
		{
			$error_str = 'order status do not meet requirement '.$this->statut;
			dol_syslog(__METHOD__.$error_str, LOG_ERR);
			$this->error = $error_str;
			$this->errors[] = $this->error;
			return -2;
		}
	}

	// phpcs:disable PEAR.NamingConventions.ValidFunctionName.ScopeNotCamelCaps
	/**
	 *	Set customer ref
	 *
	 *	@param      User	$user           User that make change
	 *	@param      string	$ref_client     Customer ref
	 *  @param     	int		$notrigger		1=Does not execute triggers, 0= execute triggers
	 *	@return     int             		<0 if KO, >0 if OK
	 */
	public function set_ref_client($user, $ref_client, $notrigger = 0)
	{
        // phpcs:enable
		if ($user->rights->commande->creer)
		{
			$error = 0;

			$this->db->begin();

			$sql = 'UPDATE '.MAIN_DB_PREFIX.'commande SET';
			$sql .= ' ref_client = '.(empty($ref_client) ? 'NULL' : '\''.$this->db->escape($ref_client).'\'');
			$sql .= ' WHERE rowid = '.$this->id;

			dol_syslog(__METHOD__.' this->id='.$this->id.', ref_client='.$ref_client, LOG_DEBUG);
			$resql = $this->db->query($sql);
			if (!$resql)
			{
				$this->errors[] = $this->db->error();
				$error++;
			}

			if (!$error)
			{
				$this->oldcopy = clone $this;
				$this->ref_client = $ref_client;
			}

			if (!$notrigger && empty($error))
			{
				// Call trigger
				$result = $this->call_trigger('ORDER_MODIFY', $user);
				if ($result < 0) $error++;
				// End call triggers
			}
			if (!$error)
			{
				$this->db->commit();
				return 1;
			}
			else
			{
				foreach ($this->errors as $errmsg)
				{
					dol_syslog(__METHOD__.' Error: '.$errmsg, LOG_ERR);
					$this->error .= ($this->error ? ', '.$errmsg : $errmsg);
				}
				$this->db->rollback();
				return -1 * $error;
			}
		}
		else
		{
			return -1;
		}
	}

	/**
	 * Classify the order as invoiced
	 *
	 * @param	User    $user       Object user making the change
	 * @param	int		$notrigger	1=Does not execute triggers, 0= execute triggers
	 * @return	int                 <0 if KO, >0 if OK
	 */
	public function classifyBilled(User $user, $notrigger = 0)
	{
		$error = 0;

		$this->db->begin();

		$sql = 'UPDATE '.MAIN_DB_PREFIX.'commande SET facture = 1';
		$sql.= ' WHERE rowid = '.$this->id.' AND fk_statut > '.self::STATUS_DRAFT;

		dol_syslog(get_class($this)."::classifyBilled", LOG_DEBUG);
		if ($this->db->query($sql))
		{
			if (! $error)
			{
				$this->oldcopy= clone $this;
				$this->billed=1;
			}

			if (! $notrigger && empty($error))
			{
				// Call trigger
				$result=$this->call_trigger('ORDER_CLASSIFY_BILLED', $user);
				if ($result < 0) $error++;
				// End call triggers
			}

			if (! $error)
			{
				$this->db->commit();
				return 1;
			}
			else
			{
				foreach($this->errors as $errmsg)
				{
					dol_syslog(get_class($this)."::classifyBilled ".$errmsg, LOG_ERR);
					$this->error.=($this->error?', '.$errmsg:$errmsg);
				}
				$this->db->rollback();
				return -1*$error;
			}
		}
		else
		{
			$this->error=$this->db->error();
			$this->db->rollback();
			return -1;
		}
	}

	/**
	 * Classify the order as not invoiced
	 *
	 * @return     int     <0 if ko, >0 if ok
	 */
	public function classifyUnBilled()
	{
		global $conf, $user, $langs;
		$error = 0;

		$this->db->begin();

		$sql = 'UPDATE '.MAIN_DB_PREFIX.'commande SET facture = 0';
		$sql .= ' WHERE rowid = '.$this->id.' AND fk_statut > '.self::STATUS_DRAFT;

		dol_syslog(get_class($this)."::classifyUnBilled", LOG_DEBUG);
		if ($this->db->query($sql))
		{
			if (!$error)
			{
				$this->oldcopy = clone $this;
				$this->billed = 1;
			}

			// Call trigger
			$result = $this->call_trigger('ORDER_CLASSIFY_UNBILLED', $user);
			if ($result < 0) $error++;
			// End call triggers

			if (!$error)
			{
				$this->billed = 0;

				$this->db->commit();
				return 1;
			}
			else
			{
				foreach ($this->errors as $errmsg)
				{
					dol_syslog(get_class($this)."::classifyUnBilled ".$errmsg, LOG_ERR);
					$this->error .= ($this->error ? ', '.$errmsg : $errmsg);
				}
				$this->db->rollback();
				return -1 * $error;
			}
		}
		else
		{
			$this->error = $this->db->error();
			$this->db->rollback();
			return -1;
		}
	}


	/**
	 *  Update a line in database
	 *
	 *  @param    	int				$rowid            	Id of line to update
	 *  @param    	string			$desc             	Description of line
	 *  @param    	float			$pu               	Unit price
	 *  @param    	float			$qty              	Quantity
	 *  @param    	float			$remise_percent   	Percent of discount
	 *  @param    	float			$txtva           	Taux TVA
	 * 	@param		float			$txlocaltax1		Local tax 1 rate
	 *  @param		float			$txlocaltax2		Local tax 2 rate
	 *  @param    	string			$price_base_type	HT or TTC
	 *  @param    	int				$info_bits        	Miscellaneous informations on line
	 *  @param    	int				$date_start        	Start date of the line
	 *  @param    	int				$date_end          	End date of the line
	 * 	@param		int				$type				Type of line (0=product, 1=service)
	 * 	@param		int				$fk_parent_line		Id of parent line (0 in most cases, used by modules adding sublevels into lines).
	 * 	@param		int				$skip_update_total	Keep fields total_xxx to 0 (used for special lines by some modules)
	 *  @param		int				$fk_fournprice		Id of origin supplier price
	 *  @param		int				$pa_ht				Price (without tax) of product when it was bought
	 *  @param		string			$label				Label
	 *  @param		int				$special_code		Special code (also used by externals modules!)
	 *  @param		array			$array_options		extrafields array
	 * 	@param 		string			$fk_unit 			Code of the unit to use. Null to use the default one
	 *  @param		double			$pu_ht_devise		Amount in currency
	 * 	@param		int				$notrigger			disable line update trigger
	 *  @return   	int              					< 0 if KO, > 0 if OK
	 */
	public function updateline($rowid, $desc, $pu, $qty, $remise_percent, $txtva, $txlocaltax1 = 0.0, $txlocaltax2 = 0.0, $price_base_type = 'HT', $info_bits = 0, $date_start = '', $date_end = '', $type = 0, $fk_parent_line = 0, $skip_update_total = 0, $fk_fournprice = null, $pa_ht = 0, $label = '', $special_code = 0, $array_options = 0, $fk_unit = null, $pu_ht_devise = 0, $notrigger = 0)
	{
		global $conf, $mysoc, $langs, $user;

		dol_syslog(get_class($this)."::updateline id=$rowid, desc=$desc, pu=$pu, qty=$qty, remise_percent=$remise_percent, txtva=$txtva, txlocaltax1=$txlocaltax1, txlocaltax2=$txlocaltax2, price_base_type=$price_base_type, info_bits=$info_bits, date_start=$date_start, date_end=$date_end, type=$type, fk_parent_line=$fk_parent_line, pa_ht=$pa_ht, special_code=$special_code");
		include_once DOL_DOCUMENT_ROOT.'/core/lib/price.lib.php';

		if ($this->statut == Commande::STATUS_DRAFT)
		{
			// Clean parameters
			if (empty($qty)) $qty = 0;
			if (empty($info_bits)) $info_bits = 0;
			if (empty($txtva)) $txtva = 0;
			if (empty($txlocaltax1)) $txlocaltax1 = 0;
			if (empty($txlocaltax2)) $txlocaltax2 = 0;
			if (empty($remise_percent)) $remise_percent = 0;
			if (empty($special_code) || $special_code == 3) $special_code = 0;

			if ($date_start && $date_end && $date_start > $date_end) {
				$langs->load("errors");
				$this->error = $langs->trans('ErrorStartDateGreaterEnd');
				return -1;
			}

			$remise_percent = price2num($remise_percent);
			$qty = price2num($qty);
			$pu = price2num($pu);
			$pa_ht = price2num($pa_ht);
			$pu_ht_devise = price2num($pu_ht_devise);
			$txtva = price2num($txtva);
			$txlocaltax1 = price2num($txlocaltax1);
			$txlocaltax2 = price2num($txlocaltax2);

			$this->db->begin();

			// Calcul du total TTC et de la TVA pour la ligne a partir de
			// qty, pu, remise_percent et txtva
			// TRES IMPORTANT: C'est au moment de l'insertion ligne qu'on doit stocker
			// la part ht, tva et ttc, et ce au niveau de la ligne qui a son propre taux tva.

			$localtaxes_type = getLocalTaxesFromRate($txtva, 0, $this->thirdparty, $mysoc);

			// Clean vat code
			$vat_src_code = '';
			if (preg_match('/\((.*)\)/', $txtva, $reg))
			{
				$vat_src_code = $reg[1];
				$txtva = preg_replace('/\s*\(.*\)/', '', $txtva); // Remove code into vatrate.
			}

			$tabprice = calcul_price_total($qty, $pu, $remise_percent, $txtva, $txlocaltax1, $txlocaltax2, 0, $price_base_type, $info_bits, $type, $mysoc, $localtaxes_type, 100, $this->multicurrency_tx, $pu_ht_devise);

			$total_ht  = $tabprice[0];
			$total_tva = $tabprice[1];
			$total_ttc = $tabprice[2];
			$total_localtax1 = $tabprice[9];
			$total_localtax2 = $tabprice[10];
			$pu_ht  = $tabprice[3];
			$pu_tva = $tabprice[4];
			$pu_ttc = $tabprice[5];

			// MultiCurrency
			$multicurrency_total_ht  = $tabprice[16];
			$multicurrency_total_tva = $tabprice[17];
			$multicurrency_total_ttc = $tabprice[18];
			$pu_ht_devise = $tabprice[19];

			// Anciens indicateurs: $price, $subprice (a ne plus utiliser)
			$price = $pu_ht;
			if ($price_base_type == 'TTC')
			{
				$subprice = $pu_ttc;
			}
			else
			{
				$subprice = $pu_ht;
			}
			$remise = 0;
			if ($remise_percent > 0)
			{
				$remise = round(($pu * $remise_percent / 100), 2);
				$price = ($pu - $remise);
			}

			//Fetch current line from the database and then clone the object and set it in $oldline property
			$line = new OrderLine($this->db);
			$line->fetch($rowid);

			if (!empty($line->fk_product))
			{
				$product = new Product($this->db);
				$result = $product->fetch($line->fk_product);
				$product_type = $product->type;

				if (!empty($conf->global->STOCK_MUST_BE_ENOUGH_FOR_ORDER) && $product_type == 0 && $product->stock_reel < $qty)
				{
					$langs->load("errors");
					$this->error = $langs->trans('ErrorStockIsNotEnoughToAddProductOnOrder', $product->ref);
<<<<<<< HEAD
=======
					$this->errors[] = $this->error;
>>>>>>> 041d5aeb
					dol_syslog(get_class($this)."::addline error=Product ".$product->ref.": ".$this->error, LOG_ERR);
					$this->db->rollback();
					return self::STOCK_NOT_ENOUGH_FOR_ORDER;
				}
			}

			$staticline = clone $line;

			$line->oldline = $staticline;
			$this->line = $line;
			$this->line->context = $this->context;

			// Reorder if fk_parent_line change
			if (! empty($fk_parent_line) && ! empty($staticline->fk_parent_line) && $fk_parent_line != $staticline->fk_parent_line)
			{
				$rangmax = $this->line_max($fk_parent_line);
				$this->line->rang = $rangmax + 1;
			}

			$this->line->id=$rowid;
			$this->line->label=$label;
			$this->line->desc=$desc;
			$this->line->qty=$qty;

			$this->line->vat_src_code	= $vat_src_code;
			$this->line->tva_tx         = $txtva;
			$this->line->localtax1_tx   = $txlocaltax1;
			$this->line->localtax2_tx   = $txlocaltax2;
			$this->line->localtax1_type = $localtaxes_type[0];
			$this->line->localtax2_type = $localtaxes_type[2];
			$this->line->remise_percent = $remise_percent;
			$this->line->subprice       = $subprice;
			$this->line->info_bits      = $info_bits;
			$this->line->special_code   = $special_code;
			$this->line->total_ht       = $total_ht;
			$this->line->total_tva      = $total_tva;
			$this->line->total_localtax1 = $total_localtax1;
			$this->line->total_localtax2 = $total_localtax2;
			$this->line->total_ttc      = $total_ttc;
			$this->line->date_start     = $date_start;
			$this->line->date_end       = $date_end;
			$this->line->product_type   = $type;
			$this->line->fk_parent_line = $fk_parent_line;
			$this->line->skip_update_total = $skip_update_total;
			$this->line->fk_unit        = $fk_unit;

			$this->line->fk_fournprice = $fk_fournprice;
			$this->line->pa_ht = $pa_ht;

			// Multicurrency
			$this->line->multicurrency_subprice		= $pu_ht_devise;
			$this->line->multicurrency_total_ht 	= $multicurrency_total_ht;
			$this->line->multicurrency_total_tva 	= $multicurrency_total_tva;
			$this->line->multicurrency_total_ttc 	= $multicurrency_total_ttc;

			// TODO deprecated
			$this->line->price = $price;
			$this->line->remise = $remise;

			if (is_array($array_options) && count($array_options) > 0) {
				$this->line->array_options = $array_options;
			}

			$result = $this->line->update($user, $notrigger);
			if ($result > 0)
			{
				// Reorder if child line
				if (!empty($fk_parent_line)) $this->line_order(true, 'DESC');

				// Mise a jour info denormalisees
				$this->update_price(1);

				$this->db->commit();
				return $result;
			}
			else
			{
				$this->error = $this->line->error;

				$this->db->rollback();
				return -1;
			}
		}
		else
		{
			$this->error = get_class($this)."::updateline Order status makes operation forbidden";
			$this->errors = array('OrderStatusMakeOperationForbidden');
			return -2;
		}
	}

	/**
	 *      Update database
	 *
	 *      @param      User	$user        	User that modify
	 *      @param      int		$notrigger	    0=launch triggers after, 1=disable triggers
	 *      @return     int      			   	<0 if KO, >0 if OK
	 */
	public function update(User $user, $notrigger = 0)
	{
		global $conf;

		$error = 0;

		// Clean parameters
		if (isset($this->ref)) $this->ref = trim($this->ref);
		if (isset($this->ref_client)) $this->ref_client = trim($this->ref_client);
		if (isset($this->note) || isset($this->note_private)) $this->note_private = (isset($this->note_private) ? trim($this->note_private) : trim($this->note));
		if (isset($this->note_public)) $this->note_public = trim($this->note_public);
		if (isset($this->modelpdf)) $this->modelpdf = trim($this->modelpdf);
		if (isset($this->import_key)) $this->import_key = trim($this->import_key);

		// Check parameters
		// Put here code to add control on parameters values

		// Update request
		$sql = "UPDATE ".MAIN_DB_PREFIX."commande SET";

		$sql .= " ref=".(isset($this->ref) ? "'".$this->db->escape($this->ref)."'" : "null").",";
		$sql .= " ref_client=".(isset($this->ref_client) ? "'".$this->db->escape($this->ref_client)."'" : "null").",";
		$sql .= " ref_ext=".(isset($this->ref_ext) ? "'".$this->db->escape($this->ref_ext)."'" : "null").",";
		$sql .= " fk_soc=".(isset($this->socid) ? $this->socid : "null").",";
		$sql .= " date_commande=".(strval($this->date_commande) != '' ? "'".$this->db->idate($this->date_commande)."'" : 'null').",";
		$sql .= " date_valid=".(strval($this->date_validation) != '' ? "'".$this->db->idate($this->date_validation)."'" : 'null').",";
		$sql .= " tva=".(isset($this->total_tva) ? $this->total_tva : "null").",";
		$sql .= " localtax1=".(isset($this->total_localtax1) ? $this->total_localtax1 : "null").",";
		$sql .= " localtax2=".(isset($this->total_localtax2) ? $this->total_localtax2 : "null").",";
		$sql .= " total_ht=".(isset($this->total_ht) ? $this->total_ht : "null").",";
		$sql .= " total_ttc=".(isset($this->total_ttc) ? $this->total_ttc : "null").",";
		$sql .= " fk_statut=".(isset($this->statut) ? $this->statut : "null").",";
		$sql .= " fk_user_author=".(isset($this->user_author_id) ? $this->user_author_id : "null").",";
		$sql .= " fk_user_valid=".(isset($this->user_valid) ? $this->user_valid : "null").",";
		$sql .= " fk_projet=".(isset($this->fk_project) ? $this->fk_project : "null").",";
		$sql .= " fk_cond_reglement=".(isset($this->cond_reglement_id) ? $this->cond_reglement_id : "null").",";
		$sql .= " fk_mode_reglement=".(isset($this->mode_reglement_id) ? $this->mode_reglement_id : "null").",";
		$sql .= " fk_account=".($this->fk_account > 0 ? $this->fk_account : "null").",";
		$sql .= " note_private=".(isset($this->note_private) ? "'".$this->db->escape($this->note_private)."'" : "null").",";
		$sql .= " note_public=".(isset($this->note_public) ? "'".$this->db->escape($this->note_public)."'" : "null").",";
		$sql .= " model_pdf=".(isset($this->modelpdf) ? "'".$this->db->escape($this->modelpdf)."'" : "null").",";
		$sql .= " import_key=".(isset($this->import_key) ? "'".$this->db->escape($this->import_key)."'" : "null")."";

		$sql .= " WHERE rowid=".$this->id;

		$this->db->begin();

		dol_syslog(get_class($this)."::update", LOG_DEBUG);
		$resql = $this->db->query($sql);
		if (!$resql) {
			$error++; $this->errors[] = "Error ".$this->db->lasterror();
		}

		if (!$error && empty($conf->global->MAIN_EXTRAFIELDS_DISABLED) && is_array($this->array_options) && count($this->array_options) > 0)
		{
			$result = $this->insertExtraFields();
			if ($result < 0)
			{
				$error++;
			}
		}

		if (!$error && !$notrigger)
		{
			// Call trigger
			$result = $this->call_trigger('ORDER_MODIFY', $user);
			if ($result < 0) $error++;
			// End call triggers
		}

		// Commit or rollback
		if ($error)
		{
			foreach ($this->errors as $errmsg)
			{
				dol_syslog(get_class($this)."::update ".$errmsg, LOG_ERR);
				$this->error .= ($this->error ? ', '.$errmsg : $errmsg);
			}
			$this->db->rollback();
			return -1 * $error;
		}
		else
		{
			$this->db->commit();
			return 1;
		}
	}

	/**
	 *	Delete the customer order
	 *
	 *	@param	User	$user		User object
	 *	@param	int		$notrigger	1=Does not execute triggers, 0= execute triggers
	 * 	@return	int					<=0 if KO, >0 if OK
	 */
	public function delete($user, $notrigger = 0)
	{
		global $conf, $langs;
		require_once DOL_DOCUMENT_ROOT.'/core/lib/files.lib.php';

		$error = 0;

		dol_syslog(get_class($this)."::delete ".$this->id, LOG_DEBUG);

		$this->db->begin();

		if (!$error && !$notrigger)
		{
			// Call trigger
			$result = $this->call_trigger('ORDER_DELETE', $user);
			if ($result < 0) $error++;
			// End call triggers
		}

		if ($this->nb_expedition() != 0)
		{
			$this->errors[] = $langs->trans('SomeShipmentExists');
			$error++;
		}

		if (!$error)
		{
			// Delete order details
			$sql = 'DELETE FROM '.MAIN_DB_PREFIX."commandedet WHERE fk_commande = ".$this->id;
			if (!$this->db->query($sql))
			{
				$error++;
				$this->errors[] = $this->db->lasterror();
			}
		}

		if (!$error)
		{
			// Delete linked object
			$res = $this->deleteObjectLinked();
			if ($res < 0) $error++;
		}

		if (!$error)
		{
			// Delete linked contacts
			$res = $this->delete_linked_contact();
			if ($res < 0) $error++;
		}

		if (!$error)
		{
			// Remove extrafields
			if ((!$error) && (empty($conf->global->MAIN_EXTRAFIELDS_DISABLED))) // For avoid conflicts if trigger used
			{
				$result = $this->deleteExtraFields();
				if ($result < 0)
				{
					$error++;
					dol_syslog(get_class($this)."::delete error -4 ".$this->error, LOG_ERR);
				}
			}
		}

		if (! $error)
		{
			// Delete object
			$sql = 'DELETE FROM '.MAIN_DB_PREFIX."commande WHERE rowid = ".$this->id;
			if (! $this->db->query($sql) )
			{
				$error++;
				$this->errors[]=$this->db->lasterror();
			}
		}

		if (! $error)
		{
			// Remove directory with files
			$comref = dol_sanitizeFileName($this->ref);
			if ($conf->commande->multidir_output[$this->entity] && !empty($this->ref))
			{
				$dir = $conf->commande->multidir_output[$this->entity] . "/" . $comref ;
				$file = $conf->commande->multidir_output[$this->entity] . "/" . $comref . "/" . $comref . ".pdf";
				if (file_exists($file))	// We must delete all files before deleting directory
				{
					dol_delete_preview($this);

					if (! dol_delete_file($file, 0, 0, 0, $this)) // For triggers
					{
						$this->db->rollback();
						return 0;
					}
				}
				if (file_exists($dir))
				{
					if (!dol_delete_dir_recursive($dir))
					{
						$this->error = $langs->trans("ErrorCanNotDeleteDir", $dir);
						$this->db->rollback();
						return 0;
					}
				}
			}
		}

		if (!$error)
		{
			$this->db->commit();
			return 1;
		}
		else
		{
			foreach ($this->errors as $errmsg)
			{
				$this->error .= ($this->error ? ', '.$errmsg : $errmsg);
			}
			$this->db->rollback();
			return -1 * $error;
		}
	}


	// phpcs:disable PEAR.NamingConventions.ValidFunctionName.ScopeNotCamelCaps
	/**
	 *	Load indicators for dashboard (this->nbtodo and this->nbtodolate)
	 *
	 *	@param		User	$user   Object user
	 *	@return WorkboardResponse|int <0 if KO, WorkboardResponse if OK
	 */
	public function load_board($user)
	{
        // phpcs:enable
		global $conf, $langs;

		$clause = " WHERE";

		$sql = "SELECT c.rowid, c.date_creation as datec, c.date_commande, c.date_livraison as delivery_date, c.fk_statut, c.total_ht";
		$sql.= " FROM ".MAIN_DB_PREFIX."commande as c";
		if (!$user->rights->societe->client->voir && !$user->socid)
		{
			$sql.= " LEFT JOIN ".MAIN_DB_PREFIX."societe_commerciaux as sc ON c.fk_soc = sc.fk_soc";
			$sql.= " WHERE sc.fk_user = " .$user->id;
			$clause = " AND";
		}
		$sql.= $clause." c.entity IN (".getEntity('commande').")";
		//$sql.= " AND c.fk_statut IN (1,2,3) AND c.facture = 0";
		$sql.= " AND ((c.fk_statut IN (".self::STATUS_VALIDATED.",".self::STATUS_SHIPMENTONPROCESS.")) OR (c.fk_statut = ".self::STATUS_CLOSED." AND c.facture = 0))";    // If status is 2 and facture=1, it must be selected
		if ($user->socid) $sql.=" AND c.fk_soc = ".$user->socid;

		$resql=$this->db->query($sql);
		if ($resql)
		{
			$response = new WorkboardResponse();
			$response->warning_delay=$conf->commande->client->warning_delay/60/60/24;
			$response->label=$langs->trans("OrdersToProcess");
			$response->labelShort = $langs->trans("Opened");
			$response->url=DOL_URL_ROOT.'/commande/list.php?viewstatut=-3&mainmenu=commercial&leftmenu=orders';
			$response->img=img_object('', "order");

			$generic_commande = new Commande($this->db);

			while ($obj=$this->db->fetch_object($resql))
			{
				$response->nbtodo++;
				$response->total+= $obj->total_ht;

				$generic_commande->statut = $obj->fk_statut;
				$generic_commande->date_commande = $this->db->jdate($obj->date_commande);
				$generic_commande->date_livraison = $this->db->jdate($obj->delivery_date);

				if ($generic_commande->hasDelay()) {
					$response->nbtodolate++;
				}
			}

			return $response;
		}
		else
		{
			$this->error = $this->db->error();
			return -1;
		}
	}

	/**
	 *	Return source label of order
	 *
	 *	@return     string      Label
	 */
	public function getLabelSource()
	{
		global $langs;

		$label = $langs->trans('OrderSource'.$this->source);

		if ($label == 'OrderSource') return '';
		return $label;
	}

	/**
	 *	Return status label of Order
	 *
	 *	@param      int		$mode       0=Long label, 1=Short label, 2=Picto + Short label, 3=Picto, 4=Picto + Long label, 5=Short label + Picto, 6=Long label + Picto
	 *	@return     string      		Label of status
	 */
	public function getLibStatut($mode)
	{
		return $this->LibStatut($this->statut, $this->billed, $mode);
	}

	// phpcs:disable PEAR.NamingConventions.ValidFunctionName.ScopeNotCamelCaps
	/**
	 *	Return label of status
	 *
	 *	@param		int		$status      	  Id status
	 *  @param      int		$billed    		  If invoiced
	 *	@param      int		$mode        	  0=Long label, 1=Short label, 2=Picto + Short label, 3=Picto, 4=Picto + Long label, 5=Short label + Picto, 6=Long label + Picto
	 *  @param      int     $donotshowbilled  Do not show billed status after order status
	 *  @return     string					  Label of status
	 */
	public function LibStatut($status, $billed, $mode, $donotshowbilled = 0)
	{
        // phpcs:enable
		global $langs, $conf;

		$billedtext = '';
		if (empty($donotshowbilled)) $billedtext .= ($billed?' - '.$langs->trans("Billed"):'');

		if ($status==self::STATUS_CANCELED){
		    $labelStatus = $langs->trans('StatusOrderCanceled');
		    $labelStatusShort = $langs->trans('StatusOrderCanceledShort');
		    $statusType='status5';
		}
		elseif ($status==self::STATUS_DRAFT){
		    $labelStatus = $langs->trans('StatusOrderDraft');
		    $labelStatusShort = $langs->trans('StatusOrderDraftShort');
		    $statusType='status0';
		}
		elseif ($status==self::STATUS_VALIDATED){
		    $labelStatus = $langs->trans('StatusOrderValidated').$billedtext;
		    $labelStatusShort = $langs->trans('StatusOrderValidatedShort').$billedtext;
		    $statusType='status1';
		}
		elseif ($status==self::STATUS_SHIPMENTONPROCESS){
		    $labelStatus = $langs->trans('StatusOrderSentShort').$billedtext;
		    $labelStatusShort = $langs->trans('StatusOrderSentShort').$billedtext;
		    $statusType='status3';
		}
		elseif ($status==self::STATUS_CLOSED && (! $billed && empty($conf->global->WORKFLOW_BILL_ON_SHIPMENT))){
		    $labelStatus = $langs->trans('StatusOrderToBill');
		    $labelStatusShort = $langs->trans('StatusOrderToBillShort');
		    $statusType='status4';
		}
		elseif ($status==self::STATUS_CLOSED && ($billed && empty($conf->global->WORKFLOW_BILL_ON_SHIPMENT))){
		    $labelStatus = $langs->trans('StatusOrderProcessed').$billedtext;
		    $labelStatusShort = $langs->trans('StatusOrderProcessed').$billedtext;
		    $statusType='status6';
		}
		elseif ($status==self::STATUS_CLOSED && (! empty($conf->global->WORKFLOW_BILL_ON_SHIPMENT))){
		    $labelStatus = $langs->trans('StatusOrderDelivered');
		    $labelStatusShort = $langs->trans('StatusOrderDelivered');
		    $statusType='status6';
		}
		else{
		    $labelStatus = $langs->trans('Unknown');
		    $labelStatusShort = '';
		    $statusType='';
		    $mode = 0;
		}

		return dolGetStatus($labelStatus, $labelStatusShort, '', $statusType, $mode);
	}


	/**
	 *	Return clicable link of object (with eventually picto)
	 *
	 *	@param      int			$withpicto                Add picto into link
	 *	@param      string	    $option                   Where point the link (0=> main card, 1,2 => shipment, 'nolink'=>No link)
	 *	@param      int			$max          	          Max length to show
	 *	@param      int			$short			          ???
	 *  @param	    int   	    $notooltip		          1=Disable tooltip
	 *  @param      int         $save_lastsearch_value    -1=Auto, 0=No save of lastsearch_values when clicking, 1=Save lastsearch_values whenclicking
	 *  @param		int			$addlinktonotes			  Add linkt to notes
	 *	@return     string          			          String with URL
	 */
	public function getNomUrl($withpicto = 0, $option = '', $max = 0, $short = 0, $notooltip = 0, $save_lastsearch_value = -1, $addlinktonotes = 0)
	{
		global $conf, $langs, $user;

		if (!empty($conf->dol_no_mouse_hover)) $notooltip = 1; // Force disable tooltips

		$result = '';

		if (!empty($conf->expedition->enabled) && ($option == '1' || $option == '2')) $url = DOL_URL_ROOT.'/expedition/shipment.php?id='.$this->id;
		else $url = DOL_URL_ROOT.'/commande/card.php?id='.$this->id;

		if (!$user->rights->commande->lire)
			$option = 'nolink';

		if ($option !== 'nolink')
		{
			// Add param to save lastsearch_values or not
			$add_save_lastsearch_values = ($save_lastsearch_value == 1 ? 1 : 0);
			if ($save_lastsearch_value == -1 && preg_match('/list\.php/', $_SERVER["PHP_SELF"])) $add_save_lastsearch_values = 1;
			if ($add_save_lastsearch_values) $url .= '&save_lastsearch_values=1';
		}

		if ($short) return $url;

		$label = '';

		if ($user->rights->commande->lire) {
			$label = '<u>'.$langs->trans("ShowOrder").'</u>';
			$label .= '<br><b>'.$langs->trans('Ref').':</b> '.$this->ref;
			$label .= '<br><b>'.$langs->trans('RefCustomer').':</b> '.($this->ref_customer ? $this->ref_customer : $this->ref_client);
			if (!empty($this->total_ht)) {
				$label .= '<br><b>'.$langs->trans('AmountHT').':</b> '.price($this->total_ht, 0, $langs, 0, -1, -1, $conf->currency);
			}
			if (!empty($this->total_tva)) {
				$label .= '<br><b>'.$langs->trans('VAT').':</b> '.price($this->total_tva, 0, $langs, 0, -1, -1, $conf->currency);
			}
			if (!empty($this->total_ttc)) {
				$label .= '<br><b>'.$langs->trans('AmountTTC').':</b> '.price($this->total_ttc, 0, $langs, 0, -1, -1, $conf->currency);
			}
		}

		$linkclose = '';
		if (empty($notooltip) && $user->rights->commande->lire)
		{
			if (!empty($conf->global->MAIN_OPTIMIZEFORTEXTBROWSER))
			{
				$label = $langs->trans("ShowOrder");
				$linkclose .= ' alt="'.dol_escape_htmltag($label, 1).'"';
			}
			$linkclose .= ' title="'.dol_escape_htmltag($label, 1).'"';
			$linkclose .= ' class="classfortooltip"';
		}

		$linkstart = '<a href="'.$url.'"';
		$linkstart .= $linkclose.'>';
		$linkend = '</a>';

		if ($option === 'nolink') {
			$linkstart = '';
			$linkend = '';
		}

		$result .= $linkstart;
		if ($withpicto) $result .= img_object(($notooltip ? '' : $label), $this->picto, ($notooltip ? (($withpicto != 2) ? 'class="paddingright"' : '') : 'class="'.(($withpicto != 2) ? 'paddingright ' : '').'classfortooltip"'), 0, 0, $notooltip ? 0 : 1);
		if ($withpicto != 2) $result .= $this->ref;
		$result .= $linkend;

		if ($addlinktonotes)
		{
			$txttoshow = ($user->socid > 0 ? $this->note_public : $this->note_private);
			if ($txttoshow)
			{
				$notetoshow = $langs->trans("ViewPrivateNote").':<br>'.dol_string_nohtmltag($txttoshow, 1);
				$result .= ' <span class="note inline-block">';
				$result .= '<a href="'.DOL_URL_ROOT.'/commande/note.php?id='.$this->id.'" class="classfortooltip" title="'.dol_escape_htmltag($notetoshow).'">';
				$result .= img_picto('', 'note');
				$result .= '</a>';
				//$result.=img_picto($langs->trans("ViewNote"),'object_generic');
				//$result.='</a>';
				$result .= '</span>';
			}
		}

		return $result;
	}


	/**
	 *	Charge les informations d'ordre info dans l'objet commande
	 *
	 *	@param  int		$id       Id of order
	 *	@return	void
	 */
	public function info($id)
	{
		$sql = 'SELECT c.rowid, date_creation as datec, tms as datem,';
		$sql .= ' date_valid as datev,';
		$sql .= ' date_cloture as datecloture,';
		$sql .= ' fk_user_author, fk_user_valid, fk_user_cloture';
		$sql .= ' FROM '.MAIN_DB_PREFIX.'commande as c';
		$sql .= ' WHERE c.rowid = '.$id;
		$result = $this->db->query($sql);
		if ($result)
		{
			if ($this->db->num_rows($result))
			{
				$obj = $this->db->fetch_object($result);
				$this->id = $obj->rowid;
				if ($obj->fk_user_author)
				{
					$cuser = new User($this->db);
					$cuser->fetch($obj->fk_user_author);
					$this->user_creation = $cuser;
				}

				if ($obj->fk_user_valid)
				{
					$vuser = new User($this->db);
					$vuser->fetch($obj->fk_user_valid);
					$this->user_validation = $vuser;
				}

				if ($obj->fk_user_cloture)
				{
					$cluser = new User($this->db);
					$cluser->fetch($obj->fk_user_cloture);
					$this->user_cloture = $cluser;
				}

				$this->date_creation     = $this->db->jdate($obj->datec);
				$this->date_modification = $this->db->jdate($obj->datem);
				$this->date_validation   = $this->db->jdate($obj->datev);
				$this->date_cloture      = $this->db->jdate($obj->datecloture);
			}

			$this->db->free($result);
		}
		else
		{
			dol_print_error($this->db);
		}
	}


	/**
	 *  Initialise an instance with random values.
	 *  Used to build previews or test instances.
	 *	id must be 0 if object instance is a specimen.
	 *
	 *  @return	void
	 */
	public function initAsSpecimen()
	{
		global $langs;

		dol_syslog(get_class($this)."::initAsSpecimen");

		// Load array of products prodids
		$num_prods = 0;
		$prodids = array();
		$sql = "SELECT rowid";
		$sql .= " FROM ".MAIN_DB_PREFIX."product";
		$sql .= " WHERE entity IN (".getEntity('product').")";
		$resql = $this->db->query($sql);
		if ($resql)
		{
			$num_prods = $this->db->num_rows($resql);
			$i = 0;
			while ($i < $num_prods)
			{
				$i++;
				$row = $this->db->fetch_row($resql);
				$prodids[$i] = $row[0];
			}
		}

		// Initialise parametres
		$this->id = 0;
		$this->ref = 'SPECIMEN';
		$this->specimen = 1;
		$this->socid = 1;
		$this->date = time();
		$this->date_lim_reglement = $this->date + 3600 * 24 * 30;
		$this->cond_reglement_code = 'RECEP';
		$this->mode_reglement_code = 'CHQ';
		$this->availability_code   = 'DSP';
		$this->demand_reason_code  = 'SRC_00';
		$this->note_public = 'This is a comment (public)';
		$this->note_private = 'This is a comment (private)';
		// Lines
		$nbp = 5;
		$xnbp = 0;
		while ($xnbp < $nbp)
		{
			$line = new OrderLine($this->db);

			$line->desc = $langs->trans("Description")." ".$xnbp;
			$line->qty = 1;
			$line->subprice = 100;
			$line->price = 100;
			$line->tva_tx = 20;
			if ($xnbp == 2)
			{
				$line->total_ht = 50;
				$line->total_ttc = 60;
				$line->total_tva = 10;
				$line->remise_percent = 50;
			}
			else
			{
				$line->total_ht = 100;
				$line->total_ttc = 120;
				$line->total_tva = 20;
				$line->remise_percent = 0;
			}
			if ($num_prods > 0)
			{
				$prodid = mt_rand(1, $num_prods);
				$line->fk_product = $prodids[$prodid];
				$line->product_ref = 'SPECIMEN';
			}

			$this->lines[$xnbp] = $line;

			$this->total_ht       += $line->total_ht;
			$this->total_tva      += $line->total_tva;
			$this->total_ttc      += $line->total_ttc;

			$xnbp++;
		}
	}


	// phpcs:disable PEAR.NamingConventions.ValidFunctionName.ScopeNotCamelCaps
	/**
	 *	Charge indicateurs this->nb de tableau de bord
	 *
	 *	@return     int         <0 si ko, >0 si ok
	 */
	public function load_state_board()
	{
        // phpcs:enable
		global $user;

		$this->nb=array();
		$clause = "WHERE";

		$sql = "SELECT count(co.rowid) as nb";
		$sql.= " FROM ".MAIN_DB_PREFIX."commande as co";
		$sql.= " LEFT JOIN ".MAIN_DB_PREFIX."societe as s ON co.fk_soc = s.rowid";
		if (!$user->rights->societe->client->voir && !$user->socid)
		{
			$sql.= " LEFT JOIN ".MAIN_DB_PREFIX."societe_commerciaux as sc ON s.rowid = sc.fk_soc";
			$sql.= " WHERE sc.fk_user = " .$user->id;
			$clause = "AND";
		}
		$sql.= " ".$clause." co.entity IN (".getEntity('commande').")";

		$resql=$this->db->query($sql);
		if ($resql)
		{
			while ($obj=$this->db->fetch_object($resql))
			{
				$this->nb["orders"]=$obj->nb;
			}
			$this->db->free($resql);
			return 1;
		}
		else
		{
			dol_print_error($this->db);
			$this->error = $this->db->error();
			return -1;
		}
	}

	/**
	 * 	Create an array of order lines
	 *
	 * 	@return int		>0 if OK, <0 if KO
	 */
	public function getLinesArray()
	{
		return $this->fetch_lines();
	}

	/**
	 *  Create a document onto disk according to template module.
	 *
	 *  @param	    string		$modele			Force template to use ('' to not force)
	 *  @param		Translate	$outputlangs	objet lang a utiliser pour traduction
	 *  @param      int			$hidedetails    Hide details of lines
	 *  @param      int			$hidedesc       Hide description
	 *  @param      int			$hideref        Hide ref
	 *  @param      null|array  $moreparams     Array to provide more information
	 *  @return     int         				0 if KO, 1 if OK
	 */
	public function generateDocument($modele, $outputlangs, $hidedetails = 0, $hidedesc = 0, $hideref = 0, $moreparams = null)
	{
		global $conf,$langs;

		$langs->load("orders");

		if (! dol_strlen($modele)) {
			$modele = 'einstein';

			if ($this->modelpdf) {
				$modele = $this->modelpdf;
			} elseif (! empty($conf->global->COMMANDE_ADDON_PDF)) {
				$modele = $conf->global->COMMANDE_ADDON_PDF;
			}
		}

		$modelpath = "core/modules/commande/doc/";

		return $this->commonGenerateDocument($modelpath, $modele, $outputlangs, $hidedetails, $hidedesc, $hideref, $moreparams);
	}


	/**
	 * Function used to replace a thirdparty id with another one.
	 *
	 * @param DoliDB $db Database handler
	 * @param int $origin_id Old thirdparty id
	 * @param int $dest_id New thirdparty id
	 * @return bool
	 */
	public static function replaceThirdparty(DoliDB $db, $origin_id, $dest_id)
	{
		$tables = array(
		'commande'
		);

		return CommonObject::commonReplaceThirdparty($db, $origin_id, $dest_id, $tables);
	}

	/**
	 * Is the customer order delayed?
	 *
	 * @return bool     true if late, false if not
	 */
	public function hasDelay()
	{
		global $conf;

		if (!($this->statut > Commande::STATUS_DRAFT && $this->statut < Commande::STATUS_CLOSED)) {
			return false; // Never late if not inside this status range
		}

		$now = dol_now();

		return max($this->date_commande, $this->date_livraison) < ($now - $conf->commande->client->warning_delay);
	}

	/**
	 * Show the customer delayed info
	 *
	 * @return string       Show delayed information
	 */
	public function showDelay()
	{
		global $conf, $langs;

		if (empty($this->date_livraison)) $text = $langs->trans("OrderDate").' '.dol_print_date($this->date_commande, 'day');
		else $text = $text = $langs->trans("DeliveryDate").' '.dol_print_date($this->date_livraison, 'day');
		$text .= ' '.($conf->commande->client->warning_delay > 0 ? '+' : '-').' '.round(abs($conf->commande->client->warning_delay) / 3600 / 24, 1).' '.$langs->trans("days").' < '.$langs->trans("Today");

		return $text;
	}
}


/**
 *  Class to manage order lines
 */
class OrderLine extends CommonOrderLine
{
	/**
	 * @var string ID to identify managed object
	 */
	public $element = 'commandedet';

	public $table_element = 'commandedet';

	public $oldline;

	/**
	 * Id of parent order
	 * @var int
	 */
	public $fk_commande;

	/**
	 * Id of parent order
	 * @var int
	 * @deprecated Use fk_commande
	 * @see $fk_commande
	 */
	public $commande_id;

	// From llx_commandedet
	public $fk_parent_line;
	public $fk_facture;

	/**
	 * @var string Order lines label
	 */
	public $label;

	public $fk_remise_except;
	public $rang = 0;
	public $fk_fournprice;

	/**
	 * Buy price without taxes
	 * @var float
	 */
	public $pa_ht;
	public $marge_tx;
	public $marque_tx;

	/**
	 * @deprecated
	 * @see $remise_percent, $fk_remise_except
	 */
	public $remise;

	// Start and end date of the line
	public $date_start;
	public $date_end;

	public $skip_update_total; // Skip update price total for special lines


	/**
	 *      Constructor
	 *
	 *      @param     DoliDB	$db      handler d'acces base de donnee
	 */
    public function __construct($db)
    {
        $this->db = $db;
    }

	/**
	 *  Load line order
	 *
	 *  @param  int		$rowid          Id line order
	 *  @return	int						<0 if KO, >0 if OK
	 */
	public function fetch($rowid)
	{
		$sql = 'SELECT cd.rowid, cd.fk_commande, cd.fk_parent_line, cd.fk_product, cd.product_type, cd.label as custom_label, cd.description, cd.price, cd.qty, cd.tva_tx, cd.localtax1_tx, cd.localtax2_tx,';
		$sql .= ' cd.remise, cd.remise_percent, cd.fk_remise_except, cd.subprice,';
		$sql .= ' cd.info_bits, cd.total_ht, cd.total_tva, cd.total_localtax1, cd.total_localtax2, cd.total_ttc, cd.fk_product_fournisseur_price as fk_fournprice, cd.buy_price_ht as pa_ht, cd.rang, cd.special_code,';
		$sql .= ' cd.fk_unit,';
		$sql .= ' cd.fk_multicurrency, cd.multicurrency_code, cd.multicurrency_subprice, cd.multicurrency_total_ht, cd.multicurrency_total_tva, cd.multicurrency_total_ttc,';
		$sql .= ' p.ref as product_ref, p.label as product_libelle, p.description as product_desc, p.tobatch as product_tobatch,';
		$sql .= ' cd.date_start, cd.date_end';
		$sql .= ' FROM '.MAIN_DB_PREFIX.'commandedet as cd';
		$sql .= ' LEFT JOIN '.MAIN_DB_PREFIX.'product as p ON cd.fk_product = p.rowid';
		$sql .= ' WHERE cd.rowid = '.$rowid;
		$result = $this->db->query($sql);
		if ($result)
		{
			$objp = $this->db->fetch_object($result);
			$this->rowid            = $objp->rowid;
			$this->id = $objp->rowid;
			$this->fk_commande      = $objp->fk_commande;
			$this->fk_parent_line   = $objp->fk_parent_line;
			$this->label            = $objp->custom_label;
			$this->desc             = $objp->description;
			$this->qty              = $objp->qty;
			$this->price            = $objp->price;
			$this->subprice         = $objp->subprice;
			$this->vat_src_code     = $objp->vat_src_code;
			$this->tva_tx           = $objp->tva_tx;
			$this->localtax1_tx		= $objp->localtax1_tx;
			$this->localtax2_tx		= $objp->localtax2_tx;
			$this->remise           = $objp->remise;
			$this->remise_percent   = $objp->remise_percent;
			$this->fk_remise_except = $objp->fk_remise_except;
			$this->fk_product       = $objp->fk_product;
			$this->product_type     = $objp->product_type;
			$this->info_bits        = $objp->info_bits;
			$this->special_code = $objp->special_code;
			$this->total_ht         = $objp->total_ht;
			$this->total_tva        = $objp->total_tva;
			$this->total_localtax1  = $objp->total_localtax1;
			$this->total_localtax2  = $objp->total_localtax2;
			$this->total_ttc        = $objp->total_ttc;
			$this->fk_fournprice = $objp->fk_fournprice;
			$marginInfos			= getMarginInfos($objp->subprice, $objp->remise_percent, $objp->tva_tx, $objp->localtax1_tx, $objp->localtax2_tx, $this->fk_fournprice, $objp->pa_ht);
			$this->pa_ht			= $marginInfos[0];
			$this->marge_tx			= $marginInfos[1];
			$this->marque_tx		= $marginInfos[2];
			$this->special_code = $objp->special_code;
			$this->rang = $objp->rang;

			$this->ref = $objp->product_ref; // deprecated
			$this->product_ref = $objp->product_ref;
			$this->libelle = $objp->product_libelle; // deprecated
			$this->product_label = $objp->product_libelle;
			$this->product_desc     = $objp->product_desc;
			$this->product_tobatch  = $objp->product_tobatch;
			$this->fk_unit          = $objp->fk_unit;

			$this->date_start       = $this->db->jdate($objp->date_start);
			$this->date_end         = $this->db->jdate($objp->date_end);

			$this->fk_multicurrency = $objp->fk_multicurrency;
			$this->multicurrency_code = $objp->multicurrency_code;
			$this->multicurrency_subprice	= $objp->multicurrency_subprice;
			$this->multicurrency_total_ht	= $objp->multicurrency_total_ht;
			$this->multicurrency_total_tva	= $objp->multicurrency_total_tva;
			$this->multicurrency_total_ttc	= $objp->multicurrency_total_ttc;

			$this->db->free($result);

			return 1;
		}
		else
		{
			$this->error = $this->db->lasterror();
			return -1;
		}
	}

	/**
	 * 	Delete line in database
	 *
	 *	@param      User	$user        	User that modify
	 *  @param      int		$notrigger	    0=launch triggers after, 1=disable triggers
	 *	@return	 int  <0 si ko, >0 si ok
	 */
	public function delete(User $user, $notrigger = 0)
	{
		global $conf, $langs;

		$error=0;

        // check if order line is not in a shipment line before deleting
        $sqlCheckShipmentLine  = "SELECT";
        $sqlCheckShipmentLine .= " ed.rowid";
        $sqlCheckShipmentLine .= " FROM " . MAIN_DB_PREFIX . "expeditiondet ed";
        $sqlCheckShipmentLine .= " WHERE ed.fk_origin_line = " . $this->rowid;

        $resqlCheckShipmentLine = $this->db->query($sqlCheckShipmentLine);
        if (!$resqlCheckShipmentLine) {
            $error++;
            $this->error    = $this->db->lasterror();
            $this->errors[] = $this->error;
        } else {
            $langs->load('errors');
            $num = $this->db->num_rows($resqlCheckShipmentLine);
            if ($num > 0) {
                $error++;
                $objCheckShipmentLine = $this->db->fetch_object($resqlCheckShipmentLine);
                $this->error = $langs->trans('ErrorRecordAlreadyExists') . ' : ' . $langs->trans('ShipmentLine') . ' ' . $objCheckShipmentLine->rowid;
                $this->errors[] = $this->error;
            }
            $this->db->free($resqlCheckShipmentLine);
        }
        if ($error) {
            dol_syslog(__METHOD__ . 'Error ; ' . $this->error, LOG_ERR);
            return -1;
        }

		$this->db->begin();

		$sql = 'DELETE FROM '.MAIN_DB_PREFIX."commandedet WHERE rowid=".$this->rowid;

		dol_syslog("OrderLine::delete", LOG_DEBUG);
		$resql=$this->db->query($sql);
		if ($resql)
		{
			// Remove extrafields
			if ((! $error) && (empty($conf->global->MAIN_EXTRAFIELDS_DISABLED))) // For avoid conflicts if trigger used
			{
				$this->id=$this->rowid;
				$result=$this->deleteExtraFields();
				if ($result < 0)
				{
					$error++;
					dol_syslog(get_class($this)."::delete error -4 ".$this->error, LOG_ERR);
				}
			}

			if (!$error && !$notrigger)
			{
				// Call trigger
				$result = $this->call_trigger('LINEORDER_DELETE', $user);
				if ($result < 0) $error++;
				// End call triggers
			}

			if (!$error) {
				$this->db->commit();
				return 1;
			}

			foreach ($this->errors as $errmsg)
			{
				dol_syslog(get_class($this)."::delete ".$errmsg, LOG_ERR);
				$this->error .= ($this->error ? ', '.$errmsg : $errmsg);
			}
			$this->db->rollback();
			return -1 * $error;
		}
		else
		{
			$this->error = $this->db->lasterror();
			return -1;
		}
	}

	/**
	 *	Insert line into database
	 *
	 *	@param      User	$user        	User that modify
	 *	@param      int		$notrigger		1 = disable triggers
	 *	@return		int						<0 if KO, >0 if OK
	 */
	public function insert($user = null, $notrigger = 0)
	{
		global $langs, $conf;

		$error = 0;

		$pa_ht_isemptystring = (empty($this->pa_ht) && $this->pa_ht == ''); // If true, we can use a default value. If this->pa_ht = '0', we must use '0'.

		dol_syslog(get_class($this)."::insert rang=".$this->rang);

		// Clean parameters
		if (empty($this->tva_tx)) $this->tva_tx = 0;
		if (empty($this->localtax1_tx)) $this->localtax1_tx = 0;
		if (empty($this->localtax2_tx)) $this->localtax2_tx = 0;
		if (empty($this->localtax1_type)) $this->localtax1_type = 0;
		if (empty($this->localtax2_type)) $this->localtax2_type = 0;
		if (empty($this->total_localtax1)) $this->total_localtax1 = 0;
		if (empty($this->total_localtax2)) $this->total_localtax2 = 0;
		if (empty($this->rang)) $this->rang = 0;
		if (empty($this->remise)) $this->remise = 0;
		if (empty($this->remise_percent)) $this->remise_percent = 0;
		if (empty($this->info_bits)) $this->info_bits = 0;
		if (empty($this->special_code)) $this->special_code = 0;
		if (empty($this->fk_parent_line)) $this->fk_parent_line = 0;
		if (empty($this->pa_ht)) $this->pa_ht = 0;

		// if buy price not defined, define buyprice as configured in margin admin
		if ($this->pa_ht == 0 && $pa_ht_isemptystring)
		{
			if (($result = $this->defineBuyPrice($this->subprice, $this->remise_percent, $this->fk_product)) < 0)
			{
				return $result;
			}
			else
			{
				$this->pa_ht = $result;
			}
		}

		// Check parameters
		if ($this->product_type < 0) return -1;

		$this->db->begin();

		// Insertion dans base de la ligne
		$sql = 'INSERT INTO '.MAIN_DB_PREFIX.'commandedet';
		$sql.= ' (fk_commande, fk_parent_line, label, description, qty, ';
		$sql.= ' vat_src_code, tva_tx, localtax1_tx, localtax2_tx, localtax1_type, localtax2_type,';
		$sql.= ' fk_product, product_type, remise_percent, subprice, price, remise, fk_remise_except,';
		$sql.= ' special_code, rang, fk_product_fournisseur_price, buy_price_ht,';
		$sql.= ' info_bits, total_ht, total_tva, total_localtax1, total_localtax2, total_ttc, date_start, date_end,';
		$sql.= ' fk_unit';
		$sql.= ', fk_multicurrency, multicurrency_code, multicurrency_subprice, multicurrency_total_ht, multicurrency_total_tva, multicurrency_total_ttc';
		$sql.= ')';
		$sql.= " VALUES (".$this->fk_commande.",";
		$sql.= " ".($this->fk_parent_line>0?"'".$this->db->escape($this->fk_parent_line)."'":"null").",";
		$sql.= " ".(! empty($this->label)?"'".$this->db->escape($this->label)."'":"null").",";
		$sql.= " '".$this->db->escape($this->desc)."',";
		$sql.= " '".price2num($this->qty)."',";
		$sql.= " ".(empty($this->vat_src_code)?"''":"'".$this->db->escape($this->vat_src_code)."'").",";
		$sql.= " '".price2num($this->tva_tx)."',";
		$sql.= " '".price2num($this->localtax1_tx)."',";
		$sql.= " '".price2num($this->localtax2_tx)."',";
		$sql.= " '".$this->db->escape($this->localtax1_type)."',";
		$sql.= " '".$this->db->escape($this->localtax2_type)."',";
		$sql.= ' '.(! empty($this->fk_product)?$this->fk_product:"null").',';
		$sql.= " '".$this->db->escape($this->product_type)."',";
		$sql.= " '".price2num($this->remise_percent)."',";
		$sql.= " ".(price2num($this->subprice)!==''?price2num($this->subprice):"null").",";
		$sql.= " ".($this->price!=''?"'".price2num($this->price)."'":"null").",";
		$sql.= " '".price2num($this->remise)."',";
		$sql.= ' '.(! empty($this->fk_remise_except)?$this->fk_remise_except:"null").',';
		$sql.= ' '.$this->special_code.',';
		$sql.= ' '.$this->rang.',';
		$sql.= ' '.(! empty($this->fk_fournprice)?$this->fk_fournprice:"null").',';
		$sql.= ' '.price2num($this->pa_ht).',';
		$sql.= " '".$this->db->escape($this->info_bits)."',";
		$sql.= " ".price2num($this->total_ht).",";
		$sql.= " ".price2num($this->total_tva).",";
		$sql.= " ".price2num($this->total_localtax1).",";
		$sql.= " ".price2num($this->total_localtax2).",";
		$sql.= " ".price2num($this->total_ttc).",";
		$sql.= " ".(! empty($this->date_start)?"'".$this->db->idate($this->date_start)."'":"null").',';
		$sql.= " ".(! empty($this->date_end)?"'".$this->db->idate($this->date_end)."'":"null").',';
		$sql.= ' '.(!$this->fk_unit ? 'NULL' : $this->fk_unit);
		$sql.= ", ".(! empty($this->fk_multicurrency) ? $this->fk_multicurrency : 'NULL');
		$sql.= ", '".$this->db->escape($this->multicurrency_code)."'";
		$sql.= ", ".$this->multicurrency_subprice;
		$sql.= ", ".$this->multicurrency_total_ht;
		$sql.= ", ".$this->multicurrency_total_tva;
		$sql.= ", ".$this->multicurrency_total_ttc;
		$sql.= ')';

		dol_syslog(get_class($this)."::insert", LOG_DEBUG);
		$resql=$this->db->query($sql);
		if ($resql)
		{
			$this->id=$this->db->last_insert_id(MAIN_DB_PREFIX.'commandedet');
			$this->rowid = $this->id;

			if (empty($conf->global->MAIN_EXTRAFIELDS_DISABLED)) // For avoid conflicts if trigger used
			{
				$result=$this->insertExtraFields();
				if ($result < 0)
				{
					$error++;
				}
			}

			if (! $error && ! $notrigger)
			{
				// Call trigger
				$result=$this->call_trigger('LINEORDER_INSERT', $user);
				if ($result < 0) $error++;
				// End call triggers
			}

			if (!$error) {
				$this->db->commit();
				return 1;
			}

			foreach ($this->errors as $errmsg)
			{
				dol_syslog(get_class($this)."::delete ".$errmsg, LOG_ERR);
				$this->error .= ($this->error ? ', '.$errmsg : $errmsg);
			}
			$this->db->rollback();
			return -1 * $error;
		}
		else
		{
			$this->error = $this->db->error();
			$this->db->rollback();
			return -2;
		}
	}

	/**
	 *	Update the line object into db
	 *
	 *	@param      User	$user        	User that modify
	 *	@param      int		$notrigger		1 = disable triggers
	 *	@return		int		<0 si ko, >0 si ok
	 */
	public function update(User $user, $notrigger = 0)
	{
		global $conf, $langs;

		$error = 0;

		$pa_ht_isemptystring = (empty($this->pa_ht) && $this->pa_ht == ''); // If true, we can use a default value. If this->pa_ht = '0', we must use '0'.

		// Clean parameters
		if (empty($this->tva_tx)) $this->tva_tx = 0;
		if (empty($this->localtax1_tx)) $this->localtax1_tx = 0;
		if (empty($this->localtax2_tx)) $this->localtax2_tx = 0;
		if (empty($this->localtax1_type)) $this->localtax1_type = 0;
		if (empty($this->localtax2_type)) $this->localtax2_type = 0;
		if (empty($this->qty)) $this->qty = 0;
		if (empty($this->total_localtax1)) $this->total_localtax1 = 0;
		if (empty($this->total_localtax2)) $this->total_localtax2 = 0;
		if (empty($this->marque_tx)) $this->marque_tx = 0;
		if (empty($this->marge_tx)) $this->marge_tx = 0;
		if (empty($this->remise)) $this->remise = 0;
		if (empty($this->remise_percent)) $this->remise_percent = 0;
		if (empty($this->info_bits)) $this->info_bits = 0;
		if (empty($this->special_code)) $this->special_code = 0;
		if (empty($this->product_type)) $this->product_type = 0;
		if (empty($this->fk_parent_line)) $this->fk_parent_line = 0;
		if (empty($this->pa_ht)) $this->pa_ht = 0;

		// if buy price not defined, define buyprice as configured in margin admin
		if ($this->pa_ht == 0 && $pa_ht_isemptystring)
		{
			if (($result = $this->defineBuyPrice($this->subprice, $this->remise_percent, $this->fk_product)) < 0)
			{
				return $result;
			}
			else
			{
				$this->pa_ht = $result;
			}
		}

		$this->db->begin();

		// Mise a jour ligne en base
		$sql = "UPDATE ".MAIN_DB_PREFIX."commandedet SET";
		$sql .= " description='".$this->db->escape($this->desc)."'";
		$sql .= " , label=".(!empty($this->label) ? "'".$this->db->escape($this->label)."'" : "null");
		$sql .= " , vat_src_code=".(!empty($this->vat_src_code) ? "'".$this->db->escape($this->vat_src_code)."'" : "''");
		$sql .= " , tva_tx=".price2num($this->tva_tx);
		$sql .= " , localtax1_tx=".price2num($this->localtax1_tx);
		$sql .= " , localtax2_tx=".price2num($this->localtax2_tx);
		$sql .= " , localtax1_type='".$this->db->escape($this->localtax1_type)."'";
		$sql .= " , localtax2_type='".$this->db->escape($this->localtax2_type)."'";
		$sql .= " , qty=".price2num($this->qty);
		$sql .= " , subprice=".price2num($this->subprice)."";
		$sql .= " , remise_percent=".price2num($this->remise_percent)."";
		$sql .= " , price=".price2num($this->price).""; // TODO A virer
		$sql .= " , remise=".price2num($this->remise).""; // TODO A virer
		if (empty($this->skip_update_total))
		{
			$sql .= " , total_ht=".price2num($this->total_ht)."";
			$sql .= " , total_tva=".price2num($this->total_tva)."";
			$sql .= " , total_ttc=".price2num($this->total_ttc)."";
			$sql .= " , total_localtax1=".price2num($this->total_localtax1);
			$sql .= " , total_localtax2=".price2num($this->total_localtax2);
		}
		$sql .= " , fk_product_fournisseur_price=".(!empty($this->fk_fournprice) ? $this->fk_fournprice : "null");
		$sql .= " , buy_price_ht='".price2num($this->pa_ht)."'";
		$sql .= " , info_bits=".$this->info_bits;
		$sql .= " , special_code=".$this->special_code;
		$sql .= " , date_start=".(!empty($this->date_start) ? "'".$this->db->idate($this->date_start)."'" : "null");
		$sql .= " , date_end=".(!empty($this->date_end) ? "'".$this->db->idate($this->date_end)."'" : "null");
		$sql .= " , product_type=".$this->product_type;
		$sql .= " , fk_parent_line=".(!empty($this->fk_parent_line) ? $this->fk_parent_line : "null");
		if (!empty($this->rang)) $sql .= ", rang=".$this->rang;
		$sql .= " , fk_unit=".(!$this->fk_unit ? 'NULL' : $this->fk_unit);

		// Multicurrency
		$sql .= " , multicurrency_subprice=".price2num($this->multicurrency_subprice)."";
		$sql .= " , multicurrency_total_ht=".price2num($this->multicurrency_total_ht)."";
		$sql .= " , multicurrency_total_tva=".price2num($this->multicurrency_total_tva)."";
		$sql .= " , multicurrency_total_ttc=".price2num($this->multicurrency_total_ttc)."";

		$sql .= " WHERE rowid = ".$this->rowid;

		dol_syslog(get_class($this)."::update", LOG_DEBUG);
		$resql = $this->db->query($sql);
		if ($resql)
		{
			if (empty($conf->global->MAIN_EXTRAFIELDS_DISABLED)) // For avoid conflicts if trigger used
			{
				$this->id = $this->rowid;
				$result = $this->insertExtraFields();
				if ($result < 0)
				{
					$error++;
				}
			}

			if (!$error && !$notrigger)
			{
				// Call trigger
				$result = $this->call_trigger('LINEORDER_UPDATE', $user);
				if ($result < 0) $error++;
				// End call triggers
			}

			if (!$error) {
				$this->db->commit();
				return 1;
			}

			foreach ($this->errors as $errmsg)
			{
				dol_syslog(get_class($this)."::update ".$errmsg, LOG_ERR);
				$this->error .= ($this->error ? ', '.$errmsg : $errmsg);
			}
			$this->db->rollback();
			return -1 * $error;
		}
		else
		{
			$this->error = $this->db->error();
			$this->db->rollback();
			return -2;
		}
	}

	// phpcs:disable PEAR.NamingConventions.ValidFunctionName.ScopeNotCamelCaps
	/**
	 *	Update DB line fields total_xxx
	 *	Used by migration
	 *
	 *	@return		int		<0 if KO, >0 if OK
	 */
	public function update_total()
	{
        // phpcs:enable
		$this->db->begin();

		// Clean parameters
		if (empty($this->total_localtax1)) $this->total_localtax1 = 0;
		if (empty($this->total_localtax2)) $this->total_localtax2 = 0;

		// Mise a jour ligne en base
		$sql = "UPDATE ".MAIN_DB_PREFIX."commandedet SET";
		$sql .= " total_ht='".price2num($this->total_ht)."'";
		$sql .= ",total_tva='".price2num($this->total_tva)."'";
		$sql .= ",total_localtax1='".price2num($this->total_localtax1)."'";
		$sql .= ",total_localtax2='".price2num($this->total_localtax2)."'";
		$sql .= ",total_ttc='".price2num($this->total_ttc)."'";
		$sql .= " WHERE rowid = ".$this->rowid;

		dol_syslog("OrderLine::update_total", LOG_DEBUG);

		$resql = $this->db->query($sql);
		if ($resql)
		{
			$this->db->commit();
			return 1;
		}
		else
		{
			$this->error = $this->db->error();
			$this->db->rollback();
			return -2;
		}
	}
}<|MERGE_RESOLUTION|>--- conflicted
+++ resolved
@@ -958,12 +958,8 @@
 					{
 						if ($result != self::STOCK_NOT_ENOUGH_FOR_ORDER)
 						{
-<<<<<<< HEAD
 							$this->error = $this->db->lasterror();
-=======
-							$this->error=$this->db->lasterror();
 							$this->errors[] = $this->error;
->>>>>>> 041d5aeb
 							dol_print_error($this->db);
 						}
 						$this->db->rollback();
@@ -1439,10 +1435,7 @@
 				{
 					$langs->load("errors");
 					$this->error = $langs->trans('ErrorStockIsNotEnoughToAddProductOnOrder', $product->ref);
-<<<<<<< HEAD
-=======
 					$this->errors[] = $this->error;
->>>>>>> 041d5aeb
 					dol_syslog(get_class($this)."::addline error=Product ".$product->ref.": ".$this->error, LOG_ERR);
 					$this->db->rollback();
 					return self::STOCK_NOT_ENOUGH_FOR_ORDER;
@@ -3092,10 +3085,7 @@
 				{
 					$langs->load("errors");
 					$this->error = $langs->trans('ErrorStockIsNotEnoughToAddProductOnOrder', $product->ref);
-<<<<<<< HEAD
-=======
 					$this->errors[] = $this->error;
->>>>>>> 041d5aeb
 					dol_syslog(get_class($this)."::addline error=Product ".$product->ref.": ".$this->error, LOG_ERR);
 					$this->db->rollback();
 					return self::STOCK_NOT_ENOUGH_FOR_ORDER;
