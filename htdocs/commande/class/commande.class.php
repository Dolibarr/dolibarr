--- conflicted
+++ resolved
@@ -140,39 +140,20 @@
 
         if (! empty($conf->global->COMMANDE_ADDON))
         {
-<<<<<<< HEAD
-		$mybool=false;
-		$dirmodels=array_merge(array('/'),(array) $conf->modules_parts['models']);
-		foreach ($dirmodels as $reldir)
-		{
-	            $file = $conf->global->COMMANDE_ADDON.".php";
-	            $classname = $conf->global->COMMANDE_ADDON;
-
-	            // Include file with class
-	            foreach ($conf->file->dol_document_root as $dirroot)
-	            {
-	            	$dir = $dirroot.$reldir."/core/modules/commande/";
-	            	// Load file with numbering class (if found)
-	            	$mybool|=@include_once $dir.$file;
-	            }
-		}
-=======
         	$mybool=false;
 
-            $file = $conf->global->COMMANDE_ADDON.".php";
-            $classname = $conf->global->COMMANDE_ADDON;
-
-            // Include file with class
-            $dirmodels = array_merge(array('/'), (array) $conf->modules_parts['models']);
-
-            foreach ($dirmodels as $reldir) {
-
+        	$file = $conf->global->COMMANDE_ADDON.".php";
+			$classname = $conf->global->COMMANDE_ADDON;
+
+			// Include file with class
+			$dirmodels=array_merge(array('/'),(array) $conf->modules_parts['models']);
+			foreach ($dirmodels as $reldir)
+			{
                 $dir = dol_buildpath($reldir."core/modules/commande/");
 
                 // Load file with numbering class (if found)
                 $mybool|=@include_once $dir.$file;
             }
->>>>>>> 08214999
 
             if (! $mybool)
             {
