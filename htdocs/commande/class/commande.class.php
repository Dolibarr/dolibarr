<?php
/* Copyright (C) 2003-2006 Rodolphe Quiedeville <rodolphe@quiedeville.org>
 * Copyright (C) 2004-2012 Laurent Destailleur  <eldy@users.sourceforge.net>
 * Copyright (C) 2005-2014 Regis Houssin        <regis.houssin@capnetworks.com>
 * Copyright (C) 2006      Andre Cianfarani     <acianfa@free.fr>
 * Copyright (C) 2010-2016 Juanjo Menent        <jmenent@2byte.es>
 * Copyright (C) 2011      Jean Heimburger      <jean@tiaris.info>
 * Copyright (C) 2012-2014 Christophe Battarel  <christophe.battarel@altairis.fr>
 * Copyright (C) 2012      Cedric Salvador      <csalvador@gpcsolutions.fr>
 * Copyright (C) 2013      Florian Henry		<florian.henry@open-concept.pro>
 * Copyright (C) 2014-2015 Marcos García        <marcosgdf@gmail.com>
 * Copyright (C) 2016-2017 Ferran Marcet        <fmarcet@2byte.es>
 * Copyright (C) 2018      Nicolas ZABOURI	<info@inovea-conseil.com>
 *
 * This program is free software; you can redistribute it and/or modify
 * it under the terms of the GNU General Public License as published by
 * the Free Software Foundation; either version 3 of the License, or
 * (at your option) any later version.
 *
 * This program is distributed in the hope that it will be useful,
 * but WITHOUT ANY WARRANTY; without even the implied warranty of
 * MERCHANTABILITY or FITNESS FOR A PARTICULAR PURPOSE.  See the
 * GNU General Public License for more details.
 *
 * You should have received a copy of the GNU General Public License
 * along with this program. If not, see <http://www.gnu.org/licenses/>.
 */

/**
 *  \file       htdocs/commande/class/commande.class.php
 *  \ingroup    commande
 *  \brief      Fichier des classes de commandes
 */
include_once DOL_DOCUMENT_ROOT .'/core/class/commonorder.class.php';
require_once DOL_DOCUMENT_ROOT .'/core/class/commonobjectline.class.php';
require_once DOL_DOCUMENT_ROOT .'/product/class/product.class.php';
require_once DOL_DOCUMENT_ROOT .'/margin/lib/margins.lib.php';
require_once DOL_DOCUMENT_ROOT .'/multicurrency/class/multicurrency.class.php';

/**
 *  Class to manage customers orders
 */
class Commande extends CommonOrder
{
	/**
	 * @var string ID to identify managed object
	 */
	public $element='commande';

	/**
	 * @var string Name of table without prefix where object is stored
	 */
	public $table_element='commande';

	/**
	 * @var int    Name of subtable line
	 */
	public $table_element_line = 'commandedet';

	public $class_element_line = 'OrderLine';

	/**
	 * @var int Field with ID of parent key if this field has a parent
	 */
	public $fk_element = 'fk_commande';

	/**
	 * @var string String with name of icon for myobject. Must be the part after the 'object_' into object_myobject.png
	 */
	public $picto = 'order';

	/**
	 * 0=No test on entity, 1=Test with field entity, 2=Test with link by societe
	 * @var int
	 */
	public $ismultientitymanaged = 1;

	/**
	 * 0=Default, 1=View may be restricted to sales representative only if no permission to see all or to company of external user if external user
	 * @var integer
	 */
	public $restrictiononfksoc = 1;

	/**
	 * {@inheritdoc}
	 */
	protected $table_ref_field = 'ref';

	/**
	 * Client ID
	 * @var int
	 */
	public $socid;

	public $ref_client;
	public $ref_int;
	public $contactid;

	/**
	 * Status of the order
	 * @var int
	 */
	public $statut;

	/**
	 * Billed
	 * @var int
	 */
	public $billed;		// billed or not

<<<<<<< HEAD
	public $brouillon;
	public $cond_reglement_code;
=======
    /**
     * @var int Draft Status of the order
     */
    public $brouillon;
    public $cond_reglement_code;
>>>>>>> afe61579

	/**
     * @var int ID
     */
	public $fk_account;

	/**
	 * It holds the label of the payment mode. Use it in case translation cannot be found.
	 * @var string
	 */
	public $mode_reglement;

	/**
	 * Payment mode id
	 * @var int
	 */
	public $mode_reglement_id;

	/**
	 * Payment mode code
	 * @var string
	 */
	public $mode_reglement_code;

	/**
	 * Availability delivery time id
	 * @var int
	 */
	public $availability_id;

	/**
	 * Availability delivery time code
	 * @var string
	 */
	public $availability_code;

	/**
	 * Label of availability delivery time. Use it in case translation cannot be found.
	 * @var string
	 */
	public $availability;

	public $demand_reason_id;   // Source reason. Why we receive order (after a phone campaign, ...)
	public $demand_reason_code;
	public $date;				// Date commande
  
	/**
	 * @deprecated
	 * @see date
	 */
	public $date_commande;

	public $date_livraison;	    // Date expected of shipment (date starting shipment, not the reception that occurs some days after)

	/**
     * @var int ID
     */
	public $fk_remise_except;

	public $remise_percent;
	public $remise_absolue;
	public $info_bits;
	public $rang;
	public $special_code;
	public $source;			    // Order mode. How we received order (by phone, by email, ...)
	public $extraparams=array();

	public $linked_objects=array();

	public $user_author_id;
	public $user_valid;

	/**
	 * @var OrderLine[]
	 */
	public $lines = array();

	// Multicurrency
	/**
     * @var int ID
     */
	public $fk_multicurrency;

	public $multicurrency_code;
	public $multicurrency_tx;
	public $multicurrency_total_ht;
	public $multicurrency_total_tva;
	public $multicurrency_total_ttc;

	public $oldcopy;

	/**
	 * ERR Not enough stock
	 */
	const STOCK_NOT_ENOUGH_FOR_ORDER = -3;

	/**
	 * Canceled status
	 */
	const STATUS_CANCELED = -1;
	/**
	 * Draft status
	 */
	const STATUS_DRAFT = 0;
	/**
	 * Validated status
	 */
	const STATUS_VALIDATED = 1;
	/**
	 * Shipment on process
	 */
	const STATUS_SHIPMENTONPROCESS = 2;
	const STATUS_ACCEPTED = 2;				// For backward compatibility. Use key STATUS_SHIPMENTONPROCESS instead.

	/**
	 * Closed (Sent, billed or not)
	 */
	const STATUS_CLOSED = 3;


	/**
	 *	Constructor
	 *
	 *  @param		DoliDB		$db      Database handler
	 */
	function __construct($db)
	{
		$this->db = $db;

		$this->remise = 0;
		$this->remise_percent = 0;

		$this->products = array();
	}

	/**
	 *  Returns the reference to the following non used Order depending on the active numbering module
	 *  defined into COMMANDE_ADDON
	 *
	 *  @param	Societe		$soc  	Object thirdparty
	 *  @return string      		Order free reference
	 */
	function getNextNumRef($soc)
	{
		global $langs, $conf;
		$langs->load("order");

		if (! empty($conf->global->COMMANDE_ADDON))
		{
			$mybool=false;

			$file = $conf->global->COMMANDE_ADDON.".php";
			$classname = $conf->global->COMMANDE_ADDON;

			// Include file with class
			$dirmodels=array_merge(array('/'),(array) $conf->modules_parts['models']);
			foreach ($dirmodels as $reldir)
			{
<<<<<<< HEAD
				$dir = dol_buildpath($reldir."core/modules/commande/");

				// Load file with numbering class (if found)
				$mybool|=@include_once $dir.$file;
			}

			if (! $mybool)
			{
				dol_print_error('',"Failed to include file ".$file);
				return '';
			}

			$obj = new $classname();
			$numref = $obj->getNextValue($soc,$this);

			if ($numref != "")
			{
				return $numref;
			}
			else
			{
				$this->error=$obj->error;
				//dol_print_error($this->db,get_class($this)."::getNextNumRef ".$obj->error);
				return "";
			}
		}
		else
=======
                $dir = dol_buildpath($reldir."core/modules/commande/");

                // Load file with numbering class (if found)
                $mybool|=@include_once $dir.$file;
            }

            if ($mybool === false)
            {
                dol_print_error('',"Failed to include file ".$file);
                return '';
            }

            $obj = new $classname();
            $numref = $obj->getNextValue($soc,$this);

            if ($numref != "")
            {
            	return $numref;
            }
            else
			{
				$this->error=$obj->error;
            	//dol_print_error($this->db,get_class($this)."::getNextNumRef ".$obj->error);
            	return "";
            }
        }
        else
        {
            print $langs->trans("Error")." ".$langs->trans("Error_COMMANDE_ADDON_NotDefined");
            return "";
        }
    }


    /**
     *	Validate order
     *
     *	@param		User	$user     		User making status change
     *	@param		int		$idwarehouse	Id of warehouse to use for stock decrease
     *  @param		int		$notrigger		1=Does not execute triggers, 0= execute triggers
     *	@return  	int						<=0 if OK, 0=Nothing done, >0 if KO
     */
    function valid($user, $idwarehouse=0, $notrigger=0)
    {
        global $conf,$langs;
        require_once DOL_DOCUMENT_ROOT.'/core/lib/files.lib.php';

        $error=0;

        // Protection
        if ($this->statut == self::STATUS_VALIDATED)
        {
            dol_syslog(get_class($this)."::valid action abandonned: already validated", LOG_WARNING);
            return 0;
        }

        if (! ((empty($conf->global->MAIN_USE_ADVANCED_PERMS) && ! empty($user->rights->commande->creer))
       	|| (! empty($conf->global->MAIN_USE_ADVANCED_PERMS) && ! empty($user->rights->commande->order_advance->validate))))
        {
            $this->error='NotEnoughPermissions';
            dol_syslog(get_class($this)."::valid ".$this->error, LOG_ERR);
            return -1;
        }

        $now=dol_now();

        $this->db->begin();

        // Definition du nom de module de numerotation de commande
        $soc = new Societe($this->db);
        $soc->fetch($this->socid);

        // Class of company linked to order
        $result=$soc->set_as_client();

        // Define new ref
        if (! $error && (preg_match('/^[\(]?PROV/i', $this->ref) || empty($this->ref))) // empty should not happened, but when it occurs, the test save life
        {
            $num = $this->getNextNumRef($soc);
        }
        else
		{
            $num = $this->ref;
        }
        $this->newref = $num;

        // Validate
        $sql = "UPDATE ".MAIN_DB_PREFIX."commande";
        $sql.= " SET ref = '".$num."',";
        $sql.= " fk_statut = ".self::STATUS_VALIDATED.",";
        $sql.= " date_valid='".$this->db->idate($now)."',";
        $sql.= " fk_user_valid = ".$user->id;
        $sql.= " WHERE rowid = ".$this->id;

        dol_syslog(get_class($this)."::valid()", LOG_DEBUG);
        $resql=$this->db->query($sql);
        if (! $resql)
        {
            dol_print_error($this->db);
            $this->error=$this->db->lasterror();
            $error++;
        }

        if (! $error)
        {
            // If stock is incremented on validate order, we must increment it
            if ($result >= 0 && ! empty($conf->stock->enabled) && $conf->global->STOCK_CALCULATE_ON_VALIDATE_ORDER == 1)
            {
                require_once DOL_DOCUMENT_ROOT.'/product/stock/class/mouvementstock.class.php';
                $langs->load("agenda");

                // Loop on each line
                $cpt=count($this->lines);
                for ($i = 0; $i < $cpt; $i++)
                {
                    if ($this->lines[$i]->fk_product > 0)
                    {
                        $mouvP = new MouvementStock($this->db);
						$mouvP->origin = &$this;
                        // We decrement stock of product (and sub-products)
                        $result=$mouvP->livraison($user, $this->lines[$i]->fk_product, $idwarehouse, $this->lines[$i]->qty, $this->lines[$i]->subprice, $langs->trans("OrderValidatedInDolibarr",$num));
                        if ($result < 0)
                        {
                        	$error++;
                        	$this->error=$mouvP->error;
                        }
                    }
                    if ($error) break;
                }
            }
        }

        if (! $error && ! $notrigger)
        {
            // Call trigger
            $result=$this->call_trigger('ORDER_VALIDATE',$user);
            if ($result < 0) $error++;
            // End call triggers
        }

        if (! $error)
        {
            $this->oldref = $this->ref;

            // Rename directory if dir was a temporary ref
            if (preg_match('/^[\(]?PROV/i', $this->ref))
            {
            	// On renomme repertoire ($this->ref = ancienne ref, $num = nouvelle ref)
                // in order not to lose the attachments
                $oldref = dol_sanitizeFileName($this->ref);
                $newref = dol_sanitizeFileName($num);
                $dirsource = $conf->commande->dir_output.'/'.$oldref;
                $dirdest = $conf->commande->dir_output.'/'.$newref;
                if (file_exists($dirsource))
                {
                    dol_syslog(get_class($this)."::valid() rename dir ".$dirsource." into ".$dirdest);

                    if (@rename($dirsource, $dirdest))
                    {
                        dol_syslog("Rename ok");
                        // Rename docs starting with $oldref with $newref
                        $listoffiles=dol_dir_list($conf->commande->dir_output.'/'.$newref, 'files', 1, '^'.preg_quote($oldref,'/'));
                        foreach($listoffiles as $fileentry)
                        {
                        	$dirsource=$fileentry['name'];
                        	$dirdest=preg_replace('/^'.preg_quote($oldref,'/').'/',$newref, $dirsource);
                        	$dirsource=$fileentry['path'].'/'.$dirsource;
                        	$dirdest=$fileentry['path'].'/'.$dirdest;
                        	@rename($dirsource, $dirdest);
                        }
                    }
                }
            }
        }

        // Set new ref and current status
        if (! $error)
        {
            $this->ref = $num;
            $this->statut = self::STATUS_VALIDATED;
            $this->brouillon = 0;
        }

        if (! $error)
        {
            $this->db->commit();
            return 1;
        }
        else
>>>>>>> afe61579
		{
			print $langs->trans("Error")." ".$langs->trans("Error_COMMANDE_ADDON_NotDefined");
			return "";
		}
	}


	/**
	 *	Validate order
	 *
	 *	@param		User	$user     		User making status change
	 *	@param		int		$idwarehouse	Id of warehouse to use for stock decrease
	 *  @param		int		$notrigger		1=Does not execute triggers, 0= execute triggers
	 *	@return  	int						<=0 if OK, 0=Nothing done, >0 if KO
	 */
	function valid($user, $idwarehouse=0, $notrigger=0)
	{
		global $conf,$langs;
		require_once DOL_DOCUMENT_ROOT.'/core/lib/files.lib.php';

		$error=0;

		// Protection
		if ($this->statut == self::STATUS_VALIDATED)
		{
			dol_syslog(get_class($this)."::valid action abandonned: already validated", LOG_WARNING);
			return 0;
		}

		if (! ((empty($conf->global->MAIN_USE_ADVANCED_PERMS) && ! empty($user->rights->commande->creer))
			|| (! empty($conf->global->MAIN_USE_ADVANCED_PERMS) && ! empty($user->rights->commande->order_advance->validate))))
		{
			$this->error='NotEnoughPermissions';
			dol_syslog(get_class($this)."::valid ".$this->error, LOG_ERR);
			return -1;
		}

		$now=dol_now();

		$this->db->begin();

		// Definition du nom de module de numerotation de commande
		$soc = new Societe($this->db);
		$soc->fetch($this->socid);

		// Class of company linked to order
		$result=$soc->set_as_client();

		// Define new ref
		if (! $error && (preg_match('/^[\(]?PROV/i', $this->ref) || empty($this->ref))) // empty should not happened, but when it occurs, the test save life
		{
			$num = $this->getNextNumRef($soc);
		}
		else
		{
			$num = $this->ref;
		}
		$this->newref = $num;

		// Validate
		$sql = "UPDATE ".MAIN_DB_PREFIX."commande";
		$sql.= " SET ref = '".$num."',";
		$sql.= " fk_statut = ".self::STATUS_VALIDATED.",";
		$sql.= " date_valid='".$this->db->idate($now)."',";
		$sql.= " fk_user_valid = ".$user->id;
		$sql.= " WHERE rowid = ".$this->id;

		dol_syslog(get_class($this)."::valid()", LOG_DEBUG);
		$resql=$this->db->query($sql);
		if (! $resql)
		{
			dol_print_error($this->db);
			$this->error=$this->db->lasterror();
			$error++;
		}

		if (! $error)
		{
			// If stock is incremented on validate order, we must increment it
			if ($result >= 0 && ! empty($conf->stock->enabled) && $conf->global->STOCK_CALCULATE_ON_VALIDATE_ORDER == 1)
			{
				require_once DOL_DOCUMENT_ROOT.'/product/stock/class/mouvementstock.class.php';
				$langs->load("agenda");

				// Loop on each line
				$cpt=count($this->lines);
				for ($i = 0; $i < $cpt; $i++)
				{
					if ($this->lines[$i]->fk_product > 0)
					{
						$mouvP = new MouvementStock($this->db);
						$mouvP->origin = &$this;
						// We decrement stock of product (and sub-products)
						$result=$mouvP->livraison($user, $this->lines[$i]->fk_product, $idwarehouse, $this->lines[$i]->qty, $this->lines[$i]->subprice, $langs->trans("OrderValidatedInDolibarr",$num));
						if ($result < 0)
						{
							$error++;
							$this->error=$mouvP->error;
						}
					}
					if ($error) break;
				}
			}
		}

		if (! $error && ! $notrigger)
		{
			// Call trigger
			$result=$this->call_trigger('ORDER_VALIDATE',$user);
			if ($result < 0) $error++;
			// End call triggers
		}

		if (! $error)
		{
			$this->oldref = $this->ref;

			// Rename directory if dir was a temporary ref
			if (preg_match('/^[\(]?PROV/i', $this->ref))
			{
				// On renomme repertoire ($this->ref = ancienne ref, $num = nouvelle ref)
				// in order not to lose the attachments
				$oldref = dol_sanitizeFileName($this->ref);
				$newref = dol_sanitizeFileName($num);
				$dirsource = $conf->commande->dir_output.'/'.$oldref;
				$dirdest = $conf->commande->dir_output.'/'.$newref;
				if (file_exists($dirsource))
				{
					dol_syslog(get_class($this)."::valid() rename dir ".$dirsource." into ".$dirdest);

					if (@rename($dirsource, $dirdest))
					{
						dol_syslog("Rename ok");
						// Rename docs starting with $oldref with $newref
						$listoffiles=dol_dir_list($conf->commande->dir_output.'/'.$newref, 'files', 1, '^'.preg_quote($oldref,'/'));
						foreach($listoffiles as $fileentry)
						{
							$dirsource=$fileentry['name'];
							$dirdest=preg_replace('/^'.preg_quote($oldref,'/').'/',$newref, $dirsource);
							$dirsource=$fileentry['path'].'/'.$dirsource;
							$dirdest=$fileentry['path'].'/'.$dirdest;
							@rename($dirsource, $dirdest);
						}
					}
				}
			}
		}

		// Set new ref and current status
		if (! $error)
		{
			$this->ref = $num;
			$this->statut = self::STATUS_VALIDATED;
		}

		if (! $error)
		{
			$this->db->commit();
			return 1;
		}
		else
		{
			$this->db->rollback();
			return -1;
		}
	}

	// phpcs:disable PEAR.NamingConventions.ValidFunctionName.NotCamelCaps
	/**
	 *	Set draft status
	 *
	 *	@param	User	$user			Object user that modify
	 *	@param	int		$idwarehouse	Warehouse ID to use for stock change (Used only if option STOCK_CALCULATE_ON_VALIDATE_ORDER is on)
	 *	@return	int						<0 if KO, >0 if OK
	 */
	function set_draft($user, $idwarehouse=-1)
	{
        //phpcs:enable
		global $conf,$langs;

		$error=0;

		// Protection
		if ($this->statut <= self::STATUS_DRAFT)
		{
			return 0;
		}

		if (! ((empty($conf->global->MAIN_USE_ADVANCED_PERMS) && ! empty($user->rights->commande->creer))
			|| (! empty($conf->global->MAIN_USE_ADVANCED_PERMS) && ! empty($user->rights->commande->order_advance->validate))))
		{
			$this->error='Permission denied';
			return -1;
		}

		$this->db->begin();

		$sql = "UPDATE ".MAIN_DB_PREFIX."commande";
		$sql.= " SET fk_statut = ".self::STATUS_DRAFT;
		$sql.= " WHERE rowid = ".$this->id;

		dol_syslog(get_class($this)."::set_draft", LOG_DEBUG);
		if ($this->db->query($sql))
		{
			// If stock is decremented on validate order, we must reincrement it
			if (! empty($conf->stock->enabled) && $conf->global->STOCK_CALCULATE_ON_VALIDATE_ORDER == 1)
			{
				$result = 0;

				require_once DOL_DOCUMENT_ROOT.'/product/stock/class/mouvementstock.class.php';
				$langs->load("agenda");

				$num=count($this->lines);
				for ($i = 0; $i < $num; $i++)
				{
					if ($this->lines[$i]->fk_product > 0)
					{
						$mouvP = new MouvementStock($this->db);
						$mouvP->origin = &$this;
						// We increment stock of product (and sub-products)
						$result=$mouvP->reception($user, $this->lines[$i]->fk_product, $idwarehouse, $this->lines[$i]->qty, 0, $langs->trans("OrderBackToDraftInDolibarr",$this->ref));
						if ($result < 0) { $error++; $this->error=$mouvP->error; break; }
					}
				}
			}

			if (!$error) {
				// Call trigger
				$result=$this->call_trigger('ORDER_UNVALIDATE',$user);
				if ($result < 0) $error++;
			}

			if (!$error) {
				$this->statut=self::STATUS_DRAFT;
				$this->db->commit();
				return 1;
			}else {
				$this->db->rollback();
				return -1;
			}
		}
		else
		{
			$this->error=$this->db->error();
			$this->db->rollback();
			return -1;
		}
	}


	// phpcs:disable PEAR.NamingConventions.ValidFunctionName.NotCamelCaps
	/**
	 *	Tag the order as validated (opened)
	 *	Function used when order is reopend after being closed.
	 *
	 *	@param      User	$user       Object user that change status
	 *	@return     int         		<0 if KO, 0 if nothing is done, >0 if OK
	 */
	function set_reopen($user)
	{
        // phpcs:enable
		$error=0;

		if ($this->statut != self::STATUS_CANCELED && $this->statut != self::STATUS_CLOSED)
		{
			dol_syslog(get_class($this)."::set_reopen order has not status closed", LOG_WARNING);
			return 0;
		}

		$this->db->begin();

		$sql = 'UPDATE '.MAIN_DB_PREFIX.'commande';
		$sql.= ' SET fk_statut='.self::STATUS_VALIDATED.', facture=0';
		$sql.= ' WHERE rowid = '.$this->id;

		dol_syslog(get_class($this)."::set_reopen", LOG_DEBUG);
		$resql = $this->db->query($sql);
		if ($resql)
		{
			// Call trigger
			$result=$this->call_trigger('ORDER_REOPEN',$user);
			if ($result < 0) $error++;
			// End call triggers
		}
		else
		{
			$error++;
			$this->error=$this->db->lasterror();
			dol_print_error($this->db);
		}

		if (! $error)
		{
			$this->statut = self::STATUS_VALIDATED;
			$this->billed = 0;

			$this->db->commit();
			return 1;
		}
		else
		{
			foreach($this->errors as $errmsg)
			{
				dol_syslog(get_class($this)."::set_reopen ".$errmsg, LOG_ERR);
				$this->error.=($this->error?', '.$errmsg:$errmsg);
			}
			$this->db->rollback();
			return -1*$error;
		}
	}

	/**
	 *  Close order
	 *
	 * 	@param      User	$user       Objet user that close
	 *  @param		int		$notrigger	1=Does not execute triggers, 0=Execute triggers
	 *	@return		int					<0 if KO, >0 if OK
	 */
	function cloture($user, $notrigger=0)
	{
		global $conf;

		$error=0;

		if ((empty($conf->global->MAIN_USE_ADVANCED_PERMS) && ! empty($user->rights->commande->creer))
			|| (! empty($conf->global->MAIN_USE_ADVANCED_PERMS) && ! empty($user->rights->commande->order_advance->validate)))
		{
			$this->db->begin();

			$now=dol_now();

			$sql = 'UPDATE '.MAIN_DB_PREFIX.'commande';
			$sql.= ' SET fk_statut = '.self::STATUS_CLOSED.',';
			$sql.= ' fk_user_cloture = '.$user->id.',';
			$sql.= " date_cloture = '".$this->db->idate($now)."'";
			$sql.= ' WHERE rowid = '.$this->id.' AND fk_statut > '.self::STATUS_DRAFT;

			if ($this->db->query($sql))
			{
				if (! $notrigger)
				{
					// Call trigger
					$result=$this->call_trigger('ORDER_CLOSE',$user);
					if ($result < 0) $error++;
					// End call triggers
				}

				if (! $error)
				{
					$this->statut=self::STATUS_CLOSED;

					$this->db->commit();
					return 1;
				}
				else
				{
					$this->db->rollback();
					return -1;
				}
			}
			else
			{
				$this->error=$this->db->lasterror();

				$this->db->rollback();
				return -1;
			}
		}
		return 0;
	}

	/**
	 * 	Cancel an order
	 * 	If stock is decremented on order validation, we must reincrement it
	 *
	 *	@param	int		$idwarehouse	Id warehouse to use for stock change.
	 *	@return	int						<0 if KO, >0 if OK
	 */
	function cancel($idwarehouse=-1)
	{
		global $conf,$user,$langs;

		$error=0;

		$this->db->begin();

		$sql = "UPDATE ".MAIN_DB_PREFIX."commande";
		$sql.= " SET fk_statut = ".self::STATUS_CANCELED;
		$sql.= " WHERE rowid = ".$this->id;
		$sql.= " AND fk_statut = ".self::STATUS_VALIDATED;

		dol_syslog(get_class($this)."::cancel", LOG_DEBUG);
		if ($this->db->query($sql))
		{
			// If stock is decremented on validate order, we must reincrement it
			if (! empty($conf->stock->enabled) && $conf->global->STOCK_CALCULATE_ON_VALIDATE_ORDER == 1)
			{
				require_once DOL_DOCUMENT_ROOT.'/product/stock/class/mouvementstock.class.php';
				$langs->load("agenda");

				$num=count($this->lines);
				for ($i = 0; $i < $num; $i++)
				{
					if ($this->lines[$i]->fk_product > 0)
					{
						$mouvP = new MouvementStock($this->db);
						// We increment stock of product (and sub-products)
						$result=$mouvP->reception($user, $this->lines[$i]->fk_product, $idwarehouse, $this->lines[$i]->qty, 0, $langs->trans("OrderCanceledInDolibarr",$this->ref));  // price is 0, we don't want WAP to be changed
						if ($result < 0)
						{
							$error++;
							$this->error=$mouvP->error;
							break;
						}
					}
				}
			}

			if (! $error)
			{
				// Call trigger
				$result=$this->call_trigger('ORDER_CANCEL',$user);
				if ($result < 0) $error++;
				// End call triggers
			}

			if (! $error)
			{
				$this->statut=self::STATUS_CANCELED;
				$this->db->commit();
				return 1;
			}
			else
			{
				foreach($this->errors as $errmsg)
				{
					dol_syslog(get_class($this)."::cancel ".$errmsg, LOG_ERR);
					$this->error.=($this->error?', '.$errmsg:$errmsg);
				}
				$this->db->rollback();
				return -1*$error;
			}
		}
		else
		{
			$this->error=$this->db->error();
			$this->db->rollback();
			return -1;
		}
	}

	/**
	 *	Create order
	 *	Note that this->ref can be set or empty. If empty, we will use "(PROV)"
	 *
	 *	@param		User	$user 		Objet user that make creation
	 *	@param		int	    $notrigger	Disable all triggers
	 *	@return 	int			        <0 if KO, >0 if OK
	 */
	function create($user, $notrigger=0)
	{
		global $conf,$langs;
		$error=0;

		// Clean parameters
		$this->brouillon = 1;		// set command as draft

		// $date_commande is deprecated
		$date = ($this->date_commande ? $this->date_commande : $this->date);

		// Multicurrency (test on $this->multicurrency_tx because we should take the default rate only if not using origin rate)
		if (!empty($this->multicurrency_code) && empty($this->multicurrency_tx)) list($this->fk_multicurrency,$this->multicurrency_tx) = MultiCurrency::getIdAndTxFromCode($this->db, $this->multicurrency_code, $date);
		else $this->fk_multicurrency = MultiCurrency::getIdFromCode($this->db, $this->multicurrency_code);
		if (empty($this->fk_multicurrency))
		{
			$this->multicurrency_code = $conf->currency;
			$this->fk_multicurrency = 0;
			$this->multicurrency_tx = 1;
		}

		dol_syslog(get_class($this)."::create user=".$user->id);

		// Check parameters
		if (! empty($this->ref))	// We check that ref is not already used
		{
			$result=self::isExistingObject($this->element, 0, $this->ref);	// Check ref is not yet used
			if ($result > 0)
			{
				$this->error='ErrorRefAlreadyExists';
				dol_syslog(get_class($this)."::create ".$this->error,LOG_WARNING);
				$this->db->rollback();
				return -1;
			}
		}

		$soc = new Societe($this->db);
		$result=$soc->fetch($this->socid);
		if ($result < 0)
		{
			$this->error="Failed to fetch company";
			dol_syslog(get_class($this)."::create ".$this->error, LOG_ERR);
			return -2;
		}
		if (! empty($conf->global->COMMANDE_REQUIRE_SOURCE) && $this->source < 0)
		{
			$this->error=$langs->trans("ErrorFieldRequired",$langs->trans("Source"));
			dol_syslog(get_class($this)."::create ".$this->error, LOG_ERR);
			return -1;
		}

		$now=dol_now();

		$this->db->begin();

		$sql = "INSERT INTO ".MAIN_DB_PREFIX."commande (";
		$sql.= " ref, fk_soc, date_creation, fk_user_author, fk_projet, date_commande, source, note_private, note_public, ref_ext, ref_client, ref_int";
		$sql.= ", model_pdf, fk_cond_reglement, fk_mode_reglement, fk_account, fk_availability, fk_input_reason, date_livraison, fk_delivery_address";
		$sql.= ", fk_shipping_method";
		$sql.= ", fk_warehouse";
		$sql.= ", remise_absolue, remise_percent";
		$sql.= ", fk_incoterms, location_incoterms";
		$sql.= ", entity";
		$sql.= ", fk_multicurrency";
		$sql.= ", multicurrency_code";
		$sql.= ", multicurrency_tx";
		$sql.= ")";
		$sql.= " VALUES ('(PROV)', ".$this->socid.", '".$this->db->idate($now)."', ".$user->id;
		$sql.= ", ".($this->fk_project>0?$this->fk_project:"null");
		$sql.= ", '".$this->db->idate($date)."'";
		$sql.= ", ".($this->source>=0 && $this->source != '' ?$this->db->escape($this->source):'null');
		$sql.= ", '".$this->db->escape($this->note_private)."'";
		$sql.= ", '".$this->db->escape($this->note_public)."'";
		$sql.= ", ".($this->ref_ext?"'".$this->db->escape($this->ref_ext)."'":"null");
		$sql.= ", ".($this->ref_client?"'".$this->db->escape($this->ref_client)."'":"null");
		$sql.= ", ".($this->ref_int?"'".$this->db->escape($this->ref_int)."'":"null");
		$sql.= ", '".$this->db->escape($this->modelpdf)."'";
		$sql.= ", ".($this->cond_reglement_id>0?$this->cond_reglement_id:"null");
		$sql.= ", ".($this->mode_reglement_id>0?$this->mode_reglement_id:"null");
		$sql.= ", ".($this->fk_account>0?$this->fk_account:'NULL');
		$sql.= ", ".($this->availability_id>0?$this->availability_id:"null");
		$sql.= ", ".($this->demand_reason_id>0?$this->demand_reason_id:"null");
		$sql.= ", ".($this->date_livraison?"'".$this->db->idate($this->date_livraison)."'":"null");
		$sql.= ", ".($this->fk_delivery_address>0?$this->fk_delivery_address:'NULL');
		$sql.= ", ".($this->shipping_method_id>0?$this->shipping_method_id:'NULL');
		$sql.= ", ".($this->warehouse_id>0?$this->warehouse_id:'NULL');
		$sql.= ", ".($this->remise_absolue>0?$this->db->escape($this->remise_absolue):'NULL');
		$sql.= ", ".($this->remise_percent>0?$this->db->escape($this->remise_percent):0);
		$sql.= ", ".(int) $this->fk_incoterms;
		$sql.= ", '".$this->db->escape($this->location_incoterms)."'";
		$sql.= ", ".$conf->entity;
		$sql.= ", ".(int) $this->fk_multicurrency;
		$sql.= ", '".$this->db->escape($this->multicurrency_code)."'";
		$sql.= ", ".(double) $this->multicurrency_tx;
		$sql.= ")";

		dol_syslog(get_class($this)."::create", LOG_DEBUG);
		$resql=$this->db->query($sql);
		if ($resql)
		{
			$this->id = $this->db->last_insert_id(MAIN_DB_PREFIX.'commande');

			if ($this->id)
			{
				$fk_parent_line=0;
				$num=count($this->lines);

				/*
				 *  Insert products details into db
				 */
				for ($i=0;$i<$num;$i++)
				{
					$line = $this->lines[$i];

					// Test and convert into object this->lines[$i]. When coming from REST API, we may still have an array
					//if (! is_object($line)) $line=json_decode(json_encode($line), false);  // convert recursively array into object.
					if (! is_object($line)) $line = (object) $line;

					// Reset fk_parent_line for no child products and special product
					if (($line->product_type != 9 && empty($line->fk_parent_line)) || $line->product_type == 9) {
						$fk_parent_line = 0;
					}

					// Complete vat rate with code
					$vatrate = $line->tva_tx;
					if ($line->vat_src_code && ! preg_match('/\(.*\)/', $vatrate)) $vatrate.=' ('.$line->vat_src_code.')';

					$result = $this->addline(
						$line->desc,
						$line->subprice,
						$line->qty,
						$vatrate,
						$line->localtax1_tx,
						$line->localtax2_tx,
						$line->fk_product,
						$line->remise_percent,
						$line->info_bits,
						$line->fk_remise_except,
						'HT',
						0,
						$line->date_start,
						$line->date_end,
						$line->product_type,
						$line->rang,
						$line->special_code,
						$fk_parent_line,
						$line->fk_fournprice,
						$line->pa_ht,
						$line->label,
						$line->array_options,
						$line->fk_unit,
						$this->element,
						$line->id
					);
					if ($result < 0)
					{
						if ($result != self::STOCK_NOT_ENOUGH_FOR_ORDER)
						{
							$this->error=$this->db->lasterror();
							dol_print_error($this->db);
						}
						$this->db->rollback();
						return -1;
					}
					// Defined the new fk_parent_line
					if ($result > 0 && $line->product_type == 9) {
						$fk_parent_line = $result;
					}
				}

				// update ref
				$initialref='(PROV'.$this->id.')';
				if (! empty($this->ref)) $initialref=$this->ref;

				$sql = 'UPDATE '.MAIN_DB_PREFIX."commande SET ref='".$this->db->escape($initialref)."' WHERE rowid=".$this->id;
				if ($this->db->query($sql))
				{
					if ($this->id)
					{
						$this->ref = $initialref;

						if (! empty($this->linkedObjectsIds) && empty($this->linked_objects))	// To use new linkedObjectsIds instead of old linked_objects
						{
							$this->linked_objects = $this->linkedObjectsIds;	// TODO Replace linked_objects with linkedObjectsIds
						}

						// Add object linked
						if (! $error && $this->id && is_array($this->linked_objects) && ! empty($this->linked_objects))
						{
							foreach($this->linked_objects as $origin => $tmp_origin_id)
							{
								if (is_array($tmp_origin_id))       // New behaviour, if linked_object can have several links per type, so is something like array('contract'=>array(id1, id2, ...))
								{
									foreach($tmp_origin_id as $origin_id)
									{
										$ret = $this->add_object_linked($origin, $origin_id);
										if (! $ret)
										{
											$this->error=$this->db->lasterror();
											$error++;
										}
									}
								}
								else                                // Old behaviour, if linked_object has only one link per type, so is something like array('contract'=>id1))
								{
									$origin_id = $tmp_origin_id;
									$ret = $this->add_object_linked($origin, $origin_id);
									if (! $ret)
									{
										$this->error=$this->db->lasterror();
										$error++;
									}
								}
							}
						}

						if (! $error && $this->id && ! empty($conf->global->MAIN_PROPAGATE_CONTACTS_FROM_ORIGIN) && ! empty($this->origin) && ! empty($this->origin_id))   // Get contact from origin object
						{
							$originforcontact = $this->origin;
							$originidforcontact = $this->origin_id;
							if ($originforcontact == 'shipping')     // shipment and order share the same contacts. If creating from shipment we take data of order
							{
								require_once DOL_DOCUMENT_ROOT . '/expedition/class/expedition.class.php';
								$exp = new Expedition($this->db);
								$exp->fetch($this->origin_id);
								$exp->fetchObjectLinked();
								if (count($exp->linkedObjectsIds['commande']) > 0)
								{
									foreach ($exp->linkedObjectsIds['commande'] as $key => $value)
									{
										$originforcontact = 'commande';
										if (is_object($value)) $originidforcontact = $value->id;
										else $originidforcontact = $value;
										break; // We take first one
									}
								}
							}

							$sqlcontact = "SELECT ctc.code, ctc.source, ec.fk_socpeople FROM ".MAIN_DB_PREFIX."element_contact as ec, ".MAIN_DB_PREFIX."c_type_contact as ctc";
							$sqlcontact.= " WHERE element_id = ".$originidforcontact." AND ec.fk_c_type_contact = ctc.rowid AND ctc.element = '".$originforcontact."'";

							$resqlcontact = $this->db->query($sqlcontact);
							if ($resqlcontact)
							{
								while($objcontact = $this->db->fetch_object($resqlcontact))
								{
									//print $objcontact->code.'-'.$objcontact->source.'-'.$objcontact->fk_socpeople."\n";
									$this->add_contact($objcontact->fk_socpeople, $objcontact->code, $objcontact->source);    // May failed because of duplicate key or because code of contact type does not exists for new object
								}
							}
							else dol_print_error($resqlcontact);
						}
					}

					if (! $error)
					{
						$result=$this->insertExtraFields();
						if ($result < 0) $error++;
					}

					if (! $error && ! $notrigger)
					{
						// Call trigger
						$result=$this->call_trigger('ORDER_CREATE',$user);
						if ($result < 0) $error++;
						// End call triggers
					}

					if (! $error)
					{
						$this->db->commit();
						return $this->id;
					}
					else
					{
						$this->db->rollback();
						return -1*$error;
					}
				}
				else
				{
					$this->error=$this->db->lasterror();
					$this->db->rollback();
					return -1;
				}
			}
		}
		else
		{
			dol_print_error($this->db);
			$this->db->rollback();
			return -1;
		}
	}


	/**
	 *	Load an object from its id and create a new one in database
	 *
	 *	@param		int			$socid			Id of thirdparty
	 *	@return		int							New id of clone
	 */
	function createFromClone($socid=0)
	{
		global $user,$hookmanager;

		$error=0;

		$this->context['createfromclone'] = 'createfromclone';

		$this->db->begin();

		// get lines so they will be clone
		foreach($this->lines as $line)
			$line->fetch_optionals();

			// Load source object
			$objFrom = clone $this;

			// Change socid if needed
			if (! empty($socid) && $socid != $this->socid)
			{
				$objsoc = new Societe($this->db);

				if ($objsoc->fetch($socid)>0)
				{
					$this->socid 				= $objsoc->id;
					$this->cond_reglement_id	= (! empty($objsoc->cond_reglement_id) ? $objsoc->cond_reglement_id : 0);
					$this->mode_reglement_id	= (! empty($objsoc->mode_reglement_id) ? $objsoc->mode_reglement_id : 0);
					$this->fk_project			= 0;
					$this->fk_delivery_address	= 0;
				}

				// TODO Change product price if multi-prices
			}

			$this->id=0;
			$this->ref = '';
			$this->statut=self::STATUS_DRAFT;

			// Clear fields
			$this->user_author_id     = $user->id;
			$this->user_valid         = '';
			$this->date				  = dol_now();
			$this->date_commande	  = dol_now();
			$this->date_creation      = '';
			$this->date_validation    = '';
			$this->ref_client         = '';

			// Create clone
			$result=$this->create($user);
			if ($result < 0) $error++;

			if (! $error)
			{
				// Hook of thirdparty module
				if (is_object($hookmanager))
				{
					$parameters=array('objFrom'=>$objFrom);
					$action='';
					$reshook=$hookmanager->executeHooks('createFrom',$parameters,$this,$action);    // Note that $action and $object may have been modified by some hooks
					if ($reshook < 0) $error++;
				}
			}

			unset($this->context['createfromclone']);

			// End
			if (! $error)
			{
				$this->db->commit();
				return $this->id;
			}
			else
			{
				$this->db->rollback();
				return -1;
			}
	}


	/**
	 *  Load an object from a proposal and create a new order into database
	 *
	 *  @param      Object			$object 	        Object source
	 *  @param		User			$user				User making creation
	 *  @return     int             					<0 if KO, 0 if nothing done, 1 if OK
	 */
	function createFromProposal($object, User $user)
	{
		global $conf, $hookmanager;

		dol_include_once('/core/class/extrafields.class.php');

		$error=0;


		$this->date_commande = dol_now();
		$this->source = 0;

		$num=count($object->lines);
		for ($i = 0; $i < $num; $i++)
		{
			$line = new OrderLine($this->db);

			$line->libelle           = $object->lines[$i]->libelle;
			$line->label             = $object->lines[$i]->label;
			$line->desc              = $object->lines[$i]->desc;
			$line->price             = $object->lines[$i]->price;
			$line->subprice          = $object->lines[$i]->subprice;
			$line->vat_src_code      = $object->lines[$i]->vat_src_code;
			$line->tva_tx            = $object->lines[$i]->tva_tx;
			$line->localtax1_tx      = $object->lines[$i]->localtax1_tx;
			$line->localtax2_tx      = $object->lines[$i]->localtax2_tx;
			$line->qty               = $object->lines[$i]->qty;
			$line->fk_remise_except  = $object->lines[$i]->fk_remise_except;
			$line->remise_percent    = $object->lines[$i]->remise_percent;
			$line->fk_product        = $object->lines[$i]->fk_product;
			$line->info_bits         = $object->lines[$i]->info_bits;
			$line->product_type      = $object->lines[$i]->product_type;
			$line->rang              = $object->lines[$i]->rang;
			$line->special_code      = $object->lines[$i]->special_code;
			$line->fk_parent_line    = $object->lines[$i]->fk_parent_line;
			$line->fk_unit			 = $object->lines[$i]->fk_unit;

			$line->date_start      	= $object->lines[$i]->date_start;
			$line->date_end    		= $object->lines[$i]->date_end;

			$line->fk_fournprice	= $object->lines[$i]->fk_fournprice;
			$marginInfos			= getMarginInfos($object->lines[$i]->subprice, $object->lines[$i]->remise_percent, $object->lines[$i]->tva_tx, $object->lines[$i]->localtax1_tx, $object->lines[$i]->localtax2_tx, $object->lines[$i]->fk_fournprice, $object->lines[$i]->pa_ht);
			$line->pa_ht			= $marginInfos[0];
			$line->marge_tx			= $marginInfos[1];
			$line->marque_tx		= $marginInfos[2];

			// get extrafields from original line
			$object->lines[$i]->fetch_optionals();
			foreach($object->lines[$i]->array_options as $options_key => $value)
				$line->array_options[$options_key] = $value;

				$this->lines[$i] = $line;
		}

		$this->socid                = $object->socid;
		$this->fk_project           = $object->fk_project;
		$this->cond_reglement_id    = $object->cond_reglement_id;
		$this->mode_reglement_id    = $object->mode_reglement_id;
		$this->fk_account           = $object->fk_account;
		$this->availability_id      = $object->availability_id;
		$this->demand_reason_id     = $object->demand_reason_id;
		$this->date_livraison       = $object->date_livraison;
		$this->shipping_method_id   = $object->shipping_method_id;
		$this->warehouse_id         = $object->warehouse_id;
		$this->fk_delivery_address  = $object->fk_delivery_address;
		$this->contact_id           = $object->contactid;
		$this->ref_client           = $object->ref_client;
		$this->note_private         = $object->note_private;
		$this->note_public          = $object->note_public;

		$this->origin				= $object->element;
		$this->origin_id			= $object->id;

		// get extrafields from original line
		$object->fetch_optionals($object->id);

		$e = new ExtraFields($this->db);
		$element_extrafields = $e->fetch_name_optionals_label($this->element);

		foreach($object->array_options as $options_key => $value) {
			if(array_key_exists(str_replace('options_', '', $options_key), $element_extrafields)){
				$this->array_options[$options_key] = $value;
			}
		}
		// Possibility to add external linked objects with hooks
		$this->linked_objects[$this->origin] = $this->origin_id;
		if (is_array($object->other_linked_objects) && ! empty($object->other_linked_objects))
		{
			$this->linked_objects = array_merge($this->linked_objects, $object->other_linked_objects);
		}

		$ret = $this->create($user);

		if ($ret > 0)
		{
			// Actions hooked (by external module)
			$hookmanager->initHooks(array('orderdao'));

			$parameters=array('objFrom'=>$object);
			$action='';
			$reshook=$hookmanager->executeHooks('createFrom',$parameters,$this,$action);    // Note that $action and $object may have been modified by some hooks
			if ($reshook < 0) $error++;

			if (! $error)
			{
				// Ne pas passer par la commande provisoire
				if ($conf->global->COMMANDE_VALID_AFTER_CLOSE_PROPAL == 1)
				{
					$this->fetch($ret);
					$this->valid($user);
				}
				return $ret;
			}
			else return -1;
		}
		else return -1;
	}


	/**
	 *	Add an order line into database (linked to product/service or not)
	 *
	 *	@param      string			$desc            	Description of line
	 *	@param      float			$pu_ht    	        Unit price (without tax)
	 *	@param      float			$qty             	Quantite
	 * 	@param    	float			$txtva           	Force Vat rate, -1 for auto (Can contain the vat_src_code too with syntax '9.9 (CODE)')
	 * 	@param		float			$txlocaltax1		Local tax 1 rate (deprecated, use instead txtva with code inside)
	 * 	@param		float			$txlocaltax2		Local tax 2 rate (deprecated, use instead txtva with code inside)
	 *	@param      int				$fk_product      	Id of product
	 *	@param      float			$remise_percent  	Pourcentage de remise de la ligne
	 *	@param      int				$info_bits			Bits de type de lignes
	 *	@param      int				$fk_remise_except	Id remise
	 *	@param      string			$price_base_type	HT or TTC
	 *	@param      float			$pu_ttc    		    Prix unitaire TTC
	 *	@param      int				$date_start       	Start date of the line - Added by Matelli (See http://matelli.fr/showcases/patchs-dolibarr/add-dates-in-order-lines.html)
	 *	@param      int				$date_end         	End date of the line - Added by Matelli (See http://matelli.fr/showcases/patchs-dolibarr/add-dates-in-order-lines.html)
	 *	@param      int				$type				Type of line (0=product, 1=service). Not used if fk_product is defined, the type of product is used.
	 *	@param      int				$rang             	Position of line
	 *	@param		int				$special_code		Special code (also used by externals modules!)
	 *	@param		int				$fk_parent_line		Parent line
	 *  @param		int				$fk_fournprice		Id supplier price
	 *  @param		int				$pa_ht				Buying price (without tax)
	 *  @param		string			$label				Label
	 *  @param		array			$array_options		extrafields array. Example array('options_codeforfield1'=>'valueforfield1', 'options_codeforfield2'=>'valueforfield2', ...)
	 * 	@param 		string			$fk_unit 			Code of the unit to use. Null to use the default one
	 * 	@param		string		    $origin				'order', ...
	 *  @param		int			    $origin_id			Id of origin object
	 * 	@param		double			$pu_ht_devise		Unit price in currency
	 *	@return     int             					>0 if OK, <0 if KO
	 *
	 *	@see        add_product
	 *
	 *	Les parametres sont deja cense etre juste et avec valeurs finales a l'appel
	 *	de cette methode. Aussi, pour le taux tva, il doit deja avoir ete defini
	 *	par l'appelant par la methode get_default_tva(societe_vendeuse,societe_acheteuse,produit)
	 *	et le desc doit deja avoir la bonne valeur (a l'appelant de gerer le multilangue)
	 */
	function addline($desc, $pu_ht, $qty, $txtva, $txlocaltax1=0, $txlocaltax2=0, $fk_product=0, $remise_percent=0, $info_bits=0, $fk_remise_except=0, $price_base_type='HT', $pu_ttc=0, $date_start='', $date_end='', $type=0, $rang=-1, $special_code=0, $fk_parent_line=0, $fk_fournprice=null, $pa_ht=0, $label='',$array_options=0, $fk_unit=null, $origin='', $origin_id=0, $pu_ht_devise = 0)
	{
		global $mysoc, $conf, $langs, $user;

		$logtext = "::addline commandeid=$this->id, desc=$desc, pu_ht=$pu_ht, qty=$qty, txtva=$txtva, fk_product=$fk_product, remise_percent=$remise_percent";
		$logtext.= ", info_bits=$info_bits, fk_remise_except=$fk_remise_except, price_base_type=$price_base_type, pu_ttc=$pu_ttc, date_start=$date_start";
		$logtext.= ", date_end=$date_end, type=$type special_code=$special_code, fk_unit=$fk_unit, origin=$origin, origin_id=$origin_id, pu_ht_devise=$pu_ht_devise";
		dol_syslog(get_class($this).$logtext, LOG_DEBUG);

		include_once DOL_DOCUMENT_ROOT.'/core/lib/price.lib.php';

		// Clean parameters
		if (empty($remise_percent)) $remise_percent=0;
		if (empty($qty)) $qty=0;
		if (empty($info_bits)) $info_bits=0;
		if (empty($rang)) $rang=0;
		if (empty($txtva)) $txtva=0;
		if (empty($txlocaltax1)) $txlocaltax1=0;
		if (empty($txlocaltax2)) $txlocaltax2=0;
		if (empty($fk_parent_line) || $fk_parent_line < 0) $fk_parent_line=0;
		if (empty($this->fk_multicurrency)) $this->fk_multicurrency=0;

		$remise_percent=price2num($remise_percent);
		$qty=price2num($qty);
		$pu_ht=price2num($pu_ht);
		$pu_ht_devise=price2num($pu_ht_devise);
		$pu_ttc=price2num($pu_ttc);
		$pa_ht=price2num($pa_ht);
		$txtva = price2num($txtva);
		$txlocaltax1 = price2num($txlocaltax1);
		$txlocaltax2 = price2num($txlocaltax2);
		if ($price_base_type=='HT')
		{
			$pu=$pu_ht;
		}
		else
		{
			$pu=$pu_ttc;
		}
		$label=trim($label);
		$desc=trim($desc);

		// Check parameters
		if ($type < 0) return -1;

		if ($this->statut == self::STATUS_DRAFT)
		{
			$this->db->begin();

			$product_type=$type;
			if (!empty($fk_product))
			{
				$product=new Product($this->db);
				$result=$product->fetch($fk_product);
				$product_type=$product->type;

				if (! empty($conf->global->STOCK_MUST_BE_ENOUGH_FOR_ORDER) && $product_type == 0 && $product->stock_reel < $qty)
				{
					$langs->load("errors");
					$this->error=$langs->trans('ErrorStockIsNotEnoughToAddProductOnOrder', $product->ref);
					dol_syslog(get_class($this)."::addline error=Product ".$product->ref.": ".$this->error, LOG_ERR);
					$this->db->rollback();
					return self::STOCK_NOT_ENOUGH_FOR_ORDER;
				}
			}
			// Calcul du total TTC et de la TVA pour la ligne a partir de
			// qty, pu, remise_percent et txtva
			// TRES IMPORTANT: C'est au moment de l'insertion ligne qu'on doit stocker
			// la part ht, tva et ttc, et ce au niveau de la ligne qui a son propre taux tva.

			$localtaxes_type=getLocalTaxesFromRate($txtva,0,$this->thirdparty,$mysoc);

			// Clean vat code
			$vat_src_code='';
			if (preg_match('/\((.*)\)/', $txtva, $reg))
			{
				$vat_src_code = $reg[1];
				$txtva = preg_replace('/\s*\(.*\)/', '', $txtva);    // Remove code into vatrate.
			}

			$tabprice = calcul_price_total($qty, $pu, $remise_percent, $txtva, $txlocaltax1, $txlocaltax2, 0, $price_base_type, $info_bits, $product_type, $mysoc, $localtaxes_type, 100, $this->multicurrency_tx, $pu_ht_devise);

			/*var_dump($txlocaltax1);
			 var_dump($txlocaltax2);
			 var_dump($localtaxes_type);
			 var_dump($tabprice);
			 var_dump($tabprice[9]);
			 var_dump($tabprice[10]);
			 exit;*/

			$total_ht  = $tabprice[0];
			$total_tva = $tabprice[1];
			$total_ttc = $tabprice[2];
			$total_localtax1 = $tabprice[9];
			$total_localtax2 = $tabprice[10];
			$pu_ht = $tabprice[3];

			// MultiCurrency
			$multicurrency_total_ht  = $tabprice[16];
			$multicurrency_total_tva = $tabprice[17];
			$multicurrency_total_ttc = $tabprice[18];
			$pu_ht_devise = $tabprice[19];

			// Rang to use
			$rangtouse = $rang;
			if ($rangtouse == -1)
			{
				$rangmax = $this->line_max($fk_parent_line);
				$rangtouse = $rangmax + 1;
			}

			// TODO A virer
			// Anciens indicateurs: $price, $remise (a ne plus utiliser)
			$price = $pu;
			$remise = 0;
			if ($remise_percent > 0)
			{
				$remise = round(($pu * $remise_percent / 100), 2);
				$price = $pu - $remise;
			}

			// Insert line
			$this->line=new OrderLine($this->db);

			$this->line->context = $this->context;

			$this->line->fk_commande=$this->id;
			$this->line->label=$label;
			$this->line->desc=$desc;
			$this->line->qty=$qty;

			$this->line->vat_src_code=$vat_src_code;
			$this->line->tva_tx=$txtva;
			$this->line->localtax1_tx=($total_localtax1?$localtaxes_type[1]:0);
			$this->line->localtax2_tx=($total_localtax2?$localtaxes_type[3]:0);
			$this->line->localtax1_type=$localtaxes_type[0];
			$this->line->localtax2_type=$localtaxes_type[2];
			$this->line->fk_product=$fk_product;
			$this->line->product_type=$product_type;
			$this->line->fk_remise_except=$fk_remise_except;
			$this->line->remise_percent=$remise_percent;
			$this->line->subprice=$pu_ht;
			$this->line->rang=$rangtouse;
			$this->line->info_bits=$info_bits;
			$this->line->total_ht=$total_ht;
			$this->line->total_tva=$total_tva;
			$this->line->total_localtax1=$total_localtax1;
			$this->line->total_localtax2=$total_localtax2;
			$this->line->total_ttc=$total_ttc;
			$this->line->special_code=$special_code;
			$this->line->origin=$origin;
			$this->line->origin_id=$origin_id;
			$this->line->fk_parent_line=$fk_parent_line;
			$this->line->fk_unit=$fk_unit;

			$this->line->date_start=$date_start;
			$this->line->date_end=$date_end;

			$this->line->fk_fournprice = $fk_fournprice;
			$this->line->pa_ht = $pa_ht;

			// Multicurrency
			$this->line->fk_multicurrency			= $this->fk_multicurrency;
			$this->line->multicurrency_code			= $this->multicurrency_code;
			$this->line->multicurrency_subprice		= $pu_ht_devise;
			$this->line->multicurrency_total_ht 	= $multicurrency_total_ht;
			$this->line->multicurrency_total_tva 	= $multicurrency_total_tva;
			$this->line->multicurrency_total_ttc 	= $multicurrency_total_ttc;

			// TODO Ne plus utiliser
			$this->line->price=$price;
			$this->line->remise=$remise;

			if (is_array($array_options) && count($array_options)>0) {
				$this->line->array_options=$array_options;
			}

			$result=$this->line->insert($user);
			if ($result > 0)
			{
				// Reorder if child line
				if (! empty($fk_parent_line)) $this->line_order(true,'DESC');

				// Mise a jour informations denormalisees au niveau de la commande meme
				$result=$this->update_price(1,'auto',0,$mysoc);	// This method is designed to add line from user input so total calculation must be done using 'auto' mode.
				if ($result > 0)
				{
					$this->db->commit();
					return $this->line->rowid;
				}
				else
				{
					$this->db->rollback();
					return -1;
				}
			}
			else
			{
				$this->error=$this->line->error;
				dol_syslog(get_class($this)."::addline error=".$this->error, LOG_ERR);
				$this->db->rollback();
				return -2;
			}
		}
		else
		{
			dol_syslog(get_class($this)."::addline status of order must be Draft to allow use of ->addline()", LOG_ERR);
			return -3;
		}
	}


	// phpcs:disable PEAR.NamingConventions.ValidFunctionName.NotCamelCaps
	/**
	 *	Add line into array
	 *	$this->client must be loaded
	 *
	 *	@param		int				$idproduct			Product Id
	 *	@param		float			$qty				Quantity
	 *	@param		float			$remise_percent		Product discount relative
	 * 	@param    	int		$date_start         Start date of the line - Added by Matelli (See http://matelli.fr/showcases/patchs-dolibarr/add-dates-in-order-lines.html)
	 * 	@param    	int		$date_end           End date of the line - Added by Matelli (See http://matelli.fr/showcases/patchs-dolibarr/add-dates-in-order-lines.html)
	 * 	@return    	void
	 *
	 *	TODO	Remplacer les appels a cette fonction par generation objet Ligne
	 *			insere dans tableau $this->products
	 */
	function add_product($idproduct, $qty, $remise_percent=0.0, $date_start='', $date_end='')
	{
        // phpcs:enable
		global $conf, $mysoc;

		if (! $qty) $qty = 1;

		if ($idproduct > 0)
		{
			$prod=new Product($this->db);
			$prod->fetch($idproduct);

			$tva_tx = get_default_tva($mysoc,$this->thirdparty,$prod->id);
			$tva_npr = get_default_npr($mysoc,$this->thirdparty,$prod->id);
			if (empty($tva_tx)) $tva_npr=0;
			$vat_src_code = '';     // May be defined into tva_tx

			$localtax1_tx=get_localtax($tva_tx,1,$this->thirdparty,$mysoc,$tva_npr);
			$localtax2_tx=get_localtax($tva_tx,2,$this->thirdparty,$mysoc,$tva_npr);

			// multiprix
			if($conf->global->PRODUIT_MULTIPRICES && $this->thirdparty->price_level) {
				$price = $prod->multiprices[$this->thirdparty->price_level];
			} else {
				$price = $prod->price;
			}

			$line=new OrderLine($this->db);

			$line->context = $this->context;

			$line->fk_product=$idproduct;
			$line->desc=$prod->description;
			$line->qty=$qty;
			$line->subprice=$price;
			$line->remise_percent=$remise_percent;
			$line->vat_src_code=$vat_src_code;
			$line->tva_tx=$tva_tx;
			$line->localtax1_tx=$localtax1_tx;
			$line->localtax2_tx=$localtax2_tx;
			$line->ref=$prod->ref;
			$line->libelle=$prod->label;
			$line->product_desc=$prod->description;
			$line->fk_unit=$prod->fk_unit;

			// Added by Matelli (See http://matelli.fr/showcases/patchs-dolibarr/add-dates-in-order-lines.html)
			// Save the start and end date of the line in the object
			if ($date_start) { $line->date_start = $date_start; }
			if ($date_end)   { $line->date_end = $date_end; }

			$this->lines[] = $line;

			/** POUR AJOUTER AUTOMATIQUEMENT LES SOUSPRODUITS a LA COMMANDE
			 if (! empty($conf->global->PRODUIT_SOUSPRODUITS))
			 {
			 $prod = new Product($this->db);
			 $prod->fetch($idproduct);
			 $prod -> get_sousproduits_arbo();
			 $prods_arbo = $prod->get_arbo_each_prod();
			 if(count($prods_arbo) > 0)
			 {
			 foreach($prods_arbo as $key => $value)
			 {
			 // print "id : ".$value[1].' :qty: '.$value[0].'<br>';
			 if(! in_array($value[1],$this->products))
			 $this->add_product($value[1], $value[0]);

			 }
			 }

			 }
			 **/
		}
	}


	/**
	 *	Get object and lines from database
	 *
	 *	@param      int			$id       		Id of object to load
	 * 	@param		string		$ref			Ref of object
	 * 	@param		string		$ref_ext		External reference of object
	 * 	@param		string		$ref_int		Internal reference of other object
	 *	@return     int         				>0 if OK, <0 if KO, 0 if not found
	 */
	function fetch($id, $ref='', $ref_ext='', $ref_int='')
	{

		// Check parameters
		if (empty($id) && empty($ref) && empty($ref_ext) && empty($ref_int)) return -1;

		$sql = 'SELECT c.rowid, c.entity, c.date_creation, c.ref, c.fk_soc, c.fk_user_author, c.fk_user_valid, c.fk_statut';
		$sql.= ', c.amount_ht, c.total_ht, c.total_ttc, c.tva as total_tva, c.localtax1 as total_localtax1, c.localtax2 as total_localtax2, c.fk_cond_reglement, c.fk_mode_reglement, c.fk_availability, c.fk_input_reason';
		$sql.= ', c.fk_account';
		$sql.= ', c.date_commande, c.date_valid, c.tms';
		$sql.= ', c.date_livraison';
		$sql.= ', c.fk_shipping_method';
		$sql.= ', c.fk_warehouse';
		$sql.= ', c.fk_projet, c.remise_percent, c.remise, c.remise_absolue, c.source, c.facture as billed';
		$sql.= ', c.note_private, c.note_public, c.ref_client, c.ref_ext, c.ref_int, c.model_pdf, c.last_main_doc, c.fk_delivery_address, c.extraparams';
		$sql.= ', c.fk_incoterms, c.location_incoterms';
		$sql.= ", c.fk_multicurrency, c.multicurrency_code, c.multicurrency_tx, c.multicurrency_total_ht, c.multicurrency_total_tva, c.multicurrency_total_ttc";
		$sql.= ", i.libelle as libelle_incoterms";
		$sql.= ', p.code as mode_reglement_code, p.libelle as mode_reglement_libelle';
		$sql.= ', cr.code as cond_reglement_code, cr.libelle as cond_reglement_libelle, cr.libelle_facture as cond_reglement_libelle_doc';
		$sql.= ', ca.code as availability_code, ca.label as availability_label';
		$sql.= ', dr.code as demand_reason_code';
		$sql.= ' FROM '.MAIN_DB_PREFIX.'commande as c';
		$sql.= ' LEFT JOIN '.MAIN_DB_PREFIX.'c_payment_term as cr ON c.fk_cond_reglement = cr.rowid';
		$sql.= ' LEFT JOIN '.MAIN_DB_PREFIX.'c_paiement as p ON c.fk_mode_reglement = p.id';
		$sql.= ' LEFT JOIN '.MAIN_DB_PREFIX.'c_availability as ca ON c.fk_availability = ca.rowid';
		$sql.= ' LEFT JOIN '.MAIN_DB_PREFIX.'c_input_reason as dr ON c.fk_input_reason = ca.rowid';
		$sql.= ' LEFT JOIN '.MAIN_DB_PREFIX.'c_incoterms as i ON c.fk_incoterms = i.rowid';

		if ($id) $sql.= " WHERE c.rowid=".$id;
		else $sql.= " WHERE c.entity IN (".getEntity('commande').")"; // Dont't use entity if you use rowid

		if ($ref)     $sql.= " AND c.ref='".$this->db->escape($ref)."'";
		if ($ref_ext) $sql.= " AND c.ref_ext='".$this->db->escape($ref_ext)."'";
		if ($ref_int) $sql.= " AND c.ref_int='".$this->db->escape($ref_int)."'";

		dol_syslog(get_class($this)."::fetch", LOG_DEBUG);
		$result = $this->db->query($sql);
		if ($result)
		{
			$obj = $this->db->fetch_object($result);
			if ($obj)
			{
				$this->id					= $obj->rowid;
				$this->entity				= $obj->entity;

				$this->ref					= $obj->ref;
				$this->ref_client			= $obj->ref_client;
				$this->ref_customer			= $obj->ref_client;
				$this->ref_ext				= $obj->ref_ext;
				$this->ref_int				= $obj->ref_int;
				$this->socid				= $obj->fk_soc;
				$this->statut				= $obj->fk_statut;
				$this->user_author_id		= $obj->fk_user_author;
				$this->user_valid           = $obj->fk_user_valid;
				$this->total_ht				= $obj->total_ht;
				$this->total_tva			= $obj->total_tva;
				$this->total_localtax1		= $obj->total_localtax1;
				$this->total_localtax2		= $obj->total_localtax2;
				$this->total_ttc			= $obj->total_ttc;
				$this->date					= $this->db->jdate($obj->date_commande);
				$this->date_commande		= $this->db->jdate($obj->date_commande);
				$this->date_creation		= $this->db->jdate($obj->date_creation);
				$this->date_validation		= $this->db->jdate($obj->date_valid);
				$this->date_modification		= $this->db->jdate($obj->tms);
				$this->remise				= $obj->remise;
				$this->remise_percent		= $obj->remise_percent;
				$this->remise_absolue		= $obj->remise_absolue;
				$this->source				= $obj->source;
				$this->billed				= $obj->billed;
				$this->note					= $obj->note_private;	// deprecated
				$this->note_private			= $obj->note_private;
				$this->note_public			= $obj->note_public;
				$this->fk_project			= $obj->fk_projet;
				$this->modelpdf				= $obj->model_pdf;
				$this->last_main_doc		= $obj->last_main_doc;
				$this->mode_reglement_id	= $obj->fk_mode_reglement;
				$this->mode_reglement_code	= $obj->mode_reglement_code;
				$this->mode_reglement		= $obj->mode_reglement_libelle;
				$this->cond_reglement_id	= $obj->fk_cond_reglement;
				$this->cond_reglement_code	= $obj->cond_reglement_code;
				$this->cond_reglement		= $obj->cond_reglement_libelle;
				$this->cond_reglement_doc	= $obj->cond_reglement_libelle_doc;
				$this->fk_account           = $obj->fk_account;
				$this->availability_id		= $obj->fk_availability;
				$this->availability_code	= $obj->availability_code;
				$this->availability	    	= $obj->availability_label;
				$this->demand_reason_id		= $obj->fk_input_reason;
				$this->demand_reason_code	= $obj->demand_reason_code;
				$this->date_livraison		= $this->db->jdate($obj->date_livraison);
				$this->shipping_method_id   = ($obj->fk_shipping_method>0)?$obj->fk_shipping_method:null;
				$this->warehouse_id           = ($obj->fk_warehouse>0)?$obj->fk_warehouse:null;
				$this->fk_delivery_address	= $obj->fk_delivery_address;

				//Incoterms
				$this->fk_incoterms = $obj->fk_incoterms;
				$this->location_incoterms = $obj->location_incoterms;
				$this->libelle_incoterms = $obj->libelle_incoterms;

				// Multicurrency
				$this->fk_multicurrency 		= $obj->fk_multicurrency;
				$this->multicurrency_code 		= $obj->multicurrency_code;
				$this->multicurrency_tx 		= $obj->multicurrency_tx;
				$this->multicurrency_total_ht 	= $obj->multicurrency_total_ht;
				$this->multicurrency_total_tva 	= $obj->multicurrency_total_tva;
				$this->multicurrency_total_ttc 	= $obj->multicurrency_total_ttc;

				$this->extraparams			= (array) json_decode($obj->extraparams, true);

				$this->lines				= array();

				if ($this->statut == self::STATUS_DRAFT) $this->brouillon = 1;

				// Retreive all extrafield
				// fetch optionals attributes and labels
				$this->fetch_optionals();

				$this->db->free($result);

				/*
				 * Lines
				 */
				$result=$this->fetch_lines();
				if ($result < 0)
				{
					return -3;
				}
				return 1;
			}
			else
			{
				$this->error='Order with id '.$id.' not found sql='.$sql;
				return 0;
			}
		}
		else
		{
			$this->error=$this->db->error();
			return -1;
		}
	}


	// phpcs:disable PEAR.NamingConventions.ValidFunctionName.NotCamelCaps
	/**
	 *	Adding line of fixed discount in the order in DB
	 *
	 *	@param     int	$idremise			Id de la remise fixe
	 *	@return    int          			>0 si ok, <0 si ko
	 */
	function insert_discount($idremise)
	{
        // phpcs:enable
		global $langs;

		include_once DOL_DOCUMENT_ROOT.'/core/lib/price.lib.php';
		include_once DOL_DOCUMENT_ROOT.'/core/class/discount.class.php';

		$this->db->begin();

		$remise=new DiscountAbsolute($this->db);
		$result=$remise->fetch($idremise);

		if ($result > 0)
		{
			if ($remise->fk_facture)	// Protection against multiple submission
			{
				$this->error=$langs->trans("ErrorDiscountAlreadyUsed");
				$this->db->rollback();
				return -5;
			}

			$line = new OrderLine($this->db);

			$line->fk_commande=$this->id;
			$line->fk_remise_except=$remise->id;
			$line->desc=$remise->description;   	// Description ligne
			$line->vat_src_code=$remise->vat_src_code;
			$line->tva_tx=$remise->tva_tx;
			$line->subprice=-$remise->amount_ht;
			$line->price=-$remise->amount_ht;
			$line->fk_product=0;					// Id produit predefini
			$line->qty=1;
			$line->remise=0;
			$line->remise_percent=0;
			$line->rang=-1;
			$line->info_bits=2;

			$line->total_ht  = -$remise->amount_ht;
			$line->total_tva = -$remise->amount_tva;
			$line->total_ttc = -$remise->amount_ttc;

			$result=$line->insert();
			if ($result > 0)
			{
				$result=$this->update_price(1);
				if ($result > 0)
				{
					$this->db->commit();
					return 1;
				}
				else
				{
					$this->db->rollback();
					return -1;
				}
			}
			else
			{
				$this->error=$line->error;
				$this->db->rollback();
				return -2;
			}
		}
		else
		{
			$this->db->rollback();
			return -2;
		}
	}


	// phpcs:disable PEAR.NamingConventions.ValidFunctionName.NotCamelCaps
	/**
	 *	Load array lines
	 *
	 *	@param		int		$only_product	Return only physical products
	 *	@return		int						<0 if KO, >0 if OK
	 */
	function fetch_lines($only_product=0)
	{
        // phpcs:enable
		$this->lines=array();

		$sql = 'SELECT l.rowid, l.fk_product, l.fk_parent_line, l.product_type, l.fk_commande, l.label as custom_label, l.description, l.price, l.qty, l.vat_src_code, l.tva_tx,';
		$sql.= ' l.localtax1_tx, l.localtax2_tx, l.localtax1_type, l.localtax2_type, l.fk_remise_except, l.remise_percent, l.subprice, l.fk_product_fournisseur_price as fk_fournprice, l.buy_price_ht as pa_ht, l.rang, l.info_bits, l.special_code,';
		$sql.= ' l.total_ht, l.total_ttc, l.total_tva, l.total_localtax1, l.total_localtax2, l.date_start, l.date_end,';
		$sql.= ' l.fk_unit,';
		$sql.= ' l.fk_multicurrency, l.multicurrency_code, l.multicurrency_subprice, l.multicurrency_total_ht, l.multicurrency_total_tva, l.multicurrency_total_ttc,';
		$sql.= ' p.ref as product_ref, p.description as product_desc, p.fk_product_type, p.label as product_label, p.tobatch as product_tobatch,';
		$sql.= ' p.weight, p.weight_units, p.volume, p.volume_units';
		$sql.= ' FROM '.MAIN_DB_PREFIX.'commandedet as l';
		$sql.= ' LEFT JOIN '.MAIN_DB_PREFIX.'product as p ON (p.rowid = l.fk_product)';
		$sql.= ' WHERE l.fk_commande = '.$this->id;
		if ($only_product) $sql .= ' AND p.fk_product_type = 0';
		$sql .= ' ORDER BY l.rang, l.rowid';

		dol_syslog(get_class($this)."::fetch_lines", LOG_DEBUG);
		$result = $this->db->query($sql);
		if ($result)
		{
			$num = $this->db->num_rows($result);

			$i = 0;
			while ($i < $num)
			{
				$objp = $this->db->fetch_object($result);

				$line = new OrderLine($this->db);

				$line->rowid            = $objp->rowid;
				$line->id               = $objp->rowid;
				$line->fk_commande      = $objp->fk_commande;
				$line->commande_id      = $objp->fk_commande;
				$line->label            = $objp->custom_label;
				$line->desc             = $objp->description;
				$line->description      = $objp->description;		// Description line
				$line->product_type     = $objp->product_type;
				$line->qty              = $objp->qty;

				$line->vat_src_code     = $objp->vat_src_code;
				$line->tva_tx           = $objp->tva_tx;
				$line->localtax1_tx     = $objp->localtax1_tx;
				$line->localtax2_tx     = $objp->localtax2_tx;
				$line->localtax1_type	= $objp->localtax1_type;
				$line->localtax2_type	= $objp->localtax2_type;
				$line->total_ht         = $objp->total_ht;
				$line->total_ttc        = $objp->total_ttc;
				$line->total_tva        = $objp->total_tva;
				$line->total_localtax1  = $objp->total_localtax1;
				$line->total_localtax2  = $objp->total_localtax2;
				$line->subprice         = $objp->subprice;
				$line->fk_remise_except = $objp->fk_remise_except;
				$line->remise_percent   = $objp->remise_percent;
				$line->price            = $objp->price;
				$line->fk_product       = $objp->fk_product;
				$line->fk_fournprice 	= $objp->fk_fournprice;
				$marginInfos			= getMarginInfos($objp->subprice, $objp->remise_percent, $objp->tva_tx, $objp->localtax1_tx, $objp->localtax2_tx, $line->fk_fournprice, $objp->pa_ht);
				$line->pa_ht 			= $marginInfos[0];
				$line->marge_tx			= $marginInfos[1];
				$line->marque_tx		= $marginInfos[2];
				$line->rang             = $objp->rang;
				$line->info_bits        = $objp->info_bits;
				$line->special_code		= $objp->special_code;
				$line->fk_parent_line	= $objp->fk_parent_line;

				$line->ref				= $objp->product_ref;
				$line->product_ref		= $objp->product_ref;
				$line->libelle			= $objp->product_label;
				$line->product_label	= $objp->product_label;
				$line->product_desc     = $objp->product_desc;
				$line->product_tobatch  = $objp->product_tobatch;
				$line->fk_product_type  = $objp->fk_product_type;	// Produit ou service
				$line->fk_unit          = $objp->fk_unit;

				$line->weight           = $objp->weight;
				$line->weight_units     = $objp->weight_units;
				$line->volume           = $objp->volume;
				$line->volume_units     = $objp->volume_units;

				$line->date_start       = $this->db->jdate($objp->date_start);
				$line->date_end         = $this->db->jdate($objp->date_end);

				// Multicurrency
				$line->fk_multicurrency 		= $objp->fk_multicurrency;
				$line->multicurrency_code 		= $objp->multicurrency_code;
				$line->multicurrency_subprice 	= $objp->multicurrency_subprice;
				$line->multicurrency_total_ht 	= $objp->multicurrency_total_ht;
				$line->multicurrency_total_tva 	= $objp->multicurrency_total_tva;
				$line->multicurrency_total_ttc 	= $objp->multicurrency_total_ttc;

				$line->fetch_optionals();

                $this->lines[$i] = $line;

				$i++;
			}

			$this->db->free($result);

			return 1;
		}
		else
		{
			$this->error=$this->db->error();
			return -3;
		}
	}


	/**
	 *	Return number of line with type product.
	 *
	 *	@return		int		<0 if KO, Nbr of product lines if OK
	 */
	function getNbOfProductsLines()
	{
		$nb=0;
		foreach($this->lines as $line)
		{
			if ($line->product_type == 0) $nb++;
		}
		return $nb;
	}

	/**
	 *	Return number of line with type service.
	 *
	 *	@return		int		<0 if KO, Nbr of service lines if OK
	 */
	function getNbOfServicesLines()
	{
		$nb=0;
		foreach($this->lines as $line)
		{
			if ($line->product_type == 1) $nb++;
		}
		return $nb;
	}

	/**
	 *	Count numbe rof shipments for this order
	 *
	 * 	@return     int                			<0 if KO, Nb of shipment found if OK
	 */
	function getNbOfShipments()
	{
		$nb = 0;

		$sql = 'SELECT COUNT(DISTINCT ed.fk_expedition) as nb';
		$sql.= ' FROM '.MAIN_DB_PREFIX.'expeditiondet as ed,';
		$sql.= ' '.MAIN_DB_PREFIX.'commandedet as cd';
		$sql.= ' WHERE';
		$sql.= ' ed.fk_origin_line = cd.rowid';
		$sql.= ' AND cd.fk_commande =' .$this->id;
		//print $sql;

		dol_syslog(get_class($this)."::getNbOfShipments", LOG_DEBUG);
		$resql = $this->db->query($sql);
		if ($resql)
		{
			$obj = $this->db->fetch_object($resql);
			if ($obj) $nb = $obj->nb;

			$this->db->free($resql);
			return $nb;
		}
		else
		{
			$this->error=$this->db->lasterror();
			return -1;
		}
	}

	/**
	 *	Load array this->expeditions of lines of shipments with nb of products sent for each order line
	 *  Note: For a dedicated shipment, the fetch_lines can be used to load the qty_asked and qty_shipped. This function is use to return qty_shipped cumulated for the order
	 *
	 *	@param      int		$filtre_statut      Filter on shipment status
	 * 	@return     int                			<0 if KO, Nb of lines found if OK
	 */
	function loadExpeditions($filtre_statut=-1)
	{
		$this->expeditions = array();

		$sql = 'SELECT cd.rowid, cd.fk_product,';
		$sql.= ' sum(ed.qty) as qty';
		$sql.= ' FROM '.MAIN_DB_PREFIX.'expeditiondet as ed,';
		if ($filtre_statut >= 0) $sql.= ' '.MAIN_DB_PREFIX.'expedition as e,';
		$sql.= ' '.MAIN_DB_PREFIX.'commandedet as cd';
		$sql.= ' WHERE';
		if ($filtre_statut >= 0) $sql.= ' ed.fk_expedition = e.rowid AND';
		$sql.= ' ed.fk_origin_line = cd.rowid';
		$sql.= ' AND cd.fk_commande =' .$this->id;
		if ($this->fk_product > 0) $sql.= ' AND cd.fk_product = '.$this->fk_product;
		if ($filtre_statut >= 0) $sql.=' AND e.fk_statut >= '.$filtre_statut;
		$sql.= ' GROUP BY cd.rowid, cd.fk_product';
		//print $sql;

		dol_syslog(get_class($this)."::loadExpeditions", LOG_DEBUG);
		$resql = $this->db->query($sql);
		if ($resql)
		{
			$num = $this->db->num_rows($resql);
			$i = 0;
			while ($i < $num)
			{
				$obj = $this->db->fetch_object($resql);
				$this->expeditions[$obj->rowid] = $obj->qty;
				$i++;
			}
			$this->db->free($resql);
			return $num;
		}
		else
		{
			$this->error=$this->db->lasterror();
			return -1;
		}
	}

	// phpcs:disable PEAR.NamingConventions.ValidFunctionName.NotCamelCaps
	/**
	 * Returns a array with expeditions lines number
	 *
	 * @return	int		Nb of shipments
	 *
	 * TODO deprecate, move to Shipping class
	 */
	function nb_expedition()
	{
        // phpcs:enable
		$sql = 'SELECT count(*)';
		$sql.= ' FROM '.MAIN_DB_PREFIX.'expedition as e';
		$sql.= ', '.MAIN_DB_PREFIX.'element_element as el';
		$sql.= ' WHERE el.fk_source = '.$this->id;
		$sql.= " AND el.fk_target = e.rowid";
		$sql.= " AND el.targettype = 'shipping'";

		$resql = $this->db->query($sql);
		if ($resql)
		{
			$row = $this->db->fetch_row($resql);
			return $row[0];
		}
		else dol_print_error($this->db);
	}

	// phpcs:disable PEAR.NamingConventions.ValidFunctionName.NotCamelCaps
	/**
	 *	Return a array with the pending stock by product
	 *
	 *	@param      int		$filtre_statut      Filtre sur statut
	 *	@return     int                 		0 si OK, <0 si KO
	 *
	 *	TODO		FONCTION NON FINIE A FINIR
	 */
	function stock_array($filtre_statut=self::STATUS_CANCELED)
	{
        // phpcs:enable
		$this->stocks = array();

		// Tableau des id de produit de la commande
		$array_of_product=array();

		// Recherche total en stock pour chaque produit
		// TODO $array_of_product est défini vide juste au dessus !!
		if (count($array_of_product))
		{
			$sql = "SELECT fk_product, sum(ps.reel) as total";
			$sql.= " FROM ".MAIN_DB_PREFIX."product_stock as ps";
			$sql.= " WHERE ps.fk_product IN (".join(',',$array_of_product).")";
			$sql.= ' GROUP BY fk_product ';
			$resql = $this->db->query($sql);
			if ($resql)
			{
				$num = $this->db->num_rows($resql);
				$i = 0;
				while ($i < $num)
				{
					$obj = $this->db->fetch_object($resql);
					$this->stocks[$obj->fk_product] = $obj->total;
					$i++;
				}
				$this->db->free($resql);
			}
		}
		return 0;
	}

	/**
	 *  Delete an order line
	 *
	 *	@param      User	$user		User object
	 *  @param      int		$lineid		Id of line to delete
	 *  @return     int        		 	>0 if OK, 0 if nothing to do, <0 if KO
	 */
	function deleteline($user=null, $lineid=0)
	{
		if ($this->statut == self::STATUS_DRAFT)
		{
			$this->db->begin();

			$sql = "SELECT fk_product, qty";
			$sql.= " FROM ".MAIN_DB_PREFIX."commandedet";
			$sql.= " WHERE rowid = ".$lineid;

			$result = $this->db->query($sql);
			if ($result)
			{
				$obj = $this->db->fetch_object($result);

				if ($obj)
				{
					$product = new Product($this->db);
					$product->id = $obj->fk_product;

					// Delete line
					$line = new OrderLine($this->db);

					// For triggers
					$line->fetch($lineid);

					if ($line->delete($user) > 0)
					{
						$result=$this->update_price(1);

						if ($result > 0)
						{
							$this->db->commit();
							return 1;
						}
						else
						{
							$this->db->rollback();
							$this->error=$this->db->lasterror();
							return -1;
						}
					}
					else
					{
						$this->db->rollback();
						$this->error=$line->error;
						return -1;
					}
				}
				else
				{
					$this->db->rollback();
					return 0;
				}
			}
			else
			{
				$this->db->rollback();
				$this->error=$this->db->lasterror();
				return -1;
			}
		}
		else
		{
			$this->error='ErrorDeleteLineNotAllowedByObjectStatus';
			return -1;
		}
	}

	// phpcs:disable PEAR.NamingConventions.ValidFunctionName.NotCamelCaps
	/**
	 * 	Applique une remise relative
	 *
	 * 	@param     	User		$user		User qui positionne la remise
	 * 	@param     	float		$remise		Discount (percent)
	 * 	@param     	int			$notrigger	1=Does not execute triggers, 0= execute triggers
	 *	@return		int 					<0 if KO, >0 if OK
	 */
	function set_remise($user, $remise, $notrigger=0)
	{
        // phpcs:enable
		$remise=trim($remise)?trim($remise):0;

		if ($user->rights->commande->creer)
		{
			$error=0;

			$this->db->begin();

			$remise=price2num($remise);

			$sql = 'UPDATE '.MAIN_DB_PREFIX.'commande';
			$sql.= ' SET remise_percent = '.$remise;
			$sql.= ' WHERE rowid = '.$this->id.' AND fk_statut = '.self::STATUS_DRAFT.' ;';

			dol_syslog(__METHOD__, LOG_DEBUG);
			$resql=$this->db->query($sql);
			if (!$resql)
			{
				$this->errors[]=$this->db->error();
				$error++;
			}

			if (! $error)
			{
				$this->oldcopy= clone $this;
				$this->remise_percent = $remise;
				$this->update_price(1);
			}

			if (! $notrigger && empty($error))
			{
				// Call trigger
				$result=$this->call_trigger('ORDER_MODIFY',$user);
				if ($result < 0) $error++;
				// End call triggers
			}

			if (! $error)
			{
				$this->db->commit();
				return 1;
			}
			else
			{
				foreach($this->errors as $errmsg)
				{
					dol_syslog(__METHOD__.' Error: '.$errmsg, LOG_ERR);
					$this->error.=($this->error?', '.$errmsg:$errmsg);
				}
				$this->db->rollback();
				return -1*$error;
			}
		}
	}


	// phpcs:disable PEAR.NamingConventions.ValidFunctionName.NotCamelCaps
	/**
	 * 		Applique une remise absolue
	 *
	 * 		@param     	User		$user 		User qui positionne la remise
	 * 		@param     	float		$remise		Discount
	 * 		@param     	int			$notrigger	1=Does not execute triggers, 0= execute triggers
	 *		@return		int 					<0 if KO, >0 if OK
	 */
	function set_remise_absolue($user, $remise, $notrigger=0)
	{
        // phpcs:enable
		$remise=trim($remise)?trim($remise):0;

		if ($user->rights->commande->creer)
		{
			$error=0;

			$this->db->begin();

			$remise=price2num($remise);

			$sql = 'UPDATE '.MAIN_DB_PREFIX.'commande';
			$sql.= ' SET remise_absolue = '.$remise;
			$sql.= ' WHERE rowid = '.$this->id.' AND fk_statut = '.self::STATUS_DRAFT.' ;';

			dol_syslog(__METHOD__, LOG_DEBUG);
			$resql=$this->db->query($sql);
			if (!$resql)
			{
				$this->errors[]=$this->db->error();
				$error++;
			}

			if (! $error)
			{
				$this->oldcopy= clone $this;
				$this->remise_absolue = $remise;
				$this->update_price(1);
			}

			if (! $notrigger && empty($error))
			{
				// Call trigger
				$result=$this->call_trigger('ORDER_MODIFY',$user);
				if ($result < 0) $error++;
				// End call triggers
			}

			if (! $error)
			{
				$this->db->commit();
				return 1;
			}
			else
			{
				foreach($this->errors as $errmsg)
				{
					dol_syslog(__METHOD__.' Error: '.$errmsg, LOG_ERR);
					$this->error.=($this->error?', '.$errmsg:$errmsg);
				}
				$this->db->rollback();
				return -1*$error;
			}
		}
	}


	// phpcs:disable PEAR.NamingConventions.ValidFunctionName.NotCamelCaps
	/**
	 *	Set the order date
	 *
	 *	@param      User	$user       Object user making change
	 *	@param      int		$date		Date
	 * 	@param     	int		$notrigger	1=Does not execute triggers, 0= execute triggers
	 *	@return     int         		<0 if KO, >0 if OK
	 */
	function set_date($user, $date, $notrigger=0)
	{
        // phpcs:enable
		if ($user->rights->commande->creer)
		{
			$error=0;

			$this->db->begin();

			$sql = "UPDATE ".MAIN_DB_PREFIX."commande";
			$sql.= " SET date_commande = ".($date ? "'".$this->db->idate($date)."'" : 'null');
			$sql.= " WHERE rowid = ".$this->id." AND fk_statut = ".self::STATUS_DRAFT;

			dol_syslog(__METHOD__, LOG_DEBUG);
			$resql=$this->db->query($sql);
			if (!$resql)
			{
				$this->errors[]=$this->db->error();
				$error++;
			}

			if (! $error)
			{
				$this->oldcopy= clone $this;
				$this->date = $date;
			}

			if (! $notrigger && empty($error))
			{
				// Call trigger
				$result=$this->call_trigger('ORDER_MODIFY',$user);
				if ($result < 0) $error++;
				// End call triggers
			}

			if (! $error)
			{
				$this->db->commit();
				return 1;
			}
			else
			{
				foreach($this->errors as $errmsg)
				{
					dol_syslog(__METHOD__.' Error: '.$errmsg, LOG_ERR);
					$this->error.=($this->error?', '.$errmsg:$errmsg);
				}
				$this->db->rollback();
				return -1*$error;
			}
		}
		else
		{
			return -2;
		}
	}

	// phpcs:disable PEAR.NamingConventions.ValidFunctionName.NotCamelCaps
	/**
	 *	Set the planned delivery date
	 *
	 *	@param      User	$user        		Objet utilisateur qui modifie
	 *	@param      int		$date_livraison     Date de livraison
	 *  @param     	int		$notrigger			1=Does not execute triggers, 0= execute triggers
	 *	@return     int         				<0 si ko, >0 si ok
	 */
	function set_date_livraison($user, $date_livraison, $notrigger=0)
	{
        // phpcs:enable
		if ($user->rights->commande->creer)
		{
			$error=0;

			$this->db->begin();

			$sql = "UPDATE ".MAIN_DB_PREFIX."commande";
			$sql.= " SET date_livraison = ".($date_livraison ? "'".$this->db->idate($date_livraison)."'" : 'null');
			$sql.= " WHERE rowid = ".$this->id;

			dol_syslog(__METHOD__, LOG_DEBUG);
			$resql=$this->db->query($sql);
			if (!$resql)
			{
				$this->errors[]=$this->db->error();
				$error++;
			}

			if (! $error)
			{
				$this->oldcopy= clone $this;
				$this->date_livraison = $date_livraison;
			}

			if (! $notrigger && empty($error))
			{
				// Call trigger
				$result=$this->call_trigger('ORDER_MODIFY',$user);
				if ($result < 0) $error++;
				// End call triggers
			}

			if (! $error)
			{
				$this->db->commit();
				return 1;
			}
			else
			{
				foreach($this->errors as $errmsg)
				{
					dol_syslog(__METHOD__.' Error: '.$errmsg, LOG_ERR);
					$this->error.=($this->error?', '.$errmsg:$errmsg);
				}
				$this->db->rollback();
				return -1*$error;
			}
		}
		else
		{
			return -2;
		}
	}

	// phpcs:disable PEAR.NamingConventions.ValidFunctionName.NotCamelCaps
	/**
	 *  Return list of orders (eventuelly filtered on a user) into an array
	 *
	 *  @param		int		$shortlist		0=Return array[id]=ref, 1=Return array[](id=>id,ref=>ref,name=>name)
	 *  @param      int		$draft      	0=not draft, 1=draft
	 *  @param      User	$excluser      	Objet user to exclude
	 *  @param    	int		$socid			Id third pary
	 *  @param    	int		$limit			For pagination
	 *  @param    	int		$offset			For pagination
	 *  @param    	string	$sortfield		Sort criteria
	 *  @param    	string	$sortorder		Sort order
	 *  @return     int             		-1 if KO, array with result if OK
	 */
	function liste_array($shortlist=0, $draft=0, $excluser='', $socid=0, $limit=0, $offset=0, $sortfield='c.date_commande', $sortorder='DESC')
	{
        // phpcs:enable
		global $user;

		$ga = array();

		$sql = "SELECT s.rowid, s.nom as name, s.client,";
		$sql.= " c.rowid as cid, c.ref";
		if (! $user->rights->societe->client->voir && ! $socid) $sql .= ", sc.fk_soc, sc.fk_user";
		$sql.= " FROM ".MAIN_DB_PREFIX."societe as s, ".MAIN_DB_PREFIX."commande as c";
		if (! $user->rights->societe->client->voir && ! $socid) $sql .= ", ".MAIN_DB_PREFIX."societe_commerciaux as sc";
		$sql.= " WHERE c.entity IN (".getEntity('commande').")";
		$sql.= " AND c.fk_soc = s.rowid";
		if (! $user->rights->societe->client->voir && ! $socid) //restriction
		{
			$sql.= " AND s.rowid = sc.fk_soc AND sc.fk_user = " .$user->id;
		}
		if ($socid) $sql.= " AND s.rowid = ".$socid;
		if ($draft) $sql.= " AND c.fk_statut = ".self::STATUS_DRAFT;
		if (is_object($excluser)) $sql.= " AND c.fk_user_author <> ".$excluser->id;
		$sql.= $this->db->order($sortfield,$sortorder);
		$sql.= $this->db->plimit($limit,$offset);

		$result=$this->db->query($sql);
		if ($result)
		{
			$numc = $this->db->num_rows($result);
			if ($numc)
			{
				$i = 0;
				while ($i < $numc)
				{
					$obj = $this->db->fetch_object($result);

					if ($shortlist == 1)
					{
						$ga[$obj->cid] = $obj->ref;
					}
					else if ($shortlist == 2)
					{
						$ga[$obj->cid] = $obj->ref.' ('.$obj->name.')';
					}
					else
					{
						$ga[$i]['id']	= $obj->cid;
						$ga[$i]['ref'] 	= $obj->ref;
						$ga[$i]['name'] = $obj->name;
					}
					$i++;
				}
			}
			return $ga;
		}
		else
		{
			dol_print_error($this->db);
			return -1;
		}
	}

	/**
	 *	Update delivery delay
	 *
	 *	@param      int		$availability_id	Id du nouveau mode
	 *  @param     	int		$notrigger			1=Does not execute triggers, 0= execute triggers
	 *	@return     int         				>0 if OK, <0 if KO
	 */
	function availability($availability_id, $notrigger=0)
	{
		global $user;

		dol_syslog('Commande::availability('.$availability_id.')');
		if ($this->statut >= self::STATUS_DRAFT)
		{
			$error=0;

			$this->db->begin();

			$sql = 'UPDATE '.MAIN_DB_PREFIX.'commande';
			$sql .= ' SET fk_availability = '.$availability_id;
			$sql .= ' WHERE rowid='.$this->id;

			dol_syslog(__METHOD__, LOG_DEBUG);
			$resql=$this->db->query($sql);
			if (!$resql)
			{
				$this->errors[]=$this->db->error();
				$error++;
			}

			if (! $error)
			{
				$this->oldcopy= clone $this;
				$this->availability_id = $availability_id;
			}

			if (! $notrigger && empty($error))
			{
				// Call trigger
				$result=$this->call_trigger('ORDER_MODIFY',$user);
				if ($result < 0) $error++;
				// End call triggers
			}

			if (! $error)
			{
				$this->db->commit();
				return 1;
			}
			else
			{
				foreach($this->errors as $errmsg)
				{
					dol_syslog(__METHOD__.' Error: '.$errmsg, LOG_ERR);
					$this->error.=($this->error?', '.$errmsg:$errmsg);
				}
				$this->db->rollback();
				return -1*$error;
			}
		}
		else
		{
			$error_str='Command status do not meet requirement '.$this->statut;
			dol_syslog(__METHOD__.$error_str, LOG_ERR);
			$this->error=$error_str;
			$this->errors[]= $this->error;
			return -2;
		}
	}

	// phpcs:disable PEAR.NamingConventions.ValidFunctionName.NotCamelCaps
	/**
	 *	Update order demand_reason
	 *
	 *  @param      int		$demand_reason_id	Id of new demand
	 *  @param     	int		$notrigger			1=Does not execute triggers, 0= execute triggers
	 *  @return     int        			 		>0 if ok, <0 if ko
	 */
	function demand_reason($demand_reason_id, $notrigger=0)
	{
        // phpcs:enable
		global $user;

		dol_syslog('Commande::demand_reason('.$demand_reason_id.')');
		if ($this->statut >= self::STATUS_DRAFT)
		{
			$error=0;

			$this->db->begin();

			$sql = 'UPDATE '.MAIN_DB_PREFIX.'commande';
			$sql .= ' SET fk_input_reason = '.$demand_reason_id;
			$sql .= ' WHERE rowid='.$this->id;

			dol_syslog(__METHOD__, LOG_DEBUG);
			$resql=$this->db->query($sql);
			if (!$resql)
			{
				$this->errors[]=$this->db->error();
				$error++;
			}

			if (! $error)
			{
				$this->oldcopy= clone $this;
				$this->demand_reason_id = $demand_reason_id;
			}

			if (! $notrigger && empty($error))
			{
				// Call trigger
				$result=$this->call_trigger('ORDER_MODIFY',$user);
				if ($result < 0) $error++;
				// End call triggers
			}

			if (! $error)
			{
				$this->db->commit();
				return 1;
			}
			else
			{
				foreach($this->errors as $errmsg)
				{
					dol_syslog(__METHOD__.' Error: '.$errmsg, LOG_ERR);
					$this->error.=($this->error?', '.$errmsg:$errmsg);
				}
				$this->db->rollback();
				return -1*$error;
			}
		}
		else
		{
			$error_str='order status do not meet requirement '.$this->statut;
			dol_syslog(__METHOD__.$error_str, LOG_ERR);
			$this->error=$error_str;
			$this->errors[]= $this->error;
			return -2;
		}
	}

	// phpcs:disable PEAR.NamingConventions.ValidFunctionName.NotCamelCaps
	/**
	 *	Set customer ref
	 *
	 *	@param      User	$user           User that make change
	 *	@param      string	$ref_client     Customer ref
	 *  @param     	int		$notrigger		1=Does not execute triggers, 0= execute triggers
	 *	@return     int             		<0 if KO, >0 if OK
	 */
	function set_ref_client($user, $ref_client, $notrigger=0)
	{
        // phpcs:enable
		if ($user->rights->commande->creer)
		{
			$error=0;

			$this->db->begin();

			$sql = 'UPDATE '.MAIN_DB_PREFIX.'commande SET';
			$sql.= ' ref_client = '.(empty($ref_client) ? 'NULL' : '\''.$this->db->escape($ref_client).'\'');
			$sql.= ' WHERE rowid = '.$this->id;

			dol_syslog(__METHOD__.' this->id='.$this->id.', ref_client='.$ref_client, LOG_DEBUG);
			$resql=$this->db->query($sql);
			if (!$resql)
			{
				$this->errors[]=$this->db->error();
				$error++;
			}

			if (! $error)
			{
				$this->oldcopy= clone $this;
				$this->ref_client = $ref_client;
			}

			if (! $notrigger && empty($error))
			{
				// Call trigger
				$result=$this->call_trigger('ORDER_MODIFY',$user);
				if ($result < 0) $error++;
				// End call triggers
			}
			if (! $error)
			{
				$this->db->commit();
				return 1;
			}
			else
			{
				foreach($this->errors as $errmsg)
				{
					dol_syslog(__METHOD__.' Error: '.$errmsg, LOG_ERR);
					$this->error.=($this->error?', '.$errmsg:$errmsg);
				}
				$this->db->rollback();
				return -1*$error;
			}
		}
		else
		{
			return -1;
		}
	}

	/**
	 * Classify the order as invoiced
	 *
	 * @param	User    $user       Object user making the change
	 * @param	int		$notrigger	1=Does not execute triggers, 0= execute triggers
	 * @return	int                 <0 if KO, >0 if OK
	 */
	function classifyBilled(User $user, $notrigger=0)
	{
		$error = 0;

		$this->db->begin();

		$sql = 'UPDATE '.MAIN_DB_PREFIX.'commande SET facture = 1';
		$sql.= ' WHERE rowid = '.$this->id.' AND fk_statut > '.self::STATUS_DRAFT;

		dol_syslog(get_class($this)."::classifyBilled", LOG_DEBUG);
		if ($this->db->query($sql))
		{

			if (! $error)
			{
				$this->oldcopy= clone $this;
				$this->billed=1;
			}

			if (! $notrigger && empty($error))
			{
				// Call trigger
				$result=$this->call_trigger('ORDER_CLASSIFY_BILLED',$user);
				if ($result < 0) $error++;
				// End call triggers
			}

			if (! $error)
			{
				$this->db->commit();
				return 1;
			}
			else
			{
				foreach($this->errors as $errmsg)
				{
					dol_syslog(get_class($this)."::classifyBilled ".$errmsg, LOG_ERR);
					$this->error.=($this->error?', '.$errmsg:$errmsg);
				}
				$this->db->rollback();
				return -1*$error;
			}
		}
		else
		{
			$this->error=$this->db->error();
			$this->db->rollback();
			return -1;
		}
	}

	/**
	 * Classify the order as not invoiced
	 *
	 * @return     int     <0 if ko, >0 if ok
	 */
	function classifyUnBilled()
	{
		global $conf, $user, $langs;
		$error = 0;

		$this->db->begin();

		$sql = 'UPDATE '.MAIN_DB_PREFIX.'commande SET facture = 0';
		$sql.= ' WHERE rowid = '.$this->id.' AND fk_statut > '.self::STATUS_DRAFT;

		dol_syslog(get_class($this)."::classifyUnBilled", LOG_DEBUG);
		if ($this->db->query($sql))
		{
			if (! $error)
			{
				$this->oldcopy= clone $this;
				$this->billed=1;
			}

			// Call trigger
			$result=$this->call_trigger('ORDER_CLASSIFY_UNBILLED',$user);
			if ($result < 0) $error++;
			// End call triggers

			if (! $error)
			{
				$this->billed=0;

				$this->db->commit();
				return 1;
			}
			else
			{
				foreach($this->errors as $errmsg)
				{
					dol_syslog(get_class($this)."::classifyUnBilled ".$errmsg, LOG_ERR);
					$this->error.=($this->error?', '.$errmsg:$errmsg);
				}
				$this->db->rollback();
				return -1*$error;
			}
		}
		else
		{
			$this->error=$this->db->error();
			$this->db->rollback();
			return -1;
		}
	}


	/**
	 *  Update a line in database
	 *
	 *  @param    	int				$rowid            	Id of line to update
	 *  @param    	string			$desc             	Description of line
	 *  @param    	float			$pu               	Unit price
	 *  @param    	float			$qty              	Quantity
	 *  @param    	float			$remise_percent   	Percent of discount
	 *  @param    	float			$txtva           	Taux TVA
	 * 	@param		float			$txlocaltax1		Local tax 1 rate
	 *  @param		float			$txlocaltax2		Local tax 2 rate
	 *  @param    	string			$price_base_type	HT or TTC
	 *  @param    	int				$info_bits        	Miscellaneous informations on line
	 *  @param    	int				$date_start        	Start date of the line
	 *  @param    	int				$date_end          	End date of the line
	 * 	@param		int				$type				Type of line (0=product, 1=service)
	 * 	@param		int				$fk_parent_line		Id of parent line (0 in most cases, used by modules adding sublevels into lines).
	 * 	@param		int				$skip_update_total	Keep fields total_xxx to 0 (used for special lines by some modules)
	 *  @param		int				$fk_fournprice		Id of origin supplier price
	 *  @param		int				$pa_ht				Price (without tax) of product when it was bought
	 *  @param		string			$label				Label
	 *  @param		int				$special_code		Special code (also used by externals modules!)
	 *  @param		array			$array_options		extrafields array
	 * 	@param 		string			$fk_unit 			Code of the unit to use. Null to use the default one
	 *  @param		double			$pu_ht_devise		Amount in currency
	 * 	@param		int				$notrigger			disable line update trigger
	 *  @return   	int              					< 0 if KO, > 0 if OK
	 */
	function updateline($rowid, $desc, $pu, $qty, $remise_percent, $txtva, $txlocaltax1=0.0,$txlocaltax2=0.0, $price_base_type='HT', $info_bits=0, $date_start='', $date_end='', $type=0, $fk_parent_line=0, $skip_update_total=0, $fk_fournprice=null, $pa_ht=0, $label='', $special_code=0, $array_options=0, $fk_unit=null, $pu_ht_devise = 0, $notrigger=0)
	{
		global $conf, $mysoc, $langs, $user;

		dol_syslog(get_class($this)."::updateline id=$rowid, desc=$desc, pu=$pu, qty=$qty, remise_percent=$remise_percent, txtva=$txtva, txlocaltax1=$txlocaltax1, txlocaltax2=$txlocaltax2, price_base_type=$price_base_type, info_bits=$info_bits, date_start=$date_start, date_end=$date_end, type=$type, fk_parent_line=$fk_parent_line, pa_ht=$pa_ht, special_code=$special_code");
		include_once DOL_DOCUMENT_ROOT.'/core/lib/price.lib.php';

		if (! empty($this->brouillon))
		{
			$this->db->begin();

			// Clean parameters
			if (empty($qty)) $qty=0;
			if (empty($info_bits)) $info_bits=0;
			if (empty($txtva)) $txtva=0;
			if (empty($txlocaltax1)) $txlocaltax1=0;
			if (empty($txlocaltax2)) $txlocaltax2=0;
			if (empty($remise_percent)) $remise_percent=0;
			if (empty($special_code) || $special_code == 3) $special_code=0;

			$remise_percent=price2num($remise_percent);
			$qty=price2num($qty);
			$pu = price2num($pu);
			$pa_ht=price2num($pa_ht);
			$pu_ht_devise=price2num($pu_ht_devise);
			$txtva=price2num($txtva);
			$txlocaltax1=price2num($txlocaltax1);
			$txlocaltax2=price2num($txlocaltax2);

			// Calcul du total TTC et de la TVA pour la ligne a partir de
			// qty, pu, remise_percent et txtva
			// TRES IMPORTANT: C'est au moment de l'insertion ligne qu'on doit stocker
			// la part ht, tva et ttc, et ce au niveau de la ligne qui a son propre taux tva.

			$localtaxes_type=getLocalTaxesFromRate($txtva, 0, $this->thirdparty, $mysoc);

			// Clean vat code
			$vat_src_code='';
			if (preg_match('/\((.*)\)/', $txtva, $reg))
			{
				$vat_src_code = $reg[1];
				$txtva = preg_replace('/\s*\(.*\)/', '', $txtva);    // Remove code into vatrate.
			}

			$tabprice=calcul_price_total($qty, $pu, $remise_percent, $txtva, $txlocaltax1, $txlocaltax2, 0, $price_base_type, $info_bits, $type, $mysoc, $localtaxes_type, 100, $this->multicurrency_tx, $pu_ht_devise);

			$total_ht  = $tabprice[0];
			$total_tva = $tabprice[1];
			$total_ttc = $tabprice[2];
			$total_localtax1 = $tabprice[9];
			$total_localtax2 = $tabprice[10];
			$pu_ht  = $tabprice[3];
			$pu_tva = $tabprice[4];
			$pu_ttc = $tabprice[5];

			// MultiCurrency
			$multicurrency_total_ht  = $tabprice[16];
			$multicurrency_total_tva = $tabprice[17];
			$multicurrency_total_ttc = $tabprice[18];
			$pu_ht_devise = $tabprice[19];

			// Anciens indicateurs: $price, $subprice (a ne plus utiliser)
			$price = $pu_ht;
			if ($price_base_type == 'TTC')
			{
				$subprice = $pu_ttc;
			}
			else
			{
				$subprice = $pu_ht;
			}
			$remise = 0;
			if ($remise_percent > 0)
			{
				$remise = round(($pu * $remise_percent / 100),2);
				$price = ($pu - $remise);
			}

			//Fetch current line from the database and then clone the object and set it in $oldline property
			$line = new OrderLine($this->db);
			$line->fetch($rowid);

			if (!empty($line->fk_product))
			{
				$product=new Product($this->db);
				$result=$product->fetch($line->fk_product);
				$product_type=$product->type;

				if (! empty($conf->global->STOCK_MUST_BE_ENOUGH_FOR_ORDER) && $product_type == 0 && $product->stock_reel < $qty)
				{
					$langs->load("errors");
					$this->error=$langs->trans('ErrorStockIsNotEnoughToAddProductOnOrder', $product->ref);
					dol_syslog(get_class($this)."::addline error=Product ".$product->ref.": ".$this->error, LOG_ERR);
					$this->db->rollback();
					return self::STOCK_NOT_ENOUGH_FOR_ORDER;
				}
			}

			$staticline = clone $line;

			$line->oldline = $staticline;
			$this->line = $line;
			$this->line->context = $this->context;

			// Reorder if fk_parent_line change
			if (! empty($fk_parent_line) && ! empty($staticline->fk_parent_line) && $fk_parent_line != $staticline->fk_parent_line)
			{
				$rangmax = $this->line_max($fk_parent_line);
				$this->line->rang = $rangmax + 1;
			}

			$this->line->rowid=$rowid;
			$this->line->label=$label;
			$this->line->desc=$desc;
			$this->line->qty=$qty;

			$this->line->vat_src_code	= $vat_src_code;
			$this->line->tva_tx         = $txtva;
			$this->line->localtax1_tx   = $txlocaltax1;
			$this->line->localtax2_tx   = $txlocaltax2;
			$this->line->localtax1_type = $localtaxes_type[0];
			$this->line->localtax2_type = $localtaxes_type[2];
			$this->line->remise_percent = $remise_percent;
			$this->line->subprice       = $subprice;
			$this->line->info_bits      = $info_bits;
			$this->line->special_code   = $special_code;
			$this->line->total_ht       = $total_ht;
			$this->line->total_tva      = $total_tva;
			$this->line->total_localtax1= $total_localtax1;
			$this->line->total_localtax2= $total_localtax2;
			$this->line->total_ttc      = $total_ttc;
			$this->line->date_start     = $date_start;
			$this->line->date_end       = $date_end;
			$this->line->product_type   = $type;
			$this->line->fk_parent_line = $fk_parent_line;
			$this->line->skip_update_total=$skip_update_total;
			$this->line->fk_unit        = $fk_unit;

			$this->line->fk_fournprice = $fk_fournprice;
			$this->line->pa_ht = $pa_ht;

			// Multicurrency
			$this->line->multicurrency_subprice		= $pu_ht_devise;
			$this->line->multicurrency_total_ht 	= $multicurrency_total_ht;
			$this->line->multicurrency_total_tva 	= $multicurrency_total_tva;
			$this->line->multicurrency_total_ttc 	= $multicurrency_total_ttc;

			// TODO deprecated
			$this->line->price=$price;
			$this->line->remise=$remise;

			if (is_array($array_options) && count($array_options)>0) {
				$this->line->array_options=$array_options;
			}

			$result=$this->line->update($user, $notrigger);
			if ($result > 0)
			{
				// Reorder if child line
				if (! empty($fk_parent_line)) $this->line_order(true,'DESC');

				// Mise a jour info denormalisees
				$this->update_price(1);

				$this->db->commit();
				return $result;
			}
			else
			{
				$this->error=$this->line->error;

				$this->db->rollback();
				return -1;
			}
		}
		else
		{
			$this->error=get_class($this)."::updateline Order status makes operation forbidden";
			$this->errors=array('OrderStatusMakeOperationForbidden');
			return -2;
		}
	}

	/**
	 *      Update database
	 *
	 *      @param      User	$user        	User that modify
	 *      @param      int		$notrigger	    0=launch triggers after, 1=disable triggers
	 *      @return     int      			   	<0 if KO, >0 if OK
	 */
	function update(User $user, $notrigger=0)
	{
		global $conf;

		$error=0;

		// Clean parameters
		if (isset($this->ref)) $this->ref=trim($this->ref);
		if (isset($this->ref_client)) $this->ref_client=trim($this->ref_client);
		if (isset($this->note) || isset($this->note_private)) $this->note_private=(isset($this->note_private) ? trim($this->note_private) : trim($this->note));
		if (isset($this->note_public)) $this->note_public=trim($this->note_public);
		if (isset($this->modelpdf)) $this->modelpdf=trim($this->modelpdf);
		if (isset($this->import_key)) $this->import_key=trim($this->import_key);

		// Check parameters
		// Put here code to add control on parameters values

		// Update request
		$sql = "UPDATE ".MAIN_DB_PREFIX."commande SET";

		$sql.= " ref=".(isset($this->ref)?"'".$this->db->escape($this->ref)."'":"null").",";
		$sql.= " ref_client=".(isset($this->ref_client)?"'".$this->db->escape($this->ref_client)."'":"null").",";
		$sql.= " ref_ext=".(isset($this->ref_ext)?"'".$this->db->escape($this->ref_ext)."'":"null").",";
		$sql.= " fk_soc=".(isset($this->socid)?$this->socid:"null").",";
		$sql.= " date_commande=".(strval($this->date_commande)!='' ? "'".$this->db->idate($this->date_commande)."'" : 'null').",";
		$sql.= " date_valid=".(strval($this->date_validation)!='' ? "'".$this->db->idate($this->date_validation)."'" : 'null').",";
		$sql.= " tva=".(isset($this->total_tva)?$this->total_tva:"null").",";
		$sql.= " localtax1=".(isset($this->total_localtax1)?$this->total_localtax1:"null").",";
		$sql.= " localtax2=".(isset($this->total_localtax2)?$this->total_localtax2:"null").",";
		$sql.= " total_ht=".(isset($this->total_ht)?$this->total_ht:"null").",";
		$sql.= " total_ttc=".(isset($this->total_ttc)?$this->total_ttc:"null").",";
		$sql.= " fk_statut=".(isset($this->statut)?$this->statut:"null").",";
		$sql.= " fk_user_author=".(isset($this->user_author_id)?$this->user_author_id:"null").",";
		$sql.= " fk_user_valid=".(isset($this->user_valid)?$this->user_valid:"null").",";
		$sql.= " fk_projet=".(isset($this->fk_project)?$this->fk_project:"null").",";
		$sql.= " fk_cond_reglement=".(isset($this->cond_reglement_id)?$this->cond_reglement_id:"null").",";
		$sql.= " fk_mode_reglement=".(isset($this->mode_reglement_id)?$this->mode_reglement_id:"null").",";
		$sql.= " fk_account=".($this->fk_account>0?$this->fk_account:"null").",";
		$sql.= " note_private=".(isset($this->note_private)?"'".$this->db->escape($this->note_private)."'":"null").",";
		$sql.= " note_public=".(isset($this->note_public)?"'".$this->db->escape($this->note_public)."'":"null").",";
		$sql.= " model_pdf=".(isset($this->modelpdf)?"'".$this->db->escape($this->modelpdf)."'":"null").",";
		$sql.= " import_key=".(isset($this->import_key)?"'".$this->db->escape($this->import_key)."'":"null")."";

		$sql.= " WHERE rowid=".$this->id;

		$this->db->begin();

		dol_syslog(get_class($this)."::update", LOG_DEBUG);
		$resql = $this->db->query($sql);
		if (! $resql) {
			$error++; $this->errors[]="Error ".$this->db->lasterror();
		}

		if (! $error && empty($conf->global->MAIN_EXTRAFIELDS_DISABLED) && is_array($this->array_options) && count($this->array_options)>0)
		{
			$result=$this->insertExtraFields();
			if ($result < 0)
			{
				$error++;
			}
		}

		if (! $error && ! $notrigger)
		{
			// Call trigger
			$result=$this->call_trigger('ORDER_MODIFY', $user);
			if ($result < 0) $error++;
			// End call triggers
		}

		// Commit or rollback
		if ($error)
		{
			foreach($this->errors as $errmsg)
			{
				dol_syslog(get_class($this)."::update ".$errmsg, LOG_ERR);
				$this->error.=($this->error?', '.$errmsg:$errmsg);
			}
			$this->db->rollback();
			return -1*$error;
		}
		else
		{
			$this->db->commit();
			return 1;
		}
	}

	/**
	 *	Delete the customer order
	 *
	 *	@param	User	$user		User object
	 *	@param	int		$notrigger	1=Does not execute triggers, 0= execute triggers
	 * 	@return	int					<=0 if KO, >0 if OK
	 */
	function delete($user, $notrigger=0)
	{
		global $conf, $langs;
		require_once DOL_DOCUMENT_ROOT.'/core/lib/files.lib.php';

		$error = 0;

		dol_syslog(get_class($this) . "::delete ".$this->id, LOG_DEBUG);

		$this->db->begin();

		if (! $error && ! $notrigger)
		{
			// Call trigger
			$result=$this->call_trigger('ORDER_DELETE',$user);
			if ($result < 0) $error++;
			// End call triggers
		}

		if ($this->nb_expedition() != 0)
		{
			$this->errors[] = $langs->trans('SomeShipmentExists');
			$error++;
		}

		if (! $error)
		{
			// Delete order details
			$sql = 'DELETE FROM '.MAIN_DB_PREFIX."commandedet WHERE fk_commande = ".$this->id;
			if (! $this->db->query($sql) )
			{
				$error++;
				$this->errors[]=$this->db->lasterror();
			}
		}

		if (! $error)
		{
			// Delete linked object
			$res = $this->deleteObjectLinked();
			if ($res < 0) $error++;
		}

		if (! $error)
		{
			// Delete linked contacts
			$res = $this->delete_linked_contact();
			if ($res < 0) $error++;
		}

		if (! $error)
		{
			// Remove extrafields
			if ((! $error) && (empty($conf->global->MAIN_EXTRAFIELDS_DISABLED))) // For avoid conflicts if trigger used
			{
				$result=$this->deleteExtraFields();
				if ($result < 0)
				{
					$error++;
					dol_syslog(get_class($this)."::delete error -4 ".$this->error, LOG_ERR);
				}
			}
		}

		if (! $error)
		{
			// Delete object
			$sql = 'DELETE FROM '.MAIN_DB_PREFIX."commande WHERE rowid = ".$this->id;
			if (! $this->db->query($sql) )
			{
				$error++;
				$this->errors[]=$this->db->lasterror();
			}
		}

		if (! $error)
		{
			// Remove directory with files
			$comref = dol_sanitizeFileName($this->ref);
			if ($conf->commande->dir_output && !empty($this->ref))
			{
				$dir = $conf->commande->dir_output . "/" . $comref ;
				$file = $conf->commande->dir_output . "/" . $comref . "/" . $comref . ".pdf";
				if (file_exists($file))	// We must delete all files before deleting directory
				{
					dol_delete_preview($this);

					if (! dol_delete_file($file,0,0,0,$this)) // For triggers
					{
						$this->db->rollback();
						return 0;
					}
				}
				if (file_exists($dir))
				{
					if (! dol_delete_dir_recursive($dir))
					{
						$this->error=$langs->trans("ErrorCanNotDeleteDir",$dir);
						$this->db->rollback();
						return 0;
					}
				}
			}
		}

		if (! $error)
		{
			$this->db->commit();
			return 1;
		}
		else
		{
			foreach($this->errors as $errmsg)
			{
				$this->error.=($this->error?', '.$errmsg:$errmsg);
			}
			$this->db->rollback();
			return -1*$error;
		}
	}


	// phpcs:disable PEAR.NamingConventions.ValidFunctionName.NotCamelCaps
	/**
	 *	Load indicators for dashboard (this->nbtodo and this->nbtodolate)
	 *
	 *	@param		User	$user   Object user
	 *	@return WorkboardResponse|int <0 if KO, WorkboardResponse if OK
	 */
	function load_board($user)
	{
        // phpcs:enable
		global $conf, $langs;

		$clause = " WHERE";

		$sql = "SELECT c.rowid, c.date_creation as datec, c.date_commande, c.date_livraison as delivery_date, c.fk_statut, c.total_ht";
		$sql.= " FROM ".MAIN_DB_PREFIX."commande as c";
		if (!$user->rights->societe->client->voir && !$user->societe_id)
		{
			$sql.= " LEFT JOIN ".MAIN_DB_PREFIX."societe_commerciaux as sc ON c.fk_soc = sc.fk_soc";
			$sql.= " WHERE sc.fk_user = " .$user->id;
			$clause = " AND";
		}
		$sql.= $clause." c.entity IN (".getEntity('commande').")";
		//$sql.= " AND c.fk_statut IN (1,2,3) AND c.facture = 0";
		$sql.= " AND ((c.fk_statut IN (".self::STATUS_VALIDATED.",".self::STATUS_SHIPMENTONPROCESS.")) OR (c.fk_statut = ".self::STATUS_CLOSED." AND c.facture = 0))";    // If status is 2 and facture=1, it must be selected
		if ($user->societe_id) $sql.=" AND c.fk_soc = ".$user->societe_id;

		$resql=$this->db->query($sql);
		if ($resql)
		{
			$response = new WorkboardResponse();
			$response->warning_delay=$conf->commande->client->warning_delay/60/60/24;
			$response->label=$langs->trans("OrdersToProcess");
			$response->url=DOL_URL_ROOT.'/commande/list.php?viewstatut=-3&mainmenu=commercial&leftmenu=orders';
			$response->img=img_object('',"order");

			$generic_commande = new Commande($this->db);

			while ($obj=$this->db->fetch_object($resql))
			{
				$response->nbtodo++;
				$response->total+= $obj->total_ht;

				$generic_commande->statut = $obj->fk_statut;
				$generic_commande->date_commande = $this->db->jdate($obj->date_commande);
				$generic_commande->date_livraison = $this->db->jdate($obj->delivery_date);

				if ($generic_commande->hasDelay()) {
					$response->nbtodolate++;
				}
			}

			return $response;
		}
		else
		{
			$this->error=$this->db->error();
			return -1;
		}
	}

	/**
	 *	Return source label of order
	 *
	 *	@return     string      Label
	 */
	function getLabelSource()
	{
		global $langs;

		$label=$langs->trans('OrderSource'.$this->source);

		if ($label == 'OrderSource') return '';
		return $label;
	}

	/**
	 *	Return status label of Order
	 *
	 *	@param      int		$mode       0=Long label, 1=Short label, 2=Picto + Short label, 3=Picto, 4=Picto + Long label, 5=Short label + Picto, 6=Long label + Picto
	 *	@return     string      		Label of status
	 */
	function getLibStatut($mode)
	{
		return $this->LibStatut($this->statut, $this->billed, $mode);
	}

	// phpcs:disable PEAR.NamingConventions.ValidFunctionName.NotCamelCaps
	/**
	 *	Return label of status
	 *
	 *	@param		int		$statut      	  Id statut
	 *  @param      int		$billed    		  If invoiced
	 *	@param      int		$mode        	  0=Long label, 1=Short label, 2=Picto + Short label, 3=Picto, 4=Picto + Long label, 5=Short label + Picto, 6=Long label + Picto
	 *  @param      int     $donotshowbilled  Do not show billed status after order status
	 *  @return     string					  Label of status
	 */
	function LibStatut($statut,$billed,$mode,$donotshowbilled=0)
	{
        // phpcs:enable
		global $langs, $conf;

		$billedtext = '';
		if (empty($donotshowbilled)) $billedtext .= ($billed?' - '.$langs->trans("Billed"):'');

		//print 'x'.$statut.'-'.$billed;
		if ($mode == 0)
		{
			if ($statut==self::STATUS_CANCELED) return $langs->trans('StatusOrderCanceled');
			if ($statut==self::STATUS_DRAFT) return $langs->trans('StatusOrderDraft');
			if ($statut==self::STATUS_VALIDATED) return $langs->trans('StatusOrderValidated').$billedtext;
			if ($statut==self::STATUS_SHIPMENTONPROCESS) return $langs->trans('StatusOrderSentShort').$billedtext;
			if ($statut==self::STATUS_CLOSED && (! $billed && empty($conf->global->WORKFLOW_BILL_ON_SHIPMENT))) return $langs->trans('StatusOrderToBill');
			if ($statut==self::STATUS_CLOSED && ($billed && empty($conf->global->WORKFLOW_BILL_ON_SHIPMENT))) return $langs->trans('StatusOrderProcessed').$billedtext;
			if ($statut==self::STATUS_CLOSED && (! empty($conf->global->WORKFLOW_BILL_ON_SHIPMENT))) return $langs->trans('StatusOrderDelivered');
		}
		elseif ($mode == 1)
		{
			if ($statut==self::STATUS_CANCELED) return $langs->trans('StatusOrderCanceledShort');
			if ($statut==self::STATUS_DRAFT) return $langs->trans('StatusOrderDraftShort');
			if ($statut==self::STATUS_VALIDATED) return $langs->trans('StatusOrderValidatedShort').$billedtext;
			if ($statut==self::STATUS_SHIPMENTONPROCESS) return $langs->trans('StatusOrderSentShort').$billedtext;
			if ($statut==self::STATUS_CLOSED && (! $billed && empty($conf->global->WORKFLOW_BILL_ON_SHIPMENT))) return $langs->trans('StatusOrderToBillShort');
			if ($statut==self::STATUS_CLOSED && ($billed && empty($conf->global->WORKFLOW_BILL_ON_SHIPMENT))) return $langs->trans('StatusOrderProcessed').$billedtext;
			if ($statut==self::STATUS_CLOSED && (! empty($conf->global->WORKFLOW_BILL_ON_SHIPMENT))) return $langs->trans('StatusOrderDelivered');
		}
		elseif ($mode == 2)
		{
			if ($statut==self::STATUS_CANCELED) return img_picto($langs->trans('StatusOrderCanceled'),'statut5').' '.$langs->trans('StatusOrderCanceledShort');
			if ($statut==self::STATUS_DRAFT) return img_picto($langs->trans('StatusOrderDraft'),'statut0').' '.$langs->trans('StatusOrderDraftShort');
			if ($statut==self::STATUS_VALIDATED) return img_picto($langs->trans('StatusOrderValidated'),'statut1').' '.$langs->trans('StatusOrderValidatedShort').$billedtext;
			if ($statut==self::STATUS_SHIPMENTONPROCESS) return img_picto($langs->trans('StatusOrderSent'),'statut3').' '.$langs->trans('StatusOrderSentShort').$billedtext;
			if ($statut==self::STATUS_CLOSED && (! $billed && empty($conf->global->WORKFLOW_BILL_ON_SHIPMENT))) return img_picto($langs->trans('StatusOrderToBill'),'statut4').' '.$langs->trans('StatusOrderToBillShort');
			if ($statut==self::STATUS_CLOSED && ($billed && empty($conf->global->WORKFLOW_BILL_ON_SHIPMENT))) return img_picto($langs->trans('StatusOrderProcessed').$billedtext,'statut6').' '.$langs->trans('StatusOrderProcessed').$billedtext;
			if ($statut==self::STATUS_CLOSED && (! empty($conf->global->WORKFLOW_BILL_ON_SHIPMENT))) return img_picto($langs->trans('StatusOrderDelivered'),'statut6').' '.$langs->trans('StatusOrderDeliveredShort');
		}
		elseif ($mode == 3)
		{
			if ($statut==self::STATUS_CANCELED) return img_picto($langs->trans('StatusOrderCanceled'),'statut5');
			if ($statut==self::STATUS_DRAFT) return img_picto($langs->trans('StatusOrderDraft'),'statut0');
			if ($statut==self::STATUS_VALIDATED) return img_picto($langs->trans('StatusOrderValidated').$billedtext,'statut1');
			if ($statut==self::STATUS_SHIPMENTONPROCESS) return img_picto($langs->trans('StatusOrderSentShort').$billedtext,'statut3');
			if ($statut==self::STATUS_CLOSED && (! $billed && empty($conf->global->WORKFLOW_BILL_ON_SHIPMENT))) return img_picto($langs->trans('StatusOrderToBill'),'statut4');
			if ($statut==self::STATUS_CLOSED && ($billed && empty($conf->global->WORKFLOW_BILL_ON_SHIPMENT))) return img_picto($langs->trans('StatusOrderProcessed').$billedtext,'statut6');
			if ($statut==self::STATUS_CLOSED && (! empty($conf->global->WORKFLOW_BILL_ON_SHIPMENT))) return img_picto($langs->trans('StatusOrderDelivered'),'statut6');
		}
		elseif ($mode == 4)
		{
			if ($statut==self::STATUS_CANCELED) return img_picto($langs->trans('StatusOrderCanceled'),'statut5').' '.$langs->trans('StatusOrderCanceled');
			if ($statut==self::STATUS_DRAFT) return img_picto($langs->trans('StatusOrderDraft'),'statut0').' '.$langs->trans('StatusOrderDraft');
			if ($statut==self::STATUS_VALIDATED) return img_picto($langs->trans('StatusOrderValidated').$billedtext,'statut1').' '.$langs->trans('StatusOrderValidated').$billedtext;
			if ($statut==self::STATUS_SHIPMENTONPROCESS) return img_picto($langs->trans('StatusOrderSentShort').$billedtext,'statut3').' '.$langs->trans('StatusOrderSent').$billedtext;
			if ($statut==self::STATUS_CLOSED && (! $billed && empty($conf->global->WORKFLOW_BILL_ON_SHIPMENT))) return img_picto($langs->trans('StatusOrderToBill'),'statut4').' '.$langs->trans('StatusOrderToBill');
			if ($statut==self::STATUS_CLOSED && ($billed && empty($conf->global->WORKFLOW_BILL_ON_SHIPMENT))) return img_picto($langs->trans('StatusOrderProcessedShort').$billedtext,'statut6').' '.$langs->trans('StatusOrderProcessed').$billedtext;
			if ($statut==self::STATUS_CLOSED && (! empty($conf->global->WORKFLOW_BILL_ON_SHIPMENT))) return img_picto($langs->trans('StatusOrderDelivered'),'statut6').' '.$langs->trans('StatusOrderDelivered');
		}
		elseif ($mode == 5)
		{
			if ($statut==self::STATUS_CANCELED) return '<span class="hideonsmartphone">'.$langs->trans('StatusOrderCanceledShort').' </span>'.img_picto($langs->trans('StatusOrderCanceled'),'statut5');
			if ($statut==self::STATUS_DRAFT) return '<span class="hideonsmartphone">'.$langs->trans('StatusOrderDraftShort').' </span>'.img_picto($langs->trans('StatusOrderDraft'),'statut0');
			if ($statut==self::STATUS_VALIDATED) return '<span class="hideonsmartphone">'.$langs->trans('StatusOrderValidatedShort').$billedtext.' </span>'.img_picto($langs->trans('StatusOrderValidated').$billedtext,'statut1');
			if ($statut==self::STATUS_SHIPMENTONPROCESS) return '<span class="hideonsmartphone">'.$langs->trans('StatusOrderSentShort').$billedtext.' </span>'.img_picto($langs->trans('StatusOrderSent').$billedtext,'statut3');
			if ($statut==self::STATUS_CLOSED && (! $billed && empty($conf->global->WORKFLOW_BILL_ON_SHIPMENT))) return '<span class="hideonsmartphone">'.$langs->trans('StatusOrderToBillShort').' </span>'.img_picto($langs->trans('StatusOrderToBill'),'statut4');
			if ($statut==self::STATUS_CLOSED && ($billed && empty($conf->global->WORKFLOW_BILL_ON_SHIPMENT))) return '<span class="hideonsmartphone">'.$langs->trans('StatusOrderProcessedShort').$billedtext.' </span>'.img_picto($langs->trans('StatusOrderProcessed').$billedtext,'statut6');
			if ($statut==self::STATUS_CLOSED && (! empty($conf->global->WORKFLOW_BILL_ON_SHIPMENT))) return '<span class="hideonsmartphone">'.$langs->trans('StatusOrderDeliveredShort').' </span>'.img_picto($langs->trans('StatusOrderDelivered'),'statut6');
		}
		elseif ($mode == 6)
		{
			if ($statut==self::STATUS_CANCELED) return '<span class="hideonsmartphone">'.$langs->trans('StatusOrderCanceled').' </span>'.img_picto($langs->trans('StatusOrderCanceled'),'statut5');
			if ($statut==self::STATUS_DRAFT) return '<span class="hideonsmartphone">'.$langs->trans('StatusOrderDraft').' </span>'.img_picto($langs->trans('StatusOrderDraft'),'statut0');
			if ($statut==self::STATUS_VALIDATED) return '<span class="hideonsmartphone">'.$langs->trans('StatusOrderValidated').$billedtext.' </span>'.img_picto($langs->trans('StatusOrderValidated').$billedtext,'statut1');
			if ($statut==self::STATUS_SHIPMENTONPROCESS) return '<span class="hideonsmartphone">'.$langs->trans('StatusOrderSent').$billedtext.' </span>'.img_picto($langs->trans('StatusOrderSent').$billedtext,'statut3');
			if ($statut==self::STATUS_CLOSED && (! $billed && empty($conf->global->WORKFLOW_BILL_ON_SHIPMENT))) return '<span class="hideonsmartphone">'.$langs->trans('StatusOrderToBill').' </span>'.img_picto($langs->trans('StatusOrderToBill'),'statut4');
			if ($statut==self::STATUS_CLOSED && ($billed && empty($conf->global->WORKFLOW_BILL_ON_SHIPMENT))) return '<span class="hideonsmartphone">'.$langs->trans('StatusOrderProcessed').$billedtext.' </span>'.img_picto($langs->trans('StatusOrderProcessed').$billedtext,'statut6');
			if ($statut==self::STATUS_CLOSED && (! empty($conf->global->WORKFLOW_BILL_ON_SHIPMENT))) return '<span class="hideonsmartphone">'.$langs->trans('StatusOrderDelivered').' </span>'.img_picto($langs->trans('StatusOrderDelivered'),'statut6');
		}
	}


	/**
	 *	Return clicable link of object (with eventually picto)
	 *
	 *	@param      int			$withpicto                Add picto into link
	 *	@param      string	    $option                   Where point the link (0=> main card, 1,2 => shipment, 'nolink'=>No link)
	 *	@param      int			$max          	          Max length to show
	 *	@param      int			$short			          ???
	 *  @param	    int   	    $notooltip		          1=Disable tooltip
	 *  @param      int         $save_lastsearch_value    -1=Auto, 0=No save of lastsearch_values when clicking, 1=Save lastsearch_values whenclicking
	 *	@return     string          			          String with URL
	 */
	function getNomUrl($withpicto=0, $option='', $max=0, $short=0, $notooltip=0, $save_lastsearch_value=-1)
	{
		global $conf, $langs, $user;

		if (! empty($conf->dol_no_mouse_hover)) $notooltip=1;   // Force disable tooltips

		$result='';

		if (! empty($conf->expedition->enabled) && ($option == '1' || $option == '2')) $url = DOL_URL_ROOT.'/expedition/shipment.php?id='.$this->id;
		else $url = DOL_URL_ROOT.'/commande/card.php?id='.$this->id;

		if (!$user->rights->commande->lire)
			$option = 'nolink';

		if ($option !== 'nolink')
		{
			// Add param to save lastsearch_values or not
			$add_save_lastsearch_values=($save_lastsearch_value == 1 ? 1 : 0);
			if ($save_lastsearch_value == -1 && preg_match('/list\.php/',$_SERVER["PHP_SELF"])) $add_save_lastsearch_values=1;
			if ($add_save_lastsearch_values) $url.='&save_lastsearch_values=1';
		}

		if ($short) return $url;

		$label = '';

		if ($user->rights->commande->lire) {
			$label = '<u>'.$langs->trans("ShowOrder").'</u>';
			$label .= '<br><b>'.$langs->trans('Ref').':</b> '.$this->ref;
			$label .= '<br><b>'.$langs->trans('RefCustomer').':</b> '.($this->ref_customer ? $this->ref_customer : $this->ref_client);
			if (!empty($this->total_ht)) {
				$label .= '<br><b>'.$langs->trans('AmountHT').':</b> '.price($this->total_ht, 0, $langs, 0, -1, -1, $conf->currency);
			}
			if (!empty($this->total_tva)) {
				$label .= '<br><b>'.$langs->trans('VAT').':</b> '.price($this->total_tva, 0, $langs, 0, -1, -1,	$conf->currency);
			}
			if (!empty($this->total_ttc)) {
				$label .= '<br><b>'.$langs->trans('AmountTTC').':</b> '.price($this->total_ttc, 0, $langs, 0, -1, -1, $conf->currency);
			}
		}

		$linkclose='';
		if (empty($notooltip) && $user->rights->commande->lire)
		{
			if (! empty($conf->global->MAIN_OPTIMIZEFORTEXTBROWSER))
			{
				$label=$langs->trans("ShowOrder");
				$linkclose.=' alt="'.dol_escape_htmltag($label, 1).'"';
			}
			$linkclose.= ' title="'.dol_escape_htmltag($label, 1).'"';
			$linkclose.=' class="classfortooltip"';
		}

		$linkstart = '<a href="'.$url.'"';
		$linkstart.=$linkclose.'>';
		$linkend='</a>';

		if ($option === 'nolink') {
			$linkstart = '';
			$linkend = '';
		}

		$result .= $linkstart;
		if ($withpicto) $result.=img_object(($notooltip?'':$label), $this->picto, ($notooltip?(($withpicto != 2) ? 'class="paddingright"' : ''):'class="'.(($withpicto != 2) ? 'paddingright ' : '').'classfortooltip"'), 0, 0, $notooltip?0:1);
		if ($withpicto != 2) $result.= $this->ref;
		$result .= $linkend;

		return $result;
	}


	/**
	 *	Charge les informations d'ordre info dans l'objet commande
	 *
	 *	@param  int		$id       Id of order
	 *	@return	void
	 */
	function info($id)
	{
		$sql = 'SELECT c.rowid, date_creation as datec, tms as datem,';
		$sql.= ' date_valid as datev,';
		$sql.= ' date_cloture as datecloture,';
		$sql.= ' fk_user_author, fk_user_valid, fk_user_cloture';
		$sql.= ' FROM '.MAIN_DB_PREFIX.'commande as c';
		$sql.= ' WHERE c.rowid = '.$id;
		$result=$this->db->query($sql);
		if ($result)
		{
			if ($this->db->num_rows($result))
			{
				$obj = $this->db->fetch_object($result);
				$this->id = $obj->rowid;
				if ($obj->fk_user_author)
				{
					$cuser = new User($this->db);
					$cuser->fetch($obj->fk_user_author);
					$this->user_creation   = $cuser;
				}

				if ($obj->fk_user_valid)
				{
					$vuser = new User($this->db);
					$vuser->fetch($obj->fk_user_valid);
					$this->user_validation = $vuser;
				}

				if ($obj->fk_user_cloture)
				{
					$cluser = new User($this->db);
					$cluser->fetch($obj->fk_user_cloture);
					$this->user_cloture   = $cluser;
				}

				$this->date_creation     = $this->db->jdate($obj->datec);
				$this->date_modification = $this->db->jdate($obj->datem);
				$this->date_validation   = $this->db->jdate($obj->datev);
				$this->date_cloture      = $this->db->jdate($obj->datecloture);
			}

			$this->db->free($result);
		}
		else
		{
			dol_print_error($this->db);
		}
	}


	/**
	 *  Initialise an instance with random values.
	 *  Used to build previews or test instances.
	 *	id must be 0 if object instance is a specimen.
	 *
	 *  @return	void
	 */
	function initAsSpecimen()
	{
		global $langs;

		dol_syslog(get_class($this)."::initAsSpecimen");

		// Load array of products prodids
		$num_prods = 0;
		$prodids = array();
		$sql = "SELECT rowid";
		$sql.= " FROM ".MAIN_DB_PREFIX."product";
		$sql.= " WHERE entity IN (".getEntity('product').")";
		$resql = $this->db->query($sql);
		if ($resql)
		{
			$num_prods = $this->db->num_rows($resql);
			$i = 0;
			while ($i < $num_prods)
			{
				$i++;
				$row = $this->db->fetch_row($resql);
				$prodids[$i] = $row[0];
			}
		}

		// Initialise parametres
		$this->id=0;
		$this->ref = 'SPECIMEN';
		$this->specimen=1;
		$this->socid = 1;
		$this->date = time();
		$this->date_lim_reglement=$this->date+3600*24*30;
		$this->cond_reglement_code = 'RECEP';
		$this->mode_reglement_code = 'CHQ';
		$this->availability_code   = 'DSP';
		$this->demand_reason_code  = 'SRC_00';
		$this->note_public='This is a comment (public)';
		$this->note_private='This is a comment (private)';
		// Lines
		$nbp = 5;
		$xnbp = 0;
		while ($xnbp < $nbp)
		{
			$line=new OrderLine($this->db);

			$line->desc=$langs->trans("Description")." ".$xnbp;
			$line->qty=1;
			$line->subprice=100;
			$line->price=100;
			$line->tva_tx=20;
			if ($xnbp == 2)
			{
				$line->total_ht=50;
				$line->total_ttc=60;
				$line->total_tva=10;
				$line->remise_percent=50;
			}
			else
			{
				$line->total_ht=100;
				$line->total_ttc=120;
				$line->total_tva=20;
				$line->remise_percent=0;
			}
			if ($num_prods > 0)
			{
				$prodid = mt_rand(1, $num_prods);
				$line->fk_product=$prodids[$prodid];
				$line->product_ref='SPECIMEN';
			}

			$this->lines[$xnbp]=$line;

			$this->total_ht       += $line->total_ht;
			$this->total_tva      += $line->total_tva;
			$this->total_ttc      += $line->total_ttc;

			$xnbp++;
		}
	}


	// phpcs:disable PEAR.NamingConventions.ValidFunctionName.NotCamelCaps
	/**
	 *	Charge indicateurs this->nb de tableau de bord
	 *
	 *	@return     int         <0 si ko, >0 si ok
	 */
	function load_state_board()
	{
        // phpcs:enable
		global $user;

		$this->nb=array();
		$clause = "WHERE";

		$sql = "SELECT count(co.rowid) as nb";
		$sql.= " FROM ".MAIN_DB_PREFIX."commande as co";
		$sql.= " LEFT JOIN ".MAIN_DB_PREFIX."societe as s ON co.fk_soc = s.rowid";
		if (!$user->rights->societe->client->voir && !$user->societe_id)
		{
			$sql.= " LEFT JOIN ".MAIN_DB_PREFIX."societe_commerciaux as sc ON s.rowid = sc.fk_soc";
			$sql.= " WHERE sc.fk_user = " .$user->id;
			$clause = "AND";
		}
		$sql.= " ".$clause." co.entity IN (".getEntity('commande').")";

		$resql=$this->db->query($sql);
		if ($resql)
		{
			while ($obj=$this->db->fetch_object($resql))
			{
				$this->nb["orders"]=$obj->nb;
			}
			$this->db->free($resql);
			return 1;
		}
		else
		{
			dol_print_error($this->db);
			$this->error=$this->db->error();
			return -1;
		}
	}

	/**
	 * 	Create an array of order lines
	 *
	 * 	@return int		>0 if OK, <0 if KO
	 */
	function getLinesArray()
	{
		return $this->fetch_lines();
	}

	/**
	 *  Create a document onto disk according to template module.
	 *
	 *  @param	    string		$modele			Force template to use ('' to not force)
	 *  @param		Translate	$outputlangs	objet lang a utiliser pour traduction
	 *  @param      int			$hidedetails    Hide details of lines
	 *  @param      int			$hidedesc       Hide description
	 *  @param      int			$hideref        Hide ref
	 *  @param   null|array  $moreparams     Array to provide more information
	 *  @return     int         				0 if KO, 1 if OK
	 */
	public function generateDocument($modele, $outputlangs, $hidedetails=0, $hidedesc=0, $hideref=0, $moreparams=null)
	{
		global $conf,$langs;

		$langs->load("orders");

		if (! dol_strlen($modele)) {

			$modele = 'einstein';

			if ($this->modelpdf) {
				$modele = $this->modelpdf;
			} elseif (! empty($conf->global->COMMANDE_ADDON_PDF)) {
				$modele = $conf->global->COMMANDE_ADDON_PDF;
			}
		}

		$modelpath = "core/modules/commande/doc/";

		return $this->commonGenerateDocument($modelpath, $modele, $outputlangs, $hidedetails, $hidedesc, $hideref, $moreparams);
	}


	/**
	 * Function used to replace a thirdparty id with another one.
	 *
	 * @param DoliDB $db Database handler
	 * @param int $origin_id Old thirdparty id
	 * @param int $dest_id New thirdparty id
	 * @return bool
	 */
	public static function replaceThirdparty(DoliDB $db, $origin_id, $dest_id)
	{
		$tables = array(
		'commande'
		);

		return CommonObject::commonReplaceThirdparty($db, $origin_id, $dest_id, $tables);
	}

	/**
	 * Is the customer order delayed?
	 *
	 * @return bool     true if late, false if not
	 */
	public function hasDelay()
	{
		global $conf;

		if (! ($this->statut > Commande::STATUS_DRAFT && $this->statut < Commande::STATUS_CLOSED)) {
			return false;   // Never late if not inside this status range
		}

		$now = dol_now();

		return max($this->date_commande, $this->date_livraison) < ($now - $conf->commande->client->warning_delay);
	}

	/**
	 * Show the customer delayed info
	 *
	 * @return string       Show delayed information
	 */
	public function showDelay()
	{
		global $conf, $langs;

		if (empty($this->date_livraison)) $text=$langs->trans("OrderDate").' '.dol_print_date($this->date_commande, 'day');
		else $text=$text=$langs->trans("DeliveryDate").' '.dol_print_date($this->date_livraison, 'day');
		$text.=' '.($conf->commande->client->warning_delay>0?'+':'-').' '.round(abs($conf->commande->client->warning_delay)/3600/24,1).' '.$langs->trans("days").' < '.$langs->trans("Today");

		return $text;
	}
}


/**
 *  Class to manage order lines
 */
class OrderLine extends CommonOrderLine
{
	/**
	 * @var string ID to identify managed object
	 */
	public $element='commandedet';

	public $table_element='commandedet';

	var $oldline;

	/**
	 * Id of parent order
	 * @var int
	 */
	public $fk_commande;

	/**
	 * Id of parent order
	 * @var int
	 * @deprecated Use fk_commande
	 * @see fk_commande
	 */
	public $commande_id;

	// From llx_commandedet
	var $fk_parent_line;
	var $fk_facture;

	/**
	 * @var string Order lines label
	 */
	public $label;

	var $fk_remise_except;
	var $rang = 0;
	var $fk_fournprice;

	/**
	 * Buy price without taxes
	 * @var float
	 */
	var $pa_ht;
	var $marge_tx;
	var $marque_tx;

	/**
	 * @deprecated
	 * @see remise_percent, fk_remise_except
	 */
	var $remise;

	// Added by Matelli (See http://matelli.fr/showcases/patchs-dolibarr/add-dates-in-order-lines.html)
	// Start and end date of the line
	var $date_start;
	var $date_end;

	var $skip_update_total; // Skip update price total for special lines


	/**
	 *      Constructor
	 *
	 *      @param     DoliDB	$db      handler d'acces base de donnee
	 */
	function __construct($db)
	{
		$this->db= $db;
	}

	/**
	 *  Load line order
	 *
	 *  @param  int		$rowid          Id line order
	 *  @return	int						<0 if KO, >0 if OK
	 */
	function fetch($rowid)
	{
		$sql = 'SELECT cd.rowid, cd.fk_commande, cd.fk_parent_line, cd.fk_product, cd.product_type, cd.label as custom_label, cd.description, cd.price, cd.qty, cd.tva_tx, cd.localtax1_tx, cd.localtax2_tx,';
		$sql.= ' cd.remise, cd.remise_percent, cd.fk_remise_except, cd.subprice,';
		$sql.= ' cd.info_bits, cd.total_ht, cd.total_tva, cd.total_localtax1, cd.total_localtax2, cd.total_ttc, cd.fk_product_fournisseur_price as fk_fournprice, cd.buy_price_ht as pa_ht, cd.rang, cd.special_code,';
		$sql.= ' cd.fk_unit,';
		$sql.= ' cd.fk_multicurrency, cd.multicurrency_code, cd.multicurrency_subprice, cd.multicurrency_total_ht, cd.multicurrency_total_tva, cd.multicurrency_total_ttc,';
		$sql.= ' p.ref as product_ref, p.label as product_libelle, p.description as product_desc, p.tobatch as product_tobatch,';
		$sql.= ' cd.date_start, cd.date_end';
		$sql.= ' FROM '.MAIN_DB_PREFIX.'commandedet as cd';
		$sql.= ' LEFT JOIN '.MAIN_DB_PREFIX.'product as p ON cd.fk_product = p.rowid';
		$sql.= ' WHERE cd.rowid = '.$rowid;
		$result = $this->db->query($sql);
		if ($result)
		{
			$objp = $this->db->fetch_object($result);
			$this->rowid            = $objp->rowid;
			$this->id				= $objp->rowid;
			$this->fk_commande      = $objp->fk_commande;
			$this->fk_parent_line   = $objp->fk_parent_line;
			$this->label            = $objp->custom_label;
			$this->desc             = $objp->description;
			$this->qty              = $objp->qty;
			$this->price            = $objp->price;
			$this->subprice         = $objp->subprice;
			$this->vat_src_code     = $objp->vat_src_code;
			$this->tva_tx           = $objp->tva_tx;
			$this->localtax1_tx		= $objp->localtax1_tx;
			$this->localtax2_tx		= $objp->localtax2_tx;
			$this->remise           = $objp->remise;
			$this->remise_percent   = $objp->remise_percent;
			$this->fk_remise_except = $objp->fk_remise_except;
			$this->fk_product       = $objp->fk_product;
			$this->product_type     = $objp->product_type;
			$this->info_bits        = $objp->info_bits;
			$this->special_code		= $objp->special_code;
			$this->total_ht         = $objp->total_ht;
			$this->total_tva        = $objp->total_tva;
			$this->total_localtax1  = $objp->total_localtax1;
			$this->total_localtax2  = $objp->total_localtax2;
			$this->total_ttc        = $objp->total_ttc;
			$this->fk_fournprice	= $objp->fk_fournprice;
			$marginInfos			= getMarginInfos($objp->subprice, $objp->remise_percent, $objp->tva_tx, $objp->localtax1_tx, $objp->localtax2_tx, $this->fk_fournprice, $objp->pa_ht);
			$this->pa_ht			= $marginInfos[0];
			$this->marge_tx			= $marginInfos[1];
			$this->marque_tx		= $marginInfos[2];
			$this->special_code		= $objp->special_code;
			$this->rang             = $objp->rang;

			$this->ref				= $objp->product_ref;      // deprecated
			$this->product_ref		= $objp->product_ref;
			$this->libelle			= $objp->product_libelle;  // deprecated
			$this->product_label	= $objp->product_libelle;
			$this->product_desc     = $objp->product_desc;
			$this->product_tobatch  = $objp->product_tobatch;
			$this->fk_unit          = $objp->fk_unit;

			$this->date_start       = $this->db->jdate($objp->date_start);
			$this->date_end         = $this->db->jdate($objp->date_end);

			$this->fk_multicurrency			= $objp->fk_multicurrency;
			$this->multicurrency_code		= $objp->multicurrency_code;
			$this->multicurrency_subprice	= $objp->multicurrency_subprice;
			$this->multicurrency_total_ht	= $objp->multicurrency_total_ht;
			$this->multicurrency_total_tva	= $objp->multicurrency_total_tva;
			$this->multicurrency_total_ttc	= $objp->multicurrency_total_ttc;

			$this->db->free($result);

			return 1;
		}
		else
		{
			$this->error = $this->db->lasterror();
			return -1;
		}
	}

	/**
	 * 	Delete line in database
	 *
	 *	@param      User	$user        	User that modify
	 *  @param      int		$notrigger	    0=launch triggers after, 1=disable triggers
	 *	@return	 int  <0 si ko, >0 si ok
	 */
	function delete($user=null, $notrigger=0)
	{
		global $conf, $user, $langs;

		$error=0;

		$this->db->begin();

		$sql = 'DELETE FROM '.MAIN_DB_PREFIX."commandedet WHERE rowid=".$this->rowid;

		dol_syslog("OrderLine::delete", LOG_DEBUG);
		$resql=$this->db->query($sql);
		if ($resql)
		{
			// Remove extrafields
			if ((! $error) && (empty($conf->global->MAIN_EXTRAFIELDS_DISABLED))) // For avoid conflicts if trigger used
			{
				$this->id=$this->rowid;
				$result=$this->deleteExtraFields();
				if ($result < 0)
				{
					$error++;
					dol_syslog(get_class($this)."::delete error -4 ".$this->error, LOG_ERR);
				}
			}

			if (! $error && ! $notrigger)
			{
				// Call trigger
				$result=$this->call_trigger('LINEORDER_DELETE',$user);
				if ($result < 0) $error++;
				// End call triggers
			}

			if (!$error) {
				$this->db->commit();
				return 1;
			}

			foreach($this->errors as $errmsg)
			{
				dol_syslog(get_class($this)."::delete ".$errmsg, LOG_ERR);
				$this->error.=($this->error?', '.$errmsg:$errmsg);
			}
			$this->db->rollback();
			return -1*$error;
		}
		else
		{
			$this->error=$this->db->lasterror();
			return -1;
		}
	}

	/**
	 *	Insert line into database
	 *
	 *	@param      User	$user        	User that modify
	 *	@param      int		$notrigger		1 = disable triggers
	 *	@return		int						<0 if KO, >0 if OK
	 */
	function insert($user=null, $notrigger=0)
	{
		global $langs, $conf;

		$error=0;

		$pa_ht_isemptystring = (empty($this->pa_ht) && $this->pa_ht == ''); // If true, we can use a default value. If this->pa_ht = '0', we must use '0'.

		dol_syslog(get_class($this)."::insert rang=".$this->rang);

		// Clean parameters
		if (empty($this->tva_tx)) $this->tva_tx=0;
		if (empty($this->localtax1_tx)) $this->localtax1_tx=0;
		if (empty($this->localtax2_tx)) $this->localtax2_tx=0;
		if (empty($this->localtax1_type)) $this->localtax1_type=0;
		if (empty($this->localtax2_type)) $this->localtax2_type=0;
		if (empty($this->total_localtax1)) $this->total_localtax1=0;
		if (empty($this->total_localtax2)) $this->total_localtax2=0;
		if (empty($this->rang)) $this->rang=0;
		if (empty($this->remise)) $this->remise=0;
		if (empty($this->remise_percent)) $this->remise_percent=0;
		if (empty($this->info_bits)) $this->info_bits=0;
		if (empty($this->special_code)) $this->special_code=0;
		if (empty($this->fk_parent_line)) $this->fk_parent_line=0;
		if (empty($this->pa_ht)) $this->pa_ht=0;

		// if buy price not defined, define buyprice as configured in margin admin
		if ($this->pa_ht == 0 && $pa_ht_isemptystring)
		{
			if (($result = $this->defineBuyPrice($this->subprice, $this->remise_percent, $this->fk_product)) < 0)
			{
				return $result;
			}
			else
			{
				$this->pa_ht = $result;
			}
		}

		// Check parameters
		if ($this->product_type < 0) return -1;

		$this->db->begin();

		// Insertion dans base de la ligne
		$sql = 'INSERT INTO '.MAIN_DB_PREFIX.'commandedet';
		$sql.= ' (fk_commande, fk_parent_line, label, description, qty, ';
		$sql.= ' vat_src_code, tva_tx, localtax1_tx, localtax2_tx, localtax1_type, localtax2_type,';
		$sql.= ' fk_product, product_type, remise_percent, subprice, price, remise, fk_remise_except,';
		$sql.= ' special_code, rang, fk_product_fournisseur_price, buy_price_ht,';
		$sql.= ' info_bits, total_ht, total_tva, total_localtax1, total_localtax2, total_ttc, date_start, date_end,';
		$sql.= ' fk_unit';
		$sql.= ', fk_multicurrency, multicurrency_code, multicurrency_subprice, multicurrency_total_ht, multicurrency_total_tva, multicurrency_total_ttc';
		$sql.= ')';
		$sql.= " VALUES (".$this->fk_commande.",";
		$sql.= " ".($this->fk_parent_line>0?"'".$this->db->escape($this->fk_parent_line)."'":"null").",";
		$sql.= " ".(! empty($this->label)?"'".$this->db->escape($this->label)."'":"null").",";
		$sql.= " '".$this->db->escape($this->desc)."',";
		$sql.= " '".price2num($this->qty)."',";
		$sql.= " ".(empty($this->vat_src_code)?"''":"'".$this->db->escape($this->vat_src_code)."'").",";
		$sql.= " '".price2num($this->tva_tx)."',";
		$sql.= " '".price2num($this->localtax1_tx)."',";
		$sql.= " '".price2num($this->localtax2_tx)."',";
		$sql.= " '".$this->db->escape($this->localtax1_type)."',";
		$sql.= " '".$this->db->escape($this->localtax2_type)."',";
		$sql.= ' '.(! empty($this->fk_product)?$this->fk_product:"null").',';
		$sql.= " '".$this->db->escape($this->product_type)."',";
		$sql.= " '".price2num($this->remise_percent)."',";
		$sql.= " ".(price2num($this->subprice)!==''?price2num($this->subprice):"null").",";
		$sql.= " ".($this->price!=''?"'".price2num($this->price)."'":"null").",";
		$sql.= " '".price2num($this->remise)."',";
		$sql.= ' '.(! empty($this->fk_remise_except)?$this->fk_remise_except:"null").',';
		$sql.= ' '.$this->special_code.',';
		$sql.= ' '.$this->rang.',';
		$sql.= ' '.(! empty($this->fk_fournprice)?$this->fk_fournprice:"null").',';
		$sql.= ' '.price2num($this->pa_ht).',';
		$sql.= " '".$this->db->escape($this->info_bits)."',";
		$sql.= " ".price2num($this->total_ht).",";
		$sql.= " ".price2num($this->total_tva).",";
		$sql.= " ".price2num($this->total_localtax1).",";
		$sql.= " ".price2num($this->total_localtax2).",";
		$sql.= " ".price2num($this->total_ttc).",";
		$sql.= " ".(! empty($this->date_start)?"'".$this->db->idate($this->date_start)."'":"null").',';
		$sql.= " ".(! empty($this->date_end)?"'".$this->db->idate($this->date_end)."'":"null").',';
		$sql.= ' '.(!$this->fk_unit ? 'NULL' : $this->fk_unit);
		$sql.= ", ".(! empty($this->fk_multicurrency) ? $this->fk_multicurrency : 'NULL');
		$sql.= ", '".$this->db->escape($this->multicurrency_code)."'";
		$sql.= ", ".$this->multicurrency_subprice;
		$sql.= ", ".$this->multicurrency_total_ht;
		$sql.= ", ".$this->multicurrency_total_tva;
		$sql.= ", ".$this->multicurrency_total_ttc;
		$sql.= ')';

		dol_syslog(get_class($this)."::insert", LOG_DEBUG);
		$resql=$this->db->query($sql);
		if ($resql)
		{
			$this->rowid=$this->db->last_insert_id(MAIN_DB_PREFIX.'commandedet');

			if (empty($conf->global->MAIN_EXTRAFIELDS_DISABLED)) // For avoid conflicts if trigger used
			{
				$this->id=$this->rowid;
				$result=$this->insertExtraFields();
				if ($result < 0)
				{
					$error++;
				}
			}

			if (! $error && ! $notrigger)
			{
				// Call trigger
				$result=$this->call_trigger('LINEORDER_INSERT',$user);
				if ($result < 0) $error++;
				// End call triggers
			}

			if (!$error) {
				$this->db->commit();
				return 1;
			}

			foreach($this->errors as $errmsg)
			{
				dol_syslog(get_class($this)."::delete ".$errmsg, LOG_ERR);
				$this->error.=($this->error?', '.$errmsg:$errmsg);
			}
			$this->db->rollback();
			return -1*$error;
		}
		else
		{
			$this->error=$this->db->error();
			$this->db->rollback();
			return -2;
		}
	}

	/**
	 *	Update the line object into db
	 *
	 *	@param      User	$user        	User that modify
	 *	@param      int		$notrigger		1 = disable triggers
	 *	@return		int		<0 si ko, >0 si ok
	 */
	function update(User $user, $notrigger=0)
	{
		global $conf,$langs;

		$error=0;

		$pa_ht_isemptystring = (empty($this->pa_ht) && $this->pa_ht == ''); // If true, we can use a default value. If this->pa_ht = '0', we must use '0'.

		// Clean parameters
		if (empty($this->tva_tx)) $this->tva_tx=0;
		if (empty($this->localtax1_tx)) $this->localtax1_tx=0;
		if (empty($this->localtax2_tx)) $this->localtax2_tx=0;
		if (empty($this->localtax1_type)) $this->localtax1_type=0;
		if (empty($this->localtax2_type)) $this->localtax2_type=0;
		if (empty($this->qty)) $this->qty=0;
		if (empty($this->total_localtax1)) $this->total_localtax1=0;
		if (empty($this->total_localtax2)) $this->total_localtax2=0;
		if (empty($this->marque_tx)) $this->marque_tx=0;
		if (empty($this->marge_tx)) $this->marge_tx=0;
		if (empty($this->remise)) $this->remise=0;
		if (empty($this->remise_percent)) $this->remise_percent=0;
		if (empty($this->info_bits)) $this->info_bits=0;
		if (empty($this->special_code)) $this->special_code=0;
		if (empty($this->product_type)) $this->product_type=0;
		if (empty($this->fk_parent_line)) $this->fk_parent_line=0;
		if (empty($this->pa_ht)) $this->pa_ht=0;

		// if buy price not defined, define buyprice as configured in margin admin
		if ($this->pa_ht == 0 && $pa_ht_isemptystring)
		{
			if (($result = $this->defineBuyPrice($this->subprice, $this->remise_percent, $this->fk_product)) < 0)
			{
				return $result;
			}
			else
			{
				$this->pa_ht = $result;
			}
		}

		$this->db->begin();

		// Mise a jour ligne en base
		$sql = "UPDATE ".MAIN_DB_PREFIX."commandedet SET";
		$sql.= " description='".$this->db->escape($this->desc)."'";
		$sql.= " , label=".(! empty($this->label)?"'".$this->db->escape($this->label)."'":"null");
		$sql.= " , vat_src_code=".(! empty($this->vat_src_code)?"'".$this->db->escape($this->vat_src_code)."'":"''");
		$sql.= " , tva_tx=".price2num($this->tva_tx);
		$sql.= " , localtax1_tx=".price2num($this->localtax1_tx);
		$sql.= " , localtax2_tx=".price2num($this->localtax2_tx);
		$sql.= " , localtax1_type='".$this->db->escape($this->localtax1_type)."'";
		$sql.= " , localtax2_type='".$this->db->escape($this->localtax2_type)."'";
		$sql.= " , qty=".price2num($this->qty);
		$sql.= " , subprice=".price2num($this->subprice)."";
		$sql.= " , remise_percent=".price2num($this->remise_percent)."";
		$sql.= " , price=".price2num($this->price)."";					// TODO A virer
		$sql.= " , remise=".price2num($this->remise)."";				// TODO A virer
		if (empty($this->skip_update_total))
		{
			$sql.= " , total_ht=".price2num($this->total_ht)."";
			$sql.= " , total_tva=".price2num($this->total_tva)."";
			$sql.= " , total_ttc=".price2num($this->total_ttc)."";
			$sql.= " , total_localtax1=".price2num($this->total_localtax1);
			$sql.= " , total_localtax2=".price2num($this->total_localtax2);
		}
		$sql.= " , fk_product_fournisseur_price=".(! empty($this->fk_fournprice)?$this->fk_fournprice:"null");
		$sql.= " , buy_price_ht='".price2num($this->pa_ht)."'";
		$sql.= " , info_bits=".$this->info_bits;
		$sql.= " , special_code=".$this->special_code;
		$sql.= " , date_start=".(! empty($this->date_start)?"'".$this->db->idate($this->date_start)."'":"null");
		$sql.= " , date_end=".(! empty($this->date_end)?"'".$this->db->idate($this->date_end)."'":"null");
		$sql.= " , product_type=".$this->product_type;
		$sql.= " , fk_parent_line=".(! empty($this->fk_parent_line)?$this->fk_parent_line:"null");
		if (! empty($this->rang)) $sql.= ", rang=".$this->rang;
		$sql.= " , fk_unit=".(!$this->fk_unit ? 'NULL' : $this->fk_unit);

		// Multicurrency
		$sql.= " , multicurrency_subprice=".price2num($this->multicurrency_subprice)."";
		$sql.= " , multicurrency_total_ht=".price2num($this->multicurrency_total_ht)."";
		$sql.= " , multicurrency_total_tva=".price2num($this->multicurrency_total_tva)."";
		$sql.= " , multicurrency_total_ttc=".price2num($this->multicurrency_total_ttc)."";

		$sql.= " WHERE rowid = ".$this->rowid;

		dol_syslog(get_class($this)."::update", LOG_DEBUG);
		$resql=$this->db->query($sql);
		if ($resql)
		{
			if (empty($conf->global->MAIN_EXTRAFIELDS_DISABLED)) // For avoid conflicts if trigger used
			{
				$this->id=$this->rowid;
				$result=$this->insertExtraFields();
				if ($result < 0)
				{
					$error++;
				}
			}

			if (! $error && ! $notrigger)
			{
				// Call trigger
				$result=$this->call_trigger('LINEORDER_UPDATE',$user);
				if ($result < 0) $error++;
				// End call triggers
			}

			if (!$error) {
				$this->db->commit();
				return 1;
			}

			foreach($this->errors as $errmsg)
			{
				dol_syslog(get_class($this)."::update ".$errmsg, LOG_ERR);
				$this->error.=($this->error?', '.$errmsg:$errmsg);
			}
			$this->db->rollback();
			return -1*$error;
		}
		else
		{
			$this->error=$this->db->error();
			$this->db->rollback();
			return -2;
		}
	}

	// phpcs:disable PEAR.NamingConventions.ValidFunctionName.NotCamelCaps
	/**
	 *	Update DB line fields total_xxx
	 *	Used by migration
	 *
	 *	@return		int		<0 if KO, >0 if OK
	 */
	function update_total()
	{
        // phpcs:enable
		$this->db->begin();

		// Clean parameters
		if (empty($this->total_localtax1)) $this->total_localtax1=0;
		if (empty($this->total_localtax2)) $this->total_localtax2=0;

		// Mise a jour ligne en base
		$sql = "UPDATE ".MAIN_DB_PREFIX."commandedet SET";
		$sql.= " total_ht='".price2num($this->total_ht)."'";
		$sql.= ",total_tva='".price2num($this->total_tva)."'";
		$sql.= ",total_localtax1='".price2num($this->total_localtax1)."'";
		$sql.= ",total_localtax2='".price2num($this->total_localtax2)."'";
		$sql.= ",total_ttc='".price2num($this->total_ttc)."'";
		$sql.= " WHERE rowid = ".$this->rowid;

		dol_syslog("OrderLine::update_total", LOG_DEBUG);

		$resql=$this->db->query($sql);
		if ($resql)
		{
			$this->db->commit();
			return 1;
		}
		else
		{
			$this->error=$this->db->error();
			$this->db->rollback();
			return -2;
		}
	}
}<|MERGE_RESOLUTION|>--- conflicted
+++ resolved
@@ -108,16 +108,11 @@
 	 */
 	public $billed;		// billed or not
 
-<<<<<<< HEAD
-	public $brouillon;
-	public $cond_reglement_code;
-=======
     /**
      * @var int Draft Status of the order
      */
     public $brouillon;
     public $cond_reglement_code;
->>>>>>> afe61579
 
 	/**
      * @var int ID
@@ -163,7 +158,7 @@
 	public $demand_reason_id;   // Source reason. Why we receive order (after a phone campaign, ...)
 	public $demand_reason_code;
 	public $date;				// Date commande
-  
+
 	/**
 	 * @deprecated
 	 * @see date
@@ -276,40 +271,11 @@
 			$dirmodels=array_merge(array('/'),(array) $conf->modules_parts['models']);
 			foreach ($dirmodels as $reldir)
 			{
-<<<<<<< HEAD
 				$dir = dol_buildpath($reldir."core/modules/commande/");
 
 				// Load file with numbering class (if found)
 				$mybool|=@include_once $dir.$file;
 			}
-
-			if (! $mybool)
-			{
-				dol_print_error('',"Failed to include file ".$file);
-				return '';
-			}
-
-			$obj = new $classname();
-			$numref = $obj->getNextValue($soc,$this);
-
-			if ($numref != "")
-			{
-				return $numref;
-			}
-			else
-			{
-				$this->error=$obj->error;
-				//dol_print_error($this->db,get_class($this)."::getNextNumRef ".$obj->error);
-				return "";
-			}
-		}
-		else
-=======
-                $dir = dol_buildpath($reldir."core/modules/commande/");
-
-                // Load file with numbering class (if found)
-                $mybool|=@include_once $dir.$file;
-            }
 
             if ($mybool === false)
             {
@@ -317,184 +283,21 @@
                 return '';
             }
 
-            $obj = new $classname();
-            $numref = $obj->getNextValue($soc,$this);
-
-            if ($numref != "")
-            {
-            	return $numref;
-            }
-            else
+			$obj = new $classname();
+			$numref = $obj->getNextValue($soc,$this);
+
+			if ($numref != "")
+			{
+				return $numref;
+			}
+			else
 			{
 				$this->error=$obj->error;
-            	//dol_print_error($this->db,get_class($this)."::getNextNumRef ".$obj->error);
-            	return "";
-            }
-        }
-        else
-        {
-            print $langs->trans("Error")." ".$langs->trans("Error_COMMANDE_ADDON_NotDefined");
-            return "";
-        }
-    }
-
-
-    /**
-     *	Validate order
-     *
-     *	@param		User	$user     		User making status change
-     *	@param		int		$idwarehouse	Id of warehouse to use for stock decrease
-     *  @param		int		$notrigger		1=Does not execute triggers, 0= execute triggers
-     *	@return  	int						<=0 if OK, 0=Nothing done, >0 if KO
-     */
-    function valid($user, $idwarehouse=0, $notrigger=0)
-    {
-        global $conf,$langs;
-        require_once DOL_DOCUMENT_ROOT.'/core/lib/files.lib.php';
-
-        $error=0;
-
-        // Protection
-        if ($this->statut == self::STATUS_VALIDATED)
-        {
-            dol_syslog(get_class($this)."::valid action abandonned: already validated", LOG_WARNING);
-            return 0;
-        }
-
-        if (! ((empty($conf->global->MAIN_USE_ADVANCED_PERMS) && ! empty($user->rights->commande->creer))
-       	|| (! empty($conf->global->MAIN_USE_ADVANCED_PERMS) && ! empty($user->rights->commande->order_advance->validate))))
-        {
-            $this->error='NotEnoughPermissions';
-            dol_syslog(get_class($this)."::valid ".$this->error, LOG_ERR);
-            return -1;
-        }
-
-        $now=dol_now();
-
-        $this->db->begin();
-
-        // Definition du nom de module de numerotation de commande
-        $soc = new Societe($this->db);
-        $soc->fetch($this->socid);
-
-        // Class of company linked to order
-        $result=$soc->set_as_client();
-
-        // Define new ref
-        if (! $error && (preg_match('/^[\(]?PROV/i', $this->ref) || empty($this->ref))) // empty should not happened, but when it occurs, the test save life
-        {
-            $num = $this->getNextNumRef($soc);
-        }
-        else
-		{
-            $num = $this->ref;
-        }
-        $this->newref = $num;
-
-        // Validate
-        $sql = "UPDATE ".MAIN_DB_PREFIX."commande";
-        $sql.= " SET ref = '".$num."',";
-        $sql.= " fk_statut = ".self::STATUS_VALIDATED.",";
-        $sql.= " date_valid='".$this->db->idate($now)."',";
-        $sql.= " fk_user_valid = ".$user->id;
-        $sql.= " WHERE rowid = ".$this->id;
-
-        dol_syslog(get_class($this)."::valid()", LOG_DEBUG);
-        $resql=$this->db->query($sql);
-        if (! $resql)
-        {
-            dol_print_error($this->db);
-            $this->error=$this->db->lasterror();
-            $error++;
-        }
-
-        if (! $error)
-        {
-            // If stock is incremented on validate order, we must increment it
-            if ($result >= 0 && ! empty($conf->stock->enabled) && $conf->global->STOCK_CALCULATE_ON_VALIDATE_ORDER == 1)
-            {
-                require_once DOL_DOCUMENT_ROOT.'/product/stock/class/mouvementstock.class.php';
-                $langs->load("agenda");
-
-                // Loop on each line
-                $cpt=count($this->lines);
-                for ($i = 0; $i < $cpt; $i++)
-                {
-                    if ($this->lines[$i]->fk_product > 0)
-                    {
-                        $mouvP = new MouvementStock($this->db);
-						$mouvP->origin = &$this;
-                        // We decrement stock of product (and sub-products)
-                        $result=$mouvP->livraison($user, $this->lines[$i]->fk_product, $idwarehouse, $this->lines[$i]->qty, $this->lines[$i]->subprice, $langs->trans("OrderValidatedInDolibarr",$num));
-                        if ($result < 0)
-                        {
-                        	$error++;
-                        	$this->error=$mouvP->error;
-                        }
-                    }
-                    if ($error) break;
-                }
-            }
-        }
-
-        if (! $error && ! $notrigger)
-        {
-            // Call trigger
-            $result=$this->call_trigger('ORDER_VALIDATE',$user);
-            if ($result < 0) $error++;
-            // End call triggers
-        }
-
-        if (! $error)
-        {
-            $this->oldref = $this->ref;
-
-            // Rename directory if dir was a temporary ref
-            if (preg_match('/^[\(]?PROV/i', $this->ref))
-            {
-            	// On renomme repertoire ($this->ref = ancienne ref, $num = nouvelle ref)
-                // in order not to lose the attachments
-                $oldref = dol_sanitizeFileName($this->ref);
-                $newref = dol_sanitizeFileName($num);
-                $dirsource = $conf->commande->dir_output.'/'.$oldref;
-                $dirdest = $conf->commande->dir_output.'/'.$newref;
-                if (file_exists($dirsource))
-                {
-                    dol_syslog(get_class($this)."::valid() rename dir ".$dirsource." into ".$dirdest);
-
-                    if (@rename($dirsource, $dirdest))
-                    {
-                        dol_syslog("Rename ok");
-                        // Rename docs starting with $oldref with $newref
-                        $listoffiles=dol_dir_list($conf->commande->dir_output.'/'.$newref, 'files', 1, '^'.preg_quote($oldref,'/'));
-                        foreach($listoffiles as $fileentry)
-                        {
-                        	$dirsource=$fileentry['name'];
-                        	$dirdest=preg_replace('/^'.preg_quote($oldref,'/').'/',$newref, $dirsource);
-                        	$dirsource=$fileentry['path'].'/'.$dirsource;
-                        	$dirdest=$fileentry['path'].'/'.$dirdest;
-                        	@rename($dirsource, $dirdest);
-                        }
-                    }
-                }
-            }
-        }
-
-        // Set new ref and current status
-        if (! $error)
-        {
-            $this->ref = $num;
-            $this->statut = self::STATUS_VALIDATED;
-            $this->brouillon = 0;
-        }
-
-        if (! $error)
-        {
-            $this->db->commit();
-            return 1;
-        }
-        else
->>>>>>> afe61579
+				//dol_print_error($this->db,get_class($this)."::getNextNumRef ".$obj->error);
+				return "";
+			}
+		}
+		else
 		{
 			print $langs->trans("Error")." ".$langs->trans("Error_COMMANDE_ADDON_NotDefined");
 			return "";
@@ -648,6 +451,7 @@
 		{
 			$this->ref = $num;
 			$this->statut = self::STATUS_VALIDATED;
+            $this->brouillon = 0;
 		}
 
 		if (! $error)
@@ -3974,7 +3778,7 @@
 	 *  @param      int			$hidedetails    Hide details of lines
 	 *  @param      int			$hidedesc       Hide description
 	 *  @param      int			$hideref        Hide ref
-	 *  @param   null|array  $moreparams     Array to provide more information
+	 *  @param      null|array  $moreparams     Array to provide more information
 	 *  @return     int         				0 if KO, 1 if OK
 	 */
 	public function generateDocument($modele, $outputlangs, $hidedetails=0, $hidedesc=0, $hideref=0, $moreparams=null)
