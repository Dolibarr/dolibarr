<?php
/* Copyright (C) 2003-2006 Rodolphe Quiedeville <rodolphe@quiedeville.org>
 * Copyright (C) 2004-2012 Laurent Destailleur  <eldy@users.sourceforge.net>
 * Copyright (C) 2005-2014 Regis Houssin        <regis.houssin@inodbox.com>
 * Copyright (C) 2006      Andre Cianfarani     <acianfa@free.fr>
 * Copyright (C) 2010-2020 Juanjo Menent        <jmenent@2byte.es>
 * Copyright (C) 2011      Jean Heimburger      <jean@tiaris.info>
 * Copyright (C) 2012-2014 Christophe Battarel  <christophe.battarel@altairis.fr>
 * Copyright (C) 2012      Cedric Salvador      <csalvador@gpcsolutions.fr>
 * Copyright (C) 2013      Florian Henry		<florian.henry@open-concept.pro>
 * Copyright (C) 2014-2015 Marcos García        <marcosgdf@gmail.com>
 * Copyright (C) 2018      Nicolas ZABOURI	    <info@inovea-conseil.com>
 * Copyright (C) 2016-2022 Ferran Marcet        <fmarcet@2byte.es>
 * Copyright (C) 2021-2023 Frédéric France      <frederic.france@netlogic.fr>
 * Copyright (C) 2022      Gauthier VERDOL      <gauthier.verdol@atm-consulting.fr>
 *
 * This program is free software; you can redistribute it and/or modify
 * it under the terms of the GNU General Public License as published by
 * the Free Software Foundation; either version 3 of the License, or
 * (at your option) any later version.
 *
 * This program is distributed in the hope that it will be useful,
 * but WITHOUT ANY WARRANTY; without even the implied warranty of
 * MERCHANTABILITY or FITNESS FOR A PARTICULAR PURPOSE.  See the
 * GNU General Public License for more details.
 *
 * You should have received a copy of the GNU General Public License
 * along with this program. If not, see <https://www.gnu.org/licenses/>.
 */

/**
 *  \file       htdocs/commande/class/commande.class.php
 *  \ingroup    commande
 *  \brief      class for orders
 */
include_once DOL_DOCUMENT_ROOT.'/core/class/commonorder.class.php';
require_once DOL_DOCUMENT_ROOT.'/core/class/commonobjectline.class.php';
require_once DOL_DOCUMENT_ROOT.'/product/class/product.class.php';
require_once DOL_DOCUMENT_ROOT.'/margin/lib/margins.lib.php';
require_once DOL_DOCUMENT_ROOT.'/multicurrency/class/multicurrency.class.php';


/**
 *  Class to manage customers orders
 */
class Commande extends CommonOrder
{
	/**
	 * @var string ID to identify managed object
	 */
	public $element = 'commande';

	/**
	 * @var string Name of table without prefix where object is stored
	 */
	public $table_element = 'commande';

	/**
	 * @var string Name of subtable line
	 */
	public $table_element_line = 'commandedet';

	/**
	 * @var string Name of class line
	 */
	public $class_element_line = 'OrderLine';

	/**
	 * @var string Field name with ID of parent key if this field has a parent
	 */
	public $fk_element = 'fk_commande';

	/**
	 * @var string String with name of icon for commande class. Here is object_order.png
	 */
	public $picto = 'order';

	/**
	 * 0=No test on entity, 1=Test with field entity, 2=Test with link by societe
	 * @var int
	 */
	public $ismultientitymanaged = 1;

	/**
	 * 0=Default, 1=View may be restricted to sales representative only if no permission to see all or to company of external user if external user
	 * @var integer
	 */
	public $restrictiononfksoc = 1;

	/**
	 * {@inheritdoc}
	 */
	protected $table_ref_field = 'ref';

	/**
	 * @var int Thirdparty ID
	 */
	public $socid;

	/**
	 * @var string Thirdparty ref of order
	 * @deprecated
	 * @see ref_customer
	 */
	public $ref_client;

	/**
	 * @var string Thirdparty ref of order
	 */
	public $ref_customer;

	/**
	 * @var int Contact ID
	 */
	public $contactid;

	/**
	 * Status of the order
	 * @var int
	 */
	public $statut;

	/**
	 * @var int Status Billed or not
	 */
	public $billed;

	/**
	 * @var int Draft Status of the order
	 */
	public $brouillon;

	/**
	 * @var string Condition payment code
	 */
	public $cond_reglement_code;

	/**
	 * @var double Deposit % for payment terms
	 */
	public $deposit_percent;

	/**
	 * @var int bank account ID
	 */
	public $fk_account;

	/**
	 * @var string It holds the label of the payment mode. Use it in case translation cannot be found.
	 */
	public $mode_reglement;

	/**
	 * @var int Payment mode id
	 */
	public $mode_reglement_id;

	/**
	 * @var string Payment mode code
	 */
	public $mode_reglement_code;

	/**
	 * Availability delivery time id
	 * @var int
	 */
	public $availability_id;

	/**
	 * Availability delivery time code
	 * @var string
	 */
	public $availability_code;

	/**
	 * Label of availability delivery time. Use it in case translation cannot be found.
	 * @var string
	 */
	public $availability;

	/**
	 * @var int Source demand reason Id
	 */
	public $demand_reason_id;

	/**
	 * @var string Source reason code. Why we receive order (after a phone campaign, ...)
	 */
	public $demand_reason_code;

	/**
	 * @var int Date of order
	 */
	public $date;

	/**
	 * @var int Date of order
	 * @deprecated
	 * @see $date
	 */
	public $date_commande;

	/**
	 * @var int	Date expected for delivery
	 * @see $delivery_date
	 * @deprecated
	 */
	public $date_livraison;

	/**
	 * @var int	Date expected of shipment (date starting shipment, not the reception that occurs some days after)
	 */
	public $delivery_date;

	/**
	 * @var int ID
	 */
	public $fk_remise_except;

	public $remise_percent;
	public $remise_absolue;
	public $info_bits;
	public $rang;
	public $special_code;
	public $source; // Order mode. How we received order (by phone, by email, ...)

	/**
	 * @var int Warehouse Id
	 */
	public $warehouse_id;

	public $extraparams = array();

	public $linked_objects = array();

	/**
	 * @var int User author ID
	 */
	public $user_author_id;

	/**
	 * @var int User validator ID
	 */
	public $user_valid;

	/**
	 * @var OrderLine one line of an order
	 */
	public $line;

	/**
	 * @var OrderLine[]
	 */
	public $lines = array();

	// Multicurrency
	/**
	 * @var int Currency ID
	 */
	public $fk_multicurrency;

	/**
	 * @var string multicurrency code
	 */
	public $multicurrency_code;
	public $multicurrency_tx;
	public $multicurrency_total_ht;
	public $multicurrency_total_tva;
	public $multicurrency_total_ttc;

	//! key of module source when order generated from a dedicated module ('cashdesk', 'takepos', ...)
	public $module_source;
	//! key of pos source ('0', '1', ...)
	public $pos_source;

	/**
	 * @var array	Array with line of all shipments
	 */
	public $expeditions;

	/**
	 * @var string payment url
	 */
	public $online_payment_url;


	/**
	 *  'type' if the field format ('integer', 'integer:ObjectClass:PathToClass[:AddCreateButtonOrNot[:Filter]]', 'varchar(x)', 'double(24,8)', 'real', 'price', 'text', 'html', 'date', 'datetime', 'timestamp', 'duration', 'mail', 'phone', 'url', 'password')
	 *         Note: Filter can be a string like "(t.ref:like:'SO-%') or (t.date_creation:<:'20160101') or (t.nature:is:NULL)"
	 *  'label' the translation key.
	 *  'enabled' is a condition when the field must be managed.
	 *  'position' is the sort order of field.
	 *  'notnull' is set to 1 if not null in database. Set to -1 if we must set data to null if empty ('' or 0).
	 *  'visible' says if field is visible in list (Examples: 0=Not visible, 1=Visible on list and create/update/view forms, 2=Visible on list only, 3=Visible on create/update/view form only (not list), 4=Visible on list and update/view form only (not create). 5=Visible on list and view only (not create/not update). Using a negative value means field is not shown by default on list but can be selected for viewing)
	 *  'noteditable' says if field is not editable (1 or 0)
	 *  'default' is a default value for creation (can still be overwrote by the Setup of Default Values if field is editable in creation form). Note: If default is set to '(PROV)' and field is 'ref', the default value will be set to '(PROVid)' where id is rowid when a new record is created.
	 *  'index' if we want an index in database.
	 *  'foreignkey'=>'tablename.field' if the field is a foreign key (it is recommanded to name the field fk_...).
	 *  'searchall' is 1 if we want to search in this field when making a search from the quick search button.
	 *  'isameasure' must be set to 1 if you want to have a total on list for this field. Field type must be summable like integer or double(24,8).
	 *  'css' is the CSS style to use on field. For example: 'maxwidth200'
	 *  'help' is a string visible as a tooltip on field
	 *  'showoncombobox' if value of the field must be visible into the label of the combobox that list record
	 *  'disabled' is 1 if we want to have the field locked by a 'disabled' attribute. In most cases, this is never set into the definition of $fields into class, but is set dynamically by some part of code.
	 *  'arrayofkeyval' to set list of value if type is a list of predefined values. For example: array("0"=>"Draft","1"=>"Active","-1"=>"Cancel")
	 *  'comment' is not used. You can store here any text of your choice. It is not used by application.
	 *
	 *  Note: To have value dynamic, you can set value to 0 in definition and edit the value on the fly into the constructor.
	 */

	// BEGIN MODULEBUILDER PROPERTIES
	/**
	 * @var array  Array with all fields and their property. Do not use it as a static var. It may be modified by constructor.
	 */
	public $fields = array(
		'rowid' =>array('type'=>'integer', 'label'=>'TechnicalID', 'enabled'=>1, 'visible'=>-1, 'notnull'=>1, 'position'=>10),
		'entity' =>array('type'=>'integer', 'label'=>'Entity', 'default'=>1, 'enabled'=>1, 'visible'=>-2, 'notnull'=>1, 'position'=>20, 'index'=>1),
		'ref' =>array('type'=>'varchar(30)', 'label'=>'Ref', 'enabled'=>1, 'visible'=>-1, 'notnull'=>1, 'showoncombobox'=>1, 'position'=>25),
		'ref_ext' =>array('type'=>'varchar(255)', 'label'=>'RefExt', 'enabled'=>1, 'visible'=>0, 'position'=>26),
		'ref_client' =>array('type'=>'varchar(255)', 'label'=>'RefCustomer', 'enabled'=>1, 'visible'=>-1, 'position'=>28),
		'fk_soc' =>array('type'=>'integer:Societe:societe/class/societe.class.php', 'label'=>'ThirdParty', 'enabled'=>'isModEnabled("societe")', 'visible'=>-1, 'notnull'=>1, 'position'=>20),
		'fk_projet' =>array('type'=>'integer:Project:projet/class/project.class.php:1:fk_statut=1', 'label'=>'Project', 'enabled'=>"isModEnabled('project')", 'visible'=>-1, 'position'=>25),
		'date_commande' =>array('type'=>'date', 'label'=>'Date', 'enabled'=>1, 'visible'=>1, 'position'=>60),
		'date_valid' =>array('type'=>'datetime', 'label'=>'DateValidation', 'enabled'=>1, 'visible'=>-1, 'position'=>62),
		'date_cloture' =>array('type'=>'datetime', 'label'=>'DateClosing', 'enabled'=>1, 'visible'=>-1, 'position'=>65),
		'fk_user_valid' =>array('type'=>'integer:User:user/class/user.class.php', 'label'=>'UserValidation', 'enabled'=>1, 'visible'=>-1, 'position'=>85),
		'fk_user_cloture' =>array('type'=>'integer:User:user/class/user.class.php', 'label'=>'UserClosing', 'enabled'=>1, 'visible'=>-1, 'position'=>90),
		'source' =>array('type'=>'smallint(6)', 'label'=>'Source', 'enabled'=>1, 'visible'=>-1, 'position'=>95),
		//'amount_ht' =>array('type'=>'double(24,8)', 'label'=>'AmountHT', 'enabled'=>1, 'visible'=>-1, 'position'=>105),
		'remise_percent' =>array('type'=>'double', 'label'=>'RelativeDiscount', 'enabled'=>1, 'visible'=>-1, 'position'=>110),
		'remise_absolue' =>array('type'=>'double', 'label'=>'CustomerRelativeDiscount', 'enabled'=>1, 'visible'=>-1, 'position'=>115),
		//'remise' =>array('type'=>'double', 'label'=>'Remise', 'enabled'=>1, 'visible'=>-1, 'position'=>120),
		'total_tva' =>array('type'=>'double(24,8)', 'label'=>'VAT', 'enabled'=>1, 'visible'=>-1, 'position'=>125, 'isameasure'=>1),
		'localtax1' =>array('type'=>'double(24,8)', 'label'=>'LocalTax1', 'enabled'=>1, 'visible'=>-1, 'position'=>130, 'isameasure'=>1),
		'localtax2' =>array('type'=>'double(24,8)', 'label'=>'LocalTax2', 'enabled'=>1, 'visible'=>-1, 'position'=>135, 'isameasure'=>1),
		'total_ht' =>array('type'=>'double(24,8)', 'label'=>'TotalHT', 'enabled'=>1, 'visible'=>-1, 'position'=>140, 'isameasure'=>1),
		'total_ttc' =>array('type'=>'double(24,8)', 'label'=>'TotalTTC', 'enabled'=>1, 'visible'=>-1, 'position'=>145, 'isameasure'=>1),
		'note_private' =>array('type'=>'html', 'label'=>'NotePrivate', 'enabled'=>1, 'visible'=>0, 'position'=>150),
		'note_public' =>array('type'=>'html', 'label'=>'NotePublic', 'enabled'=>1, 'visible'=>0, 'position'=>155),
		'model_pdf' =>array('type'=>'varchar(255)', 'label'=>'PDFTemplate', 'enabled'=>1, 'visible'=>0, 'position'=>160),
		//'facture' =>array('type'=>'tinyint(4)', 'label'=>'ParentInvoice', 'enabled'=>1, 'visible'=>-1, 'position'=>165),
		'fk_account' =>array('type'=>'integer', 'label'=>'BankAccount', 'enabled'=>'$conf->banque->enabled', 'visible'=>-1, 'position'=>170),
		'fk_currency' =>array('type'=>'varchar(3)', 'label'=>'MulticurrencyID', 'enabled'=>1, 'visible'=>-1, 'position'=>175),
		'fk_cond_reglement' =>array('type'=>'integer', 'label'=>'PaymentTerm', 'enabled'=>1, 'visible'=>-1, 'position'=>180),
		'deposit_percent' =>array('type'=>'varchar(63)', 'label'=>'DepositPercent', 'enabled'=>1, 'visible'=>-1, 'position'=>181),
		'fk_mode_reglement' =>array('type'=>'integer', 'label'=>'PaymentMode', 'enabled'=>1, 'visible'=>-1, 'position'=>185),
		'date_livraison' =>array('type'=>'date', 'label'=>'DateDeliveryPlanned', 'enabled'=>1, 'visible'=>-1, 'position'=>190),
		'fk_shipping_method' =>array('type'=>'integer', 'label'=>'ShippingMethod', 'enabled'=>1, 'visible'=>-1, 'position'=>195),
		'fk_warehouse' =>array('type'=>'integer:Entrepot:product/stock/class/entrepot.class.php', 'label'=>'Fk warehouse', 'enabled'=>'$conf->stock->enabled', 'visible'=>-1, 'position'=>200),
		'fk_availability' =>array('type'=>'integer', 'label'=>'Availability', 'enabled'=>1, 'visible'=>-1, 'position'=>205),
		'fk_input_reason' =>array('type'=>'integer', 'label'=>'InputReason', 'enabled'=>1, 'visible'=>-1, 'position'=>210),
		//'fk_delivery_address' =>array('type'=>'integer', 'label'=>'DeliveryAddress', 'enabled'=>1, 'visible'=>-1, 'position'=>215),
		'extraparams' =>array('type'=>'varchar(255)', 'label'=>'Extraparams', 'enabled'=>1, 'visible'=>-1, 'position'=>225),
		'fk_incoterms' =>array('type'=>'integer', 'label'=>'IncotermCode', 'enabled'=>'$conf->incoterm->enabled', 'visible'=>-1, 'position'=>230),
		'location_incoterms' =>array('type'=>'varchar(255)', 'label'=>'IncotermLabel', 'enabled'=>'$conf->incoterm->enabled', 'visible'=>-1, 'position'=>235),
		'fk_multicurrency' =>array('type'=>'integer', 'label'=>'Fk multicurrency', 'enabled'=>'isModEnabled("multicurrency")', 'visible'=>-1, 'position'=>240),
		'multicurrency_code' =>array('type'=>'varchar(255)', 'label'=>'MulticurrencyCurrency', 'enabled'=>'isModEnabled("multicurrency")', 'visible'=>-1, 'position'=>245),
		'multicurrency_tx' =>array('type'=>'double(24,8)', 'label'=>'MulticurrencyRate', 'enabled'=>'isModEnabled("multicurrency")', 'visible'=>-1, 'position'=>250, 'isameasure'=>1),
		'multicurrency_total_ht' =>array('type'=>'double(24,8)', 'label'=>'MulticurrencyAmountHT', 'enabled'=>'isModEnabled("multicurrency")', 'visible'=>-1, 'position'=>255, 'isameasure'=>1),
		'multicurrency_total_tva' =>array('type'=>'double(24,8)', 'label'=>'MulticurrencyAmountVAT', 'enabled'=>'isModEnabled("multicurrency")', 'visible'=>-1, 'position'=>260, 'isameasure'=>1),
		'multicurrency_total_ttc' =>array('type'=>'double(24,8)', 'label'=>'MulticurrencyAmountTTC', 'enabled'=>'isModEnabled("multicurrency")', 'visible'=>-1, 'position'=>265, 'isameasure'=>1),
		'last_main_doc' =>array('type'=>'varchar(255)', 'label'=>'LastMainDoc', 'enabled'=>1, 'visible'=>-1, 'position'=>270),
		'module_source' =>array('type'=>'varchar(32)', 'label'=>'POSModule', 'enabled'=>1, 'visible'=>-1, 'position'=>275),
		'pos_source' =>array('type'=>'varchar(32)', 'label'=>'POSTerminal', 'enabled'=>1, 'visible'=>-1, 'position'=>280),
		'fk_user_author' =>array('type'=>'integer:User:user/class/user.class.php', 'label'=>'UserAuthor', 'enabled'=>1, 'visible'=>-1, 'position'=>300),
		'fk_user_modif' =>array('type'=>'integer:User:user/class/user.class.php', 'label'=>'UserModif', 'enabled'=>1, 'visible'=>-2, 'notnull'=>-1, 'position'=>302),
		'date_creation' =>array('type'=>'datetime', 'label'=>'DateCreation', 'enabled'=>1, 'visible'=>-2, 'position'=>304),
		'tms' =>array('type'=>'timestamp', 'label'=>'DateModification', 'enabled'=>1, 'visible'=>-1, 'notnull'=>1, 'position'=>306),
		'import_key' =>array('type'=>'varchar(14)', 'label'=>'ImportId', 'enabled'=>1, 'visible'=>-2, 'position'=>400),
		'fk_statut' =>array('type'=>'smallint(6)', 'label'=>'Status', 'enabled'=>1, 'visible'=>-1, 'position'=>500),
	);
	// END MODULEBUILDER PROPERTIES

	/**
	 * ERR Not enough stock
	 */
	const STOCK_NOT_ENOUGH_FOR_ORDER = -3;

	/**
	 * Canceled status
	 */
	const STATUS_CANCELED = -1;
	/**
	 * Draft status
	 */
	const STATUS_DRAFT = 0;
	/**
	 * Validated status
	 */
	const STATUS_VALIDATED = 1;
	/**
	 * Shipment on process
	 */
	const STATUS_SHIPMENTONPROCESS = 2;
	const STATUS_ACCEPTED = 2; // For backward compatibility. Use key STATUS_SHIPMENTONPROCESS instead.

	/**
	 * Closed (Sent, billed or not)
	 */
	const STATUS_CLOSED = 3;


	/**
	 *	Constructor
	 *
	 *  @param		DoliDB		$db      Database handler
	 */
	public function __construct($db)
	{
		$this->db = $db;
	}

	/**
	 *  Returns the reference to the following non used Order depending on the active numbering module
	 *  defined into COMMANDE_ADDON
	 *
	 *  @param	Societe		$soc  	Object thirdparty
	 *  @return string      		Order free reference
	 */
	public function getNextNumRef($soc)
	{
		global $langs, $conf;
		$langs->load("order");

		if (!empty($conf->global->COMMANDE_ADDON)) {
			$mybool = false;

			$file = $conf->global->COMMANDE_ADDON.".php";
			$classname = $conf->global->COMMANDE_ADDON;

			// Include file with class
			$dirmodels = array_merge(array('/'), (array) $conf->modules_parts['models']);
			foreach ($dirmodels as $reldir) {
				$dir = dol_buildpath($reldir."core/modules/commande/");

				// Load file with numbering class (if found)
				$mybool |= @include_once $dir.$file;
			}

			if ($mybool === false) {
				dol_print_error('', "Failed to include file ".$file);
				return '';
			}

			$obj = new $classname();
			$numref = $obj->getNextValue($soc, $this);

			if ($numref != "") {
				return $numref;
			} else {
				$this->error = $obj->error;
				//dol_print_error($this->db,get_class($this)."::getNextNumRef ".$obj->error);
				return "";
			}
		} else {
			print $langs->trans("Error")." ".$langs->trans("Error_COMMANDE_ADDON_NotDefined");
			return "";
		}
	}


	/**
	 *	Validate order
	 *
	 *	@param		User	$user     		User making status change
	 *	@param		int		$idwarehouse	Id of warehouse to use for stock decrease
	 *  @param		int		$notrigger		1=Does not execute triggers, 0= execute triggers
	 *	@return  	int						<=0 if OK, 0=Nothing done, >0 if KO
	 */
	public function valid($user, $idwarehouse = 0, $notrigger = 0)
	{
		global $conf, $langs;

		require_once DOL_DOCUMENT_ROOT.'/core/lib/files.lib.php';

		$error = 0;

		// Protection
		if ($this->statut == self::STATUS_VALIDATED) {
			dol_syslog(get_class($this)."::valid action abandonned: already validated", LOG_WARNING);
			return 0;
		}

		if (!((empty($conf->global->MAIN_USE_ADVANCED_PERMS) && !empty($user->rights->commande->creer))
			|| (!empty($conf->global->MAIN_USE_ADVANCED_PERMS) && !empty($user->rights->commande->order_advance->validate)))) {
			$this->error = 'NotEnoughPermissions';
			dol_syslog(get_class($this)."::valid ".$this->error, LOG_ERR);
			return -1;
		}

		$now = dol_now();

		$this->db->begin();

		// Definition du nom de module de numerotation de commande
		$soc = new Societe($this->db);
		$soc->fetch($this->socid);

		// Class of company linked to order
		$result = $soc->set_as_client();

		// Define new ref
		if (!$error && (preg_match('/^[\(]?PROV/i', $this->ref) || empty($this->ref))) { // empty should not happened, but when it occurs, the test save life
			$num = $this->getNextNumRef($soc);
		} else {
			$num = $this->ref;
		}
		$this->newref = dol_sanitizeFileName($num);

		// Validate
		$sql = "UPDATE ".MAIN_DB_PREFIX."commande";
		$sql .= " SET ref = '".$this->db->escape($num)."',";
		$sql .= " fk_statut = ".self::STATUS_VALIDATED.",";
		$sql .= " date_valid='".$this->db->idate($now)."',";
		$sql .= " fk_user_valid = ".($user->id > 0 ? (int) $user->id : "null").",";
		$sql .= " fk_user_modif = ".((int) $user->id);
		$sql .= " WHERE rowid = ".((int) $this->id);

		dol_syslog(get_class($this)."::valid", LOG_DEBUG);
		$resql = $this->db->query($sql);
		if (!$resql) {
			dol_print_error($this->db);
			$this->error = $this->db->lasterror();
			$error++;
		}

		if (!$error) {
			// If stock is incremented on validate order, we must increment it
			if ($result >= 0 && isModEnabled('stock') && !empty($conf->global->STOCK_CALCULATE_ON_VALIDATE_ORDER) && $conf->global->STOCK_CALCULATE_ON_VALIDATE_ORDER == 1) {
				require_once DOL_DOCUMENT_ROOT.'/product/stock/class/mouvementstock.class.php';
				$langs->load("agenda");

				// Loop on each line
				$cpt = count($this->lines);
				for ($i = 0; $i < $cpt; $i++) {
					if ($this->lines[$i]->fk_product > 0) {
						$mouvP = new MouvementStock($this->db);
						$mouvP->origin = &$this;
						$mouvP->setOrigin($this->element, $this->id);
						// We decrement stock of product (and sub-products)
						$result = $mouvP->livraison($user, $this->lines[$i]->fk_product, $idwarehouse, $this->lines[$i]->qty, $this->lines[$i]->subprice, $langs->trans("OrderValidatedInDolibarr", $num));
						if ($result < 0) {
							$error++;
							$this->error = $mouvP->error;
						}
					}
					if ($error) {
						break;
					}
				}
			}
		}

		if (!$error && !$notrigger) {
			// Call trigger
			$result = $this->call_trigger('ORDER_VALIDATE', $user);
			if ($result < 0) {
				$error++;
			}
			// End call triggers
		}

		if (!$error) {
			$this->oldref = $this->ref;

			// Rename directory if dir was a temporary ref
			if (preg_match('/^[\(]?PROV/i', $this->ref)) {
				// Now we rename also files into index
				$sql = 'UPDATE '.MAIN_DB_PREFIX."ecm_files set filename = CONCAT('".$this->db->escape($this->newref)."', SUBSTR(filename, ".(strlen($this->ref) + 1).")), filepath = 'commande/".$this->db->escape($this->newref)."'";
				$sql .= " WHERE filename LIKE '".$this->db->escape($this->ref)."%' AND filepath = 'commande/".$this->db->escape($this->ref)."' and entity = ".$conf->entity;
				$resql = $this->db->query($sql);
				if (!$resql) {
					$error++; $this->error = $this->db->lasterror();
				}

				// We rename directory ($this->ref = old ref, $num = new ref) in order not to lose the attachments
				$oldref = dol_sanitizeFileName($this->ref);
				$newref = dol_sanitizeFileName($num);
				$dirsource = $conf->commande->multidir_output[$this->entity].'/'.$oldref;
				$dirdest = $conf->commande->multidir_output[$this->entity].'/'.$newref;
				if (!$error && file_exists($dirsource)) {
					dol_syslog(get_class($this)."::valid rename dir ".$dirsource." into ".$dirdest);

					if (@rename($dirsource, $dirdest)) {
						dol_syslog("Rename ok");
						// Rename docs starting with $oldref with $newref
						$listoffiles = dol_dir_list($conf->commande->multidir_output[$this->entity].'/'.$newref, 'files', 1, '^'.preg_quote($oldref, '/'));
						foreach ($listoffiles as $fileentry) {
							$dirsource = $fileentry['name'];
							$dirdest = preg_replace('/^'.preg_quote($oldref, '/').'/', $newref, $dirsource);
							$dirsource = $fileentry['path'].'/'.$dirsource;
							$dirdest = $fileentry['path'].'/'.$dirdest;
							@rename($dirsource, $dirdest);
						}
					}
				}
			}
		}

		// Set new ref and current status
		if (!$error) {
			$this->ref = $num;
			$this->statut = self::STATUS_VALIDATED;
			$this->brouillon = 0;
		}

		if (!$error) {
			$this->db->commit();
			return 1;
		} else {
			$this->db->rollback();
			return -1;
		}
	}

	// phpcs:disable PEAR.NamingConventions.ValidFunctionName.ScopeNotCamelCaps
	/**
	 *	Set draft status
	 *
	 *	@param	User	$user			Object user that modify
	 *	@param	int		$idwarehouse	Warehouse ID to use for stock change (Used only if option STOCK_CALCULATE_ON_VALIDATE_ORDER is on)
	 *	@return	int						<0 if KO, >0 if OK
	 */
	public function setDraft($user, $idwarehouse = -1)
	{
		//phpcs:enable
		global $conf, $langs;

		$error = 0;

		// Protection
		if ($this->statut <= self::STATUS_DRAFT) {
			return 0;
		}

		if (!((empty($conf->global->MAIN_USE_ADVANCED_PERMS) && !empty($user->rights->commande->creer))
			|| (!empty($conf->global->MAIN_USE_ADVANCED_PERMS) && !empty($user->rights->commande->order_advance->validate)))) {
			$this->error = 'Permission denied';
			return -1;
		}

		dol_syslog(__METHOD__, LOG_DEBUG);

		$this->db->begin();

		$sql = "UPDATE ".MAIN_DB_PREFIX."commande";
		$sql .= " SET fk_statut = ".self::STATUS_DRAFT.",";
		$sql .= " fk_user_modif = ".((int) $user->id);
		$sql .= " WHERE rowid = ".((int) $this->id);

		if ($this->db->query($sql)) {
			if (!$error) {
				$this->oldcopy = clone $this;
			}

			// If stock is decremented on validate order, we must reincrement it
			if (isModEnabled('stock') && !empty($conf->global->STOCK_CALCULATE_ON_VALIDATE_ORDER) && $conf->global->STOCK_CALCULATE_ON_VALIDATE_ORDER == 1) {
				$result = 0;

				require_once DOL_DOCUMENT_ROOT.'/product/stock/class/mouvementstock.class.php';
				$langs->load("agenda");

				$num = count($this->lines);
				for ($i = 0; $i < $num; $i++) {
					if ($this->lines[$i]->fk_product > 0) {
						$mouvP = new MouvementStock($this->db);
						$mouvP->origin = &$this;
						$mouvP->setOrigin($this->element, $this->id);
						// We increment stock of product (and sub-products)
						$result = $mouvP->reception($user, $this->lines[$i]->fk_product, $idwarehouse, $this->lines[$i]->qty, 0, $langs->trans("OrderBackToDraftInDolibarr", $this->ref));
						if ($result < 0) {
							$error++; $this->error = $mouvP->error; break;
						}
					}
				}
			}

			if (!$error) {
				// Call trigger
				$result = $this->call_trigger('ORDER_UNVALIDATE', $user);
				if ($result < 0) {
					$error++;
				}
			}

			if (!$error) {
				$this->statut = self::STATUS_DRAFT;
				$this->db->commit();
				return 1;
			} else {
				$this->db->rollback();
				return -1;
			}
		} else {
			$this->error = $this->db->error();
			$this->db->rollback();
			return -1;
		}
	}


	// phpcs:disable PEAR.NamingConventions.ValidFunctionName.ScopeNotCamelCaps
	/**
	 *	Tag the order as validated (opened)
	 *	Function used when order is reopend after being closed.
	 *
	 *	@param      User	$user       Object user that change status
	 *	@return     int         		<0 if KO, 0 if nothing is done, >0 if OK
	 */
	public function set_reopen($user)
	{
		// phpcs:enable
		$error = 0;

		if ($this->statut != self::STATUS_CANCELED && $this->statut != self::STATUS_CLOSED) {
			dol_syslog(get_class($this)."::set_reopen order has not status closed", LOG_WARNING);
			return 0;
		}

		$this->db->begin();

		$sql = 'UPDATE '.MAIN_DB_PREFIX.'commande';
		$sql .= ' SET fk_statut='.self::STATUS_VALIDATED.', facture=0,';
		$sql .= " fk_user_modif = ".((int) $user->id);
		$sql .= " WHERE rowid = ".((int) $this->id);

		dol_syslog(get_class($this)."::set_reopen", LOG_DEBUG);
		$resql = $this->db->query($sql);
		if ($resql) {
			// Call trigger
			$result = $this->call_trigger('ORDER_REOPEN', $user);
			if ($result < 0) {
				$error++;
			}
			// End call triggers
		} else {
			$error++;
			$this->error = $this->db->lasterror();
			dol_print_error($this->db);
		}

		if (!$error) {
			$this->statut = self::STATUS_VALIDATED;
			$this->billed = 0;

			$this->db->commit();
			return 1;
		} else {
			foreach ($this->errors as $errmsg) {
				dol_syslog(get_class($this)."::set_reopen ".$errmsg, LOG_ERR);
				$this->error .= ($this->error ? ', '.$errmsg : $errmsg);
			}
			$this->db->rollback();
			return -1 * $error;
		}
	}

	/**
	 *  Close order
	 *
	 * 	@param      User	$user       Objet user that close
	 *  @param		int		$notrigger	1=Does not execute triggers, 0=Execute triggers
	 *	@return		int					<0 if KO, >0 if OK
	 */
	public function cloture($user, $notrigger = 0)
	{
		global $conf;

		$error = 0;

		$usercanclose = ((empty($conf->global->MAIN_USE_ADVANCED_PERMS) && !empty($user->rights->commande->creer))
			|| (!empty($conf->global->MAIN_USE_ADVANCED_PERMS) && !empty($user->rights->commande->order_advance->close)));

		if ($usercanclose) {
			if ($this->statut == self::STATUS_CLOSED) {
				return 0;
			}
			$this->db->begin();

			$now = dol_now();

			$sql = 'UPDATE '.MAIN_DB_PREFIX.$this->table_element;
			$sql .= ' SET fk_statut = '.self::STATUS_CLOSED.',';
			$sql .= ' fk_user_cloture = '.((int) $user->id).',';
			$sql .= " date_cloture = '".$this->db->idate($now)."',";
			$sql .= " fk_user_modif = ".((int) $user->id);
			$sql .= " WHERE rowid = ".((int) $this->id).' AND fk_statut > '.self::STATUS_DRAFT;

			if ($this->db->query($sql)) {
				if (!$notrigger) {
					// Call trigger
					$result = $this->call_trigger('ORDER_CLOSE', $user);
					if ($result < 0) {
						$error++;
					}
					// End call triggers
				}

				if (!$error) {
					$this->statut = self::STATUS_CLOSED;

					$this->db->commit();
					return 1;
				} else {
					$this->db->rollback();
					return -1;
				}
			} else {
				$this->error = $this->db->lasterror();

				$this->db->rollback();
				return -1;
			}
		}
		return 0;
	}

	/**
	 * 	Cancel an order
	 * 	If stock is decremented on order validation, we must reincrement it
	 *
	 *	@param	int		$idwarehouse	Id warehouse to use for stock change.
	 *	@return	int						<0 if KO, >0 if OK
	 */
	public function cancel($idwarehouse = -1)
	{
		global $conf, $user, $langs;

		$error = 0;

		$this->db->begin();

		$sql = "UPDATE ".MAIN_DB_PREFIX."commande";
		$sql .= " SET fk_statut = ".self::STATUS_CANCELED.",";
		$sql .= " fk_user_modif = ".((int) $user->id);
		$sql .= " WHERE rowid = ".((int) $this->id);
		$sql .= " AND fk_statut = ".self::STATUS_VALIDATED;

		dol_syslog(get_class($this)."::cancel", LOG_DEBUG);
		if ($this->db->query($sql)) {
			// If stock is decremented on validate order, we must reincrement it
			if (isModEnabled('stock') && !empty($conf->global->STOCK_CALCULATE_ON_VALIDATE_ORDER) && $conf->global->STOCK_CALCULATE_ON_VALIDATE_ORDER == 1) {
				require_once DOL_DOCUMENT_ROOT.'/product/stock/class/mouvementstock.class.php';
				$langs->load("agenda");

				$num = count($this->lines);
				for ($i = 0; $i < $num; $i++) {
					if ($this->lines[$i]->fk_product > 0) {
						$mouvP = new MouvementStock($this->db);
						$mouvP->setOrigin($this->element, $this->id);
						// We increment stock of product (and sub-products)
						$result = $mouvP->reception($user, $this->lines[$i]->fk_product, $idwarehouse, $this->lines[$i]->qty, 0, $langs->trans("OrderCanceledInDolibarr", $this->ref)); // price is 0, we don't want WAP to be changed
						if ($result < 0) {
							$error++;
							$this->error = $mouvP->error;
							break;
						}
					}
				}
			}

			if (!$error) {
				// Call trigger
				$result = $this->call_trigger('ORDER_CANCEL', $user);
				if ($result < 0) {
					$error++;
				}
				// End call triggers
			}

			if (!$error) {
				$this->statut = self::STATUS_CANCELED;
				$this->db->commit();
				return 1;
			} else {
				foreach ($this->errors as $errmsg) {
					dol_syslog(get_class($this)."::cancel ".$errmsg, LOG_ERR);
					$this->error .= ($this->error ? ', '.$errmsg : $errmsg);
				}
				$this->db->rollback();
				return -1 * $error;
			}
		} else {
			$this->error = $this->db->error();
			$this->db->rollback();
			return -1;
		}
	}

	/**
	 *	Create order
	 *	Note that this->ref can be set or empty. If empty, we will use "(PROV)"
	 *
	 *	@param		User	$user 		Objet user that make creation
	 *	@param		int	    $notrigger	Disable all triggers
	 *	@return 	int			        <0 if KO, >0 if OK
	 */
	public function create($user, $notrigger = 0)
	{
		global $conf, $langs, $mysoc;
		$error = 0;

		// Clean parameters
		$this->brouillon = 1; // set command as draft

		// Set tmp vars
		$date = ($this->date_commande ? $this->date_commande : $this->date);
		$delivery_date = empty($this->delivery_date) ? $this->date_livraison : $this->delivery_date;

		// Multicurrency (test on $this->multicurrency_tx because we should take the default rate only if not using origin rate)
		if (!empty($this->multicurrency_code) && empty($this->multicurrency_tx)) {
			list($this->fk_multicurrency, $this->multicurrency_tx) = MultiCurrency::getIdAndTxFromCode($this->db, $this->multicurrency_code, $date);
		} else {
			$this->fk_multicurrency = MultiCurrency::getIdFromCode($this->db, $this->multicurrency_code);
		}
		if (empty($this->fk_multicurrency)) {
			$this->multicurrency_code = $conf->currency;
			$this->fk_multicurrency = 0;
			$this->multicurrency_tx = 1;
		}

		dol_syslog(get_class($this)."::create user=".$user->id);

		// Check parameters
		if (!empty($this->ref)) {	// We check that ref is not already used
			$result = self::isExistingObject($this->element, 0, $this->ref); // Check ref is not yet used
			if ($result > 0) {
				$this->error = 'ErrorRefAlreadyExists';
				dol_syslog(get_class($this)."::create ".$this->error, LOG_WARNING);
				$this->db->rollback();
				return -1;
			}
		}

		$soc = new Societe($this->db);
		$result = $soc->fetch($this->socid);
		if ($result < 0) {
			$this->error = "Failed to fetch company";
			dol_syslog(get_class($this)."::create ".$this->error, LOG_ERR);
			return -2;
		}
		if (!empty($conf->global->ORDER_REQUIRE_SOURCE) && $this->source < 0) {
			$this->error = $langs->trans("ErrorFieldRequired", $langs->transnoentitiesnoconv("Source"));
			dol_syslog(get_class($this)."::create ".$this->error, LOG_ERR);
			return -1;
		}

		$now = dol_now();

		$this->db->begin();

		$sql = "INSERT INTO ".MAIN_DB_PREFIX."commande (";
		$sql .= " ref, fk_soc, date_creation, fk_user_author, fk_projet, date_commande, source, note_private, note_public, ref_ext, ref_client";
		$sql .= ", model_pdf, fk_cond_reglement, deposit_percent, fk_mode_reglement, fk_account, fk_availability, fk_input_reason, date_livraison, fk_delivery_address";
		$sql .= ", fk_shipping_method";
		$sql .= ", fk_warehouse";
		$sql .= ", remise_absolue, remise_percent";
		$sql .= ", fk_incoterms, location_incoterms";
		$sql .= ", entity, module_source, pos_source";
		$sql .= ", fk_multicurrency";
		$sql .= ", multicurrency_code";
		$sql .= ", multicurrency_tx";
		$sql .= ")";
		$sql .= " VALUES ('(PROV)', ".((int) $this->socid).", '".$this->db->idate($now)."', ".((int) $user->id);
		$sql .= ", ".($this->fk_project > 0 ? ((int) $this->fk_project) : "null");
		$sql .= ", '".$this->db->idate($date)."'";
		$sql .= ", ".($this->source >= 0 && $this->source != '' ? $this->db->escape($this->source) : 'null');
		$sql .= ", '".$this->db->escape($this->note_private)."'";
		$sql .= ", '".$this->db->escape($this->note_public)."'";
		$sql .= ", ".($this->ref_ext ? "'".$this->db->escape($this->ref_ext)."'" : "null");
		$sql .= ", ".($this->ref_client ? "'".$this->db->escape($this->ref_client)."'" : "null");
		$sql .= ", '".$this->db->escape($this->model_pdf)."'";
		$sql .= ", ".($this->cond_reglement_id > 0 ? ((int) $this->cond_reglement_id) : "null");
		$sql .= ", ".(!empty($this->deposit_percent) ? "'".$this->db->escape($this->deposit_percent)."'" : "null");
		$sql .= ", ".($this->mode_reglement_id > 0 ? ((int) $this->mode_reglement_id) : "null");
		$sql .= ", ".($this->fk_account > 0 ? ((int) $this->fk_account) : 'NULL');
		$sql .= ", ".($this->availability_id > 0 ? ((int) $this->availability_id) : "null");
		$sql .= ", ".($this->demand_reason_id > 0 ? ((int) $this->demand_reason_id) : "null");
		$sql .= ", ".($delivery_date ? "'".$this->db->idate($delivery_date)."'" : "null");
		$sql .= ", ".($this->fk_delivery_address > 0 ? ((int) $this->fk_delivery_address) : 'NULL');
		$sql .= ", ".(!empty($this->shipping_method_id) && $this->shipping_method_id > 0 ? ((int) $this->shipping_method_id) : 'NULL');
		$sql .= ", ".(!empty($this->warehouse_id) && $this->warehouse_id > 0 ? ((int) $this->warehouse_id) : 'NULL');
		$sql .= ", ".($this->remise_absolue > 0 ? $this->db->escape($this->remise_absolue) : 'NULL');
		$sql .= ", ".($this->remise_percent > 0 ? $this->db->escape($this->remise_percent) : 0);
		$sql .= ", ".(int) $this->fk_incoterms;
		$sql .= ", '".$this->db->escape($this->location_incoterms)."'";
		$sql .= ", ".setEntity($this);
		$sql .= ", ".($this->module_source ? "'".$this->db->escape($this->module_source)."'" : "null");
		$sql .= ", ".($this->pos_source != '' ? "'".$this->db->escape($this->pos_source)."'" : "null");
		$sql .= ", ".(int) $this->fk_multicurrency;
		$sql .= ", '".$this->db->escape($this->multicurrency_code)."'";
		$sql .= ", ".(float) $this->multicurrency_tx;
		$sql .= ")";

		dol_syslog(get_class($this)."::create", LOG_DEBUG);
		$resql = $this->db->query($sql);
		if ($resql) {
			$this->id = $this->db->last_insert_id(MAIN_DB_PREFIX.'commande');

			if ($this->id) {
				$fk_parent_line = 0;
				$num = count($this->lines);

				/*
				 *  Insert products details into db
				 */
				for ($i = 0; $i < $num; $i++) {
					$line = $this->lines[$i];

					// Test and convert into object this->lines[$i]. When coming from REST API, we may still have an array
					//if (! is_object($line)) $line=json_decode(json_encode($line), false);  // convert recursively array into object.
					if (!is_object($line)) {
						$line = (object) $line;
					}

					// Reset fk_parent_line for no child products and special product
					if (($line->product_type != 9 && empty($line->fk_parent_line)) || $line->product_type == 9) {
						$fk_parent_line = 0;
					}

					// Complete vat rate with code
					$vatrate = $line->tva_tx;
					if ($line->vat_src_code && !preg_match('/\(.*\)/', $vatrate)) {
						$vatrate .= ' ('.$line->vat_src_code.')';
					}

					if (!empty($conf->global->MAIN_CREATEFROM_KEEP_LINE_ORIGIN_INFORMATION)) {
						$originid = $line->origin_id;
						$origintype = $line->origin;
					} else {
						$originid = $line->id;
						$origintype = $this->element;
					}

					// ref_ext
					if (empty($line->ref_ext)) {
						$line->ref_ext = '';
					}

					$result = $this->addline(
						$line->desc,
						$line->subprice,
						$line->qty,
						$vatrate,
						$line->localtax1_tx,
						$line->localtax2_tx,
						$line->fk_product,
						$line->remise_percent,
						$line->info_bits,
						$line->fk_remise_except,
						'HT',
						0,
						$line->date_start,
						$line->date_end,
						$line->product_type,
						$line->rang,
						$line->special_code,
						$fk_parent_line,
						$line->fk_fournprice,
						$line->pa_ht,
						$line->label,
						$line->array_options,
						$line->fk_unit,
						$origintype,
						$originid,
						0,
						$line->ref_ext,
						1
					);
					if ($result < 0) {
						if ($result != self::STOCK_NOT_ENOUGH_FOR_ORDER) {
							$this->error = $this->db->lasterror();
							$this->errors[] = $this->error;
							dol_print_error($this->db);
						}
						$this->db->rollback();
						return -1;
					}
					// Defined the new fk_parent_line
					if ($result > 0 && $line->product_type == 9) {
						$fk_parent_line = $result;
					}
				}

				$result = $this->update_price(1, 'auto', 0, $mysoc); // This method is designed to add line from user input so total calculation must be done using 'auto' mode.

				// update ref
				$initialref = '(PROV'.$this->id.')';
				if (!empty($this->ref)) {
					$initialref = $this->ref;
				}

				$sql = 'UPDATE '.MAIN_DB_PREFIX."commande SET ref='".$this->db->escape($initialref)."' WHERE rowid=".((int) $this->id);
				if ($this->db->query($sql)) {
					$this->ref = $initialref;

					if (!empty($this->linkedObjectsIds) && empty($this->linked_objects)) {	// To use new linkedObjectsIds instead of old linked_objects
						$this->linked_objects = $this->linkedObjectsIds; // TODO Replace linked_objects with linkedObjectsIds
					}

					// Add object linked
					if (!$error && $this->id && !empty($this->linked_objects) && is_array($this->linked_objects)) {
						foreach ($this->linked_objects as $origin => $tmp_origin_id) {
							if (is_array($tmp_origin_id)) {       // New behaviour, if linked_object can have several links per type, so is something like array('contract'=>array(id1, id2, ...))
								foreach ($tmp_origin_id as $origin_id) {
									$ret = $this->add_object_linked($origin, $origin_id);
									if (!$ret) {
										$this->error = $this->db->lasterror();
										$error++;
									}
								}
							} else // Old behaviour, if linked_object has only one link per type, so is something like array('contract'=>id1))
							{
								$origin_id = $tmp_origin_id;
								$ret = $this->add_object_linked($origin, $origin_id);
								if (!$ret) {
									$this->error = $this->db->lasterror();
									$error++;
								}
							}
						}
					}

					if (!$error && $this->id && !empty($conf->global->MAIN_PROPAGATE_CONTACTS_FROM_ORIGIN) && !empty($this->origin) && !empty($this->origin_id)) {   // Get contact from origin object
						$originforcontact = $this->origin;
						$originidforcontact = $this->origin_id;
						if ($originforcontact == 'shipping') {     // shipment and order share the same contacts. If creating from shipment we take data of order
							require_once DOL_DOCUMENT_ROOT.'/expedition/class/expedition.class.php';
							$exp = new Expedition($this->db);
							$exp->fetch($this->origin_id);
							$exp->fetchObjectLinked();
							if (count($exp->linkedObjectsIds['commande']) > 0) {
								foreach ($exp->linkedObjectsIds['commande'] as $key => $value) {
									$originforcontact = 'commande';
									if (is_object($value)) {
										$originidforcontact = $value->id;
									} else {
										$originidforcontact = $value;
									}
									break; // We take first one
								}
							}
						}

						$sqlcontact = "SELECT ctc.code, ctc.source, ec.fk_socpeople FROM ".MAIN_DB_PREFIX."element_contact as ec, ".MAIN_DB_PREFIX."c_type_contact as ctc";
						$sqlcontact .= " WHERE element_id = ".((int) $originidforcontact)." AND ec.fk_c_type_contact = ctc.rowid AND ctc.element = '".$this->db->escape($originforcontact)."'";

						$resqlcontact = $this->db->query($sqlcontact);
						if ($resqlcontact) {
							while ($objcontact = $this->db->fetch_object($resqlcontact)) {
								//print $objcontact->code.'-'.$objcontact->source.'-'.$objcontact->fk_socpeople."\n";
								$this->add_contact($objcontact->fk_socpeople, $objcontact->code, $objcontact->source); // May failed because of duplicate key or because code of contact type does not exists for new object
							}
						} else {
							dol_print_error($resqlcontact);
						}
					}

					if (!$error) {
						$result = $this->insertExtraFields();
						if ($result < 0) {
							$error++;
						}
					}

					if (!$error && !$notrigger) {
						// Call trigger
						$result = $this->call_trigger('ORDER_CREATE', $user);
						if ($result < 0) {
							$error++;
						}
						// End call triggers
					}

					if (!$error) {
						$this->db->commit();
						return $this->id;
					} else {
						$this->db->rollback();
						return -1 * $error;
					}
				} else {
					$this->error = $this->db->lasterror();
					$this->db->rollback();
					return -1;
				}
			}

			return 0;
		} else {
			dol_print_error($this->db);
			$this->db->rollback();
			return -1;
		}
	}


	/**
	 *	Load an object from its id and create a new one in database
	 *
	 *  @param	    User	$user		User making the clone
	 *	@param		int		$socid		Id of thirdparty
	 *	@return		int					New id of clone
	 */
	public function createFromClone(User $user, $socid = 0)
	{
		global $conf, $user, $hookmanager;

		$error = 0;

		$this->db->begin();

		// get lines so they will be clone
		foreach ($this->lines as $line) {
			$line->fetch_optionals();
		}

		// Load source object
		$objFrom = clone $this;

		// Change socid if needed
		if (!empty($socid) && $socid != $this->socid) {
			$objsoc = new Societe($this->db);

			if ($objsoc->fetch($socid) > 0) {
				$this->socid = $objsoc->id;
				$this->cond_reglement_id	= (!empty($objsoc->cond_reglement_id) ? $objsoc->cond_reglement_id : 0);
				$this->deposit_percent		= (!empty($objsoc->deposit_percent) ? $objsoc->deposit_percent : null);
				$this->mode_reglement_id	= (!empty($objsoc->mode_reglement_id) ? $objsoc->mode_reglement_id : 0);
				$this->fk_project = 0;
				$this->fk_delivery_address = 0;
			}

			// TODO Change product price if multi-prices
		}

		$this->id = 0;
		$this->ref = '';
		$this->statut = self::STATUS_DRAFT;

		// Clear fields
		$this->user_author_id     = $user->id;
		$this->user_valid         = 0;		// deprecated
		$this->user_validation_id = 0;
		$this->date = dol_now();
		$this->date_commande = dol_now();
		$this->date_creation      = '';
		$this->date_validation    = '';
		if (empty($conf->global->MAIN_KEEP_REF_CUSTOMER_ON_CLONING)) {
			$this->ref_client = '';
			$this->ref_customer = '';
		}

		// Do not clone ref_ext
		$num = count($this->lines);
		for ($i = 0; $i < $num; $i++) {
			$this->lines[$i]->ref_ext = '';
		}

		// Create clone
		$this->context['createfromclone'] = 'createfromclone';
		$result = $this->create($user);
		if ($result < 0) {
			$error++;
		}

		if (!$error) {
			// copy internal contacts
			if ($this->copy_linked_contact($objFrom, 'internal') < 0) {
				$error++;
			}
		}

		if (!$error) {
			// copy external contacts if same company
			if ($this->socid == $objFrom->socid) {
				if ($this->copy_linked_contact($objFrom, 'external') < 0) {
					$error++;
				}
			}
		}

		if (!$error) {
			// Hook of thirdparty module
			if (is_object($hookmanager)) {
				$parameters = array('objFrom'=>$objFrom);
				$action = '';
				$reshook = $hookmanager->executeHooks('createFrom', $parameters, $this, $action); // Note that $action and $object may have been modified by some hooks
				if ($reshook < 0) {
					$this->errors += $hookmanager->errors;
					$this->error = $hookmanager->error;
					$error++;
				}
			}
		}

		unset($this->context['createfromclone']);

		// End
		if (!$error) {
			$this->db->commit();
			return $this->id;
		} else {
			$this->db->rollback();
			return -1;
		}
	}


	/**
	 *  Load an object from a proposal and create a new order into database
	 *
	 *  @param      Object			$object 	        Object source
	 *  @param		User			$user				User making creation
	 *  @return     int             					<0 if KO, 0 if nothing done, 1 if OK
	 */
	public function createFromProposal($object, User $user)
	{
		global $conf, $hookmanager;

		dol_include_once('/multicurrency/class/multicurrency.class.php');
		dol_include_once('/core/class/extrafields.class.php');

		$error = 0;


		$this->date_commande = dol_now();
		$this->source = 0;

		$num = count($object->lines);
		for ($i = 0; $i < $num; $i++) {
			$line = new OrderLine($this->db);

			$line->libelle           = $object->lines[$i]->libelle;
			$line->label             = $object->lines[$i]->label;
			$line->desc              = $object->lines[$i]->desc;
			$line->price             = $object->lines[$i]->price;
			$line->subprice          = $object->lines[$i]->subprice;
			$line->vat_src_code      = $object->lines[$i]->vat_src_code;
			$line->tva_tx            = $object->lines[$i]->tva_tx;
			$line->localtax1_tx      = $object->lines[$i]->localtax1_tx;
			$line->localtax2_tx      = $object->lines[$i]->localtax2_tx;
			$line->qty               = $object->lines[$i]->qty;
			$line->fk_remise_except  = $object->lines[$i]->fk_remise_except;
			$line->remise_percent    = $object->lines[$i]->remise_percent;
			$line->fk_product        = $object->lines[$i]->fk_product;
			$line->info_bits         = $object->lines[$i]->info_bits;
			$line->product_type      = $object->lines[$i]->product_type;
			$line->rang              = $object->lines[$i]->rang;
			$line->special_code      = $object->lines[$i]->special_code;
			$line->fk_parent_line    = $object->lines[$i]->fk_parent_line;
			$line->fk_unit = $object->lines[$i]->fk_unit;

			$line->date_start = $object->lines[$i]->date_start;
			$line->date_end    		= $object->lines[$i]->date_end;

			$line->fk_fournprice	= $object->lines[$i]->fk_fournprice;
			$marginInfos			= getMarginInfos($object->lines[$i]->subprice, $object->lines[$i]->remise_percent, $object->lines[$i]->tva_tx, $object->lines[$i]->localtax1_tx, $object->lines[$i]->localtax2_tx, $object->lines[$i]->fk_fournprice, $object->lines[$i]->pa_ht);
			$line->pa_ht			= $marginInfos[0];
			$line->marge_tx			= $marginInfos[1];
			$line->marque_tx		= $marginInfos[2];

			// get extrafields from original line
			$object->lines[$i]->fetch_optionals();
			foreach ($object->lines[$i]->array_options as $options_key => $value) {
				$line->array_options[$options_key] = $value;
			}

				$this->lines[$i] = $line;
		}

		$this->entity               = $object->entity;
		$this->socid                = $object->socid;
		$this->fk_project           = $object->fk_project;
		$this->cond_reglement_id    = $object->cond_reglement_id;
		$this->deposit_percent      = $object->deposit_percent;
		$this->mode_reglement_id    = $object->mode_reglement_id;
		$this->fk_account           = $object->fk_account;
		$this->availability_id      = $object->availability_id;
		$this->demand_reason_id     = $object->demand_reason_id;
		$this->date_livraison       = $object->date_livraison; // deprecated
		$this->delivery_date        = $object->date_livraison;
		$this->shipping_method_id   = $object->shipping_method_id;
		$this->warehouse_id         = $object->warehouse_id;
		$this->fk_delivery_address  = $object->fk_delivery_address;
		$this->contact_id = $object->contact_id;
		$this->ref_client           = $object->ref_client;
		$this->ref_customer = $object->ref_client;

		if (empty($conf->global->MAIN_DISABLE_PROPAGATE_NOTES_FROM_ORIGIN)) {
			$this->note_private = $object->note_private;
			$this->note_public = $object->note_public;
		}

		$this->origin = $object->element;
		$this->origin_id = $object->id;

				// Multicurrency (test on $this->multicurrency_tx because we should take the default rate only if not using origin rate)
		if (!empty($conf->multicurrency->enabled)) {
			if (!empty($object->multicurrency_code)) {
				$this->multicurrency_code = $object->multicurrency_code;
			}
			if (!empty($conf->global->MULTICURRENCY_USE_ORIGIN_TX) && !empty($object->multicurrency_tx)) {
				$this->multicurrency_tx = $object->multicurrency_tx;
			}

			if (!empty($this->multicurrency_code) && empty($this->multicurrency_tx)) {
				$tmparray = MultiCurrency::getIdAndTxFromCode($this->db, $this->multicurrency_code, $this->date_commande);
				$this->fk_multicurrency = $tmparray[0];
				$this->multicurrency_tx = $tmparray[1];
			} else {
				$this->fk_multicurrency = MultiCurrency::getIdFromCode($this->db, $this->multicurrency_code);
			}
			if (empty($this->fk_multicurrency)) {
				$this->multicurrency_code = $conf->currency;
				$this->fk_multicurrency = 0;
				$this->multicurrency_tx = 1;
			}
		}

		// get extrafields from original line
		$object->fetch_optionals();

		$e = new ExtraFields($this->db);
		$element_extrafields = $e->fetch_name_optionals_label($this->table_element);

		foreach ($object->array_options as $options_key => $value) {
			if (array_key_exists(str_replace('options_', '', $options_key), $element_extrafields)) {
				$this->array_options[$options_key] = $value;
			}
		}
		// Possibility to add external linked objects with hooks
		$this->linked_objects[$this->origin] = $this->origin_id;
		if (isset($object->other_linked_objects) && is_array($object->other_linked_objects) && !empty($object->other_linked_objects)) {
			$this->linked_objects = array_merge($this->linked_objects, $object->other_linked_objects);
		}

		$ret = $this->create($user);

		if ($ret > 0) {
			// Actions hooked (by external module)
			$hookmanager->initHooks(array('orderdao'));

			$parameters = array('objFrom'=>$object);
			$action = '';
			$reshook = $hookmanager->executeHooks('createFrom', $parameters, $this, $action); // Note that $action and $object may have been modified by some hooks
			if ($reshook < 0) {
				$this->errors += $hookmanager->errors;
				$this->error = $hookmanager->error;
				$error++;
			}

			if (!$error) {
				// Validate immediatly the order
				if (!empty($conf->global->ORDER_VALID_AFTER_CLOSE_PROPAL)) {
					$this->fetch($ret);
					$this->valid($user);
				}
				return $ret;
			} else {
				return -1;
			}
		} else {
			return -1;
		}
	}


	/**
	 *	Add an order line into database (linked to product/service or not)
	 *
	 *	@param      string			$desc            	Description of line
	 *	@param      float			$pu_ht    	        Unit price (without tax)
	 *	@param      float			$qty             	Quantite
	 * 	@param    	float			$txtva           	Force Vat rate, -1 for auto (Can contain the vat_src_code too with syntax '9.9 (CODE)')
	 * 	@param		float			$txlocaltax1		Local tax 1 rate (deprecated, use instead txtva with code inside)
	 * 	@param		float			$txlocaltax2		Local tax 2 rate (deprecated, use instead txtva with code inside)
	 *	@param      int				$fk_product      	Id of product
	 *	@param      float			$remise_percent  	Percentage discount of the line
	 *	@param      int				$info_bits			Bits of type of lines
	 *	@param      int				$fk_remise_except	Id remise
	 *	@param      string			$price_base_type	HT or TTC
	 *	@param      float			$pu_ttc    		    Prix unitaire TTC
	 *	@param      int				$date_start       	Start date of the line - Added by Matelli (See http://matelli.fr/showcases/patchs-dolibarr/add-dates-in-order-lines.html)
	 *	@param      int				$date_end         	End date of the line - Added by Matelli (See http://matelli.fr/showcases/patchs-dolibarr/add-dates-in-order-lines.html)
	 *	@param      int				$type				Type of line (0=product, 1=service). Not used if fk_product is defined, the type of product is used.
	 *	@param      int				$rang             	Position of line
	 *	@param		int				$special_code		Special code (also used by externals modules!)
	 *	@param		int				$fk_parent_line		Parent line
	 *  @param		int				$fk_fournprice		Id supplier price
	 *  @param		int				$pa_ht				Buying price (without tax)
	 *  @param		string			$label				Label
	 *  @param		array			$array_options		extrafields array. Example array('options_codeforfield1'=>'valueforfield1', 'options_codeforfield2'=>'valueforfield2', ...)
	 * 	@param 		string			$fk_unit 			Code of the unit to use. Null to use the default one
	 * 	@param		string		    $origin				Depend on global conf MAIN_CREATEFROM_KEEP_LINE_ORIGIN_INFORMATION can be 'orderdet', 'propaldet'..., else 'order','propal,'....
	 *  @param		int			    $origin_id			Depend on global conf MAIN_CREATEFROM_KEEP_LINE_ORIGIN_INFORMATION can be Id of origin object (aka line id), else object id
	 * 	@param		double			$pu_ht_devise		Unit price in currency
	 * 	@param		string			$ref_ext		    line external reference
	 *  @param		int				$noupdateafterinsertline	No update after insert of line
	 *	@return     int             					>0 if OK, <0 if KO
	 *
	 *	@see        add_product()
	 *
	 *	Les parametres sont deja cense etre juste et avec valeurs finales a l'appel
	 *	de cette methode. Aussi, pour le taux tva, il doit deja avoir ete defini
	 *	par l'appelant par la methode get_default_tva(societe_vendeuse,societe_acheteuse,produit)
	 *	et le desc doit deja avoir la bonne valeur (a l'appelant de gerer le multilangue)
	 */
	public function addline($desc, $pu_ht, $qty, $txtva, $txlocaltax1 = 0, $txlocaltax2 = 0, $fk_product = 0, $remise_percent = 0, $info_bits = 0, $fk_remise_except = 0, $price_base_type = 'HT', $pu_ttc = 0, $date_start = '', $date_end = '', $type = 0, $rang = -1, $special_code = 0, $fk_parent_line = 0, $fk_fournprice = null, $pa_ht = 0, $label = '', $array_options = 0, $fk_unit = null, $origin = '', $origin_id = 0, $pu_ht_devise = 0, $ref_ext = '', $noupdateafterinsertline = 0)
	{
		global $mysoc, $conf, $langs, $user;

		$logtext = "::addline commandeid=$this->id, desc=$desc, pu_ht=$pu_ht, qty=$qty, txtva=$txtva, fk_product=$fk_product, remise_percent=$remise_percent";
		$logtext .= ", info_bits=$info_bits, fk_remise_except=$fk_remise_except, price_base_type=$price_base_type, pu_ttc=$pu_ttc, date_start=$date_start";
		$logtext .= ", date_end=$date_end, type=$type special_code=$special_code, fk_unit=$fk_unit, origin=$origin, origin_id=$origin_id, pu_ht_devise=$pu_ht_devise, ref_ext=$ref_ext";
		dol_syslog(get_class($this).$logtext, LOG_DEBUG);

		if ($this->statut == self::STATUS_DRAFT) {
			include_once DOL_DOCUMENT_ROOT.'/core/lib/price.lib.php';

			// Clean parameters

			if (empty($remise_percent)) {
				$remise_percent = 0;
			}
			if (empty($qty)) {
				$qty = 0;
			}
			if (empty($info_bits)) {
				$info_bits = 0;
			}
			if (empty($rang)) {
				$rang = 0;
			}
			if (empty($txtva)) {
				$txtva = 0;
			}
			if (empty($txlocaltax1)) {
				$txlocaltax1 = 0;
			}
			if (empty($txlocaltax2)) {
				$txlocaltax2 = 0;
			}
			if (empty($fk_parent_line) || $fk_parent_line < 0) {
				$fk_parent_line = 0;
			}
			if (empty($this->fk_multicurrency)) {
				$this->fk_multicurrency = 0;
			}
			if (empty($ref_ext)) {
				$ref_ext = '';
			}

			$remise_percent = price2num($remise_percent);
			$qty = price2num($qty);
			$pu_ht = price2num($pu_ht);
			$pu_ht_devise = price2num($pu_ht_devise);
			$pu_ttc = price2num($pu_ttc);
			$pa_ht = price2num($pa_ht);
			if (!preg_match('/\((.*)\)/', $txtva)) {
				$txtva = price2num($txtva); // $txtva can have format '5,1' or '5.1' or '5.1(XXX)', we must clean only if '5,1'
			}
			$txlocaltax1 = price2num($txlocaltax1);
			$txlocaltax2 = price2num($txlocaltax2);
			if ($price_base_type == 'HT') {
				$pu = $pu_ht;
			} else {
				$pu = $pu_ttc;
			}
			$label = trim($label);
			$desc = trim($desc);

			// Check parameters
			if ($type < 0) {
				return -1;
			}

			if ($date_start && $date_end && $date_start > $date_end) {
				$langs->load("errors");
				$this->error = $langs->trans('ErrorStartDateGreaterEnd');
				return -1;
			}

			$this->db->begin();

			$product_type = $type;
			if (!empty($fk_product) && $fk_product > 0) {
				$product = new Product($this->db);
				$result = $product->fetch($fk_product);
				$product_type = $product->type;

				if (!empty($conf->global->STOCK_MUST_BE_ENOUGH_FOR_ORDER) && $product_type == 0 && $product->stock_reel < $qty) {
					$langs->load("errors");
					$this->error = $langs->trans('ErrorStockIsNotEnoughToAddProductOnOrder', $product->ref);
					$this->errors[] = $this->error;
					dol_syslog(get_class($this)."::addline error=Product ".$product->ref.": ".$this->error, LOG_ERR);
					$this->db->rollback();
					return self::STOCK_NOT_ENOUGH_FOR_ORDER;
				}
			}
			// Calcul du total TTC et de la TVA pour la ligne a partir de
			// qty, pu, remise_percent et txtva
			// TRES IMPORTANT: C'est au moment de l'insertion ligne qu'on doit stocker
			// la part ht, tva et ttc, et ce au niveau de la ligne qui a son propre taux tva.

			$localtaxes_type = getLocalTaxesFromRate($txtva, 0, $this->thirdparty, $mysoc);

			// Clean vat code
			$reg = array();
			$vat_src_code = '';
			if (preg_match('/\((.*)\)/', $txtva, $reg)) {
				$vat_src_code = $reg[1];
				$txtva = preg_replace('/\s*\(.*\)/', '', $txtva); // Remove code into vatrate.
			}

			$tabprice = calcul_price_total($qty, $pu, $remise_percent, $txtva, $txlocaltax1, $txlocaltax2, 0, $price_base_type, $info_bits, $product_type, $mysoc, $localtaxes_type, 100, $this->multicurrency_tx, $pu_ht_devise);

			/*var_dump($txlocaltax1);
			 var_dump($txlocaltax2);
			 var_dump($localtaxes_type);
			 var_dump($tabprice);
			 var_dump($tabprice[9]);
			 var_dump($tabprice[10]);
			 exit;*/

			$total_ht  = $tabprice[0];
			$total_tva = $tabprice[1];
			$total_ttc = $tabprice[2];
			$total_localtax1 = $tabprice[9];
			$total_localtax2 = $tabprice[10];
			$pu_ht = $tabprice[3];

			// MultiCurrency
			$multicurrency_total_ht  = $tabprice[16];
			$multicurrency_total_tva = $tabprice[17];
			$multicurrency_total_ttc = $tabprice[18];
			$pu_ht_devise = $tabprice[19];

			// Rang to use
			$ranktouse = $rang;
			if ($ranktouse == -1) {
				$rangmax = $this->line_max($fk_parent_line);
				$ranktouse = $rangmax + 1;
			}

			// TODO A virer
			// Anciens indicateurs: $price, $remise (a ne plus utiliser)
			$price = $pu;
			$remise = 0;
			if ($remise_percent > 0) {
				$remise = round(($pu * $remise_percent / 100), 2);
				$price = $pu - $remise;
			}

			// Insert line
			$this->line = new OrderLine($this->db);

			$this->line->context = $this->context;

			$this->line->fk_commande = $this->id;
			$this->line->label = $label;
			$this->line->desc = $desc;
			$this->line->qty = $qty;
			$this->line->ref_ext = $ref_ext;

			$this->line->vat_src_code = $vat_src_code;
			$this->line->tva_tx = $txtva;
			$this->line->localtax1_tx = ($total_localtax1 ? $localtaxes_type[1] : 0);
			$this->line->localtax2_tx = ($total_localtax2 ? $localtaxes_type[3] : 0);
			$this->line->localtax1_type = empty($localtaxes_type[0]) ? '' : $localtaxes_type[0];
			$this->line->localtax2_type = empty($localtaxes_type[2]) ? '' : $localtaxes_type[2];
			$this->line->fk_product = $fk_product;
			$this->line->product_type = $product_type;
			$this->line->fk_remise_except = $fk_remise_except;
			$this->line->remise_percent = $remise_percent;
			$this->line->subprice = $pu_ht;
			$this->line->rang = $ranktouse;
			$this->line->info_bits = $info_bits;
			$this->line->total_ht = $total_ht;
			$this->line->total_tva = $total_tva;
			$this->line->total_localtax1 = $total_localtax1;
			$this->line->total_localtax2 = $total_localtax2;
			$this->line->total_ttc = $total_ttc;
			$this->line->special_code = $special_code;
			$this->line->origin = $origin;
			$this->line->origin_id = $origin_id;
			$this->line->fk_parent_line = $fk_parent_line;
			$this->line->fk_unit = $fk_unit;

			$this->line->date_start = $date_start;
			$this->line->date_end = $date_end;

			$this->line->fk_fournprice = $fk_fournprice;
			$this->line->pa_ht = $pa_ht;

			// Multicurrency
			$this->line->fk_multicurrency = $this->fk_multicurrency;
			$this->line->multicurrency_code = $this->multicurrency_code;
			$this->line->multicurrency_subprice		= $pu_ht_devise;
			$this->line->multicurrency_total_ht 	= $multicurrency_total_ht;
			$this->line->multicurrency_total_tva 	= $multicurrency_total_tva;
			$this->line->multicurrency_total_ttc 	= $multicurrency_total_ttc;

			// TODO Ne plus utiliser
			$this->line->price = $price;

			if (is_array($array_options) && count($array_options) > 0) {
				$this->line->array_options = $array_options;
			}

			$result = $this->line->insert($user);
			if ($result > 0) {
				// Reorder if child line
				if (!empty($fk_parent_line)) {
					$this->line_order(true, 'DESC');
				} elseif ($ranktouse > 0 && $ranktouse <= count($this->lines)) { // Update all rank of all other lines
					$linecount = count($this->lines);
					for ($ii = $ranktouse; $ii <= $linecount; $ii++) {
						$this->updateRangOfLine($this->lines[$ii - 1]->id, $ii + 1);
					}
				}

				// Mise a jour informations denormalisees au niveau de la commande meme
				if (empty($noupdateafterinsertline)) {
					$result = $this->update_price(1, 'auto', 0, $mysoc); // This method is designed to add line from user input so total calculation must be done using 'auto' mode.
				}

				if ($result > 0) {
					$this->db->commit();
					return $this->line->id;
				} else {
					$this->db->rollback();
					return -1;
				}
			} else {
				$this->error = $this->line->error;
				dol_syslog(get_class($this)."::addline error=".$this->error, LOG_ERR);
				$this->db->rollback();
				return -2;
			}
		} else {
			dol_syslog(get_class($this)."::addline status of order must be Draft to allow use of ->addline()", LOG_ERR);
			return -3;
		}
	}


	// phpcs:disable PEAR.NamingConventions.ValidFunctionName.ScopeNotCamelCaps
	/**
	 *	Add line into array
	 *	$this->client must be loaded
	 *
	 *	@param  int     $idproduct          Product Id
	 *	@param  float   $qty                Quantity
	 *	@param  float   $remise_percent     Product discount relative
	 * 	@param  int     $date_start         Start date of the line
	 * 	@param  int     $date_end           End date of the line
	 * 	@return void
	 *
	 *	TODO	Remplacer les appels a cette fonction par generation objet Ligne
	 */
	public function add_product($idproduct, $qty, $remise_percent = 0.0, $date_start = '', $date_end = '')
	{
		// phpcs:enable
		global $conf, $mysoc;

		if (!$qty) {
			$qty = 1;
		}

		if ($idproduct > 0) {
			$prod = new Product($this->db);
			$prod->fetch($idproduct);

			$tva_tx = get_default_tva($mysoc, $this->thirdparty, $prod->id);
			$tva_npr = get_default_npr($mysoc, $this->thirdparty, $prod->id);
			if (empty($tva_tx)) {
				$tva_npr = 0;
			}
			$vat_src_code = ''; // May be defined into tva_tx

			$localtax1_tx = get_localtax($tva_tx, 1, $this->thirdparty, $mysoc, $tva_npr);
			$localtax2_tx = get_localtax($tva_tx, 2, $this->thirdparty, $mysoc, $tva_npr);

			// multiprix
			if ($conf->global->PRODUIT_MULTIPRICES && $this->thirdparty->price_level) {
				$price = $prod->multiprices[$this->thirdparty->price_level];
			} else {
				$price = $prod->price;
			}

			$line = new OrderLine($this->db);

			$line->context = $this->context;

			$line->fk_product = $idproduct;
			$line->desc = $prod->description;
			$line->qty = $qty;
			$line->subprice = $price;
			$line->remise_percent = $remise_percent;
			$line->vat_src_code = $vat_src_code;
			$line->tva_tx = $tva_tx;
			$line->localtax1_tx = $localtax1_tx;
			$line->localtax2_tx = $localtax2_tx;
			$line->ref = $prod->ref;
			$line->libelle = $prod->label;
			$line->product_desc = $prod->description;
			$line->fk_unit = $prod->fk_unit;

			// Save the start and end date of the line in the object
			if ($date_start) {
				$line->date_start = $date_start;
			}
			if ($date_end) {
				$line->date_end = $date_end;
			}

			$this->lines[] = $line;

			/** POUR AJOUTER AUTOMATIQUEMENT LES SOUSPRODUITS a LA COMMANDE
			 if (!empty($conf->global->PRODUIT_SOUSPRODUITS))
			 {
			 $prod = new Product($this->db);
			 $prod->fetch($idproduct);
			 $prod -> get_sousproduits_arbo();
			 $prods_arbo = $prod->get_arbo_each_prod();
			 if(count($prods_arbo) > 0)
			 {
				 foreach($prods_arbo as $key => $value)
				 {
					 // print "id : ".$value[1].' :qty: '.$value[0].'<br>';
					 if not in lines {
						$this->add_product($value[1], $value[0]);
					 }
				 }
			 }
			 **/
		}
	}


	/**
	 *	Get object from database. Get also lines.
	 *
	 *	@param      int			$id       		Id of object to load
	 * 	@param		string		$ref			Ref of object
	 * 	@param		string		$ref_ext		External reference of object
	 * 	@param		string		$notused		Internal reference of other object
	 *	@return     int         				>0 if OK, <0 if KO, 0 if not found
	 */
	public function fetch($id, $ref = '', $ref_ext = '', $notused = '')
	{
		// Check parameters
		if (empty($id) && empty($ref) && empty($ref_ext)) {
			return -1;
		}

		$sql = 'SELECT c.rowid, c.entity, c.date_creation, c.ref, c.fk_soc, c.fk_user_author, c.fk_user_valid, c.fk_user_modif, c.fk_statut';
		$sql .= ', c.amount_ht, c.total_ht, c.total_ttc, c.total_tva, c.localtax1 as total_localtax1, c.localtax2 as total_localtax2, c.fk_cond_reglement, c.deposit_percent, c.fk_mode_reglement, c.fk_availability, c.fk_input_reason';
		$sql .= ', c.fk_account';
		$sql .= ', c.date_commande, c.date_valid, c.tms';
		$sql .= ', c.date_livraison as delivery_date';
		$sql .= ', c.fk_shipping_method';
		$sql .= ', c.fk_warehouse';
		$sql .= ', c.fk_projet as fk_project, c.remise_percent, c.remise, c.remise_absolue, c.source, c.facture as billed';
		$sql .= ', c.note_private, c.note_public, c.ref_client as ref_customer, c.ref_ext, c.model_pdf, c.last_main_doc, c.fk_delivery_address, c.extraparams';
		$sql .= ', c.fk_incoterms, c.location_incoterms';
		$sql .= ", c.fk_multicurrency, c.multicurrency_code, c.multicurrency_tx, c.multicurrency_total_ht, c.multicurrency_total_tva, c.multicurrency_total_ttc";
		$sql .= ", c.module_source, c.pos_source";
		$sql .= ", i.libelle as label_incoterms";
		$sql .= ', p.code as mode_reglement_code, p.libelle as mode_reglement_libelle';
		$sql .= ', cr.code as cond_reglement_code, cr.libelle as cond_reglement_libelle, cr.libelle_facture as cond_reglement_libelle_doc';
		$sql .= ', ca.code as availability_code, ca.label as availability_label';
		$sql .= ', dr.code as demand_reason_code';
		$sql .= ' FROM '.MAIN_DB_PREFIX.'commande as c';
		$sql .= ' LEFT JOIN '.MAIN_DB_PREFIX.'c_payment_term as cr ON c.fk_cond_reglement = cr.rowid';
		$sql .= ' LEFT JOIN '.MAIN_DB_PREFIX.'c_paiement as p ON c.fk_mode_reglement = p.id';
		$sql .= ' LEFT JOIN '.MAIN_DB_PREFIX.'c_availability as ca ON c.fk_availability = ca.rowid';
		$sql .= ' LEFT JOIN '.MAIN_DB_PREFIX.'c_input_reason as dr ON c.fk_input_reason = dr.rowid';
		$sql .= ' LEFT JOIN '.MAIN_DB_PREFIX.'c_incoterms as i ON c.fk_incoterms = i.rowid';

		if ($id) {
			$sql .= " WHERE c.rowid=".((int) $id);
		} else {
			$sql .= " WHERE c.entity IN (".getEntity('commande').")"; // Dont't use entity if you use rowid
		}

		if ($ref) {
			$sql .= " AND c.ref='".$this->db->escape($ref)."'";
		}
		if ($ref_ext) {
			$sql .= " AND c.ref_ext='".$this->db->escape($ref_ext)."'";
		}

		dol_syslog(get_class($this)."::fetch", LOG_DEBUG);
		$result = $this->db->query($sql);
		if ($result) {
			$obj = $this->db->fetch_object($result);
			if ($obj) {
				$this->id = $obj->rowid;
				$this->entity = $obj->entity;

				$this->ref = $obj->ref;
				$this->ref_client = $obj->ref_customer;
				$this->ref_customer = $obj->ref_customer;
				$this->ref_ext = $obj->ref_ext;

				$this->socid = $obj->fk_soc;
				$this->thirdparty = null; // Clear if another value was already set by fetch_thirdparty

				$this->fk_project = $obj->fk_project;
				$this->project = null; // Clear if another value was already set by fetch_projet

				$this->statut = $obj->fk_statut;
				$this->status = $obj->fk_statut;

				$this->user_author_id = $obj->fk_user_author;
				$this->user_creation_id = $obj->fk_user_author;
				$this->user_validation_id = $obj->fk_user_valid;
				$this->user_valid = $obj->fk_user_valid;			// deprecated
				$this->user_modification_id = $obj->fk_user_modif;
				$this->user_modification    = $obj->fk_user_modif;
				$this->total_ht				= $obj->total_ht;
				$this->total_tva			= $obj->total_tva;
				$this->total_localtax1		= $obj->total_localtax1;
				$this->total_localtax2		= $obj->total_localtax2;
				$this->total_ttc			= $obj->total_ttc;
				$this->date = $this->db->jdate($obj->date_commande);
				$this->date_commande		= $this->db->jdate($obj->date_commande);
				$this->date_creation		= $this->db->jdate($obj->date_creation);
				$this->date_validation = $this->db->jdate($obj->date_valid);
				$this->date_modification = $this->db->jdate($obj->tms);
				$this->remise				= $obj->remise;
				$this->remise_percent		= $obj->remise_percent;
				$this->remise_absolue		= $obj->remise_absolue;
				$this->source				= $obj->source;
				$this->billed				= $obj->billed;
				$this->note = $obj->note_private; // deprecated
				$this->note_private = $obj->note_private;
				$this->note_public = $obj->note_public;
				$this->model_pdf = $obj->model_pdf;
				$this->modelpdf = $obj->model_pdf; // deprecated
				$this->last_main_doc = $obj->last_main_doc;
				$this->mode_reglement_id	= $obj->fk_mode_reglement;
				$this->mode_reglement_code	= $obj->mode_reglement_code;
				$this->mode_reglement		= $obj->mode_reglement_libelle;
				$this->cond_reglement_id	= $obj->fk_cond_reglement;
				$this->cond_reglement_code	= $obj->cond_reglement_code;
				$this->cond_reglement		= $obj->cond_reglement_libelle;
				$this->cond_reglement_doc = $obj->cond_reglement_libelle_doc;
				$this->deposit_percent = $obj->deposit_percent;
				$this->fk_account = $obj->fk_account;
				$this->availability_id = $obj->fk_availability;
				$this->availability_code	= $obj->availability_code;
				$this->availability	    	= $obj->availability_label;
				$this->demand_reason_id		= $obj->fk_input_reason;
				$this->demand_reason_code = $obj->demand_reason_code;
				$this->date_livraison = $this->db->jdate($obj->delivery_date); // deprecated
				$this->delivery_date = $this->db->jdate($obj->delivery_date);
				$this->shipping_method_id   = ($obj->fk_shipping_method > 0) ? $obj->fk_shipping_method : null;
				$this->warehouse_id         = ($obj->fk_warehouse > 0) ? $obj->fk_warehouse : null;
				$this->fk_delivery_address = $obj->fk_delivery_address;
				$this->module_source        = $obj->module_source;
				$this->pos_source           = $obj->pos_source;

				//Incoterms
				$this->fk_incoterms         = $obj->fk_incoterms;
				$this->location_incoterms   = $obj->location_incoterms;
				$this->label_incoterms    = $obj->label_incoterms;

				// Multicurrency
				$this->fk_multicurrency 		= $obj->fk_multicurrency;
				$this->multicurrency_code = $obj->multicurrency_code;
				$this->multicurrency_tx 		= $obj->multicurrency_tx;
				$this->multicurrency_total_ht = $obj->multicurrency_total_ht;
				$this->multicurrency_total_tva 	= $obj->multicurrency_total_tva;
				$this->multicurrency_total_ttc 	= $obj->multicurrency_total_ttc;

				$this->extraparams = (array) json_decode($obj->extraparams, true);

				$this->lines = array();

				if ($this->statut == self::STATUS_DRAFT) {
					$this->brouillon = 1;
				}

				// Retrieve all extrafield
				// fetch optionals attributes and labels
				$this->fetch_optionals();

				$this->db->free($result);

				// Lines
				$result = $this->fetch_lines();
				if ($result < 0) {
					return -3;
				}
				return 1;
			} else {
				$this->error = 'Order with id '.$id.' not found sql='.$sql;
				return 0;
			}
		} else {
			$this->error = $this->db->error();
			return -1;
		}
	}


	// phpcs:disable PEAR.NamingConventions.ValidFunctionName.ScopeNotCamelCaps
	/**
	 *	Adding line of fixed discount in the order in DB
	 *
	 *	@param     int	$idremise			Id de la remise fixe
	 *	@return    int          			>0 si ok, <0 si ko
	 */
	public function insert_discount($idremise)
	{
		// phpcs:enable
		global $langs;

		include_once DOL_DOCUMENT_ROOT.'/core/lib/price.lib.php';
		include_once DOL_DOCUMENT_ROOT.'/core/class/discount.class.php';

		$this->db->begin();

		$remise = new DiscountAbsolute($this->db);
		$result = $remise->fetch($idremise);

		if ($result > 0) {
			if ($remise->fk_facture) {	// Protection against multiple submission
				$this->error = $langs->trans("ErrorDiscountAlreadyUsed");
				$this->db->rollback();
				return -5;
			}

			$line = new OrderLine($this->db);

			$line->fk_commande = $this->id;
			$line->fk_remise_except = $remise->id;
			$line->desc = $remise->description; // Description ligne
			$line->vat_src_code = $remise->vat_src_code;
			$line->tva_tx = $remise->tva_tx;
			$line->subprice = -$remise->amount_ht;
			$line->price = -$remise->amount_ht;
			$line->fk_product = 0; // Id produit predefini
			$line->qty = 1;
			$line->remise_percent = 0;
			$line->rang = -1;
			$line->info_bits = 2;

			$line->total_ht  = -$remise->amount_ht;
			$line->total_tva = -$remise->amount_tva;
			$line->total_ttc = -$remise->amount_ttc;

			$result = $line->insert();
			if ($result > 0) {
				$result = $this->update_price(1);
				if ($result > 0) {
					$this->db->commit();
					return 1;
				} else {
					$this->db->rollback();
					return -1;
				}
			} else {
				$this->error = $line->error;
				$this->errors = $line->errors;
				$this->db->rollback();
				return -2;
			}
		} else {
			$this->db->rollback();
			return -2;
		}
	}


	// phpcs:disable PEAR.NamingConventions.ValidFunctionName.ScopeNotCamelCaps
	/**
	 *	Load array lines
	 *
	 *	@param		int		$only_product			Return only physical products, not services
	 *	@param		int		$loadalsotranslation	Return translation for products
	 *	@return		int								<0 if KO, >0 if OK
	 */
	public function fetch_lines($only_product = 0, $loadalsotranslation = 0)
	{
		// phpcs:enable
		global $langs, $conf;

		$this->lines = array();

		$sql = 'SELECT l.rowid, l.fk_product, l.fk_parent_line, l.product_type, l.fk_commande, l.label as custom_label, l.description, l.price, l.qty, l.vat_src_code, l.tva_tx, l.ref_ext,';
		$sql .= ' l.localtax1_tx, l.localtax2_tx, l.localtax1_type, l.localtax2_type, l.fk_remise_except, l.remise_percent, l.subprice, l.fk_product_fournisseur_price as fk_fournprice, l.buy_price_ht as pa_ht, l.rang, l.info_bits, l.special_code,';
		$sql .= ' l.total_ht, l.total_ttc, l.total_tva, l.total_localtax1, l.total_localtax2, l.date_start, l.date_end,';
		$sql .= ' l.fk_unit,';
		$sql .= ' l.fk_multicurrency, l.multicurrency_code, l.multicurrency_subprice, l.multicurrency_total_ht, l.multicurrency_total_tva, l.multicurrency_total_ttc,';
		$sql .= ' p.ref as product_ref, p.description as product_desc, p.fk_product_type, p.label as product_label, p.tosell as product_tosell, p.tobuy as product_tobuy, p.tobatch as product_tobatch, p.barcode as product_barcode,';
		$sql .= ' p.weight, p.weight_units, p.volume, p.volume_units';
		$sql .= ' FROM '.MAIN_DB_PREFIX.'commandedet as l';
		$sql .= ' LEFT JOIN '.MAIN_DB_PREFIX.'product as p ON (p.rowid = l.fk_product)';
		$sql .= ' WHERE l.fk_commande = '.((int) $this->id);
		if ($only_product) {
			$sql .= ' AND p.fk_product_type = 0';
		}
		$sql .= ' ORDER BY l.rang, l.rowid';

		dol_syslog(get_class($this)."::fetch_lines", LOG_DEBUG);
		$result = $this->db->query($sql);
		if ($result) {
			$num = $this->db->num_rows($result);

			$i = 0;
			while ($i < $num) {
				$objp = $this->db->fetch_object($result);

				$line = new OrderLine($this->db);

				$line->rowid            = $objp->rowid;
				$line->id               = $objp->rowid;
				$line->fk_commande      = $objp->fk_commande;
				$line->commande_id      = $objp->fk_commande;
				$line->label            = $objp->custom_label;
				$line->desc             = $objp->description;
				$line->description      = $objp->description; // Description line
				$line->product_type     = $objp->product_type;
				$line->qty              = $objp->qty;
				$line->ref_ext          = $objp->ref_ext;

				$line->vat_src_code     = $objp->vat_src_code;
				$line->tva_tx           = $objp->tva_tx;
				$line->localtax1_tx     = $objp->localtax1_tx;
				$line->localtax2_tx     = $objp->localtax2_tx;
				$line->localtax1_type	= $objp->localtax1_type;
				$line->localtax2_type	= $objp->localtax2_type;
				$line->total_ht         = $objp->total_ht;
				$line->total_ttc        = $objp->total_ttc;
				$line->total_tva        = $objp->total_tva;
				$line->total_localtax1  = $objp->total_localtax1;
				$line->total_localtax2  = $objp->total_localtax2;
				$line->subprice         = $objp->subprice;
				$line->fk_remise_except = $objp->fk_remise_except;
				$line->remise_percent   = $objp->remise_percent;
				$line->price            = $objp->price;
				$line->fk_product       = $objp->fk_product;
				$line->fk_fournprice = $objp->fk_fournprice;
				$marginInfos = getMarginInfos($objp->subprice, $objp->remise_percent, $objp->tva_tx, $objp->localtax1_tx, $objp->localtax2_tx, $line->fk_fournprice, $objp->pa_ht);
				$line->pa_ht = $marginInfos[0];
				$line->marge_tx			= $marginInfos[1];
				$line->marque_tx		= $marginInfos[2];
				$line->rang             = $objp->rang;
				$line->info_bits        = $objp->info_bits;
				$line->special_code = $objp->special_code;
				$line->fk_parent_line = $objp->fk_parent_line;

				$line->ref = $objp->product_ref;
				$line->libelle = $objp->product_label;

				$line->product_ref = $objp->product_ref;
				$line->product_label = $objp->product_label;
				$line->product_tosell   = $objp->product_tosell;
				$line->product_tobuy    = $objp->product_tobuy;
				$line->product_desc     = $objp->product_desc;
				$line->product_tobatch  = $objp->product_tobatch;
				$line->product_barcode  = $objp->product_barcode;

				$line->fk_product_type  = $objp->fk_product_type; // Produit ou service
				$line->fk_unit          = $objp->fk_unit;

				$line->weight           = $objp->weight;
				$line->weight_units     = $objp->weight_units;
				$line->volume           = $objp->volume;
				$line->volume_units     = $objp->volume_units;

				$line->date_start       = $this->db->jdate($objp->date_start);
				$line->date_end         = $this->db->jdate($objp->date_end);

				// Multicurrency
				$line->fk_multicurrency = $objp->fk_multicurrency;
				$line->multicurrency_code = $objp->multicurrency_code;
				$line->multicurrency_subprice 	= $objp->multicurrency_subprice;
				$line->multicurrency_total_ht 	= $objp->multicurrency_total_ht;
				$line->multicurrency_total_tva 	= $objp->multicurrency_total_tva;
				$line->multicurrency_total_ttc 	= $objp->multicurrency_total_ttc;

				$line->fetch_optionals();

				// multilangs
				if (getDolGlobalInt('MAIN_MULTILANGS') && !empty($objp->fk_product) && !empty($loadalsotranslation)) {
					$tmpproduct = new Product($this->db);
					$tmpproduct->fetch($objp->fk_product);
					$tmpproduct->getMultiLangs();

					$line->multilangs = $tmpproduct->multilangs;
				}

				$this->lines[$i] = $line;

				$i++;
			}

			$this->db->free($result);

			return 1;
		} else {
			$this->error = $this->db->error();
			return -3;
		}
	}


	/**
	 *	Return number of line with type product.
	 *
	 *	@return		int		<0 if KO, Nbr of product lines if OK
	 */
	public function getNbOfProductsLines()
	{
		$nb = 0;
		foreach ($this->lines as $line) {
			if ($line->product_type == 0) {
				$nb++;
			}
		}
		return $nb;
	}

	/**
	 *	Return number of line with type service.
	 *
	 *	@return		int		<0 if KO, Nbr of service lines if OK
	 */
	public function getNbOfServicesLines()
	{
		$nb = 0;
		foreach ($this->lines as $line) {
			if ($line->product_type == 1) {
				$nb++;
			}
		}
		return $nb;
	}

	/**
	 *	Count number of shipments for this order
	 *
	 * 	@return     int                			<0 if KO, Nb of shipment found if OK
	 */
	public function getNbOfShipments()
	{
		$nb = 0;

		$sql = 'SELECT COUNT(DISTINCT ed.fk_expedition) as nb';
		$sql .= ' FROM '.MAIN_DB_PREFIX.'expeditiondet as ed,';
		$sql .= ' '.MAIN_DB_PREFIX.'commandedet as cd';
		$sql .= ' WHERE';
		$sql .= ' ed.fk_origin_line = cd.rowid';
		$sql .= ' AND cd.fk_commande = '.((int) $this->id);
		//print $sql;

		dol_syslog(get_class($this)."::getNbOfShipments", LOG_DEBUG);
		$resql = $this->db->query($sql);
		if ($resql) {
			$obj = $this->db->fetch_object($resql);
			if ($obj) {
				$nb = $obj->nb;
			}

			$this->db->free($resql);
			return $nb;
		} else {
			$this->error = $this->db->lasterror();
			return -1;
		}
	}

	/**
	 *	Load array this->expeditions of lines of shipments with nb of products sent for each order line
	 *  Note: For a dedicated shipment, the fetch_lines can be used to load the qty_asked and qty_shipped. This function is use to return qty_shipped cumulated for the order
	 *
	 *	@param      int		$filtre_statut      Filter on shipment status
	 *  @param		int		$fk_product			Add a filter on a product
	 * 	@return     int                			<0 if KO, Nb of lines found if OK
	 */
	public function loadExpeditions($filtre_statut = -1, $fk_product = 0)
	{
		$this->expeditions = array();

		$sql = 'SELECT cd.rowid, cd.fk_product,';
		$sql .= ' sum(ed.qty) as qty';
		$sql .= ' FROM '.MAIN_DB_PREFIX.'expeditiondet as ed,';
		if ($filtre_statut >= 0) {
			$sql .= ' '.MAIN_DB_PREFIX.'expedition as e,';
		}
		$sql .= ' '.MAIN_DB_PREFIX.'commandedet as cd';
		$sql .= ' WHERE';
		if ($filtre_statut >= 0) {
			$sql .= ' ed.fk_expedition = e.rowid AND';
		}
		$sql .= ' ed.fk_origin_line = cd.rowid';
		$sql .= ' AND cd.fk_commande = '.((int) $this->id);
		if ($fk_product > 0) {
			$sql .= ' AND cd.fk_product = '.((int) $fk_product);
		}
		if ($filtre_statut >= 0) {
			$sql .= ' AND e.fk_statut >= '.((int) $filtre_statut);
		}
		$sql .= ' GROUP BY cd.rowid, cd.fk_product';
		//print $sql;

		dol_syslog(get_class($this)."::loadExpeditions", LOG_DEBUG);
		$resql = $this->db->query($sql);
		if ($resql) {
			$num = $this->db->num_rows($resql);
			$i = 0;
			while ($i < $num) {
				$obj = $this->db->fetch_object($resql);
				$this->expeditions[$obj->rowid] = $obj->qty;
				$i++;
			}
			$this->db->free($resql);
			return $num;
		} else {
			$this->error = $this->db->lasterror();
			return -1;
		}
	}

	/**
	 * Returns an array with expeditions lines number
	 *
	 * @return	int		Nb of shipments
	 */
	public function countNbOfShipments()
	{
		$sql = 'SELECT count(*)';
		$sql .= ' FROM '.MAIN_DB_PREFIX.'expedition as e';
		$sql .= ', '.MAIN_DB_PREFIX.'element_element as el';
		$sql .= ' WHERE el.fk_source = '.((int) $this->id);
		$sql .= " AND el.sourcetype = 'commande'";
		$sql .= " AND el.fk_target = e.rowid";
		$sql .= " AND el.targettype = 'shipping'";

		$resql = $this->db->query($sql);
		if ($resql) {
			$row = $this->db->fetch_row($resql);
			return $row[0];
		} else {
			dol_print_error($this->db);
		}

		return 0;
	}

	// phpcs:disable PEAR.NamingConventions.ValidFunctionName.ScopeNotCamelCaps
	/**
	 *	Return a array with the pending stock by product
	 *
	 *	@param      int		$filtre_statut      Filtre sur statut
	 *	@return     int                 		0 si OK, <0 si KO
	 *
	 *	TODO		FONCTION NON FINIE A FINIR
	 */
	public function stock_array($filtre_statut = self::STATUS_CANCELED)
	{
		// phpcs:enable
		$this->stocks = array();

		// Tableau des id de produit de la commande
		$array_of_product = array();

		// Recherche total en stock pour chaque produit
		// TODO $array_of_product est défini vide juste au dessus !!
		if (count($array_of_product)) {
			$sql = "SELECT fk_product, sum(ps.reel) as total";
			$sql .= " FROM ".MAIN_DB_PREFIX."product_stock as ps";
			$sql .= " WHERE ps.fk_product IN (".$this->db->sanitize(join(',', $array_of_product)).")";
			$sql .= ' GROUP BY fk_product';
			$resql = $this->db->query($sql);
			if ($resql) {
				$num = $this->db->num_rows($resql);
				$i = 0;
				while ($i < $num) {
					$obj = $this->db->fetch_object($resql);
					$this->stocks[$obj->fk_product] = $obj->total;
					$i++;
				}
				$this->db->free($resql);
			}
		}
		return 0;
	}

	/**
	 *  Delete an order line
	 *
	 *	@param      User	$user		User object
	 *  @param      int		$lineid		Id of line to delete
	 *  @param		int		$id			Id of object (for a check)
	 *  @return     int        		 	>0 if OK, 0 if nothing to do, <0 if KO
	 */
	public function deleteline($user = null, $lineid = 0, $id = 0)
	{
		if ($this->statut == self::STATUS_DRAFT) {
			$this->db->begin();

			// Delete line
			$line = new OrderLine($this->db);

			$line->context = $this->context;

			// Load data
			$line->fetch($lineid);

			if ($id > 0 && $line->fk_commande != $id) {
				$this->error = 'ErrorLineIDDoesNotMatchWithObjectID';
				return -1;
			}

			// Memorize previous line for triggers
			$staticline = clone $line;
			$line->oldline = $staticline;

			if ($line->delete($user) > 0) {
				$result = $this->update_price(1);

				if ($result > 0) {
					$this->db->commit();
					return 1;
				} else {
					$this->db->rollback();
					$this->error = $this->db->lasterror();
					return -1;
				}
			} else {
				$this->db->rollback();
				$this->error = $line->error;
				return -1;
			}
		} else {
			$this->error = 'ErrorDeleteLineNotAllowedByObjectStatus';
			return -1;
		}
	}

	// phpcs:disable PEAR.NamingConventions.ValidFunctionName.ScopeNotCamelCaps
	/**
	 * 	Applique une remise relative
	 *
	 *  @deprecated
	 *  @see setDiscount()
	 * 	@param     	User		$user		User qui positionne la remise
	 * 	@param     	float		$remise		Discount (percent)
	 * 	@param     	int			$notrigger	1=Does not execute triggers, 0= execute triggers
	 *	@return		int 					<0 if KO, >0 if OK
	 */
	public function set_remise($user, $remise, $notrigger = 0)
	{
		// phpcs:enable
		dol_syslog(get_class($this)."::set_remise is deprecated, use setDiscount instead", LOG_NOTICE);
		return $this->setDiscount($user, $remise, $notrigger);
	}

	/**
	 * 	Set a percentage discount
	 *
	 * 	@param     	User		$user		User setting the discount
	 * 	@param     	float		$remise		Discount (percent)
	 * 	@param     	int			$notrigger	1=Does not execute triggers, 0= execute triggers
	 *	@return		int 					<0 if KO, >0 if OK
	 */
	public function setDiscount($user, $remise, $notrigger = 0)
	{
		$remise = trim($remise) ?trim($remise) : 0;

		if ($user->rights->commande->creer) {
			$error = 0;

			$this->db->begin();

			$remise = price2num($remise, 2);

			$sql = 'UPDATE '.MAIN_DB_PREFIX.'commande';
			$sql .= ' SET remise_percent = '.((float) $remise);
			$sql .= ' WHERE rowid = '.((int) $this->id).' AND fk_statut = '.((int) self::STATUS_DRAFT);

			dol_syslog(__METHOD__, LOG_DEBUG);
			$resql = $this->db->query($sql);
			if (!$resql) {
				$this->errors[] = $this->db->error();
				$error++;
			}

			if (!$error) {
				$this->oldcopy = clone $this;
				$this->remise_percent = $remise;
				$this->update_price(1);
			}

			if (!$notrigger && empty($error)) {
				// Call trigger
				$result = $this->call_trigger('ORDER_MODIFY', $user);
				if ($result < 0) {
					$error++;
				}
				// End call triggers
			}

			if (!$error) {
				$this->db->commit();
				return 1;
			} else {
				foreach ($this->errors as $errmsg) {
					dol_syslog(__METHOD__.' Error: '.$errmsg, LOG_ERR);
					$this->error .= ($this->error ? ', '.$errmsg : $errmsg);
				}
				$this->db->rollback();
				return -1 * $error;
			}
		}

		return 0;
	}


	// phpcs:disable PEAR.NamingConventions.ValidFunctionName.ScopeNotCamelCaps
	/**
	 * 		Set a fixed amount discount
	 *
	 * 		@param     	User		$user 		User qui positionne la remise
	 * 		@param     	float		$remise		Discount
	 * 		@param     	int			$notrigger	1=Does not execute triggers, 0= execute triggers
	 *		@return		int 					<0 if KO, >0 if OK
	 */
	public function set_remise_absolue($user, $remise, $notrigger = 0)
	{
		// phpcs:enable
		if (empty($remise)) {
			$remise = 0;
		}

		$remise = price2num($remise);

		if ($user->rights->commande->creer) {
			$error = 0;

			$this->db->begin();

			$sql = 'UPDATE '.MAIN_DB_PREFIX.'commande';
			$sql .= ' SET remise_absolue = '.((float) $remise);
			$sql .= ' WHERE rowid = '.((int) $this->id).' AND fk_statut = '.self::STATUS_DRAFT;

			dol_syslog(__METHOD__, LOG_DEBUG);
			$resql = $this->db->query($sql);
			if (!$resql) {
				$this->errors[] = $this->db->error();
				$error++;
			}

			if (!$error) {
				$this->oldcopy = clone $this;
				$this->remise_absolue = $remise;
				$this->update_price(1);
			}

			if (!$notrigger && empty($error)) {
				// Call trigger
				$result = $this->call_trigger('ORDER_MODIFY', $user);
				if ($result < 0) {
					$error++;
				}
				// End call triggers
			}

			if (!$error) {
				$this->db->commit();
				return 1;
			} else {
				foreach ($this->errors as $errmsg) {
					dol_syslog(__METHOD__.' Error: '.$errmsg, LOG_ERR);
					$this->error .= ($this->error ? ', '.$errmsg : $errmsg);
				}
				$this->db->rollback();
				return -1 * $error;
			}
		}

		return 0;
	}


	// phpcs:disable PEAR.NamingConventions.ValidFunctionName.ScopeNotCamelCaps
	/**
	 *	Set the order date
	 *
	 *	@param      User	$user       Object user making change
	 *	@param      int		$date		Date
	 * 	@param     	int		$notrigger	1=Does not execute triggers, 0= execute triggers
	 *	@return     int         		<0 if KO, >0 if OK
	 */
	public function set_date($user, $date, $notrigger = 0)
	{
		// phpcs:enable
		if ($user->rights->commande->creer) {
			$error = 0;

			$this->db->begin();

			$sql = "UPDATE ".MAIN_DB_PREFIX."commande";
			$sql .= " SET date_commande = ".($date ? "'".$this->db->idate($date)."'" : 'null');
			$sql .= " WHERE rowid = ".((int) $this->id)." AND fk_statut = ".((int) self::STATUS_DRAFT);

			dol_syslog(__METHOD__, LOG_DEBUG);
			$resql = $this->db->query($sql);
			if (!$resql) {
				$this->errors[] = $this->db->error();
				$error++;
			}

			if (!$error) {
				$this->oldcopy = clone $this;
				$this->date = $date;
			}

			if (!$notrigger && empty($error)) {
				// Call trigger
				$result = $this->call_trigger('ORDER_MODIFY', $user);
				if ($result < 0) {
					$error++;
				}
				// End call triggers
			}

			if (!$error) {
				$this->db->commit();
				return 1;
			} else {
				foreach ($this->errors as $errmsg) {
					dol_syslog(__METHOD__.' Error: '.$errmsg, LOG_ERR);
					$this->error .= ($this->error ? ', '.$errmsg : $errmsg);
				}
				$this->db->rollback();
				return -1 * $error;
			}
		} else {
			return -2;
		}
	}

	// phpcs:disable PEAR.NamingConventions.ValidFunctionName.ScopeNotCamelCaps
	/**
	 *	Set delivery date
	 *
	 *	@param      User 	$user        		Object user that modify
	 *	@param      int		$delivery_date		Delivery date
	 *  @param  	int		$notrigger			1=Does not execute triggers, 0= execute triggers
	 *	@return     int         				<0 if ko, >0 if ok
	 *	@deprecated Use  setDeliveryDate
	 */
	public function set_date_livraison($user, $delivery_date, $notrigger = 0)
	{
		// phpcs:enable
		return $this->setDeliveryDate($user, $delivery_date, $notrigger);
	}

	/**
	 *	Set the planned delivery date
	 *
	 *	@param      User	$user        		Objet utilisateur qui modifie
	 *	@param      int		$delivery_date     Delivery date
	 *  @param     	int		$notrigger			1=Does not execute triggers, 0= execute triggers
	 *	@return     int         				<0 si ko, >0 si ok
	 */
	public function setDeliveryDate($user, $delivery_date, $notrigger = 0)
	{
		if ($user->rights->commande->creer) {
			$error = 0;

			$this->db->begin();

			$sql = "UPDATE ".MAIN_DB_PREFIX."commande";
			$sql .= " SET date_livraison = ".($delivery_date ? "'".$this->db->idate($delivery_date)."'" : 'null');
			$sql .= " WHERE rowid = ".((int) $this->id);

			dol_syslog(__METHOD__, LOG_DEBUG);
			$resql = $this->db->query($sql);
			if (!$resql) {
				$this->errors[] = $this->db->error();
				$error++;
			}

			if (!$error) {
				$this->oldcopy = clone $this;
				$this->date_livraison = $delivery_date;
				$this->delivery_date = $delivery_date;
			}

			if (!$notrigger && empty($error)) {
				// Call trigger
				$result = $this->call_trigger('ORDER_MODIFY', $user);
				if ($result < 0) {
					$error++;
				}
				// End call triggers
			}

			if (!$error) {
				$this->db->commit();
				return 1;
			} else {
				foreach ($this->errors as $errmsg) {
					dol_syslog(__METHOD__.' Error: '.$errmsg, LOG_ERR);
					$this->error .= ($this->error ? ', '.$errmsg : $errmsg);
				}
				$this->db->rollback();
				return -1 * $error;
			}
		} else {
			return -2;
		}
	}

	// phpcs:disable PEAR.NamingConventions.ValidFunctionName.ScopeNotCamelCaps
	/**
	 *  Return list of orders (eventuelly filtered on a user) into an array
	 *
	 *  @param		int		$shortlist		0=Return array[id]=ref, 1=Return array[](id=>id,ref=>ref,name=>name)
	 *  @param      int		$draft      	0=not draft, 1=draft
	 *  @param      User	$excluser      	Objet user to exclude
	 *  @param    	int		$socid			Id third pary
	 *  @param    	int		$limit			For pagination
	 *  @param    	int		$offset			For pagination
	 *  @param    	string	$sortfield		Sort criteria
	 *  @param    	string	$sortorder		Sort order
	 *  @return     int             		-1 if KO, array with result if OK
	 */
	public function liste_array($shortlist = 0, $draft = 0, $excluser = '', $socid = 0, $limit = 0, $offset = 0, $sortfield = 'c.date_commande', $sortorder = 'DESC')
	{
		// phpcs:enable
		global $user;

		$ga = array();

		$sql = "SELECT s.rowid, s.nom as name, s.client,";
		$sql .= " c.rowid as cid, c.ref";
		if (empty($user->rights->societe->client->voir) && !$socid) {
			$sql .= ", sc.fk_soc, sc.fk_user";
		}
		$sql .= " FROM ".MAIN_DB_PREFIX."societe as s, ".MAIN_DB_PREFIX."commande as c";
		if (empty($user->rights->societe->client->voir) && !$socid) {
			$sql .= ", ".MAIN_DB_PREFIX."societe_commerciaux as sc";
		}
		$sql .= " WHERE c.entity IN (".getEntity('commande').")";
		$sql .= " AND c.fk_soc = s.rowid";
		if (empty($user->rights->societe->client->voir) && !$socid) { //restriction
			$sql .= " AND s.rowid = sc.fk_soc AND sc.fk_user = ".((int) $user->id);
		}
		if ($socid) {
			$sql .= " AND s.rowid = ".((int) $socid);
		}
		if ($draft) {
			$sql .= " AND c.fk_statut = ".self::STATUS_DRAFT;
		}
		if (is_object($excluser)) {
			$sql .= " AND c.fk_user_author <> ".((int) $excluser->id);
		}
		$sql .= $this->db->order($sortfield, $sortorder);
		$sql .= $this->db->plimit($limit, $offset);

		$result = $this->db->query($sql);
		if ($result) {
			$numc = $this->db->num_rows($result);
			if ($numc) {
				$i = 0;
				while ($i < $numc) {
					$obj = $this->db->fetch_object($result);

					if ($shortlist == 1) {
						$ga[$obj->cid] = $obj->ref;
					} elseif ($shortlist == 2) {
						$ga[$obj->cid] = $obj->ref.' ('.$obj->name.')';
					} else {
						$ga[$i]['id'] = $obj->cid;
						$ga[$i]['ref'] 	= $obj->ref;
						$ga[$i]['name'] = $obj->name;
					}
					$i++;
				}
			}
			return $ga;
		} else {
			dol_print_error($this->db);
			return -1;
		}
	}

	/**
	 *	Update delivery delay
	 *
	 *	@param      int		$availability_id	Id du nouveau mode
	 *  @param     	int		$notrigger			1=Does not execute triggers, 0= execute triggers
	 *	@return     int         				>0 if OK, <0 if KO
	 */
	public function availability($availability_id, $notrigger = 0)
	{
		global $user;

		dol_syslog('Commande::availability('.$availability_id.')');
		if ($this->statut >= self::STATUS_DRAFT) {
			$error = 0;

			$this->db->begin();

			$sql = 'UPDATE '.MAIN_DB_PREFIX.'commande';
			$sql .= ' SET fk_availability = '.((int) $availability_id);
			$sql .= ' WHERE rowid='.((int) $this->id);

			dol_syslog(__METHOD__, LOG_DEBUG);
			$resql = $this->db->query($sql);
			if (!$resql) {
				$this->errors[] = $this->db->error();
				$error++;
			}

			if (!$error) {
				$this->oldcopy = clone $this;
				$this->availability_id = $availability_id;
			}

			if (!$notrigger && empty($error)) {
				// Call trigger
				$result = $this->call_trigger('ORDER_MODIFY', $user);
				if ($result < 0) {
					$error++;
				}
				// End call triggers
			}

			if (!$error) {
				$this->db->commit();
				return 1;
			} else {
				foreach ($this->errors as $errmsg) {
					dol_syslog(__METHOD__.' Error: '.$errmsg, LOG_ERR);
					$this->error .= ($this->error ? ', '.$errmsg : $errmsg);
				}
				$this->db->rollback();
				return -1 * $error;
			}
		} else {
			$error_str = 'Command status do not meet requirement '.$this->statut;
			dol_syslog(__METHOD__.$error_str, LOG_ERR);
			$this->error = $error_str;
			$this->errors[] = $this->error;
			return -2;
		}
	}

	// phpcs:disable PEAR.NamingConventions.ValidFunctionName.ScopeNotCamelCaps
	/**
	 *	Update order demand_reason
	 *
	 *  @param      int		$demand_reason_id	Id of new demand
	 *  @param     	int		$notrigger			1=Does not execute triggers, 0= execute triggers
	 *  @return     int        			 		>0 if ok, <0 if ko
	 */
	public function demand_reason($demand_reason_id, $notrigger = 0)
	{
		// phpcs:enable
		global $user;

		dol_syslog('Commande::demand_reason('.$demand_reason_id.')');
		if ($this->statut >= self::STATUS_DRAFT) {
			$error = 0;

			$this->db->begin();

			$sql = 'UPDATE '.MAIN_DB_PREFIX.'commande';
			$sql .= ' SET fk_input_reason = '.((int) $demand_reason_id);
			$sql .= ' WHERE rowid='.((int) $this->id);

			dol_syslog(__METHOD__, LOG_DEBUG);
			$resql = $this->db->query($sql);
			if (!$resql) {
				$this->errors[] = $this->db->error();
				$error++;
			}

			if (!$error) {
				$this->oldcopy = clone $this;
				$this->demand_reason_id = $demand_reason_id;
			}

			if (!$notrigger && empty($error)) {
				// Call trigger
				$result = $this->call_trigger('ORDER_MODIFY', $user);
				if ($result < 0) {
					$error++;
				}
				// End call triggers
			}

			if (!$error) {
				$this->db->commit();
				return 1;
			} else {
				foreach ($this->errors as $errmsg) {
					dol_syslog(__METHOD__.' Error: '.$errmsg, LOG_ERR);
					$this->error .= ($this->error ? ', '.$errmsg : $errmsg);
				}
				$this->db->rollback();
				return -1 * $error;
			}
		} else {
			$error_str = 'order status do not meet requirement '.$this->statut;
			dol_syslog(__METHOD__.$error_str, LOG_ERR);
			$this->error = $error_str;
			$this->errors[] = $this->error;
			return -2;
		}
	}

	// phpcs:disable PEAR.NamingConventions.ValidFunctionName.ScopeNotCamelCaps
	/**
	 *	Set customer ref
	 *
	 *	@param      User	$user           User that make change
	 *	@param      string	$ref_customer   Customer ref
	 *  @param     	int		$notrigger		1=Does not execute triggers, 0= execute triggers
	 *	@return     int             		<0 if KO, >0 if OK
	 */
	public function set_ref_client($user, $ref_customer, $notrigger = 0)
	{
		// phpcs:enable
		if ($user->hasRight('commande', 'creer')) {
			$error = 0;

			$this->db->begin();

			$sql = 'UPDATE '.MAIN_DB_PREFIX.'commande SET';
			$sql .= ' ref_client = '.(empty($ref_customer) ? 'NULL' : "'".$this->db->escape($ref_customer)."'");
			$sql .= ' WHERE rowid = '.((int) $this->id);

			dol_syslog(__METHOD__.' this->id='.$this->id.', ref_client='.$ref_customer, LOG_DEBUG);
			$resql = $this->db->query($sql);
			if (!$resql) {
				$this->errors[] = $this->db->error();
				$error++;
			}

			if (!$error) {
				$this->oldcopy = clone $this;
				$this->ref_client = $ref_customer;
				$this->ref_customer = $ref_customer;
			}

			if (!$notrigger && empty($error)) {
				// Call trigger
				$result = $this->call_trigger('ORDER_MODIFY', $user);
				if ($result < 0) {
					$error++;
				}
				// End call triggers
			}
			if (!$error) {
				$this->db->commit();
				return 1;
			} else {
				foreach ($this->errors as $errmsg) {
					dol_syslog(__METHOD__.' Error: '.$errmsg, LOG_ERR);
					$this->error .= ($this->error ? ', '.$errmsg : $errmsg);
				}
				$this->db->rollback();
				return -1 * $error;
			}
		} else {
			return -1;
		}
	}

	/**
	 * Classify the order as invoiced
	 *
	 * @param	User    $user       Object user making the change
	 * @param	int		$notrigger	1=Does not execute triggers, 0=execute triggers
	 * @return	int                 <0 if KO, 0 if already billed,  >0 if OK
	 */
	public function classifyBilled(User $user, $notrigger = 0)
	{
		$error = 0;

		if ($this->billed) {
			return 0;
		}

		$this->db->begin();

		$sql = 'UPDATE '.MAIN_DB_PREFIX.'commande SET facture = 1';
		$sql .= " WHERE rowid = ".((int) $this->id).' AND fk_statut > '.self::STATUS_DRAFT;

		dol_syslog(get_class($this)."::classifyBilled", LOG_DEBUG);
		if ($this->db->query($sql)) {
			if (!$error) {
				$this->oldcopy = clone $this;
				$this->billed = 1;
			}

			if (!$notrigger && empty($error)) {
				// Call trigger
				$result = $this->call_trigger('ORDER_CLASSIFY_BILLED', $user);
				if ($result < 0) {
					$error++;
				}
				// End call triggers
			}

			if (!$error) {
				$this->db->commit();
				return 1;
			} else {
				foreach ($this->errors as $errmsg) {
					dol_syslog(get_class($this)."::classifyBilled ".$errmsg, LOG_ERR);
					$this->error .= ($this->error ? ', '.$errmsg : $errmsg);
				}
				$this->db->rollback();
				return -1 * $error;
			}
		} else {
			$this->error = $this->db->error();
			$this->db->rollback();
			return -1;
		}
	}

	/**
	 * Classify the order as not invoiced
	 *
	 * @param	User    $user       Object user making the change
	 * @param	int		$notrigger	1=Does not execute triggers, 0=execute triggers
	 * @return  int     			<0 if ko, >0 if ok
	 */
	public function classifyUnBilled(User $user, $notrigger = 0)
	{
		$error = 0;

		$this->db->begin();

		$sql = 'UPDATE '.MAIN_DB_PREFIX.'commande SET facture = 0';
		$sql .= " WHERE rowid = ".((int) $this->id).' AND fk_statut > '.self::STATUS_DRAFT;

		dol_syslog(get_class($this)."::classifyUnBilled", LOG_DEBUG);
		if ($this->db->query($sql)) {
			if (!$error) {
				$this->oldcopy = clone $this;
				$this->billed = 1;
			}

			if (!$notrigger && empty($error)) {
				// Call trigger
				$result = $this->call_trigger('ORDER_CLASSIFY_UNBILLED', $user);
				if ($result < 0) {
					$error++;
				}
				// End call triggers
			}

			if (!$error) {
				$this->billed = 0;

				$this->db->commit();
				return 1;
			} else {
				foreach ($this->errors as $errmsg) {
					dol_syslog(get_class($this)."::classifyUnBilled ".$errmsg, LOG_ERR);
					$this->error .= ($this->error ? ', '.$errmsg : $errmsg);
				}
				$this->db->rollback();
				return -1 * $error;
			}
		} else {
			$this->error = $this->db->error();
			$this->db->rollback();
			return -1;
		}
	}


	/**
	 *  Update a line in database
	 *
	 *  @param    	int				$rowid            	Id of line to update
	 *  @param    	string			$desc             	Description of line
	 *  @param    	float			$pu               	Unit price
	 *  @param    	float			$qty              	Quantity
	 *  @param    	float			$remise_percent   	Percent of discount
	 *  @param    	float			$txtva           	Taux TVA
	 * 	@param		float			$txlocaltax1		Local tax 1 rate
	 *  @param		float			$txlocaltax2		Local tax 2 rate
	 *  @param    	string			$price_base_type	HT or TTC
	 *  @param    	int				$info_bits        	Miscellaneous informations on line
	 *  @param    	int				$date_start        	Start date of the line
	 *  @param    	int				$date_end          	End date of the line
	 * 	@param		int				$type				Type of line (0=product, 1=service)
	 * 	@param		int				$fk_parent_line		Id of parent line (0 in most cases, used by modules adding sublevels into lines).
	 * 	@param		int				$skip_update_total	Keep fields total_xxx to 0 (used for special lines by some modules)
	 *  @param		int				$fk_fournprice		Id of origin supplier price
	 *  @param		int				$pa_ht				Price (without tax) of product when it was bought
	 *  @param		string			$label				Label
	 *  @param		int				$special_code		Special code (also used by externals modules!)
	 *  @param		array			$array_options		extrafields array
	 * 	@param 		string			$fk_unit 			Code of the unit to use. Null to use the default one
	 *  @param		double			$pu_ht_devise		Amount in currency
	 * 	@param		int				$notrigger			disable line update trigger
	 * 	@param		string			$ref_ext			external reference
	 * @param       integer $rang   line rank
	 *  @return   	int              					< 0 if KO, > 0 if OK
	 */
	public function updateline($rowid, $desc, $pu, $qty, $remise_percent, $txtva, $txlocaltax1 = 0.0, $txlocaltax2 = 0.0, $price_base_type = 'HT', $info_bits = 0, $date_start = '', $date_end = '', $type = 0, $fk_parent_line = 0, $skip_update_total = 0, $fk_fournprice = null, $pa_ht = 0, $label = '', $special_code = 0, $array_options = 0, $fk_unit = null, $pu_ht_devise = 0, $notrigger = 0, $ref_ext = '', $rang = 0)
	{
		global $conf, $mysoc, $langs, $user;

		dol_syslog(get_class($this)."::updateline id=$rowid, desc=$desc, pu=$pu, qty=$qty, remise_percent=$remise_percent, txtva=$txtva, txlocaltax1=$txlocaltax1, txlocaltax2=$txlocaltax2, price_base_type=$price_base_type, info_bits=$info_bits, date_start=$date_start, date_end=$date_end, type=$type, fk_parent_line=$fk_parent_line, pa_ht=$pa_ht, special_code=$special_code, ref_ext=$ref_ext");
		include_once DOL_DOCUMENT_ROOT.'/core/lib/price.lib.php';

		if ($this->statut == Commande::STATUS_DRAFT) {
			// Clean parameters
			if (empty($qty)) {
				$qty = 0;
			}
			if (empty($info_bits)) {
				$info_bits = 0;
			}
			if (empty($txtva)) {
				$txtva = 0;
			}
			if (empty($txlocaltax1)) {
				$txlocaltax1 = 0;
			}
			if (empty($txlocaltax2)) {
				$txlocaltax2 = 0;
			}
			if (empty($remise_percent)) {
				$remise_percent = 0;
			}
			if (empty($special_code) || $special_code == 3) {
				$special_code = 0;
			}
			if (empty($ref_ext)) {
				$ref_ext = '';
			}

			if ($date_start && $date_end && $date_start > $date_end) {
				$langs->load("errors");
				$this->error = $langs->trans('ErrorStartDateGreaterEnd');
				return -1;
			}

			$remise_percent = price2num($remise_percent);
			$qty = price2num($qty);
			$pu = price2num($pu);
			$pa_ht = price2num($pa_ht);
			$pu_ht_devise = price2num($pu_ht_devise);
			if (!preg_match('/\((.*)\)/', $txtva)) {
				$txtva = price2num($txtva); // $txtva can have format '5.0(XXX)' or '5'
			}
			$txlocaltax1 = price2num($txlocaltax1);
			$txlocaltax2 = price2num($txlocaltax2);

			$this->db->begin();

			// Calcul du total TTC et de la TVA pour la ligne a partir de
			// qty, pu, remise_percent et txtva
			// TRES IMPORTANT: C'est au moment de l'insertion ligne qu'on doit stocker
			// la part ht, tva et ttc, et ce au niveau de la ligne qui a son propre taux tva.

			$localtaxes_type = getLocalTaxesFromRate($txtva, 0, $this->thirdparty, $mysoc);

			// Clean vat code
			$vat_src_code = '';
			$reg = array();
			if (preg_match('/\((.*)\)/', $txtva, $reg)) {
				$vat_src_code = $reg[1];
				$txtva = preg_replace('/\s*\(.*\)/', '', $txtva); // Remove code into vatrate.
			}

			$tabprice = calcul_price_total($qty, $pu, $remise_percent, $txtva, $txlocaltax1, $txlocaltax2, 0, $price_base_type, $info_bits, $type, $mysoc, $localtaxes_type, 100, $this->multicurrency_tx, $pu_ht_devise);

			$total_ht  = $tabprice[0];
			$total_tva = $tabprice[1];
			$total_ttc = $tabprice[2];
			$total_localtax1 = $tabprice[9];
			$total_localtax2 = $tabprice[10];
			$pu_ht  = $tabprice[3];
			$pu_tva = $tabprice[4];
			$pu_ttc = $tabprice[5];

			// MultiCurrency
			$multicurrency_total_ht  = $tabprice[16];
			$multicurrency_total_tva = $tabprice[17];
			$multicurrency_total_ttc = $tabprice[18];
			$pu_ht_devise = $tabprice[19];

			// Anciens indicateurs: $price, $subprice (a ne plus utiliser)
			$price = $pu_ht;
			if ($price_base_type == 'TTC') {
				$subprice = $pu_ttc;
			} else {
				$subprice = $pu_ht;
			}
			$remise = 0;
			if ($remise_percent > 0) {
				$remise = round(($pu * $remise_percent / 100), 2);
				$price = ($pu - $remise);
			}

			//Fetch current line from the database and then clone the object and set it in $oldline property
			$line = new OrderLine($this->db);
			$line->fetch($rowid);
			$line->fetch_optionals();

			if (!empty($line->fk_product)) {
				$product = new Product($this->db);
				$result = $product->fetch($line->fk_product);
				$product_type = $product->type;

				if (!empty($conf->global->STOCK_MUST_BE_ENOUGH_FOR_ORDER) && $product_type == 0 && $product->stock_reel < $qty) {
					$langs->load("errors");
					$this->error = $langs->trans('ErrorStockIsNotEnoughToAddProductOnOrder', $product->ref);
					$this->errors[] = $this->error;

					dol_syslog(get_class($this)."::addline error=Product ".$product->ref.": ".$this->error, LOG_ERR);

					$this->db->rollback();
					return self::STOCK_NOT_ENOUGH_FOR_ORDER;
				}
			}

			$staticline = clone $line;

			$line->oldline = $staticline;
			$this->line = $line;
			$this->line->context = $this->context;
			$this->line->rang = $rang;

			// Reorder if fk_parent_line change
			if (!empty($fk_parent_line) && !empty($staticline->fk_parent_line) && $fk_parent_line != $staticline->fk_parent_line) {
				$rangmax = $this->line_max($fk_parent_line);
				$this->line->rang = $rangmax + 1;
			}

			$this->line->id = $rowid;
			$this->line->label = $label;
			$this->line->desc = $desc;
			$this->line->qty = $qty;
			$this->line->ref_ext = $ref_ext;

			$this->line->vat_src_code = $vat_src_code;
			$this->line->tva_tx         = $txtva;
			$this->line->localtax1_tx   = $txlocaltax1;
			$this->line->localtax2_tx   = $txlocaltax2;
			$this->line->localtax1_type = empty($localtaxes_type[0]) ? '' : $localtaxes_type[0];
			$this->line->localtax2_type = empty($localtaxes_type[2]) ? '' : $localtaxes_type[2];
			$this->line->remise_percent = $remise_percent;
			$this->line->subprice       = $subprice;
			$this->line->info_bits      = $info_bits;
			$this->line->special_code   = $special_code;
			$this->line->total_ht       = $total_ht;
			$this->line->total_tva      = $total_tva;
			$this->line->total_localtax1 = $total_localtax1;
			$this->line->total_localtax2 = $total_localtax2;
			$this->line->total_ttc      = $total_ttc;
			$this->line->date_start     = $date_start;
			$this->line->date_end       = $date_end;
			$this->line->product_type   = $type;
			$this->line->fk_parent_line = $fk_parent_line;
			$this->line->skip_update_total = $skip_update_total;
			$this->line->fk_unit        = $fk_unit;

			$this->line->fk_fournprice = $fk_fournprice;
			$this->line->pa_ht = $pa_ht;

			// Multicurrency
			$this->line->multicurrency_subprice		= $pu_ht_devise;
			$this->line->multicurrency_total_ht 	= $multicurrency_total_ht;
			$this->line->multicurrency_total_tva 	= $multicurrency_total_tva;
			$this->line->multicurrency_total_ttc 	= $multicurrency_total_ttc;

			// TODO deprecated
			$this->line->price = $price;

			if (is_array($array_options) && count($array_options) > 0) {
				// We replace values in this->line->array_options only for entries defined into $array_options
				foreach ($array_options as $key => $value) {
					$this->line->array_options[$key] = $array_options[$key];
				}
			}

			$result = $this->line->update($user, $notrigger);
			if ($result > 0) {
				// Reorder if child line
				if (!empty($fk_parent_line)) {
					$this->line_order(true, 'DESC');
				}

				// Mise a jour info denormalisees
				$this->update_price(1);

				$this->db->commit();
				return $result;
			} else {
				$this->error = $this->line->error;

				$this->db->rollback();
				return -1;
			}
		} else {
			$this->error = get_class($this)."::updateline Order status makes operation forbidden";
			$this->errors = array('OrderStatusMakeOperationForbidden');
			return -2;
		}
	}

	/**
	 *      Update database
	 *
	 *      @param      User	$user        	User that modify
	 *      @param      int		$notrigger	    0=launch triggers after, 1=disable triggers
	 *      @return     int      			   	<0 if KO, >0 if OK
	 */
	public function update(User $user, $notrigger = 0)
	{
		global $conf;

		$error = 0;

		// Clean parameters
		if (isset($this->ref)) {
			$this->ref = trim($this->ref);
		}
		if (isset($this->ref_customer)) {
			$this->ref_client = trim($this->ref_customer);
			$this->ref_customer = trim($this->ref_customer);
		} elseif (isset($this->ref_client)) {
			$this->ref_client = trim($this->ref_client);
			$this->ref_customer = trim($this->ref_client);
		}
		if (isset($this->note) || isset($this->note_private)) {
			$this->note_private = (isset($this->note_private) ? trim($this->note_private) : trim($this->note));
		}
		if (isset($this->note_public)) {
			$this->note_public = trim($this->note_public);
		}
		if (isset($this->model_pdf)) {
			$this->model_pdf = trim($this->model_pdf);
		}
		if (isset($this->import_key)) {
			$this->import_key = trim($this->import_key);
		}
		$delivery_date = empty($this->delivery_date) ? $this->date_livraison : $this->delivery_date;

		// Check parameters
		// Put here code to add control on parameters values

		// Update request
		$sql = "UPDATE ".MAIN_DB_PREFIX."commande SET";

		$sql .= " ref=".(isset($this->ref) ? "'".$this->db->escape($this->ref)."'" : "null").",";
		$sql .= " ref_client=".(isset($this->ref_customer) ? "'".$this->db->escape($this->ref_customer)."'" : "null").",";
		$sql .= " ref_ext=".(isset($this->ref_ext) ? "'".$this->db->escape($this->ref_ext)."'" : "null").",";
		$sql .= " fk_soc=".(isset($this->socid) ? $this->socid : "null").",";
		$sql .= " date_commande=".(strval($this->date_commande) != '' ? "'".$this->db->idate($this->date_commande)."'" : 'null').",";
		$sql .= " date_valid=".(strval($this->date_validation) != '' ? "'".$this->db->idate($this->date_validation)."'" : 'null').",";
		$sql .= " total_tva=".(isset($this->total_tva) ? $this->total_tva : "null").",";
		$sql .= " localtax1=".(isset($this->total_localtax1) ? $this->total_localtax1 : "null").",";
		$sql .= " localtax2=".(isset($this->total_localtax2) ? $this->total_localtax2 : "null").",";
		$sql .= " total_ht=".(isset($this->total_ht) ? $this->total_ht : "null").",";
		$sql .= " total_ttc=".(isset($this->total_ttc) ? $this->total_ttc : "null").",";
		$sql .= " fk_statut=".(isset($this->statut) ? $this->statut : "null").",";
		$sql .= " fk_user_author=".(isset($this->user_author_id) ? $this->user_author_id : "null").",";
		$sql .= " fk_user_valid=".((isset($this->user_valid) && $this->user_valid > 0) ? $this->user_valid : "null").",";
		$sql .= " fk_projet=".(isset($this->fk_project) ? $this->fk_project : "null").",";
		$sql .= " fk_cond_reglement=".(isset($this->cond_reglement_id) ? $this->cond_reglement_id : "null").",";
		$sql .= " deposit_percent=".(!empty($this->deposit_percent) ? strval($this->deposit_percent) : "null").",";
		$sql .= " fk_mode_reglement=".(isset($this->mode_reglement_id) ? $this->mode_reglement_id : "null").",";
		$sql .= " date_livraison=".(strval($this->delivery_date) != '' ? "'".$this->db->idate($this->delivery_date)."'" : 'null').",";
		$sql .= " fk_shipping_method=".(isset($this->shipping_method_id) ? $this->shipping_method_id : "null").",";
		$sql .= " fk_account=".($this->fk_account > 0 ? $this->fk_account : "null").",";
		$sql .= " fk_input_reason=".($this->demand_reason_id > 0 ? $this->demand_reason_id : "null").",";
		$sql .= " note_private=".(isset($this->note_private) ? "'".$this->db->escape($this->note_private)."'" : "null").",";
		$sql .= " note_public=".(isset($this->note_public) ? "'".$this->db->escape($this->note_public)."'" : "null").",";
		$sql .= " model_pdf=".(isset($this->model_pdf) ? "'".$this->db->escape($this->model_pdf)."'" : "null").",";
		$sql .= " import_key=".(isset($this->import_key) ? "'".$this->db->escape($this->import_key)."'" : "null");

		$sql .= " WHERE rowid=".((int) $this->id);

		$this->db->begin();

		dol_syslog(get_class($this)."::update", LOG_DEBUG);
		$resql = $this->db->query($sql);
		if (!$resql) {
			$error++; $this->errors[] = "Error ".$this->db->lasterror();
		}

		if (!$error) {
			$result = $this->insertExtraFields();
			if ($result < 0) {
				$error++;
			}
		}

		if (!$error && !$notrigger) {
			// Call trigger
			$result = $this->call_trigger('ORDER_MODIFY', $user);
			if ($result < 0) {
				$error++;
			}
			// End call triggers
		}

		// Commit or rollback
		if ($error) {
			foreach ($this->errors as $errmsg) {
				dol_syslog(get_class($this)."::update ".$errmsg, LOG_ERR);
				$this->error .= ($this->error ? ', '.$errmsg : $errmsg);
			}
			$this->db->rollback();
			return -1 * $error;
		} else {
			$this->db->commit();
			return 1;
		}
	}

	/**
	 *	Delete the sales order
	 *
	 *	@param	User	$user		User object
	 *	@param	int		$notrigger	1=Does not execute triggers, 0= execute triggers
	 * 	@return	int					<=0 if KO, >0 if OK
	 */
	public function delete($user, $notrigger = 0)
	{
		global $conf, $langs;
		require_once DOL_DOCUMENT_ROOT.'/core/lib/files.lib.php';

		$error = 0;

		dol_syslog(get_class($this)."::delete ".$this->id, LOG_DEBUG);

		$this->db->begin();

		if (!$notrigger) {
			// Call trigger
			$result = $this->call_trigger('ORDER_DELETE', $user);
			if ($result < 0) {
				$error++;
			}
			// End call triggers
		}

		// Test we can delete
		if ($this->countNbOfShipments() != 0) {
			$this->errors[] = $langs->trans('SomeShipmentExists');
			$error++;
		}

		// Delete extrafields of lines and lines
		if (!$error && !empty($this->table_element_line)) {
			$tabletodelete = $this->table_element_line;
			$sqlef = "DELETE FROM ".MAIN_DB_PREFIX.$tabletodelete."_extrafields WHERE fk_object IN (SELECT rowid FROM ".MAIN_DB_PREFIX.$tabletodelete." WHERE ".$this->fk_element." = ".((int) $this->id).")";
			$sql = "DELETE FROM ".MAIN_DB_PREFIX.$tabletodelete." WHERE ".$this->fk_element." = ".((int) $this->id);
			if (!$this->db->query($sqlef) || !$this->db->query($sql)) {
				$error++;
				$this->error = $this->db->lasterror();
				$this->errors[] = $this->error;
				dol_syslog(get_class($this)."::delete error ".$this->error, LOG_ERR);
			}
		}

		if (!$error) {
			// Delete linked object
			$res = $this->deleteObjectLinked();
			if ($res < 0) {
				$error++;
			}
		}

		if (!$error) {
			// Delete linked contacts
			$res = $this->delete_linked_contact();
			if ($res < 0) {
				$error++;
			}
		}

		// Removed extrafields of object
		if (!$error) {
			$result = $this->deleteExtraFields();
			if ($result < 0) {
				$error++;
				dol_syslog(get_class($this)."::delete error ".$this->error, LOG_ERR);
			}
		}

		// Delete main record
		if (!$error) {
			$sql = "DELETE FROM ".MAIN_DB_PREFIX.$this->table_element." WHERE rowid = ".((int) $this->id);
			$res = $this->db->query($sql);
			if (!$res) {
				$error++;
				$this->error = $this->db->lasterror();
				$this->errors[] = $this->error;
				dol_syslog(get_class($this)."::delete error ".$this->error, LOG_ERR);
			}
		}

		// Delete record into ECM index and physically
		if (!$error) {
			$res = $this->deleteEcmFiles(0); // Deleting files physically is done later with the dol_delete_dir_recursive
			if (!$res) {
				$error++;
			}
		}

		if (!$error) {
			// We remove directory
			$ref = dol_sanitizeFileName($this->ref);
			if ($conf->commande->multidir_output[$this->entity] && !empty($this->ref)) {
				$dir = $conf->commande->multidir_output[$this->entity]."/".$ref;
				$file = $dir."/".$ref.".pdf";
				if (file_exists($file)) {
					dol_delete_preview($this);

					if (!dol_delete_file($file, 0, 0, 0, $this)) {
						$this->error = 'ErrorFailToDeleteFile';
						$this->errors[] = $this->error;
						$this->db->rollback();
						return 0;
					}
				}
				if (file_exists($dir)) {
					$res = @dol_delete_dir_recursive($dir);
					if (!$res) {
						$this->error = 'ErrorFailToDeleteDir';
						$this->errors[] = $this->error;
						$this->db->rollback();
						return 0;
					}
				}
			}
		}

		if (!$error) {
			dol_syslog(get_class($this)."::delete ".$this->id." by ".$user->id, LOG_DEBUG);
			$this->db->commit();
			return 1;
		} else {
			$this->db->rollback();
			return -1;
		}
	}


	// phpcs:disable PEAR.NamingConventions.ValidFunctionName.ScopeNotCamelCaps
	/**
	 *	Load indicators for dashboard (this->nbtodo and this->nbtodolate)
	 *
	 *	@param		User	$user   Object user
	 *	@return WorkboardResponse|int <0 if KO, WorkboardResponse if OK
	 */
	public function load_board($user)
	{
		// phpcs:enable
		global $conf, $langs;

		$clause = " WHERE";

		$sql = "SELECT c.rowid, c.date_creation as datec, c.date_commande, c.date_livraison as delivery_date, c.fk_statut, c.total_ht";
		$sql .= " FROM ".MAIN_DB_PREFIX."commande as c";
		if (empty($user->rights->societe->client->voir) && !$user->socid) {
			$sql .= " LEFT JOIN ".MAIN_DB_PREFIX."societe_commerciaux as sc ON c.fk_soc = sc.fk_soc";
			$sql .= " WHERE sc.fk_user = ".((int) $user->id);
			$clause = " AND";
		}
		$sql .= $clause." c.entity IN (".getEntity('commande').")";
		//$sql.= " AND c.fk_statut IN (1,2,3) AND c.facture = 0";
		$sql .= " AND ((c.fk_statut IN (".self::STATUS_VALIDATED.",".self::STATUS_SHIPMENTONPROCESS.")) OR (c.fk_statut = ".self::STATUS_CLOSED." AND c.facture = 0))"; // If status is 2 and facture=1, it must be selected
		if ($user->socid) {
			$sql .= " AND c.fk_soc = ".((int) $user->socid);
		}

		$resql = $this->db->query($sql);
		if ($resql) {
			$response = new WorkboardResponse();
			$response->warning_delay = $conf->commande->client->warning_delay / 60 / 60 / 24;
			$response->label = $langs->trans("OrdersToProcess");
			$response->labelShort = $langs->trans("Opened");
			$response->url = DOL_URL_ROOT.'/commande/list.php?search_status=-3&mainmenu=commercial&leftmenu=orders';
			$response->img = img_object('', "order");

			$generic_commande = new Commande($this->db);

			while ($obj = $this->db->fetch_object($resql)) {
				$response->nbtodo++;
				$response->total += $obj->total_ht;

				$generic_commande->statut = $obj->fk_statut;
				$generic_commande->date_commande = $this->db->jdate($obj->date_commande);
				$generic_commande->date = $this->db->jdate($obj->date_commande);
				$generic_commande->date_livraison = $this->db->jdate($obj->delivery_date);
				$generic_commande->delivery_date = $this->db->jdate($obj->delivery_date);

				if ($generic_commande->hasDelay()) {
					$response->nbtodolate++;
				}
			}

			return $response;
		} else {
			$this->error = $this->db->error();
			return -1;
		}
	}

	/**
	 *	Return source label of order
	 *
	 *	@return     string      Label
	 */
	public function getLabelSource()
	{
		global $langs;

		$label = $langs->trans('OrderSource'.$this->source);

		if ($label == 'OrderSource') {
			return '';
		}
		return $label;
	}

	/**
	 *	Return status label of Order
	 *
	 *	@param      int		$mode       0=Long label, 1=Short label, 2=Picto + Short label, 3=Picto, 4=Picto + Long label, 5=Short label + Picto, 6=Long label + Picto
	 *	@return     string      		Label of status
	 */
	public function getLibStatut($mode)
	{
		return $this->LibStatut($this->statut, $this->billed, $mode);
	}

	// phpcs:disable PEAR.NamingConventions.ValidFunctionName.ScopeNotCamelCaps
	/**
	 *	Return label of status
	 *
	 *	@param		int		$status      	  Id status
	 *  @param      int		$billed    		  If invoiced
	 *	@param      int		$mode        	  0=Long label, 1=Short label, 2=Picto + Short label, 3=Picto, 4=Picto + Long label, 5=Short label + Picto, 6=Long label + Picto
	 *  @param      int     $donotshowbilled  Do not show billed status after order status
	 *  @return     string					  Label of status
	 */
	public function LibStatut($status, $billed, $mode, $donotshowbilled = 0)
	{
		// phpcs:enable
		global $langs, $conf, $hookmanager;

		$billedtext = '';
		if (empty($donotshowbilled)) {
			$billedtext .= ($billed ? ' - '.$langs->transnoentitiesnoconv("Billed") : '');
		}

		$labelTooltip = '';

		if ($status == self::STATUS_CANCELED) {
			$labelStatus = $langs->transnoentitiesnoconv('StatusOrderCanceled');
			$labelStatusShort = $langs->transnoentitiesnoconv('StatusOrderCanceledShort');
			$statusType = 'status9';
		} elseif ($status == self::STATUS_DRAFT) {
			$labelStatus = $langs->transnoentitiesnoconv('StatusOrderDraft');
			$labelStatusShort = $langs->transnoentitiesnoconv('StatusOrderDraftShort');
			$statusType = 'status0';
		} elseif ($status == self::STATUS_VALIDATED) {
			$labelStatus = $langs->transnoentitiesnoconv('StatusOrderValidated').$billedtext;
			$labelStatusShort = $langs->transnoentitiesnoconv('StatusOrderValidatedShort').$billedtext;
			$statusType = 'status1';
		} elseif ($status == self::STATUS_SHIPMENTONPROCESS) {
			$labelStatus = $langs->transnoentitiesnoconv('StatusOrderSent').$billedtext;
			$labelStatusShort = $langs->transnoentitiesnoconv('StatusOrderSentShort').$billedtext;
			$labelTooltip = $langs->transnoentitiesnoconv("StatusOrderSent");
			if (!empty($this->delivery_date)) {
				$labelTooltip .= ' - '.$langs->transnoentitiesnoconv("DateDeliveryPlanned").dol_print_date($this->delivery_date, 'day').$billedtext;
			}
			$statusType = 'status4';
		} elseif ($status == self::STATUS_CLOSED && (!$billed && empty($conf->global->WORKFLOW_BILL_ON_SHIPMENT))) {
			$labelStatus = $langs->transnoentitiesnoconv('StatusOrderToBill'); // translated into Delivered
			$labelStatusShort = $langs->transnoentitiesnoconv('StatusOrderToBillShort'); // translated into Delivered
			$statusType = 'status4';
		} elseif ($status == self::STATUS_CLOSED && ($billed && empty($conf->global->WORKFLOW_BILL_ON_SHIPMENT))) {
			$labelStatus = $langs->transnoentitiesnoconv('StatusOrderProcessed').$billedtext;
			$labelStatusShort = $langs->transnoentitiesnoconv('StatusOrderProcessedShort').$billedtext;
			$statusType = 'status6';
		} elseif ($status == self::STATUS_CLOSED && (!empty($conf->global->WORKFLOW_BILL_ON_SHIPMENT))) {
			$labelStatus = $langs->transnoentitiesnoconv('StatusOrderDelivered');
			$labelStatusShort = $langs->transnoentitiesnoconv('StatusOrderDeliveredShort');
			$statusType = 'status6';
		} else {
			$labelStatus = $langs->transnoentitiesnoconv('Unknown');
			$labelStatusShort = '';
			$statusType = '';
			$mode = 0;
		}

		$parameters = array(
			'status'          => $status,
			'mode'            => $mode,
			'billed'          => $billed,
			'donotshowbilled' => $donotshowbilled
		);

		$reshook = $hookmanager->executeHooks('LibStatut', $parameters, $this); // Note that $action and $object may have been modified by hook

		if ($reshook > 0) {
			return $hookmanager->resPrint;
		}

		return dolGetStatus($labelStatus, $labelStatusShort, '', $statusType, $mode, '', array('tooltip' => $labelTooltip));
	}

	/**
	 * getTooltipContentArray
	 * @param array $params params to construct tooltip data
	 * @since v18
	 * @return array
	 */
	public function getTooltipContentArray($params)
	{
		global $conf, $langs, $user;

		$datas = [];

		if (!empty($conf->global->MAIN_OPTIMIZEFORTEXTBROWSER)) {
			return ['optimize' => $langs->trans("Order")];
		}

		if ($user->hasRight('commande', 'lire')) {
			$datas['picto'] = img_picto('', $this->picto).' <u class="paddingrightonly">'.$langs->trans("Order").'</u>';
			if (isset($this->statut)) {
				$datas[] = ' '.$this->getLibStatut(5);
			}
			$datas['Ref'] = '<br><b>'.$langs->trans('Ref').':</b> '.$this->ref;
			$datas['RefCustomer'] = '<br><b>'.$langs->trans('RefCustomer').':</b> '.(empty($this->ref_customer) ? (empty($this->ref_client) ? '' : $this->ref_client) : $this->ref_customer);
			if (!empty($this->total_ht)) {
				$datas['AmountHT'] = '<br><b>'.$langs->trans('AmountHT').':</b> '.price($this->total_ht, 0, $langs, 0, -1, -1, $conf->currency);
			}
			if (!empty($this->total_tva)) {
				$datas['VAT'] = '<br><b>'.$langs->trans('VAT').':</b> '.price($this->total_tva, 0, $langs, 0, -1, -1, $conf->currency);
			}
			if (!empty($this->total_ttc)) {
				$datas['AmountTTC'] = '<br><b>'.$langs->trans('AmountTTC').':</b> '.price($this->total_ttc, 0, $langs, 0, -1, -1, $conf->currency);
			}
			if (!empty($this->date)) {
				$datas['Date'] = '<br><b>'.$langs->trans('Date').':</b> '.dol_print_date($this->date, 'day');
			}
			if (!empty($this->delivery_date)) {
				$datas['DeliveryDate'] = '<br><b>'.$langs->trans('DeliveryDate').':</b> '.dol_print_date($this->delivery_date, 'dayhour');
			}
		}

		return $datas;
	}

	/**
	 *	Return clicable link of object (with eventually picto)
	 *
	 *	@param      int			$withpicto                Add picto into link
	 *	@param      string	    $option                   Where point the link (0=> main card, 1,2 => shipment, 'nolink'=>No link)
	 *	@param      int			$max          	          Max length to show
	 *	@param      int			$short			          ???
	 *  @param	    int   	    $notooltip		          1=Disable tooltip
	 *  @param      int         $save_lastsearch_value    -1=Auto, 0=No save of lastsearch_values when clicking, 1=Save lastsearch_values whenclicking
	 *  @param		int			$addlinktonotes			  Add link to notes
	 *  @param		string		$target			  		  attribute target for link
	 *	@return     string          			          String with URL
	 */
	public function getNomUrl($withpicto = 0, $option = '', $max = 0, $short = 0, $notooltip = 0, $save_lastsearch_value = -1, $addlinktonotes = 0, $target = '')
	{
		global $conf, $langs, $user, $hookmanager;

		if (!empty($conf->dol_no_mouse_hover)) {
			$notooltip = 1; // Force disable tooltips
		}

		$result = '';

		if (isModEnabled("expedition") && ($option == '1' || $option == '2')) {
			$url = DOL_URL_ROOT.'/expedition/shipment.php?id='.$this->id;
		} else {
			$url = DOL_URL_ROOT.'/commande/card.php?id='.$this->id;
		}

		if (!$user->rights->commande->lire) {
			$option = 'nolink';
		}

		if ($option !== 'nolink') {
			// Add param to save lastsearch_values or not
			$add_save_lastsearch_values = ($save_lastsearch_value == 1 ? 1 : 0);
			if ($save_lastsearch_value == -1 && preg_match('/list\.php/', $_SERVER["PHP_SELF"])) {
				$add_save_lastsearch_values = 1;
			}
			if ($add_save_lastsearch_values) {
				$url .= '&save_lastsearch_values=1';
			}
		}

		if ($short) {
			return $url;
		}
<<<<<<< HEAD

		$label = '';

		if ($user->hasRight('commande', 'lire')) {
			$label = img_picto('', $this->picto).' <u class="paddingrightonly">'.$langs->trans("Order").'</u>';
			if (isset($this->statut)) {
				$label .= ' '.$this->getLibStatut(5);
			}
			$label .= '<br><b>'.$langs->trans('Ref').':</b> '.$this->ref;
			$label .= '<br><b>'.$langs->trans('RefCustomer').':</b> '.(empty($this->ref_customer) ? (empty($this->ref_client) ? '' : $this->ref_client) : $this->ref_customer);
			if (!empty($this->total_ht)) {
				$label .= '<br><b>'.$langs->trans('AmountHT').':</b> '.price($this->total_ht, 0, $langs, 0, -1, -1, $conf->currency);
			}
			if (!empty($this->total_tva)) {
				$label .= '<br><b>'.$langs->trans('VAT').':</b> '.price($this->total_tva, 0, $langs, 0, -1, -1, $conf->currency);
			}
			if (!empty($this->total_ttc)) {
				$label .= '<br><b>'.$langs->trans('AmountTTC').':</b> '.price($this->total_ttc, 0, $langs, 0, -1, -1, $conf->currency);
			}
			if (!empty($this->date)) {
				$label .= '<br><b>'.$langs->trans('Date').':</b> '.dol_print_date($this->date, 'day');
			}
			if (!empty($this->delivery_date)) {
				$label .= '<br><b>'.$langs->trans('DeliveryDate').':</b> '.dol_print_date($this->delivery_date, 'dayhour');
			}
=======
		$params = [
			'id' => $this->id,
			'objecttype' => $this->element,
			'option' => $option,
		];
		$classfortooltip = 'classfortooltip';
		$dataparams = '';
		if (getDolGlobalInt('MAIN_ENABLE_AJAX_TOOLTIP')) {
			$classfortooltip = 'classforajaxtooltip';
			$dataparams = ' data-params='.json_encode($params);
			// $label = $langs->trans('Loading');
>>>>>>> 61c734a6
		}

		$label = implode($this->getTooltipContentArray($params));

		$linkclose = '';
		if (empty($notooltip) && $user->hasRight('commande', 'lire')) {
			if (!empty($conf->global->MAIN_OPTIMIZEFORTEXTBROWSER)) {
				$label = $langs->trans("Order");
				$linkclose .= ' alt="'.dol_escape_htmltag($label, 1).'"';
			}
			$linkclose .= ' title="'.dol_escape_htmltag($label, 1).'"';
			$linkclose .= $dataparams.' class="'.$classfortooltip.'"';

			$target_value = array('_self', '_blank', '_parent', '_top');
			if (in_array($target, $target_value)) {
				$linkclose .= ' target="'.dol_escape_htmltag($target).'"';
			}
		}

		$linkstart = '<a href="'.$url.'"';
		$linkstart .= $linkclose.'>';
		$linkend = '</a>';

		if ($option === 'nolink') {
			$linkstart = '';
			$linkend = '';
		}

		$result .= $linkstart;
		if ($withpicto) {
			$result .= img_object(($notooltip ? '' : $label), $this->picto, ($notooltip ? (($withpicto != 2) ? 'class="paddingright"' : '') : $dataparams.' class="'.(($withpicto != 2) ? 'paddingright ' : '').$classfortooltip.'"'), 0, 0, $notooltip ? 0 : 1);
		}
		if ($withpicto != 2) {
			$result .= $this->ref;
		}
		$result .= $linkend;

		if ($addlinktonotes) {
			$txttoshow = ($user->socid > 0 ? $this->note_public : $this->note_private);
			if ($txttoshow) {
				$notetoshow = $langs->trans("ViewPrivateNote").':<br>'.dol_string_nohtmltag($txttoshow, 1);
				$result .= ' <span class="note inline-block">';
				$result .= '<a href="'.DOL_URL_ROOT.'/commande/note.php?id='.$this->id.'" class="classfortooltip" title="'.dol_escape_htmltag($notetoshow).'">';
				$result .= img_picto('', 'note');
				$result .= '</a>';
				//$result.=img_picto($langs->trans("ViewNote"),'object_generic');
				//$result.='</a>';
				$result .= '</span>';
			}
		}

		global $action;
		$hookmanager->initHooks(array($this->element . 'dao'));
		$parameters = array('id'=>$this->id, 'getnomurl' => &$result);
		$reshook = $hookmanager->executeHooks('getNomUrl', $parameters, $this, $action); // Note that $action and $object may have been modified by some hooks
		if ($reshook > 0) {
			$result = $hookmanager->resPrint;
		} else {
			$result .= $hookmanager->resPrint;
		}
		return $result;
	}


	/**
	 *	Charge les informations d'ordre info dans l'objet commande
	 *
	 *	@param  int		$id       Id of order
	 *	@return	void
	 */
	public function info($id)
	{
		$sql = 'SELECT c.rowid, date_creation as datec, tms as datem,';
		$sql .= ' date_valid as datev,';
		$sql .= ' date_cloture as datecloture,';
		$sql .= ' fk_user_author, fk_user_valid, fk_user_cloture';
		$sql .= ' FROM '.MAIN_DB_PREFIX.'commande as c';
		$sql .= ' WHERE c.rowid = '.((int) $id);
		$result = $this->db->query($sql);
		if ($result) {
			if ($this->db->num_rows($result)) {
				$obj = $this->db->fetch_object($result);
				$this->id = $obj->rowid;
				if ($obj->fk_user_author) {
					$this->user_creation_id = $obj->fk_user_author;
				}
				if ($obj->fk_user_valid) {
					$this->user_validation_id = $obj->fk_user_valid;
				}
				if ($obj->fk_user_cloture) {
					$this->user_closing_id = $obj->fk_user_cloture;
				}

				$this->date_creation     = $this->db->jdate($obj->datec);
				$this->date_modification = $this->db->jdate($obj->datem);
				$this->date_validation   = $this->db->jdate($obj->datev);
				$this->date_cloture      = $this->db->jdate($obj->datecloture);
			}

			$this->db->free($result);
		} else {
			dol_print_error($this->db);
		}
	}


	/**
	 *  Initialise an instance with random values.
	 *  Used to build previews or test instances.
	 *	id must be 0 if object instance is a specimen.
	 *
	 *  @return	void
	 */
	public function initAsSpecimen()
	{
		global $conf, $langs;

		dol_syslog(get_class($this)."::initAsSpecimen");

		// Load array of products prodids
		$num_prods = 0;
		$prodids = array();
		$sql = "SELECT rowid";
		$sql .= " FROM ".MAIN_DB_PREFIX."product";
		$sql .= " WHERE entity IN (".getEntity('product').")";
		$sql .= $this->db->plimit(100);

		$resql = $this->db->query($sql);
		if ($resql) {
			$num_prods = $this->db->num_rows($resql);
			$i = 0;
			while ($i < $num_prods) {
				$i++;
				$row = $this->db->fetch_row($resql);
				$prodids[$i] = $row[0];
			}
		}

		// Initialise parametres
		$this->id = 0;
		$this->ref = 'SPECIMEN';
		$this->specimen = 1;
		$this->socid = 1;
		$this->date = time();
		$this->date_lim_reglement = $this->date + 3600 * 24 * 30;
		$this->cond_reglement_code = 'RECEP';
		$this->mode_reglement_code = 'CHQ';
		$this->availability_code   = 'DSP';
		$this->demand_reason_code  = 'SRC_00';

		$this->note_public = 'This is a comment (public)';
		$this->note_private = 'This is a comment (private)';

		$this->multicurrency_tx = 1;
		$this->multicurrency_code = $conf->currency;

		// Lines
		$nbp = 5;
		$xnbp = 0;
		while ($xnbp < $nbp) {
			$line = new OrderLine($this->db);

			$line->desc = $langs->trans("Description")." ".$xnbp;
			$line->qty = 1;
			$line->subprice = 100;
			$line->price = 100;
			$line->tva_tx = 20;
			if ($xnbp == 2) {
				$line->total_ht = 50;
				$line->total_ttc = 60;
				$line->total_tva = 10;
				$line->remise_percent = 50;
			} else {
				$line->total_ht = 100;
				$line->total_ttc = 120;
				$line->total_tva = 20;
				$line->remise_percent = 0;
			}
			if ($num_prods > 0) {
				$prodid = mt_rand(1, $num_prods);
				$line->fk_product = $prodids[$prodid];
				$line->product_ref = 'SPECIMEN';
			}

			$this->lines[$xnbp] = $line;

			$this->total_ht       += $line->total_ht;
			$this->total_tva      += $line->total_tva;
			$this->total_ttc      += $line->total_ttc;

			$xnbp++;
		}
	}


	// phpcs:disable PEAR.NamingConventions.ValidFunctionName.ScopeNotCamelCaps
	/**
	 *	Charge indicateurs this->nb de tableau de bord
	 *
	 *	@return     int         <0 si ko, >0 si ok
	 */
	public function load_state_board()
	{
		// phpcs:enable
		global $user;

		$this->nb = array();
		$clause = "WHERE";

		$sql = "SELECT count(co.rowid) as nb";
		$sql .= " FROM ".MAIN_DB_PREFIX."commande as co";
		$sql .= " LEFT JOIN ".MAIN_DB_PREFIX."societe as s ON co.fk_soc = s.rowid";
		if (empty($user->rights->societe->client->voir) && !$user->socid) {
			$sql .= " LEFT JOIN ".MAIN_DB_PREFIX."societe_commerciaux as sc ON s.rowid = sc.fk_soc";
			$sql .= " WHERE sc.fk_user = ".((int) $user->id);
			$clause = "AND";
		}
		$sql .= " ".$clause." co.entity IN (".getEntity('commande').")";

		$resql = $this->db->query($sql);
		if ($resql) {
			while ($obj = $this->db->fetch_object($resql)) {
				$this->nb["orders"] = $obj->nb;
			}
			$this->db->free($resql);
			return 1;
		} else {
			dol_print_error($this->db);
			$this->error = $this->db->error();
			return -1;
		}
	}

	/**
	 * 	Create an array of order lines
	 *
	 * 	@return int		>0 if OK, <0 if KO
	 */
	public function getLinesArray()
	{
		return $this->fetch_lines();
	}

	/**
	 *  Create a document onto disk according to template module.
	 *
	 *  @param	    string		$modele			Force template to use ('' to not force)
	 *  @param		Translate	$outputlangs	objet lang a utiliser pour traduction
	 *  @param      int			$hidedetails    Hide details of lines
	 *  @param      int			$hidedesc       Hide description
	 *  @param      int			$hideref        Hide ref
	 *  @param      null|array  $moreparams     Array to provide more information
	 *  @return     int         				0 if KO, 1 if OK
	 */
	public function generateDocument($modele, $outputlangs, $hidedetails = 0, $hidedesc = 0, $hideref = 0, $moreparams = null)
	{
		global $conf, $langs;

		$langs->load("orders");
		$outputlangs->load("products");

		if (!dol_strlen($modele)) {
			$modele = 'einstein';

			if (!empty($this->model_pdf)) {
				$modele = $this->model_pdf;
			} elseif (!empty($this->modelpdf)) {	// deprecated
				$modele = $this->modelpdf;
			} elseif (!empty($conf->global->COMMANDE_ADDON_PDF)) {
				$modele = $conf->global->COMMANDE_ADDON_PDF;
			}
		}

		$modelpath = "core/modules/commande/doc/";

		return $this->commonGenerateDocument($modelpath, $modele, $outputlangs, $hidedetails, $hidedesc, $hideref, $moreparams);
	}


	/**
	 * Function used to replace a thirdparty id with another one.
	 *
	 * @param 	DoliDB 	$dbs 		Database handler, because function is static we name it $dbs not $db to avoid breaking coding test
	 * @param 	int 	$origin_id 	Old thirdparty id
	 * @param 	int 	$dest_id 	New thirdparty id
	 * @return 	bool
	 */
	public static function replaceThirdparty(DoliDB $dbs, $origin_id, $dest_id)
	{
		$tables = array(
		'commande'
		);

		return CommonObject::commonReplaceThirdparty($dbs, $origin_id, $dest_id, $tables);
	}

	/**
	 * Function used to replace a product id with another one.
	 *
	 * @param DoliDB $db Database handler
	 * @param int $origin_id Old product id
	 * @param int $dest_id New product id
	 * @return bool
	 */
	public static function replaceProduct(DoliDB $db, $origin_id, $dest_id)
	{
		$tables = array(
			'commandedet',
		);

		return CommonObject::commonReplaceProduct($db, $origin_id, $dest_id, $tables);
	}

	/**
	 * Is the sales order delayed?
	 *
	 * @return bool     true if late, false if not
	 */
	public function hasDelay()
	{
		global $conf;

		if (!($this->statut > Commande::STATUS_DRAFT && $this->statut < Commande::STATUS_CLOSED)) {
			return false; // Never late if not inside this status range
		}

		$now = dol_now();

		return max($this->date, $this->date_livraison) < ($now - $conf->commande->client->warning_delay);
	}

	/**
	 * Show the customer delayed info
	 *
	 * @return string       Show delayed information
	 */
	public function showDelay()
	{
		global $conf, $langs;

		if (empty($this->date_livraison)) {
			$text = $langs->trans("OrderDate").' '.dol_print_date($this->date_commande, 'day');
		} else {
			$text = $text = $langs->trans("DeliveryDate").' '.dol_print_date($this->date_livraison, 'day');
		}
		$text .= ' '.($conf->commande->client->warning_delay > 0 ? '+' : '-').' '.round(abs($conf->commande->client->warning_delay) / 3600 / 24, 1).' '.$langs->trans("days").' < '.$langs->trans("Today");

		return $text;
	}
}


/**
 *  Class to manage order lines
 */
class OrderLine extends CommonOrderLine
{
	/**
	 * @var string ID to identify managed object
	 */
	public $element = 'commandedet';

	public $table_element = 'commandedet';

	public $oldline;

	/**
	 * Id of parent order
	 * @var int
	 */
	public $fk_commande;

	/**
	 * Id of parent order
	 * @var int
	 * @deprecated Use fk_commande
	 * @see $fk_commande
	 */
	public $commande_id;

	public $fk_parent_line;

	/**
	 * @var int Id of invoice
	 */
	public $fk_facture;

	/**
	 * @var string External ref
	 */
	public $ref_ext;

	public $fk_remise_except;

	/**
	 * @var int line rank
	 */
	public $rang = 0;
	public $fk_fournprice;

	/**
	 * Buy price without taxes
	 * @var float
	 */
	public $pa_ht;
	public $marge_tx;
	public $marque_tx;

	/**
	 * @deprecated
	 * @see $remise_percent, $fk_remise_except
	 */
	public $remise;

	// Start and end date of the line
	public $date_start;
	public $date_end;

	public $skip_update_total; // Skip update price total for special lines


	/**
	 *      Constructor
	 *
	 *      @param     DoliDB	$db      handler d'acces base de donnee
	 */
	public function __construct($db)
	{
		$this->db = $db;
	}

	/**
	 *  Load line order
	 *
	 *  @param  int		$rowid          Id line order
	 *  @return	int						<0 if KO, >0 if OK
	 */
	public function fetch($rowid)
	{
		$sql = 'SELECT cd.rowid, cd.fk_commande, cd.fk_parent_line, cd.fk_product, cd.product_type, cd.label as custom_label, cd.description, cd.price, cd.qty, cd.tva_tx, cd.localtax1_tx, cd.localtax2_tx,';
		$sql .= ' cd.remise, cd.remise_percent, cd.fk_remise_except, cd.subprice, cd.ref_ext,';
		$sql .= ' cd.info_bits, cd.total_ht, cd.total_tva, cd.total_localtax1, cd.total_localtax2, cd.total_ttc, cd.fk_product_fournisseur_price as fk_fournprice, cd.buy_price_ht as pa_ht, cd.rang, cd.special_code,';
		$sql .= ' cd.fk_unit,';
		$sql .= ' cd.fk_multicurrency, cd.multicurrency_code, cd.multicurrency_subprice, cd.multicurrency_total_ht, cd.multicurrency_total_tva, cd.multicurrency_total_ttc,';
		$sql .= ' p.ref as product_ref, p.label as product_label, p.description as product_desc, p.tobatch as product_tobatch,';
		$sql .= ' cd.date_start, cd.date_end, cd.vat_src_code';
		$sql .= ' FROM '.MAIN_DB_PREFIX.'commandedet as cd';
		$sql .= ' LEFT JOIN '.MAIN_DB_PREFIX.'product as p ON cd.fk_product = p.rowid';
		$sql .= ' WHERE cd.rowid = '.((int) $rowid);
		$result = $this->db->query($sql);
		if ($result) {
			$objp = $this->db->fetch_object($result);

			if (!$objp) {
				$this->error = 'OrderLine with id '. $rowid .' not found sql='.$sql;
				return 0;
			}

			$this->rowid            = $objp->rowid;
			$this->id = $objp->rowid;
			$this->fk_commande      = $objp->fk_commande;
			$this->fk_parent_line   = $objp->fk_parent_line;
			$this->label            = $objp->custom_label;
			$this->desc             = $objp->description;
			$this->qty              = $objp->qty;
			$this->price            = $objp->price;
			$this->subprice         = $objp->subprice;
			$this->ref_ext          = $objp->ref_ext;
			$this->vat_src_code     = $objp->vat_src_code;
			$this->tva_tx           = $objp->tva_tx;
			$this->localtax1_tx		= $objp->localtax1_tx;
			$this->localtax2_tx		= $objp->localtax2_tx;
			$this->remise           = $objp->remise;
			$this->remise_percent   = $objp->remise_percent;
			$this->fk_remise_except = $objp->fk_remise_except;
			$this->fk_product       = $objp->fk_product;
			$this->product_type     = $objp->product_type;
			$this->info_bits        = $objp->info_bits;
			$this->special_code = $objp->special_code;
			$this->total_ht         = $objp->total_ht;
			$this->total_tva        = $objp->total_tva;
			$this->total_localtax1  = $objp->total_localtax1;
			$this->total_localtax2  = $objp->total_localtax2;
			$this->total_ttc        = $objp->total_ttc;
			$this->fk_fournprice = $objp->fk_fournprice;
			$marginInfos			= getMarginInfos($objp->subprice, $objp->remise_percent, $objp->tva_tx, $objp->localtax1_tx, $objp->localtax2_tx, $this->fk_fournprice, $objp->pa_ht);
			$this->pa_ht			= $marginInfos[0];
			$this->marge_tx			= $marginInfos[1];
			$this->marque_tx		= $marginInfos[2];
			$this->special_code = $objp->special_code;
			$this->rang = $objp->rang;

			$this->ref = $objp->product_ref; // deprecated

			$this->product_ref      = $objp->product_ref;
			$this->product_label    = $objp->product_label;
			$this->product_desc     = $objp->product_desc;
			$this->product_tobatch  = $objp->product_tobatch;
			$this->fk_unit          = $objp->fk_unit;

			$this->date_start       = $this->db->jdate($objp->date_start);
			$this->date_end         = $this->db->jdate($objp->date_end);

			$this->fk_multicurrency = $objp->fk_multicurrency;
			$this->multicurrency_code = $objp->multicurrency_code;
			$this->multicurrency_subprice	= $objp->multicurrency_subprice;
			$this->multicurrency_total_ht	= $objp->multicurrency_total_ht;
			$this->multicurrency_total_tva	= $objp->multicurrency_total_tva;
			$this->multicurrency_total_ttc	= $objp->multicurrency_total_ttc;

			$this->db->free($result);

			return 1;
		} else {
			$this->error = $this->db->lasterror();
			return -1;
		}
	}

	/**
	 * 	Delete line in database
	 *
	 *	@param      User	$user        	User that modify
	 *  @param      int		$notrigger	    0=launch triggers after, 1=disable triggers
	 *	@return	 int  <0 si ko, >0 si ok
	 */
	public function delete(User $user, $notrigger = 0)
	{
		global $conf, $langs;

		$error = 0;

		if (empty($this->id) && !empty($this->rowid)) {		// For backward compatibility
			$this->id = $this->rowid;
		}

		// check if order line is not in a shipment line before deleting
		$sqlCheckShipmentLine  = "SELECT";
		$sqlCheckShipmentLine .= " ed.rowid";
		$sqlCheckShipmentLine .= " FROM ".MAIN_DB_PREFIX."expeditiondet ed";
		$sqlCheckShipmentLine .= " WHERE ed.fk_origin_line = ".((int) $this->id);

		$resqlCheckShipmentLine = $this->db->query($sqlCheckShipmentLine);
		if (!$resqlCheckShipmentLine) {
			$error++;
			$this->error    = $this->db->lasterror();
			$this->errors[] = $this->error;
		} else {
			$langs->load('errors');
			$num = $this->db->num_rows($resqlCheckShipmentLine);
			if ($num > 0) {
				$error++;
				$objCheckShipmentLine = $this->db->fetch_object($resqlCheckShipmentLine);
				$this->error = $langs->trans('ErrorRecordAlreadyExists').' : '.$langs->trans('ShipmentLine').' '.$objCheckShipmentLine->rowid;
				$this->errors[] = $this->error;
			}
			$this->db->free($resqlCheckShipmentLine);
		}
		if ($error) {
			dol_syslog(__METHOD__.'Error ; '.$this->error, LOG_ERR);
			return -1;
		}

		$this->db->begin();

		$sql = 'DELETE FROM '.MAIN_DB_PREFIX."commandedet WHERE rowid = ".((int) $this->id);

		dol_syslog("OrderLine::delete", LOG_DEBUG);
		$resql = $this->db->query($sql);
		if ($resql) {
			if (!$error && !$notrigger) {
				// Call trigger
				$result = $this->call_trigger('LINEORDER_DELETE', $user);
				if ($result < 0) {
					$error++;
				}
				// End call triggers
			}

			// Remove extrafields
			if (!$error) {
				$result = $this->deleteExtraFields();
				if ($result < 0) {
					$error++;
					dol_syslog(get_class($this)."::delete error -4 ".$this->error, LOG_ERR);
				}
			}

			if (!$error) {
				$this->db->commit();
				return 1;
			}

			foreach ($this->errors as $errmsg) {
				dol_syslog(get_class($this)."::delete ".$errmsg, LOG_ERR);
				$this->error .= ($this->error ? ', '.$errmsg : $errmsg);
			}
			$this->db->rollback();
			return -1 * $error;
		} else {
			$this->error = $this->db->lasterror();
			return -1;
		}
	}

	/**
	 *	Insert line into database
	 *
	 *	@param      User	$user        	User that modify
	 *	@param      int		$notrigger		1 = disable triggers
	 *	@return		int						<0 if KO, >0 if OK
	 */
	public function insert($user = null, $notrigger = 0)
	{
		global $langs, $conf;

		$error = 0;

		$pa_ht_isemptystring = (empty($this->pa_ht) && $this->pa_ht == ''); // If true, we can use a default value. If this->pa_ht = '0', we must use '0'.

		dol_syslog(get_class($this)."::insert rang=".$this->rang);

		// Clean parameters
		if (empty($this->tva_tx)) {
			$this->tva_tx = 0;
		}
		if (empty($this->localtax1_tx)) {
			$this->localtax1_tx = 0;
		}
		if (empty($this->localtax2_tx)) {
			$this->localtax2_tx = 0;
		}
		if (empty($this->localtax1_type)) {
			$this->localtax1_type = 0;
		}
		if (empty($this->localtax2_type)) {
			$this->localtax2_type = 0;
		}
		if (empty($this->total_localtax1)) {
			$this->total_localtax1 = 0;
		}
		if (empty($this->total_localtax2)) {
			$this->total_localtax2 = 0;
		}
		if (empty($this->rang)) {
			$this->rang = 0;
		}
		if (empty($this->remise_percent)) {
			$this->remise_percent = 0;
		}
		if (empty($this->info_bits)) {
			$this->info_bits = 0;
		}
		if (empty($this->special_code)) {
			$this->special_code = 0;
		}
		if (empty($this->fk_parent_line)) {
			$this->fk_parent_line = 0;
		}
		if (empty($this->pa_ht)) {
			$this->pa_ht = 0;
		}
		if (empty($this->ref_ext)) {
			$this->ref_ext = '';
		}

		// if buy price not defined, define buyprice as configured in margin admin
		if ($this->pa_ht == 0 && $pa_ht_isemptystring) {
			$result = $this->defineBuyPrice($this->subprice, $this->remise_percent, $this->fk_product);
			if ($result < 0) {
				return $result;
			} else {
				$this->pa_ht = $result;
			}
		}

		// Check parameters
		if ($this->product_type < 0) {
			return -1;
		}

		$this->db->begin();

		// Insertion dans base de la ligne
		$sql = 'INSERT INTO '.MAIN_DB_PREFIX.'commandedet';
		$sql .= ' (fk_commande, fk_parent_line, label, description, qty, ref_ext,';
		$sql .= ' vat_src_code, tva_tx, localtax1_tx, localtax2_tx, localtax1_type, localtax2_type,';
		$sql .= ' fk_product, product_type, remise_percent, subprice, price, fk_remise_except,';
		$sql .= ' special_code, rang, fk_product_fournisseur_price, buy_price_ht,';
		$sql .= ' info_bits, total_ht, total_tva, total_localtax1, total_localtax2, total_ttc, date_start, date_end,';
		$sql .= ' fk_unit';
		$sql .= ', fk_multicurrency, multicurrency_code, multicurrency_subprice, multicurrency_total_ht, multicurrency_total_tva, multicurrency_total_ttc';
		$sql .= ')';
		$sql .= " VALUES (".$this->fk_commande.",";
		$sql .= " ".($this->fk_parent_line > 0 ? "'".$this->db->escape($this->fk_parent_line)."'" : "null").",";
		$sql .= " ".(!empty($this->label) ? "'".$this->db->escape($this->label)."'" : "null").",";
		$sql .= " '".$this->db->escape($this->desc)."',";
		$sql .= " '".price2num($this->qty)."',";
		$sql .= " '".$this->db->escape($this->ref_ext)."',";
		$sql .= " ".(empty($this->vat_src_code) ? "''" : "'".$this->db->escape($this->vat_src_code)."'").",";
		$sql .= " '".price2num($this->tva_tx)."',";
		$sql .= " '".price2num($this->localtax1_tx)."',";
		$sql .= " '".price2num($this->localtax2_tx)."',";
		$sql .= " '".$this->db->escape($this->localtax1_type)."',";
		$sql .= " '".$this->db->escape($this->localtax2_type)."',";
		$sql .= ' '.((!empty($this->fk_product) && $this->fk_product > 0) ? $this->fk_product : "null").',';
		$sql .= " '".$this->db->escape($this->product_type)."',";
		$sql .= " '".price2num($this->remise_percent)."',";
		$sql .= " ".(price2num($this->subprice) !== '' ?price2num($this->subprice) : "null").",";
		$sql .= " ".($this->price != '' ? "'".price2num($this->price)."'" : "null").",";
		$sql .= ' '.(!empty($this->fk_remise_except) ? $this->fk_remise_except : "null").',';
		$sql .= ' '.((int) $this->special_code).',';
		$sql .= ' '.((int) $this->rang).',';
		$sql .= ' '.(!empty($this->fk_fournprice) ? $this->fk_fournprice : "null").',';
		$sql .= ' '.price2num($this->pa_ht).',';
		$sql .= " ".((int) $this->info_bits).",";
		$sql .= " ".price2num($this->total_ht, 'MT').",";
		$sql .= " ".price2num($this->total_tva, 'MT').",";
		$sql .= " ".price2num($this->total_localtax1, 'MT').",";
		$sql .= " ".price2num($this->total_localtax2, 'MT').",";
		$sql .= " ".price2num($this->total_ttc, 'MT').",";
		$sql .= " ".(!empty($this->date_start) ? "'".$this->db->idate($this->date_start)."'" : "null").',';
		$sql .= " ".(!empty($this->date_end) ? "'".$this->db->idate($this->date_end)."'" : "null").',';
		$sql .= ' '.(!$this->fk_unit ? 'NULL' : ((int) $this->fk_unit));
		$sql .= ", ".(!empty($this->fk_multicurrency) ? ((int) $this->fk_multicurrency) : 'NULL');
		$sql .= ", '".$this->db->escape($this->multicurrency_code)."'";
		$sql .= ", ".price2num($this->multicurrency_subprice, 'CU');
		$sql .= ", ".price2num($this->multicurrency_total_ht, 'CT');
		$sql .= ", ".price2num($this->multicurrency_total_tva, 'CT');
		$sql .= ", ".price2num($this->multicurrency_total_ttc, 'CT');
		$sql .= ')';

		dol_syslog(get_class($this)."::insert", LOG_DEBUG);
		$resql = $this->db->query($sql);
		if ($resql) {
			$this->id = $this->db->last_insert_id(MAIN_DB_PREFIX.'commandedet');
			$this->rowid = $this->id;

			if (!$error) {
				$result = $this->insertExtraFields();
				if ($result < 0) {
					$error++;
				}
			}

			if (!$error && !$notrigger) {
				// Call trigger
				$result = $this->call_trigger('LINEORDER_INSERT', $user);
				if ($result < 0) {
					$error++;
				}
				// End call triggers
			}

			if (!$error) {
				$this->db->commit();
				return 1;
			}

			foreach ($this->errors as $errmsg) {
				dol_syslog(get_class($this)."::insert ".$errmsg, LOG_ERR);
				$this->error .= ($this->error ? ', '.$errmsg : $errmsg);
			}
			$this->db->rollback();
			return -1 * $error;
		} else {
			$this->error = $this->db->error();
			$this->db->rollback();
			return -2;
		}
	}

	/**
	 *	Update the line object into db
	 *
	 *	@param      User	$user        	User that modify
	 *	@param      int		$notrigger		1 = disable triggers
	 *	@return		int		<0 si ko, >0 si ok
	 */
	public function update(User $user, $notrigger = 0)
	{
		global $conf, $langs;

		$error = 0;

		$pa_ht_isemptystring = (empty($this->pa_ht) && $this->pa_ht == ''); // If true, we can use a default value. If this->pa_ht = '0', we must use '0'.

		// Clean parameters
		if (empty($this->tva_tx)) {
			$this->tva_tx = 0;
		}
		if (empty($this->localtax1_tx)) {
			$this->localtax1_tx = 0;
		}
		if (empty($this->localtax2_tx)) {
			$this->localtax2_tx = 0;
		}
		if (empty($this->localtax1_type)) {
			$this->localtax1_type = 0;
		}
		if (empty($this->localtax2_type)) {
			$this->localtax2_type = 0;
		}
		if (empty($this->qty)) {
			$this->qty = 0;
		}
		if (empty($this->total_localtax1)) {
			$this->total_localtax1 = 0;
		}
		if (empty($this->total_localtax2)) {
			$this->total_localtax2 = 0;
		}
		if (empty($this->marque_tx)) {
			$this->marque_tx = 0;
		}
		if (empty($this->marge_tx)) {
			$this->marge_tx = 0;
		}
		if (empty($this->remise_percent)) {
			$this->remise_percent = 0;
		}
		if (empty($this->remise)) {
			$this->remise = 0;
		}
		if (empty($this->info_bits)) {
			$this->info_bits = 0;
		}
		if (empty($this->special_code)) {
			$this->special_code = 0;
		}
		if (empty($this->product_type)) {
			$this->product_type = 0;
		}
		if (empty($this->fk_parent_line)) {
			$this->fk_parent_line = 0;
		}
		if (empty($this->pa_ht)) {
			$this->pa_ht = 0;
		}
		if (empty($this->ref_ext)) {
			$this->ref_ext = '';
		}

		// if buy price not defined, define buyprice as configured in margin admin
		if ($this->pa_ht == 0 && $pa_ht_isemptystring) {
			$result = $this->defineBuyPrice($this->subprice, $this->remise_percent, $this->fk_product);
			if ($result < 0) {
				return $result;
			} else {
				$this->pa_ht = $result;
			}
		}

		$this->db->begin();

		// Mise a jour ligne en base
		$sql = "UPDATE ".MAIN_DB_PREFIX."commandedet SET";
		$sql .= " description='".$this->db->escape($this->desc)."'";
		$sql .= " , label=".(!empty($this->label) ? "'".$this->db->escape($this->label)."'" : "null");
		$sql .= " , vat_src_code=".(!empty($this->vat_src_code) ? "'".$this->db->escape($this->vat_src_code)."'" : "''");
		$sql .= " , tva_tx=".price2num($this->tva_tx);
		$sql .= " , localtax1_tx=".price2num($this->localtax1_tx);
		$sql .= " , localtax2_tx=".price2num($this->localtax2_tx);
		$sql .= " , localtax1_type='".$this->db->escape($this->localtax1_type)."'";
		$sql .= " , localtax2_type='".$this->db->escape($this->localtax2_type)."'";
		$sql .= " , qty=".price2num($this->qty);
		$sql .= " , ref_ext='".$this->db->escape($this->ref_ext)."'";
		$sql .= " , subprice=".price2num($this->subprice);
		$sql .= " , remise_percent=".price2num($this->remise_percent);
		$sql .= " , price=".price2num($this->price); // TODO A virer
		$sql .= " , remise=".price2num($this->remise); // TODO A virer
		if (empty($this->skip_update_total)) {
			$sql .= " , total_ht=".price2num($this->total_ht);
			$sql .= " , total_tva=".price2num($this->total_tva);
			$sql .= " , total_ttc=".price2num($this->total_ttc);
			$sql .= " , total_localtax1=".price2num($this->total_localtax1);
			$sql .= " , total_localtax2=".price2num($this->total_localtax2);
		}
		$sql .= " , fk_product_fournisseur_price=".(!empty($this->fk_fournprice) ? $this->fk_fournprice : "null");
		$sql .= " , buy_price_ht='".price2num($this->pa_ht)."'";
		$sql .= " , info_bits=".((int) $this->info_bits);
		$sql .= " , special_code=".((int) $this->special_code);
		$sql .= " , date_start=".(!empty($this->date_start) ? "'".$this->db->idate($this->date_start)."'" : "null");
		$sql .= " , date_end=".(!empty($this->date_end) ? "'".$this->db->idate($this->date_end)."'" : "null");
		$sql .= " , product_type=".$this->product_type;
		$sql .= " , fk_parent_line=".(!empty($this->fk_parent_line) ? $this->fk_parent_line : "null");
		if (!empty($this->rang)) {
			$sql .= ", rang=".((int) $this->rang);
		}
		$sql .= " , fk_unit=".(!$this->fk_unit ? 'NULL' : $this->fk_unit);

		// Multicurrency
		$sql .= " , multicurrency_subprice=".price2num($this->multicurrency_subprice);
		$sql .= " , multicurrency_total_ht=".price2num($this->multicurrency_total_ht);
		$sql .= " , multicurrency_total_tva=".price2num($this->multicurrency_total_tva);
		$sql .= " , multicurrency_total_ttc=".price2num($this->multicurrency_total_ttc);

		$sql .= " WHERE rowid = ".((int) $this->rowid);

		dol_syslog(get_class($this)."::update", LOG_DEBUG);
		$resql = $this->db->query($sql);
		if ($resql) {
			if (!$error) {
				$this->id = $this->rowid;
				$result = $this->insertExtraFields();
				if ($result < 0) {
					$error++;
				}
			}

			if (!$error && !$notrigger) {
				// Call trigger
				$result = $this->call_trigger('LINEORDER_MODIFY', $user);
				if ($result < 0) {
					$error++;
				}
				// End call triggers
			}

			if (!$error) {
				$this->db->commit();
				return 1;
			}

			foreach ($this->errors as $errmsg) {
				dol_syslog(get_class($this)."::update ".$errmsg, LOG_ERR);
				$this->error .= ($this->error ? ', '.$errmsg : $errmsg);
			}
			$this->db->rollback();
			return -1 * $error;
		} else {
			$this->error = $this->db->error();
			$this->db->rollback();
			return -2;
		}
	}

	// phpcs:disable PEAR.NamingConventions.ValidFunctionName.ScopeNotCamelCaps
	/**
	 *	Update DB line fields total_xxx
	 *	Used by migration
	 *
	 *	@return		int		<0 if KO, >0 if OK
	 */
	public function update_total()
	{
		// phpcs:enable
		$this->db->begin();

		// Clean parameters
		if (empty($this->total_localtax1)) {
			$this->total_localtax1 = 0;
		}
		if (empty($this->total_localtax2)) {
			$this->total_localtax2 = 0;
		}

		// Mise a jour ligne en base
		$sql = "UPDATE ".MAIN_DB_PREFIX."commandedet SET";
		$sql .= " total_ht='".price2num($this->total_ht)."'";
		$sql .= ",total_tva='".price2num($this->total_tva)."'";
		$sql .= ",total_localtax1='".price2num($this->total_localtax1)."'";
		$sql .= ",total_localtax2='".price2num($this->total_localtax2)."'";
		$sql .= ",total_ttc='".price2num($this->total_ttc)."'";
		$sql .= " WHERE rowid = ".((int) $this->rowid);

		dol_syslog("OrderLine::update_total", LOG_DEBUG);

		$resql = $this->db->query($sql);
		if ($resql) {
			$this->db->commit();
			return 1;
		} else {
			$this->error = $this->db->error();
			$this->db->rollback();
			return -2;
		}
	}
}<|MERGE_RESOLUTION|>--- conflicted
+++ resolved
@@ -3818,33 +3818,6 @@
 		if ($short) {
 			return $url;
 		}
-<<<<<<< HEAD
-
-		$label = '';
-
-		if ($user->hasRight('commande', 'lire')) {
-			$label = img_picto('', $this->picto).' <u class="paddingrightonly">'.$langs->trans("Order").'</u>';
-			if (isset($this->statut)) {
-				$label .= ' '.$this->getLibStatut(5);
-			}
-			$label .= '<br><b>'.$langs->trans('Ref').':</b> '.$this->ref;
-			$label .= '<br><b>'.$langs->trans('RefCustomer').':</b> '.(empty($this->ref_customer) ? (empty($this->ref_client) ? '' : $this->ref_client) : $this->ref_customer);
-			if (!empty($this->total_ht)) {
-				$label .= '<br><b>'.$langs->trans('AmountHT').':</b> '.price($this->total_ht, 0, $langs, 0, -1, -1, $conf->currency);
-			}
-			if (!empty($this->total_tva)) {
-				$label .= '<br><b>'.$langs->trans('VAT').':</b> '.price($this->total_tva, 0, $langs, 0, -1, -1, $conf->currency);
-			}
-			if (!empty($this->total_ttc)) {
-				$label .= '<br><b>'.$langs->trans('AmountTTC').':</b> '.price($this->total_ttc, 0, $langs, 0, -1, -1, $conf->currency);
-			}
-			if (!empty($this->date)) {
-				$label .= '<br><b>'.$langs->trans('Date').':</b> '.dol_print_date($this->date, 'day');
-			}
-			if (!empty($this->delivery_date)) {
-				$label .= '<br><b>'.$langs->trans('DeliveryDate').':</b> '.dol_print_date($this->delivery_date, 'dayhour');
-			}
-=======
 		$params = [
 			'id' => $this->id,
 			'objecttype' => $this->element,
@@ -3856,7 +3829,6 @@
 			$classfortooltip = 'classforajaxtooltip';
 			$dataparams = ' data-params='.json_encode($params);
 			// $label = $langs->trans('Loading');
->>>>>>> 61c734a6
 		}
 
 		$label = implode($this->getTooltipContentArray($params));
