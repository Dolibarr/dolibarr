--- conflicted
+++ resolved
@@ -8,12 +8,8 @@
  * Copyright (C) 2012-2014 Christophe Battarel  <christophe.battarel@altairis.fr>
  * Copyright (C) 2012      Cedric Salvador      <csalvador@gpcsolutions.fr>
  * Copyright (C) 2013      Florian Henry		<florian.henry@open-concept.pro>
-<<<<<<< HEAD
  * Copyright (C) 2014-2015 Marcos García        <marcosgdf@gmail.com>
-=======
- * Copyright (C) 2014      Marcos García        <marcosgdf@gmail.com>
  * Copyright (C) 2016      Ferran Marcet        <fmarcet@2byte.es>
->>>>>>> 0735413e
  *
  * This program is free software; you can redistribute it and/or modify
  * it under the terms of the GNU General Public License as published by
