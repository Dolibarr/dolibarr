<?php
/* Copyright (C) 2003-2006 Rodolphe Quiedeville <rodolphe@quiedeville.org>
 * Copyright (C) 2004-2012 Laurent Destailleur  <eldy@users.sourceforge.net>
 * Copyright (C) 2005-2014 Regis Houssin        <regis.houssin@inodbox.com>
 * Copyright (C) 2006      Andre Cianfarani     <acianfa@free.fr>
 * Copyright (C) 2010-2016 Juanjo Menent        <jmenent@2byte.es>
 * Copyright (C) 2011      Jean Heimburger      <jean@tiaris.info>
 * Copyright (C) 2012-2014 Christophe Battarel  <christophe.battarel@altairis.fr>
 * Copyright (C) 2012      Cedric Salvador      <csalvador@gpcsolutions.fr>
 * Copyright (C) 2013      Florian Henry		<florian.henry@open-concept.pro>
 * Copyright (C) 2014-2015 Marcos García        <marcosgdf@gmail.com>
<<<<<<< HEAD
 * Copyright (C) 2016-2017 Ferran Marcet        <fmarcet@2byte.es>
 * Copyright (C) 2018      Nicolas ZABOURI	<info@inovea-conseil.com>
=======
 * Copyright (C) 2018      Nicolas ZABOURI	<info@inovea-conseil.com>
 * Copyright (C) 2016-2018 Ferran Marcet        <fmarcet@2byte.es>
>>>>>>> d9b8a8c8
 *
 * This program is free software; you can redistribute it and/or modify
 * it under the terms of the GNU General Public License as published by
 * the Free Software Foundation; either version 3 of the License, or
 * (at your option) any later version.
 *
 * This program is distributed in the hope that it will be useful,
 * but WITHOUT ANY WARRANTY; without even the implied warranty of
 * MERCHANTABILITY or FITNESS FOR A PARTICULAR PURPOSE.  See the
 * GNU General Public License for more details.
 *
 * You should have received a copy of the GNU General Public License
 * along with this program. If not, see <http://www.gnu.org/licenses/>.
 */

/**
 *  \file       htdocs/commande/class/commande.class.php
 *  \ingroup    commande
 *  \brief      Fichier des classes de commandes
 */
include_once DOL_DOCUMENT_ROOT .'/core/class/commonorder.class.php';
require_once DOL_DOCUMENT_ROOT .'/core/class/commonobjectline.class.php';
require_once DOL_DOCUMENT_ROOT .'/product/class/product.class.php';
require_once DOL_DOCUMENT_ROOT .'/margin/lib/margins.lib.php';
require_once DOL_DOCUMENT_ROOT .'/multicurrency/class/multicurrency.class.php';

/**
 *  Class to manage customers orders
 */
class Commande extends CommonOrder
{
<<<<<<< HEAD
    public $element='commande';
    public $table_element='commande';
    public $table_element_line = 'commandedet';
    public $class_element_line = 'OrderLine';
    public $fk_element = 'fk_commande';
    public $picto = 'order';
    /**
     * 0=No test on entity, 1=Test with field entity, 2=Test with link by societe
     * @var int
     */
    public $ismultientitymanaged = 1;
    /**
     * 0=Default, 1=View may be restricted to sales representative only if no permission to see all or to company of external user if external user
     * @var integer
     */
    public $restrictiononfksoc = 1;
=======
	/**
	 * @var string ID to identify managed object
	 */
	public $element='commande';
>>>>>>> d9b8a8c8

	/**
	 * @var string Name of table without prefix where object is stored
	 */
	public $table_element='commande';

	/**
	 * @var int    Name of subtable line
	 */
	public $table_element_line = 'commandedet';

	public $class_element_line = 'OrderLine';

	/**
	 * @var int Field with ID of parent key if this field has a parent
	 */
	public $fk_element = 'fk_commande';

	/**
	 * @var string String with name of icon for myobject. Must be the part after the 'object_' into object_myobject.png
	 */
	public $picto = 'order';

	/**
	 * 0=No test on entity, 1=Test with field entity, 2=Test with link by societe
	 * @var int
	 */
	public $ismultientitymanaged = 1;

	/**
	 * 0=Default, 1=View may be restricted to sales representative only if no permission to see all or to company of external user if external user
	 * @var integer
	 */
	public $restrictiononfksoc = 1;

	/**
	 * {@inheritdoc}
	 */
	protected $table_ref_field = 'ref';

	/**
	 * Client ID
	 * @var int
	 */
	public $socid;

	public $ref_client;
	public $ref_int;
	public $contactid;

	/**
	 * Status of the order
	 * @var int
	 */
	public $statut;

	/**
	 * Billed
	 * @var int
	 */
<<<<<<< HEAD
    public $billed;		// billed or not
=======
	public $billed;		// billed or not
>>>>>>> d9b8a8c8

    /**
     * @var int Draft Status of the order
     */
    public $brouillon;
    public $cond_reglement_code;

	/**
     * @var int ID
     */
	public $fk_account;

	/**
	 * It holds the label of the payment mode. Use it in case translation cannot be found.
	 * @var string
	 */
	public $mode_reglement;

	/**
	 * Payment mode id
	 * @var int
	 */
	public $mode_reglement_id;

	/**
	 * Payment mode code
	 * @var string
	 */
	public $mode_reglement_code;

	/**
	 * Availability delivery time id
	 * @var int
	 */
	public $availability_id;

	/**
	 * Availability delivery time code
	 * @var string
	 */
	public $availability_code;

	/**
	 * Label of availability delivery time. Use it in case translation cannot be found.
	 * @var string
	 */
	public $availability;

	public $demand_reason_id;   // Source reason. Why we receive order (after a phone campaign, ...)
	public $demand_reason_code;
	public $date;				// Date commande

	/**
	 * @deprecated
	 * @see date
	 */
	public $date_commande;

	public $date_livraison;	    // Date expected of shipment (date starting shipment, not the reception that occurs some days after)

	/**
     * @var int ID
     */
	public $fk_remise_except;

	public $remise_percent;
	public $remise_absolue;
	public $info_bits;
	public $rang;
	public $special_code;
	public $source;			    // Order mode. How we received order (by phone, by email, ...)
	public $extraparams=array();

	public $linked_objects=array();

	public $user_author_id;
	public $user_valid;

	/**
	 * @var OrderLine[]
	 */
	public $lines = array();

	// Multicurrency
	/**
     * @var int ID
     */
	public $fk_multicurrency;

	public $multicurrency_code;
	public $multicurrency_tx;
	public $multicurrency_total_ht;
	public $multicurrency_total_tva;
	public $multicurrency_total_ttc;

	public $oldcopy;

	/**
	 * ERR Not enough stock
	 */
	const STOCK_NOT_ENOUGH_FOR_ORDER = -3;

	/**
	 * Canceled status
	 */
	const STATUS_CANCELED = -1;
	/**
	 * Draft status
	 */
	const STATUS_DRAFT = 0;
	/**
	 * Validated status
	 */
	const STATUS_VALIDATED = 1;
	/**
	 * Shipment on process
	 */
	const STATUS_SHIPMENTONPROCESS = 2;
	const STATUS_ACCEPTED = 2;				// For backward compatibility. Use key STATUS_SHIPMENTONPROCESS instead.

	/**
	 * Closed (Sent, billed or not)
	 */
	const STATUS_CLOSED = 3;


	/**
	 *	Constructor
	 *
	 *  @param		DoliDB		$db      Database handler
	 */
	function __construct($db)
	{
		$this->db = $db;

		$this->remise = 0;
		$this->remise_percent = 0;

		$this->products = array();
	}

	/**
	 *  Returns the reference to the following non used Order depending on the active numbering module
	 *  defined into COMMANDE_ADDON
	 *
	 *  @param	Societe		$soc  	Object thirdparty
	 *  @return string      		Order free reference
	 */
	function getNextNumRef($soc)
	{
		global $langs, $conf;
		$langs->load("order");

		if (! empty($conf->global->COMMANDE_ADDON))
		{
			$mybool=false;

			$file = $conf->global->COMMANDE_ADDON.".php";
			$classname = $conf->global->COMMANDE_ADDON;

			// Include file with class
			$dirmodels=array_merge(array('/'),(array) $conf->modules_parts['models']);
			foreach ($dirmodels as $reldir)
			{
				$dir = dol_buildpath($reldir."core/modules/commande/");

				// Load file with numbering class (if found)
				$mybool|=@include_once $dir.$file;
			}

            if ($mybool === false)
            {
                dol_print_error('',"Failed to include file ".$file);
                return '';
            }

			$obj = new $classname();
			$numref = $obj->getNextValue($soc,$this);

			if ($numref != "")
			{
				return $numref;
			}
			else
			{
				$this->error=$obj->error;
				//dol_print_error($this->db,get_class($this)."::getNextNumRef ".$obj->error);
				return "";
			}
		}
		else
		{
			print $langs->trans("Error")." ".$langs->trans("Error_COMMANDE_ADDON_NotDefined");
			return "";
		}
	}


	/**
	 *	Validate order
	 *
	 *	@param		User	$user     		User making status change
	 *	@param		int		$idwarehouse	Id of warehouse to use for stock decrease
	 *  @param		int		$notrigger		1=Does not execute triggers, 0= execute triggers
	 *	@return  	int						<=0 if OK, 0=Nothing done, >0 if KO
	 */
	function valid($user, $idwarehouse=0, $notrigger=0)
	{
		global $conf,$langs;
		require_once DOL_DOCUMENT_ROOT.'/core/lib/files.lib.php';

		$error=0;

		// Protection
		if ($this->statut == self::STATUS_VALIDATED)
		{
			dol_syslog(get_class($this)."::valid action abandonned: already validated", LOG_WARNING);
			return 0;
		}

		if (! ((empty($conf->global->MAIN_USE_ADVANCED_PERMS) && ! empty($user->rights->commande->creer))
			|| (! empty($conf->global->MAIN_USE_ADVANCED_PERMS) && ! empty($user->rights->commande->order_advance->validate))))
		{
			$this->error='NotEnoughPermissions';
			dol_syslog(get_class($this)."::valid ".$this->error, LOG_ERR);
			return -1;
		}

<<<<<<< HEAD
    /**
     *	Set draft status
     *
     *	@param	User	$user			Object user that modify
     *	@param	int		$idwarehouse	Warehouse ID to use for stock change (Used only if option STOCK_CALCULATE_ON_VALIDATE_ORDER is on)
     *	@return	int						<0 if KO, >0 if OK
     */
    function set_draft($user, $idwarehouse=-1)
    {
        global $conf,$langs;

        $error=0;

        // Protection
        if ($this->statut <= self::STATUS_DRAFT)
        {
            return 0;
        }

        if (! ((empty($conf->global->MAIN_USE_ADVANCED_PERMS) && ! empty($user->rights->commande->creer))
       	|| (! empty($conf->global->MAIN_USE_ADVANCED_PERMS) && ! empty($user->rights->commande->order_advance->validate))))
        {
            $this->error='Permission denied';
            return -1;
        }

        $this->db->begin();

        $sql = "UPDATE ".MAIN_DB_PREFIX."commande";
        $sql.= " SET fk_statut = ".self::STATUS_DRAFT;
        $sql.= " WHERE rowid = ".$this->id;

        dol_syslog(get_class($this)."::set_draft", LOG_DEBUG);
        if ($this->db->query($sql))
        {
            // If stock is decremented on validate order, we must reincrement it
            if (! empty($conf->stock->enabled) && $conf->global->STOCK_CALCULATE_ON_VALIDATE_ORDER == 1)
            {
                $result = 0;

                require_once DOL_DOCUMENT_ROOT.'/product/stock/class/mouvementstock.class.php';
                $langs->load("agenda");

                $num=count($this->lines);
                for ($i = 0; $i < $num; $i++)
                {
                    if ($this->lines[$i]->fk_product > 0)
                    {
                        $mouvP = new MouvementStock($this->db);
                        $mouvP->origin = &$this;
                        // We increment stock of product (and sub-products)
                        $result=$mouvP->reception($user, $this->lines[$i]->fk_product, $idwarehouse, $this->lines[$i]->qty, 0, $langs->trans("OrderBackToDraftInDolibarr",$this->ref));
                        if ($result < 0) { $error++; $this->error=$mouvP->error; break; }
                    }
                }
            }
=======
		$now=dol_now();
>>>>>>> d9b8a8c8

		$this->db->begin();

		// Definition du nom de module de numerotation de commande
		$soc = new Societe($this->db);
		$soc->fetch($this->socid);

		// Class of company linked to order
		$result=$soc->set_as_client();

<<<<<<< HEAD
    /**
     *	Tag the order as validated (opened)
     *	Function used when order is reopend after being closed.
     *
     *	@param      User	$user       Object user that change status
     *	@return     int         		<0 if KO, 0 if nothing is done, >0 if OK
     */
    function set_reopen($user)
    {
        $error=0;

        if ($this->statut != self::STATUS_CANCELED && $this->statut != self::STATUS_CLOSED)
        {
        	dol_syslog(get_class($this)."::set_reopen order has not status closed", LOG_WARNING);
            return 0;
        }

        $this->db->begin();

        $sql = 'UPDATE '.MAIN_DB_PREFIX.'commande';
        $sql.= ' SET fk_statut='.self::STATUS_VALIDATED.', facture=0';
        $sql.= ' WHERE rowid = '.$this->id;

        dol_syslog(get_class($this)."::set_reopen", LOG_DEBUG);
        $resql = $this->db->query($sql);
        if ($resql)
        {
            // Call trigger
            $result=$this->call_trigger('ORDER_REOPEN',$user);
            if ($result < 0) $error++;
            // End call triggers
        }
        else
        {
            $error++;
            $this->error=$this->db->lasterror();
            dol_print_error($this->db);
        }

        if (! $error)
        {
        	$this->statut = self::STATUS_VALIDATED;
        	$this->billed = 0;

            $this->db->commit();
            return 1;
        }
        else
        {
	        foreach($this->errors as $errmsg)
	        {
		        dol_syslog(get_class($this)."::set_reopen ".$errmsg, LOG_ERR);
		        $this->error.=($this->error?', '.$errmsg:$errmsg);
	        }
	        $this->db->rollback();
	        return -1*$error;
        }
    }

    /**
     *  Close order
     *
     * 	@param      User	$user       Objet user that close
     *  @param		int		$notrigger	1=Does not execute triggers, 0=Execute triggers
     *	@return		int					<0 if KO, >0 if OK
     */
    function cloture($user, $notrigger=0)
    {
        global $conf;
=======
		// Define new ref
		if (! $error && (preg_match('/^[\(]?PROV/i', $this->ref) || empty($this->ref))) // empty should not happened, but when it occurs, the test save life
		{
			$num = $this->getNextNumRef($soc);
		}
		else
		{
			$num = $this->ref;
		}
		$this->newref = $num;

		// Validate
		$sql = "UPDATE ".MAIN_DB_PREFIX."commande";
		$sql.= " SET ref = '".$num."',";
		$sql.= " fk_statut = ".self::STATUS_VALIDATED.",";
		$sql.= " date_valid='".$this->db->idate($now)."',";
		$sql.= " fk_user_valid = ".$user->id;
		$sql.= " WHERE rowid = ".$this->id;

		dol_syslog(get_class($this)."::valid()", LOG_DEBUG);
		$resql=$this->db->query($sql);
		if (! $resql)
		{
			dol_print_error($this->db);
			$this->error=$this->db->lasterror();
			$error++;
		}
>>>>>>> d9b8a8c8

		if (! $error)
		{
			// If stock is incremented on validate order, we must increment it
			if ($result >= 0 && ! empty($conf->stock->enabled) && $conf->global->STOCK_CALCULATE_ON_VALIDATE_ORDER == 1)
			{
				require_once DOL_DOCUMENT_ROOT.'/product/stock/class/mouvementstock.class.php';
				$langs->load("agenda");

				// Loop on each line
				$cpt=count($this->lines);
				for ($i = 0; $i < $cpt; $i++)
				{
					if ($this->lines[$i]->fk_product > 0)
					{
						$mouvP = new MouvementStock($this->db);
						$mouvP->origin = &$this;
						// We decrement stock of product (and sub-products)
						$result=$mouvP->livraison($user, $this->lines[$i]->fk_product, $idwarehouse, $this->lines[$i]->qty, $this->lines[$i]->subprice, $langs->trans("OrderValidatedInDolibarr",$num));
						if ($result < 0)
						{
							$error++;
							$this->error=$mouvP->error;
						}
					}
					if ($error) break;
				}
			}
		}

		if (! $error && ! $notrigger)
		{
			// Call trigger
			$result=$this->call_trigger('ORDER_VALIDATE',$user);
			if ($result < 0) $error++;
			// End call triggers
		}

		if (! $error)
		{
			$this->oldref = $this->ref;

<<<<<<< HEAD
            if ($this->db->query($sql))
            {
            	if (! $notrigger)
            	{
		            // Call trigger
	            	$result=$this->call_trigger('ORDER_CLOSE',$user);
	            	if ($result < 0) $error++;
		            // End call triggers
            	}

                if (! $error)
                {
                	$this->statut=self::STATUS_CLOSED;

                    $this->db->commit();
                    return 1;
                }
                else
                {
                    $this->db->rollback();
                    return -1;
                }
            }
            else
            {
                $this->error=$this->db->lasterror();

                $this->db->rollback();
                return -1;
            }
        }
        return 0;
    }
=======
			// Rename directory if dir was a temporary ref
			if (preg_match('/^[\(]?PROV/i', $this->ref))
			{
				// On renomme repertoire ($this->ref = ancienne ref, $num = nouvelle ref)
				// in order not to lose the attachments
				$oldref = dol_sanitizeFileName($this->ref);
				$newref = dol_sanitizeFileName($num);
				$dirsource = $conf->commande->dir_output.'/'.$oldref;
				$dirdest = $conf->commande->dir_output.'/'.$newref;
				if (file_exists($dirsource))
				{
					dol_syslog(get_class($this)."::valid() rename dir ".$dirsource." into ".$dirdest);

					if (@rename($dirsource, $dirdest))
					{
						dol_syslog("Rename ok");
						// Rename docs starting with $oldref with $newref
						$listoffiles=dol_dir_list($conf->commande->dir_output.'/'.$newref, 'files', 1, '^'.preg_quote($oldref,'/'));
						foreach($listoffiles as $fileentry)
						{
							$dirsource=$fileentry['name'];
							$dirdest=preg_replace('/^'.preg_quote($oldref,'/').'/',$newref, $dirsource);
							$dirsource=$fileentry['path'].'/'.$dirsource;
							$dirdest=$fileentry['path'].'/'.$dirdest;
							@rename($dirsource, $dirdest);
						}
					}
				}
			}
		}
>>>>>>> d9b8a8c8

		// Set new ref and current status
		if (! $error)
		{
			$this->ref = $num;
			$this->statut = self::STATUS_VALIDATED;
            $this->brouillon = 0;
		}

		if (! $error)
		{
			$this->db->commit();
			return 1;
		}
		else
		{
			$this->db->rollback();
			return -1;
		}
	}

	// phpcs:disable PEAR.NamingConventions.ValidFunctionName.NotCamelCaps
	/**
	 *	Set draft status
	 *
	 *	@param	User	$user			Object user that modify
	 *	@param	int		$idwarehouse	Warehouse ID to use for stock change (Used only if option STOCK_CALCULATE_ON_VALIDATE_ORDER is on)
	 *	@return	int						<0 if KO, >0 if OK
	 */
	function set_draft($user, $idwarehouse=-1)
	{
        //phpcs:enable
		global $conf,$langs;

		$error=0;

		// Protection
		if ($this->statut <= self::STATUS_DRAFT)
		{
			return 0;
		}

		if (! ((empty($conf->global->MAIN_USE_ADVANCED_PERMS) && ! empty($user->rights->commande->creer))
			|| (! empty($conf->global->MAIN_USE_ADVANCED_PERMS) && ! empty($user->rights->commande->order_advance->validate))))
		{
			$this->error='Permission denied';
			return -1;
		}

		$this->db->begin();

		$sql = "UPDATE ".MAIN_DB_PREFIX."commande";
		$sql.= " SET fk_statut = ".self::STATUS_DRAFT;
		$sql.= " WHERE rowid = ".$this->id;

		dol_syslog(get_class($this)."::set_draft", LOG_DEBUG);
		if ($this->db->query($sql))
		{
			// If stock is decremented on validate order, we must reincrement it
			if (! empty($conf->stock->enabled) && $conf->global->STOCK_CALCULATE_ON_VALIDATE_ORDER == 1)
			{
				$result = 0;

				require_once DOL_DOCUMENT_ROOT.'/product/stock/class/mouvementstock.class.php';
				$langs->load("agenda");

				$num=count($this->lines);
				for ($i = 0; $i < $num; $i++)
				{
					if ($this->lines[$i]->fk_product > 0)
					{
						$mouvP = new MouvementStock($this->db);
						$mouvP->origin = &$this;
						// We increment stock of product (and sub-products)
						$result=$mouvP->reception($user, $this->lines[$i]->fk_product, $idwarehouse, $this->lines[$i]->qty, 0, $langs->trans("OrderBackToDraftInDolibarr",$this->ref));
						if ($result < 0) { $error++; $this->error=$mouvP->error; break; }
					}
				}
			}

			if (!$error) {
				// Call trigger
				$result=$this->call_trigger('ORDER_UNVALIDATE',$user);
				if ($result < 0) $error++;
			}

			if (!$error) {
				$this->statut=self::STATUS_DRAFT;
				$this->db->commit();
				return 1;
			}else {
				$this->db->rollback();
				return -1;
			}
		}
		else
		{
			$this->error=$this->db->error();
			$this->db->rollback();
			return -1;
		}
	}


	// phpcs:disable PEAR.NamingConventions.ValidFunctionName.NotCamelCaps
	/**
	 *	Tag the order as validated (opened)
	 *	Function used when order is reopend after being closed.
	 *
	 *	@param      User	$user       Object user that change status
	 *	@return     int         		<0 if KO, 0 if nothing is done, >0 if OK
	 */
	function set_reopen($user)
	{
        // phpcs:enable
		$error=0;

		if ($this->statut != self::STATUS_CANCELED && $this->statut != self::STATUS_CLOSED)
		{
			dol_syslog(get_class($this)."::set_reopen order has not status closed", LOG_WARNING);
			return 0;
		}

<<<<<<< HEAD
        dol_syslog(get_class($this)."::create user=".$user->id);

        // Check parameters
    	if (! empty($this->ref))	// We check that ref is not already used
    	{
    		$result=self::isExistingObject($this->element, 0, $this->ref);	// Check ref is not yet used
    		if ($result > 0)
    		{
    			$this->error='ErrorRefAlreadyExists';
    			dol_syslog(get_class($this)."::create ".$this->error,LOG_WARNING);
    			$this->db->rollback();
    			return -1;
    		}
    	}

        $soc = new Societe($this->db);
        $result=$soc->fetch($this->socid);
        if ($result < 0)
        {
            $this->error="Failed to fetch company";
            dol_syslog(get_class($this)."::create ".$this->error, LOG_ERR);
            return -2;
        }
        if (! empty($conf->global->COMMANDE_REQUIRE_SOURCE) && $this->source < 0)
        {
            $this->error=$langs->trans("ErrorFieldRequired",$langs->trans("Source"));
            dol_syslog(get_class($this)."::create ".$this->error, LOG_ERR);
            return -1;
        }

        $now=dol_now();

        $this->db->begin();

        $sql = "INSERT INTO ".MAIN_DB_PREFIX."commande (";
        $sql.= " ref, fk_soc, date_creation, fk_user_author, fk_projet, date_commande, source, note_private, note_public, ref_ext, ref_client, ref_int";
        $sql.= ", model_pdf, fk_cond_reglement, fk_mode_reglement, fk_account, fk_availability, fk_input_reason, date_livraison, fk_delivery_address";
        $sql.= ", fk_shipping_method";
        $sql.= ", fk_warehouse";
        $sql.= ", remise_absolue, remise_percent";
        $sql.= ", fk_incoterms, location_incoterms";
        $sql.= ", entity";
        $sql.= ", fk_multicurrency";
        $sql.= ", multicurrency_code";
        $sql.= ", multicurrency_tx";
        $sql.= ")";
        $sql.= " VALUES ('(PROV)', ".$this->socid.", '".$this->db->idate($now)."', ".$user->id;
        $sql.= ", ".($this->fk_project>0?$this->fk_project:"null");
        $sql.= ", '".$this->db->idate($date)."'";
        $sql.= ", ".($this->source>=0 && $this->source != '' ?$this->db->escape($this->source):'null');
        $sql.= ", '".$this->db->escape($this->note_private)."'";
        $sql.= ", '".$this->db->escape($this->note_public)."'";
        $sql.= ", ".($this->ref_ext?"'".$this->db->escape($this->ref_ext)."'":"null");
        $sql.= ", ".($this->ref_client?"'".$this->db->escape($this->ref_client)."'":"null");
        $sql.= ", ".($this->ref_int?"'".$this->db->escape($this->ref_int)."'":"null");
        $sql.= ", '".$this->db->escape($this->modelpdf)."'";
        $sql.= ", ".($this->cond_reglement_id>0?$this->cond_reglement_id:"null");
        $sql.= ", ".($this->mode_reglement_id>0?$this->mode_reglement_id:"null");
        $sql.= ", ".($this->fk_account>0?$this->fk_account:'NULL');
        $sql.= ", ".($this->availability_id>0?$this->availability_id:"null");
        $sql.= ", ".($this->demand_reason_id>0?$this->demand_reason_id:"null");
        $sql.= ", ".($this->date_livraison?"'".$this->db->idate($this->date_livraison)."'":"null");
        $sql.= ", ".($this->fk_delivery_address>0?$this->fk_delivery_address:'NULL');
        $sql.= ", ".($this->shipping_method_id>0?$this->shipping_method_id:'NULL');
        $sql.= ", ".($this->warehouse_id>0?$this->warehouse_id:'NULL');
        $sql.= ", ".($this->remise_absolue>0?$this->db->escape($this->remise_absolue):'NULL');
        $sql.= ", ".($this->remise_percent>0?$this->db->escape($this->remise_percent):0);
        $sql.= ", ".(int) $this->fk_incoterms;
        $sql.= ", '".$this->db->escape($this->location_incoterms)."'";
        $sql.= ", ".$conf->entity;
		$sql.= ", ".(int) $this->fk_multicurrency;
		$sql.= ", '".$this->db->escape($this->multicurrency_code)."'";
		$sql.= ", ".(double) $this->multicurrency_tx;
        $sql.= ")";
=======
		$this->db->begin();
>>>>>>> d9b8a8c8

		$sql = 'UPDATE '.MAIN_DB_PREFIX.'commande';
		$sql.= ' SET fk_statut='.self::STATUS_VALIDATED.', facture=0';
		$sql.= ' WHERE rowid = '.$this->id;

		dol_syslog(get_class($this)."::set_reopen", LOG_DEBUG);
		$resql = $this->db->query($sql);
		if ($resql)
		{
			// Call trigger
			$result=$this->call_trigger('ORDER_REOPEN',$user);
			if ($result < 0) $error++;
			// End call triggers
		}
		else
		{
			$error++;
			$this->error=$this->db->lasterror();
			dol_print_error($this->db);
		}

		if (! $error)
		{
			$this->statut = self::STATUS_VALIDATED;
			$this->billed = 0;

<<<<<<< HEAD
                	// Test and convert into object this->lines[$i]. When coming from REST API, we may still have an array
				    //if (! is_object($line)) $line=json_decode(json_encode($line), false);  // convert recursively array into object.
                	if (! is_object($line)) $line = (object) $line;
=======
			$this->db->commit();
			return 1;
		}
		else
		{
			foreach($this->errors as $errmsg)
			{
				dol_syslog(get_class($this)."::set_reopen ".$errmsg, LOG_ERR);
				$this->error.=($this->error?', '.$errmsg:$errmsg);
			}
			$this->db->rollback();
			return -1*$error;
		}
	}
>>>>>>> d9b8a8c8

	/**
	 *  Close order
	 *
	 * 	@param      User	$user       Objet user that close
	 *  @param		int		$notrigger	1=Does not execute triggers, 0=Execute triggers
	 *	@return		int					<0 if KO, >0 if OK
	 */
	function cloture($user, $notrigger=0)
	{
		global $conf;

		$error=0;

<<<<<<< HEAD
                    $result = $this->addline(
                        $line->desc,
                        $line->subprice,
                        $line->qty,
                        $vatrate,
                        $line->localtax1_tx,
                        $line->localtax2_tx,
                        $line->fk_product,
                        $line->remise_percent,
                        $line->info_bits,
                        $line->fk_remise_except,
                        'HT',
                        0,
                        $line->date_start,
                        $line->date_end,
                        $line->product_type,
                        $line->rang,
                        $line->special_code,
                        $fk_parent_line,
                        $line->fk_fournprice,
                        $line->pa_ht,
                    	$line->label,
                    	$line->array_options,
	                    $line->fk_unit,
                        $this->element,
                        $line->id
                    );
                    if ($result < 0)
                    {
                    	if ($result != self::STOCK_NOT_ENOUGH_FOR_ORDER)
                    	{
                        	$this->error=$this->db->lasterror();
                        	dol_print_error($this->db);
                    	}
                        $this->db->rollback();
                        return -1;
                    }
                    // Defined the new fk_parent_line
                    if ($result > 0 && $line->product_type == 9) {
                        $fk_parent_line = $result;
                    }
                }

                // update ref
                $initialref='(PROV'.$this->id.')';
                if (! empty($this->ref)) $initialref=$this->ref;

                $sql = 'UPDATE '.MAIN_DB_PREFIX."commande SET ref='".$this->db->escape($initialref)."' WHERE rowid=".$this->id;
                if ($this->db->query($sql))
                {
                    if ($this->id)
                    {
                    	$this->ref = $initialref;

                    	if (! empty($this->linkedObjectsIds) && empty($this->linked_objects))	// To use new linkedObjectsIds instead of old linked_objects
                    	{
                    		$this->linked_objects = $this->linkedObjectsIds;	// TODO Replace linked_objects with linkedObjectsIds
                    	}

                        // Add object linked
                        if (! $error && $this->id && is_array($this->linked_objects) && ! empty($this->linked_objects))
                        {
                        	foreach($this->linked_objects as $origin => $tmp_origin_id)
                        	{
                        	    if (is_array($tmp_origin_id))       // New behaviour, if linked_object can have several links per type, so is something like array('contract'=>array(id1, id2, ...))
                        	    {
                        	        foreach($tmp_origin_id as $origin_id)
                        	        {
                        	            $ret = $this->add_object_linked($origin, $origin_id);
                        	            if (! $ret)
                        	            {
                        	                $this->error=$this->db->lasterror();
                        	                $error++;
                        	            }
                        	        }
                        	    }
                        	    else                                // Old behaviour, if linked_object has only one link per type, so is something like array('contract'=>id1))
                        	    {
                        	        $origin_id = $tmp_origin_id;
                        	        $ret = $this->add_object_linked($origin, $origin_id);
                        	        if (! $ret)
                        	        {
                        	            $this->error=$this->db->lasterror();
                        	            $error++;
                        	        }
                          	    }
                        	}
                        }

            			if (! $error && $this->id && ! empty($conf->global->MAIN_PROPAGATE_CONTACTS_FROM_ORIGIN) && ! empty($this->origin) && ! empty($this->origin_id))   // Get contact from origin object
            			{
            				$originforcontact = $this->origin;
            				$originidforcontact = $this->origin_id;
                		    if ($originforcontact == 'shipping')     // shipment and order share the same contacts. If creating from shipment we take data of order
                		    {
                		        require_once DOL_DOCUMENT_ROOT . '/expedition/class/expedition.class.php';
                		        $exp = new Expedition($this->db);
                		        $exp->fetch($this->origin_id);
                		        $exp->fetchObjectLinked();
                		        if (count($exp->linkedObjectsIds['commande']) > 0)
                		        {
                		            foreach ($exp->linkedObjectsIds['commande'] as $key => $value)
                		            {
                		                $originforcontact = 'commande';
							            if (is_object($value)) $originidforcontact = $value->id;
							            else $originidforcontact = $value;
                		                break; // We take first one
                		            }
                		        }
                		    }

                		    $sqlcontact = "SELECT ctc.code, ctc.source, ec.fk_socpeople FROM ".MAIN_DB_PREFIX."element_contact as ec, ".MAIN_DB_PREFIX."c_type_contact as ctc";
                		    $sqlcontact.= " WHERE element_id = ".$originidforcontact." AND ec.fk_c_type_contact = ctc.rowid AND ctc.element = '".$originforcontact."'";

                		    $resqlcontact = $this->db->query($sqlcontact);
                		    if ($resqlcontact)
                		    {
                		        while($objcontact = $this->db->fetch_object($resqlcontact))
                		        {
        					        //print $objcontact->code.'-'.$objcontact->source.'-'.$objcontact->fk_socpeople."\n";
                		            $this->add_contact($objcontact->fk_socpeople, $objcontact->code, $objcontact->source);    // May failed because of duplicate key or because code of contact type does not exists for new object
                		        }
                		    }
                		    else dol_print_error($resqlcontact);
                		}
                    }

                    if (! $error)
                    {
                   		$result=$this->insertExtraFields();
                   		if ($result < 0) $error++;
                    }

                    if (! $error && ! $notrigger)
                    {
			            // Call trigger
			            $result=$this->call_trigger('ORDER_CREATE',$user);
			            if ($result < 0) $error++;
			            // End call triggers
                    }

	                if (! $error)
	                {
		                $this->db->commit();
		                return $this->id;
	                }
	                else
					{
	                	$this->db->rollback();
	                	return -1*$error;
					}
                }
                else
				{
					$this->error=$this->db->lasterror();
                    $this->db->rollback();
                    return -1;
                }
            }
        }
        else
=======
		if ((empty($conf->global->MAIN_USE_ADVANCED_PERMS) && ! empty($user->rights->commande->creer))
			|| (! empty($conf->global->MAIN_USE_ADVANCED_PERMS) && ! empty($user->rights->commande->order_advance->validate)))
>>>>>>> d9b8a8c8
		{
			$this->db->begin();

			$now=dol_now();

			$sql = 'UPDATE '.MAIN_DB_PREFIX.'commande';
			$sql.= ' SET fk_statut = '.self::STATUS_CLOSED.',';
			$sql.= ' fk_user_cloture = '.$user->id.',';
			$sql.= " date_cloture = '".$this->db->idate($now)."'";
			$sql.= ' WHERE rowid = '.$this->id.' AND fk_statut > '.self::STATUS_DRAFT;

			if ($this->db->query($sql))
			{
				if (! $notrigger)
				{
					// Call trigger
					$result=$this->call_trigger('ORDER_CLOSE',$user);
					if ($result < 0) $error++;
					// End call triggers
				}

<<<<<<< HEAD
		// get lines so they will be clone
		foreach($this->lines as $line)
			$line->fetch_optionals();
=======
				if (! $error)
				{
					$this->statut=self::STATUS_CLOSED;
>>>>>>> d9b8a8c8

					$this->db->commit();
					return 1;
				}
				else
				{
					$this->db->rollback();
					return -1;
				}
			}
			else
			{
				$this->error=$this->db->lasterror();

				$this->db->rollback();
				return -1;
			}
		}
		return 0;
	}

<<<<<<< HEAD
            if ($objsoc->fetch($socid)>0)
            {
                $this->socid 				= $objsoc->id;
                $this->cond_reglement_id	= (! empty($objsoc->cond_reglement_id) ? $objsoc->cond_reglement_id : 0);
                $this->mode_reglement_id	= (! empty($objsoc->mode_reglement_id) ? $objsoc->mode_reglement_id : 0);
                $this->fk_project			= 0;
                $this->fk_delivery_address	= 0;
            }

            // TODO Change product price if multi-prices
        }

        $this->id=0;
		$this->ref = '';
        $this->statut=self::STATUS_DRAFT;

        // Clear fields
        $this->user_author_id     = $user->id;
        $this->user_valid         = '';
		$this->date				  = dol_now();
		$this->date_commande	  = dol_now();
        $this->date_creation      = '';
        $this->date_validation    = '';
        $this->ref_client         = '';

        // Create clone
        $result=$this->create($user);
        if ($result < 0) $error++;

        if (! $error)
        {
            // Hook of thirdparty module
            if (is_object($hookmanager))
            {
                $parameters=array('objFrom'=>$objFrom);
                $action='';
                $reshook=$hookmanager->executeHooks('createFrom',$parameters,$this,$action);    // Note that $action and $object may have been modified by some hooks
                if ($reshook < 0) $error++;
            }
        }
=======
	/**
	 * 	Cancel an order
	 * 	If stock is decremented on order validation, we must reincrement it
	 *
	 *	@param	int		$idwarehouse	Id warehouse to use for stock change.
	 *	@return	int						<0 if KO, >0 if OK
	 */
	function cancel($idwarehouse=-1)
	{
		global $conf,$user,$langs;

		$error=0;

		$this->db->begin();
>>>>>>> d9b8a8c8

		$sql = "UPDATE ".MAIN_DB_PREFIX."commande";
		$sql.= " SET fk_statut = ".self::STATUS_CANCELED;
		$sql.= " WHERE rowid = ".$this->id;
		$sql.= " AND fk_statut = ".self::STATUS_VALIDATED;

		dol_syslog(get_class($this)."::cancel", LOG_DEBUG);
		if ($this->db->query($sql))
		{
			// If stock is decremented on validate order, we must reincrement it
			if (! empty($conf->stock->enabled) && $conf->global->STOCK_CALCULATE_ON_VALIDATE_ORDER == 1)
			{
				require_once DOL_DOCUMENT_ROOT.'/product/stock/class/mouvementstock.class.php';
				$langs->load("agenda");

				$num=count($this->lines);
				for ($i = 0; $i < $num; $i++)
				{
					if ($this->lines[$i]->fk_product > 0)
					{
						$mouvP = new MouvementStock($this->db);
						// We increment stock of product (and sub-products)
						$result=$mouvP->reception($user, $this->lines[$i]->fk_product, $idwarehouse, $this->lines[$i]->qty, 0, $langs->trans("OrderCanceledInDolibarr",$this->ref));  // price is 0, we don't want WAP to be changed
						if ($result < 0)
						{
							$error++;
							$this->error=$mouvP->error;
							break;
						}
					}
				}
			}

<<<<<<< HEAD
    /**
     *  Load an object from a proposal and create a new order into database
     *
     *  @param      Object			$object 	        Object source
     *  @param		User			$user				User making creation
     *  @return     int             					<0 if KO, 0 if nothing done, 1 if OK
     */
    function createFromProposal($object, User $user)
    {
        global $conf, $hookmanager;
=======
			if (! $error)
			{
				// Call trigger
				$result=$this->call_trigger('ORDER_CANCEL',$user);
				if ($result < 0) $error++;
				// End call triggers
			}
>>>>>>> d9b8a8c8

			if (! $error)
			{
				$this->statut=self::STATUS_CANCELED;
				$this->db->commit();
				return 1;
			}
			else
			{
				foreach($this->errors as $errmsg)
				{
					dol_syslog(get_class($this)."::cancel ".$errmsg, LOG_ERR);
					$this->error.=($this->error?', '.$errmsg:$errmsg);
				}
				$this->db->rollback();
				return -1*$error;
			}
		}
		else
		{
			$this->error=$this->db->error();
			$this->db->rollback();
			return -1;
		}
	}

	/**
	 *	Create order
	 *	Note that this->ref can be set or empty. If empty, we will use "(PROV)"
	 *
	 *	@param		User	$user 		Objet user that make creation
	 *	@param		int	    $notrigger	Disable all triggers
	 *	@return 	int			        <0 if KO, >0 if OK
	 */
	function create($user, $notrigger=0)
	{
		global $conf,$langs;
		$error=0;

		// Clean parameters
		$this->brouillon = 1;		// set command as draft

<<<<<<< HEAD
            // get extrafields from original line
			$object->lines[$i]->fetch_optionals();
			foreach($object->lines[$i]->array_options as $options_key => $value)
				$line->array_options[$options_key] = $value;
=======
		// $date_commande is deprecated
		$date = ($this->date_commande ? $this->date_commande : $this->date);
>>>>>>> d9b8a8c8

		// Multicurrency (test on $this->multicurrency_tx because we should take the default rate only if not using origin rate)
		if (!empty($this->multicurrency_code) && empty($this->multicurrency_tx)) list($this->fk_multicurrency,$this->multicurrency_tx) = MultiCurrency::getIdAndTxFromCode($this->db, $this->multicurrency_code, $date);
		else $this->fk_multicurrency = MultiCurrency::getIdFromCode($this->db, $this->multicurrency_code);
		if (empty($this->fk_multicurrency))
		{
			$this->multicurrency_code = $conf->currency;
			$this->fk_multicurrency = 0;
			$this->multicurrency_tx = 1;
		}

		dol_syslog(get_class($this)."::create user=".$user->id);

		// Check parameters
		if (! empty($this->ref))	// We check that ref is not already used
		{
			$result=self::isExistingObject($this->element, 0, $this->ref);	// Check ref is not yet used
			if ($result > 0)
			{
				$this->error='ErrorRefAlreadyExists';
				dol_syslog(get_class($this)."::create ".$this->error,LOG_WARNING);
				$this->db->rollback();
				return -1;
			}
		}

		$soc = new Societe($this->db);
		$result=$soc->fetch($this->socid);
		if ($result < 0)
		{
			$this->error="Failed to fetch company";
			dol_syslog(get_class($this)."::create ".$this->error, LOG_ERR);
			return -2;
		}
		if (! empty($conf->global->COMMANDE_REQUIRE_SOURCE) && $this->source < 0)
		{
			$this->error=$langs->trans("ErrorFieldRequired",$langs->trans("Source"));
			dol_syslog(get_class($this)."::create ".$this->error, LOG_ERR);
			return -1;
		}

<<<<<<< HEAD
    /**
     *	Add an order line into database (linked to product/service or not)
     *
     *	@param      string			$desc            	Description of line
     *	@param      float			$pu_ht    	        Unit price (without tax)
     *	@param      float			$qty             	Quantite
     * 	@param    	float			$txtva           	Force Vat rate, -1 for auto (Can contain the vat_src_code too with syntax '9.9 (CODE)')
     * 	@param		float			$txlocaltax1		Local tax 1 rate (deprecated, use instead txtva with code inside)
     * 	@param		float			$txlocaltax2		Local tax 2 rate (deprecated, use instead txtva with code inside)
     *	@param      int				$fk_product      	Id of product
     *	@param      float			$remise_percent  	Pourcentage de remise de la ligne
     *	@param      int				$info_bits			Bits de type de lignes
     *	@param      int				$fk_remise_except	Id remise
     *	@param      string			$price_base_type	HT or TTC
     *	@param      float			$pu_ttc    		    Prix unitaire TTC
     *	@param      int				$date_start       	Start date of the line - Added by Matelli (See http://matelli.fr/showcases/patchs-dolibarr/add-dates-in-order-lines.html)
     *	@param      int				$date_end         	End date of the line - Added by Matelli (See http://matelli.fr/showcases/patchs-dolibarr/add-dates-in-order-lines.html)
     *	@param      int				$type				Type of line (0=product, 1=service). Not used if fk_product is defined, the type of product is used.
     *	@param      int				$rang             	Position of line
     *	@param		int				$special_code		Special code (also used by externals modules!)
     *	@param		int				$fk_parent_line		Parent line
     *  @param		int				$fk_fournprice		Id supplier price
     *  @param		int				$pa_ht				Buying price (without tax)
     *  @param		string			$label				Label
	 *  @param		array			$array_options		extrafields array. Example array('options_codeforfield1'=>'valueforfield1', 'options_codeforfield2'=>'valueforfield2', ...)
     * 	@param 		string			$fk_unit 			Code of the unit to use. Null to use the default one
     * 	@param		string		    $origin				'order', ...
     *  @param		int			    $origin_id			Id of origin object
	 * 	@param		double			$pu_ht_devise		Unit price in currency
     *	@return     int             					>0 if OK, <0 if KO
     *
     *	@see        add_product
     *
     *	Les parametres sont deja cense etre juste et avec valeurs finales a l'appel
     *	de cette methode. Aussi, pour le taux tva, il doit deja avoir ete defini
     *	par l'appelant par la methode get_default_tva(societe_vendeuse,societe_acheteuse,produit)
     *	et le desc doit deja avoir la bonne valeur (a l'appelant de gerer le multilangue)
     */
	function addline($desc, $pu_ht, $qty, $txtva, $txlocaltax1=0, $txlocaltax2=0, $fk_product=0, $remise_percent=0, $info_bits=0, $fk_remise_except=0, $price_base_type='HT', $pu_ttc=0, $date_start='', $date_end='', $type=0, $rang=-1, $special_code=0, $fk_parent_line=0, $fk_fournprice=null, $pa_ht=0, $label='',$array_options=0, $fk_unit=null, $origin='', $origin_id=0, $pu_ht_devise = 0)
    {
    	global $mysoc, $conf, $langs, $user;

		$logtext = "::addline commandeid=$this->id, desc=$desc, pu_ht=$pu_ht, qty=$qty, txtva=$txtva, fk_product=$fk_product, remise_percent=$remise_percent";
		$logtext.= ", info_bits=$info_bits, fk_remise_except=$fk_remise_except, price_base_type=$price_base_type, pu_ttc=$pu_ttc, date_start=$date_start";
		$logtext.= ", date_end=$date_end, type=$type special_code=$special_code, fk_unit=$fk_unit, origin=$origin, origin_id=$origin_id, pu_ht_devise=$pu_ht_devise";
        dol_syslog(get_class($this).$logtext, LOG_DEBUG);

        include_once DOL_DOCUMENT_ROOT.'/core/lib/price.lib.php';

        // Clean parameters
        if (empty($remise_percent)) $remise_percent=0;
        if (empty($qty)) $qty=0;
        if (empty($info_bits)) $info_bits=0;
        if (empty($rang)) $rang=0;
        if (empty($txtva)) $txtva=0;
        if (empty($txlocaltax1)) $txlocaltax1=0;
        if (empty($txlocaltax2)) $txlocaltax2=0;
        if (empty($fk_parent_line) || $fk_parent_line < 0) $fk_parent_line=0;
        if (empty($this->fk_multicurrency)) $this->fk_multicurrency=0;

        $remise_percent=price2num($remise_percent);
        $qty=price2num($qty);
        $pu_ht=price2num($pu_ht);
        $pu_ht_devise=price2num($pu_ht_devise);
        $pu_ttc=price2num($pu_ttc);
    	$pa_ht=price2num($pa_ht);
        $txtva = price2num($txtva);
        $txlocaltax1 = price2num($txlocaltax1);
        $txlocaltax2 = price2num($txlocaltax2);
        if ($price_base_type=='HT')
        {
            $pu=$pu_ht;
        }
        else
        {
            $pu=$pu_ttc;
        }
        $label=trim($label);
        $desc=trim($desc);

        // Check parameters
        if ($type < 0) return -1;

        if ($this->statut == self::STATUS_DRAFT)
        {
            $this->db->begin();
=======
		$now=dol_now();
>>>>>>> d9b8a8c8

		$this->db->begin();

<<<<<<< HEAD
				if (! empty($conf->global->STOCK_MUST_BE_ENOUGH_FOR_ORDER) && $product_type == 0 && $product->stock_reel < $qty)
				{
                    $langs->load("errors");
				    $this->error=$langs->trans('ErrorStockIsNotEnoughToAddProductOnOrder', $product->ref);
					dol_syslog(get_class($this)."::addline error=Product ".$product->ref.": ".$this->error, LOG_ERR);
					$this->db->rollback();
					return self::STOCK_NOT_ENOUGH_FOR_ORDER;
				}
			}
			// Calcul du total TTC et de la TVA pour la ligne a partir de
            // qty, pu, remise_percent et txtva
            // TRES IMPORTANT: C'est au moment de l'insertion ligne qu'on doit stocker
            // la part ht, tva et ttc, et ce au niveau de la ligne qui a son propre taux tva.

            $localtaxes_type=getLocalTaxesFromRate($txtva,0,$this->thirdparty,$mysoc);

       		// Clean vat code
    		$vat_src_code='';
    		if (preg_match('/\((.*)\)/', $txtva, $reg))
    		{
    		    $vat_src_code = $reg[1];
    		    $txtva = preg_replace('/\s*\(.*\)/', '', $txtva);    // Remove code into vatrate.
    		}

            $tabprice = calcul_price_total($qty, $pu, $remise_percent, $txtva, $txlocaltax1, $txlocaltax2, 0, $price_base_type, $info_bits, $product_type, $mysoc, $localtaxes_type, 100, $this->multicurrency_tx, $pu_ht_devise);

            /*var_dump($txlocaltax1);
            var_dump($txlocaltax2);
            var_dump($localtaxes_type);
            var_dump($tabprice);
            var_dump($tabprice[9]);
            var_dump($tabprice[10]);
            exit;*/

            $total_ht  = $tabprice[0];
            $total_tva = $tabprice[1];
            $total_ttc = $tabprice[2];
            $total_localtax1 = $tabprice[9];
            $total_localtax2 = $tabprice[10];
			$pu_ht = $tabprice[3];
=======
		$sql = "INSERT INTO ".MAIN_DB_PREFIX."commande (";
		$sql.= " ref, fk_soc, date_creation, fk_user_author, fk_projet, date_commande, source, note_private, note_public, ref_ext, ref_client, ref_int";
		$sql.= ", model_pdf, fk_cond_reglement, fk_mode_reglement, fk_account, fk_availability, fk_input_reason, date_livraison, fk_delivery_address";
		$sql.= ", fk_shipping_method";
		$sql.= ", fk_warehouse";
		$sql.= ", remise_absolue, remise_percent";
		$sql.= ", fk_incoterms, location_incoterms";
		$sql.= ", entity";
		$sql.= ", fk_multicurrency";
		$sql.= ", multicurrency_code";
		$sql.= ", multicurrency_tx";
		$sql.= ")";
		$sql.= " VALUES ('(PROV)', ".$this->socid.", '".$this->db->idate($now)."', ".$user->id;
		$sql.= ", ".($this->fk_project>0?$this->fk_project:"null");
		$sql.= ", '".$this->db->idate($date)."'";
		$sql.= ", ".($this->source>=0 && $this->source != '' ?$this->db->escape($this->source):'null');
		$sql.= ", '".$this->db->escape($this->note_private)."'";
		$sql.= ", '".$this->db->escape($this->note_public)."'";
		$sql.= ", ".($this->ref_ext?"'".$this->db->escape($this->ref_ext)."'":"null");
		$sql.= ", ".($this->ref_client?"'".$this->db->escape($this->ref_client)."'":"null");
		$sql.= ", ".($this->ref_int?"'".$this->db->escape($this->ref_int)."'":"null");
		$sql.= ", '".$this->db->escape($this->modelpdf)."'";
		$sql.= ", ".($this->cond_reglement_id>0?$this->cond_reglement_id:"null");
		$sql.= ", ".($this->mode_reglement_id>0?$this->mode_reglement_id:"null");
		$sql.= ", ".($this->fk_account>0?$this->fk_account:'NULL');
		$sql.= ", ".($this->availability_id>0?$this->availability_id:"null");
		$sql.= ", ".($this->demand_reason_id>0?$this->demand_reason_id:"null");
		$sql.= ", ".($this->date_livraison?"'".$this->db->idate($this->date_livraison)."'":"null");
		$sql.= ", ".($this->fk_delivery_address>0?$this->fk_delivery_address:'NULL');
		$sql.= ", ".($this->shipping_method_id>0?$this->shipping_method_id:'NULL');
		$sql.= ", ".($this->warehouse_id>0?$this->warehouse_id:'NULL');
		$sql.= ", ".($this->remise_absolue>0?$this->db->escape($this->remise_absolue):'NULL');
		$sql.= ", ".($this->remise_percent>0?$this->db->escape($this->remise_percent):0);
		$sql.= ", ".(int) $this->fk_incoterms;
		$sql.= ", '".$this->db->escape($this->location_incoterms)."'";
		$sql.= ", ".$conf->entity;
		$sql.= ", ".(int) $this->fk_multicurrency;
		$sql.= ", '".$this->db->escape($this->multicurrency_code)."'";
		$sql.= ", ".(double) $this->multicurrency_tx;
		$sql.= ")";
>>>>>>> d9b8a8c8

		dol_syslog(get_class($this)."::create", LOG_DEBUG);
		$resql=$this->db->query($sql);
		if ($resql)
		{
			$this->id = $this->db->last_insert_id(MAIN_DB_PREFIX.'commande');

			if ($this->id)
			{
				$fk_parent_line=0;
				$num=count($this->lines);

				/*
				 *  Insert products details into db
				 */
				for ($i=0;$i<$num;$i++)
				{
					$line = $this->lines[$i];

					// Test and convert into object this->lines[$i]. When coming from REST API, we may still have an array
					//if (! is_object($line)) $line=json_decode(json_encode($line), false);  // convert recursively array into object.
					if (! is_object($line)) $line = (object) $line;

					// Reset fk_parent_line for no child products and special product
					if (($line->product_type != 9 && empty($line->fk_parent_line)) || $line->product_type == 9) {
						$fk_parent_line = 0;
					}

					// Complete vat rate with code
					$vatrate = $line->tva_tx;
					if ($line->vat_src_code && ! preg_match('/\(.*\)/', $vatrate)) $vatrate.=' ('.$line->vat_src_code.')';

<<<<<<< HEAD
            $this->line->vat_src_code=$vat_src_code;
            $this->line->tva_tx=$txtva;
            $this->line->localtax1_tx=($total_localtax1?$localtaxes_type[1]:0);
            $this->line->localtax2_tx=($total_localtax2?$localtaxes_type[3]:0);
            $this->line->localtax1_type=$localtaxes_type[0];
            $this->line->localtax2_type=$localtaxes_type[2];
            $this->line->fk_product=$fk_product;
			$this->line->product_type=$product_type;
            $this->line->fk_remise_except=$fk_remise_except;
            $this->line->remise_percent=$remise_percent;
            $this->line->subprice=$pu_ht;
            $this->line->rang=$rangtouse;
            $this->line->info_bits=$info_bits;
            $this->line->total_ht=$total_ht;
            $this->line->total_tva=$total_tva;
            $this->line->total_localtax1=$total_localtax1;
            $this->line->total_localtax2=$total_localtax2;
            $this->line->total_ttc=$total_ttc;
            $this->line->special_code=$special_code;
            $this->line->origin=$origin;
            $this->line->origin_id=$origin_id;
            $this->line->fk_parent_line=$fk_parent_line;
	        $this->line->fk_unit=$fk_unit;

            $this->line->date_start=$date_start;
            $this->line->date_end=$date_end;
=======
					$result = $this->addline(
						$line->desc,
						$line->subprice,
						$line->qty,
						$vatrate,
						$line->localtax1_tx,
						$line->localtax2_tx,
						$line->fk_product,
						$line->remise_percent,
						$line->info_bits,
						$line->fk_remise_except,
						'HT',
						0,
						$line->date_start,
						$line->date_end,
						$line->product_type,
						$line->rang,
						$line->special_code,
						$fk_parent_line,
						$line->fk_fournprice,
						$line->pa_ht,
						$line->label,
						$line->array_options,
						$line->fk_unit,
						$this->element,
						$line->id
					);
					if ($result < 0)
					{
						if ($result != self::STOCK_NOT_ENOUGH_FOR_ORDER)
						{
							$this->error=$this->db->lasterror();
							dol_print_error($this->db);
						}
						$this->db->rollback();
						return -1;
					}
					// Defined the new fk_parent_line
					if ($result > 0 && $line->product_type == 9) {
						$fk_parent_line = $result;
					}
				}
>>>>>>> d9b8a8c8

				// update ref
				$initialref='(PROV'.$this->id.')';
				if (! empty($this->ref)) $initialref=$this->ref;

				$sql = 'UPDATE '.MAIN_DB_PREFIX."commande SET ref='".$this->db->escape($initialref)."' WHERE rowid=".$this->id;
				if ($this->db->query($sql))
				{
					if ($this->id)
					{
						$this->ref = $initialref;

						if (! empty($this->linkedObjectsIds) && empty($this->linked_objects))	// To use new linkedObjectsIds instead of old linked_objects
						{
							$this->linked_objects = $this->linkedObjectsIds;	// TODO Replace linked_objects with linkedObjectsIds
						}

						// Add object linked
						if (! $error && $this->id && is_array($this->linked_objects) && ! empty($this->linked_objects))
						{
							foreach($this->linked_objects as $origin => $tmp_origin_id)
							{
								if (is_array($tmp_origin_id))       // New behaviour, if linked_object can have several links per type, so is something like array('contract'=>array(id1, id2, ...))
								{
									foreach($tmp_origin_id as $origin_id)
									{
										$ret = $this->add_object_linked($origin, $origin_id);
										if (! $ret)
										{
											$this->error=$this->db->lasterror();
											$error++;
										}
									}
								}
								else                                // Old behaviour, if linked_object has only one link per type, so is something like array('contract'=>id1))
								{
									$origin_id = $tmp_origin_id;
									$ret = $this->add_object_linked($origin, $origin_id);
									if (! $ret)
									{
										$this->error=$this->db->lasterror();
										$error++;
									}
								}
							}
						}

						if (! $error && $this->id && ! empty($conf->global->MAIN_PROPAGATE_CONTACTS_FROM_ORIGIN) && ! empty($this->origin) && ! empty($this->origin_id))   // Get contact from origin object
						{
							$originforcontact = $this->origin;
							$originidforcontact = $this->origin_id;
							if ($originforcontact == 'shipping')     // shipment and order share the same contacts. If creating from shipment we take data of order
							{
								require_once DOL_DOCUMENT_ROOT . '/expedition/class/expedition.class.php';
								$exp = new Expedition($this->db);
								$exp->fetch($this->origin_id);
								$exp->fetchObjectLinked();
								if (count($exp->linkedObjectsIds['commande']) > 0)
								{
									foreach ($exp->linkedObjectsIds['commande'] as $key => $value)
									{
										$originforcontact = 'commande';
										if (is_object($value)) $originidforcontact = $value->id;
										else $originidforcontact = $value;
										break; // We take first one
									}
								}
							}

							$sqlcontact = "SELECT ctc.code, ctc.source, ec.fk_socpeople FROM ".MAIN_DB_PREFIX."element_contact as ec, ".MAIN_DB_PREFIX."c_type_contact as ctc";
							$sqlcontact.= " WHERE element_id = ".$originidforcontact." AND ec.fk_c_type_contact = ctc.rowid AND ctc.element = '".$originforcontact."'";

							$resqlcontact = $this->db->query($sqlcontact);
							if ($resqlcontact)
							{
								while($objcontact = $this->db->fetch_object($resqlcontact))
								{
									//print $objcontact->code.'-'.$objcontact->source.'-'.$objcontact->fk_socpeople."\n";
									$this->add_contact($objcontact->fk_socpeople, $objcontact->code, $objcontact->source);    // May failed because of duplicate key or because code of contact type does not exists for new object
								}
							}
							else dol_print_error($resqlcontact);
						}
					}

					if (! $error)
					{
						$result=$this->insertExtraFields();
						if ($result < 0) $error++;
					}

<<<<<<< HEAD
    /**
     *	Add line into array
     *	$this->client must be loaded
     *
     *	@param		int				$idproduct			Product Id
     *	@param		float			$qty				Quantity
     *	@param		float			$remise_percent		Product discount relative
     * 	@param    	int		$date_start         Start date of the line - Added by Matelli (See http://matelli.fr/showcases/patchs-dolibarr/add-dates-in-order-lines.html)
     * 	@param    	int		$date_end           End date of the line - Added by Matelli (See http://matelli.fr/showcases/patchs-dolibarr/add-dates-in-order-lines.html)
     * 	@return    	void
     *
     *	TODO	Remplacer les appels a cette fonction par generation objet Ligne
     *			insere dans tableau $this->products
     */
    function add_product($idproduct, $qty, $remise_percent=0.0, $date_start='', $date_end='')
    {
        global $conf, $mysoc;

        if (! $qty) $qty = 1;

        if ($idproduct > 0)
        {
            $prod=new Product($this->db);
            $prod->fetch($idproduct);

            $tva_tx = get_default_tva($mysoc,$this->thirdparty,$prod->id);
            $tva_npr = get_default_npr($mysoc,$this->thirdparty,$prod->id);
            if (empty($tva_tx)) $tva_npr=0;
            $vat_src_code = '';     // May be defined into tva_tx

            $localtax1_tx=get_localtax($tva_tx,1,$this->thirdparty,$mysoc,$tva_npr);
            $localtax2_tx=get_localtax($tva_tx,2,$this->thirdparty,$mysoc,$tva_npr);

            // multiprix
            if($conf->global->PRODUIT_MULTIPRICES && $this->thirdparty->price_level)
            $price = $prod->multiprices[$this->thirdparty->price_level];
            else
            $price = $prod->price;

            $line=new OrderLine($this->db);

            $line->context = $this->context;

            $line->fk_product=$idproduct;
            $line->desc=$prod->description;
            $line->qty=$qty;
            $line->subprice=$price;
            $line->remise_percent=$remise_percent;
            $line->vat_src_code=$vat_src_code;
            $line->tva_tx=$tva_tx;
            $line->localtax1_tx=$localtax1_tx;
            $line->localtax2_tx=$localtax2_tx;
            $line->ref=$prod->ref;
            $line->libelle=$prod->label;
            $line->product_desc=$prod->description;
	        $line->fk_unit=$prod->fk_unit;

            // Added by Matelli (See http://matelli.fr/showcases/patchs-dolibarr/add-dates-in-order-lines.html)
            // Save the start and end date of the line in the object
            if ($date_start) { $line->date_start = $date_start; }
            if ($date_end)   { $line->date_end = $date_end; }

            $this->lines[] = $line;

            /** POUR AJOUTER AUTOMATIQUEMENT LES SOUSPRODUITS a LA COMMANDE
             if (! empty($conf->global->PRODUIT_SOUSPRODUITS))
             {
             $prod = new Product($this->db);
             $prod->fetch($idproduct);
             $prod -> get_sousproduits_arbo();
             $prods_arbo = $prod->get_arbo_each_prod();
             if(count($prods_arbo) > 0)
             {
             foreach($prods_arbo as $key => $value)
             {
             // print "id : ".$value[1].' :qty: '.$value[0].'<br>';
             if(! in_array($value[1],$this->products))
             $this->add_product($value[1], $value[0]);

             }
             }

             }
             **/
        }
    }
=======
					if (! $error && ! $notrigger)
					{
						// Call trigger
						$result=$this->call_trigger('ORDER_CREATE',$user);
						if ($result < 0) $error++;
						// End call triggers
					}
>>>>>>> d9b8a8c8

					if (! $error)
					{
						$this->db->commit();
						return $this->id;
					}
					else
					{
						$this->db->rollback();
						return -1*$error;
					}
				}
				else
				{
					$this->error=$this->db->lasterror();
					$this->db->rollback();
					return -1;
				}
			}
		}
		else
		{
			dol_print_error($this->db);
			$this->db->rollback();
			return -1;
		}
	}

<<<<<<< HEAD
    /**
     *	Get object and lines from database
     *
     *	@param      int			$id       		Id of object to load
     * 	@param		string		$ref			Ref of object
     * 	@param		string		$ref_ext		External reference of object
     * 	@param		string		$ref_int		Internal reference of other object
     *	@return     int         				>0 if OK, <0 if KO, 0 if not found
     */
    function fetch($id, $ref='', $ref_ext='', $ref_int='')
    {

        // Check parameters
        if (empty($id) && empty($ref) && empty($ref_ext) && empty($ref_int)) return -1;

        $sql = 'SELECT c.rowid, c.entity, c.date_creation, c.ref, c.fk_soc, c.fk_user_author, c.fk_user_valid, c.fk_statut';
        $sql.= ', c.amount_ht, c.total_ht, c.total_ttc, c.tva as total_tva, c.localtax1 as total_localtax1, c.localtax2 as total_localtax2, c.fk_cond_reglement, c.fk_mode_reglement, c.fk_availability, c.fk_input_reason';
        $sql.= ', c.fk_account';
        $sql.= ', c.date_commande';
        $sql.= ', c.date_livraison';
        $sql.= ', c.fk_shipping_method';
        $sql.= ', c.fk_warehouse';
        $sql.= ', c.fk_projet, c.remise_percent, c.remise, c.remise_absolue, c.source, c.facture as billed';
        $sql.= ', c.note_private, c.note_public, c.ref_client, c.ref_ext, c.ref_int, c.model_pdf, c.last_main_doc, c.fk_delivery_address, c.extraparams';
        $sql.= ', c.fk_incoterms, c.location_incoterms';
		$sql.= ", c.fk_multicurrency, c.multicurrency_code, c.multicurrency_tx, c.multicurrency_total_ht, c.multicurrency_total_tva, c.multicurrency_total_ttc";
        $sql.= ", i.libelle as libelle_incoterms";
        $sql.= ', p.code as mode_reglement_code, p.libelle as mode_reglement_libelle';
        $sql.= ', cr.code as cond_reglement_code, cr.libelle as cond_reglement_libelle, cr.libelle_facture as cond_reglement_libelle_doc';
        $sql.= ', ca.code as availability_code, ca.label as availability_label';
        $sql.= ', dr.code as demand_reason_code';
        $sql.= ' FROM '.MAIN_DB_PREFIX.'commande as c';
        $sql.= ' LEFT JOIN '.MAIN_DB_PREFIX.'c_payment_term as cr ON c.fk_cond_reglement = cr.rowid';
        $sql.= ' LEFT JOIN '.MAIN_DB_PREFIX.'c_paiement as p ON c.fk_mode_reglement = p.id';
        $sql.= ' LEFT JOIN '.MAIN_DB_PREFIX.'c_availability as ca ON c.fk_availability = ca.rowid';
        $sql.= ' LEFT JOIN '.MAIN_DB_PREFIX.'c_input_reason as dr ON c.fk_input_reason = ca.rowid';
		$sql.= ' LEFT JOIN '.MAIN_DB_PREFIX.'c_incoterms as i ON c.fk_incoterms = i.rowid';

		if ($id) $sql.= " WHERE c.rowid=".$id;
		else $sql.= " WHERE c.entity IN (".getEntity('commande').")"; // Dont't use entity if you use rowid

        if ($ref)     $sql.= " AND c.ref='".$this->db->escape($ref)."'";
        if ($ref_ext) $sql.= " AND c.ref_ext='".$this->db->escape($ref_ext)."'";
        if ($ref_int) $sql.= " AND c.ref_int='".$this->db->escape($ref_int)."'";

        dol_syslog(get_class($this)."::fetch", LOG_DEBUG);
        $result = $this->db->query($sql);
		if ($result)
		{
			$obj = $this->db->fetch_object($result);
			if ($obj)
			{
				$this->id					= $obj->rowid;
				$this->entity				= $obj->entity;

                $this->ref					= $obj->ref;
                $this->ref_client			= $obj->ref_client;
                $this->ref_customer			= $obj->ref_client;
                $this->ref_ext				= $obj->ref_ext;
                $this->ref_int				= $obj->ref_int;
                $this->socid				= $obj->fk_soc;
                $this->statut				= $obj->fk_statut;
                $this->user_author_id		= $obj->fk_user_author;
                $this->user_valid           = $obj->fk_user_valid;
                $this->total_ht				= $obj->total_ht;
                $this->total_tva			= $obj->total_tva;
                $this->total_localtax1		= $obj->total_localtax1;
                $this->total_localtax2		= $obj->total_localtax2;
                $this->total_ttc			= $obj->total_ttc;
                $this->date					= $this->db->jdate($obj->date_commande);
                $this->date_commande		= $this->db->jdate($obj->date_commande);
                $this->remise				= $obj->remise;
                $this->remise_percent		= $obj->remise_percent;
                $this->remise_absolue		= $obj->remise_absolue;
                $this->source				= $obj->source;
                $this->billed				= $obj->billed;
                $this->note					= $obj->note_private;	// deprecated
                $this->note_private			= $obj->note_private;
                $this->note_public			= $obj->note_public;
                $this->fk_project			= $obj->fk_projet;
                $this->modelpdf				= $obj->model_pdf;
                $this->last_main_doc		= $obj->last_main_doc;
                $this->mode_reglement_id	= $obj->fk_mode_reglement;
                $this->mode_reglement_code	= $obj->mode_reglement_code;
                $this->mode_reglement		= $obj->mode_reglement_libelle;
                $this->cond_reglement_id	= $obj->fk_cond_reglement;
                $this->cond_reglement_code	= $obj->cond_reglement_code;
                $this->cond_reglement		= $obj->cond_reglement_libelle;
                $this->cond_reglement_doc	= $obj->cond_reglement_libelle_doc;
                $this->fk_account           = $obj->fk_account;
                $this->availability_id		= $obj->fk_availability;
                $this->availability_code	= $obj->availability_code;
                $this->availability	    	= $obj->availability_label;
                $this->demand_reason_id		= $obj->fk_input_reason;
                $this->demand_reason_code	= $obj->demand_reason_code;
                $this->date_livraison		= $this->db->jdate($obj->date_livraison);
                $this->shipping_method_id   = ($obj->fk_shipping_method>0)?$obj->fk_shipping_method:null;
                $this->warehouse_id           = ($obj->fk_warehouse>0)?$obj->fk_warehouse:null;
                $this->fk_delivery_address	= $obj->fk_delivery_address;
=======
>>>>>>> d9b8a8c8

	/**
	 *	Load an object from its id and create a new one in database
	 *
	 *	@param		int			$socid			Id of thirdparty
	 *	@return		int							New id of clone
	 */
	function createFromClone($socid=0)
	{
		global $user,$hookmanager;

		$error=0;

		$this->context['createfromclone'] = 'createfromclone';

		$this->db->begin();

		// get lines so they will be clone
		foreach($this->lines as $line)
			$line->fetch_optionals();

<<<<<<< HEAD
                // Retreive all extrafield
                // fetch optionals attributes and labels
                $this->fetch_optionals();
=======
			// Load source object
			$objFrom = clone $this;
>>>>>>> d9b8a8c8

			// Change socid if needed
			if (! empty($socid) && $socid != $this->socid)
			{
				$objsoc = new Societe($this->db);

				if ($objsoc->fetch($socid)>0)
				{
					$this->socid 				= $objsoc->id;
					$this->cond_reglement_id	= (! empty($objsoc->cond_reglement_id) ? $objsoc->cond_reglement_id : 0);
					$this->mode_reglement_id	= (! empty($objsoc->mode_reglement_id) ? $objsoc->mode_reglement_id : 0);
					$this->fk_project			= 0;
					$this->fk_delivery_address	= 0;
				}

				// TODO Change product price if multi-prices
			}

			$this->id=0;
			$this->ref = '';
			$this->statut=self::STATUS_DRAFT;

			// Clear fields
			$this->user_author_id     = $user->id;
			$this->user_valid         = '';
			$this->date				  = dol_now();
			$this->date_commande	  = dol_now();
			$this->date_creation      = '';
			$this->date_validation    = '';
			$this->ref_client         = '';

			// Create clone
			$result=$this->create($user);
			if ($result < 0) $error++;

			if (! $error)
			{
				// Hook of thirdparty module
				if (is_object($hookmanager))
				{
					$parameters=array('objFrom'=>$objFrom);
					$action='';
					$reshook=$hookmanager->executeHooks('createFrom',$parameters,$this,$action);    // Note that $action and $object may have been modified by some hooks
					if ($reshook < 0) $error++;
				}
			}

			unset($this->context['createfromclone']);

			// End
			if (! $error)
			{
				$this->db->commit();
				return $this->id;
			}
			else
			{
				$this->db->rollback();
				return -1;
			}
	}


	/**
	 *  Load an object from a proposal and create a new order into database
	 *
	 *  @param      Object			$object 	        Object source
	 *  @param		User			$user				User making creation
	 *  @return     int             					<0 if KO, 0 if nothing done, 1 if OK
	 */
	function createFromProposal($object, User $user)
	{
		global $conf, $hookmanager;

		dol_include_once('/core/class/extrafields.class.php');

		$error=0;


		$this->date_commande = dol_now();
		$this->source = 0;

		$num=count($object->lines);
		for ($i = 0; $i < $num; $i++)
		{
			$line = new OrderLine($this->db);

			$line->libelle           = $object->lines[$i]->libelle;
			$line->label             = $object->lines[$i]->label;
			$line->desc              = $object->lines[$i]->desc;
			$line->price             = $object->lines[$i]->price;
			$line->subprice          = $object->lines[$i]->subprice;
			$line->vat_src_code      = $object->lines[$i]->vat_src_code;
			$line->tva_tx            = $object->lines[$i]->tva_tx;
			$line->localtax1_tx      = $object->lines[$i]->localtax1_tx;
			$line->localtax2_tx      = $object->lines[$i]->localtax2_tx;
			$line->qty               = $object->lines[$i]->qty;
			$line->fk_remise_except  = $object->lines[$i]->fk_remise_except;
			$line->remise_percent    = $object->lines[$i]->remise_percent;
			$line->fk_product        = $object->lines[$i]->fk_product;
			$line->info_bits         = $object->lines[$i]->info_bits;
			$line->product_type      = $object->lines[$i]->product_type;
			$line->rang              = $object->lines[$i]->rang;
			$line->special_code      = $object->lines[$i]->special_code;
			$line->fk_parent_line    = $object->lines[$i]->fk_parent_line;
			$line->fk_unit			 = $object->lines[$i]->fk_unit;

			$line->date_start      	= $object->lines[$i]->date_start;
			$line->date_end    		= $object->lines[$i]->date_end;

			$line->fk_fournprice	= $object->lines[$i]->fk_fournprice;
			$marginInfos			= getMarginInfos($object->lines[$i]->subprice, $object->lines[$i]->remise_percent, $object->lines[$i]->tva_tx, $object->lines[$i]->localtax1_tx, $object->lines[$i]->localtax2_tx, $object->lines[$i]->fk_fournprice, $object->lines[$i]->pa_ht);
			$line->pa_ht			= $marginInfos[0];
			$line->marge_tx			= $marginInfos[1];
			$line->marque_tx		= $marginInfos[2];

			// get extrafields from original line
			$object->lines[$i]->fetch_optionals();
			foreach($object->lines[$i]->array_options as $options_key => $value)
				$line->array_options[$options_key] = $value;

				$this->lines[$i] = $line;
		}

<<<<<<< HEAD
    /**
     *	Count numbe rof shipments for this order
     *
     * 	@return     int                			<0 if KO, Nb of shipment found if OK
     */
    function getNbOfShipments()
    {
    	$nb = 0;

    	$sql = 'SELECT COUNT(DISTINCT ed.fk_expedition) as nb';
    	$sql.= ' FROM '.MAIN_DB_PREFIX.'expeditiondet as ed,';
    	$sql.= ' '.MAIN_DB_PREFIX.'commandedet as cd';
    	$sql.= ' WHERE';
    	$sql.= ' ed.fk_origin_line = cd.rowid';
    	$sql.= ' AND cd.fk_commande =' .$this->id;
    	//print $sql;

    	dol_syslog(get_class($this)."::getNbOfShipments", LOG_DEBUG);
    	$resql = $this->db->query($sql);
    	if ($resql)
    	{
   			$obj = $this->db->fetch_object($resql);
   			if ($obj) $nb = $obj->nb;

   			$this->db->free($resql);
    		return $nb;
    	}
    	else
    	{
    		$this->error=$this->db->lasterror();
    		return -1;
    	}
    }

    /**
     *	Load array this->expeditions of lines of shipments with nb of products sent for each order line
     *  Note: For a dedicated shipment, the fetch_lines can be used to load the qty_asked and qty_shipped. This function is use to return qty_shipped cumulated for the order
     *
     *	@param      int		$filtre_statut      Filter on shipment status
     * 	@return     int                			<0 if KO, Nb of lines found if OK
     */
    function loadExpeditions($filtre_statut=-1)
    {
        $this->expeditions = array();

        $sql = 'SELECT cd.rowid, cd.fk_product,';
        $sql.= ' sum(ed.qty) as qty';
        $sql.= ' FROM '.MAIN_DB_PREFIX.'expeditiondet as ed,';
        if ($filtre_statut >= 0) $sql.= ' '.MAIN_DB_PREFIX.'expedition as e,';
        $sql.= ' '.MAIN_DB_PREFIX.'commandedet as cd';
        $sql.= ' WHERE';
        if ($filtre_statut >= 0) $sql.= ' ed.fk_expedition = e.rowid AND';
        $sql.= ' ed.fk_origin_line = cd.rowid';
        $sql.= ' AND cd.fk_commande =' .$this->id;
        if ($this->fk_product > 0) $sql.= ' AND cd.fk_product = '.$this->fk_product;
        if ($filtre_statut >= 0) $sql.=' AND e.fk_statut >= '.$filtre_statut;
        $sql.= ' GROUP BY cd.rowid, cd.fk_product';
        //print $sql;

        dol_syslog(get_class($this)."::loadExpeditions", LOG_DEBUG);
        $resql = $this->db->query($sql);
        if ($resql)
        {
            $num = $this->db->num_rows($resql);
            $i = 0;
            while ($i < $num)
            {
                $obj = $this->db->fetch_object($resql);
                $this->expeditions[$obj->rowid] = $obj->qty;
                $i++;
            }
            $this->db->free($resql);
            return $num;
        }
        else
        {
            $this->error=$this->db->lasterror();
            return -1;
        }
    }
=======
		$this->socid                = $object->socid;
		$this->fk_project           = $object->fk_project;
		$this->cond_reglement_id    = $object->cond_reglement_id;
		$this->mode_reglement_id    = $object->mode_reglement_id;
		$this->fk_account           = $object->fk_account;
		$this->availability_id      = $object->availability_id;
		$this->demand_reason_id     = $object->demand_reason_id;
		$this->date_livraison       = $object->date_livraison;
		$this->shipping_method_id   = $object->shipping_method_id;
		$this->warehouse_id         = $object->warehouse_id;
		$this->fk_delivery_address  = $object->fk_delivery_address;
		$this->contact_id           = $object->contactid;
		$this->ref_client           = $object->ref_client;
		$this->note_private         = $object->note_private;
		$this->note_public          = $object->note_public;

		$this->origin				= $object->element;
		$this->origin_id			= $object->id;

		// get extrafields from original line
		$object->fetch_optionals($object->id);

		$e = new ExtraFields($this->db);
		$element_extrafields = $e->fetch_name_optionals_label($this->element);
>>>>>>> d9b8a8c8

		foreach($object->array_options as $options_key => $value) {
			if(array_key_exists(str_replace('options_', '', $options_key), $element_extrafields)){
				$this->array_options[$options_key] = $value;
			}
		}
		// Possibility to add external linked objects with hooks
		$this->linked_objects[$this->origin] = $this->origin_id;
		if (is_array($object->other_linked_objects) && ! empty($object->other_linked_objects))
		{
			$this->linked_objects = array_merge($this->linked_objects, $object->other_linked_objects);
		}

		$ret = $this->create($user);

		if ($ret > 0)
		{
			// Actions hooked (by external module)
			$hookmanager->initHooks(array('orderdao'));

<<<<<<< HEAD
        // Recherche total en stock pour chaque produit
        // TODO $array_of_product est défini vide juste au dessus !!
        if (count($array_of_product))
        {
            $sql = "SELECT fk_product, sum(ps.reel) as total";
            $sql.= " FROM ".MAIN_DB_PREFIX."product_stock as ps";
            $sql.= " WHERE ps.fk_product IN (".join(',',$array_of_product).")";
            $sql.= ' GROUP BY fk_product ';
            $resql = $this->db->query($sql);
            if ($resql)
            {
                $num = $this->db->num_rows($resql);
                $i = 0;
                while ($i < $num)
                {
                    $obj = $this->db->fetch_object($resql);
                    $this->stocks[$obj->fk_product] = $obj->total;
                    $i++;
                }
                $this->db->free($resql);
            }
        }
        return 0;
    }

    /**
     *  Delete an order line
     *
     *	@param      User	$user		User object
     *  @param      int		$lineid		Id of line to delete
     *  @return     int        		 	>0 if OK, 0 if nothing to do, <0 if KO
     */
    function deleteline($user=null, $lineid=0)
    {
        if ($this->statut == self::STATUS_DRAFT)
        {
            $this->db->begin();
=======
			$parameters=array('objFrom'=>$object);
			$action='';
			$reshook=$hookmanager->executeHooks('createFrom',$parameters,$this,$action);    // Note that $action and $object may have been modified by some hooks
			if ($reshook < 0) $error++;

			if (! $error)
			{
				// Ne pas passer par la commande provisoire
				if ($conf->global->COMMANDE_VALID_AFTER_CLOSE_PROPAL == 1)
				{
					$this->fetch($ret);
					$this->valid($user);
				}
				return $ret;
			}
			else return -1;
		}
		else return -1;
	}

>>>>>>> d9b8a8c8

	/**
	 *	Add an order line into database (linked to product/service or not)
	 *
	 *	@param      string			$desc            	Description of line
	 *	@param      float			$pu_ht    	        Unit price (without tax)
	 *	@param      float			$qty             	Quantite
	 * 	@param    	float			$txtva           	Force Vat rate, -1 for auto (Can contain the vat_src_code too with syntax '9.9 (CODE)')
	 * 	@param		float			$txlocaltax1		Local tax 1 rate (deprecated, use instead txtva with code inside)
	 * 	@param		float			$txlocaltax2		Local tax 2 rate (deprecated, use instead txtva with code inside)
	 *	@param      int				$fk_product      	Id of product
	 *	@param      float			$remise_percent  	Pourcentage de remise de la ligne
	 *	@param      int				$info_bits			Bits de type de lignes
	 *	@param      int				$fk_remise_except	Id remise
	 *	@param      string			$price_base_type	HT or TTC
	 *	@param      float			$pu_ttc    		    Prix unitaire TTC
	 *	@param      int				$date_start       	Start date of the line - Added by Matelli (See http://matelli.fr/showcases/patchs-dolibarr/add-dates-in-order-lines.html)
	 *	@param      int				$date_end         	End date of the line - Added by Matelli (See http://matelli.fr/showcases/patchs-dolibarr/add-dates-in-order-lines.html)
	 *	@param      int				$type				Type of line (0=product, 1=service). Not used if fk_product is defined, the type of product is used.
	 *	@param      int				$rang             	Position of line
	 *	@param		int				$special_code		Special code (also used by externals modules!)
	 *	@param		int				$fk_parent_line		Parent line
	 *  @param		int				$fk_fournprice		Id supplier price
	 *  @param		int				$pa_ht				Buying price (without tax)
	 *  @param		string			$label				Label
	 *  @param		array			$array_options		extrafields array. Example array('options_codeforfield1'=>'valueforfield1', 'options_codeforfield2'=>'valueforfield2', ...)
	 * 	@param 		string			$fk_unit 			Code of the unit to use. Null to use the default one
	 * 	@param		string		    $origin				'order', ...
	 *  @param		int			    $origin_id			Id of origin object
	 * 	@param		double			$pu_ht_devise		Unit price in currency
	 *	@return     int             					>0 if OK, <0 if KO
	 *
	 *	@see        add_product
	 *
	 *	Les parametres sont deja cense etre juste et avec valeurs finales a l'appel
	 *	de cette methode. Aussi, pour le taux tva, il doit deja avoir ete defini
	 *	par l'appelant par la methode get_default_tva(societe_vendeuse,societe_acheteuse,produit)
	 *	et le desc doit deja avoir la bonne valeur (a l'appelant de gerer le multilangue)
	 */
	function addline($desc, $pu_ht, $qty, $txtva, $txlocaltax1=0, $txlocaltax2=0, $fk_product=0, $remise_percent=0, $info_bits=0, $fk_remise_except=0, $price_base_type='HT', $pu_ttc=0, $date_start='', $date_end='', $type=0, $rang=-1, $special_code=0, $fk_parent_line=0, $fk_fournprice=null, $pa_ht=0, $label='',$array_options=0, $fk_unit=null, $origin='', $origin_id=0, $pu_ht_devise = 0)
	{
		global $mysoc, $conf, $langs, $user;

<<<<<<< HEAD
            $result = $this->db->query($sql);
            if ($result)
            {
                $obj = $this->db->fetch_object($result);

                if ($obj)
                {
                    $product = new Product($this->db);
                    $product->id = $obj->fk_product;

                    // Delete line
                    $line = new OrderLine($this->db);

                    // For triggers
                    $line->fetch($lineid);

                    if ($line->delete($user) > 0)
                    {
                        $result=$this->update_price(1);

                        if ($result > 0)
                        {
                            $this->db->commit();
                            return 1;
                        }
                        else
                        {
                            $this->db->rollback();
                            $this->error=$this->db->lasterror();
                            return -1;
                        }
                    }
                    else
                    {
                        $this->db->rollback();
                        $this->error=$line->error;
                        return -1;
                    }
                }
                else
                {
                    $this->db->rollback();
                    return 0;
                }
            }
            else
            {
                $this->db->rollback();
                $this->error=$this->db->lasterror();
                return -1;
            }
        }
        else
        {
        	$this->error='ErrorDeleteLineNotAllowedByObjectStatus';
        	return -1;
        }
    }
=======
		$logtext = "::addline commandeid=$this->id, desc=$desc, pu_ht=$pu_ht, qty=$qty, txtva=$txtva, fk_product=$fk_product, remise_percent=$remise_percent";
		$logtext.= ", info_bits=$info_bits, fk_remise_except=$fk_remise_except, price_base_type=$price_base_type, pu_ttc=$pu_ttc, date_start=$date_start";
		$logtext.= ", date_end=$date_end, type=$type special_code=$special_code, fk_unit=$fk_unit, origin=$origin, origin_id=$origin_id, pu_ht_devise=$pu_ht_devise";
		dol_syslog(get_class($this).$logtext, LOG_DEBUG);
>>>>>>> d9b8a8c8

		if ($this->statut == self::STATUS_DRAFT)
		{
			include_once DOL_DOCUMENT_ROOT.'/core/lib/price.lib.php';

			// Clean parameters
			if (empty($remise_percent)) $remise_percent=0;
			if (empty($qty)) $qty=0;
			if (empty($info_bits)) $info_bits=0;
			if (empty($rang)) $rang=0;
			if (empty($txtva)) $txtva=0;
			if (empty($txlocaltax1)) $txlocaltax1=0;
			if (empty($txlocaltax2)) $txlocaltax2=0;
			if (empty($fk_parent_line) || $fk_parent_line < 0) $fk_parent_line=0;
			if (empty($this->fk_multicurrency)) $this->fk_multicurrency=0;

			$remise_percent=price2num($remise_percent);
			$qty=price2num($qty);
			$pu_ht=price2num($pu_ht);
			$pu_ht_devise=price2num($pu_ht_devise);
			$pu_ttc=price2num($pu_ttc);
			$pa_ht=price2num($pa_ht);
			if (!preg_match('/\((.*)\)/', $txtva)) {
				$txtva = price2num($txtva);               // $txtva can have format '5,1' or '5.1' or '5.1(XXX)', we must clean only if '5,1'
			}
			$txlocaltax1 = price2num($txlocaltax1);
			$txlocaltax2 = price2num($txlocaltax2);
			if ($price_base_type=='HT')
			{
				$pu=$pu_ht;
			}
			else
			{
				$pu=$pu_ttc;
			}
			$label=trim($label);
			$desc=trim($desc);

			// Check parameters
			if ($type < 0) return -1;

            $this->db->begin();

			$product_type=$type;
			if (!empty($fk_product))
			{
				$product=new Product($this->db);
				$result=$product->fetch($fk_product);
				$product_type=$product->type;

				if (! empty($conf->global->STOCK_MUST_BE_ENOUGH_FOR_ORDER) && $product_type == 0 && $product->stock_reel < $qty)
				{
					$langs->load("errors");
					$this->error=$langs->trans('ErrorStockIsNotEnoughToAddProductOnOrder', $product->ref);
					dol_syslog(get_class($this)."::addline error=Product ".$product->ref.": ".$this->error, LOG_ERR);
					$this->db->rollback();
					return self::STOCK_NOT_ENOUGH_FOR_ORDER;
				}
			}
			// Calcul du total TTC et de la TVA pour la ligne a partir de
			// qty, pu, remise_percent et txtva
			// TRES IMPORTANT: C'est au moment de l'insertion ligne qu'on doit stocker
			// la part ht, tva et ttc, et ce au niveau de la ligne qui a son propre taux tva.

			$localtaxes_type=getLocalTaxesFromRate($txtva,0,$this->thirdparty,$mysoc);

			// Clean vat code
			$vat_src_code='';
			if (preg_match('/\((.*)\)/', $txtva, $reg))
			{
				$vat_src_code = $reg[1];
				$txtva = preg_replace('/\s*\(.*\)/', '', $txtva);    // Remove code into vatrate.
			}

			$tabprice = calcul_price_total($qty, $pu, $remise_percent, $txtva, $txlocaltax1, $txlocaltax2, 0, $price_base_type, $info_bits, $product_type, $mysoc, $localtaxes_type, 100, $this->multicurrency_tx, $pu_ht_devise);

			/*var_dump($txlocaltax1);
			 var_dump($txlocaltax2);
			 var_dump($localtaxes_type);
			 var_dump($tabprice);
			 var_dump($tabprice[9]);
			 var_dump($tabprice[10]);
			 exit;*/

			$total_ht  = $tabprice[0];
			$total_tva = $tabprice[1];
			$total_ttc = $tabprice[2];
			$total_localtax1 = $tabprice[9];
			$total_localtax2 = $tabprice[10];
			$pu_ht = $tabprice[3];

			// MultiCurrency
			$multicurrency_total_ht  = $tabprice[16];
			$multicurrency_total_tva = $tabprice[17];
			$multicurrency_total_ttc = $tabprice[18];
			$pu_ht_devise = $tabprice[19];

			// Rang to use
			$rangtouse = $rang;
			if ($rangtouse == -1)
			{
				$rangmax = $this->line_max($fk_parent_line);
				$rangtouse = $rangmax + 1;
			}

			// TODO A virer
			// Anciens indicateurs: $price, $remise (a ne plus utiliser)
			$price = $pu;
			$remise = 0;
			if ($remise_percent > 0)
			{
				$remise = round(($pu * $remise_percent / 100), 2);
				$price = $pu - $remise;
			}

			// Insert line
			$this->line=new OrderLine($this->db);

			$this->line->context = $this->context;

			$this->line->fk_commande=$this->id;
			$this->line->label=$label;
			$this->line->desc=$desc;
			$this->line->qty=$qty;

			$this->line->vat_src_code=$vat_src_code;
			$this->line->tva_tx=$txtva;
			$this->line->localtax1_tx=($total_localtax1?$localtaxes_type[1]:0);
			$this->line->localtax2_tx=($total_localtax2?$localtaxes_type[3]:0);
			$this->line->localtax1_type=$localtaxes_type[0];
			$this->line->localtax2_type=$localtaxes_type[2];
			$this->line->fk_product=$fk_product;
			$this->line->product_type=$product_type;
			$this->line->fk_remise_except=$fk_remise_except;
			$this->line->remise_percent=$remise_percent;
			$this->line->subprice=$pu_ht;
			$this->line->rang=$rangtouse;
			$this->line->info_bits=$info_bits;
			$this->line->total_ht=$total_ht;
			$this->line->total_tva=$total_tva;
			$this->line->total_localtax1=$total_localtax1;
			$this->line->total_localtax2=$total_localtax2;
			$this->line->total_ttc=$total_ttc;
			$this->line->special_code=$special_code;
			$this->line->origin=$origin;
			$this->line->origin_id=$origin_id;
			$this->line->fk_parent_line=$fk_parent_line;
			$this->line->fk_unit=$fk_unit;

			$this->line->date_start=$date_start;
			$this->line->date_end=$date_end;

			$this->line->fk_fournprice = $fk_fournprice;
			$this->line->pa_ht = $pa_ht;

			// Multicurrency
			$this->line->fk_multicurrency			= $this->fk_multicurrency;
			$this->line->multicurrency_code			= $this->multicurrency_code;
			$this->line->multicurrency_subprice		= $pu_ht_devise;
			$this->line->multicurrency_total_ht 	= $multicurrency_total_ht;
			$this->line->multicurrency_total_tva 	= $multicurrency_total_tva;
			$this->line->multicurrency_total_ttc 	= $multicurrency_total_ttc;

			// TODO Ne plus utiliser
			$this->line->price=$price;
			$this->line->remise=$remise;

			if (is_array($array_options) && count($array_options)>0) {
				$this->line->array_options=$array_options;
			}

			$result=$this->line->insert($user);
			if ($result > 0)
			{
				// Reorder if child line
				if (! empty($fk_parent_line)) $this->line_order(true,'DESC');

				// Mise a jour informations denormalisees au niveau de la commande meme
				$result=$this->update_price(1,'auto',0,$mysoc);	// This method is designed to add line from user input so total calculation must be done using 'auto' mode.
				if ($result > 0)
				{
					$this->db->commit();
					return $this->line->rowid;
				}
				else
				{
					$this->db->rollback();
					return -1;
				}
			}
			else
			{
				$this->error=$this->line->error;
				dol_syslog(get_class($this)."::addline error=".$this->error, LOG_ERR);
				$this->db->rollback();
				return -2;
			}
		}
		else
		{
			dol_syslog(get_class($this)."::addline status of order must be Draft to allow use of ->addline()", LOG_ERR);
			return -3;
		}
	}


	// phpcs:disable PEAR.NamingConventions.ValidFunctionName.NotCamelCaps
	/**
	 *	Add line into array
	 *	$this->client must be loaded
	 *
	 *	@param		int				$idproduct			Product Id
	 *	@param		float			$qty				Quantity
	 *	@param		float			$remise_percent		Product discount relative
	 * 	@param    	int		$date_start         Start date of the line - Added by Matelli (See http://matelli.fr/showcases/patchs-dolibarr/add-dates-in-order-lines.html)
	 * 	@param    	int		$date_end           End date of the line - Added by Matelli (See http://matelli.fr/showcases/patchs-dolibarr/add-dates-in-order-lines.html)
	 * 	@return    	void
	 *
	 *	TODO	Remplacer les appels a cette fonction par generation objet Ligne
	 *			insere dans tableau $this->products
	 */
	function add_product($idproduct, $qty, $remise_percent=0.0, $date_start='', $date_end='')
	{
        // phpcs:enable
		global $conf, $mysoc;

		if (! $qty) $qty = 1;

		if ($idproduct > 0)
		{
			$prod=new Product($this->db);
			$prod->fetch($idproduct);

			$tva_tx = get_default_tva($mysoc,$this->thirdparty,$prod->id);
			$tva_npr = get_default_npr($mysoc,$this->thirdparty,$prod->id);
			if (empty($tva_tx)) $tva_npr=0;
			$vat_src_code = '';     // May be defined into tva_tx

			$localtax1_tx=get_localtax($tva_tx,1,$this->thirdparty,$mysoc,$tva_npr);
			$localtax2_tx=get_localtax($tva_tx,2,$this->thirdparty,$mysoc,$tva_npr);

			// multiprix
			if($conf->global->PRODUIT_MULTIPRICES && $this->thirdparty->price_level) {
				$price = $prod->multiprices[$this->thirdparty->price_level];
			} else {
				$price = $prod->price;
			}

			$line=new OrderLine($this->db);

			$line->context = $this->context;

			$line->fk_product=$idproduct;
			$line->desc=$prod->description;
			$line->qty=$qty;
			$line->subprice=$price;
			$line->remise_percent=$remise_percent;
			$line->vat_src_code=$vat_src_code;
			$line->tva_tx=$tva_tx;
			$line->localtax1_tx=$localtax1_tx;
			$line->localtax2_tx=$localtax2_tx;
			$line->ref=$prod->ref;
			$line->libelle=$prod->label;
			$line->product_desc=$prod->description;
			$line->fk_unit=$prod->fk_unit;

			// Added by Matelli (See http://matelli.fr/showcases/patchs-dolibarr/add-dates-in-order-lines.html)
			// Save the start and end date of the line in the object
			if ($date_start) { $line->date_start = $date_start; }
			if ($date_end)   { $line->date_end = $date_end; }

			$this->lines[] = $line;

			/** POUR AJOUTER AUTOMATIQUEMENT LES SOUSPRODUITS a LA COMMANDE
			 if (! empty($conf->global->PRODUIT_SOUSPRODUITS))
			 {
			 $prod = new Product($this->db);
			 $prod->fetch($idproduct);
			 $prod -> get_sousproduits_arbo();
			 $prods_arbo = $prod->get_arbo_each_prod();
			 if(count($prods_arbo) > 0)
			 {
			 foreach($prods_arbo as $key => $value)
			 {
			 // print "id : ".$value[1].' :qty: '.$value[0].'<br>';
			 if(! in_array($value[1],$this->products))
			 $this->add_product($value[1], $value[0]);

			 }
			 }

			 }
			 **/
		}
	}


	/**
	 *	Get object and lines from database
	 *
	 *	@param      int			$id       		Id of object to load
	 * 	@param		string		$ref			Ref of object
	 * 	@param		string		$ref_ext		External reference of object
	 * 	@param		string		$ref_int		Internal reference of other object
	 *	@return     int         				>0 if OK, <0 if KO, 0 if not found
	 */
	function fetch($id, $ref='', $ref_ext='', $ref_int='')
	{

		// Check parameters
		if (empty($id) && empty($ref) && empty($ref_ext) && empty($ref_int)) return -1;

		$sql = 'SELECT c.rowid, c.entity, c.date_creation, c.ref, c.fk_soc, c.fk_user_author, c.fk_user_valid, c.fk_statut';
		$sql.= ', c.amount_ht, c.total_ht, c.total_ttc, c.tva as total_tva, c.localtax1 as total_localtax1, c.localtax2 as total_localtax2, c.fk_cond_reglement, c.fk_mode_reglement, c.fk_availability, c.fk_input_reason';
		$sql.= ', c.fk_account';
		$sql.= ', c.date_commande, c.date_valid, c.tms';
		$sql.= ', c.date_livraison';
		$sql.= ', c.fk_shipping_method';
		$sql.= ', c.fk_warehouse';
		$sql.= ', c.fk_projet, c.remise_percent, c.remise, c.remise_absolue, c.source, c.facture as billed';
		$sql.= ', c.note_private, c.note_public, c.ref_client, c.ref_ext, c.ref_int, c.model_pdf, c.last_main_doc, c.fk_delivery_address, c.extraparams';
		$sql.= ', c.fk_incoterms, c.location_incoterms';
		$sql.= ", c.fk_multicurrency, c.multicurrency_code, c.multicurrency_tx, c.multicurrency_total_ht, c.multicurrency_total_tva, c.multicurrency_total_ttc";
		$sql.= ", i.libelle as libelle_incoterms";
		$sql.= ', p.code as mode_reglement_code, p.libelle as mode_reglement_libelle';
		$sql.= ', cr.code as cond_reglement_code, cr.libelle as cond_reglement_libelle, cr.libelle_facture as cond_reglement_libelle_doc';
		$sql.= ', ca.code as availability_code, ca.label as availability_label';
		$sql.= ', dr.code as demand_reason_code';
		$sql.= ' FROM '.MAIN_DB_PREFIX.'commande as c';
		$sql.= ' LEFT JOIN '.MAIN_DB_PREFIX.'c_payment_term as cr ON c.fk_cond_reglement = cr.rowid';
		$sql.= ' LEFT JOIN '.MAIN_DB_PREFIX.'c_paiement as p ON c.fk_mode_reglement = p.id';
		$sql.= ' LEFT JOIN '.MAIN_DB_PREFIX.'c_availability as ca ON c.fk_availability = ca.rowid';
		$sql.= ' LEFT JOIN '.MAIN_DB_PREFIX.'c_input_reason as dr ON c.fk_input_reason = ca.rowid';
		$sql.= ' LEFT JOIN '.MAIN_DB_PREFIX.'c_incoterms as i ON c.fk_incoterms = i.rowid';

		if ($id) $sql.= " WHERE c.rowid=".$id;
		else $sql.= " WHERE c.entity IN (".getEntity('commande').")"; // Dont't use entity if you use rowid

		if ($ref)     $sql.= " AND c.ref='".$this->db->escape($ref)."'";
		if ($ref_ext) $sql.= " AND c.ref_ext='".$this->db->escape($ref_ext)."'";
		if ($ref_int) $sql.= " AND c.ref_int='".$this->db->escape($ref_int)."'";

		dol_syslog(get_class($this)."::fetch", LOG_DEBUG);
		$result = $this->db->query($sql);
		if ($result)
		{
			$obj = $this->db->fetch_object($result);
			if ($obj)
			{
				$this->id					= $obj->rowid;
				$this->entity				= $obj->entity;

				$this->ref					= $obj->ref;
				$this->ref_client			= $obj->ref_client;
				$this->ref_customer			= $obj->ref_client;
				$this->ref_ext				= $obj->ref_ext;
				$this->ref_int				= $obj->ref_int;
				$this->socid				= $obj->fk_soc;
				$this->statut				= $obj->fk_statut;
				$this->user_author_id		= $obj->fk_user_author;
				$this->user_valid           = $obj->fk_user_valid;
				$this->total_ht				= $obj->total_ht;
				$this->total_tva			= $obj->total_tva;
				$this->total_localtax1		= $obj->total_localtax1;
				$this->total_localtax2		= $obj->total_localtax2;
				$this->total_ttc			= $obj->total_ttc;
				$this->date					= $this->db->jdate($obj->date_commande);
				$this->date_commande		= $this->db->jdate($obj->date_commande);
				$this->date_creation		= $this->db->jdate($obj->date_creation);
				$this->date_validation		= $this->db->jdate($obj->date_valid);
				$this->date_modification		= $this->db->jdate($obj->tms);
				$this->remise				= $obj->remise;
				$this->remise_percent		= $obj->remise_percent;
				$this->remise_absolue		= $obj->remise_absolue;
				$this->source				= $obj->source;
				$this->billed				= $obj->billed;
				$this->note					= $obj->note_private;	// deprecated
				$this->note_private			= $obj->note_private;
				$this->note_public			= $obj->note_public;
				$this->fk_project			= $obj->fk_projet;
				$this->modelpdf				= $obj->model_pdf;
				$this->last_main_doc		= $obj->last_main_doc;
				$this->mode_reglement_id	= $obj->fk_mode_reglement;
				$this->mode_reglement_code	= $obj->mode_reglement_code;
				$this->mode_reglement		= $obj->mode_reglement_libelle;
				$this->cond_reglement_id	= $obj->fk_cond_reglement;
				$this->cond_reglement_code	= $obj->cond_reglement_code;
				$this->cond_reglement		= $obj->cond_reglement_libelle;
				$this->cond_reglement_doc	= $obj->cond_reglement_libelle_doc;
				$this->fk_account           = $obj->fk_account;
				$this->availability_id		= $obj->fk_availability;
				$this->availability_code	= $obj->availability_code;
				$this->availability	    	= $obj->availability_label;
				$this->demand_reason_id		= $obj->fk_input_reason;
				$this->demand_reason_code	= $obj->demand_reason_code;
				$this->date_livraison		= $this->db->jdate($obj->date_livraison);
				$this->shipping_method_id   = ($obj->fk_shipping_method>0)?$obj->fk_shipping_method:null;
				$this->warehouse_id           = ($obj->fk_warehouse>0)?$obj->fk_warehouse:null;
				$this->fk_delivery_address	= $obj->fk_delivery_address;

				//Incoterms
				$this->fk_incoterms = $obj->fk_incoterms;
				$this->location_incoterms = $obj->location_incoterms;
				$this->libelle_incoterms = $obj->libelle_incoterms;

				// Multicurrency
				$this->fk_multicurrency 		= $obj->fk_multicurrency;
				$this->multicurrency_code 		= $obj->multicurrency_code;
				$this->multicurrency_tx 		= $obj->multicurrency_tx;
				$this->multicurrency_total_ht 	= $obj->multicurrency_total_ht;
				$this->multicurrency_total_tva 	= $obj->multicurrency_total_tva;
				$this->multicurrency_total_ttc 	= $obj->multicurrency_total_ttc;

				$this->extraparams			= (array) json_decode($obj->extraparams, true);

				$this->lines				= array();

				if ($this->statut == self::STATUS_DRAFT) $this->brouillon = 1;

				// Retreive all extrafield
				// fetch optionals attributes and labels
				$this->fetch_optionals();

				$this->db->free($result);

				/*
				 * Lines
				 */
				$result=$this->fetch_lines();
				if ($result < 0)
				{
					return -3;
				}
				return 1;
			}
			else
			{
				$this->error='Order with id '.$id.' not found sql='.$sql;
				return 0;
			}
		}
		else
		{
			$this->error=$this->db->error();
			return -1;
		}
	}


	// phpcs:disable PEAR.NamingConventions.ValidFunctionName.NotCamelCaps
	/**
	 *	Adding line of fixed discount in the order in DB
	 *
	 *	@param     int	$idremise			Id de la remise fixe
	 *	@return    int          			>0 si ok, <0 si ko
	 */
	function insert_discount($idremise)
	{
        // phpcs:enable
		global $langs;

		include_once DOL_DOCUMENT_ROOT.'/core/lib/price.lib.php';
		include_once DOL_DOCUMENT_ROOT.'/core/class/discount.class.php';

		$this->db->begin();

		$remise=new DiscountAbsolute($this->db);
		$result=$remise->fetch($idremise);

		if ($result > 0)
		{
			if ($remise->fk_facture)	// Protection against multiple submission
			{
				$this->error=$langs->trans("ErrorDiscountAlreadyUsed");
				$this->db->rollback();
				return -5;
			}

			$line = new OrderLine($this->db);

			$line->fk_commande=$this->id;
			$line->fk_remise_except=$remise->id;
			$line->desc=$remise->description;   	// Description ligne
			$line->vat_src_code=$remise->vat_src_code;
			$line->tva_tx=$remise->tva_tx;
			$line->subprice=-$remise->amount_ht;
			$line->price=-$remise->amount_ht;
			$line->fk_product=0;					// Id produit predefini
			$line->qty=1;
			$line->remise=0;
			$line->remise_percent=0;
			$line->rang=-1;
			$line->info_bits=2;

			$line->total_ht  = -$remise->amount_ht;
			$line->total_tva = -$remise->amount_tva;
			$line->total_ttc = -$remise->amount_ttc;

			$result=$line->insert();
			if ($result > 0)
			{
				$result=$this->update_price(1);
				if ($result > 0)
				{
					$this->db->commit();
					return 1;
				}
				else
				{
					$this->db->rollback();
					return -1;
				}
			}
			else
			{
				$this->error=$line->error;
				$this->db->rollback();
				return -2;
			}
		}
		else
		{
			$this->db->rollback();
			return -2;
		}
	}


	// phpcs:disable PEAR.NamingConventions.ValidFunctionName.NotCamelCaps
	/**
	 *	Load array lines
	 *
	 *	@param		int		$only_product	Return only physical products
	 *	@return		int						<0 if KO, >0 if OK
	 */
	function fetch_lines($only_product=0)
	{
        // phpcs:enable
		$this->lines=array();

		$sql = 'SELECT l.rowid, l.fk_product, l.fk_parent_line, l.product_type, l.fk_commande, l.label as custom_label, l.description, l.price, l.qty, l.vat_src_code, l.tva_tx,';
		$sql.= ' l.localtax1_tx, l.localtax2_tx, l.localtax1_type, l.localtax2_type, l.fk_remise_except, l.remise_percent, l.subprice, l.fk_product_fournisseur_price as fk_fournprice, l.buy_price_ht as pa_ht, l.rang, l.info_bits, l.special_code,';
		$sql.= ' l.total_ht, l.total_ttc, l.total_tva, l.total_localtax1, l.total_localtax2, l.date_start, l.date_end,';
		$sql.= ' l.fk_unit,';
		$sql.= ' l.fk_multicurrency, l.multicurrency_code, l.multicurrency_subprice, l.multicurrency_total_ht, l.multicurrency_total_tva, l.multicurrency_total_ttc,';
		$sql.= ' p.ref as product_ref, p.description as product_desc, p.fk_product_type, p.label as product_label, p.tobatch as product_tobatch,';
		$sql.= ' p.weight, p.weight_units, p.volume, p.volume_units';
		$sql.= ' FROM '.MAIN_DB_PREFIX.'commandedet as l';
		$sql.= ' LEFT JOIN '.MAIN_DB_PREFIX.'product as p ON (p.rowid = l.fk_product)';
		$sql.= ' WHERE l.fk_commande = '.$this->id;
		if ($only_product) $sql .= ' AND p.fk_product_type = 0';
		$sql .= ' ORDER BY l.rang, l.rowid';

		dol_syslog(get_class($this)."::fetch_lines", LOG_DEBUG);
		$result = $this->db->query($sql);
		if ($result)
		{
			$num = $this->db->num_rows($result);

			$i = 0;
			while ($i < $num)
			{
				$objp = $this->db->fetch_object($result);

				$line = new OrderLine($this->db);

				$line->rowid            = $objp->rowid;
				$line->id               = $objp->rowid;
				$line->fk_commande      = $objp->fk_commande;
				$line->commande_id      = $objp->fk_commande;
				$line->label            = $objp->custom_label;
				$line->desc             = $objp->description;
				$line->description      = $objp->description;		// Description line
				$line->product_type     = $objp->product_type;
				$line->qty              = $objp->qty;

				$line->vat_src_code     = $objp->vat_src_code;
				$line->tva_tx           = $objp->tva_tx;
				$line->localtax1_tx     = $objp->localtax1_tx;
				$line->localtax2_tx     = $objp->localtax2_tx;
				$line->localtax1_type	= $objp->localtax1_type;
				$line->localtax2_type	= $objp->localtax2_type;
				$line->total_ht         = $objp->total_ht;
				$line->total_ttc        = $objp->total_ttc;
				$line->total_tva        = $objp->total_tva;
				$line->total_localtax1  = $objp->total_localtax1;
				$line->total_localtax2  = $objp->total_localtax2;
				$line->subprice         = $objp->subprice;
				$line->fk_remise_except = $objp->fk_remise_except;
				$line->remise_percent   = $objp->remise_percent;
				$line->price            = $objp->price;
				$line->fk_product       = $objp->fk_product;
				$line->fk_fournprice 	= $objp->fk_fournprice;
				$marginInfos			= getMarginInfos($objp->subprice, $objp->remise_percent, $objp->tva_tx, $objp->localtax1_tx, $objp->localtax2_tx, $line->fk_fournprice, $objp->pa_ht);
				$line->pa_ht 			= $marginInfos[0];
				$line->marge_tx			= $marginInfos[1];
				$line->marque_tx		= $marginInfos[2];
				$line->rang             = $objp->rang;
				$line->info_bits        = $objp->info_bits;
				$line->special_code		= $objp->special_code;
				$line->fk_parent_line	= $objp->fk_parent_line;

				$line->ref				= $objp->product_ref;
				$line->product_ref		= $objp->product_ref;
				$line->libelle			= $objp->product_label;
				$line->product_label	= $objp->product_label;
				$line->product_desc     = $objp->product_desc;
				$line->product_tobatch  = $objp->product_tobatch;
				$line->fk_product_type  = $objp->fk_product_type;	// Produit ou service
				$line->fk_unit          = $objp->fk_unit;

				$line->weight           = $objp->weight;
				$line->weight_units     = $objp->weight_units;
				$line->volume           = $objp->volume;
				$line->volume_units     = $objp->volume_units;

				$line->date_start       = $this->db->jdate($objp->date_start);
				$line->date_end         = $this->db->jdate($objp->date_end);

				// Multicurrency
				$line->fk_multicurrency 		= $objp->fk_multicurrency;
				$line->multicurrency_code 		= $objp->multicurrency_code;
				$line->multicurrency_subprice 	= $objp->multicurrency_subprice;
				$line->multicurrency_total_ht 	= $objp->multicurrency_total_ht;
				$line->multicurrency_total_tva 	= $objp->multicurrency_total_tva;
				$line->multicurrency_total_ttc 	= $objp->multicurrency_total_ttc;

				$line->fetch_optionals();

                $this->lines[$i] = $line;

				$i++;
			}

			$this->db->free($result);

			return 1;
		}
		else
		{
			$this->error=$this->db->error();
			return -3;
		}
	}


	/**
	 *	Return number of line with type product.
	 *
	 *	@return		int		<0 if KO, Nbr of product lines if OK
	 */
	function getNbOfProductsLines()
	{
		$nb=0;
		foreach($this->lines as $line)
		{
			if ($line->product_type == 0) $nb++;
		}
		return $nb;
	}

	/**
	 *	Return number of line with type service.
	 *
	 *	@return		int		<0 if KO, Nbr of service lines if OK
	 */
	function getNbOfServicesLines()
	{
		$nb=0;
		foreach($this->lines as $line)
		{
			if ($line->product_type == 1) $nb++;
		}
		return $nb;
	}

	/**
	 *	Count numbe rof shipments for this order
	 *
	 * 	@return     int                			<0 if KO, Nb of shipment found if OK
	 */
	function getNbOfShipments()
	{
		$nb = 0;

		$sql = 'SELECT COUNT(DISTINCT ed.fk_expedition) as nb';
		$sql.= ' FROM '.MAIN_DB_PREFIX.'expeditiondet as ed,';
		$sql.= ' '.MAIN_DB_PREFIX.'commandedet as cd';
		$sql.= ' WHERE';
		$sql.= ' ed.fk_origin_line = cd.rowid';
		$sql.= ' AND cd.fk_commande =' .$this->id;
		//print $sql;

		dol_syslog(get_class($this)."::getNbOfShipments", LOG_DEBUG);
		$resql = $this->db->query($sql);
		if ($resql)
		{
			$obj = $this->db->fetch_object($resql);
			if ($obj) $nb = $obj->nb;

			$this->db->free($resql);
			return $nb;
		}
		else
		{
			$this->error=$this->db->lasterror();
			return -1;
		}
	}

	/**
	 *	Load array this->expeditions of lines of shipments with nb of products sent for each order line
	 *  Note: For a dedicated shipment, the fetch_lines can be used to load the qty_asked and qty_shipped. This function is use to return qty_shipped cumulated for the order
	 *
	 *	@param      int		$filtre_statut      Filter on shipment status
	 * 	@return     int                			<0 if KO, Nb of lines found if OK
	 */
	function loadExpeditions($filtre_statut=-1)
	{
		$this->expeditions = array();

		$sql = 'SELECT cd.rowid, cd.fk_product,';
		$sql.= ' sum(ed.qty) as qty';
		$sql.= ' FROM '.MAIN_DB_PREFIX.'expeditiondet as ed,';
		if ($filtre_statut >= 0) $sql.= ' '.MAIN_DB_PREFIX.'expedition as e,';
		$sql.= ' '.MAIN_DB_PREFIX.'commandedet as cd';
		$sql.= ' WHERE';
		if ($filtre_statut >= 0) $sql.= ' ed.fk_expedition = e.rowid AND';
		$sql.= ' ed.fk_origin_line = cd.rowid';
		$sql.= ' AND cd.fk_commande =' .$this->id;
		if ($this->fk_product > 0) $sql.= ' AND cd.fk_product = '.$this->fk_product;
		if ($filtre_statut >= 0) $sql.=' AND e.fk_statut >= '.$filtre_statut;
		$sql.= ' GROUP BY cd.rowid, cd.fk_product';
		//print $sql;

		dol_syslog(get_class($this)."::loadExpeditions", LOG_DEBUG);
		$resql = $this->db->query($sql);
		if ($resql)
		{
			$num = $this->db->num_rows($resql);
			$i = 0;
			while ($i < $num)
			{
				$obj = $this->db->fetch_object($resql);
				$this->expeditions[$obj->rowid] = $obj->qty;
				$i++;
			}
			$this->db->free($resql);
			return $num;
		}
		else
		{
			$this->error=$this->db->lasterror();
			return -1;
		}
	}

	// phpcs:disable PEAR.NamingConventions.ValidFunctionName.NotCamelCaps
	/**
	 * Returns a array with expeditions lines number
	 *
	 * @return	int		Nb of shipments
	 *
	 * TODO deprecate, move to Shipping class
	 */
	function nb_expedition()
	{
        // phpcs:enable
		$sql = 'SELECT count(*)';
		$sql.= ' FROM '.MAIN_DB_PREFIX.'expedition as e';
		$sql.= ', '.MAIN_DB_PREFIX.'element_element as el';
		$sql.= ' WHERE el.fk_source = '.$this->id;
		$sql.= " AND el.fk_target = e.rowid";
		$sql.= " AND el.targettype = 'shipping'";

		$resql = $this->db->query($sql);
		if ($resql)
		{
			$row = $this->db->fetch_row($resql);
			return $row[0];
		}
		else dol_print_error($this->db);
	}

	// phpcs:disable PEAR.NamingConventions.ValidFunctionName.NotCamelCaps
	/**
	 *	Return a array with the pending stock by product
	 *
	 *	@param      int		$filtre_statut      Filtre sur statut
	 *	@return     int                 		0 si OK, <0 si KO
	 *
	 *	TODO		FONCTION NON FINIE A FINIR
	 */
	function stock_array($filtre_statut=self::STATUS_CANCELED)
	{
        // phpcs:enable
		$this->stocks = array();

		// Tableau des id de produit de la commande
		$array_of_product=array();

		// Recherche total en stock pour chaque produit
		// TODO $array_of_product est défini vide juste au dessus !!
		if (count($array_of_product))
		{
			$sql = "SELECT fk_product, sum(ps.reel) as total";
			$sql.= " FROM ".MAIN_DB_PREFIX."product_stock as ps";
			$sql.= " WHERE ps.fk_product IN (".join(',',$array_of_product).")";
			$sql.= ' GROUP BY fk_product ';
			$resql = $this->db->query($sql);
			if ($resql)
			{
				$num = $this->db->num_rows($resql);
				$i = 0;
				while ($i < $num)
				{
					$obj = $this->db->fetch_object($resql);
					$this->stocks[$obj->fk_product] = $obj->total;
					$i++;
				}
				$this->db->free($resql);
			}
		}
		return 0;
	}

	/**
	 *  Delete an order line
	 *
	 *	@param      User	$user		User object
	 *  @param      int		$lineid		Id of line to delete
	 *  @return     int        		 	>0 if OK, 0 if nothing to do, <0 if KO
	 */
	function deleteline($user=null, $lineid=0)
	{
		if ($this->statut == self::STATUS_DRAFT)
		{
			$this->db->begin();

			$sql = "SELECT fk_product, qty";
			$sql.= " FROM ".MAIN_DB_PREFIX."commandedet";
			$sql.= " WHERE rowid = ".$lineid;

			$result = $this->db->query($sql);
			if ($result)
			{
				$obj = $this->db->fetch_object($result);

				if ($obj)
				{
					$product = new Product($this->db);
					$product->id = $obj->fk_product;

					// Delete line
					$line = new OrderLine($this->db);

					// For triggers
					$line->fetch($lineid);

					if ($line->delete($user) > 0)
					{
						$result=$this->update_price(1);

						if ($result > 0)
						{
							$this->db->commit();
							return 1;
						}
						else
						{
							$this->db->rollback();
							$this->error=$this->db->lasterror();
							return -1;
						}
					}
					else
					{
						$this->db->rollback();
						$this->error=$line->error;
						return -1;
					}
				}
				else
				{
					$this->db->rollback();
					return 0;
				}
			}
			else
			{
				$this->db->rollback();
				$this->error=$this->db->lasterror();
				return -1;
			}
		}
		else
		{
			$this->error='ErrorDeleteLineNotAllowedByObjectStatus';
			return -1;
		}
	}

	// phpcs:disable PEAR.NamingConventions.ValidFunctionName.NotCamelCaps
	/**
	 * 	Applique une remise relative
	 *
	 * 	@param     	User		$user		User qui positionne la remise
	 * 	@param     	float		$remise		Discount (percent)
	 * 	@param     	int			$notrigger	1=Does not execute triggers, 0= execute triggers
	 *	@return		int 					<0 if KO, >0 if OK
	 */
	function set_remise($user, $remise, $notrigger=0)
	{
        // phpcs:enable
		$remise=trim($remise)?trim($remise):0;

		if ($user->rights->commande->creer)
		{
			$error=0;

			$this->db->begin();

			$remise=price2num($remise);

			$sql = 'UPDATE '.MAIN_DB_PREFIX.'commande';
			$sql.= ' SET remise_percent = '.$remise;
			$sql.= ' WHERE rowid = '.$this->id.' AND fk_statut = '.self::STATUS_DRAFT.' ;';

			dol_syslog(__METHOD__, LOG_DEBUG);
			$resql=$this->db->query($sql);
			if (!$resql)
			{
				$this->errors[]=$this->db->error();
				$error++;
			}

			if (! $error)
			{
				$this->oldcopy= clone $this;
				$this->remise_percent = $remise;
				$this->update_price(1);
			}

			if (! $notrigger && empty($error))
			{
				// Call trigger
				$result=$this->call_trigger('ORDER_MODIFY',$user);
				if ($result < 0) $error++;
				// End call triggers
			}

			if (! $error)
			{
				$this->db->commit();
				return 1;
			}
			else
			{
				foreach($this->errors as $errmsg)
				{
					dol_syslog(__METHOD__.' Error: '.$errmsg, LOG_ERR);
					$this->error.=($this->error?', '.$errmsg:$errmsg);
				}
				$this->db->rollback();
				return -1*$error;
			}
		}
	}


	// phpcs:disable PEAR.NamingConventions.ValidFunctionName.NotCamelCaps
	/**
	 * 		Applique une remise absolue
	 *
	 * 		@param     	User		$user 		User qui positionne la remise
	 * 		@param     	float		$remise		Discount
	 * 		@param     	int			$notrigger	1=Does not execute triggers, 0= execute triggers
	 *		@return		int 					<0 if KO, >0 if OK
	 */
	function set_remise_absolue($user, $remise, $notrigger=0)
	{
        // phpcs:enable
		$remise=trim($remise)?trim($remise):0;

		if ($user->rights->commande->creer)
		{
			$error=0;

			$this->db->begin();

			$remise=price2num($remise);

			$sql = 'UPDATE '.MAIN_DB_PREFIX.'commande';
			$sql.= ' SET remise_absolue = '.$remise;
			$sql.= ' WHERE rowid = '.$this->id.' AND fk_statut = '.self::STATUS_DRAFT.' ;';

			dol_syslog(__METHOD__, LOG_DEBUG);
			$resql=$this->db->query($sql);
			if (!$resql)
			{
				$this->errors[]=$this->db->error();
				$error++;
			}

			if (! $error)
			{
				$this->oldcopy= clone $this;
				$this->remise_absolue = $remise;
				$this->update_price(1);
			}

			if (! $notrigger && empty($error))
			{
				// Call trigger
				$result=$this->call_trigger('ORDER_MODIFY',$user);
				if ($result < 0) $error++;
				// End call triggers
			}

			if (! $error)
			{
				$this->db->commit();
				return 1;
			}
			else
			{
				foreach($this->errors as $errmsg)
				{
					dol_syslog(__METHOD__.' Error: '.$errmsg, LOG_ERR);
					$this->error.=($this->error?', '.$errmsg:$errmsg);
				}
				$this->db->rollback();
				return -1*$error;
			}
		}
	}


	// phpcs:disable PEAR.NamingConventions.ValidFunctionName.NotCamelCaps
	/**
	 *	Set the order date
	 *
	 *	@param      User	$user       Object user making change
	 *	@param      int		$date		Date
	 * 	@param     	int		$notrigger	1=Does not execute triggers, 0= execute triggers
	 *	@return     int         		<0 if KO, >0 if OK
	 */
	function set_date($user, $date, $notrigger=0)
	{
        // phpcs:enable
		if ($user->rights->commande->creer)
		{
			$error=0;

			$this->db->begin();

			$sql = "UPDATE ".MAIN_DB_PREFIX."commande";
			$sql.= " SET date_commande = ".($date ? "'".$this->db->idate($date)."'" : 'null');
			$sql.= " WHERE rowid = ".$this->id." AND fk_statut = ".self::STATUS_DRAFT;

			dol_syslog(__METHOD__, LOG_DEBUG);
			$resql=$this->db->query($sql);
			if (!$resql)
			{
				$this->errors[]=$this->db->error();
				$error++;
			}

			if (! $error)
			{
				$this->oldcopy= clone $this;
				$this->date = $date;
			}

			if (! $notrigger && empty($error))
			{
				// Call trigger
				$result=$this->call_trigger('ORDER_MODIFY',$user);
				if ($result < 0) $error++;
				// End call triggers
			}

			if (! $error)
			{
				$this->db->commit();
				return 1;
			}
			else
			{
				foreach($this->errors as $errmsg)
				{
					dol_syslog(__METHOD__.' Error: '.$errmsg, LOG_ERR);
					$this->error.=($this->error?', '.$errmsg:$errmsg);
				}
				$this->db->rollback();
				return -1*$error;
			}
		}
		else
		{
			return -2;
		}
	}

	// phpcs:disable PEAR.NamingConventions.ValidFunctionName.NotCamelCaps
	/**
	 *	Set the planned delivery date
	 *
	 *	@param      User	$user        		Objet utilisateur qui modifie
	 *	@param      int		$date_livraison     Date de livraison
	 *  @param     	int		$notrigger			1=Does not execute triggers, 0= execute triggers
	 *	@return     int         				<0 si ko, >0 si ok
	 */
	function set_date_livraison($user, $date_livraison, $notrigger=0)
	{
        // phpcs:enable
		if ($user->rights->commande->creer)
		{
			$error=0;

			$this->db->begin();

			$sql = "UPDATE ".MAIN_DB_PREFIX."commande";
			$sql.= " SET date_livraison = ".($date_livraison ? "'".$this->db->idate($date_livraison)."'" : 'null');
			$sql.= " WHERE rowid = ".$this->id;

			dol_syslog(__METHOD__, LOG_DEBUG);
			$resql=$this->db->query($sql);
			if (!$resql)
			{
				$this->errors[]=$this->db->error();
				$error++;
			}

			if (! $error)
			{
				$this->oldcopy= clone $this;
				$this->date_livraison = $date_livraison;
			}

			if (! $notrigger && empty($error))
			{
				// Call trigger
				$result=$this->call_trigger('ORDER_MODIFY',$user);
				if ($result < 0) $error++;
				// End call triggers
			}

			if (! $error)
			{
				$this->db->commit();
				return 1;
			}
			else
			{
				foreach($this->errors as $errmsg)
				{
					dol_syslog(__METHOD__.' Error: '.$errmsg, LOG_ERR);
					$this->error.=($this->error?', '.$errmsg:$errmsg);
				}
				$this->db->rollback();
				return -1*$error;
			}
		}
		else
		{
			return -2;
		}
	}

	// phpcs:disable PEAR.NamingConventions.ValidFunctionName.NotCamelCaps
	/**
	 *  Return list of orders (eventuelly filtered on a user) into an array
	 *
	 *  @param		int		$shortlist		0=Return array[id]=ref, 1=Return array[](id=>id,ref=>ref,name=>name)
	 *  @param      int		$draft      	0=not draft, 1=draft
	 *  @param      User	$excluser      	Objet user to exclude
	 *  @param    	int		$socid			Id third pary
	 *  @param    	int		$limit			For pagination
	 *  @param    	int		$offset			For pagination
	 *  @param    	string	$sortfield		Sort criteria
	 *  @param    	string	$sortorder		Sort order
	 *  @return     int             		-1 if KO, array with result if OK
	 */
	function liste_array($shortlist=0, $draft=0, $excluser='', $socid=0, $limit=0, $offset=0, $sortfield='c.date_commande', $sortorder='DESC')
	{
        // phpcs:enable
		global $user;

		$ga = array();

		$sql = "SELECT s.rowid, s.nom as name, s.client,";
		$sql.= " c.rowid as cid, c.ref";
		if (! $user->rights->societe->client->voir && ! $socid) $sql .= ", sc.fk_soc, sc.fk_user";
		$sql.= " FROM ".MAIN_DB_PREFIX."societe as s, ".MAIN_DB_PREFIX."commande as c";
		if (! $user->rights->societe->client->voir && ! $socid) $sql .= ", ".MAIN_DB_PREFIX."societe_commerciaux as sc";
		$sql.= " WHERE c.entity IN (".getEntity('commande').")";
		$sql.= " AND c.fk_soc = s.rowid";
		if (! $user->rights->societe->client->voir && ! $socid) //restriction
		{
			$sql.= " AND s.rowid = sc.fk_soc AND sc.fk_user = " .$user->id;
		}
		if ($socid) $sql.= " AND s.rowid = ".$socid;
		if ($draft) $sql.= " AND c.fk_statut = ".self::STATUS_DRAFT;
		if (is_object($excluser)) $sql.= " AND c.fk_user_author <> ".$excluser->id;
		$sql.= $this->db->order($sortfield,$sortorder);
		$sql.= $this->db->plimit($limit,$offset);

		$result=$this->db->query($sql);
		if ($result)
		{
			$numc = $this->db->num_rows($result);
			if ($numc)
			{
				$i = 0;
				while ($i < $numc)
				{
					$obj = $this->db->fetch_object($result);

					if ($shortlist == 1)
					{
						$ga[$obj->cid] = $obj->ref;
					}
					else if ($shortlist == 2)
					{
						$ga[$obj->cid] = $obj->ref.' ('.$obj->name.')';
					}
					else
					{
						$ga[$i]['id']	= $obj->cid;
						$ga[$i]['ref'] 	= $obj->ref;
						$ga[$i]['name'] = $obj->name;
					}
					$i++;
				}
			}
			return $ga;
		}
		else
		{
			dol_print_error($this->db);
			return -1;
		}
	}

	/**
	 *	Update delivery delay
	 *
	 *	@param      int		$availability_id	Id du nouveau mode
	 *  @param     	int		$notrigger			1=Does not execute triggers, 0= execute triggers
	 *	@return     int         				>0 if OK, <0 if KO
	 */
	function availability($availability_id, $notrigger=0)
	{
		global $user;

		dol_syslog('Commande::availability('.$availability_id.')');
		if ($this->statut >= self::STATUS_DRAFT)
		{
			$error=0;

			$this->db->begin();

			$sql = 'UPDATE '.MAIN_DB_PREFIX.'commande';
			$sql .= ' SET fk_availability = '.$availability_id;
			$sql .= ' WHERE rowid='.$this->id;

			dol_syslog(__METHOD__, LOG_DEBUG);
			$resql=$this->db->query($sql);
			if (!$resql)
			{
				$this->errors[]=$this->db->error();
				$error++;
			}

			if (! $error)
			{
				$this->oldcopy= clone $this;
				$this->availability_id = $availability_id;
			}

			if (! $notrigger && empty($error))
			{
				// Call trigger
				$result=$this->call_trigger('ORDER_MODIFY',$user);
				if ($result < 0) $error++;
				// End call triggers
			}

			if (! $error)
			{
				$this->db->commit();
				return 1;
			}
			else
			{
				foreach($this->errors as $errmsg)
				{
					dol_syslog(__METHOD__.' Error: '.$errmsg, LOG_ERR);
					$this->error.=($this->error?', '.$errmsg:$errmsg);
				}
				$this->db->rollback();
				return -1*$error;
			}
		}
		else
		{
			$error_str='Command status do not meet requirement '.$this->statut;
			dol_syslog(__METHOD__.$error_str, LOG_ERR);
			$this->error=$error_str;
			$this->errors[]= $this->error;
			return -2;
		}
	}

	// phpcs:disable PEAR.NamingConventions.ValidFunctionName.NotCamelCaps
	/**
	 *	Update order demand_reason
	 *
	 *  @param      int		$demand_reason_id	Id of new demand
	 *  @param     	int		$notrigger			1=Does not execute triggers, 0= execute triggers
	 *  @return     int        			 		>0 if ok, <0 if ko
	 */
	function demand_reason($demand_reason_id, $notrigger=0)
	{
        // phpcs:enable
		global $user;

		dol_syslog('Commande::demand_reason('.$demand_reason_id.')');
		if ($this->statut >= self::STATUS_DRAFT)
		{
			$error=0;

			$this->db->begin();

			$sql = 'UPDATE '.MAIN_DB_PREFIX.'commande';
			$sql .= ' SET fk_input_reason = '.$demand_reason_id;
			$sql .= ' WHERE rowid='.$this->id;

			dol_syslog(__METHOD__, LOG_DEBUG);
			$resql=$this->db->query($sql);
			if (!$resql)
			{
				$this->errors[]=$this->db->error();
				$error++;
			}

			if (! $error)
			{
				$this->oldcopy= clone $this;
				$this->demand_reason_id = $demand_reason_id;
			}

			if (! $notrigger && empty($error))
			{
				// Call trigger
				$result=$this->call_trigger('ORDER_MODIFY',$user);
				if ($result < 0) $error++;
				// End call triggers
			}

			if (! $error)
			{
				$this->db->commit();
				return 1;
			}
			else
			{
				foreach($this->errors as $errmsg)
				{
					dol_syslog(__METHOD__.' Error: '.$errmsg, LOG_ERR);
					$this->error.=($this->error?', '.$errmsg:$errmsg);
				}
				$this->db->rollback();
				return -1*$error;
			}
		}
		else
		{
			$error_str='order status do not meet requirement '.$this->statut;
			dol_syslog(__METHOD__.$error_str, LOG_ERR);
			$this->error=$error_str;
			$this->errors[]= $this->error;
			return -2;
		}
	}

	// phpcs:disable PEAR.NamingConventions.ValidFunctionName.NotCamelCaps
	/**
	 *	Set customer ref
	 *
	 *	@param      User	$user           User that make change
	 *	@param      string	$ref_client     Customer ref
	 *  @param     	int		$notrigger		1=Does not execute triggers, 0= execute triggers
	 *	@return     int             		<0 if KO, >0 if OK
	 */
	function set_ref_client($user, $ref_client, $notrigger=0)
	{
        // phpcs:enable
		if ($user->rights->commande->creer)
		{
			$error=0;

			$this->db->begin();

			$sql = 'UPDATE '.MAIN_DB_PREFIX.'commande SET';
			$sql.= ' ref_client = '.(empty($ref_client) ? 'NULL' : '\''.$this->db->escape($ref_client).'\'');
			$sql.= ' WHERE rowid = '.$this->id;

			dol_syslog(__METHOD__.' this->id='.$this->id.', ref_client='.$ref_client, LOG_DEBUG);
			$resql=$this->db->query($sql);
			if (!$resql)
			{
				$this->errors[]=$this->db->error();
				$error++;
			}

			if (! $error)
			{
				$this->oldcopy= clone $this;
				$this->ref_client = $ref_client;
			}

			if (! $notrigger && empty($error))
			{
				// Call trigger
				$result=$this->call_trigger('ORDER_MODIFY',$user);
				if ($result < 0) $error++;
				// End call triggers
			}
			if (! $error)
			{
				$this->db->commit();
				return 1;
			}
			else
			{
				foreach($this->errors as $errmsg)
				{
					dol_syslog(__METHOD__.' Error: '.$errmsg, LOG_ERR);
					$this->error.=($this->error?', '.$errmsg:$errmsg);
				}
				$this->db->rollback();
				return -1*$error;
			}
		}
		else
		{
			return -1;
		}
	}

	/**
	 * Classify the order as invoiced
	 *
	 * @param	User    $user       Object user making the change
	 * @param	int		$notrigger	1=Does not execute triggers, 0= execute triggers
	 * @return	int                 <0 if KO, >0 if OK
	 */
	function classifyBilled(User $user, $notrigger=0)
	{
		$error = 0;

		$this->db->begin();

		$sql = 'UPDATE '.MAIN_DB_PREFIX.'commande SET facture = 1';
		$sql.= ' WHERE rowid = '.$this->id.' AND fk_statut > '.self::STATUS_DRAFT;

		dol_syslog(get_class($this)."::classifyBilled", LOG_DEBUG);
		if ($this->db->query($sql))
		{

			if (! $error)
			{
				$this->oldcopy= clone $this;
				$this->billed=1;
			}

			if (! $notrigger && empty($error))
			{
				// Call trigger
				$result=$this->call_trigger('ORDER_CLASSIFY_BILLED',$user);
				if ($result < 0) $error++;
				// End call triggers
			}

			if (! $error)
			{
				$this->db->commit();
				return 1;
			}
			else
			{
				foreach($this->errors as $errmsg)
				{
					dol_syslog(get_class($this)."::classifyBilled ".$errmsg, LOG_ERR);
					$this->error.=($this->error?', '.$errmsg:$errmsg);
				}
				$this->db->rollback();
				return -1*$error;
			}
		}
		else
		{
			$this->error=$this->db->error();
			$this->db->rollback();
			return -1;
		}
	}

	/**
	 * Classify the order as not invoiced
	 *
	 * @return     int     <0 if ko, >0 if ok
	 */
	function classifyUnBilled()
	{
		global $conf, $user, $langs;
		$error = 0;

		$this->db->begin();

		$sql = 'UPDATE '.MAIN_DB_PREFIX.'commande SET facture = 0';
		$sql.= ' WHERE rowid = '.$this->id.' AND fk_statut > '.self::STATUS_DRAFT;

		dol_syslog(get_class($this)."::classifyUnBilled", LOG_DEBUG);
		if ($this->db->query($sql))
		{
			if (! $error)
			{
				$this->oldcopy= clone $this;
				$this->billed=1;
			}

			// Call trigger
			$result=$this->call_trigger('ORDER_CLASSIFY_UNBILLED',$user);
			if ($result < 0) $error++;
			// End call triggers

			if (! $error)
			{
				$this->billed=0;

				$this->db->commit();
				return 1;
			}
			else
			{
				foreach($this->errors as $errmsg)
				{
					dol_syslog(get_class($this)."::classifyUnBilled ".$errmsg, LOG_ERR);
					$this->error.=($this->error?', '.$errmsg:$errmsg);
				}
				$this->db->rollback();
				return -1*$error;
			}
		}
		else
		{
			$this->error=$this->db->error();
			$this->db->rollback();
			return -1;
		}
	}


	/**
<<<<<<< HEAD
	 * Classify the order as not invoiced
	 *
	 * @return     int     <0 if ko, >0 if ok
	 */
	function classifyUnBilled()
	{
	    global $conf, $user, $langs;
	    $error = 0;

	    $this->db->begin();

	    $sql = 'UPDATE '.MAIN_DB_PREFIX.'commande SET facture = 0';
	    $sql.= ' WHERE rowid = '.$this->id.' AND fk_statut > '.self::STATUS_DRAFT;

	    dol_syslog(get_class($this)."::classifyUnBilled", LOG_DEBUG);
	    if ($this->db->query($sql))
	    {
	    	if (! $error)
	    	{
	    		$this->oldcopy= clone $this;
	    		$this->billed=1;
	    	}

	        // Call trigger
	        $result=$this->call_trigger('ORDER_CLASSIFY_UNBILLED',$user);
	        if ($result < 0) $error++;
	        // End call triggers

	        if (! $error)
	        {
	            $this->billed=0;

	            $this->db->commit();
	            return 1;
	        }
	        else
	        {
	            foreach($this->errors as $errmsg)
	            {
	                dol_syslog(get_class($this)."::classifyUnBilled ".$errmsg, LOG_ERR);
	                $this->error.=($this->error?', '.$errmsg:$errmsg);
	            }
	            $this->db->rollback();
	            return -1*$error;
	        }
	    }
	    else
	    {
	        $this->error=$this->db->error();
	        $this->db->rollback();
	        return -1;
	    }
	}
=======
	 *  Update a line in database
	 *
	 *  @param    	int				$rowid            	Id of line to update
	 *  @param    	string			$desc             	Description of line
	 *  @param    	float			$pu               	Unit price
	 *  @param    	float			$qty              	Quantity
	 *  @param    	float			$remise_percent   	Percent of discount
	 *  @param    	float			$txtva           	Taux TVA
	 * 	@param		float			$txlocaltax1		Local tax 1 rate
	 *  @param		float			$txlocaltax2		Local tax 2 rate
	 *  @param    	string			$price_base_type	HT or TTC
	 *  @param    	int				$info_bits        	Miscellaneous informations on line
	 *  @param    	int				$date_start        	Start date of the line
	 *  @param    	int				$date_end          	End date of the line
	 * 	@param		int				$type				Type of line (0=product, 1=service)
	 * 	@param		int				$fk_parent_line		Id of parent line (0 in most cases, used by modules adding sublevels into lines).
	 * 	@param		int				$skip_update_total	Keep fields total_xxx to 0 (used for special lines by some modules)
	 *  @param		int				$fk_fournprice		Id of origin supplier price
	 *  @param		int				$pa_ht				Price (without tax) of product when it was bought
	 *  @param		string			$label				Label
	 *  @param		int				$special_code		Special code (also used by externals modules!)
	 *  @param		array			$array_options		extrafields array
	 * 	@param 		string			$fk_unit 			Code of the unit to use. Null to use the default one
	 *  @param		double			$pu_ht_devise		Amount in currency
	 * 	@param		int				$notrigger			disable line update trigger
	 *  @return   	int              					< 0 if KO, > 0 if OK
	 */
	function updateline($rowid, $desc, $pu, $qty, $remise_percent, $txtva, $txlocaltax1=0.0,$txlocaltax2=0.0, $price_base_type='HT', $info_bits=0, $date_start='', $date_end='', $type=0, $fk_parent_line=0, $skip_update_total=0, $fk_fournprice=null, $pa_ht=0, $label='', $special_code=0, $array_options=0, $fk_unit=null, $pu_ht_devise = 0, $notrigger=0)
	{
		global $conf, $mysoc, $langs, $user;

		dol_syslog(get_class($this)."::updateline id=$rowid, desc=$desc, pu=$pu, qty=$qty, remise_percent=$remise_percent, txtva=$txtva, txlocaltax1=$txlocaltax1, txlocaltax2=$txlocaltax2, price_base_type=$price_base_type, info_bits=$info_bits, date_start=$date_start, date_end=$date_end, type=$type, fk_parent_line=$fk_parent_line, pa_ht=$pa_ht, special_code=$special_code");
		include_once DOL_DOCUMENT_ROOT.'/core/lib/price.lib.php';

		if (! empty($this->brouillon))
		{
			$this->db->begin();

			// Clean parameters
			if (empty($qty)) $qty=0;
			if (empty($info_bits)) $info_bits=0;
			if (empty($txtva)) $txtva=0;
			if (empty($txlocaltax1)) $txlocaltax1=0;
			if (empty($txlocaltax2)) $txlocaltax2=0;
			if (empty($remise_percent)) $remise_percent=0;
			if (empty($special_code) || $special_code == 3) $special_code=0;

			$remise_percent=price2num($remise_percent);
			$qty=price2num($qty);
			$pu = price2num($pu);
			$pa_ht=price2num($pa_ht);
			$pu_ht_devise=price2num($pu_ht_devise);
			$txtva=price2num($txtva);
			$txlocaltax1=price2num($txlocaltax1);
			$txlocaltax2=price2num($txlocaltax2);
>>>>>>> d9b8a8c8

			// Calcul du total TTC et de la TVA pour la ligne a partir de
			// qty, pu, remise_percent et txtva
			// TRES IMPORTANT: C'est au moment de l'insertion ligne qu'on doit stocker
			// la part ht, tva et ttc, et ce au niveau de la ligne qui a son propre taux tva.

			$localtaxes_type=getLocalTaxesFromRate($txtva, 0, $this->thirdparty, $mysoc);

			// Clean vat code
			$vat_src_code='';
			if (preg_match('/\((.*)\)/', $txtva, $reg))
			{
				$vat_src_code = $reg[1];
				$txtva = preg_replace('/\s*\(.*\)/', '', $txtva);    // Remove code into vatrate.
			}

			$tabprice=calcul_price_total($qty, $pu, $remise_percent, $txtva, $txlocaltax1, $txlocaltax2, 0, $price_base_type, $info_bits, $type, $mysoc, $localtaxes_type, 100, $this->multicurrency_tx, $pu_ht_devise);

<<<<<<< HEAD
            // Clean parameters
            if (empty($qty)) $qty=0;
            if (empty($info_bits)) $info_bits=0;
            if (empty($txtva)) $txtva=0;
            if (empty($txlocaltax1)) $txlocaltax1=0;
            if (empty($txlocaltax2)) $txlocaltax2=0;
            if (empty($remise_percent)) $remise_percent=0;
            if (empty($special_code) || $special_code == 3) $special_code=0;

            $remise_percent=price2num($remise_percent);
            $qty=price2num($qty);
            $pu = price2num($pu);
      		$pa_ht=price2num($pa_ht);
        	$pu_ht_devise=price2num($pu_ht_devise);
            $txtva=price2num($txtva);
            $txlocaltax1=price2num($txlocaltax1);
            $txlocaltax2=price2num($txlocaltax2);

            // Calcul du total TTC et de la TVA pour la ligne a partir de
            // qty, pu, remise_percent et txtva
            // TRES IMPORTANT: C'est au moment de l'insertion ligne qu'on doit stocker
            // la part ht, tva et ttc, et ce au niveau de la ligne qui a son propre taux tva.

            $localtaxes_type=getLocalTaxesFromRate($txtva, 0, $this->thirdparty, $mysoc);

       		// Clean vat code
    		$vat_src_code='';
    		if (preg_match('/\((.*)\)/', $txtva, $reg))
    		{
    		    $vat_src_code = $reg[1];
    		    $txtva = preg_replace('/\s*\(.*\)/', '', $txtva);    // Remove code into vatrate.
    		}

            $tabprice=calcul_price_total($qty, $pu, $remise_percent, $txtva, $txlocaltax1, $txlocaltax2, 0, $price_base_type, $info_bits, $type, $mysoc, $localtaxes_type, 100, $this->multicurrency_tx, $pu_ht_devise);

            $total_ht  = $tabprice[0];
            $total_tva = $tabprice[1];
            $total_ttc = $tabprice[2];
            $total_localtax1 = $tabprice[9];
            $total_localtax2 = $tabprice[10];
=======
			$total_ht  = $tabprice[0];
			$total_tva = $tabprice[1];
			$total_ttc = $tabprice[2];
			$total_localtax1 = $tabprice[9];
			$total_localtax2 = $tabprice[10];
>>>>>>> d9b8a8c8
			$pu_ht  = $tabprice[3];
			$pu_tva = $tabprice[4];
			$pu_ttc = $tabprice[5];

			// MultiCurrency
			$multicurrency_total_ht  = $tabprice[16];
			$multicurrency_total_tva = $tabprice[17];
			$multicurrency_total_ttc = $tabprice[18];
			$pu_ht_devise = $tabprice[19];

<<<<<<< HEAD
            // Anciens indicateurs: $price, $subprice (a ne plus utiliser)
            $price = $pu_ht;
=======
			// Anciens indicateurs: $price, $subprice (a ne plus utiliser)
			$price = $pu_ht;
>>>>>>> d9b8a8c8
			if ($price_base_type == 'TTC')
			{
				$subprice = $pu_ttc;
			}
			else
			{
				$subprice = $pu_ht;
			}
			$remise = 0;
			if ($remise_percent > 0)
			{
				$remise = round(($pu * $remise_percent / 100),2);
				$price = ($pu - $remise);
			}

			//Fetch current line from the database and then clone the object and set it in $oldline property
			$line = new OrderLine($this->db);
			$line->fetch($rowid);

			if (!empty($line->fk_product))
			{
				$product=new Product($this->db);
				$result=$product->fetch($line->fk_product);
				$product_type=$product->type;

				if (! empty($conf->global->STOCK_MUST_BE_ENOUGH_FOR_ORDER) && $product_type == 0 && $product->stock_reel < $qty)
				{
					$langs->load("errors");
					$this->error=$langs->trans('ErrorStockIsNotEnoughToAddProductOnOrder', $product->ref);
					dol_syslog(get_class($this)."::addline error=Product ".$product->ref.": ".$this->error, LOG_ERR);
					$this->db->rollback();
					return self::STOCK_NOT_ENOUGH_FOR_ORDER;
				}
			}

			$staticline = clone $line;

			$line->oldline = $staticline;
			$this->line = $line;
			$this->line->context = $this->context;

			// Reorder if fk_parent_line change
			if (! empty($fk_parent_line) && ! empty($staticline->fk_parent_line) && $fk_parent_line != $staticline->fk_parent_line)
			{
				$rangmax = $this->line_max($fk_parent_line);
				$this->line->rang = $rangmax + 1;
			}

			$this->line->rowid=$rowid;
			$this->line->label=$label;
			$this->line->desc=$desc;
			$this->line->qty=$qty;

			$this->line->vat_src_code	= $vat_src_code;
			$this->line->tva_tx         = $txtva;
			$this->line->localtax1_tx   = $txlocaltax1;
			$this->line->localtax2_tx   = $txlocaltax2;
			$this->line->localtax1_type = $localtaxes_type[0];
			$this->line->localtax2_type = $localtaxes_type[2];
			$this->line->remise_percent = $remise_percent;
			$this->line->subprice       = $subprice;
			$this->line->info_bits      = $info_bits;
			$this->line->special_code   = $special_code;
			$this->line->total_ht       = $total_ht;
			$this->line->total_tva      = $total_tva;
			$this->line->total_localtax1= $total_localtax1;
			$this->line->total_localtax2= $total_localtax2;
			$this->line->total_ttc      = $total_ttc;
			$this->line->date_start     = $date_start;
			$this->line->date_end       = $date_end;
			$this->line->product_type   = $type;
			$this->line->fk_parent_line = $fk_parent_line;
			$this->line->skip_update_total=$skip_update_total;
			$this->line->fk_unit        = $fk_unit;

			$this->line->fk_fournprice = $fk_fournprice;
			$this->line->pa_ht = $pa_ht;

			// Multicurrency
			$this->line->multicurrency_subprice		= $pu_ht_devise;
			$this->line->multicurrency_total_ht 	= $multicurrency_total_ht;
			$this->line->multicurrency_total_tva 	= $multicurrency_total_tva;
			$this->line->multicurrency_total_ttc 	= $multicurrency_total_ttc;

			// TODO deprecated
			$this->line->price=$price;
			$this->line->remise=$remise;

			if (is_array($array_options) && count($array_options)>0) {
				$this->line->array_options=$array_options;
			}

			$result=$this->line->update($user, $notrigger);
			if ($result > 0)
			{
				// Reorder if child line
				if (! empty($fk_parent_line)) $this->line_order(true,'DESC');

				// Mise a jour info denormalisees
				$this->update_price(1);

				$this->db->commit();
				return $result;
			}
			else
			{
				$this->error=$this->line->error;

				$this->db->rollback();
				return -1;
			}
		}
		else
		{
			$this->error=get_class($this)."::updateline Order status makes operation forbidden";
			$this->errors=array('OrderStatusMakeOperationForbidden');
			return -2;
		}
	}

	/**
	 *      Update database
	 *
	 *      @param      User	$user        	User that modify
	 *      @param      int		$notrigger	    0=launch triggers after, 1=disable triggers
	 *      @return     int      			   	<0 if KO, >0 if OK
	 */
	function update(User $user, $notrigger=0)
	{
		global $conf;

		$error=0;

		// Clean parameters
		if (isset($this->ref)) $this->ref=trim($this->ref);
		if (isset($this->ref_client)) $this->ref_client=trim($this->ref_client);
		if (isset($this->note) || isset($this->note_private)) $this->note_private=(isset($this->note_private) ? trim($this->note_private) : trim($this->note));
		if (isset($this->note_public)) $this->note_public=trim($this->note_public);
		if (isset($this->modelpdf)) $this->modelpdf=trim($this->modelpdf);
		if (isset($this->import_key)) $this->import_key=trim($this->import_key);

		// Check parameters
		// Put here code to add control on parameters values

		// Update request
		$sql = "UPDATE ".MAIN_DB_PREFIX."commande SET";

		$sql.= " ref=".(isset($this->ref)?"'".$this->db->escape($this->ref)."'":"null").",";
		$sql.= " ref_client=".(isset($this->ref_client)?"'".$this->db->escape($this->ref_client)."'":"null").",";
		$sql.= " ref_ext=".(isset($this->ref_ext)?"'".$this->db->escape($this->ref_ext)."'":"null").",";
		$sql.= " fk_soc=".(isset($this->socid)?$this->socid:"null").",";
		$sql.= " date_commande=".(strval($this->date_commande)!='' ? "'".$this->db->idate($this->date_commande)."'" : 'null').",";
		$sql.= " date_valid=".(strval($this->date_validation)!='' ? "'".$this->db->idate($this->date_validation)."'" : 'null').",";
		$sql.= " tva=".(isset($this->total_tva)?$this->total_tva:"null").",";
		$sql.= " localtax1=".(isset($this->total_localtax1)?$this->total_localtax1:"null").",";
		$sql.= " localtax2=".(isset($this->total_localtax2)?$this->total_localtax2:"null").",";
		$sql.= " total_ht=".(isset($this->total_ht)?$this->total_ht:"null").",";
		$sql.= " total_ttc=".(isset($this->total_ttc)?$this->total_ttc:"null").",";
		$sql.= " fk_statut=".(isset($this->statut)?$this->statut:"null").",";
		$sql.= " fk_user_author=".(isset($this->user_author_id)?$this->user_author_id:"null").",";
		$sql.= " fk_user_valid=".(isset($this->user_valid)?$this->user_valid:"null").",";
		$sql.= " fk_projet=".(isset($this->fk_project)?$this->fk_project:"null").",";
		$sql.= " fk_cond_reglement=".(isset($this->cond_reglement_id)?$this->cond_reglement_id:"null").",";
		$sql.= " fk_mode_reglement=".(isset($this->mode_reglement_id)?$this->mode_reglement_id:"null").",";
		$sql.= " fk_account=".($this->fk_account>0?$this->fk_account:"null").",";
		$sql.= " note_private=".(isset($this->note_private)?"'".$this->db->escape($this->note_private)."'":"null").",";
		$sql.= " note_public=".(isset($this->note_public)?"'".$this->db->escape($this->note_public)."'":"null").",";
		$sql.= " model_pdf=".(isset($this->modelpdf)?"'".$this->db->escape($this->modelpdf)."'":"null").",";
		$sql.= " import_key=".(isset($this->import_key)?"'".$this->db->escape($this->import_key)."'":"null")."";

		$sql.= " WHERE rowid=".$this->id;

		$this->db->begin();

		dol_syslog(get_class($this)."::update", LOG_DEBUG);
		$resql = $this->db->query($sql);
		if (! $resql) {
			$error++; $this->errors[]="Error ".$this->db->lasterror();
		}

		if (! $error && empty($conf->global->MAIN_EXTRAFIELDS_DISABLED) && is_array($this->array_options) && count($this->array_options)>0)
		{
			$result=$this->insertExtraFields();
			if ($result < 0)
			{
<<<<<<< HEAD
	            // Call trigger
	            $result=$this->call_trigger('ORDER_MODIFY', $user);
	            if ($result < 0) $error++;
	            // End call triggers
=======
				$error++;
>>>>>>> d9b8a8c8
			}
		}

		if (! $error && ! $notrigger)
		{
			// Call trigger
			$result=$this->call_trigger('ORDER_MODIFY', $user);
			if ($result < 0) $error++;
			// End call triggers
		}

		// Commit or rollback
		if ($error)
		{
			foreach($this->errors as $errmsg)
			{
				dol_syslog(get_class($this)."::update ".$errmsg, LOG_ERR);
				$this->error.=($this->error?', '.$errmsg:$errmsg);
			}
			$this->db->rollback();
			return -1*$error;
		}
		else
		{
			$this->db->commit();
			return 1;
		}
	}

<<<<<<< HEAD
    /**
     *	Delete the customer order
     *
     *	@param	User	$user		User object
     *	@param	int		$notrigger	1=Does not execute triggers, 0= execute triggers
     * 	@return	int					<=0 if KO, >0 if OK
     */
    function delete($user, $notrigger=0)
    {
        global $conf, $langs;
        require_once DOL_DOCUMENT_ROOT.'/core/lib/files.lib.php';

        $error = 0;

        dol_syslog(get_class($this) . "::delete ".$this->id, LOG_DEBUG);

        $this->db->begin();

        if (! $error && ! $notrigger)
        {
            // Call trigger
            $result=$this->call_trigger('ORDER_DELETE',$user);
            if ($result < 0) $error++;
            // End call triggers
        }
=======
	/**
	 *	Delete the customer order
	 *
	 *	@param	User	$user		User object
	 *	@param	int		$notrigger	1=Does not execute triggers, 0= execute triggers
	 * 	@return	int					<=0 if KO, >0 if OK
	 */
	function delete($user, $notrigger=0)
	{
		global $conf, $langs;
		require_once DOL_DOCUMENT_ROOT.'/core/lib/files.lib.php';

		$error = 0;

		dol_syslog(get_class($this) . "::delete ".$this->id, LOG_DEBUG);

		$this->db->begin();

		if (! $error && ! $notrigger)
		{
			// Call trigger
			$result=$this->call_trigger('ORDER_DELETE',$user);
			if ($result < 0) $error++;
			// End call triggers
		}
>>>>>>> d9b8a8c8

		if ($this->nb_expedition() != 0)
		{
			$this->errors[] = $langs->trans('SomeShipmentExists');
			$error++;
		}

<<<<<<< HEAD
        if (! $error)
        {
        	// Delete order details
        	$sql = 'DELETE FROM '.MAIN_DB_PREFIX."commandedet WHERE fk_commande = ".$this->id;
        	if (! $this->db->query($sql) )
        	{
        		$error++;
        		$this->errors[]=$this->db->lasterror();
        	}
        }

        if (! $error)
        {
        	// Delete linked object
        	$res = $this->deleteObjectLinked();
        	if ($res < 0) $error++;
        }

        if (! $error)
        {
        	// Delete linked contacts
        	$res = $this->delete_linked_contact();
        	if ($res < 0) $error++;
        }

        if (! $error)
        {
        	// Remove extrafields
        	if ((! $error) && (empty($conf->global->MAIN_EXTRAFIELDS_DISABLED))) // For avoid conflicts if trigger used
        	{
        		$result=$this->deleteExtraFields();
        		if ($result < 0)
        		{
        			$error++;
        			dol_syslog(get_class($this)."::delete error -4 ".$this->error, LOG_ERR);
        		}
        	}
        }

        if (! $error)
        {
        	// Delete object
        	$sql = 'DELETE FROM '.MAIN_DB_PREFIX."commande WHERE rowid = ".$this->id;
        	if (! $this->db->query($sql) )
        	{
        		$error++;
        		$this->errors[]=$this->db->lasterror();
        	}
        }

        if (! $error)
        {
        	// Remove directory with files
        	$comref = dol_sanitizeFileName($this->ref);
        	if ($conf->commande->dir_output && !empty($this->ref))
        	{
        		$dir = $conf->commande->dir_output . "/" . $comref ;
        		$file = $conf->commande->dir_output . "/" . $comref . "/" . $comref . ".pdf";
        		if (file_exists($file))	// We must delete all files before deleting directory
        		{
        			dol_delete_preview($this);

        			if (! dol_delete_file($file,0,0,0,$this)) // For triggers
        			{
        				$this->db->rollback();
        				return 0;
        			}
        		}
        		if (file_exists($dir))
        		{
        			if (! dol_delete_dir_recursive($dir))
        			{
        				$this->error=$langs->trans("ErrorCanNotDeleteDir",$dir);
        				$this->db->rollback();
        				return 0;
        			}
        		}
        	}
        }

        if (! $error)
        {
        	$this->db->commit();
        	return 1;
        }
        else
        {
	        foreach($this->errors as $errmsg)
	        {
		        $this->error.=($this->error?', '.$errmsg:$errmsg);
	        }
	        $this->db->rollback();
	        return -1*$error;
        }
    }


    /**
     *	Load indicators for dashboard (this->nbtodo and this->nbtodolate)
     *
     *	@param		User	$user   Object user
     *	@return WorkboardResponse|int <0 if KO, WorkboardResponse if OK
     */
    function load_board($user)
    {
        global $conf, $langs;

        $clause = " WHERE";

        $sql = "SELECT c.rowid, c.date_creation as datec, c.date_commande, c.date_livraison as delivery_date, c.fk_statut";
        $sql.= " FROM ".MAIN_DB_PREFIX."commande as c";
        if (!$user->rights->societe->client->voir && !$user->societe_id)
        {
            $sql.= " LEFT JOIN ".MAIN_DB_PREFIX."societe_commerciaux as sc ON c.fk_soc = sc.fk_soc";
            $sql.= " WHERE sc.fk_user = " .$user->id;
            $clause = " AND";
        }
        $sql.= $clause." c.entity IN (".getEntity('commande').")";
        //$sql.= " AND c.fk_statut IN (1,2,3) AND c.facture = 0";
        $sql.= " AND ((c.fk_statut IN (".self::STATUS_VALIDATED.",".self::STATUS_SHIPMENTONPROCESS.")) OR (c.fk_statut = ".self::STATUS_CLOSED." AND c.facture = 0))";    // If status is 2 and facture=1, it must be selected
        if ($user->societe_id) $sql.=" AND c.fk_soc = ".$user->societe_id;

        $resql=$this->db->query($sql);
        if ($resql)
        {
	        $response = new WorkboardResponse();
	        $response->warning_delay=$conf->commande->client->warning_delay/60/60/24;
	        $response->label=$langs->trans("OrdersToProcess");
	        $response->url=DOL_URL_ROOT.'/commande/list.php?viewstatut=-3&mainmenu=commercial&leftmenu=orders';
	        $response->img=img_object('',"order");

            $generic_commande = new Commande($this->db);

            while ($obj=$this->db->fetch_object($resql))
            {
                $response->nbtodo++;
=======
		if (! $error)
		{
			// Delete order details
			$sql = 'DELETE FROM '.MAIN_DB_PREFIX."commandedet WHERE fk_commande = ".$this->id;
			if (! $this->db->query($sql) )
			{
				$error++;
				$this->errors[]=$this->db->lasterror();
			}
		}

		if (! $error)
		{
			// Delete linked object
			$res = $this->deleteObjectLinked();
			if ($res < 0) $error++;
		}

		if (! $error)
		{
			// Delete linked contacts
			$res = $this->delete_linked_contact();
			if ($res < 0) $error++;
		}

		if (! $error)
		{
			// Remove extrafields
			if ((! $error) && (empty($conf->global->MAIN_EXTRAFIELDS_DISABLED))) // For avoid conflicts if trigger used
			{
				$result=$this->deleteExtraFields();
				if ($result < 0)
				{
					$error++;
					dol_syslog(get_class($this)."::delete error -4 ".$this->error, LOG_ERR);
				}
			}
		}

		if (! $error)
		{
			// Delete object
			$sql = 'DELETE FROM '.MAIN_DB_PREFIX."commande WHERE rowid = ".$this->id;
			if (! $this->db->query($sql) )
			{
				$error++;
				$this->errors[]=$this->db->lasterror();
			}
		}

		if (! $error)
		{
			// Remove directory with files
			$comref = dol_sanitizeFileName($this->ref);
			if ($conf->commande->dir_output && !empty($this->ref))
			{
				$dir = $conf->commande->dir_output . "/" . $comref ;
				$file = $conf->commande->dir_output . "/" . $comref . "/" . $comref . ".pdf";
				if (file_exists($file))	// We must delete all files before deleting directory
				{
					dol_delete_preview($this);

					if (! dol_delete_file($file,0,0,0,$this)) // For triggers
					{
						$this->db->rollback();
						return 0;
					}
				}
				if (file_exists($dir))
				{
					if (! dol_delete_dir_recursive($dir))
					{
						$this->error=$langs->trans("ErrorCanNotDeleteDir",$dir);
						$this->db->rollback();
						return 0;
					}
				}
			}
		}

		if (! $error)
		{
			$this->db->commit();
			return 1;
		}
		else
		{
			foreach($this->errors as $errmsg)
			{
				$this->error.=($this->error?', '.$errmsg:$errmsg);
			}
			$this->db->rollback();
			return -1*$error;
		}
	}


	// phpcs:disable PEAR.NamingConventions.ValidFunctionName.NotCamelCaps
	/**
	 *	Load indicators for dashboard (this->nbtodo and this->nbtodolate)
	 *
	 *	@param		User	$user   Object user
	 *	@return WorkboardResponse|int <0 if KO, WorkboardResponse if OK
	 */
	function load_board($user)
	{
        // phpcs:enable
		global $conf, $langs;
>>>>>>> d9b8a8c8

		$clause = " WHERE";

		$sql = "SELECT c.rowid, c.date_creation as datec, c.date_commande, c.date_livraison as delivery_date, c.fk_statut, c.total_ht";
		$sql.= " FROM ".MAIN_DB_PREFIX."commande as c";
		if (!$user->rights->societe->client->voir && !$user->societe_id)
		{
			$sql.= " LEFT JOIN ".MAIN_DB_PREFIX."societe_commerciaux as sc ON c.fk_soc = sc.fk_soc";
			$sql.= " WHERE sc.fk_user = " .$user->id;
			$clause = " AND";
		}
		$sql.= $clause." c.entity IN (".getEntity('commande').")";
		//$sql.= " AND c.fk_statut IN (1,2,3) AND c.facture = 0";
		$sql.= " AND ((c.fk_statut IN (".self::STATUS_VALIDATED.",".self::STATUS_SHIPMENTONPROCESS.")) OR (c.fk_statut = ".self::STATUS_CLOSED." AND c.facture = 0))";    // If status is 2 and facture=1, it must be selected
		if ($user->societe_id) $sql.=" AND c.fk_soc = ".$user->societe_id;

		$resql=$this->db->query($sql);
		if ($resql)
		{
			$response = new WorkboardResponse();
			$response->warning_delay=$conf->commande->client->warning_delay/60/60/24;
			$response->label=$langs->trans("OrdersToProcess");
			$response->url=DOL_URL_ROOT.'/commande/list.php?viewstatut=-3&mainmenu=commercial&leftmenu=orders';
			$response->img=img_object('',"order");

			$generic_commande = new Commande($this->db);

			while ($obj=$this->db->fetch_object($resql))
			{
				$response->nbtodo++;
				$response->total+= $obj->total_ht;

				$generic_commande->statut = $obj->fk_statut;
				$generic_commande->date_commande = $this->db->jdate($obj->date_commande);
				$generic_commande->date_livraison = $this->db->jdate($obj->delivery_date);

<<<<<<< HEAD
    /**
     *	Return status label of Order
     *
     *	@param      int		$mode       0=Long label, 1=Short label, 2=Picto + Short label, 3=Picto, 4=Picto + Long label, 5=Short label + Picto, 6=Long label + Picto
     *	@return     string      		Label of status
     */
    function getLibStatut($mode)
    {
        return $this->LibStatut($this->statut, $this->billed, $mode);
    }

    /**
     *	Return label of status
     *
     *	@param		int		$statut      	  Id statut
     *  @param      int		$billed    		  If invoiced
     *	@param      int		$mode        	  0=Long label, 1=Short label, 2=Picto + Short label, 3=Picto, 4=Picto + Long label, 5=Short label + Picto, 6=Long label + Picto
     *  @param      int     $donotshowbilled  Do not show billed status after order status
     *  @return     string					  Label of status
     */
    function LibStatut($statut,$billed,$mode,$donotshowbilled=0)
    {
        global $langs, $conf;

        $billedtext = '';
        if (empty($donotshowbilled)) $billedtext .= ($billed?' - '.$langs->trans("Billed"):'');

        //print 'x'.$statut.'-'.$billed;
        if ($mode == 0)
        {
            if ($statut==self::STATUS_CANCELED) return $langs->trans('StatusOrderCanceled');
            if ($statut==self::STATUS_DRAFT) return $langs->trans('StatusOrderDraft');
            if ($statut==self::STATUS_VALIDATED) return $langs->trans('StatusOrderValidated').$billedtext;
            if ($statut==self::STATUS_SHIPMENTONPROCESS) return $langs->trans('StatusOrderSentShort').$billedtext;
            if ($statut==self::STATUS_CLOSED && (! $billed && empty($conf->global->WORKFLOW_BILL_ON_SHIPMENT))) return $langs->trans('StatusOrderToBill');
            if ($statut==self::STATUS_CLOSED && ($billed && empty($conf->global->WORKFLOW_BILL_ON_SHIPMENT))) return $langs->trans('StatusOrderProcessed').$billedtext;
            if ($statut==self::STATUS_CLOSED && (! empty($conf->global->WORKFLOW_BILL_ON_SHIPMENT))) return $langs->trans('StatusOrderDelivered');
        }
        elseif ($mode == 1)
        {
            if ($statut==self::STATUS_CANCELED) return $langs->trans('StatusOrderCanceledShort');
            if ($statut==self::STATUS_DRAFT) return $langs->trans('StatusOrderDraftShort');
            if ($statut==self::STATUS_VALIDATED) return $langs->trans('StatusOrderValidatedShort').$billedtext;
            if ($statut==self::STATUS_SHIPMENTONPROCESS) return $langs->trans('StatusOrderSentShort').$billedtext;
            if ($statut==self::STATUS_CLOSED && (! $billed && empty($conf->global->WORKFLOW_BILL_ON_SHIPMENT))) return $langs->trans('StatusOrderToBillShort');
            if ($statut==self::STATUS_CLOSED && ($billed && empty($conf->global->WORKFLOW_BILL_ON_SHIPMENT))) return $langs->trans('StatusOrderProcessed').$billedtext;
            if ($statut==self::STATUS_CLOSED && (! empty($conf->global->WORKFLOW_BILL_ON_SHIPMENT))) return $langs->trans('StatusOrderDelivered');
        }
        elseif ($mode == 2)
        {
            if ($statut==self::STATUS_CANCELED) return img_picto($langs->trans('StatusOrderCanceled'),'statut5').' '.$langs->trans('StatusOrderCanceledShort');
            if ($statut==self::STATUS_DRAFT) return img_picto($langs->trans('StatusOrderDraft'),'statut0').' '.$langs->trans('StatusOrderDraftShort');
            if ($statut==self::STATUS_VALIDATED) return img_picto($langs->trans('StatusOrderValidated'),'statut1').' '.$langs->trans('StatusOrderValidatedShort').$billedtext;
            if ($statut==self::STATUS_SHIPMENTONPROCESS) return img_picto($langs->trans('StatusOrderSent'),'statut3').' '.$langs->trans('StatusOrderSentShort').$billedtext;
            if ($statut==self::STATUS_CLOSED && (! $billed && empty($conf->global->WORKFLOW_BILL_ON_SHIPMENT))) return img_picto($langs->trans('StatusOrderToBill'),'statut4').' '.$langs->trans('StatusOrderToBillShort');
            if ($statut==self::STATUS_CLOSED && ($billed && empty($conf->global->WORKFLOW_BILL_ON_SHIPMENT))) return img_picto($langs->trans('StatusOrderProcessed').$billedtext,'statut6').' '.$langs->trans('StatusOrderProcessed').$billedtext;
            if ($statut==self::STATUS_CLOSED && (! empty($conf->global->WORKFLOW_BILL_ON_SHIPMENT))) return img_picto($langs->trans('StatusOrderDelivered'),'statut6').' '.$langs->trans('StatusOrderDeliveredShort');
        }
        elseif ($mode == 3)
        {
            if ($statut==self::STATUS_CANCELED) return img_picto($langs->trans('StatusOrderCanceled'),'statut5');
            if ($statut==self::STATUS_DRAFT) return img_picto($langs->trans('StatusOrderDraft'),'statut0');
            if ($statut==self::STATUS_VALIDATED) return img_picto($langs->trans('StatusOrderValidated').$billedtext,'statut1');
            if ($statut==self::STATUS_SHIPMENTONPROCESS) return img_picto($langs->trans('StatusOrderSentShort').$billedtext,'statut3');
            if ($statut==self::STATUS_CLOSED && (! $billed && empty($conf->global->WORKFLOW_BILL_ON_SHIPMENT))) return img_picto($langs->trans('StatusOrderToBill'),'statut4');
            if ($statut==self::STATUS_CLOSED && ($billed && empty($conf->global->WORKFLOW_BILL_ON_SHIPMENT))) return img_picto($langs->trans('StatusOrderProcessed').$billedtext,'statut6');
            if ($statut==self::STATUS_CLOSED && (! empty($conf->global->WORKFLOW_BILL_ON_SHIPMENT))) return img_picto($langs->trans('StatusOrderDelivered'),'statut6');
        }
        elseif ($mode == 4)
        {
            if ($statut==self::STATUS_CANCELED) return img_picto($langs->trans('StatusOrderCanceled'),'statut5').' '.$langs->trans('StatusOrderCanceled');
            if ($statut==self::STATUS_DRAFT) return img_picto($langs->trans('StatusOrderDraft'),'statut0').' '.$langs->trans('StatusOrderDraft');
            if ($statut==self::STATUS_VALIDATED) return img_picto($langs->trans('StatusOrderValidated').$billedtext,'statut1').' '.$langs->trans('StatusOrderValidated').$billedtext;
            if ($statut==self::STATUS_SHIPMENTONPROCESS) return img_picto($langs->trans('StatusOrderSentShort').$billedtext,'statut3').' '.$langs->trans('StatusOrderSent').$billedtext;
            if ($statut==self::STATUS_CLOSED && (! $billed && empty($conf->global->WORKFLOW_BILL_ON_SHIPMENT))) return img_picto($langs->trans('StatusOrderToBill'),'statut4').' '.$langs->trans('StatusOrderToBill');
            if ($statut==self::STATUS_CLOSED && ($billed && empty($conf->global->WORKFLOW_BILL_ON_SHIPMENT))) return img_picto($langs->trans('StatusOrderProcessedShort').$billedtext,'statut6').' '.$langs->trans('StatusOrderProcessed').$billedtext;
            if ($statut==self::STATUS_CLOSED && (! empty($conf->global->WORKFLOW_BILL_ON_SHIPMENT))) return img_picto($langs->trans('StatusOrderDelivered'),'statut6').' '.$langs->trans('StatusOrderDelivered');
        }
        elseif ($mode == 5)
        {
            if ($statut==self::STATUS_CANCELED) return '<span class="hideonsmartphone">'.$langs->trans('StatusOrderCanceledShort').' </span>'.img_picto($langs->trans('StatusOrderCanceled'),'statut5');
            if ($statut==self::STATUS_DRAFT) return '<span class="hideonsmartphone">'.$langs->trans('StatusOrderDraftShort').' </span>'.img_picto($langs->trans('StatusOrderDraft'),'statut0');
            if ($statut==self::STATUS_VALIDATED) return '<span class="hideonsmartphone">'.$langs->trans('StatusOrderValidatedShort').$billedtext.' </span>'.img_picto($langs->trans('StatusOrderValidated').$billedtext,'statut1');
            if ($statut==self::STATUS_SHIPMENTONPROCESS) return '<span class="hideonsmartphone">'.$langs->trans('StatusOrderSentShort').$billedtext.' </span>'.img_picto($langs->trans('StatusOrderSent').$billedtext,'statut3');
            if ($statut==self::STATUS_CLOSED && (! $billed && empty($conf->global->WORKFLOW_BILL_ON_SHIPMENT))) return '<span class="hideonsmartphone">'.$langs->trans('StatusOrderToBillShort').' </span>'.img_picto($langs->trans('StatusOrderToBill'),'statut4');
            if ($statut==self::STATUS_CLOSED && ($billed && empty($conf->global->WORKFLOW_BILL_ON_SHIPMENT))) return '<span class="hideonsmartphone">'.$langs->trans('StatusOrderProcessedShort').$billedtext.' </span>'.img_picto($langs->trans('StatusOrderProcessed').$billedtext,'statut6');
            if ($statut==self::STATUS_CLOSED && (! empty($conf->global->WORKFLOW_BILL_ON_SHIPMENT))) return '<span class="hideonsmartphone">'.$langs->trans('StatusOrderDeliveredShort').' </span>'.img_picto($langs->trans('StatusOrderDelivered'),'statut6');
        }
        elseif ($mode == 6)
        {
        	if ($statut==self::STATUS_CANCELED) return '<span class="hideonsmartphone">'.$langs->trans('StatusOrderCanceled').' </span>'.img_picto($langs->trans('StatusOrderCanceled'),'statut5');
        	if ($statut==self::STATUS_DRAFT) return '<span class="hideonsmartphone">'.$langs->trans('StatusOrderDraft').' </span>'.img_picto($langs->trans('StatusOrderDraft'),'statut0');
        	if ($statut==self::STATUS_VALIDATED) return '<span class="hideonsmartphone">'.$langs->trans('StatusOrderValidated').$billedtext.' </span>'.img_picto($langs->trans('StatusOrderValidated').$billedtext,'statut1');
        	if ($statut==self::STATUS_SHIPMENTONPROCESS) return '<span class="hideonsmartphone">'.$langs->trans('StatusOrderSent').$billedtext.' </span>'.img_picto($langs->trans('StatusOrderSent').$billedtext,'statut3');
        	if ($statut==self::STATUS_CLOSED && (! $billed && empty($conf->global->WORKFLOW_BILL_ON_SHIPMENT))) return '<span class="hideonsmartphone">'.$langs->trans('StatusOrderToBill').' </span>'.img_picto($langs->trans('StatusOrderToBill'),'statut4');
        	if ($statut==self::STATUS_CLOSED && ($billed && empty($conf->global->WORKFLOW_BILL_ON_SHIPMENT))) return '<span class="hideonsmartphone">'.$langs->trans('StatusOrderProcessed').$billedtext.' </span>'.img_picto($langs->trans('StatusOrderProcessed').$billedtext,'statut6');
        	if ($statut==self::STATUS_CLOSED && (! empty($conf->global->WORKFLOW_BILL_ON_SHIPMENT))) return '<span class="hideonsmartphone">'.$langs->trans('StatusOrderDelivered').' </span>'.img_picto($langs->trans('StatusOrderDelivered'),'statut6');
        }

    }
=======
				if ($generic_commande->hasDelay()) {
					$response->nbtodolate++;
				}
			}

			return $response;
		}
		else
		{
			$this->error=$this->db->error();
			return -1;
		}
	}

	/**
	 *	Return source label of order
	 *
	 *	@return     string      Label
	 */
	function getLabelSource()
	{
		global $langs;
>>>>>>> d9b8a8c8

		$label=$langs->trans('OrderSource'.$this->source);

		if ($label == 'OrderSource') return '';
		return $label;
	}

	/**
	 *	Return status label of Order
	 *
	 *	@param      int		$mode       0=Long label, 1=Short label, 2=Picto + Short label, 3=Picto, 4=Picto + Long label, 5=Short label + Picto, 6=Long label + Picto
	 *	@return     string      		Label of status
	 */
	function getLibStatut($mode)
	{
		return $this->LibStatut($this->statut, $this->billed, $mode);
	}

	// phpcs:disable PEAR.NamingConventions.ValidFunctionName.NotCamelCaps
	/**
	 *	Return label of status
	 *
	 *	@param		int		$statut      	  Id statut
	 *  @param      int		$billed    		  If invoiced
	 *	@param      int		$mode        	  0=Long label, 1=Short label, 2=Picto + Short label, 3=Picto, 4=Picto + Long label, 5=Short label + Picto, 6=Long label + Picto
	 *  @param      int     $donotshowbilled  Do not show billed status after order status
	 *  @return     string					  Label of status
	 */
	function LibStatut($statut,$billed,$mode,$donotshowbilled=0)
	{
        // phpcs:enable
		global $langs, $conf;

		$billedtext = '';
		if (empty($donotshowbilled)) $billedtext .= ($billed?' - '.$langs->trans("Billed"):'');

		//print 'x'.$statut.'-'.$billed;
		if ($mode == 0)
		{
			if ($statut==self::STATUS_CANCELED) return $langs->trans('StatusOrderCanceled');
			if ($statut==self::STATUS_DRAFT) return $langs->trans('StatusOrderDraft');
			if ($statut==self::STATUS_VALIDATED) return $langs->trans('StatusOrderValidated').$billedtext;
			if ($statut==self::STATUS_SHIPMENTONPROCESS) return $langs->trans('StatusOrderSentShort').$billedtext;
			if ($statut==self::STATUS_CLOSED && (! $billed && empty($conf->global->WORKFLOW_BILL_ON_SHIPMENT))) return $langs->trans('StatusOrderToBill');
			if ($statut==self::STATUS_CLOSED && ($billed && empty($conf->global->WORKFLOW_BILL_ON_SHIPMENT))) return $langs->trans('StatusOrderProcessed').$billedtext;
			if ($statut==self::STATUS_CLOSED && (! empty($conf->global->WORKFLOW_BILL_ON_SHIPMENT))) return $langs->trans('StatusOrderDelivered');
		}
		elseif ($mode == 1)
		{
			if ($statut==self::STATUS_CANCELED) return $langs->trans('StatusOrderCanceledShort');
			if ($statut==self::STATUS_DRAFT) return $langs->trans('StatusOrderDraftShort');
			if ($statut==self::STATUS_VALIDATED) return $langs->trans('StatusOrderValidatedShort').$billedtext;
			if ($statut==self::STATUS_SHIPMENTONPROCESS) return $langs->trans('StatusOrderSentShort').$billedtext;
			if ($statut==self::STATUS_CLOSED && (! $billed && empty($conf->global->WORKFLOW_BILL_ON_SHIPMENT))) return $langs->trans('StatusOrderToBillShort');
			if ($statut==self::STATUS_CLOSED && ($billed && empty($conf->global->WORKFLOW_BILL_ON_SHIPMENT))) return $langs->trans('StatusOrderProcessed').$billedtext;
			if ($statut==self::STATUS_CLOSED && (! empty($conf->global->WORKFLOW_BILL_ON_SHIPMENT))) return $langs->trans('StatusOrderDelivered');
		}
		elseif ($mode == 2)
		{
			if ($statut==self::STATUS_CANCELED) return img_picto($langs->trans('StatusOrderCanceled'),'statut5').' '.$langs->trans('StatusOrderCanceledShort');
			if ($statut==self::STATUS_DRAFT) return img_picto($langs->trans('StatusOrderDraft'),'statut0').' '.$langs->trans('StatusOrderDraftShort');
			if ($statut==self::STATUS_VALIDATED) return img_picto($langs->trans('StatusOrderValidated'),'statut1').' '.$langs->trans('StatusOrderValidatedShort').$billedtext;
			if ($statut==self::STATUS_SHIPMENTONPROCESS) return img_picto($langs->trans('StatusOrderSent'),'statut3').' '.$langs->trans('StatusOrderSentShort').$billedtext;
			if ($statut==self::STATUS_CLOSED && (! $billed && empty($conf->global->WORKFLOW_BILL_ON_SHIPMENT))) return img_picto($langs->trans('StatusOrderToBill'),'statut4').' '.$langs->trans('StatusOrderToBillShort');
			if ($statut==self::STATUS_CLOSED && ($billed && empty($conf->global->WORKFLOW_BILL_ON_SHIPMENT))) return img_picto($langs->trans('StatusOrderProcessed').$billedtext,'statut6').' '.$langs->trans('StatusOrderProcessed').$billedtext;
			if ($statut==self::STATUS_CLOSED && (! empty($conf->global->WORKFLOW_BILL_ON_SHIPMENT))) return img_picto($langs->trans('StatusOrderDelivered'),'statut6').' '.$langs->trans('StatusOrderDeliveredShort');
		}
		elseif ($mode == 3)
		{
			if ($statut==self::STATUS_CANCELED) return img_picto($langs->trans('StatusOrderCanceled'),'statut5');
			if ($statut==self::STATUS_DRAFT) return img_picto($langs->trans('StatusOrderDraft'),'statut0');
			if ($statut==self::STATUS_VALIDATED) return img_picto($langs->trans('StatusOrderValidated').$billedtext,'statut1');
			if ($statut==self::STATUS_SHIPMENTONPROCESS) return img_picto($langs->trans('StatusOrderSentShort').$billedtext,'statut3');
			if ($statut==self::STATUS_CLOSED && (! $billed && empty($conf->global->WORKFLOW_BILL_ON_SHIPMENT))) return img_picto($langs->trans('StatusOrderToBill'),'statut4');
			if ($statut==self::STATUS_CLOSED && ($billed && empty($conf->global->WORKFLOW_BILL_ON_SHIPMENT))) return img_picto($langs->trans('StatusOrderProcessed').$billedtext,'statut6');
			if ($statut==self::STATUS_CLOSED && (! empty($conf->global->WORKFLOW_BILL_ON_SHIPMENT))) return img_picto($langs->trans('StatusOrderDelivered'),'statut6');
		}
		elseif ($mode == 4)
		{
			if ($statut==self::STATUS_CANCELED) return img_picto($langs->trans('StatusOrderCanceled'),'statut5').' '.$langs->trans('StatusOrderCanceled');
			if ($statut==self::STATUS_DRAFT) return img_picto($langs->trans('StatusOrderDraft'),'statut0').' '.$langs->trans('StatusOrderDraft');
			if ($statut==self::STATUS_VALIDATED) return img_picto($langs->trans('StatusOrderValidated').$billedtext,'statut1').' '.$langs->trans('StatusOrderValidated').$billedtext;
			if ($statut==self::STATUS_SHIPMENTONPROCESS) return img_picto($langs->trans('StatusOrderSentShort').$billedtext,'statut3').' '.$langs->trans('StatusOrderSent').$billedtext;
			if ($statut==self::STATUS_CLOSED && (! $billed && empty($conf->global->WORKFLOW_BILL_ON_SHIPMENT))) return img_picto($langs->trans('StatusOrderToBill'),'statut4').' '.$langs->trans('StatusOrderToBill');
			if ($statut==self::STATUS_CLOSED && ($billed && empty($conf->global->WORKFLOW_BILL_ON_SHIPMENT))) return img_picto($langs->trans('StatusOrderProcessedShort').$billedtext,'statut6').' '.$langs->trans('StatusOrderProcessed').$billedtext;
			if ($statut==self::STATUS_CLOSED && (! empty($conf->global->WORKFLOW_BILL_ON_SHIPMENT))) return img_picto($langs->trans('StatusOrderDelivered'),'statut6').' '.$langs->trans('StatusOrderDelivered');
		}
		elseif ($mode == 5)
		{
			if ($statut==self::STATUS_CANCELED) return '<span class="hideonsmartphone">'.$langs->trans('StatusOrderCanceledShort').' </span>'.img_picto($langs->trans('StatusOrderCanceled'),'statut5');
			if ($statut==self::STATUS_DRAFT) return '<span class="hideonsmartphone">'.$langs->trans('StatusOrderDraftShort').' </span>'.img_picto($langs->trans('StatusOrderDraft'),'statut0');
			if ($statut==self::STATUS_VALIDATED) return '<span class="hideonsmartphone">'.$langs->trans('StatusOrderValidatedShort').$billedtext.' </span>'.img_picto($langs->trans('StatusOrderValidated').$billedtext,'statut1');
			if ($statut==self::STATUS_SHIPMENTONPROCESS) return '<span class="hideonsmartphone">'.$langs->trans('StatusOrderSentShort').$billedtext.' </span>'.img_picto($langs->trans('StatusOrderSent').$billedtext,'statut3');
			if ($statut==self::STATUS_CLOSED && (! $billed && empty($conf->global->WORKFLOW_BILL_ON_SHIPMENT))) return '<span class="hideonsmartphone">'.$langs->trans('StatusOrderToBillShort').' </span>'.img_picto($langs->trans('StatusOrderToBill'),'statut4');
			if ($statut==self::STATUS_CLOSED && ($billed && empty($conf->global->WORKFLOW_BILL_ON_SHIPMENT))) return '<span class="hideonsmartphone">'.$langs->trans('StatusOrderProcessedShort').$billedtext.' </span>'.img_picto($langs->trans('StatusOrderProcessed').$billedtext,'statut6');
			if ($statut==self::STATUS_CLOSED && (! empty($conf->global->WORKFLOW_BILL_ON_SHIPMENT))) return '<span class="hideonsmartphone">'.$langs->trans('StatusOrderDeliveredShort').' </span>'.img_picto($langs->trans('StatusOrderDelivered'),'statut6');
		}
		elseif ($mode == 6)
		{
			if ($statut==self::STATUS_CANCELED) return '<span class="hideonsmartphone">'.$langs->trans('StatusOrderCanceled').' </span>'.img_picto($langs->trans('StatusOrderCanceled'),'statut5');
			if ($statut==self::STATUS_DRAFT) return '<span class="hideonsmartphone">'.$langs->trans('StatusOrderDraft').' </span>'.img_picto($langs->trans('StatusOrderDraft'),'statut0');
			if ($statut==self::STATUS_VALIDATED) return '<span class="hideonsmartphone">'.$langs->trans('StatusOrderValidated').$billedtext.' </span>'.img_picto($langs->trans('StatusOrderValidated').$billedtext,'statut1');
			if ($statut==self::STATUS_SHIPMENTONPROCESS) return '<span class="hideonsmartphone">'.$langs->trans('StatusOrderSent').$billedtext.' </span>'.img_picto($langs->trans('StatusOrderSent').$billedtext,'statut3');
			if ($statut==self::STATUS_CLOSED && (! $billed && empty($conf->global->WORKFLOW_BILL_ON_SHIPMENT))) return '<span class="hideonsmartphone">'.$langs->trans('StatusOrderToBill').' </span>'.img_picto($langs->trans('StatusOrderToBill'),'statut4');
			if ($statut==self::STATUS_CLOSED && ($billed && empty($conf->global->WORKFLOW_BILL_ON_SHIPMENT))) return '<span class="hideonsmartphone">'.$langs->trans('StatusOrderProcessed').$billedtext.' </span>'.img_picto($langs->trans('StatusOrderProcessed').$billedtext,'statut6');
			if ($statut==self::STATUS_CLOSED && (! empty($conf->global->WORKFLOW_BILL_ON_SHIPMENT))) return '<span class="hideonsmartphone">'.$langs->trans('StatusOrderDelivered').' </span>'.img_picto($langs->trans('StatusOrderDelivered'),'statut6');
		}
	}


	/**
	 *	Return clicable link of object (with eventually picto)
	 *
	 *	@param      int			$withpicto                Add picto into link
	 *	@param      string	    $option                   Where point the link (0=> main card, 1,2 => shipment, 'nolink'=>No link)
	 *	@param      int			$max          	          Max length to show
	 *	@param      int			$short			          ???
	 *  @param	    int   	    $notooltip		          1=Disable tooltip
	 *  @param      int         $save_lastsearch_value    -1=Auto, 0=No save of lastsearch_values when clicking, 1=Save lastsearch_values whenclicking
	 *	@return     string          			          String with URL
	 */
	function getNomUrl($withpicto=0, $option='', $max=0, $short=0, $notooltip=0, $save_lastsearch_value=-1)
	{
		global $conf, $langs, $user;

		if (! empty($conf->dol_no_mouse_hover)) $notooltip=1;   // Force disable tooltips

		$result='';

		if (! empty($conf->expedition->enabled) && ($option == '1' || $option == '2')) $url = DOL_URL_ROOT.'/expedition/shipment.php?id='.$this->id;
		else $url = DOL_URL_ROOT.'/commande/card.php?id='.$this->id;

		if (!$user->rights->commande->lire)
			$option = 'nolink';

		if ($option !== 'nolink')
		{
			// Add param to save lastsearch_values or not
			$add_save_lastsearch_values=($save_lastsearch_value == 1 ? 1 : 0);
			if ($save_lastsearch_value == -1 && preg_match('/list\.php/',$_SERVER["PHP_SELF"])) $add_save_lastsearch_values=1;
			if ($add_save_lastsearch_values) $url.='&save_lastsearch_values=1';
		}

<<<<<<< HEAD
        $label = '';
=======
		if ($short) return $url;

		$label = '';
>>>>>>> d9b8a8c8

		if ($user->rights->commande->lire) {
			$label = '<u>'.$langs->trans("ShowOrder").'</u>';
			$label .= '<br><b>'.$langs->trans('Ref').':</b> '.$this->ref;
			$label .= '<br><b>'.$langs->trans('RefCustomer').':</b> '.($this->ref_customer ? $this->ref_customer : $this->ref_client);
			if (!empty($this->total_ht)) {
				$label .= '<br><b>'.$langs->trans('AmountHT').':</b> '.price($this->total_ht, 0, $langs, 0, -1, -1, $conf->currency);
			}
			if (!empty($this->total_tva)) {
				$label .= '<br><b>'.$langs->trans('VAT').':</b> '.price($this->total_tva, 0, $langs, 0, -1, -1,	$conf->currency);
			}
			if (!empty($this->total_ttc)) {
				$label .= '<br><b>'.$langs->trans('AmountTTC').':</b> '.price($this->total_ttc, 0, $langs, 0, -1, -1, $conf->currency);
			}
		}

		$linkclose='';
		if (empty($notooltip) && $user->rights->commande->lire)
		{
			if (! empty($conf->global->MAIN_OPTIMIZEFORTEXTBROWSER))
			{
				$label=$langs->trans("ShowOrder");
				$linkclose.=' alt="'.dol_escape_htmltag($label, 1).'"';
			}
			$linkclose.= ' title="'.dol_escape_htmltag($label, 1).'"';
			$linkclose.=' class="classfortooltip"';
		}

		$linkstart = '<a href="'.$url.'"';
		$linkstart.=$linkclose.'>';
		$linkend='</a>';

<<<<<<< HEAD
        $result .= $linkstart;
        if ($withpicto) $result.=img_object(($notooltip?'':$label), $this->picto, ($notooltip?(($withpicto != 2) ? 'class="paddingright"' : ''):'class="'.(($withpicto != 2) ? 'paddingright ' : '').'classfortooltip"'), 0, 0, $notooltip?0:1);
        if ($withpicto != 2) $result.= $this->ref;
        $result .= $linkend;

        return $result;
    }
=======
		if ($option === 'nolink') {
			$linkstart = '';
			$linkend = '';
		}
>>>>>>> d9b8a8c8

		$result .= $linkstart;
		if ($withpicto) $result.=img_object(($notooltip?'':$label), $this->picto, ($notooltip?(($withpicto != 2) ? 'class="paddingright"' : ''):'class="'.(($withpicto != 2) ? 'paddingright ' : '').'classfortooltip"'), 0, 0, $notooltip?0:1);
		if ($withpicto != 2) $result.= $this->ref;
		$result .= $linkend;

		return $result;
	}


	/**
	 *	Charge les informations d'ordre info dans l'objet commande
	 *
	 *	@param  int		$id       Id of order
	 *	@return	void
	 */
	function info($id)
	{
		$sql = 'SELECT c.rowid, date_creation as datec, tms as datem,';
		$sql.= ' date_valid as datev,';
		$sql.= ' date_cloture as datecloture,';
		$sql.= ' fk_user_author, fk_user_valid, fk_user_cloture';
		$sql.= ' FROM '.MAIN_DB_PREFIX.'commande as c';
		$sql.= ' WHERE c.rowid = '.$id;
		$result=$this->db->query($sql);
		if ($result)
		{
			if ($this->db->num_rows($result))
			{
				$obj = $this->db->fetch_object($result);
				$this->id = $obj->rowid;
				if ($obj->fk_user_author)
				{
					$cuser = new User($this->db);
					$cuser->fetch($obj->fk_user_author);
					$this->user_creation   = $cuser;
				}

				if ($obj->fk_user_valid)
				{
					$vuser = new User($this->db);
					$vuser->fetch($obj->fk_user_valid);
					$this->user_validation = $vuser;
				}

				if ($obj->fk_user_cloture)
				{
					$cluser = new User($this->db);
					$cluser->fetch($obj->fk_user_cloture);
					$this->user_cloture   = $cluser;
				}

				$this->date_creation     = $this->db->jdate($obj->datec);
				$this->date_modification = $this->db->jdate($obj->datem);
				$this->date_validation   = $this->db->jdate($obj->datev);
				$this->date_cloture      = $this->db->jdate($obj->datecloture);
			}

			$this->db->free($result);
		}
		else
		{
			dol_print_error($this->db);
		}
	}


	/**
	 *  Initialise an instance with random values.
	 *  Used to build previews or test instances.
	 *	id must be 0 if object instance is a specimen.
	 *
	 *  @return	void
	 */
	function initAsSpecimen()
	{
		global $langs;

		dol_syslog(get_class($this)."::initAsSpecimen");

		// Load array of products prodids
		$num_prods = 0;
		$prodids = array();
		$sql = "SELECT rowid";
		$sql.= " FROM ".MAIN_DB_PREFIX."product";
		$sql.= " WHERE entity IN (".getEntity('product').")";
		$resql = $this->db->query($sql);
		if ($resql)
		{
			$num_prods = $this->db->num_rows($resql);
			$i = 0;
			while ($i < $num_prods)
			{
				$i++;
				$row = $this->db->fetch_row($resql);
				$prodids[$i] = $row[0];
			}
		}

		// Initialise parametres
		$this->id=0;
		$this->ref = 'SPECIMEN';
		$this->specimen=1;
		$this->socid = 1;
		$this->date = time();
		$this->date_lim_reglement=$this->date+3600*24*30;
		$this->cond_reglement_code = 'RECEP';
		$this->mode_reglement_code = 'CHQ';
		$this->availability_code   = 'DSP';
		$this->demand_reason_code  = 'SRC_00';
		$this->note_public='This is a comment (public)';
		$this->note_private='This is a comment (private)';
		// Lines
		$nbp = 5;
		$xnbp = 0;
		while ($xnbp < $nbp)
		{
			$line=new OrderLine($this->db);

			$line->desc=$langs->trans("Description")." ".$xnbp;
			$line->qty=1;
			$line->subprice=100;
			$line->price=100;
			$line->tva_tx=20;
			if ($xnbp == 2)
			{
				$line->total_ht=50;
				$line->total_ttc=60;
				$line->total_tva=10;
				$line->remise_percent=50;
			}
			else
			{
				$line->total_ht=100;
				$line->total_ttc=120;
				$line->total_tva=20;
				$line->remise_percent=0;
			}
			if ($num_prods > 0)
			{
				$prodid = mt_rand(1, $num_prods);
				$line->fk_product=$prodids[$prodid];
				$line->product_ref='SPECIMEN';
			}

			$this->lines[$xnbp]=$line;

			$this->total_ht       += $line->total_ht;
			$this->total_tva      += $line->total_tva;
			$this->total_ttc      += $line->total_ttc;

			$xnbp++;
		}
	}


	// phpcs:disable PEAR.NamingConventions.ValidFunctionName.NotCamelCaps
	/**
	 *	Charge indicateurs this->nb de tableau de bord
	 *
	 *	@return     int         <0 si ko, >0 si ok
	 */
	function load_state_board()
	{
        // phpcs:enable
		global $user;

		$this->nb=array();
		$clause = "WHERE";

		$sql = "SELECT count(co.rowid) as nb";
		$sql.= " FROM ".MAIN_DB_PREFIX."commande as co";
		$sql.= " LEFT JOIN ".MAIN_DB_PREFIX."societe as s ON co.fk_soc = s.rowid";
		if (!$user->rights->societe->client->voir && !$user->societe_id)
		{
			$sql.= " LEFT JOIN ".MAIN_DB_PREFIX."societe_commerciaux as sc ON s.rowid = sc.fk_soc";
			$sql.= " WHERE sc.fk_user = " .$user->id;
			$clause = "AND";
		}
		$sql.= " ".$clause." co.entity IN (".getEntity('commande').")";

		$resql=$this->db->query($sql);
		if ($resql)
		{
			while ($obj=$this->db->fetch_object($resql))
			{
				$this->nb["orders"]=$obj->nb;
			}
			$this->db->free($resql);
			return 1;
		}
		else
		{
			dol_print_error($this->db);
			$this->error=$this->db->error();
			return -1;
		}
	}

	/**
	 * 	Create an array of order lines
	 *
	 * 	@return int		>0 if OK, <0 if KO
	 */
	function getLinesArray()
	{
		return $this->fetch_lines();
	}

	/**
	 *  Create a document onto disk according to template module.
	 *
	 *  @param	    string		$modele			Force template to use ('' to not force)
	 *  @param		Translate	$outputlangs	objet lang a utiliser pour traduction
	 *  @param      int			$hidedetails    Hide details of lines
	 *  @param      int			$hidedesc       Hide description
	 *  @param      int			$hideref        Hide ref
<<<<<<< HEAD
         *  @param   null|array  $moreparams     Array to provide more information
=======
	 *  @param      null|array  $moreparams     Array to provide more information
>>>>>>> d9b8a8c8
	 *  @return     int         				0 if KO, 1 if OK
	 */
	public function generateDocument($modele, $outputlangs, $hidedetails=0, $hidedesc=0, $hideref=0, $moreparams=null)
	{
		global $conf,$langs;

		$langs->load("orders");

		if (! dol_strlen($modele)) {

			$modele = 'einstein';

			if ($this->modelpdf) {
				$modele = $this->modelpdf;
			} elseif (! empty($conf->global->COMMANDE_ADDON_PDF)) {
				$modele = $conf->global->COMMANDE_ADDON_PDF;
			}
		}

		$modelpath = "core/modules/commande/doc/";

		return $this->commonGenerateDocument($modelpath, $modele, $outputlangs, $hidedetails, $hidedesc, $hideref, $moreparams);
	}


	/**
	 * Function used to replace a thirdparty id with another one.
	 *
	 * @param DoliDB $db Database handler
	 * @param int $origin_id Old thirdparty id
	 * @param int $dest_id New thirdparty id
	 * @return bool
	 */
	public static function replaceThirdparty(DoliDB $db, $origin_id, $dest_id)
	{
		$tables = array(
		'commande'
		);

		return CommonObject::commonReplaceThirdparty($db, $origin_id, $dest_id, $tables);
	}

	/**
	 * Is the customer order delayed?
	 *
	 * @return bool     true if late, false if not
	 */
	public function hasDelay()
	{
		global $conf;

		if (! ($this->statut > Commande::STATUS_DRAFT && $this->statut < Commande::STATUS_CLOSED)) {
			return false;   // Never late if not inside this status range
		}

		$now = dol_now();

		return max($this->date_commande, $this->date_livraison) < ($now - $conf->commande->client->warning_delay);
	}

	/**
	 * Show the customer delayed info
	 *
	 * @return string       Show delayed information
	 */
	public function showDelay()
	{
		global $conf, $langs;

		if (empty($this->date_livraison)) $text=$langs->trans("OrderDate").' '.dol_print_date($this->date_commande, 'day');
		else $text=$text=$langs->trans("DeliveryDate").' '.dol_print_date($this->date_livraison, 'day');
		$text.=' '.($conf->commande->client->warning_delay>0?'+':'-').' '.round(abs($conf->commande->client->warning_delay)/3600/24,1).' '.$langs->trans("days").' < '.$langs->trans("Today");

		return $text;
	}
}


/**
 *  Class to manage order lines
 */
class OrderLine extends CommonOrderLine
{
	/**
	 * @var string ID to identify managed object
	 */
	public $element='commandedet';

	public $table_element='commandedet';

	var $oldline;

	/**
	 * Id of parent order
	 * @var int
	 */
	public $fk_commande;

	/**
	 * Id of parent order
	 * @var int
	 * @deprecated Use fk_commande
	 * @see fk_commande
	 */
	public $commande_id;

	// From llx_commandedet
	var $fk_parent_line;
	var $fk_facture;

	/**
	 * @var string Order lines label
	 */
	public $label;

	var $fk_remise_except;
	var $rang = 0;
	var $fk_fournprice;

	/**
	 * Buy price without taxes
	 * @var float
	 */
	var $pa_ht;
	var $marge_tx;
	var $marque_tx;

	/**
	 * @deprecated
	 * @see remise_percent, fk_remise_except
	 */
	var $remise;

	// Added by Matelli (See http://matelli.fr/showcases/patchs-dolibarr/add-dates-in-order-lines.html)
	// Start and end date of the line
	var $date_start;
	var $date_end;

	var $skip_update_total; // Skip update price total for special lines


	/**
	 *      Constructor
	 *
	 *      @param     DoliDB	$db      handler d'acces base de donnee
	 */
	function __construct($db)
	{
		$this->db= $db;
	}

	/**
	 *  Load line order
	 *
	 *  @param  int		$rowid          Id line order
	 *  @return	int						<0 if KO, >0 if OK
	 */
	function fetch($rowid)
	{
		$sql = 'SELECT cd.rowid, cd.fk_commande, cd.fk_parent_line, cd.fk_product, cd.product_type, cd.label as custom_label, cd.description, cd.price, cd.qty, cd.tva_tx, cd.localtax1_tx, cd.localtax2_tx,';
		$sql.= ' cd.remise, cd.remise_percent, cd.fk_remise_except, cd.subprice,';
		$sql.= ' cd.info_bits, cd.total_ht, cd.total_tva, cd.total_localtax1, cd.total_localtax2, cd.total_ttc, cd.fk_product_fournisseur_price as fk_fournprice, cd.buy_price_ht as pa_ht, cd.rang, cd.special_code,';
		$sql.= ' cd.fk_unit,';
		$sql.= ' cd.fk_multicurrency, cd.multicurrency_code, cd.multicurrency_subprice, cd.multicurrency_total_ht, cd.multicurrency_total_tva, cd.multicurrency_total_ttc,';
		$sql.= ' p.ref as product_ref, p.label as product_libelle, p.description as product_desc, p.tobatch as product_tobatch,';
		$sql.= ' cd.date_start, cd.date_end';
		$sql.= ' FROM '.MAIN_DB_PREFIX.'commandedet as cd';
		$sql.= ' LEFT JOIN '.MAIN_DB_PREFIX.'product as p ON cd.fk_product = p.rowid';
		$sql.= ' WHERE cd.rowid = '.$rowid;
		$result = $this->db->query($sql);
		if ($result)
		{
			$objp = $this->db->fetch_object($result);
			$this->rowid            = $objp->rowid;
			$this->id				= $objp->rowid;
			$this->fk_commande      = $objp->fk_commande;
			$this->fk_parent_line   = $objp->fk_parent_line;
			$this->label            = $objp->custom_label;
			$this->desc             = $objp->description;
			$this->qty              = $objp->qty;
			$this->price            = $objp->price;
			$this->subprice         = $objp->subprice;
			$this->vat_src_code     = $objp->vat_src_code;
			$this->tva_tx           = $objp->tva_tx;
			$this->localtax1_tx		= $objp->localtax1_tx;
			$this->localtax2_tx		= $objp->localtax2_tx;
			$this->remise           = $objp->remise;
			$this->remise_percent   = $objp->remise_percent;
			$this->fk_remise_except = $objp->fk_remise_except;
			$this->fk_product       = $objp->fk_product;
			$this->product_type     = $objp->product_type;
			$this->info_bits        = $objp->info_bits;
			$this->special_code		= $objp->special_code;
			$this->total_ht         = $objp->total_ht;
			$this->total_tva        = $objp->total_tva;
			$this->total_localtax1  = $objp->total_localtax1;
			$this->total_localtax2  = $objp->total_localtax2;
			$this->total_ttc        = $objp->total_ttc;
			$this->fk_fournprice	= $objp->fk_fournprice;
			$marginInfos			= getMarginInfos($objp->subprice, $objp->remise_percent, $objp->tva_tx, $objp->localtax1_tx, $objp->localtax2_tx, $this->fk_fournprice, $objp->pa_ht);
			$this->pa_ht			= $marginInfos[0];
			$this->marge_tx			= $marginInfos[1];
			$this->marque_tx		= $marginInfos[2];
			$this->special_code		= $objp->special_code;
			$this->rang             = $objp->rang;

			$this->ref				= $objp->product_ref;      // deprecated
			$this->product_ref		= $objp->product_ref;
			$this->libelle			= $objp->product_libelle;  // deprecated
			$this->product_label	= $objp->product_libelle;
			$this->product_desc     = $objp->product_desc;
			$this->product_tobatch  = $objp->product_tobatch;
			$this->fk_unit          = $objp->fk_unit;

			$this->date_start       = $this->db->jdate($objp->date_start);
			$this->date_end         = $this->db->jdate($objp->date_end);

			$this->fk_multicurrency			= $objp->fk_multicurrency;
			$this->multicurrency_code		= $objp->multicurrency_code;
			$this->multicurrency_subprice	= $objp->multicurrency_subprice;
			$this->multicurrency_total_ht	= $objp->multicurrency_total_ht;
			$this->multicurrency_total_tva	= $objp->multicurrency_total_tva;
			$this->multicurrency_total_ttc	= $objp->multicurrency_total_ttc;

			$this->db->free($result);

			return 1;
		}
		else
		{
			$this->error = $this->db->lasterror();
			return -1;
		}
	}

	/**
	 * 	Delete line in database
	 *
	 *	@param      User	$user        	User that modify
	 *  @param      int		$notrigger	    0=launch triggers after, 1=disable triggers
	 *	@return	 int  <0 si ko, >0 si ok
	 */
	function delete($user=null, $notrigger=0)
	{
		global $conf, $user, $langs;

		$error=0;

		$this->db->begin();

		$sql = 'DELETE FROM '.MAIN_DB_PREFIX."commandedet WHERE rowid=".$this->rowid;

		dol_syslog("OrderLine::delete", LOG_DEBUG);
		$resql=$this->db->query($sql);
		if ($resql)
		{
			// Remove extrafields
			if ((! $error) && (empty($conf->global->MAIN_EXTRAFIELDS_DISABLED))) // For avoid conflicts if trigger used
			{
				$this->id=$this->rowid;
				$result=$this->deleteExtraFields();
				if ($result < 0)
				{
					$error++;
					dol_syslog(get_class($this)."::delete error -4 ".$this->error, LOG_ERR);
				}
			}

			if (! $error && ! $notrigger)
			{
				// Call trigger
				$result=$this->call_trigger('LINEORDER_DELETE',$user);
				if ($result < 0) $error++;
				// End call triggers
			}

			if (!$error) {
				$this->db->commit();
				return 1;
			}

			foreach($this->errors as $errmsg)
			{
				dol_syslog(get_class($this)."::delete ".$errmsg, LOG_ERR);
				$this->error.=($this->error?', '.$errmsg:$errmsg);
			}
			$this->db->rollback();
			return -1*$error;
		}
		else
		{
			$this->error=$this->db->lasterror();
			return -1;
		}
	}

	/**
	 *	Insert line into database
	 *
	 *	@param      User	$user        	User that modify
	 *	@param      int		$notrigger		1 = disable triggers
	 *	@return		int						<0 if KO, >0 if OK
	 */
	function insert($user=null, $notrigger=0)
	{
		global $langs, $conf;

		$error=0;

		$pa_ht_isemptystring = (empty($this->pa_ht) && $this->pa_ht == ''); // If true, we can use a default value. If this->pa_ht = '0', we must use '0'.

		dol_syslog(get_class($this)."::insert rang=".$this->rang);

		// Clean parameters
		if (empty($this->tva_tx)) $this->tva_tx=0;
		if (empty($this->localtax1_tx)) $this->localtax1_tx=0;
		if (empty($this->localtax2_tx)) $this->localtax2_tx=0;
		if (empty($this->localtax1_type)) $this->localtax1_type=0;
		if (empty($this->localtax2_type)) $this->localtax2_type=0;
		if (empty($this->total_localtax1)) $this->total_localtax1=0;
		if (empty($this->total_localtax2)) $this->total_localtax2=0;
		if (empty($this->rang)) $this->rang=0;
		if (empty($this->remise)) $this->remise=0;
		if (empty($this->remise_percent)) $this->remise_percent=0;
		if (empty($this->info_bits)) $this->info_bits=0;
		if (empty($this->special_code)) $this->special_code=0;
		if (empty($this->fk_parent_line)) $this->fk_parent_line=0;
		if (empty($this->pa_ht)) $this->pa_ht=0;

		// if buy price not defined, define buyprice as configured in margin admin
		if ($this->pa_ht == 0 && $pa_ht_isemptystring)
		{
			if (($result = $this->defineBuyPrice($this->subprice, $this->remise_percent, $this->fk_product)) < 0)
			{
				return $result;
			}
			else
			{
				$this->pa_ht = $result;
			}
		}

		// Check parameters
		if ($this->product_type < 0) return -1;

		$this->db->begin();

		// Insertion dans base de la ligne
		$sql = 'INSERT INTO '.MAIN_DB_PREFIX.'commandedet';
		$sql.= ' (fk_commande, fk_parent_line, label, description, qty, ';
		$sql.= ' vat_src_code, tva_tx, localtax1_tx, localtax2_tx, localtax1_type, localtax2_type,';
		$sql.= ' fk_product, product_type, remise_percent, subprice, price, remise, fk_remise_except,';
		$sql.= ' special_code, rang, fk_product_fournisseur_price, buy_price_ht,';
		$sql.= ' info_bits, total_ht, total_tva, total_localtax1, total_localtax2, total_ttc, date_start, date_end,';
		$sql.= ' fk_unit';
		$sql.= ', fk_multicurrency, multicurrency_code, multicurrency_subprice, multicurrency_total_ht, multicurrency_total_tva, multicurrency_total_ttc';
		$sql.= ')';
<<<<<<< HEAD
        $sql.= " VALUES (".$this->fk_commande.",";
        $sql.= " ".($this->fk_parent_line>0?"'".$this->db->escape($this->fk_parent_line)."'":"null").",";
        $sql.= " ".(! empty($this->label)?"'".$this->db->escape($this->label)."'":"null").",";
        $sql.= " '".$this->db->escape($this->desc)."',";
        $sql.= " '".price2num($this->qty)."',";
        $sql.= " ".(empty($this->vat_src_code)?"''":"'".$this->db->escape($this->vat_src_code)."'").",";
        $sql.= " '".price2num($this->tva_tx)."',";
        $sql.= " '".price2num($this->localtax1_tx)."',";
        $sql.= " '".price2num($this->localtax2_tx)."',";
		$sql.= " '".$this->db->escape($this->localtax1_type)."',";
		$sql.= " '".$this->db->escape($this->localtax2_type)."',";
        $sql.= ' '.(! empty($this->fk_product)?$this->fk_product:"null").',';
        $sql.= " '".$this->db->escape($this->product_type)."',";
        $sql.= " '".price2num($this->remise_percent)."',";
        $sql.= " ".(price2num($this->subprice)!==''?price2num($this->subprice):"null").",";
        $sql.= " ".($this->price!=''?"'".price2num($this->price)."'":"null").",";
        $sql.= " '".price2num($this->remise)."',";
        $sql.= ' '.(! empty($this->fk_remise_except)?$this->fk_remise_except:"null").',';
        $sql.= ' '.$this->special_code.',';
        $sql.= ' '.$this->rang.',';
		$sql.= ' '.(! empty($this->fk_fournprice)?$this->fk_fournprice:"null").',';
		$sql.= ' '.price2num($this->pa_ht).',';
        $sql.= " '".$this->db->escape($this->info_bits)."',";
        $sql.= " ".price2num($this->total_ht).",";
        $sql.= " ".price2num($this->total_tva).",";
        $sql.= " ".price2num($this->total_localtax1).",";
        $sql.= " ".price2num($this->total_localtax2).",";
        $sql.= " ".price2num($this->total_ttc).",";
        $sql.= " ".(! empty($this->date_start)?"'".$this->db->idate($this->date_start)."'":"null").',';
        $sql.= " ".(! empty($this->date_end)?"'".$this->db->idate($this->date_end)."'":"null").',';
	    $sql.= ' '.(!$this->fk_unit ? 'NULL' : $this->fk_unit);
=======
		$sql.= " VALUES (".$this->fk_commande.",";
		$sql.= " ".($this->fk_parent_line>0?"'".$this->db->escape($this->fk_parent_line)."'":"null").",";
		$sql.= " ".(! empty($this->label)?"'".$this->db->escape($this->label)."'":"null").",";
		$sql.= " '".$this->db->escape($this->desc)."',";
		$sql.= " '".price2num($this->qty)."',";
		$sql.= " ".(empty($this->vat_src_code)?"''":"'".$this->db->escape($this->vat_src_code)."'").",";
		$sql.= " '".price2num($this->tva_tx)."',";
		$sql.= " '".price2num($this->localtax1_tx)."',";
		$sql.= " '".price2num($this->localtax2_tx)."',";
		$sql.= " '".$this->db->escape($this->localtax1_type)."',";
		$sql.= " '".$this->db->escape($this->localtax2_type)."',";
		$sql.= ' '.(! empty($this->fk_product)?$this->fk_product:"null").',';
		$sql.= " '".$this->db->escape($this->product_type)."',";
		$sql.= " '".price2num($this->remise_percent)."',";
		$sql.= " ".(price2num($this->subprice)!==''?price2num($this->subprice):"null").",";
		$sql.= " ".($this->price!=''?"'".price2num($this->price)."'":"null").",";
		$sql.= " '".price2num($this->remise)."',";
		$sql.= ' '.(! empty($this->fk_remise_except)?$this->fk_remise_except:"null").',';
		$sql.= ' '.$this->special_code.',';
		$sql.= ' '.$this->rang.',';
		$sql.= ' '.(! empty($this->fk_fournprice)?$this->fk_fournprice:"null").',';
		$sql.= ' '.price2num($this->pa_ht).',';
		$sql.= " '".$this->db->escape($this->info_bits)."',";
		$sql.= " ".price2num($this->total_ht).",";
		$sql.= " ".price2num($this->total_tva).",";
		$sql.= " ".price2num($this->total_localtax1).",";
		$sql.= " ".price2num($this->total_localtax2).",";
		$sql.= " ".price2num($this->total_ttc).",";
		$sql.= " ".(! empty($this->date_start)?"'".$this->db->idate($this->date_start)."'":"null").',';
		$sql.= " ".(! empty($this->date_end)?"'".$this->db->idate($this->date_end)."'":"null").',';
		$sql.= ' '.(!$this->fk_unit ? 'NULL' : $this->fk_unit);
>>>>>>> d9b8a8c8
		$sql.= ", ".(! empty($this->fk_multicurrency) ? $this->fk_multicurrency : 'NULL');
		$sql.= ", '".$this->db->escape($this->multicurrency_code)."'";
		$sql.= ", ".$this->multicurrency_subprice;
		$sql.= ", ".$this->multicurrency_total_ht;
		$sql.= ", ".$this->multicurrency_total_tva;
		$sql.= ", ".$this->multicurrency_total_ttc;
		$sql.= ')';

		dol_syslog(get_class($this)."::insert", LOG_DEBUG);
		$resql=$this->db->query($sql);
		if ($resql)
		{
			$this->rowid=$this->db->last_insert_id(MAIN_DB_PREFIX.'commandedet');

			if (empty($conf->global->MAIN_EXTRAFIELDS_DISABLED)) // For avoid conflicts if trigger used
			{
				$this->id=$this->rowid;
				$result=$this->insertExtraFields();
				if ($result < 0)
				{
					$error++;
				}
			}

			if (! $error && ! $notrigger)
			{
				// Call trigger
				$result=$this->call_trigger('LINEORDER_INSERT',$user);
				if ($result < 0) $error++;
				// End call triggers
			}

			if (!$error) {
				$this->db->commit();
				return 1;
			}

			foreach($this->errors as $errmsg)
			{
				dol_syslog(get_class($this)."::delete ".$errmsg, LOG_ERR);
				$this->error.=($this->error?', '.$errmsg:$errmsg);
			}
			$this->db->rollback();
			return -1*$error;
		}
		else
		{
			$this->error=$this->db->error();
			$this->db->rollback();
			return -2;
		}
	}

	/**
	 *	Update the line object into db
	 *
	 *	@param      User	$user        	User that modify
	 *	@param      int		$notrigger		1 = disable triggers
<<<<<<< HEAD
     *	@return		int		<0 si ko, >0 si ok
     */
=======
	 *	@return		int		<0 si ko, >0 si ok
	 */
>>>>>>> d9b8a8c8
	function update(User $user, $notrigger=0)
	{
		global $conf,$langs;

		$error=0;

		$pa_ht_isemptystring = (empty($this->pa_ht) && $this->pa_ht == ''); // If true, we can use a default value. If this->pa_ht = '0', we must use '0'.

		// Clean parameters
		if (empty($this->tva_tx)) $this->tva_tx=0;
		if (empty($this->localtax1_tx)) $this->localtax1_tx=0;
		if (empty($this->localtax2_tx)) $this->localtax2_tx=0;
		if (empty($this->localtax1_type)) $this->localtax1_type=0;
		if (empty($this->localtax2_type)) $this->localtax2_type=0;
		if (empty($this->qty)) $this->qty=0;
		if (empty($this->total_localtax1)) $this->total_localtax1=0;
		if (empty($this->total_localtax2)) $this->total_localtax2=0;
		if (empty($this->marque_tx)) $this->marque_tx=0;
		if (empty($this->marge_tx)) $this->marge_tx=0;
		if (empty($this->remise)) $this->remise=0;
		if (empty($this->remise_percent)) $this->remise_percent=0;
		if (empty($this->info_bits)) $this->info_bits=0;
		if (empty($this->special_code)) $this->special_code=0;
		if (empty($this->product_type)) $this->product_type=0;
		if (empty($this->fk_parent_line)) $this->fk_parent_line=0;
		if (empty($this->pa_ht)) $this->pa_ht=0;

		// if buy price not defined, define buyprice as configured in margin admin
		if ($this->pa_ht == 0 && $pa_ht_isemptystring)
		{
			if (($result = $this->defineBuyPrice($this->subprice, $this->remise_percent, $this->fk_product)) < 0)
			{
				return $result;
			}
			else
			{
				$this->pa_ht = $result;
			}
		}

		$this->db->begin();

		// Mise a jour ligne en base
		$sql = "UPDATE ".MAIN_DB_PREFIX."commandedet SET";
		$sql.= " description='".$this->db->escape($this->desc)."'";
		$sql.= " , label=".(! empty($this->label)?"'".$this->db->escape($this->label)."'":"null");
		$sql.= " , vat_src_code=".(! empty($this->vat_src_code)?"'".$this->db->escape($this->vat_src_code)."'":"''");
		$sql.= " , tva_tx=".price2num($this->tva_tx);
		$sql.= " , localtax1_tx=".price2num($this->localtax1_tx);
		$sql.= " , localtax2_tx=".price2num($this->localtax2_tx);
		$sql.= " , localtax1_type='".$this->db->escape($this->localtax1_type)."'";
		$sql.= " , localtax2_type='".$this->db->escape($this->localtax2_type)."'";
		$sql.= " , qty=".price2num($this->qty);
		$sql.= " , subprice=".price2num($this->subprice)."";
		$sql.= " , remise_percent=".price2num($this->remise_percent)."";
		$sql.= " , price=".price2num($this->price)."";					// TODO A virer
		$sql.= " , remise=".price2num($this->remise)."";				// TODO A virer
		if (empty($this->skip_update_total))
		{
			$sql.= " , total_ht=".price2num($this->total_ht)."";
			$sql.= " , total_tva=".price2num($this->total_tva)."";
			$sql.= " , total_ttc=".price2num($this->total_ttc)."";
			$sql.= " , total_localtax1=".price2num($this->total_localtax1);
			$sql.= " , total_localtax2=".price2num($this->total_localtax2);
		}
		$sql.= " , fk_product_fournisseur_price=".(! empty($this->fk_fournprice)?$this->fk_fournprice:"null");
		$sql.= " , buy_price_ht='".price2num($this->pa_ht)."'";
		$sql.= " , info_bits=".$this->info_bits;
		$sql.= " , special_code=".$this->special_code;
		$sql.= " , date_start=".(! empty($this->date_start)?"'".$this->db->idate($this->date_start)."'":"null");
		$sql.= " , date_end=".(! empty($this->date_end)?"'".$this->db->idate($this->date_end)."'":"null");
		$sql.= " , product_type=".$this->product_type;
		$sql.= " , fk_parent_line=".(! empty($this->fk_parent_line)?$this->fk_parent_line:"null");
		if (! empty($this->rang)) $sql.= ", rang=".$this->rang;
		$sql.= " , fk_unit=".(!$this->fk_unit ? 'NULL' : $this->fk_unit);

		// Multicurrency
		$sql.= " , multicurrency_subprice=".price2num($this->multicurrency_subprice)."";
		$sql.= " , multicurrency_total_ht=".price2num($this->multicurrency_total_ht)."";
		$sql.= " , multicurrency_total_tva=".price2num($this->multicurrency_total_tva)."";
		$sql.= " , multicurrency_total_ttc=".price2num($this->multicurrency_total_ttc)."";

		$sql.= " WHERE rowid = ".$this->rowid;

		dol_syslog(get_class($this)."::update", LOG_DEBUG);
		$resql=$this->db->query($sql);
		if ($resql)
		{
			if (empty($conf->global->MAIN_EXTRAFIELDS_DISABLED)) // For avoid conflicts if trigger used
			{
				$this->id=$this->rowid;
				$result=$this->insertExtraFields();
				if ($result < 0)
				{
					$error++;
				}
			}

			if (! $error && ! $notrigger)
			{
				// Call trigger
				$result=$this->call_trigger('LINEORDER_UPDATE',$user);
				if ($result < 0) $error++;
				// End call triggers
			}

			if (!$error) {
				$this->db->commit();
				return 1;
			}

			foreach($this->errors as $errmsg)
			{
				dol_syslog(get_class($this)."::update ".$errmsg, LOG_ERR);
				$this->error.=($this->error?', '.$errmsg:$errmsg);
			}
			$this->db->rollback();
			return -1*$error;
		}
		else
		{
			$this->error=$this->db->error();
			$this->db->rollback();
			return -2;
		}
	}

	// phpcs:disable PEAR.NamingConventions.ValidFunctionName.NotCamelCaps
	/**
	 *	Update DB line fields total_xxx
	 *	Used by migration
	 *
	 *	@return		int		<0 if KO, >0 if OK
	 */
	function update_total()
	{
        // phpcs:enable
		$this->db->begin();

		// Clean parameters
		if (empty($this->total_localtax1)) $this->total_localtax1=0;
		if (empty($this->total_localtax2)) $this->total_localtax2=0;

		// Mise a jour ligne en base
		$sql = "UPDATE ".MAIN_DB_PREFIX."commandedet SET";
		$sql.= " total_ht='".price2num($this->total_ht)."'";
		$sql.= ",total_tva='".price2num($this->total_tva)."'";
		$sql.= ",total_localtax1='".price2num($this->total_localtax1)."'";
		$sql.= ",total_localtax2='".price2num($this->total_localtax2)."'";
		$sql.= ",total_ttc='".price2num($this->total_ttc)."'";
		$sql.= " WHERE rowid = ".$this->rowid;

		dol_syslog("OrderLine::update_total", LOG_DEBUG);

		$resql=$this->db->query($sql);
		if ($resql)
		{
			$this->db->commit();
			return 1;
		}
		else
		{
			$this->error=$this->db->error();
			$this->db->rollback();
			return -2;
		}
	}
}<|MERGE_RESOLUTION|>--- conflicted
+++ resolved
@@ -9,13 +9,8 @@
  * Copyright (C) 2012      Cedric Salvador      <csalvador@gpcsolutions.fr>
  * Copyright (C) 2013      Florian Henry		<florian.henry@open-concept.pro>
  * Copyright (C) 2014-2015 Marcos García        <marcosgdf@gmail.com>
-<<<<<<< HEAD
- * Copyright (C) 2016-2017 Ferran Marcet        <fmarcet@2byte.es>
- * Copyright (C) 2018      Nicolas ZABOURI	<info@inovea-conseil.com>
-=======
  * Copyright (C) 2018      Nicolas ZABOURI	<info@inovea-conseil.com>
  * Copyright (C) 2016-2018 Ferran Marcet        <fmarcet@2byte.es>
->>>>>>> d9b8a8c8
  *
  * This program is free software; you can redistribute it and/or modify
  * it under the terms of the GNU General Public License as published by
@@ -47,29 +42,10 @@
  */
 class Commande extends CommonOrder
 {
-<<<<<<< HEAD
-    public $element='commande';
-    public $table_element='commande';
-    public $table_element_line = 'commandedet';
-    public $class_element_line = 'OrderLine';
-    public $fk_element = 'fk_commande';
-    public $picto = 'order';
-    /**
-     * 0=No test on entity, 1=Test with field entity, 2=Test with link by societe
-     * @var int
-     */
-    public $ismultientitymanaged = 1;
-    /**
-     * 0=Default, 1=View may be restricted to sales representative only if no permission to see all or to company of external user if external user
-     * @var integer
-     */
-    public $restrictiononfksoc = 1;
-=======
 	/**
 	 * @var string ID to identify managed object
 	 */
 	public $element='commande';
->>>>>>> d9b8a8c8
 
 	/**
 	 * @var string Name of table without prefix where object is stored
@@ -130,11 +106,7 @@
 	 * Billed
 	 * @var int
 	 */
-<<<<<<< HEAD
-    public $billed;		// billed or not
-=======
 	public $billed;		// billed or not
->>>>>>> d9b8a8c8
 
     /**
      * @var int Draft Status of the order
@@ -363,66 +335,7 @@
 			return -1;
 		}
 
-<<<<<<< HEAD
-    /**
-     *	Set draft status
-     *
-     *	@param	User	$user			Object user that modify
-     *	@param	int		$idwarehouse	Warehouse ID to use for stock change (Used only if option STOCK_CALCULATE_ON_VALIDATE_ORDER is on)
-     *	@return	int						<0 if KO, >0 if OK
-     */
-    function set_draft($user, $idwarehouse=-1)
-    {
-        global $conf,$langs;
-
-        $error=0;
-
-        // Protection
-        if ($this->statut <= self::STATUS_DRAFT)
-        {
-            return 0;
-        }
-
-        if (! ((empty($conf->global->MAIN_USE_ADVANCED_PERMS) && ! empty($user->rights->commande->creer))
-       	|| (! empty($conf->global->MAIN_USE_ADVANCED_PERMS) && ! empty($user->rights->commande->order_advance->validate))))
-        {
-            $this->error='Permission denied';
-            return -1;
-        }
-
-        $this->db->begin();
-
-        $sql = "UPDATE ".MAIN_DB_PREFIX."commande";
-        $sql.= " SET fk_statut = ".self::STATUS_DRAFT;
-        $sql.= " WHERE rowid = ".$this->id;
-
-        dol_syslog(get_class($this)."::set_draft", LOG_DEBUG);
-        if ($this->db->query($sql))
-        {
-            // If stock is decremented on validate order, we must reincrement it
-            if (! empty($conf->stock->enabled) && $conf->global->STOCK_CALCULATE_ON_VALIDATE_ORDER == 1)
-            {
-                $result = 0;
-
-                require_once DOL_DOCUMENT_ROOT.'/product/stock/class/mouvementstock.class.php';
-                $langs->load("agenda");
-
-                $num=count($this->lines);
-                for ($i = 0; $i < $num; $i++)
-                {
-                    if ($this->lines[$i]->fk_product > 0)
-                    {
-                        $mouvP = new MouvementStock($this->db);
-                        $mouvP->origin = &$this;
-                        // We increment stock of product (and sub-products)
-                        $result=$mouvP->reception($user, $this->lines[$i]->fk_product, $idwarehouse, $this->lines[$i]->qty, 0, $langs->trans("OrderBackToDraftInDolibarr",$this->ref));
-                        if ($result < 0) { $error++; $this->error=$mouvP->error; break; }
-                    }
-                }
-            }
-=======
 		$now=dol_now();
->>>>>>> d9b8a8c8
 
 		$this->db->begin();
 
@@ -433,77 +346,6 @@
 		// Class of company linked to order
 		$result=$soc->set_as_client();
 
-<<<<<<< HEAD
-    /**
-     *	Tag the order as validated (opened)
-     *	Function used when order is reopend after being closed.
-     *
-     *	@param      User	$user       Object user that change status
-     *	@return     int         		<0 if KO, 0 if nothing is done, >0 if OK
-     */
-    function set_reopen($user)
-    {
-        $error=0;
-
-        if ($this->statut != self::STATUS_CANCELED && $this->statut != self::STATUS_CLOSED)
-        {
-        	dol_syslog(get_class($this)."::set_reopen order has not status closed", LOG_WARNING);
-            return 0;
-        }
-
-        $this->db->begin();
-
-        $sql = 'UPDATE '.MAIN_DB_PREFIX.'commande';
-        $sql.= ' SET fk_statut='.self::STATUS_VALIDATED.', facture=0';
-        $sql.= ' WHERE rowid = '.$this->id;
-
-        dol_syslog(get_class($this)."::set_reopen", LOG_DEBUG);
-        $resql = $this->db->query($sql);
-        if ($resql)
-        {
-            // Call trigger
-            $result=$this->call_trigger('ORDER_REOPEN',$user);
-            if ($result < 0) $error++;
-            // End call triggers
-        }
-        else
-        {
-            $error++;
-            $this->error=$this->db->lasterror();
-            dol_print_error($this->db);
-        }
-
-        if (! $error)
-        {
-        	$this->statut = self::STATUS_VALIDATED;
-        	$this->billed = 0;
-
-            $this->db->commit();
-            return 1;
-        }
-        else
-        {
-	        foreach($this->errors as $errmsg)
-	        {
-		        dol_syslog(get_class($this)."::set_reopen ".$errmsg, LOG_ERR);
-		        $this->error.=($this->error?', '.$errmsg:$errmsg);
-	        }
-	        $this->db->rollback();
-	        return -1*$error;
-        }
-    }
-
-    /**
-     *  Close order
-     *
-     * 	@param      User	$user       Objet user that close
-     *  @param		int		$notrigger	1=Does not execute triggers, 0=Execute triggers
-     *	@return		int					<0 if KO, >0 if OK
-     */
-    function cloture($user, $notrigger=0)
-    {
-        global $conf;
-=======
 		// Define new ref
 		if (! $error && (preg_match('/^[\(]?PROV/i', $this->ref) || empty($this->ref))) // empty should not happened, but when it occurs, the test save life
 		{
@@ -531,7 +373,6 @@
 			$this->error=$this->db->lasterror();
 			$error++;
 		}
->>>>>>> d9b8a8c8
 
 		if (! $error)
 		{
@@ -574,41 +415,6 @@
 		{
 			$this->oldref = $this->ref;
 
-<<<<<<< HEAD
-            if ($this->db->query($sql))
-            {
-            	if (! $notrigger)
-            	{
-		            // Call trigger
-	            	$result=$this->call_trigger('ORDER_CLOSE',$user);
-	            	if ($result < 0) $error++;
-		            // End call triggers
-            	}
-
-                if (! $error)
-                {
-                	$this->statut=self::STATUS_CLOSED;
-
-                    $this->db->commit();
-                    return 1;
-                }
-                else
-                {
-                    $this->db->rollback();
-                    return -1;
-                }
-            }
-            else
-            {
-                $this->error=$this->db->lasterror();
-
-                $this->db->rollback();
-                return -1;
-            }
-        }
-        return 0;
-    }
-=======
 			// Rename directory if dir was a temporary ref
 			if (preg_match('/^[\(]?PROV/i', $this->ref))
 			{
@@ -639,7 +445,6 @@
 				}
 			}
 		}
->>>>>>> d9b8a8c8
 
 		// Set new ref and current status
 		if (! $error)
@@ -763,84 +568,7 @@
 			return 0;
 		}
 
-<<<<<<< HEAD
-        dol_syslog(get_class($this)."::create user=".$user->id);
-
-        // Check parameters
-    	if (! empty($this->ref))	// We check that ref is not already used
-    	{
-    		$result=self::isExistingObject($this->element, 0, $this->ref);	// Check ref is not yet used
-    		if ($result > 0)
-    		{
-    			$this->error='ErrorRefAlreadyExists';
-    			dol_syslog(get_class($this)."::create ".$this->error,LOG_WARNING);
-    			$this->db->rollback();
-    			return -1;
-    		}
-    	}
-
-        $soc = new Societe($this->db);
-        $result=$soc->fetch($this->socid);
-        if ($result < 0)
-        {
-            $this->error="Failed to fetch company";
-            dol_syslog(get_class($this)."::create ".$this->error, LOG_ERR);
-            return -2;
-        }
-        if (! empty($conf->global->COMMANDE_REQUIRE_SOURCE) && $this->source < 0)
-        {
-            $this->error=$langs->trans("ErrorFieldRequired",$langs->trans("Source"));
-            dol_syslog(get_class($this)."::create ".$this->error, LOG_ERR);
-            return -1;
-        }
-
-        $now=dol_now();
-
-        $this->db->begin();
-
-        $sql = "INSERT INTO ".MAIN_DB_PREFIX."commande (";
-        $sql.= " ref, fk_soc, date_creation, fk_user_author, fk_projet, date_commande, source, note_private, note_public, ref_ext, ref_client, ref_int";
-        $sql.= ", model_pdf, fk_cond_reglement, fk_mode_reglement, fk_account, fk_availability, fk_input_reason, date_livraison, fk_delivery_address";
-        $sql.= ", fk_shipping_method";
-        $sql.= ", fk_warehouse";
-        $sql.= ", remise_absolue, remise_percent";
-        $sql.= ", fk_incoterms, location_incoterms";
-        $sql.= ", entity";
-        $sql.= ", fk_multicurrency";
-        $sql.= ", multicurrency_code";
-        $sql.= ", multicurrency_tx";
-        $sql.= ")";
-        $sql.= " VALUES ('(PROV)', ".$this->socid.", '".$this->db->idate($now)."', ".$user->id;
-        $sql.= ", ".($this->fk_project>0?$this->fk_project:"null");
-        $sql.= ", '".$this->db->idate($date)."'";
-        $sql.= ", ".($this->source>=0 && $this->source != '' ?$this->db->escape($this->source):'null');
-        $sql.= ", '".$this->db->escape($this->note_private)."'";
-        $sql.= ", '".$this->db->escape($this->note_public)."'";
-        $sql.= ", ".($this->ref_ext?"'".$this->db->escape($this->ref_ext)."'":"null");
-        $sql.= ", ".($this->ref_client?"'".$this->db->escape($this->ref_client)."'":"null");
-        $sql.= ", ".($this->ref_int?"'".$this->db->escape($this->ref_int)."'":"null");
-        $sql.= ", '".$this->db->escape($this->modelpdf)."'";
-        $sql.= ", ".($this->cond_reglement_id>0?$this->cond_reglement_id:"null");
-        $sql.= ", ".($this->mode_reglement_id>0?$this->mode_reglement_id:"null");
-        $sql.= ", ".($this->fk_account>0?$this->fk_account:'NULL');
-        $sql.= ", ".($this->availability_id>0?$this->availability_id:"null");
-        $sql.= ", ".($this->demand_reason_id>0?$this->demand_reason_id:"null");
-        $sql.= ", ".($this->date_livraison?"'".$this->db->idate($this->date_livraison)."'":"null");
-        $sql.= ", ".($this->fk_delivery_address>0?$this->fk_delivery_address:'NULL');
-        $sql.= ", ".($this->shipping_method_id>0?$this->shipping_method_id:'NULL');
-        $sql.= ", ".($this->warehouse_id>0?$this->warehouse_id:'NULL');
-        $sql.= ", ".($this->remise_absolue>0?$this->db->escape($this->remise_absolue):'NULL');
-        $sql.= ", ".($this->remise_percent>0?$this->db->escape($this->remise_percent):0);
-        $sql.= ", ".(int) $this->fk_incoterms;
-        $sql.= ", '".$this->db->escape($this->location_incoterms)."'";
-        $sql.= ", ".$conf->entity;
-		$sql.= ", ".(int) $this->fk_multicurrency;
-		$sql.= ", '".$this->db->escape($this->multicurrency_code)."'";
-		$sql.= ", ".(double) $this->multicurrency_tx;
-        $sql.= ")";
-=======
 		$this->db->begin();
->>>>>>> d9b8a8c8
 
 		$sql = 'UPDATE '.MAIN_DB_PREFIX.'commande';
 		$sql.= ' SET fk_statut='.self::STATUS_VALIDATED.', facture=0';
@@ -867,11 +595,6 @@
 			$this->statut = self::STATUS_VALIDATED;
 			$this->billed = 0;
 
-<<<<<<< HEAD
-                	// Test and convert into object this->lines[$i]. When coming from REST API, we may still have an array
-				    //if (! is_object($line)) $line=json_decode(json_encode($line), false);  // convert recursively array into object.
-                	if (! is_object($line)) $line = (object) $line;
-=======
 			$this->db->commit();
 			return 1;
 		}
@@ -886,7 +609,6 @@
 			return -1*$error;
 		}
 	}
->>>>>>> d9b8a8c8
 
 	/**
 	 *  Close order
@@ -901,172 +623,8 @@
 
 		$error=0;
 
-<<<<<<< HEAD
-                    $result = $this->addline(
-                        $line->desc,
-                        $line->subprice,
-                        $line->qty,
-                        $vatrate,
-                        $line->localtax1_tx,
-                        $line->localtax2_tx,
-                        $line->fk_product,
-                        $line->remise_percent,
-                        $line->info_bits,
-                        $line->fk_remise_except,
-                        'HT',
-                        0,
-                        $line->date_start,
-                        $line->date_end,
-                        $line->product_type,
-                        $line->rang,
-                        $line->special_code,
-                        $fk_parent_line,
-                        $line->fk_fournprice,
-                        $line->pa_ht,
-                    	$line->label,
-                    	$line->array_options,
-	                    $line->fk_unit,
-                        $this->element,
-                        $line->id
-                    );
-                    if ($result < 0)
-                    {
-                    	if ($result != self::STOCK_NOT_ENOUGH_FOR_ORDER)
-                    	{
-                        	$this->error=$this->db->lasterror();
-                        	dol_print_error($this->db);
-                    	}
-                        $this->db->rollback();
-                        return -1;
-                    }
-                    // Defined the new fk_parent_line
-                    if ($result > 0 && $line->product_type == 9) {
-                        $fk_parent_line = $result;
-                    }
-                }
-
-                // update ref
-                $initialref='(PROV'.$this->id.')';
-                if (! empty($this->ref)) $initialref=$this->ref;
-
-                $sql = 'UPDATE '.MAIN_DB_PREFIX."commande SET ref='".$this->db->escape($initialref)."' WHERE rowid=".$this->id;
-                if ($this->db->query($sql))
-                {
-                    if ($this->id)
-                    {
-                    	$this->ref = $initialref;
-
-                    	if (! empty($this->linkedObjectsIds) && empty($this->linked_objects))	// To use new linkedObjectsIds instead of old linked_objects
-                    	{
-                    		$this->linked_objects = $this->linkedObjectsIds;	// TODO Replace linked_objects with linkedObjectsIds
-                    	}
-
-                        // Add object linked
-                        if (! $error && $this->id && is_array($this->linked_objects) && ! empty($this->linked_objects))
-                        {
-                        	foreach($this->linked_objects as $origin => $tmp_origin_id)
-                        	{
-                        	    if (is_array($tmp_origin_id))       // New behaviour, if linked_object can have several links per type, so is something like array('contract'=>array(id1, id2, ...))
-                        	    {
-                        	        foreach($tmp_origin_id as $origin_id)
-                        	        {
-                        	            $ret = $this->add_object_linked($origin, $origin_id);
-                        	            if (! $ret)
-                        	            {
-                        	                $this->error=$this->db->lasterror();
-                        	                $error++;
-                        	            }
-                        	        }
-                        	    }
-                        	    else                                // Old behaviour, if linked_object has only one link per type, so is something like array('contract'=>id1))
-                        	    {
-                        	        $origin_id = $tmp_origin_id;
-                        	        $ret = $this->add_object_linked($origin, $origin_id);
-                        	        if (! $ret)
-                        	        {
-                        	            $this->error=$this->db->lasterror();
-                        	            $error++;
-                        	        }
-                          	    }
-                        	}
-                        }
-
-            			if (! $error && $this->id && ! empty($conf->global->MAIN_PROPAGATE_CONTACTS_FROM_ORIGIN) && ! empty($this->origin) && ! empty($this->origin_id))   // Get contact from origin object
-            			{
-            				$originforcontact = $this->origin;
-            				$originidforcontact = $this->origin_id;
-                		    if ($originforcontact == 'shipping')     // shipment and order share the same contacts. If creating from shipment we take data of order
-                		    {
-                		        require_once DOL_DOCUMENT_ROOT . '/expedition/class/expedition.class.php';
-                		        $exp = new Expedition($this->db);
-                		        $exp->fetch($this->origin_id);
-                		        $exp->fetchObjectLinked();
-                		        if (count($exp->linkedObjectsIds['commande']) > 0)
-                		        {
-                		            foreach ($exp->linkedObjectsIds['commande'] as $key => $value)
-                		            {
-                		                $originforcontact = 'commande';
-							            if (is_object($value)) $originidforcontact = $value->id;
-							            else $originidforcontact = $value;
-                		                break; // We take first one
-                		            }
-                		        }
-                		    }
-
-                		    $sqlcontact = "SELECT ctc.code, ctc.source, ec.fk_socpeople FROM ".MAIN_DB_PREFIX."element_contact as ec, ".MAIN_DB_PREFIX."c_type_contact as ctc";
-                		    $sqlcontact.= " WHERE element_id = ".$originidforcontact." AND ec.fk_c_type_contact = ctc.rowid AND ctc.element = '".$originforcontact."'";
-
-                		    $resqlcontact = $this->db->query($sqlcontact);
-                		    if ($resqlcontact)
-                		    {
-                		        while($objcontact = $this->db->fetch_object($resqlcontact))
-                		        {
-        					        //print $objcontact->code.'-'.$objcontact->source.'-'.$objcontact->fk_socpeople."\n";
-                		            $this->add_contact($objcontact->fk_socpeople, $objcontact->code, $objcontact->source);    // May failed because of duplicate key or because code of contact type does not exists for new object
-                		        }
-                		    }
-                		    else dol_print_error($resqlcontact);
-                		}
-                    }
-
-                    if (! $error)
-                    {
-                   		$result=$this->insertExtraFields();
-                   		if ($result < 0) $error++;
-                    }
-
-                    if (! $error && ! $notrigger)
-                    {
-			            // Call trigger
-			            $result=$this->call_trigger('ORDER_CREATE',$user);
-			            if ($result < 0) $error++;
-			            // End call triggers
-                    }
-
-	                if (! $error)
-	                {
-		                $this->db->commit();
-		                return $this->id;
-	                }
-	                else
-					{
-	                	$this->db->rollback();
-	                	return -1*$error;
-					}
-                }
-                else
-				{
-					$this->error=$this->db->lasterror();
-                    $this->db->rollback();
-                    return -1;
-                }
-            }
-        }
-        else
-=======
 		if ((empty($conf->global->MAIN_USE_ADVANCED_PERMS) && ! empty($user->rights->commande->creer))
 			|| (! empty($conf->global->MAIN_USE_ADVANCED_PERMS) && ! empty($user->rights->commande->order_advance->validate)))
->>>>>>> d9b8a8c8
 		{
 			$this->db->begin();
 
@@ -1088,15 +646,9 @@
 					// End call triggers
 				}
 
-<<<<<<< HEAD
-		// get lines so they will be clone
-		foreach($this->lines as $line)
-			$line->fetch_optionals();
-=======
 				if (! $error)
 				{
 					$this->statut=self::STATUS_CLOSED;
->>>>>>> d9b8a8c8
 
 					$this->db->commit();
 					return 1;
@@ -1118,48 +670,6 @@
 		return 0;
 	}
 
-<<<<<<< HEAD
-            if ($objsoc->fetch($socid)>0)
-            {
-                $this->socid 				= $objsoc->id;
-                $this->cond_reglement_id	= (! empty($objsoc->cond_reglement_id) ? $objsoc->cond_reglement_id : 0);
-                $this->mode_reglement_id	= (! empty($objsoc->mode_reglement_id) ? $objsoc->mode_reglement_id : 0);
-                $this->fk_project			= 0;
-                $this->fk_delivery_address	= 0;
-            }
-
-            // TODO Change product price if multi-prices
-        }
-
-        $this->id=0;
-		$this->ref = '';
-        $this->statut=self::STATUS_DRAFT;
-
-        // Clear fields
-        $this->user_author_id     = $user->id;
-        $this->user_valid         = '';
-		$this->date				  = dol_now();
-		$this->date_commande	  = dol_now();
-        $this->date_creation      = '';
-        $this->date_validation    = '';
-        $this->ref_client         = '';
-
-        // Create clone
-        $result=$this->create($user);
-        if ($result < 0) $error++;
-
-        if (! $error)
-        {
-            // Hook of thirdparty module
-            if (is_object($hookmanager))
-            {
-                $parameters=array('objFrom'=>$objFrom);
-                $action='';
-                $reshook=$hookmanager->executeHooks('createFrom',$parameters,$this,$action);    // Note that $action and $object may have been modified by some hooks
-                if ($reshook < 0) $error++;
-            }
-        }
-=======
 	/**
 	 * 	Cancel an order
 	 * 	If stock is decremented on order validation, we must reincrement it
@@ -1174,7 +684,6 @@
 		$error=0;
 
 		$this->db->begin();
->>>>>>> d9b8a8c8
 
 		$sql = "UPDATE ".MAIN_DB_PREFIX."commande";
 		$sql.= " SET fk_statut = ".self::STATUS_CANCELED;
@@ -1208,18 +717,6 @@
 				}
 			}
 
-<<<<<<< HEAD
-    /**
-     *  Load an object from a proposal and create a new order into database
-     *
-     *  @param      Object			$object 	        Object source
-     *  @param		User			$user				User making creation
-     *  @return     int             					<0 if KO, 0 if nothing done, 1 if OK
-     */
-    function createFromProposal($object, User $user)
-    {
-        global $conf, $hookmanager;
-=======
 			if (! $error)
 			{
 				// Call trigger
@@ -1227,7 +724,6 @@
 				if ($result < 0) $error++;
 				// End call triggers
 			}
->>>>>>> d9b8a8c8
 
 			if (! $error)
 			{
@@ -1270,15 +766,8 @@
 		// Clean parameters
 		$this->brouillon = 1;		// set command as draft
 
-<<<<<<< HEAD
-            // get extrafields from original line
-			$object->lines[$i]->fetch_optionals();
-			foreach($object->lines[$i]->array_options as $options_key => $value)
-				$line->array_options[$options_key] = $value;
-=======
 		// $date_commande is deprecated
 		$date = ($this->date_commande ? $this->date_commande : $this->date);
->>>>>>> d9b8a8c8
 
 		// Multicurrency (test on $this->multicurrency_tx because we should take the default rate only if not using origin rate)
 		if (!empty($this->multicurrency_code) && empty($this->multicurrency_tx)) list($this->fk_multicurrency,$this->multicurrency_tx) = MultiCurrency::getIdAndTxFromCode($this->db, $this->multicurrency_code, $date);
@@ -1320,141 +809,10 @@
 			return -1;
 		}
 
-<<<<<<< HEAD
-    /**
-     *	Add an order line into database (linked to product/service or not)
-     *
-     *	@param      string			$desc            	Description of line
-     *	@param      float			$pu_ht    	        Unit price (without tax)
-     *	@param      float			$qty             	Quantite
-     * 	@param    	float			$txtva           	Force Vat rate, -1 for auto (Can contain the vat_src_code too with syntax '9.9 (CODE)')
-     * 	@param		float			$txlocaltax1		Local tax 1 rate (deprecated, use instead txtva with code inside)
-     * 	@param		float			$txlocaltax2		Local tax 2 rate (deprecated, use instead txtva with code inside)
-     *	@param      int				$fk_product      	Id of product
-     *	@param      float			$remise_percent  	Pourcentage de remise de la ligne
-     *	@param      int				$info_bits			Bits de type de lignes
-     *	@param      int				$fk_remise_except	Id remise
-     *	@param      string			$price_base_type	HT or TTC
-     *	@param      float			$pu_ttc    		    Prix unitaire TTC
-     *	@param      int				$date_start       	Start date of the line - Added by Matelli (See http://matelli.fr/showcases/patchs-dolibarr/add-dates-in-order-lines.html)
-     *	@param      int				$date_end         	End date of the line - Added by Matelli (See http://matelli.fr/showcases/patchs-dolibarr/add-dates-in-order-lines.html)
-     *	@param      int				$type				Type of line (0=product, 1=service). Not used if fk_product is defined, the type of product is used.
-     *	@param      int				$rang             	Position of line
-     *	@param		int				$special_code		Special code (also used by externals modules!)
-     *	@param		int				$fk_parent_line		Parent line
-     *  @param		int				$fk_fournprice		Id supplier price
-     *  @param		int				$pa_ht				Buying price (without tax)
-     *  @param		string			$label				Label
-	 *  @param		array			$array_options		extrafields array. Example array('options_codeforfield1'=>'valueforfield1', 'options_codeforfield2'=>'valueforfield2', ...)
-     * 	@param 		string			$fk_unit 			Code of the unit to use. Null to use the default one
-     * 	@param		string		    $origin				'order', ...
-     *  @param		int			    $origin_id			Id of origin object
-	 * 	@param		double			$pu_ht_devise		Unit price in currency
-     *	@return     int             					>0 if OK, <0 if KO
-     *
-     *	@see        add_product
-     *
-     *	Les parametres sont deja cense etre juste et avec valeurs finales a l'appel
-     *	de cette methode. Aussi, pour le taux tva, il doit deja avoir ete defini
-     *	par l'appelant par la methode get_default_tva(societe_vendeuse,societe_acheteuse,produit)
-     *	et le desc doit deja avoir la bonne valeur (a l'appelant de gerer le multilangue)
-     */
-	function addline($desc, $pu_ht, $qty, $txtva, $txlocaltax1=0, $txlocaltax2=0, $fk_product=0, $remise_percent=0, $info_bits=0, $fk_remise_except=0, $price_base_type='HT', $pu_ttc=0, $date_start='', $date_end='', $type=0, $rang=-1, $special_code=0, $fk_parent_line=0, $fk_fournprice=null, $pa_ht=0, $label='',$array_options=0, $fk_unit=null, $origin='', $origin_id=0, $pu_ht_devise = 0)
-    {
-    	global $mysoc, $conf, $langs, $user;
-
-		$logtext = "::addline commandeid=$this->id, desc=$desc, pu_ht=$pu_ht, qty=$qty, txtva=$txtva, fk_product=$fk_product, remise_percent=$remise_percent";
-		$logtext.= ", info_bits=$info_bits, fk_remise_except=$fk_remise_except, price_base_type=$price_base_type, pu_ttc=$pu_ttc, date_start=$date_start";
-		$logtext.= ", date_end=$date_end, type=$type special_code=$special_code, fk_unit=$fk_unit, origin=$origin, origin_id=$origin_id, pu_ht_devise=$pu_ht_devise";
-        dol_syslog(get_class($this).$logtext, LOG_DEBUG);
-
-        include_once DOL_DOCUMENT_ROOT.'/core/lib/price.lib.php';
-
-        // Clean parameters
-        if (empty($remise_percent)) $remise_percent=0;
-        if (empty($qty)) $qty=0;
-        if (empty($info_bits)) $info_bits=0;
-        if (empty($rang)) $rang=0;
-        if (empty($txtva)) $txtva=0;
-        if (empty($txlocaltax1)) $txlocaltax1=0;
-        if (empty($txlocaltax2)) $txlocaltax2=0;
-        if (empty($fk_parent_line) || $fk_parent_line < 0) $fk_parent_line=0;
-        if (empty($this->fk_multicurrency)) $this->fk_multicurrency=0;
-
-        $remise_percent=price2num($remise_percent);
-        $qty=price2num($qty);
-        $pu_ht=price2num($pu_ht);
-        $pu_ht_devise=price2num($pu_ht_devise);
-        $pu_ttc=price2num($pu_ttc);
-    	$pa_ht=price2num($pa_ht);
-        $txtva = price2num($txtva);
-        $txlocaltax1 = price2num($txlocaltax1);
-        $txlocaltax2 = price2num($txlocaltax2);
-        if ($price_base_type=='HT')
-        {
-            $pu=$pu_ht;
-        }
-        else
-        {
-            $pu=$pu_ttc;
-        }
-        $label=trim($label);
-        $desc=trim($desc);
-
-        // Check parameters
-        if ($type < 0) return -1;
-
-        if ($this->statut == self::STATUS_DRAFT)
-        {
-            $this->db->begin();
-=======
 		$now=dol_now();
->>>>>>> d9b8a8c8
 
 		$this->db->begin();
 
-<<<<<<< HEAD
-				if (! empty($conf->global->STOCK_MUST_BE_ENOUGH_FOR_ORDER) && $product_type == 0 && $product->stock_reel < $qty)
-				{
-                    $langs->load("errors");
-				    $this->error=$langs->trans('ErrorStockIsNotEnoughToAddProductOnOrder', $product->ref);
-					dol_syslog(get_class($this)."::addline error=Product ".$product->ref.": ".$this->error, LOG_ERR);
-					$this->db->rollback();
-					return self::STOCK_NOT_ENOUGH_FOR_ORDER;
-				}
-			}
-			// Calcul du total TTC et de la TVA pour la ligne a partir de
-            // qty, pu, remise_percent et txtva
-            // TRES IMPORTANT: C'est au moment de l'insertion ligne qu'on doit stocker
-            // la part ht, tva et ttc, et ce au niveau de la ligne qui a son propre taux tva.
-
-            $localtaxes_type=getLocalTaxesFromRate($txtva,0,$this->thirdparty,$mysoc);
-
-       		// Clean vat code
-    		$vat_src_code='';
-    		if (preg_match('/\((.*)\)/', $txtva, $reg))
-    		{
-    		    $vat_src_code = $reg[1];
-    		    $txtva = preg_replace('/\s*\(.*\)/', '', $txtva);    // Remove code into vatrate.
-    		}
-
-            $tabprice = calcul_price_total($qty, $pu, $remise_percent, $txtva, $txlocaltax1, $txlocaltax2, 0, $price_base_type, $info_bits, $product_type, $mysoc, $localtaxes_type, 100, $this->multicurrency_tx, $pu_ht_devise);
-
-            /*var_dump($txlocaltax1);
-            var_dump($txlocaltax2);
-            var_dump($localtaxes_type);
-            var_dump($tabprice);
-            var_dump($tabprice[9]);
-            var_dump($tabprice[10]);
-            exit;*/
-
-            $total_ht  = $tabprice[0];
-            $total_tva = $tabprice[1];
-            $total_ttc = $tabprice[2];
-            $total_localtax1 = $tabprice[9];
-            $total_localtax2 = $tabprice[10];
-			$pu_ht = $tabprice[3];
-=======
 		$sql = "INSERT INTO ".MAIN_DB_PREFIX."commande (";
 		$sql.= " ref, fk_soc, date_creation, fk_user_author, fk_projet, date_commande, source, note_private, note_public, ref_ext, ref_client, ref_int";
 		$sql.= ", model_pdf, fk_cond_reglement, fk_mode_reglement, fk_account, fk_availability, fk_input_reason, date_livraison, fk_delivery_address";
@@ -1495,7 +853,6 @@
 		$sql.= ", '".$this->db->escape($this->multicurrency_code)."'";
 		$sql.= ", ".(double) $this->multicurrency_tx;
 		$sql.= ")";
->>>>>>> d9b8a8c8
 
 		dol_syslog(get_class($this)."::create", LOG_DEBUG);
 		$resql=$this->db->query($sql);
@@ -1528,34 +885,6 @@
 					$vatrate = $line->tva_tx;
 					if ($line->vat_src_code && ! preg_match('/\(.*\)/', $vatrate)) $vatrate.=' ('.$line->vat_src_code.')';
 
-<<<<<<< HEAD
-            $this->line->vat_src_code=$vat_src_code;
-            $this->line->tva_tx=$txtva;
-            $this->line->localtax1_tx=($total_localtax1?$localtaxes_type[1]:0);
-            $this->line->localtax2_tx=($total_localtax2?$localtaxes_type[3]:0);
-            $this->line->localtax1_type=$localtaxes_type[0];
-            $this->line->localtax2_type=$localtaxes_type[2];
-            $this->line->fk_product=$fk_product;
-			$this->line->product_type=$product_type;
-            $this->line->fk_remise_except=$fk_remise_except;
-            $this->line->remise_percent=$remise_percent;
-            $this->line->subprice=$pu_ht;
-            $this->line->rang=$rangtouse;
-            $this->line->info_bits=$info_bits;
-            $this->line->total_ht=$total_ht;
-            $this->line->total_tva=$total_tva;
-            $this->line->total_localtax1=$total_localtax1;
-            $this->line->total_localtax2=$total_localtax2;
-            $this->line->total_ttc=$total_ttc;
-            $this->line->special_code=$special_code;
-            $this->line->origin=$origin;
-            $this->line->origin_id=$origin_id;
-            $this->line->fk_parent_line=$fk_parent_line;
-	        $this->line->fk_unit=$fk_unit;
-
-            $this->line->date_start=$date_start;
-            $this->line->date_end=$date_end;
-=======
 					$result = $this->addline(
 						$line->desc,
 						$line->subprice,
@@ -1598,7 +927,6 @@
 						$fk_parent_line = $result;
 					}
 				}
->>>>>>> d9b8a8c8
 
 				// update ref
 				$initialref='(PROV'.$this->id.')';
@@ -1690,94 +1018,6 @@
 						if ($result < 0) $error++;
 					}
 
-<<<<<<< HEAD
-    /**
-     *	Add line into array
-     *	$this->client must be loaded
-     *
-     *	@param		int				$idproduct			Product Id
-     *	@param		float			$qty				Quantity
-     *	@param		float			$remise_percent		Product discount relative
-     * 	@param    	int		$date_start         Start date of the line - Added by Matelli (See http://matelli.fr/showcases/patchs-dolibarr/add-dates-in-order-lines.html)
-     * 	@param    	int		$date_end           End date of the line - Added by Matelli (See http://matelli.fr/showcases/patchs-dolibarr/add-dates-in-order-lines.html)
-     * 	@return    	void
-     *
-     *	TODO	Remplacer les appels a cette fonction par generation objet Ligne
-     *			insere dans tableau $this->products
-     */
-    function add_product($idproduct, $qty, $remise_percent=0.0, $date_start='', $date_end='')
-    {
-        global $conf, $mysoc;
-
-        if (! $qty) $qty = 1;
-
-        if ($idproduct > 0)
-        {
-            $prod=new Product($this->db);
-            $prod->fetch($idproduct);
-
-            $tva_tx = get_default_tva($mysoc,$this->thirdparty,$prod->id);
-            $tva_npr = get_default_npr($mysoc,$this->thirdparty,$prod->id);
-            if (empty($tva_tx)) $tva_npr=0;
-            $vat_src_code = '';     // May be defined into tva_tx
-
-            $localtax1_tx=get_localtax($tva_tx,1,$this->thirdparty,$mysoc,$tva_npr);
-            $localtax2_tx=get_localtax($tva_tx,2,$this->thirdparty,$mysoc,$tva_npr);
-
-            // multiprix
-            if($conf->global->PRODUIT_MULTIPRICES && $this->thirdparty->price_level)
-            $price = $prod->multiprices[$this->thirdparty->price_level];
-            else
-            $price = $prod->price;
-
-            $line=new OrderLine($this->db);
-
-            $line->context = $this->context;
-
-            $line->fk_product=$idproduct;
-            $line->desc=$prod->description;
-            $line->qty=$qty;
-            $line->subprice=$price;
-            $line->remise_percent=$remise_percent;
-            $line->vat_src_code=$vat_src_code;
-            $line->tva_tx=$tva_tx;
-            $line->localtax1_tx=$localtax1_tx;
-            $line->localtax2_tx=$localtax2_tx;
-            $line->ref=$prod->ref;
-            $line->libelle=$prod->label;
-            $line->product_desc=$prod->description;
-	        $line->fk_unit=$prod->fk_unit;
-
-            // Added by Matelli (See http://matelli.fr/showcases/patchs-dolibarr/add-dates-in-order-lines.html)
-            // Save the start and end date of the line in the object
-            if ($date_start) { $line->date_start = $date_start; }
-            if ($date_end)   { $line->date_end = $date_end; }
-
-            $this->lines[] = $line;
-
-            /** POUR AJOUTER AUTOMATIQUEMENT LES SOUSPRODUITS a LA COMMANDE
-             if (! empty($conf->global->PRODUIT_SOUSPRODUITS))
-             {
-             $prod = new Product($this->db);
-             $prod->fetch($idproduct);
-             $prod -> get_sousproduits_arbo();
-             $prods_arbo = $prod->get_arbo_each_prod();
-             if(count($prods_arbo) > 0)
-             {
-             foreach($prods_arbo as $key => $value)
-             {
-             // print "id : ".$value[1].' :qty: '.$value[0].'<br>';
-             if(! in_array($value[1],$this->products))
-             $this->add_product($value[1], $value[0]);
-
-             }
-             }
-
-             }
-             **/
-        }
-    }
-=======
 					if (! $error && ! $notrigger)
 					{
 						// Call trigger
@@ -1785,7 +1025,6 @@
 						if ($result < 0) $error++;
 						// End call triggers
 					}
->>>>>>> d9b8a8c8
 
 					if (! $error)
 					{
@@ -1814,108 +1053,6 @@
 		}
 	}
 
-<<<<<<< HEAD
-    /**
-     *	Get object and lines from database
-     *
-     *	@param      int			$id       		Id of object to load
-     * 	@param		string		$ref			Ref of object
-     * 	@param		string		$ref_ext		External reference of object
-     * 	@param		string		$ref_int		Internal reference of other object
-     *	@return     int         				>0 if OK, <0 if KO, 0 if not found
-     */
-    function fetch($id, $ref='', $ref_ext='', $ref_int='')
-    {
-
-        // Check parameters
-        if (empty($id) && empty($ref) && empty($ref_ext) && empty($ref_int)) return -1;
-
-        $sql = 'SELECT c.rowid, c.entity, c.date_creation, c.ref, c.fk_soc, c.fk_user_author, c.fk_user_valid, c.fk_statut';
-        $sql.= ', c.amount_ht, c.total_ht, c.total_ttc, c.tva as total_tva, c.localtax1 as total_localtax1, c.localtax2 as total_localtax2, c.fk_cond_reglement, c.fk_mode_reglement, c.fk_availability, c.fk_input_reason';
-        $sql.= ', c.fk_account';
-        $sql.= ', c.date_commande';
-        $sql.= ', c.date_livraison';
-        $sql.= ', c.fk_shipping_method';
-        $sql.= ', c.fk_warehouse';
-        $sql.= ', c.fk_projet, c.remise_percent, c.remise, c.remise_absolue, c.source, c.facture as billed';
-        $sql.= ', c.note_private, c.note_public, c.ref_client, c.ref_ext, c.ref_int, c.model_pdf, c.last_main_doc, c.fk_delivery_address, c.extraparams';
-        $sql.= ', c.fk_incoterms, c.location_incoterms';
-		$sql.= ", c.fk_multicurrency, c.multicurrency_code, c.multicurrency_tx, c.multicurrency_total_ht, c.multicurrency_total_tva, c.multicurrency_total_ttc";
-        $sql.= ", i.libelle as libelle_incoterms";
-        $sql.= ', p.code as mode_reglement_code, p.libelle as mode_reglement_libelle';
-        $sql.= ', cr.code as cond_reglement_code, cr.libelle as cond_reglement_libelle, cr.libelle_facture as cond_reglement_libelle_doc';
-        $sql.= ', ca.code as availability_code, ca.label as availability_label';
-        $sql.= ', dr.code as demand_reason_code';
-        $sql.= ' FROM '.MAIN_DB_PREFIX.'commande as c';
-        $sql.= ' LEFT JOIN '.MAIN_DB_PREFIX.'c_payment_term as cr ON c.fk_cond_reglement = cr.rowid';
-        $sql.= ' LEFT JOIN '.MAIN_DB_PREFIX.'c_paiement as p ON c.fk_mode_reglement = p.id';
-        $sql.= ' LEFT JOIN '.MAIN_DB_PREFIX.'c_availability as ca ON c.fk_availability = ca.rowid';
-        $sql.= ' LEFT JOIN '.MAIN_DB_PREFIX.'c_input_reason as dr ON c.fk_input_reason = ca.rowid';
-		$sql.= ' LEFT JOIN '.MAIN_DB_PREFIX.'c_incoterms as i ON c.fk_incoterms = i.rowid';
-
-		if ($id) $sql.= " WHERE c.rowid=".$id;
-		else $sql.= " WHERE c.entity IN (".getEntity('commande').")"; // Dont't use entity if you use rowid
-
-        if ($ref)     $sql.= " AND c.ref='".$this->db->escape($ref)."'";
-        if ($ref_ext) $sql.= " AND c.ref_ext='".$this->db->escape($ref_ext)."'";
-        if ($ref_int) $sql.= " AND c.ref_int='".$this->db->escape($ref_int)."'";
-
-        dol_syslog(get_class($this)."::fetch", LOG_DEBUG);
-        $result = $this->db->query($sql);
-		if ($result)
-		{
-			$obj = $this->db->fetch_object($result);
-			if ($obj)
-			{
-				$this->id					= $obj->rowid;
-				$this->entity				= $obj->entity;
-
-                $this->ref					= $obj->ref;
-                $this->ref_client			= $obj->ref_client;
-                $this->ref_customer			= $obj->ref_client;
-                $this->ref_ext				= $obj->ref_ext;
-                $this->ref_int				= $obj->ref_int;
-                $this->socid				= $obj->fk_soc;
-                $this->statut				= $obj->fk_statut;
-                $this->user_author_id		= $obj->fk_user_author;
-                $this->user_valid           = $obj->fk_user_valid;
-                $this->total_ht				= $obj->total_ht;
-                $this->total_tva			= $obj->total_tva;
-                $this->total_localtax1		= $obj->total_localtax1;
-                $this->total_localtax2		= $obj->total_localtax2;
-                $this->total_ttc			= $obj->total_ttc;
-                $this->date					= $this->db->jdate($obj->date_commande);
-                $this->date_commande		= $this->db->jdate($obj->date_commande);
-                $this->remise				= $obj->remise;
-                $this->remise_percent		= $obj->remise_percent;
-                $this->remise_absolue		= $obj->remise_absolue;
-                $this->source				= $obj->source;
-                $this->billed				= $obj->billed;
-                $this->note					= $obj->note_private;	// deprecated
-                $this->note_private			= $obj->note_private;
-                $this->note_public			= $obj->note_public;
-                $this->fk_project			= $obj->fk_projet;
-                $this->modelpdf				= $obj->model_pdf;
-                $this->last_main_doc		= $obj->last_main_doc;
-                $this->mode_reglement_id	= $obj->fk_mode_reglement;
-                $this->mode_reglement_code	= $obj->mode_reglement_code;
-                $this->mode_reglement		= $obj->mode_reglement_libelle;
-                $this->cond_reglement_id	= $obj->fk_cond_reglement;
-                $this->cond_reglement_code	= $obj->cond_reglement_code;
-                $this->cond_reglement		= $obj->cond_reglement_libelle;
-                $this->cond_reglement_doc	= $obj->cond_reglement_libelle_doc;
-                $this->fk_account           = $obj->fk_account;
-                $this->availability_id		= $obj->fk_availability;
-                $this->availability_code	= $obj->availability_code;
-                $this->availability	    	= $obj->availability_label;
-                $this->demand_reason_id		= $obj->fk_input_reason;
-                $this->demand_reason_code	= $obj->demand_reason_code;
-                $this->date_livraison		= $this->db->jdate($obj->date_livraison);
-                $this->shipping_method_id   = ($obj->fk_shipping_method>0)?$obj->fk_shipping_method:null;
-                $this->warehouse_id           = ($obj->fk_warehouse>0)?$obj->fk_warehouse:null;
-                $this->fk_delivery_address	= $obj->fk_delivery_address;
-=======
->>>>>>> d9b8a8c8
 
 	/**
 	 *	Load an object from its id and create a new one in database
@@ -1937,14 +1074,8 @@
 		foreach($this->lines as $line)
 			$line->fetch_optionals();
 
-<<<<<<< HEAD
-                // Retreive all extrafield
-                // fetch optionals attributes and labels
-                $this->fetch_optionals();
-=======
 			// Load source object
 			$objFrom = clone $this;
->>>>>>> d9b8a8c8
 
 			// Change socid if needed
 			if (! empty($socid) && $socid != $this->socid)
@@ -2069,88 +1200,6 @@
 				$this->lines[$i] = $line;
 		}
 
-<<<<<<< HEAD
-    /**
-     *	Count numbe rof shipments for this order
-     *
-     * 	@return     int                			<0 if KO, Nb of shipment found if OK
-     */
-    function getNbOfShipments()
-    {
-    	$nb = 0;
-
-    	$sql = 'SELECT COUNT(DISTINCT ed.fk_expedition) as nb';
-    	$sql.= ' FROM '.MAIN_DB_PREFIX.'expeditiondet as ed,';
-    	$sql.= ' '.MAIN_DB_PREFIX.'commandedet as cd';
-    	$sql.= ' WHERE';
-    	$sql.= ' ed.fk_origin_line = cd.rowid';
-    	$sql.= ' AND cd.fk_commande =' .$this->id;
-    	//print $sql;
-
-    	dol_syslog(get_class($this)."::getNbOfShipments", LOG_DEBUG);
-    	$resql = $this->db->query($sql);
-    	if ($resql)
-    	{
-   			$obj = $this->db->fetch_object($resql);
-   			if ($obj) $nb = $obj->nb;
-
-   			$this->db->free($resql);
-    		return $nb;
-    	}
-    	else
-    	{
-    		$this->error=$this->db->lasterror();
-    		return -1;
-    	}
-    }
-
-    /**
-     *	Load array this->expeditions of lines of shipments with nb of products sent for each order line
-     *  Note: For a dedicated shipment, the fetch_lines can be used to load the qty_asked and qty_shipped. This function is use to return qty_shipped cumulated for the order
-     *
-     *	@param      int		$filtre_statut      Filter on shipment status
-     * 	@return     int                			<0 if KO, Nb of lines found if OK
-     */
-    function loadExpeditions($filtre_statut=-1)
-    {
-        $this->expeditions = array();
-
-        $sql = 'SELECT cd.rowid, cd.fk_product,';
-        $sql.= ' sum(ed.qty) as qty';
-        $sql.= ' FROM '.MAIN_DB_PREFIX.'expeditiondet as ed,';
-        if ($filtre_statut >= 0) $sql.= ' '.MAIN_DB_PREFIX.'expedition as e,';
-        $sql.= ' '.MAIN_DB_PREFIX.'commandedet as cd';
-        $sql.= ' WHERE';
-        if ($filtre_statut >= 0) $sql.= ' ed.fk_expedition = e.rowid AND';
-        $sql.= ' ed.fk_origin_line = cd.rowid';
-        $sql.= ' AND cd.fk_commande =' .$this->id;
-        if ($this->fk_product > 0) $sql.= ' AND cd.fk_product = '.$this->fk_product;
-        if ($filtre_statut >= 0) $sql.=' AND e.fk_statut >= '.$filtre_statut;
-        $sql.= ' GROUP BY cd.rowid, cd.fk_product';
-        //print $sql;
-
-        dol_syslog(get_class($this)."::loadExpeditions", LOG_DEBUG);
-        $resql = $this->db->query($sql);
-        if ($resql)
-        {
-            $num = $this->db->num_rows($resql);
-            $i = 0;
-            while ($i < $num)
-            {
-                $obj = $this->db->fetch_object($resql);
-                $this->expeditions[$obj->rowid] = $obj->qty;
-                $i++;
-            }
-            $this->db->free($resql);
-            return $num;
-        }
-        else
-        {
-            $this->error=$this->db->lasterror();
-            return -1;
-        }
-    }
-=======
 		$this->socid                = $object->socid;
 		$this->fk_project           = $object->fk_project;
 		$this->cond_reglement_id    = $object->cond_reglement_id;
@@ -2175,7 +1224,6 @@
 
 		$e = new ExtraFields($this->db);
 		$element_extrafields = $e->fetch_name_optionals_label($this->element);
->>>>>>> d9b8a8c8
 
 		foreach($object->array_options as $options_key => $value) {
 			if(array_key_exists(str_replace('options_', '', $options_key), $element_extrafields)){
@@ -2196,45 +1244,6 @@
 			// Actions hooked (by external module)
 			$hookmanager->initHooks(array('orderdao'));
 
-<<<<<<< HEAD
-        // Recherche total en stock pour chaque produit
-        // TODO $array_of_product est défini vide juste au dessus !!
-        if (count($array_of_product))
-        {
-            $sql = "SELECT fk_product, sum(ps.reel) as total";
-            $sql.= " FROM ".MAIN_DB_PREFIX."product_stock as ps";
-            $sql.= " WHERE ps.fk_product IN (".join(',',$array_of_product).")";
-            $sql.= ' GROUP BY fk_product ';
-            $resql = $this->db->query($sql);
-            if ($resql)
-            {
-                $num = $this->db->num_rows($resql);
-                $i = 0;
-                while ($i < $num)
-                {
-                    $obj = $this->db->fetch_object($resql);
-                    $this->stocks[$obj->fk_product] = $obj->total;
-                    $i++;
-                }
-                $this->db->free($resql);
-            }
-        }
-        return 0;
-    }
-
-    /**
-     *  Delete an order line
-     *
-     *	@param      User	$user		User object
-     *  @param      int		$lineid		Id of line to delete
-     *  @return     int        		 	>0 if OK, 0 if nothing to do, <0 if KO
-     */
-    function deleteline($user=null, $lineid=0)
-    {
-        if ($this->statut == self::STATUS_DRAFT)
-        {
-            $this->db->begin();
-=======
 			$parameters=array('objFrom'=>$object);
 			$action='';
 			$reshook=$hookmanager->executeHooks('createFrom',$parameters,$this,$action);    // Note that $action and $object may have been modified by some hooks
@@ -2255,7 +1264,6 @@
 		else return -1;
 	}
 
->>>>>>> d9b8a8c8
 
 	/**
 	 *	Add an order line into database (linked to product/service or not)
@@ -2299,71 +1307,10 @@
 	{
 		global $mysoc, $conf, $langs, $user;
 
-<<<<<<< HEAD
-            $result = $this->db->query($sql);
-            if ($result)
-            {
-                $obj = $this->db->fetch_object($result);
-
-                if ($obj)
-                {
-                    $product = new Product($this->db);
-                    $product->id = $obj->fk_product;
-
-                    // Delete line
-                    $line = new OrderLine($this->db);
-
-                    // For triggers
-                    $line->fetch($lineid);
-
-                    if ($line->delete($user) > 0)
-                    {
-                        $result=$this->update_price(1);
-
-                        if ($result > 0)
-                        {
-                            $this->db->commit();
-                            return 1;
-                        }
-                        else
-                        {
-                            $this->db->rollback();
-                            $this->error=$this->db->lasterror();
-                            return -1;
-                        }
-                    }
-                    else
-                    {
-                        $this->db->rollback();
-                        $this->error=$line->error;
-                        return -1;
-                    }
-                }
-                else
-                {
-                    $this->db->rollback();
-                    return 0;
-                }
-            }
-            else
-            {
-                $this->db->rollback();
-                $this->error=$this->db->lasterror();
-                return -1;
-            }
-        }
-        else
-        {
-        	$this->error='ErrorDeleteLineNotAllowedByObjectStatus';
-        	return -1;
-        }
-    }
-=======
 		$logtext = "::addline commandeid=$this->id, desc=$desc, pu_ht=$pu_ht, qty=$qty, txtva=$txtva, fk_product=$fk_product, remise_percent=$remise_percent";
 		$logtext.= ", info_bits=$info_bits, fk_remise_except=$fk_remise_except, price_base_type=$price_base_type, pu_ttc=$pu_ttc, date_start=$date_start";
 		$logtext.= ", date_end=$date_end, type=$type special_code=$special_code, fk_unit=$fk_unit, origin=$origin, origin_id=$origin_id, pu_ht_devise=$pu_ht_devise";
 		dol_syslog(get_class($this).$logtext, LOG_DEBUG);
->>>>>>> d9b8a8c8
 
 		if ($this->statut == self::STATUS_DRAFT)
 		{
@@ -3931,61 +2878,6 @@
 
 
 	/**
-<<<<<<< HEAD
-	 * Classify the order as not invoiced
-	 *
-	 * @return     int     <0 if ko, >0 if ok
-	 */
-	function classifyUnBilled()
-	{
-	    global $conf, $user, $langs;
-	    $error = 0;
-
-	    $this->db->begin();
-
-	    $sql = 'UPDATE '.MAIN_DB_PREFIX.'commande SET facture = 0';
-	    $sql.= ' WHERE rowid = '.$this->id.' AND fk_statut > '.self::STATUS_DRAFT;
-
-	    dol_syslog(get_class($this)."::classifyUnBilled", LOG_DEBUG);
-	    if ($this->db->query($sql))
-	    {
-	    	if (! $error)
-	    	{
-	    		$this->oldcopy= clone $this;
-	    		$this->billed=1;
-	    	}
-
-	        // Call trigger
-	        $result=$this->call_trigger('ORDER_CLASSIFY_UNBILLED',$user);
-	        if ($result < 0) $error++;
-	        // End call triggers
-
-	        if (! $error)
-	        {
-	            $this->billed=0;
-
-	            $this->db->commit();
-	            return 1;
-	        }
-	        else
-	        {
-	            foreach($this->errors as $errmsg)
-	            {
-	                dol_syslog(get_class($this)."::classifyUnBilled ".$errmsg, LOG_ERR);
-	                $this->error.=($this->error?', '.$errmsg:$errmsg);
-	            }
-	            $this->db->rollback();
-	            return -1*$error;
-	        }
-	    }
-	    else
-	    {
-	        $this->error=$this->db->error();
-	        $this->db->rollback();
-	        return -1;
-	    }
-	}
-=======
 	 *  Update a line in database
 	 *
 	 *  @param    	int				$rowid            	Id of line to update
@@ -4041,7 +2933,6 @@
 			$txtva=price2num($txtva);
 			$txlocaltax1=price2num($txlocaltax1);
 			$txlocaltax2=price2num($txlocaltax2);
->>>>>>> d9b8a8c8
 
 			// Calcul du total TTC et de la TVA pour la ligne a partir de
 			// qty, pu, remise_percent et txtva
@@ -4060,54 +2951,11 @@
 
 			$tabprice=calcul_price_total($qty, $pu, $remise_percent, $txtva, $txlocaltax1, $txlocaltax2, 0, $price_base_type, $info_bits, $type, $mysoc, $localtaxes_type, 100, $this->multicurrency_tx, $pu_ht_devise);
 
-<<<<<<< HEAD
-            // Clean parameters
-            if (empty($qty)) $qty=0;
-            if (empty($info_bits)) $info_bits=0;
-            if (empty($txtva)) $txtva=0;
-            if (empty($txlocaltax1)) $txlocaltax1=0;
-            if (empty($txlocaltax2)) $txlocaltax2=0;
-            if (empty($remise_percent)) $remise_percent=0;
-            if (empty($special_code) || $special_code == 3) $special_code=0;
-
-            $remise_percent=price2num($remise_percent);
-            $qty=price2num($qty);
-            $pu = price2num($pu);
-      		$pa_ht=price2num($pa_ht);
-        	$pu_ht_devise=price2num($pu_ht_devise);
-            $txtva=price2num($txtva);
-            $txlocaltax1=price2num($txlocaltax1);
-            $txlocaltax2=price2num($txlocaltax2);
-
-            // Calcul du total TTC et de la TVA pour la ligne a partir de
-            // qty, pu, remise_percent et txtva
-            // TRES IMPORTANT: C'est au moment de l'insertion ligne qu'on doit stocker
-            // la part ht, tva et ttc, et ce au niveau de la ligne qui a son propre taux tva.
-
-            $localtaxes_type=getLocalTaxesFromRate($txtva, 0, $this->thirdparty, $mysoc);
-
-       		// Clean vat code
-    		$vat_src_code='';
-    		if (preg_match('/\((.*)\)/', $txtva, $reg))
-    		{
-    		    $vat_src_code = $reg[1];
-    		    $txtva = preg_replace('/\s*\(.*\)/', '', $txtva);    // Remove code into vatrate.
-    		}
-
-            $tabprice=calcul_price_total($qty, $pu, $remise_percent, $txtva, $txlocaltax1, $txlocaltax2, 0, $price_base_type, $info_bits, $type, $mysoc, $localtaxes_type, 100, $this->multicurrency_tx, $pu_ht_devise);
-
-            $total_ht  = $tabprice[0];
-            $total_tva = $tabprice[1];
-            $total_ttc = $tabprice[2];
-            $total_localtax1 = $tabprice[9];
-            $total_localtax2 = $tabprice[10];
-=======
 			$total_ht  = $tabprice[0];
 			$total_tva = $tabprice[1];
 			$total_ttc = $tabprice[2];
 			$total_localtax1 = $tabprice[9];
 			$total_localtax2 = $tabprice[10];
->>>>>>> d9b8a8c8
 			$pu_ht  = $tabprice[3];
 			$pu_tva = $tabprice[4];
 			$pu_ttc = $tabprice[5];
@@ -4118,13 +2966,8 @@
 			$multicurrency_total_ttc = $tabprice[18];
 			$pu_ht_devise = $tabprice[19];
 
-<<<<<<< HEAD
-            // Anciens indicateurs: $price, $subprice (a ne plus utiliser)
-            $price = $pu_ht;
-=======
 			// Anciens indicateurs: $price, $subprice (a ne plus utiliser)
 			$price = $pu_ht;
->>>>>>> d9b8a8c8
 			if ($price_base_type == 'TTC')
 			{
 				$subprice = $pu_ttc;
@@ -4310,14 +3153,7 @@
 			$result=$this->insertExtraFields();
 			if ($result < 0)
 			{
-<<<<<<< HEAD
-	            // Call trigger
-	            $result=$this->call_trigger('ORDER_MODIFY', $user);
-	            if ($result < 0) $error++;
-	            // End call triggers
-=======
 				$error++;
->>>>>>> d9b8a8c8
 			}
 		}
 
@@ -4347,33 +3183,6 @@
 		}
 	}
 
-<<<<<<< HEAD
-    /**
-     *	Delete the customer order
-     *
-     *	@param	User	$user		User object
-     *	@param	int		$notrigger	1=Does not execute triggers, 0= execute triggers
-     * 	@return	int					<=0 if KO, >0 if OK
-     */
-    function delete($user, $notrigger=0)
-    {
-        global $conf, $langs;
-        require_once DOL_DOCUMENT_ROOT.'/core/lib/files.lib.php';
-
-        $error = 0;
-
-        dol_syslog(get_class($this) . "::delete ".$this->id, LOG_DEBUG);
-
-        $this->db->begin();
-
-        if (! $error && ! $notrigger)
-        {
-            // Call trigger
-            $result=$this->call_trigger('ORDER_DELETE',$user);
-            if ($result < 0) $error++;
-            // End call triggers
-        }
-=======
 	/**
 	 *	Delete the customer order
 	 *
@@ -4399,7 +3208,6 @@
 			if ($result < 0) $error++;
 			// End call triggers
 		}
->>>>>>> d9b8a8c8
 
 		if ($this->nb_expedition() != 0)
 		{
@@ -4407,144 +3215,6 @@
 			$error++;
 		}
 
-<<<<<<< HEAD
-        if (! $error)
-        {
-        	// Delete order details
-        	$sql = 'DELETE FROM '.MAIN_DB_PREFIX."commandedet WHERE fk_commande = ".$this->id;
-        	if (! $this->db->query($sql) )
-        	{
-        		$error++;
-        		$this->errors[]=$this->db->lasterror();
-        	}
-        }
-
-        if (! $error)
-        {
-        	// Delete linked object
-        	$res = $this->deleteObjectLinked();
-        	if ($res < 0) $error++;
-        }
-
-        if (! $error)
-        {
-        	// Delete linked contacts
-        	$res = $this->delete_linked_contact();
-        	if ($res < 0) $error++;
-        }
-
-        if (! $error)
-        {
-        	// Remove extrafields
-        	if ((! $error) && (empty($conf->global->MAIN_EXTRAFIELDS_DISABLED))) // For avoid conflicts if trigger used
-        	{
-        		$result=$this->deleteExtraFields();
-        		if ($result < 0)
-        		{
-        			$error++;
-        			dol_syslog(get_class($this)."::delete error -4 ".$this->error, LOG_ERR);
-        		}
-        	}
-        }
-
-        if (! $error)
-        {
-        	// Delete object
-        	$sql = 'DELETE FROM '.MAIN_DB_PREFIX."commande WHERE rowid = ".$this->id;
-        	if (! $this->db->query($sql) )
-        	{
-        		$error++;
-        		$this->errors[]=$this->db->lasterror();
-        	}
-        }
-
-        if (! $error)
-        {
-        	// Remove directory with files
-        	$comref = dol_sanitizeFileName($this->ref);
-        	if ($conf->commande->dir_output && !empty($this->ref))
-        	{
-        		$dir = $conf->commande->dir_output . "/" . $comref ;
-        		$file = $conf->commande->dir_output . "/" . $comref . "/" . $comref . ".pdf";
-        		if (file_exists($file))	// We must delete all files before deleting directory
-        		{
-        			dol_delete_preview($this);
-
-        			if (! dol_delete_file($file,0,0,0,$this)) // For triggers
-        			{
-        				$this->db->rollback();
-        				return 0;
-        			}
-        		}
-        		if (file_exists($dir))
-        		{
-        			if (! dol_delete_dir_recursive($dir))
-        			{
-        				$this->error=$langs->trans("ErrorCanNotDeleteDir",$dir);
-        				$this->db->rollback();
-        				return 0;
-        			}
-        		}
-        	}
-        }
-
-        if (! $error)
-        {
-        	$this->db->commit();
-        	return 1;
-        }
-        else
-        {
-	        foreach($this->errors as $errmsg)
-	        {
-		        $this->error.=($this->error?', '.$errmsg:$errmsg);
-	        }
-	        $this->db->rollback();
-	        return -1*$error;
-        }
-    }
-
-
-    /**
-     *	Load indicators for dashboard (this->nbtodo and this->nbtodolate)
-     *
-     *	@param		User	$user   Object user
-     *	@return WorkboardResponse|int <0 if KO, WorkboardResponse if OK
-     */
-    function load_board($user)
-    {
-        global $conf, $langs;
-
-        $clause = " WHERE";
-
-        $sql = "SELECT c.rowid, c.date_creation as datec, c.date_commande, c.date_livraison as delivery_date, c.fk_statut";
-        $sql.= " FROM ".MAIN_DB_PREFIX."commande as c";
-        if (!$user->rights->societe->client->voir && !$user->societe_id)
-        {
-            $sql.= " LEFT JOIN ".MAIN_DB_PREFIX."societe_commerciaux as sc ON c.fk_soc = sc.fk_soc";
-            $sql.= " WHERE sc.fk_user = " .$user->id;
-            $clause = " AND";
-        }
-        $sql.= $clause." c.entity IN (".getEntity('commande').")";
-        //$sql.= " AND c.fk_statut IN (1,2,3) AND c.facture = 0";
-        $sql.= " AND ((c.fk_statut IN (".self::STATUS_VALIDATED.",".self::STATUS_SHIPMENTONPROCESS.")) OR (c.fk_statut = ".self::STATUS_CLOSED." AND c.facture = 0))";    // If status is 2 and facture=1, it must be selected
-        if ($user->societe_id) $sql.=" AND c.fk_soc = ".$user->societe_id;
-
-        $resql=$this->db->query($sql);
-        if ($resql)
-        {
-	        $response = new WorkboardResponse();
-	        $response->warning_delay=$conf->commande->client->warning_delay/60/60/24;
-	        $response->label=$langs->trans("OrdersToProcess");
-	        $response->url=DOL_URL_ROOT.'/commande/list.php?viewstatut=-3&mainmenu=commercial&leftmenu=orders';
-	        $response->img=img_object('',"order");
-
-            $generic_commande = new Commande($this->db);
-
-            while ($obj=$this->db->fetch_object($resql))
-            {
-                $response->nbtodo++;
-=======
 		if (! $error)
 		{
 			// Delete order details
@@ -4653,7 +3323,6 @@
 	{
         // phpcs:enable
 		global $conf, $langs;
->>>>>>> d9b8a8c8
 
 		$clause = " WHERE";
 
@@ -4690,108 +3359,6 @@
 				$generic_commande->date_commande = $this->db->jdate($obj->date_commande);
 				$generic_commande->date_livraison = $this->db->jdate($obj->delivery_date);
 
-<<<<<<< HEAD
-    /**
-     *	Return status label of Order
-     *
-     *	@param      int		$mode       0=Long label, 1=Short label, 2=Picto + Short label, 3=Picto, 4=Picto + Long label, 5=Short label + Picto, 6=Long label + Picto
-     *	@return     string      		Label of status
-     */
-    function getLibStatut($mode)
-    {
-        return $this->LibStatut($this->statut, $this->billed, $mode);
-    }
-
-    /**
-     *	Return label of status
-     *
-     *	@param		int		$statut      	  Id statut
-     *  @param      int		$billed    		  If invoiced
-     *	@param      int		$mode        	  0=Long label, 1=Short label, 2=Picto + Short label, 3=Picto, 4=Picto + Long label, 5=Short label + Picto, 6=Long label + Picto
-     *  @param      int     $donotshowbilled  Do not show billed status after order status
-     *  @return     string					  Label of status
-     */
-    function LibStatut($statut,$billed,$mode,$donotshowbilled=0)
-    {
-        global $langs, $conf;
-
-        $billedtext = '';
-        if (empty($donotshowbilled)) $billedtext .= ($billed?' - '.$langs->trans("Billed"):'');
-
-        //print 'x'.$statut.'-'.$billed;
-        if ($mode == 0)
-        {
-            if ($statut==self::STATUS_CANCELED) return $langs->trans('StatusOrderCanceled');
-            if ($statut==self::STATUS_DRAFT) return $langs->trans('StatusOrderDraft');
-            if ($statut==self::STATUS_VALIDATED) return $langs->trans('StatusOrderValidated').$billedtext;
-            if ($statut==self::STATUS_SHIPMENTONPROCESS) return $langs->trans('StatusOrderSentShort').$billedtext;
-            if ($statut==self::STATUS_CLOSED && (! $billed && empty($conf->global->WORKFLOW_BILL_ON_SHIPMENT))) return $langs->trans('StatusOrderToBill');
-            if ($statut==self::STATUS_CLOSED && ($billed && empty($conf->global->WORKFLOW_BILL_ON_SHIPMENT))) return $langs->trans('StatusOrderProcessed').$billedtext;
-            if ($statut==self::STATUS_CLOSED && (! empty($conf->global->WORKFLOW_BILL_ON_SHIPMENT))) return $langs->trans('StatusOrderDelivered');
-        }
-        elseif ($mode == 1)
-        {
-            if ($statut==self::STATUS_CANCELED) return $langs->trans('StatusOrderCanceledShort');
-            if ($statut==self::STATUS_DRAFT) return $langs->trans('StatusOrderDraftShort');
-            if ($statut==self::STATUS_VALIDATED) return $langs->trans('StatusOrderValidatedShort').$billedtext;
-            if ($statut==self::STATUS_SHIPMENTONPROCESS) return $langs->trans('StatusOrderSentShort').$billedtext;
-            if ($statut==self::STATUS_CLOSED && (! $billed && empty($conf->global->WORKFLOW_BILL_ON_SHIPMENT))) return $langs->trans('StatusOrderToBillShort');
-            if ($statut==self::STATUS_CLOSED && ($billed && empty($conf->global->WORKFLOW_BILL_ON_SHIPMENT))) return $langs->trans('StatusOrderProcessed').$billedtext;
-            if ($statut==self::STATUS_CLOSED && (! empty($conf->global->WORKFLOW_BILL_ON_SHIPMENT))) return $langs->trans('StatusOrderDelivered');
-        }
-        elseif ($mode == 2)
-        {
-            if ($statut==self::STATUS_CANCELED) return img_picto($langs->trans('StatusOrderCanceled'),'statut5').' '.$langs->trans('StatusOrderCanceledShort');
-            if ($statut==self::STATUS_DRAFT) return img_picto($langs->trans('StatusOrderDraft'),'statut0').' '.$langs->trans('StatusOrderDraftShort');
-            if ($statut==self::STATUS_VALIDATED) return img_picto($langs->trans('StatusOrderValidated'),'statut1').' '.$langs->trans('StatusOrderValidatedShort').$billedtext;
-            if ($statut==self::STATUS_SHIPMENTONPROCESS) return img_picto($langs->trans('StatusOrderSent'),'statut3').' '.$langs->trans('StatusOrderSentShort').$billedtext;
-            if ($statut==self::STATUS_CLOSED && (! $billed && empty($conf->global->WORKFLOW_BILL_ON_SHIPMENT))) return img_picto($langs->trans('StatusOrderToBill'),'statut4').' '.$langs->trans('StatusOrderToBillShort');
-            if ($statut==self::STATUS_CLOSED && ($billed && empty($conf->global->WORKFLOW_BILL_ON_SHIPMENT))) return img_picto($langs->trans('StatusOrderProcessed').$billedtext,'statut6').' '.$langs->trans('StatusOrderProcessed').$billedtext;
-            if ($statut==self::STATUS_CLOSED && (! empty($conf->global->WORKFLOW_BILL_ON_SHIPMENT))) return img_picto($langs->trans('StatusOrderDelivered'),'statut6').' '.$langs->trans('StatusOrderDeliveredShort');
-        }
-        elseif ($mode == 3)
-        {
-            if ($statut==self::STATUS_CANCELED) return img_picto($langs->trans('StatusOrderCanceled'),'statut5');
-            if ($statut==self::STATUS_DRAFT) return img_picto($langs->trans('StatusOrderDraft'),'statut0');
-            if ($statut==self::STATUS_VALIDATED) return img_picto($langs->trans('StatusOrderValidated').$billedtext,'statut1');
-            if ($statut==self::STATUS_SHIPMENTONPROCESS) return img_picto($langs->trans('StatusOrderSentShort').$billedtext,'statut3');
-            if ($statut==self::STATUS_CLOSED && (! $billed && empty($conf->global->WORKFLOW_BILL_ON_SHIPMENT))) return img_picto($langs->trans('StatusOrderToBill'),'statut4');
-            if ($statut==self::STATUS_CLOSED && ($billed && empty($conf->global->WORKFLOW_BILL_ON_SHIPMENT))) return img_picto($langs->trans('StatusOrderProcessed').$billedtext,'statut6');
-            if ($statut==self::STATUS_CLOSED && (! empty($conf->global->WORKFLOW_BILL_ON_SHIPMENT))) return img_picto($langs->trans('StatusOrderDelivered'),'statut6');
-        }
-        elseif ($mode == 4)
-        {
-            if ($statut==self::STATUS_CANCELED) return img_picto($langs->trans('StatusOrderCanceled'),'statut5').' '.$langs->trans('StatusOrderCanceled');
-            if ($statut==self::STATUS_DRAFT) return img_picto($langs->trans('StatusOrderDraft'),'statut0').' '.$langs->trans('StatusOrderDraft');
-            if ($statut==self::STATUS_VALIDATED) return img_picto($langs->trans('StatusOrderValidated').$billedtext,'statut1').' '.$langs->trans('StatusOrderValidated').$billedtext;
-            if ($statut==self::STATUS_SHIPMENTONPROCESS) return img_picto($langs->trans('StatusOrderSentShort').$billedtext,'statut3').' '.$langs->trans('StatusOrderSent').$billedtext;
-            if ($statut==self::STATUS_CLOSED && (! $billed && empty($conf->global->WORKFLOW_BILL_ON_SHIPMENT))) return img_picto($langs->trans('StatusOrderToBill'),'statut4').' '.$langs->trans('StatusOrderToBill');
-            if ($statut==self::STATUS_CLOSED && ($billed && empty($conf->global->WORKFLOW_BILL_ON_SHIPMENT))) return img_picto($langs->trans('StatusOrderProcessedShort').$billedtext,'statut6').' '.$langs->trans('StatusOrderProcessed').$billedtext;
-            if ($statut==self::STATUS_CLOSED && (! empty($conf->global->WORKFLOW_BILL_ON_SHIPMENT))) return img_picto($langs->trans('StatusOrderDelivered'),'statut6').' '.$langs->trans('StatusOrderDelivered');
-        }
-        elseif ($mode == 5)
-        {
-            if ($statut==self::STATUS_CANCELED) return '<span class="hideonsmartphone">'.$langs->trans('StatusOrderCanceledShort').' </span>'.img_picto($langs->trans('StatusOrderCanceled'),'statut5');
-            if ($statut==self::STATUS_DRAFT) return '<span class="hideonsmartphone">'.$langs->trans('StatusOrderDraftShort').' </span>'.img_picto($langs->trans('StatusOrderDraft'),'statut0');
-            if ($statut==self::STATUS_VALIDATED) return '<span class="hideonsmartphone">'.$langs->trans('StatusOrderValidatedShort').$billedtext.' </span>'.img_picto($langs->trans('StatusOrderValidated').$billedtext,'statut1');
-            if ($statut==self::STATUS_SHIPMENTONPROCESS) return '<span class="hideonsmartphone">'.$langs->trans('StatusOrderSentShort').$billedtext.' </span>'.img_picto($langs->trans('StatusOrderSent').$billedtext,'statut3');
-            if ($statut==self::STATUS_CLOSED && (! $billed && empty($conf->global->WORKFLOW_BILL_ON_SHIPMENT))) return '<span class="hideonsmartphone">'.$langs->trans('StatusOrderToBillShort').' </span>'.img_picto($langs->trans('StatusOrderToBill'),'statut4');
-            if ($statut==self::STATUS_CLOSED && ($billed && empty($conf->global->WORKFLOW_BILL_ON_SHIPMENT))) return '<span class="hideonsmartphone">'.$langs->trans('StatusOrderProcessedShort').$billedtext.' </span>'.img_picto($langs->trans('StatusOrderProcessed').$billedtext,'statut6');
-            if ($statut==self::STATUS_CLOSED && (! empty($conf->global->WORKFLOW_BILL_ON_SHIPMENT))) return '<span class="hideonsmartphone">'.$langs->trans('StatusOrderDeliveredShort').' </span>'.img_picto($langs->trans('StatusOrderDelivered'),'statut6');
-        }
-        elseif ($mode == 6)
-        {
-        	if ($statut==self::STATUS_CANCELED) return '<span class="hideonsmartphone">'.$langs->trans('StatusOrderCanceled').' </span>'.img_picto($langs->trans('StatusOrderCanceled'),'statut5');
-        	if ($statut==self::STATUS_DRAFT) return '<span class="hideonsmartphone">'.$langs->trans('StatusOrderDraft').' </span>'.img_picto($langs->trans('StatusOrderDraft'),'statut0');
-        	if ($statut==self::STATUS_VALIDATED) return '<span class="hideonsmartphone">'.$langs->trans('StatusOrderValidated').$billedtext.' </span>'.img_picto($langs->trans('StatusOrderValidated').$billedtext,'statut1');
-        	if ($statut==self::STATUS_SHIPMENTONPROCESS) return '<span class="hideonsmartphone">'.$langs->trans('StatusOrderSent').$billedtext.' </span>'.img_picto($langs->trans('StatusOrderSent').$billedtext,'statut3');
-        	if ($statut==self::STATUS_CLOSED && (! $billed && empty($conf->global->WORKFLOW_BILL_ON_SHIPMENT))) return '<span class="hideonsmartphone">'.$langs->trans('StatusOrderToBill').' </span>'.img_picto($langs->trans('StatusOrderToBill'),'statut4');
-        	if ($statut==self::STATUS_CLOSED && ($billed && empty($conf->global->WORKFLOW_BILL_ON_SHIPMENT))) return '<span class="hideonsmartphone">'.$langs->trans('StatusOrderProcessed').$billedtext.' </span>'.img_picto($langs->trans('StatusOrderProcessed').$billedtext,'statut6');
-        	if ($statut==self::STATUS_CLOSED && (! empty($conf->global->WORKFLOW_BILL_ON_SHIPMENT))) return '<span class="hideonsmartphone">'.$langs->trans('StatusOrderDelivered').' </span>'.img_picto($langs->trans('StatusOrderDelivered'),'statut6');
-        }
-
-    }
-=======
 				if ($generic_commande->hasDelay()) {
 					$response->nbtodolate++;
 				}
@@ -4814,7 +3381,6 @@
 	function getLabelSource()
 	{
 		global $langs;
->>>>>>> d9b8a8c8
 
 		$label=$langs->trans('OrderSource'.$this->source);
 
@@ -4958,13 +3524,9 @@
 			if ($add_save_lastsearch_values) $url.='&save_lastsearch_values=1';
 		}
 
-<<<<<<< HEAD
-        $label = '';
-=======
 		if ($short) return $url;
 
 		$label = '';
->>>>>>> d9b8a8c8
 
 		if ($user->rights->commande->lire) {
 			$label = '<u>'.$langs->trans("ShowOrder").'</u>';
@@ -4997,20 +3559,10 @@
 		$linkstart.=$linkclose.'>';
 		$linkend='</a>';
 
-<<<<<<< HEAD
-        $result .= $linkstart;
-        if ($withpicto) $result.=img_object(($notooltip?'':$label), $this->picto, ($notooltip?(($withpicto != 2) ? 'class="paddingright"' : ''):'class="'.(($withpicto != 2) ? 'paddingright ' : '').'classfortooltip"'), 0, 0, $notooltip?0:1);
-        if ($withpicto != 2) $result.= $this->ref;
-        $result .= $linkend;
-
-        return $result;
-    }
-=======
 		if ($option === 'nolink') {
 			$linkstart = '';
 			$linkend = '';
 		}
->>>>>>> d9b8a8c8
 
 		$result .= $linkstart;
 		if ($withpicto) $result.=img_object(($notooltip?'':$label), $this->picto, ($notooltip?(($withpicto != 2) ? 'class="paddingright"' : ''):'class="'.(($withpicto != 2) ? 'paddingright ' : '').'classfortooltip"'), 0, 0, $notooltip?0:1);
@@ -5228,11 +3780,7 @@
 	 *  @param      int			$hidedetails    Hide details of lines
 	 *  @param      int			$hidedesc       Hide description
 	 *  @param      int			$hideref        Hide ref
-<<<<<<< HEAD
-         *  @param   null|array  $moreparams     Array to provide more information
-=======
 	 *  @param      null|array  $moreparams     Array to provide more information
->>>>>>> d9b8a8c8
 	 *  @return     int         				0 if KO, 1 if OK
 	 */
 	public function generateDocument($modele, $outputlangs, $hidedetails=0, $hidedesc=0, $hideref=0, $moreparams=null)
@@ -5590,39 +4138,6 @@
 		$sql.= ' fk_unit';
 		$sql.= ', fk_multicurrency, multicurrency_code, multicurrency_subprice, multicurrency_total_ht, multicurrency_total_tva, multicurrency_total_ttc';
 		$sql.= ')';
-<<<<<<< HEAD
-        $sql.= " VALUES (".$this->fk_commande.",";
-        $sql.= " ".($this->fk_parent_line>0?"'".$this->db->escape($this->fk_parent_line)."'":"null").",";
-        $sql.= " ".(! empty($this->label)?"'".$this->db->escape($this->label)."'":"null").",";
-        $sql.= " '".$this->db->escape($this->desc)."',";
-        $sql.= " '".price2num($this->qty)."',";
-        $sql.= " ".(empty($this->vat_src_code)?"''":"'".$this->db->escape($this->vat_src_code)."'").",";
-        $sql.= " '".price2num($this->tva_tx)."',";
-        $sql.= " '".price2num($this->localtax1_tx)."',";
-        $sql.= " '".price2num($this->localtax2_tx)."',";
-		$sql.= " '".$this->db->escape($this->localtax1_type)."',";
-		$sql.= " '".$this->db->escape($this->localtax2_type)."',";
-        $sql.= ' '.(! empty($this->fk_product)?$this->fk_product:"null").',';
-        $sql.= " '".$this->db->escape($this->product_type)."',";
-        $sql.= " '".price2num($this->remise_percent)."',";
-        $sql.= " ".(price2num($this->subprice)!==''?price2num($this->subprice):"null").",";
-        $sql.= " ".($this->price!=''?"'".price2num($this->price)."'":"null").",";
-        $sql.= " '".price2num($this->remise)."',";
-        $sql.= ' '.(! empty($this->fk_remise_except)?$this->fk_remise_except:"null").',';
-        $sql.= ' '.$this->special_code.',';
-        $sql.= ' '.$this->rang.',';
-		$sql.= ' '.(! empty($this->fk_fournprice)?$this->fk_fournprice:"null").',';
-		$sql.= ' '.price2num($this->pa_ht).',';
-        $sql.= " '".$this->db->escape($this->info_bits)."',";
-        $sql.= " ".price2num($this->total_ht).",";
-        $sql.= " ".price2num($this->total_tva).",";
-        $sql.= " ".price2num($this->total_localtax1).",";
-        $sql.= " ".price2num($this->total_localtax2).",";
-        $sql.= " ".price2num($this->total_ttc).",";
-        $sql.= " ".(! empty($this->date_start)?"'".$this->db->idate($this->date_start)."'":"null").',';
-        $sql.= " ".(! empty($this->date_end)?"'".$this->db->idate($this->date_end)."'":"null").',';
-	    $sql.= ' '.(!$this->fk_unit ? 'NULL' : $this->fk_unit);
-=======
 		$sql.= " VALUES (".$this->fk_commande.",";
 		$sql.= " ".($this->fk_parent_line>0?"'".$this->db->escape($this->fk_parent_line)."'":"null").",";
 		$sql.= " ".(! empty($this->label)?"'".$this->db->escape($this->label)."'":"null").",";
@@ -5654,7 +4169,6 @@
 		$sql.= " ".(! empty($this->date_start)?"'".$this->db->idate($this->date_start)."'":"null").',';
 		$sql.= " ".(! empty($this->date_end)?"'".$this->db->idate($this->date_end)."'":"null").',';
 		$sql.= ' '.(!$this->fk_unit ? 'NULL' : $this->fk_unit);
->>>>>>> d9b8a8c8
 		$sql.= ", ".(! empty($this->fk_multicurrency) ? $this->fk_multicurrency : 'NULL');
 		$sql.= ", '".$this->db->escape($this->multicurrency_code)."'";
 		$sql.= ", ".$this->multicurrency_subprice;
@@ -5713,13 +4227,8 @@
 	 *
 	 *	@param      User	$user        	User that modify
 	 *	@param      int		$notrigger		1 = disable triggers
-<<<<<<< HEAD
-     *	@return		int		<0 si ko, >0 si ok
-     */
-=======
 	 *	@return		int		<0 si ko, >0 si ok
 	 */
->>>>>>> d9b8a8c8
 	function update(User $user, $notrigger=0)
 	{
 		global $conf,$langs;
