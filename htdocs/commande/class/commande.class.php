<?php
/* Copyright (C) 2003-2006 Rodolphe Quiedeville <rodolphe@quiedeville.org>
 * Copyright (C) 2004-2012 Laurent Destailleur  <eldy@users.sourceforge.net>
 * Copyright (C) 2005-2014 Regis Houssin        <regis.houssin@capnetworks.com>
 * Copyright (C) 2006      Andre Cianfarani     <acianfa@free.fr>
 * Copyright (C) 2010-2016 Juanjo Menent        <jmenent@2byte.es>
 * Copyright (C) 2011      Jean Heimburger      <jean@tiaris.info>
 * Copyright (C) 2012-2014 Christophe Battarel  <christophe.battarel@altairis.fr>
 * Copyright (C) 2012      Cedric Salvador      <csalvador@gpcsolutions.fr>
 * Copyright (C) 2013      Florian Henry		<florian.henry@open-concept.pro>
 * Copyright (C) 2014-2015 Marcos García        <marcosgdf@gmail.com>
 * Copyright (C) 2016-2017 Ferran Marcet        <fmarcet@2byte.es>
 * Copyright (C) 2018      Nicolas ZABOURI	<info@inovea-conseil.com>
 *
 * This program is free software; you can redistribute it and/or modify
 * it under the terms of the GNU General Public License as published by
 * the Free Software Foundation; either version 3 of the License, or
 * (at your option) any later version.
 *
 * This program is distributed in the hope that it will be useful,
 * but WITHOUT ANY WARRANTY; without even the implied warranty of
 * MERCHANTABILITY or FITNESS FOR A PARTICULAR PURPOSE.  See the
 * GNU General Public License for more details.
 *
 * You should have received a copy of the GNU General Public License
 * along with this program. If not, see <http://www.gnu.org/licenses/>.
 */

/**
 *  \file       htdocs/commande/class/commande.class.php
 *  \ingroup    commande
 *  \brief      Fichier des classes de commandes
 */
include_once DOL_DOCUMENT_ROOT .'/core/class/commonorder.class.php';
require_once DOL_DOCUMENT_ROOT .'/core/class/commonobjectline.class.php';
require_once DOL_DOCUMENT_ROOT .'/product/class/product.class.php';
require_once DOL_DOCUMENT_ROOT .'/margin/lib/margins.lib.php';
require_once DOL_DOCUMENT_ROOT .'/multicurrency/class/multicurrency.class.php';

/**
 *  Class to manage customers orders
 */
class Commande extends CommonOrder
{
	/**
	 * @var string ID to identify managed object
	 */
	public $element='commande';

	/**
	 * @var string Name of table without prefix where object is stored
	 */
	public $table_element='commande';

	public $table_element_line = 'commandedet';
	public $class_element_line = 'OrderLine';
	public $fk_element = 'fk_commande';
	public $picto = 'order';
	/**
	 * 0=No test on entity, 1=Test with field entity, 2=Test with link by societe
	 * @var int
	 */
	public $ismultientitymanaged = 1;
	/**
	 * 0=Default, 1=View may be restricted to sales representative only if no permission to see all or to company of external user if external user
	 * @var integer
	 */
	public $restrictiononfksoc = 1;

	/**
	 * {@inheritdoc}
	 */
	protected $table_ref_field = 'ref';

	/**
	 * Client ID
	 * @var int
	 */
	public $socid;

	public $ref_client;
	public $ref_int;
	public $contactid;

	/**
	 * Status of the order
	 * @var int
	 */
	public $statut;
	/**
	 * Billed
	 * @var int
	 */
	public $billed;		// billed or not

	public $brouillon;
	public $cond_reglement_code;

	public $fk_account;

	/**
	 * It holds the label of the payment mode. Use it in case translation cannot be found.
	 * @var string
	 */
	public $mode_reglement;

	/**
	 * Payment mode id
	 * @var int
	 */
	public $mode_reglement_id;
	/**
	 * Payment mode code
	 * @var string
	 */
	public $mode_reglement_code;
	/**
	 * Availability delivery time id
	 * @var int
	 */
	public $availability_id;
	/**
	 * Availability delivery time code
	 * @var string
	 */
	public $availability_code;
	/**
	 * Label of availability delivery time. Use it in case translation cannot be found.
	 * @var string
	 */
	public $availability;

	public $demand_reason_id;   // Source reason. Why we receive order (after a phone campaign, ...)
	public $demand_reason_code;
	public $date;				// Date commande
	/**
	 * @deprecated
	 * @see date
	 */
	public $date_commande;
	public $date_livraison;	    // Date expected of shipment (date starting shipment, not the reception that occurs some days after)
	public $fk_remise_except;
	public $remise_percent;
	public $remise_absolue;
	public $info_bits;
	public $rang;
	public $special_code;
	public $source;			    // Order mode. How we received order (by phone, by email, ...)
	public $extraparams=array();

	public $linked_objects=array();

	public $user_author_id;
	public $user_valid;

	/**
	 * @var OrderLine[]
	 */
	public $lines = array();

	// Multicurrency
	public $fk_multicurrency;
	public $multicurrency_code;
	public $multicurrency_tx;
	public $multicurrency_total_ht;
	public $multicurrency_total_tva;
	public $multicurrency_total_ttc;

	public $oldcopy;

	/**
	 * ERR Not enough stock
	 */
	const STOCK_NOT_ENOUGH_FOR_ORDER = -3;

	/**
	 * Canceled status
	 */
	const STATUS_CANCELED = -1;
	/**
	 * Draft status
	 */
	const STATUS_DRAFT = 0;
	/**
	 * Validated status
	 */
	const STATUS_VALIDATED = 1;
	/**
	 * Shipment on process
	 */
	const STATUS_SHIPMENTONPROCESS = 2;
	const STATUS_ACCEPTED = 2;				// For backward compatibility. Use key STATUS_SHIPMENTONPROCESS instead.

	/**
	 * Closed (Sent, billed or not)
	 */
	const STATUS_CLOSED = 3;


	/**
	 *	Constructor
	 *
	 *  @param		DoliDB		$db      Database handler
	 */
	function __construct($db)
	{
		$this->db = $db;

		$this->remise = 0;
		$this->remise_percent = 0;

		$this->products = array();
	}

	/**
	 *  Returns the reference to the following non used Order depending on the active numbering module
	 *  defined into COMMANDE_ADDON
	 *
	 *  @param	Societe		$soc  	Object thirdparty
	 *  @return string      		Order free reference
	 */
	function getNextNumRef($soc)
	{
		global $langs, $conf;
		$langs->load("order");

		if (! empty($conf->global->COMMANDE_ADDON))
		{
			$mybool=false;

			$file = $conf->global->COMMANDE_ADDON.".php";
			$classname = $conf->global->COMMANDE_ADDON;

			// Include file with class
			$dirmodels=array_merge(array('/'),(array) $conf->modules_parts['models']);
			foreach ($dirmodels as $reldir)
			{
				$dir = dol_buildpath($reldir."core/modules/commande/");

				// Load file with numbering class (if found)
				$mybool|=@include_once $dir.$file;
			}

			if (! $mybool)
			{
				dol_print_error('',"Failed to include file ".$file);
				return '';
			}

			$obj = new $classname();
			$numref = $obj->getNextValue($soc,$this);

			if ($numref != "")
			{
				return $numref;
			}
			else
			{
				$this->error=$obj->error;
				//dol_print_error($this->db,get_class($this)."::getNextNumRef ".$obj->error);
				return "";
			}
		}
		else
		{
			print $langs->trans("Error")." ".$langs->trans("Error_COMMANDE_ADDON_NotDefined");
			return "";
		}
	}


	/**
	 *	Validate order
	 *
	 *	@param		User	$user     		User making status change
	 *	@param		int		$idwarehouse	Id of warehouse to use for stock decrease
	 *  @param		int		$notrigger		1=Does not execute triggers, 0= execute triggers
	 *	@return  	int						<=0 if OK, 0=Nothing done, >0 if KO
	 */
	function valid($user, $idwarehouse=0, $notrigger=0)
	{
		global $conf,$langs;
		require_once DOL_DOCUMENT_ROOT.'/core/lib/files.lib.php';

		$error=0;

		// Protection
		if ($this->statut == self::STATUS_VALIDATED)
		{
			dol_syslog(get_class($this)."::valid action abandonned: already validated", LOG_WARNING);
			return 0;
		}

		if (! ((empty($conf->global->MAIN_USE_ADVANCED_PERMS) && ! empty($user->rights->commande->creer))
			|| (! empty($conf->global->MAIN_USE_ADVANCED_PERMS) && ! empty($user->rights->commande->order_advance->validate))))
		{
			$this->error='NotEnoughPermissions';
			dol_syslog(get_class($this)."::valid ".$this->error, LOG_ERR);
			return -1;
		}

		$now=dol_now();

		$this->db->begin();

		// Definition du nom de module de numerotation de commande
		$soc = new Societe($this->db);
		$soc->fetch($this->socid);

		// Class of company linked to order
		$result=$soc->set_as_client();

		// Define new ref
		if (! $error && (preg_match('/^[\(]?PROV/i', $this->ref) || empty($this->ref))) // empty should not happened, but when it occurs, the test save life
		{
			$num = $this->getNextNumRef($soc);
		}
		else
		{
			$num = $this->ref;
		}
		$this->newref = $num;

		// Validate
		$sql = "UPDATE ".MAIN_DB_PREFIX."commande";
		$sql.= " SET ref = '".$num."',";
		$sql.= " fk_statut = ".self::STATUS_VALIDATED.",";
		$sql.= " date_valid='".$this->db->idate($now)."',";
		$sql.= " fk_user_valid = ".$user->id;
		$sql.= " WHERE rowid = ".$this->id;

		dol_syslog(get_class($this)."::valid()", LOG_DEBUG);
		$resql=$this->db->query($sql);
		if (! $resql)
		{
			dol_print_error($this->db);
			$this->error=$this->db->lasterror();
			$error++;
		}

		if (! $error)
		{
			// If stock is incremented on validate order, we must increment it
			if ($result >= 0 && ! empty($conf->stock->enabled) && $conf->global->STOCK_CALCULATE_ON_VALIDATE_ORDER == 1)
			{
				require_once DOL_DOCUMENT_ROOT.'/product/stock/class/mouvementstock.class.php';
				$langs->load("agenda");

				// Loop on each line
				$cpt=count($this->lines);
				for ($i = 0; $i < $cpt; $i++)
				{
					if ($this->lines[$i]->fk_product > 0)
					{
						$mouvP = new MouvementStock($this->db);
						$mouvP->origin = &$this;
						// We decrement stock of product (and sub-products)
						$result=$mouvP->livraison($user, $this->lines[$i]->fk_product, $idwarehouse, $this->lines[$i]->qty, $this->lines[$i]->subprice, $langs->trans("OrderValidatedInDolibarr",$num));
						if ($result < 0)
						{
							$error++;
							$this->error=$mouvP->error;
						}
					}
					if ($error) break;
				}
			}
		}

		if (! $error && ! $notrigger)
		{
			// Call trigger
			$result=$this->call_trigger('ORDER_VALIDATE',$user);
			if ($result < 0) $error++;
			// End call triggers
		}

		if (! $error)
		{
			$this->oldref = $this->ref;

			// Rename directory if dir was a temporary ref
			if (preg_match('/^[\(]?PROV/i', $this->ref))
			{
				// On renomme repertoire ($this->ref = ancienne ref, $num = nouvelle ref)
				// in order not to lose the attachments
				$oldref = dol_sanitizeFileName($this->ref);
				$newref = dol_sanitizeFileName($num);
				$dirsource = $conf->commande->dir_output.'/'.$oldref;
				$dirdest = $conf->commande->dir_output.'/'.$newref;
				if (file_exists($dirsource))
				{
					dol_syslog(get_class($this)."::valid() rename dir ".$dirsource." into ".$dirdest);

					if (@rename($dirsource, $dirdest))
					{
						dol_syslog("Rename ok");
						// Rename docs starting with $oldref with $newref
						$listoffiles=dol_dir_list($conf->commande->dir_output.'/'.$newref, 'files', 1, '^'.preg_quote($oldref,'/'));
						foreach($listoffiles as $fileentry)
						{
							$dirsource=$fileentry['name'];
							$dirdest=preg_replace('/^'.preg_quote($oldref,'/').'/',$newref, $dirsource);
							$dirsource=$fileentry['path'].'/'.$dirsource;
							$dirdest=$fileentry['path'].'/'.$dirdest;
							@rename($dirsource, $dirdest);
						}
					}
				}
			}
		}

		// Set new ref and current status
		if (! $error)
		{
			$this->ref = $num;
			$this->statut = self::STATUS_VALIDATED;
		}

		if (! $error)
		{
			$this->db->commit();
			return 1;
		}
		else
		{
			$this->db->rollback();
			return -1;
		}
	}

	/**
	 *	Set draft status
	 *
	 *	@param	User	$user			Object user that modify
	 *	@param	int		$idwarehouse	Warehouse ID to use for stock change (Used only if option STOCK_CALCULATE_ON_VALIDATE_ORDER is on)
	 *	@return	int						<0 if KO, >0 if OK
	 */
<<<<<<< HEAD
	// phpcs:ignore PEAR.NamingConventions.ValidFunctionName.NotCamelCaps
=======
>>>>>>> 3e0b2d02
	function set_draft($user, $idwarehouse=-1)
	{
		global $conf,$langs;

		$error=0;

		// Protection
		if ($this->statut <= self::STATUS_DRAFT)
		{
			return 0;
		}

		if (! ((empty($conf->global->MAIN_USE_ADVANCED_PERMS) && ! empty($user->rights->commande->creer))
			|| (! empty($conf->global->MAIN_USE_ADVANCED_PERMS) && ! empty($user->rights->commande->order_advance->validate))))
		{
			$this->error='Permission denied';
			return -1;
		}

		$this->db->begin();

		$sql = "UPDATE ".MAIN_DB_PREFIX."commande";
		$sql.= " SET fk_statut = ".self::STATUS_DRAFT;
		$sql.= " WHERE rowid = ".$this->id;

		dol_syslog(get_class($this)."::set_draft", LOG_DEBUG);
		if ($this->db->query($sql))
		{
			// If stock is decremented on validate order, we must reincrement it
			if (! empty($conf->stock->enabled) && $conf->global->STOCK_CALCULATE_ON_VALIDATE_ORDER == 1)
			{
				$result = 0;

				require_once DOL_DOCUMENT_ROOT.'/product/stock/class/mouvementstock.class.php';
				$langs->load("agenda");

				$num=count($this->lines);
				for ($i = 0; $i < $num; $i++)
				{
					if ($this->lines[$i]->fk_product > 0)
					{
						$mouvP = new MouvementStock($this->db);
						$mouvP->origin = &$this;
						// We increment stock of product (and sub-products)
						$result=$mouvP->reception($user, $this->lines[$i]->fk_product, $idwarehouse, $this->lines[$i]->qty, 0, $langs->trans("OrderBackToDraftInDolibarr",$this->ref));
						if ($result < 0) { $error++; $this->error=$mouvP->error; break; }
					}
				}
			}

			if (!$error) {
				// Call trigger
				$result=$this->call_trigger('ORDER_UNVALIDATE',$user);
				if ($result < 0) $error++;
			}

			if (!$error) {
				$this->statut=self::STATUS_DRAFT;
				$this->db->commit();
				return 1;
			}else {
				$this->db->rollback();
				return -1;
			}
		}
		else
		{
			$this->error=$this->db->error();
			$this->db->rollback();
			return -1;
		}
	}


	/**
	 *	Tag the order as validated (opened)
	 *	Function used when order is reopend after being closed.
	 *
	 *	@param      User	$user       Object user that change status
	 *	@return     int         		<0 if KO, 0 if nothing is done, >0 if OK
	 */
<<<<<<< HEAD
	// phpcs:ignore PEAR.NamingConventions.ValidFunctionName.NotCamelCaps
=======
>>>>>>> 3e0b2d02
	function set_reopen($user)
	{
		$error=0;

		if ($this->statut != self::STATUS_CANCELED && $this->statut != self::STATUS_CLOSED)
		{
			dol_syslog(get_class($this)."::set_reopen order has not status closed", LOG_WARNING);
			return 0;
		}

		$this->db->begin();

		$sql = 'UPDATE '.MAIN_DB_PREFIX.'commande';
		$sql.= ' SET fk_statut='.self::STATUS_VALIDATED.', facture=0';
		$sql.= ' WHERE rowid = '.$this->id;

		dol_syslog(get_class($this)."::set_reopen", LOG_DEBUG);
		$resql = $this->db->query($sql);
		if ($resql)
		{
			// Call trigger
			$result=$this->call_trigger('ORDER_REOPEN',$user);
			if ($result < 0) $error++;
			// End call triggers
		}
		else
		{
			$error++;
			$this->error=$this->db->lasterror();
			dol_print_error($this->db);
		}

		if (! $error)
		{
			$this->statut = self::STATUS_VALIDATED;
			$this->billed = 0;

			$this->db->commit();
			return 1;
		}
		else
		{
			foreach($this->errors as $errmsg)
			{
				dol_syslog(get_class($this)."::set_reopen ".$errmsg, LOG_ERR);
				$this->error.=($this->error?', '.$errmsg:$errmsg);
			}
			$this->db->rollback();
			return -1*$error;
		}
	}

	/**
	 *  Close order
	 *
	 * 	@param      User	$user       Objet user that close
	 *  @param		int		$notrigger	1=Does not execute triggers, 0=Execute triggers
	 *	@return		int					<0 if KO, >0 if OK
	 */
	function cloture($user, $notrigger=0)
	{
		global $conf;

		$error=0;

		if ((empty($conf->global->MAIN_USE_ADVANCED_PERMS) && ! empty($user->rights->commande->creer))
			|| (! empty($conf->global->MAIN_USE_ADVANCED_PERMS) && ! empty($user->rights->commande->order_advance->validate)))
		{
			$this->db->begin();

			$now=dol_now();

			$sql = 'UPDATE '.MAIN_DB_PREFIX.'commande';
			$sql.= ' SET fk_statut = '.self::STATUS_CLOSED.',';
			$sql.= ' fk_user_cloture = '.$user->id.',';
			$sql.= " date_cloture = '".$this->db->idate($now)."'";
			$sql.= ' WHERE rowid = '.$this->id.' AND fk_statut > '.self::STATUS_DRAFT;

			if ($this->db->query($sql))
			{
				if (! $notrigger)
				{
					// Call trigger
					$result=$this->call_trigger('ORDER_CLOSE',$user);
					if ($result < 0) $error++;
					// End call triggers
				}

				if (! $error)
				{
					$this->statut=self::STATUS_CLOSED;

					$this->db->commit();
					return 1;
				}
				else
				{
					$this->db->rollback();
					return -1;
				}
			}
			else
			{
				$this->error=$this->db->lasterror();

				$this->db->rollback();
				return -1;
			}
		}
		return 0;
	}

	/**
	 * 	Cancel an order
	 * 	If stock is decremented on order validation, we must reincrement it
	 *
	 *	@param	int		$idwarehouse	Id warehouse to use for stock change.
	 *	@return	int						<0 if KO, >0 if OK
	 */
	function cancel($idwarehouse=-1)
	{
		global $conf,$user,$langs;

		$error=0;

		$this->db->begin();

		$sql = "UPDATE ".MAIN_DB_PREFIX."commande";
		$sql.= " SET fk_statut = ".self::STATUS_CANCELED;
		$sql.= " WHERE rowid = ".$this->id;
		$sql.= " AND fk_statut = ".self::STATUS_VALIDATED;

		dol_syslog(get_class($this)."::cancel", LOG_DEBUG);
		if ($this->db->query($sql))
		{
			// If stock is decremented on validate order, we must reincrement it
			if (! empty($conf->stock->enabled) && $conf->global->STOCK_CALCULATE_ON_VALIDATE_ORDER == 1)
			{
				require_once DOL_DOCUMENT_ROOT.'/product/stock/class/mouvementstock.class.php';
				$langs->load("agenda");

				$num=count($this->lines);
				for ($i = 0; $i < $num; $i++)
				{
					if ($this->lines[$i]->fk_product > 0)
					{
						$mouvP = new MouvementStock($this->db);
						// We increment stock of product (and sub-products)
						$result=$mouvP->reception($user, $this->lines[$i]->fk_product, $idwarehouse, $this->lines[$i]->qty, 0, $langs->trans("OrderCanceledInDolibarr",$this->ref));  // price is 0, we don't want WAP to be changed
						if ($result < 0)
						{
							$error++;
							$this->error=$mouvP->error;
							break;
						}
					}
				}
			}

			if (! $error)
			{
				// Call trigger
				$result=$this->call_trigger('ORDER_CANCEL',$user);
				if ($result < 0) $error++;
				// End call triggers
			}

			if (! $error)
			{
				$this->statut=self::STATUS_CANCELED;
				$this->db->commit();
				return 1;
			}
			else
			{
				foreach($this->errors as $errmsg)
				{
					dol_syslog(get_class($this)."::cancel ".$errmsg, LOG_ERR);
					$this->error.=($this->error?', '.$errmsg:$errmsg);
				}
				$this->db->rollback();
				return -1*$error;
			}
		}
		else
		{
			$this->error=$this->db->error();
			$this->db->rollback();
			return -1;
		}
	}

	/**
	 *	Create order
	 *	Note that this->ref can be set or empty. If empty, we will use "(PROV)"
	 *
	 *	@param		User	$user 		Objet user that make creation
	 *	@param		int	    $notrigger	Disable all triggers
	 *	@return 	int			        <0 if KO, >0 if OK
	 */
	function create($user, $notrigger=0)
	{
		global $conf,$langs;
		$error=0;

		// Clean parameters
		$this->brouillon = 1;		// set command as draft

		// $date_commande is deprecated
		$date = ($this->date_commande ? $this->date_commande : $this->date);

		// Multicurrency (test on $this->multicurrency_tx because we should take the default rate only if not using origin rate)
		if (!empty($this->multicurrency_code) && empty($this->multicurrency_tx)) list($this->fk_multicurrency,$this->multicurrency_tx) = MultiCurrency::getIdAndTxFromCode($this->db, $this->multicurrency_code, $date);
		else $this->fk_multicurrency = MultiCurrency::getIdFromCode($this->db, $this->multicurrency_code);
		if (empty($this->fk_multicurrency))
		{
			$this->multicurrency_code = $conf->currency;
			$this->fk_multicurrency = 0;
			$this->multicurrency_tx = 1;
		}

		dol_syslog(get_class($this)."::create user=".$user->id);

		// Check parameters
		if (! empty($this->ref))	// We check that ref is not already used
		{
			$result=self::isExistingObject($this->element, 0, $this->ref);	// Check ref is not yet used
			if ($result > 0)
			{
				$this->error='ErrorRefAlreadyExists';
				dol_syslog(get_class($this)."::create ".$this->error,LOG_WARNING);
				$this->db->rollback();
				return -1;
			}
		}

		$soc = new Societe($this->db);
		$result=$soc->fetch($this->socid);
		if ($result < 0)
		{
			$this->error="Failed to fetch company";
			dol_syslog(get_class($this)."::create ".$this->error, LOG_ERR);
			return -2;
		}
		if (! empty($conf->global->COMMANDE_REQUIRE_SOURCE) && $this->source < 0)
		{
			$this->error=$langs->trans("ErrorFieldRequired",$langs->trans("Source"));
			dol_syslog(get_class($this)."::create ".$this->error, LOG_ERR);
			return -1;
		}

		$now=dol_now();

		$this->db->begin();

		$sql = "INSERT INTO ".MAIN_DB_PREFIX."commande (";
		$sql.= " ref, fk_soc, date_creation, fk_user_author, fk_projet, date_commande, source, note_private, note_public, ref_ext, ref_client, ref_int";
		$sql.= ", model_pdf, fk_cond_reglement, fk_mode_reglement, fk_account, fk_availability, fk_input_reason, date_livraison, fk_delivery_address";
		$sql.= ", fk_shipping_method";
		$sql.= ", fk_warehouse";
		$sql.= ", remise_absolue, remise_percent";
		$sql.= ", fk_incoterms, location_incoterms";
		$sql.= ", entity";
		$sql.= ", fk_multicurrency";
		$sql.= ", multicurrency_code";
		$sql.= ", multicurrency_tx";
		$sql.= ")";
		$sql.= " VALUES ('(PROV)', ".$this->socid.", '".$this->db->idate($now)."', ".$user->id;
		$sql.= ", ".($this->fk_project>0?$this->fk_project:"null");
		$sql.= ", '".$this->db->idate($date)."'";
		$sql.= ", ".($this->source>=0 && $this->source != '' ?$this->db->escape($this->source):'null');
		$sql.= ", '".$this->db->escape($this->note_private)."'";
		$sql.= ", '".$this->db->escape($this->note_public)."'";
		$sql.= ", ".($this->ref_ext?"'".$this->db->escape($this->ref_ext)."'":"null");
		$sql.= ", ".($this->ref_client?"'".$this->db->escape($this->ref_client)."'":"null");
		$sql.= ", ".($this->ref_int?"'".$this->db->escape($this->ref_int)."'":"null");
		$sql.= ", '".$this->db->escape($this->modelpdf)."'";
		$sql.= ", ".($this->cond_reglement_id>0?$this->cond_reglement_id:"null");
		$sql.= ", ".($this->mode_reglement_id>0?$this->mode_reglement_id:"null");
		$sql.= ", ".($this->fk_account>0?$this->fk_account:'NULL');
		$sql.= ", ".($this->availability_id>0?$this->availability_id:"null");
		$sql.= ", ".($this->demand_reason_id>0?$this->demand_reason_id:"null");
		$sql.= ", ".($this->date_livraison?"'".$this->db->idate($this->date_livraison)."'":"null");
		$sql.= ", ".($this->fk_delivery_address>0?$this->fk_delivery_address:'NULL');
		$sql.= ", ".($this->shipping_method_id>0?$this->shipping_method_id:'NULL');
		$sql.= ", ".($this->warehouse_id>0?$this->warehouse_id:'NULL');
		$sql.= ", ".($this->remise_absolue>0?$this->db->escape($this->remise_absolue):'NULL');
		$sql.= ", ".($this->remise_percent>0?$this->db->escape($this->remise_percent):0);
		$sql.= ", ".(int) $this->fk_incoterms;
		$sql.= ", '".$this->db->escape($this->location_incoterms)."'";
		$sql.= ", ".$conf->entity;
		$sql.= ", ".(int) $this->fk_multicurrency;
		$sql.= ", '".$this->db->escape($this->multicurrency_code)."'";
		$sql.= ", ".(double) $this->multicurrency_tx;
		$sql.= ")";

		dol_syslog(get_class($this)."::create", LOG_DEBUG);
		$resql=$this->db->query($sql);
		if ($resql)
		{
			$this->id = $this->db->last_insert_id(MAIN_DB_PREFIX.'commande');

			if ($this->id)
			{
				$fk_parent_line=0;
				$num=count($this->lines);

				/*
				 *  Insert products details into db
				 */
				for ($i=0;$i<$num;$i++)
				{
					$line = $this->lines[$i];

					// Test and convert into object this->lines[$i]. When coming from REST API, we may still have an array
					//if (! is_object($line)) $line=json_decode(json_encode($line), false);  // convert recursively array into object.
					if (! is_object($line)) $line = (object) $line;

					// Reset fk_parent_line for no child products and special product
					if (($line->product_type != 9 && empty($line->fk_parent_line)) || $line->product_type == 9) {
						$fk_parent_line = 0;
					}

					// Complete vat rate with code
					$vatrate = $line->tva_tx;
					if ($line->vat_src_code && ! preg_match('/\(.*\)/', $vatrate)) $vatrate.=' ('.$line->vat_src_code.')';

					$result = $this->addline(
						$line->desc,
						$line->subprice,
						$line->qty,
						$vatrate,
						$line->localtax1_tx,
						$line->localtax2_tx,
						$line->fk_product,
						$line->remise_percent,
						$line->info_bits,
						$line->fk_remise_except,
						'HT',
						0,
						$line->date_start,
						$line->date_end,
						$line->product_type,
						$line->rang,
						$line->special_code,
						$fk_parent_line,
						$line->fk_fournprice,
						$line->pa_ht,
						$line->label,
						$line->array_options,
						$line->fk_unit,
						$this->element,
						$line->id
						);
					if ($result < 0)
					{
						if ($result != self::STOCK_NOT_ENOUGH_FOR_ORDER)
						{
							$this->error=$this->db->lasterror();
							dol_print_error($this->db);
						}
						$this->db->rollback();
						return -1;
					}
					// Defined the new fk_parent_line
					if ($result > 0 && $line->product_type == 9) {
						$fk_parent_line = $result;
					}
				}

				// update ref
				$initialref='(PROV'.$this->id.')';
				if (! empty($this->ref)) $initialref=$this->ref;

				$sql = 'UPDATE '.MAIN_DB_PREFIX."commande SET ref='".$this->db->escape($initialref)."' WHERE rowid=".$this->id;
				if ($this->db->query($sql))
				{
					if ($this->id)
					{
						$this->ref = $initialref;

						if (! empty($this->linkedObjectsIds) && empty($this->linked_objects))	// To use new linkedObjectsIds instead of old linked_objects
						{
							$this->linked_objects = $this->linkedObjectsIds;	// TODO Replace linked_objects with linkedObjectsIds
						}

						// Add object linked
						if (! $error && $this->id && is_array($this->linked_objects) && ! empty($this->linked_objects))
						{
							foreach($this->linked_objects as $origin => $tmp_origin_id)
							{
								if (is_array($tmp_origin_id))       // New behaviour, if linked_object can have several links per type, so is something like array('contract'=>array(id1, id2, ...))
								{
									foreach($tmp_origin_id as $origin_id)
									{
										$ret = $this->add_object_linked($origin, $origin_id);
										if (! $ret)
										{
											$this->error=$this->db->lasterror();
											$error++;
										}
									}
								}
								else                                // Old behaviour, if linked_object has only one link per type, so is something like array('contract'=>id1))
								{
									$origin_id = $tmp_origin_id;
									$ret = $this->add_object_linked($origin, $origin_id);
									if (! $ret)
									{
										$this->error=$this->db->lasterror();
										$error++;
									}
								}
							}
						}

						if (! $error && $this->id && ! empty($conf->global->MAIN_PROPAGATE_CONTACTS_FROM_ORIGIN) && ! empty($this->origin) && ! empty($this->origin_id))   // Get contact from origin object
						{
							$originforcontact = $this->origin;
							$originidforcontact = $this->origin_id;
							if ($originforcontact == 'shipping')     // shipment and order share the same contacts. If creating from shipment we take data of order
							{
								require_once DOL_DOCUMENT_ROOT . '/expedition/class/expedition.class.php';
								$exp = new Expedition($this->db);
								$exp->fetch($this->origin_id);
								$exp->fetchObjectLinked();
								if (count($exp->linkedObjectsIds['commande']) > 0)
								{
									foreach ($exp->linkedObjectsIds['commande'] as $key => $value)
									{
										$originforcontact = 'commande';
										if (is_object($value)) $originidforcontact = $value->id;
										else $originidforcontact = $value;
										break; // We take first one
									}
								}
							}

							$sqlcontact = "SELECT ctc.code, ctc.source, ec.fk_socpeople FROM ".MAIN_DB_PREFIX."element_contact as ec, ".MAIN_DB_PREFIX."c_type_contact as ctc";
							$sqlcontact.= " WHERE element_id = ".$originidforcontact." AND ec.fk_c_type_contact = ctc.rowid AND ctc.element = '".$originforcontact."'";

							$resqlcontact = $this->db->query($sqlcontact);
							if ($resqlcontact)
							{
								while($objcontact = $this->db->fetch_object($resqlcontact))
								{
									//print $objcontact->code.'-'.$objcontact->source.'-'.$objcontact->fk_socpeople."\n";
									$this->add_contact($objcontact->fk_socpeople, $objcontact->code, $objcontact->source);    // May failed because of duplicate key or because code of contact type does not exists for new object
								}
							}
							else dol_print_error($resqlcontact);
						}
					}

					if (! $error)
					{
						$result=$this->insertExtraFields();
						if ($result < 0) $error++;
					}

					if (! $error && ! $notrigger)
					{
						// Call trigger
						$result=$this->call_trigger('ORDER_CREATE',$user);
						if ($result < 0) $error++;
						// End call triggers
					}

					if (! $error)
					{
						$this->db->commit();
						return $this->id;
					}
					else
					{
						$this->db->rollback();
						return -1*$error;
					}
				}
				else
				{
					$this->error=$this->db->lasterror();
					$this->db->rollback();
					return -1;
				}
			}
		}
		else
		{
			dol_print_error($this->db);
			$this->db->rollback();
			return -1;
		}
	}


	/**
	 *	Load an object from its id and create a new one in database
	 *
	 *	@param		int			$socid			Id of thirdparty
	 *	@return		int							New id of clone
	 */
	function createFromClone($socid=0)
	{
		global $user,$hookmanager;

		$error=0;

		$this->context['createfromclone'] = 'createfromclone';

		$this->db->begin();

		// get lines so they will be clone
		foreach($this->lines as $line)
			$line->fetch_optionals();

			// Load source object
			$objFrom = clone $this;

			// Change socid if needed
			if (! empty($socid) && $socid != $this->socid)
			{
				$objsoc = new Societe($this->db);

				if ($objsoc->fetch($socid)>0)
				{
					$this->socid 				= $objsoc->id;
					$this->cond_reglement_id	= (! empty($objsoc->cond_reglement_id) ? $objsoc->cond_reglement_id : 0);
					$this->mode_reglement_id	= (! empty($objsoc->mode_reglement_id) ? $objsoc->mode_reglement_id : 0);
					$this->fk_project			= 0;
					$this->fk_delivery_address	= 0;
				}

				// TODO Change product price if multi-prices
			}

			$this->id=0;
			$this->ref = '';
			$this->statut=self::STATUS_DRAFT;

			// Clear fields
			$this->user_author_id     = $user->id;
			$this->user_valid         = '';
			$this->date				  = dol_now();
			$this->date_commande	  = dol_now();
			$this->date_creation      = '';
			$this->date_validation    = '';
			$this->ref_client         = '';

			// Create clone
			$result=$this->create($user);
			if ($result < 0) $error++;

			if (! $error)
			{
				// Hook of thirdparty module
				if (is_object($hookmanager))
				{
					$parameters=array('objFrom'=>$objFrom);
					$action='';
					$reshook=$hookmanager->executeHooks('createFrom',$parameters,$this,$action);    // Note that $action and $object may have been modified by some hooks
					if ($reshook < 0) $error++;
				}
			}

			unset($this->context['createfromclone']);

			// End
			if (! $error)
			{
				$this->db->commit();
				return $this->id;
			}
			else
			{
				$this->db->rollback();
				return -1;
			}
	}


	/**
	 *  Load an object from a proposal and create a new order into database
	 *
	 *  @param      Object			$object 	        Object source
	 *  @param		User			$user				User making creation
	 *  @return     int             					<0 if KO, 0 if nothing done, 1 if OK
	 */
	function createFromProposal($object, User $user)
	{
		global $conf, $hookmanager;

		dol_include_once('/core/class/extrafields.class.php');

		$error=0;


		$this->date_commande = dol_now();
		$this->source = 0;

		$num=count($object->lines);
		for ($i = 0; $i < $num; $i++)
		{
			$line = new OrderLine($this->db);

			$line->libelle           = $object->lines[$i]->libelle;
			$line->label             = $object->lines[$i]->label;
			$line->desc              = $object->lines[$i]->desc;
			$line->price             = $object->lines[$i]->price;
			$line->subprice          = $object->lines[$i]->subprice;
			$line->vat_src_code      = $object->lines[$i]->vat_src_code;
			$line->tva_tx            = $object->lines[$i]->tva_tx;
			$line->localtax1_tx      = $object->lines[$i]->localtax1_tx;
			$line->localtax2_tx      = $object->lines[$i]->localtax2_tx;
			$line->qty               = $object->lines[$i]->qty;
			$line->fk_remise_except  = $object->lines[$i]->fk_remise_except;
			$line->remise_percent    = $object->lines[$i]->remise_percent;
			$line->fk_product        = $object->lines[$i]->fk_product;
			$line->info_bits         = $object->lines[$i]->info_bits;
			$line->product_type      = $object->lines[$i]->product_type;
			$line->rang              = $object->lines[$i]->rang;
			$line->special_code      = $object->lines[$i]->special_code;
			$line->fk_parent_line    = $object->lines[$i]->fk_parent_line;
			$line->fk_unit			 = $object->lines[$i]->fk_unit;

			$line->date_start      	= $object->lines[$i]->date_start;
			$line->date_end    		= $object->lines[$i]->date_end;

			$line->fk_fournprice	= $object->lines[$i]->fk_fournprice;
			$marginInfos			= getMarginInfos($object->lines[$i]->subprice, $object->lines[$i]->remise_percent, $object->lines[$i]->tva_tx, $object->lines[$i]->localtax1_tx, $object->lines[$i]->localtax2_tx, $object->lines[$i]->fk_fournprice, $object->lines[$i]->pa_ht);
			$line->pa_ht			= $marginInfos[0];
			$line->marge_tx			= $marginInfos[1];
			$line->marque_tx		= $marginInfos[2];

			// get extrafields from original line
			$object->lines[$i]->fetch_optionals();
			foreach($object->lines[$i]->array_options as $options_key => $value)
				$line->array_options[$options_key] = $value;

				$this->lines[$i] = $line;
		}

		$this->socid                = $object->socid;
		$this->fk_project           = $object->fk_project;
		$this->cond_reglement_id    = $object->cond_reglement_id;
		$this->mode_reglement_id    = $object->mode_reglement_id;
		$this->fk_account           = $object->fk_account;
		$this->availability_id      = $object->availability_id;
		$this->demand_reason_id     = $object->demand_reason_id;
		$this->date_livraison       = $object->date_livraison;
		$this->shipping_method_id   = $object->shipping_method_id;
		$this->warehouse_id         = $object->warehouse_id;
		$this->fk_delivery_address  = $object->fk_delivery_address;
		$this->contact_id           = $object->contactid;
		$this->ref_client           = $object->ref_client;
		$this->note_private         = $object->note_private;
		$this->note_public          = $object->note_public;

		$this->origin				= $object->element;
		$this->origin_id			= $object->id;

		// get extrafields from original line
		$object->fetch_optionals($object->id);

		$e = new ExtraFields($this->db);
		$element_extrafields = $e->fetch_name_optionals_label($this->element);

		foreach($object->array_options as $options_key => $value) {
			if(array_key_exists(str_replace('options_', '', $options_key), $element_extrafields)){
				$this->array_options[$options_key] = $value;
			}
		}
		// Possibility to add external linked objects with hooks
		$this->linked_objects[$this->origin] = $this->origin_id;
		if (is_array($object->other_linked_objects) && ! empty($object->other_linked_objects))
		{
			$this->linked_objects = array_merge($this->linked_objects, $object->other_linked_objects);
		}

		$ret = $this->create($user);

		if ($ret > 0)
		{
			// Actions hooked (by external module)
			$hookmanager->initHooks(array('orderdao'));

			$parameters=array('objFrom'=>$object);
			$action='';
			$reshook=$hookmanager->executeHooks('createFrom',$parameters,$this,$action);    // Note that $action and $object may have been modified by some hooks
			if ($reshook < 0) $error++;

			if (! $error)
			{
				// Ne pas passer par la commande provisoire
				if ($conf->global->COMMANDE_VALID_AFTER_CLOSE_PROPAL == 1)
				{
					$this->fetch($ret);
					$this->valid($user);
				}
				return $ret;
			}
			else return -1;
		}
		else return -1;
	}


	/**
	 *	Add an order line into database (linked to product/service or not)
	 *
	 *	@param      string			$desc            	Description of line
	 *	@param      float			$pu_ht    	        Unit price (without tax)
	 *	@param      float			$qty             	Quantite
	 * 	@param    	float			$txtva           	Force Vat rate, -1 for auto (Can contain the vat_src_code too with syntax '9.9 (CODE)')
	 * 	@param		float			$txlocaltax1		Local tax 1 rate (deprecated, use instead txtva with code inside)
	 * 	@param		float			$txlocaltax2		Local tax 2 rate (deprecated, use instead txtva with code inside)
	 *	@param      int				$fk_product      	Id of product
	 *	@param      float			$remise_percent  	Pourcentage de remise de la ligne
	 *	@param      int				$info_bits			Bits de type de lignes
	 *	@param      int				$fk_remise_except	Id remise
	 *	@param      string			$price_base_type	HT or TTC
	 *	@param      float			$pu_ttc    		    Prix unitaire TTC
	 *	@param      int				$date_start       	Start date of the line - Added by Matelli (See http://matelli.fr/showcases/patchs-dolibarr/add-dates-in-order-lines.html)
	 *	@param      int				$date_end         	End date of the line - Added by Matelli (See http://matelli.fr/showcases/patchs-dolibarr/add-dates-in-order-lines.html)
	 *	@param      int				$type				Type of line (0=product, 1=service). Not used if fk_product is defined, the type of product is used.
	 *	@param      int				$rang             	Position of line
	 *	@param		int				$special_code		Special code (also used by externals modules!)
	 *	@param		int				$fk_parent_line		Parent line
	 *  @param		int				$fk_fournprice		Id supplier price
	 *  @param		int				$pa_ht				Buying price (without tax)
	 *  @param		string			$label				Label
	 *  @param		array			$array_options		extrafields array. Example array('options_codeforfield1'=>'valueforfield1', 'options_codeforfield2'=>'valueforfield2', ...)
	 * 	@param 		string			$fk_unit 			Code of the unit to use. Null to use the default one
	 * 	@param		string		    $origin				'order', ...
	 *  @param		int			    $origin_id			Id of origin object
	 * 	@param		double			$pu_ht_devise		Unit price in currency
	 *	@return     int             					>0 if OK, <0 if KO
	 *
	 *	@see        add_product
	 *
	 *	Les parametres sont deja cense etre juste et avec valeurs finales a l'appel
	 *	de cette methode. Aussi, pour le taux tva, il doit deja avoir ete defini
	 *	par l'appelant par la methode get_default_tva(societe_vendeuse,societe_acheteuse,produit)
	 *	et le desc doit deja avoir la bonne valeur (a l'appelant de gerer le multilangue)
	 */
	function addline($desc, $pu_ht, $qty, $txtva, $txlocaltax1=0, $txlocaltax2=0, $fk_product=0, $remise_percent=0, $info_bits=0, $fk_remise_except=0, $price_base_type='HT', $pu_ttc=0, $date_start='', $date_end='', $type=0, $rang=-1, $special_code=0, $fk_parent_line=0, $fk_fournprice=null, $pa_ht=0, $label='',$array_options=0, $fk_unit=null, $origin='', $origin_id=0, $pu_ht_devise = 0)
	{
		global $mysoc, $conf, $langs, $user;

		$logtext = "::addline commandeid=$this->id, desc=$desc, pu_ht=$pu_ht, qty=$qty, txtva=$txtva, fk_product=$fk_product, remise_percent=$remise_percent";
		$logtext.= ", info_bits=$info_bits, fk_remise_except=$fk_remise_except, price_base_type=$price_base_type, pu_ttc=$pu_ttc, date_start=$date_start";
		$logtext.= ", date_end=$date_end, type=$type special_code=$special_code, fk_unit=$fk_unit, origin=$origin, origin_id=$origin_id, pu_ht_devise=$pu_ht_devise";
		dol_syslog(get_class($this).$logtext, LOG_DEBUG);

		include_once DOL_DOCUMENT_ROOT.'/core/lib/price.lib.php';

		// Clean parameters
		if (empty($remise_percent)) $remise_percent=0;
		if (empty($qty)) $qty=0;
		if (empty($info_bits)) $info_bits=0;
		if (empty($rang)) $rang=0;
		if (empty($txtva)) $txtva=0;
		if (empty($txlocaltax1)) $txlocaltax1=0;
		if (empty($txlocaltax2)) $txlocaltax2=0;
		if (empty($fk_parent_line) || $fk_parent_line < 0) $fk_parent_line=0;
		if (empty($this->fk_multicurrency)) $this->fk_multicurrency=0;

		$remise_percent=price2num($remise_percent);
		$qty=price2num($qty);
		$pu_ht=price2num($pu_ht);
		$pu_ht_devise=price2num($pu_ht_devise);
		$pu_ttc=price2num($pu_ttc);
		$pa_ht=price2num($pa_ht);
		$txtva = price2num($txtva);
		$txlocaltax1 = price2num($txlocaltax1);
		$txlocaltax2 = price2num($txlocaltax2);
		if ($price_base_type=='HT')
		{
			$pu=$pu_ht;
		}
		else
		{
			$pu=$pu_ttc;
		}
		$label=trim($label);
		$desc=trim($desc);

		// Check parameters
		if ($type < 0) return -1;

		if ($this->statut == self::STATUS_DRAFT)
		{
			$this->db->begin();

			$product_type=$type;
			if (!empty($fk_product))
			{
				$product=new Product($this->db);
				$result=$product->fetch($fk_product);
				$product_type=$product->type;

				if (! empty($conf->global->STOCK_MUST_BE_ENOUGH_FOR_ORDER) && $product_type == 0 && $product->stock_reel < $qty)
				{
					$langs->load("errors");
					$this->error=$langs->trans('ErrorStockIsNotEnoughToAddProductOnOrder', $product->ref);
					dol_syslog(get_class($this)."::addline error=Product ".$product->ref.": ".$this->error, LOG_ERR);
					$this->db->rollback();
					return self::STOCK_NOT_ENOUGH_FOR_ORDER;
				}
			}
			// Calcul du total TTC et de la TVA pour la ligne a partir de
			// qty, pu, remise_percent et txtva
			// TRES IMPORTANT: C'est au moment de l'insertion ligne qu'on doit stocker
			// la part ht, tva et ttc, et ce au niveau de la ligne qui a son propre taux tva.

			$localtaxes_type=getLocalTaxesFromRate($txtva,0,$this->thirdparty,$mysoc);

			// Clean vat code
			$vat_src_code='';
			if (preg_match('/\((.*)\)/', $txtva, $reg))
			{
				$vat_src_code = $reg[1];
				$txtva = preg_replace('/\s*\(.*\)/', '', $txtva);    // Remove code into vatrate.
			}

			$tabprice = calcul_price_total($qty, $pu, $remise_percent, $txtva, $txlocaltax1, $txlocaltax2, 0, $price_base_type, $info_bits, $product_type, $mysoc, $localtaxes_type, 100, $this->multicurrency_tx, $pu_ht_devise);

			/*var_dump($txlocaltax1);
			 var_dump($txlocaltax2);
			 var_dump($localtaxes_type);
			 var_dump($tabprice);
			 var_dump($tabprice[9]);
			 var_dump($tabprice[10]);
			 exit;*/

			$total_ht  = $tabprice[0];
			$total_tva = $tabprice[1];
			$total_ttc = $tabprice[2];
			$total_localtax1 = $tabprice[9];
			$total_localtax2 = $tabprice[10];
			$pu_ht = $tabprice[3];

			// MultiCurrency
			$multicurrency_total_ht  = $tabprice[16];
			$multicurrency_total_tva = $tabprice[17];
			$multicurrency_total_ttc = $tabprice[18];
			$pu_ht_devise = $tabprice[19];

			// Rang to use
			$rangtouse = $rang;
			if ($rangtouse == -1)
			{
				$rangmax = $this->line_max($fk_parent_line);
				$rangtouse = $rangmax + 1;
			}

			// TODO A virer
			// Anciens indicateurs: $price, $remise (a ne plus utiliser)
			$price = $pu;
			$remise = 0;
			if ($remise_percent > 0)
			{
				$remise = round(($pu * $remise_percent / 100), 2);
				$price = $pu - $remise;
			}

			// Insert line
			$this->line=new OrderLine($this->db);

			$this->line->context = $this->context;

			$this->line->fk_commande=$this->id;
			$this->line->label=$label;
			$this->line->desc=$desc;
			$this->line->qty=$qty;

			$this->line->vat_src_code=$vat_src_code;
			$this->line->tva_tx=$txtva;
			$this->line->localtax1_tx=($total_localtax1?$localtaxes_type[1]:0);
			$this->line->localtax2_tx=($total_localtax2?$localtaxes_type[3]:0);
			$this->line->localtax1_type=$localtaxes_type[0];
			$this->line->localtax2_type=$localtaxes_type[2];
			$this->line->fk_product=$fk_product;
			$this->line->product_type=$product_type;
			$this->line->fk_remise_except=$fk_remise_except;
			$this->line->remise_percent=$remise_percent;
			$this->line->subprice=$pu_ht;
			$this->line->rang=$rangtouse;
			$this->line->info_bits=$info_bits;
			$this->line->total_ht=$total_ht;
			$this->line->total_tva=$total_tva;
			$this->line->total_localtax1=$total_localtax1;
			$this->line->total_localtax2=$total_localtax2;
			$this->line->total_ttc=$total_ttc;
			$this->line->special_code=$special_code;
			$this->line->origin=$origin;
			$this->line->origin_id=$origin_id;
			$this->line->fk_parent_line=$fk_parent_line;
			$this->line->fk_unit=$fk_unit;

			$this->line->date_start=$date_start;
			$this->line->date_end=$date_end;

			$this->line->fk_fournprice = $fk_fournprice;
			$this->line->pa_ht = $pa_ht;

			// Multicurrency
			$this->line->fk_multicurrency			= $this->fk_multicurrency;
			$this->line->multicurrency_code			= $this->multicurrency_code;
			$this->line->multicurrency_subprice		= $pu_ht_devise;
			$this->line->multicurrency_total_ht 	= $multicurrency_total_ht;
			$this->line->multicurrency_total_tva 	= $multicurrency_total_tva;
			$this->line->multicurrency_total_ttc 	= $multicurrency_total_ttc;

			// TODO Ne plus utiliser
			$this->line->price=$price;
			$this->line->remise=$remise;

			if (is_array($array_options) && count($array_options)>0) {
				$this->line->array_options=$array_options;
			}

			$result=$this->line->insert($user);
			if ($result > 0)
			{
				// Reorder if child line
				if (! empty($fk_parent_line)) $this->line_order(true,'DESC');

				// Mise a jour informations denormalisees au niveau de la commande meme
				$result=$this->update_price(1,'auto',0,$mysoc);	// This method is designed to add line from user input so total calculation must be done using 'auto' mode.
				if ($result > 0)
				{
					$this->db->commit();
					return $this->line->rowid;
				}
				else
				{
					$this->db->rollback();
					return -1;
				}
			}
			else
			{
				$this->error=$this->line->error;
				dol_syslog(get_class($this)."::addline error=".$this->error, LOG_ERR);
				$this->db->rollback();
				return -2;
			}
		}
		else
		{
			dol_syslog(get_class($this)."::addline status of order must be Draft to allow use of ->addline()", LOG_ERR);
			return -3;
		}
	}


	/**
	 *	Add line into array
	 *	$this->client must be loaded
	 *
	 *	@param		int				$idproduct			Product Id
	 *	@param		float			$qty				Quantity
	 *	@param		float			$remise_percent		Product discount relative
	 * 	@param    	int		$date_start         Start date of the line - Added by Matelli (See http://matelli.fr/showcases/patchs-dolibarr/add-dates-in-order-lines.html)
	 * 	@param    	int		$date_end           End date of the line - Added by Matelli (See http://matelli.fr/showcases/patchs-dolibarr/add-dates-in-order-lines.html)
	 * 	@return    	void
	 *
	 *	TODO	Remplacer les appels a cette fonction par generation objet Ligne
	 *			insere dans tableau $this->products
	 */
<<<<<<< HEAD
	// phpcs:ignore PEAR.NamingConventions.ValidFunctionName.NotCamelCaps
=======
>>>>>>> 3e0b2d02
	function add_product($idproduct, $qty, $remise_percent=0.0, $date_start='', $date_end='')
	{
		global $conf, $mysoc;

		if (! $qty) $qty = 1;

		if ($idproduct > 0)
		{
			$prod=new Product($this->db);
			$prod->fetch($idproduct);

			$tva_tx = get_default_tva($mysoc,$this->thirdparty,$prod->id);
			$tva_npr = get_default_npr($mysoc,$this->thirdparty,$prod->id);
			if (empty($tva_tx)) $tva_npr=0;
			$vat_src_code = '';     // May be defined into tva_tx

			$localtax1_tx=get_localtax($tva_tx,1,$this->thirdparty,$mysoc,$tva_npr);
			$localtax2_tx=get_localtax($tva_tx,2,$this->thirdparty,$mysoc,$tva_npr);

			// multiprix
			if($conf->global->PRODUIT_MULTIPRICES && $this->thirdparty->price_level)
				$price = $prod->multiprices[$this->thirdparty->price_level];
				else
					$price = $prod->price;

					$line=new OrderLine($this->db);

					$line->context = $this->context;

					$line->fk_product=$idproduct;
					$line->desc=$prod->description;
					$line->qty=$qty;
					$line->subprice=$price;
					$line->remise_percent=$remise_percent;
					$line->vat_src_code=$vat_src_code;
					$line->tva_tx=$tva_tx;
					$line->localtax1_tx=$localtax1_tx;
					$line->localtax2_tx=$localtax2_tx;
					$line->ref=$prod->ref;
					$line->libelle=$prod->label;
					$line->product_desc=$prod->description;
					$line->fk_unit=$prod->fk_unit;

					// Added by Matelli (See http://matelli.fr/showcases/patchs-dolibarr/add-dates-in-order-lines.html)
					// Save the start and end date of the line in the object
					if ($date_start) { $line->date_start = $date_start; }
					if ($date_end)   { $line->date_end = $date_end; }

					$this->lines[] = $line;

					/** POUR AJOUTER AUTOMATIQUEMENT LES SOUSPRODUITS a LA COMMANDE
					 if (! empty($conf->global->PRODUIT_SOUSPRODUITS))
					 {
					 $prod = new Product($this->db);
					 $prod->fetch($idproduct);
					 $prod -> get_sousproduits_arbo();
					 $prods_arbo = $prod->get_arbo_each_prod();
					 if(count($prods_arbo) > 0)
					 {
					 foreach($prods_arbo as $key => $value)
					 {
					 // print "id : ".$value[1].' :qty: '.$value[0].'<br>';
					 if(! in_array($value[1],$this->products))
					 $this->add_product($value[1], $value[0]);

					 }
					 }

					 }
					 **/
		}
	}


	/**
	 *	Get object and lines from database
	 *
	 *	@param      int			$id       		Id of object to load
	 * 	@param		string		$ref			Ref of object
	 * 	@param		string		$ref_ext		External reference of object
	 * 	@param		string		$ref_int		Internal reference of other object
	 *	@return     int         				>0 if OK, <0 if KO, 0 if not found
	 */
	function fetch($id, $ref='', $ref_ext='', $ref_int='')
	{

		// Check parameters
		if (empty($id) && empty($ref) && empty($ref_ext) && empty($ref_int)) return -1;

		$sql = 'SELECT c.rowid, c.entity, c.date_creation, c.ref, c.fk_soc, c.fk_user_author, c.fk_user_valid, c.fk_statut';
		$sql.= ', c.amount_ht, c.total_ht, c.total_ttc, c.tva as total_tva, c.localtax1 as total_localtax1, c.localtax2 as total_localtax2, c.fk_cond_reglement, c.fk_mode_reglement, c.fk_availability, c.fk_input_reason';
		$sql.= ', c.fk_account';
		$sql.= ', c.date_commande';
		$sql.= ', c.date_livraison';
		$sql.= ', c.fk_shipping_method';
		$sql.= ', c.fk_warehouse';
		$sql.= ', c.fk_projet, c.remise_percent, c.remise, c.remise_absolue, c.source, c.facture as billed';
		$sql.= ', c.note_private, c.note_public, c.ref_client, c.ref_ext, c.ref_int, c.model_pdf, c.last_main_doc, c.fk_delivery_address, c.extraparams';
		$sql.= ', c.fk_incoterms, c.location_incoterms';
		$sql.= ", c.fk_multicurrency, c.multicurrency_code, c.multicurrency_tx, c.multicurrency_total_ht, c.multicurrency_total_tva, c.multicurrency_total_ttc";
		$sql.= ", i.libelle as libelle_incoterms";
		$sql.= ', p.code as mode_reglement_code, p.libelle as mode_reglement_libelle';
		$sql.= ', cr.code as cond_reglement_code, cr.libelle as cond_reglement_libelle, cr.libelle_facture as cond_reglement_libelle_doc';
		$sql.= ', ca.code as availability_code, ca.label as availability_label';
		$sql.= ', dr.code as demand_reason_code';
		$sql.= ' FROM '.MAIN_DB_PREFIX.'commande as c';
		$sql.= ' LEFT JOIN '.MAIN_DB_PREFIX.'c_payment_term as cr ON c.fk_cond_reglement = cr.rowid';
		$sql.= ' LEFT JOIN '.MAIN_DB_PREFIX.'c_paiement as p ON c.fk_mode_reglement = p.id';
		$sql.= ' LEFT JOIN '.MAIN_DB_PREFIX.'c_availability as ca ON c.fk_availability = ca.rowid';
		$sql.= ' LEFT JOIN '.MAIN_DB_PREFIX.'c_input_reason as dr ON c.fk_input_reason = ca.rowid';
		$sql.= ' LEFT JOIN '.MAIN_DB_PREFIX.'c_incoterms as i ON c.fk_incoterms = i.rowid';

		if ($id) $sql.= " WHERE c.rowid=".$id;
		else $sql.= " WHERE c.entity IN (".getEntity('commande').")"; // Dont't use entity if you use rowid

		if ($ref)     $sql.= " AND c.ref='".$this->db->escape($ref)."'";
		if ($ref_ext) $sql.= " AND c.ref_ext='".$this->db->escape($ref_ext)."'";
		if ($ref_int) $sql.= " AND c.ref_int='".$this->db->escape($ref_int)."'";

		dol_syslog(get_class($this)."::fetch", LOG_DEBUG);
		$result = $this->db->query($sql);
		if ($result)
		{
			$obj = $this->db->fetch_object($result);
			if ($obj)
			{
				$this->id					= $obj->rowid;
				$this->entity				= $obj->entity;

				$this->ref					= $obj->ref;
				$this->ref_client			= $obj->ref_client;
				$this->ref_customer			= $obj->ref_client;
				$this->ref_ext				= $obj->ref_ext;
				$this->ref_int				= $obj->ref_int;
				$this->socid				= $obj->fk_soc;
				$this->statut				= $obj->fk_statut;
				$this->user_author_id		= $obj->fk_user_author;
				$this->user_valid           = $obj->fk_user_valid;
				$this->total_ht				= $obj->total_ht;
				$this->total_tva			= $obj->total_tva;
				$this->total_localtax1		= $obj->total_localtax1;
				$this->total_localtax2		= $obj->total_localtax2;
				$this->total_ttc			= $obj->total_ttc;
				$this->date					= $this->db->jdate($obj->date_commande);
				$this->date_commande		= $this->db->jdate($obj->date_commande);
				$this->remise				= $obj->remise;
				$this->remise_percent		= $obj->remise_percent;
				$this->remise_absolue		= $obj->remise_absolue;
				$this->source				= $obj->source;
				$this->billed				= $obj->billed;
				$this->note					= $obj->note_private;	// deprecated
				$this->note_private			= $obj->note_private;
				$this->note_public			= $obj->note_public;
				$this->fk_project			= $obj->fk_projet;
				$this->modelpdf				= $obj->model_pdf;
				$this->last_main_doc		= $obj->last_main_doc;
				$this->mode_reglement_id	= $obj->fk_mode_reglement;
				$this->mode_reglement_code	= $obj->mode_reglement_code;
				$this->mode_reglement		= $obj->mode_reglement_libelle;
				$this->cond_reglement_id	= $obj->fk_cond_reglement;
				$this->cond_reglement_code	= $obj->cond_reglement_code;
				$this->cond_reglement		= $obj->cond_reglement_libelle;
				$this->cond_reglement_doc	= $obj->cond_reglement_libelle_doc;
				$this->fk_account           = $obj->fk_account;
				$this->availability_id		= $obj->fk_availability;
				$this->availability_code	= $obj->availability_code;
				$this->availability	    	= $obj->availability_label;
				$this->demand_reason_id		= $obj->fk_input_reason;
				$this->demand_reason_code	= $obj->demand_reason_code;
				$this->date_livraison		= $this->db->jdate($obj->date_livraison);
				$this->shipping_method_id   = ($obj->fk_shipping_method>0)?$obj->fk_shipping_method:null;
				$this->warehouse_id           = ($obj->fk_warehouse>0)?$obj->fk_warehouse:null;
				$this->fk_delivery_address	= $obj->fk_delivery_address;

				//Incoterms
				$this->fk_incoterms = $obj->fk_incoterms;
				$this->location_incoterms = $obj->location_incoterms;
				$this->libelle_incoterms = $obj->libelle_incoterms;

				// Multicurrency
				$this->fk_multicurrency 		= $obj->fk_multicurrency;
				$this->multicurrency_code 		= $obj->multicurrency_code;
				$this->multicurrency_tx 		= $obj->multicurrency_tx;
				$this->multicurrency_total_ht 	= $obj->multicurrency_total_ht;
				$this->multicurrency_total_tva 	= $obj->multicurrency_total_tva;
				$this->multicurrency_total_ttc 	= $obj->multicurrency_total_ttc;

				$this->extraparams			= (array) json_decode($obj->extraparams, true);

				$this->lines				= array();

				if ($this->statut == self::STATUS_DRAFT) $this->brouillon = 1;

				// Retreive all extrafield
				// fetch optionals attributes and labels
				$this->fetch_optionals();

				$this->db->free($result);

				/*
				 * Lines
				 */
				$result=$this->fetch_lines();
				if ($result < 0)
				{
					return -3;
				}
				return 1;
			}
			else
			{
				$this->error='Order with id '.$id.' not found sql='.$sql;
				return 0;
			}
		}
		else
		{
			$this->error=$this->db->error();
			return -1;
		}
	}


	/**
	 *	Adding line of fixed discount in the order in DB
	 *
	 *	@param     int	$idremise			Id de la remise fixe
	 *	@return    int          			>0 si ok, <0 si ko
	 */
<<<<<<< HEAD
	// phpcs:ignore PEAR.NamingConventions.ValidFunctionName.NotCamelCaps
=======
>>>>>>> 3e0b2d02
	function insert_discount($idremise)
	{
		global $langs;

		include_once DOL_DOCUMENT_ROOT.'/core/lib/price.lib.php';
		include_once DOL_DOCUMENT_ROOT.'/core/class/discount.class.php';

		$this->db->begin();

		$remise=new DiscountAbsolute($this->db);
		$result=$remise->fetch($idremise);

		if ($result > 0)
		{
			if ($remise->fk_facture)	// Protection against multiple submission
			{
				$this->error=$langs->trans("ErrorDiscountAlreadyUsed");
				$this->db->rollback();
				return -5;
			}

			$line = new OrderLine($this->db);

			$line->fk_commande=$this->id;
			$line->fk_remise_except=$remise->id;
			$line->desc=$remise->description;   	// Description ligne
			$line->vat_src_code=$remise->vat_src_code;
			$line->tva_tx=$remise->tva_tx;
			$line->subprice=-$remise->amount_ht;
			$line->price=-$remise->amount_ht;
			$line->fk_product=0;					// Id produit predefini
			$line->qty=1;
			$line->remise=0;
			$line->remise_percent=0;
			$line->rang=-1;
			$line->info_bits=2;

			$line->total_ht  = -$remise->amount_ht;
			$line->total_tva = -$remise->amount_tva;
			$line->total_ttc = -$remise->amount_ttc;

			$result=$line->insert();
			if ($result > 0)
			{
				$result=$this->update_price(1);
				if ($result > 0)
				{
					$this->db->commit();
					return 1;
				}
				else
				{
					$this->db->rollback();
					return -1;
				}
			}
			else
			{
				$this->error=$line->error;
				$this->db->rollback();
				return -2;
			}
		}
		else
		{
			$this->db->rollback();
			return -2;
		}
	}


	/**
	 *	Load array lines
	 *
	 *	@param		int		$only_product	Return only physical products
	 *	@return		int						<0 if KO, >0 if OK
	 */
<<<<<<< HEAD
	// phpcs:ignore PEAR.NamingConventions.ValidFunctionName.NotCamelCaps
=======
>>>>>>> 3e0b2d02
	function fetch_lines($only_product=0)
	{
		$this->lines=array();

		$sql = 'SELECT l.rowid, l.fk_product, l.fk_parent_line, l.product_type, l.fk_commande, l.label as custom_label, l.description, l.price, l.qty, l.vat_src_code, l.tva_tx,';
		$sql.= ' l.localtax1_tx, l.localtax2_tx, l.localtax1_type, l.localtax2_type, l.fk_remise_except, l.remise_percent, l.subprice, l.fk_product_fournisseur_price as fk_fournprice, l.buy_price_ht as pa_ht, l.rang, l.info_bits, l.special_code,';
		$sql.= ' l.total_ht, l.total_ttc, l.total_tva, l.total_localtax1, l.total_localtax2, l.date_start, l.date_end,';
		$sql.= ' l.fk_unit,';
		$sql.= ' l.fk_multicurrency, l.multicurrency_code, l.multicurrency_subprice, l.multicurrency_total_ht, l.multicurrency_total_tva, l.multicurrency_total_ttc,';
		$sql.= ' p.ref as product_ref, p.description as product_desc, p.fk_product_type, p.label as product_label, p.tobatch as product_tobatch,';
		$sql.= ' p.weight, p.weight_units, p.volume, p.volume_units';
		$sql.= ' FROM '.MAIN_DB_PREFIX.'commandedet as l';
		$sql.= ' LEFT JOIN '.MAIN_DB_PREFIX.'product as p ON (p.rowid = l.fk_product)';
		$sql.= ' WHERE l.fk_commande = '.$this->id;
		if ($only_product) $sql .= ' AND p.fk_product_type = 0';
		$sql .= ' ORDER BY l.rang, l.rowid';

		dol_syslog(get_class($this)."::fetch_lines", LOG_DEBUG);
		$result = $this->db->query($sql);
		if ($result)
		{
			$num = $this->db->num_rows($result);

			$i = 0;
			while ($i < $num)
			{
				$objp = $this->db->fetch_object($result);

				$line = new OrderLine($this->db);

				$line->rowid            = $objp->rowid;
				$line->id               = $objp->rowid;
				$line->fk_commande      = $objp->fk_commande;
				$line->commande_id      = $objp->fk_commande;
				$line->label            = $objp->custom_label;
				$line->desc             = $objp->description;
				$line->description      = $objp->description;		// Description line
				$line->product_type     = $objp->product_type;
				$line->qty              = $objp->qty;

				$line->vat_src_code     = $objp->vat_src_code;
				$line->tva_tx           = $objp->tva_tx;
				$line->localtax1_tx     = $objp->localtax1_tx;
				$line->localtax2_tx     = $objp->localtax2_tx;
				$line->localtax1_type	= $objp->localtax1_type;
				$line->localtax2_type	= $objp->localtax2_type;
				$line->total_ht         = $objp->total_ht;
				$line->total_ttc        = $objp->total_ttc;
				$line->total_tva        = $objp->total_tva;
				$line->total_localtax1  = $objp->total_localtax1;
				$line->total_localtax2  = $objp->total_localtax2;
				$line->subprice         = $objp->subprice;
				$line->fk_remise_except = $objp->fk_remise_except;
				$line->remise_percent   = $objp->remise_percent;
				$line->price            = $objp->price;
				$line->fk_product       = $objp->fk_product;
				$line->fk_fournprice 	= $objp->fk_fournprice;
				$marginInfos			= getMarginInfos($objp->subprice, $objp->remise_percent, $objp->tva_tx, $objp->localtax1_tx, $objp->localtax2_tx, $line->fk_fournprice, $objp->pa_ht);
				$line->pa_ht 			= $marginInfos[0];
				$line->marge_tx			= $marginInfos[1];
				$line->marque_tx		= $marginInfos[2];
				$line->rang             = $objp->rang;
				$line->info_bits        = $objp->info_bits;
				$line->special_code		= $objp->special_code;
				$line->fk_parent_line	= $objp->fk_parent_line;

				$line->ref				= $objp->product_ref;
				$line->product_ref		= $objp->product_ref;
				$line->libelle			= $objp->product_label;
				$line->product_label	= $objp->product_label;
				$line->product_desc     = $objp->product_desc;
				$line->product_tobatch  = $objp->product_tobatch;
				$line->fk_product_type  = $objp->fk_product_type;	// Produit ou service
				$line->fk_unit          = $objp->fk_unit;

				$line->weight           = $objp->weight;
				$line->weight_units     = $objp->weight_units;
				$line->volume           = $objp->volume;
				$line->volume_units     = $objp->volume_units;

				$line->date_start       = $this->db->jdate($objp->date_start);
				$line->date_end         = $this->db->jdate($objp->date_end);

				// Multicurrency
				$line->fk_multicurrency 		= $objp->fk_multicurrency;
				$line->multicurrency_code 		= $objp->multicurrency_code;
				$line->multicurrency_subprice 	= $objp->multicurrency_subprice;
				$line->multicurrency_total_ht 	= $objp->multicurrency_total_ht;
				$line->multicurrency_total_tva 	= $objp->multicurrency_total_tva;
				$line->multicurrency_total_ttc 	= $objp->multicurrency_total_ttc;

				$this->lines[$i] = $line;

				$i++;
			}

			$this->db->free($result);

			return 1;
		}
		else
		{
			$this->error=$this->db->error();
			return -3;
		}
	}


	/**
	 *	Return number of line with type product.
	 *
	 *	@return		int		<0 if KO, Nbr of product lines if OK
	 */
	function getNbOfProductsLines()
	{
		$nb=0;
		foreach($this->lines as $line)
		{
			if ($line->product_type == 0) $nb++;
		}
		return $nb;
	}

	/**
	 *	Return number of line with type service.
	 *
	 *	@return		int		<0 if KO, Nbr of service lines if OK
	 */
	function getNbOfServicesLines()
	{
		$nb=0;
		foreach($this->lines as $line)
		{
			if ($line->product_type == 1) $nb++;
		}
		return $nb;
	}

	/**
	 *	Count numbe rof shipments for this order
	 *
	 * 	@return     int                			<0 if KO, Nb of shipment found if OK
	 */
	function getNbOfShipments()
	{
		$nb = 0;

		$sql = 'SELECT COUNT(DISTINCT ed.fk_expedition) as nb';
		$sql.= ' FROM '.MAIN_DB_PREFIX.'expeditiondet as ed,';
		$sql.= ' '.MAIN_DB_PREFIX.'commandedet as cd';
		$sql.= ' WHERE';
		$sql.= ' ed.fk_origin_line = cd.rowid';
		$sql.= ' AND cd.fk_commande =' .$this->id;
		//print $sql;

		dol_syslog(get_class($this)."::getNbOfShipments", LOG_DEBUG);
		$resql = $this->db->query($sql);
		if ($resql)
		{
			$obj = $this->db->fetch_object($resql);
			if ($obj) $nb = $obj->nb;

			$this->db->free($resql);
			return $nb;
		}
		else
		{
			$this->error=$this->db->lasterror();
			return -1;
		}
	}

	/**
	 *	Load array this->expeditions of lines of shipments with nb of products sent for each order line
	 *  Note: For a dedicated shipment, the fetch_lines can be used to load the qty_asked and qty_shipped. This function is use to return qty_shipped cumulated for the order
	 *
	 *	@param      int		$filtre_statut      Filter on shipment status
	 * 	@return     int                			<0 if KO, Nb of lines found if OK
	 */
	function loadExpeditions($filtre_statut=-1)
	{
		$this->expeditions = array();

		$sql = 'SELECT cd.rowid, cd.fk_product,';
		$sql.= ' sum(ed.qty) as qty';
		$sql.= ' FROM '.MAIN_DB_PREFIX.'expeditiondet as ed,';
		if ($filtre_statut >= 0) $sql.= ' '.MAIN_DB_PREFIX.'expedition as e,';
		$sql.= ' '.MAIN_DB_PREFIX.'commandedet as cd';
		$sql.= ' WHERE';
		if ($filtre_statut >= 0) $sql.= ' ed.fk_expedition = e.rowid AND';
		$sql.= ' ed.fk_origin_line = cd.rowid';
		$sql.= ' AND cd.fk_commande =' .$this->id;
		if ($this->fk_product > 0) $sql.= ' AND cd.fk_product = '.$this->fk_product;
		if ($filtre_statut >= 0) $sql.=' AND e.fk_statut >= '.$filtre_statut;
		$sql.= ' GROUP BY cd.rowid, cd.fk_product';
		//print $sql;

		dol_syslog(get_class($this)."::loadExpeditions", LOG_DEBUG);
		$resql = $this->db->query($sql);
		if ($resql)
		{
			$num = $this->db->num_rows($resql);
			$i = 0;
			while ($i < $num)
			{
				$obj = $this->db->fetch_object($resql);
				$this->expeditions[$obj->rowid] = $obj->qty;
				$i++;
			}
			$this->db->free($resql);
			return $num;
		}
		else
		{
			$this->error=$this->db->lasterror();
			return -1;
		}
	}

	/**
	 * Returns a array with expeditions lines number
	 *
	 * @return	int		Nb of shipments
	 *
	 * TODO deprecate, move to Shipping class
	 */
<<<<<<< HEAD
	// phpcs:ignore PEAR.NamingConventions.ValidFunctionName.NotCamelCaps
=======
>>>>>>> 3e0b2d02
	function nb_expedition()
	{
		$sql = 'SELECT count(*)';
		$sql.= ' FROM '.MAIN_DB_PREFIX.'expedition as e';
		$sql.= ', '.MAIN_DB_PREFIX.'element_element as el';
		$sql.= ' WHERE el.fk_source = '.$this->id;
		$sql.= " AND el.fk_target = e.rowid";
		$sql.= " AND el.targettype = 'shipping'";

		$resql = $this->db->query($sql);
		if ($resql)
		{
			$row = $this->db->fetch_row($resql);
			return $row[0];
		}
		else dol_print_error($this->db);
	}

	/**
	 *	Return a array with the pending stock by product
	 *
	 *	@param      int		$filtre_statut      Filtre sur statut
	 *	@return     int                 		0 si OK, <0 si KO
	 *
	 *	TODO		FONCTION NON FINIE A FINIR
	 */
<<<<<<< HEAD
	// phpcs:ignore PEAR.NamingConventions.ValidFunctionName.NotCamelCaps
=======
>>>>>>> 3e0b2d02
	function stock_array($filtre_statut=self::STATUS_CANCELED)
	{
		$this->stocks = array();

		// Tableau des id de produit de la commande
		$array_of_product=array();

		// Recherche total en stock pour chaque produit
		// TODO $array_of_product est défini vide juste au dessus !!
		if (count($array_of_product))
		{
			$sql = "SELECT fk_product, sum(ps.reel) as total";
			$sql.= " FROM ".MAIN_DB_PREFIX."product_stock as ps";
			$sql.= " WHERE ps.fk_product IN (".join(',',$array_of_product).")";
			$sql.= ' GROUP BY fk_product ';
			$resql = $this->db->query($sql);
			if ($resql)
			{
				$num = $this->db->num_rows($resql);
				$i = 0;
				while ($i < $num)
				{
					$obj = $this->db->fetch_object($resql);
					$this->stocks[$obj->fk_product] = $obj->total;
					$i++;
				}
				$this->db->free($resql);
			}
		}
		return 0;
	}

	/**
	 *  Delete an order line
	 *
	 *	@param      User	$user		User object
	 *  @param      int		$lineid		Id of line to delete
	 *  @return     int        		 	>0 if OK, 0 if nothing to do, <0 if KO
	 */
	function deleteline($user=null, $lineid=0)
	{
		if ($this->statut == self::STATUS_DRAFT)
		{
			$this->db->begin();

			$sql = "SELECT fk_product, qty";
			$sql.= " FROM ".MAIN_DB_PREFIX."commandedet";
			$sql.= " WHERE rowid = ".$lineid;

			$result = $this->db->query($sql);
			if ($result)
			{
				$obj = $this->db->fetch_object($result);

				if ($obj)
				{
					$product = new Product($this->db);
					$product->id = $obj->fk_product;

					// Delete line
					$line = new OrderLine($this->db);

					// For triggers
					$line->fetch($lineid);

					if ($line->delete($user) > 0)
					{
						$result=$this->update_price(1);

						if ($result > 0)
						{
							$this->db->commit();
							return 1;
						}
						else
						{
							$this->db->rollback();
							$this->error=$this->db->lasterror();
							return -1;
						}
					}
					else
					{
						$this->db->rollback();
						$this->error=$line->error;
						return -1;
					}
				}
				else
				{
					$this->db->rollback();
					return 0;
				}
			}
			else
			{
				$this->db->rollback();
				$this->error=$this->db->lasterror();
				return -1;
			}
		}
		else
		{
			$this->error='ErrorDeleteLineNotAllowedByObjectStatus';
			return -1;
		}
	}

	/**
	 * 	Applique une remise relative
	 *
	 * 	@param     	User		$user		User qui positionne la remise
	 * 	@param     	float		$remise		Discount (percent)
	 * 	@param     	int			$notrigger	1=Does not execute triggers, 0= execute triggers
	 *	@return		int 					<0 if KO, >0 if OK
	 */
<<<<<<< HEAD
	// phpcs:ignore PEAR.NamingConventions.ValidFunctionName.NotCamelCaps
=======
>>>>>>> 3e0b2d02
	function set_remise($user, $remise, $notrigger=0)
	{
		$remise=trim($remise)?trim($remise):0;

		if ($user->rights->commande->creer)
		{
			$error=0;

			$this->db->begin();

			$remise=price2num($remise);

			$sql = 'UPDATE '.MAIN_DB_PREFIX.'commande';
			$sql.= ' SET remise_percent = '.$remise;
			$sql.= ' WHERE rowid = '.$this->id.' AND fk_statut = '.self::STATUS_DRAFT.' ;';

			dol_syslog(__METHOD__, LOG_DEBUG);
			$resql=$this->db->query($sql);
			if (!$resql)
			{
				$this->errors[]=$this->db->error();
				$error++;
			}

			if (! $error)
			{
				$this->oldcopy= clone $this;
				$this->remise_percent = $remise;
				$this->update_price(1);
			}

			if (! $notrigger && empty($error))
			{
				// Call trigger
				$result=$this->call_trigger('ORDER_MODIFY',$user);
				if ($result < 0) $error++;
				// End call triggers
			}

			if (! $error)
			{
				$this->db->commit();
				return 1;
			}
			else
			{
				foreach($this->errors as $errmsg)
				{
					dol_syslog(__METHOD__.' Error: '.$errmsg, LOG_ERR);
					$this->error.=($this->error?', '.$errmsg:$errmsg);
				}
				$this->db->rollback();
				return -1*$error;
			}
		}
	}


	/**
	 * 		Applique une remise absolue
	 *
	 * 		@param     	User		$user 		User qui positionne la remise
	 * 		@param     	float		$remise		Discount
	 * 		@param     	int			$notrigger	1=Does not execute triggers, 0= execute triggers
	 *		@return		int 					<0 if KO, >0 if OK
	 */
<<<<<<< HEAD
	// phpcs:ignore PEAR.NamingConventions.ValidFunctionName.NotCamelCaps
=======
>>>>>>> 3e0b2d02
	function set_remise_absolue($user, $remise, $notrigger=0)
	{
		$remise=trim($remise)?trim($remise):0;

		if ($user->rights->commande->creer)
		{
			$error=0;

			$this->db->begin();

			$remise=price2num($remise);

			$sql = 'UPDATE '.MAIN_DB_PREFIX.'commande';
			$sql.= ' SET remise_absolue = '.$remise;
			$sql.= ' WHERE rowid = '.$this->id.' AND fk_statut = '.self::STATUS_DRAFT.' ;';

			dol_syslog(__METHOD__, LOG_DEBUG);
			$resql=$this->db->query($sql);
			if (!$resql)
			{
				$this->errors[]=$this->db->error();
				$error++;
			}

			if (! $error)
			{
				$this->oldcopy= clone $this;
				$this->remise_absolue = $remise;
				$this->update_price(1);
			}

			if (! $notrigger && empty($error))
			{
				// Call trigger
				$result=$this->call_trigger('ORDER_MODIFY',$user);
				if ($result < 0) $error++;
				// End call triggers
			}

			if (! $error)
			{
				$this->db->commit();
				return 1;
			}
			else
			{
				foreach($this->errors as $errmsg)
				{
					dol_syslog(__METHOD__.' Error: '.$errmsg, LOG_ERR);
					$this->error.=($this->error?', '.$errmsg:$errmsg);
				}
				$this->db->rollback();
				return -1*$error;
			}
		}
	}


	/**
	 *	Set the order date
	 *
	 *	@param      User	$user       Object user making change
	 *	@param      int		$date		Date
	 * 	@param     	int		$notrigger	1=Does not execute triggers, 0= execute triggers
	 *	@return     int         		<0 if KO, >0 if OK
	 */
<<<<<<< HEAD
	// phpcs:ignore PEAR.NamingConventions.ValidFunctionName.NotCamelCaps
=======
>>>>>>> 3e0b2d02
	function set_date($user, $date, $notrigger=0)
	{
		if ($user->rights->commande->creer)
		{
			$error=0;

			$this->db->begin();

			$sql = "UPDATE ".MAIN_DB_PREFIX."commande";
			$sql.= " SET date_commande = ".($date ? "'".$this->db->idate($date)."'" : 'null');
			$sql.= " WHERE rowid = ".$this->id." AND fk_statut = ".self::STATUS_DRAFT;

			dol_syslog(__METHOD__, LOG_DEBUG);
			$resql=$this->db->query($sql);
			if (!$resql)
			{
				$this->errors[]=$this->db->error();
				$error++;
			}

			if (! $error)
			{
				$this->oldcopy= clone $this;
				$this->date = $date;
			}

			if (! $notrigger && empty($error))
			{
				// Call trigger
				$result=$this->call_trigger('ORDER_MODIFY',$user);
				if ($result < 0) $error++;
				// End call triggers
			}

			if (! $error)
			{
				$this->db->commit();
				return 1;
			}
			else
			{
				foreach($this->errors as $errmsg)
				{
					dol_syslog(__METHOD__.' Error: '.$errmsg, LOG_ERR);
					$this->error.=($this->error?', '.$errmsg:$errmsg);
				}
				$this->db->rollback();
				return -1*$error;
			}
		}
		else
		{
			return -2;
		}
	}

	/**
	 *	Set the planned delivery date
	 *
	 *	@param      User	$user        		Objet utilisateur qui modifie
	 *	@param      int		$date_livraison     Date de livraison
	 *  @param     	int		$notrigger			1=Does not execute triggers, 0= execute triggers
	 *	@return     int         				<0 si ko, >0 si ok
	 */
<<<<<<< HEAD
	// phpcs:ignore PEAR.NamingConventions.ValidFunctionName.NotCamelCaps
=======
>>>>>>> 3e0b2d02
	function set_date_livraison($user, $date_livraison, $notrigger=0)
	{
		if ($user->rights->commande->creer)
		{
			$error=0;

			$this->db->begin();

			$sql = "UPDATE ".MAIN_DB_PREFIX."commande";
			$sql.= " SET date_livraison = ".($date_livraison ? "'".$this->db->idate($date_livraison)."'" : 'null');
			$sql.= " WHERE rowid = ".$this->id;

			dol_syslog(__METHOD__, LOG_DEBUG);
			$resql=$this->db->query($sql);
			if (!$resql)
			{
				$this->errors[]=$this->db->error();
				$error++;
			}

			if (! $error)
			{
				$this->oldcopy= clone $this;
				$this->date_livraison = $date_livraison;
			}

			if (! $notrigger && empty($error))
			{
				// Call trigger
				$result=$this->call_trigger('ORDER_MODIFY',$user);
				if ($result < 0) $error++;
				// End call triggers
			}

			if (! $error)
			{
				$this->db->commit();
				return 1;
			}
			else
			{
				foreach($this->errors as $errmsg)
				{
					dol_syslog(__METHOD__.' Error: '.$errmsg, LOG_ERR);
					$this->error.=($this->error?', '.$errmsg:$errmsg);
				}
				$this->db->rollback();
				return -1*$error;
			}
		}
		else
		{
			return -2;
		}
	}

	/**
	 *  Return list of orders (eventuelly filtered on a user) into an array
	 *
	 *  @param		int		$shortlist		0=Return array[id]=ref, 1=Return array[](id=>id,ref=>ref,name=>name)
	 *  @param      int		$draft      	0=not draft, 1=draft
	 *  @param      User	$excluser      	Objet user to exclude
	 *  @param    	int		$socid			Id third pary
	 *  @param    	int		$limit			For pagination
	 *  @param    	int		$offset			For pagination
	 *  @param    	string	$sortfield		Sort criteria
	 *  @param    	string	$sortorder		Sort order
	 *  @return     int             		-1 if KO, array with result if OK
	 */
<<<<<<< HEAD
	// phpcs:ignore PEAR.NamingConventions.ValidFunctionName.NotCamelCaps
=======
>>>>>>> 3e0b2d02
	function liste_array($shortlist=0, $draft=0, $excluser='', $socid=0, $limit=0, $offset=0, $sortfield='c.date_commande', $sortorder='DESC')
	{
		global $user;

		$ga = array();

		$sql = "SELECT s.rowid, s.nom as name, s.client,";
		$sql.= " c.rowid as cid, c.ref";
		if (! $user->rights->societe->client->voir && ! $socid) $sql .= ", sc.fk_soc, sc.fk_user";
		$sql.= " FROM ".MAIN_DB_PREFIX."societe as s, ".MAIN_DB_PREFIX."commande as c";
		if (! $user->rights->societe->client->voir && ! $socid) $sql .= ", ".MAIN_DB_PREFIX."societe_commerciaux as sc";
		$sql.= " WHERE c.entity IN (".getEntity('commande').")";
		$sql.= " AND c.fk_soc = s.rowid";
		if (! $user->rights->societe->client->voir && ! $socid) //restriction
		{
			$sql.= " AND s.rowid = sc.fk_soc AND sc.fk_user = " .$user->id;
		}
		if ($socid) $sql.= " AND s.rowid = ".$socid;
		if ($draft) $sql.= " AND c.fk_statut = ".self::STATUS_DRAFT;
		if (is_object($excluser)) $sql.= " AND c.fk_user_author <> ".$excluser->id;
		$sql.= $this->db->order($sortfield,$sortorder);
		$sql.= $this->db->plimit($limit,$offset);

		$result=$this->db->query($sql);
		if ($result)
		{
			$numc = $this->db->num_rows($result);
			if ($numc)
			{
				$i = 0;
				while ($i < $numc)
				{
					$obj = $this->db->fetch_object($result);

					if ($shortlist == 1)
					{
						$ga[$obj->cid] = $obj->ref;
					}
					else if ($shortlist == 2)
					{
						$ga[$obj->cid] = $obj->ref.' ('.$obj->name.')';
					}
					else
					{
						$ga[$i]['id']	= $obj->cid;
						$ga[$i]['ref'] 	= $obj->ref;
						$ga[$i]['name'] = $obj->name;
					}
					$i++;
				}
			}
			return $ga;
		}
		else
		{
			dol_print_error($this->db);
			return -1;
		}
	}

	/**
	 *	Update delivery delay
	 *
	 *	@param      int		$availability_id	Id du nouveau mode
	 *  @param     	int		$notrigger			1=Does not execute triggers, 0= execute triggers
	 *	@return     int         				>0 if OK, <0 if KO
	 */
	function availability($availability_id, $notrigger=0)
	{
		global $user;

		dol_syslog('Commande::availability('.$availability_id.')');
		if ($this->statut >= self::STATUS_DRAFT)
		{
			$error=0;

			$this->db->begin();

			$sql = 'UPDATE '.MAIN_DB_PREFIX.'commande';
			$sql .= ' SET fk_availability = '.$availability_id;
			$sql .= ' WHERE rowid='.$this->id;

			dol_syslog(__METHOD__, LOG_DEBUG);
			$resql=$this->db->query($sql);
			if (!$resql)
			{
				$this->errors[]=$this->db->error();
				$error++;
			}

			if (! $error)
			{
				$this->oldcopy= clone $this;
				$this->availability_id = $availability_id;
			}

			if (! $notrigger && empty($error))
			{
				// Call trigger
				$result=$this->call_trigger('ORDER_MODIFY',$user);
				if ($result < 0) $error++;
				// End call triggers
			}

			if (! $error)
			{
				$this->db->commit();
				return 1;
			}
			else
			{
				foreach($this->errors as $errmsg)
				{
					dol_syslog(__METHOD__.' Error: '.$errmsg, LOG_ERR);
					$this->error.=($this->error?', '.$errmsg:$errmsg);
				}
				$this->db->rollback();
				return -1*$error;
			}
		}
		else
		{
			$error_str='Command status do not meet requirement '.$this->statut;
			dol_syslog(__METHOD__.$error_str, LOG_ERR);
			$this->error=$error_str;
			$this->errors[]= $this->error;
			return -2;
		}
	}

	/**
	 *	Update order demand_reason
	 *
	 *  @param      int		$demand_reason_id	Id of new demand
	 *  @param     	int		$notrigger			1=Does not execute triggers, 0= execute triggers
	 *  @return     int        			 		>0 if ok, <0 if ko
	 */
<<<<<<< HEAD
	// phpcs:ignore PEAR.NamingConventions.ValidFunctionName.NotCamelCaps
=======
>>>>>>> 3e0b2d02
	function demand_reason($demand_reason_id, $notrigger=0)
	{
		global $user;

		dol_syslog('Commande::demand_reason('.$demand_reason_id.')');
		if ($this->statut >= self::STATUS_DRAFT)
		{
			$error=0;

			$this->db->begin();

			$sql = 'UPDATE '.MAIN_DB_PREFIX.'commande';
			$sql .= ' SET fk_input_reason = '.$demand_reason_id;
			$sql .= ' WHERE rowid='.$this->id;

			dol_syslog(__METHOD__, LOG_DEBUG);
			$resql=$this->db->query($sql);
			if (!$resql)
			{
				$this->errors[]=$this->db->error();
				$error++;
			}

			if (! $error)
			{
				$this->oldcopy= clone $this;
				$this->demand_reason_id = $demand_reason_id;
			}

			if (! $notrigger && empty($error))
			{
				// Call trigger
				$result=$this->call_trigger('ORDER_MODIFY',$user);
				if ($result < 0) $error++;
				// End call triggers
			}

			if (! $error)
			{
				$this->db->commit();
				return 1;
			}
			else
			{
				foreach($this->errors as $errmsg)
				{
					dol_syslog(__METHOD__.' Error: '.$errmsg, LOG_ERR);
					$this->error.=($this->error?', '.$errmsg:$errmsg);
				}
				$this->db->rollback();
				return -1*$error;
			}
		}
		else
		{
			$error_str='order status do not meet requirement '.$this->statut;
			dol_syslog(__METHOD__.$error_str, LOG_ERR);
			$this->error=$error_str;
			$this->errors[]= $this->error;
			return -2;
		}
	}

	/**
	 *	Set customer ref
	 *
	 *	@param      User	$user           User that make change
	 *	@param      string	$ref_client     Customer ref
	 *  @param     	int		$notrigger		1=Does not execute triggers, 0= execute triggers
	 *	@return     int             		<0 if KO, >0 if OK
	 */
<<<<<<< HEAD
	// phpcs:ignore PEAR.NamingConventions.ValidFunctionName.NotCamelCaps
=======
>>>>>>> 3e0b2d02
	function set_ref_client($user, $ref_client, $notrigger=0)
	{
		if ($user->rights->commande->creer)
		{
			$error=0;

			$this->db->begin();

			$sql = 'UPDATE '.MAIN_DB_PREFIX.'commande SET';
			$sql.= ' ref_client = '.(empty($ref_client) ? 'NULL' : '\''.$this->db->escape($ref_client).'\'');
			$sql.= ' WHERE rowid = '.$this->id;

			dol_syslog(__METHOD__.' this->id='.$this->id.', ref_client='.$ref_client, LOG_DEBUG);
			$resql=$this->db->query($sql);
			if (!$resql)
			{
				$this->errors[]=$this->db->error();
				$error++;
			}

			if (! $error)
			{
				$this->oldcopy= clone $this;
				$this->ref_client = $ref_client;
			}

			if (! $notrigger && empty($error))
			{
				// Call trigger
				$result=$this->call_trigger('ORDER_MODIFY',$user);
				if ($result < 0) $error++;
				// End call triggers
			}
			if (! $error)
			{
				$this->db->commit();
				return 1;
			}
			else
			{
				foreach($this->errors as $errmsg)
				{
					dol_syslog(__METHOD__.' Error: '.$errmsg, LOG_ERR);
					$this->error.=($this->error?', '.$errmsg:$errmsg);
				}
				$this->db->rollback();
				return -1*$error;
			}
		}
		else
		{
			return -1;
		}
	}

	/**
	 * Classify the order as invoiced
	 *
	 * @param	User    $user       Object user making the change
	 * @param	int		$notrigger	1=Does not execute triggers, 0= execute triggers
	 * @return	int                 <0 if KO, >0 if OK
	 */
	function classifyBilled(User $user, $notrigger=0)
	{
		$error = 0;

		$this->db->begin();

		$sql = 'UPDATE '.MAIN_DB_PREFIX.'commande SET facture = 1';
		$sql.= ' WHERE rowid = '.$this->id.' AND fk_statut > '.self::STATUS_DRAFT;

		dol_syslog(get_class($this)."::classifyBilled", LOG_DEBUG);
		if ($this->db->query($sql))
		{

			if (! $error)
			{
				$this->oldcopy= clone $this;
				$this->billed=1;
			}

			if (! $notrigger && empty($error))
			{
				// Call trigger
				$result=$this->call_trigger('ORDER_CLASSIFY_BILLED',$user);
				if ($result < 0) $error++;
				// End call triggers
			}

			if (! $error)
			{
				$this->db->commit();
				return 1;
			}
			else
			{
				foreach($this->errors as $errmsg)
				{
					dol_syslog(get_class($this)."::classifyBilled ".$errmsg, LOG_ERR);
					$this->error.=($this->error?', '.$errmsg:$errmsg);
				}
				$this->db->rollback();
				return -1*$error;
			}
		}
		else
		{
			$this->error=$this->db->error();
			$this->db->rollback();
			return -1;
		}
	}

	/**
	 * Classify the order as not invoiced
	 *
	 * @return     int     <0 if ko, >0 if ok
	 */
	function classifyUnBilled()
	{
		global $conf, $user, $langs;
		$error = 0;

		$this->db->begin();

		$sql = 'UPDATE '.MAIN_DB_PREFIX.'commande SET facture = 0';
		$sql.= ' WHERE rowid = '.$this->id.' AND fk_statut > '.self::STATUS_DRAFT;

		dol_syslog(get_class($this)."::classifyUnBilled", LOG_DEBUG);
		if ($this->db->query($sql))
		{
			if (! $error)
			{
				$this->oldcopy= clone $this;
				$this->billed=1;
			}

			// Call trigger
			$result=$this->call_trigger('ORDER_CLASSIFY_UNBILLED',$user);
			if ($result < 0) $error++;
			// End call triggers

			if (! $error)
			{
				$this->billed=0;

				$this->db->commit();
				return 1;
			}
			else
			{
				foreach($this->errors as $errmsg)
				{
					dol_syslog(get_class($this)."::classifyUnBilled ".$errmsg, LOG_ERR);
					$this->error.=($this->error?', '.$errmsg:$errmsg);
				}
				$this->db->rollback();
				return -1*$error;
			}
		}
		else
		{
			$this->error=$this->db->error();
			$this->db->rollback();
			return -1;
		}
	}


	/**
	 *  Update a line in database
	 *
	 *  @param    	int				$rowid            	Id of line to update
	 *  @param    	string			$desc             	Description of line
	 *  @param    	float			$pu               	Unit price
	 *  @param    	float			$qty              	Quantity
	 *  @param    	float			$remise_percent   	Percent of discount
	 *  @param    	float			$txtva           	Taux TVA
	 * 	@param		float			$txlocaltax1		Local tax 1 rate
	 *  @param		float			$txlocaltax2		Local tax 2 rate
	 *  @param    	string			$price_base_type	HT or TTC
	 *  @param    	int				$info_bits        	Miscellaneous informations on line
	 *  @param    	int				$date_start        	Start date of the line
	 *  @param    	int				$date_end          	End date of the line
	 * 	@param		int				$type				Type of line (0=product, 1=service)
	 * 	@param		int				$fk_parent_line		Id of parent line (0 in most cases, used by modules adding sublevels into lines).
	 * 	@param		int				$skip_update_total	Keep fields total_xxx to 0 (used for special lines by some modules)
	 *  @param		int				$fk_fournprice		Id of origin supplier price
	 *  @param		int				$pa_ht				Price (without tax) of product when it was bought
	 *  @param		string			$label				Label
	 *  @param		int				$special_code		Special code (also used by externals modules!)
	 *  @param		array			$array_options		extrafields array
	 * 	@param 		string			$fk_unit 			Code of the unit to use. Null to use the default one
	 *  @param		double			$pu_ht_devise		Amount in currency
	 * 	@param		int				$notrigger			disable line update trigger
	 *  @return   	int              					< 0 if KO, > 0 if OK
	 */
	function updateline($rowid, $desc, $pu, $qty, $remise_percent, $txtva, $txlocaltax1=0.0,$txlocaltax2=0.0, $price_base_type='HT', $info_bits=0, $date_start='', $date_end='', $type=0, $fk_parent_line=0, $skip_update_total=0, $fk_fournprice=null, $pa_ht=0, $label='', $special_code=0, $array_options=0, $fk_unit=null, $pu_ht_devise = 0, $notrigger=0)
	{
		global $conf, $mysoc, $langs, $user;

		dol_syslog(get_class($this)."::updateline id=$rowid, desc=$desc, pu=$pu, qty=$qty, remise_percent=$remise_percent, txtva=$txtva, txlocaltax1=$txlocaltax1, txlocaltax2=$txlocaltax2, price_base_type=$price_base_type, info_bits=$info_bits, date_start=$date_start, date_end=$date_end, type=$type, fk_parent_line=$fk_parent_line, pa_ht=$pa_ht, special_code=$special_code");
		include_once DOL_DOCUMENT_ROOT.'/core/lib/price.lib.php';

		if (! empty($this->brouillon))
		{
			$this->db->begin();

			// Clean parameters
			if (empty($qty)) $qty=0;
			if (empty($info_bits)) $info_bits=0;
			if (empty($txtva)) $txtva=0;
			if (empty($txlocaltax1)) $txlocaltax1=0;
			if (empty($txlocaltax2)) $txlocaltax2=0;
			if (empty($remise_percent)) $remise_percent=0;
			if (empty($special_code) || $special_code == 3) $special_code=0;

			$remise_percent=price2num($remise_percent);
			$qty=price2num($qty);
			$pu = price2num($pu);
			$pa_ht=price2num($pa_ht);
			$pu_ht_devise=price2num($pu_ht_devise);
			$txtva=price2num($txtva);
			$txlocaltax1=price2num($txlocaltax1);
			$txlocaltax2=price2num($txlocaltax2);

			// Calcul du total TTC et de la TVA pour la ligne a partir de
			// qty, pu, remise_percent et txtva
			// TRES IMPORTANT: C'est au moment de l'insertion ligne qu'on doit stocker
			// la part ht, tva et ttc, et ce au niveau de la ligne qui a son propre taux tva.

			$localtaxes_type=getLocalTaxesFromRate($txtva, 0, $this->thirdparty, $mysoc);

			// Clean vat code
			$vat_src_code='';
			if (preg_match('/\((.*)\)/', $txtva, $reg))
			{
				$vat_src_code = $reg[1];
				$txtva = preg_replace('/\s*\(.*\)/', '', $txtva);    // Remove code into vatrate.
			}

			$tabprice=calcul_price_total($qty, $pu, $remise_percent, $txtva, $txlocaltax1, $txlocaltax2, 0, $price_base_type, $info_bits, $type, $mysoc, $localtaxes_type, 100, $this->multicurrency_tx, $pu_ht_devise);

			$total_ht  = $tabprice[0];
			$total_tva = $tabprice[1];
			$total_ttc = $tabprice[2];
			$total_localtax1 = $tabprice[9];
			$total_localtax2 = $tabprice[10];
			$pu_ht  = $tabprice[3];
			$pu_tva = $tabprice[4];
			$pu_ttc = $tabprice[5];

			// MultiCurrency
			$multicurrency_total_ht  = $tabprice[16];
			$multicurrency_total_tva = $tabprice[17];
			$multicurrency_total_ttc = $tabprice[18];
			$pu_ht_devise = $tabprice[19];

			// Anciens indicateurs: $price, $subprice (a ne plus utiliser)
			$price = $pu_ht;
			if ($price_base_type == 'TTC')
			{
				$subprice = $pu_ttc;
			}
			else
			{
				$subprice = $pu_ht;
			}
			$remise = 0;
			if ($remise_percent > 0)
			{
				$remise = round(($pu * $remise_percent / 100),2);
				$price = ($pu - $remise);
			}

			//Fetch current line from the database and then clone the object and set it in $oldline property
			$line = new OrderLine($this->db);
			$line->fetch($rowid);

			if (!empty($line->fk_product))
			{
				$product=new Product($this->db);
				$result=$product->fetch($line->fk_product);
				$product_type=$product->type;

				if (! empty($conf->global->STOCK_MUST_BE_ENOUGH_FOR_ORDER) && $product_type == 0 && $product->stock_reel < $qty)
				{
					$langs->load("errors");
					$this->error=$langs->trans('ErrorStockIsNotEnoughToAddProductOnOrder', $product->ref);
					dol_syslog(get_class($this)."::addline error=Product ".$product->ref.": ".$this->error, LOG_ERR);
					$this->db->rollback();
					return self::STOCK_NOT_ENOUGH_FOR_ORDER;
				}
			}

			$staticline = clone $line;

			$line->oldline = $staticline;
			$this->line = $line;
			$this->line->context = $this->context;

			// Reorder if fk_parent_line change
			if (! empty($fk_parent_line) && ! empty($staticline->fk_parent_line) && $fk_parent_line != $staticline->fk_parent_line)
			{
				$rangmax = $this->line_max($fk_parent_line);
				$this->line->rang = $rangmax + 1;
			}

			$this->line->rowid=$rowid;
			$this->line->label=$label;
			$this->line->desc=$desc;
			$this->line->qty=$qty;

			$this->line->vat_src_code	= $vat_src_code;
			$this->line->tva_tx         = $txtva;
			$this->line->localtax1_tx   = $txlocaltax1;
			$this->line->localtax2_tx   = $txlocaltax2;
			$this->line->localtax1_type = $localtaxes_type[0];
			$this->line->localtax2_type = $localtaxes_type[2];
			$this->line->remise_percent = $remise_percent;
			$this->line->subprice       = $subprice;
			$this->line->info_bits      = $info_bits;
			$this->line->special_code   = $special_code;
			$this->line->total_ht       = $total_ht;
			$this->line->total_tva      = $total_tva;
			$this->line->total_localtax1= $total_localtax1;
			$this->line->total_localtax2= $total_localtax2;
			$this->line->total_ttc      = $total_ttc;
			$this->line->date_start     = $date_start;
			$this->line->date_end       = $date_end;
			$this->line->product_type   = $type;
			$this->line->fk_parent_line = $fk_parent_line;
			$this->line->skip_update_total=$skip_update_total;
			$this->line->fk_unit        = $fk_unit;

			$this->line->fk_fournprice = $fk_fournprice;
			$this->line->pa_ht = $pa_ht;

			// Multicurrency
			$this->line->multicurrency_subprice		= $pu_ht_devise;
			$this->line->multicurrency_total_ht 	= $multicurrency_total_ht;
			$this->line->multicurrency_total_tva 	= $multicurrency_total_tva;
			$this->line->multicurrency_total_ttc 	= $multicurrency_total_ttc;

			// TODO deprecated
			$this->line->price=$price;
			$this->line->remise=$remise;

			if (is_array($array_options) && count($array_options)>0) {
				$this->line->array_options=$array_options;
			}

			$result=$this->line->update($user, $notrigger);
			if ($result > 0)
			{
				// Reorder if child line
				if (! empty($fk_parent_line)) $this->line_order(true,'DESC');

				// Mise a jour info denormalisees
				$this->update_price(1);

				$this->db->commit();
				return $result;
			}
			else
			{
				$this->error=$this->line->error;

				$this->db->rollback();
				return -1;
			}
		}
		else
		{
			$this->error=get_class($this)."::updateline Order status makes operation forbidden";
			$this->errors=array('OrderStatusMakeOperationForbidden');
			return -2;
		}
	}

	/**
	 *      Update database
	 *
	 *      @param      User	$user        	User that modify
	 *      @param      int		$notrigger	    0=launch triggers after, 1=disable triggers
	 *      @return     int      			   	<0 if KO, >0 if OK
	 */
	function update(User $user, $notrigger=0)
	{
		global $conf;

		$error=0;

		// Clean parameters
		if (isset($this->ref)) $this->ref=trim($this->ref);
		if (isset($this->ref_client)) $this->ref_client=trim($this->ref_client);
		if (isset($this->note) || isset($this->note_private)) $this->note_private=(isset($this->note_private) ? trim($this->note_private) : trim($this->note));
		if (isset($this->note_public)) $this->note_public=trim($this->note_public);
		if (isset($this->modelpdf)) $this->modelpdf=trim($this->modelpdf);
		if (isset($this->import_key)) $this->import_key=trim($this->import_key);

		// Check parameters
		// Put here code to add control on parameters values

		// Update request
		$sql = "UPDATE ".MAIN_DB_PREFIX."commande SET";

		$sql.= " ref=".(isset($this->ref)?"'".$this->db->escape($this->ref)."'":"null").",";
		$sql.= " ref_client=".(isset($this->ref_client)?"'".$this->db->escape($this->ref_client)."'":"null").",";
		$sql.= " ref_ext=".(isset($this->ref_ext)?"'".$this->db->escape($this->ref_ext)."'":"null").",";
		$sql.= " fk_soc=".(isset($this->socid)?$this->socid:"null").",";
		$sql.= " date_commande=".(strval($this->date_commande)!='' ? "'".$this->db->idate($this->date_commande)."'" : 'null').",";
		$sql.= " date_valid=".(strval($this->date_validation)!='' ? "'".$this->db->idate($this->date_validation)."'" : 'null').",";
		$sql.= " tva=".(isset($this->total_tva)?$this->total_tva:"null").",";
		$sql.= " localtax1=".(isset($this->total_localtax1)?$this->total_localtax1:"null").",";
		$sql.= " localtax2=".(isset($this->total_localtax2)?$this->total_localtax2:"null").",";
		$sql.= " total_ht=".(isset($this->total_ht)?$this->total_ht:"null").",";
		$sql.= " total_ttc=".(isset($this->total_ttc)?$this->total_ttc:"null").",";
		$sql.= " fk_statut=".(isset($this->statut)?$this->statut:"null").",";
		$sql.= " fk_user_author=".(isset($this->user_author_id)?$this->user_author_id:"null").",";
		$sql.= " fk_user_valid=".(isset($this->user_valid)?$this->user_valid:"null").",";
		$sql.= " fk_projet=".(isset($this->fk_project)?$this->fk_project:"null").",";
		$sql.= " fk_cond_reglement=".(isset($this->cond_reglement_id)?$this->cond_reglement_id:"null").",";
		$sql.= " fk_mode_reglement=".(isset($this->mode_reglement_id)?$this->mode_reglement_id:"null").",";
		$sql.= " fk_account=".($this->fk_account>0?$this->fk_account:"null").",";
		$sql.= " note_private=".(isset($this->note_private)?"'".$this->db->escape($this->note_private)."'":"null").",";
		$sql.= " note_public=".(isset($this->note_public)?"'".$this->db->escape($this->note_public)."'":"null").",";
		$sql.= " model_pdf=".(isset($this->modelpdf)?"'".$this->db->escape($this->modelpdf)."'":"null").",";
		$sql.= " import_key=".(isset($this->import_key)?"'".$this->db->escape($this->import_key)."'":"null")."";

		$sql.= " WHERE rowid=".$this->id;

		$this->db->begin();

		dol_syslog(get_class($this)."::update", LOG_DEBUG);
		$resql = $this->db->query($sql);
		if (! $resql) {
			$error++; $this->errors[]="Error ".$this->db->lasterror();
		}

		if (! $error && empty($conf->global->MAIN_EXTRAFIELDS_DISABLED) && is_array($this->array_options) && count($this->array_options)>0)
		{
			$result=$this->insertExtraFields();
			if ($result < 0)
			{
				$error++;
			}
		}

		if (! $error && ! $notrigger)
		{
			// Call trigger
			$result=$this->call_trigger('ORDER_MODIFY', $user);
			if ($result < 0) $error++;
			// End call triggers
		}

		// Commit or rollback
		if ($error)
		{
			foreach($this->errors as $errmsg)
			{
				dol_syslog(get_class($this)."::update ".$errmsg, LOG_ERR);
				$this->error.=($this->error?', '.$errmsg:$errmsg);
			}
			$this->db->rollback();
			return -1*$error;
		}
		else
		{
			$this->db->commit();
			return 1;
		}
	}

	/**
	 *	Delete the customer order
	 *
	 *	@param	User	$user		User object
	 *	@param	int		$notrigger	1=Does not execute triggers, 0= execute triggers
	 * 	@return	int					<=0 if KO, >0 if OK
	 */
	function delete($user, $notrigger=0)
	{
		global $conf, $langs;
		require_once DOL_DOCUMENT_ROOT.'/core/lib/files.lib.php';

		$error = 0;

		dol_syslog(get_class($this) . "::delete ".$this->id, LOG_DEBUG);

		$this->db->begin();

		if (! $error && ! $notrigger)
		{
			// Call trigger
			$result=$this->call_trigger('ORDER_DELETE',$user);
			if ($result < 0) $error++;
			// End call triggers
		}

		if ($this->nb_expedition() != 0)
		{
			$this->errors[] = $langs->trans('SomeShipmentExists');
			$error++;
		}

		if (! $error)
		{
			// Delete order details
			$sql = 'DELETE FROM '.MAIN_DB_PREFIX."commandedet WHERE fk_commande = ".$this->id;
			if (! $this->db->query($sql) )
			{
				$error++;
				$this->errors[]=$this->db->lasterror();
			}
		}

		if (! $error)
		{
			// Delete linked object
			$res = $this->deleteObjectLinked();
			if ($res < 0) $error++;
		}

		if (! $error)
		{
			// Delete linked contacts
			$res = $this->delete_linked_contact();
			if ($res < 0) $error++;
		}

		if (! $error)
		{
			// Remove extrafields
			if ((! $error) && (empty($conf->global->MAIN_EXTRAFIELDS_DISABLED))) // For avoid conflicts if trigger used
			{
				$result=$this->deleteExtraFields();
				if ($result < 0)
				{
					$error++;
					dol_syslog(get_class($this)."::delete error -4 ".$this->error, LOG_ERR);
				}
			}
		}

		if (! $error)
		{
			// Delete object
			$sql = 'DELETE FROM '.MAIN_DB_PREFIX."commande WHERE rowid = ".$this->id;
			if (! $this->db->query($sql) )
			{
				$error++;
				$this->errors[]=$this->db->lasterror();
			}
		}

		if (! $error)
		{
			// Remove directory with files
			$comref = dol_sanitizeFileName($this->ref);
			if ($conf->commande->dir_output && !empty($this->ref))
			{
				$dir = $conf->commande->dir_output . "/" . $comref ;
				$file = $conf->commande->dir_output . "/" . $comref . "/" . $comref . ".pdf";
				if (file_exists($file))	// We must delete all files before deleting directory
				{
					dol_delete_preview($this);

					if (! dol_delete_file($file,0,0,0,$this)) // For triggers
					{
						$this->db->rollback();
						return 0;
					}
				}
				if (file_exists($dir))
				{
					if (! dol_delete_dir_recursive($dir))
					{
						$this->error=$langs->trans("ErrorCanNotDeleteDir",$dir);
						$this->db->rollback();
						return 0;
					}
				}
			}
		}

		if (! $error)
		{
			$this->db->commit();
			return 1;
		}
		else
		{
			foreach($this->errors as $errmsg)
			{
				$this->error.=($this->error?', '.$errmsg:$errmsg);
			}
			$this->db->rollback();
			return -1*$error;
		}
	}


	/**
	 *	Load indicators for dashboard (this->nbtodo and this->nbtodolate)
	 *
	 *	@param		User	$user   Object user
	 *	@return WorkboardResponse|int <0 if KO, WorkboardResponse if OK
	 */
<<<<<<< HEAD
	// phpcs:ignore PEAR.NamingConventions.ValidFunctionName.NotCamelCaps
=======
>>>>>>> 3e0b2d02
	function load_board($user)
	{
		global $conf, $langs;

		$clause = " WHERE";

		$sql = "SELECT c.rowid, c.date_creation as datec, c.date_commande, c.date_livraison as delivery_date, c.fk_statut, c.total_ht";
		$sql.= " FROM ".MAIN_DB_PREFIX."commande as c";
		if (!$user->rights->societe->client->voir && !$user->societe_id)
		{
			$sql.= " LEFT JOIN ".MAIN_DB_PREFIX."societe_commerciaux as sc ON c.fk_soc = sc.fk_soc";
			$sql.= " WHERE sc.fk_user = " .$user->id;
			$clause = " AND";
		}
		$sql.= $clause." c.entity IN (".getEntity('commande').")";
		//$sql.= " AND c.fk_statut IN (1,2,3) AND c.facture = 0";
		$sql.= " AND ((c.fk_statut IN (".self::STATUS_VALIDATED.",".self::STATUS_SHIPMENTONPROCESS.")) OR (c.fk_statut = ".self::STATUS_CLOSED." AND c.facture = 0))";    // If status is 2 and facture=1, it must be selected
		if ($user->societe_id) $sql.=" AND c.fk_soc = ".$user->societe_id;

		$resql=$this->db->query($sql);
		if ($resql)
		{
			$response = new WorkboardResponse();
			$response->warning_delay=$conf->commande->client->warning_delay/60/60/24;
			$response->label=$langs->trans("OrdersToProcess");
			$response->url=DOL_URL_ROOT.'/commande/list.php?viewstatut=-3&mainmenu=commercial&leftmenu=orders';
			$response->img=img_object('',"order");

			$generic_commande = new Commande($this->db);

			while ($obj=$this->db->fetch_object($resql))
			{
				$response->nbtodo++;
				$response->total+= $obj->total_ht;

				$generic_commande->statut = $obj->fk_statut;
				$generic_commande->date_commande = $this->db->jdate($obj->date_commande);
				$generic_commande->date_livraison = $this->db->jdate($obj->delivery_date);

				if ($generic_commande->hasDelay()) {
					$response->nbtodolate++;
				}
			}

			return $response;
		}
		else
		{
			$this->error=$this->db->error();
			return -1;
		}
	}

	/**
	 *	Return source label of order
	 *
	 *	@return     string      Label
	 */
	function getLabelSource()
	{
		global $langs;

		$label=$langs->trans('OrderSource'.$this->source);

		if ($label == 'OrderSource') return '';
		return $label;
	}

	/**
	 *	Return status label of Order
	 *
	 *	@param      int		$mode       0=Long label, 1=Short label, 2=Picto + Short label, 3=Picto, 4=Picto + Long label, 5=Short label + Picto, 6=Long label + Picto
	 *	@return     string      		Label of status
	 */
	function getLibStatut($mode)
	{
		return $this->LibStatut($this->statut, $this->billed, $mode);
	}

	/**
	 *	Return label of status
	 *
	 *	@param		int		$statut      	  Id statut
	 *  @param      int		$billed    		  If invoiced
	 *	@param      int		$mode        	  0=Long label, 1=Short label, 2=Picto + Short label, 3=Picto, 4=Picto + Long label, 5=Short label + Picto, 6=Long label + Picto
	 *  @param      int     $donotshowbilled  Do not show billed status after order status
	 *  @return     string					  Label of status
	 */
<<<<<<< HEAD
	// phpcs:ignore PEAR.NamingConventions.ValidFunctionName.NotCamelCaps
=======
>>>>>>> 3e0b2d02
	function LibStatut($statut,$billed,$mode,$donotshowbilled=0)
	{
		global $langs, $conf;

		$billedtext = '';
		if (empty($donotshowbilled)) $billedtext .= ($billed?' - '.$langs->trans("Billed"):'');

		//print 'x'.$statut.'-'.$billed;
		if ($mode == 0)
		{
			if ($statut==self::STATUS_CANCELED) return $langs->trans('StatusOrderCanceled');
			if ($statut==self::STATUS_DRAFT) return $langs->trans('StatusOrderDraft');
			if ($statut==self::STATUS_VALIDATED) return $langs->trans('StatusOrderValidated').$billedtext;
			if ($statut==self::STATUS_SHIPMENTONPROCESS) return $langs->trans('StatusOrderSentShort').$billedtext;
			if ($statut==self::STATUS_CLOSED && (! $billed && empty($conf->global->WORKFLOW_BILL_ON_SHIPMENT))) return $langs->trans('StatusOrderToBill');
			if ($statut==self::STATUS_CLOSED && ($billed && empty($conf->global->WORKFLOW_BILL_ON_SHIPMENT))) return $langs->trans('StatusOrderProcessed').$billedtext;
			if ($statut==self::STATUS_CLOSED && (! empty($conf->global->WORKFLOW_BILL_ON_SHIPMENT))) return $langs->trans('StatusOrderDelivered');
		}
		elseif ($mode == 1)
		{
			if ($statut==self::STATUS_CANCELED) return $langs->trans('StatusOrderCanceledShort');
			if ($statut==self::STATUS_DRAFT) return $langs->trans('StatusOrderDraftShort');
			if ($statut==self::STATUS_VALIDATED) return $langs->trans('StatusOrderValidatedShort').$billedtext;
			if ($statut==self::STATUS_SHIPMENTONPROCESS) return $langs->trans('StatusOrderSentShort').$billedtext;
			if ($statut==self::STATUS_CLOSED && (! $billed && empty($conf->global->WORKFLOW_BILL_ON_SHIPMENT))) return $langs->trans('StatusOrderToBillShort');
			if ($statut==self::STATUS_CLOSED && ($billed && empty($conf->global->WORKFLOW_BILL_ON_SHIPMENT))) return $langs->trans('StatusOrderProcessed').$billedtext;
			if ($statut==self::STATUS_CLOSED && (! empty($conf->global->WORKFLOW_BILL_ON_SHIPMENT))) return $langs->trans('StatusOrderDelivered');
		}
		elseif ($mode == 2)
		{
			if ($statut==self::STATUS_CANCELED) return img_picto($langs->trans('StatusOrderCanceled'),'statut5').' '.$langs->trans('StatusOrderCanceledShort');
			if ($statut==self::STATUS_DRAFT) return img_picto($langs->trans('StatusOrderDraft'),'statut0').' '.$langs->trans('StatusOrderDraftShort');
			if ($statut==self::STATUS_VALIDATED) return img_picto($langs->trans('StatusOrderValidated'),'statut1').' '.$langs->trans('StatusOrderValidatedShort').$billedtext;
			if ($statut==self::STATUS_SHIPMENTONPROCESS) return img_picto($langs->trans('StatusOrderSent'),'statut3').' '.$langs->trans('StatusOrderSentShort').$billedtext;
			if ($statut==self::STATUS_CLOSED && (! $billed && empty($conf->global->WORKFLOW_BILL_ON_SHIPMENT))) return img_picto($langs->trans('StatusOrderToBill'),'statut4').' '.$langs->trans('StatusOrderToBillShort');
			if ($statut==self::STATUS_CLOSED && ($billed && empty($conf->global->WORKFLOW_BILL_ON_SHIPMENT))) return img_picto($langs->trans('StatusOrderProcessed').$billedtext,'statut6').' '.$langs->trans('StatusOrderProcessed').$billedtext;
			if ($statut==self::STATUS_CLOSED && (! empty($conf->global->WORKFLOW_BILL_ON_SHIPMENT))) return img_picto($langs->trans('StatusOrderDelivered'),'statut6').' '.$langs->trans('StatusOrderDeliveredShort');
		}
		elseif ($mode == 3)
		{
			if ($statut==self::STATUS_CANCELED) return img_picto($langs->trans('StatusOrderCanceled'),'statut5');
			if ($statut==self::STATUS_DRAFT) return img_picto($langs->trans('StatusOrderDraft'),'statut0');
			if ($statut==self::STATUS_VALIDATED) return img_picto($langs->trans('StatusOrderValidated').$billedtext,'statut1');
			if ($statut==self::STATUS_SHIPMENTONPROCESS) return img_picto($langs->trans('StatusOrderSentShort').$billedtext,'statut3');
			if ($statut==self::STATUS_CLOSED && (! $billed && empty($conf->global->WORKFLOW_BILL_ON_SHIPMENT))) return img_picto($langs->trans('StatusOrderToBill'),'statut4');
			if ($statut==self::STATUS_CLOSED && ($billed && empty($conf->global->WORKFLOW_BILL_ON_SHIPMENT))) return img_picto($langs->trans('StatusOrderProcessed').$billedtext,'statut6');
			if ($statut==self::STATUS_CLOSED && (! empty($conf->global->WORKFLOW_BILL_ON_SHIPMENT))) return img_picto($langs->trans('StatusOrderDelivered'),'statut6');
		}
		elseif ($mode == 4)
		{
			if ($statut==self::STATUS_CANCELED) return img_picto($langs->trans('StatusOrderCanceled'),'statut5').' '.$langs->trans('StatusOrderCanceled');
			if ($statut==self::STATUS_DRAFT) return img_picto($langs->trans('StatusOrderDraft'),'statut0').' '.$langs->trans('StatusOrderDraft');
			if ($statut==self::STATUS_VALIDATED) return img_picto($langs->trans('StatusOrderValidated').$billedtext,'statut1').' '.$langs->trans('StatusOrderValidated').$billedtext;
			if ($statut==self::STATUS_SHIPMENTONPROCESS) return img_picto($langs->trans('StatusOrderSentShort').$billedtext,'statut3').' '.$langs->trans('StatusOrderSent').$billedtext;
			if ($statut==self::STATUS_CLOSED && (! $billed && empty($conf->global->WORKFLOW_BILL_ON_SHIPMENT))) return img_picto($langs->trans('StatusOrderToBill'),'statut4').' '.$langs->trans('StatusOrderToBill');
			if ($statut==self::STATUS_CLOSED && ($billed && empty($conf->global->WORKFLOW_BILL_ON_SHIPMENT))) return img_picto($langs->trans('StatusOrderProcessedShort').$billedtext,'statut6').' '.$langs->trans('StatusOrderProcessed').$billedtext;
			if ($statut==self::STATUS_CLOSED && (! empty($conf->global->WORKFLOW_BILL_ON_SHIPMENT))) return img_picto($langs->trans('StatusOrderDelivered'),'statut6').' '.$langs->trans('StatusOrderDelivered');
		}
		elseif ($mode == 5)
		{
			if ($statut==self::STATUS_CANCELED) return '<span class="hideonsmartphone">'.$langs->trans('StatusOrderCanceledShort').' </span>'.img_picto($langs->trans('StatusOrderCanceled'),'statut5');
			if ($statut==self::STATUS_DRAFT) return '<span class="hideonsmartphone">'.$langs->trans('StatusOrderDraftShort').' </span>'.img_picto($langs->trans('StatusOrderDraft'),'statut0');
			if ($statut==self::STATUS_VALIDATED) return '<span class="hideonsmartphone">'.$langs->trans('StatusOrderValidatedShort').$billedtext.' </span>'.img_picto($langs->trans('StatusOrderValidated').$billedtext,'statut1');
			if ($statut==self::STATUS_SHIPMENTONPROCESS) return '<span class="hideonsmartphone">'.$langs->trans('StatusOrderSentShort').$billedtext.' </span>'.img_picto($langs->trans('StatusOrderSent').$billedtext,'statut3');
			if ($statut==self::STATUS_CLOSED && (! $billed && empty($conf->global->WORKFLOW_BILL_ON_SHIPMENT))) return '<span class="hideonsmartphone">'.$langs->trans('StatusOrderToBillShort').' </span>'.img_picto($langs->trans('StatusOrderToBill'),'statut4');
			if ($statut==self::STATUS_CLOSED && ($billed && empty($conf->global->WORKFLOW_BILL_ON_SHIPMENT))) return '<span class="hideonsmartphone">'.$langs->trans('StatusOrderProcessedShort').$billedtext.' </span>'.img_picto($langs->trans('StatusOrderProcessed').$billedtext,'statut6');
			if ($statut==self::STATUS_CLOSED && (! empty($conf->global->WORKFLOW_BILL_ON_SHIPMENT))) return '<span class="hideonsmartphone">'.$langs->trans('StatusOrderDeliveredShort').' </span>'.img_picto($langs->trans('StatusOrderDelivered'),'statut6');
		}
		elseif ($mode == 6)
		{
			if ($statut==self::STATUS_CANCELED) return '<span class="hideonsmartphone">'.$langs->trans('StatusOrderCanceled').' </span>'.img_picto($langs->trans('StatusOrderCanceled'),'statut5');
			if ($statut==self::STATUS_DRAFT) return '<span class="hideonsmartphone">'.$langs->trans('StatusOrderDraft').' </span>'.img_picto($langs->trans('StatusOrderDraft'),'statut0');
			if ($statut==self::STATUS_VALIDATED) return '<span class="hideonsmartphone">'.$langs->trans('StatusOrderValidated').$billedtext.' </span>'.img_picto($langs->trans('StatusOrderValidated').$billedtext,'statut1');
			if ($statut==self::STATUS_SHIPMENTONPROCESS) return '<span class="hideonsmartphone">'.$langs->trans('StatusOrderSent').$billedtext.' </span>'.img_picto($langs->trans('StatusOrderSent').$billedtext,'statut3');
			if ($statut==self::STATUS_CLOSED && (! $billed && empty($conf->global->WORKFLOW_BILL_ON_SHIPMENT))) return '<span class="hideonsmartphone">'.$langs->trans('StatusOrderToBill').' </span>'.img_picto($langs->trans('StatusOrderToBill'),'statut4');
			if ($statut==self::STATUS_CLOSED && ($billed && empty($conf->global->WORKFLOW_BILL_ON_SHIPMENT))) return '<span class="hideonsmartphone">'.$langs->trans('StatusOrderProcessed').$billedtext.' </span>'.img_picto($langs->trans('StatusOrderProcessed').$billedtext,'statut6');
			if ($statut==self::STATUS_CLOSED && (! empty($conf->global->WORKFLOW_BILL_ON_SHIPMENT))) return '<span class="hideonsmartphone">'.$langs->trans('StatusOrderDelivered').' </span>'.img_picto($langs->trans('StatusOrderDelivered'),'statut6');
		}

	}


	/**
	 *	Return clicable link of object (with eventually picto)
	 *
	 *	@param      int			$withpicto                Add picto into link
	 *	@param      string	    $option                   Where point the link (0=> main card, 1,2 => shipment, 'nolink'=>No link)
	 *	@param      int			$max          	          Max length to show
	 *	@param      int			$short			          ???
	 *  @param	    int   	    $notooltip		          1=Disable tooltip
	 *  @param      int         $save_lastsearch_value    -1=Auto, 0=No save of lastsearch_values when clicking, 1=Save lastsearch_values whenclicking
	 *	@return     string          			          String with URL
	 */
	function getNomUrl($withpicto=0, $option='', $max=0, $short=0, $notooltip=0, $save_lastsearch_value=-1)
	{
		global $conf, $langs, $user;

		if (! empty($conf->dol_no_mouse_hover)) $notooltip=1;   // Force disable tooltips

		$result='';

		if (! empty($conf->expedition->enabled) && ($option == '1' || $option == '2')) $url = DOL_URL_ROOT.'/expedition/shipment.php?id='.$this->id;
		else $url = DOL_URL_ROOT.'/commande/card.php?id='.$this->id;

		if (!$user->rights->commande->lire)
			$option = 'nolink';

			if ($option !== 'nolink')
			{
				// Add param to save lastsearch_values or not
				$add_save_lastsearch_values=($save_lastsearch_value == 1 ? 1 : 0);
				if ($save_lastsearch_value == -1 && preg_match('/list\.php/',$_SERVER["PHP_SELF"])) $add_save_lastsearch_values=1;
				if ($add_save_lastsearch_values) $url.='&save_lastsearch_values=1';
			}

			if ($short) return $url;

			$label = '';

			if ($user->rights->commande->lire) {
				$label = '<u>'.$langs->trans("ShowOrder").'</u>';
				$label .= '<br><b>'.$langs->trans('Ref').':</b> '.$this->ref;
				$label .= '<br><b>'.$langs->trans('RefCustomer').':</b> '.($this->ref_customer ? $this->ref_customer : $this->ref_client);
				if (!empty($this->total_ht)) {
					$label .= '<br><b>'.$langs->trans('AmountHT').':</b> '.price($this->total_ht, 0, $langs, 0, -1, -1, $conf->currency);
				}
				if (!empty($this->total_tva)) {
					$label .= '<br><b>'.$langs->trans('VAT').':</b> '.price($this->total_tva, 0, $langs, 0, -1, -1,	$conf->currency);
				}
				if (!empty($this->total_ttc)) {
					$label .= '<br><b>'.$langs->trans('AmountTTC').':</b> '.price($this->total_ttc, 0, $langs, 0, -1, -1, $conf->currency);
				}
			}

			$linkclose='';
			if (empty($notooltip) && $user->rights->commande->lire)
			{
				if (! empty($conf->global->MAIN_OPTIMIZEFORTEXTBROWSER))
				{
					$label=$langs->trans("ShowOrder");
					$linkclose.=' alt="'.dol_escape_htmltag($label, 1).'"';
				}
				$linkclose.= ' title="'.dol_escape_htmltag($label, 1).'"';
				$linkclose.=' class="classfortooltip"';
			}

			$linkstart = '<a href="'.$url.'"';
			$linkstart.=$linkclose.'>';
			$linkend='</a>';

			if ($option === 'nolink') {
				$linkstart = '';
				$linkend = '';
			}

			$result .= $linkstart;
			if ($withpicto) $result.=img_object(($notooltip?'':$label), $this->picto, ($notooltip?(($withpicto != 2) ? 'class="paddingright"' : ''):'class="'.(($withpicto != 2) ? 'paddingright ' : '').'classfortooltip"'), 0, 0, $notooltip?0:1);
			if ($withpicto != 2) $result.= $this->ref;
			$result .= $linkend;

			return $result;
	}


	/**
	 *	Charge les informations d'ordre info dans l'objet commande
	 *
	 *	@param  int		$id       Id of order
	 *	@return	void
	 */
	function info($id)
	{
		$sql = 'SELECT c.rowid, date_creation as datec, tms as datem,';
		$sql.= ' date_valid as datev,';
		$sql.= ' date_cloture as datecloture,';
		$sql.= ' fk_user_author, fk_user_valid, fk_user_cloture';
		$sql.= ' FROM '.MAIN_DB_PREFIX.'commande as c';
		$sql.= ' WHERE c.rowid = '.$id;
		$result=$this->db->query($sql);
		if ($result)
		{
			if ($this->db->num_rows($result))
			{
				$obj = $this->db->fetch_object($result);
				$this->id = $obj->rowid;
				if ($obj->fk_user_author)
				{
					$cuser = new User($this->db);
					$cuser->fetch($obj->fk_user_author);
					$this->user_creation   = $cuser;
				}

				if ($obj->fk_user_valid)
				{
					$vuser = new User($this->db);
					$vuser->fetch($obj->fk_user_valid);
					$this->user_validation = $vuser;
				}

				if ($obj->fk_user_cloture)
				{
					$cluser = new User($this->db);
					$cluser->fetch($obj->fk_user_cloture);
					$this->user_cloture   = $cluser;
				}

				$this->date_creation     = $this->db->jdate($obj->datec);
				$this->date_modification = $this->db->jdate($obj->datem);
				$this->date_validation   = $this->db->jdate($obj->datev);
				$this->date_cloture      = $this->db->jdate($obj->datecloture);
			}

			$this->db->free($result);

		}
		else
		{
			dol_print_error($this->db);
		}
	}


	/**
	 *  Initialise an instance with random values.
	 *  Used to build previews or test instances.
	 *	id must be 0 if object instance is a specimen.
	 *
	 *  @return	void
	 */
	function initAsSpecimen()
	{
		global $langs;

		dol_syslog(get_class($this)."::initAsSpecimen");

		// Load array of products prodids
		$num_prods = 0;
		$prodids = array();
		$sql = "SELECT rowid";
		$sql.= " FROM ".MAIN_DB_PREFIX."product";
		$sql.= " WHERE entity IN (".getEntity('product').")";
		$resql = $this->db->query($sql);
		if ($resql)
		{
			$num_prods = $this->db->num_rows($resql);
			$i = 0;
			while ($i < $num_prods)
			{
				$i++;
				$row = $this->db->fetch_row($resql);
				$prodids[$i] = $row[0];
			}
		}

		// Initialise parametres
		$this->id=0;
		$this->ref = 'SPECIMEN';
		$this->specimen=1;
		$this->socid = 1;
		$this->date = time();
		$this->date_lim_reglement=$this->date+3600*24*30;
		$this->cond_reglement_code = 'RECEP';
		$this->mode_reglement_code = 'CHQ';
		$this->availability_code   = 'DSP';
		$this->demand_reason_code  = 'SRC_00';
		$this->note_public='This is a comment (public)';
		$this->note_private='This is a comment (private)';
		// Lines
		$nbp = 5;
		$xnbp = 0;
		while ($xnbp < $nbp)
		{
			$line=new OrderLine($this->db);

			$line->desc=$langs->trans("Description")." ".$xnbp;
			$line->qty=1;
			$line->subprice=100;
			$line->price=100;
			$line->tva_tx=20;
			if ($xnbp == 2)
			{
				$line->total_ht=50;
				$line->total_ttc=60;
				$line->total_tva=10;
				$line->remise_percent=50;
			}
			else
			{
				$line->total_ht=100;
				$line->total_ttc=120;
				$line->total_tva=20;
				$line->remise_percent=0;
			}
			if ($num_prods > 0)
			{
				$prodid = mt_rand(1, $num_prods);
				$line->fk_product=$prodids[$prodid];
				$line->product_ref='SPECIMEN';
			}

			$this->lines[$xnbp]=$line;

			$this->total_ht       += $line->total_ht;
			$this->total_tva      += $line->total_tva;
			$this->total_ttc      += $line->total_ttc;

			$xnbp++;
		}
	}


	/**
	 *	Charge indicateurs this->nb de tableau de bord
	 *
	 *	@return     int         <0 si ko, >0 si ok
	 */
<<<<<<< HEAD
	// phpcs:ignore PEAR.NamingConventions.ValidFunctionName.NotCamelCaps
=======
>>>>>>> 3e0b2d02
	function load_state_board()
	{
		global $user;

		$this->nb=array();
		$clause = "WHERE";

		$sql = "SELECT count(co.rowid) as nb";
		$sql.= " FROM ".MAIN_DB_PREFIX."commande as co";
		$sql.= " LEFT JOIN ".MAIN_DB_PREFIX."societe as s ON co.fk_soc = s.rowid";
		if (!$user->rights->societe->client->voir && !$user->societe_id)
		{
			$sql.= " LEFT JOIN ".MAIN_DB_PREFIX."societe_commerciaux as sc ON s.rowid = sc.fk_soc";
			$sql.= " WHERE sc.fk_user = " .$user->id;
			$clause = "AND";
		}
		$sql.= " ".$clause." co.entity IN (".getEntity('commande').")";

		$resql=$this->db->query($sql);
		if ($resql)
		{
			while ($obj=$this->db->fetch_object($resql))
			{
				$this->nb["orders"]=$obj->nb;
			}
			$this->db->free($resql);
			return 1;
		}
		else
		{
			dol_print_error($this->db);
			$this->error=$this->db->error();
			return -1;
		}
	}

	/**
	 * 	Create an array of order lines
	 *
	 * 	@return int		>0 if OK, <0 if KO
	 */
	function getLinesArray()
	{
		return $this->fetch_lines();
	}

	/**
	 *  Create a document onto disk according to template module.
	 *
	 *  @param	    string		$modele			Force template to use ('' to not force)
	 *  @param		Translate	$outputlangs	objet lang a utiliser pour traduction
	 *  @param      int			$hidedetails    Hide details of lines
	 *  @param      int			$hidedesc       Hide description
	 *  @param      int			$hideref        Hide ref
	 *  @param   null|array  $moreparams     Array to provide more information
	 *  @return     int         				0 if KO, 1 if OK
	 */
	public function generateDocument($modele, $outputlangs, $hidedetails=0, $hidedesc=0, $hideref=0, $moreparams=null)
	{
		global $conf,$langs;

		$langs->load("orders");

		if (! dol_strlen($modele)) {

			$modele = 'einstein';

			if ($this->modelpdf) {
				$modele = $this->modelpdf;
			} elseif (! empty($conf->global->COMMANDE_ADDON_PDF)) {
				$modele = $conf->global->COMMANDE_ADDON_PDF;
			}
		}

		$modelpath = "core/modules/commande/doc/";

		return $this->commonGenerateDocument($modelpath, $modele, $outputlangs, $hidedetails, $hidedesc, $hideref, $moreparams);
	}


	/**
	 * Function used to replace a thirdparty id with another one.
	 *
	 * @param DoliDB $db Database handler
	 * @param int $origin_id Old thirdparty id
	 * @param int $dest_id New thirdparty id
	 * @return bool
	 */
	public static function replaceThirdparty(DoliDB $db, $origin_id, $dest_id)
	{
		$tables = array(
		'commande'
		);

		return CommonObject::commonReplaceThirdparty($db, $origin_id, $dest_id, $tables);
	}

	/**
	 * Is the customer order delayed?
	 *
	 * @return bool     true if late, false if not
	 */
	public function hasDelay()
	{
		global $conf;

		if (! ($this->statut > Commande::STATUS_DRAFT && $this->statut < Commande::STATUS_CLOSED)) {
			return false;   // Never late if not inside this status range
		}

		$now = dol_now();

		return max($this->date_commande, $this->date_livraison) < ($now - $conf->commande->client->warning_delay);
	}

	/**
	 * Show the customer delayed info
	 *
	 * @return string       Show delayed information
	 */
	public function showDelay()
	{
		global $conf, $langs;

		if (empty($this->date_livraison)) $text=$langs->trans("OrderDate").' '.dol_print_date($this->date_commande, 'day');
		else $text=$text=$langs->trans("DeliveryDate").' '.dol_print_date($this->date_livraison, 'day');
		$text.=' '.($conf->commande->client->warning_delay>0?'+':'-').' '.round(abs($conf->commande->client->warning_delay)/3600/24,1).' '.$langs->trans("days").' < '.$langs->trans("Today");

		return $text;
	}
}


/**
 *  Class to manage order lines
 */
class OrderLine extends CommonOrderLine
{
	/**
	 * @var string ID to identify managed object
	 */
	public $element='commandedet';

	public $table_element='commandedet';

	var $oldline;

	/**
	 * Id of parent order
	 * @var int
	 */
	public $fk_commande;

	/**
	 * Id of parent order
	 * @var int
	 * @deprecated Use fk_commande
	 * @see fk_commande
	 */
	public $commande_id;

	// From llx_commandedet
	var $fk_parent_line;
	var $fk_facture;

	/**
	 * @var string proper name for given parameter
	 */
	public $label;

	var $fk_remise_except;
	var $rang = 0;
	var $fk_fournprice;

	/**
	 * Buy price without taxes
	 * @var float
	 */
	var $pa_ht;
	var $marge_tx;
	var $marque_tx;

	/**
	 * @deprecated
	 * @see remise_percent, fk_remise_except
	 */
	var $remise;

	// Added by Matelli (See http://matelli.fr/showcases/patchs-dolibarr/add-dates-in-order-lines.html)
	// Start and end date of the line
	var $date_start;
	var $date_end;

	var $skip_update_total; // Skip update price total for special lines


	/**
	 *      Constructor
	 *
	 *      @param     DoliDB	$db      handler d'acces base de donnee
	 */
	function __construct($db)
	{
		$this->db= $db;
	}

	/**
	 *  Load line order
	 *
	 *  @param  int		$rowid          Id line order
	 *  @return	int						<0 if KO, >0 if OK
	 */
	function fetch($rowid)
	{
		$sql = 'SELECT cd.rowid, cd.fk_commande, cd.fk_parent_line, cd.fk_product, cd.product_type, cd.label as custom_label, cd.description, cd.price, cd.qty, cd.tva_tx, cd.localtax1_tx, cd.localtax2_tx,';
		$sql.= ' cd.remise, cd.remise_percent, cd.fk_remise_except, cd.subprice,';
		$sql.= ' cd.info_bits, cd.total_ht, cd.total_tva, cd.total_localtax1, cd.total_localtax2, cd.total_ttc, cd.fk_product_fournisseur_price as fk_fournprice, cd.buy_price_ht as pa_ht, cd.rang, cd.special_code,';
		$sql.= ' cd.fk_unit,';
		$sql.= ' cd.fk_multicurrency, cd.multicurrency_code, cd.multicurrency_subprice, cd.multicurrency_total_ht, cd.multicurrency_total_tva, cd.multicurrency_total_ttc,';
		$sql.= ' p.ref as product_ref, p.label as product_libelle, p.description as product_desc, p.tobatch as product_tobatch,';
		$sql.= ' cd.date_start, cd.date_end';
		$sql.= ' FROM '.MAIN_DB_PREFIX.'commandedet as cd';
		$sql.= ' LEFT JOIN '.MAIN_DB_PREFIX.'product as p ON cd.fk_product = p.rowid';
		$sql.= ' WHERE cd.rowid = '.$rowid;
		$result = $this->db->query($sql);
		if ($result)
		{
			$objp = $this->db->fetch_object($result);
			$this->rowid            = $objp->rowid;
			$this->id				= $objp->rowid;
			$this->fk_commande      = $objp->fk_commande;
			$this->fk_parent_line   = $objp->fk_parent_line;
			$this->label            = $objp->custom_label;
			$this->desc             = $objp->description;
			$this->qty              = $objp->qty;
			$this->price            = $objp->price;
			$this->subprice         = $objp->subprice;
			$this->vat_src_code     = $objp->vat_src_code;
			$this->tva_tx           = $objp->tva_tx;
			$this->localtax1_tx		= $objp->localtax1_tx;
			$this->localtax2_tx		= $objp->localtax2_tx;
			$this->remise           = $objp->remise;
			$this->remise_percent   = $objp->remise_percent;
			$this->fk_remise_except = $objp->fk_remise_except;
			$this->fk_product       = $objp->fk_product;
			$this->product_type     = $objp->product_type;
			$this->info_bits        = $objp->info_bits;
			$this->special_code		= $objp->special_code;
			$this->total_ht         = $objp->total_ht;
			$this->total_tva        = $objp->total_tva;
			$this->total_localtax1  = $objp->total_localtax1;
			$this->total_localtax2  = $objp->total_localtax2;
			$this->total_ttc        = $objp->total_ttc;
			$this->fk_fournprice	= $objp->fk_fournprice;
			$marginInfos			= getMarginInfos($objp->subprice, $objp->remise_percent, $objp->tva_tx, $objp->localtax1_tx, $objp->localtax2_tx, $this->fk_fournprice, $objp->pa_ht);
			$this->pa_ht			= $marginInfos[0];
			$this->marge_tx			= $marginInfos[1];
			$this->marque_tx		= $marginInfos[2];
			$this->special_code		= $objp->special_code;
			$this->rang             = $objp->rang;

			$this->ref				= $objp->product_ref;      // deprecated
			$this->product_ref		= $objp->product_ref;
			$this->libelle			= $objp->product_libelle;  // deprecated
			$this->product_label	= $objp->product_libelle;
			$this->product_desc     = $objp->product_desc;
			$this->product_tobatch  = $objp->product_tobatch;
			$this->fk_unit          = $objp->fk_unit;

			$this->date_start       = $this->db->jdate($objp->date_start);
			$this->date_end         = $this->db->jdate($objp->date_end);

			$this->fk_multicurrency			= $objp->fk_multicurrency;
			$this->multicurrency_code		= $objp->multicurrency_code;
			$this->multicurrency_subprice	= $objp->multicurrency_subprice;
			$this->multicurrency_total_ht	= $objp->multicurrency_total_ht;
			$this->multicurrency_total_tva	= $objp->multicurrency_total_tva;
			$this->multicurrency_total_ttc	= $objp->multicurrency_total_ttc;

			$this->db->free($result);

			return 1;
		}
		else
		{
			$this->error = $this->db->lasterror();
			return -1;
		}
	}

	/**
	 * 	Delete line in database
	 *
	 *	@param      User	$user        	User that modify
	 *  @param      int		$notrigger	    0=launch triggers after, 1=disable triggers
	 *	@return	 int  <0 si ko, >0 si ok
	 */
	function delete($user=null, $notrigger=0)
	{
		global $conf, $user, $langs;

		$error=0;

		$this->db->begin();

		$sql = 'DELETE FROM '.MAIN_DB_PREFIX."commandedet WHERE rowid=".$this->rowid;

		dol_syslog("OrderLine::delete", LOG_DEBUG);
		$resql=$this->db->query($sql);
		if ($resql)
		{
			// Remove extrafields
			if ((! $error) && (empty($conf->global->MAIN_EXTRAFIELDS_DISABLED))) // For avoid conflicts if trigger used
			{
				$this->id=$this->rowid;
				$result=$this->deleteExtraFields();
				if ($result < 0)
				{
					$error++;
					dol_syslog(get_class($this)."::delete error -4 ".$this->error, LOG_ERR);
				}
			}

			if (! $error && ! $notrigger)
			{
				// Call trigger
				$result=$this->call_trigger('LINEORDER_DELETE',$user);
				if ($result < 0) $error++;
				// End call triggers
			}

			if (!$error) {
				$this->db->commit();
				return 1;
			}

			foreach($this->errors as $errmsg)
			{
				dol_syslog(get_class($this)."::delete ".$errmsg, LOG_ERR);
				$this->error.=($this->error?', '.$errmsg:$errmsg);
			}
			$this->db->rollback();
			return -1*$error;
		}
		else
		{
			$this->error=$this->db->lasterror();
			return -1;
		}
	}

	/**
	 *	Insert line into database
	 *
	 *	@param      User	$user        	User that modify
	 *	@param      int		$notrigger		1 = disable triggers
	 *	@return		int						<0 if KO, >0 if OK
	 */
	function insert($user=null, $notrigger=0)
	{
		global $langs, $conf;

		$error=0;

		$pa_ht_isemptystring = (empty($this->pa_ht) && $this->pa_ht == ''); // If true, we can use a default value. If this->pa_ht = '0', we must use '0'.

		dol_syslog(get_class($this)."::insert rang=".$this->rang);

		// Clean parameters
		if (empty($this->tva_tx)) $this->tva_tx=0;
		if (empty($this->localtax1_tx)) $this->localtax1_tx=0;
		if (empty($this->localtax2_tx)) $this->localtax2_tx=0;
		if (empty($this->localtax1_type)) $this->localtax1_type=0;
		if (empty($this->localtax2_type)) $this->localtax2_type=0;
		if (empty($this->total_localtax1)) $this->total_localtax1=0;
		if (empty($this->total_localtax2)) $this->total_localtax2=0;
		if (empty($this->rang)) $this->rang=0;
		if (empty($this->remise)) $this->remise=0;
		if (empty($this->remise_percent)) $this->remise_percent=0;
		if (empty($this->info_bits)) $this->info_bits=0;
		if (empty($this->special_code)) $this->special_code=0;
		if (empty($this->fk_parent_line)) $this->fk_parent_line=0;
		if (empty($this->pa_ht)) $this->pa_ht=0;

		// if buy price not defined, define buyprice as configured in margin admin
		if ($this->pa_ht == 0 && $pa_ht_isemptystring)
		{
			if (($result = $this->defineBuyPrice($this->subprice, $this->remise_percent, $this->fk_product)) < 0)
			{
				return $result;
			}
			else
			{
				$this->pa_ht = $result;
			}
		}

		// Check parameters
		if ($this->product_type < 0) return -1;

		$this->db->begin();

		// Insertion dans base de la ligne
		$sql = 'INSERT INTO '.MAIN_DB_PREFIX.'commandedet';
		$sql.= ' (fk_commande, fk_parent_line, label, description, qty, ';
		$sql.= ' vat_src_code, tva_tx, localtax1_tx, localtax2_tx, localtax1_type, localtax2_type,';
		$sql.= ' fk_product, product_type, remise_percent, subprice, price, remise, fk_remise_except,';
		$sql.= ' special_code, rang, fk_product_fournisseur_price, buy_price_ht,';
		$sql.= ' info_bits, total_ht, total_tva, total_localtax1, total_localtax2, total_ttc, date_start, date_end,';
		$sql.= ' fk_unit';
		$sql.= ', fk_multicurrency, multicurrency_code, multicurrency_subprice, multicurrency_total_ht, multicurrency_total_tva, multicurrency_total_ttc';
		$sql.= ')';
		$sql.= " VALUES (".$this->fk_commande.",";
		$sql.= " ".($this->fk_parent_line>0?"'".$this->db->escape($this->fk_parent_line)."'":"null").",";
		$sql.= " ".(! empty($this->label)?"'".$this->db->escape($this->label)."'":"null").",";
		$sql.= " '".$this->db->escape($this->desc)."',";
		$sql.= " '".price2num($this->qty)."',";
		$sql.= " ".(empty($this->vat_src_code)?"''":"'".$this->db->escape($this->vat_src_code)."'").",";
		$sql.= " '".price2num($this->tva_tx)."',";
		$sql.= " '".price2num($this->localtax1_tx)."',";
		$sql.= " '".price2num($this->localtax2_tx)."',";
		$sql.= " '".$this->db->escape($this->localtax1_type)."',";
		$sql.= " '".$this->db->escape($this->localtax2_type)."',";
		$sql.= ' '.(! empty($this->fk_product)?$this->fk_product:"null").',';
		$sql.= " '".$this->db->escape($this->product_type)."',";
		$sql.= " '".price2num($this->remise_percent)."',";
		$sql.= " ".(price2num($this->subprice)!==''?price2num($this->subprice):"null").",";
		$sql.= " ".($this->price!=''?"'".price2num($this->price)."'":"null").",";
		$sql.= " '".price2num($this->remise)."',";
		$sql.= ' '.(! empty($this->fk_remise_except)?$this->fk_remise_except:"null").',';
		$sql.= ' '.$this->special_code.',';
		$sql.= ' '.$this->rang.',';
		$sql.= ' '.(! empty($this->fk_fournprice)?$this->fk_fournprice:"null").',';
		$sql.= ' '.price2num($this->pa_ht).',';
		$sql.= " '".$this->db->escape($this->info_bits)."',";
		$sql.= " ".price2num($this->total_ht).",";
		$sql.= " ".price2num($this->total_tva).",";
		$sql.= " ".price2num($this->total_localtax1).",";
		$sql.= " ".price2num($this->total_localtax2).",";
		$sql.= " ".price2num($this->total_ttc).",";
		$sql.= " ".(! empty($this->date_start)?"'".$this->db->idate($this->date_start)."'":"null").',';
		$sql.= " ".(! empty($this->date_end)?"'".$this->db->idate($this->date_end)."'":"null").',';
		$sql.= ' '.(!$this->fk_unit ? 'NULL' : $this->fk_unit);
		$sql.= ", ".(! empty($this->fk_multicurrency) ? $this->fk_multicurrency : 'NULL');
		$sql.= ", '".$this->db->escape($this->multicurrency_code)."'";
		$sql.= ", ".$this->multicurrency_subprice;
		$sql.= ", ".$this->multicurrency_total_ht;
		$sql.= ", ".$this->multicurrency_total_tva;
		$sql.= ", ".$this->multicurrency_total_ttc;
		$sql.= ')';

		dol_syslog(get_class($this)."::insert", LOG_DEBUG);
		$resql=$this->db->query($sql);
		if ($resql)
		{
			$this->rowid=$this->db->last_insert_id(MAIN_DB_PREFIX.'commandedet');

			if (empty($conf->global->MAIN_EXTRAFIELDS_DISABLED)) // For avoid conflicts if trigger used
			{
				$this->id=$this->rowid;
				$result=$this->insertExtraFields();
				if ($result < 0)
				{
					$error++;
				}
			}

			if (! $error && ! $notrigger)
			{
				// Call trigger
				$result=$this->call_trigger('LINEORDER_INSERT',$user);
				if ($result < 0) $error++;
				// End call triggers
			}

			if (!$error) {
				$this->db->commit();
				return 1;
			}

			foreach($this->errors as $errmsg)
			{
				dol_syslog(get_class($this)."::delete ".$errmsg, LOG_ERR);
				$this->error.=($this->error?', '.$errmsg:$errmsg);
			}
			$this->db->rollback();
			return -1*$error;
		}
		else
		{
			$this->error=$this->db->error();
			$this->db->rollback();
			return -2;
		}
	}

	/**
	 *	Update the line object into db
	 *
	 *	@param      User	$user        	User that modify
	 *	@param      int		$notrigger		1 = disable triggers
	 *	@return		int		<0 si ko, >0 si ok
	 */
	function update(User $user, $notrigger=0)
	{
		global $conf,$langs;

		$error=0;

		$pa_ht_isemptystring = (empty($this->pa_ht) && $this->pa_ht == ''); // If true, we can use a default value. If this->pa_ht = '0', we must use '0'.

		// Clean parameters
		if (empty($this->tva_tx)) $this->tva_tx=0;
		if (empty($this->localtax1_tx)) $this->localtax1_tx=0;
		if (empty($this->localtax2_tx)) $this->localtax2_tx=0;
		if (empty($this->localtax1_type)) $this->localtax1_type=0;
		if (empty($this->localtax2_type)) $this->localtax2_type=0;
		if (empty($this->qty)) $this->qty=0;
		if (empty($this->total_localtax1)) $this->total_localtax1=0;
		if (empty($this->total_localtax2)) $this->total_localtax2=0;
		if (empty($this->marque_tx)) $this->marque_tx=0;
		if (empty($this->marge_tx)) $this->marge_tx=0;
		if (empty($this->remise)) $this->remise=0;
		if (empty($this->remise_percent)) $this->remise_percent=0;
		if (empty($this->info_bits)) $this->info_bits=0;
		if (empty($this->special_code)) $this->special_code=0;
		if (empty($this->product_type)) $this->product_type=0;
		if (empty($this->fk_parent_line)) $this->fk_parent_line=0;
		if (empty($this->pa_ht)) $this->pa_ht=0;

		// if buy price not defined, define buyprice as configured in margin admin
		if ($this->pa_ht == 0 && $pa_ht_isemptystring)
		{
			if (($result = $this->defineBuyPrice($this->subprice, $this->remise_percent, $this->fk_product)) < 0)
			{
				return $result;
			}
			else
			{
				$this->pa_ht = $result;
			}
		}

		$this->db->begin();

		// Mise a jour ligne en base
		$sql = "UPDATE ".MAIN_DB_PREFIX."commandedet SET";
		$sql.= " description='".$this->db->escape($this->desc)."'";
		$sql.= " , label=".(! empty($this->label)?"'".$this->db->escape($this->label)."'":"null");
		$sql.= " , vat_src_code=".(! empty($this->vat_src_code)?"'".$this->db->escape($this->vat_src_code)."'":"''");
		$sql.= " , tva_tx=".price2num($this->tva_tx);
		$sql.= " , localtax1_tx=".price2num($this->localtax1_tx);
		$sql.= " , localtax2_tx=".price2num($this->localtax2_tx);
		$sql.= " , localtax1_type='".$this->db->escape($this->localtax1_type)."'";
		$sql.= " , localtax2_type='".$this->db->escape($this->localtax2_type)."'";
		$sql.= " , qty=".price2num($this->qty);
		$sql.= " , subprice=".price2num($this->subprice)."";
		$sql.= " , remise_percent=".price2num($this->remise_percent)."";
		$sql.= " , price=".price2num($this->price)."";					// TODO A virer
		$sql.= " , remise=".price2num($this->remise)."";				// TODO A virer
		if (empty($this->skip_update_total))
		{
			$sql.= " , total_ht=".price2num($this->total_ht)."";
			$sql.= " , total_tva=".price2num($this->total_tva)."";
			$sql.= " , total_ttc=".price2num($this->total_ttc)."";
			$sql.= " , total_localtax1=".price2num($this->total_localtax1);
			$sql.= " , total_localtax2=".price2num($this->total_localtax2);
		}
		$sql.= " , fk_product_fournisseur_price=".(! empty($this->fk_fournprice)?$this->fk_fournprice:"null");
		$sql.= " , buy_price_ht='".price2num($this->pa_ht)."'";
		$sql.= " , info_bits=".$this->info_bits;
		$sql.= " , special_code=".$this->special_code;
		$sql.= " , date_start=".(! empty($this->date_start)?"'".$this->db->idate($this->date_start)."'":"null");
		$sql.= " , date_end=".(! empty($this->date_end)?"'".$this->db->idate($this->date_end)."'":"null");
		$sql.= " , product_type=".$this->product_type;
		$sql.= " , fk_parent_line=".(! empty($this->fk_parent_line)?$this->fk_parent_line:"null");
		if (! empty($this->rang)) $sql.= ", rang=".$this->rang;
		$sql.= " , fk_unit=".(!$this->fk_unit ? 'NULL' : $this->fk_unit);

		// Multicurrency
		$sql.= " , multicurrency_subprice=".price2num($this->multicurrency_subprice)."";
		$sql.= " , multicurrency_total_ht=".price2num($this->multicurrency_total_ht)."";
		$sql.= " , multicurrency_total_tva=".price2num($this->multicurrency_total_tva)."";
		$sql.= " , multicurrency_total_ttc=".price2num($this->multicurrency_total_ttc)."";

		$sql.= " WHERE rowid = ".$this->rowid;

		dol_syslog(get_class($this)."::update", LOG_DEBUG);
		$resql=$this->db->query($sql);
		if ($resql)
		{
			if (empty($conf->global->MAIN_EXTRAFIELDS_DISABLED)) // For avoid conflicts if trigger used
			{
				$this->id=$this->rowid;
				$result=$this->insertExtraFields();
				if ($result < 0)
				{
					$error++;
				}
			}

			if (! $error && ! $notrigger)
			{
				// Call trigger
				$result=$this->call_trigger('LINEORDER_UPDATE',$user);
				if ($result < 0) $error++;
				// End call triggers
			}

			if (!$error) {
				$this->db->commit();
				return 1;
			}

			foreach($this->errors as $errmsg)
			{
				dol_syslog(get_class($this)."::update ".$errmsg, LOG_ERR);
				$this->error.=($this->error?', '.$errmsg:$errmsg);
			}
			$this->db->rollback();
			return -1*$error;
		}
		else
		{
			$this->error=$this->db->error();
			$this->db->rollback();
			return -2;
		}
	}

	/**
	 *	Update totals of order into database
	 *
	 *	@return		int		<0 if ko, >0 if ok
	 */
<<<<<<< HEAD
	// phpcs:ignore PEAR.NamingConventions.ValidFunctionName.NotCamelCaps
=======
>>>>>>> 3e0b2d02
	function update_total()
	{
		$this->db->begin();

		// Clean parameters
		if (empty($this->total_localtax1)) $this->total_localtax1=0;
		if (empty($this->total_localtax2)) $this->total_localtax2=0;

		// Mise a jour ligne en base
		$sql = "UPDATE ".MAIN_DB_PREFIX."commandedet SET";
		$sql.= " total_ht='".price2num($this->total_ht)."'";
		$sql.= ",total_tva='".price2num($this->total_tva)."'";
		$sql.= ",total_localtax1='".price2num($this->total_localtax1)."'";
		$sql.= ",total_localtax2='".price2num($this->total_localtax2)."'";
		$sql.= ",total_ttc='".price2num($this->total_ttc)."'";
		$sql.= " WHERE rowid = ".$this->rowid;

		dol_syslog("OrderLine::update_total", LOG_DEBUG);

		$resql=$this->db->query($sql);
		if ($resql)
		{
			$this->db->commit();
			return 1;
		}
		else
		{
			$this->error=$this->db->error();
			$this->db->rollback();
			return -2;
		}
	}
}<|MERGE_RESOLUTION|>--- conflicted
+++ resolved
@@ -436,10 +436,7 @@
 	 *	@param	int		$idwarehouse	Warehouse ID to use for stock change (Used only if option STOCK_CALCULATE_ON_VALIDATE_ORDER is on)
 	 *	@return	int						<0 if KO, >0 if OK
 	 */
-<<<<<<< HEAD
 	// phpcs:ignore PEAR.NamingConventions.ValidFunctionName.NotCamelCaps
-=======
->>>>>>> 3e0b2d02
 	function set_draft($user, $idwarehouse=-1)
 	{
 		global $conf,$langs;
@@ -521,10 +518,7 @@
 	 *	@param      User	$user       Object user that change status
 	 *	@return     int         		<0 if KO, 0 if nothing is done, >0 if OK
 	 */
-<<<<<<< HEAD
 	// phpcs:ignore PEAR.NamingConventions.ValidFunctionName.NotCamelCaps
-=======
->>>>>>> 3e0b2d02
 	function set_reopen($user)
 	{
 		$error=0;
@@ -878,7 +872,7 @@
 						$line->fk_unit,
 						$this->element,
 						$line->id
-						);
+					);
 					if ($result < 0)
 					{
 						if ($result != self::STOCK_NOT_ENOUGH_FOR_ORDER)
@@ -1496,10 +1490,7 @@
 	 *	TODO	Remplacer les appels a cette fonction par generation objet Ligne
 	 *			insere dans tableau $this->products
 	 */
-<<<<<<< HEAD
 	// phpcs:ignore PEAR.NamingConventions.ValidFunctionName.NotCamelCaps
-=======
->>>>>>> 3e0b2d02
 	function add_product($idproduct, $qty, $remise_percent=0.0, $date_start='', $date_end='')
 	{
 		global $conf, $mysoc;
@@ -1520,56 +1511,57 @@
 			$localtax2_tx=get_localtax($tva_tx,2,$this->thirdparty,$mysoc,$tva_npr);
 
 			// multiprix
-			if($conf->global->PRODUIT_MULTIPRICES && $this->thirdparty->price_level)
+			if($conf->global->PRODUIT_MULTIPRICES && $this->thirdparty->price_level) {
 				$price = $prod->multiprices[$this->thirdparty->price_level];
-				else
-					$price = $prod->price;
-
-					$line=new OrderLine($this->db);
-
-					$line->context = $this->context;
-
-					$line->fk_product=$idproduct;
-					$line->desc=$prod->description;
-					$line->qty=$qty;
-					$line->subprice=$price;
-					$line->remise_percent=$remise_percent;
-					$line->vat_src_code=$vat_src_code;
-					$line->tva_tx=$tva_tx;
-					$line->localtax1_tx=$localtax1_tx;
-					$line->localtax2_tx=$localtax2_tx;
-					$line->ref=$prod->ref;
-					$line->libelle=$prod->label;
-					$line->product_desc=$prod->description;
-					$line->fk_unit=$prod->fk_unit;
-
-					// Added by Matelli (See http://matelli.fr/showcases/patchs-dolibarr/add-dates-in-order-lines.html)
-					// Save the start and end date of the line in the object
-					if ($date_start) { $line->date_start = $date_start; }
-					if ($date_end)   { $line->date_end = $date_end; }
-
-					$this->lines[] = $line;
-
-					/** POUR AJOUTER AUTOMATIQUEMENT LES SOUSPRODUITS a LA COMMANDE
-					 if (! empty($conf->global->PRODUIT_SOUSPRODUITS))
-					 {
-					 $prod = new Product($this->db);
-					 $prod->fetch($idproduct);
-					 $prod -> get_sousproduits_arbo();
-					 $prods_arbo = $prod->get_arbo_each_prod();
-					 if(count($prods_arbo) > 0)
-					 {
-					 foreach($prods_arbo as $key => $value)
-					 {
-					 // print "id : ".$value[1].' :qty: '.$value[0].'<br>';
-					 if(! in_array($value[1],$this->products))
-					 $this->add_product($value[1], $value[0]);
-
-					 }
-					 }
-
-					 }
-					 **/
+			} else {
+				$price = $prod->price;
+			}
+
+			$line=new OrderLine($this->db);
+
+			$line->context = $this->context;
+
+			$line->fk_product=$idproduct;
+			$line->desc=$prod->description;
+			$line->qty=$qty;
+			$line->subprice=$price;
+			$line->remise_percent=$remise_percent;
+			$line->vat_src_code=$vat_src_code;
+			$line->tva_tx=$tva_tx;
+			$line->localtax1_tx=$localtax1_tx;
+			$line->localtax2_tx=$localtax2_tx;
+			$line->ref=$prod->ref;
+			$line->libelle=$prod->label;
+			$line->product_desc=$prod->description;
+			$line->fk_unit=$prod->fk_unit;
+
+			// Added by Matelli (See http://matelli.fr/showcases/patchs-dolibarr/add-dates-in-order-lines.html)
+			// Save the start and end date of the line in the object
+			if ($date_start) { $line->date_start = $date_start; }
+			if ($date_end)   { $line->date_end = $date_end; }
+
+			$this->lines[] = $line;
+
+			/** POUR AJOUTER AUTOMATIQUEMENT LES SOUSPRODUITS a LA COMMANDE
+			 if (! empty($conf->global->PRODUIT_SOUSPRODUITS))
+			 {
+			 $prod = new Product($this->db);
+			 $prod->fetch($idproduct);
+			 $prod -> get_sousproduits_arbo();
+			 $prods_arbo = $prod->get_arbo_each_prod();
+			 if(count($prods_arbo) > 0)
+			 {
+			 foreach($prods_arbo as $key => $value)
+			 {
+			 // print "id : ".$value[1].' :qty: '.$value[0].'<br>';
+			 if(! in_array($value[1],$this->products))
+			 $this->add_product($value[1], $value[0]);
+
+			 }
+			 }
+
+			 }
+			 **/
 		}
 	}
 
@@ -1729,10 +1721,7 @@
 	 *	@param     int	$idremise			Id de la remise fixe
 	 *	@return    int          			>0 si ok, <0 si ko
 	 */
-<<<<<<< HEAD
 	// phpcs:ignore PEAR.NamingConventions.ValidFunctionName.NotCamelCaps
-=======
->>>>>>> 3e0b2d02
 	function insert_discount($idremise)
 	{
 		global $langs;
@@ -1810,10 +1799,7 @@
 	 *	@param		int		$only_product	Return only physical products
 	 *	@return		int						<0 if KO, >0 if OK
 	 */
-<<<<<<< HEAD
 	// phpcs:ignore PEAR.NamingConventions.ValidFunctionName.NotCamelCaps
-=======
->>>>>>> 3e0b2d02
 	function fetch_lines($only_product=0)
 	{
 		$this->lines=array();
@@ -2040,10 +2026,7 @@
 	 *
 	 * TODO deprecate, move to Shipping class
 	 */
-<<<<<<< HEAD
 	// phpcs:ignore PEAR.NamingConventions.ValidFunctionName.NotCamelCaps
-=======
->>>>>>> 3e0b2d02
 	function nb_expedition()
 	{
 		$sql = 'SELECT count(*)';
@@ -2070,10 +2053,7 @@
 	 *
 	 *	TODO		FONCTION NON FINIE A FINIR
 	 */
-<<<<<<< HEAD
 	// phpcs:ignore PEAR.NamingConventions.ValidFunctionName.NotCamelCaps
-=======
->>>>>>> 3e0b2d02
 	function stock_array($filtre_statut=self::STATUS_CANCELED)
 	{
 		$this->stocks = array();
@@ -2190,10 +2170,7 @@
 	 * 	@param     	int			$notrigger	1=Does not execute triggers, 0= execute triggers
 	 *	@return		int 					<0 if KO, >0 if OK
 	 */
-<<<<<<< HEAD
 	// phpcs:ignore PEAR.NamingConventions.ValidFunctionName.NotCamelCaps
-=======
->>>>>>> 3e0b2d02
 	function set_remise($user, $remise, $notrigger=0)
 	{
 		$remise=trim($remise)?trim($remise):0;
@@ -2260,10 +2237,7 @@
 	 * 		@param     	int			$notrigger	1=Does not execute triggers, 0= execute triggers
 	 *		@return		int 					<0 if KO, >0 if OK
 	 */
-<<<<<<< HEAD
 	// phpcs:ignore PEAR.NamingConventions.ValidFunctionName.NotCamelCaps
-=======
->>>>>>> 3e0b2d02
 	function set_remise_absolue($user, $remise, $notrigger=0)
 	{
 		$remise=trim($remise)?trim($remise):0;
@@ -2330,10 +2304,7 @@
 	 * 	@param     	int		$notrigger	1=Does not execute triggers, 0= execute triggers
 	 *	@return     int         		<0 if KO, >0 if OK
 	 */
-<<<<<<< HEAD
 	// phpcs:ignore PEAR.NamingConventions.ValidFunctionName.NotCamelCaps
-=======
->>>>>>> 3e0b2d02
 	function set_date($user, $date, $notrigger=0)
 	{
 		if ($user->rights->commande->creer)
@@ -2398,10 +2369,7 @@
 	 *  @param     	int		$notrigger			1=Does not execute triggers, 0= execute triggers
 	 *	@return     int         				<0 si ko, >0 si ok
 	 */
-<<<<<<< HEAD
 	// phpcs:ignore PEAR.NamingConventions.ValidFunctionName.NotCamelCaps
-=======
->>>>>>> 3e0b2d02
 	function set_date_livraison($user, $date_livraison, $notrigger=0)
 	{
 		if ($user->rights->commande->creer)
@@ -2471,10 +2439,7 @@
 	 *  @param    	string	$sortorder		Sort order
 	 *  @return     int             		-1 if KO, array with result if OK
 	 */
-<<<<<<< HEAD
 	// phpcs:ignore PEAR.NamingConventions.ValidFunctionName.NotCamelCaps
-=======
->>>>>>> 3e0b2d02
 	function liste_array($shortlist=0, $draft=0, $excluser='', $socid=0, $limit=0, $offset=0, $sortfield='c.date_commande', $sortorder='DESC')
 	{
 		global $user;
@@ -2612,10 +2577,7 @@
 	 *  @param     	int		$notrigger			1=Does not execute triggers, 0= execute triggers
 	 *  @return     int        			 		>0 if ok, <0 if ko
 	 */
-<<<<<<< HEAD
 	// phpcs:ignore PEAR.NamingConventions.ValidFunctionName.NotCamelCaps
-=======
->>>>>>> 3e0b2d02
 	function demand_reason($demand_reason_id, $notrigger=0)
 	{
 		global $user;
@@ -2687,10 +2649,7 @@
 	 *  @param     	int		$notrigger		1=Does not execute triggers, 0= execute triggers
 	 *	@return     int             		<0 if KO, >0 if OK
 	 */
-<<<<<<< HEAD
 	// phpcs:ignore PEAR.NamingConventions.ValidFunctionName.NotCamelCaps
-=======
->>>>>>> 3e0b2d02
 	function set_ref_client($user, $ref_client, $notrigger=0)
 	{
 		if ($user->rights->commande->creer)
@@ -3301,10 +3260,7 @@
 	 *	@param		User	$user   Object user
 	 *	@return WorkboardResponse|int <0 if KO, WorkboardResponse if OK
 	 */
-<<<<<<< HEAD
 	// phpcs:ignore PEAR.NamingConventions.ValidFunctionName.NotCamelCaps
-=======
->>>>>>> 3e0b2d02
 	function load_board($user)
 	{
 		global $conf, $langs;
@@ -3393,10 +3349,7 @@
 	 *  @param      int     $donotshowbilled  Do not show billed status after order status
 	 *  @return     string					  Label of status
 	 */
-<<<<<<< HEAD
 	// phpcs:ignore PEAR.NamingConventions.ValidFunctionName.NotCamelCaps
-=======
->>>>>>> 3e0b2d02
 	function LibStatut($statut,$billed,$mode,$donotshowbilled=0)
 	{
 		global $langs, $conf;
@@ -3713,10 +3666,7 @@
 	 *
 	 *	@return     int         <0 si ko, >0 si ok
 	 */
-<<<<<<< HEAD
 	// phpcs:ignore PEAR.NamingConventions.ValidFunctionName.NotCamelCaps
-=======
->>>>>>> 3e0b2d02
 	function load_state_board()
 	{
 		global $user;
@@ -4352,10 +4302,7 @@
 	 *
 	 *	@return		int		<0 if ko, >0 if ok
 	 */
-<<<<<<< HEAD
 	// phpcs:ignore PEAR.NamingConventions.ValidFunctionName.NotCamelCaps
-=======
->>>>>>> 3e0b2d02
 	function update_total()
 	{
 		$this->db->begin();
