--- conflicted
+++ resolved
@@ -3430,11 +3430,7 @@
 
         if (!$user->rights->commande->lire)
             $option = 'nolink';
-<<<<<<< HEAD
-        
-=======
-
->>>>>>> 1ca17fb7
+
         if ($option !== 'nolink')
         {
             // Add param to save lastsearch_values or not
@@ -3478,19 +3474,11 @@
         $linkstart.=$linkclose.'>';
         $linkend='</a>';
 
-<<<<<<< HEAD
-        if ($option == 'nolink') {
-            $linkstart = '';
-            $linkend = '';
-        }
-        
-=======
         if ($option === 'nolink') {
             $linkstart = '';
             $linkend = '';
         }
 
->>>>>>> 1ca17fb7
         $result .= $linkstart;
         if ($withpicto) $result.=img_object(($notooltip?'':$label), $this->picto, ($notooltip?(($withpicto != 2) ? 'class="paddingright"' : ''):'class="'.(($withpicto != 2) ? 'paddingright ' : '').'classfortooltip"'), 0, 0, $notooltip?0:1);
         if ($withpicto != 2) $result.= $this->ref;
