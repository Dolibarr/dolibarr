<?php
/* Copyright (C) 2003-2006 Rodolphe Quiedeville <rodolphe@quiedeville.org>
 * Copyright (C) 2004-2012 Laurent Destailleur  <eldy@users.sourceforge.net>
 * Copyright (C) 2005-2014 Regis Houssin        <regis.houssin@inodbox.com>
 * Copyright (C) 2006      Andre Cianfarani     <acianfa@free.fr>
 * Copyright (C) 2010-2020 Juanjo Menent        <jmenent@2byte.es>
 * Copyright (C) 2011      Jean Heimburger      <jean@tiaris.info>
 * Copyright (C) 2012-2014 Christophe Battarel  <christophe.battarel@altairis.fr>
 * Copyright (C) 2012      Cedric Salvador      <csalvador@gpcsolutions.fr>
 * Copyright (C) 2013      Florian Henry		<florian.henry@open-concept.pro>
 * Copyright (C) 2014-2015 Marcos García        <marcosgdf@gmail.com>
 * Copyright (C) 2018      Nicolas ZABOURI	    <info@inovea-conseil.com>
 * Copyright (C) 2016-2022 Ferran Marcet        <fmarcet@2byte.es>
 * Copyright (C) 2021-2023 Frédéric France      <frederic.france@netlogic.fr>
 * Copyright (C) 2022      Gauthier VERDOL      <gauthier.verdol@atm-consulting.fr>
 *
 * This program is free software; you can redistribute it and/or modify
 * it under the terms of the GNU General Public License as published by
 * the Free Software Foundation; either version 3 of the License, or
 * (at your option) any later version.
 *
 * This program is distributed in the hope that it will be useful,
 * but WITHOUT ANY WARRANTY; without even the implied warranty of
 * MERCHANTABILITY or FITNESS FOR A PARTICULAR PURPOSE.  See the
 * GNU General Public License for more details.
 *
 * You should have received a copy of the GNU General Public License
 * along with this program. If not, see <https://www.gnu.org/licenses/>.
 */

/**
 *  \file       htdocs/commande/class/commande.class.php
 *  \ingroup    commande
 *  \brief      class for orders
 */

include_once DOL_DOCUMENT_ROOT.'/core/class/commonorder.class.php';
require_once DOL_DOCUMENT_ROOT.'/core/class/commonobjectline.class.php';
require_once DOL_DOCUMENT_ROOT.'/product/class/product.class.php';
require_once DOL_DOCUMENT_ROOT.'/margin/lib/margins.lib.php';
require_once DOL_DOCUMENT_ROOT.'/multicurrency/class/multicurrency.class.php';
require_once DOL_DOCUMENT_ROOT.'/societe/class/societe.class.php';


/**
 *  Class to manage customers orders
 */
class Commande extends CommonOrder
{
	/**
	 * @var string ID to identify managed object
	 */
	public $element = 'commande';

	/**
	 * @var string Name of table without prefix where object is stored
	 */
	public $table_element = 'commande';

	/**
	 * @var string Name of subtable line
	 */
	public $table_element_line = 'commandedet';

	/**
	 * @var string Name of class line
	 */
	public $class_element_line = 'OrderLine';

	/**
	 * @var string Field name with ID of parent key if this field has a parent
	 */
	public $fk_element = 'fk_commande';

	/**
	 * @var string String with name of icon for commande class. Here is object_order.png
	 */
	public $picto = 'order';

	/**
	 * 0=No test on entity, 1=Test with field entity, 2=Test with link by societe
	 * @var int
	 */
	public $ismultientitymanaged = 1;

	/**
	 * @var int  Does object support extrafields ? 0=No, 1=Yes
	 */
	public $isextrafieldmanaged = 1;

	/**
	 * 0=Default, 1=View may be restricted to sales representative only if no permission to see all or to company of external user if external user
	 * @var integer
	 */
	public $restrictiononfksoc = 1;

	/**
	 * {@inheritdoc}
	 */
	protected $table_ref_field = 'ref';

	/**
	 * @var int Thirdparty ID
	 */
	public $socid;

	/**
	 * @var string Thirdparty ref of order
	 */
	public $ref_client;

	/**
	 * @var string Thirdparty ref of order
	 */
	public $ref_customer;

	/**
	 * @var int Contact ID
	 */
	public $contactid;

	/**
	 * Status of the order
	 * @var int
	 */
	public $statut;

	/**
	 * @var int Status Billed or not
	 */
	public $billed;

	/**
	 * @var string Limit date payment
	 */
	public $date_lim_reglement;
	/**
	 * @var string Condition payment code
	 */
	public $cond_reglement_code;

	/**
	 * @var string Condition payment label
	 */
	public $cond_reglement_doc;

	/**
	 * @var double Deposit % for payment terms
	 */
	public $deposit_percent;

	/**
	 * @var int bank account ID
	 */
	public $fk_account;

	/**
	 * @var string It holds the label of the payment mode. Use it in case translation cannot be found.
	 */
	public $mode_reglement;

	/**
	 * @var int Payment mode id
	 */
	public $mode_reglement_id;

	/**
	 * @var string Payment mode code
	 */
	public $mode_reglement_code;

	/**
	 * Availability delivery time id
	 * @var int
	 */
	public $availability_id;

	/**
	 * Availability delivery time code
	 * @var string
	 */
	public $availability_code;

	/**
	 * Label of availability delivery time. Use it in case translation cannot be found.
	 * @var string
	 */
	public $availability;

	/**
	 * @var int Source demand reason Id
	 */
	public $demand_reason_id;

	/**
	 * @var string Source reason code. Why we receive order (after a phone campaign, ...)
	 */
	public $demand_reason_code;

	/**
	 * @var int Date of order
	 */
	public $date;

	/**
	 * @var int Date of order
	 * @deprecated
	 * @see $date
	 */
	public $date_commande;

	/**
	 * @var int	Date expected of shipment (date of start of shipment, not the reception that occurs some days after)
	 */
	public $delivery_date;

	/**
	 * @var int ID
	 */
	public $fk_remise_except;

	/**
	 * @deprecated
	 */
	public $remise_percent;

	public $source; // Order mode. How we received order (by phone, by email, ...)

	/**
	 * @var int Warehouse Id
	 */
	public $warehouse_id;

	public $extraparams = array();

	public $linked_objects = array();

	/**
	 * @var int User author ID
	 */
	public $user_author_id;

	/**
	 * @var int User validator ID
	 */
	public $user_valid;

	/**
	 * @var OrderLine one line of an order
	 */
	public $line;

	/**
	 * @var OrderLine[]
	 */
	public $lines = array();

	// Multicurrency
	/**
	 * @var int Currency ID
	 */
	public $fk_multicurrency;

	/**
	 * @var string multicurrency code
	 */
	public $multicurrency_code;
	public $multicurrency_tx;
	public $multicurrency_total_ht;
	public $multicurrency_total_tva;
	public $multicurrency_total_ttc;

	//! key of module source when order generated from a dedicated module ('cashdesk', 'takepos', ...)
	public $module_source;
	//! key of pos source ('0', '1', ...)
	public $pos_source;

	/**
	 * @var array	Array with line of all shipments
	 */
	public $expeditions;

	/**
	 * @var string payment url
	 */
	public $online_payment_url;



	/**
	 *  'type' if the field format ('integer', 'integer:ObjectClass:PathToClass[:AddCreateButtonOrNot[:Filter]]', 'varchar(x)', 'double(24,8)', 'real', 'price', 'text', 'html', 'date', 'datetime', 'timestamp', 'duration', 'mail', 'phone', 'url', 'password')
	 *         Note: Filter can be a string like "(t.ref:like:'SO-%') or (t.date_creation:<:'20160101') or (t.nature:is:NULL)"
	 *  'label' the translation key.
	 *  'enabled' is a condition when the field must be managed.
	 *  'position' is the sort order of field.
	 *  'notnull' is set to 1 if not null in database. Set to -1 if we must set data to null if empty ('' or 0).
	 *  'visible' says if field is visible in list (Examples: 0=Not visible, 1=Visible on list and create/update/view forms, 2=Visible on list only, 3=Visible on create/update/view form only (not list), 4=Visible on list and update/view form only (not create). 5=Visible on list and view only (not create/not update). Using a negative value means field is not shown by default on list but can be selected for viewing)
	 *  'noteditable' says if field is not editable (1 or 0)
	 *  'default' is a default value for creation (can still be overwrote by the Setup of Default Values if field is editable in creation form). Note: If default is set to '(PROV)' and field is 'ref', the default value will be set to '(PROVid)' where id is rowid when a new record is created.
	 *  'index' if we want an index in database.
	 *  'foreignkey'=>'tablename.field' if the field is a foreign key (it is recommanded to name the field fk_...).
	 *  'searchall' is 1 if we want to search in this field when making a search from the quick search button.
	 *  'isameasure' must be set to 1 if you want to have a total on list for this field. Field type must be summable like integer or double(24,8).
	 *  'css' is the CSS style to use on field. For example: 'maxwidth200'
	 *  'help' is a string visible as a tooltip on field
	 *  'showoncombobox' if value of the field must be visible into the label of the combobox that list record
	 *  'disabled' is 1 if we want to have the field locked by a 'disabled' attribute. In most cases, this is never set into the definition of $fields into class, but is set dynamically by some part of code.
	 *  'arrayofkeyval' to set list of value if type is a list of predefined values. For example: array("0"=>"Draft","1"=>"Active","-1"=>"Cancel")
	 *  'comment' is not used. You can store here any text of your choice. It is not used by application.
	 *
	 *  Note: To have value dynamic, you can set value to 0 in definition and edit the value on the fly into the constructor.
	 */

	// BEGIN MODULEBUILDER PROPERTIES
	/**
	 * @var array  Array with all fields and their property. Do not use it as a static var. It may be modified by constructor.
	 */
	public $fields = array(
		'rowid' =>array('type'=>'integer', 'label'=>'TechnicalID', 'enabled'=>1, 'visible'=>-1, 'notnull'=>1, 'position'=>10),
		'entity' =>array('type'=>'integer', 'label'=>'Entity', 'default'=>1, 'enabled'=>1, 'visible'=>-2, 'notnull'=>1, 'position'=>20, 'index'=>1),
		'ref' =>array('type'=>'varchar(30)', 'label'=>'Ref', 'enabled'=>1, 'visible'=>-1, 'notnull'=>1, 'showoncombobox'=>1, 'position'=>25),
		'ref_ext' =>array('type'=>'varchar(255)', 'label'=>'RefExt', 'enabled'=>1, 'visible'=>0, 'position'=>26),
		'ref_client' =>array('type'=>'varchar(255)', 'label'=>'RefCustomer', 'enabled'=>1, 'visible'=>-1, 'position'=>28),
		'fk_soc' =>array('type'=>'integer:Societe:societe/class/societe.class.php', 'label'=>'ThirdParty', 'enabled'=>'isModEnabled("societe")', 'visible'=>-1, 'notnull'=>1, 'position'=>20),
		'fk_projet' =>array('type'=>'integer:Project:projet/class/project.class.php:1:(fk_statut:=:1)', 'label'=>'Project', 'enabled'=>"isModEnabled('project')", 'visible'=>-1, 'position'=>25),
		'date_commande' =>array('type'=>'date', 'label'=>'Date', 'enabled'=>1, 'visible'=>1, 'position'=>60, 'csslist'=>'nowraponall'),
		'date_valid' =>array('type'=>'datetime', 'label'=>'DateValidation', 'enabled'=>1, 'visible'=>-1, 'position'=>62, 'csslist'=>'nowraponall'),
		'date_cloture' =>array('type'=>'datetime', 'label'=>'DateClosing', 'enabled'=>1, 'visible'=>-1, 'position'=>65, 'csslist'=>'nowraponall'),
		'fk_user_valid' =>array('type'=>'integer:User:user/class/user.class.php', 'label'=>'UserValidation', 'enabled'=>1, 'visible'=>-1, 'position'=>85),
		'fk_user_cloture' =>array('type'=>'integer:User:user/class/user.class.php', 'label'=>'UserClosing', 'enabled'=>1, 'visible'=>-1, 'position'=>90),
		'source' =>array('type'=>'smallint(6)', 'label'=>'Source', 'enabled'=>1, 'visible'=>-1, 'position'=>95),
		'total_tva' =>array('type'=>'double(24,8)', 'label'=>'VAT', 'enabled'=>1, 'visible'=>-1, 'position'=>125, 'isameasure'=>1),
		'localtax1' =>array('type'=>'double(24,8)', 'label'=>'LocalTax1', 'enabled'=>1, 'visible'=>-1, 'position'=>130, 'isameasure'=>1),
		'localtax2' =>array('type'=>'double(24,8)', 'label'=>'LocalTax2', 'enabled'=>1, 'visible'=>-1, 'position'=>135, 'isameasure'=>1),
		'total_ht' =>array('type'=>'double(24,8)', 'label'=>'TotalHT', 'enabled'=>1, 'visible'=>-1, 'position'=>140, 'isameasure'=>1),
		'total_ttc' =>array('type'=>'double(24,8)', 'label'=>'TotalTTC', 'enabled'=>1, 'visible'=>-1, 'position'=>145, 'isameasure'=>1),
		'note_private' =>array('type'=>'html', 'label'=>'NotePrivate', 'enabled'=>1, 'visible'=>0, 'position'=>150),
		'note_public' =>array('type'=>'html', 'label'=>'NotePublic', 'enabled'=>1, 'visible'=>0, 'position'=>155),
		'model_pdf' =>array('type'=>'varchar(255)', 'label'=>'PDFTemplate', 'enabled'=>1, 'visible'=>0, 'position'=>160),
		'fk_account' =>array('type'=>'integer', 'label'=>'BankAccount', 'enabled'=>'isModEnabled("banque")', 'visible'=>-1, 'position'=>170),
		'fk_currency' =>array('type'=>'varchar(3)', 'label'=>'MulticurrencyID', 'enabled'=>1, 'visible'=>-1, 'position'=>175),
		'fk_cond_reglement' =>array('type'=>'integer', 'label'=>'PaymentTerm', 'enabled'=>1, 'visible'=>-1, 'position'=>180),
		'deposit_percent' =>array('type'=>'varchar(63)', 'label'=>'DepositPercent', 'enabled'=>1, 'visible'=>-1, 'position'=>181),
		'fk_mode_reglement' =>array('type'=>'integer', 'label'=>'PaymentMode', 'enabled'=>1, 'visible'=>-1, 'position'=>185),
		'date_livraison' =>array('type'=>'date', 'label'=>'DateDeliveryPlanned', 'enabled'=>1, 'visible'=>-1, 'position'=>190, 'csslist'=>'nowraponall'),
		'fk_shipping_method' =>array('type'=>'integer', 'label'=>'ShippingMethod', 'enabled'=>1, 'visible'=>-1, 'position'=>195),
		'fk_warehouse' =>array('type'=>'integer:Entrepot:product/stock/class/entrepot.class.php', 'label'=>'Fk warehouse', 'enabled'=>'isModEnabled("stock")', 'visible'=>-1, 'position'=>200),
		'fk_availability' =>array('type'=>'integer', 'label'=>'Availability', 'enabled'=>1, 'visible'=>-1, 'position'=>205),
		'fk_input_reason' =>array('type'=>'integer', 'label'=>'InputReason', 'enabled'=>1, 'visible'=>-1, 'position'=>210),
		//'fk_delivery_address' =>array('type'=>'integer', 'label'=>'DeliveryAddress', 'enabled'=>1, 'visible'=>-1, 'position'=>215),
		'extraparams' =>array('type'=>'varchar(255)', 'label'=>'Extraparams', 'enabled'=>1, 'visible'=>-1, 'position'=>225),
		'fk_incoterms' =>array('type'=>'integer', 'label'=>'IncotermCode', 'enabled'=>'$conf->incoterm->enabled', 'visible'=>-1, 'position'=>230),
		'location_incoterms' =>array('type'=>'varchar(255)', 'label'=>'IncotermLabel', 'enabled'=>'$conf->incoterm->enabled', 'visible'=>-1, 'position'=>235),
		'fk_multicurrency' =>array('type'=>'integer', 'label'=>'Fk multicurrency', 'enabled'=>'isModEnabled("multicurrency")', 'visible'=>-1, 'position'=>240),
		'multicurrency_code' =>array('type'=>'varchar(255)', 'label'=>'MulticurrencyCurrency', 'enabled'=>'isModEnabled("multicurrency")', 'visible'=>-1, 'position'=>245),
		'multicurrency_tx' =>array('type'=>'double(24,8)', 'label'=>'MulticurrencyRate', 'enabled'=>'isModEnabled("multicurrency")', 'visible'=>-1, 'position'=>250, 'isameasure'=>1),
		'multicurrency_total_ht' =>array('type'=>'double(24,8)', 'label'=>'MulticurrencyAmountHT', 'enabled'=>'isModEnabled("multicurrency")', 'visible'=>-1, 'position'=>255, 'isameasure'=>1),
		'multicurrency_total_tva' =>array('type'=>'double(24,8)', 'label'=>'MulticurrencyAmountVAT', 'enabled'=>'isModEnabled("multicurrency")', 'visible'=>-1, 'position'=>260, 'isameasure'=>1),
		'multicurrency_total_ttc' =>array('type'=>'double(24,8)', 'label'=>'MulticurrencyAmountTTC', 'enabled'=>'isModEnabled("multicurrency")', 'visible'=>-1, 'position'=>265, 'isameasure'=>1),
		'last_main_doc' =>array('type'=>'varchar(255)', 'label'=>'LastMainDoc', 'enabled'=>1, 'visible'=>-1, 'position'=>270),
		'module_source' =>array('type'=>'varchar(32)', 'label'=>'POSModule', 'enabled'=>1, 'visible'=>-1, 'position'=>275),
		'pos_source' =>array('type'=>'varchar(32)', 'label'=>'POSTerminal', 'enabled'=>1, 'visible'=>-1, 'position'=>280),
		'fk_user_author' =>array('type'=>'integer:User:user/class/user.class.php', 'label'=>'UserAuthor', 'enabled'=>1, 'visible'=>-1, 'position'=>300),
		'fk_user_modif' =>array('type'=>'integer:User:user/class/user.class.php', 'label'=>'UserModif', 'enabled'=>1, 'visible'=>-2, 'notnull'=>-1, 'position'=>302),
		'date_creation' =>array('type'=>'datetime', 'label'=>'DateCreation', 'enabled'=>1, 'visible'=>-2, 'position'=>304, 'csslist'=>'nowraponall'),
		'tms' =>array('type'=>'timestamp', 'label'=>'DateModification', 'enabled'=>1, 'visible'=>-1, 'notnull'=>1, 'position'=>306),
		'import_key' =>array('type'=>'varchar(14)', 'label'=>'ImportId', 'enabled'=>1, 'visible'=>-2, 'position'=>400),
		'fk_statut' =>array('type'=>'smallint(6)', 'label'=>'Status', 'enabled'=>1, 'visible'=>-1, 'position'=>500),
	);
	// END MODULEBUILDER PROPERTIES

	/**
	 * ERR Not enough stock
	 */
	const STOCK_NOT_ENOUGH_FOR_ORDER = -3;

	/**
	 * Canceled status
	 */
	const STATUS_CANCELED = -1;
	/**
	 * Draft status
	 */
	const STATUS_DRAFT = 0;
	/**
	 * Validated status
	 */
	const STATUS_VALIDATED = 1;
	/**
	 * Shipment on process
	 */
	const STATUS_SHIPMENTONPROCESS = 2;		// We set this status when a shipment is validated
	const STATUS_ACCEPTED = 2; 				// For backward compatibility. Use key STATUS_SHIPMENTONPROCESS instead.

	/**
	 * Closed (Sent, billed or not)
	 */
	const STATUS_CLOSED = 3;


	/**
	 *	Constructor
	 *
	 *  @param		DoliDB		$db      Database handler
	 */
	public function __construct($db)
	{
		$this->db = $db;
	}

	/**
	 *  Returns the reference to the following non used Order depending on the active numbering module
	 *  defined into COMMANDE_ADDON
	 *
	 *  @param	Societe		$soc  	Object thirdparty
	 *  @return string      		Order free reference
	 */
	public function getNextNumRef($soc)
	{
		global $langs, $conf;
		$langs->load("order");

		if (getDolGlobalString('COMMANDE_ADDON')) {
			$mybool = false;

			$file = getDolGlobalString('COMMANDE_ADDON') . ".php";
			$classname = $conf->global->COMMANDE_ADDON;

			// Include file with class
			$dirmodels = array_merge(array('/'), (array) $conf->modules_parts['models']);
			foreach ($dirmodels as $reldir) {
				$dir = dol_buildpath($reldir."core/modules/commande/");

				// Load file with numbering class (if found)
				$mybool |= @include_once $dir.$file;
			}

			if ($mybool === false) {
				dol_print_error('', "Failed to include file ".$file);
				return '';
			}

			$obj = new $classname();
			$numref = $obj->getNextValue($soc, $this);

			if ($numref != "") {
				return $numref;
			} else {
				$this->error = $obj->error;
				//dol_print_error($this->db,get_class($this)."::getNextNumRef ".$obj->error);
				return "";
			}
		} else {
			print $langs->trans("Error")." ".$langs->trans("Error_COMMANDE_ADDON_NotDefined");
			return "";
		}
	}


	/**
	 *	Validate order
	 *
	 *	@param		User	$user     		User making status change
	 *	@param		int		$idwarehouse	Id of warehouse to use for stock decrease
	 *  @param		int		$notrigger		1=Does not execute triggers, 0= execute triggers
	 *	@return  	int						<0 if KO, 0=Nothing done, >0 if OK
	 */
	public function valid($user, $idwarehouse = 0, $notrigger = 0)
	{
		global $conf, $langs;

		require_once DOL_DOCUMENT_ROOT.'/core/lib/files.lib.php';

		$error = 0;

		// Protection
		if ($this->statut == self::STATUS_VALIDATED) {
			dol_syslog(get_class($this)."::valid action abandonned: already validated", LOG_WARNING);
			return 0;
		}

<<<<<<< HEAD
		if (!((empty($conf->global->MAIN_USE_ADVANCED_PERMS) && $user->hasRight('commande', 'creer'))
			|| (!empty($conf->global->MAIN_USE_ADVANCED_PERMS) && $user->hasRight('commande', 'order_advance', 'validate')))) {
=======
		if (!((!getDolGlobalString('MAIN_USE_ADVANCED_PERMS') && $user->hasRight('commande', 'creer'))
			|| (getDolGlobalString('MAIN_USE_ADVANCED_PERMS') && $user->hasRight('commande', 'order_advance', 'validate')))) {
>>>>>>> 729451fa
			$this->error = 'NotEnoughPermissions';
			dol_syslog(get_class($this)."::valid ".$this->error, LOG_ERR);
			return -1;
		}

		$now = dol_now();

		$this->db->begin();

		// Definition du nom de module de numerotation de commande
		$soc = new Societe($this->db);
		$soc->fetch($this->socid);

		// Class of company linked to order
		$result = $soc->setAsCustomer();

		// Define new ref
		if (!$error && (preg_match('/^[\(]?PROV/i', $this->ref) || empty($this->ref))) { // empty should not happened, but when it occurs, the test save life
			$num = $this->getNextNumRef($soc);
		} else {
			$num = $this->ref;
		}
		$this->newref = dol_sanitizeFileName($num);

		// Validate
		$sql = "UPDATE ".MAIN_DB_PREFIX."commande";
		$sql .= " SET ref = '".$this->db->escape($num)."',";
		$sql .= " fk_statut = ".self::STATUS_VALIDATED.",";
		$sql .= " date_valid='".$this->db->idate($now)."',";
		$sql .= " fk_user_valid = ".($user->id > 0 ? (int) $user->id : "null").",";
		$sql .= " fk_user_modif = ".((int) $user->id);
		$sql .= " WHERE rowid = ".((int) $this->id);

		dol_syslog(get_class($this)."::valid", LOG_DEBUG);
		$resql = $this->db->query($sql);
		if (!$resql) {
			dol_print_error($this->db);
			$this->error = $this->db->lasterror();
			$error++;
		}

		if (!$error) {
			// If stock is incremented on validate order, we must increment it
			if ($result >= 0 && isModEnabled('stock') && getDolGlobalInt('STOCK_CALCULATE_ON_VALIDATE_ORDER') == 1) {
				require_once DOL_DOCUMENT_ROOT.'/product/stock/class/mouvementstock.class.php';
				$langs->load("agenda");

				// Loop on each line
				$cpt = count($this->lines);
				for ($i = 0; $i < $cpt; $i++) {
					if ($this->lines[$i]->fk_product > 0) {
						$mouvP = new MouvementStock($this->db);
						$mouvP->origin = &$this;
						$mouvP->setOrigin($this->element, $this->id);
						// We decrement stock of product (and sub-products)
						$result = $mouvP->livraison($user, $this->lines[$i]->fk_product, $idwarehouse, $this->lines[$i]->qty, $this->lines[$i]->subprice, $langs->trans("OrderValidatedInDolibarr", $num));
						if ($result < 0) {
							$error++;
							$this->error = $mouvP->error;
						}
					}
					if ($error) {
						break;
					}
				}
			}
		}

		if (!$error && !$notrigger) {
			// Call trigger
			$result = $this->call_trigger('ORDER_VALIDATE', $user);
			if ($result < 0) {
				$error++;
			}
			// End call triggers
		}

		if (!$error) {
			$this->oldref = $this->ref;

			// Rename directory if dir was a temporary ref
			if (preg_match('/^[\(]?PROV/i', $this->ref)) {
				// Now we rename also files into index
				$sql = 'UPDATE '.MAIN_DB_PREFIX."ecm_files set filename = CONCAT('".$this->db->escape($this->newref)."', SUBSTR(filename, ".(strlen($this->ref) + 1).")), filepath = 'commande/".$this->db->escape($this->newref)."'";
				$sql .= " WHERE filename LIKE '".$this->db->escape($this->ref)."%' AND filepath = 'commande/".$this->db->escape($this->ref)."' and entity = ".$conf->entity;
				$resql = $this->db->query($sql);
				if (!$resql) {
					$error++;
					$this->error = $this->db->lasterror();
				}
				$sql = 'UPDATE '.MAIN_DB_PREFIX."ecm_files set filepath = 'commande/".$this->db->escape($this->newref)."'";
				$sql .= " WHERE filepath = 'commande/".$this->db->escape($this->ref)."' and entity = ".$conf->entity;
				$resql = $this->db->query($sql);
				if (!$resql) {
					$error++;
					$this->error = $this->db->lasterror();
				}

				// We rename directory ($this->ref = old ref, $num = new ref) in order not to lose the attachments
				$oldref = dol_sanitizeFileName($this->ref);
				$newref = dol_sanitizeFileName($num);
				$dirsource = $conf->commande->multidir_output[$this->entity].'/'.$oldref;
				$dirdest = $conf->commande->multidir_output[$this->entity].'/'.$newref;
				if (!$error && file_exists($dirsource)) {
					dol_syslog(get_class($this)."::valid rename dir ".$dirsource." into ".$dirdest);

					if (@rename($dirsource, $dirdest)) {
						dol_syslog("Rename ok");
						// Rename docs starting with $oldref with $newref
						$listoffiles = dol_dir_list($conf->commande->multidir_output[$this->entity].'/'.$newref, 'files', 1, '^'.preg_quote($oldref, '/'));
						foreach ($listoffiles as $fileentry) {
							$dirsource = $fileentry['name'];
							$dirdest = preg_replace('/^'.preg_quote($oldref, '/').'/', $newref, $dirsource);
							$dirsource = $fileentry['path'].'/'.$dirsource;
							$dirdest = $fileentry['path'].'/'.$dirdest;
							@rename($dirsource, $dirdest);
						}
					}
				}
			}
		}

		// Set new ref and current status
		if (!$error) {
			$this->ref = $num;
			$this->statut = self::STATUS_VALIDATED;	// deprecated
			$this->status = self::STATUS_VALIDATED;
		}

		if (!$error) {
			$this->db->commit();
			return 1;
		} else {
			$this->db->rollback();
			return -1;
		}
	}

	// phpcs:disable PEAR.NamingConventions.ValidFunctionName.ScopeNotCamelCaps
	/**
	 *	Set draft status
	 *
	 *	@param	User	$user			Object user that modify
	 *	@param	int		$idwarehouse	Warehouse ID to use for stock change (Used only if option STOCK_CALCULATE_ON_VALIDATE_ORDER is on)
	 *	@return	int						Return integer <0 if KO, >0 if OK
	 */
	public function setDraft($user, $idwarehouse = -1)
	{
		//phpcs:enable
		global $conf, $langs;

		$error = 0;

		// Protection
		if ($this->statut <= self::STATUS_DRAFT) {
			return 0;
		}

<<<<<<< HEAD
		if (!((empty($conf->global->MAIN_USE_ADVANCED_PERMS) && $user->hasRight('commande', 'creer'))
			|| (!empty($conf->global->MAIN_USE_ADVANCED_PERMS) && $user->hasRight('commande', 'order_advance', 'validate')))) {
=======
		if (!((!getDolGlobalString('MAIN_USE_ADVANCED_PERMS') && $user->hasRight('commande', 'creer'))
			|| (getDolGlobalString('MAIN_USE_ADVANCED_PERMS') && $user->hasRight('commande', 'order_advance', 'validate')))) {
>>>>>>> 729451fa
			$this->error = 'Permission denied';
			return -1;
		}

		dol_syslog(__METHOD__, LOG_DEBUG);

		$this->db->begin();

		$sql = "UPDATE ".MAIN_DB_PREFIX."commande";
		$sql .= " SET fk_statut = ".self::STATUS_DRAFT.",";
		$sql .= " fk_user_modif = ".((int) $user->id);
		$sql .= " WHERE rowid = ".((int) $this->id);

		if ($this->db->query($sql)) {
			if (!$error) {
				$this->oldcopy = clone $this;
			}

			// If stock is decremented on validate order, we must reincrement it
			if (isModEnabled('stock') && getDolGlobalInt('STOCK_CALCULATE_ON_VALIDATE_ORDER') == 1) {
				$result = 0;

				require_once DOL_DOCUMENT_ROOT.'/product/stock/class/mouvementstock.class.php';
				$langs->load("agenda");

				$num = count($this->lines);
				for ($i = 0; $i < $num; $i++) {
					if ($this->lines[$i]->fk_product > 0) {
						$mouvP = new MouvementStock($this->db);
						$mouvP->origin = &$this;
						$mouvP->setOrigin($this->element, $this->id);
						// We increment stock of product (and sub-products)
						$result = $mouvP->reception($user, $this->lines[$i]->fk_product, $idwarehouse, $this->lines[$i]->qty, 0, $langs->trans("OrderBackToDraftInDolibarr", $this->ref));
						if ($result < 0) {
							$error++;
							$this->error = $mouvP->error;
							break;
						}
					}
				}
			}

			if (!$error) {
				// Call trigger
				$result = $this->call_trigger('ORDER_UNVALIDATE', $user);
				if ($result < 0) {
					$error++;
				}
			}

			if (!$error) {
				$this->statut = self::STATUS_DRAFT;
				$this->db->commit();
				return 1;
			} else {
				$this->db->rollback();
				return -1;
			}
		} else {
			$this->error = $this->db->error();
			$this->db->rollback();
			return -1;
		}
	}


	// phpcs:disable PEAR.NamingConventions.ValidFunctionName.ScopeNotCamelCaps
	/**
	 *	Tag the order as validated (opened)
	 *	Function used when order is reopend after being closed.
	 *
	 *	@param      User	$user       Object user that change status
	 *	@return     int         		<0 if KO, 0 if nothing is done, >0 if OK
	 */
	public function set_reopen($user)
	{
		// phpcs:enable
		$error = 0;

		if ($this->statut != self::STATUS_CANCELED && $this->statut != self::STATUS_CLOSED) {
			dol_syslog(get_class($this)."::set_reopen order has not status closed", LOG_WARNING);
			return 0;
		}

		$this->db->begin();

		$sql = 'UPDATE '.MAIN_DB_PREFIX.'commande';
		$sql .= ' SET fk_statut='.self::STATUS_VALIDATED.', facture=0,';
		$sql .= " fk_user_modif = ".((int) $user->id);
		$sql .= " WHERE rowid = ".((int) $this->id);

		dol_syslog(get_class($this)."::set_reopen", LOG_DEBUG);
		$resql = $this->db->query($sql);
		if ($resql) {
			// Call trigger
			$result = $this->call_trigger('ORDER_REOPEN', $user);
			if ($result < 0) {
				$error++;
			}
			// End call triggers
		} else {
			$error++;
			$this->error = $this->db->lasterror();
			dol_print_error($this->db);
		}

		if (!$error) {
			$this->statut = self::STATUS_VALIDATED;
			$this->billed = 0;

			$this->db->commit();
			return 1;
		} else {
			foreach ($this->errors as $errmsg) {
				dol_syslog(get_class($this)."::set_reopen ".$errmsg, LOG_ERR);
				$this->error .= ($this->error ? ', '.$errmsg : $errmsg);
			}
			$this->db->rollback();
			return -1 * $error;
		}
	}

	/**
	 *  Close order
	 *
	 * 	@param      User	$user       Objet user that close
	 *  @param		int		$notrigger	1=Does not execute triggers, 0=Execute triggers
	 *	@return		int					Return integer <0 if KO, >0 if OK
	 */
	public function cloture($user, $notrigger = 0)
	{
		global $conf;

		$error = 0;

		$usercanclose = ((!getDolGlobalString('MAIN_USE_ADVANCED_PERMS') && !empty($user->rights->commande->creer))
			|| (getDolGlobalString('MAIN_USE_ADVANCED_PERMS') && !empty($user->rights->commande->order_advance->close)));

		if ($usercanclose) {
			if ($this->statut == self::STATUS_CLOSED) {
				return 0;
			}
			$this->db->begin();

			$now = dol_now();

			$sql = 'UPDATE '.MAIN_DB_PREFIX.$this->table_element;
			$sql .= ' SET fk_statut = '.self::STATUS_CLOSED.',';
			$sql .= ' fk_user_cloture = '.((int) $user->id).',';
			$sql .= " date_cloture = '".$this->db->idate($now)."',";
			$sql .= " fk_user_modif = ".((int) $user->id);
			$sql .= " WHERE rowid = ".((int) $this->id).' AND fk_statut > '.self::STATUS_DRAFT;

			if ($this->db->query($sql)) {
				if (!$notrigger) {
					// Call trigger
					$result = $this->call_trigger('ORDER_CLOSE', $user);
					if ($result < 0) {
						$error++;
					}
					// End call triggers
				}

				if (!$error) {
					$this->statut = self::STATUS_CLOSED;

					$this->db->commit();
					return 1;
				} else {
					$this->db->rollback();
					return -1;
				}
			} else {
				$this->error = $this->db->lasterror();

				$this->db->rollback();
				return -1;
			}
		}
		return 0;
	}

	/**
	 * 	Cancel an order
	 * 	If stock is decremented on order validation, we must reincrement it
	 *
	 *	@param	int		$idwarehouse	Id warehouse to use for stock change.
	 *	@return	int						Return integer <0 if KO, >0 if OK
	 */
	public function cancel($idwarehouse = -1)
	{
		global $conf, $user, $langs;

		$error = 0;

		$this->db->begin();

		$sql = "UPDATE ".MAIN_DB_PREFIX."commande";
		$sql .= " SET fk_statut = ".self::STATUS_CANCELED.",";
		$sql .= " fk_user_modif = ".((int) $user->id);
		$sql .= " WHERE rowid = ".((int) $this->id);
		$sql .= " AND fk_statut = ".self::STATUS_VALIDATED;

		dol_syslog(get_class($this)."::cancel", LOG_DEBUG);
		if ($this->db->query($sql)) {
			// If stock is decremented on validate order, we must reincrement it
			if (isModEnabled('stock') && getDolGlobalInt('STOCK_CALCULATE_ON_VALIDATE_ORDER') == 1) {
				require_once DOL_DOCUMENT_ROOT.'/product/stock/class/mouvementstock.class.php';
				$langs->load("agenda");

				$num = count($this->lines);
				for ($i = 0; $i < $num; $i++) {
					if ($this->lines[$i]->fk_product > 0) {
						$mouvP = new MouvementStock($this->db);
						$mouvP->setOrigin($this->element, $this->id);
						// We increment stock of product (and sub-products)
						$result = $mouvP->reception($user, $this->lines[$i]->fk_product, $idwarehouse, $this->lines[$i]->qty, 0, $langs->trans("OrderCanceledInDolibarr", $this->ref)); // price is 0, we don't want WAP to be changed
						if ($result < 0) {
							$error++;
							$this->error = $mouvP->error;
							break;
						}
					}
				}
			}

			if (!$error) {
				// Call trigger
				$result = $this->call_trigger('ORDER_CANCEL', $user);
				if ($result < 0) {
					$error++;
				}
				// End call triggers
			}

			if (!$error) {
				$this->statut = self::STATUS_CANCELED;
				$this->db->commit();
				return 1;
			} else {
				foreach ($this->errors as $errmsg) {
					dol_syslog(get_class($this)."::cancel ".$errmsg, LOG_ERR);
					$this->error .= ($this->error ? ', '.$errmsg : $errmsg);
				}
				$this->db->rollback();
				return -1 * $error;
			}
		} else {
			$this->error = $this->db->error();
			$this->db->rollback();
			return -1;
		}
	}

	/**
	 *	Create order
	 *	Note that this->ref can be set or empty. If empty, we will use "(PROV)"
	 *
	 *	@param		User	$user 		Objet user that make creation
	 *	@param		int	    $notrigger	Disable all triggers
	 *	@return 	int			        Return integer <0 if KO, >0 if OK
	 */
	public function create($user, $notrigger = 0)
	{
		global $conf, $langs, $mysoc;
		$error = 0;

		// Clean parameters

		// Set tmp vars
		$date = ($this->date_commande ? $this->date_commande : $this->date);
		$delivery_date = $this->delivery_date;

		// Multicurrency (test on $this->multicurrency_tx because we should take the default rate only if not using origin rate)
		if (!empty($this->multicurrency_code) && empty($this->multicurrency_tx)) {
			list($this->fk_multicurrency, $this->multicurrency_tx) = MultiCurrency::getIdAndTxFromCode($this->db, $this->multicurrency_code, $date);
		} else {
			$this->fk_multicurrency = MultiCurrency::getIdFromCode($this->db, $this->multicurrency_code);
		}
		if (empty($this->fk_multicurrency)) {
			$this->multicurrency_code = $conf->currency;
			$this->fk_multicurrency = 0;
			$this->multicurrency_tx = 1;
		}

		dol_syslog(get_class($this)."::create user=".$user->id);

		// Check parameters
		if (!empty($this->ref)) {	// We check that ref is not already used
			$result = self::isExistingObject($this->element, 0, $this->ref); // Check ref is not yet used
			if ($result > 0) {
				$this->error = 'ErrorRefAlreadyExists';
				dol_syslog(get_class($this)."::create ".$this->error, LOG_WARNING);
				$this->db->rollback();
				return -1;
			}
		}

		$soc = new Societe($this->db);
		$result = $soc->fetch($this->socid);
		if ($result < 0) {
			$this->error = "Failed to fetch company";
			dol_syslog(get_class($this)."::create ".$this->error, LOG_ERR);
			return -2;
		}
		if (getDolGlobalString('ORDER_REQUIRE_SOURCE') && $this->source < 0) {
			$this->error = $langs->trans("ErrorFieldRequired", $langs->transnoentitiesnoconv("Source"));
			dol_syslog(get_class($this)."::create ".$this->error, LOG_ERR);
			return -1;
		}

		$now = dol_now();

		$this->db->begin();

		$sql = "INSERT INTO ".MAIN_DB_PREFIX."commande (";
		$sql .= " ref, fk_soc, date_creation, fk_user_author, fk_projet, date_commande, source, note_private, note_public, ref_ext, ref_client";
		$sql .= ", model_pdf, fk_cond_reglement, deposit_percent, fk_mode_reglement, fk_account, fk_availability, fk_input_reason, date_livraison, fk_delivery_address";
		$sql .= ", fk_shipping_method";
		$sql .= ", fk_warehouse";
		$sql .= ", fk_incoterms, location_incoterms";
		$sql .= ", entity, module_source, pos_source";
		$sql .= ", fk_multicurrency";
		$sql .= ", multicurrency_code";
		$sql .= ", multicurrency_tx";
		$sql .= ")";
		$sql .= " VALUES ('(PROV)', ".((int) $this->socid).", '".$this->db->idate($now)."', ".((int) $user->id);
		$sql .= ", ".($this->fk_project > 0 ? ((int) $this->fk_project) : "null");
		$sql .= ", '".$this->db->idate($date)."'";
		$sql .= ", ".($this->source >= 0 && $this->source != '' ? $this->db->escape($this->source) : 'null');
		$sql .= ", '".$this->db->escape($this->note_private)."'";
		$sql .= ", '".$this->db->escape($this->note_public)."'";
		$sql .= ", ".($this->ref_ext ? "'".$this->db->escape($this->ref_ext)."'" : "null");
		$sql .= ", ".($this->ref_client ? "'".$this->db->escape($this->ref_client)."'" : "null");
		$sql .= ", '".$this->db->escape($this->model_pdf)."'";
		$sql .= ", ".($this->cond_reglement_id > 0 ? ((int) $this->cond_reglement_id) : "null");
		$sql .= ", ".(!empty($this->deposit_percent) ? "'".$this->db->escape($this->deposit_percent)."'" : "null");
		$sql .= ", ".($this->mode_reglement_id > 0 ? ((int) $this->mode_reglement_id) : "null");
		$sql .= ", ".($this->fk_account > 0 ? ((int) $this->fk_account) : 'NULL');
		$sql .= ", ".($this->availability_id > 0 ? ((int) $this->availability_id) : "null");
		$sql .= ", ".($this->demand_reason_id > 0 ? ((int) $this->demand_reason_id) : "null");
		$sql .= ", ".($delivery_date ? "'".$this->db->idate($delivery_date)."'" : "null");
		$sql .= ", ".($this->fk_delivery_address > 0 ? ((int) $this->fk_delivery_address) : 'NULL');
		$sql .= ", ".(!empty($this->shipping_method_id) && $this->shipping_method_id > 0 ? ((int) $this->shipping_method_id) : 'NULL');
		$sql .= ", ".(!empty($this->warehouse_id) && $this->warehouse_id > 0 ? ((int) $this->warehouse_id) : 'NULL');
		$sql .= ", ".(int) $this->fk_incoterms;
		$sql .= ", '".$this->db->escape($this->location_incoterms)."'";
		$sql .= ", ".setEntity($this);
		$sql .= ", ".($this->module_source ? "'".$this->db->escape($this->module_source)."'" : "null");
		$sql .= ", ".($this->pos_source != '' ? "'".$this->db->escape($this->pos_source)."'" : "null");
		$sql .= ", ".(int) $this->fk_multicurrency;
		$sql .= ", '".$this->db->escape($this->multicurrency_code)."'";
		$sql .= ", ".(float) $this->multicurrency_tx;
		$sql .= ")";

		dol_syslog(get_class($this)."::create", LOG_DEBUG);
		$resql = $this->db->query($sql);
		if ($resql) {
			$this->id = $this->db->last_insert_id(MAIN_DB_PREFIX.'commande');

			if ($this->id) {
				$fk_parent_line = 0;
				$num = count($this->lines);

				/*
				 *  Insert products details into db
				 */
				for ($i = 0; $i < $num; $i++) {
					$line = $this->lines[$i];

					// Test and convert into object this->lines[$i]. When coming from REST API, we may still have an array
					//if (! is_object($line)) $line=json_decode(json_encode($line), false);  // convert recursively array into object.
					if (!is_object($line)) {
						$line = (object) $line;
					}

					// Reset fk_parent_line for no child products and special product
					if (($line->product_type != 9 && empty($line->fk_parent_line)) || $line->product_type == 9) {
						$fk_parent_line = 0;
					}

					// Complete vat rate with code
					$vatrate = $line->tva_tx;
					if ($line->vat_src_code && !preg_match('/\(.*\)/', $vatrate)) {
						$vatrate .= ' ('.$line->vat_src_code.')';
					}

					if (getDolGlobalString('MAIN_CREATEFROM_KEEP_LINE_ORIGIN_INFORMATION')) {
						$originid = $line->origin_id;
						$origintype = $line->origin;
					} else {
						$originid = $line->id;
						$origintype = $this->element;
					}

					// ref_ext
					if (empty($line->ref_ext)) {
						$line->ref_ext = '';
					}

					$result = $this->addline(
						$line->desc,
						$line->subprice,
						$line->qty,
						$vatrate,
						$line->localtax1_tx,
						$line->localtax2_tx,
						$line->fk_product,
						$line->remise_percent,
						$line->info_bits,
						$line->fk_remise_except,
						'HT',
						0,
						$line->date_start,
						$line->date_end,
						$line->product_type,
						$line->rang,
						$line->special_code,
						$fk_parent_line,
						$line->fk_fournprice,
						$line->pa_ht,
						$line->label,
						$line->array_options,
						$line->fk_unit,
						$origintype,
						$originid,
						0,
						$line->ref_ext,
						1
					);
					if ($result < 0) {
						if ($result != self::STOCK_NOT_ENOUGH_FOR_ORDER) {
							$this->error = $this->db->lasterror();
							$this->errors[] = $this->error;
							dol_print_error($this->db);
						}
						$this->db->rollback();
						return -1;
					}
					// Defined the new fk_parent_line
					if ($result > 0 && $line->product_type == 9) {
						$fk_parent_line = $result;
					}
				}

				$result = $this->update_price(1, 'auto', 0, $mysoc); // This method is designed to add line from user input so total calculation must be done using 'auto' mode.

				// update ref
				$initialref = '(PROV'.$this->id.')';
				if (!empty($this->ref)) {
					$initialref = $this->ref;
				}

				$sql = 'UPDATE '.MAIN_DB_PREFIX."commande SET ref='".$this->db->escape($initialref)."' WHERE rowid=".((int) $this->id);
				if ($this->db->query($sql)) {
					$this->ref = $initialref;

					if (!empty($this->linkedObjectsIds) && empty($this->linked_objects)) {	// To use new linkedObjectsIds instead of old linked_objects
						$this->linked_objects = $this->linkedObjectsIds; // TODO Replace linked_objects with linkedObjectsIds
					}

					// Add object linked
					if (!$error && $this->id && !empty($this->linked_objects) && is_array($this->linked_objects)) {
						foreach ($this->linked_objects as $origin => $tmp_origin_id) {
							if (is_array($tmp_origin_id)) {       // New behaviour, if linked_object can have several links per type, so is something like array('contract'=>array(id1, id2, ...))
								foreach ($tmp_origin_id as $origin_id) {
									$ret = $this->add_object_linked($origin, $origin_id);
									if (!$ret) {
										$this->error = $this->db->lasterror();
										$error++;
									}
								}
							} else { // Old behaviour, if linked_object has only one link per type, so is something like array('contract'=>id1))
								$origin_id = $tmp_origin_id;
								$ret = $this->add_object_linked($origin, $origin_id);
								if (!$ret) {
									$this->error = $this->db->lasterror();
									$error++;
								}
							}
						}
					}

					if (!$error && $this->id && getDolGlobalString('MAIN_PROPAGATE_CONTACTS_FROM_ORIGIN') && !empty($this->origin) && !empty($this->origin_id)) {   // Get contact from origin object
						$originforcontact = $this->origin;
						$originidforcontact = $this->origin_id;
						if ($originforcontact == 'shipping') {     // shipment and order share the same contacts. If creating from shipment we take data of order
							require_once DOL_DOCUMENT_ROOT.'/expedition/class/expedition.class.php';
							$exp = new Expedition($this->db);
							$exp->fetch($this->origin_id);
							$exp->fetchObjectLinked();
							if (count($exp->linkedObjectsIds['commande']) > 0) {
								foreach ($exp->linkedObjectsIds['commande'] as $key => $value) {
									$originforcontact = 'commande';
									if (is_object($value)) {
										$originidforcontact = $value->id;
									} else {
										$originidforcontact = $value;
									}
									break; // We take first one
								}
							}
						}

						$sqlcontact = "SELECT ctc.code, ctc.source, ec.fk_socpeople FROM ".MAIN_DB_PREFIX."element_contact as ec, ".MAIN_DB_PREFIX."c_type_contact as ctc";
						$sqlcontact .= " WHERE element_id = ".((int) $originidforcontact)." AND ec.fk_c_type_contact = ctc.rowid AND ctc.element = '".$this->db->escape($originforcontact)."'";

						$resqlcontact = $this->db->query($sqlcontact);
						if ($resqlcontact) {
							while ($objcontact = $this->db->fetch_object($resqlcontact)) {
								//print $objcontact->code.'-'.$objcontact->source.'-'.$objcontact->fk_socpeople."\n";
								$this->add_contact($objcontact->fk_socpeople, $objcontact->code, $objcontact->source); // May failed because of duplicate key or because code of contact type does not exists for new object
							}
						} else {
							dol_print_error($resqlcontact);
						}
					}

					if (!$error) {
						$result = $this->insertExtraFields();
						if ($result < 0) {
							$error++;
						}
					}

					if (!$error && !$notrigger) {
						// Call trigger
						$result = $this->call_trigger('ORDER_CREATE', $user);
						if ($result < 0) {
							$error++;
						}
						// End call triggers
					}

					if (!$error) {
						$this->db->commit();
						return $this->id;
					} else {
						$this->db->rollback();
						return -1 * $error;
					}
				} else {
					$this->error = $this->db->lasterror();
					$this->db->rollback();
					return -1;
				}
			}

			return 0;
		} else {
			dol_print_error($this->db);
			$this->db->rollback();
			return -1;
		}
	}


	/**
	 *	Load an object from its id and create a new one in database
	 *
	 *  @param	    User	$user		User making the clone
	 *	@param		int		$socid		Id of thirdparty
	 *	@return		int					New id of clone
	 */
	public function createFromClone(User $user, $socid = 0)
	{
		global $conf, $user, $hookmanager;

		$error = 0;

		$this->db->begin();

		// get lines so they will be clone
		foreach ($this->lines as $line) {
			$line->fetch_optionals();
		}

		// Load source object
		$objFrom = clone $this;

		// Change socid if needed
		if (!empty($socid) && $socid != $this->socid) {
			$objsoc = new Societe($this->db);

			if ($objsoc->fetch($socid) > 0) {
				$this->socid = $objsoc->id;
				$this->cond_reglement_id	= (!empty($objsoc->cond_reglement_id) ? $objsoc->cond_reglement_id : 0);
				$this->deposit_percent		= (!empty($objsoc->deposit_percent) ? $objsoc->deposit_percent : null);
				$this->mode_reglement_id	= (!empty($objsoc->mode_reglement_id) ? $objsoc->mode_reglement_id : 0);
				$this->fk_project = 0;
				$this->fk_delivery_address = 0;
			}

			// TODO Change product price if multi-prices
		}

		$this->id = 0;
		$this->ref = '';
		$this->statut = self::STATUS_DRAFT;

		// Clear fields
		$this->user_author_id     = $user->id;
		$this->user_validation_id = 0;
		$this->date = dol_now();
		$this->date_commande = dol_now();
		$this->date_creation      = '';
		$this->date_validation    = '';
		if (!getDolGlobalString('MAIN_KEEP_REF_CUSTOMER_ON_CLONING')) {
			$this->ref_client = '';
			$this->ref_customer = '';
		}

		// Do not clone ref_ext
		$num = count($this->lines);
		for ($i = 0; $i < $num; $i++) {
			$this->lines[$i]->ref_ext = '';
		}

		// Create clone
		$this->context['createfromclone'] = 'createfromclone';
		$result = $this->create($user);
		if ($result < 0) {
			$error++;
		}

		if (!$error) {
			// copy internal contacts
			if ($this->copy_linked_contact($objFrom, 'internal') < 0) {
				$error++;
			}
		}

		if (!$error) {
			// copy external contacts if same company
			if ($this->socid == $objFrom->socid) {
				if ($this->copy_linked_contact($objFrom, 'external') < 0) {
					$error++;
				}
			}
		}

		if (!$error) {
			// Hook of thirdparty module
			if (is_object($hookmanager)) {
				$parameters = array('objFrom'=>$objFrom);
				$action = '';
				$reshook = $hookmanager->executeHooks('createFrom', $parameters, $this, $action); // Note that $action and $object may have been modified by some hooks
				if ($reshook < 0) {
					$this->setErrorsFromObject($hookmanager);
					$error++;
				}
			}
		}

		unset($this->context['createfromclone']);

		// End
		if (!$error) {
			$this->db->commit();
			return $this->id;
		} else {
			$this->db->rollback();
			return -1;
		}
	}


	/**
	 *  Load an object from a proposal and create a new order into database
	 *
	 *  @param      Object			$object 	        Object source
	 *  @param		User			$user				User making creation
	 *  @return     int             					<0 if KO, 0 if nothing done, 1 if OK
	 */
	public function createFromProposal($object, User $user)
	{
		global $conf, $hookmanager;

		dol_include_once('/multicurrency/class/multicurrency.class.php');
		dol_include_once('/core/class/extrafields.class.php');

		$error = 0;

		$this->date_commande = dol_now();
		$this->date = dol_now();
		$this->source = 0;

		$num = count($object->lines);
		for ($i = 0; $i < $num; $i++) {
			$line = new OrderLine($this->db);

			$line->libelle           = $object->lines[$i]->libelle;
			$line->label             = $object->lines[$i]->label;
			$line->desc              = $object->lines[$i]->desc;
			$line->price             = $object->lines[$i]->price;
			$line->subprice          = $object->lines[$i]->subprice;
			$line->vat_src_code      = $object->lines[$i]->vat_src_code;
			$line->tva_tx            = $object->lines[$i]->tva_tx;
			$line->localtax1_tx      = $object->lines[$i]->localtax1_tx;
			$line->localtax2_tx      = $object->lines[$i]->localtax2_tx;
			$line->qty               = $object->lines[$i]->qty;
			$line->fk_remise_except  = $object->lines[$i]->fk_remise_except;
			$line->remise_percent    = $object->lines[$i]->remise_percent;
			$line->fk_product        = $object->lines[$i]->fk_product;
			$line->info_bits         = $object->lines[$i]->info_bits;
			$line->product_type      = $object->lines[$i]->product_type;
			$line->rang              = $object->lines[$i]->rang;
			$line->special_code      = $object->lines[$i]->special_code;
			$line->fk_parent_line    = $object->lines[$i]->fk_parent_line;
			$line->fk_unit = $object->lines[$i]->fk_unit;

			$line->date_start 		= $object->lines[$i]->date_start;
			$line->date_end    		= $object->lines[$i]->date_end;

			$line->fk_fournprice	= $object->lines[$i]->fk_fournprice;
			$marginInfos			= getMarginInfos($object->lines[$i]->subprice, $object->lines[$i]->remise_percent, $object->lines[$i]->tva_tx, $object->lines[$i]->localtax1_tx, $object->lines[$i]->localtax2_tx, $object->lines[$i]->fk_fournprice, $object->lines[$i]->pa_ht);
			$line->pa_ht			= $marginInfos[0];
			$line->marge_tx			= $marginInfos[1];
			$line->marque_tx		= $marginInfos[2];

			$line->origin           = $object->element;
			$line->origin_id        = $object->lines[$i]->id;

			// get extrafields from original line
			$object->lines[$i]->fetch_optionals();
			foreach ($object->lines[$i]->array_options as $options_key => $value) {
				$line->array_options[$options_key] = $value;
			}

			$this->lines[$i] = $line;
		}

		$this->entity               = $object->entity;
		$this->socid                = $object->socid;
		$this->fk_project           = $object->fk_project;
		$this->cond_reglement_id    = $object->cond_reglement_id;
		$this->deposit_percent      = $object->deposit_percent;
		$this->mode_reglement_id    = $object->mode_reglement_id;
		$this->fk_account           = $object->fk_account;
		$this->availability_id      = $object->availability_id;
		$this->demand_reason_id     = $object->demand_reason_id;
		$this->delivery_date        = $object->delivery_date;
		$this->shipping_method_id   = $object->shipping_method_id;
		$this->warehouse_id         = $object->warehouse_id;
		$this->fk_delivery_address  = $object->fk_delivery_address;
		$this->contact_id           = $object->contact_id;
		$this->ref_client           = $object->ref_client;
		$this->ref_customer         = $object->ref_client;

		if (!getDolGlobalString('MAIN_DISABLE_PROPAGATE_NOTES_FROM_ORIGIN')) {
			$this->note_private         = $object->note_private;
			$this->note_public          = $object->note_public;
		}

		$this->origin = $object->element;
		$this->origin_id = $object->id;

		// Multicurrency (test on $this->multicurrency_tx because we should take the default rate only if not using origin rate)
		if (!empty($conf->multicurrency->enabled)) {
			if (!empty($object->multicurrency_code)) {
				$this->multicurrency_code = $object->multicurrency_code;
			}
			if (getDolGlobalString('MULTICURRENCY_USE_ORIGIN_TX') && !empty($object->multicurrency_tx)) {
				$this->multicurrency_tx = $object->multicurrency_tx;
			}

			if (!empty($this->multicurrency_code) && empty($this->multicurrency_tx)) {
				$tmparray = MultiCurrency::getIdAndTxFromCode($this->db, $this->multicurrency_code, $this->date_commande);
				$this->fk_multicurrency = $tmparray[0];
				$this->multicurrency_tx = $tmparray[1];
			} else {
				$this->fk_multicurrency = MultiCurrency::getIdFromCode($this->db, $this->multicurrency_code);
			}
			if (empty($this->fk_multicurrency)) {
				$this->multicurrency_code = $conf->currency;
				$this->fk_multicurrency = 0;
				$this->multicurrency_tx = 1;
			}
		}

		// get extrafields from original line
		$object->fetch_optionals();

		$e = new ExtraFields($this->db);
		$element_extrafields = $e->fetch_name_optionals_label($this->table_element);

		foreach ($object->array_options as $options_key => $value) {
			if (array_key_exists(str_replace('options_', '', $options_key), $element_extrafields)) {
				$this->array_options[$options_key] = $value;
			}
		}
		// Possibility to add external linked objects with hooks
		$this->linked_objects[$this->origin] = $this->origin_id;
		if (isset($object->other_linked_objects) && is_array($object->other_linked_objects) && !empty($object->other_linked_objects)) {
			$this->linked_objects = array_merge($this->linked_objects, $object->other_linked_objects);
		}

		$ret = $this->create($user);

		if ($ret > 0) {
			// Actions hooked (by external module)
			$hookmanager->initHooks(array('orderdao'));

			$parameters = array('objFrom'=>$object);
			$action = '';
			$reshook = $hookmanager->executeHooks('createFrom', $parameters, $this, $action); // Note that $action and $object may have been modified by some hooks
			if ($reshook < 0) {
				$this->setErrorsFromObject($hookmanager);
				$error++;
			}

			if (!$error) {
				// Validate immediatly the order
				if (getDolGlobalString('ORDER_VALID_AFTER_CLOSE_PROPAL')) {
					$this->fetch($ret);
					$this->valid($user);
				}
				return $ret;
			} else {
				return -1;
			}
		} else {
			return -1;
		}
	}


	/**
	 *	Add an order line into database (linked to product/service or not)
	 *
	 *	@param      string			$desc            	Description of line
	 *	@param      float			$pu_ht    	        Unit price (without tax)
	 *	@param      float			$qty             	Quantite
	 * 	@param    	float			$txtva           	Force Vat rate, -1 for auto (Can contain the vat_src_code too with syntax '9.9 (CODE)')
	 * 	@param		float			$txlocaltax1		Local tax 1 rate (deprecated, use instead txtva with code inside)
	 * 	@param		float			$txlocaltax2		Local tax 2 rate (deprecated, use instead txtva with code inside)
	 *	@param      int				$fk_product      	Id of product
	 *	@param      float			$remise_percent  	Percentage discount of the line
	 *	@param      int				$info_bits			Bits of type of lines
	 *	@param      int				$fk_remise_except	Id remise
	 *	@param      string			$price_base_type	HT or TTC
	 *	@param      float			$pu_ttc    		    Prix unitaire TTC
	 *	@param      int				$date_start       	Start date of the line - Added by Matelli (See http://matelli.fr/showcases/patchs-dolibarr/add-dates-in-order-lines.html)
	 *	@param      int				$date_end         	End date of the line - Added by Matelli (See http://matelli.fr/showcases/patchs-dolibarr/add-dates-in-order-lines.html)
	 *	@param      int				$type				Type of line (0=product, 1=service). Not used if fk_product is defined, the type of product is used.
	 *	@param      int				$rang             	Position of line
	 *	@param		int				$special_code		Special code (also used by externals modules!)
	 *	@param		int				$fk_parent_line		Parent line
	 *  @param		int				$fk_fournprice		Id supplier price
	 *  @param		int				$pa_ht				Buying price (without tax)
	 *  @param		string			$label				Label
	 *  @param		array			$array_options		extrafields array. Example array('options_codeforfield1'=>'valueforfield1', 'options_codeforfield2'=>'valueforfield2', ...)
	 * 	@param 		string			$fk_unit 			Code of the unit to use. Null to use the default one
	 * 	@param		string		    $origin				Depend on global conf MAIN_CREATEFROM_KEEP_LINE_ORIGIN_INFORMATION can be 'orderdet', 'propaldet'..., else 'order','propal,'....
	 *  @param		int			    $origin_id			Depend on global conf MAIN_CREATEFROM_KEEP_LINE_ORIGIN_INFORMATION can be Id of origin object (aka line id), else object id
	 * 	@param		double			$pu_ht_devise		Unit price in currency
	 * 	@param		string			$ref_ext		    line external reference
	 *  @param		int				$noupdateafterinsertline	No update after insert of line
	 *	@return     int             					>0 if OK, <0 if KO
	 *
	 *	@see        add_product()
	 *
	 *	Les parametres sont deja cense etre juste et avec valeurs finales a l'appel
	 *	de cette methode. Aussi, pour le taux tva, il doit deja avoir ete defini
	 *	par l'appelant par la methode get_default_tva(societe_vendeuse,societe_acheteuse,produit)
	 *	et le desc doit deja avoir la bonne valeur (a l'appelant de gerer le multilangue)
	 */
	public function addline($desc, $pu_ht, $qty, $txtva, $txlocaltax1 = 0, $txlocaltax2 = 0, $fk_product = 0, $remise_percent = 0, $info_bits = 0, $fk_remise_except = 0, $price_base_type = 'HT', $pu_ttc = 0, $date_start = '', $date_end = '', $type = 0, $rang = -1, $special_code = 0, $fk_parent_line = 0, $fk_fournprice = null, $pa_ht = 0, $label = '', $array_options = 0, $fk_unit = null, $origin = '', $origin_id = 0, $pu_ht_devise = 0, $ref_ext = '', $noupdateafterinsertline = 0)
	{
		global $mysoc, $conf, $langs, $user;

		$logtext = "::addline commandeid=$this->id, desc=$desc, pu_ht=$pu_ht, qty=$qty, txtva=$txtva, fk_product=$fk_product, remise_percent=$remise_percent";
		$logtext .= ", info_bits=$info_bits, fk_remise_except=$fk_remise_except, price_base_type=$price_base_type, pu_ttc=$pu_ttc, date_start=$date_start";
		$logtext .= ", date_end=$date_end, type=$type special_code=$special_code, fk_unit=$fk_unit, origin=$origin, origin_id=$origin_id, pu_ht_devise=$pu_ht_devise, ref_ext=$ref_ext";
		dol_syslog(get_class($this).$logtext, LOG_DEBUG);

		if ($this->statut == self::STATUS_DRAFT) {
			include_once DOL_DOCUMENT_ROOT.'/core/lib/price.lib.php';

			// Clean parameters

			if (empty($remise_percent)) {
				$remise_percent = 0;
			}
			if (empty($qty)) {
				$qty = 0;
			}
			if (empty($info_bits)) {
				$info_bits = 0;
			}
			if (empty($rang)) {
				$rang = 0;
			}
			if (empty($txtva)) {
				$txtva = 0;
			}
			if (empty($txlocaltax1)) {
				$txlocaltax1 = 0;
			}
			if (empty($txlocaltax2)) {
				$txlocaltax2 = 0;
			}
			if (empty($fk_parent_line) || $fk_parent_line < 0) {
				$fk_parent_line = 0;
			}
			if (empty($this->fk_multicurrency)) {
				$this->fk_multicurrency = 0;
			}
			if (empty($ref_ext)) {
				$ref_ext = '';
			}

			$remise_percent = price2num($remise_percent);
			$qty = price2num($qty);
			$pu_ht = price2num($pu_ht);
			$pu_ht_devise = price2num($pu_ht_devise);
			$pu_ttc = price2num($pu_ttc);
			$pa_ht = price2num($pa_ht);
			if (!preg_match('/\((.*)\)/', $txtva)) {
				$txtva = price2num($txtva); // $txtva can have format '5,1' or '5.1' or '5.1(XXX)', we must clean only if '5,1'
			}
			$txlocaltax1 = price2num($txlocaltax1);
			$txlocaltax2 = price2num($txlocaltax2);
			if ($price_base_type == 'HT') {
				$pu = $pu_ht;
			} else {
				$pu = $pu_ttc;
			}
			$label = trim($label);
			$desc = trim($desc);

			// Check parameters
			if ($type < 0) {
				return -1;
			}

			if ($date_start && $date_end && $date_start > $date_end) {
				$langs->load("errors");
				$this->error = $langs->trans('ErrorStartDateGreaterEnd');
				return -1;
			}

			$this->db->begin();

			$product_type = $type;
			if (!empty($fk_product) && $fk_product > 0) {
				$product = new Product($this->db);
				$result = $product->fetch($fk_product);
				$product_type = $product->type;

				if (getDolGlobalString('STOCK_MUST_BE_ENOUGH_FOR_ORDER') && $product_type == 0 && $product->stock_reel < $qty) {
					$langs->load("errors");
					$this->error = $langs->trans('ErrorStockIsNotEnoughToAddProductOnOrder', $product->ref);
					$this->errors[] = $this->error;
					dol_syslog(get_class($this)."::addline error=Product ".$product->ref.": ".$this->error, LOG_ERR);
					$this->db->rollback();
					return self::STOCK_NOT_ENOUGH_FOR_ORDER;
				}
			}
			// Calcul du total TTC et de la TVA pour la ligne a partir de
			// qty, pu, remise_percent et txtva
			// TRES IMPORTANT: C'est au moment de l'insertion ligne qu'on doit stocker
			// la part ht, tva et ttc, et ce au niveau de la ligne qui a son propre taux tva.

			$localtaxes_type = getLocalTaxesFromRate($txtva, 0, $this->thirdparty, $mysoc);

			// Clean vat code
			$reg = array();
			$vat_src_code = '';
			if (preg_match('/\((.*)\)/', $txtva, $reg)) {
				$vat_src_code = $reg[1];
				$txtva = preg_replace('/\s*\(.*\)/', '', $txtva); // Remove code into vatrate.
			}

			$tabprice = calcul_price_total($qty, $pu, $remise_percent, $txtva, $txlocaltax1, $txlocaltax2, 0, $price_base_type, $info_bits, $product_type, $mysoc, $localtaxes_type, 100, $this->multicurrency_tx, $pu_ht_devise);

			/*var_dump($txlocaltax1);
			 var_dump($txlocaltax2);
			 var_dump($localtaxes_type);
			 var_dump($tabprice);
			 var_dump($tabprice[9]);
			 var_dump($tabprice[10]);
			 exit;*/

			$total_ht  = $tabprice[0];
			$total_tva = $tabprice[1];
			$total_ttc = $tabprice[2];
			$total_localtax1 = $tabprice[9];
			$total_localtax2 = $tabprice[10];
			$pu_ht = $tabprice[3];

			// MultiCurrency
			$multicurrency_total_ht  = $tabprice[16];
			$multicurrency_total_tva = $tabprice[17];
			$multicurrency_total_ttc = $tabprice[18];
			$pu_ht_devise = $tabprice[19];

			// Rang to use
			$ranktouse = $rang;
			if ($ranktouse == -1) {
				$rangmax = $this->line_max($fk_parent_line);
				$ranktouse = $rangmax + 1;
			}

			// TODO A virer
			// Anciens indicateurs: $price, $remise (a ne plus utiliser)
			$price = $pu;
			$remise = 0;
			if ($remise_percent > 0) {
				$remise = round(($pu * $remise_percent / 100), 2);
				$price = $pu - $remise;
			}

			// Insert line
			$this->line = new OrderLine($this->db);

			$this->line->context = $this->context;

			$this->line->fk_commande = $this->id;
			$this->line->label = $label;
			$this->line->desc = $desc;
			$this->line->qty = $qty;
			$this->line->ref_ext = $ref_ext;

			$this->line->vat_src_code = $vat_src_code;
			$this->line->tva_tx = $txtva;
			$this->line->localtax1_tx = ($total_localtax1 ? $localtaxes_type[1] : 0);
			$this->line->localtax2_tx = ($total_localtax2 ? $localtaxes_type[3] : 0);
			$this->line->localtax1_type = empty($localtaxes_type[0]) ? '' : $localtaxes_type[0];
			$this->line->localtax2_type = empty($localtaxes_type[2]) ? '' : $localtaxes_type[2];
			$this->line->fk_product = $fk_product;
			$this->line->product_type = $product_type;
			$this->line->fk_remise_except = $fk_remise_except;
			$this->line->remise_percent = $remise_percent;
			$this->line->subprice = $pu_ht;
			$this->line->rang = $ranktouse;
			$this->line->info_bits = $info_bits;
			$this->line->total_ht = $total_ht;
			$this->line->total_tva = $total_tva;
			$this->line->total_localtax1 = $total_localtax1;
			$this->line->total_localtax2 = $total_localtax2;
			$this->line->total_ttc = $total_ttc;
			$this->line->special_code = $special_code;
			$this->line->origin = $origin;
			$this->line->origin_id = $origin_id;
			$this->line->fk_parent_line = $fk_parent_line;
			$this->line->fk_unit = $fk_unit;

			$this->line->date_start = $date_start;
			$this->line->date_end = $date_end;

			$this->line->fk_fournprice = $fk_fournprice;
			$this->line->pa_ht = $pa_ht;

			// Multicurrency
			$this->line->fk_multicurrency = $this->fk_multicurrency;
			$this->line->multicurrency_code = $this->multicurrency_code;
			$this->line->multicurrency_subprice		= $pu_ht_devise;
			$this->line->multicurrency_total_ht 	= $multicurrency_total_ht;
			$this->line->multicurrency_total_tva 	= $multicurrency_total_tva;
			$this->line->multicurrency_total_ttc 	= $multicurrency_total_ttc;

			// TODO Ne plus utiliser
			$this->line->price = $price;

			if (is_array($array_options) && count($array_options) > 0) {
				$this->line->array_options = $array_options;
			}

			$result = $this->line->insert($user);
			if ($result > 0) {
				// Reorder if child line
				if (!empty($fk_parent_line)) {
					$this->line_order(true, 'DESC');
				} elseif ($ranktouse > 0 && $ranktouse <= count($this->lines)) { // Update all rank of all other lines
					$linecount = count($this->lines);
					for ($ii = $ranktouse; $ii <= $linecount; $ii++) {
						$this->updateRangOfLine($this->lines[$ii - 1]->id, $ii + 1);
					}
				}

				// Mise a jour informations denormalisees au niveau de la commande meme
				if (empty($noupdateafterinsertline)) {
					$result = $this->update_price(1, 'auto', 0, $mysoc); // This method is designed to add line from user input so total calculation must be done using 'auto' mode.
				}

				if ($result > 0) {
					$this->db->commit();
					return $this->line->id;
				} else {
					$this->db->rollback();
					return -1;
				}
			} else {
				$this->error = $this->line->error;
				dol_syslog(get_class($this)."::addline error=".$this->error, LOG_ERR);
				$this->db->rollback();
				return -2;
			}
		} else {
			dol_syslog(get_class($this)."::addline status of order must be Draft to allow use of ->addline()", LOG_ERR);
			return -3;
		}
	}


	// phpcs:disable PEAR.NamingConventions.ValidFunctionName.ScopeNotCamelCaps
	/**
	 *	Add line into array
	 *	$this->client must be loaded
	 *
	 *	@param  int     $idproduct          Product Id
	 *	@param  float   $qty                Quantity
	 *	@param  float   $remise_percent     Product discount relative
	 * 	@param  int     $date_start         Start date of the line
	 * 	@param  int     $date_end           End date of the line
	 * 	@return void
	 *
	 *	TODO	Remplacer les appels a cette fonction par generation objet Ligne
	 */
	public function add_product($idproduct, $qty, $remise_percent = 0.0, $date_start = '', $date_end = '')
	{
		// phpcs:enable
		global $conf, $mysoc;

		if (!$qty) {
			$qty = 1;
		}

		if ($idproduct > 0) {
			$prod = new Product($this->db);
			$prod->fetch($idproduct);

			$tva_tx = get_default_tva($mysoc, $this->thirdparty, $prod->id);
			$tva_npr = get_default_npr($mysoc, $this->thirdparty, $prod->id);
			if (empty($tva_tx)) {
				$tva_npr = 0;
			}
			$vat_src_code = ''; // May be defined into tva_tx

			$localtax1_tx = get_localtax($tva_tx, 1, $this->thirdparty, $mysoc, $tva_npr);
			$localtax2_tx = get_localtax($tva_tx, 2, $this->thirdparty, $mysoc, $tva_npr);

			// multiprix
			if ($conf->global->PRODUIT_MULTIPRICES && $this->thirdparty->price_level) {
				$price = $prod->multiprices[$this->thirdparty->price_level];
			} else {
				$price = $prod->price;
			}

			$line = new OrderLine($this->db);

			$line->context = $this->context;

			$line->fk_product = $idproduct;
			$line->desc = $prod->description;
			$line->qty = $qty;
			$line->subprice = $price;
			$line->remise_percent = $remise_percent;
			$line->vat_src_code = $vat_src_code;
			$line->tva_tx = $tva_tx;
			$line->localtax1_tx = $localtax1_tx;
			$line->localtax2_tx = $localtax2_tx;

			$line->product_ref = $prod->ref;
			$line->product_label = $prod->label;
			$line->product_desc = $prod->description;
			$line->fk_unit = $prod->fk_unit;

			// Save the start and end date of the line in the object
			if ($date_start) {
				$line->date_start = $date_start;
			}
			if ($date_end) {
				$line->date_end = $date_end;
			}

			$this->lines[] = $line;

			/** POUR AJOUTER AUTOMATIQUEMENT LES SOUSPRODUITS a LA COMMANDE
			 if (!empty($conf->global->PRODUIT_SOUSPRODUITS))
			 {
			 $prod = new Product($this->db);
			 $prod->fetch($idproduct);
			 $prod -> get_sousproduits_arbo();
			 $prods_arbo = $prod->get_arbo_each_prod();
			 if(count($prods_arbo) > 0)
			 {
				 foreach($prods_arbo as $key => $value)
				 {
					 // print "id : ".$value[1].' :qty: '.$value[0].'<br>';
					 if not in lines {
						$this->add_product($value[1], $value[0]);
					 }
				 }
			 }
			 **/
		}
	}


	/**
	 *	Get object from database. Get also lines.
	 *
	 *	@param      int			$id       		Id of object to load
	 * 	@param		string		$ref			Ref of object
	 * 	@param		string		$ref_ext		External reference of object
	 * 	@param		string		$notused		Internal reference of other object
	 *	@return     int         				>0 if OK, <0 if KO, 0 if not found
	 */
	public function fetch($id, $ref = '', $ref_ext = '', $notused = '')
	{
		// Check parameters
		if (empty($id) && empty($ref) && empty($ref_ext)) {
			return -1;
		}

		$sql = 'SELECT c.rowid, c.entity, c.date_creation, c.ref, c.fk_soc, c.fk_user_author, c.fk_user_valid, c.fk_user_modif, c.fk_statut';
		$sql .= ', c.amount_ht, c.total_ht, c.total_ttc, c.total_tva, c.localtax1 as total_localtax1, c.localtax2 as total_localtax2, c.fk_cond_reglement, c.deposit_percent, c.fk_mode_reglement, c.fk_availability, c.fk_input_reason';
		$sql .= ', c.fk_account';
		$sql .= ', c.date_commande, c.date_valid, c.tms';
		$sql .= ', c.date_livraison as delivery_date';
		$sql .= ', c.fk_shipping_method';
		$sql .= ', c.fk_warehouse';
		$sql .= ', c.fk_projet as fk_project, c.source, c.facture as billed';
		$sql .= ', c.note_private, c.note_public, c.ref_client, c.ref_ext, c.model_pdf, c.last_main_doc, c.fk_delivery_address, c.extraparams';
		$sql .= ', c.fk_incoterms, c.location_incoterms';
		$sql .= ", c.fk_multicurrency, c.multicurrency_code, c.multicurrency_tx, c.multicurrency_total_ht, c.multicurrency_total_tva, c.multicurrency_total_ttc";
		$sql .= ", c.module_source, c.pos_source";
		$sql .= ", i.libelle as label_incoterms";
		$sql .= ', p.code as mode_reglement_code, p.libelle as mode_reglement_libelle';
		$sql .= ', cr.code as cond_reglement_code, cr.libelle as cond_reglement_libelle, cr.libelle_facture as cond_reglement_libelle_doc';
		$sql .= ', ca.code as availability_code, ca.label as availability_label';
		$sql .= ', dr.code as demand_reason_code';
		$sql .= ' FROM '.MAIN_DB_PREFIX.'commande as c';
		$sql .= ' LEFT JOIN '.MAIN_DB_PREFIX.'c_payment_term as cr ON c.fk_cond_reglement = cr.rowid';
		$sql .= ' LEFT JOIN '.MAIN_DB_PREFIX.'c_paiement as p ON c.fk_mode_reglement = p.id';
		$sql .= ' LEFT JOIN '.MAIN_DB_PREFIX.'c_availability as ca ON c.fk_availability = ca.rowid';
		$sql .= ' LEFT JOIN '.MAIN_DB_PREFIX.'c_input_reason as dr ON c.fk_input_reason = dr.rowid';
		$sql .= ' LEFT JOIN '.MAIN_DB_PREFIX.'c_incoterms as i ON c.fk_incoterms = i.rowid';

		if ($id) {
			$sql .= " WHERE c.rowid=".((int) $id);
		} else {
			$sql .= " WHERE c.entity IN (".getEntity('commande').")"; // Dont't use entity if you use rowid
		}

		if ($ref) {
			$sql .= " AND c.ref='".$this->db->escape($ref)."'";
		}
		if ($ref_ext) {
			$sql .= " AND c.ref_ext='".$this->db->escape($ref_ext)."'";
		}

		dol_syslog(get_class($this)."::fetch", LOG_DEBUG);
		$result = $this->db->query($sql);
		if ($result) {
			$obj = $this->db->fetch_object($result);
			if ($obj) {
				$this->id = $obj->rowid;
				$this->entity = $obj->entity;

				$this->ref = $obj->ref;
				$this->ref_client = $obj->ref_client;
				$this->ref_customer = $obj->ref_client;
				$this->ref_ext = $obj->ref_ext;

				$this->socid = $obj->fk_soc;
				$this->thirdparty = null; // Clear if another value was already set by fetch_thirdparty

				$this->fk_project = $obj->fk_project;
				$this->project = null; // Clear if another value was already set by fetch_projet

				$this->statut = $obj->fk_statut;
				$this->status = $obj->fk_statut;

				$this->user_author_id = $obj->fk_user_author;
				$this->user_creation_id = $obj->fk_user_author;
				$this->user_validation_id = $obj->fk_user_valid;
				$this->user_modification_id = $obj->fk_user_modif;
				$this->total_ht				= $obj->total_ht;
				$this->total_tva			= $obj->total_tva;
				$this->total_localtax1		= $obj->total_localtax1;
				$this->total_localtax2		= $obj->total_localtax2;
				$this->total_ttc			= $obj->total_ttc;
				$this->date = $this->db->jdate($obj->date_commande);
				$this->date_commande		= $this->db->jdate($obj->date_commande);
				$this->date_creation		= $this->db->jdate($obj->date_creation);
				$this->date_validation      = $this->db->jdate($obj->date_valid);
				$this->date_modification    = $this->db->jdate($obj->tms);
				$this->source				= $obj->source;
				$this->billed				= $obj->billed;
				$this->note = $obj->note_private; // deprecated
				$this->note_private = $obj->note_private;
				$this->note_public = $obj->note_public;
				$this->model_pdf = $obj->model_pdf;
				$this->last_main_doc = $obj->last_main_doc;
				$this->mode_reglement_id	= $obj->fk_mode_reglement;
				$this->mode_reglement_code	= $obj->mode_reglement_code;
				$this->mode_reglement		= $obj->mode_reglement_libelle;
				$this->cond_reglement_id	= $obj->fk_cond_reglement;
				$this->cond_reglement_code	= $obj->cond_reglement_code;
				$this->cond_reglement		= $obj->cond_reglement_libelle;
				$this->cond_reglement_doc = $obj->cond_reglement_libelle_doc;
				$this->deposit_percent = $obj->deposit_percent;
				$this->fk_account = $obj->fk_account;
				$this->availability_id = $obj->fk_availability;
				$this->availability_code	= $obj->availability_code;
				$this->availability	    	= $obj->availability_label;
				$this->demand_reason_id		= $obj->fk_input_reason;
				$this->demand_reason_code = $obj->demand_reason_code;
				$this->delivery_date = $this->db->jdate($obj->delivery_date);
				$this->shipping_method_id   = ($obj->fk_shipping_method > 0) ? $obj->fk_shipping_method : null;
				$this->warehouse_id         = ($obj->fk_warehouse > 0) ? $obj->fk_warehouse : null;
				$this->fk_delivery_address = $obj->fk_delivery_address;
				$this->module_source        = $obj->module_source;
				$this->pos_source           = $obj->pos_source;

				//Incoterms
				$this->fk_incoterms         = $obj->fk_incoterms;
				$this->location_incoterms   = $obj->location_incoterms;
				$this->label_incoterms    = $obj->label_incoterms;

				// Multicurrency
				$this->fk_multicurrency 		= $obj->fk_multicurrency;
				$this->multicurrency_code = $obj->multicurrency_code;
				$this->multicurrency_tx 		= $obj->multicurrency_tx;
				$this->multicurrency_total_ht = $obj->multicurrency_total_ht;
				$this->multicurrency_total_tva 	= $obj->multicurrency_total_tva;
				$this->multicurrency_total_ttc 	= $obj->multicurrency_total_ttc;

				$this->extraparams = !empty($obj->extraparams) ? (array) json_decode($obj->extraparams, true) : array();

				$this->lines = array();

				// Retrieve all extrafield
				// fetch optionals attributes and labels
				$this->fetch_optionals();

				$this->db->free($result);

				// Lines
				$result = $this->fetch_lines();
				if ($result < 0) {
					return -3;
				}
				return 1;
			} else {
				$this->error = 'Order with id '.$id.' not found sql='.$sql;
				return 0;
			}
		} else {
			$this->error = $this->db->error();
			return -1;
		}
	}


	// phpcs:disable PEAR.NamingConventions.ValidFunctionName.ScopeNotCamelCaps
	/**
	 *	Adding line of fixed discount in the order in DB
	 *
	 *	@param     int	$idremise			Id de la remise fixe
	 *	@return    int          			>0 si ok, <0 si ko
	 */
	public function insert_discount($idremise)
	{
		// phpcs:enable
		global $langs;

		include_once DOL_DOCUMENT_ROOT.'/core/lib/price.lib.php';
		include_once DOL_DOCUMENT_ROOT.'/core/class/discount.class.php';

		$this->db->begin();

		$remise = new DiscountAbsolute($this->db);
		$result = $remise->fetch($idremise);

		if ($result > 0) {
			if ($remise->fk_facture) {	// Protection against multiple submission
				$this->error = $langs->trans("ErrorDiscountAlreadyUsed");
				$this->db->rollback();
				return -5;
			}

			$line = new OrderLine($this->db);

			$line->fk_commande = $this->id;
			$line->fk_remise_except = $remise->id;
			$line->desc = $remise->description; // Description ligne
			$line->vat_src_code = $remise->vat_src_code;
			$line->tva_tx = $remise->tva_tx;
			$line->subprice = -$remise->amount_ht;
			$line->price = -$remise->amount_ht;
			$line->fk_product = 0; // Id produit predefini
			$line->qty = 1;
			$line->remise_percent = 0;
			$line->rang = -1;
			$line->info_bits = 2;

			$line->total_ht  = -$remise->amount_ht;
			$line->total_tva = -$remise->amount_tva;
			$line->total_ttc = -$remise->amount_ttc;

			$result = $line->insert();
			if ($result > 0) {
				$result = $this->update_price(1);
				if ($result > 0) {
					$this->db->commit();
					return 1;
				} else {
					$this->db->rollback();
					return -1;
				}
			} else {
				$this->error = $line->error;
				$this->errors = $line->errors;
				$this->db->rollback();
				return -2;
			}
		} else {
			$this->db->rollback();
			return -2;
		}
	}


	// phpcs:disable PEAR.NamingConventions.ValidFunctionName.ScopeNotCamelCaps
	/**
	 *	Load array lines
	 *
	 *	@param		int		$only_product			Return only physical products, not services
	 *	@param		int		$loadalsotranslation	Return translation for products
	 *	@return		int								Return integer <0 if KO, >0 if OK
	 */
	public function fetch_lines($only_product = 0, $loadalsotranslation = 0)
	{
		// phpcs:enable
		global $langs, $conf;

		$this->lines = array();

		$sql = 'SELECT l.rowid, l.fk_product, l.fk_parent_line, l.product_type, l.fk_commande, l.label as custom_label, l.description, l.price, l.qty, l.vat_src_code, l.tva_tx, l.ref_ext,';
		$sql .= ' l.localtax1_tx, l.localtax2_tx, l.localtax1_type, l.localtax2_type, l.fk_remise_except, l.remise_percent, l.subprice, l.fk_product_fournisseur_price as fk_fournprice, l.buy_price_ht as pa_ht, l.rang, l.info_bits, l.special_code,';
		$sql .= ' l.total_ht, l.total_ttc, l.total_tva, l.total_localtax1, l.total_localtax2, l.date_start, l.date_end,';
		$sql .= ' l.fk_unit,';
		$sql .= ' l.fk_multicurrency, l.multicurrency_code, l.multicurrency_subprice, l.multicurrency_total_ht, l.multicurrency_total_tva, l.multicurrency_total_ttc,';
		$sql .= ' p.ref as product_ref, p.description as product_desc, p.fk_product_type, p.label as product_label, p.tosell as product_tosell, p.tobuy as product_tobuy, p.tobatch as product_tobatch, p.barcode as product_barcode,';
		$sql .= ' p.weight, p.weight_units, p.volume, p.volume_units';
		$sql .= ' FROM '.MAIN_DB_PREFIX.'commandedet as l';
		$sql .= ' LEFT JOIN '.MAIN_DB_PREFIX.'product as p ON (p.rowid = l.fk_product)';
		$sql .= ' WHERE l.fk_commande = '.((int) $this->id);
		if ($only_product) {
			$sql .= ' AND p.fk_product_type = 0';
		}
		$sql .= ' ORDER BY l.rang, l.rowid';

		dol_syslog(get_class($this)."::fetch_lines", LOG_DEBUG);
		$result = $this->db->query($sql);
		if ($result) {
			$num = $this->db->num_rows($result);

			$i = 0;
			while ($i < $num) {
				$objp = $this->db->fetch_object($result);

				$line = new OrderLine($this->db);

				$line->rowid            = $objp->rowid;
				$line->id               = $objp->rowid;
				$line->fk_commande      = $objp->fk_commande;
				$line->commande_id      = $objp->fk_commande;
				$line->label            = $objp->custom_label;
				$line->desc             = $objp->description;
				$line->description      = $objp->description; // Description line
				$line->product_type     = $objp->product_type;
				$line->qty              = $objp->qty;
				$line->ref_ext          = $objp->ref_ext;

				$line->vat_src_code     = $objp->vat_src_code;
				$line->tva_tx           = $objp->tva_tx;
				$line->localtax1_tx     = $objp->localtax1_tx;
				$line->localtax2_tx     = $objp->localtax2_tx;
				$line->localtax1_type	= $objp->localtax1_type;
				$line->localtax2_type	= $objp->localtax2_type;
				$line->total_ht         = $objp->total_ht;
				$line->total_ttc        = $objp->total_ttc;
				$line->total_tva        = $objp->total_tva;
				$line->total_localtax1  = $objp->total_localtax1;
				$line->total_localtax2  = $objp->total_localtax2;
				$line->subprice         = $objp->subprice;
				$line->fk_remise_except = $objp->fk_remise_except;
				$line->remise_percent   = $objp->remise_percent;
				$line->price            = $objp->price;
				$line->fk_product       = $objp->fk_product;
				$line->fk_fournprice = $objp->fk_fournprice;
				$marginInfos = getMarginInfos($objp->subprice, $objp->remise_percent, $objp->tva_tx, $objp->localtax1_tx, $objp->localtax2_tx, $line->fk_fournprice, $objp->pa_ht);
				$line->pa_ht = $marginInfos[0];
				$line->marge_tx			= $marginInfos[1];
				$line->marque_tx		= $marginInfos[2];
				$line->rang             = $objp->rang;
				$line->info_bits        = $objp->info_bits;
				$line->special_code = $objp->special_code;
				$line->fk_parent_line = $objp->fk_parent_line;

				$line->ref = $objp->product_ref;
				$line->libelle = $objp->product_label;

				$line->product_ref = $objp->product_ref;
				$line->product_label = $objp->product_label;
				$line->product_tosell   = $objp->product_tosell;
				$line->product_tobuy    = $objp->product_tobuy;
				$line->product_desc     = $objp->product_desc;
				$line->product_tobatch  = $objp->product_tobatch;
				$line->product_barcode  = $objp->product_barcode;

				$line->fk_product_type  = $objp->fk_product_type; // Produit ou service
				$line->fk_unit          = $objp->fk_unit;

				$line->weight           = $objp->weight;
				$line->weight_units     = $objp->weight_units;
				$line->volume           = $objp->volume;
				$line->volume_units     = $objp->volume_units;

				$line->date_start       = $this->db->jdate($objp->date_start);
				$line->date_end         = $this->db->jdate($objp->date_end);

				// Multicurrency
				$line->fk_multicurrency = $objp->fk_multicurrency;
				$line->multicurrency_code = $objp->multicurrency_code;
				$line->multicurrency_subprice 	= $objp->multicurrency_subprice;
				$line->multicurrency_total_ht 	= $objp->multicurrency_total_ht;
				$line->multicurrency_total_tva 	= $objp->multicurrency_total_tva;
				$line->multicurrency_total_ttc 	= $objp->multicurrency_total_ttc;

				$line->fetch_optionals();

				// multilangs
				if (getDolGlobalInt('MAIN_MULTILANGS') && !empty($objp->fk_product) && !empty($loadalsotranslation)) {
					$tmpproduct = new Product($this->db);
					$tmpproduct->fetch($objp->fk_product);
					$tmpproduct->getMultiLangs();

					$line->multilangs = $tmpproduct->multilangs;
				}

				$this->lines[$i] = $line;

				$i++;
			}

			$this->db->free($result);

			return 1;
		} else {
			$this->error = $this->db->error();
			return -3;
		}
	}


	/**
	 *	Return number of line with type product.
	 *
	 *	@return		int		<0 if KO, Nbr of product lines if OK
	 */
	public function getNbOfProductsLines()
	{
		$nb = 0;
		foreach ($this->lines as $line) {
			if ($line->product_type == 0) {
				$nb++;
			}
		}
		return $nb;
	}

	/**
	 *	Return number of line with type service.
	 *
	 *	@return		int		<0 if KO, Nbr of service lines if OK
	 */
	public function getNbOfServicesLines()
	{
		$nb = 0;
		foreach ($this->lines as $line) {
			if ($line->product_type == 1) {
				$nb++;
			}
		}
		return $nb;
	}

	/**
	 *	Count number of shipments for this order
	 *
	 * 	@return     int                			<0 if KO, Nb of shipment found if OK
	 */
	public function getNbOfShipments()
	{
		$nb = 0;

		$sql = 'SELECT COUNT(DISTINCT ed.fk_expedition) as nb';
		$sql .= ' FROM '.MAIN_DB_PREFIX.'expeditiondet as ed,';
		$sql .= ' '.MAIN_DB_PREFIX.'commandedet as cd';
		$sql .= ' WHERE';
		$sql .= ' ed.fk_origin_line = cd.rowid';
		$sql .= ' AND cd.fk_commande = '.((int) $this->id);
		//print $sql;

		dol_syslog(get_class($this)."::getNbOfShipments", LOG_DEBUG);
		$resql = $this->db->query($sql);
		if ($resql) {
			$obj = $this->db->fetch_object($resql);
			if ($obj) {
				$nb = $obj->nb;
			}

			$this->db->free($resql);
			return $nb;
		} else {
			$this->error = $this->db->lasterror();
			return -1;
		}
	}

	/**
	 *	Load array this->expeditions of lines of shipments with nb of products sent for each order line
	 *  Note: For a dedicated shipment, the fetch_lines can be used to load the qty_asked and qty_shipped. This function is use to return qty_shipped cumulated for the order
	 *
	 *	@param      int		$filtre_statut      Filter on shipment status
	 *  @param		int		$fk_product			Add a filter on a product
	 * 	@return     int                			<0 if KO, Nb of lines found if OK
	 */
	public function loadExpeditions($filtre_statut = -1, $fk_product = 0)
	{
		$this->expeditions = array();

		$sql = 'SELECT cd.rowid, cd.fk_product,';
		$sql .= ' sum(ed.qty) as qty';
		$sql .= ' FROM '.MAIN_DB_PREFIX.'expeditiondet as ed,';
		if ($filtre_statut >= 0) {
			$sql .= ' '.MAIN_DB_PREFIX.'expedition as e,';
		}
		$sql .= ' '.MAIN_DB_PREFIX.'commandedet as cd';
		$sql .= ' WHERE';
		if ($filtre_statut >= 0) {
			$sql .= ' ed.fk_expedition = e.rowid AND';
		}
		$sql .= ' ed.fk_origin_line = cd.rowid';
		$sql .= ' AND cd.fk_commande = '.((int) $this->id);
		if ($fk_product > 0) {
			$sql .= ' AND cd.fk_product = '.((int) $fk_product);
		}
		if ($filtre_statut >= 0) {
			$sql .= ' AND e.fk_statut >= '.((int) $filtre_statut);
		}
		$sql .= ' GROUP BY cd.rowid, cd.fk_product';
		//print $sql;

		dol_syslog(get_class($this)."::loadExpeditions", LOG_DEBUG);
		$resql = $this->db->query($sql);
		if ($resql) {
			$num = $this->db->num_rows($resql);
			$i = 0;
			while ($i < $num) {
				$obj = $this->db->fetch_object($resql);
				$this->expeditions[$obj->rowid] = $obj->qty;
				$i++;
			}
			$this->db->free($resql);
			return $num;
		} else {
			$this->error = $this->db->lasterror();
			return -1;
		}
	}

	/**
	 * Returns an array with expeditions lines number
	 *
	 * @return	int		Nb of shipments
	 */
	public function countNbOfShipments()
	{
		$sql = 'SELECT count(*)';
		$sql .= ' FROM '.MAIN_DB_PREFIX.'expedition as e';
		$sql .= ', '.MAIN_DB_PREFIX.'element_element as el';
		$sql .= ' WHERE el.fk_source = '.((int) $this->id);
		$sql .= " AND el.sourcetype = 'commande'";
		$sql .= " AND el.fk_target = e.rowid";
		$sql .= " AND el.targettype = 'shipping'";

		$resql = $this->db->query($sql);
		if ($resql) {
			$row = $this->db->fetch_row($resql);
			return $row[0];
		} else {
			dol_print_error($this->db);
		}

		return 0;
	}

	// phpcs:disable PEAR.NamingConventions.ValidFunctionName.ScopeNotCamelCaps
	/**
	 *	Return a array with the pending stock by product
	 *
	 *	@param      int		$filtre_statut      Filtre sur statut
	 *	@return     int                 		0 si OK, <0 si KO
	 *
	 *	TODO		FONCTION NON FINIE A FINIR
	 */
	/*public function stock_array($filtre_statut = self::STATUS_CANCELED)
	{
		// phpcs:enable
		$this->stocks = array();

		// Tableau des id de produit de la commande
		$array_of_product = array();

		// Recherche total en stock pour chaque produit
		// TODO $array_of_product est défini vide juste au dessus !!
		if (count($array_of_product)) {
			$sql = "SELECT fk_product, sum(ps.reel) as total";
			$sql .= " FROM ".MAIN_DB_PREFIX."product_stock as ps";
			$sql .= " WHERE ps.fk_product IN (".$this->db->sanitize(join(',', $array_of_product)).")";
			$sql .= ' GROUP BY fk_product';
			$resql = $this->db->query($sql);
			if ($resql) {
				$num = $this->db->num_rows($resql);
				$i = 0;
				while ($i < $num) {
					$obj = $this->db->fetch_object($resql);
					$this->stocks[$obj->fk_product] = $obj->total;
					$i++;
				}
				$this->db->free($resql);
			}
		}
		return 0;
	}*/

	/**
	 *  Delete an order line
	 *
	 *	@param      User	$user		User object
	 *  @param      int		$lineid		Id of line to delete
	 *  @param		int		$id			Id of object (for a check)
	 *  @return     int        		 	>0 if OK, 0 if nothing to do, <0 if KO
	 */
	public function deleteline($user = null, $lineid = 0, $id = 0)
	{
		if ($this->statut == self::STATUS_DRAFT) {
			$this->db->begin();

			// Delete line
			$line = new OrderLine($this->db);

			$line->context = $this->context;

			// Load data
			$line->fetch($lineid);

			if ($id > 0 && $line->fk_commande != $id) {
				$this->error = 'ErrorLineIDDoesNotMatchWithObjectID';
				return -1;
			}

			// Memorize previous line for triggers
			$staticline = clone $line;
			$line->oldline = $staticline;

			if ($line->delete($user) > 0) {
				$result = $this->update_price(1);

				if ($result > 0) {
					$this->db->commit();
					return 1;
				} else {
					$this->db->rollback();
					$this->error = $this->db->lasterror();
					return -1;
				}
			} else {
				$this->db->rollback();
				$this->error = $line->error;
				return -1;
			}
		} else {
			$this->error = 'ErrorDeleteLineNotAllowedByObjectStatus';
			return -1;
		}
	}

	// phpcs:disable PEAR.NamingConventions.ValidFunctionName.ScopeNotCamelCaps
	/**
	 * 	Applique une remise relative
	 *
	 *  @deprecated
	 *  @see setDiscount()
	 * 	@param     	User		$user		User qui positionne la remise
	 * 	@param     	float		$remise		Discount (percent)
	 * 	@param     	int			$notrigger	1=Does not execute triggers, 0= execute triggers
	 *	@return		int 					Return integer <0 if KO, >0 if OK
	 */
	public function set_remise($user, $remise, $notrigger = 0)
	{
		// phpcs:enable
		dol_syslog(get_class($this)."::set_remise is deprecated, use setDiscount instead", LOG_NOTICE);
		return $this->setDiscount($user, $remise, $notrigger);
	}

	/**
	 * 	Set a percentage discount
	 *
	 * 	@param     	User		$user		User setting the discount
	 * 	@param     	float		$remise		Discount (percent)
	 * 	@param     	int			$notrigger	1=Does not execute triggers, 0= execute triggers
	 *	@return		int 					Return integer <0 if KO, >0 if OK
	 *	@deprecated remise_percent is a deprecated field for object parent
	 */
	public function setDiscount($user, $remise, $notrigger = 0)
	{
		$remise = trim($remise) ? trim($remise) : 0;

		if ($user->hasRight('commande', 'creer')) {
			$error = 0;

			$this->db->begin();

			$remise = price2num($remise, 2);

			$sql = 'UPDATE '.MAIN_DB_PREFIX.'commande';
			$sql .= ' SET remise_percent = '.((float) $remise);
			$sql .= ' WHERE rowid = '.((int) $this->id).' AND fk_statut = '.((int) self::STATUS_DRAFT);

			dol_syslog(__METHOD__, LOG_DEBUG);
			$resql = $this->db->query($sql);
			if (!$resql) {
				$this->errors[] = $this->db->error();
				$error++;
			}

			if (!$error) {
				$this->oldcopy = clone $this;
				$this->remise_percent = $remise;
				$this->update_price(1);
			}

			if (!$notrigger && empty($error)) {
				// Call trigger
				$result = $this->call_trigger('ORDER_MODIFY', $user);
				if ($result < 0) {
					$error++;
				}
				// End call triggers
			}

			if (!$error) {
				$this->db->commit();
				return 1;
			} else {
				foreach ($this->errors as $errmsg) {
					dol_syslog(__METHOD__.' Error: '.$errmsg, LOG_ERR);
					$this->error .= ($this->error ? ', '.$errmsg : $errmsg);
				}
				$this->db->rollback();
				return -1 * $error;
			}
		}

		return 0;
	}


	// phpcs:disable PEAR.NamingConventions.ValidFunctionName.ScopeNotCamelCaps
	/**
	 * 		Set a fixed amount discount
	 *
	 * 		@param     	User		$user 		User qui positionne la remise
	 * 		@param     	float		$remise		Discount
	 * 		@param     	int			$notrigger	1=Does not execute triggers, 0= execute triggers
	 *		@return		int 					Return integer <0 if KO, >0 if OK
	 */
	/*
	public function set_remise_absolue($user, $remise, $notrigger = 0)
	{
		// phpcs:enable
		if (empty($remise)) {
			$remise = 0;
		}

		$remise = price2num($remise);

		if ($user->hasRight('commande', 'creer')) {
			$error = 0;

			$this->db->begin();

			$sql = 'UPDATE '.MAIN_DB_PREFIX.'commande';
			$sql .= ' SET remise_absolue = '.((float) $remise);
			$sql .= ' WHERE rowid = '.((int) $this->id).' AND fk_statut = '.self::STATUS_DRAFT;

			dol_syslog(__METHOD__, LOG_DEBUG);
			$resql = $this->db->query($sql);
			if (!$resql) {
				$this->errors[] = $this->db->error();
				$error++;
			}

			if (!$error) {
				$this->oldcopy = clone $this;
				$this->remise_absolue = $remise;
				$this->update_price(1);
			}

			if (!$notrigger && empty($error)) {
				// Call trigger
				$result = $this->call_trigger('ORDER_MODIFY', $user);
				if ($result < 0) {
					$error++;
				}
				// End call triggers
			}

			if (!$error) {
				$this->db->commit();
				return 1;
			} else {
				foreach ($this->errors as $errmsg) {
					dol_syslog(__METHOD__.' Error: '.$errmsg, LOG_ERR);
					$this->error .= ($this->error ? ', '.$errmsg : $errmsg);
				}
				$this->db->rollback();
				return -1 * $error;
			}
		}

		return 0;
	}
	*/

	// phpcs:disable PEAR.NamingConventions.ValidFunctionName.ScopeNotCamelCaps
	/**
	 *	Set the order date
	 *
	 *	@param      User	$user       Object user making change
	 *	@param      int		$date		Date
	 * 	@param     	int		$notrigger	1=Does not execute triggers, 0= execute triggers
	 *	@return     int         		Return integer <0 if KO, >0 if OK
	 */
	public function set_date($user, $date, $notrigger = 0)
	{
		// phpcs:enable
		if ($user->hasRight('commande', 'creer')) {
			$error = 0;

			$this->db->begin();

			$sql = "UPDATE ".MAIN_DB_PREFIX."commande";
			$sql .= " SET date_commande = ".($date ? "'".$this->db->idate($date)."'" : 'null');
			$sql .= " WHERE rowid = ".((int) $this->id)." AND fk_statut = ".((int) self::STATUS_DRAFT);

			dol_syslog(__METHOD__, LOG_DEBUG);
			$resql = $this->db->query($sql);
			if (!$resql) {
				$this->errors[] = $this->db->error();
				$error++;
			}

			if (!$error) {
				$this->oldcopy = clone $this;
				$this->date = $date;
			}

			if (!$notrigger && empty($error)) {
				// Call trigger
				$result = $this->call_trigger('ORDER_MODIFY', $user);
				if ($result < 0) {
					$error++;
				}
				// End call triggers
			}

			if (!$error) {
				$this->db->commit();
				return 1;
			} else {
				foreach ($this->errors as $errmsg) {
					dol_syslog(__METHOD__.' Error: '.$errmsg, LOG_ERR);
					$this->error .= ($this->error ? ', '.$errmsg : $errmsg);
				}
				$this->db->rollback();
				return -1 * $error;
			}
		} else {
			return -2;
		}
	}

	// phpcs:disable PEAR.NamingConventions.ValidFunctionName.ScopeNotCamelCaps
	/**
	 *	Set delivery date
	 *
	 *	@param      User 	$user        		Object user that modify
	 *	@param      int		$delivery_date		Delivery date
	 *  @param  	int		$notrigger			1=Does not execute triggers, 0= execute triggers
	 *	@return     int         				<0 if ko, >0 if ok
	 *	@deprecated Use  setDeliveryDate
	 */
	public function set_date_livraison($user, $delivery_date, $notrigger = 0)
	{
		// phpcs:enable
		return $this->setDeliveryDate($user, $delivery_date, $notrigger);
	}

	/**
	 *	Set the planned delivery date
	 *
	 *	@param      User	$user        		Objet utilisateur qui modifie
	 *	@param      int		$delivery_date     Delivery date
	 *  @param     	int		$notrigger			1=Does not execute triggers, 0= execute triggers
	 *	@return     int         				<0 si ko, >0 si ok
	 */
	public function setDeliveryDate($user, $delivery_date, $notrigger = 0)
	{
		if ($user->hasRight('commande', 'creer')) {
			$error = 0;

			$this->db->begin();

			$sql = "UPDATE ".MAIN_DB_PREFIX."commande";
			$sql .= " SET date_livraison = ".($delivery_date ? "'".$this->db->idate($delivery_date)."'" : 'null');
			$sql .= " WHERE rowid = ".((int) $this->id);

			dol_syslog(__METHOD__, LOG_DEBUG);
			$resql = $this->db->query($sql);
			if (!$resql) {
				$this->errors[] = $this->db->error();
				$error++;
			}

			if (!$error) {
				$this->oldcopy = clone $this;
				$this->delivery_date = $delivery_date;
			}

			if (!$notrigger && empty($error)) {
				// Call trigger
				$result = $this->call_trigger('ORDER_MODIFY', $user);
				if ($result < 0) {
					$error++;
				}
				// End call triggers
			}

			if (!$error) {
				$this->db->commit();
				return 1;
			} else {
				foreach ($this->errors as $errmsg) {
					dol_syslog(__METHOD__.' Error: '.$errmsg, LOG_ERR);
					$this->error .= ($this->error ? ', '.$errmsg : $errmsg);
				}
				$this->db->rollback();
				return -1 * $error;
			}
		} else {
			return -2;
		}
	}

	// phpcs:disable PEAR.NamingConventions.ValidFunctionName.ScopeNotCamelCaps
	/**
	 *  Return list of orders (eventuelly filtered on a user) into an array
	 *
	 *  @param		int		$shortlist		0=Return array[id]=ref, 1=Return array[](id=>id,ref=>ref,name=>name)
	 *  @param      int		$draft      	0=not draft, 1=draft
	 *  @param      User	$excluser      	Objet user to exclude
	 *  @param    	int		$socid			Id third pary
	 *  @param    	int		$limit			For pagination
	 *  @param    	int		$offset			For pagination
	 *  @param    	string	$sortfield		Sort criteria
	 *  @param    	string	$sortorder		Sort order
	 *  @return     int|array             		-1 if KO, array with result if OK
	 */
	public function liste_array($shortlist = 0, $draft = 0, $excluser = '', $socid = 0, $limit = 0, $offset = 0, $sortfield = 'c.date_commande', $sortorder = 'DESC')
	{
		// phpcs:enable
		global $user;

		$ga = array();

		$sql = "SELECT s.rowid, s.nom as name, s.client,";
		$sql .= " c.rowid as cid, c.ref";
		if (!$user->hasRight('societe', 'client', 'voir') && !$socid) {
			$sql .= ", sc.fk_soc, sc.fk_user";
		}
		$sql .= " FROM ".MAIN_DB_PREFIX."societe as s, ".MAIN_DB_PREFIX."commande as c";
		if (!$user->hasRight('societe', 'client', 'voir') && !$socid) {
			$sql .= ", ".MAIN_DB_PREFIX."societe_commerciaux as sc";
		}
		$sql .= " WHERE c.entity IN (".getEntity('commande').")";
		$sql .= " AND c.fk_soc = s.rowid";
		if (!$user->hasRight('societe', 'client', 'voir') && !$socid) { //restriction
			$sql .= " AND s.rowid = sc.fk_soc AND sc.fk_user = ".((int) $user->id);
		}
		if ($socid) {
			$sql .= " AND s.rowid = ".((int) $socid);
		}
		if ($draft) {
			$sql .= " AND c.fk_statut = ".self::STATUS_DRAFT;
		}
		if (is_object($excluser)) {
			$sql .= " AND c.fk_user_author <> ".((int) $excluser->id);
		}
		$sql .= $this->db->order($sortfield, $sortorder);
		$sql .= $this->db->plimit($limit, $offset);

		$result = $this->db->query($sql);
		if ($result) {
			$numc = $this->db->num_rows($result);
			if ($numc) {
				$i = 0;
				while ($i < $numc) {
					$obj = $this->db->fetch_object($result);

					if ($shortlist == 1) {
						$ga[$obj->cid] = $obj->ref;
					} elseif ($shortlist == 2) {
						$ga[$obj->cid] = $obj->ref.' ('.$obj->name.')';
					} else {
						$ga[$i]['id'] = $obj->cid;
						$ga[$i]['ref'] 	= $obj->ref;
						$ga[$i]['name'] = $obj->name;
					}
					$i++;
				}
			}
			return $ga;
		} else {
			dol_print_error($this->db);
			return -1;
		}
	}

	/**
	 *	Update delivery delay
	 *
	 *	@param      int		$availability_id	Id du nouveau mode
	 *  @param     	int		$notrigger			1=Does not execute triggers, 0= execute triggers
	 *	@return     int         				>0 if OK, <0 if KO
	 */
	public function availability($availability_id, $notrigger = 0)
	{
		global $user;

		dol_syslog('Commande::availability('.$availability_id.')');
		if ($this->statut >= self::STATUS_DRAFT) {
			$error = 0;

			$this->db->begin();

			$sql = 'UPDATE '.MAIN_DB_PREFIX.'commande';
			$sql .= ' SET fk_availability = '.((int) $availability_id);
			$sql .= ' WHERE rowid='.((int) $this->id);

			dol_syslog(__METHOD__, LOG_DEBUG);
			$resql = $this->db->query($sql);
			if (!$resql) {
				$this->errors[] = $this->db->error();
				$error++;
			}

			if (!$error) {
				$this->oldcopy = clone $this;
				$this->availability_id = $availability_id;
			}

			if (!$notrigger && empty($error)) {
				// Call trigger
				$result = $this->call_trigger('ORDER_MODIFY', $user);
				if ($result < 0) {
					$error++;
				}
				// End call triggers
			}

			if (!$error) {
				$this->db->commit();
				return 1;
			} else {
				foreach ($this->errors as $errmsg) {
					dol_syslog(__METHOD__.' Error: '.$errmsg, LOG_ERR);
					$this->error .= ($this->error ? ', '.$errmsg : $errmsg);
				}
				$this->db->rollback();
				return -1 * $error;
			}
		} else {
			$error_str = 'Command status do not meet requirement '.$this->statut;
			dol_syslog(__METHOD__.$error_str, LOG_ERR);
			$this->error = $error_str;
			$this->errors[] = $this->error;
			return -2;
		}
	}

	// phpcs:disable PEAR.NamingConventions.ValidFunctionName.ScopeNotCamelCaps
	/**
	 *	Update order demand_reason
	 *
	 *  @param      int		$demand_reason_id	Id of new demand
	 *  @param     	int		$notrigger			1=Does not execute triggers, 0= execute triggers
	 *  @return     int        			 		>0 if ok, <0 if ko
	 */
	public function demand_reason($demand_reason_id, $notrigger = 0)
	{
		// phpcs:enable
		global $user;

		dol_syslog('Commande::demand_reason('.$demand_reason_id.')');
		if ($this->statut >= self::STATUS_DRAFT) {
			$error = 0;

			$this->db->begin();

			$sql = 'UPDATE '.MAIN_DB_PREFIX.'commande';
			$sql .= ' SET fk_input_reason = '.((int) $demand_reason_id);
			$sql .= ' WHERE rowid='.((int) $this->id);

			dol_syslog(__METHOD__, LOG_DEBUG);
			$resql = $this->db->query($sql);
			if (!$resql) {
				$this->errors[] = $this->db->error();
				$error++;
			}

			if (!$error) {
				$this->oldcopy = clone $this;
				$this->demand_reason_id = $demand_reason_id;
			}

			if (!$notrigger && empty($error)) {
				// Call trigger
				$result = $this->call_trigger('ORDER_MODIFY', $user);
				if ($result < 0) {
					$error++;
				}
				// End call triggers
			}

			if (!$error) {
				$this->db->commit();
				return 1;
			} else {
				foreach ($this->errors as $errmsg) {
					dol_syslog(__METHOD__.' Error: '.$errmsg, LOG_ERR);
					$this->error .= ($this->error ? ', '.$errmsg : $errmsg);
				}
				$this->db->rollback();
				return -1 * $error;
			}
		} else {
			$error_str = 'order status do not meet requirement '.$this->statut;
			dol_syslog(__METHOD__.$error_str, LOG_ERR);
			$this->error = $error_str;
			$this->errors[] = $this->error;
			return -2;
		}
	}

	// phpcs:disable PEAR.NamingConventions.ValidFunctionName.ScopeNotCamelCaps
	/**
	 *	Set customer ref
	 *
	 *	@param      User	$user           User that make change
	 *	@param      string	$ref_client     Customer ref
	 *  @param     	int		$notrigger		1=Does not execute triggers, 0= execute triggers
	 *	@return     int             		Return integer <0 if KO, >0 if OK
	 */
	public function set_ref_client($user, $ref_client, $notrigger = 0)
	{
		// phpcs:enable
		if ($user->hasRight('commande', 'creer')) {
			$error = 0;

			$this->db->begin();

			$sql = 'UPDATE '.MAIN_DB_PREFIX.'commande SET';
			$sql .= ' ref_client = '.(empty($ref_client) ? 'NULL' : "'".$this->db->escape($ref_client)."'");
			$sql .= ' WHERE rowid = '.((int) $this->id);

			dol_syslog(__METHOD__.' this->id='.$this->id.', ref_client='.$ref_client, LOG_DEBUG);
			$resql = $this->db->query($sql);
			if (!$resql) {
				$this->errors[] = $this->db->error();
				$error++;
			}

			if (!$error) {
				$this->oldcopy = clone $this;
				$this->ref_client = $ref_client;
				$this->ref_customer = $ref_client;
			}

			if (!$notrigger && empty($error)) {
				// Call trigger
				$result = $this->call_trigger('ORDER_MODIFY', $user);
				if ($result < 0) {
					$error++;
				}
				// End call triggers
			}
			if (!$error) {
				$this->db->commit();
				return 1;
			} else {
				foreach ($this->errors as $errmsg) {
					dol_syslog(__METHOD__.' Error: '.$errmsg, LOG_ERR);
					$this->error .= ($this->error ? ', '.$errmsg : $errmsg);
				}
				$this->db->rollback();
				return -1 * $error;
			}
		} else {
			return -1;
		}
	}

	/**
	 * Classify the order as invoiced
	 *
	 * @param	User    $user       Object user making the change
	 * @param	int		$notrigger	1=Does not execute triggers, 0=execute triggers
	 * @return	int                 <0 if KO, 0 if already billed,  >0 if OK
	 */
	public function classifyBilled(User $user, $notrigger = 0)
	{
		$error = 0;

		if ($this->billed) {
			return 0;
		}

		$this->db->begin();

		$sql = 'UPDATE '.MAIN_DB_PREFIX.'commande SET facture = 1';
		$sql .= " WHERE rowid = ".((int) $this->id).' AND fk_statut > '.self::STATUS_DRAFT;

		dol_syslog(get_class($this)."::classifyBilled", LOG_DEBUG);
		if ($this->db->query($sql)) {
			if (!$error) {
				$this->oldcopy = clone $this;
				$this->billed = 1;
			}

			if (!$notrigger && empty($error)) {
				// Call trigger
				$result = $this->call_trigger('ORDER_CLASSIFY_BILLED', $user);
				if ($result < 0) {
					$error++;
				}
				// End call triggers
			}

			if (!$error) {
				$this->db->commit();
				return 1;
			} else {
				foreach ($this->errors as $errmsg) {
					dol_syslog(get_class($this)."::classifyBilled ".$errmsg, LOG_ERR);
					$this->error .= ($this->error ? ', '.$errmsg : $errmsg);
				}
				$this->db->rollback();
				return -1 * $error;
			}
		} else {
			$this->error = $this->db->error();
			$this->db->rollback();
			return -1;
		}
	}

	/**
	 * Classify the order as not invoiced
	 *
	 * @param	User    $user       Object user making the change
	 * @param	int		$notrigger	1=Does not execute triggers, 0=execute triggers
	 * @return  int     			<0 if ko, >0 if ok
	 */
	public function classifyUnBilled(User $user, $notrigger = 0)
	{
		$error = 0;

		$this->db->begin();

		$sql = 'UPDATE '.MAIN_DB_PREFIX.'commande SET facture = 0';
		$sql .= " WHERE rowid = ".((int) $this->id).' AND fk_statut > '.self::STATUS_DRAFT;

		dol_syslog(get_class($this)."::classifyUnBilled", LOG_DEBUG);
		if ($this->db->query($sql)) {
			if (!$error) {
				$this->oldcopy = clone $this;
				$this->billed = 1;
			}

			if (!$notrigger && empty($error)) {
				// Call trigger
				$result = $this->call_trigger('ORDER_CLASSIFY_UNBILLED', $user);
				if ($result < 0) {
					$error++;
				}
				// End call triggers
			}

			if (!$error) {
				$this->billed = 0;

				$this->db->commit();
				return 1;
			} else {
				foreach ($this->errors as $errmsg) {
					dol_syslog(get_class($this)."::classifyUnBilled ".$errmsg, LOG_ERR);
					$this->error .= ($this->error ? ', '.$errmsg : $errmsg);
				}
				$this->db->rollback();
				return -1 * $error;
			}
		} else {
			$this->error = $this->db->error();
			$this->db->rollback();
			return -1;
		}
	}


	/**
	 *  Update a line in database
	 *
	 *  @param    	int				$rowid            	Id of line to update
	 *  @param    	string			$desc             	Description of line
	 *  @param    	float			$pu               	Unit price
	 *  @param    	float			$qty              	Quantity
	 *  @param    	float			$remise_percent   	Percent of discount
	 *  @param    	float			$txtva           	Taux TVA
	 * 	@param		float			$txlocaltax1		Local tax 1 rate
	 *  @param		float			$txlocaltax2		Local tax 2 rate
	 *  @param    	string			$price_base_type	HT or TTC
	 *  @param    	int				$info_bits        	Miscellaneous informations on line
	 *  @param    	int				$date_start        	Start date of the line
	 *  @param    	int				$date_end          	End date of the line
	 * 	@param		int				$type				Type of line (0=product, 1=service)
	 * 	@param		int				$fk_parent_line		Id of parent line (0 in most cases, used by modules adding sublevels into lines).
	 * 	@param		int				$skip_update_total	Keep fields total_xxx to 0 (used for special lines by some modules)
	 *  @param		int				$fk_fournprice		Id of origin supplier price
	 *  @param		int				$pa_ht				Price (without tax) of product when it was bought
	 *  @param		string			$label				Label
	 *  @param		int				$special_code		Special code (also used by externals modules!)
	 *  @param		array			$array_options		extrafields array
	 * 	@param 		string			$fk_unit 			Code of the unit to use. Null to use the default one
	 *  @param		double			$pu_ht_devise		Amount in currency
	 * 	@param		int				$notrigger			disable line update trigger
	 * 	@param		string			$ref_ext			external reference
	 * @param       integer $rang   line rank
	 *  @return   	int              					< 0 if KO, > 0 if OK
	 */
	public function updateline($rowid, $desc, $pu, $qty, $remise_percent, $txtva, $txlocaltax1 = 0.0, $txlocaltax2 = 0.0, $price_base_type = 'HT', $info_bits = 0, $date_start = '', $date_end = '', $type = 0, $fk_parent_line = 0, $skip_update_total = 0, $fk_fournprice = null, $pa_ht = 0, $label = '', $special_code = 0, $array_options = 0, $fk_unit = null, $pu_ht_devise = 0, $notrigger = 0, $ref_ext = '', $rang = 0)
	{
		global $conf, $mysoc, $langs, $user;

		dol_syslog(get_class($this)."::updateline id=$rowid, desc=$desc, pu=$pu, qty=$qty, remise_percent=$remise_percent, txtva=$txtva, txlocaltax1=$txlocaltax1, txlocaltax2=$txlocaltax2, price_base_type=$price_base_type, info_bits=$info_bits, date_start=$date_start, date_end=$date_end, type=$type, fk_parent_line=$fk_parent_line, pa_ht=$pa_ht, special_code=$special_code, ref_ext=$ref_ext");
		include_once DOL_DOCUMENT_ROOT.'/core/lib/price.lib.php';

		if ($this->statut == Commande::STATUS_DRAFT) {
			// Clean parameters
			if (empty($qty)) {
				$qty = 0;
			}
			if (empty($info_bits)) {
				$info_bits = 0;
			}
			if (empty($txtva)) {
				$txtva = 0;
			}
			if (empty($txlocaltax1)) {
				$txlocaltax1 = 0;
			}
			if (empty($txlocaltax2)) {
				$txlocaltax2 = 0;
			}
			if (empty($remise_percent)) {
				$remise_percent = 0;
			}
			if (empty($special_code) || $special_code == 3) {
				$special_code = 0;
			}
			if (empty($ref_ext)) {
				$ref_ext = '';
			}

			if ($date_start && $date_end && $date_start > $date_end) {
				$langs->load("errors");
				$this->error = $langs->trans('ErrorStartDateGreaterEnd');
				return -1;
			}

			$remise_percent = price2num($remise_percent);
			$qty = price2num($qty);
			$pu = price2num($pu);
			$pa_ht = price2num($pa_ht);
			$pu_ht_devise = price2num($pu_ht_devise);
			if (!preg_match('/\((.*)\)/', $txtva)) {
				$txtva = price2num($txtva); // $txtva can have format '5.0(XXX)' or '5'
			}
			$txlocaltax1 = price2num($txlocaltax1);
			$txlocaltax2 = price2num($txlocaltax2);

			$this->db->begin();

			// Calcul du total TTC et de la TVA pour la ligne a partir de
			// qty, pu, remise_percent et txtva
			// TRES IMPORTANT: C'est au moment de l'insertion ligne qu'on doit stocker
			// la part ht, tva et ttc, et ce au niveau de la ligne qui a son propre taux tva.

			$localtaxes_type = getLocalTaxesFromRate($txtva, 0, $this->thirdparty, $mysoc);

			// Clean vat code
			$vat_src_code = '';
			$reg = array();
			if (preg_match('/\((.*)\)/', $txtva, $reg)) {
				$vat_src_code = $reg[1];
				$txtva = preg_replace('/\s*\(.*\)/', '', $txtva); // Remove code into vatrate.
			}

			$tabprice = calcul_price_total($qty, $pu, $remise_percent, $txtva, $txlocaltax1, $txlocaltax2, 0, $price_base_type, $info_bits, $type, $mysoc, $localtaxes_type, 100, $this->multicurrency_tx, $pu_ht_devise);

			$total_ht = $tabprice[0];
			$total_tva = $tabprice[1];
			$total_ttc = $tabprice[2];
			$total_localtax1 = $tabprice[9];
			$total_localtax2 = $tabprice[10];
			$pu_ht = $tabprice[3];
			$pu_tva = $tabprice[4];
			$pu_ttc = $tabprice[5];

			// MultiCurrency
			$multicurrency_total_ht = $tabprice[16];
			$multicurrency_total_tva = $tabprice[17];
			$multicurrency_total_ttc = $tabprice[18];
			$pu_ht_devise = $tabprice[19];

			// Anciens indicateurs: $price, $subprice (a ne plus utiliser)
			$price = $pu_ht;
			if ($price_base_type == 'TTC') {
				$subprice = $pu_ttc;
			} else {
				$subprice = $pu_ht;
			}
			$remise = 0;
			if ($remise_percent > 0) {
				$remise = round(($pu * $remise_percent / 100), 2);
				$price = ($pu - $remise);
			}

			//Fetch current line from the database and then clone the object and set it in $oldline property
			$line = new OrderLine($this->db);
			$line->fetch($rowid);
			$line->fetch_optionals();

			if (!empty($line->fk_product)) {
				$product = new Product($this->db);
				$result = $product->fetch($line->fk_product);
				$product_type = $product->type;

				if (getDolGlobalString('STOCK_MUST_BE_ENOUGH_FOR_ORDER') && $product_type == 0 && $product->stock_reel < $qty) {
					$langs->load("errors");
					$this->error = $langs->trans('ErrorStockIsNotEnoughToAddProductOnOrder', $product->ref);
					$this->errors[] = $this->error;

					dol_syslog(get_class($this)."::addline error=Product ".$product->ref.": ".$this->error, LOG_ERR);

					$this->db->rollback();
					return self::STOCK_NOT_ENOUGH_FOR_ORDER;
				}
			}

			$staticline = clone $line;

			$line->oldline = $staticline;
			$this->line = $line;
			$this->line->context = $this->context;
			$this->line->rang = $rang;

			// Reorder if fk_parent_line change
			if (!empty($fk_parent_line) && !empty($staticline->fk_parent_line) && $fk_parent_line != $staticline->fk_parent_line) {
				$rangmax = $this->line_max($fk_parent_line);
				$this->line->rang = $rangmax + 1;
			}

			$this->line->id = $rowid;
			$this->line->label = $label;
			$this->line->desc = $desc;
			$this->line->qty = $qty;
			$this->line->ref_ext = $ref_ext;

			$this->line->vat_src_code = $vat_src_code;
			$this->line->tva_tx         = $txtva;
			$this->line->localtax1_tx   = $txlocaltax1;
			$this->line->localtax2_tx   = $txlocaltax2;
			$this->line->localtax1_type = empty($localtaxes_type[0]) ? '' : $localtaxes_type[0];
			$this->line->localtax2_type = empty($localtaxes_type[2]) ? '' : $localtaxes_type[2];
			$this->line->remise_percent = $remise_percent;
			$this->line->subprice       = $subprice;
			$this->line->info_bits      = $info_bits;
			$this->line->special_code   = $special_code;
			$this->line->total_ht       = $total_ht;
			$this->line->total_tva      = $total_tva;
			$this->line->total_localtax1 = $total_localtax1;
			$this->line->total_localtax2 = $total_localtax2;
			$this->line->total_ttc      = $total_ttc;
			$this->line->date_start     = $date_start;
			$this->line->date_end       = $date_end;
			$this->line->product_type   = $type;
			$this->line->fk_parent_line = $fk_parent_line;
			$this->line->skip_update_total = $skip_update_total;
			$this->line->fk_unit        = $fk_unit;

			$this->line->fk_fournprice = $fk_fournprice;
			$this->line->pa_ht = $pa_ht;

			// Multicurrency
			$this->line->multicurrency_subprice		= $pu_ht_devise;
			$this->line->multicurrency_total_ht 	= $multicurrency_total_ht;
			$this->line->multicurrency_total_tva 	= $multicurrency_total_tva;
			$this->line->multicurrency_total_ttc 	= $multicurrency_total_ttc;

			// TODO deprecated
			$this->line->price = $price;

			if (is_array($array_options) && count($array_options) > 0) {
				// We replace values in this->line->array_options only for entries defined into $array_options
				foreach ($array_options as $key => $value) {
					$this->line->array_options[$key] = $array_options[$key];
				}
			}

			$result = $this->line->update($user, $notrigger);
			if ($result > 0) {
				// Reorder if child line
				if (!empty($fk_parent_line)) {
					$this->line_order(true, 'DESC');
				}

				// Mise a jour info denormalisees
				$this->update_price(1, 'auto');

				$this->db->commit();
				return $result;
			} else {
				$this->error = $this->line->error;

				$this->db->rollback();
				return -1;
			}
		} else {
			$this->error = get_class($this)."::updateline Order status makes operation forbidden";
			$this->errors = array('OrderStatusMakeOperationForbidden');
			return -2;
		}
	}

	/**
	 *      Update database
	 *
	 *      @param      User	$user        	User that modify
	 *      @param      int		$notrigger	    0=launch triggers after, 1=disable triggers
	 *      @return     int      			   	Return integer <0 if KO, >0 if OK
	 */
	public function update(User $user, $notrigger = 0)
	{
		global $conf;

		$error = 0;

		// Clean parameters
		if (isset($this->ref)) {
			$this->ref = trim($this->ref);
		}
		if (isset($this->ref_client)) {
			$this->ref_client = trim($this->ref_client);
		}
		if (isset($this->ref_customer)) {
			$this->ref_customer = trim($this->ref_customer);
		}
		if (isset($this->note) || isset($this->note_private)) {
			$this->note_private = (isset($this->note_private) ? trim($this->note_private) : trim($this->note));
		}
		if (isset($this->note_public)) {
			$this->note_public = trim($this->note_public);
		}
		if (isset($this->model_pdf)) {
			$this->model_pdf = trim($this->model_pdf);
		}
		if (isset($this->import_key)) {
			$this->import_key = trim($this->import_key);
		}
		$delivery_date = $this->delivery_date;

		// Check parameters
		// Put here code to add control on parameters values

		// Update request
		$sql = "UPDATE ".MAIN_DB_PREFIX."commande SET";

		$sql .= " ref=".(isset($this->ref) ? "'".$this->db->escape($this->ref)."'" : "null").",";
		$sql .= " ref_client=".(isset($this->ref_client) ? "'".$this->db->escape($this->ref_client)."'" : "null").",";
		$sql .= " ref_ext=".(isset($this->ref_ext) ? "'".$this->db->escape($this->ref_ext)."'" : "null").",";
		$sql .= " fk_soc=".(isset($this->socid) ? $this->socid : "null").",";
		$sql .= " date_commande=".(strval($this->date_commande) != '' ? "'".$this->db->idate($this->date_commande)."'" : 'null').",";
		$sql .= " date_valid=".(strval($this->date_validation) != '' ? "'".$this->db->idate($this->date_validation)."'" : 'null').",";
		$sql .= " total_tva=".(isset($this->total_tva) ? $this->total_tva : "null").",";
		$sql .= " localtax1=".(isset($this->total_localtax1) ? $this->total_localtax1 : "null").",";
		$sql .= " localtax2=".(isset($this->total_localtax2) ? $this->total_localtax2 : "null").",";
		$sql .= " total_ht=".(isset($this->total_ht) ? $this->total_ht : "null").",";
		$sql .= " total_ttc=".(isset($this->total_ttc) ? $this->total_ttc : "null").",";
		$sql .= " fk_statut=".(isset($this->statut) ? $this->statut : "null").",";
		$sql .= " fk_user_author=".(isset($this->user_author_id) ? $this->user_author_id : "null").",";
		$sql .= " fk_user_valid=".((isset($this->user_validation_id) && $this->user_validation_id > 0) ? $this->user_validation_id : "null").",";
		$sql .= " fk_projet=".(isset($this->fk_project) ? $this->fk_project : "null").",";
		$sql .= " fk_cond_reglement=".(isset($this->cond_reglement_id) ? $this->cond_reglement_id : "null").",";
		$sql .= " deposit_percent=".(!empty($this->deposit_percent) ? strval($this->deposit_percent) : "null").",";
		$sql .= " fk_mode_reglement=".(isset($this->mode_reglement_id) ? $this->mode_reglement_id : "null").",";
		$sql .= " date_livraison=".(strval($this->delivery_date) != '' ? "'".$this->db->idate($this->delivery_date)."'" : 'null').",";
		$sql .= " fk_shipping_method=".(isset($this->shipping_method_id) ? $this->shipping_method_id : "null").",";
		$sql .= " fk_account=".($this->fk_account > 0 ? $this->fk_account : "null").",";
		$sql .= " fk_input_reason=".($this->demand_reason_id > 0 ? $this->demand_reason_id : "null").",";
		$sql .= " note_private=".(isset($this->note_private) ? "'".$this->db->escape($this->note_private)."'" : "null").",";
		$sql .= " note_public=".(isset($this->note_public) ? "'".$this->db->escape($this->note_public)."'" : "null").",";
		$sql .= " model_pdf=".(isset($this->model_pdf) ? "'".$this->db->escape($this->model_pdf)."'" : "null").",";
		$sql .= " import_key=".(isset($this->import_key) ? "'".$this->db->escape($this->import_key)."'" : "null");

		$sql .= " WHERE rowid=".((int) $this->id);

		$this->db->begin();

		dol_syslog(get_class($this)."::update", LOG_DEBUG);
		$resql = $this->db->query($sql);
		if (!$resql) {
			$error++;
			$this->errors[] = "Error ".$this->db->lasterror();
		}

		if (!$error) {
			$result = $this->insertExtraFields();
			if ($result < 0) {
				$error++;
			}
		}

		if (!$error && !$notrigger) {
			// Call trigger
			$result = $this->call_trigger('ORDER_MODIFY', $user);
			if ($result < 0) {
				$error++;
			}
			// End call triggers
		}

		// Commit or rollback
		if ($error) {
			foreach ($this->errors as $errmsg) {
				dol_syslog(get_class($this)."::update ".$errmsg, LOG_ERR);
				$this->error .= ($this->error ? ', '.$errmsg : $errmsg);
			}
			$this->db->rollback();
			return -1 * $error;
		} else {
			$this->db->commit();
			return 1;
		}
	}

	/**
	 *	Delete the sales order
	 *
	 *	@param	User	$user		User object
	 *	@param	int		$notrigger	1=Does not execute triggers, 0= execute triggers
	 * 	@return	int					<=0 if KO, >0 if OK
	 */
	public function delete($user, $notrigger = 0)
	{
		global $conf, $langs;
		require_once DOL_DOCUMENT_ROOT.'/core/lib/files.lib.php';

		$error = 0;

		dol_syslog(get_class($this)."::delete ".$this->id, LOG_DEBUG);

		$this->db->begin();

		if (!$notrigger) {
			// Call trigger
			$result = $this->call_trigger('ORDER_DELETE', $user);
			if ($result < 0) {
				$error++;
			}
			// End call triggers
		}

		// Test we can delete
		if ($this->countNbOfShipments() != 0) {
			$this->errors[] = $langs->trans('SomeShipmentExists');
			$error++;
		}

		// Delete extrafields of lines and lines
		if (!$error && !empty($this->table_element_line)) {
			$tabletodelete = $this->table_element_line;
			$sqlef = "DELETE FROM ".MAIN_DB_PREFIX.$tabletodelete."_extrafields WHERE fk_object IN (SELECT rowid FROM ".MAIN_DB_PREFIX.$tabletodelete." WHERE ".$this->fk_element." = ".((int) $this->id).")";
			$sql = "DELETE FROM ".MAIN_DB_PREFIX.$tabletodelete." WHERE ".$this->fk_element." = ".((int) $this->id);
			if (!$this->db->query($sqlef) || !$this->db->query($sql)) {
				$error++;
				$this->error = $this->db->lasterror();
				$this->errors[] = $this->error;
				dol_syslog(get_class($this)."::delete error ".$this->error, LOG_ERR);
			}
		}

		if (!$error) {
			// Delete linked object
			$res = $this->deleteObjectLinked();
			if ($res < 0) {
				$error++;
			}
		}

		if (!$error) {
			// Delete linked contacts
			$res = $this->delete_linked_contact();
			if ($res < 0) {
				$error++;
			}
		}

		// Removed extrafields of object
		if (!$error) {
			$result = $this->deleteExtraFields();
			if ($result < 0) {
				$error++;
				dol_syslog(get_class($this)."::delete error ".$this->error, LOG_ERR);
			}
		}

		// Delete main record
		if (!$error) {
			$sql = "DELETE FROM ".MAIN_DB_PREFIX.$this->table_element." WHERE rowid = ".((int) $this->id);
			$res = $this->db->query($sql);
			if (!$res) {
				$error++;
				$this->error = $this->db->lasterror();
				$this->errors[] = $this->error;
				dol_syslog(get_class($this)."::delete error ".$this->error, LOG_ERR);
			}
		}

		// Delete record into ECM index and physically
		if (!$error) {
			$res = $this->deleteEcmFiles(0); // Deleting files physically is done later with the dol_delete_dir_recursive
			$res = $this->deleteEcmFiles(1); // Deleting files physically is done later with the dol_delete_dir_recursive
			if (!$res) {
				$error++;
			}
		}

		if (!$error) {
			// We remove directory
			$ref = dol_sanitizeFileName($this->ref);
			if ($conf->commande->multidir_output[$this->entity] && !empty($this->ref)) {
				$dir = $conf->commande->multidir_output[$this->entity]."/".$ref;
				$file = $dir."/".$ref.".pdf";
				if (file_exists($file)) {
					dol_delete_preview($this);

					if (!dol_delete_file($file, 0, 0, 0, $this)) {
						$this->error = 'ErrorFailToDeleteFile';
						$this->errors[] = $this->error;
						$this->db->rollback();
						return 0;
					}
				}
				if (file_exists($dir)) {
					$res = @dol_delete_dir_recursive($dir);
					if (!$res) {
						$this->error = 'ErrorFailToDeleteDir';
						$this->errors[] = $this->error;
						$this->db->rollback();
						return 0;
					}
				}
			}
		}

		if (!$error) {
			dol_syslog(get_class($this)."::delete ".$this->id." by ".$user->id, LOG_DEBUG);
			$this->db->commit();
			return 1;
		} else {
			$this->db->rollback();
			return -1;
		}
	}


	// phpcs:disable PEAR.NamingConventions.ValidFunctionName.ScopeNotCamelCaps
	/**
	 *	Load indicators for dashboard (this->nbtodo and this->nbtodolate)
	 *
	 *	@param		User	$user   Object user
	 *	@param		string	$mode   Mode ('toship', 'tobill', 'shippedtobill')
	 *	@return WorkboardResponse|int <0 if KO, WorkboardResponse if OK
	 */
	public function load_board($user, $mode)
	{
		// phpcs:enable
		global $conf, $langs;

		$clause = " WHERE";

		$sql = "SELECT c.rowid, c.date_creation as datec, c.date_commande, c.date_livraison as delivery_date, c.fk_statut, c.total_ht";
		$sql .= " FROM ".MAIN_DB_PREFIX."commande as c";
		if (!$user->hasRight('societe', 'client', 'voir') && !$user->socid) {
			$sql .= " LEFT JOIN ".MAIN_DB_PREFIX."societe_commerciaux as sc ON c.fk_soc = sc.fk_soc";
			$sql .= " WHERE sc.fk_user = ".((int) $user->id);
			$clause = " AND";
		}
		$sql .= $clause." c.entity IN (".getEntity('commande').")";
		//$sql.= " AND c.fk_statut IN (1,2,3) AND c.facture = 0";
		if ($mode == 'toship') {
			// An order to ship is an open order (validated or in progress)
			$sql .= " AND c.fk_statut IN (" . self::STATUS_VALIDATED . "," . self::STATUS_SHIPMENTONPROCESS . ")";
		}
		if ($mode == 'tobill') {
			// An order to bill is an order not already billed
			$sql .= " AND c.fk_statut IN (" . self::STATUS_VALIDATED . "," . self::STATUS_SHIPMENTONPROCESS . ", " . self::STATUS_CLOSED . ") AND c.facture = 0";
		}
		if ($mode == 'shippedtobill') {
			// An order shipped and to bill is a delivered order not already billed
			$sql .= " AND c.fk_statut IN (" . self::STATUS_CLOSED . ") AND c.facture = 0";
		}
		if ($user->socid) {
			$sql .= " AND c.fk_soc = ".((int) $user->socid);
		}

		$resql = $this->db->query($sql);
		if ($resql) {
			$delay_warning = 0;
			$label = $labelShort = $url = '';
			if ($mode == 'toship') {
				$delay_warning = $conf->commande->client->warning_delay / 60 / 60 / 24;
				$url = DOL_URL_ROOT.'/commande/list.php?search_status=-2&mainmenu=commercial&leftmenu=orders';
				$label = $langs->transnoentitiesnoconv("OrdersToProcess");
				$labelShort = $langs->transnoentitiesnoconv("Opened");
			}
			if ($mode == 'tobill') {
				$url = DOL_URL_ROOT.'/commande/list.php?search_status=-3&search_billed=0&mainmenu=commercial&leftmenu=orders';
				$label = $langs->trans("OrdersToBill"); // We set here bill but may be billed or ordered
				$labelShort = $langs->trans("ToBill");
			}
			if ($mode == 'shippedtobill') {
				$url = DOL_URL_ROOT.'/commande/list.php?search_status=3&search_billed=0&mainmenu=commercial&leftmenu=orders';
				$label = $langs->trans("OrdersToBill"); // We set here bill but may be billed or ordered
				$labelShort = $langs->trans("StatusOrderDelivered").' '.$langs->trans("and").' '.$langs->trans("ToBill");
			}

			$response = new WorkboardResponse();
			$response->warning_delay = $delay_warning;
			$response->label = $label;
			$response->labelShort = $labelShort;
			$response->url = $url;
			$response->img = img_object('', "order");

			$generic_commande = new Commande($this->db);

			while ($obj = $this->db->fetch_object($resql)) {
				$response->nbtodo++;
				$response->total += $obj->total_ht;

				$generic_commande->statut = $obj->fk_statut;
				$generic_commande->date_commande = $this->db->jdate($obj->date_commande);
				$generic_commande->date = $this->db->jdate($obj->date_commande);
				$generic_commande->delivery_date = $this->db->jdate($obj->delivery_date);

				if ($mode == 'toship' && $generic_commande->hasDelay()) {
					$response->nbtodolate++;
				}
			}

			return $response;
		} else {
			$this->error = $this->db->error();
			return -1;
		}
	}

	/**
	 *	Return source label of order
	 *
	 *	@return     string      Label
	 */
	public function getLabelSource()
	{
		global $langs;

		$label = $langs->trans('OrderSource'.$this->source);

		if ($label == 'OrderSource') {
			return '';
		}
		return $label;
	}

	/**
	 *	Return status label of Order
	 *
	 *	@param      int		$mode       0=Long label, 1=Short label, 2=Picto + Short label, 3=Picto, 4=Picto + Long label, 5=Short label + Picto, 6=Long label + Picto
	 *	@return     string      		Label of status
	 */
	public function getLibStatut($mode)
	{
		return $this->LibStatut($this->statut, $this->billed, $mode);
	}

	// phpcs:disable PEAR.NamingConventions.ValidFunctionName.ScopeNotCamelCaps
	/**
	 *	Return label of status
	 *
	 *	@param		int		$status      	  Id status
	 *  @param      int		$billed    		  If invoiced
	 *	@param      int		$mode        	  0=Long label, 1=Short label, 2=Picto + Short label, 3=Picto, 4=Picto + Long label, 5=Short label + Picto, 6=Long label + Picto
	 *  @param      int     $donotshowbilled  Do not show billed status after order status
	 *  @return     string					  Label of status
	 */
	public function LibStatut($status, $billed, $mode, $donotshowbilled = 0)
	{
		// phpcs:enable
		global $langs, $hookmanager;

		$billedtext = '';
		if (empty($donotshowbilled)) {
			$billedtext .= ($billed ? ' - '.$langs->transnoentitiesnoconv("Billed") : '');
		}

		$labelTooltip = '';

		if ($status == self::STATUS_CANCELED) {
			$labelStatus = $langs->transnoentitiesnoconv('StatusOrderCanceled');
			$labelStatusShort = $langs->transnoentitiesnoconv('StatusOrderCanceledShort');
			$statusType = 'status9';
		} elseif ($status == self::STATUS_DRAFT) {
			$labelStatus = $langs->transnoentitiesnoconv('StatusOrderDraft');
			$labelStatusShort = $langs->transnoentitiesnoconv('StatusOrderDraftShort');
			$statusType = 'status0';
		} elseif ($status == self::STATUS_VALIDATED) {
			$labelStatus = $langs->transnoentitiesnoconv('StatusOrderValidated').$billedtext;
			$labelStatusShort = $langs->transnoentitiesnoconv('StatusOrderValidatedShort').$billedtext;
			$statusType = 'status1';
		} elseif ($status == self::STATUS_SHIPMENTONPROCESS) {
			$labelStatus = $langs->transnoentitiesnoconv('StatusOrderSent').$billedtext;
			$labelStatusShort = $langs->transnoentitiesnoconv('StatusOrderSentShort').$billedtext;
			$labelTooltip = $langs->transnoentitiesnoconv("StatusOrderSent");
			if (!empty($this->delivery_date)) {
				$labelTooltip .= ' - '.$langs->transnoentitiesnoconv("DateDeliveryPlanned").dol_print_date($this->delivery_date, 'day').$billedtext;
			}
			$statusType = 'status4';
		} elseif ($status == self::STATUS_CLOSED) {
			$labelStatus = $langs->transnoentitiesnoconv('StatusOrderDelivered').$billedtext;
			$labelStatusShort = $langs->transnoentitiesnoconv('StatusOrderDeliveredShort').$billedtext;
			$statusType = 'status6';
		} else {
			$labelStatus = $langs->transnoentitiesnoconv('Unknown');
			$labelStatusShort = '';
			$statusType = '';
			$mode = 0;
		}

		$parameters = array(
			'status'          => $status,
			'mode'            => $mode,
			'billed'          => $billed,
			'donotshowbilled' => $donotshowbilled
		);

		$reshook = $hookmanager->executeHooks('LibStatut', $parameters, $this); // Note that $action and $object may have been modified by hook

		if ($reshook > 0) {
			return $hookmanager->resPrint;
		}

		return dolGetStatus($labelStatus, $labelStatusShort, '', $statusType, $mode, '', array('tooltip' => $labelTooltip));
	}

	/**
	 * getTooltipContentArray
	 *
	 * @param array $params params to construct tooltip data
	 * @return array
	 */
	public function getTooltipContentArray($params)
	{
		global $conf, $langs, $user;

		$langs->load('orders');
		$datas = [];
		$nofetch = !empty($params['nofetch']);

		if (getDolGlobalString('MAIN_OPTIMIZEFORTEXTBROWSER')) {
			return ['optimize' => $langs->trans("Order")];
		}

		if ($user->hasRight('commande', 'lire')) {
			$datas['picto'] = img_picto('', $this->picto).' <u class="paddingrightonly">'.$langs->trans("Order").'</u>';
			if (isset($this->statut)) {
				$datas['status'] = ' '.$this->getLibStatut(5);
			}
			$datas['Ref'] = '<br><b>'.$langs->trans('Ref').':</b> '.$this->ref;
			if (!$nofetch) {
				$langs->load('companies');
				if (empty($this->thirdparty)) {
					$this->fetch_thirdparty();
				}
				$datas['customer'] = '<br><b>'.$langs->trans('Customer').':</b> '.$this->thirdparty->getNomUrl(1, '', 0, 1);
			}
			$datas['RefCustomer'] = '<br><b>'.$langs->trans('RefCustomer').':</b> '.(empty($this->ref_customer) ? (empty($this->ref_client) ? '' : $this->ref_client) : $this->ref_customer);
			if (!$nofetch) {
				$langs->load('project');
				if (empty($this->project)) {
					$res = $this->fetch_project();
					if ($res > 0) {
						$datas['project'] = '<br><b>'.$langs->trans('Project').':</b> '.$this->project->getNomUrl(1, '', 0, 1);
					}
				}
			}
			if (!empty($this->total_ht)) {
				$datas['AmountHT'] = '<br><b>'.$langs->trans('AmountHT').':</b> '.price($this->total_ht, 0, $langs, 0, -1, -1, $conf->currency);
			}
			if (!empty($this->total_tva)) {
				$datas['VAT'] = '<br><b>'.$langs->trans('VAT').':</b> '.price($this->total_tva, 0, $langs, 0, -1, -1, $conf->currency);
			}
			if (!empty($this->total_ttc)) {
				$datas['AmountTTC'] = '<br><b>'.$langs->trans('AmountTTC').':</b> '.price($this->total_ttc, 0, $langs, 0, -1, -1, $conf->currency);
			}
			if (!empty($this->date)) {
				$datas['Date'] = '<br><b>'.$langs->trans('Date').':</b> '.dol_print_date($this->date, 'day');
			}
			if (!empty($this->delivery_date)) {
				$datas['DeliveryDate'] = '<br><b>'.$langs->trans('DeliveryDate').':</b> '.dol_print_date($this->delivery_date, 'dayhour');
			}
		}

		return $datas;
	}

	/**
	 *	Return clicable link of object (with eventually picto)
	 *
	 *	@param      int			$withpicto                Add picto into link
	 *	@param      string	    $option                   Where point the link (0=> main card, 1,2 => shipment, 'nolink'=>No link)
	 *	@param      int			$max          	          Max length to show
	 *	@param      int			$short			          ???
	 *  @param	    int   	    $notooltip		          1=Disable tooltip
	 *  @param      int         $save_lastsearch_value    -1=Auto, 0=No save of lastsearch_values when clicking, 1=Save lastsearch_values whenclicking
	 *  @param		int			$addlinktonotes			  Add link to notes
	 *  @param		string		$target			  		  attribute target for link
	 *	@return     string          			          String with URL
	 */
	public function getNomUrl($withpicto = 0, $option = '', $max = 0, $short = 0, $notooltip = 0, $save_lastsearch_value = -1, $addlinktonotes = 0, $target = '')
	{
		global $conf, $langs, $user, $hookmanager;

		if (!empty($conf->dol_no_mouse_hover)) {
			$notooltip = 1; // Force disable tooltips
		}

		$result = '';

		if (isModEnabled("expedition") && ($option == '1' || $option == '2')) {
			$url = DOL_URL_ROOT.'/expedition/shipment.php?id='.$this->id;
		} else {
			$url = DOL_URL_ROOT.'/commande/card.php?id='.$this->id;
		}

		if (!$user->hasRight('commande', 'lire')) {
			$option = 'nolink';
		}

		if ($option !== 'nolink') {
			// Add param to save lastsearch_values or not
			$add_save_lastsearch_values = ($save_lastsearch_value == 1 ? 1 : 0);
			if ($save_lastsearch_value == -1 && isset($_SERVER["PHP_SELF"]) && preg_match('/list\.php/', $_SERVER["PHP_SELF"])) {
				$add_save_lastsearch_values = 1;
			}
			if ($add_save_lastsearch_values) {
				$url .= '&save_lastsearch_values=1';
			}
		}

		if ($short) {
			return $url;
		}
		$params = [
			'id' => $this->id,
			'objecttype' => $this->element,
			'option' => $option,
			'nofetch' => 1,
		];
		$classfortooltip = 'classfortooltip';
		$dataparams = '';
		if (getDolGlobalInt('MAIN_ENABLE_AJAX_TOOLTIP')) {
			$classfortooltip = 'classforajaxtooltip';
			$dataparams = ' data-params="'.dol_escape_htmltag(json_encode($params)).'"';
			$label = '';
		} else {
			$label = implode($this->getTooltipContentArray($params));
		}

		$linkclose = '';
		if (empty($notooltip) && $user->hasRight('commande', 'lire')) {
			if (getDolGlobalString('MAIN_OPTIMIZEFORTEXTBROWSER')) {
				$label = $langs->trans("Order");
				$linkclose .= ' alt="'.dol_escape_htmltag($label, 1).'"';
			}
			$linkclose .= ($label ? ' title="'.dol_escape_htmltag($label, 1).'"' : ' title="tocomplete"');
			$linkclose .= $dataparams.' class="'.$classfortooltip.'"';

			$target_value = array('_self', '_blank', '_parent', '_top');
			if (in_array($target, $target_value)) {
				$linkclose .= ' target="'.dol_escape_htmltag($target).'"';
			}
		}

		$linkstart = '<a href="'.$url.'"';
		$linkstart .= $linkclose.'>';
		$linkend = '</a>';

		if ($option === 'nolink') {
			$linkstart = '';
			$linkend = '';
		}

		$result .= $linkstart;
		if ($withpicto) {
			$result .= img_object(($notooltip ? '' : $label), $this->picto, (($withpicto != 2) ? 'class="paddingright"' : ''), 0, 0, $notooltip ? 0 : 1);
		}
		if ($withpicto != 2) {
			$result .= $this->ref;
		}
		$result .= $linkend;

		if ($addlinktonotes) {
			$txttoshow = ($user->socid > 0 ? $this->note_public : $this->note_private);
			if ($txttoshow) {
				$notetoshow = $langs->trans("ViewPrivateNote").':<br>'.dol_string_nohtmltag($txttoshow, 1);
				$result .= ' <span class="note inline-block">';
				$result .= '<a href="'.DOL_URL_ROOT.'/commande/note.php?id='.$this->id.'" class="classfortooltip" title="'.dol_escape_htmltag($notetoshow).'">';
				$result .= img_picto('', 'note');
				$result .= '</a>';
				//$result.=img_picto($langs->trans("ViewNote"),'object_generic');
				//$result.='</a>';
				$result .= '</span>';
			}
		}

		global $action;
		$hookmanager->initHooks(array($this->element . 'dao'));
		$parameters = array('id'=>$this->id, 'getnomurl' => &$result);
		$reshook = $hookmanager->executeHooks('getNomUrl', $parameters, $this, $action); // Note that $action and $object may have been modified by some hooks
		if ($reshook > 0) {
			$result = $hookmanager->resPrint;
		} else {
			$result .= $hookmanager->resPrint;
		}
		return $result;
	}


	/**
	 *	Charge les informations d'ordre info dans l'objet commande
	 *
	 *	@param  int		$id       Id of order
	 *	@return	void
	 */
	public function info($id)
	{
		$sql = 'SELECT c.rowid, date_creation as datec, tms as datem,';
		$sql .= ' date_valid as datev,';
		$sql .= ' date_cloture as datecloture,';
		$sql .= ' fk_user_author, fk_user_valid, fk_user_cloture';
		$sql .= ' FROM '.MAIN_DB_PREFIX.'commande as c';
		$sql .= ' WHERE c.rowid = '.((int) $id);
		$result = $this->db->query($sql);
		if ($result) {
			if ($this->db->num_rows($result)) {
				$obj = $this->db->fetch_object($result);
				$this->id = $obj->rowid;
				if ($obj->fk_user_author) {
					$this->user_creation_id = $obj->fk_user_author;
				}
				if ($obj->fk_user_valid) {
					$this->user_validation_id = $obj->fk_user_valid;
				}
				if ($obj->fk_user_cloture) {
					$this->user_closing_id = $obj->fk_user_cloture;
				}

				$this->date_creation     = $this->db->jdate($obj->datec);
				$this->date_modification = $this->db->jdate($obj->datem);
				$this->date_validation   = $this->db->jdate($obj->datev);
				$this->date_cloture      = $this->db->jdate($obj->datecloture);
			}

			$this->db->free($result);
		} else {
			dol_print_error($this->db);
		}
	}


	/**
	 *  Initialise an instance with random values.
	 *  Used to build previews or test instances.
	 *	id must be 0 if object instance is a specimen.
	 *
	 *  @return	void
	 */
	public function initAsSpecimen()
	{
		global $conf, $langs;

		dol_syslog(get_class($this)."::initAsSpecimen");

		// Load array of products prodids
		$num_prods = 0;
		$prodids = array();
		$sql = "SELECT rowid";
		$sql .= " FROM ".MAIN_DB_PREFIX."product";
		$sql .= " WHERE entity IN (".getEntity('product').")";
		$sql .= $this->db->plimit(100);

		$resql = $this->db->query($sql);
		if ($resql) {
			$num_prods = $this->db->num_rows($resql);
			$i = 0;
			while ($i < $num_prods) {
				$i++;
				$row = $this->db->fetch_row($resql);
				$prodids[$i] = $row[0];
			}
		}

		// Initialise parametres
		$this->id = 0;
		$this->ref = 'SPECIMEN';
		$this->specimen = 1;
		$this->entity = $conf->entity;
		$this->socid = 1;
		$this->date = time();
		$this->date_lim_reglement = $this->date + 3600 * 24 * 30;
		$this->cond_reglement_code = 'RECEP';
		$this->mode_reglement_code = 'CHQ';
		$this->availability_code   = 'DSP';
		$this->demand_reason_code  = 'SRC_00';

		$this->note_public = 'This is a comment (public)';
		$this->note_private = 'This is a comment (private)';

		$this->multicurrency_tx = 1;
		$this->multicurrency_code = $conf->currency;

		// Lines
		$nbp = 5;
		$xnbp = 0;
		while ($xnbp < $nbp) {
			$line = new OrderLine($this->db);

			$line->desc = $langs->trans("Description")." ".$xnbp;
			$line->qty = 1;
			$line->subprice = 100;
			$line->price = 100;
			$line->tva_tx = 20;
			if ($xnbp == 2) {
				$line->total_ht = 50;
				$line->total_ttc = 60;
				$line->total_tva = 10;
				$line->remise_percent = 50;
			} else {
				$line->total_ht = 100;
				$line->total_ttc = 120;
				$line->total_tva = 20;
				$line->remise_percent = 0;
			}
			if ($num_prods > 0) {
				$prodid = mt_rand(1, $num_prods);
				$line->fk_product = $prodids[$prodid];
				$line->product_ref = 'SPECIMEN';
			}

			$this->lines[$xnbp] = $line;

			$this->total_ht       += $line->total_ht;
			$this->total_tva      += $line->total_tva;
			$this->total_ttc      += $line->total_ttc;

			$xnbp++;
		}
	}


	// phpcs:disable PEAR.NamingConventions.ValidFunctionName.ScopeNotCamelCaps
	/**
	 *	Charge indicateurs this->nb de tableau de bord
	 *
	 *	@return     int         <0 si ko, >0 si ok
	 */
	public function load_state_board()
	{
		// phpcs:enable
		global $user;

		$this->nb = array();
		$clause = "WHERE";

		$sql = "SELECT count(co.rowid) as nb";
		$sql .= " FROM ".MAIN_DB_PREFIX."commande as co";
		$sql .= " LEFT JOIN ".MAIN_DB_PREFIX."societe as s ON co.fk_soc = s.rowid";
		if (!$user->hasRight('societe', 'client', 'voir') && !$user->socid) {
			$sql .= " LEFT JOIN ".MAIN_DB_PREFIX."societe_commerciaux as sc ON s.rowid = sc.fk_soc";
			$sql .= " WHERE sc.fk_user = ".((int) $user->id);
			$clause = "AND";
		}
		$sql .= " ".$clause." co.entity IN (".getEntity('commande').")";

		$resql = $this->db->query($sql);
		if ($resql) {
			while ($obj = $this->db->fetch_object($resql)) {
				$this->nb["orders"] = $obj->nb;
			}
			$this->db->free($resql);
			return 1;
		} else {
			dol_print_error($this->db);
			$this->error = $this->db->error();
			return -1;
		}
	}

	/**
	 * 	Create an array of order lines
	 *
	 * 	@return int		>0 if OK, <0 if KO
	 */
	public function getLinesArray()
	{
		return $this->fetch_lines();
	}

	/**
	 *  Create a document onto disk according to template module.
	 *
	 *  @param	    string		$modele			Force template to use ('' to not force)
	 *  @param		Translate	$outputlangs	objet lang a utiliser pour traduction
	 *  @param      int			$hidedetails    Hide details of lines
	 *  @param      int			$hidedesc       Hide description
	 *  @param      int			$hideref        Hide ref
	 *  @param      null|array  $moreparams     Array to provide more information
	 *  @return     int         				0 if KO, 1 if OK
	 */
	public function generateDocument($modele, $outputlangs, $hidedetails = 0, $hidedesc = 0, $hideref = 0, $moreparams = null)
	{
		global $conf, $langs;

		$langs->load("orders");
		$outputlangs->load("products");

		if (!dol_strlen($modele)) {
			$modele = 'einstein';

			if (!empty($this->model_pdf)) {
				$modele = $this->model_pdf;
<<<<<<< HEAD
			} elseif (!empty($conf->global->COMMANDE_ADDON_PDF)) {
=======
			} elseif (getDolGlobalString('COMMANDE_ADDON_PDF')) {
>>>>>>> 729451fa
				$modele = $conf->global->COMMANDE_ADDON_PDF;
			}
		}

		$modelpath = "core/modules/commande/doc/";

		return $this->commonGenerateDocument($modelpath, $modele, $outputlangs, $hidedetails, $hidedesc, $hideref, $moreparams);
	}


	/**
	 * Function used to replace a thirdparty id with another one.
	 *
	 * @param 	DoliDB 	$dbs 		Database handler, because function is static we name it $dbs not $db to avoid breaking coding test
	 * @param 	int 	$origin_id 	Old thirdparty id
	 * @param 	int 	$dest_id 	New thirdparty id
	 * @return 	bool
	 */
	public static function replaceThirdparty(DoliDB $dbs, $origin_id, $dest_id)
	{
		$tables = array(
		'commande'
		);

		return CommonObject::commonReplaceThirdparty($dbs, $origin_id, $dest_id, $tables);
	}

	/**
	 * Function used to replace a product id with another one.
	 *
	 * @param DoliDB $db Database handler
	 * @param int $origin_id Old product id
	 * @param int $dest_id New product id
	 * @return bool
	 */
	public static function replaceProduct(DoliDB $db, $origin_id, $dest_id)
	{
		$tables = array(
			'commandedet',
		);

		return CommonObject::commonReplaceProduct($db, $origin_id, $dest_id, $tables);
	}

	/**
	 * Is the sales order delayed?
	 *
	 * @return bool     true if late, false if not
	 */
	public function hasDelay()
	{
		global $conf;

		if (!($this->statut > Commande::STATUS_DRAFT && $this->statut < Commande::STATUS_CLOSED)) {
			return false; // Never late if not inside this status range
		}

		$now = dol_now();

		return max($this->date, $this->delivery_date) < ($now - $conf->commande->client->warning_delay);
	}

	/**
	 * Show the customer delayed info
	 *
	 * @return string       Show delayed information
	 */
	public function showDelay()
	{
		global $conf, $langs;

		if (empty($this->delivery_date)) {
			$text = $langs->trans("OrderDate").' '.dol_print_date($this->date, 'day');
		} else {
			$text = $text = $langs->trans("DeliveryDate").' '.dol_print_date($this->delivery_date, 'day');
		}
		$text .= ' '.($conf->commande->client->warning_delay > 0 ? '+' : '-').' '.round(abs($conf->commande->client->warning_delay) / 3600 / 24, 1).' '.$langs->trans("days").' < '.$langs->trans("Today");

		return $text;
	}
}


/**
 *  Class to manage order lines
 */
class OrderLine extends CommonOrderLine
{
	/**
	 * @var string ID to identify managed object
	 */
	public $element = 'commandedet';

	public $table_element = 'commandedet';

	public $oldline;

	/**
	 * Id of parent order
	 * @var int
	 */
	public $fk_commande;

	/**
	 * Id of parent order
	 * @var int
	 * @deprecated Use fk_commande
	 * @see $fk_commande
	 */
	public $commande_id;

	public $fk_parent_line;

	/**
	 * @var int Id of invoice
	 */
	public $fk_facture;

	/**
	 * @var string External ref
	 */
	public $ref_ext;

	public $fk_remise_except;

	/**
	 * @var int line rank
	 */
	public $rang = 0;
	public $fk_fournprice;

	/**
	 * Buy price without taxes
	 * @var float
	 */
	public $pa_ht;
	public $marge_tx;
	public $marque_tx;

	/**
	 * @deprecated
	 * @see $remise_percent, $fk_remise_except
	 */
	public $remise;

	// Start and end date of the line
	public $date_start;
	public $date_end;

	public $skip_update_total; // Skip update price total for special lines


	/**
	 *      Constructor
	 *
	 *      @param     DoliDB	$db      handler d'acces base de donnee
	 */
	public function __construct($db)
	{
		$this->db = $db;
	}

	/**
	 *  Load line order
	 *
	 *  @param  int		$rowid          Id line order
	 *  @return	int						Return integer <0 if KO, >0 if OK
	 */
	public function fetch($rowid)
	{
		$sql = 'SELECT cd.rowid, cd.fk_commande, cd.fk_parent_line, cd.fk_product, cd.product_type, cd.label as custom_label, cd.description, cd.price, cd.qty, cd.tva_tx, cd.localtax1_tx, cd.localtax2_tx,';
		$sql .= ' cd.remise, cd.remise_percent, cd.fk_remise_except, cd.subprice, cd.ref_ext,';
		$sql .= ' cd.info_bits, cd.total_ht, cd.total_tva, cd.total_localtax1, cd.total_localtax2, cd.total_ttc, cd.fk_product_fournisseur_price as fk_fournprice, cd.buy_price_ht as pa_ht, cd.rang, cd.special_code,';
		$sql .= ' cd.fk_unit,';
		$sql .= ' cd.fk_multicurrency, cd.multicurrency_code, cd.multicurrency_subprice, cd.multicurrency_total_ht, cd.multicurrency_total_tva, cd.multicurrency_total_ttc,';
		$sql .= ' p.ref as product_ref, p.label as product_label, p.description as product_desc, p.tobatch as product_tobatch,';
		$sql .= ' cd.date_start, cd.date_end, cd.vat_src_code';
		$sql .= ' FROM '.MAIN_DB_PREFIX.'commandedet as cd';
		$sql .= ' LEFT JOIN '.MAIN_DB_PREFIX.'product as p ON cd.fk_product = p.rowid';
		$sql .= ' WHERE cd.rowid = '.((int) $rowid);
		$result = $this->db->query($sql);
		if ($result) {
			$objp = $this->db->fetch_object($result);

			if (!$objp) {
				$this->error = 'OrderLine with id '. $rowid .' not found sql='.$sql;
				return 0;
			}

			$this->rowid            = $objp->rowid;
			$this->id = $objp->rowid;
			$this->fk_commande      = $objp->fk_commande;
			$this->fk_parent_line   = $objp->fk_parent_line;
			$this->label            = $objp->custom_label;
			$this->desc             = $objp->description;
			$this->qty              = $objp->qty;
			$this->price            = $objp->price;
			$this->subprice         = $objp->subprice;
			$this->ref_ext          = $objp->ref_ext;
			$this->vat_src_code     = $objp->vat_src_code;
			$this->tva_tx           = $objp->tva_tx;
			$this->localtax1_tx		= $objp->localtax1_tx;
			$this->localtax2_tx		= $objp->localtax2_tx;
			$this->remise           = $objp->remise;
			$this->remise_percent   = $objp->remise_percent;
			$this->fk_remise_except = $objp->fk_remise_except;
			$this->fk_product       = $objp->fk_product;
			$this->product_type     = $objp->product_type;
			$this->info_bits        = $objp->info_bits;
			$this->special_code = $objp->special_code;
			$this->total_ht         = $objp->total_ht;
			$this->total_tva        = $objp->total_tva;
			$this->total_localtax1  = $objp->total_localtax1;
			$this->total_localtax2  = $objp->total_localtax2;
			$this->total_ttc        = $objp->total_ttc;
			$this->fk_fournprice = $objp->fk_fournprice;
			$marginInfos			= getMarginInfos($objp->subprice, $objp->remise_percent, $objp->tva_tx, $objp->localtax1_tx, $objp->localtax2_tx, $this->fk_fournprice, $objp->pa_ht);
			$this->pa_ht			= $marginInfos[0];
			$this->marge_tx			= $marginInfos[1];
			$this->marque_tx		= $marginInfos[2];
			$this->special_code = $objp->special_code;
			$this->rang = $objp->rang;

			$this->ref = $objp->product_ref; // deprecated

			$this->product_ref      = $objp->product_ref;
			$this->product_label    = $objp->product_label;
			$this->product_desc     = $objp->product_desc;
			$this->product_tobatch  = $objp->product_tobatch;
			$this->fk_unit          = $objp->fk_unit;

			$this->date_start       = $this->db->jdate($objp->date_start);
			$this->date_end         = $this->db->jdate($objp->date_end);

			$this->fk_multicurrency = $objp->fk_multicurrency;
			$this->multicurrency_code = $objp->multicurrency_code;
			$this->multicurrency_subprice	= $objp->multicurrency_subprice;
			$this->multicurrency_total_ht	= $objp->multicurrency_total_ht;
			$this->multicurrency_total_tva	= $objp->multicurrency_total_tva;
			$this->multicurrency_total_ttc	= $objp->multicurrency_total_ttc;

			$this->db->free($result);

			return 1;
		} else {
			$this->error = $this->db->lasterror();
			return -1;
		}
	}

	/**
	 * 	Delete line in database
	 *
	 *	@param      User	$user        	User that modify
	 *  @param      int		$notrigger	    0=launch triggers after, 1=disable triggers
	 *	@return	 int  <0 si ko, >0 si ok
	 */
	public function delete(User $user, $notrigger = 0)
	{
		global $conf, $langs;

		$error = 0;

		if (empty($this->id) && !empty($this->rowid)) {		// For backward compatibility
			$this->id = $this->rowid;
		}

		// check if order line is not in a shipment line before deleting
		$sqlCheckShipmentLine  = "SELECT";
		$sqlCheckShipmentLine .= " ed.rowid";
		$sqlCheckShipmentLine .= " FROM ".MAIN_DB_PREFIX."expeditiondet ed";
		$sqlCheckShipmentLine .= " WHERE ed.fk_origin_line = ".((int) $this->id);

		$resqlCheckShipmentLine = $this->db->query($sqlCheckShipmentLine);
		if (!$resqlCheckShipmentLine) {
			$error++;
			$this->error    = $this->db->lasterror();
			$this->errors[] = $this->error;
		} else {
			$langs->load('errors');
			$num = $this->db->num_rows($resqlCheckShipmentLine);
			if ($num > 0) {
				$error++;
				$objCheckShipmentLine = $this->db->fetch_object($resqlCheckShipmentLine);
				$this->error = $langs->trans('ErrorRecordAlreadyExists').' : '.$langs->trans('ShipmentLine').' '.$objCheckShipmentLine->rowid;
				$this->errors[] = $this->error;
			}
			$this->db->free($resqlCheckShipmentLine);
		}
		if ($error) {
			dol_syslog(__METHOD__.'Error ; '.$this->error, LOG_ERR);
			return -1;
		}

		$this->db->begin();

		$sql = 'DELETE FROM '.MAIN_DB_PREFIX."commandedet WHERE rowid = ".((int) $this->id);

		dol_syslog("OrderLine::delete", LOG_DEBUG);
		$resql = $this->db->query($sql);
		if ($resql) {
			if (!$error && !$notrigger) {
				// Call trigger
				$result = $this->call_trigger('LINEORDER_DELETE', $user);
				if ($result < 0) {
					$error++;
				}
				// End call triggers
			}

			// Remove extrafields
			if (!$error) {
				$result = $this->deleteExtraFields();
				if ($result < 0) {
					$error++;
					dol_syslog(get_class($this)."::delete error -4 ".$this->error, LOG_ERR);
				}
			}

			if (!$error) {
				$this->db->commit();
				return 1;
			}

			foreach ($this->errors as $errmsg) {
				dol_syslog(get_class($this)."::delete ".$errmsg, LOG_ERR);
				$this->error .= ($this->error ? ', '.$errmsg : $errmsg);
			}
			$this->db->rollback();
			return -1 * $error;
		} else {
			$this->error = $this->db->lasterror();
			return -1;
		}
	}

	/**
	 *	Insert line into database
	 *
	 *	@param      User	$user        	User that modify
	 *	@param      int		$notrigger		1 = disable triggers
	 *	@return		int						Return integer <0 if KO, >0 if OK
	 */
	public function insert($user = null, $notrigger = 0)
	{
		$error = 0;

		$pa_ht_isemptystring = (empty($this->pa_ht) && $this->pa_ht == ''); // If true, we can use a default value. If this->pa_ht = '0', we must use '0'.

		dol_syslog(get_class($this)."::insert rang=".$this->rang);

		// Clean parameters
		if (empty($this->tva_tx)) {
			$this->tva_tx = 0;
		}
		if (empty($this->localtax1_tx)) {
			$this->localtax1_tx = 0;
		}
		if (empty($this->localtax2_tx)) {
			$this->localtax2_tx = 0;
		}
		if (empty($this->localtax1_type)) {
			$this->localtax1_type = 0;
		}
		if (empty($this->localtax2_type)) {
			$this->localtax2_type = 0;
		}
		if (empty($this->total_localtax1)) {
			$this->total_localtax1 = 0;
		}
		if (empty($this->total_localtax2)) {
			$this->total_localtax2 = 0;
		}
		if (empty($this->rang)) {
			$this->rang = 0;
		}
		if (empty($this->remise_percent)) {
			$this->remise_percent = 0;
		}
		if (empty($this->info_bits)) {
			$this->info_bits = 0;
		}
		if (empty($this->special_code)) {
			$this->special_code = 0;
		}
		if (empty($this->fk_parent_line)) {
			$this->fk_parent_line = 0;
		}
		if (empty($this->pa_ht)) {
			$this->pa_ht = 0;
		}
		if (empty($this->ref_ext)) {
			$this->ref_ext = '';
		}

		// if buy price not defined, define buyprice as configured in margin admin
		if ($this->pa_ht == 0 && $pa_ht_isemptystring) {
			$result = $this->defineBuyPrice($this->subprice, $this->remise_percent, $this->fk_product);
			if ($result < 0) {
				return $result;
			} else {
				$this->pa_ht = $result;
			}
		}

		// Check parameters
		if ($this->product_type < 0) {
			return -1;
		}

		$this->db->begin();

		// Insertion dans base de la ligne
		$sql = 'INSERT INTO '.MAIN_DB_PREFIX.'commandedet';
		$sql .= ' (fk_commande, fk_parent_line, label, description, qty, ref_ext,';
		$sql .= ' vat_src_code, tva_tx, localtax1_tx, localtax2_tx, localtax1_type, localtax2_type,';
		$sql .= ' fk_product, product_type, remise_percent, subprice, price, fk_remise_except,';
		$sql .= ' special_code, rang, fk_product_fournisseur_price, buy_price_ht,';
		$sql .= ' info_bits, total_ht, total_tva, total_localtax1, total_localtax2, total_ttc, date_start, date_end,';
		$sql .= ' fk_unit,';
		$sql .= ' fk_multicurrency, multicurrency_code, multicurrency_subprice, multicurrency_total_ht, multicurrency_total_tva, multicurrency_total_ttc';
		$sql .= ')';
		$sql .= " VALUES (".$this->fk_commande.",";
		$sql .= " ".($this->fk_parent_line > 0 ? "'".$this->db->escape($this->fk_parent_line)."'" : "null").",";
		$sql .= " ".(!empty($this->label) ? "'".$this->db->escape($this->label)."'" : "null").",";
		$sql .= " '".$this->db->escape($this->desc)."',";
		$sql .= " '".price2num($this->qty)."',";
		$sql .= " '".$this->db->escape($this->ref_ext)."',";
		$sql .= " ".(empty($this->vat_src_code) ? "''" : "'".$this->db->escape($this->vat_src_code)."'").",";
		$sql .= " '".price2num($this->tva_tx)."',";
		$sql .= " '".price2num($this->localtax1_tx)."',";
		$sql .= " '".price2num($this->localtax2_tx)."',";
		$sql .= " '".$this->db->escape($this->localtax1_type)."',";
		$sql .= " '".$this->db->escape($this->localtax2_type)."',";
		$sql .= ' '.((!empty($this->fk_product) && $this->fk_product > 0) ? $this->fk_product : "null").',';
		$sql .= " '".$this->db->escape($this->product_type)."',";
		$sql .= " '".price2num($this->remise_percent)."',";
		$sql .= " ".(price2num($this->subprice) !== '' ? price2num($this->subprice) : "null").",";
		$sql .= " ".($this->price != '' ? "'".price2num($this->price)."'" : "null").",";
		$sql .= ' '.(!empty($this->fk_remise_except) ? $this->fk_remise_except : "null").',';
		$sql .= ' '.((int) $this->special_code).',';
		$sql .= ' '.((int) $this->rang).',';
		$sql .= ' '.(!empty($this->fk_fournprice) ? $this->fk_fournprice : "null").',';
		$sql .= ' '.price2num($this->pa_ht).',';
		$sql .= " ".((int) $this->info_bits).",";
		$sql .= " ".price2num($this->total_ht, 'MT').",";
		$sql .= " ".price2num($this->total_tva, 'MT').",";
		$sql .= " ".price2num($this->total_localtax1, 'MT').",";
		$sql .= " ".price2num($this->total_localtax2, 'MT').",";
		$sql .= " ".price2num($this->total_ttc, 'MT').",";
		$sql .= " ".(!empty($this->date_start) ? "'".$this->db->idate($this->date_start)."'" : "null").',';
		$sql .= " ".(!empty($this->date_end) ? "'".$this->db->idate($this->date_end)."'" : "null").',';
		$sql .= ' '.(!$this->fk_unit ? 'NULL' : ((int) $this->fk_unit));
		$sql .= ", ".(!empty($this->fk_multicurrency) ? ((int) $this->fk_multicurrency) : 'NULL');
		$sql .= ", '".$this->db->escape($this->multicurrency_code)."'";
		$sql .= ", ".price2num($this->multicurrency_subprice, 'CU');
		$sql .= ", ".price2num($this->multicurrency_total_ht, 'CT');
		$sql .= ", ".price2num($this->multicurrency_total_tva, 'CT');
		$sql .= ", ".price2num($this->multicurrency_total_ttc, 'CT');
		$sql .= ')';

		dol_syslog(get_class($this)."::insert", LOG_DEBUG);
		$resql = $this->db->query($sql);
		if ($resql) {
			$this->id = $this->db->last_insert_id(MAIN_DB_PREFIX.'commandedet');
			$this->rowid = $this->id;

			if (!$error) {
				$result = $this->insertExtraFields();
				if ($result < 0) {
					$error++;
				}
			}

			if (!$error && !$notrigger) {
				// Call trigger
				$result = $this->call_trigger('LINEORDER_INSERT', $user);
				if ($result < 0) {
					$error++;
				}
				// End call triggers
			}

			if (!$error) {
				$this->db->commit();
				return 1;
			}

			foreach ($this->errors as $errmsg) {
				dol_syslog(get_class($this)."::insert ".$errmsg, LOG_ERR);
				$this->error .= ($this->error ? ', '.$errmsg : $errmsg);
			}
			$this->db->rollback();
			return -1 * $error;
		} else {
			$this->error = $this->db->error();
			$this->db->rollback();
			return -2;
		}
	}

	/**
	 *	Update the line object into db
	 *
	 *	@param      User	$user        	User that modify
	 *	@param      int		$notrigger		1 = disable triggers
	 *	@return		int		<0 si ko, >0 si ok
	 */
	public function update(User $user, $notrigger = 0)
	{
		$error = 0;

		$pa_ht_isemptystring = (empty($this->pa_ht) && $this->pa_ht == ''); // If true, we can use a default value. If this->pa_ht = '0', we must use '0'.

		// Clean parameters
		if (empty($this->tva_tx)) {
			$this->tva_tx = 0;
		}
		if (empty($this->localtax1_tx)) {
			$this->localtax1_tx = 0;
		}
		if (empty($this->localtax2_tx)) {
			$this->localtax2_tx = 0;
		}
		if (empty($this->localtax1_type)) {
			$this->localtax1_type = 0;
		}
		if (empty($this->localtax2_type)) {
			$this->localtax2_type = 0;
		}
		if (empty($this->qty)) {
			$this->qty = 0;
		}
		if (empty($this->total_localtax1)) {
			$this->total_localtax1 = 0;
		}
		if (empty($this->total_localtax2)) {
			$this->total_localtax2 = 0;
		}
		if (empty($this->marque_tx)) {
			$this->marque_tx = 0;
		}
		if (empty($this->marge_tx)) {
			$this->marge_tx = 0;
		}
		if (empty($this->remise_percent)) {
			$this->remise_percent = 0;
		}
		if (empty($this->remise)) {
			$this->remise = 0;
		}
		if (empty($this->info_bits)) {
			$this->info_bits = 0;
		}
		if (empty($this->special_code)) {
			$this->special_code = 0;
		}
		if (empty($this->product_type)) {
			$this->product_type = 0;
		}
		if (empty($this->fk_parent_line)) {
			$this->fk_parent_line = 0;
		}
		if (empty($this->pa_ht)) {
			$this->pa_ht = 0;
		}
		if (empty($this->ref_ext)) {
			$this->ref_ext = '';
		}

		// if buy price not defined, define buyprice as configured in margin admin
		if ($this->pa_ht == 0 && $pa_ht_isemptystring) {
			$result = $this->defineBuyPrice($this->subprice, $this->remise_percent, $this->fk_product);
			if ($result < 0) {
				return $result;
			} else {
				$this->pa_ht = $result;
			}
		}

		$this->db->begin();

		// Mise a jour ligne en base
		$sql = "UPDATE ".MAIN_DB_PREFIX."commandedet SET";
		$sql .= " description='".$this->db->escape($this->desc)."'";
		$sql .= " , label=".(!empty($this->label) ? "'".$this->db->escape($this->label)."'" : "null");
		$sql .= " , vat_src_code=".(!empty($this->vat_src_code) ? "'".$this->db->escape($this->vat_src_code)."'" : "''");
		$sql .= " , tva_tx=".price2num($this->tva_tx);
		$sql .= " , localtax1_tx=".price2num($this->localtax1_tx);
		$sql .= " , localtax2_tx=".price2num($this->localtax2_tx);
		$sql .= " , localtax1_type='".$this->db->escape($this->localtax1_type)."'";
		$sql .= " , localtax2_type='".$this->db->escape($this->localtax2_type)."'";
		$sql .= " , qty=".price2num($this->qty);
		$sql .= " , ref_ext='".$this->db->escape($this->ref_ext)."'";
		$sql .= " , subprice=".price2num($this->subprice);
		$sql .= " , remise_percent=".price2num($this->remise_percent);
		$sql .= " , price=".price2num($this->price); // TODO A virer
		$sql .= " , remise=".price2num($this->remise); // TODO A virer
		if (empty($this->skip_update_total)) {
			$sql .= " , total_ht=".price2num($this->total_ht);
			$sql .= " , total_tva=".price2num($this->total_tva);
			$sql .= " , total_ttc=".price2num($this->total_ttc);
			$sql .= " , total_localtax1=".price2num($this->total_localtax1);
			$sql .= " , total_localtax2=".price2num($this->total_localtax2);
		}
		$sql .= " , fk_product_fournisseur_price=".(!empty($this->fk_fournprice) ? $this->fk_fournprice : "null");
		$sql .= " , buy_price_ht='".price2num($this->pa_ht)."'";
		$sql .= " , info_bits=".((int) $this->info_bits);
		$sql .= " , special_code=".((int) $this->special_code);
		$sql .= " , date_start=".(!empty($this->date_start) ? "'".$this->db->idate($this->date_start)."'" : "null");
		$sql .= " , date_end=".(!empty($this->date_end) ? "'".$this->db->idate($this->date_end)."'" : "null");
		$sql .= " , product_type=".$this->product_type;
		$sql .= " , fk_parent_line=".(!empty($this->fk_parent_line) ? $this->fk_parent_line : "null");
		if (!empty($this->rang)) {
			$sql .= ", rang=".((int) $this->rang);
		}
		$sql .= " , fk_unit=".(!$this->fk_unit ? 'NULL' : $this->fk_unit);

		// Multicurrency
		$sql .= " , multicurrency_subprice=".price2num($this->multicurrency_subprice);
		$sql .= " , multicurrency_total_ht=".price2num($this->multicurrency_total_ht);
		$sql .= " , multicurrency_total_tva=".price2num($this->multicurrency_total_tva);
		$sql .= " , multicurrency_total_ttc=".price2num($this->multicurrency_total_ttc);

		$sql .= " WHERE rowid = ".((int) $this->rowid);

		dol_syslog(get_class($this)."::update", LOG_DEBUG);
		$resql = $this->db->query($sql);
		if ($resql) {
			if (!$error) {
				$this->id = $this->rowid;
				$result = $this->insertExtraFields();
				if ($result < 0) {
					$error++;
				}
			}

			if (!$error && !$notrigger) {
				// Call trigger
				$result = $this->call_trigger('LINEORDER_MODIFY', $user);
				if ($result < 0) {
					$error++;
				}
				// End call triggers
			}

			if (!$error) {
				$this->db->commit();
				return 1;
			}

			foreach ($this->errors as $errmsg) {
				dol_syslog(get_class($this)."::update ".$errmsg, LOG_ERR);
				$this->error .= ($this->error ? ', '.$errmsg : $errmsg);
			}
			$this->db->rollback();
			return -1 * $error;
		} else {
			$this->error = $this->db->error();
			$this->db->rollback();
			return -2;
		}
	}

	// phpcs:disable PEAR.NamingConventions.ValidFunctionName.ScopeNotCamelCaps
	/**
	 *	Update DB line fields total_xxx
	 *	Used by migration
	 *
	 *	@return		int		Return integer <0 if KO, >0 if OK
	 */
	public function update_total()
	{
		// phpcs:enable
		$this->db->begin();

		// Clean parameters
		if (empty($this->total_localtax1)) {
			$this->total_localtax1 = 0;
		}
		if (empty($this->total_localtax2)) {
			$this->total_localtax2 = 0;
		}

		// Mise a jour ligne en base
		$sql = "UPDATE ".MAIN_DB_PREFIX."commandedet SET";
		$sql .= " total_ht='".price2num($this->total_ht)."'";
		$sql .= ",total_tva='".price2num($this->total_tva)."'";
		$sql .= ",total_localtax1='".price2num($this->total_localtax1)."'";
		$sql .= ",total_localtax2='".price2num($this->total_localtax2)."'";
		$sql .= ",total_ttc='".price2num($this->total_ttc)."'";
		$sql .= " WHERE rowid = ".((int) $this->rowid);

		dol_syslog("OrderLine::update_total", LOG_DEBUG);

		$resql = $this->db->query($sql);
		if ($resql) {
			$this->db->commit();
			return 1;
		} else {
			$this->error = $this->db->error();
			$this->db->rollback();
			return -2;
		}
	}
}<|MERGE_RESOLUTION|>--- conflicted
+++ resolved
@@ -479,13 +479,8 @@
 			return 0;
 		}
 
-<<<<<<< HEAD
-		if (!((empty($conf->global->MAIN_USE_ADVANCED_PERMS) && $user->hasRight('commande', 'creer'))
-			|| (!empty($conf->global->MAIN_USE_ADVANCED_PERMS) && $user->hasRight('commande', 'order_advance', 'validate')))) {
-=======
 		if (!((!getDolGlobalString('MAIN_USE_ADVANCED_PERMS') && $user->hasRight('commande', 'creer'))
 			|| (getDolGlobalString('MAIN_USE_ADVANCED_PERMS') && $user->hasRight('commande', 'order_advance', 'validate')))) {
->>>>>>> 729451fa
 			$this->error = 'NotEnoughPermissions';
 			dol_syslog(get_class($this)."::valid ".$this->error, LOG_ERR);
 			return -1;
@@ -644,13 +639,8 @@
 			return 0;
 		}
 
-<<<<<<< HEAD
-		if (!((empty($conf->global->MAIN_USE_ADVANCED_PERMS) && $user->hasRight('commande', 'creer'))
-			|| (!empty($conf->global->MAIN_USE_ADVANCED_PERMS) && $user->hasRight('commande', 'order_advance', 'validate')))) {
-=======
 		if (!((!getDolGlobalString('MAIN_USE_ADVANCED_PERMS') && $user->hasRight('commande', 'creer'))
 			|| (getDolGlobalString('MAIN_USE_ADVANCED_PERMS') && $user->hasRight('commande', 'order_advance', 'validate')))) {
->>>>>>> 729451fa
 			$this->error = 'Permission denied';
 			return -1;
 		}
@@ -4141,11 +4131,7 @@
 
 			if (!empty($this->model_pdf)) {
 				$modele = $this->model_pdf;
-<<<<<<< HEAD
-			} elseif (!empty($conf->global->COMMANDE_ADDON_PDF)) {
-=======
 			} elseif (getDolGlobalString('COMMANDE_ADDON_PDF')) {
->>>>>>> 729451fa
 				$modele = $conf->global->COMMANDE_ADDON_PDF;
 			}
 		}
