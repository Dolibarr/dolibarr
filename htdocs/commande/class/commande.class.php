--- conflicted
+++ resolved
@@ -9,12 +9,8 @@
  * Copyright (C) 2012      Cedric Salvador      <csalvador@gpcsolutions.fr>
  * Copyright (C) 2013      Florian Henry		<florian.henry@open-concept.pro>
  * Copyright (C) 2014-2015 Marcos García        <marcosgdf@gmail.com>
-<<<<<<< HEAD
- * Copyright (C) 2016-2017 Ferran Marcet        <fmarcet@2byte.es>
  * Copyright (C) 2018      Nicolas ZABOURI	<info@inovea-conseil.com>
-=======
  * Copyright (C) 2016-2018 Ferran Marcet        <fmarcet@2byte.es>
->>>>>>> 779d33cf
  *
  * This program is free software; you can redistribute it and/or modify
  * it under the terms of the GNU General Public License as published by
