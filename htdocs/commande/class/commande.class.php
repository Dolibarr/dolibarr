--- conflicted
+++ resolved
@@ -11,15 +11,10 @@
  * Copyright (C) 2014-2015 Marcos García        <marcosgdf@gmail.com>
  * Copyright (C) 2018      Nicolas ZABOURI	    <info@inovea-conseil.com>
  * Copyright (C) 2016-2022 Ferran Marcet        <fmarcet@2byte.es>
-<<<<<<< HEAD
- * Copyright (C) 2021-2024  Frédéric France         <frederic.france@free.fr>
- * Copyright (C) 2022       Gauthier VERDOL         <gauthier.verdol@atm-consulting.fr>
- * Copyright (C) 2024		MDW						<mdeweerd@users.noreply.github.com>
-=======
- * Copyright (C) 2021-2023 Frédéric France      <frederic.france@netlogic.fr>
- * Copyright (C) 2022      Gauthier VERDOL      <gauthier.verdol@atm-consulting.fr>
+ * Copyright (C) 2021-2024  Frédéric France     <frederic.france@free.fr>
+ * Copyright (C) 2022       Gauthier VERDOL     <gauthier.verdol@atm-consulting.fr>
+ * Copyright (C) 2024		MDW					<mdeweerd@users.noreply.github.com>
  * Copyright (C) 2024		William Mead		<william.mead@manchenumerique.fr>
->>>>>>> b0fe6a0b
  *
  * This program is free software; you can redistribute it and/or modify
  * it under the terms of the GNU General Public License as published by
