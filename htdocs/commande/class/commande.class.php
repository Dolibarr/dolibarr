--- conflicted
+++ resolved
@@ -60,7 +60,7 @@
     var $ref_int;
     var $contactid;
     var $fk_project;
-<<<<<<< HEAD
+
 	/**
 	 * Status of the order. Check the following constants:
 	 * - STATUS_CANCELED
@@ -69,10 +69,7 @@
 	 * - STATUS_CLOSED
 	 * @var int
 	 */
-    var $statut;
-=======
     var $statut;		// -1=Canceled, 0=Draft, 1=Validated, (2=Accepted/On process not managed for customer orders), 3=Closed (Delivered=Sent/Received, billed or not)
->>>>>>> 16a620f9
     var $facturee;		// deprecated
     var $billed;		// billed or not
 
@@ -151,11 +148,7 @@
     var $nbtodo;
     var $nbtodolate;
 
-<<<<<<< HEAD
-
-=======
->>>>>>> 16a620f9
-     /**
+    /**
      * ERR Not engouch stock
      */
     const STOCK_NOT_ENOUGH_FOR_ORDER = -3;
@@ -484,11 +477,7 @@
         global $conf,$langs;
         $error=0;
 
-<<<<<<< HEAD
-        if ($this->statut != self::STATUS_CLOSED)
-=======
-        if ($this->statut != -1 && $this->statut != 3)
->>>>>>> 16a620f9
+        if ($this->statut != self::STATUS_CANCELED && $this->statut != self::STATUS_CLOSED)
         {
         	dol_syslog(get_class($this)."::set_reopen order has not status closed", LOG_WARNING);
             return 0;
