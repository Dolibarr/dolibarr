<?php
/* Copyright (C) 2003      Rodolphe Quiedeville <rodolphe@quiedeville.org>
 * Copyright (c) 2005-2013 Laurent Destailleur  <eldy@users.sourceforge.net>
 * Copyright (C) 2005-2012 Regis Houssin        <regis.houssin@inodbox.com>
 * Copyright (C) 2012      Marcos García        <marcosgdf@gmail.com>
 * Copyright (C) 2020      Maxime DEMAREST      <maxime@indelog.com>
 *
 * This program is free software; you can redistribute it and/or modify
 * it under the terms of the GNU General Public License as published by
 * the Free Software Foundation; either version 3 of the License, or
 * (at your option) any later version.
 *
 * This program is distributed in the hope that it will be useful,
 * but WITHOUT ANY WARRANTY; without even the implied warranty of
 * MERCHANTABILITY or FITNESS FOR A PARTICULAR PURPOSE.  See the
 * GNU General Public License for more details.
 *
 * You should have received a copy of the GNU General Public License
 * along with this program. If not, see <https://www.gnu.org/licenses/>.
 */

/**
 *  \file       htdocs/commande/class/commandestats.class.php
 *  \ingroup    commandes
 *  \brief      File of class to manage order statistics
 */
include_once DOL_DOCUMENT_ROOT.'/core/class/stats.class.php';
include_once DOL_DOCUMENT_ROOT.'/commande/class/commande.class.php';
include_once DOL_DOCUMENT_ROOT.'/fourn/class/fournisseur.commande.class.php';
include_once DOL_DOCUMENT_ROOT.'/core/lib/date.lib.php';


/**
 *    Class to manage order statistics (customer and supplier)
 */
class CommandeStats extends Stats
{
	/**
	 * @var string Name of table without prefix where object is stored
	 */
	public $table_element;

	public $socid;
	public $userid;

	public $from;
	public $from_line;
	public $field;
	public $field_line;
	public $categ_link;
	public $where;
	public $join;


	/**
	 * Constructor
	 *
	 * @param 	DoliDB	$db		    Database handler
	 * @param 	int		$socid	    Id third party for filter. This value must be forced during the new to external user company if user is an external user.
	 * @param 	string	$mode	    Option ('customer', 'supplier')
	 * @param   int		$userid     Id user for filter (creation user)
	 * @param	int		$typentid   Id typent of thirdpary for filter
	 * @param	int		$categid    Id category of thirdpary for filter
	 */
	public function __construct($db, $socid, $mode, $userid = 0, $typentid = 0, $categid = 0)
	{
		global $user, $conf;

		$this->db = $db;

		$this->socid = ($socid > 0 ? $socid : 0);
		$this->userid = $userid;
		$this->cachefilesuffix = $mode;
		$this->join = '';

		if ($mode == 'customer') {
			$object = new Commande($this->db);
			$this->from = MAIN_DB_PREFIX.$object->table_element." as c";
			$this->from_line = MAIN_DB_PREFIX.$object->table_element_line." as tl";
			$this->field = 'total_ht';
			$this->field_line = 'total_ht';
			//$this->where .= " c.fk_statut > 0"; // Not draft and not cancelled
<<<<<<< HEAD
		} elseif ($mode == 'supplier') {
=======
			$this->categ_link = MAIN_DB_PREFIX.'categorie_societe';
		} elseif ($mode == 'supplier')
		{
>>>>>>> 131d666d
			$object = new CommandeFournisseur($this->db);
			$this->from = MAIN_DB_PREFIX.$object->table_element." as c";
			$this->from_line = MAIN_DB_PREFIX.$object->table_element_line." as tl";
			$this->field = 'total_ht';
			$this->field_line = 'total_ht';
			//$this->where .= " c.fk_statut > 2"; // Only approved & ordered
			$this->categ_link = MAIN_DB_PREFIX.'categorie_fournisseur';
		}
		//$this->where.= " AND c.fk_soc = s.rowid AND c.entity = ".$conf->entity;
		$this->where .= ($this->where ? ' AND ' : '').'c.entity IN ('.getEntity('commande').')';

		if (!$user->rights->societe->client->voir && !$this->socid) {
			$this->where .= " AND c.fk_soc = sc.fk_soc AND sc.fk_user = ".$user->id;
		}
<<<<<<< HEAD
		if ($this->socid) {
=======
		if ($this->socid)
		{
>>>>>>> 131d666d
			$this->where .= " AND c.fk_soc = ".$this->socid;
		}
		if ($this->userid > 0) {
			$this->where .= ' AND c.fk_user_author = '.$this->userid;
		}

		if ($typentid) {
			$this->join .= ' LEFT JOIN '.MAIN_DB_PREFIX.'societe as s ON s.rowid = c.fk_soc';
			$this->where .= ' AND s.fk_typent = '.((int) $typentid);
		}

<<<<<<< HEAD
		if ($categid) {
			$this->join .= ' LEFT JOIN '.MAIN_DB_PREFIX.'categorie_societe as cats ON cats.fk_soc = c.fk_soc';
=======
		if ($categid)
		{
			$this->join .= ' LEFT JOIN '.$this->categ_link.' as cats ON cats.fk_soc = c.fk_soc';
>>>>>>> 131d666d
			$this->join .= ' LEFT JOIN '.MAIN_DB_PREFIX.'categorie as cat ON cat.rowid = cats.fk_categorie';
			$this->where .= ' AND cat.rowid = '.((int) $categid);
		}
	}

	/**
	 * Return orders number by month for a year
	 *
	 * @param	int		$year		Year to scan
	 *	@param	int		$format		0=Label of abscissa is a translated text, 1=Label of abscissa is month number, 2=Label of abscissa is first letter of month
	 * @return	array				Array with number by month
	 */
	public function getNbByMonth($year, $format = 0)
	{
		global $user;

		$sql = "SELECT date_format(c.date_commande,'%m') as dm, COUNT(*) as nb";
		$sql .= " FROM ".$this->from;
		if (!$user->rights->societe->client->voir && !$this->socid) {
			$sql .= ", ".MAIN_DB_PREFIX."societe_commerciaux as sc";
		}
		$sql .= $this->join;
		$sql .= " WHERE c.date_commande BETWEEN '".$this->db->idate(dol_get_first_day($year))."' AND '".$this->db->idate(dol_get_last_day($year))."'";
		$sql .= " AND ".$this->where;
		$sql .= " GROUP BY dm";
		$sql .= $this->db->order('dm', 'DESC');

		$res = $this->_getNbByMonth($year, $sql, $format);
		return $res;
	}

	/**
	 * Return orders number per year
	 *
	 * @return	array	Array with number by year
	 *
	 */
	public function getNbByYear()
	{
		global $user;

		$sql = "SELECT date_format(c.date_commande,'%Y') as dm, COUNT(*) as nb, SUM(c.".$this->field.")";
		$sql .= " FROM ".$this->from;
		if (!$user->rights->societe->client->voir && !$this->socid) {
			$sql .= ", ".MAIN_DB_PREFIX."societe_commerciaux as sc";
		}
		$sql .= $this->join;
		$sql .= " WHERE ".$this->where;
		$sql .= " GROUP BY dm";
		$sql .= $this->db->order('dm', 'DESC');

		return $this->_getNbByYear($sql);
	}

	/**
	 * Return the orders amount by month for a year
	 *
	 * @param	int		$year		Year to scan
	 * @param	int		$format		0=Label of abscissa is a translated text, 1=Label of abscissa is month number, 2=Label of abscissa is first letter of month
	 * @return	array				Array with amount by month
	 */
	public function getAmountByMonth($year, $format = 0)
	{
		global $user;

		$sql = "SELECT date_format(c.date_commande,'%m') as dm, SUM(c.".$this->field.")";
		$sql .= " FROM ".$this->from;
		if (!$user->rights->societe->client->voir && !$this->socid) {
			$sql .= ", ".MAIN_DB_PREFIX."societe_commerciaux as sc";
		}
		$sql .= $this->join;
		$sql .= " WHERE c.date_commande BETWEEN '".$this->db->idate(dol_get_first_day($year))."' AND '".$this->db->idate(dol_get_last_day($year))."'";
		$sql .= " AND ".$this->where;
		$sql .= " GROUP BY dm";
		$sql .= $this->db->order('dm', 'DESC');

		$res = $this->_getAmountByMonth($year, $sql, $format);
		return $res;
	}

	/**
	 * Return the orders amount average by month for a year
	 *
	 * @param	int		$year	year for stats
	 * @return	array			array with number by month
	 */
	public function getAverageByMonth($year)
	{
		global $user;

		$sql = "SELECT date_format(c.date_commande,'%m') as dm, AVG(c.".$this->field.")";
		$sql .= " FROM ".$this->from;
		if (!$user->rights->societe->client->voir && !$this->socid) {
			$sql .= ", ".MAIN_DB_PREFIX."societe_commerciaux as sc";
		}
		$sql .= $this->join;
		$sql .= " WHERE c.date_commande BETWEEN '".$this->db->idate(dol_get_first_day($year))."' AND '".$this->db->idate(dol_get_last_day($year))."'";
		$sql .= " AND ".$this->where;
		$sql .= " GROUP BY dm";
		$sql .= $this->db->order('dm', 'DESC');

		return $this->_getAverageByMonth($year, $sql);
	}

	/**
	 *	Return nb, total and average
	 *
	 *	@return	array	Array of values
	 */
	public function getAllByYear()
	{
		global $user;

		$sql = "SELECT date_format(c.date_commande,'%Y') as year, COUNT(*) as nb, SUM(c.".$this->field.") as total, AVG(".$this->field.") as avg";
		$sql .= " FROM ".$this->from;
		if (!$user->rights->societe->client->voir && !$this->socid) {
			$sql .= ", ".MAIN_DB_PREFIX."societe_commerciaux as sc";
		}
		$sql .= $this->join;
		$sql .= " WHERE ".$this->where;
		$sql .= " GROUP BY year";
		$sql .= $this->db->order('year', 'DESC');

		return $this->_getAllByYear($sql);
	}

	/**
	 *	Return nb, amount of predefined product for year
	 *
	 *	@param	int		$year			Year to scan
	 *  @param  int     $limit      	Limit
	 *	@return	array					Array of values
	 */
	public function getAllByProduct($year, $limit = 10)
	{
		global $user;

		$sql = "SELECT product.ref, COUNT(product.ref) as nb, SUM(tl.".$this->field_line.") as total, AVG(tl.".$this->field_line.") as avg";
		$sql .= " FROM ".$this->from.", ".$this->from_line.", ".MAIN_DB_PREFIX."product as product";
		if (!$user->rights->societe->client->voir && !$user->socid) {
			$sql .= ", ".MAIN_DB_PREFIX."societe_commerciaux as sc";
		}
		$sql .= $this->join;
		$sql .= " WHERE ".$this->where;
		$sql .= " AND c.rowid = tl.fk_commande AND tl.fk_product = product.rowid";
		$sql .= " AND c.date_commande BETWEEN '".$this->db->idate(dol_get_first_day($year, 1, false))."' AND '".$this->db->idate(dol_get_last_day($year, 12, false))."'";
		$sql .= " GROUP BY product.ref";
		$sql .= $this->db->order('nb', 'DESC');
		//$sql.= $this->db->plimit(20);

		return $this->_getAllByProduct($sql, $limit);
	}
}<|MERGE_RESOLUTION|>--- conflicted
+++ resolved
@@ -80,13 +80,8 @@
 			$this->field = 'total_ht';
 			$this->field_line = 'total_ht';
 			//$this->where .= " c.fk_statut > 0"; // Not draft and not cancelled
-<<<<<<< HEAD
+			$this->categ_link = MAIN_DB_PREFIX.'categorie_societe';
 		} elseif ($mode == 'supplier') {
-=======
-			$this->categ_link = MAIN_DB_PREFIX.'categorie_societe';
-		} elseif ($mode == 'supplier')
-		{
->>>>>>> 131d666d
 			$object = new CommandeFournisseur($this->db);
 			$this->from = MAIN_DB_PREFIX.$object->table_element." as c";
 			$this->from_line = MAIN_DB_PREFIX.$object->table_element_line." as tl";
@@ -101,12 +96,7 @@
 		if (!$user->rights->societe->client->voir && !$this->socid) {
 			$this->where .= " AND c.fk_soc = sc.fk_soc AND sc.fk_user = ".$user->id;
 		}
-<<<<<<< HEAD
 		if ($this->socid) {
-=======
-		if ($this->socid)
-		{
->>>>>>> 131d666d
 			$this->where .= " AND c.fk_soc = ".$this->socid;
 		}
 		if ($this->userid > 0) {
@@ -118,14 +108,8 @@
 			$this->where .= ' AND s.fk_typent = '.((int) $typentid);
 		}
 
-<<<<<<< HEAD
 		if ($categid) {
-			$this->join .= ' LEFT JOIN '.MAIN_DB_PREFIX.'categorie_societe as cats ON cats.fk_soc = c.fk_soc';
-=======
-		if ($categid)
-		{
 			$this->join .= ' LEFT JOIN '.$this->categ_link.' as cats ON cats.fk_soc = c.fk_soc';
->>>>>>> 131d666d
 			$this->join .= ' LEFT JOIN '.MAIN_DB_PREFIX.'categorie as cat ON cat.rowid = cats.fk_categorie';
 			$this->where .= ' AND cat.rowid = '.((int) $categid);
 		}
