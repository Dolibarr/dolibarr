--- conflicted
+++ resolved
@@ -44,7 +44,10 @@
 	public $userid;
 
 	public $from;
+	public $from_line;
 	public $field;
+	public $field_line;
+	public $categ_link;
 	public $where;
 	public $join;
 
@@ -77,67 +80,42 @@
 			$this->from_line = MAIN_DB_PREFIX.$object->table_element_line." as tl";
 			$this->field = 'total_ht';
 			$this->field_line = 'total_ht';
-<<<<<<< HEAD
 			//$this->where .= " c.fk_statut > 0"; // Not draft and not cancelled
+			$this->categ_link = MAIN_DB_PREFIX.'categorie_societe';
 		} elseif ($mode == 'supplier')
-=======
-			$this->where .= " c.fk_statut > 0"; // Not draft and not cancelled
-			$this->categ_link=MAIN_DB_PREFIX.'categorie_societe';
-		}
-		elseif ($mode == 'supplier')
->>>>>>> 9b0605f9
 		{
 			$object = new CommandeFournisseur($this->db);
 			$this->from = MAIN_DB_PREFIX.$object->table_element." as c";
 			$this->from_line = MAIN_DB_PREFIX.$object->table_element_line." as tl";
 			$this->field = 'total_ht';
 			$this->field_line = 'total_ht';
-<<<<<<< HEAD
 			//$this->where .= " c.fk_statut > 2"; // Only approved & ordered
-=======
-			$this->where .= " c.fk_statut > 2"; // Only approved & ordered
-			$this->categ_link=MAIN_DB_PREFIX.'categorie_fournisseur';
->>>>>>> 9b0605f9
+			$this->categ_link = MAIN_DB_PREFIX.'categorie_fournisseur';
 		}
 		//$this->where.= " AND c.fk_soc = s.rowid AND c.entity = ".$conf->entity;
 		$this->where .= ($this->where ? ' AND ' : '').'c.entity IN ('.getEntity('commande').')';
 
-		if (!$user->rights->societe->client->voir && !$this->socid) $this->where .= " AND c.fk_soc = sc.fk_soc AND sc.fk_user = ".$user->id;
+		if (!$user->rights->societe->client->voir && !$this->socid) {
+			$this->where .= " AND c.fk_soc = sc.fk_soc AND sc.fk_user = ".$user->id;
+		}
 		if ($this->socid)
 		{
 			$this->where .= " AND c.fk_soc = ".$this->socid;
 		}
-<<<<<<< HEAD
 		if ($this->userid > 0) $this->where .= ' AND c.fk_user_author = '.$this->userid;
 
 		if ($typentid)
 		{
 			$this->join .= ' LEFT JOIN '.MAIN_DB_PREFIX.'societe as s ON s.rowid = c.fk_soc';
-			$this->where .= ' AND s.fk_typent = '.$typentid;
+			$this->where .= ' AND s.fk_typent = '.((int) $typentid);
 		}
 
 		if ($categid)
 		{
-			$this->join .= ' LEFT JOIN '.MAIN_DB_PREFIX.'categorie_societe as cats ON cats.fk_soc = c.fk_soc';
+			$this->join .= ' LEFT JOIN '.$this->categ_link.' as cats ON cats.fk_soc = c.fk_soc';
 			$this->join .= ' LEFT JOIN '.MAIN_DB_PREFIX.'categorie as cat ON cat.rowid = cats.fk_categorie';
-			$this->where .= ' AND cat.rowid = '.$categid;
-		}
-=======
-        if ($this->userid > 0) $this->where .= ' AND c.fk_user_author = '.$this->userid;
-
-        if ($typentid)
-        {
-            $this->join .= ' LEFT JOIN '.MAIN_DB_PREFIX.'societe as s ON s.rowid = c.fk_soc';
-            $this->where .= ' AND s.fk_typent = '.$typentid;
-        }
-
-        if ($categid)
-        {
-            $this->join .= ' LEFT JOIN '.$this->categ_link.' as cats ON cats.fk_soc = c.fk_soc';
-            $this->join .= ' LEFT JOIN '.MAIN_DB_PREFIX.'categorie as cat ON cat.rowid = cats.fk_categorie';
-            $this->where .= ' AND cat.rowid = '.$categid;
-        }
->>>>>>> 9b0605f9
+			$this->where .= ' AND cat.rowid = '.((int) $categid);
+		}
 	}
 
 	/**
