<?php
/* Copyright (C) 2010-2012	Regis Houssin		<regis.houssin@inodbox.com>
 * Copyright (C) 2011-2012	Laurent Destailleur	<eldy@users.sourceforge.net>
 *
 * This program is free software; you can redistribute it and/or modify
 * it under the terms of the GNU General Public License as published by
 * the Free Software Foundation; either version 3 of the License, or
 * (at your option) any later version.
 *
 * This program is distributed in the hope that it will be useful,
 * but WITHOUT ANY WARRANTY; without even the implied warranty of
 * MERCHANTABILITY or FITNESS FOR A PARTICULAR PURPOSE.  See the
 * GNU General Public License for more details.
 *
 * You should have received a copy of the GNU General Public License
 * along with this program. If not, see <http://www.gnu.org/licenses/>.
 */

/**
 *	\file       htdocs/societe/canvas/actions_card_common.class.php
 *	\ingroup    thirdparty
 *	\brief      Fichier de la classe Thirdparty card controller (common)
 */

/**
 *	Classe permettant la gestion des tiers par defaut
 */
abstract class ActionsCardCommon
{
    /**
     * @var DoliDB Database handler.
     */
    public $db;

    var $dirmodule;
    var $targetmodule;
    var $canvas;
    var $card;

	//! Template container
	var $tpl = array();
	//! Object container
	var $object;

	/**
	 * @var string Error code (or message)
	 */
	public $error='';


	/**
<<<<<<< HEAD
=======
	 * @var string[] Error codes (or messages)
	 */
	public $errors = array();


	/**
>>>>>>> d9b8a8c8
     *  Get object from id or ref and save it into this->object
	 *
     *  @param		int		$id			Object id
     *  @param		ref		$ref		Object ref
     *  @return		object				Object loaded
     */
    protected function getObject($id,$ref='')
    {
    	//$ret = $this->getInstanceDao();

    	$object = new Societe($this->db);
    	if (! empty($id) || ! empty($ref)) $object->fetch($id,$ref);
    	$this->object = $object;
    }

<<<<<<< HEAD
=======
    // phpcs:disable PEAR.NamingConventions.ValidFunctionName.NotCamelCaps
>>>>>>> d9b8a8c8
	/**
	 *    Assign custom values for canvas (for example into this->tpl to be used by templates)
	 *
	 *    @param	string	$action    Type of action
	 *    @param	integer	$id			Id of object
	 *    @param	string	$ref		Ref of object
	 *    @return	void
     */
    function assign_values(&$action, $id=0, $ref='')
    {
        // phpcs:enable
        global $conf, $langs, $user, $mysoc, $canvas;
        global $form, $formadmin, $formcompany;

        if ($action == 'add' || $action == 'update') $this->assign_post($action);

        if ($_GET["type"]=='f')  		{ $this->object->fournisseur=1; }
        if ($_GET["type"]=='c')  		{ $this->object->client=1; }
        if ($_GET["type"]=='p')  		{ $this->object->client=2; }
        if ($_GET["type"]=='cp') 		{ $this->object->client=3; }
        if ($_REQUEST["private"]==1) 	{ $this->object->particulier=1;	}

        foreach($this->object as $key => $value)
        {
            $this->tpl[$key] = $value;
        }

        $this->tpl['error'] = get_htmloutput_errors($this->object->error,$this->object->errors);
        if (is_array($GLOBALS['errors'])) $this->tpl['error'] = get_htmloutput_mesg('',$GLOBALS['errors'],'error');

        if ($action == 'create')
        {
        	if ($conf->use_javascript_ajax)
			{
				$this->tpl['ajax_selecttype'] = "\n".'<script type="text/javascript" language="javascript">
				$(document).ready(function () {
		              $("#radiocompany").click(function() {
                            document.formsoc.action.value="create";
                            document.formsoc.canvas.value="company";
                            document.formsoc.private.value=0;
                            document.formsoc.submit();
		              });
		               $("#radioprivate").click(function() {
                            document.formsoc.action.value="create";
                            document.formsoc.canvas.value="individual";
                            document.formsoc.private.value=1;
                            document.formsoc.submit();
                      });
		          });
                </script>'."\n";
			}
        }

        if ($action == 'create' || $action == 'edit')
        {
        	if ($conf->use_javascript_ajax)
			{
				$this->tpl['ajax_selectcountry'] = "\n".'<script type="text/javascript" language="javascript">
				$(document).ready(function () {
						$("#selectcountry_id").change(function() {
							document.formsoc.action.value="'.$action.'";
							document.formsoc.canvas.value="'.$canvas.'";
							document.formsoc.submit();
						});
					})
				</script>'."\n";
			}

            // Load object modCodeClient
            $module=(! empty($conf->global->SOCIETE_CODECLIENT_ADDON)?$conf->global->SOCIETE_CODECLIENT_ADDON:'mod_codeclient_leopard');
            if (substr($module, 0, 15) == 'mod_codeclient_' && substr($module, -3) == 'php')
            {
                $module = substr($module, 0, dol_strlen($module)-4);
            }
            $dirsociete=array_merge(array('/core/modules/societe/'),$conf->modules_parts['societe']);
            foreach ($dirsociete as $dirroot)
            {
                $res=dol_include_once($dirroot.$module.'.php');
                if ($res) break;
            }
            $modCodeClient = new $module($db);
            $this->tpl['auto_customercode'] = $modCodeClient->code_auto;
            // We verified if the tag prefix is used
            if ($modCodeClient->code_auto) $this->tpl['prefix_customercode'] = $modCodeClient->verif_prefixIsUsed();

            // TODO create a function
            $this->tpl['select_customertype'] = Form::selectarray('client', array(
                0 => $langs->trans('NorProspectNorCustomer'),
                1 => $langs->trans('Customer'),
                2 => $langs->trans('Prospect'),
                3 => $langs->trans('ProspectCustomer')
            ), $this->object->client);

            // Customer
            $this->tpl['customercode'] = $this->object->code_client;
            if ((!$this->object->code_client || $this->object->code_client == -1) && $modCodeClient->code_auto) $this->tpl['customercode'] = $modCodeClient->getNextValue($this->object,0);
            $this->tpl['ismodifiable_customercode'] = $this->object->codeclient_modifiable();
            $s=$modCodeClient->getToolTip($langs,$this->object,0);
            $this->tpl['help_customercode'] = $form->textwithpicto('',$s,1);

            if (! empty($conf->fournisseur->enabled))
            {
            	$this->tpl['supplier_enabled'] = 1;

            	// Load object modCodeFournisseur
            	$module=$conf->global->SOCIETE_CODECLIENT_ADDON;
            	if (substr($module, 0, 15) == 'mod_codeclient_' && substr($module, -3) == 'php')
            	{
            		$module = substr($module, 0, dol_strlen($module)-4);
            	}
                $dirsociete=array_merge(array('/core/modules/societe/'),$conf->modules_parts['societe']);
                foreach ($dirsociete as $dirroot)
                {
                    $res=dol_include_once($dirroot.$module.'.php');
                    if ($res) break;
                }
            	$modCodeFournisseur = new $module;
            	$this->tpl['auto_suppliercode'] = $modCodeFournisseur->code_auto;
            	// We verified if the tag prefix is used
            	if ($modCodeFournisseur->code_auto) $this->tpl['prefix_suppliercode'] = $modCodeFournisseur->verif_prefixIsUsed();

            	// Supplier
            	$this->tpl['yn_supplier'] = $form->selectyesno("fournisseur",$this->object->fournisseur,1);
            	$this->tpl['suppliercode'] = $this->object->code_fournisseur;
            	if ((!$this->object->code_fournisseur || $this->object->code_fournisseur == -1) && $modCodeFournisseur->code_auto) $this->tpl['suppliercode'] = $modCodeFournisseur->getNextValue($this->object,1);
            	$this->tpl['ismodifiable_suppliercode'] = $this->object->codefournisseur_modifiable();
            	$s=$modCodeFournisseur->getToolTip($langs,$this->object,1);
            	$this->tpl['help_suppliercode'] = $form->textwithpicto('',$s,1);

            	$this->object->LoadSupplierCateg();
            	$this->tpl['suppliercategory'] = $this->object->SupplierCategories;
            }

            // Zip
            $this->tpl['select_zip'] = $formcompany->select_ziptown($this->object->zip,'zipcode',array('town','selectcountry_id','state_id'),6);

            // Town
            $this->tpl['select_town'] = $formcompany->select_ziptown($this->object->town,'town',array('zipcode','selectcountry_id','state_id'));

            // Country
            $this->object->country_id = ($this->object->country_id ? $this->object->country_id : $mysoc->country_id);
            $this->object->country_code = ($this->object->country_code ? $this->object->country_code : $mysoc->country_code);
            $this->tpl['select_country'] = $form->select_country($this->object->country_id,'country_id');
            $countrynotdefined = $langs->trans("ErrorSetACountryFirst").' ('.$langs->trans("SeeAbove").')';

            if ($user->admin) $this->tpl['info_admin'] = info_admin($langs->trans("YouCanChangeValuesForThisListFromDictionarySetup"),1);

            // State
            if ($this->object->country_id) $this->tpl['select_state'] = $formcompany->select_state($this->object->state_id,$this->object->country_code);
            else $this->tpl['select_state'] = $countrynotdefined;

            // Language
            if (! empty($conf->global->MAIN_MULTILANGS)) $this->tpl['select_lang'] = $formadmin->select_language(($this->object->default_lang?$this->object->default_lang:$conf->global->MAIN_LANG_DEFAULT),'default_lang',0,0,1);

            // VAT
            $this->tpl['yn_assujtva'] = $form->selectyesno('assujtva_value',$this->tpl['tva_assuj'],1);	// Assujeti par defaut en creation

            // Select users
            $this->tpl['select_users'] = $form->select_dolusers($this->object->commercial_id, 'commercial_id', 1, '', 0, '', '', 0, 0, 0, '', 0, '', 'maxwidth300');

            // Local Tax
            // TODO mettre dans une classe propre au pays
            if($mysoc->country_code=='ES')
            {
                $this->tpl['localtax'] = '';

                if($mysoc->localtax1_assuj=="1" && $mysoc->localtax2_assuj=="1")
                {
                    $this->tpl['localtax'].= '<tr><td>'.$langs->trans("LocalTax1IsUsedES").'</td><td>';
                    $this->tpl['localtax'].= $form->selectyesno('localtax1assuj_value',$this->object->localtax1_assuj,1);
                    $this->tpl['localtax'].= '</td><td>'.$langs->trans("LocalTax2IsUsedES").'</td><td>';
                    $this->tpl['localtax'].= $form->selectyesno('localtax2assuj_value',$this->object->localtax1_assuj,1);
                    $this->tpl['localtax'].= '</td></tr>';
                }
                elseif($mysoc->localtax1_assuj=="1")
                {
                    $this->tpl['localtax'].= '<tr><td>'.$langs->trans("LocalTax1IsUsedES").'</td><td colspan="3">';
                    $this->tpl['localtax'].= $form->selectyesno('localtax1assuj_value',$this->object->localtax1_assuj,1);
                    $this->tpl['localtax'].= '</td><tr>';
                }
                elseif($mysoc->localtax2_assuj=="1")
                {
                    $this->tpl['localtax'].= '<tr><td>'.$langs->trans("LocalTax2IsUsedES").'</td><td colspan="3">';
                    $this->tpl['localtax'].= $form->selectyesno('localtax2assuj_value',$this->object->localtax1_assuj,1);
                    $this->tpl['localtax'].= '</td><tr>';
                }
            }
        }
        else
        {
            $head = societe_prepare_head($this->object);

            $this->tpl['showhead']=dol_get_fiche_head($head, 'card', '', 0, 'company');
            $this->tpl['showend']=dol_get_fiche_end();

            $this->tpl['showrefnav'] 		= $form->showrefnav($this->object,'socid','',($user->societe_id?0:1),'rowid','nom');

            $this->tpl['checkcustomercode'] = $this->object->check_codeclient();
            $this->tpl['checksuppliercode'] = $this->object->check_codefournisseur();
            $this->tpl['address'] 			= dol_nl2br($this->object->address);

            $img=picto_from_langcode($this->object->country_code);
            if ($this->object->isInEEC()) $this->tpl['country'] = $form->textwithpicto(($img?$img.' ':'').$this->object->country,$langs->trans("CountryIsInEEC"),1,0);
            $this->tpl['country'] = ($img?$img.' ':'').$this->object->country;

            $this->tpl['phone'] 	= dol_print_phone($this->object->phone,$this->object->country_code,0,$this->object->id,'AC_TEL');
            $this->tpl['fax'] 		= dol_print_phone($this->object->fax,$this->object->country_code,0,$this->object->id,'AC_FAX');
            $this->tpl['email'] 	= dol_print_email($this->object->email,0,$this->object->id,'AC_EMAIL');
            $this->tpl['url'] 		= dol_print_url($this->object->url);

            $this->tpl['tva_assuj']		= yn($this->object->tva_assuj);

            // Third party type
            $arr = $formcompany->typent_array(1);
            $this->tpl['typent'] = $arr[$this->object->typent_code];

            if (! empty($conf->global->MAIN_MULTILANGS))
            {
                require_once DOL_DOCUMENT_ROOT.'/core/lib/functions2.lib.php';
                //$s=picto_from_langcode($this->default_lang);
                //print ($s?$s.' ':'');
                $langs->load("languages");
                $this->tpl['default_lang'] = ($this->default_lang?$langs->trans('Language_'.$this->object->default_lang):'');
            }

            $this->tpl['image_edit']	= img_edit();

            $this->tpl['display_rib']	= $this->object->display_rib();

            // Sales representatives
            $this->tpl['sales_representatives'] = '';
            $listsalesrepresentatives=$this->object->getSalesRepresentatives($user);
            $nbofsalesrepresentative=count($listsalesrepresentatives);
            if ($nbofsalesrepresentative > 3)   // We print only number
            {
            	$this->tpl['sales_representatives'].= '<a href="'.DOL_URL_ROOT.'/societe/commerciaux.php?socid='.$this->object->id.'">';
            	$this->tpl['sales_representatives'].= $nbofsalesrepresentative;
            	$this->tpl['sales_representatives'].= '</a>';
            }
            else if ($nbofsalesrepresentative > 0)
            {
            	$userstatic=new User($this->db);
            	$i=0;
            	foreach($listsalesrepresentatives as $val)
            	{
            		$userstatic->id=$val['id'];
            		$userstatic->lastname=$val['name'];
            		$userstatic->firstname=$val['firstname'];
            		$this->tpl['sales_representatives'].= $userstatic->getNomUrl(1);
            		$i++;
            		if ($i < $nbofsalesrepresentative) $this->tpl['sales_representatives'].= ', ';
            	}
            }
            else $this->tpl['sales_representatives'].= $langs->trans("NoSalesRepresentativeAffected");

            // Linked member
            if (! empty($conf->adherent->enabled))
            {
                $langs->load("members");
                $adh=new Adherent($this->db);
                $result=$adh->fetch('','',$this->object->id);
                if ($result > 0)
                {
                    $adh->ref=$adh->getFullName($langs);
                    $this->tpl['linked_member'] = $adh->getNomUrl(1);
                }
                else
                {
                    $this->tpl['linked_member'] = $langs->trans("ThirdpartyNotLinkedToMember");
                }
            }

            // Local Tax
            // TODO mettre dans une classe propre au pays
            if($mysoc->country_code=='ES')
            {
                $this->tpl['localtax'] = '';

                if($mysoc->localtax1_assuj=="1" && $mysoc->localtax2_assuj=="1")
                {
                    $this->tpl['localtax'].= '<tr><td>'.$langs->trans("LocalTax1IsUsedES").'</td>';
                    $this->tpl['localtax'].= '<td>'.yn($this->object->localtax1_assuj).'</td>';
                    $this->tpl['localtax'].= '<td>'.$langs->trans("LocalTax2IsUsedES").'</td>';
                    $this->tpl['localtax'].= '<td>'.yn($this->object->localtax2_assuj).'</td></tr>';
                }
                elseif($mysoc->localtax1_assuj=="1")
                {
                    $this->tpl['localtax'].= '<tr><td>'.$langs->trans("LocalTax1IsUsedES").'</td>';
                    $this->tpl['localtax'].= '<td colspan="3">'.yn($this->object->localtax1_assuj).'</td></tr>';
                }
                elseif($mysoc->localtax2_assuj=="1")
                {
                    $this->tpl['localtax'].= '<tr><td>'.$langs->trans("LocalTax2IsUsedES").'</td>';
                    $this->tpl['localtax'].= '<td colspan="3">'.yn($this->object->localtax2_assuj).'</td></tr>';
                }
            }
        }
    }

    // phpcs:disable PEAR.NamingConventions.ValidFunctionName.ScopeNotCamelCaps
    /**
     *  Assign POST values into object
     *
     *	@param		string		$action		Action string
     *  @return		string					HTML output
     */
    private function assign_post($action)
    {
        // phpcs:enable
        global $langs, $mysoc;

        $this->object->id					=	$_POST["socid"];
        $this->object->name					=	$_POST["nom"];
        $this->object->prefix_comm			=	$_POST["prefix_comm"];
        $this->object->client				=	$_POST["client"];
        $this->object->code_client			=	$_POST["code_client"];
        $this->object->fournisseur			=	$_POST["fournisseur"];
        $this->object->code_fournisseur		=	$_POST["code_fournisseur"];
        $this->object->address				=	$_POST["adresse"];
        $this->object->zip					=	$_POST["zipcode"];
        $this->object->town					=	$_POST["town"];
        $this->object->country_id			=	$_POST["country_id"]?$_POST["country_id"]:$mysoc->country_id;
        $this->object->state_id		        =	$_POST["state_id"];
        $this->object->phone				=	$_POST["tel"];
        $this->object->fax					=	$_POST["fax"];
        $this->object->email				=	$_POST["email"];
        $this->object->url					=	$_POST["url"];
        $this->object->capital				=	$_POST["capital"];
        $this->object->idprof1				=	$_POST["idprof1"];
        $this->object->idprof2				=	$_POST["idprof2"];
        $this->object->idprof3				=	$_POST["idprof3"];
        $this->object->idprof4				=	$_POST["idprof4"];
        $this->object->typent_id			=	$_POST["typent_id"];
        $this->object->effectif_id			=	$_POST["effectif_id"];
        $this->object->barcode				=	$_POST["barcode"];
        $this->object->forme_juridique_code	=	$_POST["forme_juridique_code"];
        $this->object->default_lang			=	$_POST["default_lang"];
        $this->object->commercial_id		=	$_POST["commercial_id"];

        $this->object->tva_assuj 			= 	$_POST["assujtva_value"]?$_POST["assujtva_value"]:1;
        $this->object->tva_intra			=	$_POST["tva_intra"];

        //Local Taxes
        $this->object->localtax1_assuj		= 	$_POST["localtax1assuj_value"];
        $this->object->localtax2_assuj		= 	$_POST["localtax2assuj_value"];

        // We set country_id, and country_code label of the chosen country
        if ($this->object->country_id)
        {
            $tmparray=getCountry($this->object->country_id,'all',$this->db,$langs,0);
            $this->object->country_code	=	$tmparray['code'];
            $this->object->country_label=	$tmparray['label'];
        }
    }
}<|MERGE_RESOLUTION|>--- conflicted
+++ resolved
@@ -49,15 +49,12 @@
 
 
 	/**
-<<<<<<< HEAD
-=======
 	 * @var string[] Error codes (or messages)
 	 */
 	public $errors = array();
 
 
 	/**
->>>>>>> d9b8a8c8
      *  Get object from id or ref and save it into this->object
 	 *
      *  @param		int		$id			Object id
@@ -73,10 +70,7 @@
     	$this->object = $object;
     }
 
-<<<<<<< HEAD
-=======
     // phpcs:disable PEAR.NamingConventions.ValidFunctionName.NotCamelCaps
->>>>>>> d9b8a8c8
 	/**
 	 *    Assign custom values for canvas (for example into this->tpl to be used by templates)
 	 *
