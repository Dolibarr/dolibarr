--- conflicted
+++ resolved
@@ -20,11 +20,7 @@
  *	\file       htdocs/societe/canvas/actions_card_common.class.php
  *	\ingroup    thirdparty
  *	\brief      Fichier de la classe Thirdparty card controller (common)
-<<<<<<< HEAD
- *	\version    $Id: actions_card_common.class.php,v 1.24 2011/07/31 23:22:58 eldy Exp $
-=======
  *	\version    $Id: actions_card_common.class.php,v 1.25 2011/08/18 22:25:46 eldy Exp $
->>>>>>> 19bde3ab
  */
 
 /**
