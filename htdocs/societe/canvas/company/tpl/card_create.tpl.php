<?php
/* Copyright (C) 2010      Regis Houssin       <regis.houssin@inodbox.com>
 * Copyright (C) 2010-2012 Laurent Destailleur <eldy@users.sourceforge.net>
 *
 * This program is free software; you can redistribute it and/or modify
 * it under the terms of the GNU General Public License as published by
 * the Free Software Foundation; either version 3 of the License, or
 * (at your option) any later version.
 *
 * This program is distributed in the hope that it will be useful,
 * but WITHOUT ANY WARRANTY; without even the implied warranty of
 * MERCHANTABILITY or FITNESS FOR A PARTICULAR PURPOSE.  See the
 * GNU General Public License for more details.
 *
 * You should have received a copy of the GNU General Public License
 * along with this program. If not, see <https://www.gnu.org/licenses/>.
 */

// Protection to avoid direct call of template
if (empty($conf) || !is_object($conf)) {
	print "Error, template page can't be called as URL";
	exit;
}

?>

<!-- BEGIN PHP TEMPLATE CARD_CREATE.TPL.PHP COMPANY -->

<?php echo $this->control->tpl['title']; ?>

<?php echo $this->control->tpl['error']; ?>

<?php if ($conf->use_javascript_ajax) { ?>
	<?php echo $this->control->tpl['ajax_selecttype']; ?>
<br>
	<?php echo $langs->trans("ThirdPartyType") ?>: &nbsp;
<input type="radio" id="radiocompany" class="flat" name="private" value="0" checked>
	<?php echo $langs->trans("CompanyFoundation"); ?> &nbsp; &nbsp;
<input type="radio" id="radioprivate" class="flat" name="private" value="1"> <?php echo $langs->trans("Individual"); ?> (<?php echo $langs->trans("ToCreateContactWithSameName") ?>)
<br>
<br>
	<?php echo $this->control->tpl['ajax_selectcountry']; ?>
<?php } ?>

<?php if ($this->control->tpl['js_checkVatPopup']) {
	echo $this->control->tpl['js_checkVatPopup'];
} ?>

<form action="<?php echo $_SERVER["PHP_SELF"]; ?>" method="POST" name="formsoc">

<input type="hidden" name="canvas" value="<?php echo $canvas ?>">
<input type="hidden" name="action" value="add">
<input type="hidden" name="token" value="<?php echo newToken(); ?>">
<input type="hidden" name="private" value="<?php echo $this->control->tpl['particulier']; ?>">
<?php if ($this->control->tpl['auto_customercode'] || $this->control->tpl['auto_suppliercode']) { ?>
<input type="hidden" name="code_auto" value="1">
<?php } ?>

<table class="border allwidth">

<tr>
	<td><span class="fieldrequired"><?php echo $langs->trans('ThirdPartyName'); ?></span></td>
	<td><input type="text" size="30" maxlength="60" name="nom" value="<?php echo $this->control->tpl['nom']; ?>"></td>
	<?php if (!empty($conf->global->SOCIETE_USEPREFIX)) { ?>
	<td><?php echo $langs->trans('Prefix'); ?></td>
	<td><input type="text" size="5" maxlength="5" name="prefix_comm" value="<?php echo $this->control->tpl['prefix_comm']; ?>"></td>
	<?php } ?>
</tr>

<tr>
	<td width="25%"><span class="fieldrequired"><?php echo $langs->trans('ProspectCustomer'); ?></span></td>
	<td width="25%"><?php echo $this->control->tpl['select_customertype']; ?></td>

	<td width="25%"><?php echo $langs->trans('CustomerCode'); ?></td>
	<td width="25%">
		<table class="nobordernopadding">
			<tr>
				<td><input type="text" name="code_client" size="16" value="<?php echo $this->control->tpl['customercode']; ?>" maxlength="24"></td>
				<td><?php echo $this->control->tpl['help_customercode']; ?></td>
			</tr>
		</table>
	</td>
</tr>

<?php if ($this->control->tpl['supplier_enabled']) { ?>
<tr>
	<td><span class="fieldrequired"><?php echo $langs->trans('Supplier'); ?></span></td>
	<td><?php echo $this->control->tpl['yn_supplier']; ?></td>
<<<<<<< HEAD
    <td><?php echo $langs->trans('SupplierCode'); ?></td>
    <td>
    	<table class="nobordernopadding">
    		<tr>
    			<td><input type="text" name="code_fournisseur" size="16" value="<?php echo $this->control->tpl['suppliercode']; ?>" maxlength="24"></td>
    			<td><?php echo $this->control->tpl['help_suppliercode']; ?></td>
    		</tr>
    	</table>
=======
	<td><?php echo $langs->trans('SupplierCode'); ?></td>
	<td>
		<table class="nobordernopadding">
			<tr>
				<td><input type="text" name="code_fournisseur" size="16" value="<?php echo $this->control->tpl['suppliercode']; ?>" maxlength="15"></td>
				<td><?php echo $this->control->tpl['help_suppliercode']; ?></td>
			</tr>
		</table>
>>>>>>> c5dac485
	</td>
</tr>

	<?php if (count($this->control->tpl['suppliercategory']) > 0) { ?>
<tr>
	<td><?php echo $langs->trans('SupplierCategory'); ?></td>
	<td colspan="3"><?php echo $this->control->tpl['select_suppliercategory']; ?></td>
</tr>
	<?php }
}

if (!empty($conf->barcode->enabled)) { ?>
<tr>
	<td><?php echo $langs->trans('Gencod'); ?></td>
	<td colspan="3"><input type="text" name="barcode" value="<?php echo $this->control->tpl['barcode']; ?>"></td>
</tr>
<?php } ?>

<tr>
	<td class="tdtop"><?php echo $langs->trans('Address'); ?></td>
	<td colspan="3"><textarea name="adress" cols="40" rows="3"><?php echo $this->control->tpl['address']; ?></textarea></td>
</tr>

<tr>
	<td><?php echo $langs->trans('Zip'); ?></td>
	<td><?php echo $this->control->tpl['select_zip']; ?></td>
	<td><?php echo $langs->trans('Town'); ?></td>
	<td><?php echo $this->control->tpl['select_town']; ?></td>
</tr>

<tr>
	<td width="25%"><?php echo $langs->trans('Country'); ?></td>
	<td colspan="3"><?php echo $this->control->tpl['select_country']; echo $this->control->tpl['info_admin']; ?></td>
</tr>

<tr>
	<td><?php echo $langs->trans('State'); ?></td>
	<td colspan="3"><?php echo $this->control->tpl['select_state']; ?></td>
</tr>

<tr>
	<td><?php echo $langs->trans('Phone'); ?></td>
	<td><input type="text" name="phone" value="<?php echo $this->control->tpl['phone']; ?>"></td>
	<td><?php echo $langs->trans('Fax'); ?></td>
	<td><input type="text" name="fax" value="<?php echo $this->control->tpl['fax']; ?>"></td>
</tr>

<tr>
	<td><?php echo $langs->trans('EMail').($conf->global->SOCIETE_EMAIL_MANDATORY ? '*' : ''); ?></td>
	<td><input type="text" name="email" size="32" value="<?php echo $this->control->tpl['email']; ?>"></td>
	<td><?php echo $langs->trans('Web'); ?></td>
	<td><input type="text" name="url" size="32" value="<?php echo $this->control->tpl['url']; ?>"></td>
</tr>

<tr>
	<td><?php echo $langs->trans('Capital'); ?></td>
	<td colspan="3"><input type="text" name="capital" size="10" value="<?php echo $this->control->tpl['capital']; ?>"> <?php echo $langs->trans("Currency".$conf->currency); ?></td>
</tr>

<?php
for ($i = 1; $i <= 4; $i++) {
	if ($this->control->tpl['langprofid'.$i] != '-') {
		if ($i == 1 || $i == 3) {
			echo '<tr>';
		}
		echo '<td>'.$this->control->tpl['langprofid'.$i].'</td>';
		echo '<td>'.$this->control->tpl['showprofid'.$i].'</td>';
		if ($i == 2 || $i == 4) {
			echo '</tr>';
		}
	} else {
		if ($i == 1 || $i == 3) {
			echo '<tr>';
		}
		echo '<td>&nbsp;</td>';
		echo '<td>&nbsp;</td>';
		if ($i == 2 || $i == 4) {
			echo '</tr>';
		}
	}
}
?>

<tr>
	<td><?php echo $langs->trans('JuridicalStatus'); ?></td>
	<td colspan="3"><?php echo $this->control->tpl['select_juridicalstatus']; ?></td>
</tr>

<tr>
	<td><?php echo $langs->trans("ThirdPartyType"); ?></td>
	<td><?php echo $this->control->tpl['select_companytype']; echo $this->control->tpl['info_admin']; ?></td>
	<td><?php echo $langs->trans("Staff"); ?></td>
	<td><?php echo $this->control->tpl['select_workforce']; echo $this->control->tpl['info_admin']; ?></td>
</tr>

<?php if (!empty($conf->global->MAIN_MULTILANGS)) { ?>
<tr>
	<td><?php echo $langs->trans("DefaultLang"); ?></td>
	<td colspan="3"><?php echo $this->control->tpl['select_lang']; ?></td>
</tr>
<?php } ?>

<tr>
	<td><?php echo $langs->trans('VATIsUsed'); ?></td>
	<td><?php echo $this->control->tpl['yn_assujtva']; ?></td>
	<td class="nowrap"><?php echo $langs->trans('VATIntra'); ?></td>
	<td class="nowrap"><?php echo $this->control->tpl['tva_intra']; ?></td>
</tr>

<?php if (!empty($this->control->tpl['localtax'])) {
	echo $this->control->tpl['localtax'];
} ?>

<?php if ($user->rights->societe->client->voir) { ?>
<tr>
	<td><?php echo $langs->trans("AllocateCommercial"); ?></td>
	<td colspan="3"><?php echo $this->control->tpl['select_users']; ?></td>
</tr>
<?php } ?>

<tr>
	<td colspan="4" class="center"><input type="submit" class="button" value="<?php echo $langs->trans('AddThirdParty'); ?>"></td>
</tr>

</table>
</form>

<!-- END PHP TEMPLATE --><|MERGE_RESOLUTION|>--- conflicted
+++ resolved
@@ -86,7 +86,6 @@
 <tr>
 	<td><span class="fieldrequired"><?php echo $langs->trans('Supplier'); ?></span></td>
 	<td><?php echo $this->control->tpl['yn_supplier']; ?></td>
-<<<<<<< HEAD
     <td><?php echo $langs->trans('SupplierCode'); ?></td>
     <td>
     	<table class="nobordernopadding">
@@ -95,16 +94,6 @@
     			<td><?php echo $this->control->tpl['help_suppliercode']; ?></td>
     		</tr>
     	</table>
-=======
-	<td><?php echo $langs->trans('SupplierCode'); ?></td>
-	<td>
-		<table class="nobordernopadding">
-			<tr>
-				<td><input type="text" name="code_fournisseur" size="16" value="<?php echo $this->control->tpl['suppliercode']; ?>" maxlength="15"></td>
-				<td><?php echo $this->control->tpl['help_suppliercode']; ?></td>
-			</tr>
-		</table>
->>>>>>> c5dac485
 	</td>
 </tr>
 
