--- conflicted
+++ resolved
@@ -57,34 +57,27 @@
  *	View
  */
 
-<<<<<<< HEAD
-$object = new Societe($db);
-$object->fetch($socid);
-$object->info($socid);
-
 $title=$langs->trans("ThirdParty");
 if (! empty($conf->global->MAIN_HTML_TITLE) && preg_match('/thirdpartynameonly/',$conf->global->MAIN_HTML_TITLE) && $object->name) $title=$object->name.' - '.$langs->trans("Info");
 $help_url='EN:Module_Third_Parties|FR:Module_Tiers|ES:Empresas';
 llxHeader('',$title,$help_url);
 
-
-$head = societe_prepare_head($object);
-
-dol_fiche_head($head, 'info', $langs->trans("ThirdParty"),0,'company');
-
-=======
-$help_url='EN:Module_Third_Parties|FR:Module_Tiers|ES:Empresas';
-llxHeader('',$langs->trans("ThirdParty"),$help_url);
-
 if ($socid > 0)
 {
 	$result = $object->fetch($socid);
+	if (! $result)
+	{
+		$langs->load("errors");
+		print $langs->trans("ErrorRecordNotFound");
+
+		llxFooter();
+		$db->close();
+
+		exit;
+	}
+
 	$object->info($socid);
->>>>>>> 2bb1945a
 
-	/*
-	 * Affichage onglets
-	 */
 	$head = societe_prepare_head($object);
 
 	dol_fiche_head($head, 'info', $langs->trans("ThirdParty"), 0, 'company');
@@ -97,6 +90,7 @@
 	dol_fiche_end();
 }
 
+
 llxFooter();
 
 $db->close();