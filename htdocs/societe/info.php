--- conflicted
+++ resolved
@@ -40,7 +40,7 @@
 // Initialize technical object to manage hooks of thirdparties. Note that conf->hooks_modules contains array array
 $hookmanager->initHooks(array('infothirdparty'));
 
-$soc = new Societe($db);
+$object = new Societe($db);
 
 
 /*
@@ -60,43 +60,22 @@
 $help_url='EN:Module_Third_Parties|FR:Module_Tiers|ES:Empresas';
 llxHeader('',$langs->trans("ThirdParty"),$help_url);
 
-<<<<<<< HEAD
-$object = new Societe($db);
-$object->fetch($socid);
-$object->info($socid);
-
-/*
- * Affichage onglets
- */
-$head = societe_prepare_head($object);
-=======
 if ($socid > 0)
 {
-	$result = $soc->fetch($socid);
->>>>>>> fbc0b5b3
-
-	$soc->info($socid);
+	$result = $object->fetch($socid);
+	$object->info($socid);
 
 	/*
 	 * Affichage onglets
 	 */
-	$head = societe_prepare_head($soc);
+	$head = societe_prepare_head($object);
 
 	dol_fiche_head($head, 'info', $langs->trans("ThirdParty"), 0, 'company');
 
-<<<<<<< HEAD
-print '<table width="100%"><tr><td>';
-dol_print_object_info($object);
-print '</td></tr></table>';
-
-
-dol_fiche_end();
-=======
 
 	print '<table width="100%"><tr><td>';
-	dol_print_object_info($soc);
+	dol_print_object_info($object);
 	print '</td></tr></table>';
->>>>>>> fbc0b5b3
 
 	dol_fiche_end();
 }
