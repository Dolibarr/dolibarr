<?php
/* Copyright (C) 2002-2004 Rodolphe Quiedeville <rodolphe@quiedeville.org>
 * Copyright (C) 2003      Jean-Louis Bergamo   <jlb@j1b.org>
 * Copyright (C) 2004-2018 Laurent Destailleur  <eldy@users.sourceforge.net>
 * Copyright (C) 2005-2009 Regis Houssin        <regis.houssin@inodbox.com>
 * Copyright (C) 2013      Peter Fontaine       <contact@peterfontaine.fr>
 * Copyright (C) 2015-2016 Marcos García        <marcosgdf@gmail.com>
 * Copyright (C) 2017      Ferran Marcet        <fmarcet@2byte.es>
 * Copyright (C) 2018      ptibogxiv            <support@ptibogxiv.net>
 *
 * This program is free software; you can redistribute it and/or modify
 * it under the terms of the GNU General Public License as published by
 * the Free Software Foundation; either version 3 of the License, or
 * (at your option) any later version.
 *
 * This program is distributed in the hope that it will be useful,
 * but WITHOUT ANY WARRANTY; without even the implied warranty of
 * MERCHANTABILITY or FITNESS FOR A PARTICULAR PURPOSE.  See the
 * GNU General Public License for more details.
 *
 * You should have received a copy of the GNU General Public License
 * along with this program. If not, see <https://www.gnu.org/licenses/>.
 */

/**
 *	    \file       htdocs/societe/paymentmodes.php
 *      \ingroup    societe
 *		\brief      Tab of payment modes for the customer
 */

require '../main.inc.php';
require_once DOL_DOCUMENT_ROOT.'/core/lib/company.lib.php';
require_once DOL_DOCUMENT_ROOT.'/core/lib/bank.lib.php';
require_once DOL_DOCUMENT_ROOT.'/core/class/html.formfile.class.php';
require_once DOL_DOCUMENT_ROOT.'/core/class/html.formother.class.php';
require_once DOL_DOCUMENT_ROOT.'/societe/class/companybankaccount.class.php';
require_once DOL_DOCUMENT_ROOT.'/societe/class/companypaymentmode.class.php';
require_once DOL_DOCUMENT_ROOT.'/societe/class/societeaccount.class.php';
require_once DOL_DOCUMENT_ROOT.'/compta/prelevement/class/bonprelevement.class.php';
require_once DOL_DOCUMENT_ROOT.'/stripe/class/stripe.class.php';

$langs->loadLangs(array("companies", "commercial", "banks", "bills", 'paypal', 'stripe', 'withdrawals'));


// Security check
$socid = GETPOST("socid", "int");
if ($user->socid) $socid = $user->socid;
$result = restrictedArea($user, 'societe', '', '');

$id = GETPOST("id", "int");
$source = GETPOST("source", "alpha"); // source can be a source or a paymentmode
$ribid = GETPOST("ribid", "int");
$action = GETPOST("action", 'alpha', 3);
$cancel = GETPOST('cancel', 'alpha');

$object = new Societe($db);
$object->fetch($socid);

$companybankaccount = new CompanyBankAccount($db);
$companypaymentmode = new CompanyPaymentMode($db);
$prelevement = new BonPrelevement($db);

$extrafields = new ExtraFields($db);

// fetch optionals attributes and labels
$extrafields->fetch_name_optionals_label($object->table_element);

// Initialize technical object to manage hooks of page. Note that conf->hooks_modules contains array of hook context
$hookmanager->initHooks(array('thirdpartybancard', 'globalcard'));


if (!empty($conf->stripe->enabled))
{
	$service = 'StripeTest';
	$servicestatus = 0;
	if (!empty($conf->global->STRIPE_LIVE) && !GETPOST('forcesandbox', 'alpha'))
	{
		$service = 'StripeLive';
		$servicestatus = 1;
	}

	// Force to use the correct API key
	global $stripearrayofkeysbyenv;
	$site_account = $stripearrayofkeysbyenv[$servicestatus]['publishable_key'];

	$stripe = new Stripe($db);
	$stripeacc = $stripe->getStripeAccount($service); // Get Stripe OAuth connect account (no remote access to Stripe here)
	$stripecu = $stripe->getStripeCustomerAccount($object->id, $servicestatus, $site_account); // Get remote Stripe customer 'cus_...' (no remote access to Stripe here)
}



/*
 *	Actions
 */

if ($cancel)
{
	$action = '';
}

$parameters = array('id'=>$socid, 'objcanvas'=>$objcanvas);
$reshook = $hookmanager->executeHooks('doActions', $parameters, $object, $action); // Note that $action and $object may have been modified by some hooks
if ($reshook < 0) setEventMessages($hookmanager->error, $hookmanager->errors, 'errors');

if (empty($reshook))
{
	if ($cancel)
	{
		$action = '';
		if (!empty($backtopage))
		{
			header("Location: ".$backtopage);
			exit;
		}
	}

	if ($action == 'update')
	{
		// Modification
		if (!GETPOST('label', 'alpha') || !GETPOST('bank', 'alpha'))
		{
			if (!GETPOST('label', 'alpha')) setEventMessages($langs->trans("ErrorFieldRequired", $langs->transnoentitiesnoconv("Label")), null, 'errors');
			if (!GETPOST('bank', 'alpha'))  setEventMessages($langs->trans("ErrorFieldRequired", $langs->transnoentitiesnoconv("BankName")), null, 'errors');
			$action = 'edit';
			$error++;
		}
		if ($companybankaccount->needIBAN() == 1)
		{
			if (!GETPOST('iban'))
			{
				setEventMessages($langs->trans("ErrorFieldRequired", $langs->transnoentitiesnoconv("IBAN")), null, 'errors');
				$action = 'edit';
				$error++;
			}
			if (!GETPOST('bic'))
			{
				setEventMessages($langs->trans("ErrorFieldRequired", $langs->transnoentitiesnoconv("BIC")), null, 'errors');
				$action = 'edit';
				$error++;
			}
		}

		$companybankaccount->fetch($id);
		if (!$error)
		{
			$companybankaccount->socid           = $object->id;

			$companybankaccount->bank            = GETPOST('bank', 'alpha');
			$companybankaccount->label           = GETPOST('label', 'alpha');
			$companybankaccount->courant         = GETPOST('courant', 'alpha');
			$companybankaccount->clos            = GETPOST('clos', 'alpha');
			$companybankaccount->code_banque     = GETPOST('code_banque', 'alpha');
			$companybankaccount->code_guichet    = GETPOST('code_guichet', 'alpha');
			$companybankaccount->number          = GETPOST('number', 'alpha');
			$companybankaccount->cle_rib         = GETPOST('cle_rib', 'alpha');
			$companybankaccount->bic             = GETPOST('bic', 'alpha');
			$companybankaccount->iban            = GETPOST('iban', 'alpha');
			$companybankaccount->domiciliation   = GETPOST('domiciliation', 'alpha');
			$companybankaccount->proprio         = GETPOST('proprio', 'alpha');
			$companybankaccount->owner_address   = GETPOST('owner_address', 'alpha');
			$companybankaccount->frstrecur       = GETPOST('frstrecur', 'alpha');
			$companybankaccount->rum             = GETPOST('rum', 'alpha');
			$companybankaccount->date_rum        = dol_mktime(0, 0, 0, GETPOST('date_rummonth'), GETPOST('date_rumday'), GETPOST('date_rumyear'));
			if (empty($companybankaccount->rum))
			{
				$companybankaccount->rum = $prelevement->buildRumNumber($object->code_client, $companybankaccount->datec, $companybankaccount->id);
			}
			if (empty($companybankaccount->date_rum))
			{
				$companybankaccount->date_rum = dol_now();
			}

			$result = $companybankaccount->update($user);
			if (!$result)
			{
				setEventMessages($companybankaccount->error, $companybankaccount->errors, 'errors');
			}
			else
			{
				// If this account is the default bank account, we disable others
				if ($companybankaccount->default_rib)
				{
					$companybankaccount->setAsDefault($id); // This will make sure there is only one default rib
				}

				$url = $_SERVER["PHP_SELF"].'?socid='.$object->id;
				header('Location: '.$url);
				exit;
			}
		}
	}

	if ($action == 'updatecard')
	{
		// Modification
		if (!GETPOST('label', 'alpha') || !GETPOST('proprio', 'alpha') || !GETPOST('exp_date_month', 'alpha') || !GETPOST('exp_date_year', 'alpha'))
		{
			if (!GETPOST('label', 'alpha')) setEventMessages($langs->trans("ErrorFieldRequired", $langs->transnoentitiesnoconv("Label")), null, 'errors');
			if (!GETPOST('proprio', 'alpha')) setEventMessages($langs->trans("ErrorFieldRequired", $langs->transnoentitiesnoconv("NameOnCard")), null, 'errors');
			//if (!GETPOST('cardnumber', 'alpha')) setEventMessages($langs->trans("ErrorFieldRequired", $langs->transnoentitiesnoconv("CardNumber")), null, 'errors');
			if (!(GETPOST('exp_date_month', 'alpha') > 0) || !(GETPOST('exp_date_year', 'alpha') > 0)) setEventMessages($langs->trans("ErrorFieldRequired", $langs->transnoentitiesnoconv("ExpiryDate")), null, 'errors');
			//if (!GETPOST('cvn', 'alpha')) setEventMessages($langs->trans("ErrorFieldRequired", $langs->transnoentitiesnoconv("CVN")), null, 'errors');
			$action = 'createcard';
			$error++;
		}

		$companypaymentmode->fetch($id);
		if (!$error)
		{
			$companypaymentmode->fk_soc          = $object->id;

			$companypaymentmode->bank            = GETPOST('bank', 'alpha');
			$companypaymentmode->label           = GETPOST('label', 'alpha');
			$companypaymentmode->number          = GETPOST('cardnumber', 'alpha');
			$companypaymentmode->last_four       = substr(GETPOST('cardnumber', 'alpha'), -4);
			$companypaymentmode->proprio         = GETPOST('proprio', 'alpha');
			$companypaymentmode->exp_date_month  = GETPOST('exp_date_month', 'int');
			$companypaymentmode->exp_date_year   = GETPOST('exp_date_year', 'int');
			$companypaymentmode->cvn             = GETPOST('cvn', 'alpha');
			$companypaymentmode->country_code    = $object->country_code;

			if (GETPOST('stripe_card_ref', 'alpha') && GETPOST('stripe_card_ref', 'alpha') != $companypaymentmode->stripe_card_ref) {
				// If we set a stripe value that is different than previous one, we also set the stripe account
<<<<<<< HEAD
				$companypaymentmode->stripe_account = $site_account;
=======
				$companypaymentmode->stripe_account = $stripecu.'@'.$site_account;
>>>>>>> 18533b63
			}
			$companypaymentmode->stripe_card_ref = GETPOST('stripe_card_ref', 'alpha');

			$result = $companypaymentmode->update($user);
			if (!$result)
			{
				setEventMessages($companypaymentmode->error, $companypaymentmode->errors, 'errors');
			}
			else
			{
				// If this account is the default bank account, we disable others
				if ($companypaymentmode->default_rib)
				{
					$companypaymentmode->setAsDefault($id); // This will make sure there is only one default rib
				}

				$url = $_SERVER["PHP_SELF"].'?socid='.$object->id;
				header('Location: '.$url);
				exit;
			}
		}
	}

	if ($action == 'add')
	{
		$error = 0;

		if (!GETPOST('label', 'alpha') || !GETPOST('bank', 'alpha'))
		{
			if (!GETPOST('label', 'alpha')) setEventMessages($langs->trans("ErrorFieldRequired", $langs->transnoentitiesnoconv("Label")), null, 'errors');
			if (!GETPOST('bank', 'alpha'))  setEventMessages($langs->trans("ErrorFieldRequired", $langs->transnoentitiesnoconv("BankName")), null, 'errors');
			$action = 'create';
			$error++;
		}

		if (!$error)
		{
			// Ajout
			$companybankaccount = new CompanyBankAccount($db);

			$companybankaccount->socid           = $object->id;

			$companybankaccount->bank            = GETPOST('bank', 'alpha');
			$companybankaccount->label           = GETPOST('label', 'alpha');
			$companybankaccount->courant         = GETPOST('courant', 'alpha');
			$companybankaccount->clos            = GETPOST('clos', 'alpha');
			$companybankaccount->code_banque     = GETPOST('code_banque', 'alpha');
			$companybankaccount->code_guichet    = GETPOST('code_guichet', 'alpha');
			$companybankaccount->number          = GETPOST('number', 'alpha');
			$companybankaccount->cle_rib         = GETPOST('cle_rib', 'alpha');
			$companybankaccount->bic             = GETPOST('bic', 'alpha');
			$companybankaccount->iban            = GETPOST('iban', 'alpha');
			$companybankaccount->domiciliation   = GETPOST('domiciliation', 'alpha');
			$companybankaccount->proprio         = GETPOST('proprio', 'alpha');
			$companybankaccount->owner_address   = GETPOST('owner_address', 'alpha');
			$companybankaccount->frstrecur       = GETPOST('frstrecur');
			$companybankaccount->rum             = GETPOST('rum', 'alpha');
			$companybankaccount->date_rum        = dol_mktime(0, 0, 0, GETPOST('date_rummonth'), GETPOST('date_rumday'), GETPOST('date_rumyear'));
			$companybankaccount->datec = dol_now();
			$companybankaccount->status          = 1;

			$db->begin();

			// This test can be done only once properties were set
			if ($companybankaccount->needIBAN() == 1)
			{
				if (!GETPOST('iban'))
				{
					setEventMessages($langs->trans("ErrorFieldRequired", $langs->transnoentitiesnoconv("IBAN")), null, 'errors');
					$action = 'create';
					$error++;
				}
				if (!GETPOST('bic'))
				{
					setEventMessages($langs->trans("ErrorFieldRequired", $langs->transnoentitiesnoconv("BIC")), null, 'errors');
					$action = 'create';
					$error++;
				}
			}

			if (!$error)
			{
				$result = $companybankaccount->create($user);
				if ($result < 0)
				{
					$error++;
					setEventMessages($companybankaccount->error, $companybankaccount->errors, 'errors');
					$action = 'create'; // Force chargement page création
				}

				if (empty($companybankaccount->rum))
				{
					$companybankaccount->rum = $prelevement->buildRumNumber($object->code_client, $companybankaccount->datec, $companybankaccount->id);
					$companybankaccount->date_rum = dol_now();
				}
			}

			if (!$error)
			{
				$result = $companybankaccount->update($user); // This will set the UMR number.
				if ($result < 0)
				{
					$error++;
					setEventMessages($companybankaccount->error, $companybankaccount->errors, 'errors');
					$action = 'create';
				}
			}

			if (!$error)
			{
				$db->commit();

				$url = $_SERVER["PHP_SELF"].'?socid='.$object->id;
				header('Location: '.$url);
				exit;
			}
			else
			{
				$db->rollback();
			}
		}
	}

	if ($action == 'addcard')
	{
		$error = 0;

		if (!GETPOST('label', 'alpha') || !GETPOST('proprio', 'alpha') || !GETPOST('exp_date_month', 'alpha') || !GETPOST('exp_date_year', 'alpha'))
		{
			if (!GETPOST('label', 'alpha')) setEventMessages($langs->trans("ErrorFieldRequired", $langs->transnoentitiesnoconv("Label")), null, 'errors');
			if (!GETPOST('proprio', 'alpha')) setEventMessages($langs->trans("ErrorFieldRequired", $langs->transnoentitiesnoconv("NameOnCard")), null, 'errors');
			//if (!GETPOST('cardnumber', 'alpha')) setEventMessages($langs->trans("ErrorFieldRequired", $langs->transnoentitiesnoconv("CardNumber")), null, 'errors');
			if (!(GETPOST('exp_date_month', 'alpha') > 0) || !(GETPOST('exp_date_year', 'alpha') > 0)) setEventMessages($langs->trans("ErrorFieldRequired", $langs->transnoentitiesnoconv("ExpiryDate")), null, 'errors');
			//if (!GETPOST('cvn', 'alpha')) setEventMessages($langs->trans("ErrorFieldRequired", $langs->transnoentitiesnoconv("CVN")), null, 'errors');
			$action = 'createcard';
			$error++;
		}

		if (!$error)
		{
			// Ajout
			$companypaymentmode = new CompanyPaymentMode($db);

			$companypaymentmode->fk_soc          = $object->id;
			$companypaymentmode->bank            = GETPOST('bank', 'alpha');
			$companypaymentmode->label           = GETPOST('label', 'alpha');
			$companypaymentmode->number          = GETPOST('cardnumber', 'alpha');
			$companypaymentmode->last_four       = substr(GETPOST('cardnumber', 'alpha'), -4);
			$companypaymentmode->proprio         = GETPOST('proprio', 'alpha');
			$companypaymentmode->exp_date_month  = GETPOST('exp_date_month', 'int');
			$companypaymentmode->exp_date_year   = GETPOST('exp_date_year', 'int');
			$companypaymentmode->cvn             = GETPOST('cvn', 'alpha');
			$companypaymentmode->datec           = dol_now();
			$companypaymentmode->default_rib     = 0;
			$companypaymentmode->type            = 'card';
			$companypaymentmode->country_code    = $object->country_code;
			$companypaymentmode->status          = $servicestatus;

			if (GETPOST('stripe_card_ref', 'alpha')) {
				// If we set a stripe value, we also set the stripe account
<<<<<<< HEAD
				$companypaymentmode->stripe_account = $site_account;
=======
				$companypaymentmode->stripe_account = $stripecu.'@'.$site_account;
>>>>>>> 18533b63
			}
			$companypaymentmode->stripe_card_ref = GETPOST('stripe_card_ref', 'alpha');

			$db->begin();

			if (!$error)
			{
				$result = $companypaymentmode->create($user);
				if ($result < 0)
				{
					$error++;
					setEventMessages($companypaymentmode->error, $companypaymentmode->errors, 'errors');
					$action = 'createcard'; // Force chargement page création
				}
			}

			if (!$error)
			{
				$db->commit();

				$url = $_SERVER["PHP_SELF"].'?socid='.$object->id;
				header('Location: '.$url);
				exit;
			}
			else
			{
				$db->rollback();
			}
		}
	}

	if ($action == 'setasbankdefault' && GETPOST('ribid', 'int') > 0)
	{
		$companybankaccount = new CompanyBankAccount($db);
		$res = $companybankaccount->setAsDefault(GETPOST('ribid', 'int'));
		if ($res)
		{
			$url = DOL_URL_ROOT.'/societe/paymentmodes.php?socid='.$object->id;
			header('Location: '.$url);
			exit;
		}
		else
		{
			setEventMessages($db->lasterror, null, 'errors');
		}
	}

	if ($action == 'confirm_deletecard' && GETPOST('confirm', 'alpha') == 'yes')
	{
		$companypaymentmode = new CompanyPaymentMode($db);
		if ($companypaymentmode->fetch($ribid ? $ribid : $id))
		{
			/*if ($companypaymentmode->stripe_card_ref && preg_match('/pm_/', $companypaymentmode->stripe_card_ref))
			{
				$payment_method = \Stripe\PaymentMethod::retrieve($companypaymentmode->stripe_card_ref);
				if ($payment_method)
				{
					$payment_method->detach();
				}
			}*/

			$result = $companypaymentmode->delete($user);
			if ($result > 0)
			{
				$url = $_SERVER['PHP_SELF']."?socid=".$object->id;
				header('Location: '.$url);
				exit;
			}
			else
			{
				setEventMessages($companypaymentmode->error, $companypaymentmode->errors, 'errors');
			}
		}
		else
		{
			setEventMessages($companypaymentmode->error, $companypaymentmode->errors, 'errors');
		}
	}
	if ($action == 'confirm_delete' && GETPOST('confirm', 'alpha') == 'yes')
	{
		$companybankaccount = new CompanyBankAccount($db);
		if ($companybankaccount->fetch($ribid ? $ribid : $id))
		{
			$result = $companybankaccount->delete($user);
			if ($result > 0)
			{
				$url = $_SERVER['PHP_SELF']."?socid=".$object->id;
				header('Location: '.$url);
				exit;
			}
			else
			{
				setEventMessages($companybankaccount->error, $companybankaccount->errors, 'errors');
			}
		}
		else
		{
			setEventMessages($companybankaccount->error, $companybankaccount->errors, 'errors');
		}
	}

	$savid = $id;

	// Actions to build doc
	if ($action == 'builddocrib')
	{
		$action = 'builddoc';
		$moreparams = array(
			'use_companybankid'=>GETPOST('companybankid'),
			'force_dir_output'=>$conf->societe->multidir_output[$object->entity].'/'.dol_sanitizeFileName($object->id)
		);
		$_POST['lang_id'] = GETPOST('lang_idrib'.GETPOST('companybankid', 'int'), 'alpha');
		$_POST['model'] = GETPOST('modelrib'.GETPOST('companybankid', 'int'), 'alpha');
	}

	$id = $socid;
	$upload_dir = $conf->societe->multidir_output[$object->entity];
	$permissiontoadd = $user->rights->societe->creer;
	include DOL_DOCUMENT_ROOT.'/core/actions_builddoc.inc.php';

	$id = $savid;

	// Action for stripe
	if (!empty($conf->stripe->enabled) && class_exists('Stripe'))
	{
		if ($action == 'synccustomertostripe')
		{
			if ($object->client == 0)
			{
				$error++;
				setEventMessages('ThisThirdpartyIsNotACustomer', null, 'errors');
			}
			else
			{
				// Creation of Stripe customer + update of societe_account
				$cu = $stripe->customerStripe($object, $stripeacc, $servicestatus, 1);
				if (!$cu)
				{
					$error++;
					setEventMessages($stripe->error, $stripe->errors, 'errors');
				}
				else
				{
					$stripecu = $cu->id;
				}
			}
		}
		if ($action == 'synccardtostripe')
		{
			$companypaymentmode = new CompanyPaymentMode($db);
			$companypaymentmode->fetch($id);

			if ($companypaymentmode->type != 'card')
			{
				$error++;
				setEventMessages('ThisPaymentModeIsNotACard', null, 'errors');
			}
			else
			{
				// Get the Stripe customer
				$cu = $stripe->customerStripe($object, $stripeacc, $servicestatus);
				if (!$cu)
				{
					$error++;
					setEventMessages($stripe->error, $stripe->errors, 'errors');
				}

				if (!$error)
				{
					// Creation of Stripe card + update of societe_account
					// Note that with the new Stripe API, option to create a card is no more available, instead an error message will be returned to
					// ask to create the crdit card from Stripe backoffice.
					$card = $stripe->cardStripe($cu, $companypaymentmode, $stripeacc, $servicestatus, 1);
					if (!$card)
					{
						$error++;
						setEventMessages($stripe->error, $stripe->errors, 'errors');
					}
				}
			}
		}

		if ($action == 'setkey_account')
		{
			$error = 0;

			$newcu = GETPOST('key_account', 'alpha');

			$db->begin();

            if (empty($newcu)) {
                $sql = "DELETE FROM ".MAIN_DB_PREFIX."societe_account WHERE site = 'stripe' AND (site_account IS NULL or site_account = '' or site_account = '".$site_account."') AND fk_soc = ".$object->id." AND status = ".$servicestatus." AND entity = ".$conf->entity;
            } else {
                $sql = 'SELECT rowid FROM '.MAIN_DB_PREFIX."societe_account";
                $sql .= " WHERE site = 'stripe' AND (site_account IS NULL or site_account = '' or site_account = '".$site_account."') AND fk_soc = ".$object->id." AND status = ".$servicestatus." AND entity = ".$conf->entity; // Keep = here for entity. Only 1 record must be modified !
            }

			$resql = $db->query($sql);
			$num = $db->num_rows($resql); // Note: $num is always 0 on an update and delete, it is defined for select only.
			if (!empty($newcu)) {
				if (empty($num))
				{
					$societeaccount = new SocieteAccount($db);
					$societeaccount->fk_soc = $object->id;
					$societeaccount->login = '';
					$societeaccount->pass_encoding = '';
					$societeaccount->site = 'stripe';
					$societeaccount->status = $servicestatus;
					$societeaccount->key_account = $newcu;
					$societeaccount->site_account = $site_account;
					$result = $societeaccount->create($user);
					if ($result < 0)
					{
						$error++;
					}
				} else {
					$sql = 'UPDATE '.MAIN_DB_PREFIX."societe_account";
					$sql .= " SET key_account = '".$db->escape(GETPOST('key_account', 'alpha'))."', site_account = '".$site_account."'";
					$sql .= " WHERE site = 'stripe' AND (site_account IS NULL or site_account = '' or site_account = '".$site_account."') AND fk_soc = ".$object->id." AND status = ".$servicestatus." AND entity = ".$conf->entity; // Keep = here for entity. Only 1 record must be modified !
					$resql = $db->query($sql);
				}
			}
			//var_dump($sql);	var_dump($newcu);		var_dump($num); exit;

			if (!$error)
			{
				$stripecu = $newcu;
				$db->commit();
			}
			else
			{
				$db->rollback();
			}
		}

		if ($action == 'setkey_account_supplier')
		{
			$error = 0;

			$newsup = GETPOST('key_account_supplier', 'alpha');

			$db->begin();

            if (empty($newsup)) {
                $sql = "DELETE FROM ".MAIN_DB_PREFIX."oauth_token WHERE fk_soc = ".$object->id." AND service = '".$service."' AND entity = ".$conf->entity;
                // TODO Add site and site_account on oauth_token table
                //$sql = "DELETE FROM ".MAIN_DB_PREFIX."oauth_token WHERE site = 'stripe' AND (site_account IS NULL or site_account = '".$site_account."') AND fk_soc = ".$object->id." AND service = '".$service."' AND entity = ".$conf->entity;
            } else {
                try {
                    $stripesup = \Stripe\Account::retrieve($db->escape(GETPOST('key_account_supplier', 'alpha')));
                    $tokenstring['stripe_user_id'] = $stripesup->id;
                    $tokenstring['type'] = $stripesup->type;
                    $sql = "UPDATE ".MAIN_DB_PREFIX."oauth_token";
                    $sql .= " SET tokenstring = '".dol_json_encode($tokenstring)."'";
                    $sql .= " WHERE site = 'stripe' AND (site_account IS NULL or site_account = '".$site_account."') AND fk_soc = ".$object->id." AND service = '".$service."' AND entity = ".$conf->entity; // Keep = here for entity. Only 1 record must be modified !
                    // TODO Add site and site_account on oauth_token table
                    $sql .= " WHERE fk_soc = ".$object->id." AND service = '".$service."' AND entity = ".$conf->entity; // Keep = here for entity. Only 1 record must be modified !
                } catch (Exception $e) {
					$error++;
					setEventMessages($e->getMessage(), null, 'errors');
				}
			}

			$resql = $db->query($sql);
			$num = $db->num_rows($resql);
			if (empty($num) && !empty($newsup))
			{
                try {
                    $stripesup = \Stripe\Account::retrieve($db->escape(GETPOST('key_account_supplier', 'alpha')));
                    $tokenstring['stripe_user_id'] = $stripesup->id;
                    $tokenstring['type'] = $stripesup->type;
                    $sql = "INSERT INTO ".MAIN_DB_PREFIX."oauth_token (service, fk_soc, entity, tokenstring)";
                    $sql .= " VALUES ('".$service."', ".$object->id.", ".$conf->entity.", '".dol_json_encode($tokenstring)."')";
                    // TODO Add site and site_account on oauth_token table
                } catch (Exception $e) {
					$error++;
					setEventMessages($e->getMessage(), null, 'errors');
				}
				$resql = $db->query($sql);
			}

			if (!$error)
			{
				$stripesupplieracc = $newsup;
				$db->commit();
			}
			else
			{
				$db->rollback();
			}
		}

		if ($action == 'setlocalassourcedefault')	// Set as default when payment mode defined locally (and may be also remotely)
		{
			try {
				$companypaymentmode->setAsDefault($id);

				$url = DOL_URL_ROOT.'/societe/paymentmodes.php?socid='.$object->id;
				header('Location: '.$url);
				exit;
			}
			catch (Exception $e)
			{
				$error++;
				setEventMessages($e->getMessage(), null, 'errors');
			}
		}
		elseif ($action == 'setassourcedefault')	// Set as default when payment mode defined remotely only
		{
			try {
				$cu = $stripe->customerStripe($object, $stripeacc, $servicestatus);
				if (preg_match('/pm_/', $source))
				{
					$cu->invoice_settings->default_payment_method = (string) $source; // New
				}
				else
				{
					$cu->default_source = (string) $source; // Old
				}
				$result = $cu->save();

				$url = DOL_URL_ROOT.'/societe/paymentmodes.php?socid='.$object->id;
				header('Location: '.$url);
				exit;
			}
			catch (Exception $e)
			{
				$error++;
				setEventMessages($e->getMessage(), null, 'errors');
			}
		}
		elseif ($action == 'deletecard' && $source)
		{
			try {
				if (preg_match('/pm_/', $source))
				{
                    $payment_method = \Stripe\PaymentMethod::retrieve($source, array("stripe_account" => $stripeacc));
                    if ($payment_method)
			        {
					    $payment_method->detach();
				    }
				}
				else
				{
				    $cu = $stripe->customerStripe($object, $stripeacc, $servicestatus);
				    $card = $cu->sources->retrieve("$source");
				    if ($card) {
					    // $card->detach();  Does not work with card_, only with src_
					    if (method_exists($card, 'detach')) {
							$card->detach();
						} else {
							$card->delete();
						}
				    }
				}

				$url = DOL_URL_ROOT.'/societe/paymentmodes.php?socid='.$object->id;
				header('Location: '.$url);
				exit;
			}
			catch (Exception $e)
			{
				$error++;
				setEventMessages($e->getMessage(), null, 'errors');
			}
		}
	}
}



/*
 *	View
 */

$form = new Form($db);
$formother = new FormOther($db);
$formfile = new FormFile($db);

llxHeader();

$head = societe_prepare_head($object);

// Show sandbox warning
/*if (! empty($conf->paypal->enabled) && (! empty($conf->global->PAYPAL_API_SANDBOX) || GETPOST('forcesandbox','alpha')))		// We can force sand box with param 'forcesandbox'
{
	dol_htmloutput_mesg($langs->trans('YouAreCurrentlyInSandboxMode','Paypal'),'','warning');
}*/
if (!empty($conf->stripe->enabled) && (empty($conf->global->STRIPE_LIVE) || GETPOST('forcesandbox', 'alpha')))
{
	dol_htmloutput_mesg($langs->trans('YouAreCurrentlyInSandboxMode', 'Stripe'), '', 'warning');
}

// Load Bank account
if (!$id)
{
	$companybankaccount->fetch(0, $object->id);
	$companypaymentmode->fetch(0, null, $object->id, 'card');
}
else
{
	$companybankaccount->fetch($id);
	$companypaymentmode->fetch($id);
}
if (empty($companybankaccount->socid)) $companybankaccount->socid = $object->id;

if ($socid && ($action == 'edit' || $action == 'editcard') && $user->rights->societe->creer)
{
	print '<form action="'.$_SERVER["PHP_SELF"].'?socid='.$object->id.'" method="post">';
	print '<input type="hidden" name="token" value="'.newToken().'">';
	$actionforadd = 'update';
	if ($action == 'editcard') $actionforadd = 'updatecard';
	print '<input type="hidden" name="action" value="'.$actionforadd.'">';
	print '<input type="hidden" name="id" value="'.GETPOST("id", "int").'">';
}
if ($socid && ($action == 'create' || $action == 'createcard') && $user->rights->societe->creer)
{
	print '<form action="'.$_SERVER["PHP_SELF"].'?socid='.$object->id.'" method="post">';
	print '<input type="hidden" name="token" value="'.newToken().'">';
	$actionforadd = 'add';
	if ($action == 'createcard') $actionforadd = 'addcard';
	print '<input type="hidden" name="action" value="'.$actionforadd.'">';
}


// View
if ($socid && $action != 'edit' && $action != 'create' && $action != 'editcard' && $action != 'createcard')
{
	dol_fiche_head($head, 'rib', $langs->trans("ThirdParty"), -1, 'company');

	// Confirm delete ban
	if ($action == 'delete')
	{
		print $form->formconfirm($_SERVER["PHP_SELF"]."?socid=".$object->id."&ribid=".($ribid ? $ribid : $id), $langs->trans("DeleteARib"), $langs->trans("ConfirmDeleteRib", $companybankaccount->getRibLabel()), "confirm_delete", '', 0, 1);
	}
	// Confirm delete card
	if ($action == 'deletecard')
	{
		print $form->formconfirm($_SERVER["PHP_SELF"]."?socid=".$object->id."&ribid=".($ribid ? $ribid : $id), $langs->trans("DeleteACard"), $langs->trans("ConfirmDeleteCard", $companybankaccount->getRibLabel()), "confirm_deletecard", '', 0, 1);
	}

	$linkback = '<a href="'.DOL_URL_ROOT.'/societe/list.php?restore_lastsearch_values=1">'.$langs->trans("BackToList").'</a>';

	dol_banner_tab($object, 'socid', $linkback, ($user->socid ? 0 : 1), 'rowid', 'nom');


	if (!empty($conf->global->SOCIETE_USEPREFIX))  // Old not used prefix field
	{
		print '<tr><td class="titlefield">'.$langs->trans('Prefix').'</td><td colspan="3">'.$object->prefix_comm.'</td></tr>';
	}

	//if ($conf->agenda->enabled && $user->rights->agenda->myactions->read) $elementTypeArray['action']=$langs->transnoentitiesnoconv('Events');

	print '<div class="fichecenter">';

	print '<div class="underbanner clearboth"></div>';
	print '<table class="border tableforfield centpercent">';

	if ($object->client)
	{
		print '<tr><td class="titlefield">';
		print $langs->trans('CustomerCode').'</td><td colspan="2">';
		print $object->code_client;
		if ($object->check_codeclient() <> 0) print ' <font class="error">('.$langs->trans("WrongCustomerCode").')</font>';
		print '</td></tr>';
		$sql = "SELECT count(*) as nb from ".MAIN_DB_PREFIX."facture where fk_soc = ".$socid;
		$resql = $db->query($sql);
		if (!$resql) dol_print_error($db);

		$obj = $db->fetch_object($resql);
		$nbFactsClient = $obj->nb;
		$thirdTypeArray['customer'] = $langs->trans("customer");
		if ($conf->propal->enabled && $user->rights->propal->lire) $elementTypeArray['propal'] = $langs->transnoentitiesnoconv('Proposals');
		if ($conf->commande->enabled && $user->rights->commande->lire) $elementTypeArray['order'] = $langs->transnoentitiesnoconv('Orders');
		if ($conf->facture->enabled && $user->rights->facture->lire) $elementTypeArray['invoice'] = $langs->transnoentitiesnoconv('Invoices');
		if ($conf->contrat->enabled && $user->rights->contrat->lire) $elementTypeArray['contract'] = $langs->transnoentitiesnoconv('Contracts');

		if (!empty($conf->stripe->enabled))
		{
			$permissiontowrite = $user->rights->societe->creer;
			// Stripe customer key 'cu_....' stored into llx_societe_account
			print '<tr><td class="titlefield">';
			print $form->editfieldkey("StripeCustomerId", 'key_account', $stripecu, $object, $permissiontowrite, 'string', '', 0, 2, 'socid');
			print '</td><td>';
			print $form->editfieldval("StripeCustomerId", 'key_account', $stripecu, $object, $permissiontowrite, 'string', '', null, null, '', 2, '', 'socid');
			if (!empty($conf->stripe->enabled) && $stripecu && $action != 'editkey_account')
			{
			    $connect = '';
				if (!empty($stripeacc)) $connect = $stripeacc.'/';
				$url = 'https://dashboard.stripe.com/'.$connect.'test/customers/'.$stripecu;
				if ($servicestatus)
				{
					$url = 'https://dashboard.stripe.com/'.$connect.'customers/'.$stripecu;
				}
<<<<<<< HEAD
				print ' <a href="'.$url.'" target="_stripe">'.img_picto($langs->trans('ShowInStripe').' - Publishable key '.$site_account, 'globe').'</a>';
=======
				print ' <a href="'.$url.'" target="_stripe">'.img_picto($langs->trans('ShowInStripe').' - Publishable key = '.$site_account, 'globe').'</a>';
>>>>>>> 18533b63
			}
			print '</td><td class="right">';
			if (empty($stripecu))
			{
				print '<form action="'.$_SERVER["PHP_SELF"].'" method="post">';
				print '<input type="hidden" name="action" value="synccustomertostripe">';
				print '<input type="hidden" name="token" value="'.newToken().'">';
				print '<input type="hidden" name="socid" value="'.$object->id.'">';
				print '<input type="submit" class="button" name="syncstripecustomer" value="'.$langs->trans("CreateCustomerOnStripe").'">';
				print '</form>';
			}
			print '</td></tr>';
		}
    }

	if ($object->fournisseur)
	{
		print '<tr><td class="titlefield">';
		print $langs->trans('SupplierCode').'</td><td colspan="2">';
		print $object->code_fournisseur;
		if ($object->check_codefournisseur() <> 0) print ' <font class="error">('.$langs->trans("WrongSupplierCode").')</font>';
		print '</td></tr>';
		$sql = "SELECT count(*) as nb from ".MAIN_DB_PREFIX."facture where fk_soc = ".$socid;
		$resql = $db->query($sql);
		if (!$resql) dol_print_error($db);
		$obj = $db->fetch_object($resql);
		$nbFactsClient = $obj->nb;
		$thirdTypeArray['customer'] = $langs->trans("customer");
		if ($conf->propal->enabled && $user->rights->propal->lire) $elementTypeArray['propal'] = $langs->transnoentitiesnoconv('Proposals');
		if ($conf->commande->enabled && $user->rights->commande->lire) $elementTypeArray['order'] = $langs->transnoentitiesnoconv('Orders');
		if ($conf->facture->enabled && $user->rights->facture->lire) $elementTypeArray['invoice'] = $langs->transnoentitiesnoconv('Invoices');
		if ($conf->contrat->enabled && $user->rights->contrat->lire) $elementTypeArray['contract'] = $langs->transnoentitiesnoconv('Contracts');
	}

	if (!empty($conf->stripe->enabled) && !empty($conf->stripeconnect->enabled) && $conf->global->MAIN_FEATURES_LEVEL >= 2)
	{
		$permissiontowrite = $user->rights->societe->creer;
		$stripesupplieracc = $stripe->getStripeAccount($service, $object->id); // Get Stripe OAuth connect account (no network access here)

		// Stripe customer key 'cu_....' stored into llx_societe_account
		print '<tr><td class="titlefield">';
		print $form->editfieldkey("StripeConnectAccount", 'key_account_supplier', $stripesupplieracc, $object, $permissiontowrite, 'string', '', 0, 2, 'socid');
		print '</td><td>';
		print $form->editfieldval("StripeConnectAccount", 'key_account_supplier', $stripesupplieracc, $object, $permissiontowrite, 'string', '', null, null, '', 2, '', 'socid');
		if (!empty($conf->stripe->enabled) && $stripesupplieracc && $action != 'editkey_account_supplier')
		{
		    $connect = '';

			$url = 'https://dashboard.stripe.com/test/connect/accounts/'.$stripesupplieracc;
			if ($servicestatus)
			{
				$url = 'https://dashboard.stripe.com/connect/accounts/'.$stripesupplieracc;
			}
			print ' <a href="'.$url.'" target="_stripe">'.img_picto($langs->trans('ShowInStripe').' - Publishable key '.$site_account, 'globe').'</a>';
		}
		print '</td><td class="right">';
		if (empty($stripesupplieracc))
		{
			print '<form action="'.$_SERVER["PHP_SELF"].'" method="post">';
			print '<input type="hidden" name="action" value="syncsuppliertostripe">';
			print '<input type="hidden" name="token" value="'.newToken().'">';
			print '<input type="hidden" name="socid" value="'.$object->id.'">';
			print '<input type="hidden" name="companybankid" value="'.$rib->id.'">';
			//print '<input type="submit" class="button" name="syncstripecustomer" value="'.$langs->trans("CreateSupplierOnStripe").'">';
			print '</form>';
		}
		print '</td></tr>';
	}

	print '</table>';
	print '</div>';

	dol_fiche_end();

	print '<br>';

	// List of Stripe payment modes
	if (!(empty($conf->stripe->enabled)) && $object->client)
	{
		$morehtmlright = '';
		if (!empty($conf->global->STRIPE_ALLOW_LOCAL_CARD))
		{
            $morehtmlright .= dolGetButtonTitle($langs->trans('Add'), '', 'fa fa-plus-circle', $_SERVER["PHP_SELF"].'?socid='.$object->id.'&amp;action=createcard');
		}
		print load_fiche_titre($langs->trans('StripePaymentModes').($stripeacc ? ' (Stripe connection with StripeConnect account '.$stripeacc.')' : ' (Stripe connection with keys from Stripe module setup)'), $morehtmlright, '');

		$listofsources = array();
		if (is_object($stripe))
		{
			try {
				$customerstripe = $stripe->customerStripe($object, $stripeacc, $servicestatus);
				if ($customerstripe->id) {
					// When using the Charge API architecture
					if (empty($conf->global->STRIPE_USE_INTENT_WITH_AUTOMATIC_CONFIRMATION))
					{
						$listofsources = $customerstripe->sources->data;
					}
					else
					{
						$service = 'StripeTest';
						$servicestatus = 0;
						if (!empty($conf->global->STRIPE_LIVE) && !GETPOST('forcesandbox', 'alpha'))
						{
							$service = 'StripeLive';
							$servicestatus = 1;
						}

						// Force to use the correct API key
						global $stripearrayofkeysbyenv;
						\Stripe\Stripe::setApiKey($stripearrayofkeysbyenv[$servicestatus]['secret_key']);

						try {
							if (empty($stripeacc)) {				// If the Stripe connect account not set, we use common API usage
								$paymentmethodobjs = \Stripe\PaymentMethod::all(array("customer" => $customerstripe->id, "type" => "card"));
							} else {
								$paymentmethodobjs = \Stripe\PaymentMethod::all(array("customer" => $customerstripe->id, "type" => "card"), array("stripe_account" => $stripeacc));
							}

							$listofsources = $paymentmethodobjs->data;
						}
						catch (Exception $e)
						{
							$error++;
							setEventMessages($e->getMessage(), null, 'errors');
						}
					}
				}
			}
			catch (Exception $e)
			{
				dol_syslog("Error when searching/loading Stripe customer for thirdparty id =".$object->id);
			}
		}

		print '<!-- List of stripe payments -->'."\n";
		print '<div class="div-table-responsive-no-min">'; // You can use div-table-responsive-no-min if you dont need reserved height for your table
		print '<table class="liste centpercent">'."\n";
		print '<tr class="liste_titre">';
		if (!empty($conf->global->STRIPE_ALLOW_LOCAL_CARD))
		{
			print '<td>'.$langs->trans('LocalID').'</td>';
		}
		print '<td>'.$langs->trans('Label').'</td>';
		print '<td>'.$langs->trans('StripeID').'</td>';
		print '<td>'.$langs->trans('Type').'</td>';
		print '<td>'.$langs->trans('Informations').'</td>';
		print '<td></td>';
		print '<td class="center">'.$langs->trans('Default').'</td>';
		print '<td>'.$langs->trans('Note').'</td>';
		print '<td>'.$langs->trans('DateModification').'</td>';
		// Hook fields
		$parameters = array('arrayfields'=>array(), 'param'=>'', 'sortfield'=>'', 'sortorder'=>'', 'linetype'=>'stripetitle');
		$reshook = $hookmanager->executeHooks('printFieldListTitle', $parameters, $object); // Note that $action and $object may have been modified by hook
		print $hookmanager->resPrint;
		// Action column
		print "<td></td>";
		print "</tr>\n";

		$nbremote = 0;
		$nblocal = 0;
		$arrayofstripecard = array();

		// Show local sources
		if (!empty($conf->global->STRIPE_ALLOW_LOCAL_CARD))
		{
			//$societeaccount = new SocieteAccount($db);
			$companypaymentmodetemp = new CompanyPaymentMode($db);

			$sql = 'SELECT rowid FROM '.MAIN_DB_PREFIX."societe_rib";
			$sql .= " WHERE type in ('card')";
			$sql .= " AND fk_soc = ".$object->id;
			$sql .= " AND status = ".$servicestatus;

			$resql = $db->query($sql);
			if ($resql)
			{
				$num_rows = $db->num_rows($resql);
				if ($num_rows)
				{
					$i = 0;
					while ($i < $num_rows)
					{
						$nblocal++;

						$obj = $db->fetch_object($resql);
						if ($obj)
						{
							$companypaymentmodetemp->fetch($obj->rowid);

							$arrayofstripecard[$companypaymentmodetemp->stripe_card_ref] = $companypaymentmodetemp->stripe_card_ref;

							print '<tr class="oddeven">';
							print '<td>';
							print $companypaymentmodetemp->id;
							print '</td>';
							print '<td>';
							print $companypaymentmodetemp->label;
							print '</td>';
							print '<td>';
							print $companypaymentmodetemp->stripe_card_ref;
							if ($companypaymentmodetemp->stripe_card_ref)
							{
							    $connect = '';
							    if (!empty($stripeacc)) $connect = $stripeacc.'/';
							    $url = 'https://dashboard.stripe.com/'.$connect.'test/search?query='.$companypaymentmodetemp->stripe_card_ref;
								if ($servicestatus)
								{
									$url = 'https://dashboard.stripe.com/'.$connect.'search?query='.$companypaymentmodetemp->stripe_card_ref;
								}
<<<<<<< HEAD
								print ' <a href="'.$url.'" target="_stripe">'.img_picto($langs->trans('ShowInStripe').' - Publishable key '.$companypaymentmodetemp->stripe_account, 'globe').'</a>';
=======
								print ' <a href="'.$url.'" target="_stripe">'.img_picto($langs->trans('ShowInStripe').' - Customer and Publishable key = '.$companypaymentmodetemp->stripe_account, 'globe').'</a>';
>>>>>>> 18533b63
							}
							print '</td>';
							print '<td>';
							print img_credit_card($companypaymentmodetemp->type);
							print '</td>';
							print '<td>';
							if ($companypaymentmodetemp->last_four) print '....'.$companypaymentmodetemp->last_four;
							if ($companypaymentmodetemp->exp_date_month || $companypaymentmodetemp->exp_date_year) print ' - '.sprintf("%02d", $companypaymentmodetemp->exp_date_month).'/'.$companypaymentmodetemp->exp_date_year.'';
							print '</td><td>';
							if ($companypaymentmodetemp->country_code)
							{
								$img = picto_from_langcode($companypaymentmodetemp->country_code);
								print $img ? $img.' ' : '';
								print getCountry($companypaymentmodetemp->country_code, 1);
							}
							else print img_warning().' <font class="error">'.$langs->trans("ErrorFieldRequired", $langs->transnoentitiesnoconv("CompanyCountry")).'</font>';
							print '</td>';
							// Default
							print '<td class="center">';
							if (empty($companypaymentmodetemp->default_rib))
							{
								print '<a href="'.DOL_URL_ROOT.'/societe/paymentmodes.php?socid='.$object->id.'&id='.$companypaymentmodetemp->id.'&action=setlocalassourcedefault">';
								print img_picto($langs->trans("Default"), 'off');
								print '</a>';
							} else {
								print img_picto($langs->trans("Default"), 'on');
							}
							print '</td>';
							print '<td>';
							if (empty($companypaymentmodetemp->stripe_card_ref)) print $langs->trans("Local");
							else print $langs->trans("LocalAndRemote");
							print '</td>';
							print '<td>';
							print dol_print_date($companypaymentmodetemp->tms, 'dayhour');
							print '</td>';
							// Fields from hook
							$parameters = array('arrayfields'=>array(), 'obj'=>$obj, 'linetype'=>'stripecard');
							$reshook = $hookmanager->executeHooks('printFieldListValue', $parameters, $object); // Note that $action and $object may have been modified by hook
							print $hookmanager->resPrint;
							// Action column
							print '<td class="right nowraponall">';
							if ($user->rights->societe->creer)
							{
								if ($stripecu && empty($companypaymentmodetemp->stripe_card_ref))
								{
									print '<a href="'.$_SERVER['PHP_SELF'].'?action=synccardtostripe&socid='.$object->id.'&id='.$companypaymentmodetemp->id.'" class="button">'.$langs->trans("CreateCardOnStripe").'</a>';
								}

								print '<a href="'.DOL_URL_ROOT.'/societe/paymentmodes.php?socid='.$object->id.'&id='.$companypaymentmodetemp->id.'&action=editcard">';
								print img_picto($langs->trans("Modify"), 'edit');
								print '</a>';
								print '&nbsp;';
								print '<a href="'.DOL_URL_ROOT.'/societe/paymentmodes.php?socid='.$object->id.'&id='.$companypaymentmodetemp->id.'&action=deletecard">'; // source='.$companypaymentmodetemp->stripe_card_ref.'&
								print img_picto($langs->trans("Delete"), 'delete');
								print '</a>';
							}
							print '</td>';
							print '</tr>';
						}
						$i++;
					}
				}
			}
			else dol_print_error($db);
		}

		// Show remote sources (not already shown as local source)
		if (is_array($listofsources) && count($listofsources))
		{
			foreach ($listofsources as $src)
			{
				if (!empty($arrayofstripecard[$src->id])) continue; // Already in previous list

				$nbremote++;

				print '<tr class="oddeven">';
				// Local ID
				if (!empty($conf->global->STRIPE_ALLOW_LOCAL_CARD))
				{
					print '<td>';
					print '</td>';
				}
				print '<td>';
				print '</td>';
				// Src ID
				print '<td>';
				$connect = '';
				print $src->id;
				if (!empty($stripeacc)) $connect = $stripeacc.'/';
				//$url='https://dashboard.stripe.com/'.$connect.'test/sources/'.$src->id;
				$url = 'https://dashboard.stripe.com/'.$connect.'test/search?query='.$src->id;
				if ($servicestatus)
				{
				    //$url='https://dashboard.stripe.com/'.$connect.'sources/'.$src->id;
				    $url = 'https://dashboard.stripe.com/'.$connect.'search?query='.$src->id;
				}
				print " <a href='".$url."' target='_stripe'>".img_picto($langs->trans('ShowInStripe'), 'globe')."</a>";
				print '</td>';
				// Img of credit card
				print '<td>';
				if ($src->object == 'card')
				{
					print img_credit_card($src->brand);
				}
				elseif ($src->object == 'source' && $src->type == 'card')
				{
					print img_credit_card($src->card->brand);
				}
				elseif ($src->object == 'source' && $src->type == 'sepa_debit')
				{
					print '<span class="fa fa-university fa-2x fa-fw"></span>';
				}
				elseif ($src->object == 'payment_method' && $src->type == 'card')
				{
					print img_credit_card($src->card->brand);
				}
				elseif ($src->object == 'payment_method' && $src->type == 'sepa_debit')
				{
					print '<span class="fa fa-university fa-2x fa-fw"></span>';
				}
				print'</td>';
				print '<td valign="middle">';
				if ($src->object == 'card')
				{
					print '....'.$src->last4.' - '.$src->exp_month.'/'.$src->exp_year.'';
					print '</td><td>';
					if ($src->country)
					{
						$img = picto_from_langcode($src->country);
						print $img ? $img.' ' : '';
						print getCountry($src->country, 1);
					}
					else print img_warning().' <font class="error">'.$langs->trans("ErrorFieldRequired", $langs->transnoentitiesnoconv("CompanyCountry")).'</font>';
				}
				elseif ($src->object == 'source' && $src->type == 'card')
				{
					print $src->owner->name.'<br>....'.$src->card->last4.' - '.$src->card->exp_month.'/'.$src->card->exp_year.'';
					print '</td><td>';

				 	if ($src->card->country)
					{
						$img = picto_from_langcode($src->card->country);
						print $img ? $img.' ' : '';
						print getCountry($src->card->country, 1);
					}
					else print img_warning().' <font class="error">'.$langs->trans("ErrorFieldRequired", $langs->transnoentitiesnoconv("CompanyCountry")).'</font>';
				}
				elseif ($src->object == 'source' && $src->type == 'sepa_debit')
				{
					print 'info sepa';
					print '</td><td>';
					if ($src->sepa_debit->country)
					{
							$img = picto_from_langcode($src->sepa_debit->country);
							print $img ? $img.' ' : '';
							print getCountry($src->sepa_debit->country, 1);
					}
					else print img_warning().' <font class="error">'.$langs->trans("ErrorFieldRequired", $langs->transnoentitiesnoconv("CompanyCountry")).'</font>';
				}
				elseif ($src->object == 'payment_method' && $src->type == 'card')
				{
					print $src->billing_details->name.'<br>....'.$src->card->last4.' - '.$src->card->exp_month.'/'.$src->card->exp_year.'';
					print '</td><td>';

					if ($src->card->country)
					{
						$img = picto_from_langcode($src->card->country);
						print $img ? $img.' ' : '';
						print getCountry($src->card->country, 1);
					}
					else print img_warning().' <font class="error">'.$langs->trans("ErrorFieldRequired", $langs->transnoentitiesnoconv("CompanyCountry")).'</font>';
				}
				elseif ($src->object == 'payment_method' && $src->type == 'sepa_debit')
				{
					print 'info sepa';
					print '</td><td>';
					if ($src->sepa_debit->country)
					{
						$img = picto_from_langcode($src->sepa_debit->country);
						print $img ? $img.' ' : '';
						print getCountry($src->sepa_debit->country, 1);
					}
					else print img_warning().' <font class="error">'.$langs->trans("ErrorFieldRequired", $langs->transnoentitiesnoconv("CompanyCountry")).'</font>';
				}
				else {
					print '</td><td>';
				}
				print '</td>';
				// Default
				print '<td class="center" width="50">';
				if ((empty($customerstripe->invoice_settings) && $customerstripe->default_source != $src->id) ||
					(!empty($customerstripe->invoice_settings) && $customerstripe->invoice_settings->default_payment_method != $src->id))
				{
					print '<a href="'.DOL_URL_ROOT.'/societe/paymentmodes.php?socid='.$object->id.'&source='.$src->id.'&action=setassourcedefault">';
					print img_picto($langs->trans("Default"), 'off');
					print '</a>';
				} else {
					print img_picto($langs->trans("Default"), 'on');
				}
				print '</td>';
				print '<td>';
				print $langs->trans("Remote");
				//if ($src->cvc_check == 'fail') print ' - CVC check fail';
				print '</td>';
				print '<td>';
				//var_dump($src);
				print '';
				print '</td>';
				// Fields from hook
				$parameters = array('arrayfields'=>array(), 'stripesource'=>$src, 'linetype'=>'stripecardremoteonly');
				$reshook = $hookmanager->executeHooks('printFieldListValue', $parameters, $object); // Note that $action and $object may have been modified by hook
				print $hookmanager->resPrint;
				// Action column
				print '<td class="right nowraponall">';
				if ($user->rights->societe->creer)
				{
					print '<a href="'.DOL_URL_ROOT.'/societe/paymentmodes.php?socid='.$object->id.'&source='.$src->id.'&action=deletecard">';
					print img_picto($langs->trans("Delete"), 'delete');
					print '</a>';
				}
				print '</td>';

				print '</tr>';
			}
		}

		if ($nbremote == 0 && $nblocal == 0)
		{
			$colspan = 8;
			if (!empty($conf->global->STRIPE_ALLOW_LOCAL_CARD)) $colspan++;
			print '<tr><td class="opacitymedium" colspan="'.$colspan.'">'.$langs->trans("None").'</td></tr>';
		}
		print "</table>";
		print "</div>";
        print '<br>';
	}

  	// List of Stripe payment modes
	if (!empty($conf->stripe->enabled) && !empty($conf->stripeconnect->enabled) && $object->fournisseur && !empty($stripesupplieracc))
	{
        print load_fiche_titre($langs->trans('StripeBalance').($stripesupplieracc ? ' (Stripe connection with StripeConnect account '.$stripesupplieracc.')' : ' (Stripe connection with keys from Stripe module setup)'), $morehtmlright, '');
        $balance = \Stripe\Balance::retrieve(array("stripe_account" => $stripesupplieracc));
		print '<table class="liste centpercent">'."\n";
		print '<tr class="liste_titre">';
		print '<td>'.$langs->trans('Currency').'</td>';
		print '<td>'.$langs->trans('Available').'</td>';
		print '<td>'.$langs->trans('Pending').'</td>';
        print '<td>'.$langs->trans('Total').'</td>';
        print '</tr>';

        $currencybalance = array();
		if (is_array($balance->available) && count($balance->available))
		{
			foreach ($balance->available as $cpt)
			{
		        $arrayzerounitcurrency = array('BIF', 'CLP', 'DJF', 'GNF', 'JPY', 'KMF', 'KRW', 'MGA', 'PYG', 'RWF', 'VND', 'VUV', 'XAF', 'XOF', 'XPF');
		        if (!in_array($cpt->currency, $arrayzerounitcurrency)) {
    					$currencybalance[$cpt->currency]['available'] = $cpt->amount / 100;
				} else {
					$currencybalance[$cpt->currency]['available'] = $cpt->amount;
				}
				$currencybalance[$cpt->currency]['currency'] = $cpt->currency;
			}
		}

        if (is_array($balance->pending) && count($balance->pending))
		{
			foreach ($balance->pending as $cpt)
			{
				$arrayzerounitcurrency = array('BIF', 'CLP', 'DJF', 'GNF', 'JPY', 'KMF', 'KRW', 'MGA', 'PYG', 'RWF', 'VND', 'VUV', 'XAF', 'XOF', 'XPF');
				if (!in_array($cpt->currency, $arrayzerounitcurrency)) {
					$currencybalance[$cpt->currency]['pending'] = $currencybalance[$cpt->currency]['available'] + $cpt->amount / 100;
				} else {
					$currencybalance[$cpt->currency]['pending'] = $currencybalance[$cpt->currency]['available'] + $cpt->amount;
				}
			}
        }

		if (is_array($currencybalance))
		{
			foreach ($currencybalance as $cpt)
			{
				print '<tr><td>'.$langs->trans("Currency".strtoupper($cpt['currency'])).'</td><td>'.price($cpt['available'], 0, '', 1, - 1, - 1, strtoupper($cpt['currency'])).'</td><td>'.price($cpt->pending, 0, '', 1, - 1, - 1, strtoupper($cpt['currency'])).'</td><td>'.price($cpt['available'] + $cpt->pending, 0, '', 1, - 1, - 1, strtoupper($cpt['currency'])).'</td></tr>';
			}
		}

        print '</table>';
        print '<br>';
	}

	// List of bank accounts

    $morehtmlright = dolGetButtonTitle($langs->trans('Add'), '', 'fa fa-plus-circle', $_SERVER["PHP_SELF"].'?socid='.$object->id.'&amp;action=create');

	print load_fiche_titre($langs->trans("BankAccounts"), $morehtmlright, '');

	$rib_list = $object->get_all_rib();
	if (is_array($rib_list))
	{
		print '<div class="div-table-responsive-no-min">'; // You can use div-table-responsive-no-min if you dont need reserved height for your table
		print '<table class="liste centpercent">';

		print '<tr class="liste_titre">';
		print_liste_field_titre("LabelRIB");
		print_liste_field_titre("Bank");
		print_liste_field_titre("RIB");
		print_liste_field_titre("IBAN");
		print_liste_field_titre("BIC");
		if (!empty($conf->prelevement->enabled))
		{
			print_liste_field_titre("RUM");
			print_liste_field_titre("DateRUM");
			print_liste_field_titre("WithdrawMode");
		}
		print_liste_field_titre("DefaultRIB", '', '', '', '', '', '', '', 'center ');
		print_liste_field_titre('', '', '', '', '', '', '', '', 'center ');
		print_liste_field_titre('', $_SERVER["PHP_SELF"], "", '', '', '', $sortfield, $sortorder, 'maxwidthsearch ');
		print "</tr>\n";

		foreach ($rib_list as $rib)
		{
			print '<tr class="oddeven">';
			// Label
			print '<td>'.$rib->label.'</td>';
			// Bank name
			print '<td>'.$rib->bank.'</td>';
			// Account number
			print '<td>';
			$string = '';
			foreach ($rib->getFieldsToShow() as $val) {
				if ($val == 'BankCode') {
					$string .= $rib->code_banque.' ';
				} elseif ($val == 'BankAccountNumber') {
					$string .= $rib->number.' ';
				} elseif ($val == 'DeskCode') {
					$string .= $rib->code_guichet.' ';
				} elseif ($val == 'BankAccountNumberKey') {
					$string .= $rib->cle_rib.' ';
				}
                // Already output after
                // } elseif ($val == 'BIC') {
                //     $string .= $rib->bic.' ';
                // } elseif ($val == 'IBAN') {
                //     $string .= $rib->iban.' ';*/
				//}
			}
			if (!empty($rib->label) && $rib->number) {
				if (!checkBanForAccount($rib)) {
					$string .= ' '.img_picto($langs->trans("ValueIsNotValid"), 'warning');
				} else {
					$string .= ' '.img_picto($langs->trans("ValueIsValid"), 'info');
				}
			}

			print $string;
			print '</td>';
			// IBAN
			print '<td>'.$rib->iban;
   			if (!empty($rib->iban)) {
				if (!checkIbanForAccount($rib)) {
					print ' '.img_picto($langs->trans("IbanNotValid"), 'warning');
				}
			}
			print '</td>';
			// BIC
			print '<td>'.$rib->bic;
			if (!empty($rib->bic)) {
				if (!checkSwiftForAccount($rib)) {
					print ' '.img_picto($langs->trans("SwiftNotValid"), 'warning');
				}
			}
			print '</td>';

			if (!empty($conf->prelevement->enabled))
			{
				// RUM
				//print '<td>'.$prelevement->buildRumNumber($object->code_client, $rib->datec, $rib->id).'</td>';
				print '<td>'.$rib->rum.'</td>';

				print '<td>'.dol_print_date($rib->date_rum, 'day').'</td>';

				// FRSTRECUR
				print '<td>'.$rib->frstrecur.'</td>';
			}

			// Default
			print '<td class="center" width="70">';
			if (!$rib->default_rib) {
				print '<a href="'.$_SERVER["PHP_SELF"].'?socid='.$object->id.'&ribid='.$rib->id.'&action=setasbankdefault">';
				print img_picto($langs->trans("Disabled"), 'off');
				print '</a>';
			} else {
				print img_picto($langs->trans("Enabled"), 'on');
			}
			print '</td>';

			// Generate doc
			print '<td class="center">';

			$buttonlabel = $langs->trans("BuildDoc");
			$forname = 'builddocrib'.$rib->id;

			include_once DOL_DOCUMENT_ROOT.'/core/modules/bank/modules_bank.php';
			$modellist = ModeleBankAccountDoc::liste_modeles($db);

			$out = '';
			if (is_array($modellist) && count($modellist))
			{
				$out .= '<form action="'.$urlsource.(empty($conf->global->MAIN_JUMP_TAG) ? '' : '#builddoc').'" name="'.$forname.'" id="'.$forname.'_form" method="post">';
				$out .= '<input type="hidden" name="action" value="builddocrib">';
				$out .= '<input type="hidden" name="token" value="'.newToken().'">';
				$out .= '<input type="hidden" name="socid" value="'.$object->id.'">';
				$out .= '<input type="hidden" name="companybankid" value="'.$rib->id.'">';

				if (is_array($modellist) && count($modellist) == 1)    // If there is only one element
				{
					$arraykeys = array_keys($modellist);
					$modelselected = $arraykeys[0];
				}
				if (!empty($conf->global->BANKADDON_PDF)) $modelselected = $conf->global->BANKADDON_PDF;

				$out .= $form->selectarray('modelrib'.$rib->id, $modellist, $modelselected, $showempty, 0, 0, '', 0, 0, 0, '', 'minwidth100');
				$out .= ajax_combobox('modelrib'.$rib->id);

				// Language code (if multilang)
				if ($conf->global->MAIN_MULTILANGS)
				{
					include_once DOL_DOCUMENT_ROOT.'/core/class/html.formadmin.class.php';
					$formadmin = new FormAdmin($db);
					$defaultlang = $codelang ? $codelang : $langs->getDefaultLang();
					$morecss = 'maxwidth150';
					if ($conf->browser->layout == 'phone') $morecss = 'maxwidth100';
					$out .= $formadmin->select_language($defaultlang, 'lang_idrib'.$rib->id, 0, 0, 0, 0, 0, $morecss);
				}
				// Button
				$genbutton = '<input class="button buttongen" id="'.$forname.'_generatebutton" name="'.$forname.'_generatebutton"';
				$genbutton .= ' type="submit" value="'.$buttonlabel.'"';
				if (!$allowgenifempty && !is_array($modellist) && empty($modellist)) $genbutton .= ' disabled';
				$genbutton .= '>';
				if ($allowgenifempty && !is_array($modellist) && empty($modellist) && empty($conf->dol_no_mouse_hover) && $modulepart != 'unpaid')
				{
					$langs->load("errors");
					$genbutton .= ' '.img_warning($langs->transnoentitiesnoconv("WarningNoDocumentModelActivated"));
				}
				if (!$allowgenifempty && !is_array($modellist) && empty($modellist) && empty($conf->dol_no_mouse_hover) && $modulepart != 'unpaid') $genbutton = '';
				if (empty($modellist) && !$showempty && $modulepart != 'unpaid') $genbutton = '';
				$out .= $genbutton;
				$out .= '</form>';
			}
			print $out;
			print '</td>';

			// Edit/Delete
			print '<td class="right nowraponall">';
			if ($user->rights->societe->creer)
			{
				print '<a href="'.$_SERVER["PHP_SELF"].'?socid='.$object->id.'&id='.$rib->id.'&action=edit">';
				print img_picto($langs->trans("Modify"), 'edit');
				print '</a>';

		   		print '&nbsp;';

		   		print '<a href="'.$_SERVER["PHP_SELF"].'?socid='.$object->id.'&id='.$rib->id.'&action=delete">';
		   		print img_picto($langs->trans("Delete"), 'delete');
		   		print '</a>';
			}
			print '</td>';

			print '</tr>';
		}

		if (count($rib_list) == 0)
		{
			$colspan = 9;
			if (!empty($conf->prelevement->enabled)) $colspan += 2;
			print '<tr><td colspan="'.$colspan.'" class="opacitymedium">'.$langs->trans("NoBANRecord").'</td></tr>';
		}

		print '</table>';
		print '</div>';
	} else {
		dol_print_error($db);
	}


	if (empty($conf->global->SOCIETE_DISABLE_BUILDDOC))
	{
		print '<br>';

		print '<div class="fichecenter"><div class="fichehalfleft">';
		print '<a name="builddoc"></a>'; // ancre

		/*
         * Documents generes
         */
		$filedir = $conf->societe->multidir_output[$object->entity].'/'.$object->id;
		$urlsource = $_SERVER["PHP_SELF"]."?socid=".$object->id;
		$genallowed = $user->rights->societe->lire;
		$delallowed = $user->rights->societe->creer;

		print $formfile->showdocuments('company', $object->id, $filedir, $urlsource, $genallowed, $delallowed, $object->modelpdf, 0, 0, 0, 28, 0, 'entity='.$object->entity, 0, '', $object->default_lang);

		// Show direct download link
		if (!empty($conf->global->BANK_ACCOUNT_ALLOW_EXTERNAL_DOWNLOAD))
		{
			$companybankaccounttemp = new CompanyBankAccount($db);
			$companypaymentmodetemp = new CompanyPaymentMode($db);
			$result = $companypaymentmodetemp->fetch(0, null, $object->id, 'ban');

			include_once DOL_DOCUMENT_ROOT.'/ecm/class/ecmfiles.class.php';
			$ecmfile = new EcmFiles($db);
			$result = $ecmfile->fetch(0, '', '', '', '', $companybankaccounttemp->table_element, $companypaymentmodetemp->id);
			if ($result > 0)
			{
				$companybankaccounttemp->last_main_doc = $ecmfile->filepath.'/'.$ecmfile->filename;
				print '<br><!-- Link to download main doc -->'."\n";
				print showDirectDownloadLink($companybankaccounttemp).'<br>';
			}
		}

		print '</div><div class="fichehalfright"><div class="ficheaddleft">';


		print '</div></div></div>';

		print '<br>';
	}
	/*
    include_once DOL_DOCUMENT_ROOT.'/core/modules/bank/modules_bank.php';
    $modellist=ModeleBankAccountDoc::liste_modeles($db);
    //print '<td>';
    if (is_array($modellist) && count($modellist) == 1)    // If there is only one element
    {
        $arraykeys=array_keys($modellist);
        $modelselected=$arraykeys[0];
    }
    $out.= $form->selectarray('model', $modellist, $modelselected, 0, 0, 0, '', 0, 0, 0, '', 'minwidth100');
    $out.= ajax_combobox('model');
    //print $out;
    $buttonlabel=$langs->trans("Generate");
    $genbutton = '<input class="button buttongen" id="'.$forname.'_generatebutton" name="'.$forname.'_generatebutton"';
    $genbutton.= ' type="submit" value="'.$buttonlabel.'"';
    $genbutton.= '>';
    print $genbutton;
    //print '</td>';     // TODO Add link to generate doc
    */
}

// Edit BAN
if ($socid && $action == 'edit' && $user->rights->societe->creer)
{
	dol_fiche_head($head, 'rib', $langs->trans("ThirdParty"), 0, 'company');

	$linkback = '<a href="'.DOL_URL_ROOT.'/societe/list.php?restore_lastsearch_values=1">'.$langs->trans("BackToList").'</a>';

	dol_banner_tab($object, 'socid', $linkback, ($user->socid ? 0 : 1), 'rowid', 'nom');

	print '<div class="underbanner clearboth"></div>';

	print '<div class="div-table-responsive-no-min">';
	print '<table class="border centpercent">';

	print '<tr><td class="titlefield fieldrequired">'.$langs->trans("LabelRIB").'</td>';
	print '<td><input class="minwidth300" type="text" name="label" value="'.$companybankaccount->label.'"></td></tr>';

	print '<tr><td class="fieldrequired">'.$langs->trans("BankName").'</td>';
	print '<td><input class="minwidth200" type="text" name="bank" value="'.$companybankaccount->bank.'"></td></tr>';

	// Show fields of bank account
	foreach ($companybankaccount->getFieldsToShow(1) as $val) {
		$require = false;
		if ($val == 'BankCode') {
			$name = 'code_banque';
			$size = 8;
			$content = $companybankaccount->code_banque;
		} elseif ($val == 'DeskCode') {
			$name = 'code_guichet';
			$size = 8;
			$content = $companybankaccount->code_guichet;
		} elseif ($val == 'BankAccountNumber') {
			$name = 'number';
			$size = 18;
			$content = $companybankaccount->number;
		} elseif ($val == 'BankAccountNumberKey') {
			$name = 'cle_rib';
			$size = 3;
			$content = $companybankaccount->cle_rib;
		} elseif ($val == 'IBAN') {
			$name = 'iban';
			$size = 30;
			$content = $companybankaccount->iban;
			if ($companybankaccount->needIBAN()) $require = true;
		} elseif ($val == 'BIC') {
			$name = 'bic';
			$size = 12;
			$content = $companybankaccount->bic;
			if ($companybankaccount->needIBAN()) $require = true;
		}

		print '<tr><td'.($require ? ' class="fieldrequired" ' : '').'>'.$langs->trans($val).'</td>';
		print '<td><input size="'.$size.'" type="text" class="flat" name="'.$name.'" value="'.$content.'"></td>';
		print '</tr>';
	}

	print '<tr><td>'.$langs->trans("BankAccountDomiciliation").'</td><td>';
	print '<textarea name="domiciliation" rows="4" cols="40" maxlength="255">';
	print $companybankaccount->domiciliation;
	print "</textarea></td></tr>";

	print '<tr><td>'.$langs->trans("BankAccountOwner").'</td>';
	print '<td><input class="minwidth300" type="text" name="proprio" value="'.$companybankaccount->proprio.'"></td></tr>';
	print "</td></tr>\n";

	print '<tr><td>'.$langs->trans("BankAccountOwnerAddress").'</td><td>';
	print '<textarea name="owner_address" rows="'.ROWS_4.'" cols="40" maxlength="255">';
	print $companybankaccount->owner_address;
	print "</textarea></td></tr>";

	print '</table>';
	print '</div>';

	if ($conf->prelevement->enabled)
	{
		print '<br>';

		print '<div class="div-table-responsive-no-min">';
		print '<table class="border centpercent">';

		if (empty($companybankaccount->rum)) $companybankaccount->rum = $prelevement->buildRumNumber($object->code_client, $companybankaccount->datec, $companybankaccount->id);

		// RUM
		print '<tr><td class="titlefield">'.$langs->trans("RUM").'</td>';
		print '<td><input class="minwidth300" type="text" name="rum" value="'.dol_escape_htmltag($companybankaccount->rum).'"></td></tr>';

		print '<tr><td class="titlefield">'.$langs->trans("DateRUM").'</td>';
		print '<td>'.$form->selectDate(GETPOST('date_rum') ?GETPOST('date_rum') : $companybankaccount->date_rum, 'date_rum', 0, 0, 1, 'date_rum').'</td></tr>';

		print '<tr><td>'.$langs->trans("WithdrawMode").'</td><td>';
		$tblArraychoice = array("FRST" => $langs->trans("FRST"), "RECUR" => $langs->trans("RECUR"));
		print $form->selectarray("frstrecur", $tblArraychoice, dol_escape_htmltag(GETPOST('frstrecur', 'alpha') ?GETPOST('frstrecur', 'alpha') : $companybankaccount->frstrecur), 0);
		print '</td></tr>';

		print '</table>';
		print '</div>';
	}


	dol_fiche_end();

	print '<div class="center">';
	print '<input class="button" value="'.$langs->trans("Modify").'" type="submit">';
	print '&nbsp;&nbsp;&nbsp;&nbsp;&nbsp;';
	print '<input class="button" name="cancel" value="'.$langs->trans("Cancel").'" type="submit">';
	print '</div>';
}

// Edit Card
if ($socid && $action == 'editcard' && $user->rights->societe->creer)
{
	dol_fiche_head($head, 'rib', $langs->trans("ThirdParty"), 0, 'company');

	$linkback = '<a href="'.DOL_URL_ROOT.'/societe/list.php?restore_lastsearch_values=1">'.$langs->trans("BackToList").'</a>';

	dol_banner_tab($object, 'socid', $linkback, ($user->socid ? 0 : 1), 'rowid', 'nom');

	print '<div class="fichecenter">';

	print '<div class="underbanner clearboth"></div>';
	print '<table class="border centpercent">';

	print '<tr><td class="titlefieldcreate fieldrequired">'.$langs->trans("Label").'</td>';
	print '<td><input class="minwidth300" type="text" id="label" name="label" value="'.$companypaymentmode->label.'"></td></tr>';

	print '<tr><td class="fieldrequired">'.$langs->trans("NameOnCard").'</td>';
	print '<td><input class="minwidth200" type="text" name="proprio" value="'.$companypaymentmode->proprio.'"></td></tr>';

	print '<tr><td>'.$langs->trans("CardNumber").'</td>';
	print '<td><input class="minwidth200" type="text" name="cardnumber" value="'.$companypaymentmode->number.'"></td></tr>';

	print '<tr><td class="fieldrequired">'.$langs->trans("ExpiryDate").'</td>';
	print '<td>';
	print $formother->select_month($companypaymentmode->exp_date_month, 'exp_date_month', 1);
	print $formother->select_year($companypaymentmode->exp_date_year, 'exp_date_year', 1, 5, 10, 0, 0, '', 'marginleftonly');
	print '</td></tr>';

	print '<tr><td>'.$langs->trans("CVN").'</td>';
	print '<td><input size="8" type="text" name="cvn" value="'.$companypaymentmode->cvn.'"></td></tr>';

	print '<tr><td>'.$langs->trans("StripeID")." ('card_....')</td>";
	print '<td><input class="minwidth300" type="text" name="stripe_card_ref" value="'.$companypaymentmode->stripe_card_ref.'"></td></tr>';

	print '</table>';
	print '</div>';

	dol_fiche_end();

	print '<div class="center">';
	print '<input class="button" value="'.$langs->trans("Modify").'" type="submit">';
	print '&nbsp;&nbsp;&nbsp;&nbsp;&nbsp;';
	print '<input class="button" name="cancel" value="'.$langs->trans("Cancel").'" type="submit">';
	print '</div>';
}


// Create BAN
if ($socid && $action == 'create' && $user->rights->societe->creer)
{
	dol_fiche_head($head, 'rib', $langs->trans("ThirdParty"), 0, 'company');

	$linkback = '<a href="'.DOL_URL_ROOT.'/societe/list.php?restore_lastsearch_values=1">'.$langs->trans("BackToList").'</a>';

	dol_banner_tab($object, 'socid', $linkback, ($user->socid ? 0 : 1), 'rowid', 'nom');

	print '<div class="nofichecenter">';

	print '<div class="underbanner clearboth"></div>';
	print '<table class="border centpercent">';

	print '<tr><td class="titlefieldcreate fieldrequired">'.$langs->trans("LabelRIB").'</td>';
	print '<td><input class="minwidth200" type="text" id="label" name="label" value="'.GETPOST('label').'"></td></tr>';

	print '<tr><td class="fieldrequired">'.$langs->trans("Bank").'</td>';
	print '<td><input class="minwidth200" type="text" name="bank" value="'.GETPOST('bank').'"></td></tr>';

	// Show fields of bank account
	foreach ($companybankaccount->getFieldsToShow(1) as $val) {
		$require = false;
		if ($val == 'BankCode') {
			$name = 'code_banque';
			$size = 8;
		} elseif ($val == 'DeskCode') {
			$name = 'code_guichet';
			$size = 8;
		} elseif ($val == 'BankAccountNumber') {
			$name = 'number';
			$size = 18;
		} elseif ($val == 'BankAccountNumberKey') {
			$name = 'cle_rib';
			$size = 3;
		} elseif ($val == 'IBAN') {
			$name = 'iban';
			$size = 30;
			if ($companybankaccount->needIBAN()) $require = true;
		} elseif ($val == 'BIC') {
			$name = 'bic';
			$size = 12;
			if ($companybankaccount->needIBAN()) $require = true;
		}

		print '<tr><td'.($require ? ' class="fieldrequired" ' : '').'>'.$langs->trans($val).'</td>';
		print '<td><input size="'.$size.'" type="text" class="flat" name="'.$name.'" value="'.GETPOST($name).'"></td>';
		print '</tr>';
	}

	print '<tr><td>'.$langs->trans("BankAccountDomiciliation").'</td><td>';
	print '<textarea name="domiciliation" rows="'.ROWS_4.'" class="quatrevingtpercent" maxlength="255">';
	print GETPOST('domiciliation');
	print "</textarea></td></tr>";

	print '<tr><td>'.$langs->trans("BankAccountOwner").'</td>';
	print '<td><input class="minwidth200" type="text" name="proprio" value="'.GETPOST('proprio').'"></td></tr>';
	print "</td></tr>\n";

	print '<tr><td>'.$langs->trans("BankAccountOwnerAddress").'</td><td>';
	print '<textarea name="owner_address" rows="'.ROWS_4.'" class="quatrevingtpercent" maxlength="255">';
	print GETPOST('owner_address');
	print "</textarea></td></tr>";

	print '</table>';

	if ($conf->prelevement->enabled)
	{
		print '<br>';

		print '<table class="border centpercent">';

		// RUM
		print '<tr><td class="titlefieldcreate">'.$langs->trans("RUM").'</td>';
		print '<td colspan="4"><input type="text" class="minwidth300" name="rum" value="'.GETPOST('rum', 'alpha').'"> <div class="opacitymedium">'.$langs->trans("RUMWillBeGenerated").'</div></td></tr>';

		print '<tr><td class="titlefieldcreate">'.$langs->trans("DateRUM").'</td>';
		print '<td colspan="4">'.$form->selectDate(GETPOST('date_rum'), 'date_rum', 0, 0, 1, 'date_rum').'</td></tr>';

		print '<tr><td>'.$langs->trans("WithdrawMode").'</td><td>';
		$tblArraychoice = array("FRST" => $langs->trans("FRST"), "RECUR" => $langs->trans("RECUR"));
		print $form->selectarray("frstrecur", $tblArraychoice, (GETPOSTISSET('frstrecur') ? GETPOST('frstrecur') : 'FRST'), 0);
		print '</td></tr>';

		print '</table>';
	}

	print '</div>';

	dol_fiche_end();

	dol_set_focus('#label');

	print '<div class="center">';
	print '<input class="button" value="'.$langs->trans("Add").'" type="submit">';
	print '&nbsp;&nbsp;&nbsp;&nbsp;&nbsp;';
	print '<input name="cancel" class="button" value="'.$langs->trans("Cancel").'" type="submit">';
	print '</div>';
}

// Create Card
if ($socid && $action == 'createcard' && $user->rights->societe->creer)
{
	dol_fiche_head($head, 'rib', $langs->trans("ThirdParty"), 0, 'company');

	$linkback = '<a href="'.DOL_URL_ROOT.'/societe/list.php?restore_lastsearch_values=1">'.$langs->trans("BackToList").'</a>';

	dol_banner_tab($object, 'socid', $linkback, ($user->socid ? 0 : 1), 'rowid', 'nom');

	print '<div class="nofichecenter">';

	print '<div class="underbanner clearboth"></div>';
	print '<table class="border centpercent">';

	print '<tr><td class="titlefieldcreate fieldrequired">'.$langs->trans("Label").'</td>';
	print '<td><input class="minwidth200" type="text" id="label" name="label" value="'.GETPOST('label', 'alpha').'"></td></tr>';

	print '<tr><td class="fieldrequired">'.$langs->trans("NameOnCard").'</td>';
	print '<td><input class="minwidth200" type="text" name="proprio" value="'.GETPOST('proprio', 'alpha').'"></td></tr>';

	print '<tr><td>'.$langs->trans("CardNumber").'</td>';
	print '<td><input class="minwidth200" type="text" name="cardnumber" value="'.GETPOST('cardnumber', 'alpha').'"></td></tr>';

	print '<tr><td class="fieldrequired">'.$langs->trans("ExpiryDate").'</td>';
	print '<td>';
	print $formother->select_month(GETPOST('exp_date_month', 'int'), 'exp_date_month', 1);
	print $formother->select_year(GETPOST('exp_date_year', 'int'), 'exp_date_year', 1, 5, 10, 0, 0, '', 'marginleftonly');
	print '</td></tr>';

	print '<tr><td>'.$langs->trans("CVN").'</td>';
	print '<td><input class="width50" type="text" name="cvn" value="'.GETPOST('cvn', 'alpha').'"></td></tr>';

	print '<tr><td>'.$langs->trans("StripeID")." ('card_....')</td>";
	print '<td><input class="minwidth300" type="text" name="stripe_card_ref" value="'.GETPOST('stripe_card_ref', 'alpha').'"></td></tr>';

	print '</table>';

	print '</div>';

	dol_fiche_end();

	dol_set_focus('#label');

	print '<div class="center">';
	print '<input class="button" value="'.$langs->trans("Add").'" type="submit">';
	print '&nbsp;&nbsp;&nbsp;&nbsp;&nbsp;';
	print '<input name="cancel" class="button" value="'.$langs->trans("Cancel").'" type="submit">';
	print '</div>';
}

if ($socid && ($action == 'edit' || $action == 'editcard') && $user->rights->societe->creer)
{
	print '</form>';
}
if ($socid && ($action == 'create' || $action == 'createcard') && $user->rights->societe->creer)
{
	print '</form>';
}

// End of page
llxFooter();
$db->close();<|MERGE_RESOLUTION|>--- conflicted
+++ resolved
@@ -222,11 +222,7 @@
 
 			if (GETPOST('stripe_card_ref', 'alpha') && GETPOST('stripe_card_ref', 'alpha') != $companypaymentmode->stripe_card_ref) {
 				// If we set a stripe value that is different than previous one, we also set the stripe account
-<<<<<<< HEAD
-				$companypaymentmode->stripe_account = $site_account;
-=======
 				$companypaymentmode->stripe_account = $stripecu.'@'.$site_account;
->>>>>>> 18533b63
 			}
 			$companypaymentmode->stripe_card_ref = GETPOST('stripe_card_ref', 'alpha');
 
@@ -387,11 +383,7 @@
 
 			if (GETPOST('stripe_card_ref', 'alpha')) {
 				// If we set a stripe value, we also set the stripe account
-<<<<<<< HEAD
-				$companypaymentmode->stripe_account = $site_account;
-=======
 				$companypaymentmode->stripe_account = $stripecu.'@'.$site_account;
->>>>>>> 18533b63
 			}
 			$companypaymentmode->stripe_card_ref = GETPOST('stripe_card_ref', 'alpha');
 
@@ -886,11 +878,7 @@
 				{
 					$url = 'https://dashboard.stripe.com/'.$connect.'customers/'.$stripecu;
 				}
-<<<<<<< HEAD
-				print ' <a href="'.$url.'" target="_stripe">'.img_picto($langs->trans('ShowInStripe').' - Publishable key '.$site_account, 'globe').'</a>';
-=======
 				print ' <a href="'.$url.'" target="_stripe">'.img_picto($langs->trans('ShowInStripe').' - Publishable key = '.$site_account, 'globe').'</a>';
->>>>>>> 18533b63
 			}
 			print '</td><td class="right">';
 			if (empty($stripecu))
@@ -1100,11 +1088,7 @@
 								{
 									$url = 'https://dashboard.stripe.com/'.$connect.'search?query='.$companypaymentmodetemp->stripe_card_ref;
 								}
-<<<<<<< HEAD
-								print ' <a href="'.$url.'" target="_stripe">'.img_picto($langs->trans('ShowInStripe').' - Publishable key '.$companypaymentmodetemp->stripe_account, 'globe').'</a>';
-=======
 								print ' <a href="'.$url.'" target="_stripe">'.img_picto($langs->trans('ShowInStripe').' - Customer and Publishable key = '.$companypaymentmodetemp->stripe_account, 'globe').'</a>';
->>>>>>> 18533b63
 							}
 							print '</td>';
 							print '<td>';
