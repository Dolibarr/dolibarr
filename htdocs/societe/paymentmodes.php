--- conflicted
+++ resolved
@@ -519,11 +519,7 @@
 				$sql = "DELETE FROM ".MAIN_DB_PREFIX."societe_account WHERE site = 'stripe' AND (site_account IS NULL or site_account = '' or site_account = '".$db->escape($site_account)."') AND fk_soc = ".$object->id." AND status = ".((int) $servicestatus)." AND entity = ".$conf->entity;
 			} else {
 				$sql = 'SELECT rowid FROM '.MAIN_DB_PREFIX."societe_account";
-<<<<<<< HEAD
-				$sql .= " WHERE site = 'stripe' AND (site_account IS NULL or site_account = '' or site_account = '".$db->escape($site_account)."') AND fk_soc = ".$object->id." AND status = ".((int) $servicestatus)." AND entity = ".$conf->entity; // Keep = here for entity. Only 1 record must be modified !
-=======
 				$sql .= " WHERE site = 'stripe' AND (site_account IS NULL or site_account = '' or site_account = '".$db->escape($site_account)."') AND fk_soc = ".((int) $object->id)." AND status = ".((int) $servicestatus)." AND entity = ".$conf->entity; // Keep = here for entity. Only 1 record must be modified !
->>>>>>> 95dc2558
 			}
 
 			$resql = $db->query($sql);
@@ -545,11 +541,7 @@
 				} else {
 					$sql = 'UPDATE '.MAIN_DB_PREFIX."societe_account";
 					$sql .= " SET key_account = '".$db->escape(GETPOST('key_account', 'alpha'))."', site_account = '".$db->escape($site_account)."'";
-<<<<<<< HEAD
-					$sql .= " WHERE site = 'stripe' AND (site_account IS NULL or site_account = '' or site_account = '".$db->escape($site_account)."') AND fk_soc = ".$object->id." AND status = ".((int) $servicestatus)." AND entity = ".$conf->entity; // Keep = here for entity. Only 1 record must be modified !
-=======
 					$sql .= " WHERE site = 'stripe' AND (site_account IS NULL or site_account = '' or site_account = '".$db->escape($site_account)."') AND fk_soc = ".((int) $object->id)." AND status = ".((int) $servicestatus)." AND entity = ".$conf->entity; // Keep = here for entity. Only 1 record must be modified !
->>>>>>> 95dc2558
 					$resql = $db->query($sql);
 				}
 			}
