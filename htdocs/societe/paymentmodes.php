--- conflicted
+++ resolved
@@ -850,12 +850,7 @@
 		}
 	}
 
-<<<<<<< HEAD
-	if (!empty($conf->stripe->enabled) && !empty($conf->stripeconnect->enabled) && $conf->global->MAIN_FEATURES_LEVEL >= 2) {
-=======
 	if (!empty($conf->stripe->enabled) && !empty($conf->stripeconnect->enabled) && getDolGlobalInt('MAIN_FEATURES_LEVEL') >= 2) {
-		$permissiontowrite = $user->rights->societe->creer;
->>>>>>> 257fe444
 		$stripesupplieracc = $stripe->getStripeAccount($service, $object->id); // Get Stripe OAuth connect account (no network access here)
 
 		// Stripe customer key 'cu_....' stored into llx_societe_account
