<?php
/* Copyright (C) 2002-2004 Rodolphe Quiedeville <rodolphe@quiedeville.org>
 * Copyright (C) 2003      Jean-Louis Bergamo   <jlb@j1b.org>
 * Copyright (C) 2004-2016 Laurent Destailleur  <eldy@users.sourceforge.net>
 * Copyright (C) 2005-2009 Regis Houssin        <regis.houssin@capnetworks.com>
 * Copyright (C) 2013      Peter Fontaine       <contact@peterfontaine.fr>
 * Copyright (C) 2015-2016 Marcos García        <marcosgdf@gmail.com>
 * Copyright (C) 2017      Ferran Marcet        <fmarcet@2byte.es>
 * Copyright (C) 2018      ptibogxiv        <support@ptibogxiv.net>
 *
 * This program is free software; you can redistribute it and/or modify
 * it under the terms of the GNU General Public License as published by
 * the Free Software Foundation; either version 3 of the License, or
 * (at your option) any later version.
 *
 * This program is distributed in the hope that it will be useful,
 * but WITHOUT ANY WARRANTY; without even the implied warranty of
 * MERCHANTABILITY or FITNESS FOR A PARTICULAR PURPOSE.  See the
 * GNU General Public License for more details.
 *
 * You should have received a copy of the GNU General Public License
 * along with this program. If not, see <http://www.gnu.org/licenses/>.
 */

/**
 *	    \file       htdocs/societe/paymentmodes.php
 *      \ingroup    societe
 *		\brief      Tab of payment modes for the customer
 */

require '../main.inc.php';
require_once DOL_DOCUMENT_ROOT.'/core/lib/company.lib.php';
require_once DOL_DOCUMENT_ROOT.'/core/lib/bank.lib.php';
require_once DOL_DOCUMENT_ROOT.'/core/class/html.formfile.class.php';
require_once DOL_DOCUMENT_ROOT.'/societe/class/companybankaccount.class.php';
require_once DOL_DOCUMENT_ROOT.'/societe/class/societeaccount.class.php';
require_once DOL_DOCUMENT_ROOT.'/compta/prelevement/class/bonprelevement.class.php';
require_once DOL_DOCUMENT_ROOT.'/stripe/class/stripe.class.php';

$langs->loadLangs(array("companies","commercial","banks","bills"));

// Security check
$socid = GETPOST("socid","int");
if ($user->societe_id) $socid=$user->societe_id;
$result = restrictedArea($user, 'societe','','');

$id=GETPOST("id","int");
$source=GETPOST("source","alpha");
$ribid=GETPOST("ribid","int");
$action=GETPOST("action", 'alpha', 3);
$cancel=GETPOST('cancel', 'alpha');

$object = new Societe($db);
$object->fetch($socid);

$account = new CompanyBankAccount($db);
$prelevement = new BonPrelevement($db);

$extrafields = new ExtraFields($db);

// fetch optionals attributes and labels
$extralabels=$extrafields->fetch_name_optionals_label($object->table_element);

// Initialize technical object to manage hooks of page. Note that conf->hooks_modules contains array of hook context
$hookmanager->initHooks(array('thirdpartybancard','globalcard'));


// Initialize technical object to manage hooks of page. Note that conf->hooks_modules contains array of hook context
$hookmanager->initHooks(array('thirdpartybancard'));

if (! empty($conf->stripe->enabled))
{
	$service = 'StripeTest';
	$servicestatus = 0;
	if (! empty($conf->global->STRIPE_LIVE) && ! GETPOST('forcesandbox','alpha'))
	{
		$service = 'StripeLive';
		$servicestatus = 0;
	}

	$stripe = new Stripe($db);
	$stripeacc = $stripe->getStripeAccount($service);								// Stripe OAuth connect account of dolibarr user (no network access here)
	$stripecu = $stripe->getStripeCustomerAccount($object->id, $servicestatus);		// Get thirdparty cu_...
}



/*
 *	Actions
 */

if ($cancel)
{
	$action='';
}

$parameters=array('id'=>$socid, 'objcanvas'=>$objcanvas);
$reshook=$hookmanager->executeHooks('doActions',$parameters,$object,$action);    // Note that $action and $object may have been modified by some hooks
if ($reshook < 0) setEventMessages($hookmanager->error, $hookmanager->errors, 'errors');

if (empty($reshook))
{
	if ($cancel)
	{
		$action='';
		if (! empty($backtopage))
		{
			header("Location: ".$backtopage);
			exit;
		}
	}

	if ($action == 'update' && ! $_POST["cancel"])
	{
		// Modification
		if (! GETPOST('label'))
		{
			setEventMessages($langs->trans("ErrorFieldRequired", $langs->transnoentitiesnoconv("Label")), null, 'errors');
			$action='edit';
			$error++;
		}
		if (! GETPOST('bank'))
		{
			setEventMessages($langs->trans("ErrorFieldRequired", $langs->transnoentitiesnoconv("BankName")), null, 'errors');
			$action='edit';
			$error++;
		}
		if ($account->needIBAN() == 1)
		{
			if (! GETPOST('iban'))
			{
				setEventMessages($langs->trans("ErrorFieldRequired", $langs->transnoentitiesnoconv("IBAN")), null, 'errors');
				$action='edit';
				$error++;
			}
			if (! GETPOST('bic'))
			{
				setEventMessages($langs->trans("ErrorFieldRequired", $langs->transnoentitiesnoconv("BIC")), null, 'errors');
				$action='edit';
				$error++;
			}
		}

		$account->fetch($id);
		if (! $error)
		{
			$account->socid           = $object->id;

			$account->bank            = GETPOST('bank','alpha');
			$account->label           = GETPOST('label','alpha');
			$account->courant         = GETPOST('courant','alpha');
			$account->clos            = GETPOST('clos','alpha');
			$account->code_banque     = GETPOST('code_banque','alpha');
			$account->code_guichet    = GETPOST('code_guichet','alpha');
			$account->number          = GETPOST('number','alpha');
			$account->cle_rib         = GETPOST('cle_rib','alpha');
			$account->bic             = GETPOST('bic','alpha');
			$account->iban            = GETPOST('iban','alpha');
			$account->domiciliation   = GETPOST('domiciliation','alpha');
			$account->proprio         = GETPOST('proprio','alpha');
			$account->owner_address   = GETPOST('owner_address','alpha');
			$account->frstrecur       = GETPOST('frstrecur','alpha');
			$account->rum             = GETPOST('rum','alpha');
			if (empty($account->rum))
			{
				$account->rum = $prelevement->buildRumNumber($object->code_client, $account->datec, $account->id);
				$account->date_rum = dol_now();
			}

			$result = $account->update($user);
			if (! $result)
			{
				setEventMessages($account->error, $account->errors, 'errors');
			}
			else
			{
				// If this account is the default bank account, we disable others
				if ($account->default_rib)
				{
					$account->setAsDefault($id);	// This will make sure there is only one default rib
				}

				$url=$_SERVER["PHP_SELF"].'?socid='.$object->id;
				header('Location: '.$url);
				exit;
			}
		}
	}

	if ($action == 'add' && ! $_POST["cancel"])
	{
		$error=0;

		if (! GETPOST('label'))
		{
			setEventMessages($langs->trans("ErrorFieldRequired", $langs->transnoentitiesnoconv("Label")), null, 'errors');
			$action='create';
			$error++;
		}
		if (! GETPOST('bank'))
		{
			setEventMessages($langs->trans("ErrorFieldRequired", $langs->transnoentitiesnoconv("BankName")), null, 'errors');
			$action='create';
			$error++;
		}

		if (! $error)
		{
			// Ajout
			$account = new CompanyBankAccount($db);

			$account->socid           = $object->id;

			$account->bank            = GETPOST('bank','alpha');
			$account->label           = GETPOST('label','alpha');
			$account->courant         = GETPOST('courant','alpha');
			$account->clos            = GETPOST('clos','alpha');
			$account->code_banque     = GETPOST('code_banque','alpha');
			$account->code_guichet    = GETPOST('code_guichet','alpha');
			$account->number          = GETPOST('number','alpha');
			$account->cle_rib         = GETPOST('cle_rib','alpha');
			$account->bic             = GETPOST('bic','alpha');
			$account->iban            = GETPOST('iban','alpha');
			$account->domiciliation   = GETPOST('domiciliation','alpha');
			$account->proprio         = GETPOST('proprio','alpha');
			$account->owner_address   = GETPOST('owner_address','alpha');
			$account->frstrecur       = GETPOST('frstrecur');
			$account->rum             = GETPOST('rum','alpha');
			$account->datec			  = dol_now();

			$db->begin();

			// This test can be done only once properties were set
			if ($account->needIBAN() == 1)
			{
				if (! GETPOST('iban'))
				{
					setEventMessages($langs->trans("ErrorFieldRequired", $langs->transnoentitiesnoconv("IBAN")), null, 'errors');
					$action='create';
					$error++;
				}
				if (! GETPOST('bic'))
				{
					setEventMessages($langs->trans("ErrorFieldRequired", $langs->transnoentitiesnoconv("BIC")), null, 'errors');
					$action='create';
					$error++;
				}
			}

			if (! $error)
			{
				$result = $account->create($user);
				if ($result < 0)
				{
					$error++;
					setEventMessages($account->error, $account->errors, 'errors');
					$action='create';     // Force chargement page création
				}

				if (empty($account->rum))
				{
					$account->rum = $prelevement->buildRumNumber($object->code_client, $account->datec, $account->id);
					$account->date_rum = dol_now();
				}
			}

			if (! $error)
			{
				$result = $account->update($user);	// This will set the UMR number.
				if ($result < 0)
				{
					$error++;
					setEventMessages($account->error, $account->errors, 'errors');
					$action='create';
				}
			}

			if (! $error)
			{
				$db->commit();

				$url=$_SERVER["PHP_SELF"].'?socid='.$object->id;
				header('Location: '.$url);
				exit;
			}
			else
			{
				$db->rollback();
			}
		}
	}

	if ($action == 'setasbankdefault')
	{
		$account = new CompanyBankAccount($db);
		$res = $account->setAsDefault(GETPOST('ribid','int'));
		if ($res)
		{
			$url=DOL_URL_ROOT.'/societe/paymentmodes.php?socid='.$object->id;
			header('Location: '.$url);
			exit;
		}
		else
		{
			setEventMessages($db->lasterror, null, 'errors');
		}
	}

	if ($action == 'confirm_delete' && $_GET['confirm'] == 'yes')
	{
		$account = new CompanyBankAccount($db);
		if ($account->fetch($ribid?$ribid:$id))
		{
			$result = $account->delete($user);
			if ($result > 0)
			{
				$url = $_SERVER['PHP_SELF']."?socid=".$object->id;
				header('Location: '.$url);
				exit;
			}
			else
			{
				setEventMessages($account->error, $account->errors, 'errors');
			}
		}
		else
		{
			setEventMessages($account->error, $account->errors, 'errors');
		}
	}

	$savid=$id;

	// Actions to build doc
	if ($action == 'builddocrib')
	{
		$action = 'builddoc';
		$moreparams = array(
			'use_companybankid'=>GETPOST('companybankid'),
			'force_dir_output'=>$conf->societe->multidir_output[$object->entity].'/'.dol_sanitizeFileName($object->id)
		);
		$_POST['lang_id'] = GETPOST('lang_idrib'.GETPOST('companybankid'));
		$_POST['model'] =  GETPOST('modelrib'.GETPOST('companybankid'));
	}
	$id = $socid;
	$upload_dir = $conf->societe->multidir_output[$object->entity];
	$permissioncreate=$user->rights->societe->creer;
	include DOL_DOCUMENT_ROOT.'/core/actions_builddoc.inc.php';

	$id = $savid;

	// Action for stripe
	if (! empty($conf->stripe->enabled) && class_exists('Stripe'))
	{
		if ($action == 'setkey_account')
		{
			$error = 0;

			$newcu = GETPOST('key_account', 'alpha');

			$db->begin();

			$sql = 'UPDATE '.MAIN_DB_PREFIX."societe_account";
			$sql.= " SET key_account = '".$db->escape(GETPOST('key_account', 'alpha'))."'";
			$sql.= " WHERE site = 'stripe' AND fk_soc = ".$object->id." AND status = ".$servicestatus." AND entity = ".$conf->entity;	// Keep = here for entity. Only 1 record must be modified !

			$resql = $db->query($sql);
			$num = $db->num_rows($resql);
			if (empty($num))
			{
				$societeaccount = new SocieteAccount($db);
				$societeaccount->fk_soc = $object->id;
				$societeaccount->login = '';
				$societeaccount->pass_encoding = '';
				$societeaccount->site = 'stripe';
				$societeaccount->status = $servicestatus;
				$societeaccount->key_account = $newcu;
				$result = $societeaccount->create($user);
				if ($result < 0)
				{
					$error++;
				}
			}

			if (! $error)
			{
				$stripecu = $newcu;
				$db->commit();
			}
			else
			{
				$db->rollback();
			}
		}

		if ($action == 'setassourcedefault')
		{
			try {
				$cu = \Stripe\Customer::retrieve($stripecu);
				$cu->default_source = (string) $source;
				$result = $cu->save();

				$url=DOL_URL_ROOT.'/societe/paymentmodes.php?socid='.$object->id;
				header('Location: '.$url);
				exit;
			}
			catch(Exception $e)
			{

			}
		}
		elseif ($action == 'delete')
		{
			try {
				$cu = \Stripe\Customer::retrieve($stripecu);

				$cu->sources->retrieve("$source")->detach();

				$url=DOL_URL_ROOT.'/societe/paymentmodes.php?socid='.$object->id;
				header('Location: '.$url);
				exit;
			}
			catch(Exception $e)
			{

			}
		}
	}
}



/*
 *	View
 */

$form = new Form($db);
$formfile = new FormFile($db);

llxHeader();

$head=societe_prepare_head($object);

if (! $id)
{
	$account->fetch(0,$object->id);
}
else
{
	$account->fetch($id);
}
if (empty($account->socid)) $account->socid=$object->id;

if ($socid && $action == 'edit' && $user->rights->societe->creer)
{
	print '<form action="'.$_SERVER["PHP_SELF"].'?socid='.$object->id.'" method="post">';
	print '<input type="hidden" name="token" value="'.$_SESSION['newtoken'].'">';
	print '<input type="hidden" name="action" value="update">';
	print '<input type="hidden" name="id" value="'.GETPOST("id","int").'">';
}
if ($socid && $action == 'create' && $user->rights->societe->creer)
{
	print '<form action="'.$_SERVER["PHP_SELF"].'?socid='.$object->id.'" method="post">';
	print '<input type="hidden" name="token" value="'.$_SESSION['newtoken'].'">';
	print '<input type="hidden" name="action" value="add">';
}


// View
if ($socid && $action != 'edit' && $action != "create")
{
	dol_fiche_head($head, 'rib', $langs->trans("ThirdParty"), -1, 'company');

	// Confirm delete third party
	if ($action == 'delete')
	{
		print $form->formconfirm($_SERVER["PHP_SELF"]."?socid=".$object->id."&ribid=".($ribid?$ribid:$id), $langs->trans("DeleteARib"), $langs->trans("ConfirmDeleteRib", $account->getRibLabel()), "confirm_delete", '', 0, 1);
	}

	$linkback = '<a href="'.DOL_URL_ROOT.'/societe/list.php?restore_lastsearch_values=1">'.$langs->trans("BackToList").'</a>';

	dol_banner_tab($object, 'socid', $linkback, ($user->societe_id?0:1), 'rowid', 'nom');


	if (! empty($conf->global->SOCIETE_USEPREFIX))  // Old not used prefix field
	{
		print '<tr><td class="titlefield">'.$langs->trans('Prefix').'</td><td colspan="3">'.$object->prefix_comm.'</td></tr>';
	}

	//if ($conf->agenda->enabled && $user->rights->agenda->myactions->read) $elementTypeArray['action']=$langs->transnoentitiesnoconv('Events');

	print '<div class="fichecenter">';

	print '<div class="underbanner clearboth"></div>';
	print '<table class="border tableforfield" width="100%">';

	if ($object->client)
	{
		print '<tr><td class="titlefield">';
		print $langs->trans('CustomerCode').'</td><td colspan="3">';
		print $object->code_client;
		if ($object->check_codeclient() <> 0) print ' <font class="error">('.$langs->trans("WrongCustomerCode").')</font>';
		print '</td></tr>';
		$sql = "SELECT count(*) as nb from ".MAIN_DB_PREFIX."facture where fk_soc = ".$socid;
		$resql=$db->query($sql);
		if (!$resql) dol_print_error($db);

		$obj = $db->fetch_object($resql);
		$nbFactsClient = $obj->nb;
		$thirdTypeArray['customer']=$langs->trans("customer");
		if ($conf->propal->enabled && $user->rights->propal->lire) $elementTypeArray['propal']=$langs->transnoentitiesnoconv('Proposals');
		if ($conf->commande->enabled && $user->rights->commande->lire) $elementTypeArray['order']=$langs->transnoentitiesnoconv('Orders');
		if ($conf->facture->enabled && $user->rights->facture->lire) $elementTypeArray['invoice']=$langs->transnoentitiesnoconv('Invoices');
		if ($conf->contrat->enabled && $user->rights->contrat->lire) $elementTypeArray['contract']=$langs->transnoentitiesnoconv('Contracts');
	}

	if (! empty($conf->stripe->enabled))
	{
		$permissiontowrite = $user->rights->societe->creer;
		// Stripe customer key 'cu_....' stored into llx_societe_account
		print '<tr><td class="titlefield">';
		//print $langs->trans('StripeCustomerId');
		print $form->editfieldkey("StripeCustomerId", 'key_account', $stripecu, $object, $permissiontowrite, 'string', '', 0, 1, 'socid');
		print '</td><td>';
		//print $stripecu;
		print $form->editfieldval("StripeCustomerId", 'key_account', $stripecu, $object, $permissiontowrite, 'string', '', null, null, '', 1, '', 'socid');
		print '</td></tr>';
	}

	print '</table>';
	print '</div>';

	print '<br>';

	if (! (empty($conf->stripe->enabled)))
	{
		print load_fiche_titre($langs->trans('StripePaymentModes').($stripeacc ? ' ('.$stripeacc.')':''), '', '');

		$listofsources = array();
		if (is_object($stripe) && $stripeacc)
		{
			try {
				$customerstripe=$stripe->customerStripe($object->id, $stripeacc, $servicestatus);
				if ($customerstripe->id) {
					$listofsources=$customerstripe->sources->data;
				}
			}
			catch(Exception $e)
			{
				dol_syslog("Failed to get strip customer for thirdparty id =".$object->id);
			}
		}

		print '<div class="div-table-responsive-no-min">';		// You can use div-table-responsive-no-min if you dont need reserved height for your table
		print '<table class="liste" width="100%">'."\n";
		print '<tr class="liste_titre">';
		print '<td>'.$langs->trans('ID').'</td>';
		print '<td>'.$langs->trans('Type').'</td>';
		print '<td>'.$langs->trans('Informations').'</td>';
		print '<td></td>';
		print '<td align="center">'.$langs->trans('Default').'</td>';
		print "<td></td></tr>\n";

		if (is_array($listofsources))
		{
			foreach ($listofsources as $src)
			{
				print '<tr class="oddeven">';
				print '<td>';
				print $src->id;
				print '</td>';
				print '<td>';
				if ($src->object=='card')
				{
					if ($src->brand == 'Visa') {$brand='cc-visa';}
					elseif ($src->brand == 'MasterCard') {$brand='cc-mastercard';}
					elseif ($src->brand == 'American Express') {$brand='cc-amex';}
					elseif ($src->brand == 'Discover') {$brand='cc-discover';}
					elseif ($src->brand == 'JCB') {$brand='cc-jcb';}
					elseif ($src->brand == 'Diners Club') {$brand='cc-diners-club';}
					else {$brand='credit-card';}
					print '<span class="fa fa-'.$brand.' fa-2x fa-fw"></span>';
				}
				elseif ($src->object=='source' && $src->type=='card')
				{
					if ($src->card->brand == 'Visa') {$brand='cc-visa';}
					elseif ($src->card->brand == 'MasterCard') {$brand='cc-mastercard';}
					elseif ($src->card->brand == 'American Express') {$brand='cc-amex';}
					elseif ($src->card->brand == 'Discover') {$brand='cc-discover';}
					elseif ($src->card->brand == 'JCB') {$brand='cc-jcb';}
					elseif ($src->card->brand == 'Diners Club') {$brand='cc-diners-club';}
					else {$brand='credit-card';}
					print '<span class="fa fa-'.$brand.' fa-2x fa-fw"></span>';
				}
				elseif ($src->object=='source' && $src->type=='sepa_debit')
				{
					print '<span class="fa fa-university fa-2x fa-fw"></span>';
				}

				print'</td><td valign="middle">';
				if ($src->object=='card')
				{
					print '**** '.$src->last4.' - '.$src->exp_month.'/'.$src->exp_year.'';
					print '</td><td>';
					if ($src->country)
					{
						$img=picto_from_langcode($src->country);
						print $img?$img.' ':'';
						print getCountry($src->country,1);
					}
					else print img_warning().' <font class="error">'.$langs->trans("ErrorFieldRequired",$langs->transnoentitiesnoconv("CompanyCountry")).'</font>';
				}
				elseif ($src->object=='source' && $src->type=='card')
				{
					print $src->owner->name.'<br>**** '.$src->card->last4.' - '.$src->card->exp_month.'/'.$src->card->exp_year.'';
					print '</td><td>';

				 	if ($src->card->country)
					{
						$img=picto_from_langcode($src->card->country);
						print $img?$img.' ':'';
						print getCountry($src->card->country,1);
					}
					else print img_warning().' <font class="error">'.$langs->trans("ErrorFieldRequired",$langs->transnoentitiesnoconv("CompanyCountry")).'</font>';
				}
				elseif ($src->object=='source' && $src->type=='sepa_debit')
				{
					print 'info sepa';
					print '</td><td>';
					if ($src->sepa_debit->country)
					{
							$img=picto_from_langcode($src->sepa_debit->country);
							print $img?$img.' ':'';
							print getCountry($src->sepa_debit->country,1);
					}
					else print img_warning().' <font class="error">'.$langs->trans("ErrorFieldRequired",$langs->transnoentitiesnoconv("CompanyCountry")).'</font>';
				}
				print '</td>';
				// Default
				print '<td align="center" width="50">';
<<<<<<< HEAD
				if (($customerstripe->default_source!=$src->id))
=======
				if (($customerstripe->default_source != $src->id))
>>>>>>> 0a642a26
				{
				                print '<a href="' . DOL_URL_ROOT.'/societe/paymentmodes.php?socid='.$object->id.'&source='.$src->id.'&action=setassourcedefault">';
				                print img_picto($langs->trans("Default"),'off');
				                print '</a>';
				} else {
					print img_picto($langs->trans("Default"),'on');
				}
				print '</td>';
				print '<td align="center">';
				if ($user->rights->societe->creer)
				{
				//            	print '<a href="' . DOL_URL_ROOT.'/societe/paymentmodes.php?socid='.$object->id.'&id='.$src->id.'&action=edit">';
				//            	print img_picto($langs->trans("Modify"),'edit');
				//            	print '</a>';
				//           		print '&nbsp;';
				           		print '<a href="' . DOL_URL_ROOT.'/societe/paymentmodes.php?socid='.$object->id.'&source='.$src->id.'&action=delete">';
				           		print img_delete($langs->trans("Delete"));
				           		print '</a>';
				}
				print '</td></tr>';
			}
		}
		if (empty($listofsources))
		{
			print '<tr><td class="opacitymedium" colspan="5">'.$langs->trans("NoSource").'</td></tr>';
		}
		print "</table>";
		print "</div>";
	}


	// List of bank accounts
	print '<br>';

	$morehtmlright='<a class="butAction" href="'.$_SERVER["PHP_SELF"].'?socid='.$object->id.'&amp;action=create">'.$langs->trans("Add").'</a>';

	print load_fiche_titre($langs->trans("AllRIB"), $morehtmlright, '');

	$rib_list = $object->get_all_rib();
	$var = false;
	if (is_array($rib_list))
	{
		print '<div class="div-table-responsive-no-min">';		// You can use div-table-responsive-no-min if you dont need reserved height for your table
		print '<table class="liste" width="100%">';

		print '<tr class="liste_titre">';
		print_liste_field_titre("LabelRIB");
		print_liste_field_titre("Bank");
		print_liste_field_titre("RIB");
		print_liste_field_titre("IBAN");
		print_liste_field_titre("BIC");
		if (! empty($conf->prelevement->enabled))
		{
			print print_liste_field_titre("RUM");
			print print_liste_field_titre("WithdrawMode");
		}
		print_liste_field_titre("DefaultRIB", '', '', '', '', 'align="center"');
		print_liste_field_titre('', '', '', '', '', 'align="center"');
		print_liste_field_titre('',$_SERVER["PHP_SELF"],"",'','','',$sortfield,$sortorder,'maxwidthsearch ');
		print "</tr>\n";

		foreach ($rib_list as $rib)
		{
			print '<tr class="oddeven">';
			// Label
			print '<td>'.$rib->label.'</td>';
			// Bank name
			print '<td>'.$rib->bank.'</td>';
			// Account number
			print '<td>';
			$string='';
			foreach ($rib->getFieldsToShow() as $val) {

				if ($val == 'BankCode') {
					$string .= $rib->code_banque.' ';
				} elseif ($val == 'BankAccountNumber') {
					$string .= $rib->number.' ';
				} elseif ($val == 'DeskCode') {
					$string .= $rib->code_guichet.' ';
				} elseif ($val == 'BankAccountNumberKey') {
					$string .= $rib->cle_rib.' ';
				/* Already output after
                }elseif ($val == 'BIC') {
                    $string .= $rib->bic.' ';
                }elseif ($val == 'IBAN') {
                    $string .= $rib->iban.' ';*/
				}
			}
			if (! empty($rib->label) && $rib->number) {
				if (! checkBanForAccount($rib)) {
					$string.= ' '.img_picto($langs->trans("ValueIsNotValid"),'warning');
				} else {
					$string.= ' '.img_picto($langs->trans("ValueIsValid"),'info');
				}
			}

			print $string;
			print '</td>';
			// IBAN
			print '<td>'.$rib->iban;
   			if (! empty($rib->iban)) {
				if (! checkIbanForAccount($rib)) {
					print ' '.img_picto($langs->trans("IbanNotValid"),'warning');
				} else {
					print ' '.img_picto($langs->trans("IbanValid"),'info');
				}
			}
			print '</td>';
			// BIC
			print '<td>'.$rib->bic;
			if (! empty($rib->bic)) {
				if (! checkSwiftForAccount($rib)) {
					print ' '.img_picto($langs->trans("SwiftNotValid"),'warning');
				} else {
					print ' '.img_picto($langs->trans("SwiftValid"),'info');
				}
			}
			print '</td>';

			if (! empty($conf->prelevement->enabled))
			{
				// RUM
				//print '<td>'.$prelevement->buildRumNumber($object->code_client, $rib->datec, $rib->id).'</td>';
				print '<td>'.$rib->rum.'</td>';

				// FRSTRECUR
				print '<td>'.$rib->frstrecur.'</td>';
			}

			// Default
			print '<td align="center" width="70">';
			if (!$rib->default_rib) {
				print '<a href="'.$_SERVER["PHP_SELF"].'?socid='.$object->id.'&ribid='.$rib->id.'&action=setasbankdefault">';
				print img_picto($langs->trans("Disabled"),'off');
				print '</a>';
			} else {
				print img_picto($langs->trans("Enabled"),'on');
			}
			print '</td>';

			// Generate doc
			print '<td align="center">';

			$buttonlabel = $langs->trans("BuildDoc");
			$forname='builddocrib'.$rib->id;

			include_once DOL_DOCUMENT_ROOT.'/core/modules/bank/modules_bank.php';
			$modellist=ModeleBankAccountDoc::liste_modeles($db);

			$out = '';
			if (is_array($modellist) && count($modellist))
			{
				$out.= '<form action="'.$urlsource.(empty($conf->global->MAIN_JUMP_TAG)?'':'#builddoc').'" name="'.$forname.'" id="'.$forname.'_form" method="post">';
				$out.= '<input type="hidden" name="action" value="builddocrib">';
				$out.= '<input type="hidden" name="token" value="'.$_SESSION['newtoken'].'">';
				$out.= '<input type="hidden" name="socid" value="'.$object->id.'">';
				$out.= '<input type="hidden" name="companybankid" value="'.$rib->id.'">';

				if (is_array($modellist) && count($modellist) == 1)    // If there is only one element
				{
					$arraykeys=array_keys($modellist);
					$modelselected=$arraykeys[0];
				}
				if (! empty($conf->global->BANKADDON_PDF)) $modelselected = $conf->global->BANKADDON_PDF;

				$out.= $form->selectarray('modelrib'.$rib->id, $modellist, $modelselected, $showempty, 0, 0, '', 0, 0, 0, '', 'minwidth100');
				$out.= ajax_combobox('modelrib'.$rib->id);

				// Language code (if multilang)
				if ($conf->global->MAIN_MULTILANGS)
				{
					include_once DOL_DOCUMENT_ROOT.'/core/class/html.formadmin.class.php';
					$formadmin=new FormAdmin($db);
					$defaultlang=$codelang?$codelang:$langs->getDefaultLang();
					$morecss='maxwidth150';
					if (! empty($conf->browser->phone)) $morecss='maxwidth100';
					$out.= $formadmin->select_language($defaultlang, 'lang_idrib'.$rib->id, 0, 0, 0, 0, 0, $morecss);
				}
				// Button
				$genbutton = '<input class="button buttongen" id="'.$forname.'_generatebutton" name="'.$forname.'_generatebutton"';
				$genbutton.= ' type="submit" value="'.$buttonlabel.'"';
				if (! $allowgenifempty && ! is_array($modellist) && empty($modellist)) $genbutton.= ' disabled';
				$genbutton.= '>';
				if ($allowgenifempty && ! is_array($modellist) && empty($modellist) && empty($conf->dol_no_mouse_hover) && $modulepart != 'unpaid')
				{
					$langs->load("errors");
					$genbutton.= ' '.img_warning($langs->transnoentitiesnoconv("WarningNoDocumentModelActivated"));
				}
				if (! $allowgenifempty && ! is_array($modellist) && empty($modellist) && empty($conf->dol_no_mouse_hover) && $modulepart != 'unpaid') $genbutton='';
				if (empty($modellist) && ! $showempty && $modulepart != 'unpaid') $genbutton='';
				$out.= $genbutton;
				$out.= '</form>';
			}
			print $out;
			print '</td>';

			// Edit/Delete
			print '<td align="right">';
			if ($user->rights->societe->creer)
			{
				print '<a href="'.$_SERVER["PHP_SELF"].'?socid='.$object->id.'&id='.$rib->id.'&action=edit">';
				print img_picto($langs->trans("Modify"),'edit');
				print '</a>';

		   		print '&nbsp;';

		   		print '<a href="'.$_SERVER["PHP_SELF"].'?socid='.$object->id.'&id='.$rib->id.'&action=delete">';
		   		print img_picto($langs->trans("Delete"),'delete');
		   		print '</a>';
			}
			print '</td>';

			print '</tr>';
		}

		if (count($rib_list) == 0)
		{
			$colspan=8;
			if (! empty($conf->prelevement->enabled)) $colspan+=2;
			print '<tr '.$bc[0].'><td colspan="'.$colspan.'" class="opacitymedium">'.$langs->trans("NoBANRecord").'</td></tr>';
		}

		print '</table>';
		print '</div>';
	} else {
		dol_print_error($db);
	}

	dol_fiche_end();
/*
	if ($socid && $action != 'edit' && $action != 'create')
	{
		// Barre d'actions
		print '<div class="tabsAction">';

		if ($user->rights->societe->creer)
		{
			print '<a class="butAction" href="'.$_SERVER["PHP_SELF"].'?socid='.$object->id.'&amp;action=create">'.$langs->trans("Add").'</a>';
		}

		print '</div>';
	}
*/
	if (empty($conf->global->SOCIETE_DISABLE_BUILDDOC))
	{
		print '<div class="fichecenter"><div class="fichehalfleft">';
		print '<a name="builddoc"></a>'; // ancre

		/*
         * Documents generes
         */
		$filedir=$conf->societe->multidir_output[$object->entity].'/'.$object->id;
		$urlsource=$_SERVER["PHP_SELF"]."?socid=".$object->id;
		$genallowed=$user->rights->societe->lire;
		$delallowed=$user->rights->societe->creer;

		$var=true;

		print $formfile->showdocuments('company', $object->id, $filedir, $urlsource, $genallowed, $delallowed, $object->modelpdf, 0, 0, 0, 28, 0, 'entity='.$object->entity, 0, '', $object->default_lang);

		print '</div><div class="fichehalfright"><div class="ficheaddleft">';


		print '</div></div></div>';

		print '<br>';
	}
	/*
    include_once DOL_DOCUMENT_ROOT.'/core/modules/bank/modules_bank.php';
    $modellist=ModeleBankAccountDoc::liste_modeles($db);
    //print '<td>';
    if (is_array($modellist) && count($modellist) == 1)    // If there is only one element
    {
        $arraykeys=array_keys($modellist);
        $modelselected=$arraykeys[0];
    }
    $out.= $form->selectarray('model', $modellist, $modelselected, 0, 0, 0, '', 0, 0, 0, '', 'minwidth100');
    $out.= ajax_combobox('model');
    //print $out;
    $buttonlabel=$langs->trans("Generate");
    $genbutton = '<input class="button buttongen" id="'.$forname.'_generatebutton" name="'.$forname.'_generatebutton"';
    $genbutton.= ' type="submit" value="'.$buttonlabel.'"';
    $genbutton.= '>';
    print $genbutton;
    //print '</td>';     // TODO Add link to generate doc
    */
}

// Edit
if ($socid && $action == 'edit' && $user->rights->societe->creer)
{
	dol_fiche_head($head, 'rib', $langs->trans("ThirdParty"),0,'company');

	$linkback = '<a href="'.DOL_URL_ROOT.'/societe/list.php">'.$langs->trans("BackToList").'</a>';

	dol_banner_tab($object, 'socid', $linkback, ($user->societe_id?0:1), 'rowid', 'nom');

	print '<div class="fichecenter">';

	print '<div class="underbanner clearboth"></div>';
	print '<table class="border centpercent">';

	print '<tr><td class="titlefield fieldrequired">'.$langs->trans("LabelRIB").'</td>';
	print '<td><input size="30" type="text" name="label" value="'.$account->label.'"></td></tr>';

	print '<tr><td class="fieldrequired">'.$langs->trans("BankName").'</td>';
	print '<td><input size="30" type="text" name="bank" value="'.$account->bank.'"></td></tr>';

	// Show fields of bank account
	foreach ($account->getFieldsToShow(1) as $val) {

		$require=false;
		if ($val == 'BankCode') {
			$name = 'code_banque';
			$size = 8;
			$content = $account->code_banque;
		} elseif ($val == 'DeskCode') {
			$name = 'code_guichet';
			$size = 8;
			$content = $account->code_guichet;
		} elseif ($val == 'BankAccountNumber') {
			$name = 'number';
			$size = 18;
			$content = $account->number;
		} elseif ($val == 'BankAccountNumberKey') {
			$name = 'cle_rib';
			$size = 3;
			$content = $account->cle_rib;
		} elseif ($val == 'IBAN') {
			$name = 'iban';
			$size = 30;
			$content = $account->iban;
			if ($account->needIBAN()) $require=true;
		} elseif ($val == 'BIC') {
			$name = 'bic';
			$size = 12;
			$content = $account->bic;
			if ($account->needIBAN()) $require=true;
		}

		print '<tr><td'.($require?' class="fieldrequired" ':'').'>'.$langs->trans($val).'</td>';
		print '<td><input size="'.$size.'" type="text" class="flat" name="'.$name.'" value="'.$content.'"></td>';
		print '</tr>';
	}

	print '<tr><td>'.$langs->trans("BankAccountDomiciliation").'</td><td>';
	print '<textarea name="domiciliation" rows="4" cols="40" maxlength="255">';
	print $account->domiciliation;
	print "</textarea></td></tr>";

	print '<tr><td>'.$langs->trans("BankAccountOwner").'</td>';
	print '<td><input size="30" type="text" name="proprio" value="'.$account->proprio.'"></td></tr>';
	print "</td></tr>\n";

	print '<tr><td>'.$langs->trans("BankAccountOwnerAddress").'</td><td>';
	print '<textarea name="owner_address" rows="'.ROWS_4.'" cols="40" maxlength="255">';
	print $account->owner_address;
	print "</textarea></td></tr>";

	print '</table>';

	if ($conf->prelevement->enabled)
	{
		print '<br>';

		print '<table class="border" width="100%">';

		if (empty($account->rum)) $account->rum = $prelevement->buildRumNumber($object->code_client, $account->datec, $account->id);

		// RUM
		print '<tr><td class="titlefield">'.$langs->trans("RUM").'</td>';
		print '<td><input class="minwidth300" type="text" name="rum" value="'.dol_escape_htmltag($account->rum).'"></td></tr>';

		print '<tr><td>'.$langs->trans("WithdrawMode").'</td><td>';
		$tblArraychoice = array("FRST" => $langs->trans("FRST"), "RECUR" => $langs->trans("RECUR"));
		print $form->selectarray("frstrecur", $tblArraychoice, dol_escape_htmltag(GETPOST('frstrecur','alpha')?GETPOST('frstrecur','alpha'):$account->frstrecur), 0);
		print '</td></tr>';

		print '</table>';
	}

	print '</div>';

	dol_fiche_end();

	print '<div align="center">';
	print '<input class="button" value="'.$langs->trans("Modify").'" type="submit">';
	print '&nbsp;&nbsp;&nbsp;&nbsp;&nbsp;';
	print '<input class="button" name="cancel" value="'.$langs->trans("Cancel").'" type="submit">';
	print '</div>';
}


// Create
if ($socid && $action == 'create' && $user->rights->societe->creer)
{
	dol_fiche_head($head, 'rib', $langs->trans("ThirdParty"),0,'company');

	$linkback = '<a href="'.DOL_URL_ROOT.'/societe/list.php">'.$langs->trans("BackToList").'</a>';

	dol_banner_tab($object, 'socid', $linkback, ($user->societe_id?0:1), 'rowid', 'nom');

	print '<div class="nofichecenter">';

	print '<div class="underbanner clearboth"></div>';
	print '<table class="border centpercent">';

	print '<tr><td class="titlefieldcreate fieldrequired">'.$langs->trans("LabelRIB").'</td>';
	print '<td><input size="30" type="text" name="label" value="'.GETPOST('label').'"></td></tr>';

	print '<tr><td class="fieldrequired">'.$langs->trans("Bank").'</td>';
	print '<td><input size="30" type="text" name="bank" value="'.GETPOST('bank').'"></td></tr>';

	// Show fields of bank account
	foreach ($account->getFieldsToShow(1) as $val) {

		$require=false;
		if ($val == 'BankCode') {
			$name = 'code_banque';
			$size = 8;
		} elseif ($val == 'DeskCode') {
			$name = 'code_guichet';
			$size = 8;
		} elseif ($val == 'BankAccountNumber') {
			$name = 'number';
			$size = 18;
		} elseif ($val == 'BankAccountNumberKey') {
			$name = 'cle_rib';
			$size = 3;
		} elseif ($val == 'IBAN') {
			$name = 'iban';
			$size = 30;
			if ($account->needIBAN()) $require=true;
		} elseif ($val == 'BIC') {
			$name = 'bic';
			$size = 12;
			if ($account->needIBAN()) $require=true;
		}

		print '<tr><td'.($require?' class="fieldrequired" ':'').'>'.$langs->trans($val).'</td>';
		print '<td><input size="'.$size.'" type="text" class="flat" name="'.$name.'" value="'.GETPOST($name).'"></td>';
		print '</tr>';
	}

	print '<tr><td>'.$langs->trans("BankAccountDomiciliation").'</td><td>';
	print '<textarea name="domiciliation" rows="'.ROWS_4.'" class="quatrevingtpercent" maxlength="255">';
	print GETPOST('domiciliation');
	print "</textarea></td></tr>";

	print '<tr><td>'.$langs->trans("BankAccountOwner").'</td>';
	print '<td><input size="30" type="text" name="proprio" value="'.GETPOST('proprio').'"></td></tr>';
	print "</td></tr>\n";

	print '<tr><td>'.$langs->trans("BankAccountOwnerAddress").'</td><td>';
	print '<textarea name="owner_address" rows="'.ROWS_4.'" class="quatrevingtpercent" maxlength="255">';
	print GETPOST('owner_address');
	print "</textarea></td></tr>";

	print '</table>';

	if ($conf->prelevement->enabled)
	{
		print '<br>';

		print '<table class="border" width="100%">';

		// RUM
		print '<tr><td class="titlefieldcreate">'.$langs->trans("RUM").'</td>';
		print '<td colspan="4"><input type="text" class="minwidth300" name="rum" value="'.GETPOST('rum','alpha').'"> <div class="opacitymedium">'.$langs->trans("RUMWillBeGenerated").'</div></td></tr>';

		print '<tr><td>'.$langs->trans("WithdrawMode").'</td><td>';
		$tblArraychoice = array("FRST" => $langs->trans("FRST"), "RECUR" => $langs->trans("RECUR"));
		print $form->selectarray("frstrecur", $tblArraychoice, (isset($_POST['frstrecur'])?GETPOST('frstrecur'):'FRST'), 0);
		print '</td></tr>';

		print '</table>';
	}

	print '</div>';

	dol_fiche_end();

	print '<div class="center">';
	print '<input class="button" value="'.$langs->trans("Add").'" type="submit">';
	print '&nbsp;&nbsp;&nbsp;&nbsp;&nbsp;';
	print '<input name="cancel" class="button" value="'.$langs->trans("Cancel").'" type="submit">';
	print '</div>';
}

if ($socid && $action == 'edit' && $user->rights->societe->creer)
{
	print '</form>';
}
if ($socid && $action == 'create' && $user->rights->societe->creer)
{
	print '</form>';
}


llxFooter();

$db->close();<|MERGE_RESOLUTION|>--- conflicted
+++ resolved
@@ -638,11 +638,7 @@
 				print '</td>';
 				// Default
 				print '<td align="center" width="50">';
-<<<<<<< HEAD
-				if (($customerstripe->default_source!=$src->id))
-=======
 				if (($customerstripe->default_source != $src->id))
->>>>>>> 0a642a26
 				{
 				                print '<a href="' . DOL_URL_ROOT.'/societe/paymentmodes.php?socid='.$object->id.'&source='.$src->id.'&action=setassourcedefault">';
 				                print img_picto($langs->trans("Default"),'off');
