<?php
/* Copyright (C) 2002-2004 Rodolphe Quiedeville <rodolphe@quiedeville.org>
 * Copyright (C) 2003      Jean-Louis Bergamo   <jlb@j1b.org>
 * Copyright (C) 2004-2018 Laurent Destailleur  <eldy@users.sourceforge.net>
 * Copyright (C) 2005-2009 Regis Houssin        <regis.houssin@inodbox.com>
 * Copyright (C) 2013      Peter Fontaine       <contact@peterfontaine.fr>
 * Copyright (C) 2015-2016 Marcos García        <marcosgdf@gmail.com>
 * Copyright (C) 2017      Ferran Marcet        <fmarcet@2byte.es>
 * Copyright (C) 2018      ptibogxiv            <support@ptibogxiv.net>
 *
 * This program is free software; you can redistribute it and/or modify
 * it under the terms of the GNU General Public License as published by
 * the Free Software Foundation; either version 3 of the License, or
 * (at your option) any later version.
 *
 * This program is distributed in the hope that it will be useful,
 * but WITHOUT ANY WARRANTY; without even the implied warranty of
 * MERCHANTABILITY or FITNESS FOR A PARTICULAR PURPOSE.  See the
 * GNU General Public License for more details.
 *
 * You should have received a copy of the GNU General Public License
 * along with this program. If not, see <https://www.gnu.org/licenses/>.
 */

/**
 *	    \file       htdocs/societe/paymentmodes.php
 *      \ingroup    societe
 *		\brief      Tab of payment modes for the customer
 */

require '../main.inc.php';
require_once DOL_DOCUMENT_ROOT.'/core/lib/company.lib.php';
require_once DOL_DOCUMENT_ROOT.'/core/lib/bank.lib.php';
require_once DOL_DOCUMENT_ROOT.'/core/class/html.formfile.class.php';
require_once DOL_DOCUMENT_ROOT.'/core/class/html.formother.class.php';
require_once DOL_DOCUMENT_ROOT.'/societe/class/companybankaccount.class.php';
require_once DOL_DOCUMENT_ROOT.'/societe/class/companypaymentmode.class.php';
require_once DOL_DOCUMENT_ROOT.'/societe/class/societeaccount.class.php';
require_once DOL_DOCUMENT_ROOT.'/compta/prelevement/class/bonprelevement.class.php';
require_once DOL_DOCUMENT_ROOT.'/stripe/class/stripe.class.php';

$langs->loadLangs(array("companies", "commercial", "banks", "bills", 'paypal', 'stripe', 'withdrawals'));


// Security check
$socid = GETPOST("socid", "int");
if ($user->socid) $socid = $user->socid;
$result = restrictedArea($user, 'societe', '', '');

$id = GETPOST("id", "int");
$source = GETPOST("source", "alpha"); // source can be a source or a paymentmode
$ribid = GETPOST("ribid", "int");
$action = GETPOST("action", 'alpha', 3);
$cancel = GETPOST('cancel', 'alpha');

$object = new Societe($db);
$object->fetch($socid);

$companybankaccount = new CompanyBankAccount($db);
$companypaymentmode = new CompanyPaymentMode($db);
$prelevement = new BonPrelevement($db);

$extrafields = new ExtraFields($db);

// fetch optionals attributes and labels
$extrafields->fetch_name_optionals_label($object->table_element);

// Initialize technical object to manage hooks of page. Note that conf->hooks_modules contains array of hook context
$hookmanager->initHooks(array('thirdpartybancard', 'globalcard'));


if (!empty($conf->stripe->enabled))
{
	$service = 'StripeTest';
	$servicestatus = 0;
	if (!empty($conf->global->STRIPE_LIVE) && !GETPOST('forcesandbox', 'alpha'))
	{
		$service = 'StripeLive';
		$servicestatus = 1;
	}

	$stripe = new Stripe($db);
	$stripeacc = $stripe->getStripeAccount($service); // Get Stripe OAuth connect account (no network access here)
	$stripecu = $stripe->getStripeCustomerAccount($object->id, $servicestatus); // Get remote Stripe customer 'cus_...' (no network access here)
}



/*
 *	Actions
 */

if ($cancel)
{
	$action = '';
}

$parameters = array('id'=>$socid, 'objcanvas'=>$objcanvas);
$reshook = $hookmanager->executeHooks('doActions', $parameters, $object, $action); // Note that $action and $object may have been modified by some hooks
if ($reshook < 0) setEventMessages($hookmanager->error, $hookmanager->errors, 'errors');

if (empty($reshook))
{
	if ($cancel)
	{
		$action = '';
		if (!empty($backtopage))
		{
			header("Location: ".$backtopage);
			exit;
		}
	}

	if ($action == 'update')
	{
		// Modification
		if (!GETPOST('label', 'alpha') || !GETPOST('bank', 'alpha'))
		{
			if (!GETPOST('label', 'alpha')) setEventMessages($langs->trans("ErrorFieldRequired", $langs->transnoentitiesnoconv("Label")), null, 'errors');
			if (!GETPOST('bank', 'alpha'))  setEventMessages($langs->trans("ErrorFieldRequired", $langs->transnoentitiesnoconv("BankName")), null, 'errors');
			$action = 'edit';
			$error++;
		}
		if ($companybankaccount->needIBAN() == 1)
		{
			if (!GETPOST('iban'))
			{
				setEventMessages($langs->trans("ErrorFieldRequired", $langs->transnoentitiesnoconv("IBAN")), null, 'errors');
				$action = 'edit';
				$error++;
			}
			if (!GETPOST('bic'))
			{
				setEventMessages($langs->trans("ErrorFieldRequired", $langs->transnoentitiesnoconv("BIC")), null, 'errors');
				$action = 'edit';
				$error++;
			}
		}

		$companybankaccount->fetch($id);
		if (!$error)
		{
			$companybankaccount->socid           = $object->id;

			$companybankaccount->bank            = GETPOST('bank', 'alpha');
			$companybankaccount->label           = GETPOST('label', 'alpha');
			$companybankaccount->courant         = GETPOST('courant', 'alpha');
			$companybankaccount->clos            = GETPOST('clos', 'alpha');
			$companybankaccount->code_banque     = GETPOST('code_banque', 'alpha');
			$companybankaccount->code_guichet    = GETPOST('code_guichet', 'alpha');
			$companybankaccount->number          = GETPOST('number', 'alpha');
			$companybankaccount->cle_rib         = GETPOST('cle_rib', 'alpha');
			$companybankaccount->bic             = GETPOST('bic', 'alpha');
			$companybankaccount->iban            = GETPOST('iban', 'alpha');
			$companybankaccount->domiciliation   = GETPOST('domiciliation', 'alpha');
			$companybankaccount->proprio         = GETPOST('proprio', 'alpha');
			$companybankaccount->owner_address   = GETPOST('owner_address', 'alpha');
			$companybankaccount->frstrecur       = GETPOST('frstrecur', 'alpha');
			$companybankaccount->rum             = GETPOST('rum', 'alpha');
			$companybankaccount->date_rum        = dol_mktime(0, 0, 0, GETPOST('date_rummonth'), GETPOST('date_rumday'), GETPOST('date_rumyear'));
			if (empty($companybankaccount->rum))
			{
				$companybankaccount->rum = $prelevement->buildRumNumber($object->code_client, $companybankaccount->datec, $companybankaccount->id);
			}
			if (empty($companybankaccount->date_rum))
			{
				$companybankaccount->date_rum = dol_now();
			}

			$result = $companybankaccount->update($user);
			if (!$result)
			{
				setEventMessages($companybankaccount->error, $companybankaccount->errors, 'errors');
			}
			else
			{
				// If this account is the default bank account, we disable others
				if ($companybankaccount->default_rib)
				{
					$companybankaccount->setAsDefault($id); // This will make sure there is only one default rib
				}

				$url = $_SERVER["PHP_SELF"].'?socid='.$object->id;
				header('Location: '.$url);
				exit;
			}
		}
	}

	if ($action == 'updatecard')
	{
		// Modification
		if (!GETPOST('label', 'alpha') || !GETPOST('proprio', 'alpha') || !GETPOST('cardnumber', 'alpha') || !GETPOST('exp_date_month', 'alpha') || !GETPOST('exp_date_year', 'alpha') || !GETPOST('cvn', 'alpha'))
		{
			if (!GETPOST('label', 'alpha')) setEventMessages($langs->trans("ErrorFieldRequired", $langs->transnoentitiesnoconv("Label")), null, 'errors');
			if (!GETPOST('proprio', 'alpha')) setEventMessages($langs->trans("ErrorFieldRequired", $langs->transnoentitiesnoconv("NameOnCard")), null, 'errors');
			if (!GETPOST('cardnumber', 'alpha')) setEventMessages($langs->trans("ErrorFieldRequired", $langs->transnoentitiesnoconv("CardNumber")), null, 'errors');
			if (!(GETPOST('exp_date_month', 'alpha') > 0) || !(GETPOST('exp_date_year', 'alpha') > 0)) setEventMessages($langs->trans("ErrorFieldRequired", $langs->transnoentitiesnoconv("ExpiryDate")), null, 'errors');
			if (!GETPOST('cvn', 'alpha')) setEventMessages($langs->trans("ErrorFieldRequired", $langs->transnoentitiesnoconv("CVN")), null, 'errors');
			$action = 'createcard';
			$error++;
		}

		$companypaymentmode->fetch($id);
		if (!$error)
		{
			$companypaymentmode->fk_soc          = $object->id;

			$companypaymentmode->bank            = GETPOST('bank', 'alpha');
			$companypaymentmode->label           = GETPOST('label', 'alpha');
			$companypaymentmode->number          = GETPOST('cardnumber', 'alpha');
			$companypaymentmode->last_four       = substr(GETPOST('cardnumber', 'alpha'), -4);
			$companypaymentmode->proprio         = GETPOST('proprio', 'alpha');
			$companypaymentmode->exp_date_month  = GETPOST('exp_date_month', 'int');
			$companypaymentmode->exp_date_year   = GETPOST('exp_date_year', 'int');
			$companypaymentmode->cvn             = GETPOST('cvn', 'alpha');
			$companypaymentmode->country_code    = $object->country_code;

			$companypaymentmode->stripe_card_ref = GETPOST('stripe_card_ref', 'alpha');

			$result = $companypaymentmode->update($user);
			if (!$result)
			{
				setEventMessages($companypaymentmode->error, $companypaymentmode->errors, 'errors');
			}
			else
			{
				// If this account is the default bank account, we disable others
				if ($companypaymentmode->default_rib)
				{
					$companypaymentmode->setAsDefault($id); // This will make sure there is only one default rib
				}

				$url = $_SERVER["PHP_SELF"].'?socid='.$object->id;
				header('Location: '.$url);
				exit;
			}
		}
	}

	if ($action == 'add')
	{
		$error = 0;

		if (!GETPOST('label', 'alpha') || !GETPOST('bank', 'alpha'))
		{
			if (!GETPOST('label', 'alpha')) setEventMessages($langs->trans("ErrorFieldRequired", $langs->transnoentitiesnoconv("Label")), null, 'errors');
			if (!GETPOST('bank', 'alpha'))  setEventMessages($langs->trans("ErrorFieldRequired", $langs->transnoentitiesnoconv("BankName")), null, 'errors');
			$action = 'create';
			$error++;
		}

		if (!$error)
		{
			// Ajout
			$companybankaccount = new CompanyBankAccount($db);

			$companybankaccount->socid           = $object->id;

			$companybankaccount->bank            = GETPOST('bank', 'alpha');
			$companybankaccount->label           = GETPOST('label', 'alpha');
			$companybankaccount->courant         = GETPOST('courant', 'alpha');
			$companybankaccount->clos            = GETPOST('clos', 'alpha');
			$companybankaccount->code_banque     = GETPOST('code_banque', 'alpha');
			$companybankaccount->code_guichet    = GETPOST('code_guichet', 'alpha');
			$companybankaccount->number          = GETPOST('number', 'alpha');
			$companybankaccount->cle_rib         = GETPOST('cle_rib', 'alpha');
			$companybankaccount->bic             = GETPOST('bic', 'alpha');
			$companybankaccount->iban            = GETPOST('iban', 'alpha');
			$companybankaccount->domiciliation   = GETPOST('domiciliation', 'alpha');
			$companybankaccount->proprio         = GETPOST('proprio', 'alpha');
			$companybankaccount->owner_address   = GETPOST('owner_address', 'alpha');
			$companybankaccount->frstrecur       = GETPOST('frstrecur');
			$companybankaccount->rum             = GETPOST('rum', 'alpha');
			$companybankaccount->date_rum        = dol_mktime(0, 0, 0, GETPOST('date_rummonth'), GETPOST('date_rumday'), GETPOST('date_rumyear'));
			$companybankaccount->datec = dol_now();
			$companybankaccount->status          = 1;

			$db->begin();

			// This test can be done only once properties were set
			if ($companybankaccount->needIBAN() == 1)
			{
				if (!GETPOST('iban'))
				{
					setEventMessages($langs->trans("ErrorFieldRequired", $langs->transnoentitiesnoconv("IBAN")), null, 'errors');
					$action = 'create';
					$error++;
				}
				if (!GETPOST('bic'))
				{
					setEventMessages($langs->trans("ErrorFieldRequired", $langs->transnoentitiesnoconv("BIC")), null, 'errors');
					$action = 'create';
					$error++;
				}
			}

			if (!$error)
			{
				$result = $companybankaccount->create($user);
				if ($result < 0)
				{
					$error++;
					setEventMessages($companybankaccount->error, $companybankaccount->errors, 'errors');
					$action = 'create'; // Force chargement page création
				}

				if (empty($companybankaccount->rum))
				{
					$companybankaccount->rum = $prelevement->buildRumNumber($object->code_client, $companybankaccount->datec, $companybankaccount->id);
					$companybankaccount->date_rum = dol_now();
				}
			}

			if (!$error)
			{
				$result = $companybankaccount->update($user); // This will set the UMR number.
				if ($result < 0)
				{
					$error++;
					setEventMessages($companybankaccount->error, $companybankaccount->errors, 'errors');
					$action = 'create';
				}
			}

			if (!$error)
			{
				$db->commit();

				$url = $_SERVER["PHP_SELF"].'?socid='.$object->id;
				header('Location: '.$url);
				exit;
			}
			else
			{
				$db->rollback();
			}
		}
	}

	if ($action == 'addcard')
	{
		$error = 0;

		if (!GETPOST('label', 'alpha') || !GETPOST('proprio', 'alpha') || !GETPOST('cardnumber', 'alpha') || !GETPOST('exp_date_month', 'alpha') || !GETPOST('exp_date_year', 'alpha') || !GETPOST('cvn', 'alpha'))
		{
			if (!GETPOST('label', 'alpha')) setEventMessages($langs->trans("ErrorFieldRequired", $langs->transnoentitiesnoconv("Label")), null, 'errors');
			if (!GETPOST('proprio', 'alpha')) setEventMessages($langs->trans("ErrorFieldRequired", $langs->transnoentitiesnoconv("NameOnCard")), null, 'errors');
			if (!GETPOST('cardnumber', 'alpha')) setEventMessages($langs->trans("ErrorFieldRequired", $langs->transnoentitiesnoconv("CardNumber")), null, 'errors');
			if (!(GETPOST('exp_date_month', 'alpha') > 0) || !(GETPOST('exp_date_year', 'alpha') > 0)) setEventMessages($langs->trans("ErrorFieldRequired", $langs->transnoentitiesnoconv("ExpiryDate")), null, 'errors');
			if (!GETPOST('cvn', 'alpha')) setEventMessages($langs->trans("ErrorFieldRequired", $langs->transnoentitiesnoconv("CVN")), null, 'errors');
			$action = 'createcard';
			$error++;
		}

		if (!$error)
		{
			// Ajout
			$companypaymentmode = new CompanyPaymentMode($db);

			$companypaymentmode->fk_soc          = $object->id;
			$companypaymentmode->bank            = GETPOST('bank', 'alpha');
			$companypaymentmode->label           = GETPOST('label', 'alpha');
			$companypaymentmode->number          = GETPOST('cardnumber', 'alpha');
			$companypaymentmode->last_four       = substr(GETPOST('cardnumber', 'alpha'), -4);
			$companypaymentmode->proprio         = GETPOST('proprio', 'alpha');
			$companypaymentmode->exp_date_month  = GETPOST('exp_date_month', 'int');
			$companypaymentmode->exp_date_year   = GETPOST('exp_date_year', 'int');
			$companypaymentmode->cvn             = GETPOST('cvn', 'alpha');
			$companypaymentmode->datec           = dol_now();
			$companypaymentmode->default_rib     = 0;
			$companypaymentmode->type            = 'card';
			$companypaymentmode->country_code    = $object->country_code;
			$companypaymentmode->status          = $servicestatus;

			$companypaymentmode->stripe_card_ref = GETPOST('stripe_card_ref', 'alpha');

			$db->begin();

			if (!$error)
			{
				$result = $companypaymentmode->create($user);
				if ($result < 0)
				{
					$error++;
					setEventMessages($companypaymentmode->error, $companypaymentmode->errors, 'errors');
					$action = 'createcard'; // Force chargement page création
				}
			}

			if (!$error)
			{
				$db->commit();

				$url = $_SERVER["PHP_SELF"].'?socid='.$object->id;
				header('Location: '.$url);
				exit;
			}
			else
			{
				$db->rollback();
			}
		}
	}

	if ($action == 'setasbankdefault' && GETPOST('ribid', 'int') > 0)
	{
		$companybankaccount = new CompanyBankAccount($db);
		$res = $companybankaccount->setAsDefault(GETPOST('ribid', 'int'));
		if ($res)
		{
			$url = DOL_URL_ROOT.'/societe/paymentmodes.php?socid='.$object->id;
			header('Location: '.$url);
			exit;
		}
		else
		{
			setEventMessages($db->lasterror, null, 'errors');
		}
	}

	if ($action == 'confirm_deletecard' && GETPOST('confirm', 'alpha') == 'yes')
	{
		$companypaymentmode = new CompanyPaymentMode($db);
		if ($companypaymentmode->fetch($ribid ? $ribid : $id))
		{
			/*if ($companypaymentmode->stripe_card_ref && preg_match('/pm_/', $companypaymentmode->stripe_card_ref))
			{
				$payment_method = \Stripe\PaymentMethod::retrieve($companypaymentmode->stripe_card_ref);
				if ($payment_method)
				{
					$payment_method->detach();
				}
			}*/

			$result = $companypaymentmode->delete($user);
			if ($result > 0)
			{
				$url = $_SERVER['PHP_SELF']."?socid=".$object->id;
				header('Location: '.$url);
				exit;
			}
			else
			{
				setEventMessages($companypaymentmode->error, $companypaymentmode->errors, 'errors');
			}
		}
		else
		{
			setEventMessages($companypaymentmode->error, $companypaymentmode->errors, 'errors');
		}
	}
	if ($action == 'confirm_delete' && GETPOST('confirm', 'alpha') == 'yes')
	{
		$companybankaccount = new CompanyBankAccount($db);
		if ($companybankaccount->fetch($ribid ? $ribid : $id))
		{
			$result = $companybankaccount->delete($user);
			if ($result > 0)
			{
				$url = $_SERVER['PHP_SELF']."?socid=".$object->id;
				header('Location: '.$url);
				exit;
			}
			else
			{
				setEventMessages($companybankaccount->error, $companybankaccount->errors, 'errors');
			}
		}
		else
		{
			setEventMessages($companybankaccount->error, $companybankaccount->errors, 'errors');
		}
	}

	$savid = $id;

	// Actions to build doc
	if ($action == 'builddocrib')
	{
		$action = 'builddoc';
		$moreparams = array(
			'use_companybankid'=>GETPOST('companybankid'),
			'force_dir_output'=>$conf->societe->multidir_output[$object->entity].'/'.dol_sanitizeFileName($object->id)
		);
		$_POST['lang_id'] = GETPOST('lang_idrib'.GETPOST('companybankid', 'int'), 'alpha');
		$_POST['model'] = GETPOST('modelrib'.GETPOST('companybankid', 'int'), 'alpha');
	}

	$id = $socid;
	$upload_dir = $conf->societe->multidir_output[$object->entity];
	$permissiontoadd = $user->rights->societe->creer;
	include DOL_DOCUMENT_ROOT.'/core/actions_builddoc.inc.php';

	$id = $savid;

	// Action for stripe
	if (!empty($conf->stripe->enabled) && class_exists('Stripe'))
	{
		if ($action == 'synccustomertostripe')
		{
			if ($object->client == 0)
			{
				$error++;
				setEventMessages('ThisThirdpartyIsNotACustomer', null, 'errors');
			}
			else
			{
				// Creation of Stripe customer + update of societe_account
				$cu = $stripe->customerStripe($object, $stripeacc, $servicestatus, 1);
				if (!$cu)
				{
					$error++;
					setEventMessages($stripe->error, $stripe->errors, 'errors');
				}
				else
				{
					$stripecu = $cu->id;
				}
			}
		}
		if ($action == 'synccardtostripe')
		{
			$companypaymentmode = new CompanyPaymentMode($db);
			$companypaymentmode->fetch($id);

			if ($companypaymentmode->type != 'card')
			{
				$error++;
				setEventMessages('ThisPaymentModeIsNotACard', null, 'errors');
			}
			else
			{
				// Get the Stripe customer
				$cu = $stripe->customerStripe($object, $stripeacc, $servicestatus);
				if (!$cu)
				{
					$error++;
					setEventMessages($stripe->error, $stripe->errors, 'errors');
				}

				if (!$error)
				{
					// Creation of Stripe card + update of societe_account
					$card = $stripe->cardStripe($cu, $companypaymentmode, $stripeacc, $servicestatus, 1);
					if (!$card)
					{
						$error++;
						setEventMessages($stripe->error, $stripe->errors, 'errors');
					}
					else
					{
						$stripecard = $card->id;
					}
				}
			}
		}

		if ($action == 'setkey_account')
		{
			$error = 0;

			$newcu = GETPOST('key_account', 'alpha');

			$db->begin();

            if (empty($newcu)) {
                $sql = "DELETE FROM ".MAIN_DB_PREFIX."societe_account WHERE site = 'stripe' AND fk_soc = ".$object->id." AND status = ".$servicestatus." AND entity = ".$conf->entity;
            } else {
                $sql = 'UPDATE '.MAIN_DB_PREFIX."societe_account";
                $sql .= " SET key_account = '".$db->escape(GETPOST('key_account', 'alpha'))."'";
                $sql .= " WHERE site = 'stripe' AND fk_soc = ".$object->id." AND status = ".$servicestatus." AND entity = ".$conf->entity; // Keep = here for entity. Only 1 record must be modified !
            }

			$resql = $db->query($sql);
			$num = $db->num_rows($resql);
			if (empty($num) && !empty($newcu))
			{
				$societeaccount = new SocieteAccount($db);
				$societeaccount->fk_soc = $object->id;
				$societeaccount->login = '';
				$societeaccount->pass_encoding = '';
				$societeaccount->site = 'stripe';
				$societeaccount->status = $servicestatus;
				$societeaccount->key_account = $newcu;
				$result = $societeaccount->create($user);
				if ($result < 0)
				{
					$error++;
				}
			}

			if (!$error)
			{
				$stripecu = $newcu;
				$db->commit();
			}
			else
			{
				$db->rollback();
			}
		}

		if ($action == 'setkey_account_supplier')
		{
			$error = 0;

			$newsup = GETPOST('key_account_supplier', 'alpha');

			$db->begin();

            if (empty($newsup)) {
                $sql = "DELETE FROM ".MAIN_DB_PREFIX."oauth_token WHERE fk_soc = ".$object->id." AND service = '".$service."' AND entity = ".$conf->entity;
            } else {
                try {
                    $stripesup = \Stripe\Account::retrieve($db->escape(GETPOST('key_account_supplier', 'alpha')));
                    $tokenstring['stripe_user_id'] = $stripesup->id;
                    $tokenstring['type'] = $stripesup->type;
                    $sql = "UPDATE ".MAIN_DB_PREFIX."oauth_token";
                    $sql .= " SET tokenstring = '".dol_json_encode($tokenstring)."'";
                    $sql .= " WHERE fk_soc = ".$object->id." AND service = '".$service."' AND entity = ".$conf->entity; // Keep = here for entity. Only 1 record must be modified !
                } catch (Exception $e) {
					$error++;
					setEventMessages($e->getMessage(), null, 'errors');
				}
			}

			$resql = $db->query($sql);
			$num = $db->num_rows($resql);
			if (empty($num) && !empty($newsup))
			{
                try {
                    $stripesup = \Stripe\Account::retrieve($db->escape(GETPOST('key_account_supplier', 'alpha')));
                    $tokenstring['stripe_user_id'] = $stripesup->id;
                    $tokenstring['type'] = $stripesup->type;
                    $sql = "INSERT INTO ".MAIN_DB_PREFIX."oauth_token (service, fk_soc, entity, tokenstring)";
                    $sql .= " VALUES ('".$service."', ".$object->id.", ".$conf->entity.", '".dol_json_encode($tokenstring)."')";
                } catch (Exception $e) {
					$error++;
					setEventMessages($e->getMessage(), null, 'errors');
				}
				$resql = $db->query($sql);
			}

			if (!$error)
			{
				$stripesupplieracc = $newsup;
				$db->commit();
			}
			else
			{
				$db->rollback();
			}
		}

		if ($action == 'setlocalassourcedefault')	// Set as default when payment mode defined locally (and may be also remotely)
		{
			try {
				$companypaymentmode->setAsDefault($id);

				$url = DOL_URL_ROOT.'/societe/paymentmodes.php?socid='.$object->id;
				header('Location: '.$url);
				exit;
			}
			catch (Exception $e)
			{
				$error++;
				setEventMessages($e->getMessage(), null, 'errors');
			}
		}
		elseif ($action == 'setassourcedefault')	// Set as default when payment mode defined remotely only
		{
			try {
				$cu = $stripe->customerStripe($object, $stripeacc, $servicestatus);
				if (preg_match('/pm_/', $source))
				{
					$cu->invoice_settings->default_payment_method = (string) $source; // New
				}
				else
				{
					$cu->default_source = (string) $source; // Old
				}
				$result = $cu->save();

				$url = DOL_URL_ROOT.'/societe/paymentmodes.php?socid='.$object->id;
				header('Location: '.$url);
				exit;
			}
			catch (Exception $e)
			{
				$error++;
				setEventMessages($e->getMessage(), null, 'errors');
			}
		}
		elseif ($action == 'deletecard' && $source)
		{
			try {
				if (preg_match('/pm_/', $source))
				{
                    $payment_method = \Stripe\PaymentMethod::retrieve($source, array("stripe_account" => $stripeacc));
                    if ($payment_method)
			        {
					    $payment_method->detach();
				    }
				}
				else
				{
				    $cu = $stripe->customerStripe($object, $stripeacc, $servicestatus);
				    $card = $cu->sources->retrieve("$source");
				    if ($card) {
					    // $card->detach();  Does not work with card_, only with src_
					    if (method_exists($card, 'detach')) {
							$card->detach();
						} else {
							$card->delete();
						}
				    }
				}

				$url = DOL_URL_ROOT.'/societe/paymentmodes.php?socid='.$object->id;
				header('Location: '.$url);
				exit;
			}
			catch (Exception $e)
			{
				$error++;
				setEventMessages($e->getMessage(), null, 'errors');
			}
		}
	}
}



/*
 *	View
 */

$form = new Form($db);
$formother = new FormOther($db);
$formfile = new FormFile($db);

llxHeader();

$head = societe_prepare_head($object);

// Show sandbox warning
/*if (! empty($conf->paypal->enabled) && (! empty($conf->global->PAYPAL_API_SANDBOX) || GETPOST('forcesandbox','alpha')))		// We can force sand box with param 'forcesandbox'
{
	dol_htmloutput_mesg($langs->trans('YouAreCurrentlyInSandboxMode','Paypal'),'','warning');
}*/
if (!empty($conf->stripe->enabled) && (empty($conf->global->STRIPE_LIVE) || GETPOST('forcesandbox', 'alpha')))
{
	dol_htmloutput_mesg($langs->trans('YouAreCurrentlyInSandboxMode', 'Stripe'), '', 'warning');
}

// Load Bank account
if (!$id)
{
	$companybankaccount->fetch(0, $object->id);
	$companypaymentmode->fetch(0, null, $object->id, 'card');
}
else
{
	$companybankaccount->fetch($id);
	$companypaymentmode->fetch($id);
}
if (empty($companybankaccount->socid)) $companybankaccount->socid = $object->id;

if ($socid && ($action == 'edit' || $action == 'editcard') && $user->rights->societe->creer)
{
	print '<form action="'.$_SERVER["PHP_SELF"].'?socid='.$object->id.'" method="post">';
	print '<input type="hidden" name="token" value="'.$_SESSION['newtoken'].'">';
	$actionforadd = 'update';
	if ($action == 'editcard') $actionforadd = 'updatecard';
	print '<input type="hidden" name="action" value="'.$actionforadd.'">';
	print '<input type="hidden" name="id" value="'.GETPOST("id", "int").'">';
}
if ($socid && ($action == 'create' || $action == 'createcard') && $user->rights->societe->creer)
{
	print '<form action="'.$_SERVER["PHP_SELF"].'?socid='.$object->id.'" method="post">';
	print '<input type="hidden" name="token" value="'.$_SESSION['newtoken'].'">';
	$actionforadd = 'add';
	if ($action == 'createcard') $actionforadd = 'addcard';
	print '<input type="hidden" name="action" value="'.$actionforadd.'">';
}


// View
if ($socid && $action != 'edit' && $action != 'create' && $action != 'editcard' && $action != 'createcard')
{
	dol_fiche_head($head, 'rib', $langs->trans("ThirdParty"), -1, 'company');

	// Confirm delete ban
	if ($action == 'delete')
	{
		print $form->formconfirm($_SERVER["PHP_SELF"]."?socid=".$object->id."&ribid=".($ribid ? $ribid : $id), $langs->trans("DeleteARib"), $langs->trans("ConfirmDeleteRib", $companybankaccount->getRibLabel()), "confirm_delete", '', 0, 1);
	}
	// Confirm delete card
	if ($action == 'deletecard')
	{
		print $form->formconfirm($_SERVER["PHP_SELF"]."?socid=".$object->id."&ribid=".($ribid ? $ribid : $id), $langs->trans("DeleteACard"), $langs->trans("ConfirmDeleteCard", $companybankaccount->getRibLabel()), "confirm_deletecard", '', 0, 1);
	}

	$linkback = '<a href="'.DOL_URL_ROOT.'/societe/list.php?restore_lastsearch_values=1">'.$langs->trans("BackToList").'</a>';

	dol_banner_tab($object, 'socid', $linkback, ($user->socid ? 0 : 1), 'rowid', 'nom');


	if (!empty($conf->global->SOCIETE_USEPREFIX))  // Old not used prefix field
	{
		print '<tr><td class="titlefield">'.$langs->trans('Prefix').'</td><td colspan="3">'.$object->prefix_comm.'</td></tr>';
	}

	//if ($conf->agenda->enabled && $user->rights->agenda->myactions->read) $elementTypeArray['action']=$langs->transnoentitiesnoconv('Events');

	print '<div class="fichecenter">';

	print '<div class="underbanner clearboth"></div>';
	print '<table class="border tableforfield centpercent">';

	if ($object->client)
	{
		print '<tr><td class="titlefield">';
		print $langs->trans('CustomerCode').'</td><td colspan="2">';
		print $object->code_client;
		if ($object->check_codeclient() <> 0) print ' <font class="error">('.$langs->trans("WrongCustomerCode").')</font>';
		print '</td></tr>';
		$sql = "SELECT count(*) as nb from ".MAIN_DB_PREFIX."facture where fk_soc = ".$socid;
		$resql = $db->query($sql);
		if (!$resql) dol_print_error($db);

		$obj = $db->fetch_object($resql);
		$nbFactsClient = $obj->nb;
		$thirdTypeArray['customer'] = $langs->trans("customer");
		if ($conf->propal->enabled && $user->rights->propal->lire) $elementTypeArray['propal'] = $langs->transnoentitiesnoconv('Proposals');
		if ($conf->commande->enabled && $user->rights->commande->lire) $elementTypeArray['order'] = $langs->transnoentitiesnoconv('Orders');
		if ($conf->facture->enabled && $user->rights->facture->lire) $elementTypeArray['invoice'] = $langs->transnoentitiesnoconv('Invoices');
		if ($conf->contrat->enabled && $user->rights->contrat->lire) $elementTypeArray['contract'] = $langs->transnoentitiesnoconv('Contracts');

		if (!empty($conf->stripe->enabled))
		{
			$permissiontowrite = $user->rights->societe->creer;
			// Stripe customer key 'cu_....' stored into llx_societe_account
			print '<tr><td class="titlefield">';
			print $form->editfieldkey("StripeCustomerId", 'key_account', $stripecu, $object, $permissiontowrite, 'string', '', 0, 2, 'socid');
			print '</td><td>';
			print $form->editfieldval("StripeCustomerId", 'key_account', $stripecu, $object, $permissiontowrite, 'string', '', null, null, '', 2, '', 'socid');
			if (!empty($conf->stripe->enabled) && $stripecu && $action != 'editkey_account')
			{
			    $connect = '';
				if (!empty($stripeacc)) $connect = $stripeacc.'/';
				$url = 'https://dashboard.stripe.com/'.$connect.'test/customers/'.$stripecu;
				if ($servicestatus)
				{
					$url = 'https://dashboard.stripe.com/'.$connect.'customers/'.$stripecu;
				}
				print ' <a href="'.$url.'" target="_stripe">'.img_picto($langs->trans('ShowInStripe'), 'globe').'</a>';
			}
			print '</td><td class="right">';
			if (empty($stripecu))
			{
				print '<form action="'.$_SERVER["PHP_SELF"].'" method="post">';
				print '<input type="hidden" name="action" value="synccustomertostripe">';
				print '<input type="hidden" name="token" value="'.$_SESSION['newtoken'].'">';
				print '<input type="hidden" name="socid" value="'.$object->id.'">';
				print '<input type="submit" class="button" name="syncstripecustomer" value="'.$langs->trans("CreateCustomerOnStripe").'">';
				print '</form>';
			}
			print '</td></tr>';
		}
    }

	if ($object->fournisseur)
	{
		print '<tr><td class="titlefield">';
		print $langs->trans('SupplierCode').'</td><td colspan="2">';
		print $object->code_fournisseur;
		if ($object->check_codefournisseur() <> 0) print ' <font class="error">('.$langs->trans("WrongSupplierCode").')</font>';
		print '</td></tr>';
		$sql = "SELECT count(*) as nb from ".MAIN_DB_PREFIX."facture where fk_soc = ".$socid;
		$resql = $db->query($sql);
		if (!$resql) dol_print_error($db);
		$obj = $db->fetch_object($resql);
		$nbFactsClient = $obj->nb;
		$thirdTypeArray['customer'] = $langs->trans("customer");
		if ($conf->propal->enabled && $user->rights->propal->lire) $elementTypeArray['propal'] = $langs->transnoentitiesnoconv('Proposals');
		if ($conf->commande->enabled && $user->rights->commande->lire) $elementTypeArray['order'] = $langs->transnoentitiesnoconv('Orders');
		if ($conf->facture->enabled && $user->rights->facture->lire) $elementTypeArray['invoice'] = $langs->transnoentitiesnoconv('Invoices');
		if ($conf->contrat->enabled && $user->rights->contrat->lire) $elementTypeArray['contract'] = $langs->transnoentitiesnoconv('Contracts');
	}

	if (!empty($conf->stripe->enabled) && !empty($conf->stripeconnect->enabled) && $conf->global->MAIN_FEATURES_LEVEL >= 2)
	{
		$permissiontowrite = $user->rights->societe->creer;
		$stripesupplieracc = $stripe->getStripeAccount($service, $object->id); // Get Stripe OAuth connect account (no network access here)

		// Stripe customer key 'cu_....' stored into llx_societe_account
		print '<tr><td class="titlefield">';
		print $form->editfieldkey("StripeConnectAccount", 'key_account_supplier', $stripesupplieracc, $object, $permissiontowrite, 'string', '', 0, 2, 'socid');
		print '</td><td>';
		print $form->editfieldval("StripeConnectAccount", 'key_account_supplier', $stripesupplieracc, $object, $permissiontowrite, 'string', '', null, null, '', 2, '', 'socid');
		if (!empty($conf->stripe->enabled) && $stripesupplieracc && $action != 'editkey_account_supplier')
		{
		    $connect = '';

			$url = 'https://dashboard.stripe.com/test/connect/accounts/'.$stripesupplieracc;
			if ($servicestatus)
			{
				$url = 'https://dashboard.stripe.com/connect/accounts/'.$stripesupplieracc;
			}
			print ' <a href="'.$url.'" target="_stripe">'.img_picto($langs->trans('ShowInStripe'), 'globe').'</a>';
		}
		print '</td><td class="right">';
		if (empty($stripesupplieracc))
		{
			print '<form action="'.$_SERVER["PHP_SELF"].'" method="post">';
			print '<input type="hidden" name="action" value="syncsuppliertostripe">';
			print '<input type="hidden" name="token" value="'.$_SESSION['newtoken'].'">';
			print '<input type="hidden" name="socid" value="'.$object->id.'">';
			print '<input type="hidden" name="companybankid" value="'.$rib->id.'">';
			//print '<input type="submit" class="button" name="syncstripecustomer" value="'.$langs->trans("CreateSupplierOnStripe").'">';
			print '</form>';
		}
		print '</td></tr>';
	}

	print '</table>';
	print '</div>';

	dol_fiche_end();

	print '<br>';

	// List of Stripe payment modes
	if (!(empty($conf->stripe->enabled)) && $object->client)
	{
		$morehtmlright = '';
		if (!empty($conf->global->STRIPE_ALLOW_LOCAL_CARD))
		{
            $morehtmlright .= dolGetButtonTitle($langs->trans('Add'), '', 'fa fa-plus-circle', $_SERVER["PHP_SELF"].'?socid='.$object->id.'&amp;action=createcard');
		}
		print load_fiche_titre($langs->trans('StripePaymentModes').($stripeacc ? ' (Stripe connection with StripeConnect account '.$stripeacc.')' : ' (Stripe connection with keys from Stripe module setup)'), $morehtmlright, '');

		$listofsources = array();
		if (is_object($stripe))
		{
			try {
				$customerstripe = $stripe->customerStripe($object, $stripeacc, $servicestatus);
				if ($customerstripe->id) {
					// When using the Charge API architecture
					if (empty($conf->global->STRIPE_USE_INTENT_WITH_AUTOMATIC_CONFIRMATION))
					{
						$listofsources = $customerstripe->sources->data;
					}
					else
					{
						$service = 'StripeTest';
						$servicestatus = 0;
						if (!empty($conf->global->STRIPE_LIVE) && !GETPOST('forcesandbox', 'alpha'))
						{
							$service = 'StripeLive';
							$servicestatus = 1;
						}

						// Force to use the correct API key
						global $stripearrayofkeysbyenv;
						\Stripe\Stripe::setApiKey($stripearrayofkeysbyenv[$servicestatus]['secret_key']);

						try {
							if (empty($stripeacc)) {				// If the Stripe connect account not set, we use common API usage
								$paymentmethodobjs = \Stripe\PaymentMethod::all(array("customer" => $customerstripe->id, "type" => "card"));
							} else {
								$paymentmethodobjs = \Stripe\PaymentMethod::all(array("customer" => $customerstripe->id, "type" => "card"), array("stripe_account" => $stripeacc));
							}

							$listofsources = $paymentmethodobjs->data;
						}
						catch (Exception $e)
						{
							$error++;
							setEventMessages($e->getMessage(), null, 'errors');
						}
					}
				}
			}
			catch(Exception $e)
			{
				dol_syslog("Error when searching/loading Stripe customer for thirdparty id =".$object->id);
			}
		}

		print '<!-- List of stripe payments -->'."\n";
		print '<div class="div-table-responsive-no-min">';		// You can use div-table-responsive-no-min if you dont need reserved height for your table
		print '<table class="liste centpercent">'."\n";
		print '<tr class="liste_titre">';
		if (! empty($conf->global->STRIPE_ALLOW_LOCAL_CARD))
		{
			print '<td>'.$langs->trans('LocalID').'</td>';
		}
		print '<td>'.$langs->trans('StripeID').'</td>';
		print '<td>'.$langs->trans('Type').'</td>';
		print '<td>'.$langs->trans('Informations').'</td>';
		print '<td></td>';
		print '<td class="center">'.$langs->trans('Default').'</td>';
		print '<td>'.$langs->trans('Note').'</td>';
		print '<td>'.$langs->trans('DateModification').'</td>';
		// Hook fields
		$parameters = array('arrayfields'=>array(), 'param'=>'', 'sortfield'=>'', 'sortorder'=>'', 'linetype'=>'stripetitle');
		$reshook = $hookmanager->executeHooks('printFieldListTitle', $parameters, $object); // Note that $action and $object may have been modified by hook
		print $hookmanager->resPrint;
		// Action column
		print "<td></td>";
		print "</tr>\n";

		$nbremote = 0;
		$nblocal = 0;
		$arrayofstripecard = array();

		// Show local sources
		if (!empty($conf->global->STRIPE_ALLOW_LOCAL_CARD))
		{
			//$societeaccount = new SocieteAccount($db);
			$companypaymentmodetemp = new CompanyPaymentMode($db);

			$sql = 'SELECT rowid FROM '.MAIN_DB_PREFIX."societe_rib";
			$sql .= " WHERE type in ('card')";
			$sql .= " AND fk_soc = ".$object->id;
			$sql .= " AND status = ".$servicestatus;

			$resql = $db->query($sql);
			if ($resql)
			{
				$num_rows = $db->num_rows($resql);
				if ($num_rows)
				{
					$i = 0;
					while ($i < $num_rows)
					{
						$nblocal++;

						$obj = $db->fetch_object($resql);
						if ($obj)
						{
							$companypaymentmodetemp->fetch($obj->rowid);

							$arrayofstripecard[$companypaymentmodetemp->stripe_card_ref] = $companypaymentmodetemp->stripe_card_ref;

							print '<tr class="oddeven">';
							print '<td>';
							print $companypaymentmodetemp->id;
							print '</td>';
							print '<td>';
							print $companypaymentmodetemp->stripe_card_ref;
							if ($companypaymentmodetemp->stripe_card_ref)
							{
							    $connect = '';
							    if (!empty($stripeacc)) $connect = $stripeacc.'/';
							    $url = 'https://dashboard.stripe.com/'.$connect.'test/search?query='.$companypaymentmodetemp->stripe_card_ref;
								if ($servicestatus)
								{
									$url = 'https://dashboard.stripe.com/'.$connect.'search?query='.$companypaymentmodetemp->stripe_card_ref;
								}
								print ' <a href="'.$url.'" target="_stripe">'.img_picto($langs->trans('ShowInStripe'), 'globe').'</a>';
							}
							print '</td>';
							print '<td>';
							print img_credit_card($companypaymentmodetemp->type);
							print '</td>';
							print '<td>';
							if ($companypaymentmodetemp->last_four) print '....'.$companypaymentmodetemp->last_four;
							if ($companypaymentmodetemp->exp_date_month || $companypaymentmodetemp->exp_date_year) print ' - '.sprintf("%02d", $companypaymentmodetemp->exp_date_month).'/'.$companypaymentmodetemp->exp_date_year.'';
							print '</td><td>';
							if ($companypaymentmodetemp->country_code)
							{
								$img = picto_from_langcode($companypaymentmodetemp->country_code);
								print $img ? $img.' ' : '';
								print getCountry($companypaymentmodetemp->country_code, 1);
							}
							else print img_warning().' <font class="error">'.$langs->trans("ErrorFieldRequired", $langs->transnoentitiesnoconv("CompanyCountry")).'</font>';
							print '</td>';
							// Default
							print '<td class="center">';
							if (empty($companypaymentmodetemp->default_rib))
							{
								print '<a href="'.DOL_URL_ROOT.'/societe/paymentmodes.php?socid='.$object->id.'&id='.$companypaymentmodetemp->id.'&action=setlocalassourcedefault">';
								print img_picto($langs->trans("Default"), 'off');
								print '</a>';
							} else {
								print img_picto($langs->trans("Default"), 'on');
							}
							print '</td>';
							print '<td>';
							if (empty($companypaymentmodetemp->stripe_card_ref)) print $langs->trans("Local");
							else print $langs->trans("LocalAndRemote");
							print '</td>';
							print '<td>';
							print dol_print_date($companypaymentmodetemp->tms, 'dayhour');
							print '</td>';
							// Fields from hook
							$parameters = array('arrayfields'=>array(), 'obj'=>$obj, 'linetype'=>'stripecard');
							$reshook = $hookmanager->executeHooks('printFieldListValue', $parameters, $object); // Note that $action and $object may have been modified by hook
							print $hookmanager->resPrint;
							// Action column
							print '<td class="right nowraponall">';
							if ($user->rights->societe->creer)
							{
								if ($stripecu && empty($companypaymentmodetemp->stripe_card_ref))
								{
									print '<a href="'.$_SERVER['PHP_SELF'].'?action=synccardtostripe&socid='.$object->id.'&id='.$companypaymentmodetemp->id.'" class="button">'.$langs->trans("CreateCardOnStripe").'</a>';
								}

								print '<a href="'.DOL_URL_ROOT.'/societe/paymentmodes.php?socid='.$object->id.'&id='.$companypaymentmodetemp->id.'&action=editcard">';
								print img_picto($langs->trans("Modify"), 'edit');
								print '</a>';
								print '&nbsp;';
								print '<a href="'.DOL_URL_ROOT.'/societe/paymentmodes.php?socid='.$object->id.'&id='.$companypaymentmodetemp->id.'&action=deletecard">'; // source='.$companypaymentmodetemp->stripe_card_ref.'&
								print img_picto($langs->trans("Delete"), 'delete');
								print '</a>';
							}
							print '</td>';
							print '</tr>';
						}
						$i++;
					}
				}
			}
			else dol_print_error($db);
		}

		// Show remote sources (not already shown as local source)
		if (is_array($listofsources) && count($listofsources))
		{
			foreach ($listofsources as $src)
			{
				if (!empty($arrayofstripecard[$src->id])) continue; // Already in previous list

				$nbremote++;

				print '<tr class="oddeven">';
				// Local ID
				if (!empty($conf->global->STRIPE_ALLOW_LOCAL_CARD))
				{
					print '<td>';
					print '</td>';
				}
				// Src ID
				print '<td>';
				$connect = '';
				print $src->id;
				if (!empty($stripeacc)) $connect = $stripeacc.'/';
				//$url='https://dashboard.stripe.com/'.$connect.'test/sources/'.$src->id;
				$url = 'https://dashboard.stripe.com/'.$connect.'test/search?query='.$src->id;
				if ($servicestatus)
				{
				    //$url='https://dashboard.stripe.com/'.$connect.'sources/'.$src->id;
				    $url = 'https://dashboard.stripe.com/'.$connect.'search?query='.$src->id;
				}
				print " <a href='".$url."' target='_stripe'>".img_picto($langs->trans('ShowInStripe'), 'globe')."</a>";
				print '</td>';
				// Img of credit card
				print '<td>';
				if ($src->object == 'card')
				{
					print img_credit_card($src->brand);
				}
				elseif ($src->object == 'source' && $src->type == 'card')
				{
					print img_credit_card($src->card->brand);
				}
				elseif ($src->object == 'source' && $src->type == 'sepa_debit')
				{
					print '<span class="fa fa-university fa-2x fa-fw"></span>';
				}
				elseif ($src->object == 'payment_method' && $src->type == 'card')
				{
					print img_credit_card($src->card->brand);
				}
				elseif ($src->object == 'payment_method' && $src->type == 'sepa_debit')
				{
					print '<span class="fa fa-university fa-2x fa-fw"></span>';
				}
				print'</td>';
				print '<td valign="middle">';
				if ($src->object == 'card')
				{
					print '....'.$src->last4.' - '.$src->exp_month.'/'.$src->exp_year.'';
					print '</td><td>';
					if ($src->country)
					{
						$img = picto_from_langcode($src->country);
						print $img ? $img.' ' : '';
						print getCountry($src->country, 1);
					}
					else print img_warning().' <font class="error">'.$langs->trans("ErrorFieldRequired", $langs->transnoentitiesnoconv("CompanyCountry")).'</font>';
				}
				elseif ($src->object == 'source' && $src->type == 'card')
				{
					print $src->owner->name.'<br>....'.$src->card->last4.' - '.$src->card->exp_month.'/'.$src->card->exp_year.'';
					print '</td><td>';

				 	if ($src->card->country)
					{
						$img = picto_from_langcode($src->card->country);
						print $img ? $img.' ' : '';
						print getCountry($src->card->country, 1);
					}
					else print img_warning().' <font class="error">'.$langs->trans("ErrorFieldRequired", $langs->transnoentitiesnoconv("CompanyCountry")).'</font>';
				}
				elseif ($src->object == 'source' && $src->type == 'sepa_debit')
				{
					print 'info sepa';
					print '</td><td>';
					if ($src->sepa_debit->country)
					{
							$img = picto_from_langcode($src->sepa_debit->country);
							print $img ? $img.' ' : '';
							print getCountry($src->sepa_debit->country, 1);
					}
					else print img_warning().' <font class="error">'.$langs->trans("ErrorFieldRequired", $langs->transnoentitiesnoconv("CompanyCountry")).'</font>';
				}
				elseif ($src->object == 'payment_method' && $src->type == 'card')
				{
					print $src->billing_details->name.'<br>....'.$src->card->last4.' - '.$src->card->exp_month.'/'.$src->card->exp_year.'';
					print '</td><td>';

					if ($src->card->country)
					{
						$img = picto_from_langcode($src->card->country);
						print $img ? $img.' ' : '';
						print getCountry($src->card->country, 1);
					}
					else print img_warning().' <font class="error">'.$langs->trans("ErrorFieldRequired", $langs->transnoentitiesnoconv("CompanyCountry")).'</font>';
				}
				elseif ($src->object == 'payment_method' && $src->type == 'sepa_debit')
				{
					print 'info sepa';
					print '</td><td>';
					if ($src->sepa_debit->country)
					{
						$img = picto_from_langcode($src->sepa_debit->country);
						print $img ? $img.' ' : '';
						print getCountry($src->sepa_debit->country, 1);
					}
					else print img_warning().' <font class="error">'.$langs->trans("ErrorFieldRequired", $langs->transnoentitiesnoconv("CompanyCountry")).'</font>';
				}
				else {
					print '</td><td>';
				}
				print '</td>';
				// Default
				print '<td class="center" width="50">';
				if ((empty($customerstripe->invoice_settings) && $customerstripe->default_source != $src->id) ||
					(!empty($customerstripe->invoice_settings) && $customerstripe->invoice_settings->default_payment_method != $src->id))
				{
					print '<a href="'.DOL_URL_ROOT.'/societe/paymentmodes.php?socid='.$object->id.'&source='.$src->id.'&action=setassourcedefault">';
					print img_picto($langs->trans("Default"), 'off');
					print '</a>';
				} else {
					print img_picto($langs->trans("Default"), 'on');
				}
				print '</td>';
				print '<td>';
				print $langs->trans("Remote");
				//if ($src->cvc_check == 'fail') print ' - CVC check fail';
				print '</td>';
				print '<td>';
				//var_dump($src);
				print '';
				print '</td>';
				// Fields from hook
				$parameters = array('arrayfields'=>array(), 'stripesource'=>$src, 'linetype'=>'stripecardremoteonly');
				$reshook = $hookmanager->executeHooks('printFieldListValue', $parameters, $object); // Note that $action and $object may have been modified by hook
				print $hookmanager->resPrint;
				// Action column
				print '<td class="right nowraponall">';
				if ($user->rights->societe->creer)
				{
					print '<a href="'.DOL_URL_ROOT.'/societe/paymentmodes.php?socid='.$object->id.'&source='.$src->id.'&action=deletecard">';
					print img_picto($langs->trans("Delete"), 'delete');
					print '</a>';
				}
				print '</td>';

				print '</tr>';
			}
		}

		if ($nbremote == 0 && $nblocal == 0)
		{
			$colspan = 8;
			if (!empty($conf->global->STRIPE_ALLOW_LOCAL_CARD)) $colspan++;
			print '<tr><td class="opacitymedium" colspan="'.$colspan.'">'.$langs->trans("None").'</td></tr>';
		}
		print "</table>";
		print "</div>";
        print '<br>';
	}

  	// List of Stripe payment modes
	if (!empty($conf->stripe->enabled) && !empty($conf->stripeconnect->enabled) && $object->fournisseur && !empty($stripesupplieracc))
	{
        print load_fiche_titre($langs->trans('StripeBalance').($stripesupplieracc ? ' (Stripe connection with StripeConnect account '.$stripesupplieracc.')' : ' (Stripe connection with keys from Stripe module setup)'), $morehtmlright, '');
        $balance = \Stripe\Balance::retrieve(array("stripe_account" => $stripesupplieracc));
		print '<table class="liste centpercent">'."\n";
		print '<tr class="liste_titre">';
		print '<td>'.$langs->trans('Currency').'</td>';
		print '<td>'.$langs->trans('Available').'</td>';
		print '<td>'.$langs->trans('Pending').'</td>';
        print '<td>'.$langs->trans('Total').'</td>';
        print '</tr>';

        $currencybalance = array();
		if (is_array($balance->available) && count($balance->available))
		{
			foreach ($balance->available as $cpt)
			{
<<<<<<< HEAD
		        $arrayzerounitcurrency = array('BIF', 'CLP', 'DJF', 'GNF', 'JPY', 'KMF', 'KRW', 'MGA', 'PYG', 'RWF', 'VND', 'VUV', 'XAF', 'XOF', 'XPF');
		        if (!in_array($cpt->currency, $arrayzerounitcurrency)) {
					$currencybalance[$cpt->currency]->available = $cpt->amount / 100;
				} else {
					$currencybalance[$cpt->currency]->available = $cpt->amount;
				}
                $currencybalance[$cpt->currency]->currency = $cpt->currency;
=======
		        $arrayzerounitcurrency=array('BIF', 'CLP', 'DJF', 'GNF', 'JPY', 'KMF', 'KRW', 'MGA', 'PYG', 'RWF', 'VND', 'VUV', 'XAF', 'XOF', 'XPF');
		        if (! in_array($cpt->currency, $arrayzerounitcurrency)) {
					$currencybalance[$cpt->currency]['available']=$cpt->amount / 100;
				} else {
					$currencybalance[$cpt->currency]['available']=$cpt->amount;
				}
                $currencybalance[$cpt->currency]['currency']=$cpt->currency;
>>>>>>> 65dc46db
			}
		}

        if (is_array($balance->pending) && count($balance->pending))
		{
			foreach ($balance->pending as $cpt)
			{
<<<<<<< HEAD
		        $arrayzerounitcurrency = array('BIF', 'CLP', 'DJF', 'GNF', 'JPY', 'KMF', 'KRW', 'MGA', 'PYG', 'RWF', 'VND', 'VUV', 'XAF', 'XOF', 'XPF');
		        if (!in_array($cpt->currency, $arrayzerounitcurrency)) {
					$currencybalance[$cpt->currency]->pending = $currencybalance[$cpt->currency]->available + $cpt->amount / 100;
				} else {
					$currencybalance[$cpt->currency]->pending = $currencybalance[$cpt->currency]->available + $cpt->amount;
=======
		        $arrayzerounitcurrency=array('BIF', 'CLP', 'DJF', 'GNF', 'JPY', 'KMF', 'KRW', 'MGA', 'PYG', 'RWF', 'VND', 'VUV', 'XAF', 'XOF', 'XPF');
		        if (! in_array($cpt->currency, $arrayzerounitcurrency)) {
					$currencybalance[$cpt->currency]['pending']=$currencybalance[$cpt->currency]['available']+$cpt->amount / 100;
				} else {
					$currencybalance[$cpt->currency]['pending']=$currencybalance[$cpt->currency]['available']+$cpt->amount;
>>>>>>> 65dc46db
				}
			}
        }

		if (is_array($currencybalance))
		{
			foreach ($currencybalance as $cpt)
			{
<<<<<<< HEAD
                print '<tr><td>'.$langs->trans("Currency".strtoupper($cpt->currency)).'</td><td>'.price($cpt->available, 0, '', 1, - 1, - 1, strtoupper($cpt->currency)).'</td><td>'.price($cpt->pending, 0, '', 1, - 1, - 1, strtoupper($cpt->currency)).'</td><td>'.price($cpt->available + $cpt->pending, 0, '', 1, - 1, - 1, strtoupper($cpt->currency)).'</td></tr>';
=======
                print '<tr><td>'.$langs->trans("Currency".strtoupper($cpt['currency'])).'</td><td>'.price($cpt['available'], 0, '', 1, - 1, - 1, strtoupper($cpt['currency'])).'</td><td>'.price($cpt->pending, 0, '', 1, - 1, - 1, strtoupper($cpt['currency'])).'</td><td>'.price($cpt['available']+$cpt->pending, 0, '', 1, - 1, - 1, strtoupper($cpt['currency'])).'</td></tr>';
>>>>>>> 65dc46db
			}
		}

        print '</table>';
        print '<br>';
	}

	// List of bank accounts

    $morehtmlright= dolGetButtonTitle($langs->trans('Add'), '', 'fa fa-plus-circle', $_SERVER["PHP_SELF"].'?socid='.$object->id.'&amp;action=create');

	print load_fiche_titre($langs->trans("BankAccounts"), $morehtmlright, '');

	$rib_list = $object->get_all_rib();
	if (is_array($rib_list))
	{
		print '<div class="div-table-responsive-no-min">';		// You can use div-table-responsive-no-min if you dont need reserved height for your table
		print '<table class="liste centpercent">';

		print '<tr class="liste_titre">';
		print_liste_field_titre("LabelRIB");
		print_liste_field_titre("Bank");
		print_liste_field_titre("RIB");
		print_liste_field_titre("IBAN");
		print_liste_field_titre("BIC");
		if (!empty($conf->prelevement->enabled))
		{
			print_liste_field_titre("RUM");
			print_liste_field_titre("DateRUM");
			print_liste_field_titre("WithdrawMode");
		}
		print_liste_field_titre("DefaultRIB", '', '', '', '', '', '', '', 'center ');
		print_liste_field_titre('', '', '', '', '', '', '', '', 'center ');
		print_liste_field_titre('', $_SERVER["PHP_SELF"], "", '', '', '', $sortfield, $sortorder, 'maxwidthsearch ');
		print "</tr>\n";

		foreach ($rib_list as $rib)
		{
			print '<tr class="oddeven">';
			// Label
			print '<td>'.$rib->label.'</td>';
			// Bank name
			print '<td>'.$rib->bank.'</td>';
			// Account number
			print '<td>';
			$string = '';
			foreach ($rib->getFieldsToShow() as $val) {
				if ($val == 'BankCode') {
					$string .= $rib->code_banque.' ';
				} elseif ($val == 'BankAccountNumber') {
					$string .= $rib->number.' ';
				} elseif ($val == 'DeskCode') {
					$string .= $rib->code_guichet.' ';
				} elseif ($val == 'BankAccountNumberKey') {
					$string .= $rib->cle_rib.' ';
				}
                // Already output after
                // } elseif ($val == 'BIC') {
                //     $string .= $rib->bic.' ';
                // } elseif ($val == 'IBAN') {
                //     $string .= $rib->iban.' ';*/
				//}
			}
			if (!empty($rib->label) && $rib->number) {
				if (!checkBanForAccount($rib)) {
					$string .= ' '.img_picto($langs->trans("ValueIsNotValid"), 'warning');
				} else {
					$string .= ' '.img_picto($langs->trans("ValueIsValid"), 'info');
				}
			}

			print $string;
			print '</td>';
			// IBAN
			print '<td>'.$rib->iban;
   			if (!empty($rib->iban)) {
				if (!checkIbanForAccount($rib)) {
					print ' '.img_picto($langs->trans("IbanNotValid"), 'warning');
				}
			}
			print '</td>';
			// BIC
			print '<td>'.$rib->bic;
			if (!empty($rib->bic)) {
				if (!checkSwiftForAccount($rib)) {
					print ' '.img_picto($langs->trans("SwiftNotValid"), 'warning');
				}
			}
			print '</td>';

			if (!empty($conf->prelevement->enabled))
			{
				// RUM
				//print '<td>'.$prelevement->buildRumNumber($object->code_client, $rib->datec, $rib->id).'</td>';
				print '<td>'.$rib->rum.'</td>';

				print '<td>'.dol_print_date($rib->date_rum, 'day').'</td>';

				// FRSTRECUR
				print '<td>'.$rib->frstrecur.'</td>';
			}

			// Default
			print '<td class="center" width="70">';
			if (!$rib->default_rib) {
				print '<a href="'.$_SERVER["PHP_SELF"].'?socid='.$object->id.'&ribid='.$rib->id.'&action=setasbankdefault">';
				print img_picto($langs->trans("Disabled"), 'off');
				print '</a>';
			} else {
				print img_picto($langs->trans("Enabled"), 'on');
			}
			print '</td>';

			// Generate doc
			print '<td class="center">';

			$buttonlabel = $langs->trans("BuildDoc");
			$forname = 'builddocrib'.$rib->id;

			include_once DOL_DOCUMENT_ROOT.'/core/modules/bank/modules_bank.php';
			$modellist = ModeleBankAccountDoc::liste_modeles($db);

			$out = '';
			if (is_array($modellist) && count($modellist))
			{
				$out .= '<form action="'.$urlsource.(empty($conf->global->MAIN_JUMP_TAG) ? '' : '#builddoc').'" name="'.$forname.'" id="'.$forname.'_form" method="post">';
				$out .= '<input type="hidden" name="action" value="builddocrib">';
				$out .= '<input type="hidden" name="token" value="'.$_SESSION['newtoken'].'">';
				$out .= '<input type="hidden" name="socid" value="'.$object->id.'">';
				$out .= '<input type="hidden" name="companybankid" value="'.$rib->id.'">';

				if (is_array($modellist) && count($modellist) == 1)    // If there is only one element
				{
					$arraykeys = array_keys($modellist);
					$modelselected = $arraykeys[0];
				}
				if (!empty($conf->global->BANKADDON_PDF)) $modelselected = $conf->global->BANKADDON_PDF;

				$out .= $form->selectarray('modelrib'.$rib->id, $modellist, $modelselected, $showempty, 0, 0, '', 0, 0, 0, '', 'minwidth100');
				$out .= ajax_combobox('modelrib'.$rib->id);

				// Language code (if multilang)
				if ($conf->global->MAIN_MULTILANGS)
				{
					include_once DOL_DOCUMENT_ROOT.'/core/class/html.formadmin.class.php';
					$formadmin = new FormAdmin($db);
					$defaultlang = $codelang ? $codelang : $langs->getDefaultLang();
					$morecss = 'maxwidth150';
					if ($conf->browser->layout == 'phone') $morecss = 'maxwidth100';
					$out .= $formadmin->select_language($defaultlang, 'lang_idrib'.$rib->id, 0, 0, 0, 0, 0, $morecss);
				}
				// Button
				$genbutton = '<input class="button buttongen" id="'.$forname.'_generatebutton" name="'.$forname.'_generatebutton"';
				$genbutton .= ' type="submit" value="'.$buttonlabel.'"';
				if (!$allowgenifempty && !is_array($modellist) && empty($modellist)) $genbutton .= ' disabled';
				$genbutton .= '>';
				if ($allowgenifempty && !is_array($modellist) && empty($modellist) && empty($conf->dol_no_mouse_hover) && $modulepart != 'unpaid')
				{
					$langs->load("errors");
					$genbutton .= ' '.img_warning($langs->transnoentitiesnoconv("WarningNoDocumentModelActivated"));
				}
				if (!$allowgenifempty && !is_array($modellist) && empty($modellist) && empty($conf->dol_no_mouse_hover) && $modulepart != 'unpaid') $genbutton = '';
				if (empty($modellist) && !$showempty && $modulepart != 'unpaid') $genbutton = '';
				$out .= $genbutton;
				$out .= '</form>';
			}
			print $out;
			print '</td>';

			// Edit/Delete
			print '<td class="right nowraponall">';
			if ($user->rights->societe->creer)
			{
				print '<a href="'.$_SERVER["PHP_SELF"].'?socid='.$object->id.'&id='.$rib->id.'&action=edit">';
				print img_picto($langs->trans("Modify"), 'edit');
				print '</a>';

		   		print '&nbsp;';

		   		print '<a href="'.$_SERVER["PHP_SELF"].'?socid='.$object->id.'&id='.$rib->id.'&action=delete">';
		   		print img_picto($langs->trans("Delete"), 'delete');
		   		print '</a>';
			}
			print '</td>';

			print '</tr>';
		}

		if (count($rib_list) == 0)
		{
			$colspan = 9;
			if (!empty($conf->prelevement->enabled)) $colspan += 2;
			print '<tr><td colspan="'.$colspan.'" class="opacitymedium">'.$langs->trans("NoBANRecord").'</td></tr>';
		}

		print '</table>';
		print '</div>';
	} else {
		dol_print_error($db);
	}


	if (empty($conf->global->SOCIETE_DISABLE_BUILDDOC))
	{
		print '<br>';

		print '<div class="fichecenter"><div class="fichehalfleft">';
		print '<a name="builddoc"></a>'; // ancre

		/*
         * Documents generes
         */
		$filedir = $conf->societe->multidir_output[$object->entity].'/'.$object->id;
		$urlsource = $_SERVER["PHP_SELF"]."?socid=".$object->id;
		$genallowed = $user->rights->societe->lire;
		$delallowed = $user->rights->societe->creer;

		print $formfile->showdocuments('company', $object->id, $filedir, $urlsource, $genallowed, $delallowed, $object->modelpdf, 0, 0, 0, 28, 0, 'entity='.$object->entity, 0, '', $object->default_lang);

		// Show direct download link
		if (!empty($conf->global->BANK_ACCOUNT_ALLOW_EXTERNAL_DOWNLOAD))
		{
			$companybankaccounttemp = new CompanyBankAccount($db);
			$companypaymentmodetemp = new CompanyPaymentMode($db);
			$result = $companypaymentmodetemp->fetch(0, null, $object->id, 'ban');

			include_once DOL_DOCUMENT_ROOT.'/ecm/class/ecmfiles.class.php';
			$ecmfile = new EcmFiles($db);
			$result = $ecmfile->fetch(0, '', '', '', '', $companybankaccounttemp->table_element, $companypaymentmodetemp->id);
			if ($result > 0)
			{
				$companybankaccounttemp->last_main_doc = $ecmfile->filepath.'/'.$ecmfile->filename;
				print '<br><!-- Link to download main doc -->'."\n";
				print showDirectDownloadLink($companybankaccounttemp).'<br>';
			}
		}

		print '</div><div class="fichehalfright"><div class="ficheaddleft">';


		print '</div></div></div>';

		print '<br>';
	}
	/*
    include_once DOL_DOCUMENT_ROOT.'/core/modules/bank/modules_bank.php';
    $modellist=ModeleBankAccountDoc::liste_modeles($db);
    //print '<td>';
    if (is_array($modellist) && count($modellist) == 1)    // If there is only one element
    {
        $arraykeys=array_keys($modellist);
        $modelselected=$arraykeys[0];
    }
    $out.= $form->selectarray('model', $modellist, $modelselected, 0, 0, 0, '', 0, 0, 0, '', 'minwidth100');
    $out.= ajax_combobox('model');
    //print $out;
    $buttonlabel=$langs->trans("Generate");
    $genbutton = '<input class="button buttongen" id="'.$forname.'_generatebutton" name="'.$forname.'_generatebutton"';
    $genbutton.= ' type="submit" value="'.$buttonlabel.'"';
    $genbutton.= '>';
    print $genbutton;
    //print '</td>';     // TODO Add link to generate doc
    */
}

// Edit BAN
if ($socid && $action == 'edit' && $user->rights->societe->creer)
{
	dol_fiche_head($head, 'rib', $langs->trans("ThirdParty"), -1, 'company');

	$linkback = '<a href="'.DOL_URL_ROOT.'/societe/list.php">'.$langs->trans("BackToList").'</a>';

	dol_banner_tab($object, 'socid', $linkback, ($user->socid ? 0 : 1), 'rowid', 'nom');

	print '<div class="fichecenter">';

	print '<div class="underbanner clearboth"></div>';
	print '<table class="border centpercent">';

	print '<tr><td class="titlefield fieldrequired">'.$langs->trans("LabelRIB").'</td>';
	print '<td><input class="minwidth300" type="text" name="label" value="'.$companybankaccount->label.'"></td></tr>';

	print '<tr><td class="fieldrequired">'.$langs->trans("BankName").'</td>';
	print '<td><input class="minwidth200" type="text" name="bank" value="'.$companybankaccount->bank.'"></td></tr>';

	// Show fields of bank account
	foreach ($companybankaccount->getFieldsToShow(1) as $val) {
		$require = false;
		if ($val == 'BankCode') {
			$name = 'code_banque';
			$size = 8;
			$content = $companybankaccount->code_banque;
		} elseif ($val == 'DeskCode') {
			$name = 'code_guichet';
			$size = 8;
			$content = $companybankaccount->code_guichet;
		} elseif ($val == 'BankAccountNumber') {
			$name = 'number';
			$size = 18;
			$content = $companybankaccount->number;
		} elseif ($val == 'BankAccountNumberKey') {
			$name = 'cle_rib';
			$size = 3;
			$content = $companybankaccount->cle_rib;
		} elseif ($val == 'IBAN') {
			$name = 'iban';
			$size = 30;
			$content = $companybankaccount->iban;
			if ($companybankaccount->needIBAN()) $require = true;
		} elseif ($val == 'BIC') {
			$name = 'bic';
			$size = 12;
			$content = $companybankaccount->bic;
			if ($companybankaccount->needIBAN()) $require = true;
		}

		print '<tr><td'.($require ? ' class="fieldrequired" ' : '').'>'.$langs->trans($val).'</td>';
		print '<td><input size="'.$size.'" type="text" class="flat" name="'.$name.'" value="'.$content.'"></td>';
		print '</tr>';
	}

	print '<tr><td>'.$langs->trans("BankAccountDomiciliation").'</td><td>';
	print '<textarea name="domiciliation" rows="4" cols="40" maxlength="255">';
	print $companybankaccount->domiciliation;
	print "</textarea></td></tr>";

	print '<tr><td>'.$langs->trans("BankAccountOwner").'</td>';
	print '<td><input class="minwidth300" type="text" name="proprio" value="'.$companybankaccount->proprio.'"></td></tr>';
	print "</td></tr>\n";

	print '<tr><td>'.$langs->trans("BankAccountOwnerAddress").'</td><td>';
	print '<textarea name="owner_address" rows="'.ROWS_4.'" cols="40" maxlength="255">';
	print $companybankaccount->owner_address;
	print "</textarea></td></tr>";

	print '</table>';

	if ($conf->prelevement->enabled)
	{
		print '<br>';

		print '<table class="border centpercent">';

		if (empty($companybankaccount->rum)) $companybankaccount->rum = $prelevement->buildRumNumber($object->code_client, $companybankaccount->datec, $companybankaccount->id);

		// RUM
		print '<tr><td class="titlefield">'.$langs->trans("RUM").'</td>';
		print '<td><input class="minwidth300" type="text" name="rum" value="'.dol_escape_htmltag($companybankaccount->rum).'"></td></tr>';

		print '<tr><td class="titlefield">'.$langs->trans("DateRUM").'</td>';
		print '<td>'.$form->selectDate(GETPOST('date_rum') ?GETPOST('date_rum') : $companybankaccount->date_rum, 'date_rum', 0, 0, 1, 'date_rum').'</td></tr>';

		print '<tr><td>'.$langs->trans("WithdrawMode").'</td><td>';
		$tblArraychoice = array("FRST" => $langs->trans("FRST"), "RECUR" => $langs->trans("RECUR"));
		print $form->selectarray("frstrecur", $tblArraychoice, dol_escape_htmltag(GETPOST('frstrecur', 'alpha') ?GETPOST('frstrecur', 'alpha') : $companybankaccount->frstrecur), 0);
		print '</td></tr>';

		print '</table>';
	}

	print '</div>';

	dol_fiche_end();

	print '<div class="center">';
	print '<input class="button" value="'.$langs->trans("Modify").'" type="submit">';
	print '&nbsp;&nbsp;&nbsp;&nbsp;&nbsp;';
	print '<input class="button" name="cancel" value="'.$langs->trans("Cancel").'" type="submit">';
	print '</div>';
}

// Edit Card
if ($socid && $action == 'editcard' && $user->rights->societe->creer)
{
	dol_fiche_head($head, 'rib', $langs->trans("ThirdParty"), -1, 'company');

	$linkback = '<a href="'.DOL_URL_ROOT.'/societe/list.php">'.$langs->trans("BackToList").'</a>';

	dol_banner_tab($object, 'socid', $linkback, ($user->socid ? 0 : 1), 'rowid', 'nom');

	print '<div class="fichecenter">';

	print '<div class="underbanner clearboth"></div>';
	print '<table class="border centpercent">';

	print '<tr><td class="titlefieldcreate fieldrequired">'.$langs->trans("Label").'</td>';
	print '<td><input class="minwidth300" type="text" id="label" name="label" value="'.$companypaymentmode->label.'"></td></tr>';

	print '<tr><td class="fieldrequired">'.$langs->trans("NameOnCard").'</td>';
	print '<td><input class="minwidth200" type="text" name="proprio" value="'.$companypaymentmode->proprio.'"></td></tr>';

	print '<tr><td class="fieldrequired">'.$langs->trans("CardNumber").'</td>';
	print '<td><input class="minwidth200" type="text" name="cardnumber" value="'.$companypaymentmode->number.'"></td></tr>';

	print '<tr><td class="fieldrequired">'.$langs->trans("ExpiryDate").'</td>';
	print '<td>';
	print $formother->select_month($companypaymentmode->exp_date_month, 'exp_date_month', 1);
	print $formother->select_year($companypaymentmode->exp_date_year, 'exp_date_year', 1, 5, 10, 0, 0, '', 'marginleftonly');
	print '</td></tr>';

	print '<tr><td class="fieldrequired">'.$langs->trans("CVN").'</td>';
	print '<td><input size="8" type="text" name="cvn" value="'.$companypaymentmode->cvn.'"></td></tr>';

	print '<tr><td>'.$langs->trans("StripeID")." ('card_....')</td>";
	print '<td><input class="minwidth300" type="text" name="stripe_card_ref" value="'.$companypaymentmode->stripe_card_ref.'"></td></tr>';

	print '</table>';
	print '</div>';

	dol_fiche_end();

	print '<div class="center">';
	print '<input class="button" value="'.$langs->trans("Modify").'" type="submit">';
	print '&nbsp;&nbsp;&nbsp;&nbsp;&nbsp;';
	print '<input class="button" name="cancel" value="'.$langs->trans("Cancel").'" type="submit">';
	print '</div>';
}


// Create BAN
if ($socid && $action == 'create' && $user->rights->societe->creer)
{
	dol_fiche_head($head, 'rib', $langs->trans("ThirdParty"), -1, 'company');

	$linkback = '<a href="'.DOL_URL_ROOT.'/societe/list.php">'.$langs->trans("BackToList").'</a>';

	dol_banner_tab($object, 'socid', $linkback, ($user->socid ? 0 : 1), 'rowid', 'nom');

	print '<div class="nofichecenter">';

	print '<div class="underbanner clearboth"></div>';
	print '<table class="border centpercent">';

	print '<tr><td class="titlefieldcreate fieldrequired">'.$langs->trans("LabelRIB").'</td>';
	print '<td><input class="minwidth200" type="text" id="label" name="label" value="'.GETPOST('label').'"></td></tr>';

	print '<tr><td class="fieldrequired">'.$langs->trans("Bank").'</td>';
	print '<td><input class="minwidth200" type="text" name="bank" value="'.GETPOST('bank').'"></td></tr>';

	// Show fields of bank account
	foreach ($companybankaccount->getFieldsToShow(1) as $val) {
		$require = false;
		if ($val == 'BankCode') {
			$name = 'code_banque';
			$size = 8;
		} elseif ($val == 'DeskCode') {
			$name = 'code_guichet';
			$size = 8;
		} elseif ($val == 'BankAccountNumber') {
			$name = 'number';
			$size = 18;
		} elseif ($val == 'BankAccountNumberKey') {
			$name = 'cle_rib';
			$size = 3;
		} elseif ($val == 'IBAN') {
			$name = 'iban';
			$size = 30;
			if ($companybankaccount->needIBAN()) $require = true;
		} elseif ($val == 'BIC') {
			$name = 'bic';
			$size = 12;
			if ($companybankaccount->needIBAN()) $require = true;
		}

		print '<tr><td'.($require ? ' class="fieldrequired" ' : '').'>'.$langs->trans($val).'</td>';
		print '<td><input size="'.$size.'" type="text" class="flat" name="'.$name.'" value="'.GETPOST($name).'"></td>';
		print '</tr>';
	}

	print '<tr><td>'.$langs->trans("BankAccountDomiciliation").'</td><td>';
	print '<textarea name="domiciliation" rows="'.ROWS_4.'" class="quatrevingtpercent" maxlength="255">';
	print GETPOST('domiciliation');
	print "</textarea></td></tr>";

	print '<tr><td>'.$langs->trans("BankAccountOwner").'</td>';
	print '<td><input class="minwidth200" type="text" name="proprio" value="'.GETPOST('proprio').'"></td></tr>';
	print "</td></tr>\n";

	print '<tr><td>'.$langs->trans("BankAccountOwnerAddress").'</td><td>';
	print '<textarea name="owner_address" rows="'.ROWS_4.'" class="quatrevingtpercent" maxlength="255">';
	print GETPOST('owner_address');
	print "</textarea></td></tr>";

	print '</table>';

	if ($conf->prelevement->enabled)
	{
		print '<br>';

		print '<table class="border centpercent">';

		// RUM
		print '<tr><td class="titlefieldcreate">'.$langs->trans("RUM").'</td>';
		print '<td colspan="4"><input type="text" class="minwidth300" name="rum" value="'.GETPOST('rum', 'alpha').'"> <div class="opacitymedium">'.$langs->trans("RUMWillBeGenerated").'</div></td></tr>';

		print '<tr><td class="titlefieldcreate">'.$langs->trans("DateRUM").'</td>';
		print '<td colspan="4">'.$form->selectDate(GETPOST('date_rum'), 'date_rum', 0, 0, 1, 'date_rum').'</td></tr>';

		print '<tr><td>'.$langs->trans("WithdrawMode").'</td><td>';
		$tblArraychoice = array("FRST" => $langs->trans("FRST"), "RECUR" => $langs->trans("RECUR"));
		print $form->selectarray("frstrecur", $tblArraychoice, (isset($_POST['frstrecur']) ?GETPOST('frstrecur') : 'FRST'), 0);
		print '</td></tr>';

		print '</table>';
	}

	print '</div>';

	dol_fiche_end();

	dol_set_focus('#label');

	print '<div class="center">';
	print '<input class="button" value="'.$langs->trans("Add").'" type="submit">';
	print '&nbsp;&nbsp;&nbsp;&nbsp;&nbsp;';
	print '<input name="cancel" class="button" value="'.$langs->trans("Cancel").'" type="submit">';
	print '</div>';
}

// Create Card
if ($socid && $action == 'createcard' && $user->rights->societe->creer)
{
	dol_fiche_head($head, 'rib', $langs->trans("ThirdParty"), -1, 'company');

	$linkback = '<a href="'.DOL_URL_ROOT.'/societe/list.php">'.$langs->trans("BackToList").'</a>';

	dol_banner_tab($object, 'socid', $linkback, ($user->socid ? 0 : 1), 'rowid', 'nom');

	print '<div class="nofichecenter">';

	print '<div class="underbanner clearboth"></div>';
	print '<table class="border centpercent">';

	print '<tr><td class="titlefieldcreate fieldrequired">'.$langs->trans("Label").'</td>';
	print '<td><input class="minwidth200" type="text" id="label" name="label" value="'.GETPOST('label', 'alpha').'"></td></tr>';

	print '<tr><td class="fieldrequired">'.$langs->trans("NameOnCard").'</td>';
	print '<td><input class="minwidth200" type="text" name="proprio" value="'.GETPOST('proprio', 'alpha').'"></td></tr>';

	print '<tr><td class="fieldrequired">'.$langs->trans("CardNumber").'</td>';
	print '<td><input class="minwidth200" type="text" name="cardnumber" value="'.GETPOST('cardnumber', 'alpha').'"></td></tr>';

	print '<tr><td class="fieldrequired">'.$langs->trans("ExpiryDate").'</td>';
	print '<td>';
	print $formother->select_month(GETPOST('exp_date_month', 'int'), 'exp_date_month', 1);
	print $formother->select_year(GETPOST('exp_date_year', 'int'), 'exp_date_year', 1, 5, 10, 0, 0, '', 'marginleftonly');
	print '</td></tr>';

	print '<tr><td class="fieldrequired">'.$langs->trans("CVN").'</td>';
	print '<td><input size="8" type="text" name="cvn" value="'.GETPOST('cvn', 'alpha').'"></td></tr>';

	print '<tr><td>'.$langs->trans("StripeID")." ('card_....')</td>";
	print '<td><input class="minwidth300" type="text" name="stripe_card_ref" value="'.GETPOST('stripe_card_ref', 'alpha').'"></td></tr>';

	print '</table>';

	print '</div>';

	dol_fiche_end();

	dol_set_focus('#label');

	print '<div class="center">';
	print '<input class="button" value="'.$langs->trans("Add").'" type="submit">';
	print '&nbsp;&nbsp;&nbsp;&nbsp;&nbsp;';
	print '<input name="cancel" class="button" value="'.$langs->trans("Cancel").'" type="submit">';
	print '</div>';
}

if ($socid && ($action == 'edit' || $action == 'editcard') && $user->rights->societe->creer)
{
	print '</form>';
}
if ($socid && ($action == 'create' || $action == 'createcard') && $user->rights->societe->creer)
{
	print '</form>';
}

// End of page
llxFooter();
$db->close();<|MERGE_RESOLUTION|>--- conflicted
+++ resolved
@@ -1315,43 +1315,25 @@
 		{
 			foreach ($balance->available as $cpt)
 			{
-<<<<<<< HEAD
-		        $arrayzerounitcurrency = array('BIF', 'CLP', 'DJF', 'GNF', 'JPY', 'KMF', 'KRW', 'MGA', 'PYG', 'RWF', 'VND', 'VUV', 'XAF', 'XOF', 'XPF');
-		        if (!in_array($cpt->currency, $arrayzerounitcurrency)) {
-					$currencybalance[$cpt->currency]->available = $cpt->amount / 100;
-				} else {
-					$currencybalance[$cpt->currency]->available = $cpt->amount;
-				}
-                $currencybalance[$cpt->currency]->currency = $cpt->currency;
-=======
 		        $arrayzerounitcurrency=array('BIF', 'CLP', 'DJF', 'GNF', 'JPY', 'KMF', 'KRW', 'MGA', 'PYG', 'RWF', 'VND', 'VUV', 'XAF', 'XOF', 'XPF');
 		        if (! in_array($cpt->currency, $arrayzerounitcurrency)) {
-					$currencybalance[$cpt->currency]['available']=$cpt->amount / 100;
+    					$currencybalance[$cpt->currency]['available'] = $cpt->amount / 100;
+		    		} else {
+				    	$currencybalance[$cpt->currency]['available'] = $cpt->amount;
+				    }
+            $currencybalance[$cpt->currency]['currency'] = $cpt->currency;
+			}
+		}
+
+        if (is_array($balance->pending) && count($balance->pending))
+		{
+			foreach ($balance->pending as $cpt)
+			{
+        $arrayzerounitcurrency=array('BIF', 'CLP', 'DJF', 'GNF', 'JPY', 'KMF', 'KRW', 'MGA', 'PYG', 'RWF', 'VND', 'VUV', 'XAF', 'XOF', 'XPF');
+        if (! in_array($cpt->currency, $arrayzerounitcurrency)) {
+					$currencybalance[$cpt->currency]['pending'] = $currencybalance[$cpt->currency]['available']+$cpt->amount / 100;
 				} else {
-					$currencybalance[$cpt->currency]['available']=$cpt->amount;
-				}
-                $currencybalance[$cpt->currency]['currency']=$cpt->currency;
->>>>>>> 65dc46db
-			}
-		}
-
-        if (is_array($balance->pending) && count($balance->pending))
-		{
-			foreach ($balance->pending as $cpt)
-			{
-<<<<<<< HEAD
-		        $arrayzerounitcurrency = array('BIF', 'CLP', 'DJF', 'GNF', 'JPY', 'KMF', 'KRW', 'MGA', 'PYG', 'RWF', 'VND', 'VUV', 'XAF', 'XOF', 'XPF');
-		        if (!in_array($cpt->currency, $arrayzerounitcurrency)) {
-					$currencybalance[$cpt->currency]->pending = $currencybalance[$cpt->currency]->available + $cpt->amount / 100;
-				} else {
-					$currencybalance[$cpt->currency]->pending = $currencybalance[$cpt->currency]->available + $cpt->amount;
-=======
-		        $arrayzerounitcurrency=array('BIF', 'CLP', 'DJF', 'GNF', 'JPY', 'KMF', 'KRW', 'MGA', 'PYG', 'RWF', 'VND', 'VUV', 'XAF', 'XOF', 'XPF');
-		        if (! in_array($cpt->currency, $arrayzerounitcurrency)) {
-					$currencybalance[$cpt->currency]['pending']=$currencybalance[$cpt->currency]['available']+$cpt->amount / 100;
-				} else {
-					$currencybalance[$cpt->currency]['pending']=$currencybalance[$cpt->currency]['available']+$cpt->amount;
->>>>>>> 65dc46db
+					$currencybalance[$cpt->currency]['pending'] = $currencybalance[$cpt->currency]['available']+$cpt->amount;
 				}
 			}
         }
@@ -1360,11 +1342,7 @@
 		{
 			foreach ($currencybalance as $cpt)
 			{
-<<<<<<< HEAD
-                print '<tr><td>'.$langs->trans("Currency".strtoupper($cpt->currency)).'</td><td>'.price($cpt->available, 0, '', 1, - 1, - 1, strtoupper($cpt->currency)).'</td><td>'.price($cpt->pending, 0, '', 1, - 1, - 1, strtoupper($cpt->currency)).'</td><td>'.price($cpt->available + $cpt->pending, 0, '', 1, - 1, - 1, strtoupper($cpt->currency)).'</td></tr>';
-=======
-                print '<tr><td>'.$langs->trans("Currency".strtoupper($cpt['currency'])).'</td><td>'.price($cpt['available'], 0, '', 1, - 1, - 1, strtoupper($cpt['currency'])).'</td><td>'.price($cpt->pending, 0, '', 1, - 1, - 1, strtoupper($cpt['currency'])).'</td><td>'.price($cpt['available']+$cpt->pending, 0, '', 1, - 1, - 1, strtoupper($cpt['currency'])).'</td></tr>';
->>>>>>> 65dc46db
+         print '<tr><td>'.$langs->trans("Currency".strtoupper($cpt['currency'])).'</td><td>'.price($cpt['available'], 0, '', 1, - 1, - 1, strtoupper($cpt['currency'])).'</td><td>'.price($cpt->pending, 0, '', 1, - 1, - 1, strtoupper($cpt['currency'])).'</td><td>'.price($cpt['available']+$cpt->pending, 0, '', 1, - 1, - 1, strtoupper($cpt['currency'])).'</td></tr>';
 			}
 		}
 
