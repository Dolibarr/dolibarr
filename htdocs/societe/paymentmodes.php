--- conflicted
+++ resolved
@@ -1308,11 +1308,7 @@
 							print $s;
 							print '</td>';
 							print '<td>';
-<<<<<<< HEAD
-							print dol_print_date($companypaymentmodetemp->date_modification, 'dayhour');
-=======
-							print dol_print_date($companypaymentmodetemp->tms, 'dayhour', 'tzuserrel');
->>>>>>> b1c045eb
+							print dol_print_date($companypaymentmodetemp->date_modification, 'dayhour', 'tzuserrel');
 							print '</td>';
 							// Fields from hook
 							$parameters = array('arrayfields' => array(), 'obj' => $obj, 'linetype' => 'stripecard');
