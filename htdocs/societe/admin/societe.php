<?php
/* Copyright (C) 2004      Rodolphe Quiedeville <rodolphe@quiedeville.org>
 * Copyright (C) 2004      Eric Seigne          <eric.seigne@ryxeo.com>
 * Copyright (C) 2005-2011 Laurent Destailleur  <eldy@users.sourceforge.net>
 * Copyright (C) 2005-2012 Regis Houssin        <regis.houssin@inodbox.com>
 * Copyright (C) 2011-2012 Juanjo Menent        <jmenent@2byte.es>
 *
 * This program is free software; you can redistribute it and/or modify
 * it under the terms of the GNU General Public License as published by
 * the Free Software Foundation; either version 3 of the License, or
 * (at your option) any later version.
 *
 * This program is distributed in the hope that it will be useful,
 * but WITHOUT ANY WARRANTY; without even the implied warranty of
 * MERCHANTABILITY or FITNESS FOR A PARTICULAR PURPOSE.  See the
 * GNU General Public License for more details.
 *
 * You should have received a copy of the GNU General Public License
 * along with this program. If not, see <https://www.gnu.org/licenses/>.
 */

/**
 *	\file       htdocs/societe/admin/societe.php
 *	\ingroup    company
 *	\brief      Third party module setup page
 */

require '../../main.inc.php';
require_once DOL_DOCUMENT_ROOT.'/core/lib/admin.lib.php';
require_once DOL_DOCUMENT_ROOT.'/core/lib/company.lib.php';
require_once DOL_DOCUMENT_ROOT.'/core/class/html.formcompany.class.php';

$langs->loadLangs(array("admin", "companies", "other"));

$action = GETPOST('action', 'aZ09');
$value = GETPOST('value', 'alpha');
<<<<<<< HEAD
$modulepart = GETPOST('modulepart', 'aZ09');
=======
$modulepart = GETPOST('modulepart', 'aZ09');	// Used by actions_setmoduleoptions.inc.php
>>>>>>> e0956c17

if (!$user->admin) {
	accessforbidden();
}

$formcompany = new FormCompany($db);



/*
 * Actions
 */

include DOL_DOCUMENT_ROOT.'/core/actions_setmoduleoptions.inc.php';

if ($action == 'setcodeclient') {
	if (dolibarr_set_const($db, "SOCIETE_CODECLIENT_ADDON", $value, 'chaine', 0, '', $conf->entity) > 0) {
		header("Location: ".$_SERVER["PHP_SELF"]);
		exit;
	} else {
		dol_print_error($db);
	}
}

if ($action == 'setcodecompta') {
	if (dolibarr_set_const($db, "SOCIETE_CODECOMPTA_ADDON", $value, 'chaine', 0, '', $conf->entity) > 0) {
		header("Location: ".$_SERVER["PHP_SELF"]);
		exit;
	} else {
		dol_print_error($db);
	}
}

if ($action == 'updateoptions') {
	if (GETPOST('COMPANY_USE_SEARCH_TO_SELECT')) {
		$companysearch = GETPOST('activate_COMPANY_USE_SEARCH_TO_SELECT', 'alpha');
		$res = dolibarr_set_const($db, "COMPANY_USE_SEARCH_TO_SELECT", $companysearch, 'chaine', 0, '', $conf->entity);
		if (!($res > 0)) {
			$error++;
		}
		if (!$error) {
			setEventMessages($langs->trans("SetupSaved"), null, 'mesgs');
		} else {
			setEventMessages($langs->trans("Error"), null, 'errors');
		}
	}

	if (GETPOST('CONTACT_USE_SEARCH_TO_SELECT')) {
		$contactsearch = GETPOST('activate_CONTACT_USE_SEARCH_TO_SELECT', 'alpha');
		$res = dolibarr_set_const($db, "CONTACT_USE_SEARCH_TO_SELECT", $contactsearch, 'chaine', 0, '', $conf->entity);
		if (!($res > 0)) {
			$error++;
		}
		if (!$error) {
			setEventMessages($langs->trans("SetupSaved"), null, 'mesgs');
		} else {
			setEventMessages($langs->trans("Error"), null, 'errors');
		}
	}

	if (GETPOST('THIRDPARTY_CUSTOMERTYPE_BY_DEFAULT')) {
		$customertypedefault = GETPOST('defaultcustomertype', 'int');
		$res = dolibarr_set_const($db, "THIRDPARTY_CUSTOMERTYPE_BY_DEFAULT", $customertypedefault, 'chaine', 0, '', $conf->entity);
		if (!($res > 0)) {
			$error++;
		}
		if (!$error) {
			setEventMessages($langs->trans("SetupSaved"), null, 'mesgs');
		} else {
			setEventMessages($langs->trans("Error"), null, 'errors');
		}
	}
}

// Activate a document generator module
if ($action == 'set') {
	$label = GETPOST('label', 'alpha');
	$scandir = GETPOST('scan_dir', 'alpha');

	$type = 'company';
	$sql = "INSERT INTO ".MAIN_DB_PREFIX."document_model (nom, type, entity, libelle, description)";
	$sql .= " VALUES ('".$db->escape($value)."', '".$db->escape($type)."', ".((int) $conf->entity).", ";
	$sql .= ($label ? "'".$db->escape($label)."'" : 'null').", ";
	$sql .= (!empty($scandir) ? "'".$db->escape($scandir)."'" : "null");
	$sql .= ")";

	$resql = $db->query($sql);
	if (!$resql) {
		dol_print_error($db);
	}
}

// Disable a document generator module
if ($action == 'del') {
	$type = 'company';
	$sql = "DELETE FROM ".MAIN_DB_PREFIX."document_model";
	$sql .= " WHERE nom='".$db->escape($value)."' AND type='".$db->escape($type)."' AND entity=".((int) $conf->entity);
	$resql = $db->query($sql);
	if (!$resql) {
		dol_print_error($db);
	}
}

// Define default generator
if ($action == 'setdoc') {
	$label = GETPOST('label', 'alpha');
	$scandir = GETPOST('scan_dir', 'alpha');

	$db->begin();

	dolibarr_set_const($db, "COMPANY_ADDON_PDF", $value, 'chaine', 0, '', $conf->entity);

	// On active le modele
	$type = 'company';
	$sql_del = "DELETE FROM ".MAIN_DB_PREFIX."document_model";
	$sql_del .= " WHERE nom = '".$db->escape(GETPOST('value', 'alpha'))."'";
	$sql_del .= " AND type = '".$db->escape($type)."'";
	$sql_del .= " AND entity = ".((int) $conf->entity);
	dol_syslog("societe.php ".$sql);
	$result1 = $db->query($sql_del);

	$sql = "INSERT INTO ".MAIN_DB_PREFIX."document_model (nom, type, entity, libelle, description)";
	$sql .= " VALUES ('".$db->escape($value)."', '".$db->escape($type)."', ".((int) $conf->entity).", ";
	$sql .= ($label ? "'".$db->escape($label)."'" : 'null').", ";
	$sql .= (!empty($scandir) ? "'".$db->escape($scandir)."'" : "null");
	$sql .= ")";
	dol_syslog("societe.php", LOG_DEBUG);
	$result2 = $db->query($sql);
	if ($result1 && $result2) {
		$db->commit();
	} else {
		$db->rollback();
	}
}

//Activate Set ref in list
if ($action == "setaddrefinlist") {
	$setaddrefinlist = GETPOST('value', 'int');
	$res = dolibarr_set_const($db, "SOCIETE_ADD_REF_IN_LIST", $setaddrefinlist, 'yesno', 0, '', $conf->entity);
	if (!($res > 0)) {
		$error++;
	}
	if (!$error) {
		setEventMessages($langs->trans("SetupSaved"), null, 'mesgs');
	} else {
		setEventMessages($langs->trans("Error"), null, 'errors');
	}
}

//Activate Set vat in list
if ($action == "setvatinlist") {
	$setvatinlist = GETPOST('value', 'int');
	$res = dolibarr_set_const($db, "SOCIETE_SHOW_VAT_IN_LIST", $setvatinlist, 'yesno', 0, '', $conf->entity);
	if (!($res > 0)) {
		$error++;
	}
	if (!$error) {
		setEventMessages($langs->trans("SetupSaved"), null, 'mesgs');
	} else {
		setEventMessages($langs->trans("Error"), null, 'errors');
	}
}

//Activate Set adress in list
if ($action == "setaddadressinlist") {
	$val = GETPOST('value', 'int');
	$res = dolibarr_set_const($db, "COMPANY_SHOW_ADDRESS_SELECTLIST", $val, 'yesno', 0, '', $conf->entity);
	if (!($res > 0)) {
		$error++;
	}
	if (!$error) {
		setEventMessages($langs->trans("SetupSaved"), null, 'mesgs');
	} else {
		setEventMessages($langs->trans("Error"), null, 'errors');
	}
}

//Activate Set email phone town in contact list
if ($action == "setaddemailphonetownincontactlist") {
	$val = GETPOST('value', 'int');
	$res = dolibarr_set_const($db, "CONTACT_SHOW_EMAIL_PHONE_TOWN_SELECTLIST", $val, 'yesno', 0, '', $conf->entity);
	if (!($res > 0)) {
		$error++;
	}
	if (!$error) {
		setEventMessages($langs->trans("SetupSaved"), null, 'mesgs');
	} else {
		setEventMessages($langs->trans("Error"), null, 'errors');
	}
}

//Activate Ask For Preferred Shipping Method
if ($action == "setaskforshippingmet") {
	$setaskforshippingmet = GETPOST('value', 'int');
	$res = dolibarr_set_const($db, "SOCIETE_ASK_FOR_SHIPPING_METHOD", $setaskforshippingmet, 'yesno', 0, '', $conf->entity);
	if (!($res > 0)) {
		$error++;
	}
	if (!$error) {
		setEventMessages($langs->trans("SetupSaved"), null, 'mesgs');
	} else {
		setEventMessages($langs->trans("Error"), null, 'errors');
	}
}

//Activate "Disable prospect/customer type"
if ($action == "setdisableprospectcustomer") {
	$setdisableprospectcustomer = GETPOST('value', 'int');
	$res = dolibarr_set_const($db, "SOCIETE_DISABLE_PROSPECTSCUSTOMERS", $setdisableprospectcustomer, 'yesno', 0, '', $conf->entity);
	if (!($res > 0)) {
		$error++;
	}
	if (!$error) {
		setEventMessages($langs->trans("SetupSaved"), null, 'mesgs');
	} else {
		setEventMessages($langs->trans("Error"), null, 'errors');
	}
}

//Activate ProfId unique
if ($action == 'setprofid') {
	$status = GETPOST('status', 'alpha');

	$idprof = "SOCIETE_".$value."_UNIQUE";
	if (dolibarr_set_const($db, $idprof, $status, 'chaine', 0, '', $conf->entity) > 0) {
		//header("Location: ".$_SERVER["PHP_SELF"]);
		//exit;
	} else {
		dol_print_error($db);
	}
}

//Activate ProfId mandatory
if ($action == 'setprofidmandatory') {
	$status = GETPOST('status', 'alpha');

	$idprof = "SOCIETE_".$value."_MANDATORY";
	if (dolibarr_set_const($db, $idprof, $status, 'chaine', 0, '', $conf->entity) > 0) {
		//header("Location: ".$_SERVER["PHP_SELF"]);
		//exit;
	} else {
		dol_print_error($db);
	}
}

//Activate ProfId invoice mandatory
if ($action == 'setprofidinvoicemandatory') {
	$status = GETPOST('status', 'alpha');

	$idprof = "SOCIETE_".$value."_INVOICE_MANDATORY";
	if (dolibarr_set_const($db, $idprof, $status, 'chaine', 0, '', $conf->entity) > 0) {
		//header("Location: ".$_SERVER["PHP_SELF"]);
		//exit;
	} else {
		dol_print_error($db);
	}
}

//Set hide closed customer into combox or select
if ($action == 'sethideinactivethirdparty') {
	$status = GETPOST('status', 'alpha');

	if (dolibarr_set_const($db, "COMPANY_HIDE_INACTIVE_IN_COMBOBOX", $status, 'chaine', 0, '', $conf->entity) > 0) {
		header("Location: ".$_SERVER["PHP_SELF"]);
		exit;
	} else {
		dol_print_error($db);
	}
}
if ($action == 'setonsearchandlistgooncustomerorsuppliercard') {
	$setonsearchandlistgooncustomerorsuppliercard = GETPOST('value', 'int');
	$res = dolibarr_set_const($db, "SOCIETE_ON_SEARCH_AND_LIST_GO_ON_CUSTOMER_OR_SUPPLIER_CARD", $setonsearchandlistgooncustomerorsuppliercard, 'yesno', 0, '', $conf->entity);
	if (!($res > 0)) {
		$error++;
	}
	if (!$error) {
		setEventMessages($langs->trans("SetupSaved"), null, 'mesgs');
	} else {
		setEventMessages($langs->trans("Error"), null, 'errors');
	}
}

/*
 * 	View
 */

clearstatcache();

$form = new Form($db);

$help_url = 'EN:Module Third Parties setup|FR:Paramétrage_du_module_Tiers|ES:Configuración_del_módulo_terceros';
llxHeader('', $langs->trans("CompanySetup"), $help_url);

$linkback = '<a href="'.DOL_URL_ROOT.'/admin/modules.php?restore_lastsearch_values=1">'.$langs->trans("BackToModuleList").'</a>';
print load_fiche_titre($langs->trans("CompanySetup"), $linkback, 'title_setup');


$head = societe_admin_prepare_head();

print dol_get_fiche_head($head, 'general', $langs->trans("ThirdParties"), -1, 'company');

$dirsociete = array_merge(array('/core/modules/societe/'), $conf->modules_parts['societe']);
foreach ($conf->modules_parts['models'] as $mo) {
	$dirsociete[] = $mo.'core/modules/societe/'; //Add more models
}

// Module to manage customer/supplier code

print load_fiche_titre($langs->trans("CompanyCodeChecker"), '', '');

print '<div class="div-table-responsive-no-min">';
print '<table class="noborder centpercent">'."\n";
print '<tr class="liste_titre">'."\n";
print '  <td>'.$langs->trans("Name").'</td>';
print '  <td>'.$langs->trans("Description").'</td>';
print '  <td>'.$langs->trans("Example").'</td>';
print '  <td class="center" width="80">'.$langs->trans("Status").'</td>';
print '  <td class="center" width="60">'.$langs->trans("ShortInfo").'</td>';
print "</tr>\n";

$arrayofmodules = array();

foreach ($dirsociete as $dirroot) {
	$dir = dol_buildpath($dirroot, 0);

	$handle = @opendir($dir);
	if (is_resource($handle)) {
		// Loop on each module find in opened directory
		while (($file = readdir($handle)) !== false) {
			if (substr($file, 0, 15) == 'mod_codeclient_' && substr($file, -3) == 'php') {
				$file = substr($file, 0, dol_strlen($file) - 4);

				try {
					dol_include_once($dirroot.$file.'.php');
				} catch (Exception $e) {
					dol_syslog($e->getMessage(), LOG_ERR);
				}

				$modCodeTiers = new $file;

				// Show modules according to features level
				if ($modCodeTiers->version == 'development' && $conf->global->MAIN_FEATURES_LEVEL < 2) {
					continue;
				}
				if ($modCodeTiers->version == 'experimental' && $conf->global->MAIN_FEATURES_LEVEL < 1) {
					continue;
				}

				$arrayofmodules[$file] = $modCodeTiers;
			}
		}
		closedir($handle);
	}
}

$arrayofmodules = dol_sort_array($arrayofmodules, 'position');

foreach ($arrayofmodules as $file => $modCodeTiers) {
	print '<tr class="oddeven">'."\n";
	print '<td width="140">'.$modCodeTiers->name.'</td>'."\n";
	print '<td>'.$modCodeTiers->info($langs).'</td>'."\n";
	print '<td class="nowrap">'.$modCodeTiers->getExample($langs).'</td>'."\n";

	if ($conf->global->SOCIETE_CODECLIENT_ADDON == "$file") {
		print '<td class="center">'."\n";
		print img_picto($langs->trans("Activated"), 'switch_on');
		print "</td>\n";
	} else {
		$disabled = (!empty($conf->multicompany->enabled) && (is_object($mc) && !empty($mc->sharings['referent']) && $mc->sharings['referent'] != $conf->entity) ? true : false);
		print '<td class="center">';
		if (!$disabled) {
			print '<a class="reposition" href="'.$_SERVER['PHP_SELF'].'?action=setcodeclient&token='.newToken().'&value='.urlencode($file).'">';
		}
		print img_picto($langs->trans("Disabled"), 'switch_off');
		if (!$disabled) {
			print '</a>';
		}
		print '</td>';
	}

	print '<td class="center">';
	$s = $modCodeTiers->getToolTip($langs, null, -1);
	print $form->textwithpicto('', $s, 1);
	print '</td>';

	print '</tr>';
}
print '</table>';
print '</div>';

print "<br>";


// Select accountancy code numbering module

print load_fiche_titre($langs->trans("AccountCodeManager"), '', '');

print '<div class="div-table-responsive-no-min">';
print '<table class="noborder centpercent">';
print '<tr class="liste_titre">';
print '<td width="140">'.$langs->trans("Name").'</td>';
print '<td>'.$langs->trans("Description").'</td>';
print '<td>'.$langs->trans("Example").'</td>';
print '<td class="center" width="80">'.$langs->trans("Status").'</td>';
print '<td class="center" width="60">'.$langs->trans("ShortInfo").'</td>';
print "</tr>\n";

$arrayofmodules = array();

foreach ($dirsociete as $dirroot) {
	$dir = dol_buildpath($dirroot, 0);

	$handle = @opendir($dir);
	if (is_resource($handle)) {
		while (($file = readdir($handle)) !== false) {
			if (substr($file, 0, 15) == 'mod_codecompta_' && substr($file, -3) == 'php') {
				$file = substr($file, 0, dol_strlen($file) - 4);

				try {
					dol_include_once($dirroot.$file.'.php');
				} catch (Exception $e) {
					dol_syslog($e->getMessage(), LOG_ERR);
				}

				$modCodeCompta = new $file;

				$arrayofmodules[$file] = $modCodeCompta;
			}
		}
		closedir($handle);
	}
}

$arrayofmodules = dol_sort_array($arrayofmodules, 'position');


foreach ($arrayofmodules as $file => $modCodeCompta) {
	print '<tr class="oddeven">';
	print '<td>'.$modCodeCompta->name."</td><td>\n";
	print $modCodeCompta->info($langs);
	print '</td>';
	print '<td class="nowrap">'.$modCodeCompta->getExample($langs)."</td>\n";

	if ($conf->global->SOCIETE_CODECOMPTA_ADDON == "$file") {
		print '<td class="center">';
		print img_picto($langs->trans("Activated"), 'switch_on');
		print '</td>';
	} else {
		print '<td class="center"><a class="reposition" href="'.$_SERVER['PHP_SELF'].'?action=setcodecompta&token='.newToken().'&value='.urlencode($file).'">';
		print img_picto($langs->trans("Disabled"), 'switch_off');
		print '</a></td>';
	}
	print '<td class="center">';
	$s = $modCodeCompta->getToolTip($langs, null, -1);
	print $form->textwithpicto('', $s, 1);
	print '</td>';
	print "</tr>\n";
}
print "</table>\n";
print '</div>';


/*
 *  Document templates generators
 */
print '<br>';
print load_fiche_titre($langs->trans("ModelModules"), '', '');

// Load array def with activated templates
$def = array();
$sql = "SELECT nom";
$sql .= " FROM ".MAIN_DB_PREFIX."document_model";
$sql .= " WHERE type = 'company'";
$sql .= " AND entity = ".$conf->entity;
$resql = $db->query($sql);
if ($resql) {
	$i = 0;
	$num_rows = $db->num_rows($resql);
	while ($i < $num_rows) {
		$array = $db->fetch_array($resql);
		array_push($def, $array[0]);
		$i++;
	}
} else {
	dol_print_error($db);
}

print '<div class="div-table-responsive-no-min">';
print '<table class="noborder centpercent">';
print '<tr class="liste_titre">';
print '<td width="140">'.$langs->trans("Name").'</td>';
print '<td>'.$langs->trans("Description").'</td>';
print '<td class="center" width="80">'.$langs->trans("Status").'</td>';
print '<td class="center" width="60">'.$langs->trans("ShortInfo").'</td>';
print '<td class="center" width="60">'.$langs->trans("Preview").'</td>';
print "</tr>\n";

foreach ($dirsociete as $dirroot) {
	$dir = dol_buildpath($dirroot.'doc/', 0);

	$handle = @opendir($dir);
	if (is_resource($handle)) {
		while (($file = readdir($handle)) !== false) {
			if (preg_match('/\.modules\.php$/i', $file)) {
				$name = substr($file, 4, dol_strlen($file) - 16);
				$classname = substr($file, 0, dol_strlen($file) - 12);

				try {
					dol_include_once($dirroot.'doc/'.$file);
				} catch (Exception $e) {
					dol_syslog($e->getMessage(), LOG_ERR);
				}

				$module = new $classname($db);

				$modulequalified = 1;
				if (!empty($module->version)) {
					if ($module->version == 'development' && $conf->global->MAIN_FEATURES_LEVEL < 2) {
						$modulequalified = 0;
					} elseif ($module->version == 'experimental' && $conf->global->MAIN_FEATURES_LEVEL < 1) {
						$modulequalified = 0;
					}
				}

				if ($modulequalified) {
					print '<tr class="oddeven"><td width="100">';
					print $module->name;
					print "</td><td>\n";
					if (method_exists($module, 'info')) {
						print $module->info($langs);
					} else {
						print $module->description;
					}
					print '</td>';

					// Activate / Disable
					if (in_array($name, $def)) {
						print "<td class=\"center\">\n";
						//if ($conf->global->COMPANY_ADDON_PDF != "$name")
						//{
							print '<a href="'.$_SERVER["PHP_SELF"].'?action=del&token='.newToken().'&value='.urlencode($name).'&token='.newToken().'&scan_dir='.$module->scandir.'&label='.urlencode($module->name).'">';
							print img_picto($langs->trans("Enabled"), 'switch_on');
							print '</a>';
						//}
						//else
						//{
						//	print img_picto($langs->trans("Enabled"),'on');
						//}
						print "</td>";
					} else {
						if (versioncompare($module->phpmin, versionphparray()) > 0) {
							print '<td class="center">'."\n";
							print img_picto(dol_escape_htmltag($langs->trans("ErrorModuleRequirePHPVersion", join('.', $module->phpmin))), 'switch_off');
							print "</td>";
						} else {
							print '<td class="center">'."\n";
							print '<a href="'.$_SERVER["PHP_SELF"].'?action=set&value='.urlencode($name).'&token='.newToken().'&scan_dir='.urlencode($module->scandir).'&label='.urlencode($module->name).'">'.img_picto($langs->trans("Disabled"), 'switch_off').'</a>';
							print "</td>";
						}
					}

					// Info
					$htmltooltip = ''.$langs->trans("Name").': '.$module->name;
					$htmltooltip .= '<br>'.$langs->trans("Type").': '.($module->type ? $module->type : $langs->trans("Unknown"));
					if ($module->type == 'pdf') {
						$htmltooltip .= '<br>'.$langs->trans("Height").'/'.$langs->trans("Width").': '.$module->page_hauteur.'/'.$module->page_largeur;
					}
					$htmltooltip .= '<br><br><u>'.$langs->trans("FeaturesSupported").':</u>';
					$htmltooltip .= '<br>'.$langs->trans("WatermarkOnDraft").': '.yn((!empty($module->option_draft_watermark) ? $module->option_draft_watermark : ''), 1, 1);

					print '<td class="center nowrap">';
					print $form->textwithpicto('', $htmltooltip, 1, 0);
					print '</td>';

					// Preview
					print '<td class="center nowrap">';
					if ($module->type == 'pdf') {
						$linkspec = '<a href="'.$_SERVER["PHP_SELF"].'?action=specimen&token='.newToken().'&module='.$name.'">'.img_object($langs->trans("Preview"), 'bill').'</a>';
					} else {
						$linkspec = img_object($langs->trans("PreviewNotAvailable"), 'generic');
					}
					print $linkspec;
					print '</td>';

					print "</tr>\n";
				}
			}
		}
		closedir($handle);
	}
}
print '</table>';
print '</div>';

print '<br>';

//IDProf
print load_fiche_titre($langs->trans("CompanyIdProfChecker"), '', '');

print '<div class="div-table-responsive-no-min">';
print '<table class="noborder centpercent">';
print '<tr class="liste_titre">';
print '<td>'.$langs->trans("Name").'</td>';
print '<td>'.$langs->trans("Description").'</td>';
print '<td class="center">'.$langs->trans("MustBeUnique").'</td>';
print '<td class="center">'.$langs->trans("MustBeMandatory").'</td>';
print '<td class="center">'.$langs->trans("MustBeInvoiceMandatory").'</td>';
print "</tr>\n";

$profid['IDPROF1'][0] = $langs->trans("ProfId1");
$profid['IDPROF1'][1] = $langs->transcountry('ProfId1', $mysoc->country_code);
$profid['IDPROF2'][0] = $langs->trans("ProfId2");
$profid['IDPROF2'][1] = $langs->transcountry('ProfId2', $mysoc->country_code);
$profid['IDPROF3'][0] = $langs->trans("ProfId3");
$profid['IDPROF3'][1] = $langs->transcountry('ProfId3', $mysoc->country_code);
$profid['IDPROF4'][0] = $langs->trans("ProfId4");
$profid['IDPROF4'][1] = $langs->transcountry('ProfId4', $mysoc->country_code);
$profid['IDPROF5'][0] = $langs->trans("ProfId5");
$profid['IDPROF5'][1] = $langs->transcountry('ProfId5', $mysoc->country_code);
$profid['IDPROF6'][0] = $langs->trans("ProfId6");
$profid['IDPROF6'][1] = $langs->transcountry('ProfId6', $mysoc->country_code);
$profid['EMAIL'][0] = $langs->trans("EMail");
$profid['EMAIL'][1] = $langs->trans('Email');

$nbofloop = count($profid);
foreach ($profid as $key => $val) {
	if ($profid[$key][1] != '-') {
		print '<tr class="oddeven">';
		print '<td>'.$profid[$key][0]."</td><td>\n";
		print $profid[$key][1];
		print '</td>';

		$idprof_unique = 'SOCIETE_'.$key.'_UNIQUE';
		$idprof_mandatory = 'SOCIETE_'.$key.'_MANDATORY';
		$idprof_invoice_mandatory = 'SOCIETE_'.$key.'_INVOICE_MANDATORY';

		$verif = (empty($conf->global->$idprof_unique) ?false:true);
		$mandatory = (empty($conf->global->$idprof_mandatory) ?false:true);
		$invoice_mandatory = (empty($conf->global->$idprof_invoice_mandatory) ?false:true);

		if ($verif) {
			print '<td class="center"><a class="reposition" href="'.$_SERVER['PHP_SELF'].'?action=setprofid&token='.newToken().'&value='.$key.'&status=0">';
			print img_picto($langs->trans("Activated"), 'switch_on');
			print '</a></td>';
		} else {
			print '<td class="center"><a class="reposition" href="'.$_SERVER['PHP_SELF'].'?action=setprofid&token='.newToken().'&value='.$key.'&status=1">';
			print img_picto($langs->trans("Disabled"), 'switch_off');
			print '</a></td>';
		}

		if ($mandatory) {
			print '<td class="center"><a class="reposition" href="'.$_SERVER['PHP_SELF'].'?action=setprofidmandatory&token='.newToken().'&value='.$key.'&status=0">';
			print img_picto($langs->trans("Activated"), 'switch_on');
			print '</a></td>';
		} else {
			print '<td class="center"><a class="reposition" href="'.$_SERVER['PHP_SELF'].'?action=setprofidmandatory&token='.newToken().'&value='.$key.'&status=1">';
			print img_picto($langs->trans("Disabled"), 'switch_off');
			print '</a></td>';
		}

		if ($invoice_mandatory) {
			print '<td class="center"><a class="reposition" href="'.$_SERVER['PHP_SELF'].'?action=setprofidinvoicemandatory&token='.newToken().'&value='.$key.'&status=0">';
			print img_picto($langs->trans("Activated"), 'switch_on');
			print '</a></td>';
		} else {
			print '<td class="center"><a class="reposition" href="'.$_SERVER['PHP_SELF'].'?action=setprofidinvoicemandatory&token='.newToken().'&value='.$key.'&status=1">';
			print img_picto($langs->trans("Disabled"), 'switch_off');
			print '</a></td>';
		}

		print "</tr>\n";
	}
	$i++;
}

print "</table>\n";
print '</div>';

print "<br>\n";

print load_fiche_titre($langs->trans("Other"), '', '');

// Autres options
$form = new Form($db);

print '<form method="POST" action="'.$_SERVER['PHP_SELF'].'">';
print '<input type="hidden" name="token" value="'.newToken().'">';
print '<input type="hidden" name="page_y" value="">';
print '<input type="hidden" name="action" value="updateoptions">';

print '<div class="div-table-responsive-no-min">';
print '<table class="noborder centpercent">';
print '<tr class="liste_titre">';
print "<td>".$langs->trans("Parameters")."</td>\n";
print '<td class="right" width="60">'.$langs->trans("Value").'</td>'."\n";
print '<td width="80">&nbsp;</td></tr>'."\n";

// Utilisation formulaire Ajax sur choix societe

print '<tr class="oddeven">';
print '<td width="80%">'.$form->textwithpicto($langs->trans("DelaiedFullListToSelectCompany"), $langs->trans('UseSearchToSelectCompanyTooltip'), 1).' </td>';
if (!$conf->use_javascript_ajax) {
	print '<td class="nowrap right" colspan="2">';
	print $langs->trans("NotAvailableWhenAjaxDisabled");
	print "</td>";
} else {
	print '<td width="60" class="right">';
	$arrval = array('0'=>$langs->trans("No"),
	'1'=>$langs->trans("Yes").' ('.$langs->trans("NumberOfKeyToSearch", 1).')',
	'2'=>$langs->trans("Yes").' ('.$langs->trans("NumberOfKeyToSearch", 2).')',
	'3'=>$langs->trans("Yes").' ('.$langs->trans("NumberOfKeyToSearch", 3).')',
	);
	print $form->selectarray("activate_COMPANY_USE_SEARCH_TO_SELECT", $arrval, (property_exists($conf->global, 'COMPANY_USE_SEARCH_TO_SELECT')?$conf->global->COMPANY_USE_SEARCH_TO_SELECT:''), 0, 0, 0, '', 0, 0, 0, '', 'minwidth75imp');
	print '</td><td class="right">';
	print '<input type="submit" class="button reposition" name="COMPANY_USE_SEARCH_TO_SELECT" value="'.$langs->trans("Modify").'">';
	print "</td>";
}
print '</tr>';


print '<tr class="oddeven">';
print '<td width="80%">'.$form->textwithpicto($langs->trans("DelaiedFullListToSelectContact"), $langs->trans('UseSearchToSelectContactTooltip'), 1).'</td>';
if (!$conf->use_javascript_ajax) {
	print '<td class="nowrap right" colspan="2">';
	print $langs->trans("NotAvailableWhenAjaxDisabled");
	print "</td>";
} else {
	print '<td width="60" class="right">';
	$arrval = array('0'=>$langs->trans("No"),
	'1'=>$langs->trans("Yes").' ('.$langs->trans("NumberOfKeyToSearch", 1).')',
	'2'=>$langs->trans("Yes").' ('.$langs->trans("NumberOfKeyToSearch", 2).')',
	'3'=>$langs->trans("Yes").' ('.$langs->trans("NumberOfKeyToSearch", 3).')',
	);
	print $form->selectarray("activate_CONTACT_USE_SEARCH_TO_SELECT", $arrval, (property_exists($conf->global, 'CONTACT_USE_SEARCH_TO_SELECT')?$conf->global->CONTACT_USE_SEARCH_TO_SELECT:''), 0, 0, 0, '', 0, 0, 0, '', 'minwidth75imp');
	print '</td><td class="right">';
	print '<input type="submit" class="button reposition" name="CONTACT_USE_SEARCH_TO_SELECT" value="'.$langs->trans("Modify").'">';
	print "</td>";
}
print '</tr>';



print '<tr class="oddeven">';
print '<td width="80%">'.$langs->trans("AddRefInList").'</td>';
print '<td>&nbsp;</td>';
print '<td class="center">';
if (!empty($conf->global->SOCIETE_ADD_REF_IN_LIST)) {
	print '<a class="reposition" href="'.$_SERVER['PHP_SELF'].'?action=setaddrefinlist&token='.newToken().'&value=0">';
	print img_picto($langs->trans("Activated"), 'switch_on');
} else {
	print '<a class="reposition" href="'.$_SERVER['PHP_SELF'].'?action=setaddrefinlist&token='.newToken().'&value=1">';
	print img_picto($langs->trans("Disabled"), 'switch_off');
}
print '</a></td>';
print '</tr>';

print '<tr class="oddeven">';
print '<td width="80%">'.$langs->trans("AddVatInList").'</td>';
print '<td>&nbsp;</td>';
print '<td class="center">';
if (!empty($conf->global->SOCIETE_SHOW_VAT_IN_LIST)) {
	print '<a class="reposition" href="'.$_SERVER['PHP_SELF'].'?action=setvatinlist&token='.newToken().'&value=0">';
	print img_picto($langs->trans("Activated"), 'switch_on');
} else {
	print '<a class="reposition" href="'.$_SERVER['PHP_SELF'].'?action=setvatinlist&token='.newToken().'&value=1">';
	print img_picto($langs->trans("Disabled"), 'switch_off');
}
print '</a></td>';
print '</tr>';

print '<tr class="oddeven">';
print '<td width="80%">'.$langs->trans("AddAdressInList").'</td>';
print '<td>&nbsp;</td>';
print '<td class="center">';
if (!empty($conf->global->COMPANY_SHOW_ADDRESS_SELECTLIST)) {
	print '<a class="reposition" href="'.$_SERVER['PHP_SELF'].'?action=setaddadressinlist&token='.newToken().'&value=0">';
	print img_picto($langs->trans("Activated"), 'switch_on');
} else {
	print '<a class="reposition" href="'.$_SERVER['PHP_SELF'].'?action=setaddadressinlist&token='.newToken().'&value=1">';
	print img_picto($langs->trans("Disabled"), 'switch_off');
}
print '</a></td>';
print '</tr>';

print '<tr class="oddeven">';
print '<td width="80%">'.$langs->trans("AddEmailPhoneTownInContactList").'</td>';
print '<td>&nbsp;</td>';
print '<td class="center">';
if (!empty($conf->global->CONTACT_SHOW_EMAIL_PHONE_TOWN_SELECTLIST)) {
	print '<a class="reposition" href="'.$_SERVER['PHP_SELF'].'?action=setaddemailphonetownincontactlist&token='.newToken().'&value=0">';
	print img_picto($langs->trans("Activated"), 'switch_on');
} else {
	print '<a class="reposition" href="'.$_SERVER['PHP_SELF'].'?action=setaddemailphonetownincontactlist&token='.newToken().'&value=1">';
	print img_picto($langs->trans("Disabled"), 'switch_off');
}
print '</a></td>';
print '</tr>';

if (!empty($conf->expedition->enabled)) {
	if (getDolGlobalInt('MAIN_FEATURES_LEVEL') > 0) {	// Visible on experimental only because seems to not be implemented everywhere (only on proposal)
		print '<tr class="oddeven">';
		print '<td width="80%">'.$langs->trans("AskForPreferredShippingMethod").'</td>';
		print '<td>&nbsp;</td>';
		print '<td class="center">';
		if (!empty($conf->global->SOCIETE_ASK_FOR_SHIPPING_METHOD)) {
			print '<a class="reposition" href="'.$_SERVER['PHP_SELF'].'?action=setaskforshippingmet&token='.newToken().'&value=0">';
			print img_picto($langs->trans("Activated"), 'switch_on');
		} else {
			print '<a class="reposition" href="'.$_SERVER['PHP_SELF'].'?action=setaskforshippingmet&token='.newToken().'&value=1">';
			print img_picto($langs->trans("Disabled"), 'switch_off');
		}
		print '</a></td>';
		print '</tr>';
	}
}

// Disable Prospect/Customer thirdparty type
print '<tr class="oddeven">';
print '<td width="80%">'.$langs->trans("DisableProspectCustomerType").'</td>';
print '<td>&nbsp;</td>';
print '<td class="center">';
if (!empty($conf->global->SOCIETE_DISABLE_PROSPECTSCUSTOMERS)) {
	print '<a class="reposition" href="'.$_SERVER['PHP_SELF'].'?action=setdisableprospectcustomer&token='.newToken().'&value=0">';
	print img_picto($langs->trans("Activated"), 'switch_on');
} else {
	print '<a class="reposition" href="'.$_SERVER['PHP_SELF'].'?action=setdisableprospectcustomer&token='.newToken().'&value=1">';
	print img_picto($langs->trans("Disabled"), 'switch_off');
}
print '</a></td>';
print '</tr>';

if (empty($conf->global->SOCIETE_DISABLE_PROSPECTSCUSTOMERS)) {
	// Default Prospect/Customer thirdparty type on customer création
	print '<tr class="oddeven">';
	print '<td>'.$langs->trans("DefaultCustomerType").'</td>';
	print '<td>';
	print $formcompany->selectProspectCustomerType((property_exists($conf->global, 'THIRDPARTY_CUSTOMERTYPE_BY_DEFAULT')?$conf->global->THIRDPARTY_CUSTOMERTYPE_BY_DEFAULT:''), 'defaultcustomertype', 'defaultcustomertype', 'admin');
	print '</td>';
	print '<td class="center">';
	print '<input type="submit" class="button reposition" name="THIRDPARTY_CUSTOMERTYPE_BY_DEFAULT" value="'.$langs->trans("Modify").'">';
	print '</td>';
	print '</tr>';
}

print '</table>';
print '</div>';

print '</form>';


print dol_get_fiche_end();

// End of page
llxFooter();
$db->close();<|MERGE_RESOLUTION|>--- conflicted
+++ resolved
@@ -34,11 +34,7 @@
 
 $action = GETPOST('action', 'aZ09');
 $value = GETPOST('value', 'alpha');
-<<<<<<< HEAD
-$modulepart = GETPOST('modulepart', 'aZ09');
-=======
 $modulepart = GETPOST('modulepart', 'aZ09');	// Used by actions_setmoduleoptions.inc.php
->>>>>>> e0956c17
 
 if (!$user->admin) {
 	accessforbidden();
