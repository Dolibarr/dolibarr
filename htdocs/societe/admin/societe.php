--- conflicted
+++ resolved
@@ -1,18 +1,10 @@
 <?php
-<<<<<<< HEAD
 /* Copyright (C) 2004      Rodolphe Quiedeville <rodolphe@quiedeville.org>
  * Copyright (C) 2004      Eric Seigne          <eric.seigne@ryxeo.com>
  * Copyright (C) 2005-2011 Laurent Destailleur  <eldy@users.sourceforge.net>
  * Copyright (C) 2005-2012 Regis Houssin        <regis.houssin@inodbox.com>
  * Copyright (C) 2011-2012 Juanjo Menent        <jmenent@2byte.es>
- * Copyright (C) 2022      Anthony Berton	  	<anthony.berton@bb2a.fr>
-=======
-/* Copyright (C) 2004       Rodolphe Quiedeville    <rodolphe@quiedeville.org>
- * Copyright (C) 2004       Eric Seigne             <eric.seigne@ryxeo.com>
- * Copyright (C) 2005-2011  Laurent Destailleur     <eldy@users.sourceforge.net>
- * Copyright (C) 2005-2012  Regis Houssin           <regis.houssin@inodbox.com>
- * Copyright (C) 2011-2012  Juanjo Menent           <jmenent@2byte.es>
->>>>>>> 8c808ea5
+ * Copyright (C) 2022      Anthony Berton	  	  <anthony.berton@bb2a.fr>
  *
  * This program is free software; you can redistribute it and/or modify
  * it under the terms of the GNU General Public License as published by
