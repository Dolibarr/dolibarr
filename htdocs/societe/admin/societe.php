<?php
/* Copyright (C) 2004      Rodolphe Quiedeville <rodolphe@quiedeville.org>
 * Copyright (C) 2004      Eric Seigne          <eric.seigne@ryxeo.com>
 * Copyright (C) 2005-2011 Laurent Destailleur  <eldy@users.sourceforge.net>
 * Copyright (C) 2005-2012 Regis Houssin        <regis.houssin@inodbox.com>
 * Copyright (C) 2011-2012 Juanjo Menent        <jmenent@2byte.es>
 * Copyright (C) 2022      Anthony Berton	  	  <anthony.berton@bb2a.fr>
 *
 * This program is free software; you can redistribute it and/or modify
 * it under the terms of the GNU General Public License as published by
 * the Free Software Foundation; either version 3 of the License, or
 * (at your option) any later version.
 *
 * This program is distributed in the hope that it will be useful,
 * but WITHOUT ANY WARRANTY; without even the implied warranty of
 * MERCHANTABILITY or FITNESS FOR A PARTICULAR PURPOSE.  See the
 * GNU General Public License for more details.
 *
 * You should have received a copy of the GNU General Public License
 * along with this program. If not, see <https://www.gnu.org/licenses/>.
 */

/**
 *	\file       htdocs/societe/admin/societe.php
 *	\ingroup    company
 *	\brief      Third party module setup page
 */

require '../../main.inc.php';
require_once DOL_DOCUMENT_ROOT.'/core/lib/admin.lib.php';
require_once DOL_DOCUMENT_ROOT.'/core/lib/company.lib.php';
require_once DOL_DOCUMENT_ROOT.'/core/class/html.formcompany.class.php';

$langs->loadLangs(array("admin", "companies", "other"));

$action = GETPOST('action', 'aZ09');
$value = GETPOST('value', 'alpha');
$modulepart = GETPOST('modulepart', 'aZ09');	// Used by actions_setmoduleoptions.inc.php

if (!$user->admin) {
	accessforbidden();
}

$formcompany = new FormCompany($db);



/*
 * Actions
 */

include DOL_DOCUMENT_ROOT.'/core/actions_setmoduleoptions.inc.php';

if ($action == 'setcodeclient') {
	$result = dolibarr_set_const($db, "SOCIETE_CODECLIENT_ADDON", $value, 'chaine', 0, '', $conf->entity);
	if ($result <= 0) {
		dol_print_error($db);
	}
}

if ($action == 'setcodecompta') {
	$result = dolibarr_set_const($db, "SOCIETE_CODECOMPTA_ADDON", $value, 'chaine', 0, '', $conf->entity);
	if ($result <= 0) {
		dol_print_error($db);
	}
}

if ($action == 'updateoptions') {
	if (GETPOST('COMPANY_USE_SEARCH_TO_SELECT')) {
		$companysearch = GETPOST('activate_COMPANY_USE_SEARCH_TO_SELECT', 'alpha');
		$res = dolibarr_set_const($db, "COMPANY_USE_SEARCH_TO_SELECT", $companysearch, 'chaine', 0, '', $conf->entity);
		if (!($res > 0)) {
			$error++;
		}
		if (!$error) {
			setEventMessages($langs->trans("SetupSaved"), null, 'mesgs');
		} else {
			setEventMessages($langs->trans("Error"), null, 'errors');
		}
	}

	if (GETPOST('CONTACT_USE_SEARCH_TO_SELECT')) {
		$contactsearch = GETPOST('activate_CONTACT_USE_SEARCH_TO_SELECT', 'alpha');
		$res = dolibarr_set_const($db, "CONTACT_USE_SEARCH_TO_SELECT", $contactsearch, 'chaine', 0, '', $conf->entity);
		if (!($res > 0)) {
			$error++;
		}
		if (!$error) {
			setEventMessages($langs->trans("SetupSaved"), null, 'mesgs');
		} else {
			setEventMessages($langs->trans("Error"), null, 'errors');
		}
	}

	if (GETPOST('THIRDPARTY_CUSTOMERTYPE_BY_DEFAULT')) {
		$customertypedefault = GETPOST('defaultcustomertype', 'int');
		$res = dolibarr_set_const($db, "THIRDPARTY_CUSTOMERTYPE_BY_DEFAULT", $customertypedefault, 'chaine', 0, '', $conf->entity);
		if (!($res > 0)) {
			$error++;
		}
		if (!$error) {
			setEventMessages($langs->trans("SetupSaved"), null, 'mesgs');
		} else {
			setEventMessages($langs->trans("Error"), null, 'errors');
		}
	}
}

// Activate a document generator module
if ($action == 'set') {
	$label = GETPOST('label', 'alpha');
	$scandir = GETPOST('scan_dir', 'alpha');

	$type = 'company';
	$sql = "INSERT INTO ".MAIN_DB_PREFIX."document_model (nom, type, entity, libelle, description)";
	$sql .= " VALUES ('".$db->escape($value)."', '".$db->escape($type)."', ".((int) $conf->entity).", ";
	$sql .= ($label ? "'".$db->escape($label)."'" : 'null').", ";
	$sql .= (!empty($scandir) ? "'".$db->escape($scandir)."'" : "null");
	$sql .= ")";

	$resql = $db->query($sql);
	if (!$resql) {
		dol_print_error($db);
	}
}

// Disable a document generator module
if ($action == 'del') {
	$type = 'company';
	$sql = "DELETE FROM ".MAIN_DB_PREFIX."document_model";
	$sql .= " WHERE nom='".$db->escape($value)."' AND type='".$db->escape($type)."' AND entity=".((int) $conf->entity);
	$resql = $db->query($sql);
	if (!$resql) {
		dol_print_error($db);
	}
}

// Define default generator
if ($action == 'setdoc') {
	$label = GETPOST('label', 'alpha');
	$scandir = GETPOST('scan_dir', 'alpha');

	$db->begin();

	dolibarr_set_const($db, "COMPANY_ADDON_PDF", $value, 'chaine', 0, '', $conf->entity);

	// On active le modele
	$type = 'company';
	$sql_del = "DELETE FROM ".MAIN_DB_PREFIX."document_model";
	$sql_del .= " WHERE nom = '".$db->escape(GETPOST('value', 'alpha'))."'";
	$sql_del .= " AND type = '".$db->escape($type)."'";
	$sql_del .= " AND entity = ".((int) $conf->entity);
	dol_syslog("societe.php ".$sql);
	$result1 = $db->query($sql_del);

	$sql = "INSERT INTO ".MAIN_DB_PREFIX."document_model (nom, type, entity, libelle, description)";
	$sql .= " VALUES ('".$db->escape($value)."', '".$db->escape($type)."', ".((int) $conf->entity).", ";
	$sql .= ($label ? "'".$db->escape($label)."'" : 'null').", ";
	$sql .= (!empty($scandir) ? "'".$db->escape($scandir)."'" : "null");
	$sql .= ")";
	dol_syslog("societe.php", LOG_DEBUG);
	$result2 = $db->query($sql);
	if ($result1 && $result2) {
		$db->commit();
	} else {
		$db->rollback();
	}
}

//Activate Set accountancy code customer invoice mandatory
if ($action == "setaccountancycodecustomerinvoicemandatory") {
	$setaccountancycodecustomerinvoicemandatory = GETPOST('value', 'int');
	$res = dolibarr_set_const($db, "SOCIETE_ACCOUNTANCY_CODE_CUSTOMER_INVOICE_MANDATORY", $setaccountancycodecustomerinvoicemandatory, 'yesno', 0, '', $conf->entity);
	if (!($res > 0)) {
		$error++;
	}
	if (!$error) {
		setEventMessages($langs->trans("SetupSaved"), null, 'mesgs');
	} else {
		setEventMessages($langs->trans("Error"), null, 'errors');
	}
}

//Activate Set ref in list
if ($action == "setaddrefinlist") {
	$setaddrefinlist = GETPOST('value', 'int');
	$res = dolibarr_set_const($db, "SOCIETE_ADD_REF_IN_LIST", $setaddrefinlist, 'yesno', 0, '', $conf->entity);
	if (!($res > 0)) {
		$error++;
	}
	if (!$error) {
		setEventMessages($langs->trans("SetupSaved"), null, 'mesgs');
	} else {
		setEventMessages($langs->trans("Error"), null, 'errors');
	}
}

//Activate Set vat in list
if ($action == "setvatinlist") {
	$setvatinlist = GETPOST('value', 'int');
	$res = dolibarr_set_const($db, "SOCIETE_SHOW_VAT_IN_LIST", $setvatinlist, 'yesno', 0, '', $conf->entity);
	if (!($res > 0)) {
		$error++;
	}
	if (!$error) {
		setEventMessages($langs->trans("SetupSaved"), null, 'mesgs');
	} else {
		setEventMessages($langs->trans("Error"), null, 'errors');
	}
}

//Activate Set adress in list
if ($action == "setaddadressinlist") {
	$val = GETPOST('value', 'int');
	$res = dolibarr_set_const($db, "COMPANY_SHOW_ADDRESS_SELECTLIST", $val, 'yesno', 0, '', $conf->entity);
	if (!($res > 0)) {
		$error++;
	}
	if (!$error) {
		setEventMessages($langs->trans("SetupSaved"), null, 'mesgs');
	} else {
		setEventMessages($langs->trans("Error"), null, 'errors');
	}
}

//Activate Set email phone town in contact list
if ($action == "setaddemailphonetownincontactlist") {
	$val = GETPOST('value', 'int');
	$res = dolibarr_set_const($db, "CONTACT_SHOW_EMAIL_PHONE_TOWN_SELECTLIST", $val, 'yesno', 0, '', $conf->entity);
	if (!($res > 0)) {
		$error++;
	}
	if (!$error) {
		setEventMessages($langs->trans("SetupSaved"), null, 'mesgs');
	} else {
		setEventMessages($langs->trans("Error"), null, 'errors');
	}
}

// Disable Parent company
if ($action == "setdisableParentCompagny") {
	$val = GETPOST('value', 'int');
	$res = dolibarr_set_const($db, "SOCIETE_DISABLE_PARENTCOMPANY", $val, 'yesno', 0, '', $conf->entity);

	if (!($res > 0)) {
		$error++;
	} else {
		if (!($res > 0)) {
			$error++;
		}
	}
	if (!$error) {
		setEventMessages($langs->trans("SetupSaved"), null, 'mesgs');
	} else {
		setEventMessages($langs->trans("Error"), null, 'errors');
	}
}

// Disable Parent contact
if ($action == "setenableParentContact") {
	$val = GETPOST('value', 'int');
	$res = dolibarr_set_const($db, "SOCIETE_ENABLE_PARENT_CONTACT", $val, 'yesno', 0, '', $conf->entity);

	if (!($res > 0)) {
		$error++;
	} else {
		$res = dolibarr_set_const($db, "SOCIETE_ENABLE_CONTACT_CHILDS", $val, 'yesno', 0, '', $conf->entity);
		if (!($res > 0)) {
			$error++;
		}
	}
	if (!$error) {
		setEventMessages($langs->trans("SetupSaved"), null, 'mesgs');
	} else {
		setEventMessages($langs->trans("Error"), null, 'errors');
	}
}

//Activate Ask For Preferred Shipping Method
if ($action == "setaskforshippingmet") {
	$setaskforshippingmet = GETPOST('value', 'int');
	$res = dolibarr_set_const($db, "SOCIETE_ASK_FOR_SHIPPING_METHOD", $setaskforshippingmet, 'yesno', 0, '', $conf->entity);
	if (!($res > 0)) {
		$error++;
	}
	if (!$error) {
		setEventMessages($langs->trans("SetupSaved"), null, 'mesgs');
	} else {
		setEventMessages($langs->trans("Error"), null, 'errors');
	}
}

// Activate "Disable prospect/customer type"
if ($action == "setdisableprospectcustomer") {
	$setdisableprospectcustomer = GETPOST('value', 'int');
	$res = dolibarr_set_const($db, "SOCIETE_DISABLE_PROSPECTSCUSTOMERS", $setdisableprospectcustomer, 'yesno', 0, '', $conf->entity);
	if (!($res > 0)) {
		$error++;
	}
	if (!$error) {
		setEventMessages($langs->trans("SetupSaved"), null, 'mesgs');
	} else {
		setEventMessages($langs->trans("Error"), null, 'errors');
	}
}

//Activate ProfId unique
if ($action == 'setprofid') {
	$status = GETPOST('status', 'alpha');

	$idprof = "SOCIETE_".$value."_UNIQUE";
	$result = dolibarr_set_const($db, $idprof, $status, 'chaine', 0, '', $conf->entity);
	if ($result <= 0) {
		dol_print_error($db);
	}
}

//Activate ProfId mandatory
if ($action == 'setprofidmandatory') {
	$status = GETPOST('status', 'alpha');

	$idprof = "SOCIETE_".$value."_MANDATORY";
	$result = dolibarr_set_const($db, $idprof, $status, 'chaine', 0, '', $conf->entity);
	if ($result <= 0) {
		dol_print_error($db);
	}
}

//Activate ProfId invoice mandatory
if ($action == 'setprofidinvoicemandatory') {
	$status = GETPOST('status', 'alpha');

	$idprof = "SOCIETE_".$value."_INVOICE_MANDATORY";
	$result = dolibarr_set_const($db, $idprof, $status, 'chaine', 0, '', $conf->entity);
	if ($result <= 0) {
		dol_print_error($db);
	}
}

//Set hide closed customer into combox or select
if ($action == 'sethideinactivethirdparty') {
	$status = GETPOST('status', 'alpha');

	$result = dolibarr_set_const($db, "COMPANY_HIDE_INACTIVE_IN_COMBOBOX", $status, 'chaine', 0, '', $conf->entity);
	if ($result <= 0) {
		dol_print_error($db);
	}
}
if ($action == 'setonsearchandlistgooncustomerorsuppliercard') {
	$setonsearchandlistgooncustomerorsuppliercard = GETPOST('value', 'int');
	$res = dolibarr_set_const($db, "SOCIETE_ON_SEARCH_AND_LIST_GO_ON_CUSTOMER_OR_SUPPLIER_CARD", $setonsearchandlistgooncustomerorsuppliercard, 'yesno', 0, '', $conf->entity);
	if (!($res > 0)) {
		$error++;
	}
	if (!$error) {
		setEventMessages($langs->trans("SetupSaved"), null, 'mesgs');
	} else {
		setEventMessages($langs->trans("Error"), null, 'errors');
	}
}


/*
 * 	View
 */

clearstatcache();

$form = new Form($db);

$help_url = 'EN:Module Third Parties setup|FR:Paramétrage_du_module_Tiers|ES:Configuración_del_módulo_terceros';
llxHeader('', $langs->trans("CompanySetup"), $help_url);

$linkback = '<a href="'.DOL_URL_ROOT.'/admin/modules.php?restore_lastsearch_values=1">'.$langs->trans("BackToModuleList").'</a>';
print load_fiche_titre($langs->trans("CompanySetup"), $linkback, 'title_setup');


$head = societe_admin_prepare_head();

print dol_get_fiche_head($head, 'general', $langs->trans("ThirdParties"), -1, 'company');

$dirsociete = array_merge(array('/core/modules/societe/'), $conf->modules_parts['societe']);
foreach ($conf->modules_parts['models'] as $mo) {
	$dirsociete[] = $mo.'core/modules/societe/'; //Add more models
}

// Module to manage customer/supplier code

print load_fiche_titre($langs->trans("CompanyCodeChecker"), '', '');

print '<div class="div-table-responsive-no-min">';
print '<table class="noborder centpercent">'."\n";
print '<tr class="liste_titre">'."\n";
print '  <td>'.$langs->trans("Name").'</td>';
print '  <td>'.$langs->trans("Description").'</td>';
print '  <td>'.$langs->trans("Example").'</td>';
print '  <td class="center" width="80">'.$langs->trans("Status").'</td>';
print '  <td class="center" width="60">'.$langs->trans("ShortInfo").'</td>';
print "</tr>\n";

$arrayofmodules = array();

foreach ($dirsociete as $dirroot) {
	$dir = dol_buildpath($dirroot, 0);

	$handle = @opendir($dir);
	if (is_resource($handle)) {
		// Loop on each module find in opened directory
		while (($file = readdir($handle)) !== false) {
			if (substr($file, 0, 15) == 'mod_codeclient_' && substr($file, -3) == 'php') {
				$file = substr($file, 0, dol_strlen($file) - 4);

				try {
					dol_include_once($dirroot.$file.'.php');
				} catch (Exception $e) {
					dol_syslog($e->getMessage(), LOG_ERR);
				}

				$modCodeTiers = new $file;

				// Show modules according to features level
				if ($modCodeTiers->version == 'development' && $conf->global->MAIN_FEATURES_LEVEL < 2) {
					continue;
				}
				if ($modCodeTiers->version == 'experimental' && $conf->global->MAIN_FEATURES_LEVEL < 1) {
					continue;
				}

				$arrayofmodules[$file] = $modCodeTiers;
			}
		}
		closedir($handle);
	}
}

$arrayofmodules = dol_sort_array($arrayofmodules, 'position');

foreach ($arrayofmodules as $file => $modCodeTiers) {
	print '<tr class="oddeven">'."\n";
	print '<td width="140">'.$modCodeTiers->name.'</td>'."\n";
	print '<td>'.$modCodeTiers->info($langs).'</td>'."\n";
	print '<td class="nowrap">'.$modCodeTiers->getExample($langs).'</td>'."\n";

	if ($conf->global->SOCIETE_CODECLIENT_ADDON == "$file") {
		print '<td class="center">'."\n";
		print img_picto($langs->trans("Activated"), 'switch_on');
		print "</td>\n";
	} else {
		$disabled = (isModEnabled('multicompany') && (is_object($mc) && !empty($mc->sharings['referent']) && $mc->sharings['referent'] != $conf->entity) ? true : false);
		print '<td class="center">';
		if (!$disabled) {
			print '<a class="reposition" href="'.$_SERVER['PHP_SELF'].'?action=setcodeclient&token='.newToken().'&value='.urlencode($file).'">';
		}
		print img_picto($langs->trans("Disabled"), 'switch_off');
		if (!$disabled) {
			print '</a>';
		}
		print '</td>';
	}

	print '<td class="center">';
	$s = $modCodeTiers->getToolTip($langs, null, -1);
	print $form->textwithpicto('', $s, 1);
	print '</td>';

	print '</tr>';
}
print '</table>';
print '</div>';

print "<br>";


// Select accountancy code numbering module

print load_fiche_titre($langs->trans("AccountCodeManager"), '', '');

print '<div class="div-table-responsive-no-min">';
print '<table class="noborder centpercent">';
print '<tr class="liste_titre">';
print '<td width="140">'.$langs->trans("Name").'</td>';
print '<td>'.$langs->trans("Description").'</td>';
print '<td>'.$langs->trans("Example").'</td>';
print '<td class="center" width="80">'.$langs->trans("Status").'</td>';
print '<td class="center" width="60">'.$langs->trans("ShortInfo").'</td>';
print "</tr>\n";

$arrayofmodules = array();

foreach ($dirsociete as $dirroot) {
	$dir = dol_buildpath($dirroot, 0);

	$handle = @opendir($dir);
	if (is_resource($handle)) {
		while (($file = readdir($handle)) !== false) {
			if (substr($file, 0, 15) == 'mod_codecompta_' && substr($file, -3) == 'php') {
				$file = substr($file, 0, dol_strlen($file) - 4);

				try {
					dol_include_once($dirroot.$file.'.php');
				} catch (Exception $e) {
					dol_syslog($e->getMessage(), LOG_ERR);
				}

				$modCodeCompta = new $file;

				$arrayofmodules[$file] = $modCodeCompta;
			}
		}
		closedir($handle);
	}
}

$arrayofmodules = dol_sort_array($arrayofmodules, 'position');


foreach ($arrayofmodules as $file => $modCodeCompta) {
	print '<tr class="oddeven">';
	print '<td>'.$modCodeCompta->name."</td><td>\n";
	print $modCodeCompta->info($langs);
	print '</td>';
	print '<td class="nowrap">'.$modCodeCompta->getExample($langs)."</td>\n";

	if ($conf->global->SOCIETE_CODECOMPTA_ADDON == "$file") {
		print '<td class="center">';
		print img_picto($langs->trans("Activated"), 'switch_on');
		print '</td>';
	} else {
		print '<td class="center"><a class="reposition" href="'.$_SERVER['PHP_SELF'].'?action=setcodecompta&token='.newToken().'&value='.urlencode($file).'">';
		print img_picto($langs->trans("Disabled"), 'switch_off');
		print '</a></td>';
	}
	print '<td class="center">';
	$s = $modCodeCompta->getToolTip($langs, null, -1);
	print $form->textwithpicto('', $s, 1);
	print '</td>';
	print "</tr>\n";
}
print "</table>\n";
print '</div>';


/*
 *  Document templates generators
 */
print '<br>';
print load_fiche_titre($langs->trans("ModelModules"), '', '');

// Load array def with activated templates
$def = array();
$sql = "SELECT nom";
$sql .= " FROM ".MAIN_DB_PREFIX."document_model";
$sql .= " WHERE type = 'company'";
$sql .= " AND entity = ".$conf->entity;
$resql = $db->query($sql);
if ($resql) {
	$i = 0;
	$num_rows = $db->num_rows($resql);
	while ($i < $num_rows) {
		$array = $db->fetch_array($resql);
		array_push($def, $array[0]);
		$i++;
	}
} else {
	dol_print_error($db);
}

print '<div class="div-table-responsive-no-min">';
print '<table class="noborder centpercent">';
print '<tr class="liste_titre">';
print '<td width="140">'.$langs->trans("Name").'</td>';
print '<td>'.$langs->trans("Description").'</td>';
print '<td class="center" width="80">'.$langs->trans("Status").'</td>';
print '<td class="center" width="60">'.$langs->trans("ShortInfo").'</td>';
print '<td class="center" width="60">'.$langs->trans("Preview").'</td>';
print "</tr>\n";

foreach ($dirsociete as $dirroot) {
	$dir = dol_buildpath($dirroot.'doc/', 0);

	$handle = @opendir($dir);
	if (is_resource($handle)) {
		while (($file = readdir($handle)) !== false) {
			if (preg_match('/\.modules\.php$/i', $file)) {
				$name = substr($file, 4, dol_strlen($file) - 16);
				$classname = substr($file, 0, dol_strlen($file) - 12);

				try {
					dol_include_once($dirroot.'doc/'.$file);
				} catch (Exception $e) {
					dol_syslog($e->getMessage(), LOG_ERR);
				}

				$module = new $classname($db);

				$modulequalified = 1;
				if (!empty($module->version)) {
					if ($module->version == 'development' && $conf->global->MAIN_FEATURES_LEVEL < 2) {
						$modulequalified = 0;
					} elseif ($module->version == 'experimental' && $conf->global->MAIN_FEATURES_LEVEL < 1) {
						$modulequalified = 0;
					}
				}

				if ($modulequalified) {
					print '<tr class="oddeven"><td width="100">';
					print dol_escape_htmltag($module->name);
					print "</td><td>\n";
					if (method_exists($module, 'info')) {
						print $module->info($langs);
					} else {
						print $module->description;
					}
					print '</td>';

					// Activate / Disable
					if (in_array($name, $def)) {
						print "<td class=\"center\">\n";
						//if ($conf->global->COMPANY_ADDON_PDF != "$name")
						//{
							print '<a class="reposition" href="'.$_SERVER["PHP_SELF"].'?action=del&token='.newToken().'&value='.urlencode($name).'&token='.newToken().'&scan_dir='.$module->scandir.'&label='.urlencode($module->name).'">';
							print img_picto($langs->trans("Enabled"), 'switch_on');
							print '</a>';
						//}
						//else
						//{
						//	print img_picto($langs->trans("Enabled"),'on');
						//}
						print "</td>";
					} else {
						if (versioncompare($module->phpmin, versionphparray()) > 0) {
							print '<td class="center">'."\n";
							print img_picto(dol_escape_htmltag($langs->trans("ErrorModuleRequirePHPVersion", join('.', $module->phpmin))), 'switch_off');
							print "</td>";
						} else {
							print '<td class="center">'."\n";
							print '<a class="reposition" href="'.$_SERVER["PHP_SELF"].'?action=set&value='.urlencode($name).'&token='.newToken().'&scan_dir='.urlencode($module->scandir).'&label='.urlencode($module->name).'">'.img_picto($langs->trans("Disabled"), 'switch_off').'</a>';
							print "</td>";
						}
					}

					// Info
					$htmltooltip = ''.$langs->trans("Name").': '.$module->name;
					$htmltooltip .= '<br>'.$langs->trans("Type").': '.($module->type ? $module->type : $langs->trans("Unknown"));
					if ($module->type == 'pdf') {
						$htmltooltip .= '<br>'.$langs->trans("Height").'/'.$langs->trans("Width").': '.$module->page_hauteur.'/'.$module->page_largeur;
					}
					$htmltooltip .= '<br><br><u>'.$langs->trans("FeaturesSupported").':</u>';
					$htmltooltip .= '<br>'.$langs->trans("WatermarkOnDraft").': '.yn((!empty($module->option_draft_watermark) ? $module->option_draft_watermark : ''), 1, 1);

					print '<td class="center nowrap">';
					print $form->textwithpicto('', $htmltooltip, 1, 0);
					print '</td>';

					// Preview
					print '<td class="center nowrap">';
					if ($module->type == 'pdf') {
						$linkspec = '<a class="reposition" href="'.$_SERVER["PHP_SELF"].'?action=specimen&token='.newToken().'&module='.$name.'">'.img_object($langs->trans("Preview"), 'pdf').'</a>';
					} else {
						$linkspec = img_object($langs->trans("PreviewNotAvailable"), 'generic');
					}
					print $linkspec;
					print '</td>';

					print "</tr>\n";
				}
			}
		}
		closedir($handle);
	}
}
print '</table>';
print '</div>';

print '<br>';

//IDProf
print load_fiche_titre($langs->trans("CompanyIdProfChecker"), '', '');

print '<div class="div-table-responsive-no-min">';
print '<table class="noborder centpercent">';
print '<tr class="liste_titre">';
print '<td>'.$langs->trans("Name").'</td>';
print '<td>'.$langs->trans("Description").'</td>';
print '<td class="center">'.$langs->trans("MustBeUnique").'</td>';
print '<td class="center">'.$langs->trans("MustBeMandatory").'</td>';
print '<td class="center">'.$langs->trans("MustBeInvoiceMandatory").'</td>';
print "</tr>\n";

$profid['IDPROF1'][0] = $langs->trans("ProfId1");
$profid['IDPROF1'][1] = $langs->transcountry('ProfId1', $mysoc->country_code);
$profid['IDPROF2'][0] = $langs->trans("ProfId2");
$profid['IDPROF2'][1] = $langs->transcountry('ProfId2', $mysoc->country_code);
$profid['IDPROF3'][0] = $langs->trans("ProfId3");
$profid['IDPROF3'][1] = $langs->transcountry('ProfId3', $mysoc->country_code);
$profid['IDPROF4'][0] = $langs->trans("ProfId4");
$profid['IDPROF4'][1] = $langs->transcountry('ProfId4', $mysoc->country_code);
$profid['IDPROF5'][0] = $langs->trans("ProfId5");
$profid['IDPROF5'][1] = $langs->transcountry('ProfId5', $mysoc->country_code);
$profid['IDPROF6'][0] = $langs->trans("ProfId6");
$profid['IDPROF6'][1] = $langs->transcountry('ProfId6', $mysoc->country_code);
$profid['EMAIL'][0] = $langs->trans("EMail");
$profid['EMAIL'][1] = $langs->trans('Email');

$nbofloop = count($profid);
foreach ($profid as $key => $val) {
	if ($profid[$key][1] != '-') {
		print '<tr class="oddeven">';
		print '<td>'.$profid[$key][0]."</td><td>\n";
		print $profid[$key][1];
		print '</td>';

		$idprof_unique = 'SOCIETE_'.$key.'_UNIQUE';
		$idprof_mandatory = 'SOCIETE_'.$key.'_MANDATORY';
		$idprof_invoice_mandatory = 'SOCIETE_'.$key.'_INVOICE_MANDATORY';

		$verif = (empty($conf->global->$idprof_unique) ?false:true);
		$mandatory = (empty($conf->global->$idprof_mandatory) ?false:true);
		$invoice_mandatory = (empty($conf->global->$idprof_invoice_mandatory) ?false:true);

		if ($verif) {
			print '<td class="center"><a class="reposition" href="'.$_SERVER['PHP_SELF'].'?action=setprofid&token='.newToken().'&value='.$key.'&status=0">';
			print img_picto($langs->trans("Activated"), 'switch_on');
			print '</a></td>';
		} else {
			print '<td class="center"><a class="reposition" href="'.$_SERVER['PHP_SELF'].'?action=setprofid&token='.newToken().'&value='.$key.'&status=1">';
			print img_picto($langs->trans("Disabled"), 'switch_off');
			print '</a></td>';
		}

		if ($mandatory) {
			print '<td class="center"><a class="reposition" href="'.$_SERVER['PHP_SELF'].'?action=setprofidmandatory&token='.newToken().'&value='.$key.'&status=0">';
			print img_picto($langs->trans("Activated"), 'switch_on');
			print '</a></td>';
		} else {
			print '<td class="center"><a class="reposition" href="'.$_SERVER['PHP_SELF'].'?action=setprofidmandatory&token='.newToken().'&value='.$key.'&status=1">';
			print img_picto($langs->trans("Disabled"), 'switch_off');
			print '</a></td>';
		}

		if ($invoice_mandatory) {
			print '<td class="center"><a class="reposition" href="'.$_SERVER['PHP_SELF'].'?action=setprofidinvoicemandatory&token='.newToken().'&value='.$key.'&status=0">';
			print img_picto($langs->trans("Activated"), 'switch_on');
			print '</a></td>';
		} else {
			print '<td class="center"><a class="reposition" href="'.$_SERVER['PHP_SELF'].'?action=setprofidinvoicemandatory&token='.newToken().'&value='.$key.'&status=1">';
			print img_picto($langs->trans("Disabled"), 'switch_off');
			print '</a></td>';
		}

		print "</tr>\n";
	}
	$i++;
}

if (!empty($conf->accounting->enabled)) {
	print '<tr class="oddeven">';
	print '<td colspan="2">'.$langs->trans('CustomerAccountancyCodeShort')."</td>\n";
	print '<td colspan="2"></td>';

	if (!empty($conf->global->SOCIETE_ACCOUNTANCY_CODE_CUSTOMER_INVOICE_MANDATORY)) {
		print '<td class="center"><a class="reposition" href="'.$_SERVER['PHP_SELF'].'?action=setaccountancycodecustomerinvoicemandatory&token='.newToken().'&value=0">';
		print img_picto($langs->trans("Activated"), 'switch_on');
		print '</a></td>';
	} else {
		print '<td class="center"><a class="reposition" href="'.$_SERVER['PHP_SELF'].'?action=setaccountancycodecustomerinvoicemandatory&token='.newToken().'&value=1">';
		print img_picto($langs->trans("Disabled"), 'switch_off');
		print '</a></td>';
	}
	print "</tr>\n";
}

print "</table>\n";
print '</div>';

print "<br>\n";

print load_fiche_titre($langs->trans("Other"), '', '');

// Autres options
$form = new Form($db);

print '<form method="POST" action="'.$_SERVER['PHP_SELF'].'">';
print '<input type="hidden" name="token" value="'.newToken().'">';
print '<input type="hidden" name="page_y" value="">';
print '<input type="hidden" name="action" value="updateoptions">';

print '<div class="div-table-responsive-no-min">';
print '<table class="noborder centpercent">';
print '<tr class="liste_titre">';
print "<td>".$langs->trans("Parameters")."</td>\n";
print '<td class="right" width="60">'.$langs->trans("Value").'</td>'."\n";
print '<td width="80">&nbsp;</td></tr>'."\n";

// Utilisation formulaire Ajax sur choix societe

print '<tr class="oddeven">';
print '<td width="80%">'.$form->textwithpicto($langs->trans("DelaiedFullListToSelectCompany"), $langs->trans('UseSearchToSelectCompanyTooltip'), 1).' </td>';
if (!$conf->use_javascript_ajax) {
	print '<td class="nowrap right" colspan="2">';
	print $langs->trans("NotAvailableWhenAjaxDisabled");
	print "</td>";
} else {
	print '<td width="60" class="right">';
	$arrval = array('0'=>$langs->trans("No"),
	'1'=>$langs->trans("Yes").' ('.$langs->trans("NumberOfKeyToSearch", 1).')',
	'2'=>$langs->trans("Yes").' ('.$langs->trans("NumberOfKeyToSearch", 2).')',
	'3'=>$langs->trans("Yes").' ('.$langs->trans("NumberOfKeyToSearch", 3).')',
	);
	print $form->selectarray("activate_COMPANY_USE_SEARCH_TO_SELECT", $arrval, (property_exists($conf->global, 'COMPANY_USE_SEARCH_TO_SELECT')?$conf->global->COMPANY_USE_SEARCH_TO_SELECT:''), 0, 0, 0, '', 0, 0, 0, '', 'minwidth75imp');
	print '</td><td class="right">';
	print '<input type="submit" class="button small reposition" name="COMPANY_USE_SEARCH_TO_SELECT" value="'.$langs->trans("Modify").'">';
	print "</td>";
}
print '</tr>';


print '<tr class="oddeven">';
print '<td width="80%">'.$form->textwithpicto($langs->trans("DelaiedFullListToSelectContact"), $langs->trans('UseSearchToSelectContactTooltip'), 1).'</td>';
if (!$conf->use_javascript_ajax) {
	print '<td class="nowrap right" colspan="2">';
	print $langs->trans("NotAvailableWhenAjaxDisabled");
	print "</td>";
} else {
	print '<td width="60" class="right">';
	$arrval = array('0'=>$langs->trans("No"),
	'1'=>$langs->trans("Yes").' ('.$langs->trans("NumberOfKeyToSearch", 1).')',
	'2'=>$langs->trans("Yes").' ('.$langs->trans("NumberOfKeyToSearch", 2).')',
	'3'=>$langs->trans("Yes").' ('.$langs->trans("NumberOfKeyToSearch", 3).')',
	);
	print $form->selectarray("activate_CONTACT_USE_SEARCH_TO_SELECT", $arrval, (property_exists($conf->global, 'CONTACT_USE_SEARCH_TO_SELECT')?$conf->global->CONTACT_USE_SEARCH_TO_SELECT:''), 0, 0, 0, '', 0, 0, 0, '', 'minwidth75imp');
	print '</td><td class="right">';
	print '<input type="submit" class="button small eposition" name="CONTACT_USE_SEARCH_TO_SELECT" value="'.$langs->trans("Modify").'">';
	print "</td>";
}
print '</tr>';



print '<tr class="oddeven">';
print '<td width="80%">'.$langs->trans("AddRefInList").'</td>';
print '<td>&nbsp;</td>';
print '<td class="center">';
if (!empty($conf->global->SOCIETE_ADD_REF_IN_LIST)) {
	print '<a class="reposition" href="'.$_SERVER['PHP_SELF'].'?action=setaddrefinlist&token='.newToken().'&value=0">';
	print img_picto($langs->trans("Activated"), 'switch_on');
} else {
	print '<a class="reposition" href="'.$_SERVER['PHP_SELF'].'?action=setaddrefinlist&token='.newToken().'&value=1">';
	print img_picto($langs->trans("Disabled"), 'switch_off');
}
print '</a></td>';
print '</tr>';

print '<tr class="oddeven">';
print '<td width="80%">'.$langs->trans("AddVatInList").'</td>';
print '<td>&nbsp;</td>';
print '<td class="center">';
if (!empty($conf->global->SOCIETE_SHOW_VAT_IN_LIST)) {
	print '<a class="reposition" href="'.$_SERVER['PHP_SELF'].'?action=setvatinlist&token='.newToken().'&value=0">';
	print img_picto($langs->trans("Activated"), 'switch_on');
} else {
	print '<a class="reposition" href="'.$_SERVER['PHP_SELF'].'?action=setvatinlist&token='.newToken().'&value=1">';
	print img_picto($langs->trans("Disabled"), 'switch_off');
}
print '</a></td>';
print '</tr>';

print '<tr class="oddeven">';
print '<td width="80%">'.$langs->trans("AddAdressInList").'</td>';
print '<td>&nbsp;</td>';
print '<td class="center">';
if (!empty($conf->global->COMPANY_SHOW_ADDRESS_SELECTLIST)) {
	print '<a class="reposition" href="'.$_SERVER['PHP_SELF'].'?action=setaddadressinlist&token='.newToken().'&value=0">';
	print img_picto($langs->trans("Activated"), 'switch_on');
} else {
	print '<a class="reposition" href="'.$_SERVER['PHP_SELF'].'?action=setaddadressinlist&token='.newToken().'&value=1">';
	print img_picto($langs->trans("Disabled"), 'switch_off');
}
print '</a></td>';
print '</tr>';

print '<tr class="oddeven">';
print '<td width="80%">'.$langs->trans("AddEmailPhoneTownInContactList").'</td>';
print '<td>&nbsp;</td>';
print '<td class="center">';
if (!empty($conf->global->CONTACT_SHOW_EMAIL_PHONE_TOWN_SELECTLIST)) {
	print '<a class="reposition" href="'.$_SERVER['PHP_SELF'].'?action=setaddemailphonetownincontactlist&token='.newToken().'&value=0">';
	print img_picto($langs->trans("Activated"), 'switch_on');
} else {
	print '<a class="reposition" href="'.$_SERVER['PHP_SELF'].'?action=setaddemailphonetownincontactlist&token='.newToken().'&value=1">';
	print img_picto($langs->trans("Disabled"), 'switch_off');
}
print '</a></td>';
print '</tr>';

<<<<<<< HEAD
print '<tr class="oddeven">';
print '<td width="80%">'.$langs->trans("DisableParentCompagny").'</td>';
print '<td>&nbsp;</td>';
print '<td class="center">';
if (!empty($conf->global->SOCIETE_DISABLE_PARENTCOMPANY)) {
	print '<a class="reposition" href="'.$_SERVER['PHP_SELF'].'?action=setdisableParentCompagny&token='.newToken().'&value=0">';
	print img_picto($langs->trans("Activated"), 'switch_on');
} else {
	print '<a class="reposition" href="'.$_SERVER['PHP_SELF'].'?action=setdisableParentCompagny&token='.newToken().'&value=1">';
	print img_picto($langs->trans("Disabled"), 'switch_off');
}
print '</a></td>';
print '</tr>';

print '<tr class="oddeven">';
print '<td width="80%">'.$langs->trans("EnableParentContact").'</td>';
print '<td>&nbsp;</td>';
print '<td class="center">';
if (!empty($conf->global->SOCIETE_ENABLE_PARENT_CONTACT)) {
	print '<a class="reposition" href="'.$_SERVER['PHP_SELF'].'?action=setenableParentContact&token='.newToken().'&value=0">';
	print img_picto($langs->trans("Activated"), 'switch_on');
} else {
	print '<a class="reposition" href="'.$_SERVER['PHP_SELF'].'?action=setenableParentContact&token='.newToken().'&value=1">';
	print img_picto($langs->trans("Disabled"), 'switch_off');
}
print '</a></td>';
print '</tr>';

if (!empty($conf->expedition->enabled)) {
=======
if (isModEnabled("expedition")) {
>>>>>>> febe70fa
	if (getDolGlobalInt('MAIN_FEATURES_LEVEL') > 0) {	// Visible on experimental only because seems to not be implemented everywhere (only on proposal)
		print '<tr class="oddeven">';
		print '<td width="80%">'.$langs->trans("AskForPreferredShippingMethod").'</td>';
		print '<td>&nbsp;</td>';
		print '<td class="center">';
		if (!empty($conf->global->SOCIETE_ASK_FOR_SHIPPING_METHOD)) {
			print '<a class="reposition" href="'.$_SERVER['PHP_SELF'].'?action=setaskforshippingmet&token='.newToken().'&value=0">';
			print img_picto($langs->trans("Activated"), 'switch_on');
		} else {
			print '<a class="reposition" href="'.$_SERVER['PHP_SELF'].'?action=setaskforshippingmet&token='.newToken().'&value=1">';
			print img_picto($langs->trans("Disabled"), 'switch_off');
		}
		print '</a></td>';
		print '</tr>';
	}
}

// Disable Prospect/Customer thirdparty type
print '<tr class="oddeven">';
print '<td width="80%">'.$langs->trans("DisableProspectCustomerType").'</td>';
print '<td>&nbsp;</td>';
print '<td class="center">';
if (!empty($conf->global->SOCIETE_DISABLE_PROSPECTSCUSTOMERS)) {
	print '<a class="reposition" href="'.$_SERVER['PHP_SELF'].'?action=setdisableprospectcustomer&token='.newToken().'&value=0">';
	print img_picto($langs->trans("Activated"), 'switch_on');
} else {
	print '<a class="reposition" href="'.$_SERVER['PHP_SELF'].'?action=setdisableprospectcustomer&token='.newToken().'&value=1">';
	print img_picto($langs->trans("Disabled"), 'switch_off');
}
print '</a></td>';
print '</tr>';

if (empty($conf->global->SOCIETE_DISABLE_PROSPECTSCUSTOMERS)) {
	// Default Prospect/Customer thirdparty type on customer création
	print '<tr class="oddeven">';
	print '<td>'.$langs->trans("DefaultCustomerType").'</td>';
	print '<td>';
	print $formcompany->selectProspectCustomerType((property_exists($conf->global, 'THIRDPARTY_CUSTOMERTYPE_BY_DEFAULT')?$conf->global->THIRDPARTY_CUSTOMERTYPE_BY_DEFAULT:''), 'defaultcustomertype', 'defaultcustomertype', 'admin');
	print '</td>';
	print '<td class="center">';
	print '<input type="submit" class="button small reposition" name="THIRDPARTY_CUSTOMERTYPE_BY_DEFAULT" value="'.$langs->trans("Modify").'">';
	print '</td>';
	print '</tr>';
}

print '</table>';
print '</div>';

print '</form>';


print dol_get_fiche_end();

// End of page
llxFooter();
$db->close();<|MERGE_RESOLUTION|>--- conflicted
+++ resolved
@@ -893,7 +893,6 @@
 print '</a></td>';
 print '</tr>';
 
-<<<<<<< HEAD
 print '<tr class="oddeven">';
 print '<td width="80%">'.$langs->trans("DisableParentCompagny").'</td>';
 print '<td>&nbsp;</td>';
@@ -922,10 +921,7 @@
 print '</a></td>';
 print '</tr>';
 
-if (!empty($conf->expedition->enabled)) {
-=======
 if (isModEnabled("expedition")) {
->>>>>>> febe70fa
 	if (getDolGlobalInt('MAIN_FEATURES_LEVEL') > 0) {	// Visible on experimental only because seems to not be implemented everywhere (only on proposal)
 		print '<tr class="oddeven">';
 		print '<td width="80%">'.$langs->trans("AskForPreferredShippingMethod").'</td>';
