--- conflicted
+++ resolved
@@ -95,11 +95,7 @@
 		}
 	}
 
-<<<<<<< HEAD
-	if (GETPOST('THIRDPARTY_CUSTOMERTYPE_BY_DEFAULT')) {
-=======
 	if (GETPOSTISSET('THIRDPARTY_CUSTOMERTYPE_BY_DEFAULT')) {
->>>>>>> cc80841a
 		$customertypedefault = GETPOSTINT('defaultcustomertype');
 		$res = dolibarr_set_const($db, "THIRDPARTY_CUSTOMERTYPE_BY_DEFAULT", $customertypedefault, 'chaine', 0, '', $conf->entity);
 		if (!($res > 0)) {
@@ -413,10 +409,7 @@
 
 				/** @var ModeleThirdPartyCode $modCodeTiers */
 				$modCodeTiers = new $file($db);
-<<<<<<< HEAD
-=======
 				'@phan-var-force ModeleThirdPartyCode $modCodeTiers';
->>>>>>> cc80841a
 
 				// Show modules according to features level
 				if ($modCodeTiers->version == 'development' && getDolGlobalInt('MAIN_FEATURES_LEVEL') < 2) {
@@ -447,11 +440,7 @@
 		print img_picto($langs->trans("Activated"), 'switch_on');
 		print "</td>\n";
 	} else {
-<<<<<<< HEAD
-		$disabled = (isModEnabled('multicompany') && (is_object($mc) && !empty($mc->sharings['referent']) && $mc->sharings['referent'] != $conf->entity) ? true : false);
-=======
 		$disabled = (isModEnabled('multicompany') && ((is_object($mc) && !empty($mc->sharings['referent'])) && ($mc->sharings['referent'] != $conf->entity)));
->>>>>>> cc80841a
 		print '<td class="center">';
 		if (!$disabled) {
 			print '<a class="reposition" href="'.$_SERVER['PHP_SELF'].'?action=setcodeclient&token='.newToken().'&value='.urlencode($file).'">';
@@ -508,10 +497,7 @@
 				}
 
 				$modCodeCompta = new $file();
-<<<<<<< HEAD
-=======
 				'@phan-var-force ModeleAccountancyCode $modCodeTiers';
->>>>>>> cc80841a
 
 				$arrayofmodules[$file] = $modCodeCompta;
 			}
@@ -736,15 +722,9 @@
 		$idprof_mandatory = 'SOCIETE_'.$key.'_MANDATORY';
 		$idprof_invoice_mandatory = 'SOCIETE_'.$key.'_INVOICE_MANDATORY';
 
-<<<<<<< HEAD
-		$verif = (empty($conf->global->$idprof_unique) ? false : true);
-		$mandatory = (empty($conf->global->$idprof_mandatory) ? false : true);
-		$invoice_mandatory = (empty($conf->global->$idprof_invoice_mandatory) ? false : true);
-=======
 		$verif = !empty($conf->global->$idprof_unique);
 		$mandatory = !empty($conf->global->$idprof_mandatory);
 		$invoice_mandatory = !empty($conf->global->$idprof_invoice_mandatory);
->>>>>>> cc80841a
 
 		if ($verif) {
 			print '<td class="center"><a class="reposition" href="'.$_SERVER['PHP_SELF'].'?action=setprofid&token='.newToken().'&value='.$key.'&status=0">';
