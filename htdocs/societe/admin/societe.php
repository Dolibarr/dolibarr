<?php
/* Copyright (C) 2004      Rodolphe Quiedeville <rodolphe@quiedeville.org>
 * Copyright (C) 2004      Eric Seigne          <eric.seigne@ryxeo.com>
 * Copyright (C) 2005-2011 Laurent Destailleur  <eldy@users.sourceforge.net>
 * Copyright (C) 2005-2012 Regis Houssin        <regis.houssin@inodbox.com>
 * Copyright (C) 2011-2012 Juanjo Menent        <jmenent@2byte.es>
 *
 * This program is free software; you can redistribute it and/or modify
 * it under the terms of the GNU General Public License as published by
 * the Free Software Foundation; either version 3 of the License, or
 * (at your option) any later version.
 *
 * This program is distributed in the hope that it will be useful,
 * but WITHOUT ANY WARRANTY; without even the implied warranty of
 * MERCHANTABILITY or FITNESS FOR A PARTICULAR PURPOSE.  See the
 * GNU General Public License for more details.
 *
 * You should have received a copy of the GNU General Public License
 * along with this program. If not, see <http://www.gnu.org/licenses/>.
 */

/**
 *	\file       htdocs/societe/admin/societe.php
 *	\ingroup    company
 *	\brief      Third party module setup page
 */

require '../../main.inc.php';
require_once DOL_DOCUMENT_ROOT.'/core/lib/admin.lib.php';
require_once DOL_DOCUMENT_ROOT.'/core/lib/company.lib.php';

$langs->loadLangs(array("admin", "other"));

$action=GETPOST('action','alpha');
$value=GETPOST('value','alpha');

if (!$user->admin) accessforbidden();



/*
 * Actions
 */

include DOL_DOCUMENT_ROOT.'/core/actions_setmoduleoptions.inc.php';

if ($action == 'setcodeclient')
{
	if (dolibarr_set_const($db, "SOCIETE_CODECLIENT_ADDON",$value,'chaine',0,'',$conf->entity) > 0)
	{
		header("Location: ".$_SERVER["PHP_SELF"]);
		exit;
	}
	else
	{
		dol_print_error($db);
	}
}

if ($action == 'setcodecompta')
{
	if (dolibarr_set_const($db, "SOCIETE_CODECOMPTA_ADDON",$value,'chaine',0,'',$conf->entity) > 0)
	{
		header("Location: ".$_SERVER["PHP_SELF"]);
		exit;
	}
	else
	{
		dol_print_error($db);
	}
}

if ($action == 'updateoptions')
{
	if (GETPOST('COMPANY_USE_SEARCH_TO_SELECT'))
	{
		$companysearch = GETPOST('activate_COMPANY_USE_SEARCH_TO_SELECT','alpha');
		$res = dolibarr_set_const($db, "COMPANY_USE_SEARCH_TO_SELECT", $companysearch,'chaine',0,'',$conf->entity);
		if (! $res > 0) $error++;
		if (! $error)
	    {
		    setEventMessages($langs->trans("SetupSaved"), null, 'mesgs');
	    }
	    else
	    {
		    setEventMessages($langs->trans("Error"), null, 'errors');
		}
	}

	if (GETPOST('CONTACT_USE_SEARCH_TO_SELECT'))
	{
		$contactsearch = GETPOST('activate_CONTACT_USE_SEARCH_TO_SELECT','alpha');
		$res = dolibarr_set_const($db, "CONTACT_USE_SEARCH_TO_SELECT", $contactsearch,'chaine',0,'',$conf->entity);
		if (! $res > 0) $error++;
		if (! $error)
		{
			setEventMessages($langs->trans("SetupSaved"), null, 'mesgs');
		}
		else
		{
			setEventMessages($langs->trans("Error"), null, 'errors');
		}
	}
}

// Activate a document generator module
if ($action == 'set')
{
	$label = GETPOST('label','alpha');
	$scandir = GETPOST('scan_dir','alpha');

	$type='company';
	$sql = "INSERT INTO ".MAIN_DB_PREFIX."document_model (nom, type, entity, libelle, description)";
	$sql.= " VALUES ('".$db->escape($value)."','".$type."',".$conf->entity.", ";
	$sql.= ($label?"'".$db->escape($label)."'":'null').", ";
	$sql.= (! empty($scandir)?"'".$db->escape($scandir)."'":"null");
	$sql.= ")";

	$resql=$db->query($sql);
	if (! $resql) dol_print_error($db);
}

// Disable a document generator module
if ($action== 'del')
{
	$type='company';
	$sql = "DELETE FROM ".MAIN_DB_PREFIX."document_model";
	$sql.= " WHERE nom='".$db->escape($value)."' AND type='".$type."' AND entity=".$conf->entity;
	$resql=$db->query($sql);
	if (! $resql) dol_print_error($db);
}

// Define default generator
if ($action == 'setdoc')
{
	$label = GETPOST('label','alpha');
	$scandir = GETPOST('scan_dir','alpha');

	$db->begin();

	dolibarr_set_const($db, "COMPANY_ADDON_PDF",$value,'chaine',0,'',$conf->entity);

	// On active le modele
	$type='company';
	$sql_del = "DELETE FROM ".MAIN_DB_PREFIX."document_model";
	$sql_del.= " WHERE nom = '".$db->escape(GETPOST('value','alpha'))."'";
	$sql_del.= " AND type = '".$type."'";
	$sql_del.= " AND entity = ".$conf->entity;
    dol_syslog("societe.php ".$sql);
	$result1=$db->query($sql_del);

	$sql = "INSERT INTO ".MAIN_DB_PREFIX."document_model (nom, type, entity, libelle, description)";
	$sql.= " VALUES ('".$db->escape($value)."', '".$type."', ".$conf->entity.", ";
	$sql.= ($label?"'".$db->escape($label)."'":'null').", ";
	$sql.= (! empty($scandir)?"'".$db->escape($scandir)."'":"null");
	$sql.= ")";
    dol_syslog("societe.php", LOG_DEBUG);
	$result2=$db->query($sql);
	if ($result1 && $result2)
	{
		$db->commit();
	}
	else
	{
	    $db->rollback();
	}
}

//Activate Set ref in list
if ($action=="setaddrefinlist") {
	$setaddrefinlist = GETPOST('value','int');
	$res = dolibarr_set_const($db, "SOCIETE_ADD_REF_IN_LIST", $setaddrefinlist,'yesno',0,'',$conf->entity);
<<<<<<< HEAD
=======
	if (! $res > 0) $error++;
	if (! $error)
	{
		setEventMessages($langs->trans("SetupSaved"), null, 'mesgs');
	}
	else
	{
		setEventMessages($langs->trans("Error"), null, 'errors');
	}
}

//Activate Set adress in list
if ($action=="setaddadressinlist") {
	$val = GETPOST('value','int');
	$res = dolibarr_set_const($db, "COMPANY_SHOW_ADDRESS_SELECTLIST", $val,'yesno',0,'',$conf->entity);
>>>>>>> d9b8a8c8
	if (! $res > 0) $error++;
	if (! $error)
	{
		setEventMessages($langs->trans("SetupSaved"), null, 'mesgs');
	}
	else
	{
		setEventMessages($langs->trans("Error"), null, 'errors');
	}
}

//Activate Ask For Preferred Shipping Method
if ($action=="setaskforshippingmet") {
	$setaskforshippingmet = GETPOST('value','int');
	$res = dolibarr_set_const($db, "SOCIETE_ASK_FOR_SHIPPING_METHOD", $setaskforshippingmet,'yesno',0,'',$conf->entity);
	if (! $res > 0) $error++;
	if (! $error)
	{
		setEventMessages($langs->trans("SetupSaved"), null, 'mesgs');
	}
	else
	{
		setEventMessages($langs->trans("Error"), null, 'errors');
	}
}

<<<<<<< HEAD
=======
//Activate "Disable prospect/customer type"
if ($action=="setdisableprospectcustomer") {
    $setdisableprospectcustomer = GETPOST('value','int');
    $res = dolibarr_set_const($db, "SOCIETE_DISABLE_PROSPECTSCUSTOMERS", $setdisableprospectcustomer,'yesno',0,'',$conf->entity);
    if (! $res > 0) $error++;
    if (! $error)
    {
        setEventMessages($langs->trans("SetupSaved"), null, 'mesgs');
    }
    else
    {
        setEventMessages($langs->trans("Error"), null, 'errors');
    }
}

>>>>>>> d9b8a8c8
//Activate ProfId unique
if ($action == 'setprofid')
{
	$status = GETPOST('status','alpha');

	$idprof="SOCIETE_".$value."_UNIQUE";
	if (dolibarr_set_const($db, $idprof, $status, 'chaine', 0, '', $conf->entity) > 0)
	{
		//header("Location: ".$_SERVER["PHP_SELF"]);
		//exit;
	}
	else
	{
		dol_print_error($db);
	}
}

//Activate ProfId mandatory
if ($action == 'setprofidmandatory')
{
	$status = GETPOST('status','alpha');

	$idprof="SOCIETE_".$value."_MANDATORY";
	if (dolibarr_set_const($db, $idprof, $status, 'chaine', 0, '', $conf->entity) > 0)
	{
		//header("Location: ".$_SERVER["PHP_SELF"]);
		//exit;
	}
	else
	{
		dol_print_error($db);
	}
}

//Activate ProfId invoice mandatory
if ($action == 'setprofidinvoicemandatory')
{
	$status = GETPOST('status','alpha');

	$idprof="SOCIETE_".$value."_INVOICE_MANDATORY";
	if (dolibarr_set_const($db, $idprof, $status, 'chaine', 0, '', $conf->entity) > 0)
	{
		//header("Location: ".$_SERVER["PHP_SELF"]);
		//exit;
	}
	else
	{
		dol_print_error($db);
	}
}

//Set hide closed customer into combox or select
if ($action == 'sethideinactivethirdparty')
{
	$status = GETPOST('status','alpha');

	if (dolibarr_set_const($db, "COMPANY_HIDE_INACTIVE_IN_COMBOBOX",$status,'chaine',0,'',$conf->entity) > 0)
	{
		header("Location: ".$_SERVER["PHP_SELF"]);
		exit;
	}
	else
	{
		dol_print_error($db);
	}
}
if($action=='setonsearchandlistgooncustomerorsuppliercard'){
       $setonsearchandlistgooncustomerorsuppliercard = GETPOST('value','int');
       $res = dolibarr_set_const($db, "SOCIETE_ON_SEARCH_AND_LIST_GO_ON_CUSTOMER_OR_SUPPLIER_CARD", $setonsearchandlistgooncustomerorsuppliercard,'yesno',0,'',$conf->entity);
       if (! $res > 0) $error++;
       if (! $error)
       {
               setEventMessages($langs->trans("SetupSaved"), null, 'mesgs');
       }
       else
       {
               setEventMessages($langs->trans("Error"), null, 'errors');
       }
}


/*
 * 	View
 */

clearstatcache();

$form=new Form($db);

$help_url='EN:Module Third Parties setup|FR:Paramétrage_du_module_Tiers|ES:Configuración_del_módulo_terceros';
llxHeader('',$langs->trans("CompanySetup"),$help_url);

$linkback='<a href="'.DOL_URL_ROOT.'/admin/modules.php?restore_lastsearch_values=1">'.$langs->trans("BackToModuleList").'</a>';
print load_fiche_titre($langs->trans("CompanySetup"),$linkback,'title_setup');


$head = societe_admin_prepare_head();

dol_fiche_head($head, 'general', $langs->trans("ThirdParties"), -1, 'company');

$dirsociete=array_merge(array('/core/modules/societe/'),$conf->modules_parts['societe']);

// Module to manage customer/supplier code

print load_fiche_titre($langs->trans("CompanyCodeChecker"),'','');

print '<table class="noborder" width="100%">'."\n";
print '<tr class="liste_titre">'."\n";
print '  <td>'.$langs->trans("Name").'</td>';
print '  <td>'.$langs->trans("Description").'</td>';
print '  <td>'.$langs->trans("Example").'</td>';
print '  <td align="center" width="80">'.$langs->trans("Status").'</td>';
print '  <td align="center" width="60">'.$langs->trans("ShortInfo").'</td>';
print "</tr>\n";

foreach ($dirsociete as $dirroot)
{
	$dir = dol_buildpath($dirroot,0);

    $handle = @opendir($dir);
    if (is_resource($handle))
    {
    	// Loop on each module find in opened directory
    	while (($file = readdir($handle))!==false)
    	{
    		if (substr($file, 0, 15) == 'mod_codeclient_' && substr($file, -3) == 'php')
    		{
    			$file = substr($file, 0, dol_strlen($file)-4);

    			try {
        			dol_include_once($dirroot.$file.'.php');
    			}
    			catch(Exception $e)
    			{
    			    dol_syslog($e->getMessage(), LOG_ERR);
    			}

    			$modCodeTiers = new $file;

    			// Show modules according to features level
    			if ($modCodeTiers->version == 'development'  && $conf->global->MAIN_FEATURES_LEVEL < 2) continue;
    			if ($modCodeTiers->version == 'experimental' && $conf->global->MAIN_FEATURES_LEVEL < 1) continue;

    			print '<tr class="oddeven">'."\n";
    			print '<td width="140">'.$modCodeTiers->name.'</td>'."\n";
    			print '<td>'.$modCodeTiers->info($langs).'</td>'."\n";
    			print '<td class="nowrap">'.$modCodeTiers->getExample($langs).'</td>'."\n";

    			if ($conf->global->SOCIETE_CODECLIENT_ADDON == "$file")
    			{
    				print '<td align="center">'."\n";
    				print img_picto($langs->trans("Activated"),'switch_on');
    				print "</td>\n";
    			}
    			else
    			{
    				$disabled = false;
    				if (! empty($conf->multicompany->enabled) && (is_object($mc) && ! empty($mc->sharings['referent']) && $mc->sharings['referent'] == $conf->entity) ? false : true);
    				print '<td align="center">';
    				if (! $disabled) print '<a href="'.$_SERVER['PHP_SELF'].'?action=setcodeclient&value='.$file.'">';
    				print img_picto($langs->trans("Disabled"),'switch_off');
    				if (! $disabled) print '</a>';
    				print '</td>';
    			}

    			print '<td align="center">';
    			$s=$modCodeTiers->getToolTip($langs,null,-1);
    			print $form->textwithpicto('',$s,1);
    			print '</td>';

    			print '</tr>';
    		}
    	}
    	closedir($handle);
    }
}
print '</table>';


print "<br>";


// Select accountancy code numbering module

print load_fiche_titre($langs->trans("AccountCodeManager"),'','');

print '<table class="noborder" width="100%">';
print '<tr class="liste_titre">';
print '<td width="140">'.$langs->trans("Name").'</td>';
print '<td>'.$langs->trans("Description").'</td>';
print '<td>'.$langs->trans("Example").'</td>';
print '<td align="center" width="80">'.$langs->trans("Status").'</td>';
print '<td align="center" width="60">'.$langs->trans("ShortInfo").'</td>';
print "</tr>\n";

foreach ($dirsociete as $dirroot)
{
	$dir = dol_buildpath($dirroot,0);

	$handle = @opendir($dir);
    if (is_resource($handle))
    {
    	while (($file = readdir($handle))!==false)
    	{
    		if (substr($file, 0, 15) == 'mod_codecompta_' && substr($file, -3) == 'php')
    		{
    			$file = substr($file, 0, dol_strlen($file)-4);

    		    try {
        			dol_include_once($dirroot.$file.'.php');
    			}
    			catch(Exception $e)
    			{
    			    dol_syslog($e->getMessage(), LOG_ERR);
    			}

    			$modCodeCompta = new $file;

    			print '<tr class="oddeven">';
    			print '<td>'.$modCodeCompta->name."</td><td>\n";
    			print $modCodeCompta->info($langs);
    			print '</td>';
    			print '<td class="nowrap">'.$modCodeCompta->getExample($langs)."</td>\n";

    			if ($conf->global->SOCIETE_CODECOMPTA_ADDON == "$file")
    			{
    				print '<td align="center">';
    				print img_picto($langs->trans("Activated"),'switch_on');
    				print '</td>';
    			}
    			else
    			{
    				print '<td align="center"><a href="'.$_SERVER['PHP_SELF'].'?action=setcodecompta&value='.$file.'">';
    				print img_picto($langs->trans("Disabled"),'switch_off');
    				print '</a></td>';
    			}
    			print '<td align="center">';
    			$s=$modCodeCompta->getToolTip($langs,null,-1);
    			print $form->textwithpicto('',$s,1);
    			print '</td>';
    			print "</tr>\n";
    		}
    	}
    	closedir($handle);
    }
}
print "</table>\n";


/*
 *  Document templates generators
 */
print '<br>';
print load_fiche_titre($langs->trans("ModelModules"),'','');

// Load array def with activated templates
$def = array();
$sql = "SELECT nom";
$sql.= " FROM ".MAIN_DB_PREFIX."document_model";
$sql.= " WHERE type = 'company'";
$sql.= " AND entity = ".$conf->entity;
$resql=$db->query($sql);
if ($resql)
{
	$i = 0;
	$num_rows=$db->num_rows($resql);
	while ($i < $num_rows)
	{
		$array = $db->fetch_array($resql);
		array_push($def, $array[0]);
		$i++;
	}
}
else
{
	dol_print_error($db);
}

print '<table class="noborder" width="100%">';
print '<tr class="liste_titre">';
print '<td width="140">'.$langs->trans("Name").'</td>';
print '<td>'.$langs->trans("Description").'</td>';
print '<td align="center" width="80">'.$langs->trans("Status").'</td>';
print '<td align="center" width="60">'.$langs->trans("ShortInfo").'</td>';
print '<td align="center" width="60">'.$langs->trans("Preview").'</td>';
print "</tr>\n";

foreach ($dirsociete as $dirroot)
{
	$dir = dol_buildpath($dirroot.'doc/',0);

	$handle=@opendir($dir);
	if (is_resource($handle))
	{
		while (($file = readdir($handle))!==false)
		{
			if (preg_match('/\.modules\.php$/i',$file))
			{
				$name = substr($file, 4, dol_strlen($file) -16);
				$classname = substr($file, 0, dol_strlen($file) -12);

			    try {
        			dol_include_once($dirroot.'doc/'.$file);
    			}
    			catch(Exception $e)
    			{
    			    dol_syslog($e->getMessage(), LOG_ERR);
    			}

    			$module = new $classname($db);

				$modulequalified=1;
				if (! empty($module->version)) {
					if ($module->version == 'development'  && $conf->global->MAIN_FEATURES_LEVEL < 2) $modulequalified=0;
					else if ($module->version == 'experimental' && $conf->global->MAIN_FEATURES_LEVEL < 1) $modulequalified=0;
				}

				if ($modulequalified)
				{
					print '<tr class="oddeven"><td width="100">';
					print $module->name;
					print "</td><td>\n";
					if (method_exists($module,'info')) print $module->info($langs);
					else print $module->description;
					print '</td>';

					// Activate / Disable
					if (in_array($name, $def))
					{
						print "<td align=\"center\">\n";
						//if ($conf->global->COMPANY_ADDON_PDF != "$name")
						//{
							print '<a href="'.$_SERVER["PHP_SELF"].'?action=del&value='.$name.'&scan_dir='.$module->scandir.'&label='.urlencode($module->name).'">';
							print img_picto($langs->trans("Enabled"),'switch_on');
							print '</a>';
						//}
						//else
						//{
						//	print img_picto($langs->trans("Enabled"),'on');
						//}
						print "</td>";
					}
					else
					{
						if (versioncompare($module->phpmin,versionphparray()) > 0)
						{
							print "<td align=\"center\">\n";
							print img_picto(dol_escape_htmltag($langs->trans("ErrorModuleRequirePHPVersion",join('.',$module->phpmin))),'switch_off');
							print "</td>";
						}
						else
						{
							print "<td align=\"center\">\n";
							print '<a href="'.$_SERVER["PHP_SELF"].'?action=set&value='.$name.'&scan_dir='.$module->scandir.'&label='.urlencode($module->name).'">'.img_picto($langs->trans("Disabled"),'switch_off').'</a>';
							print "</td>";
						}
					}

					// Info
					$htmltooltip =    ''.$langs->trans("Name").': '.$module->name;
					$htmltooltip.='<br>'.$langs->trans("Type").': '.($module->type?$module->type:$langs->trans("Unknown"));
					if ($module->type == 'pdf')
					{
						$htmltooltip.='<br>'.$langs->trans("Height").'/'.$langs->trans("Width").': '.$module->page_hauteur.'/'.$module->page_largeur;
					}
					$htmltooltip.='<br><br><u>'.$langs->trans("FeaturesSupported").':</u>';
					$htmltooltip.='<br>'.$langs->trans("WatermarkOnDraft").': '.yn((! empty($module->option_draft_watermark)?$module->option_draft_watermark:''), 1, 1);

					print '<td align="center" class="nowrap">';
					print $form->textwithpicto('',$htmltooltip,1,0);
					print '</td>';

					// Preview
					print '<td align="center" class="nowrap">';
					if ($module->type == 'pdf')
					{
						$linkspec='<a href="'.$_SERVER["PHP_SELF"].'?action=specimen&module='.$name.'">'.img_object($langs->trans("Preview"),'bill').'</a>';
					}
					else
					{
						$linkspec=img_object($langs->trans("PreviewNotAvailable"),'generic');
					}
					print $linkspec;
					print '</td>';

					print "</tr>\n";
				}
			}
		}
		closedir($handle);
	}
}
print '</table>';

print '<br>';

//IDProf
print load_fiche_titre($langs->trans("CompanyIdProfChecker"),'','');

print '<table class="noborder" width="100%">';
print '<tr class="liste_titre">';
print '<td>'.$langs->trans("Name").'</td>';
print '<td>'.$langs->trans("Description").'</td>';
print '<td align="center">'.$langs->trans("MustBeUnique").'</td>';
print '<td align="center">'.$langs->trans("MustBeMandatory").'</td>';
print '<td align="center">'.$langs->trans("MustBeInvoiceMandatory").'</td>';
print "</tr>\n";

$profid['IDPROF1'][0]=$langs->trans("ProfId1");
$profid['IDPROF1'][1]=$langs->transcountry('ProfId1', $mysoc->country_code);
$profid['IDPROF2'][0]=$langs->trans("ProfId2");
$profid['IDPROF2'][1]=$langs->transcountry('ProfId2', $mysoc->country_code);
$profid['IDPROF3'][0]=$langs->trans("ProfId3");
$profid['IDPROF3'][1]=$langs->transcountry('ProfId3', $mysoc->country_code);
$profid['IDPROF4'][0]=$langs->trans("ProfId4");
$profid['IDPROF4'][1]=$langs->transcountry('ProfId4', $mysoc->country_code);
$profid['IDPROF5'][0]=$langs->trans("ProfId5");
$profid['IDPROF5'][1]=$langs->transcountry('ProfId5', $mysoc->country_code);
$profid['IDPROF6'][0]=$langs->trans("ProfId6");
$profid['IDPROF6'][1]=$langs->transcountry('ProfId6', $mysoc->country_code);
$profid['EMAIL'][0]=$langs->trans("EMail");
$profid['EMAIL'][1]=$langs->trans('Email');

$nbofloop=count($profid);
foreach($profid as $key => $val)
{
	if ($profid[$key][1]!='-')
	{
		print '<tr class="oddeven">';
		print '<td>'.$profid[$key][0]."</td><td>\n";
		print $profid[$key][1];
		print '</td>';

		$idprof_unique ='SOCIETE_'.$key.'_UNIQUE';
		$idprof_mandatory ='SOCIETE_'.$key.'_MANDATORY';
		$idprof_invoice_mandatory ='SOCIETE_'.$key.'_INVOICE_MANDATORY';

		$verif=(empty($conf->global->$idprof_unique)?false:true);
		$mandatory=(empty($conf->global->$idprof_mandatory)?false:true);
		$invoice_mandatory=(empty($conf->global->$idprof_invoice_mandatory)?false:true);

		if ($verif)
		{
			print '<td align="center"><a class="reposition" href="'.$_SERVER['PHP_SELF'].'?action=setprofid&value='.$key.'&status=0">';
			print img_picto($langs->trans("Activated"),'switch_on');
			print '</a></td>';
		}
		else
		{
			print '<td align="center"><a class="reposition" href="'.$_SERVER['PHP_SELF'].'?action=setprofid&value='.$key.'&status=1">';
			print img_picto($langs->trans("Disabled"),'switch_off');
			print '</a></td>';
		}

		if ($mandatory)
		{
			print '<td align="center"><a class="reposition" href="'.$_SERVER['PHP_SELF'].'?action=setprofidmandatory&value='.$key.'&status=0">';
			print img_picto($langs->trans("Activated"),'switch_on');
			print '</a></td>';
		}
		else
		{
			print '<td align="center"><a class="reposition" href="'.$_SERVER['PHP_SELF'].'?action=setprofidmandatory&value='.$key.'&status=1">';
			print img_picto($langs->trans("Disabled"),'switch_off');
			print '</a></td>';
		}

		if ($invoice_mandatory)
		{
			print '<td align="center"><a class="reposition" href="'.$_SERVER['PHP_SELF'].'?action=setprofidinvoicemandatory&value='.$key.'&status=0">';
			print img_picto($langs->trans("Activated"),'switch_on');
			print '</a></td>';
		}
		else
		{
			print '<td align="center"><a class="reposition" href="'.$_SERVER['PHP_SELF'].'?action=setprofidinvoicemandatory&value='.$key.'&status=1">';
			print img_picto($langs->trans("Disabled"),'switch_off');
			print '</a></td>';
		}

		print "</tr>\n";
	}
	$i++;
}

print "</table><br>\n";


print load_fiche_titre($langs->trans("Other"),'','');

// Autres options
$form=new Form($db);

print '<form method="POST" action="'.$_SERVER['PHP_SELF'].'">';
print '<input type="hidden" name="token" value="'.$_SESSION['newtoken'].'">';
print '<input type="hidden" name="action" value="updateoptions">';

print '<table class="noborder" width="100%">';
print '<tr class="liste_titre">';
print "<td>".$langs->trans("Parameters")."</td>\n";
print '<td align="right" width="60">'.$langs->trans("Value").'</td>'."\n";
print '<td width="80">&nbsp;</td></tr>'."\n";

// Utilisation formulaire Ajax sur choix societe

print '<tr class="oddeven">';
print '<td width="80%">'.$form->textwithpicto($langs->trans("DelaiedFullListToSelectCompany"),$langs->trans('UseSearchToSelectCompanyTooltip'),1).' </td>';
if (! $conf->use_javascript_ajax)
{
	print '<td class="nowrap" align="right" colspan="2">';
	print $langs->trans("NotAvailableWhenAjaxDisabled");
	print "</td>";
}
else
{
	print '<td width="60" align="right">';
	$arrval=array('0'=>$langs->trans("No"),
	'1'=>$langs->trans("Yes").' ('.$langs->trans("NumberOfKeyToSearch",1).')',
    '2'=>$langs->trans("Yes").' ('.$langs->trans("NumberOfKeyToSearch",2).')',
    '3'=>$langs->trans("Yes").' ('.$langs->trans("NumberOfKeyToSearch",3).')',
	);
	print $form->selectarray("activate_COMPANY_USE_SEARCH_TO_SELECT", $arrval, $conf->global->COMPANY_USE_SEARCH_TO_SELECT);
	print '</td><td align="right">';
	print '<input type="submit" class="button" name="COMPANY_USE_SEARCH_TO_SELECT" value="'.$langs->trans("Modify").'">';
	print "</td>";
}
print '</tr>';


print '<tr class="oddeven">';
print '<td width="80%">'.$form->textwithpicto($langs->trans("DelaiedFullListToSelectContact"),$langs->trans('UseSearchToSelectContactTooltip'),1).'</td>';
if (! $conf->use_javascript_ajax)
{
	print '<td class="nowrap" align="right" colspan="2">';
	print $langs->trans("NotAvailableWhenAjaxDisabled");
	print "</td>";
}
else
{
	print '<td width="60" align="right">';
	$arrval=array('0'=>$langs->trans("No"),
	'1'=>$langs->trans("Yes").' ('.$langs->trans("NumberOfKeyToSearch",1).')',
	'2'=>$langs->trans("Yes").' ('.$langs->trans("NumberOfKeyToSearch",2).')',
	'3'=>$langs->trans("Yes").' ('.$langs->trans("NumberOfKeyToSearch",3).')',
	);
	print $form->selectarray("activate_CONTACT_USE_SEARCH_TO_SELECT", $arrval, $conf->global->CONTACT_USE_SEARCH_TO_SELECT);
	print '</td><td align="right">';
	print '<input type="submit" class="button" name="CONTACT_USE_SEARCH_TO_SELECT" value="'.$langs->trans("Modify").'">';
	print "</td>";
}
print '</tr>';



print '<tr class="oddeven">';
print '<td width="80%">'.$langs->trans("AddRefInList").'</td>';
print '<td>&nbsp</td>';
print '<td align="center">';
if (!empty($conf->global->SOCIETE_ADD_REF_IN_LIST))
{
	print '<a href="'.$_SERVER['PHP_SELF'].'?action=setaddrefinlist&value=0">';
	print img_picto($langs->trans("Activated"),'switch_on');
}
else
{
	print '<a href="'.$_SERVER['PHP_SELF'].'?action=setaddrefinlist&value=1">';
	print img_picto($langs->trans("Disabled"),'switch_off');
}
print '</a></td>';
print '</tr>';

print '<tr class="oddeven">';
print '<td width="80%">'.$langs->trans("AddAdressInList").'</td>';
print '<td>&nbsp</td>';
print '<td align="center">';
if (!empty($conf->global->COMPANY_SHOW_ADDRESS_SELECTLIST))
{
	print '<a href="'.$_SERVER['PHP_SELF'].'?action=setaddadressinlist&value=0">';
	print img_picto($langs->trans("Activated"),'switch_on');
}
else
{
	print '<a href="'.$_SERVER['PHP_SELF'].'?action=setaddadressinlist&value=1">';
	print img_picto($langs->trans("Disabled"),'switch_off');
}
print '</a></td>';
print '</tr>';



print '<tr class="oddeven">';
print '<td width="80%">'.$langs->trans("AskForPreferredShippingMethod").'</td>';
print '<td>&nbsp</td>';
print '<td align="center">';
if (!empty($conf->global->SOCIETE_ASK_FOR_SHIPPING_METHOD))
{
	print '<a href="'.$_SERVER['PHP_SELF'].'?action=setaskforshippingmet&value=0">';
	print img_picto($langs->trans("Activated"),'switch_on');
}
else
{
	print '<a href="'.$_SERVER['PHP_SELF'].'?action=setaskforshippingmet&value=1">';
	print img_picto($langs->trans("Disabled"),'switch_off');
}
print '</a></td>';
print '</tr>';

<<<<<<< HEAD
=======
// Disable Prospect/Customer thirdparty type
print '<tr class="oddeven">';
print '<td width="80%">'.$langs->trans("DisableProspectCustomerType").'</td>';
print '<td>&nbsp</td>';
print '<td align="center">';
if (!empty($conf->global->SOCIETE_DISABLE_PROSPECTSCUSTOMERS))
{
    print '<a href="'.$_SERVER['PHP_SELF'].'?action=setdisableprospectcustomer&value=0">';
    print img_picto($langs->trans("Activated"),'switch_on');
}
else
{
    print '<a href="'.$_SERVER['PHP_SELF'].'?action=setdisableprospectcustomer&value=1">';
    print img_picto($langs->trans("Disabled"),'switch_off');
}
print '</a></td>';
print '</tr>';

>>>>>>> d9b8a8c8
/*print '<tr class="oddeven">';
print '<td width="80%">'.$langs->trans("OnSearchAndListGoOnCustomerOrSupplierCard").'</td>';
print '<td>&nbsp</td>';
print '<td align="center">';
if (!empty($conf->global->SOCIETE_ON_SEARCH_AND_LIST_GO_ON_CUSTOMER_OR_SUPPLIER_CARD))
{
       print '<a href="'.$_SERVER['PHP_SELF'].'?action=setonsearchandlistgooncustomerorsuppliercard&value=0">';
       print img_picto($langs->trans("Activated"),'switch_on');

}
else
{
       print '<a href="'.$_SERVER['PHP_SELF'].'?action=setonsearchandlistgooncustomerorsuppliercard&value=1">';
       print img_picto($langs->trans("Disabled"),'switch_off');
}
print '</a></td>';
print '</tr>';
*/

/*
// COMPANY_USE_SEARCH_TO_SELECT

print '<tr class="oddeven">';
print '<td width="80%">'.$langs->trans("HideClosedThirdpartyComboBox").'</td>';
if (! empty($conf->global->COMPANY_HIDE_INACTIVE_IN_COMBOBOX))
{
	print '<td align="center"><a href="'.$_SERVER['PHP_SELF'].'?action=sethideinactivethirdparty&status=0">';
	print img_picto($langs->trans("Activated"),'switch_on');
	print '</a></td>';
}
else
{
	print '<td align="center"><a href="'.$_SERVER['PHP_SELF'].'?action=sethideinactivethirdparty&status=1">';
	print img_picto($langs->trans("Disabled"),'switch_off');
	print '</a></td>';
}
print '</tr>';
*/

print '</table>';

print '</form>';


dol_fiche_end();

// End of page
llxFooter();
$db->close();<|MERGE_RESOLUTION|>--- conflicted
+++ resolved
@@ -170,8 +170,6 @@
 if ($action=="setaddrefinlist") {
 	$setaddrefinlist = GETPOST('value','int');
 	$res = dolibarr_set_const($db, "SOCIETE_ADD_REF_IN_LIST", $setaddrefinlist,'yesno',0,'',$conf->entity);
-<<<<<<< HEAD
-=======
 	if (! $res > 0) $error++;
 	if (! $error)
 	{
@@ -187,7 +185,6 @@
 if ($action=="setaddadressinlist") {
 	$val = GETPOST('value','int');
 	$res = dolibarr_set_const($db, "COMPANY_SHOW_ADDRESS_SELECTLIST", $val,'yesno',0,'',$conf->entity);
->>>>>>> d9b8a8c8
 	if (! $res > 0) $error++;
 	if (! $error)
 	{
@@ -214,8 +211,6 @@
 	}
 }
 
-<<<<<<< HEAD
-=======
 //Activate "Disable prospect/customer type"
 if ($action=="setdisableprospectcustomer") {
     $setdisableprospectcustomer = GETPOST('value','int');
@@ -231,7 +226,6 @@
     }
 }
 
->>>>>>> d9b8a8c8
 //Activate ProfId unique
 if ($action == 'setprofid')
 {
@@ -839,8 +833,6 @@
 print '</a></td>';
 print '</tr>';
 
-<<<<<<< HEAD
-=======
 // Disable Prospect/Customer thirdparty type
 print '<tr class="oddeven">';
 print '<td width="80%">'.$langs->trans("DisableProspectCustomerType").'</td>';
@@ -859,7 +851,6 @@
 print '</a></td>';
 print '</tr>';
 
->>>>>>> d9b8a8c8
 /*print '<tr class="oddeven">';
 print '<td width="80%">'.$langs->trans("OnSearchAndListGoOnCustomerOrSupplierCard").'</td>';
 print '<td>&nbsp</td>';
