--- conflicted
+++ resolved
@@ -6,10 +6,7 @@
  * Copyright (C) 2006		Andre Cianfarani		<acianfa@free.fr>
  * Copyright (C) 2015       Marcos García           <marcosgdf@gmail.com>
  * Copyright (C) 2023	    Alexandre Spangaro		<aspangaro@open-dsi.fr>
-<<<<<<< HEAD
-=======
  * Copyright (C) 2024		Frédéric France			<frederic.france@free.fr>
->>>>>>> cc80841a
  *
  * This program is free software; you can redistribute it and/or modify
  * it under the terms of the GNU General Public License as published by
@@ -39,11 +36,7 @@
 require_once DOL_DOCUMENT_ROOT.'/core/lib/company.lib.php';
 require_once DOL_DOCUMENT_ROOT.'/societe/class/societe.class.php';
 
-<<<<<<< HEAD
-if (getDolGlobalString('PRODUIT_CUSTOMER_PRICES')) {
-=======
 if (getDolGlobalString('PRODUIT_CUSTOMER_PRICES') || getDolGlobalString('PRODUIT_CUSTOMER_PRICES_AND_MULTIPRICES')) {
->>>>>>> cc80841a
 	require_once DOL_DOCUMENT_ROOT.'/product/class/productcustomerprice.class.php';
 
 	$prodcustprice = new ProductCustomerPrice($db);
@@ -265,11 +258,7 @@
 
 
 
-<<<<<<< HEAD
-if (getDolGlobalString('PRODUIT_CUSTOMER_PRICES')) {
-=======
 if (getDolGlobalString('PRODUIT_CUSTOMER_PRICES') || getDolGlobalString('PRODUIT_CUSTOMER_PRICES_AND_MULTIPRICES')) {
->>>>>>> cc80841a
 	$prodcustprice = new ProductCustomerPrice($db);
 
 	$sortfield = GETPOST('sortfield', 'aZ09comma');
@@ -556,11 +545,7 @@
 		foreach ($prodcustprice->fields as $key => $val) {
 			// If $val['visible']==0, then we never show the field
 			if (!empty($val['visible'])) {
-<<<<<<< HEAD
-				$visible = (int) dol_eval($val['visible'], 1, 1, '1');
-=======
 				$visible = (int) dol_eval((string) $val['visible'], 1, 1, '1');
->>>>>>> cc80841a
 				$arrayfields['t.'.$key] = array(
 					'label' => $val['label'],
 					'checked' => (($visible < 0) ? 0 : 1),
