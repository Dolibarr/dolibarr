<?php
/* Copyright (C) 2001-2007 Rodolphe Quiedeville <rodolphe@quiedeville.org>
 * Copyright (C) 2005      Brice Davoleau       <brice.davoleau@gmail.com>
 * Copyright (C) 2005-2012 Regis Houssin        <regis.houssin@inodbox.com>
 * Copyright (C) 2006-2019 Laurent Destailleur  <eldy@users.sourceforge.net>
 * Copyright (C) 2007      Patrick Raguin  		<patrick.raguin@gmail.com>
 * Copyright (C) 2010      Juanjo Menent        <jmenent@2byte.es>
 * Copyright (C) 2015      Marcos García        <marcosgdf@gmail.com>
 * Copyright (C) 2022      Charlene Benke       <charlene@patas-monkey.com>

 *
 * This program is free software; you can redistribute it and/or modify
 * it under the terms of the GNU General Public License as published by
 * the Free Software Foundation; either version 3 of the License, or
 * (at your option) any later version.
 *
 * This program is distributed in the hope that it will be useful,
 * but WITHOUT ANY WARRANTY; without even the implied warranty of
 * MERCHANTABILITY or FITNESS FOR A PARTICULAR PURPOSE.  See the
 * GNU General Public License for more details.
 *
 * You should have received a copy of the GNU General Public License
 * along with this program. If not, see <https://www.gnu.org/licenses/>.
 */

/**
 *  \file       htdocs/societe/agenda.php
 *  \ingroup    societe
 *  \brief      Page of third party events
 */

require '../main.inc.php';
require_once DOL_DOCUMENT_ROOT.'/contact/class/contact.class.php';
require_once DOL_DOCUMENT_ROOT.'/compta/facture/class/facture.class.php';
require_once DOL_DOCUMENT_ROOT.'/core/lib/functions2.lib.php';

$langs->loadLangs(array("companies", "bills", "propal", "orders"));

if (GETPOST('actioncode', 'array')) {
	$actioncode = GETPOST('actioncode', 'array', 3);
	if (!count($actioncode)) {
		$actioncode = '0';
	}
} else {
	$actioncode = GETPOST("actioncode", "alpha", 3) ?GETPOST("actioncode", "alpha", 3) : (GETPOST("actioncode") == '0' ? '0' : (empty($conf->global->AGENDA_DEFAULT_FILTER_TYPE_FOR_OBJECT) ? '' : $conf->global->AGENDA_DEFAULT_FILTER_TYPE_FOR_OBJECT));
}
$search_agenda_label = GETPOST('search_agenda_label');

// Security check
$socid = GETPOST('socid', 'int');
if ($user->socid) {
	$socid = $user->socid;
}
$result = restrictedArea($user, 'societe', $socid, '&societe');

$limit = GETPOST('limit', 'int') ?GETPOST('limit', 'int') : $conf->liste_limit;
$sortfield = GETPOST('sortfield', 'aZ09comma');
$sortorder = GETPOST('sortorder', 'aZ09comma');
$page = GETPOSTISSET('pageplusone') ? (GETPOST('pageplusone') - 1) : GETPOST("page", 'int');
if (empty($page) || $page == -1) {
	$page = 0;
}     // If $page is not defined, or '' or -1
$offset = $limit * $page;
$pageprev = $page - 1;
$pagenext = $page + 1;
if (!$sortfield) {
	$sortfield = 'a.datep,a.id';
}
if (!$sortorder) {
	$sortorder = 'DESC,DESC';
}

// Initialize technical object to manage hooks of page. Note that conf->hooks_modules contains array of hook context
$hookmanager->initHooks(array('agendathirdparty'));


/*
 *	Actions
 */

$parameters = array('id'=>$socid);
$reshook = $hookmanager->executeHooks('doActions', $parameters, $object, $action); // Note that $action and $object may have been modified by some hooks
if ($reshook < 0) {
	setEventMessages($hookmanager->error, $hookmanager->errors, 'errors');
}

if (empty($reshook)) {
	// Cancel
	if (GETPOST('cancel', 'alpha') && !empty($backtopage)) {
		header("Location: ".$backtopage);
		exit;
	}

	// Purge search criteria
	if (GETPOST('button_removefilter_x', 'alpha') || GETPOST('button_removefilter.x', 'alpha') || GETPOST('button_removefilter', 'alpha')) { // All tests are required to be compatible with all browsers
		$actioncode = '';
		$search_agenda_label = '';
	}
}



/*
 *	View
 */

$form = new Form($db);

if ($socid > 0) {
	require_once DOL_DOCUMENT_ROOT.'/core/lib/company.lib.php';
	require_once DOL_DOCUMENT_ROOT.'/societe/class/societe.class.php';

	$object = new Societe($db);
	$result = $object->fetch($socid);

	$title = $langs->trans("Agenda");
	if (!empty($conf->global->MAIN_HTML_TITLE) && preg_match('/thirdpartynameonly/', $conf->global->MAIN_HTML_TITLE) && $object->name) {
		$title = $object->name." - ".$title;
	}
	llxHeader('', $title);

	if (!empty($conf->notification->enabled)) {
		$langs->load("mails");
	}
	$head = societe_prepare_head($object);

	print dol_get_fiche_head($head, 'agenda', $langs->trans("ThirdParty"), -1, 'company');

	$linkback = '<a href="'.DOL_URL_ROOT.'/societe/list.php?restore_lastsearch_values=1">'.$langs->trans("BackToList").'</a>';

	dol_banner_tab($object, 'socid', $linkback, ($user->socid ? 0 : 1), 'rowid', 'nom');

	print '<div class="fichecenter">';

	print '<div class="underbanner clearboth"></div>';

	$object->info($socid);
	dol_print_object_info($object, 1);

	print '</div>';

	print dol_get_fiche_end();



	// Actions buttons

	$objthirdparty = $object;
	$objcon = new stdClass();

	$out = '';
<<<<<<< HEAD
		$newcardbutton = '';
	if (!empty($conf->agenda->enabled)) {
		$permok = $user->rights->agenda->myactions->create;
		if ((!empty($objthirdparty->id) || !empty($objcon->id && $permok) {
			if (is_object($objthirdparty) && get_class($objthirdparty) == 'Societe') {
				$out .= '&amp;originid='.$objthirdparty->id.($objthirdparty->id > 0 ? '&amp;socid='.$objthirdparty->id : '').'&amp;backtopage='.urlencode($_SERVER['PHP_SELF'].($objthirdparty->id > 0 ? '?socid='.$objthirdparty->id : ''));
			}
			$out .= (!empty($objcon->id) ? '&amp;contactid='.$objcon->id : '').'&amp;percentage=-1';
			$out .= '&amp;datep='.dol_print_date(dol_now(), 'dayhourlog');
=======
	$permok = $user->hasRight('agenda', 'myactions', 'create');
	if ((!empty($objthirdparty->id) || !empty($objcon->id)) && $permok) {
		if (is_object($objthirdparty) && get_class($objthirdparty) == 'Societe') {
			$out .= '&amp;originid='.$objthirdparty->id.($objthirdparty->id > 0 ? '&amp;socid='.$objthirdparty->id : '').'&amp;backtopage='.urlencode($_SERVER['PHP_SELF'].($objthirdparty->id > 0 ? '?socid='.$objthirdparty->id : ''));
>>>>>>> d29a7543
		}

		if (!empty($user->rights->agenda->myactions->create) || !empty($user->rights->agenda->allactions->create)) {
			$newcardbutton .= dolGetButtonTitle($langs->trans('AddAction'), '', 'fa fa-plus-circle', DOL_URL_ROOT.'/comm/action/card.php?action=create'.$out);
		}
	}

	if (!empty($conf->agenda->enabled) && (!empty($user->rights->agenda->myactions->read) || !empty($user->rights->agenda->allactions->read))) {
		print '<br>';

		$param = '&socid='.urlencode($socid);
		if (!empty($contextpage) && $contextpage != $_SERVER["PHP_SELF"]) {
			$param .= '&contextpage='.urlencode($contextpage);
		}
		if ($limit > 0 && $limit != $conf->liste_limit) {
			$param .= '&limit='.urlencode($limit);
		}

		print load_fiche_titre($langs->trans("ActionsOnCompany"), $newcardbutton, '');
		//print_barre_liste($langs->trans("ActionsOnCompany"), 0, $_SERVER["PHP_SELF"], '', $sortfield, $sortorder, '', 0, -1, '', 0, $newcardbutton, '', 0, 1, 1);

		// List of all actions
		$filters = array();
		$filters['search_agenda_label'] = $search_agenda_label;

		// TODO Replace this with same code than into list.php
		show_actions_done($conf, $langs, $db, $object, null, 0, $actioncode, '', $filters, $sortfield, $sortorder);
	}
}

// End of page
llxFooter();
$db->close();<|MERGE_RESOLUTION|>--- conflicted
+++ resolved
@@ -149,22 +149,10 @@
 	$objcon = new stdClass();
 
 	$out = '';
-<<<<<<< HEAD
-		$newcardbutton = '';
-	if (!empty($conf->agenda->enabled)) {
-		$permok = $user->rights->agenda->myactions->create;
-		if ((!empty($objthirdparty->id) || !empty($objcon->id && $permok) {
-			if (is_object($objthirdparty) && get_class($objthirdparty) == 'Societe') {
-				$out .= '&amp;originid='.$objthirdparty->id.($objthirdparty->id > 0 ? '&amp;socid='.$objthirdparty->id : '').'&amp;backtopage='.urlencode($_SERVER['PHP_SELF'].($objthirdparty->id > 0 ? '?socid='.$objthirdparty->id : ''));
-			}
-			$out .= (!empty($objcon->id) ? '&amp;contactid='.$objcon->id : '').'&amp;percentage=-1';
-			$out .= '&amp;datep='.dol_print_date(dol_now(), 'dayhourlog');
-=======
 	$permok = $user->hasRight('agenda', 'myactions', 'create');
 	if ((!empty($objthirdparty->id) || !empty($objcon->id)) && $permok) {
 		if (is_object($objthirdparty) && get_class($objthirdparty) == 'Societe') {
 			$out .= '&amp;originid='.$objthirdparty->id.($objthirdparty->id > 0 ? '&amp;socid='.$objthirdparty->id : '').'&amp;backtopage='.urlencode($_SERVER['PHP_SELF'].($objthirdparty->id > 0 ? '?socid='.$objthirdparty->id : ''));
->>>>>>> d29a7543
 		}
 
 		if (!empty($user->rights->agenda->myactions->create) || !empty($user->rights->agenda->allactions->create)) {
