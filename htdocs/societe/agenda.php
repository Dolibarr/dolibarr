--- conflicted
+++ resolved
@@ -69,17 +69,10 @@
 	$sortorder = 'DESC,DESC';
 }
 
-<<<<<<< HEAD
-// Initialize technical objects
-$object = new Societe($db);
-
-// Initialize technical object to manage hooks of page. Note that conf->hooks_modules contains array of hook context
-=======
 // Initialize a technical objects
 $object = new Societe($db);
 
 // Initialize a technical object to manage hooks of page. Note that conf->hooks_modules contains an array of hook context
->>>>>>> cc80841a
 $hookmanager->initHooks(array('agendathirdparty', 'globalcard'));
 
 // Security check
