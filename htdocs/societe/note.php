<?php
/* Copyright (C) 2001-2005 Rodolphe Quiedeville <rodolphe@quiedeville.org>
 * Copyright (C) 2004-2011 Laurent Destailleur  <eldy@users.sourceforge.net>
 * Copyright (C) 2005-2012 Regis Houssin        <regis.houssin@capnetworks.com>
 * Copyright (C) 2010      Juanjo Menent        <jmenent@2byte.es>
 * Copyright (C) 2013      Florian Henry	  	<florian.henry@open-concept.pro>
 * Copyright (C) 2015      Marcos García        <marcosgdf@gmail.com>
 *
 * This program is free software; you can redistribute it and/or modify
 * it under the terms of the GNU General Public License as published by
 * the Free Software Foundation; either version 3 of the License, or
 * (at your option) any later version.
 *
 * This program is distributed in the hope that it will be useful,
 * but WITHOUT ANY WARRANTY; without even the implied warranty of
 * MERCHANTABILITY or FITNESS FOR A PARTICULAR PURPOSE.  See the
 * GNU General Public License for more details.
 *
 * You should have received a copy of the GNU General Public License
 * along with this program. If not, see <http://www.gnu.org/licenses/>.
 */

/**
 *   \file       htdocs/societe/note.php
 *   \brief      Tab for notes on third party
 *   \ingroup    societe
 */

require '../main.inc.php';
require_once DOL_DOCUMENT_ROOT.'/core/lib/company.lib.php';

$action = GETPOST('action');

$langs->load("companies");

// Security check
$id = GETPOST('id')?GETPOST('id','int'):GETPOST('socid','int');
if ($user->societe_id) $id=$user->societe_id;
$result = restrictedArea($user, 'societe', $id, '&societe');

$object = new Societe($db);
if ($id > 0) $object->fetch($id);

$permissionnote=$user->rights->societe->creer;	// Used by the include of actions_setnotes.inc.php


/*
 * Actions
 */

include DOL_DOCUMENT_ROOT.'/core/actions_setnotes.inc.php';	// Must be include, not includ_once


/*
 *	View
 */

$form = new Form($db);

$title=$langs->trans("ThirdParty").' - '.$langs->trans("Notes");
if (! empty($conf->global->MAIN_HTML_TITLE) && preg_match('/thirdpartynameonly/',$conf->global->MAIN_HTML_TITLE) && $object->name) $title=$object->name.' - '.$langs->trans("Files");
$help_url='EN:Module_Third_Parties|FR:Module_Tiers|ES:Empresas';
llxHeader('',$title,$help_url);

if ($id > 0)
{
    /*
     * Affichage onglets
     */
    if (! empty($conf->notification->enabled)) $langs->load("mails");

    $head = societe_prepare_head($object);

    dol_fiche_head($head, 'note', $langs->trans("ThirdParty"),0,'company');


    print '<form method="POST" action="'.$_SERVER['PHP_SELF'].'">';
    print '<input type="hidden" name="token" value="'.$_SESSION['newtoken'].'">';

<<<<<<< HEAD
    dol_banner_tab($object, 'socid', '', ($user->societe_id?0:1), 'rowid', 'nom');
=======
    $linkback = '<a href="'.DOL_URL_ROOT.'/societe/list.php">'.$langs->trans("BackToList").'</a>';
    
    dol_banner_tab($object, 'socid', $linkback, ($user->societe_id?0:1), 'rowid', 'nom');
>>>>>>> 3f5d67d4
        
    print '<div class="fichecenter">';
    
    print '<div class="underbanner clearboth"></div>';
    print '<table class="border centpercent">';
<<<<<<< HEAD

	// Alias names (commercial, trademark or alias names)
	print '<tr><td class="titlefield" width="25%">'.$langs->trans('AliasNames').'</td><td colspan="3">';
	print $object->name_alias;
	print "</td></tr>";
=======
>>>>>>> 3f5d67d4

    if (! empty($conf->global->SOCIETE_USEPREFIX))  // Old not used prefix field
    {
        print '<tr><td class="titlefield">'.$langs->trans('Prefix').'</td><td colspan="3">'.$object->prefix_comm.'</td></tr>';
    }

    if ($object->client)
    {
        print '<tr><td class="titlefield">';
        print $langs->trans('CustomerCode').'</td><td colspan="3">';
        print $object->code_client;
        if ($object->check_codeclient() <> 0) print ' <font class="error">('.$langs->trans("WrongCustomerCode").')</font>';
        print '</td></tr>';
    }

    if ($object->fournisseur)
    {
        print '<tr><td class="titlefield">';
        print $langs->trans('SupplierCode').'</td><td colspan="3">';
        print $object->code_fournisseur;
        if ($object->check_codefournisseur() <> 0) print ' <font class="error">('.$langs->trans("WrongSupplierCode").')</font>';
        print '</td></tr>';
    }

    print "</table>";

    print '</div>';
    
    print '<br>';

    //$colwidth='25';
    $cssclass='titlefield';
    include DOL_DOCUMENT_ROOT.'/core/tpl/notes.tpl.php';


    dol_fiche_end();
}

llxFooter();
$db->close();
<|MERGE_RESOLUTION|>--- conflicted
+++ resolved
@@ -77,26 +77,14 @@
     print '<form method="POST" action="'.$_SERVER['PHP_SELF'].'">';
     print '<input type="hidden" name="token" value="'.$_SESSION['newtoken'].'">';
 
-<<<<<<< HEAD
-    dol_banner_tab($object, 'socid', '', ($user->societe_id?0:1), 'rowid', 'nom');
-=======
     $linkback = '<a href="'.DOL_URL_ROOT.'/societe/list.php">'.$langs->trans("BackToList").'</a>';
     
     dol_banner_tab($object, 'socid', $linkback, ($user->societe_id?0:1), 'rowid', 'nom');
->>>>>>> 3f5d67d4
         
     print '<div class="fichecenter">';
     
     print '<div class="underbanner clearboth"></div>';
     print '<table class="border centpercent">';
-<<<<<<< HEAD
-
-	// Alias names (commercial, trademark or alias names)
-	print '<tr><td class="titlefield" width="25%">'.$langs->trans('AliasNames').'</td><td colspan="3">';
-	print $object->name_alias;
-	print "</td></tr>";
-=======
->>>>>>> 3f5d67d4
 
     if (! empty($conf->global->SOCIETE_USEPREFIX))  // Old not used prefix field
     {
