<?php
/* Copyright (C) 2001-2005 Rodolphe Quiedeville <rodolphe@quiedeville.org>
 * Copyright (C) 2004-2011 Laurent Destailleur  <eldy@users.sourceforge.net>
 * Copyright (C) 2005-2012 Regis Houssin        <regis.houssin@inodbox.com>
 * Copyright (C) 2010      Juanjo Menent        <jmenent@2byte.es>
 * Copyright (C) 2013      Florian Henry	  	<florian.henry@open-concept.pro>
 * Copyright (C) 2015      Marcos García        <marcosgdf@gmail.com>
 *
 * This program is free software; you can redistribute it and/or modify
 * it under the terms of the GNU General Public License as published by
 * the Free Software Foundation; either version 3 of the License, or
 * (at your option) any later version.
 *
 * This program is distributed in the hope that it will be useful,
 * but WITHOUT ANY WARRANTY; without even the implied warranty of
 * MERCHANTABILITY or FITNESS FOR A PARTICULAR PURPOSE.  See the
 * GNU General Public License for more details.
 *
 * You should have received a copy of the GNU General Public License
 * along with this program. If not, see <https://www.gnu.org/licenses/>.
 */

/**
 *   \file       htdocs/societe/note.php
 *   \brief      Tab for notes on third party
 *   \ingroup    societe
 */

require '../main.inc.php';
require_once DOL_DOCUMENT_ROOT.'/core/lib/company.lib.php';

$action = GETPOST('action', 'aZ09');

$langs->load("companies");

// Security check
$id = GETPOST('id') ?GETPOST('id', 'int') : GETPOST('socid', 'int');
if ($user->socid) $id = $user->socid;
$result = restrictedArea($user, 'societe', $id, '&societe');

$object = new Societe($db);
if ($id > 0) $object->fetch($id);

$permissionnote = $user->rights->societe->creer; // Used by the include of actions_setnotes.inc.php

// Initialize technical object to manage hooks of page. Note that conf->hooks_modules contains array of hook context
$hookmanager->initHooks(array('thirdpartynote', 'globalcard'));


/*
 * Actions
 */

include DOL_DOCUMENT_ROOT.'/core/actions_setnotes.inc.php'; // Must be include, not includ_once


/*
 *	View
 */

$form = new Form($db);

$title = $langs->trans("ThirdParty").' - '.$langs->trans("Notes");
if (!empty($conf->global->MAIN_HTML_TITLE) && preg_match('/thirdpartynameonly/', $conf->global->MAIN_HTML_TITLE) && $object->name) $title = $object->name.' - '.$langs->trans("Notes");
$help_url = 'EN:Module_Third_Parties|FR:Module_Tiers|ES:Empresas';
llxHeader('', $title, $help_url);

if ($object->id > 0)
{
	/*
     * Affichage onglets
     */
	if (!empty($conf->notification->enabled)) $langs->load("mails");

	$head = societe_prepare_head($object);

	print dol_get_fiche_head($head, 'note', $langs->trans("ThirdParty"), -1, 'company');

	$linkback = '<a href="'.DOL_URL_ROOT.'/societe/list.php?restore_lastsearch_values=1">'.$langs->trans("BackToList").'</a>';

	dol_banner_tab($object, 'socid', $linkback, ($user->socid ? 0 : 1), 'rowid', 'nom');

	$cssclass = 'titlefield';
	//if ($action == 'editnote_public') $cssclass='titlefieldcreate';
	//if ($action == 'editnote_private') $cssclass='titlefieldcreate';

	print '<div class="fichecenter">';

	print '<div class="underbanner clearboth"></div>';
	print '<table class="border centpercent tableforfield">';

	if (!empty($conf->global->SOCIETE_USEPREFIX))  // Old not used prefix field
	{
		print '<tr><td class="'.$cssclass.'">'.$langs->trans('Prefix').'</td><td colspan="3">'.$object->prefix_comm.'</td></tr>';
	}

<<<<<<< HEAD
	if ($object->client)
	{
		print '<tr><td class="'.$cssclass.'">';
		print $langs->trans('CustomerCode').'</td><td colspan="3">';
		print $object->code_client;
		if ($object->check_codeclient() <> 0) print ' <font class="error">('.$langs->trans("WrongCustomerCode").')</font>';
		print '</td></tr>';
	}

	if ($object->fournisseur)
	{
		print '<tr><td class="'.$cssclass.'">';
		print $langs->trans('SupplierCode').'</td><td colspan="3">';
		print $object->code_fournisseur;
		if ($object->check_codefournisseur() <> 0) print ' <font class="error">('.$langs->trans("WrongSupplierCode").')</font>';
		print '</td></tr>';
	}
=======
    if ($object->client)
    {
        print '<tr><td class="'.$cssclass.'">';
        print $langs->trans('CustomerCode').'</td><td colspan="3">';
        print $object->code_client;
        $tmpcheck = $object->check_codeclient();
        if ($tmpcheck != 0 && $tmpcheck != -5) {
        	print ' <font class="error">('.$langs->trans("WrongCustomerCode").')</font>';
        }
        print '</td></tr>';
    }

    if ($object->fournisseur)
    {
        print '<tr><td class="'.$cssclass.'">';
        print $langs->trans('SupplierCode').'</td><td colspan="3">';
        print $object->code_fournisseur;
        $tmpcheck = $object->check_codefournisseur();
        if ($tmpcheck != 0 && $tmpcheck != -5) {
        	print ' <font class="error">('.$langs->trans("WrongSupplierCode").')</font>';
        }
        print '</td></tr>';
    }
>>>>>>> 8c870507

	print "</table>";

	print '</div>';

	//print '<br>';

	//print '<div class="underbanner clearboth"></div>';
	include DOL_DOCUMENT_ROOT.'/core/tpl/notes.tpl.php';

	print dol_get_fiche_end();
} else {
	$langs->load("errors");
	print $langs->trans("ErrorRecordNotFound");
}

// End of page
llxFooter();
$db->close();<|MERGE_RESOLUTION|>--- conflicted
+++ resolved
@@ -94,27 +94,7 @@
 		print '<tr><td class="'.$cssclass.'">'.$langs->trans('Prefix').'</td><td colspan="3">'.$object->prefix_comm.'</td></tr>';
 	}
 
-<<<<<<< HEAD
-	if ($object->client)
-	{
-		print '<tr><td class="'.$cssclass.'">';
-		print $langs->trans('CustomerCode').'</td><td colspan="3">';
-		print $object->code_client;
-		if ($object->check_codeclient() <> 0) print ' <font class="error">('.$langs->trans("WrongCustomerCode").')</font>';
-		print '</td></tr>';
-	}
-
-	if ($object->fournisseur)
-	{
-		print '<tr><td class="'.$cssclass.'">';
-		print $langs->trans('SupplierCode').'</td><td colspan="3">';
-		print $object->code_fournisseur;
-		if ($object->check_codefournisseur() <> 0) print ' <font class="error">('.$langs->trans("WrongSupplierCode").')</font>';
-		print '</td></tr>';
-	}
-=======
-    if ($object->client)
-    {
+    if ($object->client) {
         print '<tr><td class="'.$cssclass.'">';
         print $langs->trans('CustomerCode').'</td><td colspan="3">';
         print $object->code_client;
@@ -125,8 +105,7 @@
         print '</td></tr>';
     }
 
-    if ($object->fournisseur)
-    {
+    if ($object->fournisseur) {
         print '<tr><td class="'.$cssclass.'">';
         print $langs->trans('SupplierCode').'</td><td colspan="3">';
         print $object->code_fournisseur;
@@ -136,7 +115,6 @@
         }
         print '</td></tr>';
     }
->>>>>>> 8c870507
 
 	print "</table>";
 
