--- conflicted
+++ resolved
@@ -1,5 +1,4 @@
 <?php
-<<<<<<< HEAD
 /* Copyright (C) 2017 Laurent Destailleur  <eldy@users.sourceforge.net>
  *
  * This program is free software; you can redistribute it and/or modify
@@ -16,9 +15,6 @@
  * along with this program. If not, see <http://www.gnu.org/licenses/>.
  */
 
-
-// Sale representative
-=======
 // Protection to avoid direct call of template
 if (empty($conf) || ! is_object($conf))
 {
@@ -26,59 +22,62 @@
 	exit;
 }
 
-		// Sale representative
->>>>>>> 6a62e139
-        print '<tr><td>';
-        print '<table width="100%" class="nobordernopadding"><tr><td>';
-        print $langs->trans('SalesRepresentatives');
-        print '</td><td align="right">';
-        if ($user->rights->societe->creer && $user->rights->societe->client->voir)
-        print '<a href="'.DOL_URL_ROOT.'/societe/commerciaux.php?socid='.$object->id.'">'.img_edit('',1).'</a>';
-        else
-        print '&nbsp;';
-        print '</td></tr></table>';
-        print '</td>';
-        print '<td colspan="3">';
+// Sale representative
+print '<tr><td>';
+print '<table width="100%" class="nobordernopadding"><tr><td>';
+print $langs->trans('SalesRepresentatives');
+print '</td><td align="right">';
+if ($user->rights->societe->creer && $user->rights->societe->client->voir)
+{
+	print '<a href="'.DOL_URL_ROOT.'/societe/commerciaux.php?socid='.$object->id.'">'.img_edit('',1).'</a>';
+}
+else
+{
+	print '&nbsp;';
+}
+print '</td></tr></table>';
+print '</td>';
+print '<td colspan="3">';
 
-        $listsalesrepresentatives=$object->getSalesRepresentatives($user);
-        $nbofsalesrepresentative=count($listsalesrepresentatives);
-        if ($nbofsalesrepresentative > 0)
-        {
-            $userstatic=new User($db);
-            $i=0;
-            foreach($listsalesrepresentatives as $val)
-            {
-                $userstatic->id=$val['id'];
-                $userstatic->login=$val['login'];
-                $userstatic->lastname=$val['lastname'];
-                $userstatic->firstname=$val['firstname'];
-                $userstatic->statut=$val['statut'];
-                $userstatic->photo=$val['photo'];
-                $userstatic->email=$val['email'];
-                $userstatic->entity=$val['entity'];
-                print $userstatic->getNomUrl(-1);
-                $i++;
-                if ($i < $nbofsalesrepresentative)
-                {
-                	print ' ';
-                	if ($i >= 3)   // We print only number
-                	{
-                		$userstatic->id=0;
-                		$userstatic->login='';
-                		$userstatic->lastname='';
-                		$userstatic->firstname='';
-                		$userstatic->statut=0;
-                		$userstatic->photo='';
-                		$userstatic->email='';
-                		$userstatic->entity=0;
-                		print '<a href="'.DOL_URL_ROOT.'/societe/commerciaux.php?socid='.$object->id.'">';
-                		print $userstatic->getNomUrl(-1, 'nolink', 0, 1);
-                		print '+'.($nbofsalesrepresentative - $i);
-                		print '</a>';
-                		break;
-                	}
-                }
-            }
-        }
-        else print '<span class="opacitymedium">'.$langs->trans("NoSalesRepresentativeAffected").'</span>';
-        print '</td></tr>';+$listsalesrepresentatives=$object->getSalesRepresentatives($user);
+$nbofsalesrepresentative=count($listsalesrepresentatives);
+if ($nbofsalesrepresentative > 0)
+{
+	$userstatic=new User($db);
+	$i=0;
+	foreach($listsalesrepresentatives as $val)
+	{
+		$userstatic->id=$val['id'];
+		$userstatic->login=$val['login'];
+		$userstatic->lastname=$val['lastname'];
+		$userstatic->firstname=$val['firstname'];
+		$userstatic->statut=$val['statut'];
+		$userstatic->photo=$val['photo'];
+		$userstatic->email=$val['email'];
+		$userstatic->entity=$val['entity'];
+		print $userstatic->getNomUrl(-1);
+		$i++;
+		if ($i < $nbofsalesrepresentative)
+		{
+			print ' ';
+			if ($i >= 3)   // We print only number
+			{
+				$userstatic->id=0;
+				$userstatic->login='';
+				$userstatic->lastname='';
+				$userstatic->firstname='';
+				$userstatic->statut=0;
+				$userstatic->photo='';
+				$userstatic->email='';
+				$userstatic->entity=0;
+				print '<a href="'.DOL_URL_ROOT.'/societe/commerciaux.php?socid='.$object->id.'">';
+				print $userstatic->getNomUrl(-1, 'nolink', 0, 1);
+				print '+'.($nbofsalesrepresentative - $i);
+				print '</a>';
+				break;
+			}
+		}
+	}
+}
+else print '<span class="opacitymedium">'.$langs->trans("NoSalesRepresentativeAffected").'</span>';
+print '</td></tr>';
