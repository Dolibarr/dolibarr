--- conflicted
+++ resolved
@@ -33,21 +33,12 @@
 require_once DOL_DOCUMENT_ROOT.'/contact/class/contact.class.php';
 require_once DOL_DOCUMENT_ROOT.'/core/class/html.formother.class.php';
 
-<<<<<<< HEAD
 
 // Load translation files required by the page
 $langs->load("companies");
 
 
-// Initialize technical object to manage hooks. Note that conf->hooks_modules contains array
-=======
-
-// Load translation files required by the page
-$langs->load("companies");
-
-
 // Initialize a technical object to manage hooks. Note that conf->hooks_modules contains array
->>>>>>> cc80841a
 $hookmanager = new HookManager($db);
 $hookmanager->initHooks(array('thirdpartiesindex'));
 
