<?php
/* Copyright (C) 2001-2006 Rodolphe Quiedeville <rodolphe@quiedeville.org>
 * Copyright (C) 2004-2018 Laurent Destailleur  <eldy@users.sourceforge.net>
 * Copyright (C) 2005-2012 Regis Houssin        <regis.houssin@inodbox.com>
 * Copyright (C) 2014      Charles-Fr Benke	<charles.fr@benke.fr>
 * Copyright (C) 2015      Jean-François Ferry	<jfefe@aternatik.fr>
 * Copyright (C) 2016      Ferran Marcet        <fmarcet@2byte.es>
 * Copyright (C) 2019	   Nicolas ZABOURI	<info@inovea-conseil.com>
 *
 * This program is free software; you can redistribute it and/or modify
 * it under the terms of the GNU General Public License as published by
 * the Free Software Foundation; either version 3 of the License, or
 * (at your option) any later version.
 *
 * This program is distributed in the hope that it will be useful,
 * but WITHOUT ANY WARRANTY; without even the implied warranty of
 * MERCHANTABILITY or FITNESS FOR A PARTICULAR PURPOSE.  See the
 * GNU General Public License for more details.
 *
 * You should have received a copy of the GNU General Public License
 * along with this program. If not, see <https://www.gnu.org/licenses/>.
 */

/**
 *	\file       htdocs/societe/index.php
 *  \ingroup    societe
 *  \brief      Home page for third parties area
 */

require '../main.inc.php';
require_once DOL_DOCUMENT_ROOT.'/societe/class/societe.class.php';

$hookmanager = new HookManager($db);

// Initialize technical object to manage hooks. Note that conf->hooks_modules contains array
$hookmanager->initHooks(array('thirdpartiesindex'));

$langs->load("companies");

$socid = GETPOST('socid', 'int');
if ($user->socid) $socid=$user->socid;

// Security check
$result = restrictedArea($user, 'societe', 0, '', '', '', '');

$thirdparty_static = new Societe($db);


/*
 * View
 */

$transAreaType = $langs->trans("ThirdPartiesArea");
$helpurl = 'EN:Module_Third_Parties|FR:Module_Tiers|ES:M&oacute;dulo_Terceros';

llxHeader("", $langs->trans("ThirdParties"), $helpurl);
$linkback = '';
print load_fiche_titre($transAreaType, $linkback, 'companies');


//print '<table border="0" width="100%" class="notopnoleftnoright">';
//print '<tr><td valign="top" width="30%" class="notopnoleft">';
print '<div class="fichecenter"><div class="fichethirdleft">';


/*
 * Statistics area
 */

$third = array(
		'customer' => 0,
		'prospect' => 0,
		'supplier' => 0,
		'other' =>0
);
$total = 0;

$sql = "SELECT s.rowid, s.client, s.fournisseur";
$sql .= " FROM ".MAIN_DB_PREFIX."societe as s";
if (!$user->rights->societe->client->voir && !$socid) $sql .= ", ".MAIN_DB_PREFIX."societe_commerciaux as sc";
$sql .= ' WHERE s.entity IN ('.getEntity('societe').')';
if (!$user->rights->societe->client->voir && !$socid) $sql .= " AND s.rowid = sc.fk_soc AND sc.fk_user = ".$user->id;
if ($socid)	$sql .= " AND s.rowid = ".$socid;
if (!$user->rights->fournisseur->lire) $sql .= " AND (s.fournisseur <> 1 OR s.client <> 0)"; // client=0, fournisseur=0 must be visible
//print $sql;
$result = $db->query($sql);
if ($result)
{
    while ($objp = $db->fetch_object($result))
    {
        $found = 0;
        if (!empty($conf->societe->enabled) && $user->rights->societe->lire && empty($conf->global->SOCIETE_DISABLE_PROSPECTS) && empty($conf->global->SOCIETE_DISABLE_PROSPECTS_STATS) && ($objp->client == 2 || $objp->client == 3)) { $found = 1; $third['prospect']++; }
        if (!empty($conf->societe->enabled) && $user->rights->societe->lire && empty($conf->global->SOCIETE_DISABLE_CUSTOMERS) && empty($conf->global->SOCIETE_DISABLE_CUSTOMERS_STATS) && ($objp->client == 1 || $objp->client == 3)) { $found = 1; $third['customer']++; }
        if (!empty($conf->fournisseur->enabled) && $user->rights->fournisseur->lire && empty($conf->global->SOCIETE_DISABLE_SUPPLIERS_STATS) && $objp->fournisseur) { $found = 1; $third['supplier']++; }
        if (!empty($conf->societe->enabled) && $objp->client == 0 && $objp->fournisseur == 0) { $found = 1; $third['other']++; }
        if ($found) $total++;
    }
}
else dol_print_error($db);

print '<div class="div-table-responsive-no-min">';
print '<table class="noborder nohover centpercent">'."\n";
print '<tr class="liste_titre"><th colspan="2">'.$langs->trans("Statistics").'</th></tr>';
if (!empty($conf->use_javascript_ajax) && ((round($third['prospect']) ? 1 : 0) + (round($third['customer']) ? 1 : 0) + (round($third['supplier']) ? 1 : 0) + (round($third['other']) ? 1 : 0) >= 2))
{
    print '<tr><td class="center" colspan="2">';
    $dataseries = array();
    if (!empty($conf->societe->enabled) && $user->rights->societe->lire && empty($conf->global->SOCIETE_DISABLE_PROSPECTS) && empty($conf->global->SOCIETE_DISABLE_PROSPECTS_STATS))     $dataseries[] = array($langs->trans("Prospects"), round($third['prospect']));
    if (!empty($conf->societe->enabled) && $user->rights->societe->lire && empty($conf->global->SOCIETE_DISABLE_CUSTOMERS) && empty($conf->global->SOCIETE_DISABLE_CUSTOMERS_STATS))     $dataseries[] = array($langs->trans("Customers"), round($third['customer']));
    if (!empty($conf->fournisseur->enabled) && $user->rights->fournisseur->lire && empty($conf->global->SOCIETE_DISABLE_SUPPLIERS_STATS)) $dataseries[] = array($langs->trans("Suppliers"), round($third['supplier']));
    if (!empty($conf->societe->enabled)) $dataseries[] = array($langs->trans("Others"), round($third['other']));
    include_once DOL_DOCUMENT_ROOT.'/core/class/dolgraph.class.php';
    $dolgraph = new DolGraph();
	$dolgraph->SetData($dataseries);
	$dolgraph->setShowLegend(1);
	$dolgraph->setShowPercent(1);
	$dolgraph->SetType(array('pie'));
	$dolgraph->setWidth('100%');
	$dolgraph->draw('idgraphthirdparties');
	print $dolgraph->show();
    print '</td></tr>'."\n";
}
else
{
    if (!empty($conf->societe->enabled) && $user->rights->societe->lire && empty($conf->global->SOCIETE_DISABLE_PROSPECTS) && empty($conf->global->SOCIETE_DISABLE_PROSPECTS_STATS))
    {
        $statstring = "<tr>";
        $statstring .= '<td><a href="'.DOL_URL_ROOT.'/societe/list.php?type=p">'.$langs->trans("Prospects").'</a></td><td class="right">'.round($third['prospect']).'</td>';
        $statstring .= "</tr>";
    }
    if (!empty($conf->societe->enabled) && $user->rights->societe->lire && empty($conf->global->SOCIETE_DISABLE_CUSTOMERS) && empty($conf->global->SOCIETE_DISABLE_CUSTOMERS_STATS))
    {
        $statstring .= "<tr>";
        $statstring .= '<td><a href="'.DOL_URL_ROOT.'/societe/list.php?type=c">'.$langs->trans("Customers").'</a></td><td class="right">'.round($third['customer']).'</td>';
        $statstring .= "</tr>";
    }
    if (!empty($conf->fournisseur->enabled) && empty($conf->global->SOCIETE_DISABLE_SUPPLIERS_STATS) && $user->rights->fournisseur->lire)
    {
        $statstring2 = "<tr>";
        $statstring2 .= '<td><a href="'.DOL_URL_ROOT.'/societe/list.php?type=f">'.$langs->trans("Suppliers").'</a></td><td class="right">'.round($third['supplier']).'</td>';
        $statstring2 .= "</tr>";
    }
    print $statstring;
    print $statstring2;
}
print '<tr class="liste_total"><td>'.$langs->trans("UniqueThirdParties").'</td><td class="right">';
print $total;
print '</td></tr>';
print '</table>';
print '</div>';

if (!empty($conf->categorie->enabled) && !empty($conf->global->CATEGORY_GRAPHSTATS_ON_THIRDPARTIES))
{
	require_once DOL_DOCUMENT_ROOT.'/categories/class/categorie.class.php';
	$elementtype = 'societe';

	print '<br>';

	print '<div class="div-table-responsive-no-min">';
	print '<table class="noborder nohover centpercent">';
	print '<tr class="liste_titre"><th colspan="2">'.$langs->trans("Categories").'</th></tr>';
	print '<tr><td class="center" colspan="2">';
	$sql = "SELECT c.label, count(*) as nb";
	$sql .= " FROM ".MAIN_DB_PREFIX."categorie_societe as cs";
	$sql .= " LEFT JOIN ".MAIN_DB_PREFIX."categorie as c ON cs.fk_categorie = c.rowid";
	$sql .= " WHERE c.type = 2";
	if (!is_numeric($conf->global->CATEGORY_GRAPHSTATS_ON_THIRDPARTIES)) $sql .= " AND c.label like '".$db->escape($conf->global->CATEGORY_GRAPHSTATS_ON_THIRDPARTIES)."'";
	$sql .= " AND c.entity IN (".getEntity('category').")";
	$sql .= " GROUP BY c.label";
	$total = 0;
	$result = $db->query($sql);
	if ($result)
	{
		$num = $db->num_rows($result);
		$i = 0;
		if (!empty($conf->use_javascript_ajax))
		{
			$dataseries = array();
			$rest = 0;
			$nbmax = 10;

			while ($i < $num)
			{
				$obj = $db->fetch_object($result);
				if ($i < $nbmax)
				{
					$dataseries[] = array($obj->label, round($obj->nb));
				}
				else
				{
					$rest += $obj->nb;
				}
				$total += $obj->nb;
				$i++;
			}
			if ($i > $nbmax)
			{
				$dataseries[] = array($langs->trans("Other"), round($rest));
			}
			include_once DOL_DOCUMENT_ROOT.'/core/class/dolgraph.class.php';
			$dolgraph = new DolGraph();
			$dolgraph->SetData($dataseries);
			$dolgraph->setShowLegend(1);
			$dolgraph->setShowPercent(1);
			$dolgraph->SetType(array('pie'));
			$dolgraph->setWidth('100%');
			$dolgraph->draw('idgraphcateg');
			print $dolgraph->show();
		}
		else
		{
			while ($i < $num)
			{
				$obj = $db->fetch_object($result);

				print '<tr class="oddeven"><td>'.$obj->label.'</td><td>'.$obj->nb.'</td></tr>';
				$total += $obj->nb;
				$i++;
			}
		}
	}
	print '</td></tr>';
	print '<tr class="liste_total"><td>'.$langs->trans("Total").'</td><td class="right">';
	print $total;
	print '</td></tr>';
	print '</table>';
	print '</div>';
}

//print '</td><td valign="top" width="70%" class="notopnoleftnoright">';
print '</div><div class="fichetwothirdright"><div class="ficheaddleft">';


/*
 * Latest modified third parties
 */
$max = 15;
$sql = "SELECT s.rowid, s.nom as name, s.email, s.client, s.fournisseur";
<<<<<<< HEAD
$sql .= ", s.code_client";
$sql .= ", s.code_fournisseur";
$sql .= ", s.logo";
$sql .= ", s.canvas, s.tms as date_modification, s.status as status";
$sql .= " FROM ".MAIN_DB_PREFIX."societe as s";
if (!$user->rights->societe->client->voir && !$socid) $sql .= ", ".MAIN_DB_PREFIX."societe_commerciaux as sc";
$sql .= ' WHERE s.entity IN ('.getEntity('societe').')';
if (!$user->rights->societe->client->voir && !$socid) $sql .= " AND s.rowid = sc.fk_soc AND sc.fk_user = ".$user->id;
if ($socid)	$sql .= " AND s.rowid = ".$socid;
if (!$user->rights->fournisseur->lire) $sql .= " AND (s.fournisseur != 1 OR s.client != 0)";
$sql .= $db->order("s.tms", "DESC");
$sql .= $db->plimit($max, 0);
=======
$sql.= ", s.code_client";
$sql.= ", s.code_fournisseur";
$sql.= ", s.code_compta_fournisseur";
$sql.= ", s.code_compta";
$sql.= ", s.logo";
$sql.= ", s.entity";
$sql.= ", s.canvas, s.tms as datem, s.status as status";
$sql.= " FROM ".MAIN_DB_PREFIX."societe as s";
if (! $user->rights->societe->client->voir && ! $socid) $sql.= ", ".MAIN_DB_PREFIX."societe_commerciaux as sc";
$sql.= ' WHERE s.entity IN ('.getEntity('societe').')';
if (! $user->rights->societe->client->voir && ! $socid) $sql.= " AND s.rowid = sc.fk_soc AND sc.fk_user = " .$user->id;
if ($socid)	$sql.= " AND s.rowid = ".$socid;
if (! $user->rights->fournisseur->lire) $sql.=" AND (s.fournisseur != 1 OR s.client != 0)";
$sql.= $db->order("s.tms", "DESC");
$sql.= $db->plimit($max, 0);
>>>>>>> 394c256c

//print $sql;
$result = $db->query($sql);
if ($result)
{
    $num = $db->num_rows($result);

    $i = 0;

    if ($num > 0)
    {
        $transRecordedType = $langs->trans("LastModifiedThirdParties", $max);

        print "\n<!-- last thirdparties modified -->\n";
        print '<div class="div-table-responsive-no-min">';
        print '<table class="noborder centpercent">';

        print '<tr class="liste_titre"><th colspan="2">'.$transRecordedType.'</th>';
        print '<th>&nbsp;</th>';
        print '<th class="right"><a href="'.DOL_URL_ROOT.'/societe/list.php?sortfield=s.tms&sortorder=DESC">'.$langs->trans("FullList").'</th>';
        print '</tr>'."\n";

        while ($i < $num)
        {
            $objp = $db->fetch_object($result);

            $thirdparty_static->id = $objp->rowid;
            $thirdparty_static->name = $objp->name;
            $thirdparty_static->client = $objp->client;
            $thirdparty_static->fournisseur = $objp->fournisseur;
            $thirdparty_static->logo = $objp->logo;
            $thirdparty_static->date_modification = $db->jdate($objp->date_modification);
            $thirdparty_static->status = $objp->status;
            $thirdparty_static->code_client = $objp->code_client;
            $thirdparty_static->code_fournisseur = $objp->code_fournisseur;
            $thirdparty_static->canvas = $objp->canvas;
            $thirdparty_static->email = $objp->email;
			$thirdparty_static->entity = $objp->entity;
            $thirdparty_static->code_compta_fournisseur = $objp->code_compta_fournisseur;
            $thirdparty_static->code_compta = $objp->code_compta;

            print '<tr class="oddeven">';
            // Name
            print '<td class="nowrap tdoverflowmax200">';
            print $thirdparty_static->getNomUrl(1);
            print "</td>\n";
            // Type
            print '<td class="center">';
            if ($thirdparty_static->client == 1 || $thirdparty_static->client == 3)
            {
            	$thirdparty_static->name = $langs->trans("Customer");
            	print $thirdparty_static->getNomUrl(0, 'customer', 0, 1);
            }
            if ($thirdparty_static->client == 3 && empty($conf->global->SOCIETE_DISABLE_PROSPECTS)) print " / ";
            if (($thirdparty_static->client == 2 || $thirdparty_static->client == 3) && empty($conf->global->SOCIETE_DISABLE_PROSPECTS))
            {
            	$thirdparty_static->name = $langs->trans("Prospect");
            	print $thirdparty_static->getNomUrl(0, 'prospect', 0, 1);
            }
            if (!empty($conf->fournisseur->enabled) && $thirdparty_static->fournisseur)
            {
                if ($thirdparty_static->client) print " / ";
            	$thirdparty_static->name = $langs->trans("Supplier");
            	print $thirdparty_static->getNomUrl(0, 'supplier', 0, 1);
            }
            print '</td>';
            // Last modified date
            print '<td class="right">';
            print dol_print_date($thirdparty_static->date_modification, 'day');
            print "</td>";
            print '<td class="right nowrap">';
            print $thirdparty_static->getLibStatut(3);
            print "</td>";
            print "</tr>\n";
            $i++;
        }

        $db->free($result);

        print "</table>\n";
        print '</div>';
        print "<!-- End last thirdparties modified -->\n";
    }
}
else
{
    dol_print_error($db);
}

//print '</td></tr></table>';
print '</div></div></div>';

$parameters = array('user' => $user);
$reshook = $hookmanager->executeHooks('dashboardThirdparties', $parameters, $object); // Note that $action and $object may have been modified by hook

// End of page
llxFooter();
$db->close();<|MERGE_RESOLUTION|>--- conflicted
+++ resolved
@@ -236,10 +236,12 @@
  */
 $max = 15;
 $sql = "SELECT s.rowid, s.nom as name, s.email, s.client, s.fournisseur";
-<<<<<<< HEAD
 $sql .= ", s.code_client";
 $sql .= ", s.code_fournisseur";
+$sql .= ", s.code_compta_fournisseur";
+$sql .= ", s.code_compta";
 $sql .= ", s.logo";
+$sql .= ", s.entity";
 $sql .= ", s.canvas, s.tms as date_modification, s.status as status";
 $sql .= " FROM ".MAIN_DB_PREFIX."societe as s";
 if (!$user->rights->societe->client->voir && !$socid) $sql .= ", ".MAIN_DB_PREFIX."societe_commerciaux as sc";
@@ -249,23 +251,6 @@
 if (!$user->rights->fournisseur->lire) $sql .= " AND (s.fournisseur != 1 OR s.client != 0)";
 $sql .= $db->order("s.tms", "DESC");
 $sql .= $db->plimit($max, 0);
-=======
-$sql.= ", s.code_client";
-$sql.= ", s.code_fournisseur";
-$sql.= ", s.code_compta_fournisseur";
-$sql.= ", s.code_compta";
-$sql.= ", s.logo";
-$sql.= ", s.entity";
-$sql.= ", s.canvas, s.tms as datem, s.status as status";
-$sql.= " FROM ".MAIN_DB_PREFIX."societe as s";
-if (! $user->rights->societe->client->voir && ! $socid) $sql.= ", ".MAIN_DB_PREFIX."societe_commerciaux as sc";
-$sql.= ' WHERE s.entity IN ('.getEntity('societe').')';
-if (! $user->rights->societe->client->voir && ! $socid) $sql.= " AND s.rowid = sc.fk_soc AND sc.fk_user = " .$user->id;
-if ($socid)	$sql.= " AND s.rowid = ".$socid;
-if (! $user->rights->fournisseur->lire) $sql.=" AND (s.fournisseur != 1 OR s.client != 0)";
-$sql.= $db->order("s.tms", "DESC");
-$sql.= $db->plimit($max, 0);
->>>>>>> 394c256c
 
 //print $sql;
 $result = $db->query($sql);
