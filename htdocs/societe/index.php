--- conflicted
+++ resolved
@@ -101,14 +101,7 @@
 if (empty($user->rights->societe->client->voir) && !$socid) {
 	$sql .= " AND s.rowid = sc.fk_soc AND sc.fk_user = ".((int) $user->id);
 }
-<<<<<<< HEAD
-if ($socid > 0) {
-	$sql .= " AND s.rowid = ".((int) $socid);
-}
-if (!$user->rights->fournisseur->lire) {
-=======
 if (empty($user->rights->fournisseur->lire)) {
->>>>>>> 95dc2558
 	$sql .= " AND (s.fournisseur <> 1 OR s.client <> 0)"; // client=0, fournisseur=0 must be visible
 }
 // Add where from hooks
