--- conflicted
+++ resolved
@@ -21,11 +21,7 @@
  *	\file       htdocs/societe/index.php
  *  \ingroup    societe
  *  \brief      Home page for third parties area
-<<<<<<< HEAD
- *  \version    $Id: index.php,v 1.17 2011/07/31 23:22:57 eldy Exp $
-=======
  *  \version    $Id: index.php,v 1.20 2011/08/22 16:07:28 simnandez Exp $
->>>>>>> 19bde3ab
  */
 
 require("../main.inc.php");
@@ -243,9 +239,5 @@
 
 $db->close();
 
-<<<<<<< HEAD
-llxFooter('$Date: 2011/07/31 23:22:57 $ - $Revision: 1.17 $');
-=======
 llxFooter('$Date: 2011/08/22 16:07:28 $ - $Revision: 1.20 $');
->>>>>>> 19bde3ab
 ?>