--- conflicted
+++ resolved
@@ -450,28 +450,20 @@
             }
         }
     }
-<<<<<<< HEAD
-    
-=======
-
->>>>>>> 3556adc1
-    // Remove file in doc form
-    else if ($action == 'remove_file')
-    {
-    	if ($object->fetch($socid))
-    	{
-    		require_once(DOL_DOCUMENT_ROOT."/core/lib/files.lib.php");
-<<<<<<< HEAD
-    
-=======
-
->>>>>>> 3556adc1
-    		$langs->load("other");
-    		$upload_dir = $conf->societe->dir_output;
-    		$file = $upload_dir . '/' . GETPOST('file');
-    		dol_delete_file($file,0,0,0,$object);
-    		$mesg = '<div class="ok">'.$langs->trans("FileWasRemoved",GETPOST('file')).'</div>';
-    	}
+
+    // Remove file in doc form
+    else if ($action == 'remove_file')
+    {
+    	if ($object->fetch($socid))
+    	{
+    		require_once(DOL_DOCUMENT_ROOT."/core/lib/files.lib.php");
+
+    		$langs->load("other");
+    		$upload_dir = $conf->societe->dir_output;
+    		$file = $upload_dir . '/' . GETPOST('file');
+    		dol_delete_file($file,0,0,0,$object);
+    		$mesg = '<div class="ok">'.$langs->trans("FileWasRemoved",GETPOST('file')).'</div>';
+    	}
     }
 }
 
@@ -1878,10 +1870,10 @@
             $result=show_contacts($conf,$langs,$db,$object,$_SERVER["PHP_SELF"].'?socid='.$object->id);
         }
 
-        // Addresses list
-        if (! empty($conf->global->SOCIETE_ADDRESSES_MANAGEMENT))
-        {
-        	$result=show_addresses($conf,$langs,$db,$object,$_SERVER["PHP_SELF"].'?socid='.$object->id);
+        // Addresses list
+        if (! empty($conf->global->SOCIETE_ADDRESSES_MANAGEMENT))
+        {
+        	$result=show_addresses($conf,$langs,$db,$object,$_SERVER["PHP_SELF"].'?socid='.$object->id);
         }
 
         // Projects list
