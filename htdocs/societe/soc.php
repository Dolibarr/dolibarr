--- conflicted
+++ resolved
@@ -25,11 +25,7 @@
  *  \file       htdocs/societe/soc.php
  *  \ingroup    societe
  *  \brief      Third party card page
-<<<<<<< HEAD
- *  \version    $Id: soc.php,v 1.126 2011/08/01 00:38:49 eldy Exp $
-=======
  *  \version    $Id: soc.php,v 1.140 2011/08/24 18:06:11 eldy Exp $
->>>>>>> 19bde3ab
  */
 
 require("../main.inc.php");
@@ -50,23 +46,6 @@
 $langs->load("users");
 if ($conf->notification->enabled) $langs->load("mails");
 
-<<<<<<< HEAD
-$error=0; $errors=array();
-
-$action = GETPOST('action');
-$confirm = GETPOST('confirm');
-
-$object = new Societe($db);
-$extrafields = new ExtraFields($db);
-
-// Security check
-$socid = GETPOST("socid");
-if ($user->societe_id) $socid=$user->societe_id;
-
-// Get object canvas (By default, this is not defined, so standard usage of dolibarr)
-if (!empty($socid)) $object->getCanvas($socid);
-$canvas = (!empty($object->canvas)?$object->canvas:GETPOST("canvas"));
-=======
 $mesg=''; $error=0; $errors=array();
 
 $action = GETPOST('action');
@@ -80,7 +59,6 @@
 // Get object canvas (By default, this is not defined, so standard usage of dolibarr)
 if ($socid) $object->getCanvas($socid);
 $canvas = $object->canvas?$object->canvas:GETPOST("canvas");
->>>>>>> 19bde3ab
 if (! empty($canvas))
 {
     require_once(DOL_DOCUMENT_ROOT."/core/class/canvas.class.php");
@@ -95,19 +73,11 @@
     $result = restrictedArea($user, 'societe', $socid);
 }
 
-<<<<<<< HEAD
-// Instantiate hooks of thirdparty module. Note that conf->hooks_modules contains array array
-if (is_array($conf->hooks_modules) && !empty($conf->hooks_modules))
-{
-    $object->callHooks('thirdpartycard');
-}
-=======
 // Initialize technical object to manage hooks of thirdparties. Note that conf->hooks_modules contains array array
 include_once(DOL_DOCUMENT_ROOT.'/core/class/hookmanager.class.php');
 $hookmanager=new HookManager($db);
 // TODO: Remove callHooks and add page into executeHooks
 $hookmanager->callHooks(array('thirdpartycard','thirdparty_extrafields'));
->>>>>>> 19bde3ab
 
 
 
@@ -115,41 +85,9 @@
  * Actions
  */
 
-<<<<<<< HEAD
-$reshook=0;
-
-// Hook of actions. After that, reshook is 0 if we need to process standard actions, >0 otherwise.
-if (! empty($object->hooks))
-{
-    foreach($object->hooks as $hook)
-    {
-        if (! empty($hook['modules']))
-        {
-            foreach($hook['modules'] as $module)
-            {
-                if (method_exists($module,'doActions'))
-                {
-                    $resaction+=$module->doActions($object,$action,$socid); // object is deprecated, action can be changed by method (to go back to other action for example), socid can be changed/set by method (during creation for example)
-                    if ($resaction < 0 || ! empty($module->error) || (! empty($module->errors) && sizeof($module->errors) > 0))
-                    {
-                        $error=$module->error; $errors=$module->errors;
-                        if ($action=='add')    $action='create';    // TODO this chnage must be inside the doActions
-                        if ($action=='update') $action='edit';      // TODO this chnage must be inside the doActions
-                    }
-                    else
-                    {
-                        $reshook+=$resaction;
-                    }
-                }
-            }
-        }
-    }
-}
-=======
 $parameters=array('socid'=>$socid);
 $reshook=$hookmanager->executeHooks('doActions',$parameters,$object,$action);    // Note that $action and $object may have been modified by some hooks
 $error=$hookmanager->error; $errors=$hookmanager->errors;
->>>>>>> 19bde3ab
 
 // ---------- start deprecated. Use hook to hook actions.
 // If canvas actions are defined, because on url, or because contact was created with canvas feature on, we use the canvas feature.
@@ -167,10 +105,7 @@
 }
 // ---------- end deprecated.
 
-<<<<<<< HEAD
-=======
-
->>>>>>> 19bde3ab
+
 if (empty($reshook))
 {
     if ($_POST["getcustomercode"])
@@ -219,12 +154,8 @@
         $object->town                  = $_POST["town"];
         $object->ville                 = $_POST["town"];    // TODO obsolete
         $object->pays_id               = $_POST["pays_id"];
-<<<<<<< HEAD
-        $object->departement_id        = $_POST["departement_id"];
-=======
         $object->country_id            = $_POST["pays_id"];
         $object->state_id              = $_POST["departement_id"];
->>>>>>> 19bde3ab
         $object->tel                   = $_POST["tel"];
         $object->fax                   = $_POST["fax"];
         $object->email                 = trim($_POST["email"]);
@@ -338,11 +269,7 @@
                         $contact->cp=$object->cp;
                         $contact->town=$object->town;
                         $contact->ville=$object->ville;
-<<<<<<< HEAD
-                        $contact->fk_departement=$object->departement_id;
-=======
                         $contact->fk_departement=$object->state_id;
->>>>>>> 19bde3ab
                         $contact->fk_pays=$object->pays_id;
                         $contact->socid=$object->id;                   // fk_soc
                         $contact->status=1;
@@ -641,22 +568,14 @@
         $modCodeFournisseur = new $module;
 
         //if ($_GET["type"]=='cp') { $object->client=3; }
-<<<<<<< HEAD
-        if (GETPOST("type")!='f') $object->client=3;
-=======
         if (GETPOST("type")!='f')  { $object->client=3; }
->>>>>>> 19bde3ab
         if (GETPOST("type")=='c')  { $object->client=1; }
         if (GETPOST("type")=='p')  { $object->client=2; }
         if ($conf->fournisseur->enabled && (GETPOST("type")=='f' || GETPOST("type")==''))  { $object->fournisseur=1; }
         if (GETPOST("private")==1) { $object->particulier=1; }
 
         $object->name=$_POST["nom"];
-<<<<<<< HEAD
-        $object->nom=$_POST["nom"];    // deprecated
-=======
         $object->nom=$_POST["nom"];     // TODO obsolete
->>>>>>> 19bde3ab
         $object->prenom=$_POST["prenom"];
         $object->particulier=$_REQUEST["private"];
         $object->prefix_comm=$_POST["prefix_comm"];
@@ -666,17 +585,11 @@
         $object->code_fournisseur=$_POST["code_fournisseur"];
         $object->adresse=$_POST["adresse"]; // TODO obsolete
         $object->address=$_POST["adresse"];
-<<<<<<< HEAD
-        $object->cp=$_POST["zipcode"];
-        $object->ville=$_POST["town"];
-        $object->departement_id=$_POST["departement_id"];
-=======
         $object->cp=$_POST["zipcode"]; // TODO obsolete
         $object->zip=$_POST["zipcode"];
         $object->ville=$_POST["town"]; // TODO obsolete
         $object->town=$_POST["town"];
         $object->state_id=$_POST["departement_id"];
->>>>>>> 19bde3ab
         $object->tel=$_POST["tel"];
         $object->fax=$_POST["fax"];
         $object->email=$_POST["email"];
@@ -736,29 +649,6 @@
             }
         }
 
-<<<<<<< HEAD
-        // We set pays_id, pays_code and label for the selected country
-        $object->pays_id=$_POST["pays_id"]?$_POST["pays_id"]:$mysoc->pays_id;
-        if ($object->pays_id)
-        {
-            $sql = "SELECT code, libelle";
-            $sql.= " FROM ".MAIN_DB_PREFIX."c_pays";
-            $sql.= " WHERE rowid = ".$object->pays_id;
-            $resql=$db->query($sql);
-            if ($resql)
-            {
-                $obj = $db->fetch_object($resql);
-            }
-            else
-            {
-                dol_print_error($db);
-            }
-            $object->pays_code=$obj->code;
-            $object->pays=$obj->libelle;
-        }
-        $object->forme_juridique_code=$_POST['forme_juridique_code'];
-
-=======
         // We set country_id, country_code and country for the selected country
         $object->country_id=$_POST["pays_id"]?$_POST["pays_id"]:$mysoc->country_id;
         $object->pays_id=$_POST["pays_id"]?$_POST["pays_id"]:$mysoc->country_id;
@@ -771,7 +661,6 @@
             $object->country=$tmparray['label'];
         }
         $object->forme_juridique_code=$_POST['forme_juridique_code'];
->>>>>>> 19bde3ab
         /* Show create form */
 
         print_fiche_titre($langs->trans("NewCompany"));
@@ -928,14 +817,8 @@
         // Barcode
         if ($conf->global->MAIN_MODULE_BARCODE)
         {
-<<<<<<< HEAD
-            print '<tr><td>'.$langs->trans('Gencod').'</td><td colspan="3"><input type="text" name="gencod">';
-            print $object->gencod;
-            print '</textarea></td></tr>';
-=======
             print '<tr><td>'.$langs->trans('Gencod').'</td><td colspan="3"><input type="text" name="gencod" value="'.$object->gencod.'">';
             print '</td></tr>';
->>>>>>> 19bde3ab
         }
 
         // Address
@@ -945,24 +828,14 @@
 
         // Zip / Town
         print '<tr><td>'.$langs->trans('Zip').'</td><td>';
-<<<<<<< HEAD
-        print $formcompany->select_ziptown($object->cp,'zipcode',array('town','selectpays_id','departement_id'),6);
-        print '</td><td>'.$langs->trans('Town').'</td><td>';
-        print $formcompany->select_ziptown($object->ville,'town',array('zipcode','selectpays_id','departement_id'));
-=======
         print $formcompany->select_ziptown($object->zip,'zipcode',array('town','selectpays_id','departement_id'),6);
         print '</td><td>'.$langs->trans('Town').'</td><td>';
         print $formcompany->select_ziptown($object->town,'town',array('zipcode','selectpays_id','departement_id'));
->>>>>>> 19bde3ab
         print '</td></tr>';
 
         // Country
         print '<tr><td width="25%">'.$langs->trans('Country').'</td><td colspan="3">';
-<<<<<<< HEAD
-        $form->select_pays($object->pays_id,'pays_id');
-=======
         $form->select_pays($object->country_id,'pays_id');
->>>>>>> 19bde3ab
         if ($user->admin) print info_admin($langs->trans("YouCanChangeValuesForThisListFromDictionnarySetup"),1);
         print '</td></tr>';
 
@@ -970,11 +843,7 @@
         if (empty($conf->global->SOCIETE_DISABLE_STATE))
         {
             print '<tr><td>'.$langs->trans('State').'</td><td colspan="3">';
-<<<<<<< HEAD
-            if ($object->pays_id) $formcompany->select_departement($object->departement_id,$object->pays_code);
-=======
             if ($object->country_id) $formcompany->select_departement($object->state_id,$object->country_code,'departement_id');
->>>>>>> 19bde3ab
             else print $countrynotdefined;
             print '</td></tr>';
         }
@@ -1176,11 +1045,7 @@
             $res=$object->fetch($socid);
             if ($res < 0) { dol_print_error($db,$object->error); exit; }
             $res=$object->fetch_optionals($socid,$extralabels);
-<<<<<<< HEAD
-            if ($res < 0) { dol_print_error($db); exit; }
-=======
             //if ($res < 0) { dol_print_error($db); exit; }
->>>>>>> 19bde3ab
 
             // Load object modCodeTiers
             $module=$conf->global->SOCIETE_CODECLIENT_ADDON;
@@ -1214,29 +1079,16 @@
             {
                 // We overwrite with values if posted
                 $object->name=$_POST["nom"];
-<<<<<<< HEAD
-                $object->nom=$_POST["nom"];    // deprecated
-=======
->>>>>>> 19bde3ab
                 $object->prefix_comm=$_POST["prefix_comm"];
                 $object->client=$_POST["client"];
                 $object->code_client=$_POST["code_client"];
                 $object->fournisseur=$_POST["fournisseur"];
                 $object->code_fournisseur=$_POST["code_fournisseur"];
-<<<<<<< HEAD
-                $object->adresse=$_POST["adresse"]; // TODO obsolete
-                $object->address=$_POST["adresse"];
-                $object->cp=$_POST["zipcode"];
-                $object->ville=$_POST["town"];
-                $object->pays_id=$_POST["pays_id"]?$_POST["pays_id"]:$mysoc->pays_id;
-                $object->departement_id=$_POST["departement_id"];
-=======
                 $object->address=$_POST["adresse"];
                 $object->zip=$_POST["zipcode"];
                 $object->town=$_POST["town"];
                 $object->country_id=$_POST["pays_id"]?$_POST["pays_id"]:$mysoc->pays_id;
                 $object->state_id=$_POST["departement_id"];
->>>>>>> 19bde3ab
                 $object->tel=$_POST["tel"];
                 $object->fax=$_POST["fax"];
                 $object->email=$_POST["email"];
@@ -1435,11 +1287,7 @@
             if (empty($conf->global->SOCIETE_DISABLE_STATE))
             {
                 print '<tr><td>'.$langs->trans('State').'</td><td colspan="3">';
-<<<<<<< HEAD
-                $formcompany->select_departement($object->departement_id,$object->pays_code);
-=======
                 $formcompany->select_departement($object->state_id,$object->pays_code);
->>>>>>> 19bde3ab
                 print '</td></tr>';
             }
 
@@ -1586,12 +1434,6 @@
             $reshook=$hookmanager->executeHooks('showInputFields',$parameters,$object,$action);    // Note that $action and $object may have been modified by hook
             if (empty($reshook))
             {
-<<<<<<< HEAD
-                $value=(isset($_POST["options_$key"])?$_POST["options_$key"]:$object->array_options["options_$key"]);
-                print "<tr><td>".$label."</td><td colspan=\"3\">";
-                print $extrafields->showInputField($key,$value);
-                print "</td></tr>\n";
-=======
                 foreach($extrafields->attribute_label as $key=>$label)
                 {
                     $value=(isset($_POST["options_$key"])?$_POST["options_$key"]:$object->array_options["options_$key"]);
@@ -1599,7 +1441,6 @@
                     print $extrafields->showInputField($key,$value);
                     print "</td></tr>\n";
                 }
->>>>>>> 19bde3ab
             }
 
             // Logo
@@ -1641,11 +1482,7 @@
         $res=$object->fetch($socid);
         if ($res < 0) { dol_print_error($db,$object->error); exit; }
         $res=$object->fetch_optionals($socid,$extralabels);
-<<<<<<< HEAD
-        if ($res < 0) { dol_print_error($db); exit; }
-=======
         //if ($res < 0) { dol_print_error($db); exit; }
->>>>>>> 19bde3ab
 
 
         $head = societe_prepare_head($object);
@@ -1760,11 +1597,7 @@
         print '</td></tr>';
 
         // State
-<<<<<<< HEAD
-        if (empty($conf->global->SOCIETE_DISABLE_STATE)) print '<tr><td>'.$langs->trans('State').'</td><td colspan="'.(2+($object->logo?0:1)).'">'.$object->departement.'</td>';
-=======
         if (empty($conf->global->SOCIETE_DISABLE_STATE)) print '<tr><td>'.$langs->trans('State').'</td><td colspan="'.(2+($object->logo?0:1)).'">'.$object->state.'</td>';
->>>>>>> 19bde3ab
 
         print '<tr><td>'.$langs->trans('Phone').'</td><td style="min-width: 25%;">'.dol_print_phone($object->tel,$object->pays_code,0,$object->id,'AC_TEL').'</td>';
         print '<td>'.$langs->trans('Fax').'</td><td style="min-width: 25%;">'.dol_print_phone($object->fax,$object->pays_code,0,$object->id,'AC_FAX').'</td></tr>';
@@ -1942,12 +1775,6 @@
         $reshook=$hookmanager->executeHooks('showOutputFields',$parameters,$object,$action);    // Note that $action and $object may have been modified by hook
         if (empty($reshook))
         {
-<<<<<<< HEAD
-            $value=$object->array_options["options_$key"];
-            print "<tr><td>".$label.'</td><td colspan="3">';
-            print $extrafields->showOutputField($key,$value);
-            print "</td></tr>\n";
-=======
             foreach($extrafields->attribute_label as $key=>$label)
             {
                 $value=$object->array_options["options_$key"];
@@ -1955,7 +1782,6 @@
                 print $extrafields->showOutputField($key,$value);
                 print "</td></tr>\n";
             }
->>>>>>> 19bde3ab
         }
 
         // Ban
@@ -2135,9 +1961,5 @@
 
 $db->close();
 
-<<<<<<< HEAD
-llxFooter('$Date: 2011/08/01 00:38:49 $ - $Revision: 1.126 $');
-=======
 llxFooter('$Date: 2011/08/24 18:06:11 $ - $Revision: 1.140 $');
->>>>>>> 19bde3ab
 ?>