<?php
/* Copyright (C) 2001-2007 Rodolphe Quiedeville <rodolphe@quiedeville.org>
 * Copyright (C) 2003      Brian Fraval         <brian@fraval.org>
 * Copyright (C) 2004-2011 Laurent Destailleur  <eldy@users.sourceforge.net>
 * Copyright (C) 2005      Eric Seigne          <eric.seigne@ryxeo.com>
 * Copyright (C) 2005-2011 Regis Houssin        <regis@dolibarr.fr>
 * Copyright (C) 2008	   Patrick Raguin       <patrick.raguin@auguria.net>
 * Copyright (C) 2010-2011 Juanjo Menent        <jmenent@2byte.es>
 *
 * This program is free software; you can redistribute it and/or modify
 * it under the terms of the GNU General Public License as published by
 * the Free Software Foundation; either version 2 of the License, or
 * (at your option) any later version.
 *
 * This program is distributed in the hope that it will be useful,
 * but WITHOUT ANY WARRANTY; without even the implied warranty of
 * MERCHANTABILITY or FITNESS FOR A PARTICULAR PURPOSE.  See the
 * GNU General Public License for more details.
 *
 * You should have received a copy of the GNU General Public License
 * along with this program. If not, see <http://www.gnu.org/licenses/>.
 */

/**
 *  \file       htdocs/societe/soc.php
 *  \ingroup    societe
 *  \brief      Third party card page
 */

require("../main.inc.php");
require_once(DOL_DOCUMENT_ROOT."/lib/company.lib.php");
require_once(DOL_DOCUMENT_ROOT."/lib/images.lib.php");
require_once(DOL_DOCUMENT_ROOT."/lib/files.lib.php");
require_once(DOL_DOCUMENT_ROOT."/core/class/html.formadmin.class.php");
require_once(DOL_DOCUMENT_ROOT."/core/class/html.formcompany.class.php");
require_once(DOL_DOCUMENT_ROOT."/core/class/html.formfile.class.php");
require_once(DOL_DOCUMENT_ROOT."/core/class/extrafields.class.php");
require_once(DOL_DOCUMENT_ROOT."/contact/class/contact.class.php");
if ($conf->adherent->enabled) require_once(DOL_DOCUMENT_ROOT."/adherents/class/adherent.class.php");

$langs->load("companies");
$langs->load("commercial");
$langs->load("bills");
$langs->load("banks");
$langs->load("users");
if ($conf->notification->enabled) $langs->load("mails");

$mesg=''; $error=0; $errors=array();

$action		= (GETPOST('action') ? GETPOST('action') : 'view');
$confirm	= GETPOST('confirm');
$socid		= GETPOST("socid");
if ($user->societe_id) $socid=$user->societe_id;

$object = new Societe($db);
$extrafields = new ExtraFields($db);

// Get object canvas (By default, this is not defined, so standard usage of dolibarr)
$object->getCanvas($socid);
$canvas = $object->canvas?$object->canvas:GETPOST("canvas");
if (! empty($canvas))
{
    require_once(DOL_DOCUMENT_ROOT."/core/class/canvas.class.php");
    $objcanvas = new Canvas($db, $action);
    $objcanvas->getCanvas('thirdparty', 'card', $canvas);
}

// Security check
$result = restrictedArea($user, 'societe', $socid, '', '', '', '', $objcanvas);

// Initialize technical object to manage hooks of thirdparties. Note that conf->hooks_modules contains array array
include_once(DOL_DOCUMENT_ROOT.'/core/class/hookmanager.class.php');
$hookmanager=new HookManager($db);
// TODO: Remove callHooks and add page into executeHooks
$hookmanager->callHooks(array('thirdpartycard','thirdparty_extrafields'));


/*
 * Actions
 */

$parameters=array('id'=>$socid, 'objcanvas'=>$objcanvas);
$reshook=$hookmanager->executeHooks('doActions',$parameters,$object,$action);    // Note that $action and $object may have been modified by some hooks
$error=$hookmanager->error; $errors=$hookmanager->errors;

if (empty($reshook))
{
    if ($_POST["getcustomercode"])
    {
        // We defined value code_client
        $_POST["code_client"]="Acompleter";
    }

    if ($_POST["getsuppliercode"])
    {
        // We defined value code_fournisseur
        $_POST["code_fournisseur"]="Acompleter";
    }

    // Add new third party
    if ((! $_POST["getcustomercode"] && ! $_POST["getsuppliercode"])
    && ($action == 'add' || $action == 'update') && $user->rights->societe->creer)
    {
        require_once(DOL_DOCUMENT_ROOT."/lib/functions2.lib.php");

        if ($action == 'update') $object->fetch($socid);
<<<<<<< HEAD
		else $object->canvas=$canvas;
=======
>>>>>>> 7c3fc4cd

        if (GETPOST("private") == 1)
        {
            $object->particulier       = GETPOST("private");

            $object->name              = empty($conf->global->MAIN_FIRSTNAME_NAME_POSITION)?trim($_POST["prenom"].' '.$_POST["nom"]):trim($_POST["nom"].' '.$_POST["prenom"]);
            $object->nom_particulier   = $_POST["nom"];
            $object->prenom            = $_POST["prenom"];
            $object->civilite_id       = $_POST["civilite_id"];
        }
        else
        {
            $object->name              = $_POST["nom"];
        }
        $object->address               = $_POST["adresse"];
        $object->zip                   = $_POST["zipcode"];
        $object->town                  = $_POST["town"];
        $object->country_id            = $_POST["pays_id"];
        $object->state_id              = $_POST["departement_id"];
        $object->tel                   = $_POST["tel"];
        $object->fax                   = $_POST["fax"];
        $object->email                 = trim($_POST["email"]);
        $object->url                   = trim($_POST["url"]);
        $object->idprof1               = $_POST["idprof1"];
        $object->idprof2               = $_POST["idprof2"];
        $object->idprof4               = $_POST["idprof3"];
        $object->idprof4               = $_POST["idprof4"];
        $object->prefix_comm           = $_POST["prefix_comm"];
        $object->code_client           = $_POST["code_client"];
        $object->code_fournisseur      = $_POST["code_fournisseur"];
        $object->capital               = $_POST["capital"];
        $object->gencod                = $_POST["gencod"];

        $object->tva_intra             = $_POST["tva_intra"];
        $object->tva_assuj             = $_POST["assujtva_value"];
        $object->status                = $_POST["status"];

        // Local Taxes
        $object->localtax1_assuj       = $_POST["localtax1assuj_value"];
        $object->localtax2_assuj       = $_POST["localtax2assuj_value"];

        $object->forme_juridique_code  = $_POST["forme_juridique_code"];
        $object->effectif_id           = $_POST["effectif_id"];
        if (GETPOST("private") == 1)
        {
            $object->typent_id         = 8; // TODO predict another method if the field "special" change of rowid
        }
        else
        {
            $object->typent_id         = $_POST["typent_id"];
        }

        $object->client                = $_POST["client"];
        $object->fournisseur           = $_POST["fournisseur"];
        $object->fournisseur_categorie = $_POST["fournisseur_categorie"];

        $object->commercial_id         = $_POST["commercial_id"];
        $object->default_lang          = $_POST["default_lang"];

        // Get extra fields
        foreach($_POST as $key => $value)
        {
            if (preg_match("/^options_/",$key))
            {
                $object->array_options[$key]=$_POST[$key];
            }
        }

        if (GETPOST('deletephoto')) $object->logo = '';
        else if (! empty($_FILES['photo']['name'])) $object->logo = dol_sanitizeFileName($_FILES['photo']['name']);

        // Check parameters
        if (empty($_POST["cancel"]))
        {
            if (! empty($object->email) && ! isValidEMail($object->email))
            {
                $langs->load("errors");
                $error++; $errors[] = $langs->trans("ErrorBadEMail",$object->email);
                $action = ($action=='add'?'create':'edit');
            }
            if (! empty($object->url) && ! isValidUrl($object->url))
            {
                $langs->load("errors");
                $error++; $errors[] = $langs->trans("ErrorBadUrl",$object->url);
                $action = ($action=='add'?'create':'edit');
            }
            if ($object->fournisseur && ! $conf->fournisseur->enabled)
            {
                $langs->load("errors");
                $error++; $errors[] = $langs->trans("ErrorSupplierModuleNotEnabled");
                $action = ($action=='add'?'create':'edit');
            }

        	for ($i = 1; $i < 3; $i++)
        	{
    			$slabel="idprof".$i;
        		if (($_POST[$slabel] && $object->id_prof_verifiable($i)))
				{
					if($object->id_prof_exists($i,$_POST["$slabel"],$object->id))
					{
						$langs->load("errors");
                		$error++; $errors[] = $langs->transcountry('ProfId'.$i ,$object->pays_code)." ".$langs->trans("ErrorProdIdAlreadyExist",$_POST["$slabel"]);
                		$action = ($action=='add'?'create':'edit');
					}
				}
			}
        }
        if (! $error)
        {
            if ($action == 'add')
            {
                $db->begin();

                if (empty($object->client))      $object->code_client='';
                if (empty($object->fournisseur)) $object->code_fournisseur='';

                $result = $object->create($user);
                if ($result >= 0)
                {
                    if ($object->particulier)
                    {
                        dol_syslog("This thirdparty is a personal people",LOG_DEBUG);
                        $contact=new Contact($db);

     					$contact->civilite_id=$object->civilite_id;
                        $contact->name=$object->nom_particulier;
                        $contact->firstname=$object->prenom;
                        $contact->address=$object->address;
                        $contact->zip=$object->zip;
                        $contact->cp=$object->cp;
                        $contact->town=$object->town;
                        $contact->ville=$object->ville;
                        $contact->fk_departement=$object->state_id;
                        $contact->fk_pays=$object->pays_id;
                        $contact->socid=$object->id;                   // fk_soc
                        $contact->status=1;
                        $contact->email=$object->email;
						$contact->phone_pro=$object->tel;
						$contact->fax=$object->fax;
                        $contact->priv=0;

                        $result=$contact->create($user);
                        if (! $result >= 0)
                        {
                            $error=$contact->error; $errors=$contact->errors;
                        }
                    }

                    // Gestion du logo de la société
                    $dir     = $conf->societe->dir_output."/".$object->id."/logos/";
                    $file_OK = is_uploaded_file($_FILES['photo']['tmp_name']);
                    if ($file_OK)
                    {
                        if (image_format_supported($_FILES['photo']['name']))
                        {
                            create_exdir($dir);

                            if (@is_dir($dir))
                            {
                                $newfile=$dir.'/'.dol_sanitizeFileName($_FILES['photo']['name']);
                                $result = dol_move_uploaded_file($_FILES['photo']['tmp_name'], $newfile, 1);

                                if (! $result > 0)
                                {
                                    $errors[] = "ErrorFailedToSaveFile";
                                }
                                else
                                {
                                    // Create small thumbs for company (Ratio is near 16/9)
                                    // Used on logon for example
                                    $imgThumbSmall = vignette($newfile, $maxwidthsmall, $maxheightsmall, '_small', $quality);

                                    // Create mini thumbs for company (Ratio is near 16/9)
                                    // Used on menu or for setup page for example
                                    $imgThumbMini = vignette($newfile, $maxwidthmini, $maxheightmini, '_mini', $quality);
                                }
                            }
                        }
                    }
                    // Gestion du logo de la société
                }
                else
                {
                    $error=$object->error; $errors=$object->errors;
                }

                if ($result >= 0)
                {
                    $db->commit();

                    $url=$_SERVER["PHP_SELF"]."?socid=".$object->id;
                    if (($object->client == 1 || $object->client == 3) && empty($conf->global->SOCIETE_DISABLE_CUSTOMERS)) $url=DOL_URL_ROOT."/comm/fiche.php?socid=".$object->id;
                    else if ($object->fournisseur == 1) $url=DOL_URL_ROOT."/fourn/fiche.php?socid=".$object->id;
                    Header("Location: ".$url);
                    exit;
                }
                else
                {
                    $db->rollback();
                    $action='create';
                }
            }

            if ($action == 'update')
            {
                if ($_POST["cancel"])
                {
                    Header("Location: ".$_SERVER["PHP_SELF"]."?socid=".$socid);
                    exit;
                }

                $object->oldcopy=dol_clone($object);

                // To not set code if third party is not concerned. But if it had values, we keep them.
                if (empty($object->client) && empty($object->oldcopy->code_client))          $object->code_client='';
                if (empty($object->fournisseur)&& empty($object->oldcopy->code_fournisseur)) $object->code_fournisseur='';
                //var_dump($soc);exit;

                $result = $object->update($socid,$user,1,$object->oldcopy->codeclient_modifiable(),$object->oldcopy->codefournisseur_modifiable());
                if ($result <=  0)
                {
                    $error = $object->error; $errors = $object->errors;
                }

                // Gestion du logo de la société
                $dir     = $conf->societe->dir_output."/".$object->id."/logos";
                $file_OK = is_uploaded_file($_FILES['photo']['tmp_name']);
                if ($file_OK)
                {
                    if (GETPOST('deletephoto'))
                    {
                        $fileimg=$conf->societe->dir_output.'/'.$object->id.'/logos/'.$object->logo;
                        $dirthumbs=$conf->societe->dir_output.'/'.$object->id.'/logos/thumbs';
                        dol_delete_file($fileimg);
                        dol_delete_dir_recursive($dirthumbs);
                    }

                    if (image_format_supported($_FILES['photo']['name']) > 0)
                    {
                        dol_mkdir($dir);

                        if (@is_dir($dir))
                        {
                            $newfile=$dir.'/'.dol_sanitizeFileName($_FILES['photo']['name']);
                            $result = dol_move_uploaded_file($_FILES['photo']['tmp_name'], $newfile, 1);

                            if (! $result > 0)
                            {
                                $errors[] = "ErrorFailedToSaveFile";
                            }
                            else
                            {
                                // Create small thumbs for company (Ratio is near 16/9)
                                // Used on logon for example
                                $imgThumbSmall = vignette($newfile, $maxwidthsmall, $maxheightsmall, '_small', $quality);

                                // Create mini thumbs for company (Ratio is near 16/9)
                                // Used on menu or for setup page for example
                                $imgThumbMini = vignette($newfile, $maxwidthmini, $maxheightmini, '_mini', $quality);
                            }
                        }
                    }
                    else
                    {
                        $errors[] = "ErrorBadImageFormat";
                    }
                }
                // Gestion du logo de la société

                if (! $error && ! count($errors))
                {

                    Header("Location: ".$_SERVER["PHP_SELF"]."?socid=".$socid);
                    exit;
                }
                else
                {
                    $object->id = $socid;
                    $action= "edit";
                }
            }
        }
    }

    // Delete third party
    if ($action == 'confirm_delete' && $confirm == 'yes' && $user->rights->societe->supprimer)
    {
        $object->fetch($socid);
        $result = $object->delete($socid);

        if ($result > 0)
        {
            Header("Location: ".DOL_URL_ROOT."/societe/societe.php?delsoc=".urlencode($object->name));
            exit;
        }
        else
        {
            $langs->load("errors");
            $error=$langs->trans($object->error); $errors = $object->errors;
            $action='';
        }
    }


    /*
     * Generate document
     */
    if ($action == 'builddoc')  // En get ou en post
    {
        if (is_numeric(GETPOST('model')))
        {
            $error=$langs->trans("ErrorFieldRequired",$langs->transnoentities("Model"));
        }
        else
        {
            require_once(DOL_DOCUMENT_ROOT.'/includes/modules/societe/modules_societe.class.php');

            $object->fetch($socid);
            $object->fetch_thirdparty();

            // Define output language
            $outputlangs = $langs;
            $newlang='';
            if ($conf->global->MAIN_MULTILANGS && empty($newlang) && ! empty($_REQUEST['lang_id'])) $newlang=$_REQUEST['lang_id'];
            if ($conf->global->MAIN_MULTILANGS && empty($newlang)) $newlang=$fac->client->default_lang;
            if (! empty($newlang))
            {
                $outputlangs = new Translate("",$conf);
                $outputlangs->setDefaultLang($newlang);
            }
            $result=thirdparty_doc_create($db, $object->id, '', $_REQUEST['model'], $outputlangs);
            if ($result <= 0)
            {
                dol_print_error($db,$result);
                exit;
            }
            else
            {
                Header('Location: '.$_SERVER["PHP_SELF"].'?socid='.$object->id.(empty($conf->global->MAIN_JUMP_TAG)?'':'#builddoc'));
                exit;
            }
        }
    }
}



/*
 *  View
 */

// fetch optionals attributes and labels
$extralabels=$extrafields->fetch_name_optionals_label('company');

$help_url='EN:Module_Third_Parties|FR:Module_Tiers|ES:Empresas';
llxHeader('',$langs->trans("ThirdParty"),$help_url);

$form = new Form($db);
$formfile = new FormFile($db);
$formadmin = new FormAdmin($db);
$formcompany = new FormCompany($db);

$countrynotdefined=$langs->trans("ErrorSetACountryFirst").' ('.$langs->trans("SeeAbove").')';


if (is_object($objcanvas) && $objcanvas->displayCanvasExists())
{
    // -----------------------------------------
    // When used with CANVAS
    // -----------------------------------------
<<<<<<< HEAD
    if (! $objcanvas->hasActions() && $socid)
 	{
	     $object = new Societe($db);
	     $object->fetch($socid);                // For use with "pure canvas" (canvas that contains templates only)
 	}
   	$objcanvas->assign_values($action, $socid);	// Set value for templates
    $objcanvas->display_canvas();				// Show template
=======

	$objcanvas->assign_values($action, $socid);	// Set value for templates
	$objcanvas->display_canvas();				// Show template
>>>>>>> 7c3fc4cd
}
else
{
    // -----------------------------------------
    // When used in standard mode
    // -----------------------------------------
    if ($action == 'create')
    {
        /*
         *  Creation
         */

        // Load object modCodeTiers
        $module=$conf->global->SOCIETE_CODECLIENT_ADDON;
        if (! $module) dolibarr_error('',$langs->trans("ErrorModuleThirdPartyCodeInCompanyModuleNotDefined"));
        if (substr($module, 0, 15) == 'mod_codeclient_' && substr($module, -3) == 'php')
        {
            $module = substr($module, 0, dol_strlen($module)-4);
        }
        require_once(DOL_DOCUMENT_ROOT ."/includes/modules/societe/".$module.".php");
        $modCodeClient = new $module;
        $module=$conf->global->SOCIETE_CODEFOURNISSEUR_ADDON;
        if (! $module) $module=$conf->global->SOCIETE_CODECLIENT_ADDON;
        if (substr($module, 0, 15) == 'mod_codeclient_' && substr($module, -3) == 'php')
        {
            $module = substr($module, 0, dol_strlen($module)-4);
        }
        require_once(DOL_DOCUMENT_ROOT ."/includes/modules/societe/".$module.".php");
        $modCodeFournisseur = new $module;

        //if ($_GET["type"]=='cp') { $object->client=3; }
        if (GETPOST("type")!='f')  { $object->client=3; }
        if (GETPOST("type")=='c')  { $object->client=1; }
        if (GETPOST("type")=='p')  { $object->client=2; }
        if ($conf->fournisseur->enabled && (GETPOST("type")=='f' || GETPOST("type")==''))  { $object->fournisseur=1; }
        if (GETPOST("private")==1) { $object->particulier=1; }

        $object->name				= $_POST["nom"];
        $object->prenom				= $_POST["prenom"];
        $object->particulier		= $_REQUEST["private"];
        $object->prefix_comm		= $_POST["prefix_comm"];
        $object->client				= $_POST["client"]?$_POST["client"]:$object->client;
        $object->code_client		= $_POST["code_client"];
        $object->fournisseur		= $_POST["fournisseur"]?$_POST["fournisseur"]:$object->fournisseur;
        $object->code_fournisseur	= $_POST["code_fournisseur"];
        $object->address			= $_POST["adresse"];
        $object->zip				= $_POST["zipcode"];
        $object->town				= $_POST["town"];
        $object->state_id			= $_POST["departement_id"];
        $object->tel				= $_POST["tel"];
        $object->fax				= $_POST["fax"];
        $object->email				= $_POST["email"];
        $object->url				= $_POST["url"];
        $object->capital			= $_POST["capital"];
        $object->gencod				= $_POST["gencod"];
        $object->idprof1			= $_POST["idprof1"];
        $object->idprof2			= $_POST["idprof2"];
        $object->idprof3			= $_POST["idprof3"];
        $object->idprof4			= $_POST["idprof4"];
        $object->typent_id			= $_POST["typent_id"];
        $object->effectif_id		= $_POST["effectif_id"];

        $object->tva_assuj			= $_POST["assujtva_value"];
        $object->status				= $_POST["status"];

        //Local Taxes
        $object->localtax1_assuj	= $_POST["localtax1assuj_value"];
        $object->localtax2_assuj	= $_POST["localtax2assuj_value"];

        $object->tva_intra			= $_POST["tva_intra"];

        $object->commercial_id		= $_POST["commercial_id"];
        $object->default_lang		= $_POST["default_lang"];

        $object->logo = dol_sanitizeFileName($_FILES['photo']['name']);

        // Gestion du logo de la société
        $dir     = $conf->societe->dir_output."/".$object->id."/logos";
        $file_OK = is_uploaded_file($_FILES['photo']['tmp_name']);
        if ($file_OK)
        {
            if (image_format_supported($_FILES['photo']['name']))
            {
                create_exdir($dir);

                if (@is_dir($dir))
                {
                    $newfile=$dir.'/'.dol_sanitizeFileName($_FILES['photo']['name']);
                    $result = dol_move_uploaded_file($_FILES['photo']['tmp_name'], $newfile, 1);

                    if (! $result > 0)
                    {
                        $errors[] = "ErrorFailedToSaveFile";
                    }
                    else
                    {
                        // Create small thumbs for company (Ratio is near 16/9)
                        // Used on logon for example
                        $imgThumbSmall = vignette($newfile, $maxwidthsmall, $maxheightsmall, '_small', $quality);

                        // Create mini thumbs for company (Ratio is near 16/9)
                        // Used on menu or for setup page for example
                        $imgThumbMini = vignette($newfile, $maxwidthmini, $maxheightmini, '_mini', $quality);
                    }
                }
            }
        }

        // We set country_id, country_code and country for the selected country
        $object->country_id=$_POST["pays_id"]?$_POST["pays_id"]:$mysoc->country_id;
        $object->pays_id=$_POST["pays_id"]?$_POST["pays_id"]:$mysoc->country_id;
        if ($object->pays_id)
        {
            $tmparray=getCountry($object->pays_id,'all',$db,$langs,0);
            $object->pays_code=$tmparray['code'];
            $object->pays=$tmparray['label'];
            $object->country_code=$tmparray['code'];
            $object->country=$tmparray['label'];
        }
        $object->forme_juridique_code=$_POST['forme_juridique_code'];
        /* Show create form */

        print_fiche_titre($langs->trans("NewCompany"));

        if ($conf->use_javascript_ajax)
        {
            print "\n".'<script type="text/javascript" language="javascript">';
            print 'jQuery(document).ready(function () {
						id_te_private=8;
                        id_ef15=1;
                        is_private='.(GETPOST("private")?GETPOST("private"):0).';
						if (is_private) {
							jQuery(".individualline").show();
						} else {
							jQuery(".individualline").hide();
						}
                         jQuery("#radiocompany").click(function() {
                               jQuery(".individualline").hide();
                               jQuery("#typent_id").val(0);
                               jQuery("#effectif_id").val(0);
                               jQuery("#TypeName").html(document.formsoc.ThirdPartyName.value);
                               document.formsoc.private.value=0;
                         });
                          jQuery("#radioprivate").click(function() {
                               jQuery(".individualline").show();
                               jQuery("#typent_id").val(id_te_private);
                               jQuery("#effectif_id").val(id_ef15);
                               jQuery("#TypeName").html(document.formsoc.LastName.value);
                               document.formsoc.private.value=1;
                         });
                         jQuery("#selectpays_id").change(function() {
                           document.formsoc.action.value="create";
                           document.formsoc.submit();
                         });
                     });';
            print '</script>'."\n";

            print "<br>\n";
            print $langs->trans("ThirdPartyType").': &nbsp; ';
            print '<input type="radio" id="radiocompany" class="flat" name="private" value="0"'.(! GETPOST("private")?' checked="checked"':'');
            print '> '.$langs->trans("Company/Fundation");
            print ' &nbsp; &nbsp; ';
            print '<input type="radio" id="radioprivate" class="flat" name="private" value="1"'.(! GETPOST("private")?'':' checked="checked"');
            print '> '.$langs->trans("Individual");
            print ' ('.$langs->trans("ToCreateContactWithSameName").')';
            print "<br>\n";
            print "<br>\n";
        }


        dol_htmloutput_errors($error,$errors);

        print '<form enctype="multipart/form-data" action="'.$_SERVER["PHP_SELF"].'" method="post" name="formsoc">';

        print '<input type="hidden" name="action" value="add">';
        print '<input type="hidden" name="token" value="'.$_SESSION['newtoken'].'">';
        print '<input type="hidden" name="private" value='.$object->particulier.'>';
        print '<input type="hidden" name="type" value='.GETPOST("type").'>';
        print '<input type="hidden" name="LastName" value="'.$langs->trans('LastName').'">';
        print '<input type="hidden" name="ThirdPartyName" value="'.$langs->trans('ThirdPartyName').'">';
        if ($modCodeClient->code_auto || $modCodeFournisseur->code_auto) print '<input type="hidden" name="code_auto" value="1">';

        print '<table class="border" width="100%">';

        // Name, firstname
        if ($object->particulier || GETPOST("private"))
        {
            print '<tr><td><span id="TypeName" class="fieldrequired">'.$langs->trans('LastName').'</span></td><td'.(empty($conf->global->SOCIETE_USEPREFIX)?' colspan="3"':'').'><input type="text" size="30" maxlength="60" name="nom" value="'.$object->nom.'"></td>';
            if (! empty($conf->global->SOCIETE_USEPREFIX))  // Old not used prefix field
            {
                print '<td>'.$langs->trans('Prefix').'</td><td><input type="text" size="5" maxlength="5" name="prefix_comm" value="'.$object->prefix_comm.'"></td>';
            }
            print '</tr>';
        }
        else
        {
            print '<tr><td><span span id="TypeName" class="fieldrequired">'.$langs->trans('ThirdPartyName').'</span></td><td'.(empty($conf->global->SOCIETE_USEPREFIX)?' colspan="3"':'').'><input type="text" size="30" maxlength="60" name="nom" value="'.$object->nom.'"></td>';
            if (! empty($conf->global->SOCIETE_USEPREFIX))  // Old not used prefix field
            {
                print '<td>'.$langs->trans('Prefix').'</td><td><input type="text" size="5" maxlength="5" name="prefix_comm" value="'.$object->prefix_comm.'"></td>';
            }
            print '</tr>';
        }
        // If javascript on, we show option individual
        if ($conf->use_javascript_ajax)
        {
            print '<tr class="individualline"><td>'.$langs->trans('FirstName').'</td><td><input type="text" size="30" name="prenom" value="'.$object->firstname.'"></td>';
            print '<td colspan=2>&nbsp;</td></tr>';
            print '<tr class="individualline"><td>'.$langs->trans("UserTitle").'</td><td>';
            print $formcompany->select_civilite($contact->civilite_id).'</td>';
            print '<td colspan=2>&nbsp;</td></tr>';
        }

        // Prospect/Customer
        print '<tr><td width="25%"><span class="fieldrequired">'.$langs->trans('ProspectCustomer').'</span></td><td width="25%"><select class="flat" name="client">';
        if (empty($conf->global->SOCIETE_DISABLE_PROSPECTS)) print '<option value="2"'.($object->client==2?' selected="selected"':'').'>'.$langs->trans('Prospect').'</option>';
        if (empty($conf->global->SOCIETE_DISABLE_PROSPECTS)) print '<option value="3"'.($object->client==3?' selected="selected"':'').'>'.$langs->trans('ProspectCustomer').'</option>';
        print '<option value="1"'.($object->client==1?' selected="selected"':'').'>'.$langs->trans('Customer').'</option>';
        print '<option value="0"'.($object->client==0?' selected="selected"':'').'>'.$langs->trans('NorProspectNorCustomer').'</option>';
        print '</select></td>';

        print '<td width="25%">'.$langs->trans('CustomerCode').'</td><td width="25%">';
        print '<table class="nobordernopadding"><tr><td>';
        $tmpcode=$object->code_client;
        if ($modCodeClient->code_auto) $tmpcode=$modCodeClient->getNextValue($object,0);
        print '<input type="text" name="code_client" size="16" value="'.$tmpcode.'" maxlength="15">';
        print '</td><td>';
        $s=$modCodeClient->getToolTip($langs,$object,0);
        print $form->textwithpicto('',$s,1);
        print '</td></tr></table>';

        print '</td></tr>';

        if ($conf->fournisseur->enabled)
        {
            // Supplier
            print '<tr>';
            print '<td><span class="fieldrequired">'.$langs->trans('Supplier').'</span></td><td>';
            print $form->selectyesno("fournisseur",$object->fournisseur,1);
            print '</td>';
            print '<td>'.$langs->trans('SupplierCode').'</td><td>';
            print '<table class="nobordernopadding"><tr><td>';
            $tmpcode=$object->code_fournisseur;
            if ($modCodeFournisseur->code_auto) $tmpcode=$modCodeFournisseur->getNextValue($object,1);
            print '<input type="text" name="code_fournisseur" size="16" value="'.$tmpcode.'" maxlength="15">';
            print '</td><td>';
            $s=$modCodeFournisseur->getToolTip($langs,$object,1);
            print $form->textwithpicto('',$s,1);
            print '</td></tr></table>';
            print '</td></tr>';

            // Category
            if ($object->fournisseur)
            {
                $load = $object->LoadSupplierCateg();
                if ( $load == 0)
                {
                    if (count($object->SupplierCategories) > 0)
                    {
                        print '<tr>';
                        print '<td>'.$langs->trans('SupplierCategory').'</td><td colspan="3">';
                        print $form->selectarray("fournisseur_categorie",$object->SupplierCategories,$_POST["fournisseur_categorie"],1);
                        print '</td></tr>';
                    }
                }
            }
        }

        // Status
        print '<tr><td>'.$langs->trans('Status').'</td><td colspan="3">';
        print $form->selectarray('status', array('0'=>$langs->trans('ActivityCeased'),'1'=>$langs->trans('InActivity')),1);
        print '</td></tr>';

        // Barcode
        if ($conf->global->MAIN_MODULE_BARCODE)
        {
            print '<tr><td>'.$langs->trans('Gencod').'</td><td colspan="3"><input type="text" name="gencod" value="'.$object->gencod.'">';
            print '</td></tr>';
        }

        // Address
        print '<tr><td valign="top">'.$langs->trans('Address').'</td><td colspan="3"><textarea name="adresse" cols="40" rows="3" wrap="soft">';
        print $object->address;
        print '</textarea></td></tr>';

        // Zip / Town
        print '<tr><td>'.$langs->trans('Zip').'</td><td>';
        print $formcompany->select_ziptown($object->zip,'zipcode',array('town','selectpays_id','departement_id'),6);
        print '</td><td>'.$langs->trans('Town').'</td><td>';
        print $formcompany->select_ziptown($object->town,'town',array('zipcode','selectpays_id','departement_id'));
        print '</td></tr>';

        // Country
        print '<tr><td width="25%">'.$langs->trans('Country').'</td><td colspan="3">';
        $form->select_pays($object->country_id,'pays_id');
        if ($user->admin) print info_admin($langs->trans("YouCanChangeValuesForThisListFromDictionnarySetup"),1);
        print '</td></tr>';

        // State
        if (empty($conf->global->SOCIETE_DISABLE_STATE))
        {
            print '<tr><td>'.$langs->trans('State').'</td><td colspan="3">';
            if ($object->country_id) $formcompany->select_departement($object->state_id,$object->country_code,'departement_id');
            else print $countrynotdefined;
            print '</td></tr>';
        }

        // Phone / Fax
        print '<tr><td>'.$langs->trans('Phone').'</td><td><input type="text" name="tel" value="'.$object->tel.'"></td>';
        print '<td>'.$langs->trans('Fax').'</td><td><input type="text" name="fax" value="'.$object->fax.'"></td></tr>';

        print '<tr><td>'.$langs->trans('EMail').($conf->global->SOCIETE_MAIL_REQUIRED?'*':'').'</td><td><input type="text" name="email" size="32" value="'.$object->email.'"></td>';
        print '<td>'.$langs->trans('Web').'</td><td><input type="text" name="url" size="32" value="'.$object->url.'"></td></tr>';

        print '<tr>';
        // IdProf1 (SIREN for France)
        $idprof=$langs->transcountry('ProfId1',$object->pays_code);
        if ($idprof!='-')
        {
            print '<td>'.$idprof.'</td><td>';
            print $formcompany->get_input_id_prof(1,'idprof1',$object->siren,$object->pays_code);
            print '</td>';
        }
        else print '<td>&nbsp;</td><td>&nbsp;</td>';
        // IdProf2 (SIRET for France)
        $idprof=$langs->transcountry('ProfId2',$object->pays_code);
        if ($idprof!='-')
        {
            print '<td>'.$idprof.'</td><td>';
            print $formcompany->get_input_id_prof(2,'idprof2',$object->siret,$object->pays_code);
            print '</td>';
        }
        else print '<td>&nbsp;</td><td>&nbsp;</td>';
        print '</tr>';
        print '<tr>';
        // IdProf3 (APE for France)
        $idprof=$langs->transcountry('ProfId3',$object->pays_code);
        if ($idprof!='-')
        {
            print '<td>'.$idprof.'</td><td>';
            print $formcompany->get_input_id_prof(3,'idprof3',$object->ape,$object->pays_code);
            print '</td>';
        }
        else print '<td>&nbsp;</td><td>&nbsp;</td>';
        // IdProf4 (NU for France)
        $idprof=$langs->transcountry('ProfId4',$object->pays_code);
        if ($idprof!='-')
        {
            print '<td>'.$idprof.'</td><td>';
            print $formcompany->get_input_id_prof(4,'idprof4',$object->idprof4,$object->pays_code);
            print '</td>';
        }
        else print '<td>&nbsp;</td><td>&nbsp;</td>';
        print '</tr>';

        // Assujeti TVA
        $html = new Form($db);
        print '<tr><td>'.$langs->trans('VATIsUsed').'</td>';
        print '<td>';
        print $html->selectyesno('assujtva_value',1,1);     // Assujeti par defaut en creation
        print '</td>';
        print '<td nowrap="nowrap">'.$langs->trans('VATIntra').'</td>';
        print '<td nowrap="nowrap">';
        $s = '<input type="text" class="flat" name="tva_intra" size="12" maxlength="20" value="'.$object->tva_intra.'">';

        if (empty($conf->global->MAIN_DISABLEVATCHECK))
        {
            $s.=' ';

            if ($conf->use_javascript_ajax)
            {
                print "\n";
                print '<script language="JavaScript" type="text/javascript">';
                print "function CheckVAT(a) {\n";
                print "newpopup('".DOL_URL_ROOT."/societe/checkvat/checkVatPopup.php?vatNumber='+a,'".dol_escape_js($langs->trans("VATIntraCheckableOnEUSite"))."',500,230);\n";
                print "}\n";
                print '</script>';
                print "\n";
                $s.='<a href="#" onclick="javascript: CheckVAT(document.formsoc.tva_intra.value);">'.$langs->trans("VATIntraCheck").'</a>';
                $s = $form->textwithpicto($s,$langs->trans("VATIntraCheckDesc",$langs->trans("VATIntraCheck")),1);
            }
            else
            {
                $s.='<a href="'.$langs->transcountry("VATIntraCheckURL",$object->id_pays).'" target="_blank">'.img_picto($langs->trans("VATIntraCheckableOnEUSite"),'help').'</a>';
            }
        }
        print $s;
        print '</td>';
        print '</tr>';

        // Type - Size
        print '<tr><td>'.$langs->trans("ThirdPartyType").'</td><td>'."\n";
        print $form->selectarray("typent_id",$formcompany->typent_array(0), $object->typent_id);
        if ($user->admin) print info_admin($langs->trans("YouCanChangeValuesForThisListFromDictionnarySetup"),1);
        print '</td>';
        print '<td>'.$langs->trans("Staff").'</td><td>';
        print $form->selectarray("effectif_id",$formcompany->effectif_array(0), $object->effectif_id);
        if ($user->admin) print info_admin($langs->trans("YouCanChangeValuesForThisListFromDictionnarySetup"),1);
        print '</td></tr>';

        // Legal Form
        print '<tr><td>'.$langs->trans('JuridicalStatus').'</td>';
        print '<td colspan="3">';
        if ($object->pays_id)
        {
            $formcompany->select_forme_juridique($object->forme_juridique_code,$object->pays_code);
        }
        else
        {
            print $countrynotdefined;
        }
        print '</td></tr>';

        // Capital
        print '<tr><td>'.$langs->trans('Capital').'</td><td colspan="3"><input type="text" name="capital" size="10" value="'.$object->capital.'"> '.$langs->trans("Currency".$conf->monnaie).'</td></tr>';

        // Local Taxes
        // TODO add specific function by country
        if($mysoc->pays_code=='ES')
        {
            if($mysoc->localtax1_assuj=="1" && $mysoc->localtax2_assuj=="1")
            {
                print '<tr><td>'.$langs->trans("LocalTax1IsUsedES").'</td><td>';
                print $html->selectyesno('localtax1assuj_value',0,1);
                print '</td><td>'.$langs->trans("LocalTax2IsUsedES").'</td><td>';
                print $html->selectyesno('localtax2assuj_value',0,1);
                print '</td></tr>';

            }
            elseif($mysoc->localtax1_assuj=="1")
            {
                print '<tr><td>'.$langs->trans("LocalTax1IsUsedES").'</td><td colspan="3">';
                print $html->selectyesno('localtax1assuj_value',0,1);
                print '</td><tr>';
            }
            elseif($mysoc->localtax2_assuj=="1")
            {
                print '<tr><td>'.$langs->trans("LocalTax2IsUsedES").'</td><td colspan="3">';
                print $html->selectyesno('localtax2assuj_value',0,1);
                print '</td><tr>';
            }
        }

        if ($conf->global->MAIN_MULTILANGS)
        {
            print '<tr><td>'.$langs->trans("DefaultLang").'</td><td colspan="3">'."\n";
            print $formadmin->select_language(($object->default_lang?$object->default_lang:$conf->global->MAIN_LANG_DEFAULT),'default_lang',0,0,1);
            print '</td>';
            print '</tr>';
        }

        if ($user->rights->societe->client->voir)
        {
            // Assign a Name
            print '<tr>';
            print '<td>'.$langs->trans("AllocateCommercial").'</td>';
            print '<td colspan="3">';
            $form->select_users($object->commercial_id,'commercial_id',1);
            print '</td></tr>';
        }

        // Other attributes
        $parameters=array('colspan' => ' colspan="3"');
        $reshook=$hookmanager->executeHooks('showInputFields',$parameters,$object,$action);    // Note that $action and $object may have been modified by hook
        if (empty($reshook))
        {
            foreach($extrafields->attribute_label as $key=>$label)
            {
                $value=(isset($_POST["options_".$key])?$_POST["options_".$key]:'');
                print "<tr><td>".$label.'</td><td colspan="3">';
                print $extrafields->showInputField($key,$value);
                print '</td></tr>'."\n";
            }
        }

        // Ajout du logo
        print '<tr>';
        print '<td>'.$langs->trans("Logo").'</td>';
        print '<td colspan="3">';
        print '<input class="flat" type="file" name="photo" id="photoinput" />';
        print '</td>';
        print '</tr>';

        print '</table>'."\n";

        print '<br><center>';
        print '<input type="submit" class="button" value="'.$langs->trans('AddThirdParty').'">';
        print '</center>'."\n";

        print '</form>'."\n";
    }
    elseif ($action == 'edit')
    {
        /*
         * Edition
         */
        print_fiche_titre($langs->trans("EditCompany"));

        if ($socid)
        {
            $object = new Societe($db);
            $res=$object->fetch($socid);
            if ($res < 0) { dol_print_error($db,$object->error); exit; }
            $res=$object->fetch_optionals($socid,$extralabels);
            //if ($res < 0) { dol_print_error($db); exit; }

            // Load object modCodeTiers
            $module=$conf->global->SOCIETE_CODECLIENT_ADDON;
            if (! $module) dolibarr_error('',$langs->trans("ErrorModuleThirdPartyCodeInCompanyModuleNotDefined"));
            if (substr($module, 0, 15) == 'mod_codeclient_' && substr($module, -3) == 'php')
            {
                $module = substr($module, 0, dol_strlen($module)-4);
            }
            require_once(DOL_DOCUMENT_ROOT ."/includes/modules/societe/".$module.".php");
            $modCodeClient = new $module;
            // We verified if the tag prefix is used
            if ($modCodeClient->code_auto)
            {
                $prefixCustomerIsUsed = $modCodeClient->verif_prefixIsUsed();
            }
            $module=$conf->global->SOCIETE_CODEFOURNISSEUR_ADDON;
            if (! $module) $module=$conf->global->SOCIETE_CODECLIENT_ADDON;
            if (substr($module, 0, 15) == 'mod_codeclient_' && substr($module, -3) == 'php')
            {
                $module = substr($module, 0, dol_strlen($module)-4);
            }
            require_once(DOL_DOCUMENT_ROOT ."/includes/modules/societe/".$module.".php");
            $modCodeFournisseur = new $module;
            // On verifie si la balise prefix est utilisee
            if ($modCodeFournisseur->code_auto)
            {
                $prefixSupplierIsUsed = $modCodeFournisseur->verif_prefixIsUsed();
            }

            if (! empty($_POST["nom"]))
            {
                // We overwrite with values if posted
                $object->name=$_POST["nom"];
                $object->prefix_comm=$_POST["prefix_comm"];
                $object->client=$_POST["client"];
                $object->code_client=$_POST["code_client"];
                $object->fournisseur=$_POST["fournisseur"];
                $object->code_fournisseur=$_POST["code_fournisseur"];
                $object->address=$_POST["adresse"];
                $object->zip=$_POST["zipcode"];
                $object->town=$_POST["town"];
                $object->country_id=$_POST["pays_id"]?$_POST["pays_id"]:$mysoc->pays_id;
                $object->state_id=$_POST["departement_id"];
                $object->tel=$_POST["tel"];
                $object->fax=$_POST["fax"];
                $object->email=$_POST["email"];
                $object->url=$_POST["url"];
                $object->capital=$_POST["capital"];
                $object->siren=$_POST["idprof1"];
                $object->siret=$_POST["idprof2"];
                $object->ape=$_POST["idprof3"];
                $object->idprof4=$_POST["idprof4"];
                $object->typent_id=$_POST["typent_id"];
                $object->effectif_id=$_POST["effectif_id"];
                $object->gencod=$_POST["gencod"];
                $object->forme_juridique_code=$_POST["forme_juridique_code"];
                $object->default_lang=$_POST["default_lang"];

                $object->tva_assuj = $_POST["assujtva_value"];
                $object->tva_intra=$_POST["tva_intra"];
                $object->status=$_POST["status"];

                //Local Taxes
                $object->localtax1_assuj       = $_POST["localtax1assuj_value"];
                $object->localtax2_assuj       = $_POST["localtax2assuj_value"];

                // We set pays_id, and pays_code label of the chosen country
                if ($object->pays_id)
                {
                    $sql = "SELECT code, libelle from ".MAIN_DB_PREFIX."c_pays where rowid = ".$object->pays_id;
                    $resql=$db->query($sql);
                    if ($resql)
                    {
                        $obj = $db->fetch_object($resql);
                    }
                    else
                    {
                        dol_print_error($db);
                    }
                    $object->pays_code=$obj->code;
                    $object->pays=$langs->trans("Country".$obj->code)?$langs->trans("Country".$obj->code):$obj->libelle;
                }
            }

            dol_htmloutput_errors($error,$errors);

            if ($conf->use_javascript_ajax)
            {
                print "\n".'<script type="text/javascript" language="javascript">';
                print 'jQuery(document).ready(function () {
                            jQuery("#selectpays_id").change(function() {
                                document.formsoc.action.value="edit";
                                document.formsoc.submit();
                            });
                       })';
                print '</script>'."\n";
            }

            print '<form enctype="multipart/form-data" action="'.$_SERVER["PHP_SELF"].'?socid='.$object->id.'" method="post" name="formsoc">';
            print '<input type="hidden" name="action" value="update">';
            print '<input type="hidden" name="token" value="'.$_SESSION['newtoken'].'">';
            print '<input type="hidden" name="socid" value="'.$object->id.'">';
            if ($modCodeClient->code_auto || $modCodeFournisseur->code_auto) print '<input type="hidden" name="code_auto" value="1">';

            print '<table class="border" width="100%">';

            // Name
            print '<tr><td><span class="fieldrequired">'.$langs->trans('ThirdPartyName').'</span></td><td colspan="3"><input type="text" size="40" maxlength="60" name="nom" value="'.$object->name.'"></td></tr>';

            // Prefix
            if (! empty($conf->global->SOCIETE_USEPREFIX))  // Old not used prefix field
            {
                print '<tr><td>'.$langs->trans("Prefix").'</td><td colspan="3">';
                // It does not change the prefix mode using the auto numbering prefix
                if (($prefixCustomerIsUsed || $prefixSupplierIsUsed) && $object->prefix_comm)
                {
                    print '<input type="hidden" name="prefix_comm" value="'.$object->prefix_comm.'">';
                    print $object->prefix_comm;
                }
                else
                {
                    print '<input type="text" size="5" maxlength="5" name="prefix_comm" value="'.$object->prefix_comm.'">';
                }
                print '</td>';
            }

            // Prospect/Customer
            print '<tr><td width="25%"><span class="fieldrequired">'.$langs->trans('ProspectCustomer').'</span></td><td width="25%"><select class="flat" name="client">';
            if (empty($conf->global->SOCIETE_DISABLE_PROSPECTS)) print '<option value="2"'.($object->client==2?' selected="selected"':'').'>'.$langs->trans('Prospect').'</option>';
            if (empty($conf->global->SOCIETE_DISABLE_PROSPECTS)) print '<option value="3"'.($object->client==3?' selected="selected"':'').'>'.$langs->trans('ProspectCustomer').'</option>';
            print '<option value="1"'.($object->client==1?' selected="selected"':'').'>'.$langs->trans('Customer').'</option>';
            print '<option value="0"'.($object->client==0?' selected="selected"':'').'>'.$langs->trans('NorProspectNorCustomer').'</option>';
            print '</select></td>';
            print '<td width="25%">'.$langs->trans('CustomerCode').'</td><td width="25%">';

            print '<table class="nobordernopadding"><tr><td>';
            if ((!$object->code_client || $object->code_client == -1) && $modCodeClient->code_auto)
            {
                $tmpcode=$object->code_client;
                if (empty($tmpcode) && $modCodeClient->code_auto) $tmpcode=$modCodeClient->getNextValue($object,0);
                print '<input type="text" name="code_client" size="16" value="'.$tmpcode.'" maxlength="15">';
            }
            else if ($object->codeclient_modifiable())
            {
                print '<input type="text" name="code_client" size="16" value="'.$object->code_client.'" maxlength="15">';
            }
            else
            {
                print $object->code_client;
                print '<input type="hidden" name="code_client" value="'.$object->code_client.'">';
            }
            print '</td><td>';
            $s=$modCodeClient->getToolTip($langs,$object,0);
            print $form->textwithpicto('',$s,1);
            print '</td></tr></table>';

            print '</td></tr>';

            // Supplier
            if ($conf->fournisseur->enabled)
            {
                print '<tr>';
                print '<td><span class="fieldrequired">'.$langs->trans('Supplier').'</span></td><td>';
                print $form->selectyesno("fournisseur",$object->fournisseur,1);
                print '</td>';
                print '<td>'.$langs->trans('SupplierCode').'</td><td>';

                print '<table class="nobordernopadding"><tr><td>';
                if ((!$object->code_fournisseur || $object->code_fournisseur == -1) && $modCodeFournisseur->code_auto)
                {
                    $tmpcode=$object->code_fournisseur;
                    if (empty($tmpcode) && $modCodeFournisseur->code_auto) $tmpcode=$modCodeFournisseur->getNextValue($object,1);
                    print '<input type="text" name="code_fournisseur" size="16" value="'.$tmpcode.'" maxlength="15">';
                }
                else if ($object->codefournisseur_modifiable())
                {
                    print '<input type="text" name="code_fournisseur" size="16" value="'.$object->code_fournisseur.'" maxlength="15">';
                }
                else
                {
                    print $object->code_fournisseur;
                    print '<input type="hidden" name="code_fournisseur" value="'.$object->code_fournisseur.'">';
                }
                print '</td><td>';
                $s=$modCodeFournisseur->getToolTip($langs,$object,1);
                print $form->textwithpicto('',$s,1);
                print '</td></tr></table>';

                print '</td></tr>';

                // Category
                if ($conf->categorie->enabled && $object->fournisseur)
                {
                    $load = $object->LoadSupplierCateg();
                    if ( $load == 0)
                    {
                        if (count($object->SupplierCategories) > 0)
                        {
                            print '<tr>';
                            print '<td>'.$langs->trans('SupplierCategory').'</td><td colspan="3">';
                            print $form->selectarray("fournisseur_categorie",$object->SupplierCategories,'',1);
                            print '</td></tr>';
                        }
                    }
                }
            }

            // Status
            print '<tr><td>'.$langs->trans("Status").'</td><td colspan="3">';
            print $form->selectarray('status', array('0'=>$langs->trans('ActivityCeased'),'1'=>$langs->trans('InActivity')),$object->status);
            print '</td></tr>';

            // Barcode
            if ($conf->global->MAIN_MODULE_BARCODE)
            {
                print '<tr><td valign="top">'.$langs->trans('Gencod').'</td><td colspan="3"><input type="text" name="gencod" value="'.$object->gencod.'">';
                print '</td></tr>';
            }

            // Address
            print '<tr><td valign="top">'.$langs->trans('Address').'</td><td colspan="3"><textarea name="adresse" cols="40" rows="3" wrap="soft">';
            print $object->address;
            print '</textarea></td></tr>';

            // Zip / Town
            print '<tr><td>'.$langs->trans('Zip').'</td><td>';
            print $formcompany->select_ziptown($object->cp,'zipcode',array('town','selectpays_id','departement_id'),6);
            print '</td><td>'.$langs->trans('Town').'</td><td>';
            print $formcompany->select_ziptown($object->ville,'town',array('zipcode','selectpays_id','departement_id'));
            print '</td></tr>';

            // Country
            print '<tr><td>'.$langs->trans('Country').'</td><td colspan="3">';
            $form->select_pays($object->pays_id,'pays_id');
            if ($user->admin) print info_admin($langs->trans("YouCanChangeValuesForThisListFromDictionnarySetup"),1);
            print '</td></tr>';

            // State
            if (empty($conf->global->SOCIETE_DISABLE_STATE))
            {
                print '<tr><td>'.$langs->trans('State').'</td><td colspan="3">';
                $formcompany->select_departement($object->state_id,$object->pays_code);
                print '</td></tr>';
            }

            // Phone / Fax
            print '<tr><td>'.$langs->trans('Phone').'</td><td><input type="text" name="tel" value="'.$object->tel.'"></td>';
            print '<td>'.$langs->trans('Fax').'</td><td><input type="text" name="fax" value="'.$object->fax.'"></td></tr>';

            // EMail / Web
            print '<tr><td>'.$langs->trans('EMail').($conf->global->SOCIETE_MAIL_REQUIRED?'*':'').'</td><td><input type="text" name="email" size="32" value="'.$object->email.'"></td>';
            print '<td>'.$langs->trans('Web').'</td><td><input type="text" name="url" size="32" value="'.$object->url.'"></td></tr>';

            print '<tr>';
            // IdProf1 (SIREN for France)
            $idprof=$langs->transcountry('ProfId1',$object->pays_code);
            if ($idprof!='-')
            {
                print '<td>'.$idprof.'</td><td>';
                print $formcompany->get_input_id_prof(1,'idprof1',$object->siren,$object->pays_code);
                print '</td>';
            }
            else print '<td>&nbsp;</td><td>&nbsp;</td>';
            // IdProf2 (SIRET for France)
            $idprof=$langs->transcountry('ProfId2',$object->pays_code);
            if ($idprof!='-')
            {
                print '<td>'.$idprof.'</td><td>';
                print $formcompany->get_input_id_prof(2,'idprof2',$object->siret,$object->pays_code);
                print '</td>';
            }
            else print '<td>&nbsp;</td><td>&nbsp;</td>';
            print '</tr>';
            print '<tr>';
            // IdProf3 (APE for France)
            $idprof=$langs->transcountry('ProfId3',$object->pays_code);
            if ($idprof!='-')
            {
                print '<td>'.$idprof.'</td><td>';
                print $formcompany->get_input_id_prof(3,'idprof3',$object->ape,$object->pays_code);
                print '</td>';
            }
            else print '<td>&nbsp;</td><td>&nbsp;</td>';
            // IdProf4 (NU for France)
            $idprof=$langs->transcountry('ProfId4',$object->pays_code);
            if ($idprof!='-')
            {
                print '<td>'.$idprof.'</td><td>';
                print $formcompany->get_input_id_prof(4,'idprof4',$object->idprof4,$object->pays_code);
                print '</td>';
            }
            else print '<td>&nbsp;</td><td>&nbsp;</td>';
            print '</tr>';

            // VAT payers
            print '<tr><td>'.$langs->trans('VATIsUsed').'</td><td>';
            print $form->selectyesno('assujtva_value',$object->tva_assuj,1);
            print '</td>';

            // VAT Code
            print '<td nowrap="nowrap">'.$langs->trans('VATIntra').'</td>';
            print '<td nowrap="nowrap">';
            $s ='<input type="text" class="flat" name="tva_intra" size="12" maxlength="20" value="'.$object->tva_intra.'">';

            if (empty($conf->global->MAIN_DISABLEVATCHECK))
            {
                $s.=' &nbsp; ';

                if ($conf->use_javascript_ajax)
                {
                    print "\n";
                    print '<script language="JavaScript" type="text/javascript">';
                    print "function CheckVAT(a) {\n";
                    print "newpopup('".DOL_URL_ROOT."/societe/checkvat/checkVatPopup.php?vatNumber='+a,'".dol_escape_js($langs->trans("VATIntraCheckableOnEUSite"))."',500,285);\n";
                    print "}\n";
                    print '</script>';
                    print "\n";
                    $s.='<a href="#" onclick="javascript: CheckVAT(document.formsoc.tva_intra.value);">'.$langs->trans("VATIntraCheck").'</a>';
                    $s = $form->textwithpicto($s,$langs->trans("VATIntraCheckDesc",$langs->trans("VATIntraCheck")),1);
                }
                else
                {
                    $s.='<a href="'.$langs->transcountry("VATIntraCheckURL",$object->id_pays).'" target="_blank">'.img_picto($langs->trans("VATIntraCheckableOnEUSite"),'help').'</a>';
                }
            }
            print $s;
            print '</td>';
            print '</tr>';

            // Local Taxes
            // TODO add specific function by country
            if($mysoc->pays_code=='ES')
            {
                if($mysoc->localtax1_assuj=="1" && $mysoc->localtax2_assuj=="1")
                {
                    print '<tr><td>'.$langs->trans("LocalTax1IsUsedES").'</td><td>';
                    print $form->selectyesno('localtax1assuj_value',$object->localtax1_assuj,1);
                    print '</td><td>'.$langs->trans("LocalTax2IsUsedES").'</td><td>';
                    print $form->selectyesno('localtax2assuj_value',$object->localtax2_assuj,1);
                    print '</td></tr>';

                }
                elseif($mysoc->localtax1_assuj=="1")
                {
                    print '<tr><td>'.$langs->trans("LocalTax1IsUsedES").'</td><td colspan="3">';
                    print $form->selectyesno('localtax1assuj_value',$object->localtax1_assuj,1);
                    print '</td></tr>';

                }
                elseif($mysoc->localtax2_assuj=="1")
                {
                    print '<tr><td>'.$langs->trans("LocalTax2IsUsedES").'</td><td colspan="3">';
                    print $form->selectyesno('localtax2assuj_value',$object->localtax2_assuj,1);
                    print '</td></tr>';
                }
            }

            // Type - Size
            print '<tr><td>'.$langs->trans("ThirdPartyType").'</td><td>';
            print $form->selectarray("typent_id",$formcompany->typent_array(0), $object->typent_id);
            if ($user->admin) print info_admin($langs->trans("YouCanChangeValuesForThisListFromDictionnarySetup"),1);
            print '</td>';
            print '<td>'.$langs->trans("Staff").'</td><td>';
            print $form->selectarray("effectif_id",$formcompany->effectif_array(0), $object->effectif_id);
            if ($user->admin) print info_admin($langs->trans("YouCanChangeValuesForThisListFromDictionnarySetup"),1);
            print '</td></tr>';

            print '<tr><td>'.$langs->trans('JuridicalStatus').'</td><td colspan="3">';
            $formcompany->select_forme_juridique($object->forme_juridique_code,$object->pays_code);
            print '</td></tr>';

            // Capital
            print '<tr><td>'.$langs->trans("Capital").'</td><td colspan="3"><input type="text" name="capital" size="10" value="'.$object->capital.'"> '.$langs->trans("Currency".$conf->monnaie).'</td></tr>';

            // Default language
            if ($conf->global->MAIN_MULTILANGS)
            {
                print '<tr><td>'.$langs->trans("DefaultLang").'</td><td colspan="3">'."\n";
                print $formadmin->select_language($object->default_lang,'default_lang',0,0,1);
                print '</td>';
                print '</tr>';
            }

            // Other attributes
            $parameters=array('colspan' => ' colspan="3"');
            $reshook=$hookmanager->executeHooks('showInputFields',$parameters,$object,$action);    // Note that $action and $object may have been modified by hook
            if (empty($reshook))
            {
                foreach($extrafields->attribute_label as $key=>$label)
                {
                    $value=(isset($_POST["options_$key"])?$_POST["options_$key"]:$object->array_options["options_$key"]);
                    print "<tr><td>".$label."</td><td colspan=\"3\">";
                    print $extrafields->showInputField($key,$value);
                    print "</td></tr>\n";
                }
            }

            // Logo
            print '<tr>';
            print '<td>'.$langs->trans("Logo").'</td>';
            print '<td colspan="3">';
            if ($object->logo) print $form->showphoto('societe',$object,50);
            $caneditfield=1;
            if ($caneditfield)
            {
                if ($object->logo) print "<br>\n";
                print '<table class="nobordernopadding">';
                if ($object->logo) print '<tr><td><input type="checkbox" class="flat" name="deletephoto" id="photodelete"> '.$langs->trans("Delete").'<br><br></td></tr>';
                //print '<tr><td>'.$langs->trans("PhotoFile").'</td></tr>';
                print '<tr><td><input type="file" class="flat" name="photo" id="photoinput"></td></tr>';
                print '</table>';
            }
            print '</td>';
            print '</tr>';

            print '</table>';
            print '<br>';

            print '<center>';
            print '<input type="submit" class="button" name="save" value="'.$langs->trans("Save").'">';
            print ' &nbsp; &nbsp; ';
            print '<input type="submit" class="button" name="cancel" value="'.$langs->trans("Cancel").'">';
            print '</center>';

            print '</form>';
        }
    }
    else
    {
        /*
         * View
         */
        $object = new Societe($db);
        $res=$object->fetch($socid);
        if ($res < 0) { dol_print_error($db,$object->error); exit; }
        $res=$object->fetch_optionals($socid,$extralabels);
        //if ($res < 0) { dol_print_error($db); exit; }


        $head = societe_prepare_head($object);

        dol_fiche_head($head, 'card', $langs->trans("ThirdParty"),0,'company');

        $html = new Form($db);


        // Confirm delete third party
        if ($action == 'delete' || $conf->use_javascript_ajax)
        {
            $html = new Form($db);
            $ret=$html->form_confirm($_SERVER["PHP_SELF"]."?socid=".$object->id,$langs->trans("DeleteACompany"),$langs->trans("ConfirmDeleteCompany"),"confirm_delete",'',0,"action-delete");
            if ($ret == 'html') print '<br>';
        }

        dol_htmloutput_errors($error,$errors);

        print '<table class="border" width="100%">';

        // Ref
        /*
        print '<tr><td width="25%" valign="top">'.$langs->trans("Ref").'</td>';
        print '<td colspan="2">';
        print $fuser->id;
        print '</td>';
        print '</tr>';
        */

        // Name
        print '<tr><td width="20%">'.$langs->trans('ThirdPartyName').'</td>';
        print '<td colspan="3">';
        print $form->showrefnav($object,'socid','',($user->societe_id?0:1),'rowid','nom');
        print '</td>';
        print '</tr>';

        // Logo
        $rowspan=4;
        if (! empty($conf->global->SOCIETE_USEPREFIX)) $rowspan++;
        if ($object->client) $rowspan++;
        if ($conf->fournisseur->enabled && $object->fournisseur) $rowspan++;
        if ($conf->global->MAIN_MODULE_BARCODE) $rowspan++;
        if (empty($conf->global->SOCIETE_DISABLE_STATE)) $rowspan++;
        $showlogo='';
        if ($object->logo)
        {
            $showlogo.='<td rowspan="'.$rowspan.'" style="text-align: center;" width="25%">';
            $showlogo.=$html->showphoto('societe',$object,50);
            $showlogo.='</td>';
        }

        if (! empty($conf->global->SOCIETE_USEPREFIX))  // Old not used prefix field
        {
            print '<tr><td>'.$langs->trans('Prefix').'</td><td colspan="'.(2+($object->logo?0:1)).'">'.$object->prefix_comm.'</td>';
            print $showlogo; $showlogo='';
            print '</tr>';
        }

        if ($object->client)
        {
            print '<tr><td>';
            print $langs->trans('CustomerCode').'</td><td colspan="'.(2+($object->logo?0:1)).'">';
            print $object->code_client;
            if ($object->check_codeclient() <> 0) print ' <font class="error">('.$langs->trans("WrongCustomerCode").')</font>';
            print '</td>';
            print $showlogo; $showlogo='';
            print '</tr>';
        }

        if ($conf->fournisseur->enabled && $object->fournisseur)
        {
            print '<tr><td>';
            print $langs->trans('SupplierCode').'</td><td colspan="'.(2+($object->logo?0:1)).'">';
            print $object->code_fournisseur;
            if ($object->check_codefournisseur() <> 0) print ' <font class="error">('.$langs->trans("WrongSupplierCode").')</font>';
            print '</td>';
            print $showlogo; $showlogo='';
            print '</tr>';
        }

        // Status
        print '<tr><td>'.$langs->trans("Status").'</td>';
        print '<td colspan="'.(2+($object->logo?0:1)).'">';
        print $object->getLibStatut(2);
        print '</td>';
        print $showlogo; $showlogo='';
        print '</tr>';

        // Barcode
        if ($conf->global->MAIN_MODULE_BARCODE)
        {
            print '<tr><td>'.$langs->trans('Gencod').'</td><td colspan="'.(2+($object->logo?0:1)).'">'.$object->gencod.'</td></tr>';
        }

        // Address
        print "<tr><td valign=\"top\">".$langs->trans('Address').'</td><td colspan="'.(2+($object->logo?0:1)).'">';
        dol_print_address($object->address,'gmap','thirdparty',$object->id);
        print "</td></tr>";

        // Zip / Town
        print '<tr><td width="25%">'.$langs->trans('Zip').' / '.$langs->trans("Town").'</td><td colspan="'.(2+($object->logo?0:1)).'">';
        print $object->cp.($object->cp && $object->ville?" / ":"").$object->ville;
        print "</td>";
        print '</tr>';

        // Country
        print '<tr><td>'.$langs->trans("Country").'</td><td colspan="'.(2+($object->logo?0:1)).'" nowrap="nowrap">';
        $img=picto_from_langcode($object->pays_code);
        if ($object->isInEEC()) print $form->textwithpicto(($img?$img.' ':'').$object->pays,$langs->trans("CountryIsInEEC"),1,0);
        else print ($img?$img.' ':'').$object->pays;
        print '</td></tr>';

        // State
        if (empty($conf->global->SOCIETE_DISABLE_STATE)) print '<tr><td>'.$langs->trans('State').'</td><td colspan="'.(2+($object->logo?0:1)).'">'.$object->state.'</td>';

        print '<tr><td>'.$langs->trans('Phone').'</td><td style="min-width: 25%;">'.dol_print_phone($object->tel,$object->pays_code,0,$object->id,'AC_TEL').'</td>';
        print '<td>'.$langs->trans('Fax').'</td><td style="min-width: 25%;">'.dol_print_phone($object->fax,$object->pays_code,0,$object->id,'AC_FAX').'</td></tr>';

        // EMail
        print '<tr><td>'.$langs->trans('EMail').'</td><td width="25%">';
        print dol_print_email($object->email,0,$object->id,'AC_EMAIL');
        print '</td>';

        // Web
        print '<td>'.$langs->trans('Web').'</td><td>';
        print dol_print_url($object->url);
        print '</td></tr>';

        // ProfId1 (SIREN for France)
        $profid=$langs->transcountry('ProfId1',$object->pays_code);
        if ($profid!='-')
        {
            print '<tr><td>'.$profid.'</td><td>';
            print $object->siren;
            if ($object->siren)
            {
                if ($object->id_prof_check(1,$object) > 0) print ' &nbsp; '.$object->id_prof_url(1,$object);
                else print ' <font class="error">('.$langs->trans("ErrorWrongValue").')</font>';
            }
            print '</td>';
        }
        else print '<tr><td>&nbsp;</td><td>&nbsp;</td>';
        // ProfId2 (SIRET for France)
        $profid=$langs->transcountry('ProfId2',$object->pays_code);
        if ($profid!='-')
        {
            print '<td>'.$profid.'</td><td>';
            print $object->siret;
            if ($object->siret)
            {
                if ($object->id_prof_check(2,$object) > 0) print ' &nbsp; '.$object->id_prof_url(2,$object);
                else print ' <font class="error">('.$langs->trans("ErrorWrongValue").')</font>';
            }
            print '</td></tr>';
        }
        else print '<td>&nbsp;</td><td>&nbsp;</td></tr>';

        // ProfId3 (APE for France)
        $profid=$langs->transcountry('ProfId3',$object->pays_code);
        if ($profid!='-')
        {
            print '<tr><td>'.$profid.'</td><td>';
            print $object->ape;
            if ($object->ape)
            {
                if ($object->id_prof_check(3,$object) > 0) print ' &nbsp; '.$object->id_prof_url(3,$object);
                else print ' <font class="error">('.$langs->trans("ErrorWrongValue").')</font>';
            }
            print '</td>';
        }
        else print '<tr><td>&nbsp;</td><td>&nbsp;</td>';
        // ProfId4 (NU for France)
        $profid=$langs->transcountry('ProfId4',$object->pays_code);
        if ($profid!='-')
        {
            print '<td>'.$profid.'</td><td>';
            print $object->idprof4;
            if ($object->idprof4)
            {
                if ($object->id_prof_check(4,$object) > 0) print ' &nbsp; '.$object->id_prof_url(4,$object);
                else print ' <font class="error">('.$langs->trans("ErrorWrongValue").')</font>';
            }
            print '</td></tr>';
        }
        else print '<td>&nbsp;</td><td>&nbsp;</td></tr>';

        // VAT payers
        $html = new Form($db);
        print '<tr><td>';
        print $langs->trans('VATIsUsed');
        print '</td><td>';
        print yn($object->tva_assuj);
        print '</td>';

        // VAT Code
        print '<td nowrap="nowrpa">'.$langs->trans('VATIntra').'</td><td>';
        if ($object->tva_intra)
        {
            $s='';
            $s.=$object->tva_intra;
            $s.='<input type="hidden" name="tva_intra" size="12" maxlength="20" value="'.$object->tva_intra.'">';

            if (empty($conf->global->MAIN_DISABLEVATCHECK))
            {
                $s.=' &nbsp; ';

                if ($conf->use_javascript_ajax)
                {
                    print "\n";
                    print '<script language="JavaScript" type="text/javascript">';
                    print "function CheckVAT(a) {\n";
                    print "newpopup('".DOL_URL_ROOT."/societe/checkvat/checkVatPopup.php?vatNumber='+a,'".dol_escape_js($langs->trans("VATIntraCheckableOnEUSite"))."',500,285);\n";
                    print "}\n";
                    print '</script>';
                    print "\n";
                    $s.='<a href="#" onclick="javascript: CheckVAT(document.formsoc.tva_intra.value);">'.$langs->trans("VATIntraCheck").'</a>';
                    $s = $form->textwithpicto($s,$langs->trans("VATIntraCheckDesc",$langs->trans("VATIntraCheck")),1);
                }
                else
                {
                    $s.='<a href="'.$langs->transcountry("VATIntraCheckURL",$object->id_pays).'" target="_blank">'.img_picto($langs->trans("VATIntraCheckableOnEUSite"),'help').'</a>';
                }
            }
            print $s;
        }
        else
        {
            print '&nbsp;';
        }
        print '</td>';
        print '</tr>';

        // Local Taxes
        // TODO add specific function by country
        if($mysoc->pays_code=='ES')
        {
            if($mysoc->localtax1_assuj=="1" && $mysoc->localtax2_assuj=="1")
            {
                print '<tr><td>'.$langs->trans("LocalTax1IsUsedES").'</td><td>';
                print yn($object->localtax1_assuj);
                print '</td><td>'.$langs->trans("LocalTax2IsUsedES").'</td><td>';
                print yn($object->localtax2_assuj);
                print '</td></tr>';

            }
            elseif($mysoc->localtax1_assuj=="1")
            {
                print '<tr><td>'.$langs->trans("LocalTax1IsUsedES").'</td><td colspan="3">';
                print yn($object->localtax1_assuj);
                print '</td><tr>';
            }
            elseif($mysoc->localtax2_assuj=="1")
            {
                print '<tr><td>'.$langs->trans("LocalTax2IsUsedES").'</td><td colspan="3">';
                print yn($object->localtax2_assuj);
                print '</td><tr>';
            }
        }

        // Type + Staff
        $arr = $formcompany->typent_array(1);
        $object->typent= $arr[$object->typent_code];
        print '<tr><td>'.$langs->trans("ThirdPartyType").'</td><td>'.$object->typent.'</td><td>'.$langs->trans("Staff").'</td><td>'.$object->effectif.'</td></tr>';

        // Legal
        print '<tr><td>'.$langs->trans('JuridicalStatus').'</td><td colspan="3">'.$object->forme_juridique.'</td></tr>';

        // Capital
        print '<tr><td>'.$langs->trans('Capital').'</td><td colspan="3">';
        if ($object->capital) print $object->capital.' '.$langs->trans("Currency".$conf->monnaie);
        else print '&nbsp;';
        print '</td></tr>';

        // Default language
        if ($conf->global->MAIN_MULTILANGS)
        {
            require_once(DOL_DOCUMENT_ROOT."/lib/functions2.lib.php");
            print '<tr><td>'.$langs->trans("DefaultLang").'</td><td colspan="3">';
            //$s=picto_from_langcode($object->default_lang);
            //print ($s?$s.' ':'');
            $langs->load("languages");
            $labellang = ($object->default_lang?$langs->trans('Language_'.$object->default_lang):'');
            print $labellang;
            print '</td></tr>';
        }

        // Other attributes
        $parameters=array('socid'=>$socid, 'colspan' => ' colspan="3"');
        $reshook=$hookmanager->executeHooks('showOutputFields',$parameters,$object,$action);    // Note that $action and $object may have been modified by hook
        if (empty($reshook))
        {
            foreach($extrafields->attribute_label as $key=>$label)
            {
                $value=$object->array_options["options_$key"];
                print "<tr><td>".$label.'</td><td colspan="3">';
                print $extrafields->showOutputField($key,$value);
                print "</td></tr>\n";
            }
        }

        // Ban
        if (empty($conf->global->SOCIETE_DISABLE_BANKACCOUNT))
        {
            print '<tr><td>';
            print '<table width="100%" class="nobordernopadding"><tr><td>';
            print $langs->trans('RIB');
            print '<td><td align="right">';
            if ($user->rights->societe->creer)
            print '<a href="'.DOL_URL_ROOT.'/societe/rib.php?socid='.$object->id.'">'.img_edit().'</a>';
            else
            print '&nbsp;';
            print '</td></tr></table>';
            print '</td>';
            print '<td colspan="3">';
            print $object->display_rib();
            print '</td></tr>';
        }

        // Parent company
        if (empty($conf->global->SOCIETE_DISABLE_PARENTCOMPANY))
        {
            print '<tr><td>';
            print '<table width="100%" class="nobordernopadding"><tr><td>';
            print $langs->trans('ParentCompany');
            print '<td><td align="right">';
            if ($user->rights->societe->creer)
            print '<a href="'.DOL_URL_ROOT.'/societe/lien.php?socid='.$object->id.'">'.img_edit() .'</a>';
            else
            print '&nbsp;';
            print '</td></tr></table>';
            print '</td>';
            print '<td colspan="3">';
            if ($object->parent)
            {
                $socm = new Societe($db);
                $socm->fetch($object->parent);
                print $socm->getNomUrl(1).' '.($socm->code_client?"(".$socm->code_client.")":"");
                print $socm->ville?' - '.$socm->ville:'';
            }
            else {
                print $langs->trans("NoParentCompany");
            }
            print '</td></tr>';
        }

        // Commercial
        print '<tr><td>';
        print '<table width="100%" class="nobordernopadding"><tr><td>';
        print $langs->trans('SalesRepresentatives');
        print '<td><td align="right">';
        if ($user->rights->societe->creer)
        print '<a href="'.DOL_URL_ROOT.'/societe/commerciaux.php?socid='.$object->id.'">'.img_edit().'</a>';
        else
        print '&nbsp;';
        print '</td></tr></table>';
        print '</td>';
        print '<td colspan="3">';

        $listsalesrepresentatives=$object->getSalesRepresentatives($user);
        $nbofsalesrepresentative=count($listsalesrepresentatives);
        if ($nbofsalesrepresentative > 3)   // We print only number
        {
            print '<a href="'.DOL_URL_ROOT.'/societe/commerciaux.php?socid='.$object->id.'">';
            print $nbofsalesrepresentative;
            print '</a>';
        }
        else if ($nbofsalesrepresentative > 0)
        {
            $userstatic=new User($db);
            $i=0;
            foreach($listsalesrepresentatives as $val)
            {
                $userstatic->id=$val['id'];
                $userstatic->nom=$val['name'];
                $userstatic->prenom=$val['firstname'];
                print $userstatic->getNomUrl(1);
                $i++;
                if ($i < $nbofsalesrepresentative) print ', ';
            }
        }
        else print $langs->trans("NoSalesRepresentativeAffected");
        print '</td></tr>';

        // Module Adherent
        if ($conf->adherent->enabled)
        {
            $langs->load("members");
            print '<tr><td width="25%" valign="top">'.$langs->trans("LinkedToDolibarrMember").'</td>';
            print '<td colspan="3">';
            $adh=new Adherent($db);
            $result=$adh->fetch('','',$object->id);
            if ($result > 0)
            {
                $adh->ref=$adh->getFullName($langs);
                print $adh->getNomUrl(1);
            }
            else
            {
                print $langs->trans("UserNotLinkedToMember");
            }
            print '</td>';
            print "</tr>\n";
        }

        print '</table>';

        dol_fiche_end();


        /*
         *  Actions
         */
        print '<div class="tabsAction">'."\n";

        if ($user->rights->societe->creer)
        {
            print '<a class="butAction" href="'.$_SERVER["PHP_SELF"].'?socid='.$object->id.'&amp;action=edit">'.$langs->trans("Modify").'</a>'."\n";
        }

        if ($user->rights->societe->supprimer)
        {
            if ($conf->use_javascript_ajax)
            {
                print '<span id="action-delete" class="butActionDelete">'.$langs->trans('Delete').'</span>'."\n";
            }
            else
            {
                print '<a class="butActionDelete" href="'.$_SERVER["PHP_SELF"].'?socid='.$object->id.'&amp;action=delete">'.$langs->trans('Delete').'</a>'."\n";
            }
        }

        print '</div>'."\n";
        print '<br>';

        if (empty($conf->global->SOCIETE_DISABLE_BUILDDOC))
        {
            print '<table width="100%"><tr><td valign="top" width="50%">';
            print '<a name="builddoc"></a>'; // ancre

            /*
             * Documents generes
             */
            $filedir=$conf->societe->dir_output.'/'.$object->id;
            $urlsource=$_SERVER["PHP_SELF"]."?socid=".$object->id;
            $genallowed=$user->rights->societe->creer;
            $delallowed=$user->rights->societe->supprimer;

            $var=true;

            $somethingshown=$formfile->show_documents('company',$object->id,$filedir,$urlsource,$genallowed,$delallowed,'',0,0,0,28,0,'',0,'',$object->default_lang);

            print '</td>';
            print '<td></td>';
            print '</tr>';
            print '</table>';

            print '<br>';
        }

        // Subsidiaries list
        $result=show_subsidiaries($conf,$langs,$db,$object);

        // Contacts list
        if (empty($conf->global->SOCIETE_DISABLE_CONTACTS))
        {
            $result=show_contacts($conf,$langs,$db,$object,$_SERVER["PHP_SELF"].'?socid='.$object->id);
        }

        // Projects list
        $result=show_projects($conf,$langs,$db,$object,$_SERVER["PHP_SELF"].'?socid='.$object->id);
    }

}


$db->close();

llxFooter();
?><|MERGE_RESOLUTION|>--- conflicted
+++ resolved
@@ -104,10 +104,7 @@
         require_once(DOL_DOCUMENT_ROOT."/lib/functions2.lib.php");
 
         if ($action == 'update') $object->fetch($socid);
-<<<<<<< HEAD
 		else $object->canvas=$canvas;
-=======
->>>>>>> 7c3fc4cd
 
         if (GETPOST("private") == 1)
         {
@@ -478,7 +475,6 @@
     // -----------------------------------------
     // When used with CANVAS
     // -----------------------------------------
-<<<<<<< HEAD
     if (! $objcanvas->hasActions() && $socid)
  	{
 	     $object = new Societe($db);
@@ -486,11 +482,6 @@
  	}
    	$objcanvas->assign_values($action, $socid);	// Set value for templates
     $objcanvas->display_canvas();				// Show template
-=======
-
-	$objcanvas->assign_values($action, $socid);	// Set value for templates
-	$objcanvas->display_canvas();				// Show template
->>>>>>> 7c3fc4cd
 }
 else
 {
