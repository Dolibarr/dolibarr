--- conflicted
+++ resolved
@@ -108,11 +108,7 @@
             exit;
         }    
     }
-<<<<<<< HEAD
-    
-=======
-
->>>>>>> 3f5d67d4
+
 	if ($action == 'confirm_merge' && $confirm == 'yes')
 	{
 		$object->fetch($socid);
@@ -207,10 +203,7 @@
 				} 
 				else 
 				{
-<<<<<<< HEAD
-=======
 				    $langs->load("errors");
->>>>>>> 3f5d67d4
 					setEventMessages($langs->trans('ErrorsThirdpartyMerge'), null, 'errors');
 					$db->rollback();
 				}
@@ -820,7 +813,7 @@
         if(empty($duplicate_code_error)) {
 	        $object->code_client		= GETPOST('code_client', 'alpha');
 	        $object->fournisseur		= GETPOST('fournisseur')?GETPOST('fournisseur'):$object->fournisseur;
-        }
+        } 		else {
 			setEventMessages($langs->trans('NewCustomerSupplierCodeProposed'),'', 'warnings');
 		}
@@ -1012,16 +1005,10 @@
 	    print '<td colspan="3"><input type="text" size="60" name="name_alias" id="name_alias_input" value="'.$object->name_alias.'" size="32"></td></tr>';
 
         // Prospect/Customer
-<<<<<<< HEAD
-        print '<tr><td width="25%">'.fieldLabel('ProspectCustomer','customerprospect',1).'</td>';
-	    print '<td width="25%" class="maxwidthonsmartphone"><select class="flat" name="client" id="customerprospect">';
-        $selected=isset($_POST['client'])?GETPOST('client'):$object->client;
-=======
         print '<tr><td class="titlefieldcreate">'.fieldLabel('ProspectCustomer','customerprospect',1).'</td>';
 	    print '<td class="maxwidthonsmartphone">';
 	    $selected=isset($_POST['client'])?GETPOST('client'):$object->client;
         print '<select class="flat" name="client" id="customerprospect">';
->>>>>>> 3f5d67d4
         if (GETPOST("type") == '') print '<option value="-1"></option>';
         if (empty($conf->global->SOCIETE_DISABLE_PROSPECTS)) print '<option value="2"'.($selected==2?' selected':'').'>'.$langs->trans('Prospect').'</option>';
         if (empty($conf->global->SOCIETE_DISABLE_PROSPECTS) && empty($conf->global->SOCIETE_DISABLE_CUSTOMERS)) print '<option value="3"'.($selected==3?' selected':'').'>'.$langs->trans('ProspectCustomer').'</option>';
@@ -1045,13 +1032,9 @@
             // Supplier
             print '<tr>';
             print '<td>'.fieldLabel('Supplier','fournisseur',1).'</td><td>';
-<<<<<<< HEAD
-            print $form->selectyesno("fournisseur", (isset($_POST['fournisseur'])?GETPOST('fournisseur'):(GETPOST("type") == '' ? -1 : $object->fournisseur)), 1, 0, (GETPOST("type") == '' ? 1 : 0));
-=======
             $default = -1;
             if (! empty($conf->global->THIRDPARTY_SUPPLIER_BY_DEFAULT)) $default=1;
             print $form->selectyesno("fournisseur", (isset($_POST['fournisseur'])?GETPOST('fournisseur'):(GETPOST("type") == '' ? $default : $object->fournisseur)), 1, 0, (GETPOST("type") == '' ? 1 : 0));
->>>>>>> 3f5d67d4
             print '</td>';
             print '<td>'.fieldLabel('SupplierCode','supplier_code').'</td><td>';
             print '<table class="nobordernopadding"><tr><td>';
@@ -1527,11 +1510,7 @@
 			}
 			
             // Name
-<<<<<<< HEAD
-            print '<tr><td width="25%">'.fieldLabel('ThirdPartyName','name',1).'</td>';
-=======
             print '<tr><td class="titlefield">'.fieldLabel('ThirdPartyName','name',1).'</td>';
->>>>>>> 3f5d67d4
 	        print '<td colspan="3"><input type="text" size="60" maxlength="128" name="name" id="name" value="'.dol_escape_htmltag($object->name).'" autofocus="autofocus"></td></tr>';
 
 	        // Alias names (commercial, trademark or alias names)
@@ -1956,14 +1935,9 @@
 
         dol_htmloutput_errors($error,$errors);
 
-<<<<<<< HEAD
-        
-        dol_banner_tab($object, 'socid', '', ($user->societe_id?0:1), 'rowid', 'nom');
-=======
         $linkback = '<a href="'.DOL_URL_ROOT.'/societe/list.php">'.$langs->trans("BackToList").'</a>';
         
         dol_banner_tab($object, 'socid', $linkback, ($user->societe_id?0:1), 'rowid', 'nom');
->>>>>>> 3f5d67d4
         
         
         print '<div class="fichecenter">';
@@ -1973,11 +1947,7 @@
         print '<table class="border tableforfield" width="100%">';
 
     	// Prospect/Customer
-<<<<<<< HEAD
-    	print '<tr><td>'.$langs->trans('ProspectCustomer').'</td><td>';
-=======
     	print '<tr><td class="titlefield">'.$langs->trans('ProspectCustomer').'</td><td>';
->>>>>>> 3f5d67d4
     	print $object->getLibCustProspStatut();
     	print '</td></tr>';
 	    
@@ -2215,11 +2185,7 @@
         print '<table class="border tableforfield" width="100%">';
         
         // Legal
-<<<<<<< HEAD
-        print '<tr><td width="25%">'.$langs->trans('JuridicalStatus').'</td><td>'.$object->forme_juridique.'</td></tr>';
-=======
         print '<tr><td class="titlefield">'.$langs->trans('JuridicalStatus').'</td><td>'.$object->forme_juridique.'</td></tr>';
->>>>>>> 3f5d67d4
 
         // Capital
         print '<tr><td>'.$langs->trans('Capital').'</td><td>';
