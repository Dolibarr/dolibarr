--- conflicted
+++ resolved
@@ -1822,7 +1822,6 @@
 		$reshook=$hookmanager->executeHooks('addMoreActionsButtons',$parameters,$object,$action);    // Note that $action and $object may have been modified by hook
 		if (empty($reshook))
 		{
-<<<<<<< HEAD
 	        if (! empty($object->email))
 	        {
 	        	$langs->load("mails");
@@ -1831,13 +1830,8 @@
 	        else
 			{
 	        	$langs->load("mails");
-	       		print '<div class="inline-block divButAction"><a class="butActionRefused" href="#" title="'.dol_escape_htmltag($langs->trans("NoEmail")).'">'.$langs->trans('SendMail').'</a></div>';
+	       		print '<div class="inline-block divButAction"><a class="butActionRefused" href="#" title="'.dol_escape_htmltag($langs->trans("NoEMail")).'">'.$langs->trans('SendMail').'</a></div>';
 	        }
-=======
-        	$langs->load("mails");
-       		print '<div class="inline-block divButAction"><a class="butActionRefused" href="#" title="'.dol_escape_htmltag($langs->trans("NoEMail")).'">'.$langs->trans('SendMail').'</a></div>';
-        }
->>>>>>> 4915ec89
 
 	        if ($user->rights->societe->creer)
 	        {
@@ -1846,7 +1840,7 @@
 
 	        if ($user->rights->societe->supprimer)
 	        {
-	            if ($conf->use_javascript_ajax && empty($conf->dol_use_jmobile))	// We can(t use preloaded confirm form with jmobile
+	            if ($conf->use_javascript_ajax && empty($conf->dol_use_jmobile))	// We can't use preloaded confirm form with jmobile
 	            {
 	                print '<div class="inline-block divButAction"><span id="action-delete" class="butActionDelete">'.$langs->trans('Delete').'</span></div>'."\n";
 	            }
