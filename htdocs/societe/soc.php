--- conflicted
+++ resolved
@@ -179,22 +179,9 @@
         $object->localtax1_value	   = GETPOST('lt1', 'san_alpha');
         $object->localtax2_value	   = GETPOST('lt2', 'san_alpha');
 
-<<<<<<< HEAD
         $object->forme_juridique_code  = GETPOST('forme_juridique_code', 'int');
         $object->effectif_id           = GETPOST('effectif_id', 'int');
-        if (GETPOST("private") == 1)
-        {
-            $object->typent_id         = dol_getIdFromCode($db,'TE_PRIVATE','c_typent');
-        }
-        else
-        {
-            $object->typent_id         = GETPOST('typent_id', 'int');
-        }
-=======
-        $object->forme_juridique_code  = GETPOST('forme_juridique_code');
-        $object->effectif_id           = GETPOST('effectif_id');
-        $object->typent_id         = GETPOST('typent_id');
->>>>>>> 05f3a470
+        $object->typent_id             = GETPOST('typent_id');
 
         $object->client                = GETPOST('client', 'int');
         $object->fournisseur           = GETPOST('fournisseur', 'int');
@@ -1118,7 +1105,7 @@
 
 	        dol_fiche_head($head, 'card', $langs->trans("ThirdParty"),0,'company');
 
-	         
+
             // Load object modCodeTiers
             $module=(! empty($conf->global->SOCIETE_CODECLIENT_ADDON)?$conf->global->SOCIETE_CODECLIENT_ADDON:'mod_codeclient_leopard');
             if (substr($module, 0, 15) == 'mod_codeclient_' && substr($module, -3) == 'php')
@@ -1154,9 +1141,9 @@
             {
                 $prefixSupplierIsUsed = $modCodeFournisseur->verif_prefixIsUsed();
             }
-            
+
             $object->oldcopy=dol_clone($object);
-            
+
             if (GETPOST('nom'))
             {
                 // We overwrite with values if posted
@@ -1188,7 +1175,7 @@
                 $object->barcode				= GETPOST('barcode', 'san_alpha');
                 $object->forme_juridique_code	= GETPOST('forme_juridique_code', 'int');
                 $object->default_lang			= GETPOST('default_lang', 'san_alpha');
-                
+
                 $object->tva_assuj				= GETPOST('assujtva_value', 'int');
                 $object->tva_intra				= GETPOST('tva_intra', 'san_alpha');
                 $object->status					= GETPOST('status', 'int');
@@ -1275,7 +1262,7 @@
             print '<input type="hidden" name="token" value="'.$_SESSION['newtoken'].'">';
             print '<input type="hidden" name="socid" value="'.$object->id.'">';
             if ($modCodeClient->code_auto || $modCodeFournisseur->code_auto) print '<input type="hidden" name="code_auto" value="1">';
-            
+
             print '<table class="border" width="100%">';
 
             // Name
