<?php
/* Copyright (C) 2001-2007 Rodolphe Quiedeville <rodolphe@quiedeville.org>
 * Copyright (C) 2003      Brian Fraval         <brian@fraval.org>
 * Copyright (C) 2004-2014 Laurent Destailleur  <eldy@users.sourceforge.net>
 * Copyright (C) 2005      Eric Seigne          <eric.seigne@ryxeo.com>
 * Copyright (C) 2005-2012 Regis Houssin        <regis.houssin@capnetworks.com>
 * Copyright (C) 2008      Patrick Raguin       <patrick.raguin@auguria.net>
 * Copyright (C) 2010-2013 Juanjo Menent        <jmenent@2byte.es>
 * Copyright (C) 2011-2013 Alexandre Spangaro   <alexandre.spangaro@gmail.com>
 *
 * This program is free software; you can redistribute it and/or modify
 * it under the terms of the GNU General Public License as published by
 * the Free Software Foundation; either version 3 of the License, or
 * (at your option) any later version.
 *
 * This program is distributed in the hope that it will be useful,
 * but WITHOUT ANY WARRANTY; without even the implied warranty of
 * MERCHANTABILITY or FITNESS FOR A PARTICULAR PURPOSE.  See the
 * GNU General Public License for more details.
 *
 * You should have received a copy of the GNU General Public License
 * along with this program. If not, see <http://www.gnu.org/licenses/>.
 */

/**
 *  \file       htdocs/societe/soc.php
 *  \ingroup    societe
 *  \brief      Third party card page
 */

require '../main.inc.php';
require_once DOL_DOCUMENT_ROOT.'/core/lib/company.lib.php';
require_once DOL_DOCUMENT_ROOT.'/core/lib/images.lib.php';
require_once DOL_DOCUMENT_ROOT.'/core/lib/files.lib.php';
require_once DOL_DOCUMENT_ROOT.'/core/class/html.formadmin.class.php';
require_once DOL_DOCUMENT_ROOT.'/core/class/html.formcompany.class.php';
require_once DOL_DOCUMENT_ROOT.'/core/class/html.formfile.class.php';
require_once DOL_DOCUMENT_ROOT.'/core/class/extrafields.class.php';
require_once DOL_DOCUMENT_ROOT.'/contact/class/contact.class.php';
if (! empty($conf->adherent->enabled)) require_once DOL_DOCUMENT_ROOT.'/adherents/class/adherent.class.php';

$langs->load("companies");
$langs->load("commercial");
$langs->load("bills");
$langs->load("banks");
$langs->load("users");
if (! empty($conf->notification->enabled)) $langs->load("mails");

$mesg=''; $error=0; $errors=array();

$action		= (GETPOST('action') ? GETPOST('action') : 'view');
$backtopage = GETPOST('backtopage','alpha');
$confirm	= GETPOST('confirm');
$socid		= GETPOST('socid','int');
if ($user->societe_id) $socid=$user->societe_id;
if (empty($socid) && $action == 'view') $action='create';

$object = new Societe($db);
$extrafields = new ExtraFields($db);

// fetch optionals attributes and labels
$extralabels=$extrafields->fetch_name_optionals_label($object->table_element);

// Get object canvas (By default, this is not defined, so standard usage of dolibarr)
$object->getCanvas($socid);
$canvas = $object->canvas?$object->canvas:GETPOST("canvas");
$objcanvas='';
if (! empty($canvas))
{
    require_once DOL_DOCUMENT_ROOT.'/core/class/canvas.class.php';
    $objcanvas = new Canvas($db, $action);
    $objcanvas->getCanvas('thirdparty', 'card', $canvas);
}

// Security check
$result = restrictedArea($user, 'societe', $socid, '&societe', '', 'fk_soc', 'rowid', $objcanvas);

// Initialize technical object to manage hooks of thirdparties. Note that conf->hooks_modules contains array array
$hookmanager->initHooks(array('thirdpartycard'));


/*
 * Actions
 */

$parameters=array('id'=>$socid, 'objcanvas'=>$objcanvas);
$reshook=$hookmanager->executeHooks('doActions',$parameters,$object,$action);    // Note that $action and $object may have been modified by some hooks
$error=$hookmanager->error; $errors=array_merge($errors, (array) $hookmanager->errors);

if (empty($reshook))
{
    if (GETPOST('getcustomercode'))
    {
        // We defined value code_client
        $_POST["code_client"]="Acompleter";
    }

    if (GETPOST('getsuppliercode'))
    {
        // We defined value code_fournisseur
        $_POST["code_fournisseur"]="Acompleter";
    }

    // Add new third party
    if ((! GETPOST('getcustomercode') && ! GETPOST('getsuppliercode'))
    && ($action == 'add' || $action == 'update') && $user->rights->societe->creer)
    {
        require_once DOL_DOCUMENT_ROOT.'/core/lib/functions2.lib.php';

        if ($action == 'update')
        {
        	$ret=$object->fetch($socid);
        	$object->oldcopy=dol_clone($object);
        }
		else $object->canvas=$canvas;

        if (GETPOST("private") == 1)
        {
            $object->particulier       = GETPOST("private");

            $object->name              = dolGetFirstLastname(GETPOST('firstname'),GETPOST('nom')?GETPOST('nom'):GETPOST('name'));
            $object->civility_id       = GETPOST('civility_id');
            // Add non official properties
            $object->name_bis          = GETPOST('name')?GETPOST('name'):GETPOST('nom');
            $object->firstname         = GETPOST('firstname');
        }
        else
        {
            $object->name              = GETPOST('name')?GETPOST('name'):GETPOST('nom');
        }
        $object->address               = GETPOST('address');
        $object->zip                   = GETPOST('zipcode');
        $object->town                  = GETPOST('town');
        $object->country_id            = GETPOST('country_id');
        $object->state_id              = GETPOST('state_id');
        $object->skype                 = GETPOST('skype');
        $object->phone                 = GETPOST('phone');
        $object->fax                   = GETPOST('fax');
        $object->email                 = GETPOST('email');
        $object->url                   = GETPOST('url');
        $object->idprof1               = GETPOST('idprof1');
        $object->idprof2               = GETPOST('idprof2');
        $object->idprof3               = GETPOST('idprof3');
        $object->idprof4               = GETPOST('idprof4');
        $object->idprof5               = GETPOST('idprof5');
        $object->idprof6               = GETPOST('idprof6');
        $object->prefix_comm           = GETPOST('prefix_comm');
        $object->code_client           = GETPOST('code_client');
        $object->code_fournisseur      = GETPOST('code_fournisseur');
        $object->capital               = GETPOST('capital');
        $object->barcode               = GETPOST('barcode');

        $object->tva_intra             = GETPOST('tva_intra');
        $object->tva_assuj             = GETPOST('assujtva_value');
        $object->status                = GETPOST('status');

        // Local Taxes
        $object->localtax1_assuj       = GETPOST('localtax1assuj_value');
        $object->localtax2_assuj       = GETPOST('localtax2assuj_value');

        $object->forme_juridique_code  = GETPOST('forme_juridique_code');
        $object->effectif_id           = GETPOST('effectif_id');
        if (GETPOST("private") == 1)
        {
            $object->typent_id         = dol_getIdFromCode($db,'TE_PRIVATE','c_typent');
        }
        else
        {
            $object->typent_id         = GETPOST('typent_id');
        }

        $object->client                = GETPOST('client');
        $object->fournisseur           = GETPOST('fournisseur');

        $object->commercial_id         = GETPOST('commercial_id');
        $object->default_lang          = GETPOST('default_lang');

        // Fill array 'array_options' with data from add form
        $ret = $extrafields->setOptionalsFromPost($extralabels,$object);


        if (GETPOST('deletephoto')) $object->logo = '';
        else if (! empty($_FILES['photo']['name'])) $object->logo = dol_sanitizeFileName($_FILES['photo']['name']);

        // Check parameters
        if (! GETPOST("cancel"))
        {
            if (! empty($object->email) && ! isValidEMail($object->email))
            {
                $langs->load("errors");
                $error++; $errors[] = $langs->trans("ErrorBadEMail",$object->email);
                $action = ($action=='add'?'create':'edit');
            }
            if (! empty($object->url) && ! isValidUrl($object->url))
            {
                $langs->load("errors");
                $error++; $errors[] = $langs->trans("ErrorBadUrl",$object->url);
                $action = ($action=='add'?'create':'edit');
            }
            if ($object->fournisseur && ! $conf->fournisseur->enabled)
            {
                $langs->load("errors");
                $error++; $errors[] = $langs->trans("ErrorSupplierModuleNotEnabled");
                $action = ($action=='add'?'create':'edit');
            }

            // We set country_id, country_code and country for the selected country
            $object->country_id=GETPOST('country_id')!=''?GETPOST('country_id'):$mysoc->country_id;
            if ($object->country_id)
            {
            	$tmparray=getCountry($object->country_id,'all');
            	$object->country_code=$tmparray['code'];
            	$object->country=$tmparray['label'];
            }

            // Check for duplicate or mandatory prof id
        	for ($i = 1; $i < 5; $i++)
        	{
        	    $slabel="idprof".$i;
    			$_POST[$slabel]=trim($_POST[$slabel]);
        	    $vallabel=$_POST[$slabel];
        		if ($vallabel && $object->id_prof_verifiable($i))
				{
					if($object->id_prof_exists($i,$vallabel,$object->id))
					{
						$langs->load("errors");
                		$error++; $errors[] = $langs->transcountry('ProfId'.$i, $object->country_code)." ".$langs->trans("ErrorProdIdAlreadyExist", $vallabel);
                		$action = (($action=='add'||$action=='create')?'create':'edit');
					}
				}

				$idprof_mandatory ='SOCIETE_IDPROF'.($i).'_MANDATORY';

				if (! $vallabel && ! empty($conf->global->$idprof_mandatory))
				{
					$langs->load("errors");
					$error++;
					$errors[] = $langs->trans("ErrorProdIdIsMandatory", $langs->transcountry('ProfId'.$i, $object->country_code));
					$action = (($action=='add'||$action=='create')?'create':'edit');
				}
        	}
        }

        if (! $error)
        {
            if ($action == 'add')
            {
                $db->begin();

                if (empty($object->client))      $object->code_client='';
                if (empty($object->fournisseur)) $object->code_fournisseur='';

                $result = $object->create($user);
                if ($result >= 0)
                {
                    if ($object->particulier)
                    {
                        dol_syslog("This thirdparty is a personal people",LOG_DEBUG);
                        $result=$object->create_individual($user);
                        if (! $result >= 0)
                        {
                            $error=$object->error; $errors=$object->errors;
                        }
                    }

                    // Logo/Photo save
                    $dir     = $conf->societe->multidir_output[$conf->entity]."/".$object->id."/logos/";
                    $file_OK = is_uploaded_file($_FILES['photo']['tmp_name']);
                    if ($file_OK)
                    {
                        if (image_format_supported($_FILES['photo']['name']))
                        {
                            dol_mkdir($dir);

                            if (@is_dir($dir))
                            {
                                $newfile=$dir.'/'.dol_sanitizeFileName($_FILES['photo']['name']);
                                $result = dol_move_uploaded_file($_FILES['photo']['tmp_name'], $newfile, 1);

                                if (! $result > 0)
                                {
                                    $errors[] = "ErrorFailedToSaveFile";
                                }
                                else
                                {
                                    // Create small thumbs for company (Ratio is near 16/9)
                                    // Used on logon for example
                                    $imgThumbSmall = vignette($newfile, $maxwidthsmall, $maxheightsmall, '_small', $quality);

                                    // Create mini thumbs for company (Ratio is near 16/9)
                                    // Used on menu or for setup page for example
                                    $imgThumbMini = vignette($newfile, $maxwidthmini, $maxheightmini, '_mini', $quality);
                                }
                            }
                        }
                    }
                    else
	              {
						switch($_FILES['photo']['error'])
						{
						    case 1: //uploaded file exceeds the upload_max_filesize directive in php.ini
						    case 2: //uploaded file exceeds the MAX_FILE_SIZE directive that was specified in the html form
						      $errors[] = "ErrorFileSizeTooLarge";
						      break;
	      					case 3: //uploaded file was only partially uploaded
						      $errors[] = "ErrorFilePartiallyUploaded";
						      break;
						}
	                }
                    // Gestion du logo de la société
                }
                else
				{
                    $error=$object->error; $errors=$object->errors;
                }

                if ($result >= 0)
                {
                    $db->commit();

                	if (! empty($backtopage))
                	{
               		    header("Location: ".$backtopage);
                    	exit;
                	}
                	else
                	{
                    	$url=$_SERVER["PHP_SELF"]."?socid=".$object->id;
                    	if (($object->client == 1 || $object->client == 3) && empty($conf->global->SOCIETE_DISABLE_CUSTOMERS)) $url=DOL_URL_ROOT."/comm/fiche.php?socid=".$object->id;
                    	else if ($object->fournisseur == 1) $url=DOL_URL_ROOT."/fourn/fiche.php?socid=".$object->id;

                		header("Location: ".$url);
                    	exit;
                	}
                }
                else
                {
                    $db->rollback();
                    $action='create';
                }
            }

            if ($action == 'update')
            {
                if (GETPOST("cancel"))
                {
                	if (! empty($backtopage))
                	{
               		    header("Location: ".$backtopage);
                    	exit;
                	}
                	else
                	{
               		    header("Location: ".$_SERVER["PHP_SELF"]."?socid=".$socid);
                    	exit;
                	}
                }

                // To not set code if third party is not concerned. But if it had values, we keep them.
                if (empty($object->client) && empty($object->oldcopy->code_client))          $object->code_client='';
                if (empty($object->fournisseur)&& empty($object->oldcopy->code_fournisseur)) $object->code_fournisseur='';
                //var_dump($object);exit;

                $result = $object->update($socid, $user, 1, $object->oldcopy->codeclient_modifiable(), $object->oldcopy->codefournisseur_modifiable(), 'update', 0);
                if ($result <=  0)
                {
                    $error = $object->error; $errors = $object->errors;
                }

                // Logo/Photo save
                $dir     = $conf->societe->multidir_output[$object->entity]."/".$object->id."/logos";
                $file_OK = is_uploaded_file($_FILES['photo']['tmp_name']);
                if ($file_OK)
                {
                    if (GETPOST('deletephoto'))
                    {
                        $fileimg=$dir.'/'.$object->logo;
                        $dirthumbs=$dir.'/thumbs';
                        dol_delete_file($fileimg);
                        dol_delete_dir_recursive($dirthumbs);
                    }

                    if (image_format_supported($_FILES['photo']['name']) > 0)
                    {
                        dol_mkdir($dir);

                        if (@is_dir($dir))
                        {
                            $newfile=$dir.'/'.dol_sanitizeFileName($_FILES['photo']['name']);
                            $result = dol_move_uploaded_file($_FILES['photo']['tmp_name'], $newfile, 1);

                            if (! $result > 0)
                            {
                                $errors[] = "ErrorFailedToSaveFile";
                            }
                            else
                            {
                                // Create small thumbs for company (Ratio is near 16/9)
                                // Used on logon for example
                                $imgThumbSmall = vignette($newfile, $maxwidthsmall, $maxheightsmall, '_small', $quality);

                                // Create mini thumbs for company (Ratio is near 16/9)
                                // Used on menu or for setup page for example
                                $imgThumbMini = vignette($newfile, $maxwidthmini, $maxheightmini, '_mini', $quality);
                            }
                        }
                    }
                    else
					{
                        $errors[] = "ErrorBadImageFormat";
                    }
                }
                else
              {
					switch($_FILES['photo']['error'])
					{
					    case 1: //uploaded file exceeds the upload_max_filesize directive in php.ini
					    case 2: //uploaded file exceeds the MAX_FILE_SIZE directive that was specified in the html form
					      $errors[] = "ErrorFileSizeTooLarge";
					      break;
      					case 3: //uploaded file was only partially uploaded
					      $errors[] = "ErrorFilePartiallyUploaded";
					      break;
					}
                }
                // Gestion du logo de la société


                // Update linked member
                if (! $error && $object->fk_soc > 0)
                {

                	$sql = "UPDATE ".MAIN_DB_PREFIX."adherent";
                	$sql.= " SET fk_soc = NULL WHERE fk_soc = " . $id;
<<<<<<< HEAD
                	dol_syslog(get_class($this)."::delete", LOG_DEBUG);
                	if (! $this->db->query($sql))
                	{
                		$error++;
                		$this->error .= $this->db->lasterror();
=======
                	dol_syslog(get_class($object)."::delete sql=".$sql, LOG_DEBUG);
                	if (! $object->db->query($sql))
                	{
                		$error++;
                		$object->error .= $object->db->lasterror();
                		dol_syslog(get_class($object)."::delete erreur -1 ".$object->error, LOG_ERR);
>>>>>>> 61ff1d2f
                	}
                }

                if (! $error && ! count($errors))
                {
                    if (! empty($backtopage))
                	{
               		    header("Location: ".$backtopage);
                    	exit;
                	}
                	else
                	{
               		    header("Location: ".$_SERVER["PHP_SELF"]."?socid=".$socid);
                    	exit;
                	}
                }
                else
                {
                    $object->id = $socid;
                    $action= "edit";
                }
            }
        }
    }

    // Delete third party
    if ($action == 'confirm_delete' && $confirm == 'yes' && $user->rights->societe->supprimer)
    {
        $object->fetch($socid);
        $result = $object->delete($socid);

        if ($result > 0)
        {
            header("Location: ".DOL_URL_ROOT."/societe/societe.php?delsoc=".urlencode($object->name));
            exit;
        }
        else
        {
            $langs->load("errors");
            $error=$langs->trans($object->error); $errors = $object->errors;
            $action='';
        }
    }

    // Set parent company
    if ($action == 'set_thirdparty' && $user->rights->societe->creer)
    {
    	$result = $object->set_parent(GETPOST('editparentcompany','int'));
    }


    // Actions to send emails
    $id=$socid;
    $actiontypecode='AC_OTH_AUTO';
    $paramname='socid';
    include DOL_DOCUMENT_ROOT.'/core/actions_sendmails.inc.php';


    /*
     * Generate document
     */
    if ($action == 'builddoc')  // En get ou en post
    {
        if (is_numeric(GETPOST('model')))
        {
            $error=$langs->trans("ErrorFieldRequired",$langs->transnoentities("Model"));
        }
        else
        {
            require_once DOL_DOCUMENT_ROOT.'/core/modules/societe/modules_societe.class.php';

            $object->fetch($socid);

            // Define output language
            $outputlangs = $langs;
            $newlang='';
            if ($conf->global->MAIN_MULTILANGS && empty($newlang) && ! empty($_REQUEST['lang_id'])) $newlang=$_REQUEST['lang_id'];
            if ($conf->global->MAIN_MULTILANGS && empty($newlang)) $newlang=$fac->client->default_lang;
            if (! empty($newlang))
            {
                $outputlangs = new Translate("",$conf);
                $outputlangs->setDefaultLang($newlang);
            }
            $result=thirdparty_doc_create($db, $object, '', GETPOST('model','alpha'), $outputlangs);
            if ($result <= 0)
            {
                dol_print_error($db,$result);
                exit;
            }
        }
    }

    // Remove file in doc form
    else if ($action == 'remove_file')
    {
    	if ($object->fetch($socid))
    	{
    		require_once DOL_DOCUMENT_ROOT.'/core/lib/files.lib.php';

    		$langs->load("other");
    		$upload_dir = $conf->societe->dir_output;
    		$file = $upload_dir . '/' . GETPOST('file');
    		$ret=dol_delete_file($file,0,0,0,$object);
    		if ($ret) setEventMessage($langs->trans("FileWasRemoved", GETPOST('urlfile')));
    		else setEventMessage($langs->trans("ErrorFailToDeleteFile", GETPOST('urlfile')), 'errors');
    	}
    }
}



/*
 *  View
 */

$help_url='EN:Module_Third_Parties|FR:Module_Tiers|ES:Empresas';
llxHeader('',$langs->trans("ThirdParty"),$help_url);

$form = new Form($db);
$formfile = new FormFile($db);
$formadmin = new FormAdmin($db);
$formcompany = new FormCompany($db);

$countrynotdefined=$langs->trans("ErrorSetACountryFirst").' ('.$langs->trans("SeeAbove").')';

if (is_object($objcanvas) && $objcanvas->displayCanvasExists($action))
{
    // -----------------------------------------
    // When used with CANVAS
    // -----------------------------------------
    if (empty($object->error) && $socid)
 	{
	     $object = new Societe($db);
	     $result=$object->fetch($socid);
	     if ($result <= 0) dol_print_error('',$object->error);
 	}
   	$objcanvas->assign_values($action, $object->id, $object->ref);	// Set value for templates
    $objcanvas->display_canvas($action);							// Show template
}
else
{
    // -----------------------------------------
    // When used in standard mode
    // -----------------------------------------
    if ($action == 'create')
    {
        /*
         *  Creation
         */
		$private=GETPOST("private","int");
		if (! empty($conf->global->MAIN_THIRPARTY_CREATION_INDIVIDUAL) && ! isset($_GET['private']) && ! isset($_POST['private'])) $private=1;
    	if (empty($private)) $private=0;

        // Load object modCodeTiers
        $module=(! empty($conf->global->SOCIETE_CODECLIENT_ADDON)?$conf->global->SOCIETE_CODECLIENT_ADDON:'mod_codeclient_leopard');
        if (substr($module, 0, 15) == 'mod_codeclient_' && substr($module, -3) == 'php')
        {
            $module = substr($module, 0, dol_strlen($module)-4);
        }
        $dirsociete=array_merge(array('/core/modules/societe/'),$conf->modules_parts['societe']);
        foreach ($dirsociete as $dirroot)
        {
            $res=dol_include_once($dirroot.$module.'.php');
            if ($res) break;
        }
        $modCodeClient = new $module;
        // Load object modCodeFournisseur
        $module=(! empty($conf->global->SOCIETE_CODECLIENT_ADDON)?$conf->global->SOCIETE_CODECLIENT_ADDON:'mod_codeclient_leopard');
        if (substr($module, 0, 15) == 'mod_codeclient_' && substr($module, -3) == 'php')
        {
            $module = substr($module, 0, dol_strlen($module)-4);
        }
        $dirsociete=array_merge(array('/core/modules/societe/'),$conf->modules_parts['societe']);
        foreach ($dirsociete as $dirroot)
        {
            $res=dol_include_once($dirroot.$module.'.php');
            if ($res) break;
        }
        $modCodeFournisseur = new $module;

        //if ($_GET["type"]=='cp') { $object->client=3; }
        if (GETPOST("type")!='f')  { $object->client=3; }
        if (GETPOST("type")=='c')  { $object->client=1; }
        if (GETPOST("type")=='p')  { $object->client=2; }
        if (! empty($conf->fournisseur->enabled) && (GETPOST("type")=='f' || GETPOST("type")==''))  { $object->fournisseur=1; }

        $object->name				= GETPOST('nom');
        $object->firstname			= GETPOST('firstname');
        $object->particulier		= $private;
        $object->prefix_comm		= GETPOST('prefix_comm');
        $object->client				= GETPOST('client')?GETPOST('client'):$object->client;
        $object->code_client		= GETPOST('code_client');
        $object->fournisseur		= GETPOST('fournisseur')?GETPOST('fournisseur'):$object->fournisseur;
        $object->code_fournisseur	= GETPOST('code_fournisseur');
        $object->address			= GETPOST('address');
        $object->zip				= GETPOST('zipcode');
        $object->town				= GETPOST('town');
        $object->state_id			= GETPOST('state_id');
        $object->skype				= GETPOST('skype');
        $object->phone				= GETPOST('phone');
        $object->fax				= GETPOST('fax');
        $object->email				= GETPOST('email');
        $object->url				= GETPOST('url');
        $object->capital			= GETPOST('capital');
        $object->barcode			= GETPOST('barcode');
        $object->idprof1			= GETPOST('idprof1');
        $object->idprof2			= GETPOST('idprof2');
        $object->idprof3			= GETPOST('idprof3');
        $object->idprof4			= GETPOST('idprof4');
        $object->idprof5			= GETPOST('idprof5');
        $object->idprof6			= GETPOST('idprof6');
        $object->typent_id			= GETPOST('typent_id');
        $object->effectif_id		= GETPOST('effectif_id');
        $object->civility_id		= GETPOST('civility_id');

        $object->tva_assuj			= GETPOST('assujtva_value');
        $object->status				= GETPOST('status');

        //Local Taxes
        $object->localtax1_assuj	= GETPOST('localtax1assuj_value');
        $object->localtax2_assuj	= GETPOST('localtax2assuj_value');

        $object->tva_intra			= GETPOST('tva_intra');

        $object->commercial_id		= GETPOST('commercial_id');
        $object->default_lang		= GETPOST('default_lang');

        $object->logo = (isset($_FILES['photo'])?dol_sanitizeFileName($_FILES['photo']['name']):'');

        // Gestion du logo de la société
        $dir     = $conf->societe->multidir_output[$conf->entity]."/".$object->id."/logos";
        $file_OK = (isset($_FILES['photo'])?is_uploaded_file($_FILES['photo']['tmp_name']):false);
        if ($file_OK)
        {
            if (image_format_supported($_FILES['photo']['name']))
            {
                dol_mkdir($dir);

                if (@is_dir($dir))
                {
                    $newfile=$dir.'/'.dol_sanitizeFileName($_FILES['photo']['name']);
                    $result = dol_move_uploaded_file($_FILES['photo']['tmp_name'], $newfile, 1);

                    if (! $result > 0)
                    {
                        $errors[] = "ErrorFailedToSaveFile";
                    }
                    else
                    {
                        // Create small thumbs for company (Ratio is near 16/9)
                        // Used on logon for example
                        $imgThumbSmall = vignette($newfile, $maxwidthsmall, $maxheightsmall, '_small', $quality);

                        // Create mini thumbs for company (Ratio is near 16/9)
                        // Used on menu or for setup page for example
                        $imgThumbMini = vignette($newfile, $maxwidthmini, $maxheightmini, '_mini', $quality);
                    }
                }
            }
        }

        // We set country_id, country_code and country for the selected country
        $object->country_id=GETPOST('country_id')?GETPOST('country_id'):$mysoc->country_id;
        if ($object->country_id)
        {
            $tmparray=getCountry($object->country_id,'all');
            $object->country_code=$tmparray['code'];
            $object->country=$tmparray['label'];
        }
        $object->forme_juridique_code=GETPOST('forme_juridique_code');
        /* Show create form */

        print_fiche_titre($langs->trans("NewThirdParty"));

        if (! empty($conf->use_javascript_ajax))
        {
            print "\n".'<script type="text/javascript">';
            print '$(document).ready(function () {
						id_te_private=8;
                        id_ef15=1;
                        is_private='.$private.';
						if (is_private) {
							$(".individualline").show();
						} else {
							$(".individualline").hide();
						}
                        $("#radiocompany").click(function() {
                        	$(".individualline").hide();
                        	$("#typent_id").val(0);
                        	$("#effectif_id").val(0);
                        	$("#TypeName").html(document.formsoc.ThirdPartyName.value);
                        	document.formsoc.private.value=0;
                        });
                        $("#radioprivate").click(function() {
                        	$(".individualline").show();
                        	$("#typent_id").val(id_te_private);
                        	$("#effectif_id").val(id_ef15);
                        	$("#TypeName").html(document.formsoc.LastName.value);
                        	document.formsoc.private.value=1;
                        });
                        $("#selectcountry_id").change(function() {
                        	document.formsoc.action.value="create";
                        	document.formsoc.submit();
                        });
                     });';
            print '</script>'."\n";

            print '<div id="selectthirdpartytype">';
            print '<div class="hideonsmartphone float">';
            print $langs->trans("ThirdPartyType").': &nbsp; &nbsp; ';
            print '</div>';
            print '<input type="radio" id="radiocompany" class="flat" name="private" value="0"'.($private?'':' checked="checked"');
            print '> '.$langs->trans("Company/Fundation");
            print ' &nbsp; &nbsp; ';
            print '<input type="radio" id="radioprivate" class="flat" name="private" value="1"'.($private?' checked="checked"':'');
            print '> '.$langs->trans("Individual");
            print ' ('.$langs->trans("ToCreateContactWithSameName").')';
            print '</div>';
            print "<br>\n";
        }

        dol_htmloutput_mesg(is_numeric($error)?'':$error, $errors, 'error');

        print '<form enctype="multipart/form-data" action="'.$_SERVER["PHP_SELF"].'" method="post" name="formsoc">';

        print '<input type="hidden" name="action" value="add">';
        print '<input type="hidden" name="backtopage" value="'.$backtopage.'">';
        print '<input type="hidden" name="token" value="'.$_SESSION['newtoken'].'">';
        print '<input type="hidden" name="private" value='.$object->particulier.'>';
        print '<input type="hidden" name="type" value='.GETPOST("type").'>';
        print '<input type="hidden" name="LastName" value="'.$langs->trans('LastName').'">';
        print '<input type="hidden" name="ThirdPartyName" value="'.$langs->trans('ThirdPartyName').'">';
        if ($modCodeClient->code_auto || $modCodeFournisseur->code_auto) print '<input type="hidden" name="code_auto" value="1">';

        print '<table class="border" width="100%">';

        // Name, firstname
        if ($object->particulier || $private)
        {
            print '<tr><td><span id="TypeName" class="fieldrequired">'.$langs->trans('LastName').'</span></td><td'.(empty($conf->global->SOCIETE_USEPREFIX)?' colspan="3"':'').'><input type="text" size="30" maxlength="60" name="nom" value="'.$object->name.'"></td>';
            if (! empty($conf->global->SOCIETE_USEPREFIX))  // Old not used prefix field
            {
                print '<td>'.$langs->trans('Prefix').'</td><td><input type="text" size="5" maxlength="5" name="prefix_comm" value="'.$object->prefix_comm.'"></td>';
            }
            print '</tr>';
        }
        else
		{
            print '<tr><td><span span id="TypeName" class="fieldrequired">'.$langs->trans('ThirdPartyName').'</span></td><td'.(empty($conf->global->SOCIETE_USEPREFIX)?' colspan="3"':'').'><input type="text" size="30" maxlength="60" name="nom" value="'.$object->name.'"></td>';
            if (! empty($conf->global->SOCIETE_USEPREFIX))  // Old not used prefix field
            {
                print '<td>'.$langs->trans('Prefix').'</td><td><input type="text" size="5" maxlength="5" name="prefix_comm" value="'.$object->prefix_comm.'"></td>';
            }
            print '</tr>';
        }
        // If javascript on, we show option individual
        if ($conf->use_javascript_ajax)
        {
            print '<tr class="individualline"><td>'.$langs->trans('FirstName').'</td><td><input type="text" size="30" name="firstname" value="'.$object->firstname.'"></td>';
            print '<td colspan=2>&nbsp;</td></tr>';
            print '<tr class="individualline"><td>'.$langs->trans("UserTitle").'</td><td>';
            print $formcompany->select_civility($object->civility_id).'</td>';
            print '<td colspan=2>&nbsp;</td></tr>';
        }

        // Prospect/Customer
        print '<tr><td width="25%"><span class="fieldrequired">'.$langs->trans('ProspectCustomer').'</span></td><td width="25%" class="maxwidthonsmartphone"><select class="flat" name="client">';
        $selected=isset($_POST['client'])?GETPOST('client'):$object->client;
        if (empty($conf->global->SOCIETE_DISABLE_PROSPECTS)) print '<option value="2"'.($selected==2?' selected="selected"':'').'>'.$langs->trans('Prospect').'</option>';
        if (empty($conf->global->SOCIETE_DISABLE_PROSPECTS) && empty($conf->global->SOCIETE_DISABLE_CUSTOMERS)) print '<option value="3"'.($selected==3?' selected="selected"':'').'>'.$langs->trans('ProspectCustomer').'</option>';
        if (empty($conf->global->SOCIETE_DISABLE_CUSTOMERS)) print '<option value="1"'.($selected==1?' selected="selected"':'').'>'.$langs->trans('Customer').'</option>';
        print '<option value="0"'.($selected==0?' selected="selected"':'').'>'.$langs->trans('NorProspectNorCustomer').'</option>';
        print '</select></td>';

        print '<td width="25%">'.$langs->trans('CustomerCode').'</td><td width="25%">';
        print '<table class="nobordernopadding"><tr><td>';
        $tmpcode=$object->code_client;
        if (empty($tmpcode) && ! empty($modCodeClient->code_auto)) $tmpcode=$modCodeClient->getNextValue($object,0);
        print '<input type="text" name="code_client" size="16" value="'.dol_escape_htmltag($tmpcode).'" maxlength="15">';
        print '</td><td>';
        $s=$modCodeClient->getToolTip($langs,$object,0);
        print $form->textwithpicto('',$s,1);
        print '</td></tr></table>';
        print '</td></tr>';

        if (! empty($conf->fournisseur->enabled) && ! empty($user->rights->fournisseur->lire))
        {
            // Supplier
            print '<tr>';
            print '<td><span class="fieldrequired">'.$langs->trans('Supplier').'</span></td><td>';
            print $form->selectyesno("fournisseur",(isset($_POST['fournisseur'])?GETPOST('fournisseur'):$object->fournisseur),1);
            print '</td>';
            print '<td>'.$langs->trans('SupplierCode').'</td><td>';
            print '<table class="nobordernopadding"><tr><td>';
            $tmpcode=$object->code_fournisseur;
            if (empty($tmpcode) && ! empty($modCodeFournisseur->code_auto)) $tmpcode=$modCodeFournisseur->getNextValue($object,1);
            print '<input type="text" name="code_fournisseur" size="16" value="'.dol_escape_htmltag($tmpcode).'" maxlength="15">';
            print '</td><td>';
            $s=$modCodeFournisseur->getToolTip($langs,$object,1);
            print $form->textwithpicto('',$s,1);
            print '</td></tr></table>';
            print '</td></tr>';
        }

        // Status
        print '<tr><td>'.$langs->trans('Status').'</td><td colspan="3">';
        print $form->selectarray('status', array('0'=>$langs->trans('ActivityCeased'),'1'=>$langs->trans('InActivity')),1);
        print '</td></tr>';

        // Barcode
        if (! empty($conf->barcode->enabled))
        {
            print '<tr><td>'.$langs->trans('Gencod').'</td><td colspan="3"><input type="text" name="barcode" value="'.$object->barcode.'">';
            print '</td></tr>';
        }

        // Address
        print '<tr><td valign="top">'.$langs->trans('Address').'</td><td colspan="3"><textarea name="address" cols="40" rows="3" wrap="soft">';
        print $object->address;
        print '</textarea></td></tr>';

        // Zip / Town
        print '<tr><td>'.$langs->trans('Zip').'</td><td>';
        print $formcompany->select_ziptown($object->zip,'zipcode',array('town','selectcountry_id','state_id'),6);
        print '</td><td>'.$langs->trans('Town').'</td><td>';
        print $formcompany->select_ziptown($object->town,'town',array('zipcode','selectcountry_id','state_id'));
        print '</td></tr>';

        // Country
        print '<tr><td width="25%">'.$langs->trans('Country').'</td><td colspan="3" class="maxwidthonsmartphone">';
        print $form->select_country((GETPOST('country_id')!=''?GETPOST('country_id'):$object->country_id),'country_id');
        if ($user->admin) print info_admin($langs->trans("YouCanChangeValuesForThisListFromDictionarySetup"),1);
        print '</td></tr>';

        // State
        if (empty($conf->global->SOCIETE_DISABLE_STATE))
        {
            print '<tr><td>'.$langs->trans('State').'</td><td colspan="3" class="maxwidthonsmartphone">';
            if ($object->country_id) print $formcompany->select_state($object->state_id,$object->country_code,'state_id');
            else print $countrynotdefined;
            print '</td></tr>';
        }

        // Email web
        print '<tr><td>'.$langs->trans('EMail').(! empty($conf->global->SOCIETE_MAIL_REQUIRED)?'*':'').'</td><td colspan="3"><input type="text" name="email" size="32" value="'.$object->email.'"></td></tr>';
        print '<tr><td>'.$langs->trans('Web').'</td><td colspan="3"><input type="text" name="url" size="32" value="'.$object->url.'"></td></tr>';

        // Skype
        if (! empty($conf->skype->enabled))
        {
            print '<tr><td>'.$langs->trans('Skype').'</td><td colspan="3"><input type="text" name="skype" size="32" value="'.$object->skype.'"></td></tr>';
        }

        // Phone / Fax
        print '<tr><td>'.$langs->trans('Phone').'</td><td><input type="text" name="phone" value="'.$object->phone.'"></td>';
        print '<td>'.$langs->trans('Fax').'</td><td><input type="text" name="fax" value="'.$object->fax.'"></td></tr>';

        // Prof ids
        $i=1; $j=0;
        while ($i <= 6)
        {
            $idprof=$langs->transcountry('ProfId'.$i,$object->country_code);
            if ($idprof!='-')
            {
                if (($j % 2) == 0) print '<tr>';

                $idprof_mandatory ='SOCIETE_IDPROF'.($i).'_MANDATORY';
               	if(empty($conf->global->$idprof_mandatory))
                	print '<td>'.$idprof.'</td><td>';
                else
                print '<td><span class="fieldrequired">'.$idprof.'</td><td>';

                $key='idprof'.$i;
                print $formcompany->get_input_id_prof($i,'idprof'.$i,$object->$key,$object->country_code);
                print '</td>';
                if (($j % 2) == 1) print '</tr>';
                $j++;
            }
            $i++;
        }
        if ($j % 2 == 1) print '<td colspan="2"></td></tr>';

        // Assujeti TVA
        print '<tr><td>'.$langs->trans('VATIsUsed').'</td>';
        print '<td>';
        print $form->selectyesno('assujtva_value',1,1);     // Assujeti par defaut en creation
        print '</td>';
        print '<td class="nowrap">'.$langs->trans('VATIntra').'</td>';
        print '<td class="nowrap">';
        $s = '<input type="text" class="flat" name="tva_intra" size="12" maxlength="20" value="'.$object->tva_intra.'">';

        if (empty($conf->global->MAIN_DISABLEVATCHECK))
        {
            $s.=' ';

            if (! empty($conf->use_javascript_ajax))
            {
                print "\n";
                print '<script language="JavaScript" type="text/javascript">';
                print "function CheckVAT(a) {\n";
                print "newpopup('".DOL_URL_ROOT."/societe/checkvat/checkVatPopup.php?vatNumber='+a,'".dol_escape_js($langs->trans("VATIntraCheckableOnEUSite"))."',500,300);\n";
                print "}\n";
                print '</script>';
                print "\n";
                $s.='<a href="#" class="hideonsmartphone" onclick="javascript: CheckVAT(document.formsoc.tva_intra.value);">'.$langs->trans("VATIntraCheck").'</a>';
                $s = $form->textwithpicto($s,$langs->trans("VATIntraCheckDesc",$langs->trans("VATIntraCheck")),1);
            }
            else
            {
                $s.='<a href="'.$langs->transcountry("VATIntraCheckURL",$object->country_id).'" target="_blank">'.img_picto($langs->trans("VATIntraCheckableOnEUSite"),'help').'</a>';
            }
        }
        print $s;
        print '</td>';
        print '</tr>';

        // Type - Size
        print '<tr><td>'.$langs->trans("ThirdPartyType").'</td><td>'."\n";
        print $form->selectarray("typent_id", $formcompany->typent_array(0), $object->typent_id, 0, 0, 0, '', 0, 0, 0, (empty($conf->global->SOCIETE_SORT_ON_TYPEENT)?'ASC':$conf->global->SOCIETE_SORT_ON_TYPEENT));
        if ($user->admin) print info_admin($langs->trans("YouCanChangeValuesForThisListFromDictionarySetup"),1);
        print '</td>';
        print '<td>'.$langs->trans("Staff").'</td><td>';
        print $form->selectarray("effectif_id", $formcompany->effectif_array(0), $object->effectif_id);
        if ($user->admin) print info_admin($langs->trans("YouCanChangeValuesForThisListFromDictionarySetup"),1);
        print '</td></tr>';

        // Legal Form
        print '<tr><td>'.$langs->trans('JuridicalStatus').'</td>';
        print '<td colspan="3" class="maxwidthonsmartphone">';
        if ($object->country_id)
        {
            print $formcompany->select_juridicalstatus($object->forme_juridique_code,$object->country_code);
        }
        else
        {
            print $countrynotdefined;
        }
        print '</td></tr>';

        // Capital
        print '<tr><td>'.$langs->trans('Capital').'</td><td colspan="3"><input type="text" name="capital" size="10" value="'.$object->capital.'"> ';
        print '<span class="hideonsmartphone">'.$langs->trans("Currency".$conf->currency).'</span></td></tr>';

        // Local Taxes
        //TODO: Place into a function to control showing by country or study better option
        if($mysoc->localtax1_assuj=="1" && $mysoc->localtax2_assuj=="1")
        {
            print '<tr><td>'.$langs->transcountry("LocalTax1IsUsed",$mysoc->country_code).'</td><td>';
            print $form->selectyesno('localtax1assuj_value',0,1);
            print '</td><td>'.$langs->transcountry("LocalTax2IsUsed",$mysoc->country_code).'</td><td>';
            print $form->selectyesno('localtax2assuj_value',0,1);
            print '</td></tr>';

        }
        elseif($mysoc->localtax1_assuj=="1")
        {
            print '<tr><td>'.$langs->transcountry("LocalTax1IsUsed",$mysoc->country_code).'</td><td colspan="3">';
            print $form->selectyesno('localtax1assuj_value',0,1);
            print '</td><tr>';
        }
        elseif($mysoc->localtax2_assuj=="1")
        {
            print '<tr><td>'.$langs->transcountry("LocalTax2IsUsed",$mysoc->country_code).'</td><td colspan="3">';
            print $form->selectyesno('localtax2assuj_value',0,1);
            print '</td><tr>';
        }

        if ($mysoc->country_code=='ES' && $mysoc->localtax2_assuj!="1" && ! empty($conf->fournisseur->enabled) && (GETPOST("type")=='f' || GETPOST("type")=='')  )
        {
        	print '<tr><td>'.$langs->transcountry("LocalTax2IsUsed",$mysoc->country_code).'</td><td colspan="3">';
        	print $form->selectyesno('localtax2assuj_value',0,1);
        	print '</td><tr>';
        }
        if (! empty($conf->global->MAIN_MULTILANGS))
        {
            print '<tr><td>'.$langs->trans("DefaultLang").'</td><td colspan="3" class="maxwidthonsmartphone">'."\n";
            print $formadmin->select_language(($object->default_lang?$object->default_lang:$conf->global->MAIN_LANG_DEFAULT),'default_lang',0,0,1);
            print '</td>';
            print '</tr>';
        }

        if ($user->rights->societe->client->voir)
        {
            // Assign a Name
            print '<tr>';
            print '<td>'.$langs->trans("AllocateCommercial").'</td>';
            print '<td colspan="3" class="maxwidthonsmartphone">';
            $form->select_users((! empty($object->commercial_id)?$object->commercial_id:$user->id),'commercial_id',1); // Add current user by default
            print '</td></tr>';
        }

        // Other attributes
        $parameters=array('colspan' => ' colspan="3"', 'colspanvalue' => '3');
        $reshook=$hookmanager->executeHooks('formObjectOptions',$parameters,$object,$action);    // Note that $action and $object may have been modified by hook
        if (empty($reshook) && ! empty($extrafields->attribute_label))
        {
        	print $object->showOptionals($extrafields,'edit');
        }

        // Ajout du logo
        print '<tr class="hideonsmartphone">';
        print '<td>'.$langs->trans("Logo").'</td>';
        print '<td colspan="3">';
        print '<input class="flat" type="file" name="photo" id="photoinput" />';
        print '</td>';
        print '</tr>';

        print '</table>'."\n";

        print '<br><center>';
        print '<input type="submit" class="button" value="'.$langs->trans('AddThirdParty').'">';
        print '</center>'."\n";

        print '</form>'."\n";
    }
    elseif ($action == 'edit')
    {
        /*
         * Edition
         */

        //print_fiche_titre($langs->trans("EditCompany"));

        if ($socid)
        {
            $object = new Societe($db);
            $res=$object->fetch($socid);
            if ($res < 0) { dol_print_error($db,$object->error); exit; }
            $res=$object->fetch_optionals($object->id,$extralabels);
            //if ($res < 0) { dol_print_error($db); exit; }


	        $head = societe_prepare_head($object);

	        dol_fiche_head($head, 'card', $langs->trans("ThirdParty"),0,'company');


            // Load object modCodeTiers
            $module=(! empty($conf->global->SOCIETE_CODECLIENT_ADDON)?$conf->global->SOCIETE_CODECLIENT_ADDON:'mod_codeclient_leopard');
            if (substr($module, 0, 15) == 'mod_codeclient_' && substr($module, -3) == 'php')
            {
                $module = substr($module, 0, dol_strlen($module)-4);
            }
            $dirsociete=array_merge(array('/core/modules/societe/'),$conf->modules_parts['societe']);
            foreach ($dirsociete as $dirroot)
            {
                $res=dol_include_once($dirroot.$module.'.php');
                if ($res) break;
            }
            $modCodeClient = new $module($db);
            // We verified if the tag prefix is used
            if ($modCodeClient->code_auto)
            {
                $prefixCustomerIsUsed = $modCodeClient->verif_prefixIsUsed();
            }
            $module=$conf->global->SOCIETE_CODECLIENT_ADDON;
            if (substr($module, 0, 15) == 'mod_codeclient_' && substr($module, -3) == 'php')
            {
                $module = substr($module, 0, dol_strlen($module)-4);
            }
            $dirsociete=array_merge(array('/core/modules/societe/'),$conf->modules_parts['societe']);
            foreach ($dirsociete as $dirroot)
            {
                $res=dol_include_once($dirroot.$module.'.php');
                if ($res) break;
            }
            $modCodeFournisseur = new $module($db);
            // On verifie si la balise prefix est utilisee
            if ($modCodeFournisseur->code_auto)
            {
                $prefixSupplierIsUsed = $modCodeFournisseur->verif_prefixIsUsed();
            }

            if (GETPOST('nom'))
            {
                // We overwrite with values if posted
                $object->name					= GETPOST('nom');
                $object->prefix_comm			= GETPOST('prefix_comm');
                $object->client					= GETPOST('client');
                $object->code_client			= GETPOST('code_client');
                $object->fournisseur			= GETPOST('fournisseur');
                $object->code_fournisseur		= GETPOST('code_fournisseur');
                $object->address				= GETPOST('address');
                $object->zip					= GETPOST('zipcode');
                $object->town					= GETPOST('town');
                $object->country_id				= GETPOST('country_id')?GETPOST('country_id'):$mysoc->country_id;
                $object->state_id				= GETPOST('state_id');
                $object->skype					= GETPOST('skype');
                $object->phone					= GETPOST('phone');
                $object->fax					= GETPOST('fax');
                $object->email					= GETPOST('email');
                $object->url					= GETPOST('url');
                $object->capital				= GETPOST('capital');
                $object->idprof1				= GETPOST('idprof1');
                $object->idprof2				= GETPOST('idprof2');
                $object->idprof3				= GETPOST('idprof3');
                $object->idprof4				= GETPOST('idprof4');
        		    $object->idprof5				= GETPOST('idprof5');
        		    $object->idprof6				= GETPOST('idprof6');
                $object->typent_id				= GETPOST('typent_id');
                $object->effectif_id			= GETPOST('effectif_id');
                $object->barcode				= GETPOST('barcode');
                $object->forme_juridique_code	= GETPOST('forme_juridique_code');
                $object->default_lang			= GETPOST('default_lang');

                $object->tva_assuj				= GETPOST('assujtva_value');
                $object->tva_intra				= GETPOST('tva_intra');
                $object->status					= GETPOST('status');

                //Local Taxes
                $object->localtax1_assuj		= GETPOST('localtax1assuj_value');
                $object->localtax2_assuj		= GETPOST('localtax2assuj_value');

                // We set country_id, and country_code label of the chosen country
                if ($object->country_id > 0)
                {
                	$tmparray=getCountry($object->country_id,'all');
                    $object->country_code	= $tmparray['code'];
                    $object->country		= $tmparray['label'];
                }
            }

            dol_htmloutput_errors($error,$errors);

            if ($conf->use_javascript_ajax)
            {
                print "\n".'<script type="text/javascript" language="javascript">';
                print '$(document).ready(function () {
                			$("#selectcountry_id").change(function() {
                				document.formsoc.action.value="edit";
                				document.formsoc.submit();
                			});
                       })';
                print '</script>'."\n";
            }

            print '<form enctype="multipart/form-data" action="'.$_SERVER["PHP_SELF"].'?socid='.$object->id.'" method="post" name="formsoc">';
            print '<input type="hidden" name="action" value="update">';
            print '<input type="hidden" name="token" value="'.$_SESSION['newtoken'].'">';
            print '<input type="hidden" name="socid" value="'.$object->id.'">';
            if ($modCodeClient->code_auto || $modCodeFournisseur->code_auto) print '<input type="hidden" name="code_auto" value="1">';

            print '<table class="border" width="100%">';

            // Name
            print '<tr><td><span class="fieldrequired">'.$langs->trans('ThirdPartyName').'</span></td><td colspan="3"><input type="text" size="40" maxlength="60" name="nom" value="'.dol_escape_htmltag($object->name).'"></td></tr>';

            // Prefix
            if (! empty($conf->global->SOCIETE_USEPREFIX))  // Old not used prefix field
            {
                print '<tr><td>'.$langs->trans("Prefix").'</td><td colspan="3">';
                // It does not change the prefix mode using the auto numbering prefix
                if (($prefixCustomerIsUsed || $prefixSupplierIsUsed) && $object->prefix_comm)
                {
                    print '<input type="hidden" name="prefix_comm" value="'.dol_escape_htmltag($object->prefix_comm).'">';
                    print $object->prefix_comm;
                }
                else
                {
                    print '<input type="text" size="5" maxlength="5" name="prefix_comm" value="'.dol_escape_htmltag($object->prefix_comm).'">';
                }
                print '</td>';
            }

            // Prospect/Customer
            print '<tr><td width="25%"><span class="fieldrequired">'.$langs->trans('ProspectCustomer').'</span></td><td width="25%"><select class="flat" name="client">';
            if (empty($conf->global->SOCIETE_DISABLE_PROSPECTS)) print '<option value="2"'.($object->client==2?' selected="selected"':'').'>'.$langs->trans('Prospect').'</option>';
            if (empty($conf->global->SOCIETE_DISABLE_PROSPECTS) && empty($conf->global->SOCIETE_DISABLE_CUSTOMERS)) print '<option value="3"'.($object->client==3?' selected="selected"':'').'>'.$langs->trans('ProspectCustomer').'</option>';
            if (empty($conf->global->SOCIETE_DISABLE_CUSTOMERS)) print '<option value="1"'.($object->client==1?' selected="selected"':'').'>'.$langs->trans('Customer').'</option>';
            print '<option value="0"'.($object->client==0?' selected="selected"':'').'>'.$langs->trans('NorProspectNorCustomer').'</option>';
            print '</select></td>';
            print '<td width="25%">'.$langs->trans('CustomerCode').'</td><td width="25%">';

            print '<table class="nobordernopadding"><tr><td>';
            if ((!$object->code_client || $object->code_client == -1) && $modCodeClient->code_auto)
            {
                $tmpcode=$object->code_client;
                if (empty($tmpcode) && ! empty($modCodeClient->code_auto)) $tmpcode=$modCodeClient->getNextValue($object,0);
                print '<input type="text" name="code_client" size="16" value="'.dol_escape_htmltag($tmpcode).'" maxlength="15">';
            }
            else if ($object->codeclient_modifiable())
            {
                print '<input type="text" name="code_client" size="16" value="'.$object->code_client.'" maxlength="15">';
            }
            else
            {
                print $object->code_client;
                print '<input type="hidden" name="code_client" value="'.$object->code_client.'">';
            }
            print '</td><td>';
            $s=$modCodeClient->getToolTip($langs,$object,0);
            print $form->textwithpicto('',$s,1);
            print '</td></tr></table>';

            print '</td></tr>';

            // Supplier
            if (! empty($conf->fournisseur->enabled) && ! empty($user->rights->fournisseur->lire))
            {
                print '<tr>';
                print '<td><span class="fieldrequired">'.$langs->trans('Supplier').'</span></td><td>';
                print $form->selectyesno("fournisseur",$object->fournisseur,1);
                print '</td>';
                print '<td>'.$langs->trans('SupplierCode').'</td><td>';

                print '<table class="nobordernopadding"><tr><td>';
                if ((!$object->code_fournisseur || $object->code_fournisseur == -1) && $modCodeFournisseur->code_auto)
                {
                    $tmpcode=$object->code_fournisseur;
                    if (empty($tmpcode) && ! empty($modCodeFournisseur->code_auto)) $tmpcode=$modCodeFournisseur->getNextValue($object,1);
                    print '<input type="text" name="code_fournisseur" size="16" value="'.dol_escape_htmltag($tmpcode).'" maxlength="15">';
                }
                else if ($object->codefournisseur_modifiable())
                {
                    print '<input type="text" name="code_fournisseur" size="16" value="'.$object->code_fournisseur.'" maxlength="15">';
                }
                else
              {
                    print $object->code_fournisseur;
                    print '<input type="hidden" name="code_fournisseur" value="'.$object->code_fournisseur.'">';
                }
                print '</td><td>';
                $s=$modCodeFournisseur->getToolTip($langs,$object,1);
                print $form->textwithpicto('',$s,1);
                print '</td></tr></table>';

                print '</td></tr>';
            }

            // Barcode
            if (! empty($conf->barcode->enabled))
            {
                print '<tr><td valign="top">'.$langs->trans('Gencod').'</td><td colspan="3"><input type="text" name="barcode" value="'.$object->barcode.'">';
                print '</td></tr>';
            }

            // Status
            print '<tr><td>'.$langs->trans("Status").'</td><td colspan="3">';
            print $form->selectarray('status', array('0'=>$langs->trans('ActivityCeased'),'1'=>$langs->trans('InActivity')),$object->status);
            print '</td></tr>';

            // Address
            print '<tr><td valign="top">'.$langs->trans('Address').'</td><td colspan="3"><textarea name="address" cols="40" rows="3" wrap="soft">';
            print $object->address;
            print '</textarea></td></tr>';

            // Zip / Town
            print '<tr><td>'.$langs->trans('Zip').'</td><td>';
            print $formcompany->select_ziptown($object->zip,'zipcode',array('town','selectcountry_id','state_id'),6);
            print '</td><td>'.$langs->trans('Town').'</td><td>';
            print $formcompany->select_ziptown($object->town,'town',array('zipcode','selectcountry_id','state_id'));
            print '</td></tr>';

            // Country
            print '<tr><td>'.$langs->trans('Country').'</td><td colspan="3">';
            print $form->select_country((GETPOST('country_id')!=''?GETPOST('country_id'):$object->country_id),'country_id');
            if ($user->admin) print info_admin($langs->trans("YouCanChangeValuesForThisListFromDictionarySetup"),1);
            print '</td></tr>';

            // State
            if (empty($conf->global->SOCIETE_DISABLE_STATE))
            {
                print '<tr><td>'.$langs->trans('State').'</td><td colspan="3">';
                print $formcompany->select_state($object->state_id,$object->country_code);
                print '</td></tr>';
            }

            // EMail / Web
            print '<tr><td>'.$langs->trans('EMail').(! empty($conf->global->SOCIETE_MAIL_REQUIRED)?'*':'').'</td><td colspan="3"><input type="text" name="email" size="32" value="'.$object->email.'"></td></tr>';
            print '<tr><td>'.$langs->trans('Web').'</td><td colspan="3"><input type="text" name="url" size="32" value="'.$object->url.'"></td></tr>';

            // Skype
            if (! empty($conf->skype->enabled))
            {
                print '<tr><td>'.$langs->trans('Skype').'</td><td colspan="3"><input type="text" name="skype" size="32" value="'.$object->skype.'"></td></tr>';
            }

            // Phone / Fax
            print '<tr><td>'.$langs->trans('Phone').'</td><td><input type="text" name="phone" value="'.$object->phone.'"></td>';
            print '<td>'.$langs->trans('Fax').'</td><td><input type="text" name="fax" value="'.$object->fax.'"></td></tr>';

            // Prof ids
            $i=1; $j=0;
            while ($i <= 6)
            {
                $idprof=$langs->transcountry('ProfId'.$i,$object->country_code);
                if ($idprof!='-')
                {
                    if (($j % 2) == 0) print '<tr>';

					$idprof_mandatory ='SOCIETE_IDPROF'.($i).'_MANDATORY';
					if(empty($conf->global->$idprof_mandatory))
						print '<td>'.$idprof.'</td><td>';
					else
						print '<td><span class="fieldrequired">'.$idprof.'</td><td>';

                    $key='idprof'.$i;
                    print $formcompany->get_input_id_prof($i,'idprof'.$i,$object->$key,$object->country_code);
                    print '</td>';
                    if (($j % 2) == 1) print '</tr>';
                    $j++;
                }
                $i++;
            }
            if ($j % 2 == 1) print '<td colspan="2"></td></tr>';

            // VAT payers
            print '<tr><td>'.$langs->trans('VATIsUsed').'</td><td>';
            print $form->selectyesno('assujtva_value',$object->tva_assuj,1);
            print '</td>';

            // VAT Code
            print '<td>'.$langs->trans('VATIntra').'</td>';
            print '<td>';
            $s ='<input type="text" class="flat" name="tva_intra" size="12" maxlength="20" value="'.$object->tva_intra.'">';

            if (empty($conf->global->MAIN_DISABLEVATCHECK))
            {
                $s.=' &nbsp; ';

                if ($conf->use_javascript_ajax)
                {
                    print "\n";
                    print '<script language="JavaScript" type="text/javascript">';
                    print "function CheckVAT(a) {\n";
                    print "newpopup('".DOL_URL_ROOT."/societe/checkvat/checkVatPopup.php?vatNumber='+a,'".dol_escape_js($langs->trans("VATIntraCheckableOnEUSite"))."',500,285);\n";
                    print "}\n";
                    print '</script>';
                    print "\n";
                    $s.='<a href="#" class="hideonsmartphone" onclick="javascript: CheckVAT(document.formsoc.tva_intra.value);">'.$langs->trans("VATIntraCheck").'</a>';
                    $s = $form->textwithpicto($s,$langs->trans("VATIntraCheckDesc",$langs->trans("VATIntraCheck")),1);
                }
                else
                {
                    $s.='<a href="'.$langs->transcountry("VATIntraCheckURL",$object->country_id).'" class="hideonsmartphone" target="_blank">'.img_picto($langs->trans("VATIntraCheckableOnEUSite"),'help').'</a>';
                }
            }
            print $s;
            print '</td>';
            print '</tr>';

            // Local Taxes
            //TODO: Place into a function to control showing by country or study better option
            if($mysoc->localtax1_assuj=="1" && $mysoc->localtax2_assuj=="1")
            {
                print '<tr><td>'.$langs->transcountry("LocalTax1IsUsed",$mysoc->country_code).'</td><td>';
                print $form->selectyesno('localtax1assuj_value',$object->localtax1_assuj,1);
                print '</td><td>'.$langs->transcountry("LocalTax2IsUsed",$mysoc->country_code).'</td><td>';
                print $form->selectyesno('localtax2assuj_value',$object->localtax2_assuj,1);
                print '</td></tr>';

            }
            elseif($mysoc->localtax1_assuj=="1")
            {
                print '<tr><td>'.$langs->transcountry("LocalTax1IsUsed",$mysoc->country_code).'</td><td colspan="3">';
                print $form->selectyesno('localtax1assuj_value',$object->localtax1_assuj,1);
                print '</td></tr>';

            }
            elseif($mysoc->localtax2_assuj=="1")
            {
                print '<tr><td>'.$langs->transcountry("LocalTax2IsUsed",$mysoc->country_code).'</td><td colspan="3">';
                print $form->selectyesno('localtax2assuj_value',$object->localtax2_assuj,1);
                print '</td></tr>';
            }

            if ($mysoc->country_code=='ES' && $mysoc->localtax2_assuj!="1" && ! empty($conf->fournisseur->enabled) && $object->fournisseur==1)
            {
            	print '<tr><td>'.$langs->transcountry("LocalTax2IsUsed",$mysoc->country_code).'</td><td colspan="3">';
            	print $form->selectyesno('localtax2assuj_value',0,1);
            	print '</td><tr>';
            }

            // Type - Size
            print '<tr><td>'.$langs->trans("ThirdPartyType").'</td><td>';
            print $form->selectarray("typent_id",$formcompany->typent_array(0), $object->typent_id, 0, 0, 0, '', 0, 0, 0, (empty($conf->global->SOCIETE_SORT_ON_TYPEENT)?'ASC':$conf->global->SOCIETE_SORT_ON_TYPEENT));
            if ($user->admin) print info_admin($langs->trans("YouCanChangeValuesForThisListFromDictionarySetup"),1);
            print '</td>';
            print '<td>'.$langs->trans("Staff").'</td><td>';
            print $form->selectarray("effectif_id",$formcompany->effectif_array(0), $object->effectif_id);
            if ($user->admin) print info_admin($langs->trans("YouCanChangeValuesForThisListFromDictionarySetup"),1);
            print '</td></tr>';

            print '<tr><td>'.$langs->trans('JuridicalStatus').'</td><td colspan="3">';
            print $formcompany->select_juridicalstatus($object->forme_juridique_code,$object->country_code);
            print '</td></tr>';

            // Capital
            print '<tr><td>'.$langs->trans("Capital").'</td><td colspan="3"><input type="text" name="capital" size="10" value="'.$object->capital.'"> <font class="hideonsmartphone">'.$langs->trans("Currency".$conf->currency).'</font></td></tr>';

            // Default language
            if (! empty($conf->global->MAIN_MULTILANGS))
            {
                print '<tr><td>'.$langs->trans("DefaultLang").'</td><td colspan="3">'."\n";
                print $formadmin->select_language($object->default_lang,'default_lang',0,0,1);
                print '</td>';
                print '</tr>';
            }

            // Other attributes
            $parameters=array('colspan' => ' colspan="3"', 'colspanvalue' => '3');
            $reshook=$hookmanager->executeHooks('formObjectOptions',$parameters,$object,$action);    // Note that $action and $object may have been modified by hook
            if (empty($reshook) && ! empty($extrafields->attribute_label))
            {
            	print $object->showOptionals($extrafields,'edit');
            }

            // Logo
            print '<tr class="hideonsmartphone">';
            print '<td>'.$langs->trans("Logo").'</td>';
            print '<td colspan="3">';
            if ($object->logo) print $form->showphoto('societe',$object,50);
            $caneditfield=1;
            if ($caneditfield)
            {
                if ($object->logo) print "<br>\n";
                print '<table class="nobordernopadding">';
                if ($object->logo) print '<tr><td><input type="checkbox" class="flat" name="deletephoto" id="photodelete"> '.$langs->trans("Delete").'<br><br></td></tr>';
                //print '<tr><td>'.$langs->trans("PhotoFile").'</td></tr>';
                print '<tr><td><input type="file" class="flat" name="photo" id="photoinput"></td></tr>';
                print '</table>';
            }
            print '</td>';
            print '</tr>';

            print '</table>';
            print '<br>';

            print '<center>';
            print '<input type="submit" class="button" name="save" value="'.$langs->trans("Save").'">';
            print ' &nbsp; &nbsp; ';
            print '<input type="submit" class="button" name="cancel" value="'.$langs->trans("Cancel").'">';
            print '</center>';

            print '</form>';

	        dol_fiche_end();
        }
    }
    else
    {
        /*
         * View
         */
        $object = new Societe($db);
        $res=$object->fetch($socid);
        if ($res < 0) { dol_print_error($db,$object->error); exit; }
        $res=$object->fetch_optionals($object->id,$extralabels);
        //if ($res < 0) { dol_print_error($db); exit; }


        $head = societe_prepare_head($object);

        dol_fiche_head($head, 'card', $langs->trans("ThirdParty"),0,'company');

        // Confirm delete third party
        if ($action == 'delete' || ($conf->use_javascript_ajax && empty($conf->dol_use_jmobile)))
        {
            print $form->formconfirm($_SERVER["PHP_SELF"]."?socid=".$object->id,$langs->trans("DeleteACompany"),$langs->trans("ConfirmDeleteCompany"),"confirm_delete",'',0,"action-delete");
        }

        dol_htmloutput_errors($error,$errors);

        $showlogo=$object->logo;
        $showbarcode=empty($conf->barcode->enabled)?0:1;
        if (! empty($conf->global->MAIN_USE_ADVANCED_PERMS) && empty($user->rights->barcode->lire_advance)) $showbarcode=0;

        print '<table class="border" width="100%">';

        // Ref
        /*
        print '<tr><td width="25%" valign="top">'.$langs->trans("Ref").'</td>';
        print '<td colspan="2">';
        print $fuser->id;
        print '</td>';
        print '</tr>';
        */

        // Name
        print '<tr><td width="25%">'.$langs->trans('ThirdPartyName').'</td>';
        print '<td colspan="3">';
        print $form->showrefnav($object, 'socid', '', ($user->societe_id?0:1), 'rowid', 'nom');
        print '</td>';
        print '</tr>';

        // Logo+barcode
        $rowspan=4;
        if (! empty($conf->global->SOCIETE_USEPREFIX)) $rowspan++;
        if (! empty($object->client)) $rowspan++;
        if (! empty($conf->fournisseur->enabled) && $object->fournisseur && ! empty($user->rights->fournisseur->lire)) $rowspan++;
        if (! empty($conf->barcode->enabled)) $rowspan++;
        if (empty($conf->global->SOCIETE_DISABLE_STATE)) $rowspan++;
        $htmllogobar='';
        if ($showlogo || $showbarcode)
        {
            $htmllogobar.='<td rowspan="'.$rowspan.'" style="text-align: center;" width="25%">';
            if ($showlogo)   $htmllogobar.=$form->showphoto('societe',$object,50);
            if ($showlogo && $showbarcode) $htmllogobar.='<br><br>';
            if ($showbarcode) $htmllogobar.=$form->showbarcode($object,50);
            $htmllogobar.='</td>';
        }

        // Prefix
        if (! empty($conf->global->SOCIETE_USEPREFIX))  // Old not used prefix field
        {
            print '<tr><td>'.$langs->trans('Prefix').'</td><td colspan="'.(2+(($showlogo || $showbarcode)?0:1)).'">'.$object->prefix_comm.'</td>';
            print $htmllogobar; $htmllogobar='';
            print '</tr>';
        }

        // Customer code
        if ($object->client)
        {
            print '<tr><td>';
            print $langs->trans('CustomerCode').'</td><td colspan="'.(2+(($showlogo || $showbarcode)?0:1)).'">';
            print $object->code_client;
            if ($object->check_codeclient() <> 0) print ' <font class="error">('.$langs->trans("WrongCustomerCode").')</font>';
            print '</td>';
            print $htmllogobar; $htmllogobar='';
            print '</tr>';
        }

        // Supplier code
        if (! empty($conf->fournisseur->enabled) && $object->fournisseur && ! empty($user->rights->fournisseur->lire))
        {
            print '<tr><td>';
            print $langs->trans('SupplierCode').'</td><td colspan="'.(2+(($showlogo || $showbarcode)?0:1)).'">';
            print $object->code_fournisseur;
            if ($object->check_codefournisseur() <> 0) print ' <font class="error">('.$langs->trans("WrongSupplierCode").')</font>';
            print '</td>';
            print $htmllogobar; $htmllogobar='';
            print '</tr>';
        }

        // Barcode
        if (! empty($conf->barcode->enabled))
        {
            print '<tr><td>';
            print $langs->trans('Gencod').'</td><td colspan="'.(2+(($showlogo || $showbarcode)?0:1)).'">'.$object->barcode;
            print '</td>';
            print $htmllogobar; $htmllogobar='';
            print '</tr>';
        }

        // Status
        print '<tr><td>'.$langs->trans("Status").'</td>';
        print '<td colspan="'.(2+(($showlogo || $showbarcode)?0:1)).'">';
        print $object->getLibStatut(2);
        print '</td>';
        print $htmllogobar; $htmllogobar='';
        print '</tr>';

        // Address
        print "<tr><td valign=\"top\">".$langs->trans('Address').'</td><td colspan="'.(2+(($showlogo || $showbarcode)?0:1)).'">';
        dol_print_address($object->address,'gmap','thirdparty',$object->id);
        print "</td></tr>";

        // Zip / Town
        print '<tr><td width="25%">'.$langs->trans('Zip').' / '.$langs->trans("Town").'</td><td colspan="'.(2+(($showlogo || $showbarcode)?0:1)).'">';
        print $object->zip.($object->zip && $object->town?" / ":"").$object->town;
        print "</td>";
        print '</tr>';

        // Country
        print '<tr><td>'.$langs->trans("Country").'</td><td colspan="'.(2+(($showlogo || $showbarcode)?0:1)).'" class="nowrap">';
    	if (! empty($object->country_code))
    	{
           	$img=picto_from_langcode($object->country_code);
           	if ($object->isInEEC()) print $form->textwithpicto(($img?$img.' ':'').$object->country,$langs->trans("CountryIsInEEC"),1,0);
           	else print ($img?$img.' ':'').$object->country;
    	}
        print '</td></tr>';

        // State
        if (empty($conf->global->SOCIETE_DISABLE_STATE)) print '<tr><td>'.$langs->trans('State').'</td><td colspan="'.(2+(($showlogo || $showbarcode)?0:1)).'">'.$object->state.'</td>';

        // EMail
        print '<tr><td>'.$langs->trans('EMail').'</td><td colspan="3">';
        print dol_print_email($object->email,0,$object->id,'AC_EMAIL');
        print '</td></tr>';

        // Web
        print '<tr><td>'.$langs->trans('Web').'</td><td colspan="3">';
        print dol_print_url($object->url);
        print '</td></tr>';

        // Skype
        if (! empty($conf->skype->enabled))
        {
            print '<tr><td>'.$langs->trans('Skype').'</td><td colspan="3">';
            print dol_print_skype($object->skype,0,$object->id,'AC_SKYPE');
            print '</td></tr>';
        }

        // Phone / Fax
        print '<tr><td>'.$langs->trans('Phone').'</td><td style="min-width: 25%;">'.dol_print_phone($object->phone,$object->country_code,0,$object->id,'AC_TEL').'</td>';
        print '<td>'.$langs->trans('Fax').'</td><td style="min-width: 25%;">'.dol_print_phone($object->fax,$object->country_code,0,$object->id,'AC_FAX').'</td></tr>';

        // Prof ids
        $i=1; $j=0;
        while ($i <= 6)
        {
            $idprof=$langs->transcountry('ProfId'.$i,$object->country_code);
            if ($idprof!='-')
            {
                if (($j % 2) == 0) print '<tr>';
                print '<td>'.$idprof.'</td><td>';
                $key='idprof'.$i;
                print $object->$key;
                if ($object->$key)
                {
                    if ($object->id_prof_check($i,$object) > 0) print ' &nbsp; '.$object->id_prof_url($i,$object);
                    else print ' <font class="error">('.$langs->trans("ErrorWrongValue").')</font>';
                }
                print '</td>';
                if (($j % 2) == 1) print '</tr>';
                $j++;
            }
            $i++;
        }
        if ($j % 2 == 1)  print '<td colspan="2"></td></tr>';

        // VAT payers
        print '<tr><td>';
        print $langs->trans('VATIsUsed');
        print '</td><td>';
        print yn($object->tva_assuj);
        print '</td>';

        // VAT Code
        print '<td class="nowrap">'.$langs->trans('VATIntra').'</td><td>';
        if ($object->tva_intra)
        {
            $s='';
            $s.=$object->tva_intra;
            $s.='<input type="hidden" id="tva_intra" name="tva_intra" size="12" maxlength="20" value="'.$object->tva_intra.'">';

            if (empty($conf->global->MAIN_DISABLEVATCHECK))
            {
                $s.=' &nbsp; ';

                if ($conf->use_javascript_ajax)
                {
                    print "\n";
                    print '<script language="JavaScript" type="text/javascript">';
                    print "function CheckVAT(a) {\n";
                    print "newpopup('".DOL_URL_ROOT."/societe/checkvat/checkVatPopup.php?vatNumber='+a,'".dol_escape_js($langs->trans("VATIntraCheckableOnEUSite"))."',500,285);\n";
                    print "}\n";
                    print '</script>';
                    print "\n";
                    $s.='<a href="#" class="hideonsmartphone" onclick="javascript: CheckVAT( $(\'#tva_intra\').val() );">'.$langs->trans("VATIntraCheck").'</a>';
                    $s = $form->textwithpicto($s,$langs->trans("VATIntraCheckDesc",$langs->trans("VATIntraCheck")),1);
                }
                else
                {
                    $s.='<a href="'.$langs->transcountry("VATIntraCheckURL",$object->country_id).'" class="hideonsmartphone" target="_blank">'.img_picto($langs->trans("VATIntraCheckableOnEUSite"),'help').'</a>';
                }
            }
            print $s;
        }
        else
        {
            print '&nbsp;';
        }
        print '</td>';
        print '</tr>';

        // Local Taxes
        //TODO: Place into a function to control showing by country or study better option
        if($mysoc->localtax1_assuj=="1" && $mysoc->localtax2_assuj=="1")
        {
            print '<tr><td>'.$langs->transcountry("LocalTax1IsUsed",$mysoc->country_code).'</td><td>';
            print yn($object->localtax1_assuj);
            print '</td><td>'.$langs->transcountry("LocalTax2IsUsed",$mysoc->country_code).'</td><td>';
            print yn($object->localtax2_assuj);
            print '</td></tr>';

        }
        elseif($mysoc->localtax1_assuj=="1")
        {
            print '<tr><td>'.$langs->transcountry("LocalTax1IsUsed",$mysoc->country_code).'</td><td colspan="3">';
            print yn($object->localtax1_assuj);
            print '</td><tr>';
        }
        elseif($mysoc->localtax2_assuj=="1")
        {
            print '<tr><td>'.$langs->transcountry("LocalTax2IsUsed",$mysoc->country_code).'</td><td colspan="3">';
            print yn($object->localtax2_assuj);
            print '</td><tr>';
        }

        if ($mysoc->country_code=='ES' && $mysoc->localtax2_assuj!="1" && ! empty($conf->fournisseur->enabled) && $object->fournisseur==1)
        {
        	print '<tr><td>'.$langs->transcountry("LocalTax2IsUsed",$mysoc->country_code).'</td><td colspan="3">';
            print yn($object->localtax2_assuj);
            print '</td><tr>';
        }

        // Type + Staff
        $arr = $formcompany->typent_array(1);
        $object->typent= $arr[$object->typent_code];
        print '<tr><td>'.$langs->trans("ThirdPartyType").'</td><td>'.$object->typent.'</td><td>'.$langs->trans("Staff").'</td><td>'.$object->effectif.'</td></tr>';

        // Legal
        print '<tr><td>'.$langs->trans('JuridicalStatus').'</td><td colspan="3">'.$object->forme_juridique.'</td></tr>';

        // Capital
        print '<tr><td>'.$langs->trans('Capital').'</td><td colspan="3">';
        if ($object->capital) print price($object->capital,'',$langs,0,-1,-1, $conf->currency);
        else print '&nbsp;';
        print '</td></tr>';

        // Default language
        if (! empty($conf->global->MAIN_MULTILANGS))
        {
            require_once DOL_DOCUMENT_ROOT.'/core/lib/functions2.lib.php';
            print '<tr><td>'.$langs->trans("DefaultLang").'</td><td colspan="3">';
            //$s=picto_from_langcode($object->default_lang);
            //print ($s?$s.' ':'');
            $langs->load("languages");
            $labellang = ($object->default_lang?$langs->trans('Language_'.$object->default_lang):'');
            print $labellang;
            print '</td></tr>';
        }

        // Other attributes
        $parameters=array('socid'=>$socid, 'colspan' => ' colspan="3"', 'colspanvalue' => '3');
        $reshook=$hookmanager->executeHooks('formObjectOptions',$parameters,$object,$action);    // Note that $action and $object may have been modified by hook
        print $hookmanager->resPrint;
        if (empty($reshook) && ! empty($extrafields->attribute_label))
        {
        	print $object->showOptionals($extrafields);
        }

        // Ban
        if (empty($conf->global->SOCIETE_DISABLE_BANKACCOUNT))
        {
            print '<tr><td>';
            print '<table width="100%" class="nobordernopadding"><tr><td>';
            print $langs->trans('RIB');
            print '<td><td align="right">';
            if ($user->rights->societe->creer) print '<a href="'.DOL_URL_ROOT.'/societe/rib.php?socid='.$object->id.'">'.img_edit().'</a>';
            else print '&nbsp;';
            print '</td></tr></table>';
            print '</td>';
            print '<td colspan="3">';
            print $object->display_rib();
            print '</td></tr>';
        }

        // Parent company
        if (empty($conf->global->SOCIETE_DISABLE_PARENTCOMPANY))
        {
        	// Payment term
        	print '<tr><td>';
        	print '<table class="nobordernopadding" width="100%"><tr><td>';
        	print $langs->trans('ParentCompany');
        	print '</td>';
        	if ($action != 'editparentcompany') print '<td align="right"><a href="'.$_SERVER["PHP_SELF"].'?action=editparentcompany&amp;socid='.$object->id.'">'.img_edit($langs->transnoentitiesnoconv('Edit'),1).'</a></td>';
        	print '</tr></table>';
        	print '</td><td colspan="3">';
        	if ($action == 'editparentcompany')
        	{
        		$form->form_thirdparty($_SERVER['PHP_SELF'].'?socid='.$object->id,$object->parent,'editparentcompany','s.rowid <> '.$object->id,1);
        	}
        	else
        	{
        		$form->form_thirdparty($_SERVER['PHP_SELF'].'?socid='.$object->id,$object->parent,'none','s.rowid <> '.$object->id,1);
        	}
        	print '</td>';
        	print '</tr>';
        }

        // Sales representative
        include DOL_DOCUMENT_ROOT.'/societe/tpl/linesalesrepresentative.tpl.php';

        // Module Adherent
        if (! empty($conf->adherent->enabled))
        {
            $langs->load("members");
            print '<tr><td width="25%" valign="top">'.$langs->trans("LinkedToDolibarrMember").'</td>';
            print '<td colspan="3">';
            $adh=new Adherent($db);
            $result=$adh->fetch('','',$object->id);
            if ($result > 0)
            {
                $adh->ref=$adh->getFullName($langs);
                print $adh->getNomUrl(1);
            }
            else
            {
                print $langs->trans("ThirdpartyNotLinkedToMember");
            }
            print '</td>';
            print "</tr>\n";
        }

        print '</table>';

        dol_fiche_end();


        /*
         *  Actions
         */
        print '<div class="tabsAction">'."\n";

		$parameters=array();
		$reshook=$hookmanager->executeHooks('addMoreActionsButtons',$parameters,$object,$action);    // Note that $action and $object may have been modified by hook
		if (empty($reshook))
		{
	        if (! empty($object->email))
	        {
	        	$langs->load("mails");
	        	print '<div class="inline-block divButAction"><a class="butAction" href="'.$_SERVER['PHP_SELF'].'?socid='.$object->id.'&amp;action=presend&amp;mode=init">'.$langs->trans('SendMail').'</a></div>';
	        }
	        else
			{
	        	$langs->load("mails");
	       		print '<div class="inline-block divButAction"><a class="butActionRefused" href="#" title="'.dol_escape_htmltag($langs->trans("NoEMail")).'">'.$langs->trans('SendMail').'</a></div>';
	        }

	        if ($user->rights->societe->creer)
	        {
	            print '<div class="inline-block divButAction"><a class="butAction" href="'.$_SERVER["PHP_SELF"].'?socid='.$object->id.'&amp;action=edit">'.$langs->trans("Modify").'</a></div>'."\n";
	        }

	        if ($user->rights->societe->supprimer)
	        {
	            if ($conf->use_javascript_ajax && empty($conf->dol_use_jmobile))	// We can't use preloaded confirm form with jmobile
	            {
	                print '<div class="inline-block divButAction"><span id="action-delete" class="butActionDelete">'.$langs->trans('Delete').'</span></div>'."\n";
	            }
	            else
				{
	                print '<div class="inline-block divButAction"><a class="butActionDelete" href="'.$_SERVER["PHP_SELF"].'?socid='.$object->id.'&amp;action=delete">'.$langs->trans('Delete').'</a></div>'."\n";
	            }
	        }
		}

        print '</div>'."\n";


		if ($action == 'presend')
		{
			/*
			 * Affiche formulaire mail
			*/

			// By default if $action=='presend'
			$titreform='SendMail';
			$topicmail='';
			$action='send';
			$modelmail='thirdparty';

			print '<br>';
			print_titre($langs->trans($titreform));
			
			// Define output language
			$outputlangs = $langs;
			$newlang = '';
			if ($conf->global->MAIN_MULTILANGS && empty($newlang) && ! empty($_REQUEST['lang_id']))
				$newlang = $_REQUEST['lang_id'];
			if ($conf->global->MAIN_MULTILANGS && empty($newlang))
				$newlang = $object->client->default_lang;

			// Cree l'objet formulaire mail
			include_once DOL_DOCUMENT_ROOT.'/core/class/html.formmail.class.php';
			$formmail = new FormMail($db);
			$formmail->param['langsmodels']=(empty($newlang)?$langs->defaultlang:$newlang);
			$formmail->fromtype = 'user';
			$formmail->fromid   = $user->id;
			$formmail->fromname = $user->getFullName($langs);
			$formmail->frommail = $user->email;
			$formmail->withfrom=1;
			$formmail->withtopic=1;
			$liste=array();
			foreach ($object->thirdparty_and_contact_email_array(1) as $key=>$value) $liste[$key]=$value;
			$formmail->withto=GETPOST('sendto')?GETPOST('sendto'):$liste;
			$formmail->withtofree=0;
			$formmail->withtocc=$liste;
			$formmail->withtoccc=$conf->global->MAIN_EMAIL_USECCC;
			$formmail->withfile=2;
			$formmail->withbody=1;
			$formmail->withdeliveryreceipt=1;
			$formmail->withcancel=1;
			// Tableau des substitutions
			$formmail->substit['__SIGNATURE__']=$user->signature;
			$formmail->substit['__PERSONALIZED__']='';
			$formmail->substit['__CONTACTCIVNAME__']='';

			//Find the good contact adress
			/*
			$custcontact='';
			$contactarr=array();
			$contactarr=$object->liste_contact(-1,'external');

			if (is_array($contactarr) && count($contactarr)>0)
			{
			foreach($contactarr as $contact)
			{
			if ($contact['libelle']==$langs->trans('TypeContact_facture_external_BILLING')) {

			require_once DOL_DOCUMENT_ROOT . '/contact/class/contact.class.php';

			$contactstatic=new Contact($db);
			$contactstatic->fetch($contact['id']);
			$custcontact=$contactstatic->getFullName($langs,1);
			}
			}

			if (!empty($custcontact)) {
			$formmail->substit['__CONTACTCIVNAME__']=$custcontact;
			}
			}*/


			// Tableau des parametres complementaires du post
			$formmail->param['action']=$action;
			$formmail->param['models']=$modelmail;
			$formmail->param['socid']=$object->id;
			$formmail->param['returnurl']=$_SERVER["PHP_SELF"].'?socid='.$object->id;

			// Init list of files
			if (GETPOST("mode")=='init')
			{
				$formmail->clear_attached_files();
				$formmail->add_attached_files($file,basename($file),dol_mimetype($file));
			}

			print $formmail->get_form();

			print '<br>';
		}
		else
		{

	        if (empty($conf->global->SOCIETE_DISABLE_BUILDDOC))
	        {
				print '<div class="fichecenter"><div class="fichethirdleft">';
	        	//print '<table width="100%"><tr><td valign="top" width="50%">';
	            print '<a name="builddoc"></a>'; // ancre

	            /*
	             * Documents generes
	             */
	            $filedir=$conf->societe->multidir_output[$object->entity].'/'.$object->id;
	            $urlsource=$_SERVER["PHP_SELF"]."?socid=".$object->id;
	            $genallowed=$user->rights->societe->creer;
	            $delallowed=$user->rights->societe->supprimer;

	            $var=true;

	            $somethingshown=$formfile->show_documents('company',$object->id,$filedir,$urlsource,$genallowed,$delallowed,'',0,0,0,28,0,'',0,'',$object->default_lang);

				print '</div><div class="fichetwothirdright"><div class="ficheaddleft">';


				print '</div></div></div>';

	            print '<br>';
	        }

	        print '<div class="fichecenter"><br></div>';

	        // Subsidiaries list
	        $result=show_subsidiaries($conf,$langs,$db,$object);

	        // Contacts list
	        if (empty($conf->global->SOCIETE_DISABLE_CONTACTS))
	        {
	            $result=show_contacts($conf,$langs,$db,$object,$_SERVER["PHP_SELF"].'?socid='.$object->id);
	        }

	        // Addresses list
	        if (! empty($conf->global->SOCIETE_ADDRESSES_MANAGEMENT))
	        {
	        	$result=show_addresses($conf,$langs,$db,$object,$_SERVER["PHP_SELF"].'?socid='.$object->id);
	        }

	        // Projects list
	        $result=show_projects($conf,$langs,$db,$object,$_SERVER["PHP_SELF"].'?socid='.$object->id);
		}
    }

}


// End of page
llxFooter();
$db->close();<|MERGE_RESOLUTION|>--- conflicted
+++ resolved
@@ -432,20 +432,11 @@
 
                 	$sql = "UPDATE ".MAIN_DB_PREFIX."adherent";
                 	$sql.= " SET fk_soc = NULL WHERE fk_soc = " . $id;
-<<<<<<< HEAD
-                	dol_syslog(get_class($this)."::delete", LOG_DEBUG);
-                	if (! $this->db->query($sql))
-                	{
-                		$error++;
-                		$this->error .= $this->db->lasterror();
-=======
-                	dol_syslog(get_class($object)."::delete sql=".$sql, LOG_DEBUG);
+                	dol_syslog(get_class($object)."::delete", LOG_DEBUG);
                 	if (! $object->db->query($sql))
                 	{
                 		$error++;
                 		$object->error .= $object->db->lasterror();
-                		dol_syslog(get_class($object)."::delete erreur -1 ".$object->error, LOG_ERR);
->>>>>>> 61ff1d2f
                 	}
                 }
 
