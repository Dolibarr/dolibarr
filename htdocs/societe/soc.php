--- conflicted
+++ resolved
@@ -1751,13 +1751,9 @@
             }
             
             // VAT Code
-<<<<<<< HEAD
             print '<td>'.fieldLabel('VATIntra','intra_vat').'</td>';
             print '<td>';
-=======
-            print '<tr><td>'.fieldLabel('VATIntra','intra_vat').'</td>';
-            print '<td colspan="3">';
->>>>>>> c1ec3d9b
+
             $s ='<input type="text" class="flat maxwidthonsmartphone" name="tva_intra" id="intra_vat" maxlength="20" value="'.$object->tva_intra.'">';
 
             if (empty($conf->global->MAIN_DISABLEVATCHECK))
