<?php
/* Copyright (C) 2005     	Patrick Rouillon    <patrick@rouillon.net>
 * Copyright (C) 2005-2011	Laurent Destailleur <eldy@users.sourceforge.net>
 * Copyright (C) 2005-2012	Regis Houssin       <regis.houssin@inodbox.com>
 * Copyright (C) 2011-2015	Philippe Grand      <philippe.grand@atoo-net.com>
 * Copyright (C) 2014       Charles-Fr Benke	<charles.fr@benke.fr>
 * Copyright (C) 2015       Marcos García       <marcosgdf@gmail.com>
 *
 * This program is free software; you can redistribute it and/or modify
 * it under the terms of the GNU General Public License as published by
 * the Free Software Foundation; either version 3 of the License, or
 * (at your option) any later version.
 *
 * This program is distributed in the hope that it will be useful,
 * but WITHOUT ANY WARRANTY; without even the implied warranty of
 * MERCHANTABILITY or FITNESS FOR A PARTICULAR PURPOSE.  See the
 * GNU General Public License for more details.
 *
 * You should have received a copy of the GNU General Public License
 * along with this program. If not, see <https://www.gnu.org/licenses/>.
 */

/**
 *     \file       htdocs/societe/societecontact.php
 *     \ingroup    societe
 *     \brief      Onglet de gestion des contacts additionnel d'une société
 */

require '../main.inc.php';
require_once DOL_DOCUMENT_ROOT.'/contact/class/contact.class.php';
require_once DOL_DOCUMENT_ROOT.'/core/lib/company.lib.php';
require_once DOL_DOCUMENT_ROOT.'/core/class/html.formother.class.php';
require_once DOL_DOCUMENT_ROOT.'/core/class/html.formcompany.class.php';

$langs->loadLangs(array("orders", "companies"));

$id = GETPOST('id', 'int') ?GETPOST('id', 'int') : GETPOST('socid', 'int');
$ref = GETPOST('ref', 'alpha');
$action = GETPOST('action', 'aZ09');
$massaction = GETPOST('massaction', 'alpha');

$limit = GETPOST('limit', 'int') ?GETPOST('limit', 'int') : $conf->liste_limit;
$sortfield = GETPOST("sortfield", 'alpha');
$sortorder = GETPOST("sortorder", 'alpha');
$page = GETPOSTISSET('pageplusone') ? (GETPOST('pageplusone') - 1) : GETPOST("page", 'int');
if (!$sortorder) $sortorder = "ASC";
if (!$sortfield) $sortfield = "s.nom";
if (empty($page) || $page == -1 || !empty($search_btn) || !empty($search_remove_btn) || (empty($toselect) && $massaction === '0')) { $page = 0; }
$offset = $limit * $page;
$pageprev = $page - 1;
$pagenext = $page + 1;

// Security check
if ($user->socid) $socid = $user->socid;
$result = restrictedArea($user, 'societe', $id, '');

$object = new Societe($db);

// Initialize technical object to manage hooks of page. Note that conf->hooks_modules contains array of hook context
$hookmanager->initHooks(array('contactthirdparty', 'globalcard'));


/*
 * Actions
 */

if ($action == 'addcontact' && $user->rights->societe->creer)
{
	$result = $object->fetch($id);

	if ($result > 0 && $id > 0)
	{
		$contactid = (GETPOST('userid', 'int') ? GETPOST('userid', 'int') : GETPOST('contactid', 'int'));
		$typeid = (GETPOST('typecontact') ? GETPOST('typecontact') : GETPOST('type'));
		$result = $object->add_contact($contactid, $typeid, GETPOST("source", 'aZ09'));
	}

	if ($result >= 0)
	{
		header("Location: ".$_SERVER['PHP_SELF']."?id=".$object->id);
		exit;
	} else {
		if ($object->error == 'DB_ERROR_RECORD_ALREADY_EXISTS')
		{
			$langs->load("errors");
			$mesg = '<div class="error">'.$langs->trans("ErrorThisContactIsAlreadyDefinedAsThisType").'</div>';
		} else {
			$mesg = '<div class="error">'.$object->error.'</div>';
		}
	}
}

// bascule du statut d'un contact
elseif ($action == 'swapstatut' && $user->rights->societe->creer)
{
	if ($object->fetch($id))
	{
		$result = $object->swapContactStatus(GETPOST('ligne'));
	} else {
		dol_print_error($db);
	}
}

// Efface un contact
elseif ($action == 'deletecontact' && $user->rights->societe->creer)
{
	$object->fetch($id);
	$result = $object->delete_contact($_GET["lineid"]);

	if ($result >= 0)
	{
		header("Location: ".$_SERVER['PHP_SELF']."?id=".$object->id);
		exit;
	} else {
		dol_print_error($db);
	}
}
/*
elseif ($action == 'setaddress' && $user->rights->societe->creer)
{
	$object->fetch($id);
	$result=$object->setDeliveryAddress($_POST['fk_address']);
	if ($result < 0) dol_print_error($db,$object->error);
}*/


/*
 * View
 */

$help_url = 'EN:Module_Third_Parties|FR:Module_Tiers|ES:Empresas';
llxHeader('', $langs->trans("ThirdParty"), $help_url);


$form = new Form($db);
$formcompany = new FormCompany($db);
$formother = new FormOther($db);
$contactstatic = new Contact($db);
$userstatic = new User($db);


/* *************************************************************************** */
/*                                                                             */
/* Mode vue et edition                                                         */
/*                                                                             */
/* *************************************************************************** */

if ($id > 0 || !empty($ref))
{
	if ($object->fetch($id, $ref) > 0)
	{
		$soc = new Societe($db);
		$soc->fetch($object->socid);

		$head = societe_prepare_head($object);
		print dol_get_fiche_head($head, 'contact', $langs->trans("ThirdParty"), -1, 'company');

		print '<form method="POST" action="'.$_SERVER['PHP_SELF'].'">';
		print '<input type="hidden" name="token" value="'.newToken().'">';

		$linkback = '<a href="'.DOL_URL_ROOT.'/societe/list.php?restore_lastsearch_values=1">'.$langs->trans("BackToList").'</a>';

		dol_banner_tab($object, 'socid', $linkback, ($user->socid ? 0 : 1), 'rowid', 'nom');

		print '<div class="fichecenter">';

		print '<div class="underbanner clearboth"></div>';
		print '<table class="border centpercent">';

		// Prospect/Customer
		/*print '<tr><td class="titlefield">'.$langs->trans('ProspectCustomer').'</td><td>';
    	print $object->getLibCustProspStatut();
    	print '</td></tr>';

    	// Supplier
    	print '<tr><td>'.$langs->trans('Supplier').'</td><td>';
    	print yn($object->fournisseur);
    	print '</td></tr>';*/

		if (!empty($conf->global->SOCIETE_USEPREFIX))  // Old not used prefix field
		{
			print '<tr><td>'.$langs->trans('Prefix').'</td><td colspan="3">'.$object->prefix_comm.'</td></tr>';
		}

		if ($object->client)
		{
<<<<<<< HEAD
			print '<tr><td class="titlefield">';
			print $langs->trans('CustomerCode').'</td><td colspan="3">';
			print $object->code_client;
			if ($object->check_codeclient() <> 0) print ' <font class="error">('.$langs->trans("WrongCustomerCode").')</font>';
			print '</td></tr>';
=======
		    print '<tr><td class="titlefield">';
		    print $langs->trans('CustomerCode').'</td><td colspan="3">';
		    print $object->code_client;
		    $tmpcheck = $object->check_codeclient();
		    if ($tmpcheck != 0 && $tmpcheck != -5) {
		    	print ' <font class="error">('.$langs->trans("WrongCustomerCode").')</font>';
		    }
		    print '</td></tr>';
>>>>>>> 8c870507
		}

		if ($object->fournisseur)
		{
<<<<<<< HEAD
			print '<tr><td class="titlefield">';
			print $langs->trans('SupplierCode').'</td><td colspan="3">';
			print $object->code_fournisseur;
			if ($object->check_codefournisseur() <> 0) print ' <font class="error">('.$langs->trans("WrongSupplierCode").')</font>';
			print '</td></tr>';
=======
		    print '<tr><td class="titlefield">';
		    print $langs->trans('SupplierCode').'</td><td colspan="3">';
		    print $object->code_fournisseur;
		    $tmpcheck = $object->check_codefournisseur();
		    if ($tmpcheck != 0 && $tmpcheck != -5) {
		    	print ' <font class="error">('.$langs->trans("WrongSupplierCode").')</font>';
		    }
		    print '</td></tr>';
>>>>>>> 8c870507
		}
		print '</table>';

		print '</div>';

		print '</form>';
		print '<br>';

		// Contacts lines (modules that overwrite templates must declare this into descriptor)
		$dirtpls = array_merge($conf->modules_parts['tpl'], array('/core/tpl'));
		foreach ($dirtpls as $reldir)
		{
			$res = @include dol_buildpath($reldir.'/contacts.tpl.php');
			if ($res) break;
		}

		// additionnal list with adherents of company
		if (!empty($conf->adherent->enabled) && $user->rights->adherent->lire)
		{
			require_once DOL_DOCUMENT_ROOT.'/adherents/class/adherent.class.php';
			require_once DOL_DOCUMENT_ROOT.'/adherents/class/adherent_type.class.php';

			$membertypestatic = new AdherentType($db);
			$memberstatic = new Adherent($db);

			$langs->load("members");
			$sql = "SELECT d.rowid, d.login, d.lastname, d.firstname, d.societe as company, d.fk_soc,";
			$sql .= " d.datefin,";
			$sql .= " d.email, d.fk_adherent_type as type_id, d.morphy, d.statut,";
			$sql .= " t.libelle as type, t.subscription";
			$sql .= " FROM ".MAIN_DB_PREFIX."adherent as d";
			$sql .= ", ".MAIN_DB_PREFIX."adherent_type as t";
			$sql .= " WHERE d.fk_soc = ".$id;
			$sql .= " AND d.fk_adherent_type = t.rowid";

			dol_syslog("get list sql=".$sql);
			$resql = $db->query($sql);
			if ($resql)
			{
				$num = $db->num_rows($resql);

				if ($num > 0)
				{
					$param = '';

					$titre = $langs->trans("MembersListOfTiers");
					print '<br>';

					print_barre_liste($titre, $page, $_SERVER["PHP_SELF"], $param, $sortfield, $sortorder, '', $num, 0, '');

					print "<table class=\"noborder\" width=\"100%\">";
					print '<tr class="liste_titre">';
					print_liste_field_titre("Ref", $_SERVER["PHP_SELF"], "d.rowid", $param, "", "", $sortfield, $sortorder);
					print_liste_field_titre("NameSlashCompany", $_SERVER["PHP_SELF"], "d.lastname", $param, "", "", $sortfield, $sortorder);
					print_liste_field_titre("Login", $_SERVER["PHP_SELF"], "d.login", $param, "", "", $sortfield, $sortorder);
					print_liste_field_titre("Type", $_SERVER["PHP_SELF"], "t.libelle", $param, "", "", $sortfield, $sortorder);
					print_liste_field_titre("Person", $_SERVER["PHP_SELF"], "d.morphy", $param, "", "", $sortfield, $sortorder);
					print_liste_field_titre("EMail", $_SERVER["PHP_SELF"], "d.email", $param, "", "", $sortfield, $sortorder);
					print_liste_field_titre("Status", $_SERVER["PHP_SELF"], "d.statut,d.datefin", $param, "", "", $sortfield, $sortorder);
					print_liste_field_titre("EndSubscription", $_SERVER["PHP_SELF"], "d.datefin", $param, "", '', $sortfield, $sortorder, 'center ');
					print "</tr>\n";

					$i = 0;
					while ($i < $num && $i < $conf->liste_limit)
					{
						$objp = $db->fetch_object($resql);

						$datefin = $db->jdate($objp->datefin);
						$memberstatic->id = $objp->rowid;
						$memberstatic->ref = $objp->rowid;
						$memberstatic->lastname = $objp->lastname;
						$memberstatic->firstname = $objp->firstname;
						$memberstatic->statut = $objp->statut;
						$memberstatic->datefin = $db->jdate($objp->datefin);

						$companyname = $objp->company;

						print '<tr class="oddeven">';

						// Ref
						print "<td>";
						print $memberstatic->getNomUrl(1);
						print "</td>\n";

						// Lastname
						print "<td><a href=\"card.php?rowid=$objp->rowid\">";
						print ((!empty($objp->lastname) || !empty($objp->firstname)) ? dol_trunc($memberstatic->getFullName($langs)) : '');
						print (((!empty($objp->lastname) || !empty($objp->firstname)) && !empty($companyname)) ? ' / ' : '');
						print (!empty($companyname) ? dol_trunc($companyname, 32) : '');
						print "</a></td>\n";

						// Login
						print "<td>".$objp->login."</td>\n";

						// Type
						$membertypestatic->id = $objp->type_id;
						$membertypestatic->libelle = $objp->type;
						$membertypestatic->label = $objp->type;

						print '<td class="nowrap">';
						print $membertypestatic->getNomUrl(1, 32);
						print '</td>';

						// Moral/Physique
						print "<td>".$memberstatic->getmorphylib($objp->morphy)."</td>\n";

						// EMail
						print "<td>".dol_print_email($objp->email, 0, 0, 1)."</td>\n";

						// Statut
						print '<td class="nowrap">';
						print $memberstatic->LibStatut($objp->statut, $objp->subscription, $datefin, 2);
						print "</td>";

						// End of subscription date
						if ($datefin)
						{
							print '<td class="center nowrap">';
							print dol_print_date($datefin, 'day');
							if ($memberstatic->hasDelay()) {
								print " ".img_warning($langs->trans("SubscriptionLate"));
							}
							print '</td>';
						} else {
							print '<td class="left nowrap">';
							if ($objp->subscription == 'yes')
							{
								print $langs->trans("SubscriptionNotReceived");
								if ($objp->statut > 0) print " ".img_warning();
							} else {
								print '&nbsp;';
							}
							print '</td>';
						}

						print "</tr>\n";
						$i++;
					}
					print "</table>\n";
				}
			}
		}
	} else {
		// Contrat non trouve
		print "ErrorRecordNotFound";
	}
}

// End of page
llxFooter();
$db->close();<|MERGE_RESOLUTION|>--- conflicted
+++ resolved
@@ -184,13 +184,6 @@
 
 		if ($object->client)
 		{
-<<<<<<< HEAD
-			print '<tr><td class="titlefield">';
-			print $langs->trans('CustomerCode').'</td><td colspan="3">';
-			print $object->code_client;
-			if ($object->check_codeclient() <> 0) print ' <font class="error">('.$langs->trans("WrongCustomerCode").')</font>';
-			print '</td></tr>';
-=======
 		    print '<tr><td class="titlefield">';
 		    print $langs->trans('CustomerCode').'</td><td colspan="3">';
 		    print $object->code_client;
@@ -199,18 +192,10 @@
 		    	print ' <font class="error">('.$langs->trans("WrongCustomerCode").')</font>';
 		    }
 		    print '</td></tr>';
->>>>>>> 8c870507
 		}
 
 		if ($object->fournisseur)
 		{
-<<<<<<< HEAD
-			print '<tr><td class="titlefield">';
-			print $langs->trans('SupplierCode').'</td><td colspan="3">';
-			print $object->code_fournisseur;
-			if ($object->check_codefournisseur() <> 0) print ' <font class="error">('.$langs->trans("WrongSupplierCode").')</font>';
-			print '</td></tr>';
-=======
 		    print '<tr><td class="titlefield">';
 		    print $langs->trans('SupplierCode').'</td><td colspan="3">';
 		    print $object->code_fournisseur;
@@ -219,7 +204,6 @@
 		    	print ' <font class="error">('.$langs->trans("WrongSupplierCode").')</font>';
 		    }
 		    print '</td></tr>';
->>>>>>> 8c870507
 		}
 		print '</table>';
 
