--- conflicted
+++ resolved
@@ -149,13 +149,9 @@
 		print '<form method="POST" action="'.$_SERVER['PHP_SELF'].'">';
 		print '<input type="hidden" name="token" value="'.$_SESSION['newtoken'].'">';
 
-<<<<<<< HEAD
-        dol_banner_tab($object, 'socid', '', ($user->societe_id?0:1), 'rowid', 'nom');
-=======
         $linkback = '<a href="'.DOL_URL_ROOT.'/societe/list.php">'.$langs->trans("BackToList").'</a>';
 		
         dol_banner_tab($object, 'socid', $linkback, ($user->societe_id?0:1), 'rowid', 'nom');
->>>>>>> 3f5d67d4
             
     	print '<div class="fichecenter">';
     
