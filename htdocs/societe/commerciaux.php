--- conflicted
+++ resolved
@@ -114,13 +114,9 @@
 
 	dol_fiche_head($head, 'salesrepresentative', $langs->trans("ThirdParty"),0,'company');
 
-<<<<<<< HEAD
-    dol_banner_tab($object, 'socid', '', ($user->societe_id?0:1), 'rowid', 'nom');
-=======
     $linkback = '<a href="'.DOL_URL_ROOT.'/societe/list.php">'.$langs->trans("BackToList").'</a>';
 	
     dol_banner_tab($object, 'socid', $linkback, ($user->societe_id?0:1), 'rowid', 'nom');
->>>>>>> 3f5d67d4
         
 	print '<div class="fichecenter">';
 
@@ -128,11 +124,7 @@
 	print '<table class="border centpercent">';
 
 	print '<tr>';
-<<<<<<< HEAD
-    print '<td class="titlefield" width="25%">'.$langs->trans('CustomerCode').'</td><td'.(empty($conf->global->SOCIETE_USEPREFIX)?' colspan="3"':'').'>';
-=======
     print '<td class="titlefield">'.$langs->trans('CustomerCode').'</td><td'.(empty($conf->global->SOCIETE_USEPREFIX)?' colspan="3"':'').'>';
->>>>>>> 3f5d67d4
     print $object->code_client;
     if ($object->check_codeclient() <> 0) print ' '.$langs->trans("WrongCustomerCode");
     print '</td>';
@@ -276,13 +268,6 @@
 				$obj = $db->fetch_object($resql);
 				$var=!$var;
 				print "<tr ".$bc[$var]."><td>";
-<<<<<<< HEAD
-				print '<a href="'.DOL_URL_ROOT.'/user/card.php?id='.$obj->rowid.'">';
-				print img_object($langs->trans("ShowUser"),"user").' ';
-				print dolGetFirstLastname($obj->firstname, $obj->lastname)."\n";
-				print '</a>';
-				print '</td><td>'.$obj->login.'</td>';
-=======
 				$tmpuser->id=$obj->rowid;
 				$tmpuser->firstname=$obj->firstname;
 				$tmpuser->lastname=$obj->lastname;
@@ -294,7 +279,6 @@
 				print '</td>';
 				print '<td>'.$obj->login.'</td>';
 				print '<td>'.User::LibStatut($obj->statut,0).'</td>';
->>>>>>> 3f5d67d4
 				print '<td><a href="'.$_SERVER["PHP_SELF"].'?socid='.$object->id.'&amp;commid='.$obj->rowid.'">'.$langs->trans("Add").'</a></td>';
 
 				print '</tr>'."\n";
