--- conflicted
+++ resolved
@@ -137,11 +137,7 @@
 	print '<tr><td>'.$langs->trans("SalesRepresentatives").'</td>';
 	print '<td colspan="3">';
 
-<<<<<<< HEAD
-	$sql = "SELECT u.rowid, u.login, u.fk_soc, u.lastname, u.firstname, u.statut, u.entity";
-=======
-	$sql = "SELECT DISTINCT u.rowid, u.lastname, u.firstname";
->>>>>>> 3b035819
+	$sql = "SELECT DISTINCT u.rowid, u.login, u.fk_soc, u.lastname, u.firstname, u.statut, u.entity";
 	$sql .= " FROM ".MAIN_DB_PREFIX."user as u";
 	$sql .= " , ".MAIN_DB_PREFIX."societe_commerciaux as sc";
 	if (! empty($conf->multicompany->enabled) && ! empty($conf->multicompany->transverse_mode))
