--- conflicted
+++ resolved
@@ -213,11 +213,7 @@
 		$langs->load("users");
 		$title=$langs->trans("ListOfUsers");
 
-<<<<<<< HEAD
-		$sql = "SELECT u.rowid, u.lastname, u.firstname, u.login, u.statut";
-=======
-		$sql = "SELECT DISTINCT u.rowid, u.lastname, u.firstname, u.login";
->>>>>>> 6d9bec9d
+		$sql = "SELECT DISTINCT u.rowid, u.lastname, u.firstname, u.login, u.statut";
 		$sql.= " FROM ".MAIN_DB_PREFIX."user as u";
 		if (! empty($conf->multicompany->enabled) && ! empty($conf->multicompany->transverse_mode))
 		{
@@ -259,15 +255,11 @@
 				print img_object($langs->trans("ShowUser"),"user").' ';
 				print dolGetFirstLastname($obj->firstname, $obj->lastname)."\n";
 				print '</a>';
-<<<<<<< HEAD
+
 				print '</td>';
 				print '<td>'.$obj->login.'</td>';
 				print '<td>'.User::LibStatut($obj->statut,0).'</td>';
-				print '<td><a href="commerciaux.php?socid='.$_GET["socid"].'&amp;commid='.$obj->rowid.'">'.$langs->trans("Add").'</a></td>';
-=======
-				print '</td><td>'.$obj->login.'</td>';
 				print '<td><a href="'.$_SERVER["PHP_SELF"].'?socid='.$object->id.'&amp;commid='.$obj->rowid.'">'.$langs->trans("Add").'</a></td>';
->>>>>>> 6d9bec9d
 
 				print '</tr>'."\n";
 				$i++;
