<?php
/* Copyright (C) 2005 		Rodolphe Quiedeville <rodolphe@quiedeville.org>
 * Copyright (C) 2010 		Laurent Destailleur  <eldy@users.sourceforge.net>
 * Copyright (C) 2010-2011 	Regis Houssin        <regis.houssin@capnetworks.com>
 *
 * This program is free software; you can redistribute it and/or modify
 * it under the terms of the GNU General Public License as published by
 * the Free Software Foundation; either version 3 of the License, or
 * (at your option) any later version.
 *
 * This program is distributed in the hope that it will be useful,
 * but WITHOUT ANY WARRANTY; without even the implied warranty of
 * MERCHANTABILITY or FITNESS FOR A PARTICULAR PURPOSE.  See the
 * GNU General Public License for more details.
 *
 * You should have received a copy of the GNU General Public License
 * along with this program. If not, see <http://www.gnu.org/licenses/>.
 */

/**
 *  \file       htdocs/societe/commerciaux.php
 *  \ingroup    societe
 *  \brief      Page of links to sales representatives
 */

require '../main.inc.php';
require_once DOL_DOCUMENT_ROOT.'/core/lib/company.lib.php';

$langs->load("companies");
$langs->load("commercial");
$langs->load("customers");
$langs->load("suppliers");
$langs->load("banks");

// Security check
<<<<<<< HEAD
$socid = GETPOST("socid");
=======
$socid = GETPOST('socid', 'int');
>>>>>>> ca1860a0
if ($user->societe_id) $socid=$user->societe_id;
$result = restrictedArea($user, 'societe','','');

$hookmanager->initHooks(array('salesrepresentativescard','globalcard'));

/*
 *	Actions
 */

if (! empty($socid) && $_GET["commid"])
{
	$action = 'add';

	if ($user->rights->societe->creer)
	{

<<<<<<< HEAD
		$object = new Societe($db);
		$object->id = $_GET["socid"];
		$object->fetch($_GET["socid"]);
=======
		$soc = new Societe($db);
		$soc->id = $socid;
		$soc->fetch($socid);
>>>>>>> ca1860a0


		$parameters=array('id'=>$_GET["commid"]);
		$reshook=$hookmanager->executeHooks('doActions',$parameters,$object,$action);    // Note that $action and $object may have been modified by some hooks
		if ($reshook < 0) setEventMessages($hookmanager->error, $hookmanager->errors, 'errors');

		if (empty($reshook)) $object->add_commercial($user, $_GET["commid"]);

<<<<<<< HEAD
		header("Location: commerciaux.php?socid=".$object->id);
=======
		header("Location: ".$_SERVER["PHP_SELF"]."?socid=".$soc->id);
>>>>>>> ca1860a0
		exit;
	}
	else
	{
		header("Location: ".$_SERVER["PHP_SELF"]."?socid=".$socid);
		exit;
	}
}

<<<<<<< HEAD
if ($socid && $_GET["delcommid"])
=======
if (! empty($socid) && $_GET["delcommid"])
>>>>>>> ca1860a0
{
	$action = 'delete';

	if ($user->rights->societe->creer)
	{
		$object = new Societe($db);
		$object->id = $_GET["socid"];
		$object->fetch($_GET["socid"]);

		$parameters=array('id'=>$_GET["delcommid"]);
		$reshook=$hookmanager->executeHooks('doActions',$parameters,$object,$action);    // Note that $action and $object may have been modified by some hooks
		if ($reshook < 0) setEventMessages($hookmanager->error, $hookmanager->errors, 'errors');

		if (empty($reshook)) $object->del_commercial($user, $_GET["delcommid"]);

<<<<<<< HEAD
		header("Location: commerciaux.php?socid=".$object->id);
=======
		header("Location: ".$_SERVER["PHP_SELF"]."?socid=".$soc->id);
>>>>>>> ca1860a0
		exit;
	}
	else
	{
		header("Location: ".$_SERVER["PHP_SELF"]."?socid=".$socid);
		exit;
	}
}


/*
 *	View
 */

$help_url='EN:Module_Third_Parties|FR:Module_Tiers|ES:Empresas';
llxHeader('',$langs->trans("ThirdParty"),$help_url);

$form = new Form($db);

<<<<<<< HEAD
if ($socid)
{
	$object = new Societe($db);
	$result=$object->fetch($socid);
=======
if (! empty($socid))
{
	$soc = new Societe($db);
	$soc->id = $socid;
	$result=$soc->fetch($socid);
>>>>>>> ca1860a0

	$action='view';

	$head=societe_prepare_head2($object);

	dol_fiche_head($head, 'salesrepresentative', $langs->trans("ThirdParty"),0,'company');

    dol_banner_tab($object, 'socid', '', ($user->societe_id?0:1), 'rowid', 'nom');
        
	print '<div class="fichecenter">';

    print '<div class="underbanner clearboth"></div>';
	print '<table class="border centpercent">';

	print '<tr>';
    print '<td class="titlefield" width="25%">'.$langs->trans('CustomerCode').'</td><td'.(empty($conf->global->SOCIETE_USEPREFIX)?' colspan="3"':'').'>';
    print $object->code_client;
    if ($object->check_codeclient() <> 0) print ' '.$langs->trans("WrongCustomerCode");
    print '</td>';
    if (! empty($conf->global->SOCIETE_USEPREFIX))  // Old not used prefix field
    {
       print '<td>'.$langs->trans('Prefix').'</td><td>'.$object->prefix_comm.'</td>';
    }
    print '</td>';
    print '</tr>';

	// Liste les commerciaux
	print '<tr><td>'.$langs->trans("SalesRepresentatives").'</td>';
	print '<td colspan="3">';

	$sql = "SELECT u.rowid, u.lastname, u.firstname";
	$sql .= " FROM ".MAIN_DB_PREFIX."user as u";
	$sql .= " , ".MAIN_DB_PREFIX."societe_commerciaux as sc";
	$sql .= " WHERE sc.fk_soc =".$object->id;
	$sql .= " AND sc.fk_user = u.rowid";
	$sql .= " ORDER BY u.lastname ASC ";
	dol_syslog('societe/commerciaux.php::list salesman sql = '.$sql,LOG_DEBUG);
	$resql = $db->query($sql);
	if ($resql)
	{
		$num = $db->num_rows($resql);
		$i = 0;

		while ($i < $num)
		{
			$obj = $db->fetch_object($resql);

 			$parameters=array('socid'=>$object->id);
        	$reshook=$hookmanager->executeHooks('formObjectOptions',$parameters,$obj,$action);    // Note that $action and $object may have been modified by hook
      		if (empty($reshook)) {

				null; // actions in normal case
      		}

			print '<a href="'.DOL_URL_ROOT.'/user/card.php?id='.$obj->rowid.'">';
			print img_object($langs->trans("ShowUser"),"user").' ';
			print dolGetFirstLastname($obj->firstname, $obj->lastname)."\n";
			print '</a>&nbsp;';
			if ($user->rights->societe->creer)
			{
			    print '<a href="'.$_SERVER["PHP_SELF"].'?socid='.$soc->id.'&amp;delcommid='.$obj->rowid.'">';
			    print img_delete();
			    print '</a>';
			}
			print '<br>';
			$i++;
		}

		$db->free($resql);
	}
	else
	{
		dol_print_error($db);
	}
	if($i == 0) { print $langs->trans("NoSalesRepresentativeAffected"); }

	print "</td></tr>";

	print '</table>';
	print "</div>\n";
	
	dol_fiche_end();


	if ($user->rights->societe->creer && $user->rights->societe->client->voir)
	{
		/*
		 * Liste
		 *
		 */

		$langs->load("users");
		$title=$langs->trans("ListOfUsers");

		$sql = "SELECT DISTINCT u.rowid, u.lastname, u.firstname, u.login";
		$sql.= " FROM ".MAIN_DB_PREFIX."user as u";
		if (! empty($conf->multicompany->enabled) && ! empty($conf->multicompany->transverse_mode))
		{
			$sql.= ", ".MAIN_DB_PREFIX."usergroup_user as ug";
			$sql.= " WHERE (ug.fk_user = u.rowid";
			$sql.= " AND ug.entity = ".$conf->entity.")";
			$sql.= " OR u.admin = 1";
		}
		else
			$sql.= " WHERE u.entity IN (0,".$conf->entity.")";
		if (! empty($conf->global->USER_HIDE_INACTIVE_IN_COMBOBOX)) $sql.= " AND u.statut<>0 ";
		$sql.= " ORDER BY u.lastname ASC ";

		$resql = $db->query($sql);
		if ($resql)
		{
			$num = $db->num_rows($resql);
			$i = 0;

			print load_fiche_titre($title);

			// Lignes des titres
			print '<table class="noborder" width="100%">';
			print '<tr class="liste_titre">';
			print '<td>'.$langs->trans("Name").'</td>';
			print '<td>'.$langs->trans("Login").'</td>';
			print '<td>&nbsp;</td>';
			print "</tr>\n";

			$var=True;

			while ($i < $num)
			{
				$obj = $db->fetch_object($resql);
				$var=!$var;
				print "<tr ".$bc[$var]."><td>";
				print '<a href="'.DOL_URL_ROOT.'/user/card.php?id='.$obj->rowid.'">';
				print img_object($langs->trans("ShowUser"),"user").' ';
				print dolGetFirstLastname($obj->firstname, $obj->lastname)."\n";
				print '</a>';
				print '</td><td>'.$obj->login.'</td>';
				print '<td><a href="'.$_SERVER["PHP_SELF"].'?socid='.$soc->id.'&amp;commid='.$obj->rowid.'">'.$langs->trans("Add").'</a></td>';

				print '</tr>'."\n";
				$i++;
			}

			print "</table>";
			$db->free($resql);
		}
		else
		{
			dol_print_error($db);
		}
	}

}

llxFooter();
$db->close();<|MERGE_RESOLUTION|>--- conflicted
+++ resolved
@@ -33,11 +33,7 @@
 $langs->load("banks");
 
 // Security check
-<<<<<<< HEAD
-$socid = GETPOST("socid");
-=======
 $socid = GETPOST('socid', 'int');
->>>>>>> ca1860a0
 if ($user->societe_id) $socid=$user->societe_id;
 $result = restrictedArea($user, 'societe','','');
 
@@ -53,17 +49,8 @@
 
 	if ($user->rights->societe->creer)
 	{
-
-<<<<<<< HEAD
 		$object = new Societe($db);
-		$object->id = $_GET["socid"];
-		$object->fetch($_GET["socid"]);
-=======
-		$soc = new Societe($db);
-		$soc->id = $socid;
-		$soc->fetch($socid);
->>>>>>> ca1860a0
-
+		$object->fetch($socid);
 
 		$parameters=array('id'=>$_GET["commid"]);
 		$reshook=$hookmanager->executeHooks('doActions',$parameters,$object,$action);    // Note that $action and $object may have been modified by some hooks
@@ -71,11 +58,7 @@
 
 		if (empty($reshook)) $object->add_commercial($user, $_GET["commid"]);
 
-<<<<<<< HEAD
-		header("Location: commerciaux.php?socid=".$object->id);
-=======
-		header("Location: ".$_SERVER["PHP_SELF"]."?socid=".$soc->id);
->>>>>>> ca1860a0
+		header("Location: ".$_SERVER["PHP_SELF"]."?socid=".$object->id);
 		exit;
 	}
 	else
@@ -85,19 +68,14 @@
 	}
 }
 
-<<<<<<< HEAD
-if ($socid && $_GET["delcommid"])
-=======
 if (! empty($socid) && $_GET["delcommid"])
->>>>>>> ca1860a0
 {
 	$action = 'delete';
 
 	if ($user->rights->societe->creer)
 	{
 		$object = new Societe($db);
-		$object->id = $_GET["socid"];
-		$object->fetch($_GET["socid"]);
+		$object->fetch($socid);
 
 		$parameters=array('id'=>$_GET["delcommid"]);
 		$reshook=$hookmanager->executeHooks('doActions',$parameters,$object,$action);    // Note that $action and $object may have been modified by some hooks
@@ -105,11 +83,7 @@
 
 		if (empty($reshook)) $object->del_commercial($user, $_GET["delcommid"]);
 
-<<<<<<< HEAD
 		header("Location: commerciaux.php?socid=".$object->id);
-=======
-		header("Location: ".$_SERVER["PHP_SELF"]."?socid=".$soc->id);
->>>>>>> ca1860a0
 		exit;
 	}
 	else
@@ -129,18 +103,10 @@
 
 $form = new Form($db);
 
-<<<<<<< HEAD
-if ($socid)
+if (! empty($socid))
 {
 	$object = new Societe($db);
 	$result=$object->fetch($socid);
-=======
-if (! empty($socid))
-{
-	$soc = new Societe($db);
-	$soc->id = $socid;
-	$result=$soc->fetch($socid);
->>>>>>> ca1860a0
 
 	$action='view';
 
@@ -201,7 +167,7 @@
 			print '</a>&nbsp;';
 			if ($user->rights->societe->creer)
 			{
-			    print '<a href="'.$_SERVER["PHP_SELF"].'?socid='.$soc->id.'&amp;delcommid='.$obj->rowid.'">';
+			    print '<a href="'.$_SERVER["PHP_SELF"].'?socid='.$object->id.'&amp;delcommid='.$obj->rowid.'">';
 			    print img_delete();
 			    print '</a>';
 			}
@@ -277,7 +243,7 @@
 				print dolGetFirstLastname($obj->firstname, $obj->lastname)."\n";
 				print '</a>';
 				print '</td><td>'.$obj->login.'</td>';
-				print '<td><a href="'.$_SERVER["PHP_SELF"].'?socid='.$soc->id.'&amp;commid='.$obj->rowid.'">'.$langs->trans("Add").'</a></td>';
+				print '<td><a href="'.$_SERVER["PHP_SELF"].'?socid='.$object->id.'&amp;commid='.$obj->rowid.'">'.$langs->trans("Add").'</a></td>';
 
 				print '</tr>'."\n";
 				$i++;
