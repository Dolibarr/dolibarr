--- conflicted
+++ resolved
@@ -140,13 +140,11 @@
 	$sql = "SELECT DISTINCT u.rowid, u.lastname, u.firstname";
 	$sql .= " FROM ".MAIN_DB_PREFIX."user as u";
 	$sql .= " , ".MAIN_DB_PREFIX."societe_commerciaux as sc";
-<<<<<<< HEAD
+	if (! empty($conf->multicompany->enabled) && ! empty($conf->multicompany->transverse_mode))
+	{
+	    $sql.= ", ".MAIN_DB_PREFIX."usergroup_user as ug";
+	}
 	$sql .= " WHERE sc.fk_soc =".$object->id;
-=======
-	if (! empty($conf->multicompany->enabled) && ! empty($conf->multicompany->transverse_mode))
-		$sql.= ", ".MAIN_DB_PREFIX."usergroup_user as ug";
-	$sql .= " WHERE sc.fk_soc = ".$soc->id;
->>>>>>> d663b28d
 	$sql .= " AND sc.fk_user = u.rowid";
 	if (! empty($conf->multicompany->enabled) && ! empty($conf->multicompany->transverse_mode))
 	{
