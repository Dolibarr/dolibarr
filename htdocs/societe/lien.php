<?php
/* Copyright (C) 2001-2005 Rodolphe Quiedeville <rodolphe@quiedeville.org>
 * Copyright (C) 2004-2010 Laurent Destailleur  <eldy@users.sourceforge.net>
 * Copyright (C) 2005-2011 Regis Houssin        <regis@dolibarr.fr>
 *
 * This program is free software; you can redistribute it and/or modify
 * it under the terms of the GNU General Public License as published by
 * the Free Software Foundation; either version 2 of the License, or
 * (at your option) any later version.
 *
 * This program is distributed in the hope that it will be useful,
 * but WITHOUT ANY WARRANTY; without even the implied warranty of
 * MERCHANTABILITY or FITNESS FOR A PARTICULAR PURPOSE.  See the
 * GNU General Public License for more details.
 *
 * You should have received a copy of the GNU General Public License
 * along with this program. If not, see <http://www.gnu.org/licenses/>.
 */

/**
 *  \file       htdocs/societe/lien.php
 *  \ingroup    societe
 *  \brief      Page of links to other third parties
<<<<<<< HEAD
 *  \version    $Id: lien.php,v 1.38 2011/07/31 23:22:57 eldy Exp $
=======
 *  \version    $Id: lien.php,v 1.39 2011/08/13 00:48:00 eldy Exp $
>>>>>>> 19bde3ab
 */

require("../main.inc.php");
require_once(DOL_DOCUMENT_ROOT."/lib/company.lib.php");
require_once(DOL_DOCUMENT_ROOT."/core/class/html.formcompany.class.php");

$langs->load("companies");
$langs->load("customers");
$langs->load("suppliers");
$langs->load("banks");

// Security check
$socid = GETPOST("socid");
if ($user->societe_id) $socid=$user->societe_id;
$result = restrictedArea($user, 'societe','','');


/*
 * Actions
 */

// Positionne companie parente
if ($socid && $_GET["select"])
{
	if ($user->rights->societe->creer)
	{
		$soc = new Societe($db);
		$soc->id = $_GET["socid"];
		$soc->fetch($_GET["socid"]);
		$soc->set_parent($_GET["select"]);

		Header("Location: lien.php?socid=".$soc->id);
		exit;
	}
	else
	{
		Header("Location: lien.php?socid=".$_GET["socid"]);
		exit;
	}
}

// Supprime companie parente
if ($socid && $_GET["delsocid"])
{
	if ($user->rights->societe->creer)
	{
		$soc = new Societe($db);
		$soc->id = $_GET["socid"];
		$soc->fetch($_GET["socid"]);
		$soc->remove_parent($_GET["delsocid"]);

		Header("Location: lien.php?socid=".$soc->id);
		exit;
	}
	else
	{
		Header("Location: lien.php?socid=".$_GET["socid"]);
		exit;
	}
}



/*
 * View
 */

$help_url='EN:Module_Third_Parties|FR:Module_Tiers|ES:Empresas';
llxHeader('',$langs->trans("ThirdParty"),$help_url);

$form = new Form($db);
$formcompany = new FormCompany($db);

if ($socid)
{

	$soc = new Societe($db);
	$soc->fetch($socid);

	$head=societe_prepare_head2($soc);

	dol_fiche_head($head, 'links', $langs->trans("ThirdParty"),0,'company');

	/*
	 * Fiche societe en mode visu
	 */

	print '<table class="border" width="100%">';

    print '<tr><td width="20%">'.$langs->trans('ThirdPartyName').'</td>';
    print '<td colspan="3">';
    print $form->showrefnav($soc,'socid','',($user->societe_id?0:1),'rowid','nom');
    print '</td></tr>';

	print '<tr>';
	print '<td>'.$langs->trans('CustomerCode').'</td><td'.(empty($conf->global->SOCIETE_USEPREFIX)?' colspan="3"':'').'>';
	print $soc->code_client;
	if ($soc->check_codeclient() <> 0) print ' '.$langs->trans("WrongCustomerCode");
	print '</td>';
	if (! empty($conf->global->SOCIETE_USEPREFIX))  // Old not used prefix field
	{
	   print '<td>'.$langs->trans('Prefix').'</td><td>'.$soc->prefix_comm.'</td>';
	}
    print '</tr>';

	print "<tr><td valign=\"top\">".$langs->trans('Address')."</td><td colspan=\"3\">".nl2br($soc->address)."</td></tr>";

	print "<tr><td>".$langs->trans('Zip').'</td><td width="20%">'.$soc->cp."</td>";
	print "<td>".$langs->trans('Town')."</td><td>".$soc->ville."</td></tr>";

	print "<tr><td>".$langs->trans('Country')."</td><td colspan=\"3\">".$soc->pays."</td></tr>";

	print '<tr><td>'.$langs->trans('Phone').'</td><td>'.dol_print_phone($soc->tel,$soc->pays_code,0,$soc->id,'AC_TEL').'</td>';
	print '<td>'.$langs->trans('Fax').'</td><td>'.dol_print_phone($soc->fax,$soc->pays_code,0,$soc->id,'AC_FAX').'</td></tr>';

	print '<tr><td>'.$langs->trans('Web').'</td><td colspan="3">';
	if ($soc->url) { print '<a href="http://'.$soc->url.'">http://'.$soc->url.'</a>'; }
	print '</td></tr>';

	$object=$soc;
    print '<tr>';
    // IdProf1 (SIREN for France)
    $idprof=$langs->transcountry('ProfId1',$object->pays_code);
    if ($idprof!='-')
    {
        print '<td>'.$idprof.'</td><td>';
        print $formcompany->get_input_id_prof(1,'idprof1',$object->siren,$object->pays_code);
        print '</td>';
    }
    else print '<td>&nbsp;</td><td>&nbsp;</td>';
    // IdProf2 (SIRET for France)
    $idprof=$langs->transcountry('ProfId2',$object->pays_code);
    if ($idprof!='-')
    {
        print '<td>'.$idprof.'</td><td>';
        print $formcompany->get_input_id_prof(2,'idprof2',$object->siret,$object->pays_code);
        print '</td>';
    }
    else print '<td>&nbsp;</td><td>&nbsp;</td>';
    print '</tr>';
    print '<tr>';
    // IdProf3 (APE for France)
    $idprof=$langs->transcountry('ProfId3',$object->pays_code);
    if ($idprof!='-')
    {
        print '<td>'.$idprof.'</td><td>';
        print $formcompany->get_input_id_prof(3,'idprof3',$object->ape,$object->pays_code);
        print '</td>';
    }
    else print '<td>&nbsp;</td><td>&nbsp;</td>';
    // IdProf4 (NU for France)
    $idprof=$langs->transcountry('ProfId4',$object->pays_code);
    if ($idprof!='-')
    {
        print '<td>'.$idprof.'</td><td>';
        print $formcompany->get_input_id_prof(4,'idprof4',$object->idprof4,$object->pays_code);
        print '</td>';
    }
    else print '<td>&nbsp;</td><td>&nbsp;</td>';
    print '</tr>';


	// Capital
	print '<tr><td>'.$langs->trans("Capital").'</td><td colspan="3">'.$soc->capital.' '.$langs->trans("Currency".$conf->monnaie).'</td></tr>';

	// Societe mere
	print '<tr><td>'.$langs->trans("ParentCompany").'</td><td colspan="3">';
	if ($soc->parent)
	{
		$socm = new Societe($db);
		$socm->fetch($soc->parent);
		print '<a href="'.DOL_URL_ROOT.'/societe/soc.php?socid='.$socm->id.'">'.img_object($langs->trans("ShowCompany"),'company').' '.$socm->nom.'</a>'.($socm->code_client?" (".$socm->code_client.")":"");
		print ($socm->ville?' - '.$socm->ville:'');
		print '&nbsp;<a href="'.$_SERVER["PHP_SELF"].'?socid='.$_GET["socid"].'&amp;delsocid='.$socm->id.'">';
		print img_delete();
		print '</a><br>';
	}
	else
	{
		print $langs->trans("NoParentCompany");
	}
	print '</td></tr>';

	print '</table>';
	print "</div>\n";


	if ($_GET["select"] > 0)
	{
		$socm = new Societe($db);
		$socm->id = $_GET["select"];
		$socm->fetch($_GET["select"]);
	}
	else
	{
		if ($user->rights->societe->creer)
		{
			$page=$_GET["page"];

			if ($page == -1) { $page = 0 ; }

			$offset = $conf->liste_limit * $page ;
			$pageprev = $page - 1;
			$pagenext = $page + 1;

			/*
			 * Liste
			 *
			 */

			$title=$langs->trans("CompanyList");

			$sql = "SELECT s.rowid as socid, s.nom, s.ville, s.prefix_comm, s.client, s.fournisseur,";
			$sql.= " te.code, te.libelle";
			$sql.= " FROM ".MAIN_DB_PREFIX."societe as s";
			$sql.= ", ".MAIN_DB_PREFIX."c_typent as te";
			if (! $user->rights->societe->client->voir) $sql.= ", ".MAIN_DB_PREFIX."societe_commerciaux as sc";
			$sql.= " WHERE s.fk_typent = te.id";
			$sql.= " AND s.entity = ".$conf->entity;
			if (! $user->rights->societe->client->voir) $sql.= " AND s.rowid = sc.fk_soc AND sc.fk_user = " .$user->id;
			if (dol_strlen(trim($_GET["search_nom"]))) $sql.= " AND s.nom LIKE '%".$_GET["search_nom"]."%'";
			$sql.= $db->order("s.nom","ASC");
			$sql.= $db->plimit($conf->liste_limit+1, $offset);

			$resql = $db->query($sql);
			if ($resql)
			{
				$num = $db->num_rows($resql);
				$i = 0;

				$params = "&amp;socid=".$_GET["socid"];

				print_barre_liste($title, $page, "lien.php",$params,$sortfield,$sortorder,'',$num,0,'');

				// Lignes des titres
				print '<table class="noborder" width="100%">';
				print '<tr class="liste_titre">';
				print '<td>'.$langs->trans("Company").'</td>';
				print '<td>'.$langs->trans("Town").'</td>';
				print '<td>'.$langs->trans("ThirdPartyType").'<td>';
				print '<td colspan="2" align="center">&nbsp;</td>';
				print "</tr>\n";

				// Lignes des champs de filtre
				print '<form action="lien.php" method="GET" >';
				print '<input type="hidden" name="socid" value="'.$_GET["socid"].'">';
				print '<tr class="liste_titre">';
				print '<td valign="right">';
				print '<input type="text" name="search_nom" value="'.$_GET["search_nom"].'">';
				print '</td><td colspan="5" align="right">';
				print '<input type="image" name="button_search" class="liste_titre" src="'.DOL_URL_ROOT.'/theme/'.$conf->theme.'/img/search.png" value="'.dol_escape_htmltag($langs->trans("Search")).'" title="'.dol_escape_htmltag($langs->trans("Search")).'">';
				print '</td>';
				print "</tr>\n";
				print '</form>';

				$var=True;

				while ($i < min($num,$conf->liste_limit))
				{
					$obj = $db->fetch_object($resql);
					$var=!$var;
					print "<tr $bc[$var]><td>";
					print $obj->nom."</td>\n";
					print "<td>".$obj->ville."&nbsp;</td>\n";
					print "<td>".$langs->getLabelFromKey($db,$obj->code,'c_typent','code','libelle')."</td>\n";
					print '<td align="center">';
					if ($obj->client==1)
					{
						print $langs->trans("Customer")."\n";
					}
					elseif ($obj->client==2)
					{
						print $langs->trans("Prospect")."\n";
					}
					else
					{
						print "&nbsp;";
					}
					print "</td><td align=\"center\">";
					if ($obj->fournisseur)
					{
						print $langs->trans("Supplier");
					}
					else
					{
						print "&nbsp;";
					}

					print '</td>';
					// Lien S�lectionner
					print '<td align="center"><a href="lien.php?socid='.$_GET["socid"].'&amp;select='.$obj->socid.'">'.$langs->trans("Select").'</a>';
					print '</td>';

					print '</tr>'."\n";
					$i++;
				}

				print "</table>";
				print '<br>';
				$db->free($resql);
			}
			else
			{
				dol_print_error($db);
			}
		}
	}
}


$db->close();

<<<<<<< HEAD
llxFooter('$Date: 2011/07/31 23:22:57 $ - $Revision: 1.38 $');
=======
llxFooter('$Date: 2011/08/13 00:48:00 $ - $Revision: 1.39 $');
>>>>>>> 19bde3ab
?><|MERGE_RESOLUTION|>--- conflicted
+++ resolved
@@ -21,11 +21,7 @@
  *  \file       htdocs/societe/lien.php
  *  \ingroup    societe
  *  \brief      Page of links to other third parties
-<<<<<<< HEAD
- *  \version    $Id: lien.php,v 1.38 2011/07/31 23:22:57 eldy Exp $
-=======
  *  \version    $Id: lien.php,v 1.39 2011/08/13 00:48:00 eldy Exp $
->>>>>>> 19bde3ab
  */
 
 require("../main.inc.php");
@@ -338,9 +334,5 @@
 
 $db->close();
 
-<<<<<<< HEAD
-llxFooter('$Date: 2011/07/31 23:22:57 $ - $Revision: 1.38 $');
-=======
 llxFooter('$Date: 2011/08/13 00:48:00 $ - $Revision: 1.39 $');
->>>>>>> 19bde3ab
 ?>