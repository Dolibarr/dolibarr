<?php
/* Copyright (C) 2012-2013 Philippe Berthet     <berthet@systune.be>
 * Copyright (C) 2004-2016 Laurent Destailleur  <eldy@users.sourceforge.net>
 * Copyright (C) 2013-2015 Juanjo Menent		<jmenent@2byte.es>
 * Copyright (C) 2015      Marcos García        <marcosgdf@gmail.com>
 * Copyright (C) 2015-2017 Ferran Marcet		<fmarcet@2byte.es>
 *
 * This program is free software; you can redistribute it and/or modify
 * it under the terms of the GNU General Public License as published by
 * the Free Software Foundation; either version 3 of the License, or
 * (at your option) any later version.
 *
 * This program is distributed in the hope that it will be useful,
 * but WITHOUT ANY WARRANTY; without even the implied warranty of
 * MERCHANTABILITY or FITNESS FOR A PARTICULAR PURPOSE.  See the
 * GNU General Public License for more details.
 *
 * You should have received a copy of the GNU General Public License
 * along with this program. If not, see <http://www.gnu.org/licenses/>.
 */

/**
 *	\file       htdocs/societe/consumption.php
 *  \ingroup    societe
 *	\brief      Add a tab on thirpdarty view to list all products/services bought or sells by thirdparty
 */

require "../main.inc.php";
require_once DOL_DOCUMENT_ROOT.'/core/lib/company.lib.php';
require_once DOL_DOCUMENT_ROOT.'/core/class/html.formother.class.php';
require_once DOL_DOCUMENT_ROOT.'/core/lib/date.lib.php';
require_once DOL_DOCUMENT_ROOT.'/fourn/class/fournisseur.class.php';

// Security check
$socid = GETPOST('socid','int');
if ($user->societe_id) $socid=$user->societe_id;
$result = restrictedArea($user, 'societe', $socid, '&societe');
$object = new Societe($db);
if ($socid > 0) $object->fetch($socid);

// Sort & Order fields
$limit = GETPOST('limit','int')?GETPOST('limit','int'):$conf->liste_limit;
$sortfield = GETPOST("sortfield",'alpha');
$sortorder = GETPOST("sortorder",'alpha');
$page = GETPOST("page",'int');
if (empty($page) || $page == -1) { $page = 0; }     // If $page is not defined, or '' or -1
$offset = $limit * $page;
$pageprev = $page - 1;
$pagenext = $page + 1;
if (! $sortorder) $sortorder='DESC';
if (! $sortfield) $sortfield='dateprint';

// Search fields
$sref=GETPOST("sref");
$sprod_fulldescr=GETPOST("sprod_fulldescr");
$month	= GETPOST('month','int');
$year	= GETPOST('year','int');

// Clean up on purge search criteria ?
if (GETPOST('button_removefilter_x','alpha') || GETPOST('button_removefilter.x','alpha') || GETPOST('button_removefilter','alpha')) // Both test are required to be compatible with all browsers
{
    $sref='';
    $sprod_fulldescr='';
    $year='';
    $month='';
}
// Customer or supplier selected in drop box
$thirdTypeSelect = GETPOST("third_select_id");
$type_element = GETPOST('type_element')?GETPOST('type_element'):'';

// Load translation files required by the page
$langs->loadLangs(array("companies", "bills", "orders", "suppliers", "propal", "interventions", "contracts", "products"));

// Initialize technical object to manage hooks of page. Note that conf->hooks_modules contains array of hook context
$hookmanager->initHooks(array('consumptionthirdparty'));


/*
 * Actions
 */

$parameters=array('id'=>$socid);
$reshook=$hookmanager->executeHooks('doActions',$parameters,$object,$action);    // Note that $action and $object may have been modified by some hooks
if ($reshook < 0) setEventMessages($hookmanager->error, $hookmanager->errors, 'errors');



/*
 * View
 */

$form = new Form($db);
$formother = new FormOther($db);
$productstatic=new Product($db);

$title = $langs->trans("Referers",$object->name);
if (! empty($conf->global->MAIN_HTML_TITLE) && preg_match('/thirdpartynameonly/',$conf->global->MAIN_HTML_TITLE) && $object->name) $title=$object->name." - ".$title;
$help_url='EN:Module_Third_Parties|FR:Module_Tiers|ES:Empresas';
llxHeader('',$title,$help_url);

if (empty($socid))
{
	dol_print_error($db);
	exit;
}

$head = societe_prepare_head($object);
dol_fiche_head($head, 'consumption', $langs->trans("ThirdParty"), -1, 'company');

$linkback = '<a href="'.DOL_URL_ROOT.'/societe/list.php?restore_lastsearch_values=1">'.$langs->trans("BackToList").'</a>';

dol_banner_tab($object, 'socid', $linkback, ($user->societe_id?0:1), 'rowid', 'nom');

print '<div class="fichecenter">';

print '<div class="underbanner clearboth"></div>';
print '<table class="border" width="100%">';

if (! empty($conf->global->SOCIETE_USEPREFIX))  // Old not used prefix field
{
	print '<tr><td class="titlefield">'.$langs->trans('Prefix').'</td><td colspan="3">'.$object->prefix_comm.'</td></tr>';
}

//if ($conf->agenda->enabled && $user->rights->agenda->myactions->read) $elementTypeArray['action']=$langs->transnoentitiesnoconv('Events');

if ($object->client)
{
	print '<tr><td class="titlefield">';
	print $langs->trans('CustomerCode').'</td><td colspan="3">';
	print $object->code_client;
	if ($object->check_codeclient() <> 0) print ' <font class="error">('.$langs->trans("WrongCustomerCode").')</font>';
	print '</td></tr>';
	$sql = "SELECT count(*) as nb from ".MAIN_DB_PREFIX."facture where fk_soc = ".$socid;
	$resql=$db->query($sql);
	if (!$resql) dol_print_error($db);

	$obj = $db->fetch_object($resql);
	$nbFactsClient = $obj->nb;
	$thirdTypeArray['customer']=$langs->trans("customer");
	if ($conf->propal->enabled && $user->rights->propal->lire) $elementTypeArray['propal']=$langs->transnoentitiesnoconv('Proposals');
	if ($conf->commande->enabled && $user->rights->commande->lire) $elementTypeArray['order']=$langs->transnoentitiesnoconv('Orders');
	if ($conf->facture->enabled && $user->rights->facture->lire) $elementTypeArray['invoice']=$langs->transnoentitiesnoconv('Invoices');
	if ($conf->contrat->enabled && $user->rights->contrat->lire) $elementTypeArray['contract']=$langs->transnoentitiesnoconv('Contracts');
}

if ($conf->ficheinter->enabled && $user->rights->ficheinter->lire) $elementTypeArray['fichinter']=$langs->transnoentitiesnoconv('Interventions');

if ($object->fournisseur)
{
	print '<tr><td class="titlefield">';
	print $langs->trans('SupplierCode').'</td><td colspan="3">';
	print $object->code_fournisseur;
	if ($object->check_codefournisseur() <> 0) print ' <font class="error">('.$langs->trans("WrongSupplierCode").')</font>';
	print '</td></tr>';
	$sql = "SELECT count(*) as nb from ".MAIN_DB_PREFIX."commande_fournisseur where fk_soc = ".$socid;
	$resql=$db->query($sql);
	if (!$resql) dol_print_error($db);

	$obj = $db->fetch_object($resql);
	$nbCmdsFourn = $obj->nb;
	$thirdTypeArray['supplier']=$langs->trans("supplier");
	if ($conf->fournisseur->enabled && $user->rights->fournisseur->facture->lire) $elementTypeArray['supplier_invoice']=$langs->transnoentitiesnoconv('SuppliersInvoices');
	if ($conf->fournisseur->enabled && $user->rights->fournisseur->commande->lire) $elementTypeArray['supplier_order']=$langs->transnoentitiesnoconv('SuppliersOrders');
	if ($conf->fournisseur->enabled && $user->rights->supplier_proposal->lire) $elementTypeArray['supplier_proposal']=$langs->transnoentitiesnoconv('SupplierProposals');
}
print '</table>';

print '</div>';

dol_fiche_end();
print '<br>';


print '<form method="POST" action="'.$_SERVER['PHP_SELF'].'?socid='.$socid.'">';
print '<input type="hidden" name="token" value="'.$_SESSION['newtoken'].'">';

$sql_select='';
/*if ($type_element == 'action')
{ 	// Customer : show products from invoices
	require_once DOL_DOCUMENT_ROOT.'/comm/action/class/actioncomm.class.php';
	$documentstatic=new ActionComm($db);
	$sql_select = 'SELECT f.id as doc_id, f.id as doc_number, \'1\' as doc_type, f.datep as dateprint, ';
	$tables_from = MAIN_DB_PREFIX."actioncomm as f";
	$where = " WHERE rbl.parentid = f.id AND f.entity = ".$conf->entity;
	$dateprint = 'f.datep';
	$doc_number='f.id';
}*/
if ($type_element == 'fichinter')
{ 	// Customer : show products from invoices
	require_once DOL_DOCUMENT_ROOT.'/fichinter/class/fichinter.class.php';
	$documentstatic=new Fichinter($db);
	$sql_select = 'SELECT f.rowid as doc_id, f.ref as doc_number, \'1\' as doc_type, f.datec as dateprint, f.fk_statut as status, ';
	$tables_from = MAIN_DB_PREFIX."fichinter as f LEFT JOIN ".MAIN_DB_PREFIX."fichinterdet as d ON d.fk_fichinter = f.rowid";	// Must use left join to work also with option that disable usage of lines.
	$where = " WHERE f.fk_soc = s.rowid AND s.rowid = ".$socid;
	$where.= " AND f.entity = ".$conf->entity;
	$dateprint = 'f.datec';
	$doc_number='f.ref';
}
if ($type_element == 'invoice')
{ 	// Customer : show products from invoices
	require_once DOL_DOCUMENT_ROOT.'/compta/facture/class/facture.class.php';
	$documentstatic=new Facture($db);
	$sql_select = 'SELECT f.rowid as doc_id, f.facnumber as doc_number, f.type as doc_type, f.datef as dateprint, f.fk_statut as status, f.paye as paid, ';
	$tables_from = MAIN_DB_PREFIX."facture as f,".MAIN_DB_PREFIX."facturedet as d";
	$where = " WHERE f.fk_soc = s.rowid AND s.rowid = ".$socid;
	$where.= " AND d.fk_facture = f.rowid";
	$where.= " AND f.entity = ".$conf->entity;
	$dateprint = 'f.datef';
	$doc_number='f.facnumber';
	$thirdTypeSelect='customer';
}
if ($type_element == 'propal')
{
	require_once DOL_DOCUMENT_ROOT.'/comm/propal/class/propal.class.php';
	$documentstatic=new Propal($db);
	$sql_select = 'SELECT c.rowid as doc_id, c.ref as doc_number, \'1\' as doc_type, c.datep as dateprint, c.fk_statut as status, ';
	$tables_from = MAIN_DB_PREFIX."propal as c,".MAIN_DB_PREFIX."propaldet as d";
	$where = " WHERE c.fk_soc = s.rowid AND s.rowid = ".$socid;
	$where.= " AND d.fk_propal = c.rowid";
	$where.= " AND c.entity = ".$conf->entity;
	$datePrint = 'c.datep';
	$doc_number='c.ref';
	$thirdTypeSelect='customer';
}
if ($type_element == 'order')
{
	require_once DOL_DOCUMENT_ROOT.'/commande/class/commande.class.php';
	$documentstatic=new Commande($db);
	$sql_select = 'SELECT c.rowid as doc_id, c.ref as doc_number, \'1\' as doc_type, c.date_commande as dateprint, c.fk_statut as status, ';
	$tables_from = MAIN_DB_PREFIX."commande as c,".MAIN_DB_PREFIX."commandedet as d";
	$where = " WHERE c.fk_soc = s.rowid AND s.rowid = ".$socid;
	$where.= " AND d.fk_commande = c.rowid";
	$where.= " AND c.entity = ".$conf->entity;
	$dateprint = 'c.date_commande';
	$doc_number='c.ref';
	$thirdTypeSelect='customer';
}
if ($type_element == 'supplier_invoice')
{ 	// Supplier : Show products from invoices.
	require_once DOL_DOCUMENT_ROOT.'/fourn/class/fournisseur.facture.class.php';
	$documentstatic=new FactureFournisseur($db);
	$sql_select = 'SELECT f.rowid as doc_id, f.ref as doc_number, \'1\' as doc_type, f.datef as dateprint, f.fk_statut as status, f.paye as paid, ';
	$tables_from = MAIN_DB_PREFIX."facture_fourn as f,".MAIN_DB_PREFIX."facture_fourn_det as d";
	$where = " WHERE f.fk_soc = s.rowid AND s.rowid = ".$socid;
	$where.= " AND d.fk_facture_fourn = f.rowid";
	$where.= " AND f.entity = ".$conf->entity;
	$dateprint = 'f.datef';
	$doc_number='f.ref';
	$thirdTypeSelect='supplier';
}
if ($type_element == 'supplier_proposal')
{
    require_once DOL_DOCUMENT_ROOT.'/supplier_proposal/class/supplier_proposal.class.php';
    $documentstatic=new SupplierProposal($db);
    $sql_select = 'SELECT c.rowid as doc_id, c.ref as doc_number, \'1\' as doc_type, c.date_valid as dateprint, c.fk_statut as status, ';
    $tables_from = MAIN_DB_PREFIX."supplier_proposal as c,".MAIN_DB_PREFIX."supplier_proposaldet as d";
    $where = " WHERE c.fk_soc = s.rowid AND s.rowid = ".$socid;
    $where.= " AND d.fk_supplier_proposal = c.rowid";
    $where.= " AND c.entity = ".$conf->entity;
    $dateprint = 'c.date_valid';
    $doc_number='c.ref';
    $thirdTypeSelect='supplier';
}
if ($type_element == 'supplier_order')
{ 	// Supplier : Show products from orders.
	require_once DOL_DOCUMENT_ROOT.'/fourn/class/fournisseur.commande.class.php';
	$documentstatic=new CommandeFournisseur($db);
	$sql_select = 'SELECT c.rowid as doc_id, c.ref as doc_number, \'1\' as doc_type, c.date_valid as dateprint, c.fk_statut as status, ';
	$tables_from = MAIN_DB_PREFIX."commande_fournisseur as c,".MAIN_DB_PREFIX."commande_fournisseurdet as d";
	$where = " WHERE c.fk_soc = s.rowid AND s.rowid = ".$socid;
	$where.= " AND d.fk_commande = c.rowid";
	$where.= " AND c.entity = ".$conf->entity;
	$dateprint = 'c.date_valid';
	$doc_number='c.ref';
	$thirdTypeSelect='supplier';
}
if ($type_element == 'contract')
{ 	// Order
	require_once DOL_DOCUMENT_ROOT.'/contrat/class/contrat.class.php';
	$documentstatic=new Contrat($db);
	$documentstaticline=new ContratLigne($db);
	$sql_select = 'SELECT c.rowid as doc_id, c.ref as doc_number, \'1\' as doc_type, c.date_contrat as dateprint, d.statut as status, ';
	$tables_from = MAIN_DB_PREFIX."contrat as c,".MAIN_DB_PREFIX."contratdet as d";
	$where = " WHERE c.fk_soc = s.rowid AND s.rowid = ".$socid;
	$where.= " AND d.fk_contrat = c.rowid";
	$where.= " AND c.entity = ".$conf->entity;
	$dateprint = 'c.date_valid';
	$doc_number='c.ref';
	$thirdTypeSelect='customer';
}

$parameters=array();
$reshook=$hookmanager->executeHooks('printFieldListSelect',$parameters);    // Note that $action and $object may have been modified by hook

if (!empty($sql_select))
{
	$sql = $sql_select;
	$sql.= ' d.description as description,';
	if ($type_element != 'fichinter' && $type_element != 'contract' && $type_element != 'supplier_proposal') $sql.= ' d.label, d.fk_product as product_id, d.fk_product as fk_product, d.info_bits, d.date_start, d.date_end, d.qty, d.qty as prod_qty, d.total_ht as total_ht, ';
	if ($type_element == 'supplier_proposal') $sql.= ' d.label, d.fk_product as product_id, d.fk_product as fk_product, d.info_bits, d.qty, d.qty as prod_qty, d.total_ht as total_ht, ';
	if ($type_element == 'contract') $sql.= ' d.label, d.fk_product as product_id, d.fk_product as fk_product, d.info_bits, d.date_ouverture as date_start, d.date_cloture as date_end, d.qty, d.qty as prod_qty, d.total_ht as total_ht, ';
	if ($type_element != 'fichinter') $sql.= ' p.ref as ref, p.rowid as prod_id, p.rowid as fk_product, p.fk_product_type as prod_type, p.fk_product_type as fk_product_type, p.entity as pentity,';
	$sql.= " s.rowid as socid ";
	if ($type_element != 'fichinter') $sql.= ", p.ref as prod_ref, p.label as product_label";
	$sql.= " FROM ".MAIN_DB_PREFIX."societe as s, ".$tables_from;
	if ($type_element != 'fichinter') $sql.= ' LEFT JOIN '.MAIN_DB_PREFIX.'product as p ON d.fk_product = p.rowid ';
	$sql.= $where;
	if ($month > 0) {
		if ($year > 0) {
			$start = dol_mktime(0, 0, 0, $month, 1, $year);
			$end = dol_time_plus_duree($start,1,'m') - 1;
			$sql.= " AND ".$dateprint." BETWEEN '".$db->idate($start)."' AND '".$db->idate($end)."'";
		} else {
			$sql.= " AND date_format(".$dateprint.", '%m') = '".sprintf('%02d',$month)."'";
		}
	} else if ($year > 0) {
		$start = dol_mktime(0, 0, 0, 1, 1, $year);
		$end = dol_time_plus_duree($start,1,'y') - 1;
		$sql.= " AND ".$dateprint." BETWEEN '".$db->idate($start)."' AND '".$db->idate($end)."'";
	}
	if ($sref) $sql.= " AND ".$doc_number." LIKE '%".$db->escape($sref)."%'";
	if ($sprod_fulldescr)
	{
	    $sql.= " AND (d.description LIKE '%".$db->escape($sprod_fulldescr)."%'";
	    if (GETPOST('type_element') != 'fichinter') $sql.= " OR p.ref LIKE '%".$db->escape($sprod_fulldescr)."%'";
	    if (GETPOST('type_element') != 'fichinter') $sql.= " OR p.label LIKE '%".$db->escape($sprod_fulldescr)."%'";
	    $sql.=")";
	}
	$sql.= $db->order($sortfield,$sortorder);

	$resql=$db->query($sql);
	$totalnboflines = $db->num_rows($resql);

	$sql.= $db->plimit($limit + 1, $offset);
	//print $sql;
}

$disabled=0;
$showempty=2;
if (empty($elementTypeArray) && ! $object->client && ! $object->fournisseur)
{
    $showempty=$langs->trans("ThirdpartyNotCustomerNotSupplierSoNoRef");
    $disabled=1;
}

// Define type of elements
$typeElementString = $form->selectarray("type_element", $elementTypeArray, GETPOST('type_element'), $showempty, 0, 0, '', 0, 0, $disabled, '', 'maxwidth150onsmartphone');
$button = '<input type="submit" class="button" name="button_third" value="'.dol_escape_htmltag($langs->trans("Search")).'" title="'.dol_escape_htmltag($langs->trans("Search")).'">';

$param='';
$param.="&sref=".urlencode($sref);
$param.="&month=".urlencode($month);
$param.="&year=".urlencode($year);
$param.="&sprod_fulldescr=".urlencode($sprod_fulldescr);
$param.="&socid=".urlencode($socid);
$param.="&type_element=".urlencode($type_element);

$total_qty=0;

if ($sql_select)
{
	$resql=$db->query($sql);
	if (!$resql) dol_print_error($db);
<<<<<<< HEAD
	
=======

>>>>>>> d9b8a8c8
	$num = $db->num_rows($resql);

	$param="&socid=".$socid."&type_element=".$type_element;
    if (! empty($contextpage) && $contextpage != $_SERVER["PHP_SELF"]) $param.='&contextpage='.$contextpage;
	if ($limit > 0 && $limit != $conf->liste_limit) $param.='&limit='.$limit;
	if ($sprod_fulldescr) $param.= "&sprod_fulldescr=".urlencode($sprod_fulldescr);
	if ($sref) $param.= "&sref=".urlencode($sref);
	if ($month) $param.= "&month=".$month;
	if ($year) $param.= "&year=".$year;
	if ($optioncss != '') $param.='&optioncss='.$optioncss;

    print_barre_liste($langs->trans('ProductsIntoElements').' '.$typeElementString.' '.$button, $page, $_SERVER["PHP_SELF"], $param, $sortfield, $sortorder,'',$num, $totalnboflines, '', 0, '', '', $limit);

    print '<div class="div-table-responsive-no-min">';
    print '<table class="liste" width="100%">'."\n";

    // Filters
    print '<tr class="liste_titre">';
    print '<td class="liste_titre" align="left">';
    print '<input class="flat" type="text" name="sref" size="8" value="'.$sref.'">';
    print '</td>';
    print '<td class="liste_titre nowrap center">'; // date
    print $formother->select_month($month?$month:-1, 'month', 1, 0, 'valignmiddle');
    $formother->select_year($year?$year:-1,'year',1, 20, 1);
    print '</td>';
    print '<td class="liste_titre" align="center">';
    print '</td>';
    print '<td class="liste_titre" align="left">';
    print '<input class="flat" type="text" name="sprod_fulldescr" size="15" value="'.dol_escape_htmltag($sprod_fulldescr).'">';
    print '</td>';
    print '<td class="liste_titre" align="center">';
    print '</td>';
    print '<td class="liste_titre" align="center">';
    print '</td>';
    print '<td class="liste_titre" align="right">';
    $searchpicto=$form->showFilterAndCheckAddButtons(0);
    print $searchpicto;
    print '</td>';
    print '</tr>';

    // Titles with sort buttons
    print '<tr class="liste_titre">';
    print_liste_field_titre('Ref',$_SERVER['PHP_SELF'],'doc_number','',$param,'align="left"',$sortfield,$sortorder);
    print_liste_field_titre('Date',$_SERVER['PHP_SELF'],'dateprint','',$param,'align="center" width="150"',$sortfield,$sortorder);
    print_liste_field_titre('Status',$_SERVER['PHP_SELF'],'fk_statut','',$param,'align="center"',$sortfield,$sortorder);
    print_liste_field_titre('Product',$_SERVER['PHP_SELF'],'','',$param,'align="left"',$sortfield,$sortorder);
    print_liste_field_titre('Quantity',$_SERVER['PHP_SELF'],'prod_qty','',$param,'align="right"',$sortfield,$sortorder);
    print_liste_field_titre('TotalHT',$_SERVER['PHP_SELF'],'total_ht','',$param,'align="right"',$sortfield,$sortorder);
    print_liste_field_titre('UnitPrice',$_SERVER['PHP_SELF'],'','',$param,'align="right"',$sortfield,$sortorder);
    print "</tr>\n";


	$i = 0;
	while (($objp = $db->fetch_object($resql)) && $i < min($num, $limit))
	{
		$documentstatic->id=$objp->doc_id;
		$documentstatic->ref=$objp->doc_number;
		$documentstatic->type=$objp->doc_type;
		$documentstatic->fk_statut=$objp->status;
		$documentstatic->fk_status=$objp->status;
		$documentstatic->statut=$objp->status;
		$documentstatic->status=$objp->status;
		$documentstatic->paye=$objp->paid;

		if (is_object($documentstaticline)) $documentstaticline->statut=$objp->status;

		print '<tr class="oddeven">';
		print '<td class="nobordernopadding nowrap" width="100">';
		print $documentstatic->getNomUrl(1);
		print '</td>';
		print '<td align="center" width="80">'.dol_print_date($db->jdate($objp->dateprint),'day').'</td>';

		// Status
		print '<td align="center">';
		if ($type_element == 'contract')
		{
			print $documentstaticline->getLibStatut(2);
		}
		else
		{
			print $documentstatic->getLibStatut(2);
		}
		print '</td>';

		print '<td>';

		// Define text, description and type
		$text=''; $description=''; $type=0;

		// Code to show product duplicated from commonobject->printObjectLine
		if ($objp->fk_product > 0)
		{
			$product_static = new Product($db);

			$product_static->type=$objp->fk_product_type;
			$product_static->id=$objp->fk_product;
			$product_static->ref=$objp->ref;
			$product_static->entity=$objp->pentity;
			$text=$product_static->getNomUrl(1);
		}

		// Product
		if ($objp->fk_product > 0)
		{
			// Define output language
			if (! empty($conf->global->MAIN_MULTILANGS) && ! empty($conf->global->PRODUIT_TEXTS_IN_THIRDPARTY_LANGUAGE))
			{
				$prod = new Product($db);
				$prod->fetch($objp->fk_product);

				$outputlangs = $langs;
				$newlang='';
				if (empty($newlang) && GETPOST('lang_id','aZ09')) $newlang=GETPOST('lang_id','aZ09');
				if (empty($newlang)) $newlang=$object->default_lang;
				if (! empty($newlang))
				{
					$outputlangs = new Translate("",$conf);
					$outputlangs->setDefaultLang($newlang);
				}

				$label = (! empty($prod->multilangs[$outputlangs->defaultlang]["label"])) ? $prod->multilangs[$outputlangs->defaultlang]["label"] : $objp->product_label;
			}
			else
			{
				$label = $objp->product_label;
			}

			$text.= ' - '.(! empty($objp->label)?$objp->label:$label);
			$description=(! empty($conf->global->PRODUIT_DESC_IN_FORM)?'':dol_htmlentitiesbr($objp->description));
		}

		if (($objp->info_bits & 2) == 2) { ?>
			<a href="<?php echo DOL_URL_ROOT.'/comm/remx.php?id='.$object->id; ?>">
			<?php
			$txt='';
			print img_object($langs->trans("ShowReduc"),'reduc').' ';
			if ($objp->description == '(DEPOSIT)') $txt=$langs->trans("Deposit");
			elseif ($objp->description == '(EXCESS RECEIVED)') $txt=$langs->trans("ExcessReceived");
			elseif ($objp->description == '(EXCESS PAID)') $txt=$langs->trans("ExcessPaid");
			//else $txt=$langs->trans("Discount");
			print $txt;
			?>
			</a>
			<?php
			if ($objp->description)
			{
				if ($objp->description == '(CREDIT_NOTE)' && $objp->fk_remise_except > 0)
				{
					$discount=new DiscountAbsolute($db);
					$discount->fetch($objp->fk_remise_except);
					echo ($txt?' - ':'').$langs->transnoentities("DiscountFromCreditNote",$discount->getNomUrl(0));
				}
				if ($objp->description == '(EXCESS RECEIVED)' && $objp->fk_remise_except > 0)
				{
					$discount=new DiscountAbsolute($db);
					$discount->fetch($objp->fk_remise_except);
					echo ($txt?' - ':'').$langs->transnoentities("DiscountFromExcessReceived",$discount->getNomUrl(0));
				}
				elseif ($objp->description == '(EXCESS PAID)' && $objp->fk_remise_except > 0)
				{
					$discount=new DiscountAbsolute($db);
					$discount->fetch($objp->fk_remise_except);
					echo ($txt?' - ':'').$langs->transnoentities("DiscountFromExcessPaid",$discount->getNomUrl(0));
				}
				elseif ($objp->description == '(DEPOSIT)' && $objp->fk_remise_except > 0)
				{
					$discount=new DiscountAbsolute($db);
					$discount->fetch($objp->fk_remise_except);
					echo ($txt?' - ':'').$langs->transnoentities("DiscountFromDeposit",$discount->getNomUrl(0));
					// Add date of deposit
					if (! empty($conf->global->INVOICE_ADD_DEPOSIT_DATE)) echo ' ('.dol_print_date($discount->datec).')';
				}
				else
				{
					echo ($txt?' - ':'').dol_htmlentitiesbr($objp->description);
				}
			}
		}
		else
		{
			if ($objp->fk_product > 0) {

				echo $form->textwithtooltip($text,$description,3,'','',$i,0,'');

				// Show range
				echo get_date_range($objp->date_start, $objp->date_end);

				// Add description in form
				if (! empty($conf->global->PRODUIT_DESC_IN_FORM))
				{
					print (! empty($objp->description) && $objp->description!=$objp->product_label)?'<br>'.dol_htmlentitiesbr($objp->description):'';
				}
			} else {

				if (! empty($objp->label) || ! empty($objp->description))
				{
					if ($type==1) $text = img_object($langs->trans('Service'),'service');
					else $text = img_object($langs->trans('Product'),'product');

					if (! empty($objp->label)) {
						$text.= ' <strong>'.$objp->label.'</strong>';
						echo $form->textwithtooltip($text,dol_htmlentitiesbr($objp->description),3,'','',$i,0,'');
					} else {
						echo $text.' '.dol_htmlentitiesbr($objp->description);
					}
				}

				// Show range
				echo get_date_range($objp->date_start,$objp->date_end);
			}
		}

		/*
		$prodreftxt='';
		if ($objp->prod_id > 0)
		{
			$productstatic->id = $objp->prod_id;
			$productstatic->ref = $objp->prod_ref;
			$productstatic->status = $objp->prod_type;
			$prodreftxt = $productstatic->getNomUrl(0);
			if(!empty($objp->product_label)) $prodreftxt .= ' - '.$objp->product_label;
		}
		// Show range
		$prodreftxt .= get_date_range($objp->date_start, $objp->date_end);
		// Add description in form
		if (! empty($conf->global->PRODUIT_DESC_IN_FORM))
		{
			$prodreftxt .= (! empty($objp->description) && $objp->description!=$objp->product_label)?'<br>'.dol_htmlentitiesbr($objp->description):'';
		}
		*/
		print '</td>';

		//print '<td align="left">'.$prodreftxt.'</td>';

		print '<td align="right">'.$objp->prod_qty.'</td>';
		$total_qty+=$objp->prod_qty;

		print '<td align="right">'.price($objp->total_ht).'</td>';
		$total_ht+=$objp->total_ht;

		print '<td align="right">'.price($objp->total_ht/(empty($objp->prod_qty)?1:$objp->prod_qty)).'</td>';

		print "</tr>\n";
		$i++;
	}

	print '<tr class="liste_total">';
	print '<td>' . $langs->trans('Total') . '</td>';
	print '<td colspan="3"></td>';
	print '<td align="right">' . $total_qty . '</td>';
	print '<td align="right">' . price($total_ht) . '</td>';
	print '<td align="right">' . price($total_ht/(empty($total_qty)?1:$total_qty)) . '</td>';
	print "</table>";
	print '</div>';

	if ($num > $limit) {
		print_barre_liste('', $page, $_SERVER["PHP_SELF"], $param, $sortfield, $sortorder,'',$num);
	}
	$db->free($resql);
}
else if (empty($type_element) || $type_element == -1)
{
    print_barre_liste($langs->trans('ProductsIntoElements').' '.$typeElementString.' '.$button, $page, $_SERVER["PHP_SELF"], $param, $sortfield, $sortorder,'',$num, '', '');

    print '<table class="liste" width="100%">'."\n";
    // Titles with sort buttons
    print '<tr class="liste_titre">';
    print_liste_field_titre('Ref',$_SERVER['PHP_SELF'],'doc_number','',$param,'align="left"',$sortfield,$sortorder);
    print_liste_field_titre('Date',$_SERVER['PHP_SELF'],'dateprint','',$param,'align="center" width="150"',$sortfield,$sortorder);
    print_liste_field_titre('Status',$_SERVER['PHP_SELF'],'fk_status','',$param,'align="center"',$sortfield,$sortorder);
    print_liste_field_titre('Product',$_SERVER['PHP_SELF'],'','',$param,'align="left"',$sortfield,$sortorder);
    print_liste_field_titre('Quantity',$_SERVER['PHP_SELF'],'prod_qty','',$param,'align="right"',$sortfield,$sortorder);
    print "</tr>\n";

	print '<tr class="oddeven"><td class="opacitymedium" colspan="5">'.$langs->trans("SelectElementAndClick", $langs->transnoentitiesnoconv("Search")).'</td></tr>';

	print "</table>";
}
else {
    print_barre_liste($langs->trans('ProductsIntoElements').' '.$typeElementString.' '.$button, $page, $_SERVER["PHP_SELF"], $param, $sortfield, $sortorder,'',$num, '', '');

    print '<table class="liste" width="100%">'."\n";

	print '<tr class="oddeven"><td class="opacitymedium" colspan="5">'.$langs->trans("FeatureNotYetAvailable").'</td></tr>';

	print "</table>";
}

print "</form>";

// End of page
llxFooter();
$db->close();<|MERGE_RESOLUTION|>--- conflicted
+++ resolved
@@ -361,11 +361,7 @@
 {
 	$resql=$db->query($sql);
 	if (!$resql) dol_print_error($db);
-<<<<<<< HEAD
-	
-=======
-
->>>>>>> d9b8a8c8
+
 	$num = $db->num_rows($resql);
 
 	$param="&socid=".$socid."&type_element=".$type_element;
