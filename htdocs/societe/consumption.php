<?php
/* Copyright (C) 2012-2013 Philippe Berthet     <berthet@systune.be>
 * Copyright (C) 2004-2014 Laurent Destailleur  <eldy@users.sourceforge.net>
 * Copyright (C) 2013	   Juanjo Menent		<jmenent@2byte.es>
 *
 * Version V1.1 Initial version of Philippe Berthet
 * Version V2   Change to be compatible with 3.4 and enhanced to be more generic
 *
 * This program is free software; you can redistribute it and/or modify
 * it under the terms of the GNU General Public License as published by
 * the Free Software Foundation; either version 3 of the License, or
 * (at your option) any later version.
 *
 * This program is distributed in the hope that it will be useful,
 * but WITHOUT ANY WARRANTY; without even the implied warranty of
 * MERCHANTABILITY or FITNESS FOR A PARTICULAR PURPOSE.  See the
 * GNU General Public License for more details.
 *
 * You should have received a copy of the GNU General Public License
 * along with this program. If not, see <http://www.gnu.org/licenses/>.
 */

/**
 *	\file       htdocs/societe/consumption.php
 *  \ingroup    societe
 *	\brief      Add a tab on thirpdarty view to list all products/services bought or sells by thirdparty
 */

require("../main.inc.php");
require_once DOL_DOCUMENT_ROOT.'/core/lib/company.lib.php';
require_once DOL_DOCUMENT_ROOT.'/core/class/html.formother.class.php';
require_once DOL_DOCUMENT_ROOT.'/core/lib/date.lib.php';
require_once DOL_DOCUMENT_ROOT.'/fourn/class/fournisseur.class.php';

// Security check
$socid = GETPOST('socid','int');
if ($user->societe_id) $socid=$user->societe_id;
$result = restrictedArea($user, 'societe', $socid, '&societe');
$object = new Societe($db);
if ($socid > 0) $object->fetch($socid);

// Sort & Order fields
$sortfield = GETPOST("sortfield",'alpha');
$sortorder = GETPOST("sortorder",'alpha');
$page = GETPOST("page",'int');
if ($page == -1) {
    $page = 0;
}
$offset = $conf->liste_limit * $page;
if (! $sortorder) $sortorder='DESC';
if (! $sortfield) $sortfield='dateprint';
$limit = $conf->liste_limit;

// Search fields
$sref=GETPOST("sref");
$sprod_fulldescr=GETPOST("sprod_fulldescr");
$month	= GETPOST('month','int');
$year	= GETPOST('year','int');

// Clean up on purge search criteria ?
if (GETPOST("button_removefilter"))
{
    $sref='';
    $sprod_fulldescr='';
    $year='';
    $month='';
}
// Customer or supplier selected in drop box
$thirdTypeSelect = GETPOST("third_select_id");
if ($conf->facture->enabled && $user->rights->facture->lire)
	$type_element = 'invoice';
elseif ($conf->commande->enabled && $user->rights->commande->lire)
	$type_element = 'order';
$type_element = GETPOST('type_element')?GETPOST('type_element'):$type_element;


$langs->load("companies");
$langs->load("bills");
$langs->load("orders");
$langs->load("suppliers");


/*
 * Actions
 */



/*
 * View
 */

$form = new Form($db);
$formother = new FormOther($db);
$productstatic=new Product($db);

$titre = $langs->trans("Referer",$object->name);
llxHeader('',$titre,'');

if (empty($socid))
{
	dol_print_error($db);
	exit;
}

$head = societe_prepare_head($object);
dol_fiche_head($head, 'consumption', $langs->trans("ThirdParty"),0,'company');

print '<table class="border" width="100%">';
print '<tr><td width="25%">'.$langs->trans('ThirdPartyName').'</td>';
print '<td colspan="3">';
print $form->showrefnav($object,'socid','',($user->societe_id?0:1),'rowid','nom');
print '</td></tr>';

if (! empty($conf->global->SOCIETE_USEPREFIX))  // Old not used prefix field
{
	print '<tr><td>'.$langs->trans('Prefix').'</td><td colspan="3">'.$object->prefix_comm.'</td></tr>';
}

if ($object->client)
{
	print '<tr><td>';
	print $langs->trans('CustomerCode').'</td><td colspan="3">';
	print $object->code_client;
	if ($object->check_codeclient() <> 0) print ' <font class="error">('.$langs->trans("WrongCustomerCode").')</font>';
	print '</td></tr>';
	$sql = "SELECT count(*) as nb from ".MAIN_DB_PREFIX."facture where fk_soc = ".$socid;
	$resql=$db->query($sql);
	if (!$resql) dol_print_error($db);

	$obj = $db->fetch_object($resql);
	$nbFactsClient = $obj->nb;
	$thirdTypeArray['customer']=$langs->trans("customer");
	if($conf->facture->enabled && $user->rights->facture->lire) $elementTypeArray['invoice']=$langs->trans('Invoices');
	if ($conf->commande->enabled && $user->rights->commande->lire) $elementTypeArray['order']=$langs->trans('Orders');
}

if ($object->fournisseur)
{
	print '<tr><td>';
	print $langs->trans('SupplierCode').'</td><td colspan="3">';
	print $object->code_fournisseur;
	if ($object->check_codefournisseur() <> 0) print ' <font class="error">('.$langs->trans("WrongSupplierCode").')</font>';
	print '</td></tr>';
	$sql = "SELECT count(*) as nb from ".MAIN_DB_PREFIX."commande_fournisseur where fk_soc = ".$socid;
	$resql=$db->query($sql);
	if (!$resql) dol_print_error($db);

	$obj = $db->fetch_object($resql);
	$nbCmdsFourn = $obj->nb;
	$thirdTypeArray['supplier']=$langs->trans("supplier");
	if ($conf->fournisseur->enabled && $user->rights->fournisseur->facture->lire) $elementTypeArray['supplier_invoice']=$langs->trans('SuppliersInvoices');
	if ($conf->fournisseur->enabled && $user->rights->fournisseur->commande->lire) $elementTypeArray['supplier_order']=$langs->trans('SuppliersOrders');
}
print '</table>';

dol_fiche_end();
print '<br>';


print '<form method="POST" action="'.$_SERVER['PHP_SELF'].'">';
print '<input type="hidden" name="token" value="'.$_SESSION['newtoken'].'">';
print '<input type="hidden" name="socid" value="'.$socid.'">'."\n";


$sql_select='';
if ($type_element == 'invoice')
{ 	// Customer : show products from invoices
	require_once DOL_DOCUMENT_ROOT.'/compta/facture/class/facture.class.php';
	$documentstatic=new Facture($db);
	$sql_select = 'SELECT f.rowid as doc_id, f.facnumber as doc_number, f.type as doc_type, f.datef as dateprint, ';
	$tables_from = MAIN_DB_PREFIX."facture as f,".MAIN_DB_PREFIX."facturedet as d";
	$where = " WHERE f.fk_soc = s.rowid AND s.rowid = ".$socid;
	$where.= " AND d.fk_facture = f.rowid";
	$where.= " AND f.entity = ".$conf->entity;
	$dateprint = 'f.datef';
	$doc_number='f.facnumber';
	$thirdTypeSelect='customer';
}
if ($type_element == 'order')
{
	require_once DOL_DOCUMENT_ROOT.'/commande/class/commande.class.php';
	$documentstatic=new Commande($db);
	$sql_select = 'SELECT c.rowid as doc_id, c.ref as doc_number, \'1\' as doc_type, c.date_commande as dateprint, ';
	$tables_from = MAIN_DB_PREFIX."commande as c,".MAIN_DB_PREFIX."commandedet as d";
	$where = " WHERE c.fk_soc = s.rowid AND s.rowid = ".$socid;
	$where.= " AND d.fk_commande = c.rowid";
	$where.= " AND c.entity = ".$conf->entity;
<<<<<<< HEAD
	$dateprint = 'c.datef';
=======
	$datePrint = 'c.date_commande';
>>>>>>> 5c2059a7
	$doc_number='c.ref';
	$thirdTypeSelect='customer';
}
if ($type_element == 'supplier_invoice')
{ 	// Supplier : Show products from invoices.
	require_once DOL_DOCUMENT_ROOT.'/fourn/class/fournisseur.facture.class.php';
	$documentstatic=new FactureFournisseur($db);
	$sql_select = 'SELECT f.rowid as doc_id, f.ref as doc_number, \'1\' as doc_type, f.datef as dateprint, ';
	$tables_from = MAIN_DB_PREFIX."facture_fourn as f,".MAIN_DB_PREFIX."facture_fourn_det as d";
	$where = " WHERE f.fk_soc = s.rowid AND s.rowid = ".$socid;
	$where.= " AND d.fk_facture_fourn = f.rowid";
	$dateprint = 'f.datef';
	$doc_number='f.ref';
	$thirdTypeSelect='supplier';
}
if ($type_element == 'supplier_order')
{ 	// Supplier : Show products from orders.
	require_once DOL_DOCUMENT_ROOT.'/fourn/class/fournisseur.commande.class.php';
	$documentstatic=new CommandeFournisseur($db);
	$sql_select = 'SELECT c.rowid as doc_id, c.ref as doc_number, \'1\' as doc_type, c.date_valid as dateprint, ';
	$tables_from = MAIN_DB_PREFIX."commande_fournisseur as c,".MAIN_DB_PREFIX."commande_fournisseurdet as d";
	$where = " WHERE c.fk_soc = s.rowid AND s.rowid = ".$socid;
	$where.= " AND d.fk_commande = c.rowid";
	$dateprint = 'c.date_valid';
	$doc_number='c.ref';
	$thirdTypeSelect='supplier';
}

$sql = $sql_select;
$sql.= ' d.fk_product as product_id, d.fk_product as fk_product, d.label, d.description as description, d.info_bits, d.date_start, d.date_end, d.qty, d.qty as prod_qty,';
$sql.= ' p.ref as ref, p.rowid as prod_id, p.rowid as fk_product, p.fk_product_type as prod_type, p.fk_product_type as fk_product_type,';
$sql.= " s.rowid as socid, p.ref as prod_ref, p.label as product_label";
$sql.= " FROM ".MAIN_DB_PREFIX."societe as s, ".$tables_from;
$sql.= ' LEFT JOIN '.MAIN_DB_PREFIX.'product as p ON d.fk_product = p.rowid ';
$sql.= $where;
if ($month > 0) {
	if ($year > 0) {
		$start = dol_mktime(0, 0, 0, $month, 1, $year);
		$end = dol_time_plus_duree($start,1,'m') - 1;
		$sql.= " AND ".$dateprint." BETWEEN '".$db->idate($start)."' AND '".$db->idate($end)."'";
	} else {
		$sql.= " AND date_format(".$dateprint.", '%m') = '".sprintf('%02d',$month)."'";
	}
} else if ($year > 0) {
	$start = dol_mktime(0, 0, 0, 1, 1, $year);
	$end = dol_time_plus_duree($start,1,'y') - 1;
	$sql.= " AND ".$dateprint." BETWEEN '".$db->idate($start)."' AND '".$db->idate($end)."'";
}
if ($sref) $sql.= " AND ".$doc_number." LIKE '%".$sref."%'";
if ($sprod_fulldescr) $sql.= " AND (d.description LIKE '%".$sprod_fulldescr."%' OR p.label LIKE '%".$sprod_fulldescr."%')";
$sql.= $db->order($sortfield,$sortorder);
$sql.= $db->plimit($limit + 1, $offset);


// Define type of elements
$typeElementString = $form->selectarray("type_element",$elementTypeArray,GETPOST('type_element'));
$button = '<input type="submit" class="button" name="button_third" value="'.dol_escape_htmltag($langs->trans("Search")).'" title="'.dol_escape_htmltag($langs->trans("Search")).'">';
$param="&amp;sref=".$sref."&amp;month=".$month."&amp;year=".$year."&amp;sprod_fulldescr=".$sprod_fulldescr."&amp;socid=".$socid."&amp;type_element=".$type_element;

print_barre_liste($langs->transnoentitiesnoconv('ProductsIntoElements', $typeElementString.' '.$button), $page, $_SERVER["PHP_SELF"], $param, $sortfield, $sortorder,'',$num, '', '');

if ($sql_select)
{
	dol_syslog("sql=".$sql);
	$resql=$db->query($sql);
	if (!$resql) dol_print_error($db);
}

print '<table class="liste" width="100%">'."\n";
// Titles with sort buttons
print '<tr class="liste_titre">';
print_liste_field_titre($langs->trans('Ref'),$_SERVER['PHP_SELF'],'doc_number','',$param,'align="left"',$sortfield,$sortorder);
print_liste_field_titre($langs->trans('Date'),$_SERVER['PHP_SELF'],'dateprint','',$param,'align="center" width="150"',$sortfield,$sortorder);
print_liste_field_titre($langs->trans('Product'),$_SERVER['PHP_SELF'],'','',$param,'align="left"',$sortfield,$sortorder);
print_liste_field_titre($langs->trans('Quantity'),$_SERVER['PHP_SELF'],'prod_qty','',$param,'align="right"',$sortfield,$sortorder);
// Filters
print '<tr class="liste_titre">';
print '<td class="liste_titre" align="left">';
print '<input class="flat" type="text" name="sref" size="8" value="'.$sref.'">';
print '</td>';
print '<td class="liste_titre">'; // date
print $formother->select_month($month?$month:-1,'month',1);
$formother->select_year($year?$year:-1,'year',1, 20, 1);
print '</td>';
print '<td class="liste_titre" align="left">';
print '<input class="flat" type="text" name="sprod_fulldescr" size="15" value="'.dol_escape_htmltag($sprod_fulldescr).'">';
print '</td>';
print '<td class="liste_titre" align="right">';
print '<input type="image" class="liste_titre" name="button_search" src="'.img_picto($langs->trans("Search"),'search.png','','',1).'" value="'.dol_escape_htmltag($langs->trans("Search")).'" title="'.dol_escape_htmltag($langs->trans("Search")).'">';
print '<input type="image" class="liste_titre" name="button_removefilter" src="'.img_picto($langs->trans("Search"),'searchclear.png','','',1).'" value="'.dol_escape_htmltag($langs->trans("resetFilters")).'" title="'.dol_escape_htmltag($langs->trans("resetFilters")).'">';
print '</td>';
print '</tr>';

if ($sql_select)
{
	$var=true;
	$num = $db->num_rows($resql);
	$i = 0;
	while (($objp = $db->fetch_object($resql)) && $i < $conf->liste_limit )
	{
		$var=!$var;
		print "<tr ".$bc[$var].">";
		print '<td class="nobordernopadding nowrap" width="100">';
		$documentstatic->id=$objp->doc_id;
		$documentstatic->ref=$objp->doc_number;
		$documentstatic->type=$objp->type;
		print $documentstatic->getNomUrl(1);
		print '</td>';
		print '<td align="center" width="80">'.dol_print_date($db->jdate($objp->dateprint),'day').'</td>';

		print '<td>';

		// Define text, description and type
		$text=''; $description=''; $type=0;

		// Code to show product duplicated from commonobject->printObjectLine
		if ($objp->fk_product > 0)
		{
			$product_static = new Product($db);

			$product_static->type=$objp->fk_product_type;
			$product_static->id=$objp->fk_product;
			$product_static->ref=$objp->ref;
			$text=$product_static->getNomUrl(1);
		}

		// Product
		if ($objp->fk_product > 0)
		{
			// Define output language
			if (! empty($conf->global->MAIN_MULTILANGS) && ! empty($conf->global->PRODUIT_TEXTS_IN_THIRDPARTY_LANGUAGE))
			{
				$prod = new Product($db);
				$prod->fetch($objp->fk_product);

				$outputlangs = $langs;
				$newlang='';
				if (empty($newlang) && GETPOST('lang_id')) $newlang=GETPOST('lang_id');
				if (empty($newlang)) $newlang=$object->default_lang;
				if (! empty($newlang))
				{
					$outputlangs = new Translate("",$conf);
					$outputlangs->setDefaultLang($newlang);
				}

				$label = (! empty($prod->multilangs[$outputlangs->defaultlang]["label"])) ? $prod->multilangs[$outputlangs->defaultlang]["label"] : $objp->product_label;
			}
			else
			{
				$label = $objp->product_label;
			}

			$text.= ' - '.(! empty($objp->label)?$objp->label:$label);
			$description=(! empty($conf->global->PRODUIT_DESC_IN_FORM)?'':dol_htmlentitiesbr($objp->description));
		}

		if (($objp->info_bits & 2) == 2) { ?>
			<a href="<?php echo DOL_URL_ROOT.'/comm/remx.php?id='.$object->id; ?>">
			<?php
			$txt='';
			print img_object($langs->trans("ShowReduc"),'reduc').' ';
			if ($objp->description == '(DEPOSIT)') $txt=$langs->trans("Deposit");
			//else $txt=$langs->trans("Discount");
			print $txt;
			?>
			</a>
			<?php
			if ($objp->description)
			{
				if ($objp->description == '(CREDIT_NOTE)' && $objp->fk_remise_except > 0)
				{
					$discount=new DiscountAbsolute($db);
					$discount->fetch($objp->fk_remise_except);
					echo ($txt?' - ':'').$langs->transnoentities("DiscountFromCreditNote",$discount->getNomUrl(0));
				}
				elseif ($objp->description == '(DEPOSIT)' && $objp->fk_remise_except > 0)
				{
					$discount=new DiscountAbsolute($db);
					$discount->fetch($objp->fk_remise_except);
					echo ($txt?' - ':'').$langs->transnoentities("DiscountFromDeposit",$discount->getNomUrl(0));
					// Add date of deposit
					if (! empty($conf->global->INVOICE_ADD_DEPOSIT_DATE)) echo ' ('.dol_print_date($discount->datec).')';
				}
				else
				{
					echo ($txt?' - ':'').dol_htmlentitiesbr($objp->description);
				}
			}
		}
		else
		{
			if ($objp->fk_product > 0) {

				echo $form->textwithtooltip($text,$description,3,'','',$i,0,'');

				// Show range
				echo get_date_range($objp->date_start, $objp->date_end);

				// Add description in form
				if (! empty($conf->global->PRODUIT_DESC_IN_FORM))
				{
					print (! empty($objp->description) && $objp->description!=$objp->product_label)?'<br>'.dol_htmlentitiesbr($objp->description):'';
				}

			} else {

				//if (! empty($objp->fk_parent_line)) echo img_picto('', 'rightarrow');
				if ($type==1) $text = img_object($langs->trans('Service'),'service');
				else $text = img_object($langs->trans('Product'),'product');

				if (! empty($objp->label)) {
					$text.= ' <strong>'.$objp->label.'</strong>';
					echo $form->textwithtooltip($text,dol_htmlentitiesbr($objp->description),3,'','',$i,0,'');
				} else {
					echo $text.' '.dol_htmlentitiesbr($objp->description);
				}

				// Show range
				echo get_date_range($objp->date_start,$objp->date_end);
			}
		}

		/*
		$prodreftxt='';
		if ($objp->prod_id > 0)
		{
			$productstatic->id = $objp->prod_id;
			$productstatic->ref = $objp->prod_ref;
			$productstatic->status = $objp->prod_type;
			$prodreftxt = $productstatic->getNomUrl(0);
			if(!empty($objp->product_label)) $prodreftxt .= ' - '.$objp->product_label;
		}
		// Show range
		$prodreftxt .= get_date_range($objp->date_start, $objp->date_end);
		// Add description in form
		if (! empty($conf->global->PRODUIT_DESC_IN_FORM))
		{
			$prodreftxt .= (! empty($objp->description) && $objp->description!=$objp->product_label)?'<br>'.dol_htmlentitiesbr($objp->description):'';
		}
		*/
		print '</td>';

		//print '<td align="left">'.$prodreftxt.'</td>';

		print '<td align="right">'.$objp->prod_qty.'</td>';

		print "</tr>\n";
		$i++;
	}
	if ($num > $conf->liste_limit) {
		print_barre_liste('', $page, $_SERVER["PHP_SELF"], $param, $sortfield, $sortorder,'',$num);
	}
	$db->free($resql);
}
else {
	print '<tr><td colspan="4">'.$langs->trans("FeatureNotYetAvailable").'</td></tr>';
}

print "</table>";
print "</form>";


/*
 * Errors
 */

dol_htmloutput_errors($warning);
dol_htmloutput_errors($error,$errors);

llxFooter();

$db->close();<|MERGE_RESOLUTION|>--- conflicted
+++ resolved
@@ -186,11 +186,7 @@
 	$where = " WHERE c.fk_soc = s.rowid AND s.rowid = ".$socid;
 	$where.= " AND d.fk_commande = c.rowid";
 	$where.= " AND c.entity = ".$conf->entity;
-<<<<<<< HEAD
-	$dateprint = 'c.datef';
-=======
 	$datePrint = 'c.date_commande';
->>>>>>> 5c2059a7
 	$doc_number='c.ref';
 	$thirdTypeSelect='customer';
 }
