--- conflicted
+++ resolved
@@ -1,14 +1,9 @@
 <?php
 /* Copyright (C) 2012-2013 Philippe Berthet     <berthet@systune.be>
-<<<<<<< HEAD
- * Copyright (C) 2004-2014 Laurent Destailleur  <eldy@users.sourceforge.net>
- * Copyright (C) 2013	   Juanjo Menent		<jmenent@2byte.es>
- * Copyright (C) 2015	   Ferran Marcet		<fmarcet@2byte.es>
-=======
  * Copyright (C) 2004-2015 Laurent Destailleur  <eldy@users.sourceforge.net>
  * Copyright (C) 2013-2015 Juanjo Menent		<jmenent@2byte.es>
  * Copyright (C) 2015      Marcos García        <marcosgdf@gmail.com>
->>>>>>> 6fb53ecb
+ * Copyright (C) 2015	   Ferran Marcet		<fmarcet@2byte.es>
  *
  * Version V1.1 Initial version of Philippe Berthet
  * Version V2   Change to be compatible with 3.4 and enhanced to be more generic
