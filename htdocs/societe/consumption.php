--- conflicted
+++ resolved
@@ -348,26 +348,17 @@
 	}
 	$sql .= $where;
 	$sql .= dolSqlDateFilter($dateprint, 0, $month, $year);
-<<<<<<< HEAD
 	if ($sref) {
 		$sql .= " AND ".$doc_number." LIKE '%".$db->escape($sref)."%'";
 	}
 	if ($sprod_fulldescr) {
-		$sql .= " AND (d.description LIKE '%".$db->escape($sprod_fulldescr)."%'";
+		$sql .= " AND (d.description LIKE '%".$db->escape($sprod_fulldescr)."%' OR d.description LIKE '%".$db->escape(dol_htmlentities($sprod_fulldescr))."%'";
 		if (GETPOST('type_element') != 'fichinter') {
 			$sql .= " OR p.ref LIKE '%".$db->escape($sprod_fulldescr)."%'";
 		}
 		if (GETPOST('type_element') != 'fichinter') {
 			$sql .= " OR p.label LIKE '%".$db->escape($sprod_fulldescr)."%'";
 		}
-=======
-	if ($sref) $sql .= " AND ".$doc_number." LIKE '%".$db->escape($sref)."%'";
-	if ($sprod_fulldescr)
-	{
-	    $sql .= " AND (d.description LIKE '%".$db->escape($sprod_fulldescr)."%' OR d.description LIKE '%".$db->escape(dol_htmlentities($sprod_fulldescr))."%'";
-		if (GETPOST('type_element') != 'fichinter') $sql .= " OR p.ref LIKE '%".$db->escape($sprod_fulldescr)."%'";
-		if (GETPOST('type_element') != 'fichinter') $sql .= " OR p.label LIKE '%".$db->escape($sprod_fulldescr)."%'";
->>>>>>> 3090c124
 		$sql .= ")";
 	}
 	$sql .= $db->order($sortfield, $sortorder);
