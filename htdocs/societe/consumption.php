<?php
/* Copyright (C) 2012-2013 Philippe Berthet     <berthet@systune.be>
 * Copyright (C) 2004-2015 Laurent Destailleur  <eldy@users.sourceforge.net>
 * Copyright (C) 2013-2015 Juanjo Menent		<jmenent@2byte.es>
 * Copyright (C) 2015      Marcos García        <marcosgdf@gmail.com>
 * Copyright (C) 2015	   Ferran Marcet		<fmarcet@2byte.es>
 *
 * This program is free software; you can redistribute it and/or modify
 * it under the terms of the GNU General Public License as published by
 * the Free Software Foundation; either version 3 of the License, or
 * (at your option) any later version.
 *
 * This program is distributed in the hope that it will be useful,
 * but WITHOUT ANY WARRANTY; without even the implied warranty of
 * MERCHANTABILITY or FITNESS FOR A PARTICULAR PURPOSE.  See the
 * GNU General Public License for more details.
 *
 * You should have received a copy of the GNU General Public License
 * along with this program. If not, see <http://www.gnu.org/licenses/>.
 */

/**
 *	\file       htdocs/societe/consumption.php
 *  \ingroup    societe
 *	\brief      Add a tab on thirpdarty view to list all products/services bought or sells by thirdparty
 */

require("../main.inc.php");
require_once DOL_DOCUMENT_ROOT.'/core/lib/company.lib.php';
require_once DOL_DOCUMENT_ROOT.'/core/class/html.formother.class.php';
require_once DOL_DOCUMENT_ROOT.'/core/lib/date.lib.php';
require_once DOL_DOCUMENT_ROOT.'/fourn/class/fournisseur.class.php';

// Security check
$socid = GETPOST('socid','int');
if ($user->societe_id) $socid=$user->societe_id;
$result = restrictedArea($user, 'societe', $socid, '&societe');
$object = new Societe($db);
if ($socid > 0) $object->fetch($socid);

// Sort & Order fields
$limit = GETPOST('limit')?GETPOST('limit','int'):$conf->liste_limit;
$sortfield = GETPOST("sortfield",'alpha');
$sortorder = GETPOST("sortorder",'alpha');
$page = GETPOST("page",'int');
if ($page == -1) { $page = 0; }
$offset = $limit * $page;
$pageprev = $page - 1;
$pagenext = $page + 1;
if (! $sortorder) $sortorder='DESC';
if (! $sortfield) $sortfield='dateprint';

// Search fields
$sref=GETPOST("sref");
$sprod_fulldescr=GETPOST("sprod_fulldescr");
$month	= GETPOST('month','int');
$year	= GETPOST('year','int');

// Clean up on purge search criteria ?
if (GETPOST("button_removefilter_x") || GETPOST("button_removefilter")) // Both test are required to be compatible with all browsers
{
    $sref='';
    $sprod_fulldescr='';
    $year='';
    $month='';
}
// Customer or supplier selected in drop box
$thirdTypeSelect = GETPOST("third_select_id");
$type_element = GETPOST('type_element')?GETPOST('type_element'):'';


$langs->load("companies");
$langs->load("bills");
$langs->load("orders");
$langs->load("suppliers");
$langs->load("propal");
$langs->load("interventions");
$langs->load("contracts");
$langs->load("products");

// Initialize technical object to manage hooks of thirdparties. Note that conf->hooks_modules contains array array
$hookmanager->initHooks(array('consumptionthirdparty'));


/*
 * Actions
 */

$parameters=array('id'=>$socid);
$reshook=$hookmanager->executeHooks('doActions',$parameters,$object,$action);    // Note that $action and $object may have been modified by some hooks
if ($reshook < 0) setEventMessages($hookmanager->error, $hookmanager->errors, 'errors');



/*
 * View
 */

$form = new Form($db);
$formother = new FormOther($db);
$productstatic=new Product($db);

$title = $langs->trans("Referers",$object->name);
if (! empty($conf->global->MAIN_HTML_TITLE) && preg_match('/thirdpartynameonly/',$conf->global->MAIN_HTML_TITLE) && $object->name) $title=$object->name." - ".$title;
$help_url='EN:Module_Third_Parties|FR:Module_Tiers|ES:Empresas';
llxHeader('',$title,$help_url);

if (empty($socid))
{
	dol_print_error($db);
	exit;
}

$head = societe_prepare_head($object);
dol_fiche_head($head, 'consumption', $langs->trans("ThirdParty"),0,'company');

dol_banner_tab($object, 'socid', '', ($user->societe_id?0:1), 'rowid', 'nom');

print '<div class="fichecenter">';

print '<div class="underbanner clearboth"></div>';
print '<table class="border" width="100%">';

if (! empty($conf->global->SOCIETE_USEPREFIX))  // Old not used prefix field
{
	print '<tr><td class="titlefield">'.$langs->trans('Prefix').'</td><td colspan="3">'.$object->prefix_comm.'</td></tr>';
}

//if ($conf->agenda->enabled && $user->rights->agenda->myactions->read) $elementTypeArray['action']=$langs->transnoentitiesnoconv('Events');

if ($object->client)
{
	print '<tr><td class="titlefield">';
	print $langs->trans('CustomerCode').'</td><td colspan="3">';
	print $object->code_client;
	if ($object->check_codeclient() <> 0) print ' <font class="error">('.$langs->trans("WrongCustomerCode").')</font>';
	print '</td></tr>';
	$sql = "SELECT count(*) as nb from ".MAIN_DB_PREFIX."facture where fk_soc = ".$socid;
	$resql=$db->query($sql);
	if (!$resql) dol_print_error($db);

	$obj = $db->fetch_object($resql);
	$nbFactsClient = $obj->nb;
	$thirdTypeArray['customer']=$langs->trans("customer");
	if ($conf->propal->enabled && $user->rights->propal->lire) $elementTypeArray['propal']=$langs->transnoentitiesnoconv('Proposals');
	if ($conf->commande->enabled && $user->rights->commande->lire) $elementTypeArray['order']=$langs->transnoentitiesnoconv('Orders');
	if ($conf->facture->enabled && $user->rights->facture->lire) $elementTypeArray['invoice']=$langs->transnoentitiesnoconv('Invoices');
	if ($conf->ficheinter->enabled && $user->rights->ficheinter->lire) $elementTypeArray['fichinter']=$langs->transnoentitiesnoconv('Interventions');
	if ($conf->contrat->enabled && $user->rights->contrat->lire) $elementTypeArray['contract']=$langs->transnoentitiesnoconv('Contracts');
}

if ($object->fournisseur)
{
	print '<tr><td class="titlefield">';
	print $langs->trans('SupplierCode').'</td><td colspan="3">';
	print $object->code_fournisseur;
	if ($object->check_codefournisseur() <> 0) print ' <font class="error">('.$langs->trans("WrongSupplierCode").')</font>';
	print '</td></tr>';
	$sql = "SELECT count(*) as nb from ".MAIN_DB_PREFIX."commande_fournisseur where fk_soc = ".$socid;
	$resql=$db->query($sql);
	if (!$resql) dol_print_error($db);

	$obj = $db->fetch_object($resql);
	$nbCmdsFourn = $obj->nb;
	$thirdTypeArray['supplier']=$langs->trans("supplier");
	if ($conf->fournisseur->enabled && $user->rights->fournisseur->facture->lire) $elementTypeArray['supplier_invoice']=$langs->transnoentitiesnoconv('SuppliersInvoices');
	if ($conf->fournisseur->enabled && $user->rights->fournisseur->commande->lire) $elementTypeArray['supplier_order']=$langs->transnoentitiesnoconv('SuppliersOrders');
}
print '</table>';

print '</div>';

dol_fiche_end();
print '<br>';


print '<form method="POST" action="'.$_SERVER['PHP_SELF'].'?socid='.$socid.'">';
print '<input type="hidden" name="token" value="'.$_SESSION['newtoken'].'">';

$sql_select='';
/*if ($type_element == 'action')
{ 	// Customer : show products from invoices
	require_once DOL_DOCUMENT_ROOT.'/comm/action/class/actioncomm.class.php';
	$documentstatic=new ActionComm($db);
	$sql_select = 'SELECT f.id as doc_id, f.id as doc_number, \'1\' as doc_type, f.datep as dateprint, ';
	$tables_from = MAIN_DB_PREFIX."actioncomm as f";
	$where = " WHERE rbl.parentid = f.id AND f.entity = ".$conf->entity;
	$dateprint = 'f.datep';
	$doc_number='f.id';
}*/
if ($type_element == 'fichinter')
{ 	// Customer : show products from invoices
	require_once DOL_DOCUMENT_ROOT.'/fichinter/class/fichinter.class.php';
	$documentstatic=new Fichinter($db);
	$sql_select = 'SELECT f.rowid as doc_id, f.ref as doc_number, \'1\' as doc_type, f.datec as dateprint, f.fk_statut as status, ';
	$tables_from = MAIN_DB_PREFIX."fichinter as f LEFT JOIN ".MAIN_DB_PREFIX."fichinterdet as d ON d.fk_fichinter = f.rowid";	// Must use left join to work also with option that disable usage of lines.
	$where = " WHERE f.fk_soc = s.rowid AND s.rowid = ".$socid;
	$where.= " AND f.entity = ".$conf->entity;
	$dateprint = 'f.datec';
	$doc_number='f.ref';
}
if ($type_element == 'invoice')
{ 	// Customer : show products from invoices
	require_once DOL_DOCUMENT_ROOT.'/compta/facture/class/facture.class.php';
	$documentstatic=new Facture($db);
	$sql_select = 'SELECT f.rowid as doc_id, f.facnumber as doc_number, f.type as doc_type, f.datef as dateprint, f.fk_statut as status, f.paye as paid, ';
	$tables_from = MAIN_DB_PREFIX."facture as f,".MAIN_DB_PREFIX."facturedet as d";
	$where = " WHERE f.fk_soc = s.rowid AND s.rowid = ".$socid;
	$where.= " AND d.fk_facture = f.rowid";
	$where.= " AND f.entity = ".$conf->entity;
	$dateprint = 'f.datef';
	$doc_number='f.facnumber';
	$thirdTypeSelect='customer';
}
if ($type_element == 'propal')
{
	require_once DOL_DOCUMENT_ROOT.'/comm/propal/class/propal.class.php';
	$documentstatic=new Propal($db);
	$sql_select = 'SELECT c.rowid as doc_id, c.ref as doc_number, \'1\' as doc_type, c.datep as dateprint, c.fk_statut as status, ';
	$tables_from = MAIN_DB_PREFIX."propal as c,".MAIN_DB_PREFIX."propaldet as d";
	$where = " WHERE c.fk_soc = s.rowid AND s.rowid = ".$socid;
	$where.= " AND d.fk_propal = c.rowid";
	$where.= " AND c.entity = ".$conf->entity;
	$datePrint = 'c.datep';
	$doc_number='c.ref';
	$thirdTypeSelect='customer';
}
if ($type_element == 'order')
{
	require_once DOL_DOCUMENT_ROOT.'/commande/class/commande.class.php';
	$documentstatic=new Commande($db);
	$sql_select = 'SELECT c.rowid as doc_id, c.ref as doc_number, \'1\' as doc_type, c.date_commande as dateprint, c.fk_statut as status, ';
	$tables_from = MAIN_DB_PREFIX."commande as c,".MAIN_DB_PREFIX."commandedet as d";
	$where = " WHERE c.fk_soc = s.rowid AND s.rowid = ".$socid;
	$where.= " AND d.fk_commande = c.rowid";
	$where.= " AND c.entity = ".$conf->entity;
	$dateprint = 'c.date_commande';
	$doc_number='c.ref';
	$thirdTypeSelect='customer';
}
if ($type_element == 'supplier_invoice')
{ 	// Supplier : Show products from invoices.
	require_once DOL_DOCUMENT_ROOT.'/fourn/class/fournisseur.facture.class.php';
	$documentstatic=new FactureFournisseur($db);
	$sql_select = 'SELECT f.rowid as doc_id, f.ref as doc_number, \'1\' as doc_type, f.datef as dateprint, f.fk_statut as status, ';
	$tables_from = MAIN_DB_PREFIX."facture_fourn as f,".MAIN_DB_PREFIX."facture_fourn_det as d";
	$where = " WHERE f.fk_soc = s.rowid AND s.rowid = ".$socid;
	$where.= " AND d.fk_facture_fourn = f.rowid";
	$dateprint = 'f.datef';
	$doc_number='f.ref';
	$thirdTypeSelect='supplier';
}
if ($type_element == 'supplier_order')
{ 	// Supplier : Show products from orders.
	require_once DOL_DOCUMENT_ROOT.'/fourn/class/fournisseur.commande.class.php';
	$documentstatic=new CommandeFournisseur($db);
	$sql_select = 'SELECT c.rowid as doc_id, c.ref as doc_number, \'1\' as doc_type, c.date_valid as dateprint, c.fk_statut as status, ';
	$tables_from = MAIN_DB_PREFIX."commande_fournisseur as c,".MAIN_DB_PREFIX."commande_fournisseurdet as d";
	$where = " WHERE c.fk_soc = s.rowid AND s.rowid = ".$socid;
	$where.= " AND d.fk_commande = c.rowid";
	$dateprint = 'c.date_valid';
	$doc_number='c.ref';
	$thirdTypeSelect='supplier';
}
if ($type_element == 'contract')
{ 	// Supplier : Show products from orders.
	require_once DOL_DOCUMENT_ROOT.'/contrat/class/contrat.class.php';
	$documentstatic=new Contrat($db);
	$documentstaticline=new ContratLigne($db);
	$sql_select = 'SELECT c.rowid as doc_id, c.ref as doc_number, \'1\' as doc_type, c.date_contrat as dateprint, d.statut as status, ';
	$tables_from = MAIN_DB_PREFIX."contrat as c,".MAIN_DB_PREFIX."contratdet as d";
	$where = " WHERE c.fk_soc = s.rowid AND s.rowid = ".$socid;
	$where.= " AND d.fk_contrat = c.rowid";
	$dateprint = 'c.date_valid';
	$doc_number='c.ref';
	$thirdTypeSelect='customer';
}

if ($sql_select)
{
	$sql = $sql_select;
	$sql.= ' d.description as description,';
	if ($type_element != 'fichinter' && $type_element != 'contract') $sql.= ' d.label, d.fk_product as product_id, d.fk_product as fk_product, d.info_bits, d.date_start, d.date_end, d.qty, d.qty as prod_qty,';
	if ($type_element == 'contract') $sql.= ' d.label, d.fk_product as product_id, d.fk_product as fk_product, d.info_bits, d.date_ouverture as date_start, d.date_cloture as date_end, d.qty, d.qty as prod_qty,';
	if ($type_element != 'fichinter') $sql.= ' p.ref as ref, p.rowid as prod_id, p.rowid as fk_product, p.fk_product_type as prod_type, p.fk_product_type as fk_product_type, p.entity as pentity,';
	$sql.= " s.rowid as socid ";
	if ($type_element != 'fichinter') $sql.= ", p.ref as prod_ref, p.label as product_label";
	$sql.= " FROM ".MAIN_DB_PREFIX."societe as s, ".$tables_from;
	if ($type_element != 'fichinter') $sql.= ' LEFT JOIN '.MAIN_DB_PREFIX.'product as p ON d.fk_product = p.rowid ';
	$sql.= $where;
	if ($month > 0) {
		if ($year > 0) {
			$start = dol_mktime(0, 0, 0, $month, 1, $year);
			$end = dol_time_plus_duree($start,1,'m') - 1;
			$sql.= " AND ".$dateprint." BETWEEN '".$db->idate($start)."' AND '".$db->idate($end)."'";
		} else {
			$sql.= " AND date_format(".$dateprint.", '%m') = '".sprintf('%02d',$month)."'";
		}
	} else if ($year > 0) {
		$start = dol_mktime(0, 0, 0, 1, 1, $year);
		$end = dol_time_plus_duree($start,1,'y') - 1;
		$sql.= " AND ".$dateprint." BETWEEN '".$db->idate($start)."' AND '".$db->idate($end)."'";
	}
<<<<<<< HEAD
	if ($sref) $sql.= " AND ".$doc_number." LIKE '%".$db->escape($sref)."%'";
	if ($sprod_fulldescr) 
	{
	    $sql.= " AND (d.description LIKE '%".$db->escape($sprod_fulldescr)."%'";
	    if (GETPOST('type_element') != 'fichinter') $sql.= " OR p.ref LIKE '%".$db->escape($sprod_fulldescr)."%'";
	    if (GETPOST('type_element') != 'fichinter') $sql.= " OR p.label LIKE '%".$db->escape($sprod_fulldescr)."%'";
	    $sql.=")";
	}
	$sql.= $db->order($sortfield,$sortorder);
	
	$resql=$db->query($sql);
	$totalnboflines = $db->num_rows($resql);
	
	$sql.= $db->plimit($limit + 1, $offset);
	//print $sql;
=======
} else if ($year > 0) {
	$start = dol_mktime(0, 0, 0, 1, 1, $year);
	$end = dol_time_plus_duree($start,1,'y') - 1;
	$sql.= " AND ".$dateprint." BETWEEN '".$db->idate($start)."' AND '".$db->idate($end)."'";
}
if ($sref) $sql.= " AND ".$doc_number." LIKE '%".$sref."%'";
if ($sprod_fulldescr)
{
    $sql.= " AND (d.description LIKE '%".$db->escape($sprod_fulldescr)."%'";
    if (GETPOST('type_element') != 'fichinter') $sql.= " OR p.ref LIKE '%".$db->escape($sprod_fulldescr)."%'";
    if (GETPOST('type_element') != 'fichinter') $sql.= " OR p.label LIKE '%".$db->escape($sprod_fulldescr)."%'";
    $sql.=")";
>>>>>>> 085fa690
}

// Define type of elements
$typeElementString = $form->selectarray("type_element", $elementTypeArray, GETPOST('type_element'), 2);
$button = '<input type="submit" class="button" name="button_third" value="'.dol_escape_htmltag($langs->trans("Search")).'" title="'.dol_escape_htmltag($langs->trans("Search")).'">';
$param="&amp;sref=".$sref."&amp;month=".$month."&amp;year=".$year."&amp;sprod_fulldescr=".$sprod_fulldescr."&amp;socid=".$socid."&amp;type_element=".$type_element;


if ($sql_select)
{
	$resql=$db->query($sql);
	if (!$resql) dol_print_error($db);

	$var=true;
	$num = $db->num_rows($resql);

	$param="&socid=".$socid."&type_element=".$type_element;
    if ($limit > 0 && $limit != $conf->liste_limit) $param.='&limit='.$limit;
	if ($sprod_fulldescr) $param.= "&sprod_fulldescr=".urlencode($sprod_fulldescr);
	if ($sref) $param.= "&sref=".urlencode($sref);
	if ($month) $param.= "&month=".$month;
	if ($year) $param.= "&year=".$year;
	if ($optioncss != '') $param.='&optioncss='.$optioncss;

    print_barre_liste($langs->trans('ProductsIntoElements').' '.$typeElementString.' '.$button, $page, $_SERVER["PHP_SELF"], $param, $sortfield, $sortorder,'',$num, $totalnboflines, '', 0, '', '', $limit);

    print '<table class="liste" width="100%">'."\n";
    // Titles with sort buttons
    print '<tr class="liste_titre">';
    print_liste_field_titre($langs->trans('Ref'),$_SERVER['PHP_SELF'],'doc_number','',$param,'align="left"',$sortfield,$sortorder);
    print_liste_field_titre($langs->trans('Date'),$_SERVER['PHP_SELF'],'dateprint','',$param,'align="center" width="150"',$sortfield,$sortorder);
    print_liste_field_titre($langs->trans('Status'),$_SERVER['PHP_SELF'],'fk_statut','',$param,'align="center"',$sortfield,$sortorder);
    print_liste_field_titre($langs->trans('Product'),$_SERVER['PHP_SELF'],'','',$param,'align="left"',$sortfield,$sortorder);
    print_liste_field_titre($langs->trans('Quantity'),$_SERVER['PHP_SELF'],'prod_qty','',$param,'align="right"',$sortfield,$sortorder);
    print "</tr>\n";
    // Filters
    print '<tr class="liste_titre">';
    print '<td class="liste_titre" align="left">';
    print '<input class="flat" type="text" name="sref" size="8" value="'.$sref.'">';
    print '</td>';
    print '<td class="liste_titre nowrap">'; // date
    print $formother->select_month($month?$month:-1,'month',1);
    $formother->select_year($year?$year:-1,'year',1, 20, 1);
    print '</td>';
    print '<td class="liste_titre" align="center">';
    print '</td>';
    print '<td class="liste_titre" align="left">';
    print '<input class="flat" type="text" name="sprod_fulldescr" size="15" value="'.dol_escape_htmltag($sprod_fulldescr).'">';
    print '</td>';
    print '<td class="liste_titre" align="right">';
    $searchpitco=$form->showFilterAndCheckAddButtons(0);
    print $searchpitco;
    print '</td>';
    print '</tr>';

	$i = 0;
	while (($objp = $db->fetch_object($resql)) && $i < min($num, $limit))
	{
		$documentstatic->id=$objp->doc_id;
		$documentstatic->ref=$objp->doc_number;
		$documentstatic->type=$objp->doc_type;
		$documentstatic->fk_statut=$objp->status;
		$documentstatic->fk_status=$objp->status;
		$documentstatic->statut=$objp->status;
		$documentstatic->status=$objp->status;
		$documentstatic->paye=$objp->paid;

		if (is_object($documentstaticline)) $documentstaticline->statut=$objp->status;

		$var=!$var;
		print "<tr ".$bc[$var].">";
		print '<td class="nobordernopadding nowrap" width="100">';
		print $documentstatic->getNomUrl(1);
		print '</td>';
		print '<td align="center" width="80">'.dol_print_date($db->jdate($objp->dateprint),'day').'</td>';

		// Status
		print '<td align="center">';
		if ($type_element == 'contract')
		{
			print $documentstaticline->getLibStatut(2);
		}
		else
		{
			print $documentstatic->getLibStatut(2);
		}
		print '</td>';

		print '<td>';

		// Define text, description and type
		$text=''; $description=''; $type=0;

		// Code to show product duplicated from commonobject->printObjectLine
		if ($objp->fk_product > 0)
		{
			$product_static = new Product($db);

			$product_static->type=$objp->fk_product_type;
			$product_static->id=$objp->fk_product;
			$product_static->ref=$objp->ref;
			$product_static->entity=$objp->pentity;
			$text=$product_static->getNomUrl(1);
		}

		// Product
		if ($objp->fk_product > 0)
		{
			// Define output language
			if (! empty($conf->global->MAIN_MULTILANGS) && ! empty($conf->global->PRODUIT_TEXTS_IN_THIRDPARTY_LANGUAGE))
			{
				$prod = new Product($db);
				$prod->fetch($objp->fk_product);

				$outputlangs = $langs;
				$newlang='';
				if (empty($newlang) && GETPOST('lang_id')) $newlang=GETPOST('lang_id');
				if (empty($newlang)) $newlang=$object->default_lang;
				if (! empty($newlang))
				{
					$outputlangs = new Translate("",$conf);
					$outputlangs->setDefaultLang($newlang);
				}

				$label = (! empty($prod->multilangs[$outputlangs->defaultlang]["label"])) ? $prod->multilangs[$outputlangs->defaultlang]["label"] : $objp->product_label;
			}
			else
			{
				$label = $objp->product_label;
			}

			$text.= ' - '.(! empty($objp->label)?$objp->label:$label);
			$description=(! empty($conf->global->PRODUIT_DESC_IN_FORM)?'':dol_htmlentitiesbr($objp->description));
		}

		if (($objp->info_bits & 2) == 2) { ?>
			<a href="<?php echo DOL_URL_ROOT.'/comm/remx.php?id='.$object->id; ?>">
			<?php
			$txt='';
			print img_object($langs->trans("ShowReduc"),'reduc').' ';
			if ($objp->description == '(DEPOSIT)') $txt=$langs->trans("Deposit");
			//else $txt=$langs->trans("Discount");
			print $txt;
			?>
			</a>
			<?php
			if ($objp->description)
			{
				if ($objp->description == '(CREDIT_NOTE)' && $objp->fk_remise_except > 0)
				{
					$discount=new DiscountAbsolute($db);
					$discount->fetch($objp->fk_remise_except);
					echo ($txt?' - ':'').$langs->transnoentities("DiscountFromCreditNote",$discount->getNomUrl(0));
				}
				elseif ($objp->description == '(DEPOSIT)' && $objp->fk_remise_except > 0)
				{
					$discount=new DiscountAbsolute($db);
					$discount->fetch($objp->fk_remise_except);
					echo ($txt?' - ':'').$langs->transnoentities("DiscountFromDeposit",$discount->getNomUrl(0));
					// Add date of deposit
					if (! empty($conf->global->INVOICE_ADD_DEPOSIT_DATE)) echo ' ('.dol_print_date($discount->datec).')';
				}
				else
				{
					echo ($txt?' - ':'').dol_htmlentitiesbr($objp->description);
				}
			}
		}
		else
		{
			if ($objp->fk_product > 0) {

				echo $form->textwithtooltip($text,$description,3,'','',$i,0,'');

				// Show range
				echo get_date_range($objp->date_start, $objp->date_end);

				// Add description in form
				if (! empty($conf->global->PRODUIT_DESC_IN_FORM))
				{
					print (! empty($objp->description) && $objp->description!=$objp->product_label)?'<br>'.dol_htmlentitiesbr($objp->description):'';
				}

			} else {

				if (! empty($objp->label) || ! empty($objp->description))
				{
					if ($type==1) $text = img_object($langs->trans('Service'),'service');
					else $text = img_object($langs->trans('Product'),'product');

					if (! empty($objp->label)) {
						$text.= ' <strong>'.$objp->label.'</strong>';
						echo $form->textwithtooltip($text,dol_htmlentitiesbr($objp->description),3,'','',$i,0,'');
					} else {
						echo $text.' '.dol_htmlentitiesbr($objp->description);
					}
				}

				// Show range
				echo get_date_range($objp->date_start,$objp->date_end);
			}
		}

		/*
		$prodreftxt='';
		if ($objp->prod_id > 0)
		{
			$productstatic->id = $objp->prod_id;
			$productstatic->ref = $objp->prod_ref;
			$productstatic->status = $objp->prod_type;
			$prodreftxt = $productstatic->getNomUrl(0);
			if(!empty($objp->product_label)) $prodreftxt .= ' - '.$objp->product_label;
		}
		// Show range
		$prodreftxt .= get_date_range($objp->date_start, $objp->date_end);
		// Add description in form
		if (! empty($conf->global->PRODUIT_DESC_IN_FORM))
		{
			$prodreftxt .= (! empty($objp->description) && $objp->description!=$objp->product_label)?'<br>'.dol_htmlentitiesbr($objp->description):'';
		}
		*/
		print '</td>';

		//print '<td align="left">'.$prodreftxt.'</td>';

		print '<td align="right">'.$objp->prod_qty.'</td>';

		print "</tr>\n";
		$i++;
	}

	print "</table>";

	if ($num > $limit) {
		print_barre_liste('', $page, $_SERVER["PHP_SELF"], $param, $sortfield, $sortorder,'',$num);
	}
	$db->free($resql);
}
else if (empty($type_element) || $type_element == -1)
{
    print_barre_liste($langs->trans('ProductsIntoElements').' '.$typeElementString.' '.$button, $page, $_SERVER["PHP_SELF"], $param, $sortfield, $sortorder,'',$num, '', '');

    print '<table class="liste" width="100%">'."\n";
    // Titles with sort buttons
    print '<tr class="liste_titre">';
    print_liste_field_titre($langs->trans('Ref'),$_SERVER['PHP_SELF'],'doc_number','',$param,'align="left"',$sortfield,$sortorder);
    print_liste_field_titre($langs->trans('Date'),$_SERVER['PHP_SELF'],'dateprint','',$param,'align="center" width="150"',$sortfield,$sortorder);
    print_liste_field_titre($langs->trans('Status'),$_SERVER['PHP_SELF'],'fk_status','',$param,'align="center"',$sortfield,$sortorder);
    print_liste_field_titre($langs->trans('Product'),$_SERVER['PHP_SELF'],'','',$param,'align="left"',$sortfield,$sortorder);
    print_liste_field_titre($langs->trans('Quantity'),$_SERVER['PHP_SELF'],'prod_qty','',$param,'align="right"',$sortfield,$sortorder);
    print "</tr>\n";

	print '<tr '.$bc[0].'><td colspan="5">'.$langs->trans("SelectElementAndClickRefresh").'</td></tr>';

	print "</table>";
}
else {
    print_barre_liste($langs->trans('ProductsIntoElements').' '.$typeElementString.' '.$button, $page, $_SERVER["PHP_SELF"], $param, $sortfield, $sortorder,'',$num, '', '');

    print '<table class="liste" width="100%">'."\n";

	print '<tr '.$bc[0].'><td colspan="5">'.$langs->trans("FeatureNotYetAvailable").'</td></tr>';

	print "</table>";
}

print "</form>";

llxFooter();

$db->close();<|MERGE_RESOLUTION|>--- conflicted
+++ resolved
@@ -301,7 +301,6 @@
 		$end = dol_time_plus_duree($start,1,'y') - 1;
 		$sql.= " AND ".$dateprint." BETWEEN '".$db->idate($start)."' AND '".$db->idate($end)."'";
 	}
-<<<<<<< HEAD
 	if ($sref) $sql.= " AND ".$doc_number." LIKE '%".$db->escape($sref)."%'";
 	if ($sprod_fulldescr) 
 	{
@@ -317,20 +316,6 @@
 	
 	$sql.= $db->plimit($limit + 1, $offset);
 	//print $sql;
-=======
-} else if ($year > 0) {
-	$start = dol_mktime(0, 0, 0, 1, 1, $year);
-	$end = dol_time_plus_duree($start,1,'y') - 1;
-	$sql.= " AND ".$dateprint." BETWEEN '".$db->idate($start)."' AND '".$db->idate($end)."'";
-}
-if ($sref) $sql.= " AND ".$doc_number." LIKE '%".$sref."%'";
-if ($sprod_fulldescr)
-{
-    $sql.= " AND (d.description LIKE '%".$db->escape($sprod_fulldescr)."%'";
-    if (GETPOST('type_element') != 'fichinter') $sql.= " OR p.ref LIKE '%".$db->escape($sprod_fulldescr)."%'";
-    if (GETPOST('type_element') != 'fichinter') $sql.= " OR p.label LIKE '%".$db->escape($sprod_fulldescr)."%'";
-    $sql.=")";
->>>>>>> 085fa690
 }
 
 // Define type of elements
