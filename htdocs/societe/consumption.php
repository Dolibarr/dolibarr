--- conflicted
+++ resolved
@@ -276,12 +276,8 @@
 	$thirdTypeSelect='customer';
 }
 
-<<<<<<< HEAD
-if ($sql_select)
-{
-=======
-if(!empty($sql_select)) {
->>>>>>> 29e26c23
+if (!empty($sql_select)) 
+{
 	$sql = $sql_select;
 	$sql.= ' d.description as description,';
 	if ($type_element != 'fichinter' && $type_element != 'contract') $sql.= ' d.label, d.fk_product as product_id, d.fk_product as fk_product, d.info_bits, d.date_start, d.date_end, d.qty, d.qty as prod_qty,';
@@ -305,13 +301,8 @@
 		$end = dol_time_plus_duree($start,1,'y') - 1;
 		$sql.= " AND ".$dateprint." BETWEEN '".$db->idate($start)."' AND '".$db->idate($end)."'";
 	}
-<<<<<<< HEAD
 	if ($sref) $sql.= " AND ".$doc_number." LIKE '%".$db->escape($sref)."%'";
-	if ($sprod_fulldescr) 
-=======
-	if ($sref) $sql.= " AND ".$doc_number." LIKE '%".$sref."%'";
 	if ($sprod_fulldescr)
->>>>>>> 29e26c23
 	{
 	    $sql.= " AND (d.description LIKE '%".$db->escape($sprod_fulldescr)."%'";
 	    if (GETPOST('type_element') != 'fichinter') $sql.= " OR p.ref LIKE '%".$db->escape($sprod_fulldescr)."%'";
@@ -324,13 +315,8 @@
 	$totalnboflines = $db->num_rows($resql);
 	
 	$sql.= $db->plimit($limit + 1, $offset);
-<<<<<<< HEAD
 	//print $sql;
 }
-=======
-}
-//print $sql;
->>>>>>> 29e26c23
 
 // Define type of elements
 $typeElementString = $form->selectarray("type_element", $elementTypeArray, GETPOST('type_element'), 2);
