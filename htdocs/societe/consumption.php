<?php
/* Copyright (C) 2012-2013 Philippe Berthet     <berthet@systune.be>
 * Copyright (C) 2004-2016 Laurent Destailleur  <eldy@users.sourceforge.net>
 * Copyright (C) 2013-2015 Juanjo Menent		<jmenent@2byte.es>
 * Copyright (C) 2015      Marcos García        <marcosgdf@gmail.com>
 * Copyright (C) 2015-2017 Ferran Marcet		<fmarcet@2byte.es>
 * Copyright (C) 2021-2022 Frédéric France		<frederic.france@netlogic.fr>
 *
 * This program is free software; you can redistribute it and/or modify
 * it under the terms of the GNU General Public License as published by
 * the Free Software Foundation; either version 3 of the License, or
 * (at your option) any later version.
 *
 * This program is distributed in the hope that it will be useful,
 * but WITHOUT ANY WARRANTY; without even the implied warranty of
 * MERCHANTABILITY or FITNESS FOR A PARTICULAR PURPOSE.  See the
 * GNU General Public License for more details.
 *
 * You should have received a copy of the GNU General Public License
 * along with this program. If not, see <https://www.gnu.org/licenses/>.
 */

/**
 *	\file       htdocs/societe/consumption.php
 *  \ingroup    societe
 *	\brief      Add a tab on thirdparty view to list all products/services bought or sells by thirdparty
 */

require "../main.inc.php";
require_once DOL_DOCUMENT_ROOT.'/core/lib/company.lib.php';
require_once DOL_DOCUMENT_ROOT.'/core/class/html.formother.class.php';
require_once DOL_DOCUMENT_ROOT.'/core/lib/date.lib.php';
require_once DOL_DOCUMENT_ROOT.'/fourn/class/fournisseur.class.php';

$contextpage = GETPOST('contextpage', 'aZ') ?GETPOST('contextpage', 'aZ') : 'thirdpartylist';

// Security check
$socid = GETPOST('socid', 'int');
if ($user->socid) {
	$socid = $user->socid;
}
$result = restrictedArea($user, 'societe', $socid, '&societe');
$object = new Societe($db);
if ($socid > 0) {
	$object->fetch($socid);
}

// Sort & Order fields
$limit = GETPOST('limit', 'int') ?GETPOST('limit', 'int') : $conf->liste_limit;
$sortfield = GETPOST('sortfield', 'aZ09comma');
$sortorder = GETPOST('sortorder', 'aZ09comma');
$page = GETPOSTISSET('pageplusone') ? (GETPOST('pageplusone') - 1) : GETPOST("page", 'int');
$optioncss = GETPOST('optioncss', 'alpha');

if (empty($page) || $page == -1) {
	$page = 0;
}     // If $page is not defined, or '' or -1
$offset = $limit * $page;
$pageprev = $page - 1;
$pagenext = $page + 1;
if (!$sortorder) {
	$sortorder = 'DESC';
}
if (!$sortfield) {
	$sortfield = 'dateprint';
}

// Search fields
$sref = GETPOST("sref");
$sprod_fulldescr = GETPOST("sprod_fulldescr");
$month = GETPOST('month', 'int');
$year = GETPOST('year', 'int');

// Clean up on purge search criteria ?
if (GETPOST('button_removefilter_x', 'alpha') || GETPOST('button_removefilter.x', 'alpha') || GETPOST('button_removefilter', 'alpha')) { // Both test are required to be compatible with all browsers
	$sref = '';
	$sprod_fulldescr = '';
	$year = '';
	$month = '';
}
// Customer or supplier selected in drop box
$thirdTypeSelect = GETPOST("third_select_id", 'az09');
$type_element = GETPOST('type_element') ? GETPOST('type_element') : '';

// Load translation files required by the page
$langs->loadLangs(array("companies", "bills", "orders", "suppliers", "propal", "interventions", "contracts", "products"));

// Initialize technical object to manage hooks of page. Note that conf->hooks_modules contains array of hook context
$hookmanager->initHooks(array('consumptionthirdparty', 'globalcard'));


/*
 * Actions
 */

$parameters = array('id'=>$socid);
$reshook = $hookmanager->executeHooks('doActions', $parameters, $object, $action); // Note that $action and $object may have been modified by some hooks
if ($reshook < 0) {
	setEventMessages($hookmanager->error, $hookmanager->errors, 'errors');
}



/*
 * View
 */

$form = new Form($db);
$formother = new FormOther($db);
$productstatic = new Product($db);

$title = $langs->trans("Referers", $object->name);
if (!empty($conf->global->MAIN_HTML_TITLE) && preg_match('/thirdpartynameonly/', $conf->global->MAIN_HTML_TITLE) && $object->name) {
	$title = $object->name." - ".$title;
}
$help_url = 'EN:Module_Third_Parties|FR:Module_Tiers|ES:Empresas';
llxHeader('', $title, $help_url);

if (empty($socid)) {
	dol_print_error($db);
	exit;
}

$head = societe_prepare_head($object);
print dol_get_fiche_head($head, 'consumption', $langs->trans("ThirdParty"), -1, 'company');

$linkback = '<a href="'.DOL_URL_ROOT.'/societe/list.php?restore_lastsearch_values=1">'.$langs->trans("BackToList").'</a>';

dol_banner_tab($object, 'socid', $linkback, ($user->socid ? 0 : 1), 'rowid', 'nom');

print '<div class="fichecenter">';

print '<div class="underbanner clearboth"></div>';
print '<table class="border centpercent tableforfield">';

// Type Prospect/Customer/Supplier
print '<tr><td class="titlefield">'.$langs->trans('NatureOfThirdParty').'</td><td>';
print $object->getTypeUrl(1);
print '</td></tr>';

if (!empty($conf->global->SOCIETE_USEPREFIX)) {  // Old not used prefix field
	print '<tr><td class="titlefield">'.$langs->trans('Prefix').'</td><td colspan="3">'.$object->prefix_comm.'</td></tr>';
}

//if ($conf->agenda->enabled && $user->rights->agenda->myactions->read) $elementTypeArray['action']=$langs->transnoentitiesnoconv('Events');

if ($object->client) {
	print '<tr><td class="titlefield">';
	print $langs->trans('CustomerCode').'</td><td colspan="3">';
	print showValueWithClipboardCPButton(dol_escape_htmltag($object->code_client));
	$tmpcheck = $object->check_codeclient();
	if ($tmpcheck != 0 && $tmpcheck != -5) {
		print ' <span class="error">('.$langs->trans("WrongCustomerCode").')</span>';
	}
	print '</td></tr>';
	$sql = "SELECT count(*) as nb from ".MAIN_DB_PREFIX."facture where fk_soc = ".((int) $socid);
	$resql = $db->query($sql);
	if (!$resql) {
		dol_print_error($db);
	}

	$obj = $db->fetch_object($resql);
	$nbFactsClient = $obj->nb;
	$thirdTypeArray['customer'] = $langs->trans("customer");
	if (!empty($conf->propal->enabled) && $user->rights->propal->lire) {
		$elementTypeArray['propal'] = $langs->transnoentitiesnoconv('Proposals');
	}
	if (!empty($conf->commande->enabled) && $user->rights->commande->lire) {
		$elementTypeArray['order'] = $langs->transnoentitiesnoconv('Orders');
	}
	if (!empty($conf->facture->enabled) && $user->rights->facture->lire) {
		$elementTypeArray['invoice'] = $langs->transnoentitiesnoconv('Invoices');
	}
	if (!empty($conf->contrat->enabled) && $user->rights->contrat->lire) {
		$elementTypeArray['contract'] = $langs->transnoentitiesnoconv('Contracts');
	}
}

if (!empty($conf->ficheinter->enabled) && !empty($user->rights->ficheinter->lire)) {
	$elementTypeArray['fichinter'] = $langs->transnoentitiesnoconv('Interventions');
}

if ($object->fournisseur) {
	$langs->load("supplier_proposal");
	print '<tr><td class="titlefield">';
	print $langs->trans('SupplierCode').'</td><td colspan="3">';
	print showValueWithClipboardCPButton(dol_escape_htmltag($object->code_fournisseur));
	$tmpcheck = $object->check_codefournisseur();
	if ($tmpcheck != 0 && $tmpcheck != -5) {
		print ' <span class="error">('.$langs->trans("WrongSupplierCode").')</span>';
	}
	print '</td></tr>';
	$sql = "SELECT count(*) as nb from ".MAIN_DB_PREFIX."commande_fournisseur where fk_soc = ".((int) $socid);
	$resql = $db->query($sql);
	if (!$resql) {
		dol_print_error($db);
	}

	$obj = $db->fetch_object($resql);
	$nbCmdsFourn = $obj->nb;
	$thirdTypeArray['supplier'] = $langs->trans("supplier");
	if (($conf->fournisseur->enabled && $user->rights->fournisseur->facture->lire && empty($conf->global->MAIN_USE_NEW_SUPPLIERMOD)) || (!empty($conf->supplier_invoice->enabled) && $user->rights->supplier_invoice->lire)) {
		$elementTypeArray['supplier_invoice'] = $langs->transnoentitiesnoconv('SuppliersInvoices');
	}
	if (($conf->fournisseur->enabled && $user->rights->fournisseur->commande->lire && empty($conf->global->MAIN_USE_NEW_SUPPLIERMOD)) || (!empty($conf->supplier_order->enabled) && $user->rights->supplier_order->lire)) {
		$elementTypeArray['supplier_order'] = $langs->transnoentitiesnoconv('SuppliersOrders');
	}
	if ($conf->supplier_proposal->enabled && $user->rights->supplier_proposal->lire) {
		$elementTypeArray['supplier_proposal'] = $langs->transnoentitiesnoconv('SupplierProposals');
	}
}
print '</table>';

print '</div>';

print dol_get_fiche_end();
print '<br>';


print '<form method="POST" action="'.$_SERVER['PHP_SELF'].'?socid='.$socid.'">';
print '<input type="hidden" name="token" value="'.newToken().'">';

$sql_select = '';
$documentstaticline = '';
/*if ($type_element == 'action')
{ 	// Customer : show products from invoices
	require_once DOL_DOCUMENT_ROOT.'/comm/action/class/actioncomm.class.php';
	$documentstatic=new ActionComm($db);
	$sql_select = 'SELECT f.id as doc_id, f.id as doc_number, \'1\' as doc_type, f.datep as dateprint, ';
	$tables_from = MAIN_DB_PREFIX."actioncomm as f";
	$where = " WHERE rbl.parentid = f.id AND f.entity = ".$conf->entity;
	$dateprint = 'f.datep';
	$doc_number='f.id';
}*/
if ($type_element == 'fichinter') { 	// Customer : show products from invoices
	require_once DOL_DOCUMENT_ROOT.'/fichinter/class/fichinter.class.php';
	$documentstatic = new Fichinter($db);
	$sql_select = 'SELECT f.rowid as doc_id, f.ref as doc_number, \'1\' as doc_type, f.datec as dateprint, f.fk_statut as status, NULL as paid, ';
	$sql_select .= 'NULL as fk_product, NULL as info_bits, NULL as date_start, NULL as date_end, NULL as prod_qty, NULL as total_ht, ';
	$tables_from = MAIN_DB_PREFIX."fichinter as f LEFT JOIN ".MAIN_DB_PREFIX."fichinterdet as d ON d.fk_fichinter = f.rowid"; // Must use left join to work also with option that disable usage of lines.
	$where = " WHERE f.fk_soc = s.rowid AND s.rowid = ".((int) $socid);
	$where .= " AND f.entity = ".$conf->entity;
	$dateprint = 'f.datec';
	$doc_number = 'f.ref';
}
if ($type_element == 'invoice') { 	// Customer : show products from invoices
	require_once DOL_DOCUMENT_ROOT.'/compta/facture/class/facture.class.php';
	$documentstatic = new Facture($db);
	$sql_select = 'SELECT f.rowid as doc_id, f.ref as doc_number, f.type as doc_type, f.datef as dateprint, f.fk_statut as status, f.paye as paid, d.fk_remise_except, ';
	$tables_from = MAIN_DB_PREFIX."facture as f,".MAIN_DB_PREFIX."facturedet as d";
	$where = " WHERE f.fk_soc = s.rowid AND s.rowid = ".((int) $socid);
	$where .= " AND d.fk_facture = f.rowid";
	$where .= " AND f.entity IN (".getEntity('invoice').")";
	$dateprint = 'f.datef';
	$doc_number = 'f.ref';
	$thirdTypeSelect = 'customer';
}
if ($type_element == 'propal') {
	require_once DOL_DOCUMENT_ROOT.'/comm/propal/class/propal.class.php';
	$documentstatic = new Propal($db);
	$sql_select = 'SELECT c.rowid as doc_id, c.ref as doc_number, \'1\' as doc_type, c.datep as dateprint, c.fk_statut as status, NULL as paid,';
	$tables_from = MAIN_DB_PREFIX."propal as c,".MAIN_DB_PREFIX."propaldet as d";
	$where = " WHERE c.fk_soc = s.rowid AND s.rowid = ".((int) $socid);
	$where .= " AND d.fk_propal = c.rowid";
	$where .= " AND c.entity = ".$conf->entity;
	$dateprint = 'c.datep';
	$doc_number = 'c.ref';
	$thirdTypeSelect = 'customer';
}
if ($type_element == 'order') {
	require_once DOL_DOCUMENT_ROOT.'/commande/class/commande.class.php';
	$documentstatic = new Commande($db);
	$sql_select = 'SELECT c.rowid as doc_id, c.ref as doc_number, \'1\' as doc_type, c.date_commande as dateprint, c.fk_statut as status, NULL as paid, ';
	$tables_from = MAIN_DB_PREFIX."commande as c,".MAIN_DB_PREFIX."commandedet as d";
	$where = " WHERE c.fk_soc = s.rowid AND s.rowid = ".((int) $socid);
	$where .= " AND d.fk_commande = c.rowid";
	$where .= " AND c.entity = ".$conf->entity;
	$dateprint = 'c.date_commande';
	$doc_number = 'c.ref';
	$thirdTypeSelect = 'customer';
}
if ($type_element == 'supplier_invoice') { 	// Supplier : Show products from invoices.
	require_once DOL_DOCUMENT_ROOT.'/fourn/class/fournisseur.facture.class.php';
	$documentstatic = new FactureFournisseur($db);
	$sql_select = 'SELECT f.rowid as doc_id, f.ref as doc_number, \'1\' as doc_type, f.datef as dateprint, f.fk_statut as status, f.paye as paid, ';
	$tables_from = MAIN_DB_PREFIX."facture_fourn as f,".MAIN_DB_PREFIX."facture_fourn_det as d";
	$where = " WHERE f.fk_soc = s.rowid AND s.rowid = ".((int) $socid);
	$where .= " AND d.fk_facture_fourn = f.rowid";
	$where .= " AND f.entity = ".$conf->entity;
	$dateprint = 'f.datef';
	$doc_number = 'f.ref';
	$thirdTypeSelect = 'supplier';
}
if ($type_element == 'supplier_proposal') {
	require_once DOL_DOCUMENT_ROOT.'/supplier_proposal/class/supplier_proposal.class.php';
	$documentstatic = new SupplierProposal($db);
	$sql_select = 'SELECT c.rowid as doc_id, c.ref as doc_number, \'1\' as doc_type, c.date_valid as dateprint, c.fk_statut as status, NULL as paid, ';
	$tables_from = MAIN_DB_PREFIX."supplier_proposal as c,".MAIN_DB_PREFIX."supplier_proposaldet as d";
	$where = " WHERE c.fk_soc = s.rowid AND s.rowid = ".((int) $socid);
	$where .= " AND d.fk_supplier_proposal = c.rowid";
	$where .= " AND c.entity = ".$conf->entity;
	$dateprint = 'c.date_valid';
	$doc_number = 'c.ref';
	$thirdTypeSelect = 'supplier';
}
if ($type_element == 'supplier_order') { 	// Supplier : Show products from orders.
	require_once DOL_DOCUMENT_ROOT.'/fourn/class/fournisseur.commande.class.php';
	$documentstatic = new CommandeFournisseur($db);
	$sql_select = 'SELECT c.rowid as doc_id, c.ref as doc_number, \'1\' as doc_type, c.date_valid as dateprint, c.fk_statut as status, NULL as paid, ';
	$tables_from = MAIN_DB_PREFIX."commande_fournisseur as c,".MAIN_DB_PREFIX."commande_fournisseurdet as d";
	$where = " WHERE c.fk_soc = s.rowid AND s.rowid = ".((int) $socid);
	$where .= " AND d.fk_commande = c.rowid";
	$where .= " AND c.entity = ".$conf->entity;
	$dateprint = 'c.date_valid';
	$doc_number = 'c.ref';
	$thirdTypeSelect = 'supplier';
}
if ($type_element == 'contract') { 	// Order
	require_once DOL_DOCUMENT_ROOT.'/contrat/class/contrat.class.php';
	$documentstatic = new Contrat($db);
	$documentstaticline = new ContratLigne($db);
	$sql_select = 'SELECT c.rowid as doc_id, c.ref as doc_number, \'1\' as doc_type, c.date_contrat as dateprint, d.statut as status, NULL as paid,';
	$tables_from = MAIN_DB_PREFIX."contrat as c,".MAIN_DB_PREFIX."contratdet as d";
	$where = " WHERE c.fk_soc = s.rowid AND s.rowid = ".((int) $socid);
	$where .= " AND d.fk_contrat = c.rowid";
	$where .= " AND c.entity = ".$conf->entity;
	$dateprint = 'c.date_valid';
	$doc_number = 'c.ref';
	$thirdTypeSelect = 'customer';
}

$parameters = array();
$reshook = $hookmanager->executeHooks('printFieldListSelect', $parameters); // Note that $action and $object may have been modified by hook

if (!empty($sql_select)) {
	$sql = $sql_select;
	$sql .= ' d.description as description,';
	if ($type_element != 'fichinter' && $type_element != 'contract' && $type_element != 'supplier_proposal') {
		$sql .= ' d.label, d.fk_product as product_id, d.fk_product as fk_product, d.info_bits, d.date_start, d.date_end, d.qty, d.qty as prod_qty, d.total_ht as total_ht, ';
	}
	if ($type_element == 'supplier_proposal') {
		$sql .= ' d.label, d.fk_product as product_id, d.fk_product as fk_product, d.info_bits, d.qty, d.qty as prod_qty, d.total_ht as total_ht, ';
	}
	if ($type_element == 'contract') {
		$sql .= ' d.label, d.fk_product as product_id, d.fk_product as fk_product, d.info_bits, d.date_ouverture as date_start, d.date_cloture as date_end, d.qty, d.qty as prod_qty, d.total_ht as total_ht, ';
	}
	if ($type_element != 'fichinter') {
		$sql .= ' p.ref as ref, p.rowid as prod_id, p.rowid as fk_product, p.fk_product_type as prod_type, p.fk_product_type as fk_product_type, p.entity as pentity, ';
	}
	$sql .= " s.rowid as socid ";
	if ($type_element != 'fichinter') {
		$sql .= ", p.ref as prod_ref, p.label as product_label";
	}
	$sql .= " FROM ".MAIN_DB_PREFIX."societe as s, ".$tables_from;
	if ($type_element != 'fichinter') {
		$sql .= ' LEFT JOIN '.MAIN_DB_PREFIX.'product as p ON d.fk_product = p.rowid ';
	}
	$sql .= $where;
	$sql .= dolSqlDateFilter($dateprint, 0, $month, $year);
	if ($sref) {
		$sql .= " AND ".$doc_number." LIKE '%".$db->escape($sref)."%'";
	}
	if ($sprod_fulldescr) {
		$sql .= " AND (d.description LIKE '%".$db->escape($sprod_fulldescr)."%' OR d.description LIKE '%".$db->escape(dol_htmlentities($sprod_fulldescr))."%'";
		if (GETPOST('type_element') != 'fichinter') {
			$sql .= " OR p.ref LIKE '%".$db->escape($sprod_fulldescr)."%'";
		}
		if (GETPOST('type_element') != 'fichinter') {
			$sql .= " OR p.label LIKE '%".$db->escape($sprod_fulldescr)."%'";
		}
		$sql .= ")";
	}
	$sql .= $db->order($sortfield, $sortorder);

	$resql = $db->query($sql);
	$totalnboflines = $db->num_rows($resql);

	$sql .= $db->plimit($limit + 1, $offset);
	//print $sql;
}

$disabled = 0;
$showempty = 2;
if (empty($elementTypeArray) && !$object->client && !$object->fournisseur) {
	$showempty = $langs->trans("ThirdpartyNotCustomerNotSupplierSoNoRef");
	$disabled = 1;
}

// Define type of elements
$typeElementString = $form->selectarray("type_element", $elementTypeArray, GETPOST('type_element'), $showempty, 0, 0, '', 0, 0, $disabled, '', 'maxwidth150onsmartphone');
$button = '<input type="submit" class="button buttonform small" name="button_third" value="'.dol_escape_htmltag($langs->trans("Search")).'" title="'.dol_escape_htmltag($langs->trans("Search")).'">';

$param = '';
$param .= "&sref=".urlencode($sref);
$param .= "&month=".urlencode($month);
$param .= "&year=".urlencode($year);
$param .= "&sprod_fulldescr=".urlencode($sprod_fulldescr);
$param .= "&socid=".urlencode($socid);
$param .= "&type_element=".urlencode($type_element);

$total_qty = 0;

if ($sql_select) {
	$resql = $db->query($sql);
	if (!$resql) {
		dol_print_error($db);
	}

	$num = $db->num_rows($resql);

	$param = "&socid=".urlencode($socid)."&type_element=".urlencode($type_element);
	if (!empty($contextpage) && $contextpage != $_SERVER["PHP_SELF"]) {
		$param .= '&contextpage='.urlencode($contextpage);
	}
	if ($limit > 0 && $limit != $conf->liste_limit) {
		$param .= '&limit='.urlencode($limit);
	}
	if ($sprod_fulldescr) {
		$param .= "&sprod_fulldescr=".urlencode($sprod_fulldescr);
	}
	if ($sref) {
		$param .= "&sref=".urlencode($sref);
	}
	if ($month) {
		$param .= "&month=".urlencode($month);
	}
	if ($year) {
		$param .= "&year=".urlencode($year);
	}
	if ($optioncss) {
		$param .= '&optioncss='.urlencode($optioncss);
	}

	print_barre_liste($langs->trans('ProductsIntoElements').' '.$typeElementString.' '.$button, $page, $_SERVER["PHP_SELF"], $param, $sortfield, $sortorder, '', $num, $totalnboflines, '', 0, '', '', $limit);

	print '<div class="div-table-responsive-no-min">';
	print '<table class="liste centpercent">'."\n";

	// Filters
	print '<tr class="liste_titre">';
	print '<td class="liste_titre left">';
	print '<input class="flat" type="text" name="sref" size="8" value="'.$sref.'">';
	print '</td>';
	print '<td class="liste_titre nowrap center valignmiddle">'; // date
	print $formother->select_month($month ? $month : -1, 'month', 1, 0, 'valignmiddle');
<<<<<<< HEAD
	$formother->select_year($year ? $year : -1, 'year', 1, 20, 1, 0, 0, '', 'valignmiddle maxwidth75imp marginleftonly');
=======
	print $formother->selectyear($year ? $year : -1, 'year', 1, 20, 1, 0, 0, '', 'valignmiddle maxwidth75imp marginleftonly');
>>>>>>> 503d1a04
	print '</td>';
	print '<td class="liste_titre center">';
	print '</td>';
	print '<td class="liste_titre left">';
	print '<input class="flat" type="text" name="sprod_fulldescr" size="15" value="'.dol_escape_htmltag($sprod_fulldescr).'">';
	print '</td>';
	print '<td class="liste_titre center">';
	print '</td>';
	print '<td class="liste_titre center">';
	print '</td>';
	print '<td class="liste_titre maxwidthsearch">';
	$searchpicto = $form->showFilterAndCheckAddButtons(0);
	print $searchpicto;
	print '</td>';
	print '</tr>';

	// Titles with sort buttons
	print '<tr class="liste_titre">';
	print_liste_field_titre('Ref', $_SERVER['PHP_SELF'], 'doc_number', '', $param, '', $sortfield, $sortorder, 'left ');
	print_liste_field_titre('Date', $_SERVER['PHP_SELF'], 'dateprint', '', $param, '', $sortfield, $sortorder, 'center ');
	print_liste_field_titre('Status', $_SERVER['PHP_SELF'], 'fk_statut', '', $param, '', $sortfield, $sortorder, 'center ');
	print_liste_field_titre('Product', $_SERVER['PHP_SELF'], '', '', $param, '', $sortfield, $sortorder, 'left ');
	print_liste_field_titre('Quantity', $_SERVER['PHP_SELF'], 'prod_qty', '', $param, '', $sortfield, $sortorder, 'right ');
	print_liste_field_titre('TotalHT', $_SERVER['PHP_SELF'], 'total_ht', '', $param, '', $sortfield, $sortorder, 'right ');
	print_liste_field_titre('UnitPrice', $_SERVER['PHP_SELF'], '', '', $param, '', $sortfield, $sortorder, 'right ');
	print "</tr>\n";


	$i = 0;
	while (($objp = $db->fetch_object($resql)) && $i < min($num, $limit)) {
		$documentstatic->id = $objp->doc_id;
		$documentstatic->ref = $objp->doc_number;
		$documentstatic->type = $objp->doc_type;
		$documentstatic->fk_statut = $objp->status;
		$documentstatic->fk_status = $objp->status;
		$documentstatic->statut = $objp->status;
		$documentstatic->status = $objp->status;
		$documentstatic->paye = $objp->paid;
		$documentstatic->alreadypaid = $objp->paid;

		if (is_object($documentstaticline)) {
			$documentstaticline->statut = $objp->status;
		}

		print '<tr class="oddeven">';
		print '<td class="nobordernopadding nowrap" width="100">';
		print $documentstatic->getNomUrl(1);
		print '</td>';
		print '<td class="center" width="80">'.dol_print_date($db->jdate($objp->dateprint), 'day').'</td>';

		// Status
		print '<td class="center">';
		if ($type_element == 'contract') {
			print $documentstaticline->getLibStatut(5);
		} elseif ($type_element == 'invoice') {
			print $documentstatic->getLibStatut(5, $objp->paid);
		} elseif ($type_element == 'supplier_invoice') {
			print $documentstatic->getLibStatut(5, $objp->paid);
		} else {
			print $documentstatic->getLibStatut(5);
		}
		print '</td>';

		// Label
		print '<td class="tdoverflowmax300">';

		// Define text, description and type
		$text = '';
		$description = '';
		$type = 0;

		// Code to show product duplicated from commonobject->printObjectLine
		if ($objp->fk_product > 0) {
			$product_static = new Product($db);

			$product_static->type = $objp->fk_product_type;
			$product_static->id = $objp->fk_product;
			$product_static->ref = $objp->ref;
			$product_static->entity = $objp->pentity;
			$text = $product_static->getNomUrl(1);
		}

		// Product
		if ($objp->fk_product > 0) {
			// Define output language
			if (!empty($conf->global->MAIN_MULTILANGS) && !empty($conf->global->PRODUIT_TEXTS_IN_THIRDPARTY_LANGUAGE)) {
				$prod = new Product($db);
				$prod->fetch($objp->fk_product);

				$outputlangs = $langs;
				$newlang = '';
				if (empty($newlang) && GETPOST('lang_id', 'aZ09')) {
					$newlang = GETPOST('lang_id', 'aZ09');
				}
				if (empty($newlang)) {
					$newlang = $object->default_lang;
				}
				if (!empty($newlang)) {
					$outputlangs = new Translate("", $conf);
					$outputlangs->setDefaultLang($newlang);
				}

				$label = (!empty($prod->multilangs[$outputlangs->defaultlang]["label"])) ? $prod->multilangs[$outputlangs->defaultlang]["label"] : $objp->product_label;
			} else {
				$label = $objp->product_label;
			}

			$text .= ' - '.(!empty($objp->label) ? $objp->label : $label);
			$description = (!empty($conf->global->PRODUIT_DESC_IN_FORM) ? '' : dol_htmlentitiesbr($objp->description));
		}

		if (($objp->info_bits & 2) == 2) { ?>
			<a href="<?php echo DOL_URL_ROOT.'/comm/remx.php?id='.$object->id; ?>">
			<?php
			$txt = '';
			print img_object($langs->trans("ShowReduc"), 'reduc').' ';
			if ($objp->description == '(DEPOSIT)') {
				$txt = $langs->trans("Deposit");
			} elseif ($objp->description == '(EXCESS RECEIVED)') {
				$txt = $langs->trans("ExcessReceived");
			} elseif ($objp->description == '(EXCESS PAID)') {
				$txt = $langs->trans("ExcessPaid");
			}
			//else $txt=$langs->trans("Discount");
			print $txt;
			?>
			</a>
			<?php
			if ($objp->description) {
				require_once DOL_DOCUMENT_ROOT.'/core/class/discount.class.php';
				if ($objp->description == '(CREDIT_NOTE)' && $objp->fk_remise_except > 0) {
					$discount = new DiscountAbsolute($db);
					$discount->fetch($objp->fk_remise_except);
					echo ($txt ? ' - ' : '').$langs->transnoentities("DiscountFromCreditNote", $discount->getNomUrl(0));
				}
				if ($objp->description == '(EXCESS RECEIVED)' && $objp->fk_remise_except > 0) {
					$discount = new DiscountAbsolute($db);
					$discount->fetch($objp->fk_remise_except);
					echo ($txt ? ' - ' : '').$langs->transnoentities("DiscountFromExcessReceived", $discount->getNomUrl(0));
				} elseif ($objp->description == '(EXCESS PAID)' && $objp->fk_remise_except > 0) {
					$discount = new DiscountAbsolute($db);
					$discount->fetch($objp->fk_remise_except);
					echo ($txt ? ' - ' : '').$langs->transnoentities("DiscountFromExcessPaid", $discount->getNomUrl(0));
				} elseif ($objp->description == '(DEPOSIT)' && $objp->fk_remise_except > 0) {
					$discount = new DiscountAbsolute($db);
					$discount->fetch($objp->fk_remise_except);
					echo ($txt ? ' - ' : '').$langs->transnoentities("DiscountFromDeposit", $discount->getNomUrl(0));
					// Add date of deposit
					if (!empty($conf->global->INVOICE_ADD_DEPOSIT_DATE)) {
						echo ' ('.dol_print_date($discount->datec).')';
					}
				} else {
					echo ($txt ? ' - ' : '').dol_htmlentitiesbr($objp->description);
				}
			}
		} else {
			if ($objp->fk_product > 0) {
				echo $form->textwithtooltip($text, $description, 3, '', '', $i, 0, '');

				// Show range
				echo get_date_range($objp->date_start, $objp->date_end);

				// Add description in form
				if (!empty($conf->global->PRODUIT_DESC_IN_FORM)) {
					print (!empty($objp->description) && $objp->description != $objp->product_label) ? '<br>'.dol_htmlentitiesbr($objp->description) : '';
				}
			} else {
				if (!empty($objp->label) || !empty($objp->description)) {
					if ($type == 1) {
						$text = img_object($langs->trans('Service'), 'service');
					} else {
						$text = img_object($langs->trans('Product'), 'product');
					}

					if (!empty($objp->label)) {
						$text .= ' <strong>'.$objp->label.'</strong>';
						echo $form->textwithtooltip($text, dol_htmlentitiesbr($objp->description), 3, '', '', $i, 0, '');
					} else {
						echo $text.' '.dol_htmlentitiesbr($objp->description);
					}
				}

				// Show range
				echo get_date_range($objp->date_start, $objp->date_end);
			}
		}

		/*
		$prodreftxt='';
		if ($objp->prod_id > 0)
		{
			$productstatic->id = $objp->prod_id;
			$productstatic->ref = $objp->prod_ref;
			$productstatic->status = $objp->prod_type;
			$prodreftxt = $productstatic->getNomUrl(0);
			if(!empty($objp->product_label)) $prodreftxt .= ' - '.$objp->product_label;
		}
		// Show range
		$prodreftxt .= get_date_range($objp->date_start, $objp->date_end);
		// Add description in form
		if (! empty($conf->global->PRODUIT_DESC_IN_FORM))
		{
			$prodreftxt .= (! empty($objp->description) && $objp->description!=$objp->product_label)?'<br>'.dol_htmlentitiesbr($objp->description):'';
		}
		*/
		print '</td>';

		//print '<td class="left">'.$prodreftxt.'</td>';
		if ($type_element == 'invoice' && $objp->doc_type == Facture::TYPE_CREDIT_NOTE) {
			$objp->prod_qty = -($objp->prod_qty);
		}
		print '<td class="right"><span class="amount">'.$objp->prod_qty.'</span></td>';
		$total_qty += $objp->prod_qty;

		print '<td class="right"><span class="amount">'.price($objp->total_ht).'</span></td>';
		if (empty($total_ht)) {
			$total_ht = 0;
		}
		$total_ht += (float) $objp->total_ht;

		print '<td class="right">'.price($objp->total_ht / (empty($objp->prod_qty) ? 1 : $objp->prod_qty)).'</td>';

		print "</tr>\n";
		$i++;
	}

	print '<tr class="liste_total">';
	print '<td>'.$langs->trans('Total').'</td>';
	print '<td colspan="3"></td>';
	print '<td class="right">'.$total_qty.'</td>';
	print '<td class="right">'.price($total_ht).'</td>';
	print '<td class="right">'.price(price2num($total_ht / (empty($total_qty) ? 1 : $total_qty), 'MU')).'</td>';
	print "</table>";
	print '</div>';

	if ($num > $limit) {
		print_barre_liste('', $page, $_SERVER["PHP_SELF"], $param, $sortfield, $sortorder, '', $num);
	}
	$db->free($resql);
} elseif (empty($type_element) || $type_element == -1) {
	print_barre_liste($langs->trans('ProductsIntoElements').' '.$typeElementString.' '.$button, $page, $_SERVER["PHP_SELF"], $param, $sortfield, $sortorder, '', (!empty($num) ? $num : 0), '', '');

	print '<table class="liste centpercent">'."\n";
	// Titles with sort buttons
	print '<tr class="liste_titre">';
	print_liste_field_titre('Ref', $_SERVER['PHP_SELF'], 'doc_number', '', $param, '', $sortfield, $sortorder, 'left ');
	print_liste_field_titre('Date', $_SERVER['PHP_SELF'], 'dateprint', '', $param, 'width="150"', $sortfield, $sortorder, 'center ');
	print_liste_field_titre('Status', $_SERVER['PHP_SELF'], 'fk_status', '', $param, '', $sortfield, $sortorder, 'center ');
	print_liste_field_titre('Product', $_SERVER['PHP_SELF'], '', '', $param, '', $sortfield, $sortorder, 'left ');
	print_liste_field_titre('Quantity', $_SERVER['PHP_SELF'], 'prod_qty', '', $param, '', $sortfield, $sortorder, 'right ');
	print "</tr>\n";

	print '<tr class="oddeven"><td colspan="5"><span class="opacitymedium">'.$langs->trans("SelectElementAndClick", $langs->transnoentitiesnoconv("Search")).'</span></td></tr>';

	print "</table>";
} else {
	print_barre_liste($langs->trans('ProductsIntoElements').' '.$typeElementString.' '.$button, $page, $_SERVER["PHP_SELF"], $param, $sortfield, $sortorder, '', $num, '', '');

	print '<table class="liste centpercent">'."\n";

	print '<tr class="oddeven"><td colspan="5"><span class="opacitymedium">'.$langs->trans("FeatureNotYetAvailable").'</span></td></tr>';

	print "</table>";
}

print "</form>";

// End of page
llxFooter();
$db->close();<|MERGE_RESOLUTION|>--- conflicted
+++ resolved
@@ -443,11 +443,7 @@
 	print '</td>';
 	print '<td class="liste_titre nowrap center valignmiddle">'; // date
 	print $formother->select_month($month ? $month : -1, 'month', 1, 0, 'valignmiddle');
-<<<<<<< HEAD
-	$formother->select_year($year ? $year : -1, 'year', 1, 20, 1, 0, 0, '', 'valignmiddle maxwidth75imp marginleftonly');
-=======
 	print $formother->selectyear($year ? $year : -1, 'year', 1, 20, 1, 0, 0, '', 'valignmiddle maxwidth75imp marginleftonly');
->>>>>>> 503d1a04
 	print '</td>';
 	print '<td class="liste_titre center">';
 	print '</td>';
