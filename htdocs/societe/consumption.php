<?php
/* Copyright (C) 2012-2013 Philippe Berthet     <berthet@systune.be>
<<<<<<< HEAD
 * Copyright (C) 2004-2012 Laurent Destailleur  <eldy@users.sourceforge.net>
 * Copyright (C) 2013	   Juanjo Menent		<jmenent@2byte.es>
=======
 * Copyright (C) 2004-2013 Laurent Destailleur  <eldy@users.sourceforge.net>
>>>>>>> 6e5f3b8b
 *
 * Version V1.1 Initial version of Philippe Berthet
 * Version V2   Change to be compatible with 3.4 and enhanced to be more generic
 *
 * This program is free software; you can redistribute it and/or modify
 * it under the terms of the GNU General Public License as published by
 * the Free Software Foundation; either version 3 of the License, or
 * (at your option) any later version.
 *
 * This program is distributed in the hope that it will be useful,
 * but WITHOUT ANY WARRANTY; without even the implied warranty of
 * MERCHANTABILITY or FITNESS FOR A PARTICULAR PURPOSE.  See the
 * GNU General Public License for more details.
 *
 * You should have received a copy of the GNU General Public License
 * along with this program. If not, see <http://www.gnu.org/licenses/>.
 */

/**
 *	\file       htdocs/societe/consumption.php
 *  \ingroup    societe
 *	\brief      Add a tab on thirpdarty view to list all products/services bought or sells by thirdparty
 */

require("../main.inc.php");
require_once DOL_DOCUMENT_ROOT.'/core/lib/company.lib.php';
require_once DOL_DOCUMENT_ROOT.'/core/class/html.formother.class.php';
require_once DOL_DOCUMENT_ROOT.'/core/lib/date.lib.php';
<<<<<<< HEAD
require_once DOL_DOCUMENT_ROOT.'/compta/facture/class/facture.class.php';
require_once DOL_DOCUMENT_ROOT.'/commande/class/commande.class.php';
=======
>>>>>>> 6e5f3b8b
require_once DOL_DOCUMENT_ROOT.'/fourn/class/fournisseur.class.php';

// Security check
$socid = GETPOST('socid','int');
if ($user->societe_id) $socid=$user->societe_id;
$result = restrictedArea($user, 'societe', $socid, '&societe');
$object = new Societe($db);
if ($socid > 0) $object->fetch($socid);

// Sort & Order fields
$sortfield = GETPOST("sortfield",'alpha');
$sortorder = GETPOST("sortorder",'alpha');
$page = GETPOST("page",'int');
if ($page == -1) {
    $page = 0;
}
$offset = $conf->liste_limit * $page;
if (! $sortorder) $sortorder='DESC';
if (! $sortfield) $sortfield='datePrint';
$limit = $conf->liste_limit;

// Search fields
$sref=GETPOST("sref");
$sprod_fulldescr=GETPOST("sprod_fulldescr");
$month	= GETPOST('month','int');
$year	= GETPOST('year','int');

// Clean up on purge search criteria ?
if (GETPOST("button_removefilter"))
{
    $sref='';
    $sprod_fulldescr='';
    $year='';
    $month='';
}
// Customer or supplier selected in drop box
$thirdTypeSelect = GETPOST("third_select_id");
$type_element = GETPOST('type_element')?GETPOST('type_element'):'invoice';

$langs->load("companies");
$langs->load("bills");
$langs->load("orders");
$langs->load("suppliers");


/*
 * Actions
 */



/*
 * View
 */

$form = new Form($db);
$formother = new FormOther($db);
$productstatic=new Product($db);

$titre = $langs->trans("Referer",$object->name);
llxHeader('',$titre,'');

if (empty($socid))
{
	dol_print_error($db);
	exit;
}

$head = societe_prepare_head($object);
dol_fiche_head($head, 'consumption', $langs->trans("ThirdParty"),0,'company');

print '<table class="border" width="100%">';
print '<tr><td width="25%">'.$langs->trans('ThirdPartyName').'</td>';
print '<td colspan="3">';
print $form->showrefnav($object,'socid','',($user->societe_id?0:1),'rowid','nom');
print '</td></tr>';

if (! empty($conf->global->SOCIETE_USEPREFIX))  // Old not used prefix field
{
	print '<tr><td>'.$langs->trans('Prefix').'</td><td colspan="3">'.$object->prefix_comm.'</td></tr>';
}

if ($object->client)
{
	print '<tr><td>';
	print $langs->trans('CustomerCode').'</td><td colspan="3">';
	print $object->code_client;
	if ($object->check_codeclient() <> 0) print ' <font class="error">('.$langs->trans("WrongCustomerCode").')</font>';
	print '</td></tr>';
	$sql = "SELECT count(*) as nb from ".MAIN_DB_PREFIX."facture where fk_soc = ".$socid;
	$resql=$db->query($sql);
	if (!$resql) dol_print_error($db);

	$obj = $db->fetch_object($resql);
	$nbFactsClient = $obj->nb;
	$thirdTypeArray['customer']=$langs->trans("customer");
	if ($conf->facture->enabled) $elementTypeArray['invoice']=$langs->trans('Invoices');
	if ($conf->commande->enabled) $elementTypeArray['order']=$langs->trans('Orders');
}

if ($object->fournisseur)
{
	print '<tr><td>';
	print $langs->trans('SupplierCode').'</td><td colspan="3">';
	print $object->code_fournisseur;
	if ($object->check_codefournisseur() <> 0) print ' <font class="error">('.$langs->trans("WrongSupplierCode").')</font>';
	print '</td></tr>';
	$sql = "SELECT count(*) as nb from ".MAIN_DB_PREFIX."commande_fournisseur where fk_soc = ".$socid;
	$resql=$db->query($sql);
	if (!$resql) dol_print_error($db);

	$obj = $db->fetch_object($resql);
	$nbCmdsFourn = $obj->nb;
	$thirdTypeArray['supplier']=$langs->trans("supplier");
	if ($conf->fournisseur->enabled) $elementTypeArray['supplier_invoice']=$langs->trans('SuppliersInvoices');
	if ($conf->fournisseur->enabled) $elementTypeArray['supplier_order']=$langs->trans('SuppliersOrders');
}
print '</table>';

dol_fiche_end();
print '<br>';


print '<form method="POST" action="'.$_SERVER['PHP_SELF'].'">';
print '<input type="hidden" name="token" value="'.$_SESSION['newtoken'].'">';
print '<input type="hidden" name="socid" value="'.$socid.'">'."\n";


$sql_select='';
if ($type_element == 'invoice')
{ 	// Customer : show products from invoices
	require_once DOL_DOCUMENT_ROOT.'/compta/facture/class/facture.class.php';
	$documentstatic=new Facture($db);
	$sql_select = 'SELECT f.rowid as doc_id, f.facnumber as doc_number, f.type as doc_type, f.datef as datePrint, ';
	$tables_from = MAIN_DB_PREFIX."facture as f,".MAIN_DB_PREFIX."facturedet as d";
	$where = " WHERE f.fk_soc = s.rowid AND s.rowid = ".$socid;
	$where.= " AND d.fk_facture = f.rowid";
	$where.= " AND f.entity = ".$conf->entity;
	$datePrint = 'f.datef';
	$doc_number='f.facnumber';
	$thirdTypeSelect='customer';
}
if ($type_element == 'order')
{
<<<<<<< HEAD
	$documentstatic=new Commande($db);
	$sql_select = 'SELECT f.rowid as doc_id, f.ref as doc_number, "1" as doc_type, f.date_commande as datePrint, ';
	$tables_from = MAIN_DB_PREFIX."commande as f,".MAIN_DB_PREFIX."commandedet as d";
	$where = " WHERE f.fk_soc = s.rowid AND s.rowid = ".$socid;
	$where.= " AND d.fk_commande = f.rowid";
	$where.= " AND f.entity = ".$conf->entity;
	$datePrint = 'f.date_creation';
	$doc_number='f.ref';
	$thirdTypeSelect='customer';

}
if ($type_element == 'supplier_order')
{ // Supplier : Show products from orders.
$documentstatic=new CommandeFournisseur($db);
$sql_select = 'SELECT c.rowid as doc_id, c.ref as doc_number, "1" as doc_type, c.date_valid as datePrint, ';
$tables_from = MAIN_DB_PREFIX."commande_fournisseur as c,".MAIN_DB_PREFIX."commande_fournisseurdet as d";
$where = " WHERE c.fk_soc = s.rowid AND s.rowid = ".$socid;
$where.= " AND d.fk_commande = c.rowid";
$datePrint = 'c.date_creation';
$doc_number='c.ref';
$thirdTypeSelect='supplier';
=======
	require_once DOL_DOCUMENT_ROOT.'/commande/class/commande.class.php';
	$documentstatic=new Commande($db);
	$sql_select = 'SELECT c.rowid as doc_id, c.ref as doc_number, "1" as doc_type, c.date_commande as datePrint, ';
	$tables_from = MAIN_DB_PREFIX."commande as c,".MAIN_DB_PREFIX."commandedet as d";
	$where = " WHERE c.fk_soc = s.rowid AND s.rowid = ".$socid;
	$where.= " AND d.fk_commande = c.rowid";
	$where.= " AND c.entity = ".$conf->entity;
	$datePrint = 'c.datef';
	$doc_number='c.ref';
	$thirdTypeSelect='customer';
>>>>>>> 6e5f3b8b
}
if ($type_element == 'supplier_invoice')
{ 	// Supplier : Show products from invoices.
	require_once DOL_DOCUMENT_ROOT.'/fourn/class/fournisseur.facture.class.php';
	$documentstatic=new FactureFournisseur($db);
	$sql_select = 'SELECT f.rowid as doc_id, f.ref as doc_number, "1" as doc_type, f.datef as datePrint, ';
	$tables_from = MAIN_DB_PREFIX."facture_fourn as f,".MAIN_DB_PREFIX."facture_fourn_det as d";
	$where = " WHERE f.fk_soc = s.rowid AND s.rowid = ".$socid;
	$where.= " AND d.fk_facture_fourn = f.rowid";
	$datePrint = 'f.datef';
	$doc_number='f.ref';
	$thirdTypeSelect='supplier';
}
if ($type_element == 'supplier_order')
{ 	// Supplier : Show products from orders.
	require_once DOL_DOCUMENT_ROOT.'/fourn/class/fournisseur.commande.class.php';
	$documentstatic=new CommandeFournisseur($db);
	$sql_select = 'SELECT c.rowid as doc_id, c.ref as doc_number, "1" as doc_type, c.date_valid as datePrint, ';
	$tables_from = MAIN_DB_PREFIX."commande_fournisseur as c,".MAIN_DB_PREFIX."commande_fournisseurdet as d";
	$where = " WHERE c.fk_soc = s.rowid AND s.rowid = ".$socid;
	$where.= " AND d.fk_commande = c.rowid";
	$datePrint = 'c.date_valid';
	$doc_number='c.ref';
	$thirdTypeSelect='supplier';
}

$sql = $sql_select;
$sql.= ' d.fk_product as product_id, d.fk_product as fk_product, d.label, d.description as description, d.info_bits, d.date_start, d.date_end, d.qty, d.qty as prod_qty,';
$sql.= ' p.ref as ref, p.rowid as prod_id, p.rowid as fk_product, p.fk_product_type as prod_type, p.fk_product_type as fk_product_type,';
$sql.= " s.rowid as socid, p.ref as prod_ref, p.label as product_label";
$sql.= " FROM ".MAIN_DB_PREFIX."societe as s, ".$tables_from;
$sql.= ' LEFT JOIN '.MAIN_DB_PREFIX.'product as p ON d.fk_product = p.rowid ';
$sql.= $where;
if ($month > 0) {
	if ($year > 0) {
		$start = dol_mktime(0, 0, 0, $month, 1, $year);
		$end = dol_time_plus_duree($start,1,'m') - 1;
		$sql.= " AND ".$datePrint." BETWEEN '".$db->idate($start)."' AND '".$db->idate($end)."'";
	} else {
		$sql.= " AND date_format(".$datePrint.", '%m') = '".sprintf('%02d',$month)."'";
	}
} else if ($year > 0) {
	$start = dol_mktime(0, 0, 0, 1, 1, $year);
	$end = dol_time_plus_duree($start,1,'y') - 1;
	$sql.= " AND ".$datePrint." BETWEEN '".$db->idate($start)."' AND '".$db->idate($end)."'";
}
if ($sref) $sql.= " AND ".$doc_number." LIKE '%".$sref."%'";
if ($sprod_fulldescr) $sql.= " AND (d.description LIKE '%".$sprod_fulldescr."%' OR p.label LIKE '%".$sprod_fulldescr."%')";
$sql.= $db->order($sortfield,$sortorder);
$sql.= $db->plimit($limit + 1, $offset);


// Define type of elements
$typeElementString = $form->selectarray("type_element",$elementTypeArray,GETPOST('type_element'));
$button = '<input type="submit" class="button" name="button_third" value="'.dol_escape_htmltag($langs->trans("Search")).'" title="'.dol_escape_htmltag($langs->trans("Search")).'">';
$param="&amp;sref=".$sref."&amp;month=".$month."&amp;year=".$year."&amp;sprod_fulldescr=".$sprod_fulldescr."&amp;socid=".$socid."&amp;type_element=".$type_element;

print_barre_liste($langs->trans('ProductsIntoElements', $typeElementString.' '.$button), $page, $_SERVER["PHP_SELF"], $param, $sortfield, $sortorder,'',$num, '', '');

if ($sql_select)
{
	dol_syslog("sql=".$sql);
	$resql=$db->query($sql);
	if (!$resql) dol_print_error($db);
}

print '<table class="liste" width="100%">'."\n";
// Titles with sort buttons
print '<tr class="liste_titre">';
print_liste_field_titre($langs->trans('Ref'),$_SERVER['PHP_SELF'],'doc_number','',$param,'align="left"',$sortfield,$sortorder);
print_liste_field_titre($langs->trans('Date'),$_SERVER['PHP_SELF'],'datePrint','',$param,'align="center" width="150"',$sortfield,$sortorder);
print_liste_field_titre($langs->trans('Product'),$_SERVER['PHP_SELF'],'','',$param,'align="left"',$sortfield,$sortorder);
print_liste_field_titre($langs->trans('Quantity'),$_SERVER['PHP_SELF'],'prod_qty','',$param,'align="right"',$sortfield,$sortorder);
// Filters
print '<tr class="liste_titre">';
print '<td class="liste_titre" align="left">';
print '<input class="flat" type="text" name="sref" size="8" value="'.$sref.'">';
print '</td>';
print '<td class="liste_titre">'; // date
print $formother->select_month($month?$month:-1,'month',1);
$formother->select_year($year?$year:-1,'year',1, 20, 1);
print '</td>';
print '<td class="liste_titre" align="left">';
print '<input class="flat" type="text" name="sprod_fulldescr" size="15" value="'.dol_escape_htmltag($sprod_fulldescr).'">';
print '</td>';
print '<td class="liste_titre" align="right">';
print '<input type="image" class="liste_titre" name="button_search" src="'.DOL_URL_ROOT.'/theme/'.$conf->theme.'/img/search.png" value="'.dol_escape_htmltag($langs->trans("Search")).'" title="'.dol_escape_htmltag($langs->trans("Search")).'">';
print '<input type="image" class="liste_titre" name="button_removefilter" src="'.DOL_URL_ROOT.'/theme/'.$conf->theme.'/img/searchclear.png" value="'.dol_escape_htmltag($langs->trans("resetFilters")).'" title="'.dol_escape_htmltag($langs->trans("resetFilters")).'">';
print '</td>';
print '</tr>';

if ($sql_select)
{
	$var=true;
	$num = $db->num_rows($resql);
	$i = 0;
	while (($objp = $db->fetch_object($resql)) && $i < $conf->liste_limit )
	{
		$var=!$var;
		print "<tr ".$bc[$var].">";
		print '<td class="nobordernopadding nowrap" width="100">';
		$documentstatic->id=$objp->doc_id;
		$documentstatic->ref=$objp->doc_number;
		$documentstatic->type=$objp->type;
		print $documentstatic->getNomUrl(1);
		print '</td>';
		print '<td align="center" width="80">'.dol_print_date($db->jdate($objp->datePrint),'day').'</td>';

		print '<td>';

		// Define text, description and type
		$text=''; $description=''; $type=0;

		// Code to show product duplicated from commonobject->printObjectLine
		if ($objp->fk_product > 0)
		{
			$product_static = new Product($db);

			$product_static->type=$objp->fk_product_type;
			$product_static->id=$objp->fk_product;
			$product_static->ref=$objp->ref;
			$text=$product_static->getNomUrl(1);
		}

		// Product
		if ($objp->fk_product > 0)
		{
			// Define output language
			if (! empty($conf->global->MAIN_MULTILANGS) && ! empty($conf->global->PRODUIT_TEXTS_IN_THIRDPARTY_LANGUAGE))
			{
				$prod = new Product($db);
				$prod->fetch($objp->fk_product);

				$outputlangs = $langs;
				$newlang='';
				if (empty($newlang) && GETPOST('lang_id')) $newlang=GETPOST('lang_id');
				if (empty($newlang)) $newlang=$object->default_lang;
				if (! empty($newlang))
				{
					$outputlangs = new Translate("",$conf);
					$outputlangs->setDefaultLang($newlang);
				}

				$label = (! empty($prod->multilangs[$outputlangs->defaultlang]["label"])) ? $prod->multilangs[$outputlangs->defaultlang]["label"] : $objp->product_label;
			}
			else
			{
				$label = $objp->product_label;
			}

			$text.= ' - '.(! empty($objp->label)?$objp->label:$label);
			$description=(! empty($conf->global->PRODUIT_DESC_IN_FORM)?'':dol_htmlentitiesbr($objp->description));
		}

		if (($objp->info_bits & 2) == 2) { ?>
			<a href="<?php echo DOL_URL_ROOT.'/comm/remx.php?id='.$object->id; ?>">
			<?php
			$txt='';
			print img_object($langs->trans("ShowReduc"),'reduc').' ';
			if ($objp->description == '(DEPOSIT)') $txt=$langs->trans("Deposit");
			//else $txt=$langs->trans("Discount");
			print $txt;
			?>
			</a>
			<?php
			if ($objp->description)
			{
				if ($objp->description == '(CREDIT_NOTE)' && $objp->fk_remise_except > 0)
				{
					$discount=new DiscountAbsolute($db);
					$discount->fetch($objp->fk_remise_except);
					echo ($txt?' - ':'').$langs->transnoentities("DiscountFromCreditNote",$discount->getNomUrl(0));
				}
				elseif ($objp->description == '(DEPOSIT)' && $objp->fk_remise_except > 0)
				{
					$discount=new DiscountAbsolute($db);
					$discount->fetch($objp->fk_remise_except);
					echo ($txt?' - ':'').$langs->transnoentities("DiscountFromDeposit",$discount->getNomUrl(0));
					// Add date of deposit
					if (! empty($conf->global->INVOICE_ADD_DEPOSIT_DATE)) echo ' ('.dol_print_date($discount->datec).')';
				}
				else
				{
					echo ($txt?' - ':'').dol_htmlentitiesbr($objp->description);
				}
			}
		}
		else
		{
			if ($objp->fk_product > 0) {

				echo $form->textwithtooltip($text,$description,3,'','',$i,0,'');

				// Show range
				echo get_date_range($objp->date_start, $objp->date_end);

				// Add description in form
				if (! empty($conf->global->PRODUIT_DESC_IN_FORM))
				{
					print (! empty($objp->description) && $objp->description!=$objp->product_label)?'<br>'.dol_htmlentitiesbr($objp->description):'';
				}

			} else {

				//if (! empty($objp->fk_parent_line)) echo img_picto('', 'rightarrow');
				if ($type==1) $text = img_object($langs->trans('Service'),'service');
				else $text = img_object($langs->trans('Product'),'product');

				if (! empty($objp->label)) {
					$text.= ' <strong>'.$objp->label.'</strong>';
					echo $form->textwithtooltip($text,dol_htmlentitiesbr($objp->description),3,'','',$i,0,'');
				} else {
					echo $text.' '.dol_htmlentitiesbr($objp->description);
				}

				// Show range
				echo get_date_range($objp->date_start,$objp->date_end);
			}
		}

		/*
		$prodreftxt='';
		if ($objp->prod_id > 0)
		{
			$productstatic->id = $objp->prod_id;
			$productstatic->ref = $objp->prod_ref;
			$productstatic->status = $objp->prod_type;
			$prodreftxt = $productstatic->getNomUrl(0);
			if(!empty($objp->product_label)) $prodreftxt .= ' - '.$objp->product_label;
		}
		// Show range
		$prodreftxt .= get_date_range($objp->date_start, $objp->date_end);
		// Add description in form
		if (! empty($conf->global->PRODUIT_DESC_IN_FORM))
		{
			$prodreftxt .= (! empty($objp->description) && $objp->description!=$objp->product_label)?'<br>'.dol_htmlentitiesbr($objp->description):'';
		}
		*/
		print '</td>';

		//print '<td align="left">'.$prodreftxt.'</td>';

		print '<td align="right">'.$objp->prod_qty.'</td>';

		print "</tr>\n";
		$i++;
	}
	if ($num > $conf->liste_limit) {
		print_barre_liste('', $page, $_SERVER["PHP_SELF"], $param, $sortfield, $sortorder,'',$num);
	}
	$db->free($resql);
}
else {
	print '<tr><td colspan="4">'.$langs->trans("FeatureNotYetAvailable").'</td></tr>';
}

print "</table>";
print "</form>";


/*
 * Errors
 */

dol_htmloutput_errors($warning);
dol_htmloutput_errors($error,$errors);

llxFooter();

$db->close();
?><|MERGE_RESOLUTION|>--- conflicted
+++ resolved
@@ -1,11 +1,7 @@
 <?php
 /* Copyright (C) 2012-2013 Philippe Berthet     <berthet@systune.be>
-<<<<<<< HEAD
- * Copyright (C) 2004-2012 Laurent Destailleur  <eldy@users.sourceforge.net>
+ * Copyright (C) 2004-2013 Laurent Destailleur  <eldy@users.sourceforge.net>
  * Copyright (C) 2013	   Juanjo Menent		<jmenent@2byte.es>
-=======
- * Copyright (C) 2004-2013 Laurent Destailleur  <eldy@users.sourceforge.net>
->>>>>>> 6e5f3b8b
  *
  * Version V1.1 Initial version of Philippe Berthet
  * Version V2   Change to be compatible with 3.4 and enhanced to be more generic
@@ -34,11 +30,6 @@
 require_once DOL_DOCUMENT_ROOT.'/core/lib/company.lib.php';
 require_once DOL_DOCUMENT_ROOT.'/core/class/html.formother.class.php';
 require_once DOL_DOCUMENT_ROOT.'/core/lib/date.lib.php';
-<<<<<<< HEAD
-require_once DOL_DOCUMENT_ROOT.'/compta/facture/class/facture.class.php';
-require_once DOL_DOCUMENT_ROOT.'/commande/class/commande.class.php';
-=======
->>>>>>> 6e5f3b8b
 require_once DOL_DOCUMENT_ROOT.'/fourn/class/fournisseur.class.php';
 
 // Security check
@@ -183,29 +174,6 @@
 }
 if ($type_element == 'order')
 {
-<<<<<<< HEAD
-	$documentstatic=new Commande($db);
-	$sql_select = 'SELECT f.rowid as doc_id, f.ref as doc_number, "1" as doc_type, f.date_commande as datePrint, ';
-	$tables_from = MAIN_DB_PREFIX."commande as f,".MAIN_DB_PREFIX."commandedet as d";
-	$where = " WHERE f.fk_soc = s.rowid AND s.rowid = ".$socid;
-	$where.= " AND d.fk_commande = f.rowid";
-	$where.= " AND f.entity = ".$conf->entity;
-	$datePrint = 'f.date_creation';
-	$doc_number='f.ref';
-	$thirdTypeSelect='customer';
-
-}
-if ($type_element == 'supplier_order')
-{ // Supplier : Show products from orders.
-$documentstatic=new CommandeFournisseur($db);
-$sql_select = 'SELECT c.rowid as doc_id, c.ref as doc_number, "1" as doc_type, c.date_valid as datePrint, ';
-$tables_from = MAIN_DB_PREFIX."commande_fournisseur as c,".MAIN_DB_PREFIX."commande_fournisseurdet as d";
-$where = " WHERE c.fk_soc = s.rowid AND s.rowid = ".$socid;
-$where.= " AND d.fk_commande = c.rowid";
-$datePrint = 'c.date_creation';
-$doc_number='c.ref';
-$thirdTypeSelect='supplier';
-=======
 	require_once DOL_DOCUMENT_ROOT.'/commande/class/commande.class.php';
 	$documentstatic=new Commande($db);
 	$sql_select = 'SELECT c.rowid as doc_id, c.ref as doc_number, "1" as doc_type, c.date_commande as datePrint, ';
@@ -216,7 +184,6 @@
 	$datePrint = 'c.datef';
 	$doc_number='c.ref';
 	$thirdTypeSelect='customer';
->>>>>>> 6e5f3b8b
 }
 if ($type_element == 'supplier_invoice')
 { 	// Supplier : Show products from invoices.
