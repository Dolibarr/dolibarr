--- conflicted
+++ resolved
@@ -318,17 +318,10 @@
 	if ($sref) $sql .= " AND ".$doc_number." LIKE '%".$db->escape($sref)."%'";
 	if ($sprod_fulldescr)
 	{
-<<<<<<< HEAD
-	    $sql .= " AND (d.description LIKE '%".$db->escape($sprod_fulldescr)."%'";
+	    $sql .= " AND (d.description LIKE '%".$db->escape($sprod_fulldescr)."%' OR d.description LIKE '%".$db->escape(dol_htmlentities($sprod_fulldescr))."%'";
 	    if (GETPOST('type_element') != 'fichinter') $sql .= " OR p.ref LIKE '%".$db->escape($sprod_fulldescr)."%'";
 	    if (GETPOST('type_element') != 'fichinter') $sql .= " OR p.label LIKE '%".$db->escape($sprod_fulldescr)."%'";
 	    $sql .= ")";
-=======
-	    $sql.= " AND (d.description LIKE '%".$db->escape($sprod_fulldescr)."%' OR d.description LIKE '%".$db->escape(dol_htmlentities($sprod_fulldescr))."%'";
-	    if (GETPOST('type_element') != 'fichinter') $sql.= " OR p.ref LIKE '%".$db->escape($sprod_fulldescr)."%'";
-	    if (GETPOST('type_element') != 'fichinter') $sql.= " OR p.label LIKE '%".$db->escape($sprod_fulldescr)."%'";
-	    $sql.=")";
->>>>>>> 824a6010
 	}
 	$sql .= $db->order($sortfield, $sortorder);
 
