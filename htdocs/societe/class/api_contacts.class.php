<?php
/* Copyright (C) 2015       Jean-François Ferry         <jfefe@aternatik.fr>
 * Copyright (C) 2019       Frédéric France             <frederic.france@netlogic.fr>
 *
 * This program is free software; you can redistribute it and/or modify
 * it under the terms of the GNU General Public License as published by
 * the Free Software Foundation; either version 3 of the License, or
 * (at your option) any later version.
 *
 * This program is distributed in the hope that it will be useful,
 * but WITHOUT ANY WARRANTY; without even the implied warranty of
 * MERCHANTABILITY or FITNESS FOR A PARTICULAR PURPOSE.  See the
 * GNU General Public License for more details.
 *
 * You should have received a copy of the GNU General Public License
 * along with this program. If not, see <https://www.gnu.org/licenses/>.
 */

use Luracast\Restler\RestException;

//require_once DOL_DOCUMENT_ROOT.'/contact/class/contact.class.php';
//require_once DOL_DOCUMENT_ROOT.'/categories/class/categorie.class.php';


/**
 * API class for contacts
 *
 * @access protected
 * @class  DolibarrApiAccess {@requires user,external}
 */
class Contacts extends DolibarrApi
{
	/**
	 *
	 * @var array   $FIELDS     Mandatory fields, checked when create and update object
	 */
	public static $FIELDS = array(
		'lastname',
	);

	/**
	 * @var Contact $contact {@type Contact}
	 */
	public $contact;

	/**
	 * Constructor
	 */
	public function __construct()
	{
		global $db, $conf;
		$this->db = $db;

		require_once DOL_DOCUMENT_ROOT.'/contact/class/contact.class.php';
		require_once DOL_DOCUMENT_ROOT.'/categories/class/categorie.class.php';

		$this->contact = new Contact($this->db);
	}

	/**
	 * Get properties of a contact object
	 *
	 * Return an array with contact informations
	 *
	 * @param	int    $id                  ID of contact
	 * @param   int    $includecount        Count and return also number of elements the contact is used as a link for
	 * @param   int    $includeroles        Includes roles of the contact
<<<<<<< HEAD
	 * @return	array|mixed data without useless information
=======
	 * @return 	object data without useless information
>>>>>>> 4fef808e
	 *
	 * @throws	RestException
	 */
	public function get($id, $includecount = 0, $includeroles = 0)
	{
		if (!DolibarrApiAccess::$user->rights->societe->contact->lire) {
			throw new RestException(401, 'No permission to read contacts');
		}

		if ($id === 0) {
			$result = $this->contact->initAsSpecimen();
		} else {
			$result = $this->contact->fetch($id);
		}

		if (!$result) {
			throw new RestException(404, 'Contact not found');
		}

		if (!DolibarrApi::_checkAccessToResource('contact', $this->contact->id, 'socpeople&societe')) {
			throw new RestException(401, 'Access not allowed for login '.DolibarrApiAccess::$user->login);
		}

		if ($includecount) {
			$this->contact->load_ref_elements();
		}

		if ($includeroles) {
			$this->contact->fetchRoles();
		}

		if (isModEnabled('mailing')) {
			$this->contact->getNoEmail();
		}

		return $this->_cleanObjectDatas($this->contact);
	}

	/**
	 * Get properties of a contact object by Email
	 *
	 * @param	string	$email					Email of contact
	 * @param   int    $includecount        Count and return also number of elements the contact is used as a link for
	 * @param   int    $includeroles        Includes roles of the contact
	 * @return	array|mixed data without useless information
	 *
	 * @url GET email/{email}
	 *
	 * @throws RestException 401     Insufficient rights
	 * @throws RestException 404     User or group not found
	 */
	public function getByEmail($email, $includecount = 0, $includeroles = 0)
	{
		if (!DolibarrApiAccess::$user->rights->societe->contact->lire) {
			throw new RestException(401, 'No permission to read contacts');
		}

		if (empty($email)) {
			$result = $this->contact->initAsSpecimen();
		} else {
			$result = $this->contact->fetch('', '', '', $email);
		}

		if (!$result) {
			throw new RestException(404, 'Contact not found');
		}

		if (!DolibarrApi::_checkAccessToResource('contact', $this->contact->id, 'socpeople&societe')) {
			throw new RestException(401, 'Access not allowed for login '.DolibarrApiAccess::$user->login);
		}

		if ($includecount) {
			$this->contact->load_ref_elements();
		}

		if ($includeroles) {
			$this->contact->fetchRoles();
		}

		if (isModEnabled('mailing')) {
			$this->contact->getNoEmail();
		}

		return $this->_cleanObjectDatas($this->contact);
	}

	/**
	 * List contacts
	 *
	 * Get a list of contacts
	 *
	 * @param string	$sortfield			Sort field
	 * @param string	$sortorder			Sort order
	 * @param int		$limit				Limit for list
	 * @param int		$page				Page number
	 * @param string	$thirdparty_ids		Thirdparty ids to filter contacts of (example '1' or '1,2,3') {@pattern /^[0-9,]*$/i}
	 * @param int		$category   Use this param to filter list by category
	 * @param string    $sqlfilters         Other criteria to filter answers separated by a comma. Syntax example "(t.ref:like:'SO-%') and (t.date_creation:<:'20160101')"
	 * @param int       $includecount       Count and return also number of elements the contact is used as a link for
	 * @param int		$includeroles        Includes roles of the contact
	 * @param string    $properties	Restrict the data returned to theses properties. Ignored if empty. Comma separated list of properties names
	 * @return array                        Array of contact objects
	 *
	 * @throws RestException
	 */
	public function index($sortfield = "t.rowid", $sortorder = 'ASC', $limit = 100, $page = 0, $thirdparty_ids = '', $category = 0, $sqlfilters = '', $includecount = 0, $includeroles = 0, $properties = '')
	{
		global $db, $conf;

		$obj_ret = array();

		if (!DolibarrApiAccess::$user->rights->societe->contact->lire) {
			throw new RestException(401, 'No permission to read contacts');
		}

		// case of external user, $thirdparty_ids param is ignored and replaced by user's socid
		$socids = DolibarrApiAccess::$user->socid ? DolibarrApiAccess::$user->socid : $thirdparty_ids;

		// If the internal user must only see his customers, force searching by him
		$search_sale = 0;
		if (!DolibarrApiAccess::$user->rights->societe->client->voir && !$socids) {
			$search_sale = DolibarrApiAccess::$user->id;
		}

		$sql = "SELECT t.rowid";
		$sql .= " FROM ".MAIN_DB_PREFIX."socpeople as t";
		if ($category > 0) {
			$sql .= ", ".MAIN_DB_PREFIX."categorie_contact as c";
		}
		$sql .= " LEFT JOIN ".MAIN_DB_PREFIX."socpeople_extrafields as te ON te.fk_object = t.rowid";
		if ((!DolibarrApiAccess::$user->rights->societe->client->voir && !$socids) || $search_sale > 0) {
			// We need this table joined to the select in order to filter by sale
			$sql .= ", ".MAIN_DB_PREFIX."societe_commerciaux as sc";
		}
		$sql .= " LEFT JOIN ".MAIN_DB_PREFIX."societe as s ON t.fk_soc = s.rowid";
		$sql .= ' WHERE t.entity IN ('.getEntity('contact').')';
		if ($socids) {
			$sql .= " AND t.fk_soc IN (".$this->db->sanitize($socids).")";
		}

		if ((!DolibarrApiAccess::$user->rights->societe->client->voir && !$socids) || $search_sale > 0) {
			$sql .= " AND t.fk_soc = sc.fk_soc";
		}
		if ($search_sale > 0) {
			$sql .= " AND s.rowid = sc.fk_soc"; // Join for the needed table to filter by sale
		}
		// Insert sale filter
		if ($search_sale > 0) {
			$sql .= " AND sc.fk_user = ".((int) $search_sale);
		}

		// Select contacts of given category
		if ($category > 0) {
			$sql .= " AND c.fk_categorie = ".((int) $category);
			$sql .= " AND c.fk_socpeople = t.rowid ";
		}

		// Add sql filters
		if ($sqlfilters) {
			$errormessage = '';
			$sql .= forgeSQLFromUniversalSearchCriteria($sqlfilters, $errormessage);
			if ($errormessage) {
				throw new RestException(400, 'Error when validating parameter sqlfilters -> '.$errormessage);
			}
		}

		$sql .= $this->db->order($sortfield, $sortorder);

		if ($limit) {
			if ($page < 0) {
				$page = 0;
			}
			$offset = $limit * $page;

			$sql .= $this->db->plimit($limit + 1, $offset);
		}
		$result = $this->db->query($sql);
		if ($result) {
			$num = $this->db->num_rows($result);
			$min = min($num, ($limit <= 0 ? $num : $limit));
			$i = 0;
			while ($i < $min) {
				$obj = $this->db->fetch_object($result);
				$contact_static = new Contact($this->db);
				if ($contact_static->fetch($obj->rowid)) {
					$contact_static->fetchRoles();
					if ($includecount) {
						$contact_static->load_ref_elements();
					}
					if ($includeroles) {
						$contact_static->fetchRoles();
					}
					if (isModEnabled('mailing')) {
						$contact_static->getNoEmail();
					}

					$obj_ret[] = $this->_filterObjectProperties($this->_cleanObjectDatas($contact_static), $properties);
				}

				$i++;
			}
		} else {
			throw new RestException(503, 'Error when retrieve contacts : '.$sql);
		}
		if (!count($obj_ret)) {
			throw new RestException(404, 'Contacts not found');
		}
		return $obj_ret;
	}

	/**
	 * Create contact object
	 *
	 * @param   array   $request_data   Request datas
	 * @return  int     ID of contact
	 */
	public function post($request_data = null)
	{
		if (!DolibarrApiAccess::$user->rights->societe->contact->creer) {
			throw new RestException(401, 'No permission to create/update contacts');
		}
		// Check mandatory fields
		$result = $this->_validate($request_data);

		foreach ($request_data as $field => $value) {
			if ($field === 'caller') {
				// Add a mention of caller so on trigger called after action, we can filter to avoid a loop if we try to sync back again whith the caller
				$this->contact->context['caller'] = $request_data['caller'];
				continue;
			}
			if ($field == 'array_options' && is_array($value)) {
				foreach ($value as $index => $val) {
					$this->contact->array_options[$index] = $val;
				}
				continue;
			}

			$this->contact->$field = $this->_checkValForAPI($field, $value, $this->contact);
		}
		if ($this->contact->create(DolibarrApiAccess::$user) < 0) {
			throw new RestException(500, "Error creating contact", array_merge(array($this->contact->error), $this->contact->errors));
		}
		if (isModEnabled('mailing') && !empty($this->contact->email) && isset($this->contact->no_email)) {
			$this->contact->setNoEmail($this->contact->no_email);
		}
		return $this->contact->id;
	}

	/**
	 * Update contact
	 *
	 * @param int $id Id of contact to update
	 * @param array $request_data Datas
	 * @return object  Representation of the Contact
	 * @throws RestException 401
	 * @throws RestException 404
	 * @throws RestException 500
	 */
	public function put($id, $request_data = null)
	{
		if (!DolibarrApiAccess::$user->rights->societe->contact->creer) {
			throw new RestException(401, 'No permission to create/update contacts');
		}

		$result = $this->contact->fetch($id);
		if (!$result) {
			throw new RestException(404, 'Contact not found');
		}

		if (!DolibarrApi::_checkAccessToResource('contact', $this->contact->id, 'socpeople&societe')) {
			throw new RestException(401, 'Access not allowed for login '.DolibarrApiAccess::$user->login);
		}

		foreach ($request_data as $field => $value) {
			if ($field == 'id') {
				continue;
			}
			if ($field === 'caller') {
				// Add a mention of caller so on trigger called after action, we can filter to avoid a loop if we try to sync back again whith the caller
				$this->contact->context['caller'] = $request_data['caller'];
				continue;
			}
			if ($field == 'array_options' && is_array($value)) {
				foreach ($value as $index => $val) {
					$this->contact->array_options[$index] = $val;
				}
				continue;
			}

			$this->contact->$field = $this->_checkValForAPI($field, $value, $this->contact);
		}

		if (isModEnabled('mailing') && !empty($this->contact->email) && isset($this->contact->no_email)) {
			$this->contact->setNoEmail($this->contact->no_email);
		}

		if ($this->contact->update($id, DolibarrApiAccess::$user, 0, 'update') > 0) {
			return $this->get($id);
		} else {
			throw new RestException(500, $this->contact->error);
		}
	}

	/**
	 * Delete contact
	 *
	 * @param   int     $id Contact ID
	 * @return  integer
	 */
	public function delete($id)
	{
		if (!DolibarrApiAccess::$user->rights->societe->contact->supprimer) {
			throw new RestException(401, 'No permission to delete contacts');
		}
		$result = $this->contact->fetch($id);
		if (!$result) {
			throw new RestException(404, 'Contact not found');
		}

		if (!DolibarrApi::_checkAccessToResource('contact', $this->contact->id, 'socpeople&societe')) {
			throw new RestException(401, 'Access not allowed for login '.DolibarrApiAccess::$user->login);
		}
		$this->contact->oldcopy = clone $this->contact;
		return $this->contact->delete(DolibarrApiAccess::$user);
	}

	/**
	 * Create an user account object from contact (external user)
	 *
	 * @param   int		$id   Id of contact
	 * @param   array   $request_data   Request datas
	 * @return  int     ID of user
	 *
	 * @url	POST {id}/createUser
	 */
	public function createUser($id, $request_data = null)
	{
		//if (!DolibarrApiAccess::$user->hasRight('user', 'user', 'creer')) {
		//throw new RestException(401);
		//}

		if (!isset($request_data["login"])) {
			throw new RestException(400, "login field missing");
		}
		if (!isset($request_data["password"])) {
			throw new RestException(400, "password field missing");
		}

		if (!DolibarrApiAccess::$user->rights->societe->contact->lire) {
			throw new RestException(401, 'No permission to read contacts');
		}
		if (!DolibarrApiAccess::$user->hasRight('user', 'user', 'creer')) {
			throw new RestException(401, 'No permission to create user');
		}

		$contact = new Contact($this->db);
		$contact->fetch($id);
		if ($contact->id <= 0) {
			throw new RestException(404, 'Contact not found');
		}

		if (!DolibarrApi::_checkAccessToResource('contact', $contact->id, 'socpeople&societe')) {
			throw new RestException(401, 'Access not allowed for login '.DolibarrApiAccess::$user->login);
		}

		// Check mandatory fields
		$login = $request_data["login"];
		$password = $request_data["password"];
		$useraccount = new User($this->db);
		$result = $useraccount->create_from_contact($contact, $login, $password);
		if ($result <= 0) {
			throw new RestException(500, "User not created");
		}
		// password parameter not used in create_from_contact
		$useraccount->setPassword($useraccount, $password);

		return $result;
	}

	/**
	 * Get categories for a contact
	 *
	 * @param int		$id         ID of contact
	 * @param string	$sortfield	Sort field
	 * @param string	$sortorder	Sort order
	 * @param int		$limit		Limit for list
	 * @param int		$page		Page number
	 *
	 * @return mixed
	 *
	 * @url GET {id}/categories
	 */
	public function getCategories($id, $sortfield = "s.rowid", $sortorder = 'ASC', $limit = 0, $page = 0)
	{
		if (!DolibarrApiAccess::$user->rights->categorie->lire) {
			throw new RestException(401);
		}

		$categories = new Categorie($this->db);

		$result = $categories->getListForItem($id, 'contact', $sortfield, $sortorder, $limit, $page);

		if ($result < 0) {
			throw new RestException(503, 'Error when retrieve category list : '.$categories->error);
		}

		return $result;
	}

	/**
	 * Add a category to a contact
	 *
	 * @url PUT {id}/categories/{category_id}
	 *
	 * @param   int		$id             Id of contact
	 * @param   int     $category_id    Id of category
	 *
	 * @return  mixed
	 *
	 * @throws RestException 401 Insufficient rights
	 * @throws RestException 404 Category or contact not found
	 */
	public function addCategory($id, $category_id)
	{
		if (!DolibarrApiAccess::$user->rights->societe->contact->creer) {
			throw new RestException(401, 'Insufficient rights');
		}

		$result = $this->contact->fetch($id);
		if (!$result) {
			throw new RestException(404, 'Contact not found');
		}
		$category = new Categorie($this->db);
		$result = $category->fetch($category_id);
		if (!$result) {
			throw new RestException(404, 'category not found');
		}

		if (!DolibarrApi::_checkAccessToResource('contact', $this->contact->id)) {
			throw new RestException(401, 'Access not allowed for login '.DolibarrApiAccess::$user->login);
		}
		if (!DolibarrApi::_checkAccessToResource('category', $category->id)) {
			throw new RestException(401, 'Access not allowed for login '.DolibarrApiAccess::$user->login);
		}

		$category->add_type($this->contact, 'contact');

		return $this->_cleanObjectDatas($this->contact);
	}

	/**
	 * Remove the link between a category and a contact
	 *
	 * @url DELETE {id}/categories/{category_id}
	 *
	 * @param   int		$id				Id of contact
	 * @param   int		$category_id	Id of category
	 * @return  mixed
	 *
	 * @throws  RestException 401     Insufficient rights
	 * @throws  RestException 404     Category or contact not found
	 */
	public function deleteCategory($id, $category_id)
	{
		if (!DolibarrApiAccess::$user->rights->societe->contact->creer) {
			throw new RestException(401, 'Insufficient rights');
		}

		$result = $this->contact->fetch($id);
		if (!$result) {
			throw new RestException(404, 'Contact not found');
		}
		$category = new Categorie($this->db);
		$result = $category->fetch($category_id);
		if (!$result) {
			throw new RestException(404, 'category not found');
		}

		if (!DolibarrApi::_checkAccessToResource('contact', $this->contact->id)) {
			throw new RestException(401, 'Access not allowed for login '.DolibarrApiAccess::$user->login);
		}
		if (!DolibarrApi::_checkAccessToResource('category', $category->id)) {
			throw new RestException(401, 'Access not allowed for login '.DolibarrApiAccess::$user->login);
		}

		$category->del_type($this->contact, 'contact');

		return $this->_cleanObjectDatas($this->contact);
	}

	// phpcs:disable PEAR.NamingConventions.ValidFunctionName.PublicUnderscore
	/**
	 * Clean sensible object datas
	 *
	 * @param   Object  $object     Object to clean
	 * @return  Object              Object with cleaned properties
	 */
	protected function _cleanObjectDatas($object)
	{
		// phpcs:enable
		$object = parent::_cleanObjectDatas($object);

		unset($object->total_ht);
		unset($object->total_tva);
		unset($object->total_localtax1);
		unset($object->total_localtax2);
		unset($object->total_ttc);

		unset($object->note);
		unset($object->lines);
		unset($object->thirdparty);

		return $object;
	}

	/**
	 * Validate fields before create or update object
	 *
	 * @param   array|null     $data   Data to validate
	 * @return  array
	 * @throws  RestException
	 */
	private function _validate($data)
	{
		$contact = array();
		foreach (Contacts::$FIELDS as $field) {
			if (!isset($data[$field])) {
				throw new RestException(400, "$field field missing");
			}
			$contact[$field] = $data[$field];
		}

		return $contact;
	}
}<|MERGE_RESOLUTION|>--- conflicted
+++ resolved
@@ -65,11 +65,7 @@
 	 * @param	int    $id                  ID of contact
 	 * @param   int    $includecount        Count and return also number of elements the contact is used as a link for
 	 * @param   int    $includeroles        Includes roles of the contact
-<<<<<<< HEAD
-	 * @return	array|mixed data without useless information
-=======
-	 * @return 	object data without useless information
->>>>>>> 4fef808e
+	 * @return 	object 						data without useless information
 	 *
 	 * @throws	RestException
 	 */
