--- conflicted
+++ resolved
@@ -75,11 +75,7 @@
 			throw new RestException(401, 'No permission to read contacts');
 		}
 
-<<<<<<< HEAD
-		if ($id == 0) {
-=======
 		if ($id === 0) {
->>>>>>> 95dc2558
 			$result = $this->contact->initAsSpecimen();
 		} else {
 			$result = $this->contact->fetch($id);
