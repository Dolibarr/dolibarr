<?php
/* Copyright (C) 2015   Jean-François Ferry     <jfefe@aternatik.fr>
 *
 * This program is free software; you can redistribute it and/or modify
 * it under the terms of the GNU General Public License as published by
 * the Free Software Foundation; either version 3 of the License, or
 * (at your option) any later version.
 *
 * This program is distributed in the hope that it will be useful,
 * but WITHOUT ANY WARRANTY; without even the implied warranty of
 * MERCHANTABILITY or FITNESS FOR A PARTICULAR PURPOSE.  See the
 * GNU General Public License for more details.
 *
 * You should have received a copy of the GNU General Public License
 * along with this program. If not, see <http://www.gnu.org/licenses/>.
 */

use Luracast\Restler\RestException;

//require_once DOL_DOCUMENT_ROOT . '/contact/class/contact.class.php';
require_once DOL_DOCUMENT_ROOT.'/categories/class/categorie.class.php';


/**
 * API class for contacts
 *
 * @access protected
 * @class  DolibarrApiAccess {@requires user,external}
 */
class Contacts extends DolibarrApi
{
	/**
	 *
	 * @var array   $FIELDS     Mandatory fields, checked when create and update object
	 */
	static $FIELDS = array(
		'lastname'
	);

	/**
	 * @var Contact $contact {@type Contact}
	 */
	public $contact;

	/**
	 * Constructor
	 */
	function __construct()
	{
		global $db, $conf;
		$this->db = $db;

		require_once DOL_DOCUMENT_ROOT.'/contact/class/contact.class.php';
		require_once DOL_DOCUMENT_ROOT.'/categories/class/categorie.class.php';

		$this->contact = new Contact($this->db);
	}

	/**
	 * Get properties of a contact object
	 *
	 * Return an array with contact informations
	 *
	 * @param 	int 	$id ID of contact
	 * @return 	array|mixed data without useless information
	 *
	 * @throws 	RestException
	 */
	function get($id)
	{
		if (!DolibarrApiAccess::$user->rights->societe->contact->lire)
		{
			throw new RestException(401, 'No permission to read contacts');
		}

		$result = $this->contact->fetch($id);
		if (!$result)
		{
			throw new RestException(404, 'Contact not found');
		}

		if (!DolibarrApi::_checkAccessToResource('contact', $this->contact->id, 'socpeople&societe'))
		{
			throw new RestException(401, 'Access not allowed for login ' . DolibarrApiAccess::$user->login);
		}

		return $this->_cleanObjectDatas($this->contact);
	}

	/**
	 * List contacts
	 *
	 * Get a list of contacts
	 *
	 * @param string	$sortfield	        Sort field
	 * @param string	$sortorder	        Sort order
	 * @param int		$limit		        Limit for list
	 * @param int		$page		        Page number
     * @param string   	$thirdparty_ids	    Thirdparty ids to filter projects of. {@example '1' or '1,2,3'} {@pattern /^[0-9,]*$/i}
     * @param string    $sqlfilters         Other criteria to filter answers separated by a comma. Syntax example "(t.ref:like:'SO-%') and (t.date_creation:<:'20160101')"
	 * @return array                        Array of contact objects
     *
	 * @throws RestException
	 */
	function index($sortfield = "t.rowid", $sortorder = 'ASC', $limit = 0, $page = 0, $thirdparty_ids = '', $sqlfilters = '') {
		global $db, $conf;

		$obj_ret = array();

		if (!DolibarrApiAccess::$user->rights->societe->contact->lire)
		{
		    throw new RestException(401, 'No permission to read contacts');
		}

        // case of external user, $thirdparty_ids param is ignored and replaced by user's socid
		$socids = DolibarrApiAccess::$user->socid ? DolibarrApiAccess::$user->socid : $thirdparty_ids;

		// If the internal user must only see his customers, force searching by him
		$search_sale = 0;
		if (!DolibarrApiAccess::$user->rights->societe->client->voir && !$socids)
			$search_sale = DolibarrApiAccess::$user->id;

		$sql = "SELECT t.rowid";
		$sql.= " FROM " . MAIN_DB_PREFIX . "socpeople as t";
		if ((!DolibarrApiAccess::$user->rights->societe->client->voir && !$socids) || $search_sale > 0) {
			// We need this table joined to the select in order to filter by sale
			$sql.= ", " . MAIN_DB_PREFIX . "societe_commerciaux as sc";
		}
		$sql.= " LEFT JOIN " . MAIN_DB_PREFIX . "societe as s ON t.fk_soc = s.rowid";
		$sql.= ' WHERE t.entity IN (' . getEntity('socpeople') . ')';
		if ($socids) $sql.= " AND t.fk_soc IN (" . $socids . ")";

		if ((!DolibarrApiAccess::$user->rights->societe->client->voir && !$socids) || $search_sale > 0)
			$sql.= " AND t.fk_soc = sc.fk_soc";
		if ($search_sale > 0)
			$sql.= " AND s.rowid = sc.fk_soc";  // Join for the needed table to filter by sale
		// Insert sale filter
		if ($search_sale > 0)
		{
			$sql .= " AND sc.fk_user = " . $search_sale;
		}
	    // Add sql filters
        if ($sqlfilters)
        {
            if (! DolibarrApi::_checkFilters($sqlfilters))
            {
                throw new RestException(503, 'Error when validating parameter sqlfilters '.$sqlfilters);
            }
	        $regexstring='\(([^:\'\(\)]+:[^:\'\(\)]+:[^:\(\)]+)\)';
            $sql.=" AND (".preg_replace_callback('/'.$regexstring.'/', 'DolibarrApi::_forge_criteria_callback', $sqlfilters).")";
        }

		$sql.= $db->order($sortfield, $sortorder);

		if ($limit)
		{
			if ($page < 0)
			{
				$page = 0;
			}
			$offset = $limit * $page;

			$sql.= $db->plimit($limit + 1, $offset);
		}
		$result = $db->query($sql);
		if ($result)
		{
			$num = $db->num_rows($result);
			$min = min($num, ($limit <= 0 ? $num : $limit));
			while ($i < $min)
			{
				$obj = $db->fetch_object($result);
				$contact_static = new Contact($db);
				if ($contact_static->fetch($obj->rowid))
				{
					$obj_ret[] = $this->_cleanObjectDatas($contact_static);
				}
				$i++;
			}
		}
		else {
			throw new RestException(503, 'Error when retrieve contacts : ' . $sql);
		}
		if (!count($obj_ret))
		{
			throw new RestException(404, 'Contacts not found');
		}
		return $obj_ret;
	}

	/**
	 * Create contact object
	 *
	 * @param   array   $request_data   Request datas
	 * @return  int     ID of contact
	 */
	function post($request_data = NULL) {
		if (!DolibarrApiAccess::$user->rights->societe->contact->creer)
		{
			throw new RestException(401, 'No permission to create/update contacts');
		}
		// Check mandatory fields
		$result = $this->_validate($request_data);

		foreach ($request_data as $field => $value)
		{
			$this->contact->$field = $value;
		}
		if ($this->contact->create(DolibarrApiAccess::$user) < 0) {
		    throw new RestException(500, "Error creating contact", array_merge(array($this->contact->error), $this->contact->errors));
		}
		return $this->contact->id;
	}

	/**
	 * Update contact
	 *
	 * @param int   $id             Id of contact to update
	 * @param array $request_data   Datas
	 * @return int
	 */
	function put($id, $request_data = NULL) {
		if (!DolibarrApiAccess::$user->rights->societe->contact->creer)
		{
			throw new RestException(401, 'No permission to create/update contacts');
		}

		$result = $this->contact->fetch($id);
		if (!$result)
		{
			throw new RestException(404, 'Contact not found');
		}

		if (!DolibarrApi::_checkAccessToResource('contact', $this->contact->id, 'socpeople&societe'))
		{
			throw new RestException(401, 'Access not allowed for login ' . DolibarrApiAccess::$user->login);
		}

		foreach ($request_data as $field => $value)
		{
            if ($field == 'id') continue;
		    $this->contact->$field = $value;
		}

		if ($this->contact->update($id, DolibarrApiAccess::$user, 1, '', '', 'update'))
			return $this->get($id);

		return false;
	}

	/**
	 * Delete contact
	 *
	 * @param   int     $id Contact ID
	 * @return  integer
	 */
	function delete($id) {
		if (!DolibarrApiAccess::$user->rights->societe->contact->supprimer)
		{
			throw new RestException(401, 'No permission to delete contacts');
		}
		$result = $this->contact->fetch($id);
		if (!$result)
		{
			throw new RestException(404, 'Contact not found');
		}

		if (!DolibarrApi::_checkAccessToResource('contact', $this->contact->id, 'socpeople&societe'))
		{
			throw new RestException(401, 'Access not allowed for login ' . DolibarrApiAccess::$user->login);
		}

		return $this->contact->delete($id);
	}

	/**
	 * Create useraccount object from contact
	 *
	 * @param   int   $id   Id of contact
	 * @param   array   $request_data   Request datas
	 * @return  int     ID of user
	 *
	 * @url	POST {id}/createUser
	 */
	function createUser($id, $request_data = NULL) {
	    //if (!DolibarrApiAccess::$user->rights->user->user->creer) {
	    //throw new RestException(401);
	    //}

	    if (!isset($request_data["login"]))
	    				throw new RestException(400, "login field missing");
	    if (!isset($request_data["password"]))
	    				throw new RestException(400, "password field missing");

	    if (!DolibarrApiAccess::$user->rights->societe->contact->lire) {
	        throw new RestException(401, 'No permission to read contacts');
	    }
	    if (!DolibarrApiAccess::$user->rights->user->user->creer) {
	        throw new RestException(401, 'No permission to create user');
	    }

	    $contact = new Contact($this->db);
	    $contact->fetch($id);
	    if ($contact->id <= 0) {
	        throw new RestException(404, 'Contact not found');
	    }

	    if (!DolibarrApi::_checkAccessToResource('contact', $contact->id, 'socpeople&societe')) {
	        throw new RestException(401, 'Access not allowed for login ' . DolibarrApiAccess::$user->login);
	    }

	    // Check mandatory fields
	    $login = $request_data["login"];
	    $password = $request_data["password"];
	    $useraccount = new User($this->db);
	    $result = $useraccount->create_from_contact($contact,$login,$password);
	    if ($result <= 0) {
	        throw new RestException(500, "User not created");
	    }
	    // password parameter not used in create_from_contact
	    $useraccount->setPassword($useraccount,$password);

	    return $result;
	}

    /**
     * Get categories for a contact
     *
     * @param int		$id         ID of contact
     * @param string	$sortfield	Sort field
     * @param string	$sortorder	Sort order
     * @param int		$limit		Limit for list
     * @param int		$page		Page number
     *
     * @return mixed
     *
     * @url GET {id}/categories
     */
<<<<<<< HEAD
	function getCategories($id, $sortfield = "s.rowid", $sortorder = 'ASC', $limit = 0, $page = 0)
	{
		if (! DolibarrApiAccess::$user->rights->categorie->lire) {
			throw new RestException(401);
		}

		$categories = new Categorie($this->db);

		$result = $categories->getListForItem($id, 'contact', $sortfield, $sortorder, $limit, $page);

		if (empty($result)) {
			throw new RestException(404, 'No category found');
		}

		if ($result < 0) {
			throw new RestException(503, 'Error when retrieve category list : '.$categories->error);
		}

		return $result;
=======
    function getCategories($id, $sortfield = "s.rowid", $sortorder = 'ASC', $limit = 0, $page = 0) {
    	require_once DOL_DOCUMENT_ROOT.'/categories/class/api_categories.class.php';
    	$categories = new Categories();	// TODO Use Categories object not API object
        return $categories->getListForItem($sortfield, $sortorder, $limit, $page, 'contact', $id);
>>>>>>> 79279caa
    }

	/**
	 * Validate fields before create or update object
     *
	 * @param   array|null     $data   Data to validate
	 * @return  array
	 * @throws RestException
	 */
	function _validate($data) {
		$contact = array();
		foreach (Contacts::$FIELDS as $field)
		{
			if (!isset($data[$field]))
				throw new RestException(400, "$field field missing");
			$contact[$field] = $data[$field];
		}
		return $contact;
	}
}<|MERGE_RESOLUTION|>--- conflicted
+++ resolved
@@ -17,8 +17,8 @@
 
 use Luracast\Restler\RestException;
 
-//require_once DOL_DOCUMENT_ROOT . '/contact/class/contact.class.php';
-require_once DOL_DOCUMENT_ROOT.'/categories/class/categorie.class.php';
+//require_once DOL_DOCUMENT_ROOT.'/contact/class/contact.class.php';
+//require_once DOL_DOCUMENT_ROOT.'/categories/class/categorie.class.php';
 
 
 /**
@@ -336,7 +336,6 @@
      *
      * @url GET {id}/categories
      */
-<<<<<<< HEAD
 	function getCategories($id, $sortfield = "s.rowid", $sortorder = 'ASC', $limit = 0, $page = 0)
 	{
 		if (! DolibarrApiAccess::$user->rights->categorie->lire) {
@@ -356,12 +355,6 @@
 		}
 
 		return $result;
-=======
-    function getCategories($id, $sortfield = "s.rowid", $sortorder = 'ASC', $limit = 0, $page = 0) {
-    	require_once DOL_DOCUMENT_ROOT.'/categories/class/api_categories.class.php';
-    	$categories = new Categories();	// TODO Use Categories object not API object
-        return $categories->getListForItem($sortfield, $sortorder, $limit, $page, 'contact', $id);
->>>>>>> 79279caa
     }
 
 	/**
