--- conflicted
+++ resolved
@@ -101,14 +101,9 @@
 	 * @return array                        Array of contact objects
      *
 	 * @throws RestException
-<<<<<<< HEAD
-	 */
-	function index($sortfield = "t.rowid", $sortorder = 'ASC', $limit = 100, $page = 0, $thirdparty_ids = '', $sqlfilters = '') {
-=======
      */
     function index($sortfield = "t.rowid", $sortorder = 'ASC', $limit = 100, $page = 0, $thirdparty_ids = '', $sqlfilters = '')
     {
->>>>>>> d9b8a8c8
 		global $db, $conf;
 
 		$obj_ret = array();
@@ -201,12 +196,8 @@
 	 * @param   array   $request_data   Request datas
 	 * @return  int     ID of contact
 	 */
-<<<<<<< HEAD
-	function post($request_data = null) {
-=======
     function post($request_data = null)
     {
->>>>>>> d9b8a8c8
 		if (!DolibarrApiAccess::$user->rights->societe->contact->creer)
 		{
 			throw new RestException(401, 'No permission to create/update contacts');
@@ -231,12 +222,8 @@
 	 * @param array $request_data   Datas
 	 * @return int
 	 */
-<<<<<<< HEAD
-	function put($id, $request_data = null) {
-=======
     function put($id, $request_data = null)
     {
->>>>>>> d9b8a8c8
 		if (!DolibarrApiAccess::$user->rights->societe->contact->creer)
 		{
 			throw new RestException(401, 'No permission to create/update contacts');
@@ -300,12 +287,8 @@
 	 *
 	 * @url	POST {id}/createUser
 	 */
-<<<<<<< HEAD
-	function createUser($id, $request_data = null) {
-=======
     function createUser($id, $request_data = null)
     {
->>>>>>> d9b8a8c8
 	    //if (!DolibarrApiAccess::$user->rights->user->user->creer) {
 	    //throw new RestException(401);
 	    //}
@@ -387,12 +370,8 @@
      * @param   object  $object    Object to clean
      * @return    array    Array of cleaned object properties
      */
-<<<<<<< HEAD
-    function _cleanObjectDatas($object) {
-=======
     function _cleanObjectDatas($object)
     {
->>>>>>> d9b8a8c8
 
     	$object = parent::_cleanObjectDatas($object);
 
