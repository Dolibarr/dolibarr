--- conflicted
+++ resolved
@@ -168,19 +168,12 @@
 	 * @param int       $includecount       Count and return also number of elements the contact is used as a link for
 	 * @param int		$includeroles        Includes roles of the contact
 	 * @param string    $properties	Restrict the data returned to these properties. Ignored if empty. Comma separated list of properties names
-<<<<<<< HEAD
-=======
 	 * @param bool      $pagination_data     If this parameter is set to true the response will include pagination data. Default value is false. Page starts from 0*
->>>>>>> cc80841a
 	 * @return Contact[]                        Array of contact objects
 	 *
 	 * @throws RestException
 	 */
-<<<<<<< HEAD
-	public function index($sortfield = "t.rowid", $sortorder = 'ASC', $limit = 100, $page = 0, $thirdparty_ids = '', $category = 0, $sqlfilters = '', $includecount = 0, $includeroles = 0, $properties = '')
-=======
 	public function index($sortfield = "t.rowid", $sortorder = 'ASC', $limit = 100, $page = 0, $thirdparty_ids = '', $category = 0, $sqlfilters = '', $includecount = 0, $includeroles = 0, $properties = '', $pagination_data = false)
->>>>>>> cc80841a
 	{
 		global $db, $conf;
 
