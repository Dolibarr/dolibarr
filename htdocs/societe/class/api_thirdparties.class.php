--- conflicted
+++ resolved
@@ -829,11 +829,7 @@
 	 * Get representatives of thirdparty
 	 *
 	 * @param	int		$id			ID of the thirdparty
-<<<<<<< HEAD
-	 * @param	string	$mode		0=Array with properties, 1=Array of id.
-=======
 	 * @param	int 	$mode		0=Array with properties, 1=Array of id.
->>>>>>> 729451fa
 	 *
 	 * @url     GET {id}/representatives
 	 *
