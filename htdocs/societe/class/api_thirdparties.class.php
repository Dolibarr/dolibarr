<?php
/* Copyright (C) 2015   Jean-François Ferry     <jfefe@aternatik.fr>
 * Copyright (C) 2018   Pierre Chéné            <pierre.chene44@gmail.com>
 * Copyright (C) 2019   Cedric Ancelin          <icedo.anc@gmail.com>
 * Copyright (C) 2020       Frédéric France     <frederic.france@netlogic.fr>
 *
 * This program is free software; you can redistribute it and/or modify
 * it under the terms of the GNU General Public License as published by
 * the Free Software Foundation; either version 3 of the License, or
 * (at your option) any later version.
 *
 * This program is distributed in the hope that it will be useful,
 * but WITHOUT ANY WARRANTY; without even the implied warranty of
 * MERCHANTABILITY or FITNESS FOR A PARTICULAR PURPOSE.  See the
 * GNU General Public License for more details.
 *
 * You should have received a copy of the GNU General Public License
 * along with this program. If not, see <https://www.gnu.org/licenses/>.
 */

use Luracast\Restler\RestException;

/**
 * API class for thirdparties
 *
 * @access protected
 * @class  DolibarrApiAccess {@requires user,external}
 *
 */
class Thirdparties extends DolibarrApi
{
	/**
	 *
	 * @var array   $FIELDS     Mandatory fields, checked when create and update object
	 */
	static $FIELDS = array(
		'name'
	);

	/**
	 * @var Societe $company {@type Societe}
	 */
	public $company;

	/**
	 * Constructor
	 */
	public function __construct()
	{
		global $db, $conf;
		$this->db = $db;

		require_once DOL_DOCUMENT_ROOT.'/societe/class/societe.class.php';
		require_once DOL_DOCUMENT_ROOT.'/societe/class/societeaccount.class.php';
		require_once DOL_DOCUMENT_ROOT.'/categories/class/categorie.class.php';
		require_once DOL_DOCUMENT_ROOT.'/societe/class/companybankaccount.class.php';

		$this->company = new Societe($this->db);

		if (!empty($conf->global->SOCIETE_EMAIL_MANDATORY)) {
			static::$FIELDS[] = 'email';
		}
	}

	/**
	 * Get properties of a thirdparty object
	 *
	 * Return an array with thirdparty informations
	 *
	 * @param 	int 	$id Id of third party to load
	 * @return 	array|mixed Cleaned Societe object
	 *
	 * @throws 	RestException
	 */
	public function get($id)
	{
		return $this->_fetch($id);
	}

	/**
	 * Get properties of a thirdparty object by email.
	 *
	 * Return an array with thirdparty informations
	 *
	 * @param string    $email  Email of third party to load
	 * @return array|mixed Cleaned Societe object
	 *
	 * @url     GET email/{email}
	 *
	 * @throws RestException
	 */
	public function getByEmail($email)
	{
		return $this->_fetch('', '', '', '', '', '', '', '', '', '', $email);
	}

	/**
	 * Get properties of a thirdparty object by barcode.
	 *
	 * Return an array with thirdparty informations
	 *
	 * @param string    $barcode  Barcode of third party to load
	 * @return array|mixed Cleaned Societe object
	 *
	 * @url     GET barcode/{barcode}
	 *
	 * @throws RestException
	 */
	public function getByBarcode($barcode)
	{
		return $this->_fetch('', '', '', $barcode);
	}

	/**
	 * List thirdparties
	 *
	 * Get a list of thirdparties
	 *
	 * @param   string  $sortfield  Sort field
	 * @param   string  $sortorder  Sort order
	 * @param   int     $limit      Limit for list
	 * @param   int     $page       Page number
	 * @param   int     $mode       Set to 1 to show only customers
	 *                              Set to 2 to show only prospects
	 *                              Set to 3 to show only those are not customer neither prospect
	 *								Set to 4 to show only suppliers
	 * @param  int    $category   Use this param to filter list by category
	 * @param   string  $sqlfilters Other criteria to filter answers separated by a comma. Syntax example "(t.nom:like:'TheCompany%') and (t.date_creation:<:'20160101')"
	 * @return  array               Array of thirdparty objects
	 */
	public function index($sortfield = "t.rowid", $sortorder = 'ASC', $limit = 100, $page = 0, $mode = 0, $category = 0, $sqlfilters = '')
	{
		$obj_ret = array();

		// case of external user, we force socids
		$socids = DolibarrApiAccess::$user->socid ? DolibarrApiAccess::$user->socid : '';

		// If the internal user must only see his customers, force searching by him
		$search_sale = 0;
		if (!DolibarrApiAccess::$user->rights->societe->client->voir && !$socids) $search_sale = DolibarrApiAccess::$user->id;

		$sql = "SELECT t.rowid";
		if ((!DolibarrApiAccess::$user->rights->societe->client->voir && !$socids) || $search_sale > 0) $sql .= ", sc.fk_soc, sc.fk_user"; // We need these fields in order to filter by sale (including the case where the user can only see his prospects)
		$sql .= " FROM ".MAIN_DB_PREFIX."societe as t";
		if ($category > 0) {
			if ($mode != 4) $sql .= ", ".MAIN_DB_PREFIX."categorie_societe as c";
			if (!in_array($mode, array(1, 2, 3))) $sql .= ", ".MAIN_DB_PREFIX."categorie_fournisseur as cc";
		}
		if ((!DolibarrApiAccess::$user->rights->societe->client->voir && !$socids) || $search_sale > 0) $sql .= ", ".MAIN_DB_PREFIX."societe_commerciaux as sc"; // We need this table joined to the select in order to filter by sale
		$sql .= ", ".MAIN_DB_PREFIX."c_stcomm as st";
		$sql .= " WHERE t.entity IN (".getEntity('societe').")";
		$sql .= " AND t.fk_stcomm = st.id";

		if ($mode == 1) $sql .= " AND t.client IN (1, 3)";
		elseif ($mode == 2) $sql .= " AND t.client IN (2, 3)";
		elseif ($mode == 3) $sql .= " AND t.client IN (0)";
		elseif ($mode == 4) $sql .= " AND t.fournisseur IN (1)";

		// Select thirdparties of given category
		if ($category > 0) {
			if (!empty($mode) && $mode != 4) { $sql .= " AND c.fk_categorie = ".$this->db->escape($category)." AND c.fk_soc = t.rowid"; }
			elseif (!empty($mode) && $mode == 4) { $sql .= " AND cc.fk_categorie = ".$this->db->escape($category)." AND cc.fk_soc = t.rowid"; }
			else { $sql .= " AND ((c.fk_categorie = ".$this->db->escape($category)." AND c.fk_soc = t.rowid) OR (cc.fk_categorie = ".$this->db->escape($category)." AND cc.fk_soc = t.rowid))"; }
		}

		if ((!DolibarrApiAccess::$user->rights->societe->client->voir && !$socids) || $search_sale > 0) $sql .= " AND t.rowid = sc.fk_soc";
		//if ($email != NULL) $sql.= " AND s.email = \"".$email."\"";
		if ($socids) $sql .= " AND t.rowid IN (".$socids.")";
		if ($search_sale > 0) $sql .= " AND t.rowid = sc.fk_soc"; // Join for the needed table to filter by sale
		// Insert sale filter
		if ($search_sale > 0)
		{
			$sql .= " AND sc.fk_user = ".$search_sale;
		}
		// Add sql filters
		if ($sqlfilters)
		{
			if (!DolibarrApi::_checkFilters($sqlfilters))
			{
				throw new RestException(503, 'Error when validating parameter sqlfilters '.$sqlfilters);
			}
			$regexstring = '\(([^:\'\(\)]+:[^:\'\(\)]+:[^:\(\)]+)\)';
			$sql .= " AND (".preg_replace_callback('/'.$regexstring.'/', 'DolibarrApi::_forge_criteria_callback', $sqlfilters).")";
		}

		$sql .= $this->db->order($sortfield, $sortorder);

		if ($limit) {
			if ($page < 0) {
				$page = 0;
			}
			$offset = $limit * $page;

			$sql .= $this->db->plimit($limit + 1, $offset);
		}

		$result = $this->db->query($sql);
		if ($result)
		{
			$num = $this->db->num_rows($result);
			$min = min($num, ($limit <= 0 ? $num : $limit));
			$i = 0;
			while ($i < $min)
			{
				$obj = $this->db->fetch_object($result);
				$soc_static = new Societe($this->db);
				if ($soc_static->fetch($obj->rowid)) {
					$obj_ret[] = $this->_cleanObjectDatas($soc_static);
				}
				$i++;
			}
		} else {
			throw new RestException(503, 'Error when retrieve thirdparties : '.$this->db->lasterror());
		}
		if (!count($obj_ret)) {
			throw new RestException(404, 'Thirdparties not found');
		}
		return $obj_ret;
	}

	/**
	 * Create thirdparty object
	 *
	 * @param array $request_data   Request datas
	 * @return int  ID of thirdparty
	 */
	public function post($request_data = null)
	{
		if (!DolibarrApiAccess::$user->rights->societe->creer) {
			throw new RestException(401);
		}
		// Check mandatory fields
		$result = $this->_validate($request_data);

		foreach ($request_data as $field => $value) {
			$this->company->$field = $value;
		}
		if ($this->company->create(DolibarrApiAccess::$user) < 0)
			throw new RestException(500, 'Error creating thirdparty', array_merge(array($this->company->error), $this->company->errors));

		return $this->company->id;
	}

	/**
	 * Update thirdparty
	 *
	 * @param int   $id             Id of thirdparty to update
	 * @param array $request_data   Datas
	 * @return array|mixed|boolean
	 */
	public function put($id, $request_data = null)
	{
		if (!DolibarrApiAccess::$user->rights->societe->creer) {
			throw new RestException(401);
		}

		$result = $this->company->fetch($id);
		if (!$result) {
			throw new RestException(404, 'Thirdparty not found');
		}

		if (!DolibarrApi::_checkAccessToResource('societe', $this->company->id)) {
			throw new RestException(401, 'Access not allowed for login '.DolibarrApiAccess::$user->login);
		}

		foreach ($request_data as $field => $value) {
			if ($field == 'id') continue;
			$this->company->$field = $value;
		}

		if ($this->company->update($id, DolibarrApiAccess::$user, 1, '', '', 'update')) {
			return $this->get($id);
		}

		return false;
	}

	/**
	 * Merge a thirdparty into another one.
	 *
	 * Merge content (properties, notes) and objects (like invoices, events, orders, proposals, ...) of a thirdparty into a target thirdparty,
	 * then delete the merged thirdparty.
	 * If a property has a defined value both in thirdparty to delete and thirdparty to keep, the value into the thirdparty to
	 * delete will be ignored, the value of target thirdparty will remain, except for notes (content is concatenated).
	 *
	 * @param int   $id             ID of thirdparty to keep (the target thirdparty)
	 * @param int   $idtodelete     ID of thirdparty to remove (the thirdparty to delete), once data has been merged into the target thirdparty.
	 * @return int
	 *
	 * @url PUT {id}/merge/{idtodelete}
	 */
	public function merge($id, $idtodelete)
	{
		global $hookmanager;

		$error = 0;

		if ($id == $idtodelete)
		{
			throw new RestException(400, 'Try to merge a thirdparty into itself');
		}

		if (!DolibarrApiAccess::$user->rights->societe->creer) {
			throw new RestException(401);
		}

		$result = $this->company->fetch($id); // include the fetch of extra fields
		if (!$result) {
			throw new RestException(404, 'Thirdparty not found');
		}

		if (!DolibarrApi::_checkAccessToResource('societe', $this->company->id)) {
			throw new RestException(401, 'Access not allowed for login '.DolibarrApiAccess::$user->login);
		}

		$this->companytoremove = new Societe($this->db);

		$result = $this->companytoremove->fetch($idtodelete); // include the fetch of extra fields
		if (!$result) {
			throw new RestException(404, 'Thirdparty not found');
		}

		if (!DolibarrApi::_checkAccessToResource('societe', $this->companytoremove->id)) {
			throw new RestException(401, 'Access not allowed for login '.DolibarrApiAccess::$user->login);
		}

		$soc_origin = $this->companytoremove;
		$object = $this->company;
		$user = DolibarrApiAccess::$user;


		// Call same code than into action 'confirm_merge'


		$this->db->begin();

		// Recopy some data
		$object->client = $object->client | $soc_origin->client;
		$object->fournisseur = $object->fournisseur | $soc_origin->fournisseur;
		$listofproperties = array(
			'address', 'zip', 'town', 'state_id', 'country_id', 'phone', 'phone_pro', 'fax', 'email', 'skype', 'url', 'barcode',
			'idprof1', 'idprof2', 'idprof3', 'idprof4', 'idprof5', 'idprof6',
			'tva_intra', 'effectif_id', 'forme_juridique', 'remise_percent', 'remise_supplier_percent', 'mode_reglement_supplier_id', 'cond_reglement_supplier_id', 'name_bis',
			'stcomm_id', 'outstanding_limit', 'price_level', 'parent', 'default_lang', 'ref', 'ref_ext', 'import_key', 'fk_incoterms', 'fk_multicurrency',
			'code_client', 'code_fournisseur', 'code_compta', 'code_compta_fournisseur',
			'model_pdf', 'fk_projet'
		);
		foreach ($listofproperties as $property)
		{
			if (empty($object->$property)) $object->$property = $soc_origin->$property;
		}

		// Concat some data
		$listofproperties = array(
			'note_public', 'note_private'
		);
		foreach ($listofproperties as $property)
		{
			$object->$property = dol_concatdesc($object->$property, $soc_origin->$property);
		}

		// Merge extrafields
		if (is_array($soc_origin->array_options))
		{
			foreach ($soc_origin->array_options as $key => $val)
			{
				if (empty($object->array_options[$key])) $object->array_options[$key] = $val;
			}
		}

		// Merge categories
		$static_cat = new Categorie($this->db);
		$custcats = $static_cat->containing($soc_origin->id, 'customer', 'id');
		$object->setCategories($custcats, 'customer');
		$suppcats = $static_cat->containing($soc_origin->id, 'supplier', 'id');
		$object->setCategories($suppcats, 'supplier');

		// If thirdparty has a new code that is same than origin, we clean origin code to avoid duplicate key from database unique keys.
		if ($soc_origin->code_client == $object->code_client
			|| $soc_origin->code_fournisseur == $object->code_fournisseur
			|| $soc_origin->barcode == $object->barcode)
		{
			dol_syslog("We clean customer and supplier code so we will be able to make the update of target");
			$soc_origin->code_client = '';
			$soc_origin->code_fournisseur = '';
			$soc_origin->barcode = '';
			$soc_origin->update($soc_origin->id, $user, 0, 1, 1, 'merge');
		}

		// Update
		$result = $object->update($object->id, $user, 0, 1, 1, 'merge');
		if ($result < 0)
		{
			$error++;
		}

		// Move links
		if (!$error) {
			// This list is also into the societe/card.php file
			// TODO Mutualise the list into object societe.class.php
			$objects = array(
				'Adherent' => '/adherents/class/adherent.class.php',
				'Societe' => '/societe/class/societe.class.php',
				'Categorie' => '/categories/class/categorie.class.php',
				'ActionComm' => '/comm/action/class/actioncomm.class.php',
				'Propal' => '/comm/propal/class/propal.class.php',
				'Commande' => '/commande/class/commande.class.php',
				'Facture' => '/compta/facture/class/facture.class.php',
				'FactureRec' => '/compta/facture/class/facture-rec.class.php',
				'LignePrelevement' => '/compta/prelevement/class/ligneprelevement.class.php',
				'Mo' => '/mrp/class/mo.class.php',
				'Contact' => '/contact/class/contact.class.php',
				'Contrat' => '/contrat/class/contrat.class.php',
				'Expedition' => '/expedition/class/expedition.class.php',
				'Fichinter' => '/fichinter/class/fichinter.class.php',
				'CommandeFournisseur' => '/fourn/class/fournisseur.commande.class.php',
				'FactureFournisseur' => '/fourn/class/fournisseur.facture.class.php',
				'SupplierProposal' => '/supplier_proposal/class/supplier_proposal.class.php',
				'ProductFournisseur' => '/fourn/class/fournisseur.product.class.php',
				'Livraison' => '/delivery/class/delivery.class.php',
				'Product' => '/product/class/product.class.php',
				'Project' => '/projet/class/project.class.php',
				'Ticket' => '/ticket/class/ticket.class.php',
				'User' => '/user/class/user.class.php'
			);

			//First, all core objects must update their tables
			foreach ($objects as $object_name => $object_file)
			{
				require_once DOL_DOCUMENT_ROOT.$object_file;

				if (!$error && !$object_name::replaceThirdparty($this->db, $soc_origin->id, $object->id)) {
					$error++;
					//setEventMessages($this->db->lasterror(), null, 'errors');
				}
			}
		}

		// External modules should update their ones too
		if (!$error) {
			$reshook = $hookmanager->executeHooks('replaceThirdparty', array(
				'soc_origin' => $soc_origin->id,
				'soc_dest' => $object->id
			), $soc_dest, $action);

			if ($reshook < 0) {
				//setEventMessages($hookmanager->error, $hookmanager->errors, 'errors');
				$error++;
			}
		}


		if (!$error) {
			$object->context = array('merge'=>1, 'mergefromid'=>$soc_origin->id);

			// Call trigger
			$result = $object->call_trigger('COMPANY_MODIFY', $user);
			if ($result < 0) {
				//setEventMessages($object->error, $object->errors, 'errors');
				$error++;
			}
			// End call triggers
		}

		if (!$error) {
			//We finally remove the old thirdparty
			if ($soc_origin->delete($soc_origin->id, $user) < 1) {
				$error++;
			}
		}

		// End of merge

		if ($error) {
			$this->db->rollback();

			throw new RestException(500, 'Error failed to merged thirdparty '.$this->companytoremove->id.' into '.$id.'. Enable and read log file for more information.');
		} else {
			$this->db->commit();
		}

		return $this->get($id);
	}

	/**
	 * Delete thirdparty
	 *
	 * @param int $id   Thirparty ID
	 * @return integer
	 */
	public function delete($id)
	{
		if (!DolibarrApiAccess::$user->rights->societe->supprimer) {
			throw new RestException(401);
		}
		$result = $this->company->fetch($id);
		if (!$result) {
			throw new RestException(404, 'Thirdparty not found');
		}
		if (!DolibarrApi::_checkAccessToResource('societe', $this->company->id)) {
			throw new RestException(401, 'Access not allowed for login '.DolibarrApiAccess::$user->login);
		}
		$this->company->oldcopy = clone $this->company;
		return $this->company->delete($id);
	}

	/**
	 * Set new price level for the given thirdparty
	 *
	 * @param	int		$id				ID of thirdparty
	 * @param	int		$priceLevel		Price level to apply to thirdparty
	 * @return	object					Thirdparty data without useless information
	 *
	 * @url PUT {id}/setpricelevel
	 *
	 * @throws RestException 400 Price level out of bounds
	 * @throws RestException 401 Access not allowed for your login
	 * @throws RestException 404 Thirdparty not found
	 * @throws RestException 500 Error fetching/setting price level
	 * @throws RestException 501 Request needs modules "Thirdparties" and "Products" and setting Multiprices activated
	 */
	public function setThirdpartyPriceLevel($id, $priceLevel)
	{
		global $conf;

		if (empty($conf->societe->enabled)) {
			throw new RestException(501, 'Module "Thirdparties" needed for this request');
		}

		if (empty($conf->product->enabled)) {
			throw new RestException(501, 'Module "Products" needed for this request');
		}

		if (empty($conf->global->PRODUIT_MULTIPRICES)) {
			throw new RestException(501, 'Multiprices features activation needed for this request');
		}

		if ($priceLevel < 1 || $priceLevel > $conf->global->PRODUIT_MULTIPRICES_LIMIT) {
			throw new RestException(400, 'Price level must be between 1 and '.$conf->global->PRODUIT_MULTIPRICES_LIMIT);
		}

		if (empty(DolibarrApiAccess::$user->rights->societe->creer)) {
			throw new RestException(401, 'Access to thirdparty '.$id.' not allowed for login '.DolibarrApiAccess::$user->login);
		}

		$result = $this->company->fetch($id);
		if ($result < 0) {
			throw new RestException(404, 'Thirdparty '.$id.' not found');
		}

		if (empty($result)) {
			throw new RestException(500, 'Error fetching thirdparty '.$id, array_merge(array($this->company->error), $this->company->errors));
		}

		if (empty(DolibarrApi::_checkAccessToResource('societe', $this->company->id))) {
			throw new RestException(401, 'Access to thirdparty '.$id.' not allowed for login '.DolibarrApiAccess::$user->login);
		}

		$result = $this->company->set_price_level($priceLevel, DolibarrApiAccess::$user);
		if ($result <= 0) {
			throw new RestException(500, 'Error setting new price level for thirdparty '.$id, array($this->company->db->lasterror()));
		}

		return $this->_cleanObjectDatas($this->company);
	}

	/**
	 * Get customer categories for a thirdparty
	 *
	 * @param int		$id         ID of thirdparty
	 * @param string	$sortfield	Sort field
	 * @param string	$sortorder	Sort order
	 * @param int		$limit		Limit for list
	 * @param int		$page		Page number
	 *
	 * @return mixed
	 *
	 * @url GET {id}/categories
	 */
	public function getCategories($id, $sortfield = "s.rowid", $sortorder = 'ASC', $limit = 0, $page = 0)
	{
		if (!DolibarrApiAccess::$user->rights->categorie->lire) {
			throw new RestException(401);
		}

		$result = $this->company->fetch($id);
		if (!$result)
		{
			throw new RestException(404, 'Thirdparty not found');
		}

		$categories = new Categorie($this->db);

		$result = $categories->getListForItem($id, 'customer', $sortfield, $sortorder, $limit, $page);

		if (is_numeric($result) && $result < 0)
		{
			throw new RestException(503, 'Error when retrieve category list : '.$categories->error);
		}

		if (is_numeric($result) && $result == 0)	// To fix a return of 0 instead of empty array of method getListForItem
		{
			return array();
		}

		return $result;
	}

	/**
	 * Add a customer category to a thirdparty
	 *
	 * @param int		$id				Id of thirdparty
	 * @param int       $category_id	Id of category
	 *
	 * @return mixed
	 *
	 * @url POST {id}/categories/{category_id}
	 */
	public function addCategory($id, $category_id)
	{
		if (!DolibarrApiAccess::$user->rights->societe->creer) {
			throw new RestException(401);
		}

		$result = $this->company->fetch($id);
		if (!$result) {
			throw new RestException(404, 'Thirdparty not found');
		}
		$category = new Categorie($this->db);
		$result = $category->fetch($category_id);
		if (!$result) {
			throw new RestException(404, 'category not found');
		}

		if (!DolibarrApi::_checkAccessToResource('societe', $this->company->id)) {
			throw new RestException(401, 'Access not allowed for login '.DolibarrApiAccess::$user->login);
		}
		if (!DolibarrApi::_checkAccessToResource('category', $category->id)) {
			throw new RestException(401, 'Access not allowed for login '.DolibarrApiAccess::$user->login);
		}

		$category->add_type($this->company, 'customer');

		return $this->_cleanObjectDatas($this->company);
	}

	/**
	 * Remove the link between a customer category and the thirdparty
	 *
	 * @param int		$id				Id of thirdparty
	 * @param int		$category_id	Id of category
	 *
	 * @return mixed
	 *
	 * @url DELETE {id}/categories/{category_id}
	 */
	public function deleteCategory($id, $category_id)
	{
		if (!DolibarrApiAccess::$user->rights->societe->creer) {
			throw new RestException(401);
		}

		$result = $this->company->fetch($id);
		if (!$result) {
			throw new RestException(404, 'Thirdparty not found');
		}
		$category = new Categorie($this->db);
		$result = $category->fetch($category_id);
		if (!$result) {
			throw new RestException(404, 'category not found');
		}

		if (!DolibarrApi::_checkAccessToResource('societe', $this->company->id)) {
			throw new RestException(401, 'Access not allowed for login '.DolibarrApiAccess::$user->login);
		}
		if (!DolibarrApi::_checkAccessToResource('category', $category->id)) {
			throw new RestException(401, 'Access not allowed for login '.DolibarrApiAccess::$user->login);
		}

		$category->del_type($this->company, 'customer');

		return $this->_cleanObjectDatas($this->company);
	}

	/**
	 * Get supplier categories for a thirdparty
	 *
	 * @param int		$id         ID of thirdparty
	 * @param string	$sortfield	Sort field
	 * @param string	$sortorder	Sort order
	 * @param int		$limit		Limit for list
	 * @param int		$page		Page number
	 *
	 * @return mixed
	 *
	 * @url GET {id}/supplier_categories
	 */
	public function getSupplierCategories($id, $sortfield = "s.rowid", $sortorder = 'ASC', $limit = 0, $page = 0)
	{
		if (!DolibarrApiAccess::$user->rights->categorie->lire) {
			throw new RestException(401);
		}

		$result = $this->company->fetch($id);
		if (!$result)
		{
			throw new RestException(404, 'Thirdparty not found');
		}

		$categories = new Categorie($this->db);

		$result = $categories->getListForItem($id, 'supplier', $sortfield, $sortorder, $limit, $page);

		if (is_numeric($result) && $result < 0)
		{
			throw new RestException(503, 'Error when retrieve category list : '.$categories->error);
		}

		if (is_numeric($result) && $result == 0)	// To fix a return of 0 instead of empty array of method getListForItem
		{
			return array();
		}

		return $result;
	}

	/**
	 * Add a supplier category to a thirdparty
	 *
	 * @param int		$id				Id of thirdparty
	 * @param int       $category_id	Id of category
	 *
	 * @return mixed
	 *
	 * @url POST {id}/supplier_categories/{category_id}
	 */
	public function addSupplierCategory($id, $category_id)
	{
		if (!DolibarrApiAccess::$user->rights->societe->creer) {
			throw new RestException(401);
		}

		$result = $this->company->fetch($id);
		if (!$result) {
			throw new RestException(404, 'Thirdparty not found');
		}
		$category = new Categorie($this->db);
		$result = $category->fetch($category_id);
		if (!$result) {
			throw new RestException(404, 'category not found');
		}

		if (!DolibarrApi::_checkAccessToResource('societe', $this->company->id)) {
			throw new RestException(401, 'Access not allowed for login '.DolibarrApiAccess::$user->login);
		}
		if (!DolibarrApi::_checkAccessToResource('category', $category->id)) {
			throw new RestException(401, 'Access not allowed for login '.DolibarrApiAccess::$user->login);
		}

		$category->add_type($this->company, 'supplier');

		return $this->_cleanObjectDatas($this->company);
	}

	/**
	 * Remove the link between a category and the thirdparty
	 *
	 * @param int		$id				Id of thirdparty
	 * @param int		$category_id	Id of category
	 *
	 * @return mixed
	 *
	 * @url DELETE {id}/supplier_categories/{category_id}
	 */
	public function deleteSupplierCategory($id, $category_id)
	{
		if (!DolibarrApiAccess::$user->rights->societe->creer) {
			throw new RestException(401);
		}

		$result = $this->company->fetch($id);
		if (!$result) {
			throw new RestException(404, 'Thirdparty not found');
		}
		$category = new Categorie($this->db);
		$result = $category->fetch($category_id);
		if (!$result) {
			throw new RestException(404, 'category not found');
		}

		if (!DolibarrApi::_checkAccessToResource('societe', $this->company->id)) {
			throw new RestException(401, 'Access not allowed for login '.DolibarrApiAccess::$user->login);
		}
		if (!DolibarrApi::_checkAccessToResource('category', $category->id)) {
			throw new RestException(401, 'Access not allowed for login '.DolibarrApiAccess::$user->login);
		}

		$category->del_type($this->company, 'supplier');

		return $this->_cleanObjectDatas($this->company);
	}


	/**
	 * Get outstanding proposals of thirdparty
	 *
	 * @param 	int 	$id			ID of the thirdparty
	 * @param 	string 	$mode		'customer' or 'supplier'
	 *
	 * @url     GET {id}/outstandingproposals
	 *
	 * @return array  				List of outstandings proposals of thirdparty
	 *
	 * @throws RestException 400
	 * @throws RestException 401
	 * @throws RestException 404
	 */
	public function getOutStandingProposals($id, $mode = 'customer')
	{
		if (!DolibarrApiAccess::$user->rights->societe->lire) {
			throw new RestException(401);
		}

		if (empty($id)) {
			throw new RestException(400, 'Thirdparty ID is mandatory');
		}

		if (!DolibarrApi::_checkAccessToResource('societe', $id)) {
			throw new RestException(401, 'Access not allowed for login '.DolibarrApiAccess::$user->login);
		}

		$result = $this->company->fetch($id);
		if (!$result) {
			throw new RestException(404, 'Thirdparty not found');
		}

		$result = $this->company->getOutstandingProposals($mode);

		unset($result['total_ht']);
		unset($result['total_ttc']);

		return $result;
	}


	/**
	 * Get outstanding orders of thirdparty
	 *
	 * @param 	int 	$id			ID of the thirdparty
	 * @param 	string 	$mode		'customer' or 'supplier'
	 *
	 * @url     GET {id}/outstandingorders
	 *
	 * @return array  				List of outstandings orders of thirdparty
	 *
	 * @throws RestException 400
	 * @throws RestException 401
	 * @throws RestException 404
	 */
	public function getOutStandingOrder($id, $mode = 'customer')
	{
		if (!DolibarrApiAccess::$user->rights->societe->lire) {
			throw new RestException(401);
		}

		if (empty($id)) {
			throw new RestException(400, 'Thirdparty ID is mandatory');
		}

		if (!DolibarrApi::_checkAccessToResource('societe', $id)) {
			throw new RestException(401, 'Access not allowed for login '.DolibarrApiAccess::$user->login);
		}

		$result = $this->company->fetch($id);
		if (!$result) {
			throw new RestException(404, 'Thirdparty not found');
		}

		$result = $this->company->getOutstandingOrders($mode);

		unset($result['total_ht']);
		unset($result['total_ttc']);

		return $result;
	}

	/**
	 * Get outstanding invoices of thirdparty
	 *
	 * @param 	int 	$id			ID of the thirdparty
	 * @param 	string 	$mode		'customer' or 'supplier'
	 *
	 * @url     GET {id}/outstandinginvoices
	 *
	 * @return array  				List of outstandings invoices of thirdparty
	 *
	 * @throws RestException 400
	 * @throws RestException 401
	 * @throws RestException 404
	 */
	public function getOutStandingInvoices($id, $mode = 'customer')
	{
		if (!DolibarrApiAccess::$user->rights->societe->lire) {
			throw new RestException(401);
		}

		if (empty($id)) {
			throw new RestException(400, 'Thirdparty ID is mandatory');
		}

		if (!DolibarrApi::_checkAccessToResource('societe', $id)) {
			throw new RestException(401, 'Access not allowed for login '.DolibarrApiAccess::$user->login);
		}

		$result = $this->company->fetch($id);
		if (!$result) {
			throw new RestException(404, 'Thirdparty not found');
		}

		$result = $this->company->getOutstandingBills($mode);

		unset($result['total_ht']);
		unset($result['total_ttc']);

		return $result;
	}

	/**
	 * Get representatives of thirdparty
	 *
	 * @param 	int 	$id			ID of the thirdparty
	 * @param 	string 	$mode		0=Array with properties, 1=Array of id.
	 *
	 * @url     GET {id}/representatives
	 *
	 * @return array  				List of representatives of thirdparty
	 *
	 * @throws RestException 400
	 * @throws RestException 401
	 * @throws RestException 404
	 */
	public function getSalesRepresentatives($id, $mode = 0)
	{
		if (!DolibarrApiAccess::$user->rights->societe->lire) {
			throw new RestException(401);
		}

		if (empty($id)) {
			throw new RestException(400, 'Thirdparty ID is mandatory');
		}

		if (!DolibarrApi::_checkAccessToResource('societe', $id)) {
			throw new RestException(401, 'Access not allowed for login '.DolibarrApiAccess::$user->login);
		}

		$result = $this->company->fetch($id);
		if (!$result) {
			throw new RestException(404, 'Thirdparty not found');
		}

		$result = $this->company->getSalesRepresentatives(DolibarrApiAccess::$user, $mode);

		return $result;
	}

	/**
	 * Get fixed amount discount of a thirdparty (all sources: deposit, credit note, commercial offers...)
	 *
	 * @param 	int 	$id             ID of the thirdparty
	 * @param 	string 	$filter    	Filter exceptional discount. "none" will return every discount, "available" returns unapplied discounts, "used" returns applied discounts   {@choice none,available,used}
	 * @param   string  $sortfield  	Sort field
	 * @param   string  $sortorder  	Sort order
	 *
	 * @url     GET {id}/fixedamountdiscounts
	 *
	 * @return array  List of fixed discount of thirdparty
	 *
	 * @throws RestException 400
	 * @throws RestException 401
	 * @throws RestException 404
	 * @throws RestException 503
	 */
	public function getFixedAmountDiscounts($id, $filter = "none", $sortfield = "f.type", $sortorder = 'ASC')
	{
		$obj_ret = array();

		if (!DolibarrApiAccess::$user->rights->societe->lire) {
			throw new RestException(401);
		}

		if (empty($id)) {
			throw new RestException(400, 'Thirdparty ID is mandatory');
		}

		if (!DolibarrApi::_checkAccessToResource('societe', $id)) {
			throw new RestException(401, 'Access not allowed for login '.DolibarrApiAccess::$user->login);
		}

		$result = $this->company->fetch($id);
		if (!$result) {
			throw new RestException(404, 'Thirdparty not found');
		}


		$sql = "SELECT f.ref, f.type as factype, re.fk_facture_source, re.rowid, re.amount_ht, re.amount_tva, re.amount_ttc, re.description, re.fk_facture, re.fk_facture_line";
		$sql .= " FROM ".MAIN_DB_PREFIX."societe_remise_except as re, ".MAIN_DB_PREFIX."facture as f";
		$sql .= " WHERE f.rowid = re.fk_facture_source AND re.fk_soc = ".$id;
		if ($filter == "available")  $sql .= " AND re.fk_facture IS NULL AND re.fk_facture_line IS NULL";
		if ($filter == "used")  $sql .= " AND (re.fk_facture IS NOT NULL OR re.fk_facture_line IS NOT NULL)";

		$sql .= $this->db->order($sortfield, $sortorder);

		$result = $this->db->query($sql);
		if (!$result) {
			throw new RestException(503, $this->db->lasterror());
		} else {
			$num = $this->db->num_rows($result);
			while ($obj = $this->db->fetch_object($result)) {
				$obj_ret[] = $obj;
			}
		}

		return $obj_ret;
	}



	/**
	 * Return list of invoices qualified to be replaced by another invoice.
	 *
	 * @param int   $id             Id of thirdparty
	 *
	 * @url     GET {id}/getinvoicesqualifiedforreplacement
	 *
	 * @return array
	 * @throws RestException 400
	 * @throws RestException 401
	 * @throws RestException 404
	 * @throws RestException 405
	 */
	public function getInvoicesQualifiedForReplacement($id)
	{
		if (!DolibarrApiAccess::$user->rights->facture->lire) {
			throw new RestException(401);
		}
		if (empty($id)) {
			throw new RestException(400, 'Thirdparty ID is mandatory');
		}

		if (!DolibarrApi::_checkAccessToResource('societe', $id)) {
			throw new RestException(401, 'Access not allowed for login '.DolibarrApiAccess::$user->login);
		}

		/*$result = $this->thirdparty->fetch($id);
		 if( ! $result ) {
		 throw new RestException(404, 'Thirdparty not found');
		 }*/

		$invoice = new Facture($this->db);
		$result = $invoice->list_replacable_invoices($id);
		if ($result < 0) {
			throw new RestException(405, $this->thirdparty->error);
		}

		return $result;
	}

	/**
	 * Return list of invoices qualified to be corrected by a credit note.
	 * Invoices matching the following rules are returned
	 * (validated + payment on process) or classified (paid completely or paid partialy) + not already replaced + not already a credit note
	 *
	 * @param int   $id             Id of thirdparty
	 *
	 * @url     GET {id}/getinvoicesqualifiedforcreditnote
	 *
	 * @return array
	 *
	 * @throws RestException 400
	 * @throws RestException 401
	 * @throws RestException 404
	 * @throws RestException 405
	 */
	public function getInvoicesQualifiedForCreditNote($id)
	{
		if (!DolibarrApiAccess::$user->rights->facture->lire) {
			throw new RestException(401);
		}
		if (empty($id)) {
			throw new RestException(400, 'Thirdparty ID is mandatory');
		}

		if (!DolibarrApi::_checkAccessToResource('societe', $id)) {
			throw new RestException(401, 'Access not allowed for login '.DolibarrApiAccess::$user->login);
		}

		/*$result = $this->thirdparty->fetch($id);
		 if( ! $result ) {
		 throw new RestException(404, 'Thirdparty not found');
		 }*/

		$invoice = new Facture($this->db);
		$result = $invoice->list_qualified_avoir_invoices($id);
		if ($result < 0) {
			throw new RestException(405, $this->thirdparty->error);
		}

		return $result;
	}

	/**
	 * Get CompanyBankAccount objects for thirdparty
	 *
	 * @param int $id ID of thirdparty
	 *
	 * @return array
	 *
	 * @url GET {id}/bankaccounts
	 */
<<<<<<< HEAD
	public function getCompanyBankAccount($id)
	{
		if (!DolibarrApiAccess::$user->rights->facture->lire) {
=======
    public function getCompanyBankAccount($id)
    {
		global $db, $conf;

		if (!DolibarrApiAccess::$user->rights->societe->lire) {
>>>>>>> 5ad78948
			throw new RestException(401);
		}
		if (empty($id)) {
			throw new RestException(400, 'Thirdparty ID is mandatory');
		}

		if (!DolibarrApi::_checkAccessToResource('societe', $id)) {
			throw new RestException(401, 'Access not allowed for login '.DolibarrApiAccess::$user->login);
		}

		/**
		 * We select all the records that match the socid
		 */

		$sql = "SELECT rowid, fk_soc, bank, number, code_banque, code_guichet, cle_rib, bic, iban_prefix as iban, domiciliation, proprio,";
		$sql .= " owner_address, default_rib, label, datec, tms as datem, rum, frstrecur";
		$sql .= " FROM ".MAIN_DB_PREFIX."societe_rib";
		if ($id) $sql .= " WHERE fk_soc  = ".$id." ";


		$result = $this->db->query($sql);

		if ($result->num_rows == 0) {
			throw new RestException(404, 'Account not found');
		}

		$i = 0;

		$accounts = array();

		if ($result)
		{
			$num = $this->db->num_rows($result);
			while ($i < $num)
			{
				$obj = $this->db->fetch_object($result);
				$account = new CompanyBankAccount($this->db);
				if ($account->fetch($obj->rowid)) {
					$accounts[] = $account;
				}
				$i++;
			}
		} else {
			throw new RestException(404, 'Account not found');
		}


		$fields = array('socid', 'default_rib', 'frstrecur', '1000110000001', 'datec', 'datem', 'label', 'bank', 'bic', 'iban', 'id', 'rum');

		$returnAccounts = array();

		foreach ($accounts as $account) {
			$object = array();
			foreach ($account as $key => $value) {
				if (in_array($key, $fields)) {
					$object[$key] = $value;
				}
			}
			$returnAccounts[] = $object;
		}

		return $returnAccounts;
	}

	/**
	 * Create CompanyBankAccount object for thirdparty
	 * @param int  $id ID of thirdparty
	 * @param array $request_data Request data
	 *
	 * @return array|mixed  BankAccount of thirdparty
	 *
	 * @url POST {id}/bankaccounts
	 */
	public function createCompanyBankAccount($id, $request_data = null)
	{
		if (!DolibarrApiAccess::$user->rights->societe->creer) {
			throw new RestException(401);
		}
		if ($this->company->fetch($id) <= 0) {
			throw new RestException(404, 'Error creating Company Bank account, Company doesn\'t exists');
		}
		$account = new CompanyBankAccount($this->db);

		$account->socid = $id;

		foreach ($request_data as $field => $value) {
			$account->$field = $value;
		}

		if ($account->create(DolibarrApiAccess::$user) < 0)
			throw new RestException(500, 'Error creating Company Bank account');

		if (empty($account->rum)) {
			require_once DOL_DOCUMENT_ROOT.'/compta/prelevement/class/bonprelevement.class.php';
			$prelevement = new BonPrelevement($this->db);
			$account->rum = $prelevement->buildRumNumber($this->company->code_client, $account->datec, $account->id);
			$account->date_rum = dol_now();
		}

		if ($account->update(DolibarrApiAccess::$user) < 0)
			throw new RestException(500, 'Error updating values');

		return $this->_cleanObjectDatas($account);
	}

	/**
	 * Update CompanyBankAccount object for thirdparty
	 *
	 * @param int $id ID of thirdparty
	 * @param int  $bankaccount_id ID of CompanyBankAccount
	 * @param array $request_data Request data
	 *
	 * @return array|mixed  BankAccount of thirdparty
	 *
	 * @url PUT {id}/bankaccounts/{bankaccount_id}
	 */
	public function updateCompanyBankAccount($id, $bankaccount_id, $request_data = null)
	{
		if (!DolibarrApiAccess::$user->rights->societe->creer) {
			throw new RestException(401);
		}
		if ($this->company->fetch($id) <= 0) {
			throw new RestException(404, 'Error creating Company Bank account, Company doesn\'t exists');
		}
		$account = new CompanyBankAccount($this->db);

		$account->fetch($bankaccount_id, $id, -1, '');

		if ($account->socid != $id) {
			throw new RestException(401);
		}


		foreach ($request_data as $field => $value) {
			$account->$field = $value;
		}

		if (empty($account->rum)) {
			require_once DOL_DOCUMENT_ROOT.'/compta/prelevement/class/bonprelevement.class.php';
			$prelevement = new BonPrelevement($this->db);
			$account->rum = $prelevement->buildRumNumber($this->company->code_client, $account->datec, $account->id);
			$account->date_rum = dol_now();
		}

		if ($account->update(DolibarrApiAccess::$user) < 0)
			throw new RestException(500, 'Error updating values');

		return $this->_cleanObjectDatas($account);
	}

	/**
	 * Delete a bank account attached to a thirdparty
	 *
	 * @param int $id ID of thirdparty
	 * @param int $bankaccount_id ID of CompanyBankAccount
	 *
	 * @return int -1 if error 1 if correct deletion
	 *
	 * @url DELETE {id}/bankaccounts/{bankaccount_id}
	 */
	public function deleteCompanyBankAccount($id, $bankaccount_id)
	{
		if (!DolibarrApiAccess::$user->rights->societe->creer) {
			throw new RestException(401);
		}

		$account = new CompanyBankAccount($this->db);

		$account->fetch($bankaccount_id);

		if (!$account->socid == $id)
			throw new RestException(401);

		return $account->delete(DolibarrApiAccess::$user);
	}

	/**
	 * Generate a Document from a bank account record (like SEPA mandate)
	 *
	 * @param int 		$id 			Thirdparty id
	 * @param int 		$companybankid 	Companybank id
	 * @param string 	$model 			Model of document to generate
	 * @return void
	 *
	 * @url GET {id}/generateBankAccountDocument/{companybankid}/{model}
	 */
	public function generateBankAccountDocument($id, $companybankid = null, $model = 'sepamandate')
	{
		global $conf, $langs;

		$langs->loadLangs(array("main", "dict", "commercial", "products", "companies", "banks", "bills", "withdrawals"));

		if ($this->company->fetch($id) <= 0) {
			throw new RestException(404, 'Thirdparty not found');
		}

		if (!DolibarrApiAccess::$user->rights->societe->creer) {
			throw new RestException(401);
		}

		$this->company->setDocModel(DolibarrApiAccess::$user, $model);

		$this->company->fk_bank = $this->company->fk_account;

		$outputlangs = $langs;
		$newlang = '';

		//if (!empty($conf->global->MAIN_MULTILANGS) && empty($newlang) && GETPOST('lang_id', 'aZ09')) $newlang = GETPOST('lang_id', 'aZ09');
		if (!empty($conf->global->MAIN_MULTILANGS) && empty($newlang)) {
			if (isset($this->company->thirdparty->default_lang)) {
				$newlang = $this->company->thirdparty->default_lang; // for proposal, order, invoice, ...
			} elseif (isset($this->company->default_lang)) {
				$newlang = $this->company->default_lang; // for thirdparty
			}
		}
		if (!empty($newlang)) {
			$outputlangs = new Translate("", $conf);
			$outputlangs->setDefaultLang($newlang);
		}

		$sql = "SELECT rowid";
		$sql .= " FROM ".MAIN_DB_PREFIX."societe_rib";
		if ($id) $sql .= " WHERE fk_soc  = ".$id." ";
		if ($companybankid) $sql .= " AND rowid = ".$companybankid."";

		$i = 0;
		$accounts = array();

		$result = $this->db->query($sql);
		if ($result) {
			if ($this->db->num_rows($result) == 0) {
				throw new RestException(404, 'Bank account not found');
			}

			$num = $this->db->num_rows($result);
			while ($i < $num) {
				$obj = $this->db->fetch_object($result);

				$account = new CompanyBankAccount($this->db);
				if ($account->fetch($obj->rowid)) {
					$accounts[] = $account;
				}
				$i++;
			}
		} else {
			throw new RestException(500, 'Sql error '.$this->db->lasterror());
		}

		$moreparams = array(
			'use_companybankid' => $accounts[0]->id,
			'force_dir_output' => $conf->societe->multidir_output[$this->company->entity].'/'.dol_sanitizeFileName($this->company->id)
		);

		$result = $this->company->generateDocument($model, $outputlangs, 0, 0, 0, $moreparams);

		if ($result > 0) {
			return array("success" => $result);
		} else {
			throw new RestException(500);
		}
	}

	/**
	 * Get a specific gateway attached to a thirdparty (by specifying the site key)
	 *
	 * @param int $id ID of thirdparty
	 * @param string $site Site key
	 *
	 * @return array|mixed
	 * @throws RestException 401 Unauthorized: User does not have permission to read thirdparties
	 * @throws RestException 404 Not Found: Specified thirdparty ID does not belongs to an existing thirdparty
	 *
	 * @url GET {id}/gateways/
	 */
	public function getSocieteAccounts($id, $site = null)
	{
		if (!DolibarrApiAccess::$user->rights->societe->lire) {
			throw new RestException(401);
		}

		if (!DolibarrApi::_checkAccessToResource('societe', $id)) {
			throw new RestException(401, 'Access not allowed for login '.DolibarrApiAccess::$user->login);
		}

		/**
		 * We select all the records that match the socid
		 */
		$sql = "SELECT rowid, fk_soc, key_account, site, date_creation, tms FROM ".MAIN_DB_PREFIX."societe_account";
		$sql .= " WHERE fk_soc = $id";
		if ($site) $sql .= " AND site ='$site'";

		$result = $this->db->query($sql);

		if ($result && $this->db->num_rows($result) == 0) {
			throw new RestException(404, 'This thirdparty does not have any gateway attached or does not exist.');
		}

		$i = 0;

		$accounts = array();

		$num = $this->db->num_rows($result);
		while ($i < $num)
		{
			$obj = $this->db->fetch_object($result);
			$account = new SocieteAccount($this->db);

			if ($account->fetch($obj->rowid)) {
				$accounts[] = $account;
			}
			$i++;
		}

		$fields = array('id', 'fk_soc', 'key_account', 'site', 'date_creation', 'tms');

		$returnAccounts = array();

		foreach ($accounts as $account) {
			$object = array();
			foreach ($account as $key => $value) {
				if (in_array($key, $fields)) {
					$object[$key] = $value;
				}
			}
			$returnAccounts[] = $object;
		}

		return $returnAccounts;
	}

	/**
	 * Create and attach a new gateway to an existing thirdparty
	 *
	 * Possible fields for request_data (request body) are specified in <code>llx_societe_account</code> table.<br>
	 * See <a href="https://wiki.dolibarr.org/index.php/Table_llx_societe_account">Table llx_societe_account</a> wiki page for more information<br><br>
	 * <u>Example body payload :</u> <pre>{"key_account": "cus_DAVkLSs1LYyYI", "site": "stripe"}</pre>
	 *
	 * @param int $id ID of thirdparty
	 * @param array $request_data Request data
	 *
	 * @return array|mixed
	 *
	 * @throws RestException 401 Unauthorized: User does not have permission to read thirdparties
	 * @throws RestException 409 Conflict: A SocieteAccount entity (gateway) already exists for this company and site.
	 * @throws RestException 422 Unprocessable Entity: You must pass the site attribute in your request data !
	 * @throws RestException 500 Internal Server Error: Error creating SocieteAccount account
	 *
	 * @url POST {id}/gateways
	 */
	public function createSocieteAccount($id, $request_data = null)
	{
		if (!DolibarrApiAccess::$user->rights->societe->creer) {
			throw new RestException(401);
		}

		if (!isset($request_data['site'])) {
			throw new RestException(422, 'Unprocessable Entity: You must pass the site attribute in your request data !');
		}

		$sql = "SELECT rowid FROM ".MAIN_DB_PREFIX."societe_account WHERE fk_soc  = ".$id." AND site = '".$this->db->escape($request_data['site'])."'";
		$result = $this->db->query($sql);

		if ($result && $this->db->num_rows($result) == 0) {
			$account = new SocieteAccount($this->db);
			if (!isset($request_data['login'])) {
				$account->login = "";
			}
			$account->fk_soc = $id;

			foreach ($request_data as $field => $value) {
				$account->$field = $value;
			}

			if ($account->create(DolibarrApiAccess::$user) < 0)
				throw new RestException(500, 'Error creating SocieteAccount entity. Ensure that the ID of thirdparty provided does exist!');

			$this->_cleanObjectDatas($account);

			return $account;
		} else {
			throw new RestException(409, 'A SocieteAccount entity already exists for this company and site.');
		}
	}

	/**
	 * Create and attach a new (or replace an existing) specific site gateway to a thirdparty
	 *
	 * You <strong>MUST</strong> pass all values to keep (otherwise, they will be deleted) !<br>
	 * If you just need to update specific fields prefer <code>PATCH /thirdparties/{id}/gateways/{site}</code> endpoint.<br><br>
	 * When a <strong>SocieteAccount</strong> entity does not exist for the <code>id</code> and <code>site</code>
	 * supplied, a new one will be created. In that case <code>fk_soc</code> and <code>site</code> members form
	 * request body payload will be ignored and <code>id</code> and <code>site</code> query strings parameters
	 * will be used instead.
	 *
	 * @param int $id ID of thirdparty
	 * @param string $site Site key
	 * @param array $request_data Request data
	 *
	 * @return array|mixed
	 *
	 * @throws RestException 401 Unauthorized: User does not have permission to read thirdparties
	 * @throws RestException 422 Unprocessable Entity: You must pass the site attribute in your request data !
	 * @throws RestException 500 Internal Server Error: Error updating SocieteAccount entity
	 *
	 * @url PUT {id}/gateways/{site}
	 */
	public function putSocieteAccount($id, $site, $request_data = null)
	{
		if (!DolibarrApiAccess::$user->rights->societe->creer) {
			throw new RestException(401);
		}

		$sql = "SELECT rowid, fk_user_creat, date_creation FROM ".MAIN_DB_PREFIX."societe_account WHERE fk_soc = $id AND site = '".$this->db->escape($site)."'";
		$result = $this->db->query($sql);

		// We do not found an existing SocieteAccount entity for this fk_soc and site ; we then create a new one.
		if ($result && $this->db->num_rows == 0) {
			if (!isset($request_data['key_account'])) {
				throw new RestException(422, 'Unprocessable Entity: You must pass the key_account attribute in your request data !');
			}
			$account = new SocieteAccount($this->db);
			if (!isset($request_data['login'])) {
				$account->login = "";
			}

			foreach ($request_data as $field => $value) {
				$account->$field = $value;
			}

			$account->fk_soc = $id;
			$account->site = $site;

			if ($account->create(DolibarrApiAccess::$user) < 0) {
				throw new RestException(500, 'Error creating SocieteAccount entity.');
			}
			// We found an existing SocieteAccount entity, we are replacing it
		} else {
			if (isset($request_data['site']) && $request_data['site'] !== $site) {
				$sql = "SELECT rowid FROM ".MAIN_DB_PREFIX."societe_account WHERE fk_soc  = ".$id." AND site = '".$this->db->escape($request_data['site'])."' ";
				$result = $this->db->query($sql);

				if ($result && $this->db->num_rows($result) !== 0) {
					throw new RestException(409, "You are trying to update this thirdparty SocieteAccount (gateway record) from $site to ".$request_data['site']." but another SocieteAccount entity already exists with this site key.");
				}
			}

			$obj = $this->db->fetch_object($result);

			$account = new SocieteAccount($this->db);
			$account->id = $obj->rowid;
			$account->fk_soc = $id;
			$account->site = $site;
			if (!isset($request_data['login'])) {
				$account->login = "";
			}
			$account->fk_user_creat = $obj->fk_user_creat;
			$account->date_creation = $obj->date_creation;

			foreach ($request_data as $field => $value) {
				$account->$field = $value;
			}

			if ($account->update(DolibarrApiAccess::$user) < 0)
				throw new RestException(500, 'Error updating SocieteAccount entity.');
		}

		$this->_cleanObjectDatas($account);

		return $account;
	}

	/**
	 * Update specified values of a specific site gateway attached to a thirdparty
	 *
	 * @param int $id Id of thirdparty
	 * @param string  $site Site key
	 * @param array $request_data Request data
	 *
	 * @return array|mixed
	 *
	 * @throws RestException 401 Unauthorized: User does not have permission to read thirdparties
	 * @throws RestException 404 Not Found: Specified thirdparty ID does not belongs to an existing thirdparty
	 * @throws RestException 409 Conflict: Another SocieteAccount entity already exists for this thirdparty with this site key.
	 * @throws RestException 500 Internal Server Error: Error updating SocieteAccount entity
	 *
	 * @url PATCH {id}/gateways/{site}
	 */
	public function patchSocieteAccount($id, $site, $request_data = null)
	{
		if (!DolibarrApiAccess::$user->rights->societe->creer) {
			throw new RestException(401);
		}

		$sql = "SELECT rowid FROM ".MAIN_DB_PREFIX."societe_account WHERE fk_soc  = $id AND site = '$site' ";
		$result = $this->db->query($sql);

		if ($result && $this->db->num_rows($result) == 0) {
			throw new RestException(404, "This thirdparty does not have $site gateway attached or does not exist.");
		} else {
			// If the user tries to edit the site member, we check first if
			if (isset($request_data['site']) && $request_data['site'] !== $site) {
				$sql = "SELECT rowid FROM ".MAIN_DB_PREFIX."societe_account WHERE fk_soc  = ".$id." AND site = '".$this->db->escape($request_data['site'])."' ";
				$result = $this->db->query($sql);

				if ($result && $this->db->num_rows($result) !== 0)
					throw new RestException(409, "You are trying to update this thirdparty SocieteAccount (gateway record) site member from $site to ".$request_data['site']." but another SocieteAccount entity already exists for this thirdparty with this site key.");
			}

			$obj = $this->db->fetch_object($result);
			$account = new SocieteAccount($this->db);
			$account->fetch($obj->rowid);

			foreach ($request_data as $field => $value) {
				$account->$field = $value;
			}

			if ($account->update(DolibarrApiAccess::$user) < 0)
				throw new RestException(500, 'Error updating SocieteAccount account');

			$this->_cleanObjectDatas($account);

			return $account;
		}
	}

	/**
	 * Delete a specific site gateway attached to a thirdparty (by gateway id)
	 *
	 * @param int $id ID of thirdparty
	 * @param int $site Site key
	 *
	 * @return void
	 * @throws RestException 401 Unauthorized: User does not have permission to delete thirdparties gateways
	 * @throws RestException 404 Not Found: Specified thirdparty ID does not belongs to an existing thirdparty
	 * @throws RestException 500 Internal Server Error: Error deleting SocieteAccount entity
	 *
	 * @url DELETE {id}/gateways/{site}
	 */
	public function deleteSocieteAccount($id, $site)
	{
		if (!DolibarrApiAccess::$user->rights->societe->creer) {
			throw new RestException(401);
		}

		$sql = "SELECT rowid FROM ".MAIN_DB_PREFIX."societe_account WHERE fk_soc  = $id AND site = '".$this->db->escape($site)."'";
		$result = $this->db->query($sql);

		if ($result && $this->db->num_rows($result) == 0) {
			throw new RestException(404);
		} else {
			$obj = $this->db->fetch_object($result);
			$account = new SocieteAccount($this->db);
			$account->fetch($obj->rowid);

			if ($account->delete(DolibarrApiAccess::$user) < 0) {
				throw new RestException(500, "Error while deleting $site gateway attached to this third party");
			}
		}
	}

	/**
	 * Delete all gateways attached to a thirdparty
	 *
	 * @param int $id ID of thirdparty
	 *
	 * @return void
	 * @throws RestException 401 Unauthorized: User does not have permission to delete thirdparties gateways
	 * @throws RestException 404 Not Found: Specified thirdparty ID does not belongs to an existing thirdparty
	 * @throws RestException 500 Internal Server Error: Error deleting SocieteAccount entity
	 *
	 * @url DELETE {id}/gateways
	 */
	public function deleteSocieteAccounts($id)
	{
		if (!DolibarrApiAccess::$user->rights->societe->creer) {
			throw new RestException(401);
		}

		/**
		 * We select all the records that match the socid
		 */

		$sql = "SELECT rowid, fk_soc, key_account, site, date_creation, tms";
		$sql .= " FROM ".MAIN_DB_PREFIX."societe_account WHERE fk_soc = ".$id;

		$result = $this->db->query($sql);

		if ($result && $this->db->num_rows($result) == 0) {
			throw new RestException(404, 'This third party does not have any gateway attached or does not exist.');
		} else {
			$i = 0;

			$num = $this->db->num_rows($result);
			while ($i < $num)
			{
				$obj = $this->db->fetch_object($result);
				$account = new SocieteAccount($this->db);
				$account->fetch($obj->rowid);

				if ($account->delete(DolibarrApiAccess::$user) < 0) {
					throw new RestException(500, 'Error while deleting gateways attached to this third party');
				}
				$i++;
			}
		}
	}

	// phpcs:disable PEAR.NamingConventions.ValidFunctionName.PublicUnderscore
	/**
	 * Clean sensible object datas
	 *
	 * @param   Object  $object     Object to clean
	 * @return  array|mixed         Object with cleaned properties
	 */
	protected function _cleanObjectDatas($object)
	{
		// phpcs:enable
		$object = parent::_cleanObjectDatas($object);

		unset($object->nom); // ->name already defined and nom deprecated
		unset($object->name_bis); // ->name_alias already defined
		unset($object->note); // ->note_private and note_public already defined
		unset($object->departement);
		unset($object->departement_code);
		unset($object->pays);
		unset($object->particulier);
		unset($object->prefix_comm);

		unset($object->commercial_id); // This property is used in create/update only. It does not exists in read mode because there is several sales representatives.

		unset($object->total_ht);
		unset($object->total_tva);
		unset($object->total_localtax1);
		unset($object->total_localtax2);
		unset($object->total_ttc);

		unset($object->lines);
		unset($object->thirdparty);

		unset($object->fk_delivery_address); // deprecated feature

		unset($object->skype);
		unset($object->twitter);
		unset($object->facebook);
		unset($object->linkedin);

		return $object;
	}

	/**
	 * Validate fields before create or update object
	 *
	 * @param array $data   Datas to validate
	 * @return array
	 *
	 * @throws RestException
	 */
	private function _validate($data)
	{
		$thirdparty = array();
		foreach (Thirdparties::$FIELDS as $field) {
			if (!isset($data[$field]))
				throw new RestException(400, "$field field missing");
			$thirdparty[$field] = $data[$field];
		}
		return $thirdparty;
	}

	/**
	 * Fetch properties of a thirdparty object.
	 *
	 * Return an array with thirdparty informations
	 *
	 * @param    int	$rowid      Id of third party to load (Use 0 to get a specimen record, use null to use other search criterias)
	 * @param    string	$ref        Reference of third party, name (Warning, this can return several records)
	 * @param    string	$ref_ext    External reference of third party (Warning, this information is a free field not provided by Dolibarr)
	 * @param    string	$barcode    Barcode of third party to load
	 * @param    string	$idprof1		Prof id 1 of third party (Warning, this can return several records)
	 * @param    string	$idprof2		Prof id 2 of third party (Warning, this can return several records)
	 * @param    string	$idprof3		Prof id 3 of third party (Warning, this can return several records)
	 * @param    string	$idprof4		Prof id 4 of third party (Warning, this can return several records)
	 * @param    string	$idprof5		Prof id 5 of third party (Warning, this can return several records)
	 * @param    string	$idprof6		Prof id 6 of third party (Warning, this can return several records)
	 * @param    string	$email   		Email of third party (Warning, this can return several records)
	 * @param    string	$ref_alias  Name_alias of third party (Warning, this can return several records)
	 * @return array|mixed cleaned Societe object
	 *
	 * @throws RestException
	 */
	private function _fetch($rowid, $ref = '', $ref_ext = '', $barcode = '', $idprof1 = '', $idprof2 = '', $idprof3 = '', $idprof4 = '', $idprof5 = '', $idprof6 = '', $email = '', $ref_alias = '')
	{
		global $conf;
		if (!DolibarrApiAccess::$user->rights->societe->lire) {
			throw new RestException(401);
		}
		if ($rowid === 0) {
			$result = $this->company->initAsSpecimen();
		} else {
			$result = $this->company->fetch($rowid, $ref, $ref_ext, $barcode, $idprof1, $idprof2, $idprof3, $idprof4, $idprof5, $idprof6, $email, $ref_alias);
		}
		if (!$result) {
			throw new RestException(404, 'Thirdparty not found');
		}

		if (!DolibarrApi::_checkAccessToResource('societe', $this->company->id)) {
			throw new RestException(401, 'Access not allowed for login '.DolibarrApiAccess::$user->login);
		}

		if (!empty($conf->global->FACTURE_DEPOSITS_ARE_JUST_PAYMENTS)) {
			$filterabsolutediscount = "fk_facture_source IS NULL"; // If we want deposit to be substracted to payments only and not to total of final invoice
			$filtercreditnote = "fk_facture_source IS NOT NULL"; // If we want deposit to be substracted to payments only and not to total of final invoice
		} else {
			$filterabsolutediscount = "fk_facture_source IS NULL OR (description LIKE '(DEPOSIT)%' AND description NOT LIKE '(EXCESS RECEIVED)%')";
			$filtercreditnote = "fk_facture_source IS NOT NULL AND (description NOT LIKE '(DEPOSIT)%' OR description LIKE '(EXCESS RECEIVED)%')";
		}

		$absolute_discount = $this->company->getAvailableDiscounts('', $filterabsolutediscount);
		$absolute_creditnote = $this->company->getAvailableDiscounts('', $filtercreditnote);
		$this->company->absolute_discount = price2num($absolute_discount, 'MT');
		$this->company->absolute_creditnote = price2num($absolute_creditnote, 'MT');

		return $this->_cleanObjectDatas($this->company);
	}
}<|MERGE_RESOLUTION|>--- conflicted
+++ resolved
@@ -1117,17 +1117,9 @@
 	 *
 	 * @url GET {id}/bankaccounts
 	 */
-<<<<<<< HEAD
 	public function getCompanyBankAccount($id)
 	{
-		if (!DolibarrApiAccess::$user->rights->facture->lire) {
-=======
-    public function getCompanyBankAccount($id)
-    {
-		global $db, $conf;
-
 		if (!DolibarrApiAccess::$user->rights->societe->lire) {
->>>>>>> 5ad78948
 			throw new RestException(401);
 		}
 		if (empty($id)) {
