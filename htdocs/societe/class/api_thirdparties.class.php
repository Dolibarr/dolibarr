--- conflicted
+++ resolved
@@ -340,43 +340,26 @@
 
 
      /**
-<<<<<<< HEAD
-     * Get exceptional discount of a thirdparty
-=======
      * Get fixed amount discount of a thirdparty (all sources: deposit, credit note, commercial offers...)
->>>>>>> e31223d7
      *
      * @param 	int 	$id             ID of the thirdparty
      * @param 	string 	$filter    	Filter exceptional discount. "none" will return every discount, "available" returns unapplied discounts, "used" returns applied discounts   {@choice none,available,used}
      * @param   string  $sortfield  	Sort field
      * @param   string  $sortorder  	Sort order
-<<<<<<< HEAD
-     * 
-     * @url     GET {id}/exceptionaldiscounts
-     * 
-     * @return array  List of deposit and credit notes
-     * 
-=======
      *
      * @url     GET {id}/fixedamountdiscounts
      *
      * @return array  List of fixed discount of thirdparty
      *
->>>>>>> e31223d7
      * @throws 400
      * @throws 401
      * @throws 404
      * @throws 503
      */
-<<<<<<< HEAD
-    function getExceptionalDiscount($id,$filter="none",$sortfield = "f.type", $sortorder = 'ASC')
-    {
-=======
     function getFixedAmountDiscounts($id, $filter="none", $sortfield = "f.type", $sortorder = 'ASC')
     {
     	$obj_ret = array();
 
->>>>>>> e31223d7
       if(! DolibarrApiAccess::$user->rights->societe->lire) {
         throw new RestException(401);
       }
@@ -385,11 +368,7 @@
         throw new RestException(400, 'Thirdparty ID is mandatory');
       }
 
-<<<<<<< HEAD
-      if( ! DolibarrApi::_checkAccessToResource('societe',$this->company->id)) {
-=======
       if( ! DolibarrApi::_checkAccessToResource('societe',$id)) {
->>>>>>> e31223d7
         throw new RestException(401, 'Access not allowed for login '.DolibarrApiAccess::$user->login);
       }
 
@@ -415,10 +394,6 @@
           while ( $obj = $this->db->fetch_object($result) ) {
               $obj_ret[] = $obj;
           }
-<<<<<<< HEAD
-
-=======
->>>>>>> e31223d7
       }
 
       return $obj_ret;
@@ -426,8 +401,6 @@
 
 
 
-<<<<<<< HEAD
-=======
     /**
      * Return list of invoices qualified to be replaced by another invoice.
      *
@@ -511,7 +484,6 @@
     }
 
 
->>>>>>> e31223d7
 	/**
 	 * Clean sensible object datas
 	 *
