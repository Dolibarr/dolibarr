<?php
/* Copyright (C) 2015   Jean-François Ferry     <jfefe@aternatik.fr>
 *
 * This program is free software; you can redistribute it and/or modify
 * it under the terms of the GNU General Public License as published by
 * the Free Software Foundation; either version 3 of the License, or
 * (at your option) any later version.
 *
 * This program is distributed in the hope that it will be useful,
 * but WITHOUT ANY WARRANTY; without even the implied warranty of
 * MERCHANTABILITY or FITNESS FOR A PARTICULAR PURPOSE.  See the
 * GNU General Public License for more details.
 *
 * You should have received a copy of the GNU General Public License
 * along with this program. If not, see <http://www.gnu.org/licenses/>.
 */

 use Luracast\Restler\RestException;

 require_once DOL_DOCUMENT_ROOT.'/categories/class/categorie.class.php';

/**
 * API class for thirdparties
 *
 * @access protected
 * @class  DolibarrApiAccess {@requires user,external}
 *
 */
class Thirdparties extends DolibarrApi
{
    /**
     *
     * @var array   $FIELDS     Mandatory fields, checked when create and update object
     */
    static $FIELDS = array(
        'name'
    );

    /**
     * @var Societe $company {@type Societe}
     */
    public $company;

    /**
     * Constructor
     */
    function __construct()
    {
		global $db, $conf;
		$this->db = $db;
        $this->company = new Societe($this->db);

<<<<<<< HEAD
        if (! empty($conf->global->SOCIETE_EMAIL_MANDATORY)) {
=======
        if (! empty($conf->global->SOCIETE_MAIL_REQUIRED)) {
>>>>>>> b124c7f1
            static::$FIELDS[] = 'email';
        }
    }

  /**
   * Get properties of a thirdparty object
   *
   * Return an array with thirdparty informations
   *
   * @param 	int 	$id ID of thirdparty
   * @return 	array|mixed data without useless information
	 *
   * @throws 	RestException
   */
    function get($id)
    {
      if(! DolibarrApiAccess::$user->rights->societe->lire) {
        throw new RestException(401);
      }

      $result = $this->company->fetch($id);
      if( ! $result ) {
          throw new RestException(404, 'Thirdparty not found');
      }

      if( ! DolibarrApi::_checkAccessToResource('societe',$this->company->id)) {
        throw new RestException(401, 'Access not allowed for login '.DolibarrApiAccess::$user->login);
      }

		  return $this->_cleanObjectDatas($this->company);
    }

    /**
     * List thirdparties
     *
     * Get a list of thirdparties
     *
     * @param   string  $sortfield  Sort field
     * @param   string  $sortorder  Sort order
     * @param   int     $limit      Limit for list
     * @param   int     $page       Page number
     * @param   int     $mode       Set to 1 to show only customers
     *                              Set to 2 to show only prospects
     *                              Set to 3 to show only those are not customer neither prospect
     * @param   string  $sqlfilters Other criteria to filter answers separated by a comma. Syntax example "(t.nom:like:'TheCompany%') and (t.date_creation:<:'20160101')"
     * @return  array               Array of thirdparty objects
     */
    function index($sortfield = "t.rowid", $sortorder = 'ASC', $limit = 100, $page = 0, $mode=0, $sqlfilters = '') {
        global $db, $conf;

        $obj_ret = array();

        // case of external user, we force socids
        $socids = DolibarrApiAccess::$user->societe_id ? DolibarrApiAccess::$user->societe_id : '';

        // If the internal user must only see his customers, force searching by him
        $search_sale = 0;
        if (! DolibarrApiAccess::$user->rights->societe->client->voir && !$socids) $search_sale = DolibarrApiAccess::$user->id;

        $sql = "SELECT t.rowid";
        if ((!DolibarrApiAccess::$user->rights->societe->client->voir && !$socids) || $search_sale > 0) $sql .= ", sc.fk_soc, sc.fk_user"; // We need these fields in order to filter by sale (including the case where the user can only see his prospects)
        $sql.= " FROM ".MAIN_DB_PREFIX."societe as t";

        if ((!DolibarrApiAccess::$user->rights->societe->client->voir && !$socids) || $search_sale > 0) $sql.= ", ".MAIN_DB_PREFIX."societe_commerciaux as sc"; // We need this table joined to the select in order to filter by sale
        $sql.= ", ".MAIN_DB_PREFIX."c_stcomm as st";
        $sql.= " WHERE t.fk_stcomm = st.id";
        if ($mode == 1) $sql.= " AND t.client IN (1, 3)";
        if ($mode == 2) $sql.= " AND t.client IN (2, 3)";
        if ($mode == 3) $sql.= " AND t.client IN (0)";
        $sql.= ' AND t.entity IN ('.getEntity('societe').')';
        if ((!DolibarrApiAccess::$user->rights->societe->client->voir && !$socids) || $search_sale > 0) $sql.= " AND t.rowid = sc.fk_soc";
        //if ($email != NULL) $sql.= " AND s.email = \"".$email."\"";
        if ($socid) $sql.= " AND t.rowid IN (".$socids.")";
        if ($search_sale > 0) $sql.= " AND t.rowid = sc.fk_soc";		// Join for the needed table to filter by sale
        // Insert sale filter
        if ($search_sale > 0)
        {
            $sql .= " AND sc.fk_user = ".$search_sale;
        }
        // Add sql filters
        if ($sqlfilters)
        {
            if (! DolibarrApi::_checkFilters($sqlfilters))
            {
                throw new RestException(503, 'Error when validating parameter sqlfilters '.$sqlfilters);
            }
	        $regexstring='\(([^:\'\(\)]+:[^:\'\(\)]+:[^:\(\)]+)\)';
            $sql.=" AND (".preg_replace_callback('/'.$regexstring.'/', 'DolibarrApi::_forge_criteria_callback', $sqlfilters).")";
        }

        $sql.= $db->order($sortfield, $sortorder);

        if ($limit) {
            if ($page < 0)
            {
                $page = 0;
            }
            $offset = $limit * $page;

            $sql.= $db->plimit($limit + 1, $offset);
        }

		$result = $db->query($sql);
        if ($result)
        {
            $num = $db->num_rows($result);
            $min = min($num, ($limit <= 0 ? $num : $limit));
            while ($i < $min)
            {
                $obj = $db->fetch_object($result);
                $soc_static = new Societe($db);
                if($soc_static->fetch($obj->rowid)) {
                    $obj_ret[] = $this->_cleanObjectDatas($soc_static);
                }
                $i++;
            }
        }
        else {
            throw new RestException(503, 'Error when retrieve thirdparties : '.$db->lasterror());
        }
        if( ! count($obj_ret)) {
            throw new RestException(404, 'Thirdparties not found');
        }
		return $obj_ret;
    }

    /**
     * Create thirdparty object
     *
     * @param array $request_data   Request datas
     * @return int  ID of thirdparty
     */
    function post($request_data = NULL)
    {
      if(! DolibarrApiAccess::$user->rights->societe->creer) {
        throw new RestException(401);
      }
      // Check mandatory fields
      $result = $this->_validate($request_data);

      foreach($request_data as $field => $value) {
          $this->company->$field = $value;
      }
      if ($this->company->create(DolibarrApiAccess::$user) < 0)
          throw new RestException(500, 'Error creating thirdparty', array_merge(array($this->company->error), $this->company->errors));

      return $this->company->id;
    }

    /**
     * Update thirdparty
     *
     * @param int   $id             Id of thirdparty to update
     * @param array $request_data   Datas
     * @return int
     */
    function put($id, $request_data = NULL)
    {
        if(! DolibarrApiAccess::$user->rights->societe->creer) {
			throw new RestException(401);
		}

        $result = $this->company->fetch($id);
        if( ! $result ) {
            throw new RestException(404, 'Thirdparty not found');
        }

		if( ! DolibarrApi::_checkAccessToResource('societe',$this->company->id)) {
			throw new RestException(401, 'Access not allowed for login '.DolibarrApiAccess::$user->login);
		}

        foreach($request_data as $field => $value) {
            if ($field == 'id') continue;
            $this->company->$field = $value;
        }

        if($this->company->update($id, DolibarrApiAccess::$user,1,'','','update'))
            return $this->get ($id);

        return false;
    }

    /**
     * Delete thirdparty
     *
     * @param int $id   Thirparty ID
     * @return integer
     */
    function delete($id)
    {
      if(! DolibarrApiAccess::$user->rights->societe->supprimer) {
        throw new RestException(401);
      }
      $result = $this->company->fetch($id);
      if( ! $result ) {
          throw new RestException(404, 'Thirdparty not found');
      }
      if( ! DolibarrApi::_checkAccessToResource('societe',$this->company->id)) {
        throw new RestException(401, 'Access not allowed for login '.DolibarrApiAccess::$user->login);
      }
      return $this->company->delete($id);
    }

    /**
     * Get categories for a thirdparty
     *
     * @param int		$id         ID of thirdparty
     * @param string	$sortfield	Sort field
     * @param string	$sortorder	Sort order
     * @param int		$limit		Limit for list
     * @param int		$page		Page number
     *
     * @return mixed
     *
     * @url GET {id}/categories
     */
	function getCategories($id, $sortfield = "s.rowid", $sortorder = 'ASC', $limit = 0, $page = 0)
	{
		if (! DolibarrApiAccess::$user->rights->categorie->lire) {
			throw new RestException(401);
		}

		$categories = new Categorie($this->db);

		$result = $categories->getListForItem($id, 'customer', $sortfield, $sortorder, $limit, $page);

		if (empty($result)) {
			throw new RestException(404, 'No category found');
		}

		if ($result < 0) {
			throw new RestException(503, 'Error when retrieve category list : '.$categories->error);
		}

		return $result;
    }

    /**
     * Add category to a thirdparty
     *
     * @param int		$id	Id of thirdparty
     * @param array     $request_data   Request datas
     *
     * @return mixed
     *
     * @url POST {id}/addCategory
     */
    function addCategory($id, $request_data = NULL) {
        if (!isset($request_data["category_id"]))
            throw new RestException(400, "category_id field missing");
        $category_id = $request_data["category_id"];

      if(! DolibarrApiAccess::$user->rights->societe->creer) {
			  throw new RestException(401);
      }

      $result = $this->company->fetch($id);
      if( ! $result ) {
          throw new RestException(404, 'Thirdparty not found');
      }
      $category = new Categorie($this->db);
      $result = $category->fetch($category_id);
      if( ! $result ) {
          throw new RestException(404, 'category not found');
      }

      if( ! DolibarrApi::_checkAccessToResource('societe',$this->company->id)) {
        throw new RestException(401, 'Access not allowed for login '.DolibarrApiAccess::$user->login);
      }
      if( ! DolibarrApi::_checkAccessToResource('category',$category->id)) {
        throw new RestException(401, 'Access not allowed for login '.DolibarrApiAccess::$user->login);
      }

      $category->add_type($this->company,'customer');
      return $this->company;
    }

	/**
	 * Clean sensible object datas
	 *
	 * @param   object  $object    Object to clean
	 * @return    array    Array of cleaned object properties
	 */
	function _cleanObjectDatas($object) {

	    $object = parent::_cleanObjectDatas($object);

	    unset($object->total_ht);
	    unset($object->total_tva);
	    unset($object->total_localtax1);
	    unset($object->total_localtax2);
	    unset($object->total_ttc);

	    return $object;
	}

	/**
     * Validate fields before create or update object
     *
     * @param array $data   Datas to validate
     * @return array
     *
     * @throws RestException
     */
    function _validate($data)
    {
        $thirdparty = array();
        foreach (Thirdparties::$FIELDS as $field) {
            if (!isset($data[$field]))
                throw new RestException(400, "$field field missing");
            $thirdparty[$field] = $data[$field];
        }
        return $thirdparty;
    }
}<|MERGE_RESOLUTION|>--- conflicted
+++ resolved
@@ -50,11 +50,7 @@
 		$this->db = $db;
         $this->company = new Societe($this->db);
 
-<<<<<<< HEAD
         if (! empty($conf->global->SOCIETE_EMAIL_MANDATORY)) {
-=======
-        if (! empty($conf->global->SOCIETE_MAIL_REQUIRED)) {
->>>>>>> b124c7f1
             static::$FIELDS[] = 'email';
         }
     }
