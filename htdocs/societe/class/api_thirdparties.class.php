--- conflicted
+++ resolved
@@ -1843,27 +1843,18 @@
 	 * @return array|mixed data without useless information
 	 *
 	 * @throws RestException
-<<<<<<< HEAD
-	*/
-=======
-	 */
->>>>>>> fce9fea0
+	 */
 	private function _fetch($rowid, $ref = '', $ref_ext = '', $barcode = '', $idprof1 = '', $idprof2 = '', $idprof3 = '', $idprof4 = '', $idprof5 = '', $idprof6 = '', $email = '', $ref_alias = '')
 	{
 		global $conf;
 		if (!DolibarrApiAccess::$user->rights->societe->lire) {
 			throw new RestException(401);
 		}
-<<<<<<< HEAD
 		if ($rowid == 0) {
 			$result = $this->company->initAsSpecimen();
 		} else {
 			$result = $this->company->fetch($rowid, $ref, $ref_ext, $barcode, $idprof1, $idprof2, $idprof3, $idprof4, $idprof5, $idprof6, $email, $ref_alias);
 		}
-=======
-
-		$result = $this->company->fetch($rowid, $ref, $ref_ext, $barcode, $idprof1, $idprof2, $idprof3, $idprof4, $idprof5, $idprof6, $email, $ref_alias);
->>>>>>> fce9fea0
 		if (!$result) {
 			throw new RestException(404, 'Thirdparty not found');
 		}
