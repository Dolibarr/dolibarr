--- conflicted
+++ resolved
@@ -1173,7 +1173,6 @@
 	}
 
 	/**
-<<<<<<< HEAD
 	 * Generate a sepamandate Document
 	 * 
 	 * @param int $socid thirdparty id
@@ -1296,7 +1295,7 @@
 		}
     }
 
-=======
+  /**
 	 * Get a specific gateway attached to a thirdparty (by specifying the site key)
 	 *
 	 * @param int $id ID of thirdparty
@@ -1654,7 +1653,6 @@
 		}
 
 	}
->>>>>>> 45e30271
 
 	/**
 	 * Clean sensible object datas
