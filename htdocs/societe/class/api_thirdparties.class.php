<?php
/* Copyright (C) 2015   Jean-François Ferry     <jfefe@aternatik.fr>
 * Copyright (C) 2018   Pierre Chéné            <pierre.chene44@gmail.com>
 * Copyright (C) 2019   Cedric Ancelin          <icedo.anc@gmail.com>
 * Copyright (C) 2020-2021  Frédéric France     <frederic.france@netlogic.fr>
 *
 * This program is free software; you can redistribute it and/or modify
 * it under the terms of the GNU General Public License as published by
 * the Free Software Foundation; either version 3 of the License, or
 * (at your option) any later version.
 *
 * This program is distributed in the hope that it will be useful,
 * but WITHOUT ANY WARRANTY; without even the implied warranty of
 * MERCHANTABILITY or FITNESS FOR A PARTICULAR PURPOSE.  See the
 * GNU General Public License for more details.
 *
 * You should have received a copy of the GNU General Public License
 * along with this program. If not, see <https://www.gnu.org/licenses/>.
 */

use Luracast\Restler\RestException;

/**
 * API class for thirdparties
 *
 * @access protected
 * @class  DolibarrApiAccess {@requires user,external}
 *
 */
class Thirdparties extends DolibarrApi
{
	/**
	 *
	 * @var array   $FIELDS     Mandatory fields, checked when create and update object
	 */
	public static $FIELDS = array(
		'name'
	);

	/**
	 * @var Societe $company {@type Societe}
	 */
	public $company;

	/**
	 * Constructor
	 */
	public function __construct()
	{
		global $db, $conf;
		$this->db = $db;

		require_once DOL_DOCUMENT_ROOT.'/societe/class/societe.class.php';
		require_once DOL_DOCUMENT_ROOT.'/societe/class/societeaccount.class.php';
		require_once DOL_DOCUMENT_ROOT.'/categories/class/categorie.class.php';
		require_once DOL_DOCUMENT_ROOT.'/societe/class/companybankaccount.class.php';

		$this->company = new Societe($this->db);

		if (!empty($conf->global->SOCIETE_EMAIL_MANDATORY)) {
			static::$FIELDS[] = 'email';
		}
	}

	/**
	 * Get properties of a thirdparty object
	 *
	 * Return an array with thirdparty informations
	 *
	 * @param 	int 	$id Id of third party to load
	 * @return 	array|mixed Cleaned Societe object
	 *
	 * @throws 	RestException
	 */
	public function get($id)
	{
		return $this->_fetch($id);
	}

	/**
	 * Get properties of a thirdparty object by email.
	 *
	 * Return an array with thirdparty informations
	 *
	 * @param string    $email  Email of third party to load
	 * @return array|mixed Cleaned Societe object
	 *
	 * @url     GET email/{email}
	 *
	 * @throws RestException
	 */
	public function getByEmail($email)
	{
		return $this->_fetch('', '', '', '', '', '', '', '', '', '', $email);
	}

	/**
	 * Get properties of a thirdparty object by barcode.
	 *
	 * Return an array with thirdparty informations
	 *
	 * @param string    $barcode  Barcode of third party to load
	 * @return array|mixed Cleaned Societe object
	 *
	 * @url     GET barcode/{barcode}
	 *
	 * @throws RestException
	 */
	public function getByBarcode($barcode)
	{
		return $this->_fetch('', '', '', $barcode);
	}

	/**
	 * List thirdparties
	 *
	 * Get a list of thirdparties
	 *
	 * @param   string  $sortfield  Sort field
	 * @param   string  $sortorder  Sort order
	 * @param   int     $limit      Limit for list
	 * @param   int     $page       Page number
	 * @param   int     $mode       Set to 1 to show only customers
	 *                              Set to 2 to show only prospects
	 *                              Set to 3 to show only those are not customer neither prospect
	 *								Set to 4 to show only suppliers
	 * @param  	int    	$category   Use this param to filter list by category
	 * @param   string  $sqlfilters Other criteria to filter answers separated by a comma. Syntax example "((t.nom:like:'TheCompany%') or (t.name_alias:like:'TheCompany%')) and (t.datec:<:'20160101')"
	 * @return  array               Array of thirdparty objects
	 */
	public function index($sortfield = "t.rowid", $sortorder = 'ASC', $limit = 100, $page = 0, $mode = 0, $category = 0, $sqlfilters = '')
	{
		$obj_ret = array();

		if (!DolibarrApiAccess::$user->hasRight('societe', 'lire')) {
			throw new RestException(401);
		}

		// case of external user, we force socids
		$socids = DolibarrApiAccess::$user->socid ? DolibarrApiAccess::$user->socid : '';

		// If the internal user must only see his customers, force searching by him
		$search_sale = 0;
		if (!DolibarrApiAccess::$user->rights->societe->client->voir && !$socids) {
			$search_sale = DolibarrApiAccess::$user->id;
		}

		$sql = "SELECT t.rowid";
		if ((!DolibarrApiAccess::$user->rights->societe->client->voir && !$socids) || $search_sale > 0) {
			$sql .= ", sc.fk_soc, sc.fk_user"; // We need these fields in order to filter by sale (including the case where the user can only see his prospects)
		}
		$sql .= " FROM ".MAIN_DB_PREFIX."societe as t";
		$sql .= " LEFT JOIN ".MAIN_DB_PREFIX."societe_extrafields AS ef ON ef.fk_object = t.rowid";	// So we will be able to filter on extrafields
		if ($category > 0) {
			if ($mode != 4) {
				$sql .= ", ".MAIN_DB_PREFIX."categorie_societe as c";
			}
			if (!in_array($mode, array(1, 2, 3))) {
				$sql .= ", ".MAIN_DB_PREFIX."categorie_fournisseur as cc";
			}
		}
		if ((!DolibarrApiAccess::$user->rights->societe->client->voir && !$socids) || $search_sale > 0) {
			$sql .= ", ".MAIN_DB_PREFIX."societe_commerciaux as sc"; // We need this table joined to the select in order to filter by sale
		}
		$sql .= ", ".MAIN_DB_PREFIX."c_stcomm as st";
		$sql .= " WHERE t.entity IN (".getEntity('societe').")";
		$sql .= " AND t.fk_stcomm = st.id";

		if ($mode == 1) {
			$sql .= " AND t.client IN (1, 3)";
		} elseif ($mode == 2) {
			$sql .= " AND t.client IN (2, 3)";
		} elseif ($mode == 3) {
			$sql .= " AND t.client IN (0)";
		} elseif ($mode == 4) {
			$sql .= " AND t.fournisseur IN (1)";
		}

		// Select thirdparties of given category
		if ($category > 0) {
			if (!empty($mode) && $mode != 4) {
				$sql .= " AND c.fk_categorie = ".((int) $category)." AND c.fk_soc = t.rowid";
			} elseif (!empty($mode) && $mode == 4) {
				$sql .= " AND cc.fk_categorie = ".((int) $category)." AND cc.fk_soc = t.rowid";
			} else {
				$sql .= " AND ((c.fk_categorie = ".((int) $category)." AND c.fk_soc = t.rowid) OR (cc.fk_categorie = ".((int) $category)." AND cc.fk_soc = t.rowid))";
			}
		}

		if ((!DolibarrApiAccess::$user->rights->societe->client->voir && !$socids) || $search_sale > 0) {
			$sql .= " AND t.rowid = sc.fk_soc";
		}
		//if ($email != NULL) $sql.= " AND s.email = \"".$email."\"";
		if ($socids) {
			$sql .= " AND t.rowid IN (".$this->db->sanitize($socids).")";
		}
		if ($search_sale > 0) {
			$sql .= " AND t.rowid = sc.fk_soc"; // Join for the needed table to filter by sale
		}
		// Insert sale filter
		if ($search_sale > 0) {
			$sql .= " AND sc.fk_user = ".((int) $search_sale);
		}
		// Add sql filters
		if ($sqlfilters) {
			$errormessage = '';
			if (!DolibarrApi::_checkFilters($sqlfilters, $errormessage)) {
				throw new RestException(503, 'Error when validating parameter sqlfilters -> '.$errormessage);
			}
			$regexstring = '\(([^:\'\(\)]+:[^:\'\(\)]+:[^\(\)]+)\)';
			$sql .= " AND (".preg_replace_callback('/'.$regexstring.'/', 'DolibarrApi::_forge_criteria_callback', $sqlfilters).")";
		}

		$sql .= $this->db->order($sortfield, $sortorder);

		if ($limit) {
			if ($page < 0) {
				$page = 0;
			}
			$offset = $limit * $page;

			$sql .= $this->db->plimit($limit + 1, $offset);
		}

		$result = $this->db->query($sql);
		if ($result) {
			$num = $this->db->num_rows($result);
			$min = min($num, ($limit <= 0 ? $num : $limit));
			$i = 0;
			while ($i < $min) {
				$obj = $this->db->fetch_object($result);
				$soc_static = new Societe($this->db);
				if ($soc_static->fetch($obj->rowid)) {
					if (isModEnabled('mailing')) {
						$soc_static->getNoEmail();
					}
					$obj_ret[] = $this->_cleanObjectDatas($soc_static);
				}
				$i++;
			}
		} else {
			throw new RestException(503, 'Error when retrieve thirdparties : '.$this->db->lasterror());
		}
		if (!count($obj_ret)) {
			throw new RestException(404, 'Thirdparties not found');
		}
		return $obj_ret;
	}

	/**
	 * Create thirdparty object
	 *
	 * @param array $request_data   Request datas
	 * @return int  ID of thirdparty
	 */
	public function post($request_data = null)
	{
		if (!DolibarrApiAccess::$user->rights->societe->creer) {
			throw new RestException(401);
		}
		// Check mandatory fields
		$result = $this->_validate($request_data);

		foreach ($request_data as $field => $value) {
			$this->company->$field = $value;
		}
		if ($this->company->create(DolibarrApiAccess::$user) < 0) {
			throw new RestException(500, 'Error creating thirdparty', array_merge(array($this->company->error), $this->company->errors));
		}
		if (isModEnabled('mailing') && !empty($this->company->email) && isset($this->company->no_email)) {
			$this->company->setNoEmail($this->company->no_email);
		}

		return $this->company->id;
	}

	/**
	 * Update thirdparty
	 *
	 * @param int   $id             Id of thirdparty to update
	 * @param array $request_data   Datas
	 * @return array|mixed|boolean
	 */
	public function put($id, $request_data = null)
	{
		if (!DolibarrApiAccess::$user->rights->societe->creer) {
			throw new RestException(401);
		}

		$result = $this->company->fetch($id);
		if (!$result) {
			throw new RestException(404, 'Thirdparty not found');
		}

		if (!DolibarrApi::_checkAccessToResource('societe', $this->company->id)) {
			throw new RestException(401, 'Access not allowed for login '.DolibarrApiAccess::$user->login);
		}

		foreach ($request_data as $field => $value) {
			if ($field == 'id') {
				continue;
			}
			$this->company->$field = $value;
		}

		if (isModEnabled('mailing') && !empty($this->company->email) && isset($this->company->no_email)) {
			$this->company->setNoEmail($this->company->no_email);
		}

		if ($this->company->update($id, DolibarrApiAccess::$user, 1, '', '', 'update', 1)) {
			return $this->get($id);
		}

		return false;
	}

	/**
	 * Merge a thirdparty into another one.
	 *
	 * Merge content (properties, notes) and objects (like invoices, events, orders, proposals, ...) of a thirdparty into a target thirdparty,
	 * then delete the merged thirdparty.
	 * If a property has a defined value both in thirdparty to delete and thirdparty to keep, the value into the thirdparty to
	 * delete will be ignored, the value of target thirdparty will remain, except for notes (content is concatenated).
	 *
	 * @param int   $id             ID of thirdparty to keep (the target thirdparty)
	 * @param int   $idtodelete     ID of thirdparty to remove (the thirdparty to delete), once data has been merged into the target thirdparty.
	 * @return int
	 *
	 * @url PUT {id}/merge/{idtodelete}
	 */
	public function merge($id, $idtodelete)
	{
		global $hookmanager;

		$error = 0;

		if ($id == $idtodelete) {
			throw new RestException(400, 'Try to merge a thirdparty into itself');
		}

		if (!DolibarrApiAccess::$user->rights->societe->creer) {
			throw new RestException(401);
		}

		$result = $this->company->fetch($id); // include the fetch of extra fields
		if (!$result) {
			throw new RestException(404, 'Thirdparty not found');
		}

		if (!DolibarrApi::_checkAccessToResource('societe', $this->company->id)) {
			throw new RestException(401, 'Access not allowed for login '.DolibarrApiAccess::$user->login);
		}

		$this->companytoremove = new Societe($this->db);

		$result = $this->companytoremove->fetch($idtodelete); // include the fetch of extra fields
		if (!$result) {
			throw new RestException(404, 'Thirdparty not found');
		}

		if (!DolibarrApi::_checkAccessToResource('societe', $this->companytoremove->id)) {
			throw new RestException(401, 'Access not allowed for login '.DolibarrApiAccess::$user->login);
		}

		$soc_origin = $this->companytoremove;
		$object = $this->company;
		$user = DolibarrApiAccess::$user;


		// Call same code than into action 'confirm_merge'


		$this->db->begin();

		// Recopy some data
		$object->client = $object->client | $soc_origin->client;
		$object->fournisseur = $object->fournisseur | $soc_origin->fournisseur;
		$listofproperties = array(
			'address', 'zip', 'town', 'state_id', 'country_id', 'phone', 'phone_pro', 'fax', 'email', 'skype', 'url', 'barcode',
			'idprof1', 'idprof2', 'idprof3', 'idprof4', 'idprof5', 'idprof6',
			'tva_intra', 'effectif_id', 'forme_juridique', 'remise_percent', 'remise_supplier_percent', 'mode_reglement_supplier_id', 'cond_reglement_supplier_id', 'name_bis',
			'stcomm_id', 'outstanding_limit', 'price_level', 'parent', 'default_lang', 'ref', 'ref_ext', 'import_key', 'fk_incoterms', 'fk_multicurrency',
			'code_client', 'code_fournisseur', 'code_compta', 'code_compta_fournisseur',
			'model_pdf', 'fk_projet'
		);
		foreach ($listofproperties as $property) {
			if (empty($object->$property)) {
				$object->$property = $soc_origin->$property;
			}
		}

		// Concat some data
		$listofproperties = array(
			'note_public', 'note_private'
		);
		foreach ($listofproperties as $property) {
			$object->$property = dol_concatdesc($object->$property, $soc_origin->$property);
		}

		// Merge extrafields
		if (is_array($soc_origin->array_options)) {
			foreach ($soc_origin->array_options as $key => $val) {
				if (empty($object->array_options[$key])) {
					$object->array_options[$key] = $val;
				}
			}
		}

		// Merge categories
		$static_cat = new Categorie($this->db);
		$custcats = $static_cat->containing($soc_origin->id, 'customer', 'id');
		$object->setCategories($custcats, 'customer');
		$suppcats = $static_cat->containing($soc_origin->id, 'supplier', 'id');
		$object->setCategories($suppcats, 'supplier');

		// If thirdparty has a new code that is same than origin, we clean origin code to avoid duplicate key from database unique keys.
		if ($soc_origin->code_client == $object->code_client
			|| $soc_origin->code_fournisseur == $object->code_fournisseur
			|| $soc_origin->barcode == $object->barcode) {
			dol_syslog("We clean customer and supplier code so we will be able to make the update of target");
			$soc_origin->code_client = '';
			$soc_origin->code_fournisseur = '';
			$soc_origin->barcode = '';
			$soc_origin->update($soc_origin->id, $user, 0, 1, 1, 'merge');
		}

		// Update
		$result = $object->update($object->id, $user, 0, 1, 1, 'merge');
		if ($result < 0) {
			$error++;
		}

		// Move links
		if (!$error) {
			// This list is also into the societe/card.php file
			// TODO Mutualise the list into object societe.class.php
			$objects = array(
				'Adherent' => '/adherents/class/adherent.class.php',
				'Don' => '/don/class/don.class.php',
				'Societe' => '/societe/class/societe.class.php',
				//'Categorie' => '/categories/class/categorie.class.php',
				'ActionComm' => '/comm/action/class/actioncomm.class.php',
				'Propal' => '/comm/propal/class/propal.class.php',
				'Commande' => '/commande/class/commande.class.php',
				'Facture' => '/compta/facture/class/facture.class.php',
				'FactureRec' => '/compta/facture/class/facture-rec.class.php',
				'LignePrelevement' => '/compta/prelevement/class/ligneprelevement.class.php',
				'Mo' => '/mrp/class/mo.class.php',
				'Contact' => '/contact/class/contact.class.php',
				'Contrat' => '/contrat/class/contrat.class.php',
				'Expedition' => '/expedition/class/expedition.class.php',
				'Fichinter' => '/fichinter/class/fichinter.class.php',
				'CommandeFournisseur' => '/fourn/class/fournisseur.commande.class.php',
				'FactureFournisseur' => '/fourn/class/fournisseur.facture.class.php',
				'SupplierProposal' => '/supplier_proposal/class/supplier_proposal.class.php',
				'ProductFournisseur' => '/fourn/class/fournisseur.product.class.php',
				'Delivery' => '/delivery/class/delivery.class.php',
				'Product' => '/product/class/product.class.php',
				'Project' => '/projet/class/project.class.php',
				'Ticket' => '/ticket/class/ticket.class.php',
				'User' => '/user/class/user.class.php',
				'Account' => '/compta/bank/class/account.class.php',
				'ConferenceOrBoothAttendee' => '/eventorganization/class/conferenceorboothattendee.class.php'
			);

			//First, all core objects must update their tables
			foreach ($objects as $object_name => $object_file) {
				require_once DOL_DOCUMENT_ROOT.$object_file;

				if (!$error && !$object_name::replaceThirdparty($this->db, $soc_origin->id, $object->id)) {
					$error++;
					//setEventMessages($this->db->lasterror(), null, 'errors');
				}
			}
		}

		// External modules should update their ones too
		if (!$error) {
			$reshook = $hookmanager->executeHooks('replaceThirdparty', array(
				'soc_origin' => $soc_origin->id,
				'soc_dest' => $object->id
			), $soc_dest, $action);

			if ($reshook < 0) {
				//setEventMessages($hookmanager->error, $hookmanager->errors, 'errors');
				$error++;
			}
		}


		if (!$error) {
			$object->context = array('merge'=>1, 'mergefromid'=>$soc_origin->id);

			// Call trigger
			$result = $object->call_trigger('COMPANY_MODIFY', $user);
			if ($result < 0) {
				//setEventMessages($object->error, $object->errors, 'errors');
				$error++;
			}
			// End call triggers
		}

		if (!$error) {
			//We finally remove the old thirdparty
			if ($soc_origin->delete($soc_origin->id, $user) < 1) {
				$error++;
			}
		}

		// End of merge

		if ($error) {
			$this->db->rollback();

			throw new RestException(500, 'Error failed to merged thirdparty '.$this->companytoremove->id.' into '.$id.'. Enable and read log file for more information.');
		} else {
			$this->db->commit();
		}

		return $this->get($id);
	}

	/**
	 * Delete thirdparty
	 *
<<<<<<< HEAD
	 * @param int $id   Thirdparty ID
	 * @return array
=======
	 * @param 	int 	$id   Thirdparty ID
	 * @return 	array
>>>>>>> e67eac97
	 */
	public function delete($id)
	{
		if (!DolibarrApiAccess::$user->hasRight('societe', 'supprimer')) {
			throw new RestException(401);
		}
		$result = $this->company->fetch($id);
		if (!$result) {
			throw new RestException(404, 'Thirdparty not found');
		}
		if (!DolibarrApi::_checkAccessToResource('societe', $this->company->id)) {
			throw new RestException(401, 'Access not allowed for login '.DolibarrApiAccess::$user->login);
		}
		$this->company->oldcopy = clone $this->company;

		$res = $this->company->delete($id);
		if ($res < 0) {
			throw new RestException(500, "Can't delete, error occurs");
		} elseif ($res == 0) {
			throw new RestException(409, "Can't delete, that product is probably used");
		}

		return array(
			'success' => array(
				'code' => 200,
				'message' => 'Object deleted'
			)
		);
	}

	/**
	 * Set new price level for the given thirdparty
	 *
	 * @param	int		$id				ID of thirdparty
	 * @param	int		$priceLevel		Price level to apply to thirdparty
	 * @return	object					Thirdparty data without useless information
	 *
	 * @url PUT {id}/setpricelevel
	 *
	 * @throws RestException 400 Price level out of bounds
	 * @throws RestException 401 Access not allowed for your login
	 * @throws RestException 404 Thirdparty not found
	 * @throws RestException 500 Error fetching/setting price level
	 * @throws RestException 501 Request needs modules "Thirdparties" and "Products" and setting Multiprices activated
	 */
	public function setThirdpartyPriceLevel($id, $priceLevel)
	{
		global $conf;

		if (!isModEnabled('societe')) {
			throw new RestException(501, 'Module "Thirdparties" needed for this request');
		}

		if (empty($conf->product->enabled)) {
			throw new RestException(501, 'Module "Products" needed for this request');
		}

		if (empty($conf->global->PRODUIT_MULTIPRICES)) {
			throw new RestException(501, 'Multiprices features activation needed for this request');
		}

		if ($priceLevel < 1 || $priceLevel > $conf->global->PRODUIT_MULTIPRICES_LIMIT) {
			throw new RestException(400, 'Price level must be between 1 and '.$conf->global->PRODUIT_MULTIPRICES_LIMIT);
		}

		if (empty(DolibarrApiAccess::$user->rights->societe->creer)) {
			throw new RestException(401, 'Access to thirdparty '.$id.' not allowed for login '.DolibarrApiAccess::$user->login);
		}

		$result = $this->company->fetch($id);
		if ($result < 0) {
			throw new RestException(404, 'Thirdparty '.$id.' not found');
		}

		if (empty($result)) {
			throw new RestException(500, 'Error fetching thirdparty '.$id, array_merge(array($this->company->error), $this->company->errors));
		}

		if (empty(DolibarrApi::_checkAccessToResource('societe', $this->company->id))) {
			throw new RestException(401, 'Access to thirdparty '.$id.' not allowed for login '.DolibarrApiAccess::$user->login);
		}

		$result = $this->company->setPriceLevel($priceLevel, DolibarrApiAccess::$user);
		if ($result <= 0) {
			throw new RestException(500, 'Error setting new price level for thirdparty '.$id, array($this->company->db->lasterror()));
		}

		return $this->_cleanObjectDatas($this->company);
	}

	/**
	 * Get customer categories for a thirdparty
	 *
	 * @param int		$id         ID of thirdparty
	 * @param string	$sortfield	Sort field
	 * @param string	$sortorder	Sort order
	 * @param int		$limit		Limit for list
	 * @param int		$page		Page number
	 *
	 * @return mixed
	 *
	 * @url GET {id}/categories
	 */
	public function getCategories($id, $sortfield = "s.rowid", $sortorder = 'ASC', $limit = 0, $page = 0)
	{
		if (!DolibarrApiAccess::$user->rights->categorie->lire) {
			throw new RestException(401);
		}

		$result = $this->company->fetch($id);
		if (!$result) {
			throw new RestException(404, 'Thirdparty not found');
		}

		$categories = new Categorie($this->db);

		$result = $categories->getListForItem($id, 'customer', $sortfield, $sortorder, $limit, $page);

		if (is_numeric($result) && $result < 0) {
			throw new RestException(503, 'Error when retrieve category list : '.$categories->error);
		}

		if (is_numeric($result) && $result == 0) {	// To fix a return of 0 instead of empty array of method getListForItem
			return array();
		}

		return $result;
	}

	/**
	 * Add a customer category to a thirdparty
	 *
	 * @param int		$id				Id of thirdparty
	 * @param int       $category_id	Id of category
	 *
	 * @return mixed
	 *
	 * @url POST {id}/categories/{category_id}
	 */
	public function addCategory($id, $category_id)
	{
		if (!DolibarrApiAccess::$user->rights->societe->creer) {
			throw new RestException(401);
		}

		$result = $this->company->fetch($id);
		if (!$result) {
			throw new RestException(404, 'Thirdparty not found');
		}
		$category = new Categorie($this->db);
		$result = $category->fetch($category_id);
		if (!$result) {
			throw new RestException(404, 'category not found');
		}

		if (!DolibarrApi::_checkAccessToResource('societe', $this->company->id)) {
			throw new RestException(401, 'Access not allowed for login '.DolibarrApiAccess::$user->login);
		}
		if (!DolibarrApi::_checkAccessToResource('category', $category->id)) {
			throw new RestException(401, 'Access not allowed for login '.DolibarrApiAccess::$user->login);
		}

		$category->add_type($this->company, 'customer');

		return $this->_cleanObjectDatas($this->company);
	}

	/**
	 * Remove the link between a customer category and the thirdparty
	 *
	 * @param int		$id				Id of thirdparty
	 * @param int		$category_id	Id of category
	 *
	 * @return mixed
	 *
	 * @url DELETE {id}/categories/{category_id}
	 */
	public function deleteCategory($id, $category_id)
	{
		if (!DolibarrApiAccess::$user->rights->societe->creer) {
			throw new RestException(401);
		}

		$result = $this->company->fetch($id);
		if (!$result) {
			throw new RestException(404, 'Thirdparty not found');
		}
		$category = new Categorie($this->db);
		$result = $category->fetch($category_id);
		if (!$result) {
			throw new RestException(404, 'category not found');
		}

		if (!DolibarrApi::_checkAccessToResource('societe', $this->company->id)) {
			throw new RestException(401, 'Access not allowed for login '.DolibarrApiAccess::$user->login);
		}
		if (!DolibarrApi::_checkAccessToResource('category', $category->id)) {
			throw new RestException(401, 'Access not allowed for login '.DolibarrApiAccess::$user->login);
		}

		$category->del_type($this->company, 'customer');

		return $this->_cleanObjectDatas($this->company);
	}

	/**
	 * Get supplier categories for a thirdparty
	 *
	 * @param int		$id         ID of thirdparty
	 * @param string	$sortfield	Sort field
	 * @param string	$sortorder	Sort order
	 * @param int		$limit		Limit for list
	 * @param int		$page		Page number
	 *
	 * @return mixed
	 *
	 * @url GET {id}/supplier_categories
	 */
	public function getSupplierCategories($id, $sortfield = "s.rowid", $sortorder = 'ASC', $limit = 0, $page = 0)
	{
		if (!DolibarrApiAccess::$user->rights->categorie->lire) {
			throw new RestException(401);
		}

		$result = $this->company->fetch($id);
		if (!$result) {
			throw new RestException(404, 'Thirdparty not found');
		}

		$categories = new Categorie($this->db);

		$result = $categories->getListForItem($id, 'supplier', $sortfield, $sortorder, $limit, $page);

		if (is_numeric($result) && $result < 0) {
			throw new RestException(503, 'Error when retrieve category list : '.$categories->error);
		}

		if (is_numeric($result) && $result == 0) {	// To fix a return of 0 instead of empty array of method getListForItem
			return array();
		}

		return $result;
	}

	/**
	 * Add a supplier category to a thirdparty
	 *
	 * @param int		$id				Id of thirdparty
	 * @param int       $category_id	Id of category
	 *
	 * @return mixed
	 *
	 * @url POST {id}/supplier_categories/{category_id}
	 */
	public function addSupplierCategory($id, $category_id)
	{
		if (!DolibarrApiAccess::$user->rights->societe->creer) {
			throw new RestException(401);
		}

		$result = $this->company->fetch($id);
		if (!$result) {
			throw new RestException(404, 'Thirdparty not found');
		}
		$category = new Categorie($this->db);
		$result = $category->fetch($category_id);
		if (!$result) {
			throw new RestException(404, 'category not found');
		}

		if (!DolibarrApi::_checkAccessToResource('societe', $this->company->id)) {
			throw new RestException(401, 'Access not allowed for login '.DolibarrApiAccess::$user->login);
		}
		if (!DolibarrApi::_checkAccessToResource('category', $category->id)) {
			throw new RestException(401, 'Access not allowed for login '.DolibarrApiAccess::$user->login);
		}

		$category->add_type($this->company, 'supplier');

		return $this->_cleanObjectDatas($this->company);
	}

	/**
	 * Remove the link between a category and the thirdparty
	 *
	 * @param int		$id				Id of thirdparty
	 * @param int		$category_id	Id of category
	 *
	 * @return mixed
	 *
	 * @url DELETE {id}/supplier_categories/{category_id}
	 */
	public function deleteSupplierCategory($id, $category_id)
	{
		if (!DolibarrApiAccess::$user->rights->societe->creer) {
			throw new RestException(401);
		}

		$result = $this->company->fetch($id);
		if (!$result) {
			throw new RestException(404, 'Thirdparty not found');
		}
		$category = new Categorie($this->db);
		$result = $category->fetch($category_id);
		if (!$result) {
			throw new RestException(404, 'category not found');
		}

		if (!DolibarrApi::_checkAccessToResource('societe', $this->company->id)) {
			throw new RestException(401, 'Access not allowed for login '.DolibarrApiAccess::$user->login);
		}
		if (!DolibarrApi::_checkAccessToResource('category', $category->id)) {
			throw new RestException(401, 'Access not allowed for login '.DolibarrApiAccess::$user->login);
		}

		$category->del_type($this->company, 'supplier');

		return $this->_cleanObjectDatas($this->company);
	}


	/**
	 * Get outstanding proposals of thirdparty
	 *
	 * @param 	int 	$id			ID of the thirdparty
	 * @param 	string 	$mode		'customer' or 'supplier'
	 *
	 * @url     GET {id}/outstandingproposals
	 *
	 * @return array  				List of outstandings proposals of thirdparty
	 *
	 * @throws RestException 400
	 * @throws RestException 401
	 * @throws RestException 404
	 */
	public function getOutStandingProposals($id, $mode = 'customer')
	{
		if (!DolibarrApiAccess::$user->hasRight('societe', 'lire')) {
			throw new RestException(401);
		}

		if (empty($id)) {
			throw new RestException(400, 'Thirdparty ID is mandatory');
		}

		if (!DolibarrApi::_checkAccessToResource('societe', $id)) {
			throw new RestException(401, 'Access not allowed for login '.DolibarrApiAccess::$user->login);
		}

		$result = $this->company->fetch($id);
		if (!$result) {
			throw new RestException(404, 'Thirdparty not found');
		}

		$result = $this->company->getOutstandingProposals($mode);

		unset($result['total_ht']);
		unset($result['total_ttc']);

		return $result;
	}


	/**
	 * Get outstanding orders of thirdparty
	 *
	 * @param 	int 	$id			ID of the thirdparty
	 * @param 	string 	$mode		'customer' or 'supplier'
	 *
	 * @url     GET {id}/outstandingorders
	 *
	 * @return array  				List of outstandings orders of thirdparty
	 *
	 * @throws RestException 400
	 * @throws RestException 401
	 * @throws RestException 404
	 */
	public function getOutStandingOrder($id, $mode = 'customer')
	{
		if (!DolibarrApiAccess::$user->hasRight('societe', 'lire')) {
			throw new RestException(401);
		}

		if (empty($id)) {
			throw new RestException(400, 'Thirdparty ID is mandatory');
		}

		if (!DolibarrApi::_checkAccessToResource('societe', $id)) {
			throw new RestException(401, 'Access not allowed for login '.DolibarrApiAccess::$user->login);
		}

		$result = $this->company->fetch($id);
		if (!$result) {
			throw new RestException(404, 'Thirdparty not found');
		}

		$result = $this->company->getOutstandingOrders($mode);

		unset($result['total_ht']);
		unset($result['total_ttc']);

		return $result;
	}

	/**
	 * Get outstanding invoices of thirdparty
	 *
	 * @param 	int 	$id			ID of the thirdparty
	 * @param 	string 	$mode		'customer' or 'supplier'
	 *
	 * @url     GET {id}/outstandinginvoices
	 *
	 * @return array  				List of outstandings invoices of thirdparty
	 *
	 * @throws RestException 400
	 * @throws RestException 401
	 * @throws RestException 404
	 */
	public function getOutStandingInvoices($id, $mode = 'customer')
	{
		if (!DolibarrApiAccess::$user->hasRight('societe', 'lire')) {
			throw new RestException(401);
		}

		if (empty($id)) {
			throw new RestException(400, 'Thirdparty ID is mandatory');
		}

		if (!DolibarrApi::_checkAccessToResource('societe', $id)) {
			throw new RestException(401, 'Access not allowed for login '.DolibarrApiAccess::$user->login);
		}

		$result = $this->company->fetch($id);
		if (!$result) {
			throw new RestException(404, 'Thirdparty not found');
		}

		$result = $this->company->getOutstandingBills($mode);

		unset($result['total_ht']);
		unset($result['total_ttc']);

		return $result;
	}

	/**
	 * Get representatives of thirdparty
	 *
	 * @param 	int 	$id			ID of the thirdparty
	 * @param 	string 	$mode		0=Array with properties, 1=Array of id.
	 *
	 * @url     GET {id}/representatives
	 *
	 * @return array  				List of representatives of thirdparty
	 *
	 * @throws RestException 400
	 * @throws RestException 401
	 * @throws RestException 404
	 */
	public function getSalesRepresentatives($id, $mode = 0)
	{
		if (!DolibarrApiAccess::$user->hasRight('societe', 'lire')) {
			throw new RestException(401);
		}

		if (empty($id)) {
			throw new RestException(400, 'Thirdparty ID is mandatory');
		}

		if (!DolibarrApi::_checkAccessToResource('societe', $id)) {
			throw new RestException(401, 'Access not allowed for login '.DolibarrApiAccess::$user->login);
		}

		$result = $this->company->fetch($id);
		if (!$result) {
			throw new RestException(404, 'Thirdparty not found');
		}

		$result = $this->company->getSalesRepresentatives(DolibarrApiAccess::$user, $mode);

		return $result;
	}

	/**
	 * Get fixed amount discount of a thirdparty (all sources: deposit, credit note, commercial offers...)
	 *
	 * @param 	int 	$id             ID of the thirdparty
	 * @param 	string 	$filter    	Filter exceptional discount. "none" will return every discount, "available" returns unapplied discounts, "used" returns applied discounts   {@choice none,available,used}
	 * @param   string  $sortfield  	Sort field
	 * @param   string  $sortorder  	Sort order
	 *
	 * @url     GET {id}/fixedamountdiscounts
	 *
	 * @return array  List of fixed discount of thirdparty
	 *
	 * @throws RestException 400
	 * @throws RestException 401
	 * @throws RestException 404
	 * @throws RestException 503
	 */
	public function getFixedAmountDiscounts($id, $filter = "none", $sortfield = "f.type", $sortorder = 'ASC')
	{
		$obj_ret = array();

		if (!DolibarrApiAccess::$user->hasRight('societe', 'lire')) {
			throw new RestException(401);
		}

		if (empty($id)) {
			throw new RestException(400, 'Thirdparty ID is mandatory');
		}

		if (!DolibarrApi::_checkAccessToResource('societe', $id)) {
			throw new RestException(401, 'Access not allowed for login '.DolibarrApiAccess::$user->login);
		}

		$result = $this->company->fetch($id);
		if (!$result) {
			throw new RestException(404, 'Thirdparty not found');
		}


		$sql = "SELECT f.ref, f.type as factype, re.fk_facture_source, re.rowid, re.amount_ht, re.amount_tva, re.amount_ttc, re.description, re.fk_facture, re.fk_facture_line";
		$sql .= " FROM ".MAIN_DB_PREFIX."societe_remise_except as re, ".MAIN_DB_PREFIX."facture as f";
		$sql .= " WHERE f.rowid = re.fk_facture_source AND re.fk_soc = ".((int) $id);
		if ($filter == "available") {
			$sql .= " AND re.fk_facture IS NULL AND re.fk_facture_line IS NULL";
		}
		if ($filter == "used") {
			$sql .= " AND (re.fk_facture IS NOT NULL OR re.fk_facture_line IS NOT NULL)";
		}

		$sql .= $this->db->order($sortfield, $sortorder);

		$result = $this->db->query($sql);
		if (!$result) {
			throw new RestException(503, $this->db->lasterror());
		} else {
			$num = $this->db->num_rows($result);
			while ($obj = $this->db->fetch_object($result)) {
				$obj_ret[] = $obj;
			}
		}

		return $obj_ret;
	}



	/**
	 * Return list of invoices qualified to be replaced by another invoice.
	 *
	 * @param int   $id             Id of thirdparty
	 *
	 * @url     GET {id}/getinvoicesqualifiedforreplacement
	 *
	 * @return array
	 * @throws RestException 400
	 * @throws RestException 401
	 * @throws RestException 404
	 * @throws RestException 405
	 */
	public function getInvoicesQualifiedForReplacement($id)
	{
		if (!DolibarrApiAccess::$user->rights->facture->lire) {
			throw new RestException(401);
		}
		if (empty($id)) {
			throw new RestException(400, 'Thirdparty ID is mandatory');
		}

		if (!DolibarrApi::_checkAccessToResource('societe', $id)) {
			throw new RestException(401, 'Access not allowed for login '.DolibarrApiAccess::$user->login);
		}

		/*$result = $this->thirdparty->fetch($id);
		 if( ! $result ) {
		 throw new RestException(404, 'Thirdparty not found');
		 }*/

		$invoice = new Facture($this->db);
		$result = $invoice->list_replacable_invoices($id);
		if ($result < 0) {
			throw new RestException(405, $invoice->error);
		}

		return $result;
	}

	/**
	 * Return list of invoices qualified to be corrected by a credit note.
	 * Invoices matching the following rules are returned
	 * (validated + payment on process) or classified (paid completely or paid partialy) + not already replaced + not already a credit note
	 *
	 * @param int   $id             Id of thirdparty
	 *
	 * @url     GET {id}/getinvoicesqualifiedforcreditnote
	 *
	 * @return array
	 *
	 * @throws RestException 400
	 * @throws RestException 401
	 * @throws RestException 404
	 * @throws RestException 405
	 */
	public function getInvoicesQualifiedForCreditNote($id)
	{
		if (!DolibarrApiAccess::$user->rights->facture->lire) {
			throw new RestException(401);
		}
		if (empty($id)) {
			throw new RestException(400, 'Thirdparty ID is mandatory');
		}

		if (!DolibarrApi::_checkAccessToResource('societe', $id)) {
			throw new RestException(401, 'Access not allowed for login '.DolibarrApiAccess::$user->login);
		}

		/*$result = $this->thirdparty->fetch($id);
		 if( ! $result ) {
		 throw new RestException(404, 'Thirdparty not found');
		 }*/

		$invoice = new Facture($this->db);
		$result = $invoice->list_qualified_avoir_invoices($id);
		if ($result < 0) {
			throw new RestException(405, $invoice->error);
		}

		return $result;
	}

	/**
	 * Get CompanyBankAccount objects for thirdparty
	 *
	 * @param int $id ID of thirdparty
	 *
	 * @return array
	 *
	 * @url GET {id}/bankaccounts
	 */
	public function getCompanyBankAccount($id)
	{
		if (!DolibarrApiAccess::$user->rights->societe->lire) {
			throw new RestException(401);
		}
		if (empty($id)) {
			throw new RestException(400, 'Thirdparty ID is mandatory');
		}

		if (!DolibarrApi::_checkAccessToResource('societe', $id)) {
			throw new RestException(401, 'Access not allowed for login '.DolibarrApiAccess::$user->login);
		}

		/**
		 * We select all the records that match the socid
		 */

		$sql = "SELECT rowid, fk_soc, bank, number, code_banque, code_guichet, cle_rib, bic, iban_prefix as iban, domiciliation, proprio,";
		$sql .= " owner_address, default_rib, label, datec, tms as datem, rum, frstrecur";
		$sql .= " FROM ".MAIN_DB_PREFIX."societe_rib";
		if ($id) {
			$sql .= " WHERE fk_soc  = ".((int) $id);
		}

		$result = $this->db->query($sql);

		if ($this->db->num_rows($result) == 0) {
			throw new RestException(404, 'Account not found');
		}

		$i = 0;

		$accounts = array();

		if ($result) {
			$num = $this->db->num_rows($result);
			while ($i < $num) {
				$obj = $this->db->fetch_object($result);
				$account = new CompanyBankAccount($this->db);
				if ($account->fetch($obj->rowid)) {
					$accounts[] = $account;
				}
				$i++;
			}
		} else {
			throw new RestException(404, 'Account not found');
		}


		$fields = array('socid', 'default_rib', 'frstrecur', '1000110000001', 'datec', 'datem', 'label', 'bank', 'bic', 'iban', 'id', 'rum');

		$returnAccounts = array();

		foreach ($accounts as $account) {
			$object = array();
			foreach ($account as $key => $value) {
				if (in_array($key, $fields)) {
					$object[$key] = $value;
				}
			}
			$returnAccounts[] = $object;
		}

		return $returnAccounts;
	}

	/**
	 * Create CompanyBankAccount object for thirdparty
	 * @param int  $id ID of thirdparty
	 * @param array $request_data Request data
	 *
	 * @return array|mixed  BankAccount of thirdparty
	 *
	 * @url POST {id}/bankaccounts
	 */
	public function createCompanyBankAccount($id, $request_data = null)
	{
		if (!DolibarrApiAccess::$user->rights->societe->creer) {
			throw new RestException(401);
		}
		if ($this->company->fetch($id) <= 0) {
			throw new RestException(404, 'Error creating Company Bank account, Company doesn\'t exists');
		}
		$account = new CompanyBankAccount($this->db);

		$account->socid = $id;

		foreach ($request_data as $field => $value) {
			$account->$field = $value;
		}

		if ($account->create(DolibarrApiAccess::$user) < 0) {
			throw new RestException(500, 'Error creating Company Bank account');
		}

		if (empty($account->rum)) {
			require_once DOL_DOCUMENT_ROOT.'/compta/prelevement/class/bonprelevement.class.php';
			$prelevement = new BonPrelevement($this->db);
			$account->rum = $prelevement->buildRumNumber($this->company->code_client, $account->datec, $account->id);
			$account->date_rum = dol_now();
		}

		if ($account->update(DolibarrApiAccess::$user) < 0) {
			throw new RestException(500, 'Error updating values');
		}

		return $this->_cleanObjectDatas($account);
	}

	/**
	 * Update CompanyBankAccount object for thirdparty
	 *
	 * @param int $id ID of thirdparty
	 * @param int  $bankaccount_id ID of CompanyBankAccount
	 * @param array $request_data Request data
	 *
	 * @return array|mixed  BankAccount of thirdparty
	 *
	 * @url PUT {id}/bankaccounts/{bankaccount_id}
	 */
	public function updateCompanyBankAccount($id, $bankaccount_id, $request_data = null)
	{
		if (!DolibarrApiAccess::$user->rights->societe->creer) {
			throw new RestException(401);
		}
		if ($this->company->fetch($id) <= 0) {
			throw new RestException(404, 'Error creating Company Bank account, Company doesn\'t exists');
		}
		$account = new CompanyBankAccount($this->db);

		$account->fetch($bankaccount_id, $id, -1, '');

		if ($account->socid != $id) {
			throw new RestException(401);
		}


		foreach ($request_data as $field => $value) {
			$account->$field = $value;
		}

		if (empty($account->rum)) {
			require_once DOL_DOCUMENT_ROOT.'/compta/prelevement/class/bonprelevement.class.php';
			$prelevement = new BonPrelevement($this->db);
			$account->rum = $prelevement->buildRumNumber($this->company->code_client, $account->datec, $account->id);
			$account->date_rum = dol_now();
		}

		if ($account->update(DolibarrApiAccess::$user) < 0) {
			throw new RestException(500, 'Error updating values');
		}

		return $this->_cleanObjectDatas($account);
	}

	/**
	 * Delete a bank account attached to a thirdparty
	 *
	 * @param int $id ID of thirdparty
	 * @param int $bankaccount_id ID of CompanyBankAccount
	 *
	 * @return int -1 if error 1 if correct deletion
	 *
	 * @url DELETE {id}/bankaccounts/{bankaccount_id}
	 */
	public function deleteCompanyBankAccount($id, $bankaccount_id)
	{
		if (!DolibarrApiAccess::$user->rights->societe->creer) {
			throw new RestException(401);
		}

		$account = new CompanyBankAccount($this->db);

		$account->fetch($bankaccount_id);

		if (!$account->socid == $id) {
			throw new RestException(401);
		}

		return $account->delete(DolibarrApiAccess::$user);
	}

	/**
	 * Generate a Document from a bank account record (like SEPA mandate)
	 *
<<<<<<< HEAD
	 * @param int 		$id 			Thirdparty id
	 * @param int 		$companybankid 	Companybank id
	 * @param string 	$model 			Model of document to generate
	 * @return array
=======
	 * @param 	int 		$id 			Thirdparty id
	 * @param 	int 		$companybankid 	Companybank id
	 * @param 	string 		$model 			Model of document to generate
	 * @return 	array
>>>>>>> e67eac97
	 *
	 * @url GET {id}/generateBankAccountDocument/{companybankid}/{model}
	 */
	public function generateBankAccountDocument($id, $companybankid = null, $model = 'sepamandate')
	{
		global $conf, $langs;

		$langs->loadLangs(array("main", "dict", "commercial", "products", "companies", "banks", "bills", "withdrawals"));

		if ($this->company->fetch($id) <= 0) {
			throw new RestException(404, 'Thirdparty not found');
		}

		if (!DolibarrApiAccess::$user->rights->societe->creer) {
			throw new RestException(401);
		}

		$this->company->setDocModel(DolibarrApiAccess::$user, $model);

		$this->company->fk_bank = $this->company->fk_account;
		$this->company->fk_account = $this->company->fk_account;

		$outputlangs = $langs;
		$newlang = '';

		//if (getDolGlobalInt('MAIN_MULTILANGS') && empty($newlang) && GETPOST('lang_id', 'aZ09')) $newlang = GETPOST('lang_id', 'aZ09');
		if (getDolGlobalInt('MAIN_MULTILANGS') && empty($newlang)) {
			if (isset($this->company->thirdparty->default_lang)) {
				$newlang = $this->company->thirdparty->default_lang; // for proposal, order, invoice, ...
			} elseif (isset($this->company->default_lang)) {
				$newlang = $this->company->default_lang; // for thirdparty
			}
		}
		if (!empty($newlang)) {
			$outputlangs = new Translate("", $conf);
			$outputlangs->setDefaultLang($newlang);
		}

		$sql = "SELECT rowid";
		$sql .= " FROM ".MAIN_DB_PREFIX."societe_rib";
		if ($id) {
			$sql .= " WHERE fk_soc = ".((int) $id);
		}
		if ($companybankid) {
			$sql .= " AND rowid = ".((int) $companybankid);
		}

		$i = 0;
		$accounts = array();

		$result = $this->db->query($sql);
		if ($result) {
			if ($this->db->num_rows($result) == 0) {
				throw new RestException(404, 'Bank account not found');
			}

			$num = $this->db->num_rows($result);
			while ($i < $num) {
				$obj = $this->db->fetch_object($result);

				$account = new CompanyBankAccount($this->db);
				if ($account->fetch($obj->rowid)) {
					$accounts[] = $account;
				}
				$i++;
			}
		} else {
			throw new RestException(500, 'Sql error '.$this->db->lasterror());
		}

		$moreparams = array(
			'use_companybankid' => $accounts[0]->id,
			'force_dir_output' => $conf->societe->multidir_output[$this->company->entity].'/'.dol_sanitizeFileName($this->company->id)
		);

		$result = $this->company->generateDocument($model, $outputlangs, 0, 0, 0, $moreparams);

		if ($result > 0) {
			return array("success" => $result);
		} else {
			throw new RestException(500, 'Error generating the document '.$this->company->error);
		}
	}

	/**
	 * Get a specific gateway attached to a thirdparty (by specifying the site key)
	 *
	 * @param int $id ID of thirdparty
	 * @param string $site Site key
	 *
	 * @return array|mixed
	 * @throws RestException 401 Unauthorized: User does not have permission to read thirdparties
	 * @throws RestException 404 Not Found: Specified thirdparty ID does not belongs to an existing thirdparty
	 *
	 * @url GET {id}/gateways/
	 */
	public function getSocieteAccounts($id, $site = null)
	{
		if (!DolibarrApiAccess::$user->hasRight('societe', 'lire')) {
			throw new RestException(401);
		}

		if (!DolibarrApi::_checkAccessToResource('societe', $id)) {
			throw new RestException(401, 'Access not allowed for login '.DolibarrApiAccess::$user->login);
		}

		/**
		 * We select all the records that match the socid
		 */
		$sql = "SELECT rowid, fk_soc, key_account, site, date_creation, tms FROM ".MAIN_DB_PREFIX."societe_account";
		$sql .= " WHERE fk_soc = ".((int) $id);
		if ($site) {
			$sql .= " AND site ='".$this->db->escape($site)."'";
		}

		$result = $this->db->query($sql);

		if ($result && $this->db->num_rows($result) == 0) {
			throw new RestException(404, 'This thirdparty does not have any gateway attached or does not exist.');
		}

		$i = 0;

		$accounts = array();

		$num = $this->db->num_rows($result);
		while ($i < $num) {
			$obj = $this->db->fetch_object($result);
			$account = new SocieteAccount($this->db);

			if ($account->fetch($obj->rowid)) {
				$accounts[] = $account;
			}
			$i++;
		}

		$fields = array('id', 'fk_soc', 'key_account', 'site', 'date_creation', 'tms');

		$returnAccounts = array();

		foreach ($accounts as $account) {
			$object = array();
			foreach ($account as $key => $value) {
				if (in_array($key, $fields)) {
					$object[$key] = $value;
				}
			}
			$returnAccounts[] = $object;
		}

		return $returnAccounts;
	}

	/**
	 * Create and attach a new gateway to an existing thirdparty
	 *
	 * Possible fields for request_data (request body) are specified in <code>llx_societe_account</code> table.<br>
	 * See <a href="https://wiki.dolibarr.org/index.php/Table_llx_societe_account">Table llx_societe_account</a> wiki page for more information<br><br>
	 * <u>Example body payload :</u> <pre>{"key_account": "cus_DAVkLSs1LYyYI", "site": "stripe"}</pre>
	 *
	 * @param int $id ID of thirdparty
	 * @param array $request_data Request data
	 *
	 * @return array|mixed
	 *
	 * @throws RestException 401 Unauthorized: User does not have permission to read thirdparties
	 * @throws RestException 409 Conflict: A SocieteAccount entity (gateway) already exists for this company and site.
	 * @throws RestException 422 Unprocessable Entity: You must pass the site attribute in your request data !
	 * @throws RestException 500 Internal Server Error: Error creating SocieteAccount account
	 *
	 * @url POST {id}/gateways
	 */
	public function createSocieteAccount($id, $request_data = null)
	{
		if (!DolibarrApiAccess::$user->rights->societe->creer) {
			throw new RestException(401);
		}

		if (!isset($request_data['site'])) {
			throw new RestException(422, 'Unprocessable Entity: You must pass the site attribute in your request data !');
		}

		$sql = "SELECT rowid FROM ".MAIN_DB_PREFIX."societe_account WHERE fk_soc  = ".((int) $id)." AND site = '".$this->db->escape($request_data['site'])."'";
		$result = $this->db->query($sql);

		if ($result && $this->db->num_rows($result) == 0) {
			$account = new SocieteAccount($this->db);
			if (!isset($request_data['login'])) {
				$account->login = "";
			}
			$account->fk_soc = $id;

			foreach ($request_data as $field => $value) {
				$account->$field = $value;
			}

			if ($account->create(DolibarrApiAccess::$user) < 0) {
				throw new RestException(500, 'Error creating SocieteAccount entity. Ensure that the ID of thirdparty provided does exist!');
			}

			$this->_cleanObjectDatas($account);

			return $account;
		} else {
			throw new RestException(409, 'A SocieteAccount entity already exists for this company and site.');
		}
	}

	/**
	 * Create and attach a new (or replace an existing) specific site gateway to a thirdparty
	 *
	 * You <strong>MUST</strong> pass all values to keep (otherwise, they will be deleted) !<br>
	 * If you just need to update specific fields prefer <code>PATCH /thirdparties/{id}/gateways/{site}</code> endpoint.<br><br>
	 * When a <strong>SocieteAccount</strong> entity does not exist for the <code>id</code> and <code>site</code>
	 * supplied, a new one will be created. In that case <code>fk_soc</code> and <code>site</code> members form
	 * request body payload will be ignored and <code>id</code> and <code>site</code> query strings parameters
	 * will be used instead.
	 *
	 * @param int $id ID of thirdparty
	 * @param string $site Site key
	 * @param array $request_data Request data
	 *
	 * @return array|mixed
	 *
	 * @throws RestException 401 Unauthorized: User does not have permission to read thirdparties
	 * @throws RestException 422 Unprocessable Entity: You must pass the site attribute in your request data !
	 * @throws RestException 500 Internal Server Error: Error updating SocieteAccount entity
	 *
	 * @url PUT {id}/gateways/{site}
	 */
	public function putSocieteAccount($id, $site, $request_data = null)
	{
		if (!DolibarrApiAccess::$user->rights->societe->creer) {
			throw new RestException(401);
		}

		$sql = "SELECT rowid, fk_user_creat, date_creation FROM ".MAIN_DB_PREFIX."societe_account WHERE fk_soc = $id AND site = '".$this->db->escape($site)."'";
		$result = $this->db->query($sql);

		// We do not found an existing SocieteAccount entity for this fk_soc and site ; we then create a new one.
		if ($result && $this->db->num_rows == 0) {
			if (!isset($request_data['key_account'])) {
				throw new RestException(422, 'Unprocessable Entity: You must pass the key_account attribute in your request data !');
			}
			$account = new SocieteAccount($this->db);
			if (!isset($request_data['login'])) {
				$account->login = "";
			}

			foreach ($request_data as $field => $value) {
				$account->$field = $value;
			}

			$account->fk_soc = $id;
			$account->site = $site;

			if ($account->create(DolibarrApiAccess::$user) < 0) {
				throw new RestException(500, 'Error creating SocieteAccount entity.');
			}
			// We found an existing SocieteAccount entity, we are replacing it
		} else {
			if (isset($request_data['site']) && $request_data['site'] !== $site) {
				$sql = "SELECT rowid FROM ".MAIN_DB_PREFIX."societe_account WHERE fk_soc  = ".((int) $id)." AND site = '".$this->db->escape($request_data['site'])."' ";
				$result = $this->db->query($sql);

				if ($result && $this->db->num_rows($result) !== 0) {
					throw new RestException(409, "You are trying to update this thirdparty SocieteAccount (gateway record) from $site to ".$request_data['site']." but another SocieteAccount entity already exists with this site key.");
				}
			}

			$obj = $this->db->fetch_object($result);

			$account = new SocieteAccount($this->db);
			$account->id = $obj->rowid;
			$account->fk_soc = $id;
			$account->site = $site;
			if (!isset($request_data['login'])) {
				$account->login = "";
			}
			$account->fk_user_creat = $obj->fk_user_creat;
			$account->date_creation = $obj->date_creation;

			foreach ($request_data as $field => $value) {
				$account->$field = $value;
			}

			if ($account->update(DolibarrApiAccess::$user) < 0) {
				throw new RestException(500, 'Error updating SocieteAccount entity.');
			}
		}

		$this->_cleanObjectDatas($account);

		return $account;
	}

	/**
	 * Update specified values of a specific gateway attached to a thirdparty
	 *
	 * @param int 		$id 			Id of thirdparty
	 * @param string  	$site 			Site key
	 * @param array 	$request_data 	Request data
	 *
	 * @return array|mixed
	 *
	 * @throws RestException 401 Unauthorized: User does not have permission to read thirdparties
	 * @throws RestException 404 Not Found: Specified thirdparty ID does not belongs to an existing thirdparty
	 * @throws RestException 409 Conflict: Another SocieteAccount entity already exists for this thirdparty with this site key.
	 * @throws RestException 500 Internal Server Error: Error updating SocieteAccount entity
	 *
	 * @url PATCH {id}/gateways/{site}
	 */
	public function patchSocieteAccount($id, $site, $request_data = null)
	{
		if (!DolibarrApiAccess::$user->rights->societe->creer) {
			throw new RestException(401);
		}

		$sql = "SELECT rowid FROM ".MAIN_DB_PREFIX."societe_account WHERE fk_soc = ".((int) $id)." AND site = '".$this->db->escape($site)."'";
		$result = $this->db->query($sql);

		if ($result && $this->db->num_rows($result) == 0) {
			throw new RestException(404, "This thirdparty does not have $site gateway attached or does not exist.");
		} else {
			// If the user tries to edit the site member, we check first if
			if (isset($request_data['site']) && $request_data['site'] !== $site) {
				$sql = "SELECT rowid FROM ".MAIN_DB_PREFIX."societe_account WHERE fk_soc  = ".((int) $id)." AND site = '".$this->db->escape($request_data['site'])."' ";
				$result = $this->db->query($sql);

				if ($result && $this->db->num_rows($result) !== 0) {
					throw new RestException(409, "You are trying to update this thirdparty SocieteAccount (gateway record) site member from ".$site." to ".$request_data['site']." but another SocieteAccount entity already exists for this thirdparty with this site key.");
				}
			}

			$obj = $this->db->fetch_object($result);
			$account = new SocieteAccount($this->db);
			$account->fetch($obj->rowid);

			foreach ($request_data as $field => $value) {
				$account->$field = $value;
			}

			if ($account->update(DolibarrApiAccess::$user) < 0) {
				throw new RestException(500, 'Error updating SocieteAccount account');
			}

			$this->_cleanObjectDatas($account);

			return $account;
		}
	}

	/**
	 * Delete a specific site gateway attached to a thirdparty (by gateway id)
	 *
	 * @param int $id ID of thirdparty
	 * @param int $site Site key
	 *
	 * @return void
	 * @throws RestException 401 Unauthorized: User does not have permission to delete thirdparties gateways
	 * @throws RestException 404 Not Found: Specified thirdparty ID does not belongs to an existing thirdparty
	 * @throws RestException 500 Internal Server Error: Error deleting SocieteAccount entity
	 *
	 * @url DELETE {id}/gateways/{site}
	 */
	public function deleteSocieteAccount($id, $site)
	{
		if (!DolibarrApiAccess::$user->rights->societe->creer) {
			throw new RestException(401);
		}

		$sql = "SELECT rowid FROM ".MAIN_DB_PREFIX."societe_account WHERE fk_soc  = $id AND site = '".$this->db->escape($site)."'";
		$result = $this->db->query($sql);

		if ($result && $this->db->num_rows($result) == 0) {
			throw new RestException(404);
		} else {
			$obj = $this->db->fetch_object($result);
			$account = new SocieteAccount($this->db);
			$account->fetch($obj->rowid);

			if ($account->delete(DolibarrApiAccess::$user) < 0) {
				throw new RestException(500, "Error while deleting $site gateway attached to this third party");
			}
		}
	}

	/**
	 * Delete all gateways attached to a thirdparty
	 *
	 * @param int $id ID of thirdparty
	 *
	 * @return void
	 * @throws RestException 401 Unauthorized: User does not have permission to delete thirdparties gateways
	 * @throws RestException 404 Not Found: Specified thirdparty ID does not belongs to an existing thirdparty
	 * @throws RestException 500 Internal Server Error: Error deleting SocieteAccount entity
	 *
	 * @url DELETE {id}/gateways
	 */
	public function deleteSocieteAccounts($id)
	{
		if (!DolibarrApiAccess::$user->rights->societe->creer) {
			throw new RestException(401);
		}

		/**
		 * We select all the records that match the socid
		 */

		$sql = "SELECT rowid, fk_soc, key_account, site, date_creation, tms";
		$sql .= " FROM ".MAIN_DB_PREFIX."societe_account WHERE fk_soc = ".((int) $id);

		$result = $this->db->query($sql);

		if ($result && $this->db->num_rows($result) == 0) {
			throw new RestException(404, 'This third party does not have any gateway attached or does not exist.');
		} else {
			$i = 0;

			$num = $this->db->num_rows($result);
			while ($i < $num) {
				$obj = $this->db->fetch_object($result);
				$account = new SocieteAccount($this->db);
				$account->fetch($obj->rowid);

				if ($account->delete(DolibarrApiAccess::$user) < 0) {
					throw new RestException(500, 'Error while deleting gateways attached to this third party');
				}
				$i++;
			}
		}
	}

	// phpcs:disable PEAR.NamingConventions.ValidFunctionName.PublicUnderscore
	/**
	 * Clean sensible object datas
	 *
	 * @param   Object  $object     Object to clean
	 * @return  array|mixed         Object with cleaned properties
	 */
	protected function _cleanObjectDatas($object)
	{
		// phpcs:enable
		$object = parent::_cleanObjectDatas($object);

		unset($object->nom); // ->name already defined and nom deprecated
		unset($object->name_bis); // ->name_alias already defined
		unset($object->note); // ->note_private and note_public already defined
		unset($object->departement);
		unset($object->departement_code);
		unset($object->pays);
		unset($object->particulier);
		unset($object->prefix_comm);

		unset($object->siren);
		unset($object->siret);
		unset($object->ape);

		unset($object->commercial_id); // This property is used in create/update only. It does not exists in read mode because there is several sales representatives.

		unset($object->total_ht);
		unset($object->total_tva);
		unset($object->total_localtax1);
		unset($object->total_localtax2);
		unset($object->total_ttc);

		unset($object->lines);
		unset($object->thirdparty);

		unset($object->fk_delivery_address); // deprecated feature

		return $object;
	}

	/**
	 * Validate fields before create or update object
	 *
	 * @param array $data   Datas to validate
	 * @return array
	 *
	 * @throws RestException
	 */
	private function _validate($data)
	{
		$thirdparty = array();
		foreach (Thirdparties::$FIELDS as $field) {
			if (!isset($data[$field])) {
				throw new RestException(400, "$field field missing");
			}
			$thirdparty[$field] = $data[$field];
		}
		return $thirdparty;
	}

	/**
	 * Fetch properties of a thirdparty object.
	 *
	 * Return an array with thirdparty informations
	 *
	 * @param    int	$rowid      Id of third party to load (Use 0 to get a specimen record, use null to use other search criterias)
	 * @param    string	$ref        Reference of third party, name (Warning, this can return several records)
	 * @param    string	$ref_ext    External reference of third party (Warning, this information is a free field not provided by Dolibarr)
	 * @param    string	$barcode    Barcode of third party to load
	 * @param    string	$idprof1		Prof id 1 of third party (Warning, this can return several records)
	 * @param    string	$idprof2		Prof id 2 of third party (Warning, this can return several records)
	 * @param    string	$idprof3		Prof id 3 of third party (Warning, this can return several records)
	 * @param    string	$idprof4		Prof id 4 of third party (Warning, this can return several records)
	 * @param    string	$idprof5		Prof id 5 of third party (Warning, this can return several records)
	 * @param    string	$idprof6		Prof id 6 of third party (Warning, this can return several records)
	 * @param    string	$email   		Email of third party (Warning, this can return several records)
	 * @param    string	$ref_alias  Name_alias of third party (Warning, this can return several records)
	 * @return array|mixed cleaned Societe object
	 *
	 * @throws RestException
	 */
	private function _fetch($rowid, $ref = '', $ref_ext = '', $barcode = '', $idprof1 = '', $idprof2 = '', $idprof3 = '', $idprof4 = '', $idprof5 = '', $idprof6 = '', $email = '', $ref_alias = '')
	{
		global $conf;

		if (!DolibarrApiAccess::$user->hasRight('societe', 'lire')) {
			throw new RestException(401, 'Access not allowed for login '.DolibarrApiAccess::$user->login.'. No read permission on thirdparties.');
		}

		if ($rowid === 0) {
			$result = $this->company->initAsSpecimen();
		} else {
			$result = $this->company->fetch($rowid, $ref, $ref_ext, $barcode, $idprof1, $idprof2, $idprof3, $idprof4, $idprof5, $idprof6, $email, $ref_alias);
		}
		if (!$result) {
			throw new RestException(404, 'Thirdparty not found');
		}

		if (!DolibarrApi::_checkAccessToResource('societe', $this->company->id)) {
			throw new RestException(401, 'Access not allowed for login '.DolibarrApiAccess::$user->login.' on this thirdparty');
		}
		if (isModEnabled('mailing')) {
			$this->company->getNoEmail();
		}

		if (!empty($conf->global->FACTURE_DEPOSITS_ARE_JUST_PAYMENTS)) {
			$filterabsolutediscount = "fk_facture_source IS NULL"; // If we want deposit to be substracted to payments only and not to total of final invoice
			$filtercreditnote = "fk_facture_source IS NOT NULL"; // If we want deposit to be substracted to payments only and not to total of final invoice
		} else {
			$filterabsolutediscount = "fk_facture_source IS NULL OR (description LIKE '(DEPOSIT)%' AND description NOT LIKE '(EXCESS RECEIVED)%')";
			$filtercreditnote = "fk_facture_source IS NOT NULL AND (description NOT LIKE '(DEPOSIT)%' OR description LIKE '(EXCESS RECEIVED)%')";
		}

		$absolute_discount = $this->company->getAvailableDiscounts('', $filterabsolutediscount);
		$absolute_creditnote = $this->company->getAvailableDiscounts('', $filtercreditnote);
		$this->company->absolute_discount = price2num($absolute_discount, 'MT');
		$this->company->absolute_creditnote = price2num($absolute_creditnote, 'MT');

		return $this->_cleanObjectDatas($this->company);
	}
}<|MERGE_RESOLUTION|>--- conflicted
+++ resolved
@@ -523,13 +523,8 @@
 	/**
 	 * Delete thirdparty
 	 *
-<<<<<<< HEAD
 	 * @param int $id   Thirdparty ID
 	 * @return array
-=======
-	 * @param 	int 	$id   Thirdparty ID
-	 * @return 	array
->>>>>>> e67eac97
 	 */
 	public function delete($id)
 	{
@@ -1356,17 +1351,10 @@
 	/**
 	 * Generate a Document from a bank account record (like SEPA mandate)
 	 *
-<<<<<<< HEAD
 	 * @param int 		$id 			Thirdparty id
 	 * @param int 		$companybankid 	Companybank id
 	 * @param string 	$model 			Model of document to generate
 	 * @return array
-=======
-	 * @param 	int 		$id 			Thirdparty id
-	 * @param 	int 		$companybankid 	Companybank id
-	 * @param 	string 		$model 			Model of document to generate
-	 * @return 	array
->>>>>>> e67eac97
 	 *
 	 * @url GET {id}/generateBankAccountDocument/{companybankid}/{model}
 	 */
