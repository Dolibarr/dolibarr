<?php
/* Copyright (C) 2004		Rodolphe Quiedeville	<rodolphe@quiedeville.org>
 * Copyright (C) 2010-2013	Laurent Destailleur		<eldy@users.sourceforge.net>
 * Copyright (C) 2012		Regis Houssin			<regis.houssin@capnetworks.com>
 * Copyright (C) 2013   	Peter Fontaine          <contact@peterfontaine.fr>
 * Copyright (C) 2016       Marcos García           <marcosgdf@gmail.com>
 *
 * This program is free software; you can redistribute it and/or modify
 * it under the terms of the GNU General Public License as published by
 * the Free Software Foundation; either version 3 of the License, or
 * (at your option) any later version.
 *
 * This program is distributed in the hope that it will be useful,
 * but WITHOUT ANY WARRANTY; without even the implied warranty of
 * MERCHANTABILITY or FITNESS FOR A PARTICULAR PURPOSE.  See the
 * GNU General Public License for more details.
 *
 * You should have received a copy of the GNU General Public License
 * along with this program. If not, see <http://www.gnu.org/licenses/>.
 */

/**
 * 		\file		htdocs/societe/class/companybankaccount.class.php
 *		\ingroup    societe
 *		\brief      File of class to manage bank accounts description of third parties
 */

require_once DOL_DOCUMENT_ROOT .'/compta/bank/class/account.class.php';


/**
 * 	Class to manage bank accounts description of third parties
 */
class CompanyBankAccount extends Account
{
	var $socid;

	var $default_rib;
	var $frstrecur;
	var $rum;
	var $date_rum;

	var $datec;
	var $datem;


	/**
	 *  Constructor
	 *
	 *  @param      DoliDB		$db      Database handler
	 */
	public function __construct(DoliDB $db)
	{
		$this->db = $db;

		$this->socid = 0;
		$this->solde = 0;
		$this->error_number = 0;
		$this->default_rib = 0;
	}


	/**
	 * Create bank information record
	 *
	 * @param   User   $user		User
	 * @param   int    $notrigger   1=Disable triggers
	 * @return	int					<0 if KO, >= 0 if OK
	 */
	function create(User $user = null, $notrigger=0)
	{
		$now	= dol_now();
		$error	= 0;
		// Correct default_rib to be sure to have always one default
		$sql = "SELECT rowid FROM ".MAIN_DB_PREFIX."societe_rib where fk_soc = ".$this->socid." AND default_rib = 1 AND type = 'ban'";
   		$result = $this->db->query($sql);
		if ($result)
		{
			$numrows=$this->db->num_rows($result);
			if ($this->default_rib && $numrows > 0) $this->default_rib = 0;
			if (empty($this->default_rib) && $numrows == 0) $this->default_rib = 1;
		}

		$sql = "INSERT INTO ".MAIN_DB_PREFIX."societe_rib (fk_soc, type, datec)";
		$sql.= " VALUES (".$this->socid.", 'ban', '".$this->db->idate($now)."')";
		$resql=$this->db->query($sql);
		if ($resql)
		{
			if ($this->db->affected_rows($resql))
			{
				$this->id = $this->db->last_insert_id(MAIN_DB_PREFIX."societe_rib");

				if (! $notrigger)
				{
				   	// Call trigger
					$result=$this->call_trigger('COMPANY_RIB_CREATE',$user);
					if ($result < 0) $error++;
					// End call triggers

					if (! $error)
					{
						return 1;
					}
					else
					{
						return 0;
					}
				}
				else
				{
					return 1;
				}
			}
		}
		else
		{
			print $this->db->error();
			return 0;
		}
	}

	/**
	 *	Update bank account
	 *
	 *	@param	User	$user	     Object user
	 *  @param  int     $notrigger   1=Disable triggers
	 *	@return	int				     <=0 if KO, >0 if OK
	 */
	function update(User $user = null, $notrigger = 0)
	{
		global $conf;
		$error = 0;

		if (! $this->id) return -1;

		if (dol_strlen($this->domiciliation) > 255) $this->domiciliation = dol_trunc($this->domiciliation, 254, 'right', 'UTF-8', 1);
		if (dol_strlen($this->owner_address) > 255) $this->owner_address = dol_trunc($this->owner_address, 254, 'right', 'UTF-8', 1);

		$sql = "UPDATE ".MAIN_DB_PREFIX."societe_rib SET";
		$sql.= " bank = '" .$this->db->escape($this->bank)."'";
		$sql.= ",code_banque='".$this->db->escape($this->code_banque)."'";
		$sql.= ",code_guichet='".$this->db->escape($this->code_guichet)."'";
		$sql.= ",number='".$this->db->escape($this->number)."'";
		$sql.= ",cle_rib='".$this->db->escape($this->cle_rib)."'";
		$sql.= ",bic='".$this->db->escape($this->bic)."'";
		$sql.= ",iban_prefix = '".$this->db->escape($this->iban)."'";
		$sql.= ",domiciliation='".$this->db->escape($this->domiciliation)."'";
		$sql.= ",proprio = '".$this->db->escape($this->proprio)."'";
		$sql.= ",owner_address = '".$this->db->escape($this->owner_address)."'";
		$sql.= ",default_rib = ".$this->default_rib;
		if ($conf->prelevement->enabled)
		{
			$sql.= ",frstrecur = '".$this->db->escape($this->frstrecur)."'";
			$sql.= ",rum = '".$this->db->escape($this->rum)."'";
			$sql.= ",date_rum = ".($this->date_rum ? "'".$this->db->idate($this->date_rum)."'" : "null");
		}
		if (trim($this->label) != '')
			$sql.= ",label = '".$this->db->escape($this->label)."'";
		else
			$sql.= ",label = NULL";
		$sql.= " WHERE rowid = ".$this->id;

		$result = $this->db->query($sql);
		if ($result)
		{


		if (! $notrigger)
		{
			// Call trigger
			$result=$this->call_trigger('COMPANY_RIB_MODIFY',$user);
			if ($result < 0) $error++;
			// End call triggers
			if(! $error )
			{
				return 1;
			}
			else
			{
				return -1;
			}
		}
		else
		{
			return 1;
		}

		}
		else
		{
			dol_print_error($this->db);
			return -1;
		}
	}

	/**
	 * 	Load record from database
	 *
	 *	@param	int		$id			Id of record
<<<<<<< HEAD
	 * 	@param	int		$socid		Id of company. If this is filled, function will return the first default RIB of company
=======
	 * 	@param	int		$socid		Id of company. If this is filled, function will return the first entry found (matching $default and $type)
	 *  @param	int		$default	If id of company filled, we say if we want first record among all (-1), default record (1) or non default record (0)
	 *  @param	int		$type		If id of company filled, we say if we want record of this type only
>>>>>>> e8f85084
	 * 	@return	int					<0 if KO, >0 if OK
	 */
	function fetch($id, $socid=0, $default=1, $type='ban')
	{
		if (empty($id) && empty($socid)) return -1;

		$sql = "SELECT rowid, type, fk_soc, bank, number, code_banque, code_guichet, cle_rib, bic, iban_prefix as iban, domiciliation, proprio,";
		$sql.= " owner_address, default_rib, label, datec, tms as datem, rum, frstrecur";
		$sql.= " FROM ".MAIN_DB_PREFIX."societe_rib";
		if ($id)    $sql.= " WHERE rowid = ".$id;
<<<<<<< HEAD
		if ($socid) $sql.= " WHERE fk_soc  = ".$socid." AND default_rib = 1 AND type ='ban'";
=======
		if ($socid)
		{
			$sql.= " WHERE fk_soc  = ".$socid;
			if ($default > -1) $sql.=" AND default_rib = ".$this->db->escape($default);
			if ($type) $sql.= " AND type ='".$this->db->escape($type)."'";
		}
>>>>>>> e8f85084

		$resql = $this->db->query($sql);
		if ($resql)
		{
			if ($this->db->num_rows($resql))
			{
				$obj = $this->db->fetch_object($resql);

				$this->ref             = $obj->fk_soc.'-'.$obj->label;      // Generate an artificial ref

				$this->id			   = $obj->rowid;
				$this->type			   = $obj->type;
				$this->socid           = $obj->fk_soc;
				$this->bank            = $obj->bank;
				$this->code_banque     = $obj->code_banque;
				$this->code_guichet    = $obj->code_guichet;
				$this->number          = $obj->number;
				$this->cle_rib         = $obj->cle_rib;
				$this->bic             = $obj->bic;
				$this->iban		       = $obj->iban;
				$this->domiciliation   = $obj->domiciliation;
				$this->proprio         = $obj->proprio;
				$this->owner_address   = $obj->owner_address;
				$this->label           = $obj->label;
				$this->default_rib     = $obj->default_rib;
				$this->datec           = $this->db->jdate($obj->datec);
				$this->datem           = $this->db->jdate($obj->datem);
				$this->rum             = $obj->rum;
				$this->frstrecur       = $obj->frstrecur;
			}
			$this->db->free($resql);

			return 1;
		}
		else
		{
			dol_print_error($this->db);
			return -1;
		}
	}

	/**
	 *  Delete a rib from database
	 *
	 *	@param		User	$user		User deleting
	 *	@param  	int		$notrigger	1=Disable triggers
	 *  @return		int		            <0 if KO, >0 if OK
	 */
	function delete(User $user = null, $notrigger=0)
	{
		global $conf;

		$error = 0;

		dol_syslog(get_class($this) . "::delete ".$this->id, LOG_DEBUG);

		$this->db->begin();

		if (! $error && ! $notrigger)
		{
			// Call trigger
			$result=$this->call_trigger('COMPANY_RIB_DELETE',$user);
			if ($result < 0) $error++;
			// End call triggers
		}

		if (! $error)
		{
			$sql = "DELETE FROM " . MAIN_DB_PREFIX . "societe_rib";
			$sql .= " WHERE rowid  = " . $this->id;

			if (! $this->db->query($sql))
			{
				$error++;
				$this->errors[]=$this->db->lasterror();
			}
		}

		if (! $error)
		{
			$this->db->commit();
			return 1;
		}
		else
		{
			$this->db->rollback();
			return -1*$error;
		}
	}

	/**
	 * Return RIB
	 *
	 * @param   boolean     $displayriblabel     Prepend or Hide Label
	 * @return	string		RIB
	 */
	public function getRibLabel($displayriblabel = true)
	{
		$rib = '';

		if ($this->code_banque || $this->code_guichet || $this->number || $this->cle_rib || $this->iban || $this->bic ) {

			if ($this->label && $displayriblabel) {
				$rib = $this->label." : ";
			}

			$rib .= (string) $this;
		}

		return $rib;
	}

	/**
	 * Set a BAN as Default
	 *
	 * @param   int     $rib    RIB id
	 * @return  int             0 if KO, 1 if OK
	 */
	function setAsDefault($rib=0)
	{
		$sql1 = "SELECT rowid as id, fk_soc  FROM ".MAIN_DB_PREFIX."societe_rib";
		$sql1.= " WHERE rowid = ".($rib?$rib:$this->id);

		dol_syslog(get_class($this).'::setAsDefault', LOG_DEBUG);
		$result1 = $this->db->query($sql1);
		if ($result1)
		{
			if ($this->db->num_rows($result1) == 0)
			{
				return 0;
			}
			else
			{
				$obj = $this->db->fetch_object($result1);

				$this->db->begin();

				$sql2 = "UPDATE ".MAIN_DB_PREFIX."societe_rib SET default_rib = 0";
				$sql2.= " WHERE type = 'ban' AND fk_soc = ".$obj->fk_soc;
				dol_syslog(get_class($this).'::setAsDefault', LOG_DEBUG);
				$result2 = $this->db->query($sql2);

				$sql3 = "UPDATE ".MAIN_DB_PREFIX."societe_rib SET default_rib = 1";
				$sql3.= " WHERE rowid = ".$obj->id;
				dol_syslog(get_class($this).'::setAsDefault', LOG_DEBUG);
				$result3 = $this->db->query($sql3);

				if (!$result2 || !$result3)
				{
					dol_print_error($this->db);
					$this->db->rollback();
					return -1;
				}
				else
				{
					$this->db->commit();
					return 1;
				}
			}
		}
		else
		{
			dol_print_error($this->db);
			return -1;
		}
	}

	/**
	 *  Initialise an instance with random values.
	 *  Used to build previews or test instances.
	 *	id must be 0 if object instance is a specimen.
	 *
	 *  @return	void
	 */
	function initAsSpecimen()
	{
		$this->specimen        = 1;
		$this->ref             = 'CBA';
		$this->label           = 'CustomerCorp Bank account';
		$this->bank            = 'CustomerCorp Bank';
		$this->courant         = Account::TYPE_CURRENT;
		$this->clos            = Account::STATUS_OPEN;
		$this->code_banque     = '123';
		$this->code_guichet    = '456';
		$this->number          = 'CUST12345';
		$this->cle_rib         = 50;
		$this->bic             = 'CC12';
		$this->iban            = 'FR999999999';
		$this->domiciliation   = 'Bank address of customer corp';
		$this->proprio         = 'Owner';
		$this->owner_address   = 'Owner address';
		$this->country_id      = 1;

		$this->rum             = 'UMR-CU1212-0007-5-1475405262';
		$this->date_rum        =dol_now() - 10000;
		$this->frstrecur       = 'FRST';

		$this->socid = 0;
	}

}
<|MERGE_RESOLUTION|>--- conflicted
+++ resolved
@@ -197,13 +197,9 @@
 	 * 	Load record from database
 	 *
 	 *	@param	int		$id			Id of record
-<<<<<<< HEAD
-	 * 	@param	int		$socid		Id of company. If this is filled, function will return the first default RIB of company
-=======
 	 * 	@param	int		$socid		Id of company. If this is filled, function will return the first entry found (matching $default and $type)
 	 *  @param	int		$default	If id of company filled, we say if we want first record among all (-1), default record (1) or non default record (0)
 	 *  @param	int		$type		If id of company filled, we say if we want record of this type only
->>>>>>> e8f85084
 	 * 	@return	int					<0 if KO, >0 if OK
 	 */
 	function fetch($id, $socid=0, $default=1, $type='ban')
@@ -214,16 +210,12 @@
 		$sql.= " owner_address, default_rib, label, datec, tms as datem, rum, frstrecur";
 		$sql.= " FROM ".MAIN_DB_PREFIX."societe_rib";
 		if ($id)    $sql.= " WHERE rowid = ".$id;
-<<<<<<< HEAD
-		if ($socid) $sql.= " WHERE fk_soc  = ".$socid." AND default_rib = 1 AND type ='ban'";
-=======
 		if ($socid)
 		{
 			$sql.= " WHERE fk_soc  = ".$socid;
 			if ($default > -1) $sql.=" AND default_rib = ".$this->db->escape($default);
 			if ($type) $sql.= " AND type ='".$this->db->escape($type)."'";
 		}
->>>>>>> e8f85084
 
 		$resql = $this->db->query($sql);
 		if ($resql)
