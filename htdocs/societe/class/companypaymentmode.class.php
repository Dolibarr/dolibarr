<?php
<<<<<<< HEAD
/* Copyright (C) 2017  Laurent Destailleur <eldy@users.sourceforge.net>
 * Copyright (C) 2024       Frédéric France     <frederic.france@free.fr>
 * Copyright (C) 2024		MDW							<mdeweerd@users.noreply.github.com>
=======
/* Copyright (C) 2017  		Laurent Destailleur 	<eldy@users.sourceforge.net>
 * Copyright (C) 2024       Frédéric France     	<frederic.france@free.fr>
 * Copyright (C) 2024		MDW						<mdeweerd@users.noreply.github.com>
>>>>>>> cc80841a
 *
 * This program is free software; you can redistribute it and/or modify
 * it under the terms of the GNU General Public License as published by
 * the Free Software Foundation; either version 3 of the License, or
 * (at your option) any later version.
 *
 * This program is distributed in the hope that it will be useful,
 * but WITHOUT ANY WARRANTY; without even the implied warranty of
 * MERCHANTABILITY or FITNESS FOR A PARTICULAR PURPOSE.  See the
 * GNU General Public License for more details.
 *
 * You should have received a copy of the GNU General Public License
 * along with this program. If not, see <https://www.gnu.org/licenses/>.
 */

/**
 * \file        class/companypaymentmode.class.php
 * \ingroup     company
 * \brief       This file is a CRUD class file for CompanyPaymentMode (Create/Read/Update/Delete)
 */

// Put here all includes required by your class file
require_once DOL_DOCUMENT_ROOT.'/core/class/commonobject.class.php';
//require_once DOL_DOCUMENT_ROOT . '/societe/class/societe.class.php';
//require_once DOL_DOCUMENT_ROOT . '/product/class/product.class.php';

/**
 * Class for CompanyPaymentMode
 */
class CompanyPaymentMode extends CommonObject
{
	/**
	 * @var string ID to identify managed object
	 */
	public $element = 'companypaymentmode';

	/**
	 * @var string Name of table without prefix where object is stored
	 */
	public $table_element = 'societe_rib';

	/**
	 * @var string String with name of icon for companypaymentmode. Must be the part after the 'object_' into object_companypaymentmode.png
	 */
	public $picto = 'generic';


	const STATUS_ENABLED = 1;
	const STATUS_CANCELED = 0;


	/**
	 *  'type' if the field format.
	 *  'label' the translation key.
	 *  'enabled' is a condition when the field must be managed.
	 *  'visible' says if field is visible in list (Examples: 0=Not visible, 1=Visible on list and create/update/view forms, 2=Visible on list only. Using a negative value means field is not shown by default on list but can be selected for viewing)
	 *  'notnull' is set to 1 if not null in database. Set to -1 if we must set data to null if empty ('' or 0).
	 *  'index' if we want an index in database.
	 *  'foreignkey'=>'tablename.field' if the field is a foreign key (it is recommended to name the field fk_...).
	 *  'position' is the sort order of field.
	 *  'searchall' is 1 if we want to search in this field when making a search from the quick search button.
	 *  'isameasure' must be set to 1 if you want to have a total on list for this field. Field type must be summable like integer or double(24,8).
	 *  'help' is a string visible as a tooltip on field
	 *  'comment' is not used. You can store here any text of your choice. It is not used by application.
	 *  'default' is a default value for creation (can still be replaced by the global setup of default values)
	 *  'showoncombobox' if field must be shown into the label of combobox
	 */

	// BEGIN MODULEBUILDER PROPERTIES
	/**
<<<<<<< HEAD
	 * @var array<string,array{type:string,label:string,enabled:int<0,2>|string,position:int,notnull?:int,visible:int,noteditable?:int,default?:string,index?:int,foreignkey?:string,searchall?:int,isameasure?:int,css?:string,csslist?:string,help?:string,showoncombobox?:int,disabled?:int,arrayofkeyval?:array<int,string>,comment?:string}>  Array with all fields and their property. Do not use it as a static var. It may be modified by constructor.
=======
	 * @var array<string,array{type:string,label:string,enabled:int<0,2>|string,position:int,notnull?:int,visible:int<-2,5>|string,noteditable?:int<0,1>,default?:string,index?:int,foreignkey?:string,searchall?:int<0,1>,isameasure?:int<0,1>,css?:string,csslist?:string,help?:string,showoncombobox?:int<0,2>,disabled?:int<0,1>,arrayofkeyval?:array<int|string,string>,comment?:string,validate?:int<0,1>}>  Array with all fields and their property. Do not use it as a static var. It may be modified by constructor.
>>>>>>> cc80841a
	 */
	public $fields = array(
		'rowid' => array('type' => 'integer', 'label' => 'Rowid', 'enabled' => 1, 'visible' => -2, 'notnull' => 1, 'position' => 10),
		'fk_soc' => array('type' => 'integer', 'label' => 'Fk soc', 'enabled' => 1, 'visible' => -2, 'notnull' => 1, 'position' => 15),
		'label' => array('type' => 'varchar(30)', 'label' => 'Label', 'enabled' => 1, 'visible' => -2, 'position' => 30),
		'bank' => array('type' => 'varchar(255)', 'label' => 'Bank', 'enabled' => 1, 'visible' => -2, 'position' => 35),
		'code_banque' => array('type' => 'varchar(128)', 'label' => 'Code banque', 'enabled' => 1, 'visible' => -2, 'position' => 40),
		'code_guichet' => array('type' => 'varchar(6)', 'label' => 'Code guichet', 'enabled' => 1, 'visible' => -2, 'position' => 45),
		'number' => array('type' => 'varchar(255)', 'label' => 'Number', 'enabled' => 1, 'visible' => -2, 'position' => 50),
		'cle_rib' => array('type' => 'varchar(5)', 'label' => 'Cle rib', 'enabled' => 1, 'visible' => -2, 'position' => 55),
		'bic' => array('type' => 'varchar(20)', 'label' => 'Bic', 'enabled' => 1, 'visible' => -2, 'position' => 60),
		'iban_prefix' => array('type' => 'varchar(34)', 'label' => 'Iban prefix', 'enabled' => 1, 'visible' => -2, 'position' => 65),
		'domiciliation' => array('type' => 'varchar(255)', 'label' => 'Domiciliation', 'enabled' => 1, 'visible' => -2, 'position' => 70),
		'proprio' => array('type' => 'varchar(60)', 'label' => 'Proprio', 'enabled' => 1, 'visible' => -2, 'position' => 75),
		'owner_address' => array('type' => 'text', 'label' => 'Owner address', 'enabled' => 1, 'visible' => -2, 'position' => 80),
		'default_rib' => array('type' => 'tinyint(4)', 'label' => 'Default rib', 'enabled' => 1, 'visible' => -2, 'notnull' => 1, 'position' => 85),
		'rum' => array('type' => 'varchar(32)', 'label' => 'Rum', 'enabled' => 1, 'visible' => -2, 'position' => 90),
		'date_rum' => array('type' => 'date', 'label' => 'Date rum', 'enabled' => 1, 'visible' => -2, 'position' => 95),
		'frstrecur' => array('type' => 'varchar(16)', 'label' => 'Frstrecur', 'enabled' => 1, 'visible' => -2, 'position' => 100),
		'type' => array('type' => 'varchar(32)', 'label' => 'Type', 'enabled' => 1, 'visible' => -2, 'position' => 110),
		'last_four' => array('type' => 'varchar(4)', 'label' => 'Last four', 'enabled' => 1, 'visible' => -2, 'position' => 115),
		'card_type' => array('type' => 'varchar(255)', 'label' => 'Card type', 'enabled' => 1, 'visible' => -2, 'position' => 120),
		'cvn' => array('type' => 'varchar(255)', 'label' => 'Cvn', 'enabled' => 1, 'visible' => -2, 'position' => 125),
		'exp_date_month' => array('type' => 'integer', 'label' => 'Exp date month', 'enabled' => 1, 'visible' => -2, 'position' => 130),
		'exp_date_year' => array('type' => 'integer', 'label' => 'Exp date year', 'enabled' => 1, 'visible' => -2, 'position' => 135),
		'country_code' => array('type' => 'varchar(10)', 'label' => 'Country code', 'enabled' => 1, 'visible' => -2, 'position' => 140),
		'approved' => array('type' => 'integer', 'label' => 'Approved', 'enabled' => 1, 'visible' => -2, 'position' => 145),
		'email' => array('type' => 'varchar(255)', 'label' => 'Email', 'enabled' => 1, 'visible' => -2, 'position' => 150),
		'max_total_amount_of_all_payments' => array('type' => 'double(24,8)', 'label' => 'Max total amount of all payments', 'enabled' => 1, 'visible' => -2, 'position' => 155),
		'preapproval_key' => array('type' => 'varchar(255)', 'label' => 'Preapproval key', 'enabled' => 1, 'visible' => -2, 'position' => 160),
		'total_amount_of_all_payments' => array('type' => 'double(24,8)', 'label' => 'Total amount of all payments', 'enabled' => 1, 'visible' => -2, 'position' => 165),
		'stripe_card_ref' => array('type' => 'varchar(128)', 'label' => 'ExternalSystemID', 'enabled' => 1, 'visible' => -2, 'position' => 170, 'help' => 'IDOfPaymentInAnExternalSystem'),
		'stripe_account' => array('type' => 'varchar(128)', 'label' => 'ExternalSystemCustomerAccount', 'enabled' => 1, 'visible' => -2, 'position' => 171, 'help' => 'IDOfCustomerInAnExternalSystem'),
		'ext_payment_site' => array('type' => 'varchar(128)', 'label' => 'ExternalSystem', 'enabled' => 1, 'visible' => -2, 'position' => 172, 'help' => 'NameOfExternalSystem'),
		'status' => array('type' => 'integer', 'label' => 'Status', 'enabled' => 1, 'visible' => -2, 'notnull' => 1, 'position' => 175),
		'starting_date' => array('type' => 'date', 'label' => 'Starting date', 'enabled' => 1, 'visible' => -2, 'position' => 180),
		'ending_date' => array('type' => 'date', 'label' => 'Ending date', 'enabled' => 1, 'visible' => -2, 'position' => 185),
		'datec' => array('type' => 'datetime', 'label' => 'DateCreation', 'enabled' => 1, 'visible' => -2, 'position' => 20),
		'tms' => array('type' => 'timestamp', 'label' => 'Tms', 'enabled' => 1, 'visible' => -2, 'notnull' => 1, 'position' => 25),
		'import_key' => array('type' => 'varchar(14)', 'label' => 'Import key', 'enabled' => 1, 'visible' => -2, 'position' => 105),
		//'aaa' =>array('type'=>'date', 'label'=>'Ending date', 'enabled'=>0, 'visible'=>-2, 'position'=>185),
	);

	/**
	 * @var int ID
	 */
	public $rowid;

	/**
	 * @var int Thirdparty ID
	 */
	public $fk_soc;

	/**
	 * @var string company payment mode label
	 */
	public $label;

	public $bank;
	public $code_banque;
	public $code_guichet;
	public $number;
	public $cle_rib;
	public $bic;

	/**
	 * @var string iban
	 * @deprecated
	 * @see $iban_prefix
	 */
	public $iban;

	/**
	 * iban_prefix
	 * @var string
	 */
	public $iban_prefix;
	public $domiciliation;
	public $proprio;
	public $owner_address;
	public $default_rib;
	public $rum;
	public $date_rum;
	public $frstrecur;
	public $type;
	public $last_four;
	public $card_type;
	public $cvn;
	public $exp_date_month;
	public $exp_date_year;
	public $country_code;
	public $approved;
	public $email;
	public $max_total_amount_of_all_payments;
	public $preapproval_key;
	public $total_amount_of_all_payments;
	public $stripe_card_ref;	// External system payment mode ID
	public $stripe_account;		// External system customer ID
	public $ext_payment_site;	// External system 'StripeLive', 'StripeTest', 'StancerLive', 'StancerTest', ...

	/**
	 * @var int Status
	 */
	public $status;

	public $starting_date;
	public $ending_date;

	/**
	 * Date creation record (datec)
	 *
	 * @var integer
	 */
	public $datec;

	public $import_key;
	// END MODULEBUILDER PROPERTIES


	/**
	 * Constructor
	 *
	 * @param DoliDB $db Database handler
	 */
	public function __construct(DoliDB $db)
	{
		global $conf;

		$this->db = $db;

		$this->ismultientitymanaged = 'fk_soc@societe';
		$this->isextrafieldmanaged = 0;

		if (!getDolGlobalString('MAIN_SHOW_TECHNICAL_ID') && isset($this->fields['rowid'])) {
			$this->fields['rowid']['visible'] = 0;
		}
		if (!isModEnabled('multicompany') && isset($this->fields['entity'])) {
			$this->fields['entity']['enabled'] = 0;
		}
	}

	/**
	 * Create object into database
	 *
	 * @param  User $user      User that creates
	 * @param  int 	$notrigger 0=launch triggers after, 1=disable triggers
	 * @return int             Return integer <0 if KO, Id of created object if OK
	 */
	public function create(User $user, $notrigger = 0)
	{
		$idpayment = $this->createCommon($user, $notrigger);

		return $idpayment;
	}

	/**
	 * Clone and object into another one
	 *
	 * @param  	User 	$user      	User that creates
	 * @param  	int 	$fromid     Id of object to clone
	 * @return 	mixed 				New object created, <0 if KO
	 */
	public function createFromClone(User $user, $fromid)
	{
		global $hookmanager, $langs;
		$error = 0;

		dol_syslog(__METHOD__, LOG_DEBUG);

		$object = new self($this->db);

		$this->db->begin();

		// Load source object
		$object->fetchCommon($fromid);
		// Reset some properties
		unset($object->id);
		unset($object->fk_user_creat);
		unset($object->import_key);

		// Clear fields
		$object->ref = "copy_of_".$object->ref;
		// $object->title = $langs->trans("CopyOf")." ".$object->title;

		// Create clone
		$object->context['createfromclone'] = 'createfromclone';
		$result = $object->createCommon($user);
		if ($result < 0) {
			$error++;
			$this->error = $object->error;
			$this->errors = $object->errors;
		}

		unset($object->context['createfromclone']);

		// End
		if (!$error) {
			$this->db->commit();
			return $object;
		} else {
			$this->db->rollback();
			return -1;
		}
	}

	/**
	 * Load object in memory from the database
	 *
	 * @param 	int    	$id   			Id object
	 * @param 	string 	$ref  			Ref
	 * @param	int		$socid			Id of company to get first default payment mode
	 * @param	string	$type			Filter on type ('ban', 'card', ...)
	 * @param	string	$morewhere		More SQL filters (' AND ...')
	 * @return 	int         			Return integer <0 if KO, 0 if not found, >0 if OK
	 */
	public function fetch($id, $ref = null, $socid = 0, $type = '', $morewhere = '')
	{
		if ($socid) {
			$morewhere .= " AND fk_soc = ".((int) $socid)." AND default_rib = 1";
		}
		if ($type) {
			$morewhere .= " AND type = '".$this->db->escape($type)."'";
		}

		$result = $this->fetchCommon($id, $ref, $morewhere);

		// For backward compatibility
		$this->iban = $this->iban_prefix;
<<<<<<< HEAD
=======
		$this->date_modification = $this->tms;
>>>>>>> cc80841a

		//if ($result > 0 && !empty($this->table_element_line)) $this->fetchLines();
		return $result;
	}

	/**
	 * Load object lines in memory from the database
	 *
	 * @return int         Return integer <0 if KO, 0 if not found, >0 if OK
	 */
	/*public function fetchLines()
	{
		$this->lines=array();

		// Load lines with object CompanyPaymentModeLine

		return count($this->lines)?1:0;
	}*/

	/**
	 * Update object into database
	 *
	 * @param  User $user      User that modifies
	 * @param  int 	$notrigger 0=launch triggers after, 1=disable triggers
	 * @return int             Return integer <0 if KO, >0 if OK
	 */
	public function update(User $user, $notrigger = 0)
	{
		return $this->updateCommon($user, $notrigger);
	}

	/**
	 * Delete object in database
	 *
	 * @param User 	$user       User that deletes
	 * @param int 	$notrigger  0=launch triggers after, 1=disable triggers
	 * @return int             	Return integer <0 if KO, >0 if OK
	 */
	public function delete(User $user, $notrigger = 0)
	{
		return $this->deleteCommon($user, $notrigger);
	}

	/**
	 *  Return a link to the object card (with optionally the picto)
	 *
	 *	@param	int		$withpicto					Include picto in link (0=No picto, 1=Include picto into link, 2=Only picto)
	 *	@param	string	$option						On what the link point to ('nolink', ...)
	 *  @param	int  	$notooltip					1=Disable tooltip
	 *  @param  string  $morecss            		Add more css on link
	 *  @param  int     $save_lastsearch_value    	-1=Auto, 0=No save of lastsearch_values when clicking, 1=Save lastsearch_values whenclicking
	 *	@return	string								String with URL
	 */
	public function getNomUrl($withpicto = 0, $option = '', $notooltip = 0, $morecss = '', $save_lastsearch_value = -1)
	{
		global $db, $conf, $langs;
		global $dolibarr_main_authentication, $dolibarr_main_demo;
		global $menumanager;

		if (!empty($conf->dol_no_mouse_hover)) {
			$notooltip = 1; // Force disable tooltips
		}

		$result = '';
		$companylink = '';

		$label = '<u>'.$langs->trans("CompanyPaymentMode").'</u>';
		$label .= '<br>';
		$label .= '<b>'.$langs->trans('Ref').':</b> '.$this->ref;

		$url = '';

		if ($option != 'nolink') {
			// Add param to save lastsearch_values or not
			$add_save_lastsearch_values = ($save_lastsearch_value == 1 ? 1 : 0);
			if ($save_lastsearch_value == -1 && isset($_SERVER["PHP_SELF"]) && preg_match('/list\.php/', $_SERVER["PHP_SELF"])) {
				$add_save_lastsearch_values = 1;
			}
			if ($add_save_lastsearch_values) {
				$url .= '&save_lastsearch_values=1';
			}
		}

		$linkclose = '';
		if (empty($notooltip)) {
			if (getDolGlobalString('MAIN_OPTIMIZEFORTEXTBROWSER')) {
				$label = $langs->trans("ShowCompanyPaymentMode");
				$linkclose .= ' alt="'.dol_escape_htmltag($label, 1).'"';
			}
			$linkclose .= ' title="'.dol_escape_htmltag($label, 1).'"';
			$linkclose .= ' class="classfortooltip'.($morecss ? ' '.$morecss : '').'"';
		} else {
			$linkclose = ($morecss ? ' class="'.$morecss.'"' : '');
		}

		$linkstart = '<a href="'.$url.'"';
		$linkstart .= $linkclose.'>';
		$linkend = '</a>';

		$result .= $linkstart;
		if ($withpicto) {
			$result .= img_object(($notooltip ? '' : $label), ($this->picto ? $this->picto : 'generic'), ($notooltip ? (($withpicto != 2) ? 'class="paddingright"' : '') : 'class="'.(($withpicto != 2) ? 'paddingright ' : '').'classfortooltip"'), 0, 0, $notooltip ? 0 : 1);
		}
		if ($withpicto != 2) {
			$result .= $this->ref;
		}
		$result .= $linkend;
		//if ($withpicto != 2) $result.=(($addlabel && $this->label) ? $sep . dol_trunc($this->label, ($addlabel > 1 ? $addlabel : 0)) : '');

		return $result;
	}

	/**
	 * Set a Payment mode as Default
	 *
	 * @param   int     $id    		Payment mode ID
	 * @param	int 	$alltypes	1=The default is for all payment types instead of per type
	 * @return  int             	0 if KO, 1 if OK
	 */
	public function setAsDefault($id = 0, $alltypes = 0)
	{
		$sql1 = "SELECT rowid as id, fk_soc, type FROM ".MAIN_DB_PREFIX."societe_rib";
		$sql1 .= " WHERE rowid = ".($id ? $id : $this->id);

		dol_syslog(get_class($this).'::setAsDefault', LOG_DEBUG);
		$result1 = $this->db->query($sql1);
		if ($result1) {
			if ($this->db->num_rows($result1) == 0) {
				return 0;
			} else {
				$obj = $this->db->fetch_object($result1);

				$type = '';
				if (empty($alltypes)) {
					$type = $obj->type;
				}

				$this->db->begin();

				$sql2 = "UPDATE ".MAIN_DB_PREFIX."societe_rib SET default_rib = 0, tms = tms";
				$sql2 .= " WHERE default_rib <> 0 AND fk_soc = ".((int) $obj->fk_soc);
				if ($type) {
					$sql2 .= " AND type = '".$this->db->escape($type)."'";
				}
				dol_syslog(get_class($this).'::setAsDefault', LOG_DEBUG);
				$result2 = $this->db->query($sql2);

				$sql3 = "UPDATE ".MAIN_DB_PREFIX."societe_rib SET default_rib = 1";
				$sql3 .= " WHERE rowid = ".((int) $obj->id);
				if ($type) {
					$sql3 .= " AND type = '".$this->db->escape($type)."'";
				}
				dol_syslog(get_class($this).'::setAsDefault', LOG_DEBUG);
				$result3 = $this->db->query($sql3);

				if (!$result2 || !$result3) {
					dol_print_error($this->db);
					$this->db->rollback();
					return -1;
				} else {
					$this->db->commit();
					return 1;
				}
			}
		} else {
			dol_print_error($this->db);
			return -1;
		}
	}

	/**
	 *  Return label of the status
	 *
	 *  @param  int		$mode          0=long label, 1=short label, 2=Picto + short label, 3=Picto, 4=Picto + long label, 5=Short label + Picto, 6=Long label + Picto
	 *  @return	string 			       Label of status
	 */
	public function getLibStatut($mode = 0)
	{
		return $this->LibStatut($this->status, $mode);
	}

	// phpcs:disable PEAR.NamingConventions.ValidFunctionName.ScopeNotCamelCaps
	/**
	 *  Return the status
	 *
	 *  @param	int		$status        	Id status
	 *  @param  int		$mode          	0=long label, 1=short label, 2=Picto + short label, 3=Picto, 4=Picto + long label, 5=Short label + Picto, 6=Long label + Picto
	 *  @return string 			       	Label of status
	 */
	public function LibStatut($status, $mode = 0)
	{
		// phpcs:enable
		if (empty($this->labelStatus) || empty($this->labelStatusShort)) {
			global $langs;
			//$langs->load("mymodule");
			$this->labelStatus[self::STATUS_ENABLED] = $langs->transnoentitiesnoconv('Enabled');
			$this->labelStatus[self::STATUS_CANCELED] = $langs->transnoentitiesnoconv('Disabled');
			$this->labelStatusShort[self::STATUS_ENABLED] = $langs->transnoentitiesnoconv('Enabled');
			$this->labelStatusShort[self::STATUS_CANCELED] = $langs->transnoentitiesnoconv('Disabled');
		}

		$statusType = 'status5';
		if ($status == self::STATUS_ENABLED) {
			$statusType = 'status4';
		}

		return dolGetStatus($this->labelStatus[$status], $this->labelStatusShort[$status], '', $statusType, $mode);
	}

	/**
	 *	Load the info information in the object
	 *
	 *	@param  int		$id       Id of object
	 *	@return	void
	 */
	public function info($id)
	{
		$sql = 'SELECT rowid, date_creation as datec, tms as datem,';
		$sql .= ' fk_user_creat, fk_user_modif';
		$sql .= ' FROM '.MAIN_DB_PREFIX.$this->table_element.' as t';
		$sql .= ' WHERE t.rowid = '.((int) $id);
		$result = $this->db->query($sql);
		if ($result) {
			if ($this->db->num_rows($result)) {
				$obj = $this->db->fetch_object($result);

				$this->id = $obj->rowid;

				$this->user_creation_id = $obj->fk_user_creat;
				$this->user_modification_id = $obj->fk_user_modif;
				$this->date_creation     = $this->db->jdate($obj->datec);
				$this->date_modification = empty($obj->datem) ? '' : $this->db->jdate($obj->datem);
			}

			$this->db->free($result);
		} else {
			dol_print_error($this->db);
		}
	}

	/**
	 * Initialise object with example values
	 * Id must be 0 if object instance is a specimen
	 *
	 * @return int
	 */
	public function initAsSpecimen()
	{
		return $this->initAsSpecimenCommon();
	}
}<|MERGE_RESOLUTION|>--- conflicted
+++ resolved
@@ -1,13 +1,7 @@
 <?php
-<<<<<<< HEAD
-/* Copyright (C) 2017  Laurent Destailleur <eldy@users.sourceforge.net>
- * Copyright (C) 2024       Frédéric France     <frederic.france@free.fr>
- * Copyright (C) 2024		MDW							<mdeweerd@users.noreply.github.com>
-=======
 /* Copyright (C) 2017  		Laurent Destailleur 	<eldy@users.sourceforge.net>
  * Copyright (C) 2024       Frédéric France     	<frederic.france@free.fr>
  * Copyright (C) 2024		MDW						<mdeweerd@users.noreply.github.com>
->>>>>>> cc80841a
  *
  * This program is free software; you can redistribute it and/or modify
  * it under the terms of the GNU General Public License as published by
@@ -78,11 +72,7 @@
 
 	// BEGIN MODULEBUILDER PROPERTIES
 	/**
-<<<<<<< HEAD
-	 * @var array<string,array{type:string,label:string,enabled:int<0,2>|string,position:int,notnull?:int,visible:int,noteditable?:int,default?:string,index?:int,foreignkey?:string,searchall?:int,isameasure?:int,css?:string,csslist?:string,help?:string,showoncombobox?:int,disabled?:int,arrayofkeyval?:array<int,string>,comment?:string}>  Array with all fields and their property. Do not use it as a static var. It may be modified by constructor.
-=======
 	 * @var array<string,array{type:string,label:string,enabled:int<0,2>|string,position:int,notnull?:int,visible:int<-2,5>|string,noteditable?:int<0,1>,default?:string,index?:int,foreignkey?:string,searchall?:int<0,1>,isameasure?:int<0,1>,css?:string,csslist?:string,help?:string,showoncombobox?:int<0,2>,disabled?:int<0,1>,arrayofkeyval?:array<int|string,string>,comment?:string,validate?:int<0,1>}>  Array with all fields and their property. Do not use it as a static var. It may be modified by constructor.
->>>>>>> cc80841a
 	 */
 	public $fields = array(
 		'rowid' => array('type' => 'integer', 'label' => 'Rowid', 'enabled' => 1, 'visible' => -2, 'notnull' => 1, 'position' => 10),
@@ -311,10 +301,7 @@
 
 		// For backward compatibility
 		$this->iban = $this->iban_prefix;
-<<<<<<< HEAD
-=======
 		$this->date_modification = $this->tms;
->>>>>>> cc80841a
 
 		//if ($result > 0 && !empty($this->table_element_line)) $this->fetchLines();
 		return $result;
