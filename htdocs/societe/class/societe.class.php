<?php
/* Copyright (C) 2002-2006  Rodolphe Quiedeville    <rodolphe@quiedeville.org>
 * Copyright (C) 2004-2015  Laurent Destailleur     <eldy@users.sourceforge.net>
 * Copyright (C) 2004       Eric Seigne             <eric.seigne@ryxeo.com>
 * Copyright (C) 2003       Brian Fraval            <brian@fraval.org>
 * Copyright (C) 2006       Andre Cianfarani        <acianfa@free.fr>
 * Copyright (C) 2005-2016  Regis Houssin           <regis.houssin@capnetworks.com>
 * Copyright (C) 2008       Patrick Raguin          <patrick.raguin@auguria.net>
 * Copyright (C) 2010-2014  Juanjo Menent           <jmenent@2byte.es>
 * Copyright (C) 2013       Florian Henry           <florian.henry@open-concept.pro>
 * Copyright (C) 2013       Alexandre Spangaro      <aspangaro.dolibarr@gmail.com>
 * Copyright (C) 2013       Peter Fontaine          <contact@peterfontaine.fr>
 * Copyright (C) 2014-2015  Marcos García           <marcosgdf@gmail.com>
 * Copyright (C) 2015       Raphaël Doursenaud      <rdoursenaud@gpcsolutions.fr>
 *
 * This program is free software; you can redistribute it and/or modify
 * it under the terms of the GNU General Public License as published by
 * the Free Software Foundation; either version 3 of the License, or
 * (at your option) any later version.
 *
 * This program is distributed in the hope that it will be useful,
 * but WITHOUT ANY WARRANTY; without even the implied warranty of
 * MERCHANTABILITY or FITNESS FOR A PARTICULAR PURPOSE.  See the
 * GNU General Public License for more details.
 *
 * You should have received a copy of the GNU General Public License
 * along with this program. If not, see <http://www.gnu.org/licenses/>.
 */

/**
 *	\file       htdocs/societe/class/societe.class.php
 *	\ingroup    societe
 *	\brief      File for third party class
 */
require_once DOL_DOCUMENT_ROOT.'/core/class/commonobject.class.php';
require_once DOL_DOCUMENT_ROOT.'/multicurrency/class/multicurrency.class.php';

/**
 *	Class to manage third parties objects (customers, suppliers, prospects...)
 */
class Societe extends CommonObject
{
    public $element='societe';
    public $table_element = 'societe';
	public $fk_element='fk_soc';
<<<<<<< HEAD
    protected $childtables=array("supplier_proposal","propal","commande","facture","contrat","facture_fourn","commande_fournisseur","projet");    // To test if we can delete object
=======
    protected $childtables=array("supplier_proposal","propal","commande","facture","contrat","facture_fourn","commande_fournisseur","projet","expedition");    // To test if we can delete object
>>>>>>> 3f5d67d4

    /**
     * 0=No test on entity, 1=Test with field entity, 2=Test with link by societe
     * @var int
     */
    protected $ismultientitymanaged = 1;

    public $entity;

    /**
     * Thirdparty name
     * @var string
     * @deprecated Use $name instead
     * @see name
     */
    public $nom;

	/**
	 * Alias names (commercial, trademark or alias names)
	 * @var string
	 */
	public $name_alias;

    public $particulier;
    public $address;
    public $zip;
    public $town;

    /**
     * Thirdparty status : 0=activity ceased, 1= in activity
     * @var int
     */
    var $status;

    /**
     * Id of department
     * @var int
     */
    var $state_id;
    var $state_code;
    var $state;

    /**
     * State code
     * @var string
     * @deprecated Use state_code instead
     * @see state_code
     */
    var $departement_code;

    /**
     * @var string
     * @deprecated Use state instead
     * @see state
     */
    var $departement;

    /**
     * @var string
     * @deprecated Use country instead
     * @see country
     */
    var $pays;

	/**
	 * Phone number
	 * @var string
	 */
	var $phone;
	/**
	 * Fax number
	 * @var string
	 */
	var $fax;
	/**
	 * Email
	 * @var string
	 */
	var $email;
	/**
	 * Skype username
	 * @var string
	 */
	var $skype;
	/**
	 * Webpage
	 * @var string
	 */
	var $url;

	//! barcode
    /**
     * Barcode value
     * @var string
     */
    var $barcode;

    // 6 professional id (usage depends on country)

    /**
     * Professional ID 1 (Ex: Siren in France)
     * @var string
     */
    var $idprof1;

    /**
     * Professional ID 2 (Ex: Siret in France)
     * @var string
     */
    var $idprof2;

    /**
     * Professional ID 3 (Ex: Ape in France)
     * @var string
     */
    var $idprof3;

    /**
     * Professional ID 4 (Ex: RCS in France)
     * @var string
     */
    var $idprof4;

    /**
     * Professional ID 5
     * @var string
     */
    var $idprof5;

    /**
     * Professional ID 6
     * @var string
     */
    var $idprof6;

    var $prefix_comm;

    var $tva_assuj;
    /**
     * Intracommunitary VAT ID
     * @var string
     */
    var $tva_intra;

    // Local taxes
    var $localtax1_assuj;
    var $localtax1_value;
    var $localtax2_assuj;
    var $localtax2_value;

    var $managers;
    var $capital;
    var $typent_id;
    var $typent_code;
    var $effectif;
    var $effectif_id;
    var $forme_juridique_code;
    var $forme_juridique;

    var $remise_percent;
    var $mode_reglement_supplier_id;
    var $cond_reglement_supplier_id;
	var $fk_prospectlevel;
	var $name_bis;

	//Log data

	/**
	 * Date of last update
     * @var string
	 */
	var $date_modification;
	/**
	 * User that made last update
     * @var string
	 */
	var $user_modification;
	/**
	 * Date of creation
     * @var string
	 */
	var $date_creation;
	/**
	 * User that created the thirdparty
     * @var User
	 */
	var $user_creation;


    var $specimen;

    /**
     * 0=no customer, 1=customer, 2=prospect, 3=customer and prospect
     * @var int
     */
    var $client;
    /**
     * 0=no prospect, 1=prospect
     * @var int
     */
    var $prospect;
    /**
     * 0=no supplier, 1=supplier
     * @var int
     */
    var $fournisseur;

    /**
     * Client code. E.g: CU2014-003
     * @var string
     */
    var $code_client;

    /**
     * Supplier code. E.g: SU2014-003
     * @var string
     */
    var $code_fournisseur;

    /**
     * Accounting code for client
     * @var string
     */
    var $code_compta;

    /**
     * Accounting code for suppliers
     * @var string
     */
    var $code_compta_fournisseur;

    /**
     * @var string
     * @deprecated Note is split in public and private notes
     * @see note_public, note_private
     */
    var $note;

    /**
     * Private note
     * @var string
     */
    var $note_private;

    /**
     * Public note
     * @var string
     */
    var $note_public;

    //! code statut prospect
    var $stcomm_id;
    var $statut_commercial;

    /**
     * Assigned price level
     * @var int
     */
    var $price_level;
    var $outstanding_limit;

    /**
     * Id of sales representative to link (used for thirdparty creation). Not filled by a fetch, because we can have several sales representatives.
     * @var int
     */
    var $commercial_id;
    var $parent;
    var $default_lang;

    var $ref;
    var $ref_int;
    /**
     * External user reference.
     * This is to allow external systems to store their id and make self-developed synchronizing functions easier to
     * build.
     * @var string
     */
    var $ref_ext;

    /**
     * Import key.
     * Set when the thirdparty has been created through an import process. This is to relate those created thirdparties
     * to an import process
     * @var string
     */
    var $import_key;

    /**
     * Supplier WebServices URL
     * @var string
     */
    var $webservices_url;

    /**
     * Supplier WebServices Key
     * @var string
     */
    var $webservices_key;

    var $logo;
    var $logo_small;
    var $logo_mini;

    var $array_options;

	// Incoterms
	var $fk_incoterms;
	var $location_incoterms;
	var $libelle_incoterms;  //Used into tooltip

	// Multicurrency
	var $fk_multicurrency;
	var $multicurrency_code;
	
    /**
     * To contains a clone of this when we need to save old properties of object
     *  @var Societe
     */
    var $oldcopy;

    /**
     *    Constructor
     *
     *    @param	DoliDB		$db		Database handler
     */
    public function __construct($db)
    {
        $this->db = $db;

        $this->client = 0;
        $this->prospect = 0;
        $this->fournisseur = 0;
        $this->typent_id  = 0;
        $this->effectif_id  = 0;
        $this->forme_juridique_code  = 0;
        $this->tva_assuj = 1;
        $this->status = 1;

        return 1;
    }


    /**
     *    Create third party in database
     *
     *    @param	User	$user       Object of user that ask creation
     *    @return   int         		>= 0 if OK, < 0 if KO
     */
    function create($user)
    {
        global $langs,$conf;

		$error=0;

        // Clean parameters
        if (empty($this->status)) $this->status=0;
        $this->name=$this->name?trim($this->name):trim($this->nom);
        if (! empty($conf->global->MAIN_FIRST_TO_UPPER)) $this->name=ucwords($this->name);
        $this->nom=$this->name; // For backward compatibility
        if (empty($this->client))      $this->client=0;
        if (empty($this->fournisseur)) $this->fournisseur=0;
        $this->import_key = trim($this->import_key);
		
		if (!empty($this->multicurrency_code)) $this->fk_multicurrency = MultiCurrency::getIdFromCode($this->db, $this->multicurrency_code);
		if (empty($this->fk_multicurrency))
		{
			$this->multicurrency_code = '';
			$this->fk_multicurrency = 0;
		}
		
        dol_syslog(get_class($this)."::create ".$this->name);

        // Check parameters
        if (! empty($conf->global->SOCIETE_MAIL_REQUIRED) && ! isValidEMail($this->email))
        {
            $langs->load("errors");
            $this->error = $langs->trans("ErrorBadEMail",$this->email);
            return -1;
        }

        $now=dol_now();

        $this->db->begin();

        // For automatic creation during create action (not used by Dolibarr GUI, can be used by scripts)
        if ($this->code_client == -1)      $this->get_codeclient($this,0);
        if ($this->code_fournisseur == -1) $this->get_codefournisseur($this,1);

        // Check more parameters
        // If error, this->errors[] is filled
        $result = $this->verify();

        if ($result >= 0)
        {
            $sql = "INSERT INTO ".MAIN_DB_PREFIX."societe (nom, name_alias, entity, datec, fk_user_creat, canvas, status, ref_int, ref_ext, fk_stcomm, fk_incoterms, location_incoterms ,import_key, fk_multicurrency, multicurrency_code)";
            $sql.= " VALUES ('".$this->db->escape($this->name)."', '".$this->db->escape($this->name_alias)."', ".$conf->entity.", '".$this->db->idate($now)."'";
            $sql.= ", ".(! empty($user->id) ? "'".$user->id."'":"null");
            $sql.= ", ".(! empty($this->canvas) ? "'".$this->db->escape($this->canvas)."'":"null");
            $sql.= ", ".$this->status;
            $sql.= ", ".(! empty($this->ref_int) ? "'".$this->db->escape($this->ref_int)."'":"null");
            $sql.= ", ".(! empty($this->ref_ext) ? "'".$this->db->escape($this->ref_ext)."'":"null");
            $sql.= ", 0";
			$sql.= ", ".(int) $this->fk_incoterms;
			$sql.= ", '".$this->db->escape($this->location_incoterms)."'";
            $sql.= ", ".(! empty($this->import_key) ? "'".$this->db->escape($this->import_key)."'":"null");
            $sql.= ", ".(int) $this->fk_multicurrency;
            $sql.= ", '".$this->db->escape($this->multicurrency_code)."')";

            dol_syslog(get_class($this)."::create", LOG_DEBUG);
            $result=$this->db->query($sql);
            if ($result)
            {
                $this->id = $this->db->last_insert_id(MAIN_DB_PREFIX."societe");

                $ret = $this->update($this->id,$user,0,1,1,'add');

                // Ajout du commercial affecte
                if ($this->commercial_id != '' && $this->commercial_id != -1)
                {
                    $this->add_commercial($user, $this->commercial_id);
                }
                // si un commercial cree un client il lui est affecte automatiquement
                else if (empty($user->rights->societe->client->voir))
                {
                    $this->add_commercial($user, $user->id);
                }

                if ($ret >= 0)
                {
                    // Call trigger
                    $result=$this->call_trigger('COMPANY_CREATE',$user);
                    if ($result < 0) $error++;
                    // End call triggers
                }
                else $error++;

                if (! $error)
                {
                    dol_syslog(get_class($this)."::Create success id=".$this->id);
                    $this->db->commit();
                    return $this->id;
                }
                else
                {
                    dol_syslog(get_class($this)."::Create echec update ".$this->error, LOG_ERR);
                    $this->db->rollback();
                    return -3;
                }
            }
            else
            {
                if ($this->db->errno() == 'DB_ERROR_RECORD_ALREADY_EXISTS')
                {

                    $this->error=$langs->trans("ErrorCompanyNameAlreadyExists",$this->name);
                    $result=-1;
                }
                else
                {
                    $this->error=$this->db->lasterror();
                    $result=-2;
                }
                $this->db->rollback();
                return $result;
            }

        }
        else
       {
            $this->db->rollback();
            dol_syslog(get_class($this)."::Create fails verify ".join(',',$this->errors), LOG_WARNING);
            return -3;
        }
    }

    /**
     * Create a contact/address from thirdparty
     *
     * @param 	User	$user		Object user
     * @return 	int					<0 if KO, >0 if OK
     */
    function create_individual(User $user)
    {
        require_once DOL_DOCUMENT_ROOT.'/contact/class/contact.class.php';
        $contact=new Contact($this->db);

        $contact->name              = $this->name_bis;
        $contact->firstname         = $this->firstname;
        $contact->civility_id       = $this->civility_id;
        $contact->socid             = $this->id;	// fk_soc
        $contact->statut            = 1;
        $contact->priv              = 0;
        $contact->country_id        = $this->country_id;
        $contact->state_id          = $this->state_id;
        $contact->address           = $this->address;
        $contact->email             = $this->email;
        $contact->zip               = $this->zip;
        $contact->town              = $this->town;
        $contact->phone_pro         = $this->phone;

        $result = $contact->create($user);
        if ($result < 0)
        {
            $this->error = $contact->error;
            $this->errors = $contact->errors;
            dol_syslog(get_class($this)."::create_individual ERROR:" . $this->error, LOG_ERR);
        }

        return $result;
    }

    /**
     *    Check properties of third party are ok (like name, third party codes, ...)
     *    Used before an add or update.
     *
     *    @return     int		0 if OK, <0 if KO
     */
    function verify()
    {
        $this->errors=array();

        $result = 0;
        $this->name	= trim($this->name);
        $this->nom=$this->name; // For backward compatibility

        if (! $this->name)
        {
            $this->errors[] = 'ErrorBadThirdPartyName';
            $result = -2;
        }

        if ($this->client)
        {
            $rescode = $this->check_codeclient();
            if ($rescode <> 0)
            {
                if ($rescode == -1)
                {
                    $this->errors[] = 'ErrorBadCustomerCodeSyntax';
                }
                if ($rescode == -2)
                {
                    $this->errors[] = 'ErrorCustomerCodeRequired';
                }
                if ($rescode == -3)
                {
                    $this->errors[] = 'ErrorCustomerCodeAlreadyUsed';
                }
                if ($rescode == -4)
                {
                    $this->errors[] = 'ErrorPrefixRequired';
                }
                $result = -3;
            }
        }

        if ($this->fournisseur)
        {
            $rescode = $this->check_codefournisseur();
            if ($rescode <> 0)
            {
                if ($rescode == -1)
                {
                    $this->errors[] = 'ErrorBadSupplierCodeSyntax';
                }
                if ($rescode == -2)
                {
                    $this->errors[] = 'ErrorSupplierCodeRequired';
                }
                if ($rescode == -3)
                {
                    $this->errors[] = 'ErrorSupplierCodeAlreadyUsed';
                }
                if ($rescode == -5)
                {
                    $this->errors[] = 'ErrorprefixRequired';
                }
                $result = -3;
            }
        }

        return $result;
    }

    /**
     *      Update parameters of third party
     *
     *      @param	int		$id              			id societe
     *      @param  User	$user            			Utilisateur qui demande la mise a jour
     *      @param  int		$call_trigger    			0=non, 1=oui
     *		@param	int		$allowmodcodeclient			Inclut modif code client et code compta
     *		@param	int		$allowmodcodefournisseur	Inclut modif code fournisseur et code compta fournisseur
     *		@param	string	$action						'add' or 'update'
     *		@param	int		$nosyncmember				Do not synchronize info of linked member
     *      @return int  			           			<0 if KO, >=0 if OK
     */
    function update($id, $user='', $call_trigger=1, $allowmodcodeclient=0, $allowmodcodefournisseur=0, $action='update', $nosyncmember=1)
    {
        global $langs,$conf,$hookmanager;
        require_once DOL_DOCUMENT_ROOT.'/core/lib/functions2.lib.php';

		$error=0;

        dol_syslog(get_class($this)."::Update id=".$id." call_trigger=".$call_trigger." allowmodcodeclient=".$allowmodcodeclient." allowmodcodefournisseur=".$allowmodcodefournisseur);

        $now=dol_now();

        // Clean parameters
        $this->id			= $id;
        $this->name			= $this->name?trim($this->name):trim($this->nom);
        $this->nom			= $this->name;	// For backward compatibility
	    $this->name_alias = trim($this->name_alias);
        $this->ref_ext		= trim($this->ref_ext);
        $this->address		= $this->address?trim($this->address):trim($this->address);
        $this->zip			= $this->zip?trim($this->zip):trim($this->zip);
        $this->town			= $this->town?trim($this->town):trim($this->town);
        $this->state_id		= trim($this->state_id);
        $this->country_id	= ($this->country_id > 0)?$this->country_id:0;
        $this->phone		= trim($this->phone);
        $this->phone		= preg_replace("/\s/","",$this->phone);
        $this->phone		= preg_replace("/\./","",$this->phone);
        $this->fax			= trim($this->fax);
        $this->fax			= preg_replace("/\s/","",$this->fax);
        $this->fax			= preg_replace("/\./","",$this->fax);
        $this->email		= trim($this->email);
        $this->skype		= trim($this->skype);
        $this->url			= $this->url?clean_url($this->url,0):'';
        $this->idprof1		= trim($this->idprof1);
        $this->idprof2		= trim($this->idprof2);
        $this->idprof3		= trim($this->idprof3);
        $this->idprof4		= trim($this->idprof4);
        $this->idprof5		= (! empty($this->idprof5)?trim($this->idprof5):'');
        $this->idprof6		= (! empty($this->idprof6)?trim($this->idprof6):'');
        $this->prefix_comm	= trim($this->prefix_comm);
        $this->outstanding_limit = price2num($this->outstanding_limit);

        $this->tva_assuj	= trim($this->tva_assuj);
        $this->tva_intra	= dol_sanitizeFileName($this->tva_intra,'');
        if (empty($this->status)) $this->status = 0;

		if (!empty($this->multicurrency_code)) $this->fk_multicurrency = MultiCurrency::getIdFromCode($this->db, $this->multicurrency_code);
		if (empty($this->fk_multicurrency))
		{
			$this->multicurrency_code = '';
			$this->fk_multicurrency = 0;
		}

        // Local taxes
        $this->localtax1_assuj=trim($this->localtax1_assuj);
        $this->localtax2_assuj=trim($this->localtax2_assuj);

        $this->localtax1_value=trim($this->localtax1_value);
        $this->localtax2_value=trim($this->localtax2_value);

        if ($this->capital != '') $this->capital=price2num(trim($this->capital));
        if (! is_numeric($this->capital)) $this->capital = '';     // '' = undef

        $this->effectif_id=trim($this->effectif_id);
        $this->forme_juridique_code=trim($this->forme_juridique_code);

        //Gencod
        $this->barcode=trim($this->barcode);

        // For automatic creation
        if ($this->code_client == -1) $this->get_codeclient($this,0);
        if ($this->code_fournisseur == -1) $this->get_codefournisseur($this,1);

        $this->code_compta=trim($this->code_compta);
        $this->code_compta_fournisseur=trim($this->code_compta_fournisseur);

        // Check parameters
        if (! empty($conf->global->SOCIETE_MAIL_REQUIRED) && ! isValidEMail($this->email))
        {
            $langs->load("errors");
            $this->error = $langs->trans("ErrorBadEMail",$this->email);
            return -1;
        }
        if (! is_numeric($this->client) && ! is_numeric($this->fournisseur))
        {
            $langs->load("errors");
            $this->error = $langs->trans("BadValueForParameterClientOrSupplier");
            return -1;
        }

        $customer=false;
        if (! empty($allowmodcodeclient) && ! empty($this->client))
        {
        	// Attention get_codecompta peut modifier le code suivant le module utilise
        	if (empty($this->code_compta))
        	{
        		$ret=$this->get_codecompta('customer');
        		if ($ret < 0) return -1;
        	}

        	$customer=true;
        }

        $supplier=false;
        if (! empty($allowmodcodefournisseur) && ! empty($this->fournisseur))
        {
        	// Attention get_codecompta peut modifier le code suivant le module utilise
        	if (empty($this->code_compta_fournisseur))
        	{
        		$ret=$this->get_codecompta('supplier');
        		if ($ret < 0) return -1;
        	}

        	$supplier=true;
        }

        //Web services
        $this->webservices_url = $this->webservices_url?clean_url($this->webservices_url,0):'';
        $this->webservices_key = trim($this->webservices_key);

        //Incoterms
        $this->fk_incoterms = (int) $this->fk_incoterms;
		$this->location_incoterms = trim($this->location_incoterms);

        $this->db->begin();

        // Check name is required and codes are ok or unique.
        // If error, this->errors[] is filled
        $result = 0;
        if ($action != 'add') $result = $this->verify();	// We don't check when update called during a create because verify was already done

        if ($result >= 0)
        {
            dol_syslog(get_class($this)."::update verify ok or not done");

            $sql  = "UPDATE ".MAIN_DB_PREFIX."societe SET ";
            $sql .= "nom = '" . $this->db->escape($this->name) ."'"; // Required
            $sql .= ",name_alias = '" . $this->db->escape($this->name_alias) ."'";
            $sql .= ",ref_ext = " .(! empty($this->ref_ext)?"'".$this->db->escape($this->ref_ext) ."'":"null");
            $sql .= ",address = '" . $this->db->escape($this->address) ."'";

            $sql .= ",zip = ".(! empty($this->zip)?"'".$this->db->escape($this->zip)."'":"null");
            $sql .= ",town = ".(! empty($this->town)?"'".$this->db->escape($this->town)."'":"null");

            $sql .= ",fk_departement = '" . (! empty($this->state_id)?$this->state_id:'0') ."'";
            $sql .= ",fk_pays = '" . (! empty($this->country_id)?$this->country_id:'0') ."'";

            $sql .= ",phone = ".(! empty($this->phone)?"'".$this->db->escape($this->phone)."'":"null");
            $sql .= ",fax = ".(! empty($this->fax)?"'".$this->db->escape($this->fax)."'":"null");
            $sql .= ",email = ".(! empty($this->email)?"'".$this->db->escape($this->email)."'":"null");
            $sql .= ",skype = ".(! empty($this->skype)?"'".$this->db->escape($this->skype)."'":"null");
            $sql .= ",url = ".(! empty($this->url)?"'".$this->db->escape($this->url)."'":"null");

            $sql .= ",siren   = '". $this->db->escape($this->idprof1) ."'";
            $sql .= ",siret   = '". $this->db->escape($this->idprof2) ."'";
            $sql .= ",ape     = '". $this->db->escape($this->idprof3) ."'";
            $sql .= ",idprof4 = '". $this->db->escape($this->idprof4) ."'";
            $sql .= ",idprof5 = '". $this->db->escape($this->idprof5) ."'";
            $sql .= ",idprof6 = '". $this->db->escape($this->idprof6) ."'";

            $sql .= ",tva_assuj = ".($this->tva_assuj!=''?"'".$this->tva_assuj."'":"null");
            $sql .= ",tva_intra = '" . $this->db->escape($this->tva_intra) ."'";
            $sql .= ",status = " .$this->status;

            // Local taxes
            $sql .= ",localtax1_assuj = ".($this->localtax1_assuj!=''?"'".$this->localtax1_assuj."'":"null");
            $sql .= ",localtax2_assuj = ".($this->localtax2_assuj!=''?"'".$this->localtax2_assuj."'":"null");
            if($this->localtax1_assuj==1)
            {
            	if($this->localtax1_value!='')
            	{
            		$sql .=",localtax1_value =".$this->localtax1_value;
            	}
            	else $sql .=",localtax1_value =0.000";

            }
            else $sql .=",localtax1_value =0.000";

            if($this->localtax2_assuj==1)
            {
            	if($this->localtax2_value!='')
            	{
            		$sql .=",localtax2_value =".$this->localtax2_value;
            	}
            	else $sql .=",localtax2_value =0.000";

            }
            else $sql .=",localtax2_value =0.000";

            $sql .= ",capital = ".($this->capital == '' ? "null" : $this->capital);

            $sql .= ",prefix_comm = ".(! empty($this->prefix_comm)?"'".$this->db->escape($this->prefix_comm)."'":"null");

            $sql .= ",fk_effectif = ".(! empty($this->effectif_id)?"'".$this->db->escape($this->effectif_id)."'":"null");
            if (isset($this->stcomm_id))
            {
                $sql .= ",fk_stcomm='".$this->stcomm_id."'";
            }
            $sql .= ",fk_typent = ".(! empty($this->typent_id)?"'".$this->db->escape($this->typent_id)."'":"0");

            $sql .= ",fk_forme_juridique = ".(! empty($this->forme_juridique_code)?"'".$this->db->escape($this->forme_juridique_code)."'":"null");

            $sql .= ",mode_reglement = ".(! empty($this->mode_reglement_id)?"'".$this->db->escape($this->mode_reglement_id)."'":"null");
            $sql .= ",cond_reglement = ".(! empty($this->cond_reglement_id)?"'".$this->db->escape($this->cond_reglement_id)."'":"null");
            $sql .= ",mode_reglement_supplier = ".(! empty($this->mode_reglement_supplier_id)?"'".$this->db->escape($this->mode_reglement_supplier_id)."'":"null");
            $sql .= ",cond_reglement_supplier = ".(! empty($this->cond_reglement_supplier_id)?"'".$this->db->escape($this->cond_reglement_supplier_id)."'":"null");
            $sql .= ",fk_shipping_method = ".(! empty($this->shipping_method_id)?"'".$this->db->escape($this->shipping_method_id)."'":"null");
            
            $sql .= ",client = " . (! empty($this->client)?$this->client:0);
            $sql .= ",fournisseur = " . (! empty($this->fournisseur)?$this->fournisseur:0);
            $sql .= ",barcode = ".(! empty($this->barcode)?"'".$this->db->escape($this->barcode)."'":"null");
            $sql .= ",default_lang = ".(! empty($this->default_lang)?"'".$this->db->escape($this->default_lang)."'":"null");
            $sql .= ",logo = ".(! empty($this->logo)?"'".$this->db->escape($this->logo)."'":"null");
            $sql .= ",outstanding_limit= ".($this->outstanding_limit!=''?$this->outstanding_limit:'null');
            $sql .= ",fk_prospectlevel='".$this->fk_prospectlevel."'";

            $sql .= ",webservices_url = ".(! empty($this->webservices_url)?"'".$this->db->escape($this->webservices_url)."'":"null");
            $sql .= ",webservices_key = ".(! empty($this->webservices_key)?"'".$this->db->escape($this->webservices_key)."'":"null");

			//Incoterms
			$sql.= ", fk_incoterms = ".$this->fk_incoterms;
			$sql.= ", location_incoterms = ".(! empty($this->location_incoterms)?"'".$this->db->escape($this->location_incoterms)."'":"null");

            if ($customer)
            {
                $sql .= ", code_client = ".(! empty($this->code_client)?"'".$this->db->escape($this->code_client)."'":"null");
                $sql .= ", code_compta = ".(! empty($this->code_compta)?"'".$this->db->escape($this->code_compta)."'":"null");
            }

            if ($supplier)
            {
                $sql .= ", code_fournisseur = ".(! empty($this->code_fournisseur)?"'".$this->db->escape($this->code_fournisseur)."'":"null");
                $sql .= ", code_compta_fournisseur = ".(! empty($this->code_compta_fournisseur)?"'".$this->db->escape($this->code_compta_fournisseur)."'":"null");
            }
            $sql .= ", fk_user_modif = ".(! empty($user->id)?"'".$user->id."'":"null");
			$sql .= ", fk_multicurrency = ".(int) $this->fk_multicurrency;
			$sql .= ', multicurrency_code = \''.$this->db->escape($this->multicurrency_code)."'";
            $sql .= " WHERE rowid = '" . $id ."'";


            dol_syslog(get_class($this)."::Update", LOG_DEBUG);
            $resql=$this->db->query($sql);
            if ($resql)
            {
            	unset($this->country_code);		// We clean this because it may have been changed after an update of country_id
            	unset($this->country);
            	unset($this->state_code);
            	unset($this->state);

            	$nbrowsaffected = $this->db->affected_rows($resql);

            	if (! $error && $nbrowsaffected)
            	{
            		// Update information on linked member if it is an update
	            	if (! $nosyncmember && ! empty($conf->adherent->enabled))
	            	{
		            	require_once DOL_DOCUMENT_ROOT.'/adherents/class/adherent.class.php';

		            	dol_syslog(get_class($this)."::update update linked member");

		            	$lmember=new Adherent($this->db);
		            	$result=$lmember->fetch(0, 0, $this->id);

		            	if ($result > 0)
		            	{
		            		$lmember->societe=$this->name;
		            		//$lmember->firstname=$this->firstname?$this->firstname:$lmember->firstname;	// We keep firstname and lastname of member unchanged
		            		//$lmember->lastname=$this->lastname?$this->lastname:$lmember->lastname;		// We keep firstname and lastname of member unchanged
		            		$lmember->address=$this->address;
		            		$lmember->email=$this->email;
                    		$lmember->skype=$this->skype;
		            		$lmember->phone=$this->phone;

		            		$result=$lmember->update($user,0,1,1,1);	// Use nosync to 1 to avoid cyclic updates
		            		if ($result < 0)
		            		{
		            			$this->error=$lmember->error;
		            			dol_syslog(get_class($this)."::update ".$this->error,LOG_ERR);
		            			$error++;
		            		}
		            	}
		            	else if ($result < 0)
		            	{
		            		$this->error=$lmember->error;
		            		$error++;
		            	}
	            	}
            	}

            	$action='update';

                // Actions on extra fields (by external module or standard code)
                // TODO le hook fait double emploi avec le trigger !!
                $hookmanager->initHooks(array('thirdpartydao'));
                $parameters=array('socid'=>$this->id);
                $reshook=$hookmanager->executeHooks('insertExtraFields',$parameters,$this,$action);    // Note that $action and $object may have been modified by some hooks
                if (empty($reshook))
                {
                	if (empty($conf->global->MAIN_EXTRAFIELDS_DISABLED)) // For avoid conflicts if trigger used
                	{
                		$result=$this->insertExtraFields();
                		if ($result < 0)
                		{
                			$error++;
                		}
                	}
                }
                else if ($reshook < 0) $error++;

                if (! $error && $call_trigger)
                {
                    // Call trigger
                    $result=$this->call_trigger('COMPANY_MODIFY',$user);
                    if ($result < 0) $error++;
                    // End call triggers
                }

                if (! $error)
                {
                    dol_syslog(get_class($this)."::Update success");
                    $this->db->commit();
                    return 1;
                }
                else
				{
                    $this->db->rollback();
                    return -1;
                }
            }
            else
			{
                if ($this->db->errno() == 'DB_ERROR_RECORD_ALREADY_EXISTS')
                {
                    // Doublon
                    $this->error = $langs->trans("ErrorDuplicateField");
                    $result =  -1;
                }
                else
                {
                    $result =  -2;
                }
                $this->db->rollback();
                return $result;
            }
        }
        else
       {
            $this->db->rollback();
            dol_syslog(get_class($this)."::Update fails verify ".join(',',$this->errors), LOG_WARNING);
            return -3;
        }
    }

    /**
     *    Load a third party from database into memory
     *
     *    @param	int		$rowid			Id of third party to load
     *    @param    string	$ref			Reference of third party, name (Warning, this can return several records)
     *    @param    string	$ref_ext       	External reference of third party (Warning, this information is a free field not provided by Dolibarr)
     *    @param    string	$ref_int       	Internal reference of third party
     *    @param    string	$idprof1		Prof id 1 of third party (Warning, this can return several records)
     *    @param    string	$idprof2		Prof id 2 of third party (Warning, this can return several records)
     *    @param    string	$idprof3		Prof id 3 of third party (Warning, this can return several records)
     *    @param    string	$idprof4		Prof id 4 of third party (Warning, this can return several records)
     *    @param    string	$idprof5		Prof id 5 of third party (Warning, this can return several records)
     *    @param    string	$idprof6		Prof id 6 of third party (Warning, this can return several records)
     *    @return   int						>0 if OK, <0 if KO or if two records found for same ref or idprof, 0 if not found.
     */
    function fetch($rowid, $ref='', $ref_ext='', $ref_int='', $idprof1='',$idprof2='',$idprof3='',$idprof4='',$idprof5='',$idprof6='')
    {
        global $langs;
        global $conf;

        if (empty($rowid) && empty($ref) && empty($ref_ext) && empty($ref_int) && empty($idprof1) && empty($idprof2) && empty($idprof3) && empty($idprof4) && empty($idprof5) && empty($idprof6)) return -1;

        $sql = 'SELECT s.rowid, s.nom as name, s.name_alias, s.entity, s.ref_ext, s.ref_int, s.address, s.datec as date_creation, s.prefix_comm';
        $sql .= ', s.status';
        $sql .= ', s.price_level';
        $sql .= ', s.tms as date_modification';
        $sql .= ', s.phone, s.fax, s.email, s.skype, s.url, s.zip, s.town, s.note_private, s.note_public, s.model_pdf, s.client, s.fournisseur';
        $sql .= ', s.siren as idprof1, s.siret as idprof2, s.ape as idprof3, s.idprof4, s.idprof5, s.idprof6';
        $sql .= ', s.capital, s.tva_intra';
        $sql .= ', s.fk_typent as typent_id';
        $sql .= ', s.fk_effectif as effectif_id';
        $sql .= ', s.fk_forme_juridique as forme_juridique_code';
        $sql .= ', s.webservices_url, s.webservices_key';
        $sql .= ', s.code_client, s.code_fournisseur, s.code_compta, s.code_compta_fournisseur, s.parent, s.barcode';
        $sql .= ', s.fk_departement, s.fk_pays as country_id, s.fk_stcomm, s.remise_client, s.mode_reglement, s.cond_reglement, s.tva_assuj';
        $sql .= ', s.mode_reglement_supplier, s.cond_reglement_supplier, s.localtax1_assuj, s.localtax1_value, s.localtax2_assuj, s.localtax2_value, s.fk_prospectlevel, s.default_lang, s.logo';
        $sql .= ', s.fk_shipping_method';
        $sql .= ', s.outstanding_limit, s.import_key, s.canvas, s.fk_incoterms, s.location_incoterms';
		$sql .= ', s.fk_multicurrency, s.multicurrency_code';
        $sql .= ', fj.libelle as forme_juridique';
        $sql .= ', e.libelle as effectif';
        $sql .= ', c.code as country_code, c.label as country';
        $sql .= ', d.code_departement as state_code, d.nom as state';
        $sql .= ', st.libelle as stcomm';
        $sql .= ', te.code as typent_code';
		$sql .= ', i.libelle as libelle_incoterms';
        $sql .= ' FROM '.MAIN_DB_PREFIX.'societe as s';
        $sql .= ' LEFT JOIN '.MAIN_DB_PREFIX.'c_effectif as e ON s.fk_effectif = e.id';
        $sql .= ' LEFT JOIN '.MAIN_DB_PREFIX.'c_country as c ON s.fk_pays = c.rowid';
        $sql .= ' LEFT JOIN '.MAIN_DB_PREFIX.'c_stcomm as st ON s.fk_stcomm = st.id';
        $sql .= ' LEFT JOIN '.MAIN_DB_PREFIX.'c_forme_juridique as fj ON s.fk_forme_juridique = fj.code';
        $sql .= ' LEFT JOIN '.MAIN_DB_PREFIX.'c_departements as d ON s.fk_departement = d.rowid';
        $sql .= ' LEFT JOIN '.MAIN_DB_PREFIX.'c_typent as te ON s.fk_typent = te.id';
		$sql .= ' LEFT JOIN '.MAIN_DB_PREFIX.'c_incoterms as i ON s.fk_incoterms = i.rowid';
        if ($rowid) $sql .= ' WHERE s.rowid = '.$rowid;
        else if ($ref)   $sql .= " WHERE s.nom = '".$this->db->escape($ref)."' AND s.entity IN (".getEntity($this->element, 1).")";
        else if ($ref_ext) $sql .= " WHERE s.ref_ext = '".$this->db->escape($ref_ext)."' AND s.entity IN (".getEntity($this->element, 1).")";
        else if ($ref_int) $sql .= " WHERE s.ref_int = '".$this->db->escape($ref_int)."' AND s.entity IN (".getEntity($this->element, 1).")";
        else if ($idprof1) $sql .= " WHERE s.siren = '".$this->db->escape($idprof1)."' AND s.entity IN (".getEntity($this->element, 1).")";
        else if ($idprof2) $sql .= " WHERE s.siret = '".$this->db->escape($idprof2)."' AND s.entity IN (".getEntity($this->element, 1).")";
        else if ($idprof3) $sql .= " WHERE s.ape = '".$this->db->escape($idprof3)."' AND s.entity IN (".getEntity($this->element, 1).")";
        else if ($idprof4) $sql .= " WHERE s.idprof4 = '".$this->db->escape($idprof4)."' AND s.entity IN (".getEntity($this->element, 1).")";
        else if ($idprof5) $sql .= " WHERE s.idprof5 = '".$this->db->escape($idprof5)."' AND s.entity IN (".getEntity($this->element, 1).")";
        else if ($idprof6) $sql .= " WHERE s.idprof6 = '".$this->db->escape($idprof6)."' AND s.entity IN (".getEntity($this->element, 1).")";
        
        $resql=$this->db->query($sql);
        dol_syslog(get_class($this)."::fetch ".$sql);
        if ($resql)
        {
            $num=$this->db->num_rows($resql);
            if ($num > 1)
            {
                $this->error='Fetch found several records. Rename one of tirdparties to avoid duplicate.';
                dol_syslog($this->error, LOG_ERR);
                $result = -2;
            }
            elseif ($num)   // $num = 1
            {
                $obj = $this->db->fetch_object($resql);

                $this->id           = $obj->rowid;
                $this->entity       = $obj->entity;
                $this->canvas		= $obj->canvas;

                $this->ref          = $obj->rowid;
                $this->name 		= $obj->name;
                $this->nom          = $obj->name;		// deprecated
	            $this->name_alias = $obj->name_alias;
                $this->ref_ext      = $obj->ref_ext;
                $this->ref_int      = $obj->ref_int;

                $this->date_creation = $this->db->jdate($obj->date_creation);
                $this->date_modification = $this->db->jdate($obj->date_modification);

                $this->address 		= $obj->address;
                $this->zip 			= $obj->zip;
                $this->town 		= $obj->town;

                $this->country_id   = $obj->country_id;
                $this->country_code = $obj->country_id?$obj->country_code:'';
                $this->country 		= $obj->country_id?($langs->trans('Country'.$obj->country_code)!='Country'.$obj->country_code?$langs->transnoentities('Country'.$obj->country_code):$obj->country):'';

                $this->state_id     = $obj->fk_departement;
                $this->state_code   = $obj->state_code;
                $this->state        = ($obj->state!='-'?$obj->state:'');

                $transcode=$langs->trans('StatusProspect'.$obj->fk_stcomm);
                $libelle=($transcode!='StatusProspect'.$obj->fk_stcomm?$transcode:$obj->stcomm);
                $this->stcomm_id = $obj->fk_stcomm;     // id statut commercial
                $this->statut_commercial = $libelle;    // libelle statut commercial

                $this->email = $obj->email;
                $this->skype = $obj->skype;
                $this->url = $obj->url;
                $this->phone = $obj->phone;
                $this->fax = $obj->fax;

                $this->parent    = $obj->parent;

                $this->idprof1		= $obj->idprof1;
                $this->idprof2		= $obj->idprof2;
                $this->idprof3		= $obj->idprof3;
                $this->idprof4		= $obj->idprof4;
                $this->idprof5		= $obj->idprof5;
                $this->idprof6		= $obj->idprof6;

                $this->capital   = $obj->capital;

                $this->code_client = $obj->code_client;
                $this->code_fournisseur = $obj->code_fournisseur;

                $this->code_compta = $obj->code_compta;
                $this->code_compta_fournisseur = $obj->code_compta_fournisseur;

                $this->barcode = $obj->barcode;

                $this->tva_assuj      = $obj->tva_assuj;
                $this->tva_intra      = $obj->tva_intra;
                $this->status = $obj->status;

                // Local Taxes
                $this->localtax1_assuj      = $obj->localtax1_assuj;
                $this->localtax2_assuj      = $obj->localtax2_assuj;

                $this->localtax1_value		= $obj->localtax1_value;
                $this->localtax2_value		= $obj->localtax2_value;

                $this->typent_id      = $obj->typent_id;
                $this->typent_code    = $obj->typent_code;

                $this->effectif_id    = $obj->effectif_id;
                $this->effectif       = $obj->effectif_id?$obj->effectif:'';

                $this->forme_juridique_code= $obj->forme_juridique_code;
                $this->forme_juridique     = $obj->forme_juridique_code?$obj->forme_juridique:'';

                $this->fk_prospectlevel = $obj->fk_prospectlevel;

                $this->prefix_comm = $obj->prefix_comm;

                $this->remise_percent		= $obj->remise_client;
                $this->mode_reglement_id 	= $obj->mode_reglement;
                $this->cond_reglement_id 	= $obj->cond_reglement;
                $this->mode_reglement_supplier_id 	= $obj->mode_reglement_supplier;
                $this->cond_reglement_supplier_id 	= $obj->cond_reglement_supplier;
                $this->shipping_method_id   = ($obj->fk_shipping_method>0)?$obj->fk_shipping_method:null;

                $this->client      = $obj->client;
                $this->fournisseur = $obj->fournisseur;

                $this->note = $obj->note_private; // TODO Deprecated for backward comtability
                $this->note_private = $obj->note_private;
                $this->note_public = $obj->note_public;
                $this->modelpdf = $obj->model_pdf;
                $this->default_lang = $obj->default_lang;
                $this->logo = $obj->logo;

                $this->webservices_url = $obj->webservices_url;
                $this->webservices_key = $obj->webservices_key;

                $this->outstanding_limit		= $obj->outstanding_limit;

                // multiprix
                $this->price_level = $obj->price_level;

                $this->import_key = $obj->import_key;

				//Incoterms
				$this->fk_incoterms = $obj->fk_incoterms;
				$this->location_incoterms = $obj->location_incoterms;
				$this->libelle_incoterms = $obj->libelle_incoterms;

				// multicurrency
				$this->fk_multicurrency = $obj->fk_multicurrency;
				$this->multicurrency_code = $obj->multicurrency_code;

                $result = 1;

                // Retreive all extrafield for thirdparty
                // fetch optionals attributes and labels
                require_once(DOL_DOCUMENT_ROOT.'/core/class/extrafields.class.php');
                $extrafields=new ExtraFields($this->db);
                $extralabels=$extrafields->fetch_name_optionals_label($this->table_element,true);
               	$this->fetch_optionals($this->id,$extralabels);
            }
            else
			{
                $result = 0;
            }

            $this->db->free($resql);
        }
        else
		{
            $this->error=$this->db->lasterror();
            $result = -3;
        }

        // Use first price level if level not defined for third party
        if (! empty($conf->global->PRODUIT_MULTIPRICES) && empty($this->price_level)) $this->price_level=1;

        return $result;
    }

    /**
     * 	Search and fetch thirparties by name
     *
     * 	@param		string		$name		Name
     * 	@param		int			$type		Type of thirdparties (0=any, 1=customer, 2=prospect, 3=supplier)
     * 	@param		array		$filters	Array of couple field name/value to filter the companies with the same name
     * 	@param		boolean		$exact		Exact string search (true/false)
     * 	@param		boolean		$case		Case sensitive (true/false)
     * 	@param		boolean		$similar	Add test if string inside name into database, or name into database inside string. Do not use this: Not compatible with other database.
     * 	@param		string		$clause		Clause for filters
     * 	@return		array|int				<0 if KO, array of thirdparties object if OK
     */
    function searchByName($name, $type='0', $filters = array(), $exact = false, $case = false, $similar = false, $clause = 'AND')
    {
    	$thirdparties = array();

    	dol_syslog("searchByName name=".$name." type=".$type." exact=".$exact);

    	// Check parameter
    	if (empty($name))
    	{
    		$this->errors[]='ErrorBadValueForParameter';
    		return -1;
    	}

    	// Generation requete recherche
    	$sql = "SELECT rowid FROM ".MAIN_DB_PREFIX."societe";
    	$sql.= " WHERE entity IN (".getEntity('category',1).")";
    	if (! empty($type))
    	{
    		if ($type == 1 || $type == 2)
    			$sql.= " AND client = ".$type;
    		elseif ($type == 3)
    			$sql.= " AND fournisseur = 1";
    	}
    	if (! empty($name))
    	{
    		if (! $exact)
    		{
    			if (preg_match('/^([\*])?[^*]+([\*])?$/', $name, $regs) && count($regs) > 1)
    			{
    				$name = str_replace('*', '%', $name);
    			}
    			else
    			{
    				$name = '%'.$name.'%';
    			}
    		}
    		$sql.= " AND ";
    		if (is_array($filters) && ! empty($filters))
    			$sql.= "(";
    		if ($similar)
    		{
    			// For test similitude (string inside name into database, or name into database inside string)
    			// Do not use this. Not compatible with other database.
    			$sql.= "(LOCATE('".$this->db->escape($name)."', nom) > 0 OR LOCATE(nom, '".$this->db->escape($name)."') > 0)";
    		}
    		else
    		{
    			if (! $case)
    				$sql.= "nom LIKE '".$this->db->escape($name)."'";
    			else
    				$sql.= "nom LIKE BINARY '".$this->db->escape($name)."'";
    		}
    	}
    	if (is_array($filters) && ! empty($filters))
    	{
    		foreach($filters as $field => $value)
    		{
    			if (! $exact)
    			{
    				if (preg_match('/^([\*])?[^*]+([\*])?$/', $value, $regs) && count($regs) > 1)
    				{
    					$value = str_replace('*', '%', $value);
    				}
    				else
    				{
    					$value = '%'.$value.'%';
    				}
    			}
    			if (! $case)
    				$sql.= " ".$clause." ".$field." LIKE '".$this->db->escape($value)."'";
    			else
    				$sql.= " ".$clause." ".$field." LIKE BINARY '".$this->db->escape($value)."'";
    		}
    		if (! empty($name))
    			$sql.= ")";
    	}

    	$res  = $this->db->query($sql);
    	if ($res)
    	{
    		while ($rec = $this->db->fetch_array($res))
    		{
    			$soc = new Societe($this->db);
    			$soc->fetch($rec['rowid']);
    			$thirdparties[] = $soc;
    		}

    		return $thirdparties;
    	}
    	else
    	{
    		$this->error=$this->db->lasterror();
    		return -1;
    	}
    }

    /**
     *    Delete a third party from database and all its dependencies (contacts, rib...)
     *
     *    @param	int		$id             Id of third party to delete
     *    @param    User    $fuser          User who ask to delete thirparty
     *    @param    int		$call_trigger   0=No, 1=yes
     *    @return	int						<0 if KO, 0 if nothing done, >0 if OK
     */
    function delete($id, User $fuser=null, $call_trigger=1)
    {
        global $langs, $conf, $user;

        if (empty($fuser)) $fuser=$user;

        require_once DOL_DOCUMENT_ROOT.'/core/lib/files.lib.php';

        $entity=isset($this->entity)?$this->entity:$conf->entity;

        dol_syslog(get_class($this)."::delete", LOG_DEBUG);
        $error = 0;

        // Test if child exists
        $objectisused = $this->isObjectUsed($id);
		if (empty($objectisused))
		{
            $this->db->begin();

            // User is mandatory for trigger call
            if (! $error && $call_trigger)
            {
                // Call trigger
                $result=$this->call_trigger('COMPANY_DELETE',$fuser);
                if ($result < 0) $error++;
                // End call triggers
            }

			if (! $error)
			{
	            require_once DOL_DOCUMENT_ROOT.'/categories/class/categorie.class.php';
	            $static_cat = new Categorie($this->db);
	            $toute_categs = array();

	            // Fill $toute_categs array with an array of (type => array of ("Categorie" instance))
	            if ($this->client || $this->prospect)
	            {
	                $toute_categs ['societe'] = $static_cat->containing($this->id,Categorie::TYPE_CUSTOMER);
	            }
	            if ($this->fournisseur)
	            {
	                $toute_categs ['fournisseur'] = $static_cat->containing($this->id,Categorie::TYPE_SUPPLIER);
	            }

	            // Remove each "Categorie"
	            foreach ($toute_categs as $type => $categs_type)
	            {
	                foreach ($categs_type as $cat)
	                {
	                    $cat->del_type($this, $type);
	                }
	            }
			}

            // Remove contacts
            if (! $error)
            {
                $sql = "DELETE FROM ".MAIN_DB_PREFIX."socpeople";
                $sql.= " WHERE fk_soc = " . $id;
                if (! $this->db->query($sql))
                {
                    $error++;
                    $this->error .= $this->db->lasterror();
                }
            }

            // Update link in member table
            if (! $error)
            {
                $sql = "UPDATE ".MAIN_DB_PREFIX."adherent";
                $sql.= " SET fk_soc = NULL WHERE fk_soc = " . $id;
                if (! $this->db->query($sql))
                {
                    $error++;
                    $this->error .= $this->db->lasterror();
                    dol_syslog(get_class($this)."::delete erreur -1 ".$this->error, LOG_ERR);
                }
            }

            // Remove ban
            if (! $error)
            {
                $sql = "DELETE FROM ".MAIN_DB_PREFIX."societe_rib";
                $sql.= " WHERE fk_soc = " . $id;
                if (! $this->db->query($sql))
                {
                    $error++;
                    $this->error = $this->db->lasterror();
                }
            }

		    // Remove societe_remise_except
            if (! $error)
            {
                $sql = "DELETE FROM ".MAIN_DB_PREFIX."societe_remise_except";
                $sql.= " WHERE fk_soc = " . $id;
                if (! $this->db->query($sql))
                {
                    $error++;
                    $this->error = $this->db->lasterror();
                }
            }

            // Remove associated users
            if (! $error)
            {
                $sql = "DELETE FROM ".MAIN_DB_PREFIX."societe_commerciaux";
                $sql.= " WHERE fk_soc = " . $id;
                if (! $this->db->query($sql))
                {
                    $error++;
                    $this->error = $this->db->lasterror();
                }
            }

            // Removed extrafields
            if ((! $error) && (empty($conf->global->MAIN_EXTRAFIELDS_DISABLED))) // For avoid conflicts if trigger used
            {
            	$result=$this->deleteExtraFields();
            	if ($result < 0)
            	{
            		$error++;
            		dol_syslog(get_class($this)."::delete error -3 ".$this->error, LOG_ERR);
            	}
            }

            // Remove third party
            if (! $error)
            {
                $sql = "DELETE FROM ".MAIN_DB_PREFIX."societe";
                $sql.= " WHERE rowid = " . $id;
                dol_syslog(get_class($this)."::delete", LOG_DEBUG);
                if (! $this->db->query($sql))
                {
                    $error++;
                    $this->error = $this->db->lasterror();
                }
            }

            if (! $error)
            {
                $this->db->commit();

                // Delete directory
                if (! empty($conf->societe->multidir_output[$entity]))
                {
                	$docdir = $conf->societe->multidir_output[$entity] . "/" . $id;
                	if (dol_is_dir($docdir))
                	{
                    	dol_delete_dir_recursive($docdir);
                	}
                }

                return 1;
            }
            else
			{
				dol_syslog($this->error, LOG_ERR);
                $this->db->rollback();
                return -1;
            }
        }
		else dol_syslog("Can't remove thirdparty with id ".$id.". There is ".$objectisused." childs", LOG_WARNING);
        return 0;
    }

    /**
     *  Define third party as a customer
     *
     *	@return		int		<0 if KO, >0 if OK
     */
    function set_as_client()
    {
        if ($this->id)
        {
            $newclient=1;
            if ($this->client == 2 || $this->client == 3) $newclient=3;	//If prospect, we keep prospect tag
            $sql = "UPDATE ".MAIN_DB_PREFIX."societe";
            $sql.= " SET client = ".$newclient;
            $sql.= " WHERE rowid = " . $this->id;

            $resql=$this->db->query($sql);
            if ($resql)
            {
                $this->client = $newclient;
                return 1;
            }
            else return -1;
        }
        return 0;
    }

    /**
     *  Definit la societe comme un client
     *
     *  @param	float	$remise		Valeur en % de la remise
     *  @param  string	$note		Note/Motif de modification de la remise
     *  @param  User	$user		Utilisateur qui definie la remise
     *	@return	int					<0 if KO, >0 if OK
     */
    function set_remise_client($remise, $note, User $user)
    {
        global $langs;

        // Nettoyage parametres
        $note=trim($note);
        if (! $note)
        {
            $this->error=$langs->trans("ErrorFieldRequired",$langs->trans("Note"));
            return -2;
        }

        dol_syslog(get_class($this)."::set_remise_client ".$remise.", ".$note.", ".$user->id);

        if ($this->id)
        {
            $this->db->begin();

            $now=dol_now();

            // Positionne remise courante
            $sql = "UPDATE ".MAIN_DB_PREFIX."societe ";
            $sql.= " SET remise_client = '".$this->db->escape($remise)."'";
            $sql.= " WHERE rowid = " . $this->id .";";
            $resql=$this->db->query($sql);
            if (! $resql)
            {
                $this->db->rollback();
                $this->error=$this->db->error();
                return -1;
            }

            // Ecrit trace dans historique des remises
            $sql = "INSERT INTO ".MAIN_DB_PREFIX."societe_remise";
            $sql.= " (datec, fk_soc, remise_client, note, fk_user_author)";
            $sql.= " VALUES ('".$this->db->idate($now)."', ".$this->id.", '".$this->db->escape($remise)."',";
            $sql.= " '".$this->db->escape($note)."',";
            $sql.= " ".$user->id;
            $sql.= ")";

            $resql=$this->db->query($sql);
            if (! $resql)
            {
                $this->db->rollback();
                $this->error=$this->db->lasterror();
                return -1;
            }

            $this->db->commit();
            return 1;
        }
    }

    /**
     *    	Add a discount for third party
     *
     *    	@param	float	$remise     Amount of discount
     *    	@param  User	$user       User adding discount
     *    	@param  string	$desc		Reason of discount
     *      @param  float	$tva_tx     VAT rate
     *		@return	int					<0 if KO, id of discount record if OK
     */
    function set_remise_except($remise, User $user, $desc, $tva_tx=0)
    {
        global $langs;

        // Clean parameters
        $remise = price2num($remise);
        $desc = trim($desc);

        // Check parameters
        if (! $remise > 0)
        {
            $this->error=$langs->trans("ErrorWrongValueForParameter","1");
            return -1;
        }
        if (! $desc)
        {
            $this->error=$langs->trans("ErrorWrongValueForParameter","3");
            return -2;
        }

        if ($this->id)
        {
            require_once DOL_DOCUMENT_ROOT.'/core/class/discount.class.php';

            $discount = new DiscountAbsolute($this->db);
            $discount->fk_soc=$this->id;
            $discount->amount_ht=price2num($remise,'MT');
            $discount->amount_tva=price2num($remise*$tva_tx/100,'MT');
            $discount->amount_ttc=price2num($discount->amount_ht+$discount->amount_tva,'MT');
            $discount->tva_tx=price2num($tva_tx,'MT');
            $discount->description=$desc;
            $result=$discount->create($user);
            if ($result > 0)
            {
                return $result;
            }
            else
            {
                $this->error=$discount->error;
                return -3;
            }
        }
        else return 0;
    }

    /**
     *  Renvoie montant TTC des reductions/avoirs en cours disponibles de la societe
     *
     *	@param	User	$user		Filtre sur un user auteur des remises
     * 	@param	string	$filter		Filtre autre
     * 	@param	integer	$maxvalue	Filter on max value for discount
     *	@return	int					<0 if KO, Credit note amount otherwise
     */
    function getAvailableDiscounts($user='',$filter='',$maxvalue=0)
    {
        require_once DOL_DOCUMENT_ROOT.'/core/class/discount.class.php';

        $discountstatic=new DiscountAbsolute($this->db);
        $result=$discountstatic->getAvailableDiscounts($this,$user,$filter,$maxvalue);
        if ($result >= 0)
        {
            return $result;
        }
        else
        {
            $this->error=$discountstatic->error;
            return -1;
        }
    }

    /**
     *  Return array of sales representatives
     *
     *  @param	User	$user		Object user
     *  @return array       		Array of sales representatives of third party
     */
    function getSalesRepresentatives(User $user)
    {
        global $conf;

        $reparray=array();

        $sql = "SELECT DISTINCT u.rowid, u.lastname, u.firstname, u.email, u.statut, u.entity";
        $sql.= " FROM ".MAIN_DB_PREFIX."societe_commerciaux as sc, ".MAIN_DB_PREFIX."user as u";
        if (! empty($conf->multicompany->enabled) && ! empty($conf->multicompany->transverse_mode))
        {
        	$sql.= ", ".MAIN_DB_PREFIX."usergroup_user as ug";
        	$sql.= " WHERE ((ug.fk_user = sc.fk_user";
        	$sql.= " AND ug.entity = ".$conf->entity.")";
        	$sql.= " OR u.admin = 1)";
        }
        else
        	$sql.= " WHERE entity in (0, ".$conf->entity.")";

        $sql.= " AND u.rowid = sc.fk_user AND sc.fk_soc =".$this->id;

        $resql = $this->db->query($sql);
        if ($resql)
        {
            $num = $this->db->num_rows($resql);
            $i=0;
            while ($i < $num)
            {
                $obj = $this->db->fetch_object($resql);
                $reparray[$i]['id']=$obj->rowid;
                $reparray[$i]['lastname']=$obj->lastname;
                $reparray[$i]['firstname']=$obj->firstname;
                $reparray[$i]['email']=$obj->email;
                $reparray[$i]['statut']=$obj->statut;
                $reparray[$i]['entity']=$obj->entity;
                $i++;
            }
            return $reparray;
        }
        else {
            dol_print_error($this->db);
            return -1;
        }
    }

    /**
     * Set the price level
     *
     * @param 	int		$price_level	Level of price
     * @param 	User	$user			Use making change
     * @return	int						<0 if KO, >0 if OK
     */
    function set_price_level($price_level, User $user)
    {
        if ($this->id)
        {
        	$now=dol_now();

            $sql  = "UPDATE ".MAIN_DB_PREFIX."societe";
            $sql .= " SET price_level = '".$this->db->escape($price_level)."'";
            $sql .= " WHERE rowid = " . $this->id;

            if (! $this->db->query($sql))
            {
                dol_print_error($this->db);
                return -1;
            }

            $sql  = "INSERT INTO ".MAIN_DB_PREFIX."societe_prices";
            $sql .= " (datec, fk_soc, price_level, fk_user_author)";
            $sql .= " VALUES ('".$this->db->idate($now)."',".$this->id.",'".$this->db->escape($price_level)."',".$user->id.")";

            if (! $this->db->query($sql))
            {
                dol_print_error($this->db);
                return -1;
            }
            return 1;
        }
        return -1;
    }

    /**
     *	Add link to sales representative
     *
     *	@param	User	$user		Object user
     *	@param	int		$commid		Id of user
     *	@return	void
     */
    function add_commercial(User $user, $commid)
    {
        if ($this->id > 0 && $commid > 0)
        {
            $sql = "DELETE FROM  ".MAIN_DB_PREFIX."societe_commerciaux";
            $sql.= " WHERE fk_soc = ".$this->id." AND fk_user =".$commid;

            $this->db->query($sql);

            $sql = "INSERT INTO ".MAIN_DB_PREFIX."societe_commerciaux";
            $sql.= " ( fk_soc, fk_user )";
            $sql.= " VALUES (".$this->id.",".$commid.")";

            if (! $this->db->query($sql) )
            {
                dol_syslog(get_class($this)."::add_commercial Erreur");
            }
        }
    }

    /**
     *	Add link to sales representative
     *
     *	@param	User	$user		Object user
     *	@param	int		$commid		Id of user
     *	@return	void
     */
    function del_commercial(User $user, $commid)
    {
        if ($this->id > 0 && $commid > 0)
        {
            $sql  = "DELETE FROM  ".MAIN_DB_PREFIX."societe_commerciaux ";
            $sql .= " WHERE fk_soc = ".$this->id." AND fk_user =".$commid;

            if (! $this->db->query($sql) )
            {
                dol_syslog(get_class($this)."::del_commercial Erreur");
            }
        }
    }


    /**
     *    	Return a link on thirdparty (with picto)
     *
     *		@param	int		$withpicto		Add picto into link (0=No picto, 1=Include picto with link, 2=Picto only)
     *		@param	string	$option			Target of link ('', 'customer', 'prospect', 'supplier', 'project')
     *		@param	int		$maxlen			Max length of name
     *      @param	integer	$notooltip		1=Disable tooltip
     *		@return	string					String with URL
     */
    function getNomUrl($withpicto=0, $option='', $maxlen=0, $notooltip=0)
    {
        global $conf,$langs;

        $name=$this->name?$this->name:$this->nom;

        if (! empty($conf->dol_no_mouse_hover)) $notooltip=1;

		if (! empty($conf->global->SOCIETE_ADD_REF_IN_LIST) && (!empty($withpicto)))
		{
			if (($this->client) && (! empty ( $this->code_client ))) {
				$code = $this->code_client . ' - ';
			}
			if (($this->fournisseur) && (! empty ( $this->code_fournisseur ))) {
				$code .= $this->code_fournisseur . ' - ';
			}
			$name =$code.' '.$name;
		}

	    if (!empty($this->name_alias)) $name .= ' ('.$this->name_alias.')';

        $result=''; $label='';
        $link=''; $linkend='';

        $label.= '<div width="100%">';

        if ($option == 'customer' || $option == 'compta')
        {
           $label.= '<u>' . $langs->trans("ShowCustomer") . '</u>';
           $link = '<a href="'.DOL_URL_ROOT.'/comm/card.php?socid='.$this->id;
        }
        else if ($option == 'prospect' && empty($conf->global->SOCIETE_DISABLE_PROSPECTS))
        {
            $label.= '<u>' . $langs->trans("ShowProspect") . '</u>';
            $link = '<a href="'.DOL_URL_ROOT.'/comm/card.php?socid='.$this->id;
        }
        else if ($option == 'supplier')
        {
            $label.= '<u>' . $langs->trans("ShowSupplier") . '</u>';
            $link = '<a href="'.DOL_URL_ROOT.'/fourn/card.php?socid='.$this->id;
        }
        else if ($option == 'agenda')
        {
            $label.= '<u>' . $langs->trans("ShowAgenda") . '</u>';
            $link = '<a href="'.DOL_URL_ROOT.'/societe/agenda.php?socid='.$this->id;
        }
        else if ($option == 'project')
        {
            $label.= '<u>' . $langs->trans("ShowProject") . '</u>';
            $link = '<a href="'.DOL_URL_ROOT.'/societe/project.php?socid='.$this->id;
        }
        else if ($option == 'category')
        {
            $label.= '<u>' . $langs->trans("ShowCategory") . '</u>';
        	$link = '<a href="'.DOL_URL_ROOT.'/categories/categorie.php?id='.$this->id.'&type=2';
        }
        else if ($option == 'category_supplier')
        {
            $label.= '<u>' . $langs->trans("ShowCategorySupplier") . '</u>';
        	$link = '<a href="'.DOL_URL_ROOT.'/categories/categorie.php?id='.$this->id.'&type=1';
        }
        else if ($option == 'margin')
        {
            $label.= '<u>' . $langs->trans("ShowMargin") . '</u>';
            $link = '<a href="'.DOL_URL_ROOT.'/margin/tabs/thirdpartyMargins.php?socid='.$this->id.'&type=1';
        }
        
        // By default
        if (empty($link))
        {
            $label.= '<u>' . $langs->trans("ShowCompany") . '</u>';
            $link = '<a href="'.DOL_URL_ROOT.'/societe/soc.php?socid='.$this->id;
        }

        if (! empty($this->name))
        {
            $label.= '<br><b>' . $langs->trans('Name') . ':</b> '. $this->name;
            if (! empty($this->name_alias)) $label.=' ('.$this->name_alias.')';
        }
        if (! empty($this->code_client) && $this->client)
            $label.= '<br><b>' . $langs->trans('CustomerCode') . ':</b> '. $this->code_client;
        if (! empty($this->code_fournisseur) && $this->fournisseur)
            $label.= '<br><b>' . $langs->trans('SupplierCode') . ':</b> '. $this->code_fournisseur;

        if (! empty($this->logo))
        {
            $label.= '</br><div class="photointooltip">';
            //if (! is_object($form)) $form = new Form($db);
            $label.= Form::showphoto('societe', $this, 80, 0, 0, 'photowithmargin', 'mini');
            $label.= '</div><div style="clear: both;"></div>';
        }
        $label.= '</div>';

        // Add type of canvas
        $link.=(!empty($this->canvas)?'&canvas='.$this->canvas:'').'"';
        if (empty($notooltip))
        {
            if (! empty($conf->global->MAIN_OPTIMIZEFORTEXTBROWSER)) 
            {
                $label=$langs->trans("ShowCompany");
                $link.=' alt="'.dol_escape_htmltag($label, 1).'"'; 
            }
            $link.= ' title="'.dol_escape_htmltag($label, 1).'"';
            $link.=' class="classfortooltip"';
        }
        $link.='>';
        $linkend='</a>';

        if ($withpicto) $result.=($link.img_object(($notooltip?'':$label), 'company', ($notooltip?'':'class="classfortooltip"')).$linkend);
        if ($withpicto && $withpicto != 2) $result.=' ';
        if ($withpicto != 2) $result.=$link.($maxlen?dol_trunc($name,$maxlen):$name).$linkend;

        return $result;
    }

    /**
     *    Return label of status (activity, closed)
     *
     *    @param	int		$mode       0=libelle long, 1=libelle court, 2=Picto + Libelle court, 3=Picto, 4=Picto + Libelle long
     *    @return   string        		Libelle
     */
    function getLibStatut($mode=0)
    {
        return $this->LibStatut($this->status,$mode);
    }

    /**
     *  Renvoi le libelle d'un statut donne
     *
     *  @param	int		$statut         Id statut
     *  @param	int		$mode           0=libelle long, 1=libelle court, 2=Picto + Libelle court, 3=Picto, 4=Picto + Libelle long, 5=Libelle court + Picto
     *  @return	string          		Libelle du statut
     */
    function LibStatut($statut,$mode=0)
    {
        global $langs;
        $langs->load('companies');

        if ($mode == 0)
        {
            if ($statut==0) return $langs->trans("ActivityCeased");
            if ($statut==1) return $langs->trans("InActivity");
        }
        if ($mode == 1)
        {
            if ($statut==0) return $langs->trans("ActivityCeased");
            if ($statut==1) return $langs->trans("InActivity");
        }
        if ($mode == 2)
        {
            if ($statut==0) return img_picto($langs->trans("ActivityCeased"),'statut5').' '.$langs->trans("ActivityCeased");
            if ($statut==1) return img_picto($langs->trans("InActivity"),'statut4').' '.$langs->trans("InActivity");
        }
        if ($mode == 3)
        {
            if ($statut==0) return img_picto($langs->trans("ActivityCeased"),'statut5');
            if ($statut==1) return img_picto($langs->trans("InActivity"),'statut4');
        }
        if ($mode == 4)
        {
            if ($statut==0) return img_picto($langs->trans("ActivityCeased"),'statut5').' '.$langs->trans("ActivityCeased");
            if ($statut==1) return img_picto($langs->trans("InActivity"),'statut4').' '.$langs->trans("InActivity");
        }
        if ($mode == 5)
        {
            if ($statut==0) return $langs->trans("ActivityCeased").' '.img_picto($langs->trans("ActivityCeased"),'statut5');
            if ($statut==1) return $langs->trans("InActivity").' '.img_picto($langs->trans("InActivity"),'statut4');
        }
    }

    /**
     *    Return list of contacts emails existing for third party
     *
     *	  @param	  int		$addthirdparty		1=Add also a record for thirdparty email
     *    @return     array       					Array of contacts emails
     */
    function thirdparty_and_contact_email_array($addthirdparty=0)
    {
        global $langs;

        $contact_emails = $this->contact_property_array('email',1);
        if ($this->email && $addthirdparty)
        {
            if (empty($this->name)) $this->name=$this->nom;
            $contact_emails['thirdparty']=$langs->trans("ThirdParty").': '.dol_trunc($this->name,16)." &lt;".$this->email."&gt;";
        }
        return $contact_emails;
    }

    /**
     *    Return list of contacts mobile phone existing for third party
     *
     *    @return     array       Array of contacts emails
     */
    function thirdparty_and_contact_phone_array()
    {
        global $langs;

        $contact_phone = $this->contact_property_array('mobile');

        if (! empty($this->phone))	// If a phone of thirdparty is defined, we add it ot mobile of contacts
        {
            if (empty($this->name)) $this->name=$this->nom;
            // TODO: Tester si tel non deja present dans tableau contact
            $contact_phone['thirdparty']=$langs->trans("ThirdParty").': '.dol_trunc($this->name,16)." &lt;".$this->phone."&gt;";
        }
        return $contact_phone;
    }

    /**
     *  Return list of contacts emails or mobile existing for third party
     *
     *  @param	string	$mode       		'email' or 'mobile'
	 * 	@param	int		$hidedisabled		1=Hide contact if disabled
     *  @return array       				Array of contacts emails or mobile array(id=>'Name <email>')
     */
    function contact_property_array($mode='email', $hidedisabled=0)
    {
    	global $langs;

        $contact_property = array();


        $sql = "SELECT rowid, email, statut, phone_mobile, lastname, poste, firstname";
        $sql.= " FROM ".MAIN_DB_PREFIX."socpeople";
        $sql.= " WHERE fk_soc = '".$this->id."'";

        $resql=$this->db->query($sql);
        if ($resql)
        {
            $nump = $this->db->num_rows($resql);
            if ($nump)
            {
            	$sepa="("; $sepb=")";
            	if ($mode == 'email')
            	{
            		$sepa="&lt;"; $sepb="&gt;";
            	}
                $i = 0;
                while ($i < $nump)
                {
                    $obj = $this->db->fetch_object($resql);
                    if ($mode == 'email') $property=$obj->email;
                    else if ($mode == 'mobile') $property=$obj->phone_mobile;
                    else $property=$obj->$mode;

					// Show all contact. If hidedisabled is 1, showonly contacts with status = 1
                    if ($obj->statut == 1 || empty($hidedisabled))
                    {
                    	if (empty($property))
                    	{
                    		if ($mode == 'email') $property=$langs->trans("NoEMail");
                    		else if ($mode == 'mobile') $property=$langs->trans("NoMobilePhone");
                    	}

	                    if (!empty($obj->poste))
    	                {
							$contact_property[$obj->rowid] = trim(dolGetFirstLastname($obj->firstname,$obj->lastname)).($obj->poste?" - ".$obj->poste:"").(($mode != 'poste' && $property)?" ".$sepa.$property.$sepb:'');
						}
						else
						{
							$contact_property[$obj->rowid] = trim(dolGetFirstLastname($obj->firstname,$obj->lastname)).(($mode != 'poste' && $property)?" ".$sepa.$property.$sepb:'');
						}
                    }
                    $i++;
                }
            }
        }
        else
        {
            dol_print_error($this->db);
        }
        return $contact_property;
    }


    /**
     *    Renvoie la liste des contacts de cette societe
     *
     *    @return     array      tableau des contacts
     */
    function contact_array()
    {
        $contacts = array();

        $sql = "SELECT rowid, lastname, firstname FROM ".MAIN_DB_PREFIX."socpeople WHERE fk_soc = '".$this->id."'";
        $resql=$this->db->query($sql);
        if ($resql)
        {
            $nump = $this->db->num_rows($resql);
            if ($nump)
            {
                $i = 0;
                while ($i < $nump)
                {
                    $obj = $this->db->fetch_object($resql);
                    $contacts[$obj->rowid] = dolGetFirstLastname($obj->firstname,$obj->lastname);
                    $i++;
                }
            }
        }
        else
        {
            dol_print_error($this->db);
        }
        return $contacts;
    }

    /**
     *    Renvoie la liste des contacts de cette societe
     *
     *    @return    array    $contacts    tableau des contacts
     */
    function contact_array_objects()
    {
        require_once DOL_DOCUMENT_ROOT . '/contact/class/contact.class.php';
        $contacts = array();

        $sql = "SELECT rowid FROM ".MAIN_DB_PREFIX."socpeople WHERE fk_soc = '".$this->id."'";
        $resql=$this->db->query($sql);
        if ($resql)
        {
            $nump = $this->db->num_rows($resql);
            if ($nump)
            {
                $i = 0;
                while ($i < $nump)
                {
                    $obj = $this->db->fetch_object($resql);
                    $contact = new Contact($this->db);
                    $contact->fetch($obj->rowid);
                    $contacts[] = $contact;
                    $i++;
                }
            }
        }
        else
        {
            dol_print_error($this->db);
        }
        return $contacts;
    }

    /**
     *  Return property of contact from its id
     *
     *  @param	int		$rowid      id of contact
     *  @param  string	$mode       'email' or 'mobile'
     *  @return string  			email of contact
     */
    function contact_get_property($rowid,$mode)
    {
        $contact_property='';

        if (empty($rowid)) return '';

        $sql = "SELECT rowid, email, phone_mobile, lastname, firstname";
        $sql.= " FROM ".MAIN_DB_PREFIX."socpeople";
        $sql.= " WHERE rowid = '".$rowid."'";

        $resql=$this->db->query($sql);
        if ($resql)
        {
            $nump = $this->db->num_rows($resql);

            if ($nump)
            {
                $obj = $this->db->fetch_object($resql);

                if ($mode == 'email') $contact_property = dolGetFirstLastname($obj->firstname, $obj->lastname)." <".$obj->email.">";
                else if ($mode == 'mobile') $contact_property = $obj->phone_mobile;
            }
            return $contact_property;
        }
        else
        {
            dol_print_error($this->db);
        }

    }


    /**
     *  Return bank number property of thirdparty (label or rum)
     *
     *	@param	string	$mode	'label' or 'rum'
     *  @return	string			Bank number
     */
    function display_rib($mode='label')
    {
        require_once DOL_DOCUMENT_ROOT . '/societe/class/companybankaccount.class.php';
        $bac = new CompanyBankAccount($this->db);
        $bac->fetch(0,$this->id);

        if ($mode == 'label')
        {
        	return $bac->getRibLabel(true);
        }
        elseif ($mode == 'rum')
        {
        	if (empty($bac->rum))
        	{
        		$prelevement = new BonPrelevement($this->db);
        		$bac->fetch_thirdparty();
        		$bac->rum = $prelevement->buildRumNumber($bac->thirdparty->code_client, $bac->datec, $bac->id);
        	}
        	return $bac->rum;
        }

        return 'BadParameterToFunctionDisplayRib';
    }

    /**
     * Return Array of RIB
     *
     * @return     array|int        0 if KO, Array of CompanyBanckAccount if OK
     */
    function get_all_rib()
    {
        require_once DOL_DOCUMENT_ROOT . '/societe/class/companybankaccount.class.php';
        $sql = "SELECT rowid FROM ".MAIN_DB_PREFIX."societe_rib WHERE fk_soc = ".$this->id;
        $result = $this->db->query($sql);
        if (!$result) {
            $this->error++;
            $this->errors[] = $this->db->lasterror;
            return 0;
        } else {
            $num_rows = $this->db->num_rows($result);
            $rib_array = array();
            if ($num_rows) {
                while ($obj = $this->db->fetch_object($result)) {
                    $rib = new CompanyBankAccount($this->db);
                    $rib->fetch($obj->rowid);
                    $rib_array[] = $rib;
                }
            }
            return $rib_array;
        }
    }

    /**
     *  Attribut un code client a partir du module de controle des codes.
     *  Return value is stored into this->code_client
     *
     *	@param	Societe		$objsoc		Object thirdparty
     *	@param	int			$type		Should be 0 to say customer
     *  @return void
     */
    function get_codeclient($objsoc=0,$type=0)
    {
        global $conf;
        if (! empty($conf->global->SOCIETE_CODECLIENT_ADDON))
        {
        	$module=$conf->global->SOCIETE_CODECLIENT_ADDON;

            $dirsociete=array_merge(array('/core/modules/societe/'),$conf->modules_parts['societe']);
            foreach ($dirsociete as $dirroot)
            {
                $res=dol_include_once($dirroot.$module.'.php');
                if ($res) break;
            }
            $mod = new $module();

            $this->code_client = $mod->getNextValue($objsoc,$type);
            $this->prefixCustomerIsRequired = $mod->prefixIsRequired;

            dol_syslog(get_class($this)."::get_codeclient code_client=".$this->code_client." module=".$module);
        }
    }

    /**
     *  Attribut un code fournisseur a partir du module de controle des codes.
     *  Return value is stored into this->code_fournisseur
     *
     *	@param	Societe		$objsoc		Object thirdparty
     *	@param	int			$type		Should be 1 to say supplier
     *  @return void
     */
    function get_codefournisseur($objsoc=0,$type=1)
    {
        global $conf;
        if (! empty($conf->global->SOCIETE_CODECLIENT_ADDON))
        {
			$module=$conf->global->SOCIETE_CODECLIENT_ADDON;

            $dirsociete=array_merge(array('/core/modules/societe/'),$conf->modules_parts['societe']);
            foreach ($dirsociete as $dirroot)
            {
                $res=dol_include_once($dirroot.$module.'.php');
                if ($res) break;
            }
            $mod = new $module();

            $this->code_fournisseur = $mod->getNextValue($objsoc,$type);

            dol_syslog(get_class($this)."::get_codefournisseur code_fournisseur=".$this->code_fournisseur." module=".$module);
        }
    }

    /**
     *    Verifie si un code client est modifiable en fonction des parametres
     *    du module de controle des codes.
     *
     *    @return     int		0=No, 1=Yes
     */
    function codeclient_modifiable()
    {
        global $conf;
        if (! empty($conf->global->SOCIETE_CODECLIENT_ADDON))
        {
        	$module=$conf->global->SOCIETE_CODECLIENT_ADDON;

            $dirsociete=array_merge(array('/core/modules/societe/'),$conf->modules_parts['societe']);
            foreach ($dirsociete as $dirroot)
            {
                $res=dol_include_once($dirroot.$module.'.php');
                if ($res) break;
            }

            $mod = new $module();

            dol_syslog(get_class($this)."::codeclient_modifiable code_client=".$this->code_client." module=".$module);
            if ($mod->code_modifiable_null && ! $this->code_client) return 1;
            if ($mod->code_modifiable_invalide && $this->check_codeclient() < 0) return 1;
            if ($mod->code_modifiable) return 1;	// A mettre en dernier
            return 0;
        }
        else
        {
            return 0;
        }
    }


    /**
     *    Verifie si un code fournisseur est modifiable dans configuration du module de controle des codes
     *
     *    @return     int		0=No, 1=Yes
     */
    function codefournisseur_modifiable()
    {
        global $conf;
        if (! empty($conf->global->SOCIETE_CODECLIENT_ADDON))
        {
        	$module=$conf->global->SOCIETE_CODECLIENT_ADDON;

            $dirsociete=array_merge(array('/core/modules/societe/'),$conf->modules_parts['societe']);
            foreach ($dirsociete as $dirroot)
            {
                $res=dol_include_once($dirroot.$module.'.php');
                if ($res) break;
            }

            $mod = new $module();

            dol_syslog(get_class($this)."::codefournisseur_modifiable code_founisseur=".$this->code_fournisseur." module=".$module);
            if ($mod->code_modifiable_null && ! $this->code_fournisseur) return 1;
            if ($mod->code_modifiable_invalide && $this->check_codefournisseur() < 0) return 1;
            if ($mod->code_modifiable) return 1;	// A mettre en dernier
            return 0;
        }
        else
        {
            return 0;
        }
    }


    /**
     *  Check customer code
     *
     *  @return     int				0 if OK
     * 								-1 ErrorBadCustomerCodeSyntax
     * 								-2 ErrorCustomerCodeRequired
     * 								-3 ErrorCustomerCodeAlreadyUsed
     * 								-4 ErrorPrefixRequired
     */
    function check_codeclient()
    {
        global $conf;
        if (! empty($conf->global->SOCIETE_CODECLIENT_ADDON))
        {
        	$module=$conf->global->SOCIETE_CODECLIENT_ADDON;

        	$dirsociete=array_merge(array('/core/modules/societe/'),$conf->modules_parts['societe']);
            foreach ($dirsociete as $dirroot)
            {
                $res=dol_include_once($dirroot.$module.'.php');
                if ($res) break;
            }

            $mod = new $module();

           	dol_syslog(get_class($this)."::check_codeclient code_client=".$this->code_client." module=".$module);
           	$result = $mod->verif($this->db, $this->code_client, $this, 0);
            return $result;
        }
        else
		{
            return 0;
        }
    }

    /**
     *    Check supplier code
     *
     *    @return     int		0 if OK
     * 							-1 ErrorBadCustomerCodeSyntax
     * 							-2 ErrorCustomerCodeRequired
     * 							-3 ErrorCustomerCodeAlreadyUsed
     * 							-4 ErrorPrefixRequired
     */
    function check_codefournisseur()
    {
        global $conf;
        if (! empty($conf->global->SOCIETE_CODECLIENT_ADDON))
        {
        	$module=$conf->global->SOCIETE_CODECLIENT_ADDON;

        	$dirsociete=array_merge(array('/core/modules/societe/'),$conf->modules_parts['societe']);
            foreach ($dirsociete as $dirroot)
            {
                $res=dol_include_once($dirroot.$module.'.php');
                if ($res) break;
            }

            $mod = new $module();

            dol_syslog(get_class($this)."::check_codefournisseur code_fournisseur=".$this->code_fournisseur." module=".$module);
            $result = $mod->verif($this->db, $this->code_fournisseur, $this, 1);
            return $result;
        }
        else
		{
            return 0;
        }
    }

    /**
     *    	Renvoie un code compta, suivant le module de code compta.
     *      Peut etre identique a celui saisit ou genere automatiquement.
     *      A ce jour seule la generation automatique est implementee
     *
     *    	@param	string	$type		Type of thirdparty ('customer' or 'supplier')
     *		@return	string				Code compta si ok, 0 si aucun, <0 si ko
     */
    function get_codecompta($type)
    {
        global $conf;

        if (! empty($conf->global->SOCIETE_CODECOMPTA_ADDON))
        {
        	$file='';
            $dirsociete=array_merge(array('/core/modules/societe/'), $conf->modules_parts['societe']);
            foreach ($dirsociete as $dirroot)
            {
            	if (file_exists(DOL_DOCUMENT_ROOT.'/'.$dirroot.$conf->global->SOCIETE_CODECOMPTA_ADDON.".php"))
            	{
            		$file=$dirroot.$conf->global->SOCIETE_CODECOMPTA_ADDON.".php";
            		break;
            	}
            }

            if (! empty($file))
            {
            	dol_include_once($file);

            	$classname = $conf->global->SOCIETE_CODECOMPTA_ADDON;
            	$mod = new $classname;

            	// Defini code compta dans $mod->code
            	$result = $mod->get_code($this->db, $this, $type);

            	if ($type == 'customer') $this->code_compta = $mod->code;
            	else if ($type == 'supplier') $this->code_compta_fournisseur = $mod->code;

            	return $result;
            }
            else
            {
            	$this->error = 'ErrorAccountancyCodeNotDefined';
            	return -1;
            }
        }
        else
        {
            if ($type == 'customer') $this->code_compta = '';
            else if ($type == 'supplier') $this->code_compta_fournisseur = '';

            return 0;
        }
    }

    /**
     *    Define parent commany of current company
     *
     *    @param	int		$id     Id of thirdparty to set or '' to remove
     *    @return	int     		<0 if KO, >0 if OK
     */
    function set_parent($id)
    {
        if ($this->id)
        {
            $sql = "UPDATE ".MAIN_DB_PREFIX."societe";
            $sql.= " SET parent = ".($id > 0 ? $id : "null");
            $sql.= " WHERE rowid = " . $this->id;
			dol_syslog(get_class($this).'::set_parent', LOG_DEBUG);
            $resql=$this->db->query($sql);
            if ($resql)
            {
            	$this->parent = $id;
                return 1;
            }
            else
			{
                return -1;
            }
        }
        else return -1;
    }

	/**
     *  Returns if a profid sould be verified
     *
     *  @param	int		$idprof		1,2,3,4 (Exemple: 1=siren,2=siret,3=naf,4=rcs/rm)
     *  @return boolean         	true , false
     */
    function id_prof_verifiable($idprof)
    {
	    global $conf;

     	switch($idprof)
        {
        	case 1:
        		$ret=(!$conf->global->SOCIETE_IDPROF1_UNIQUE?false:true);
        		break;
        	case 2:
        		$ret=(!$conf->global->SOCIETE_IDPROF2_UNIQUE?false:true);
        		break;
        	case 3:
        		$ret=(!$conf->global->SOCIETE_IDPROF3_UNIQUE?false:true);
        		break;
        	case 4:
        		$ret=(!$conf->global->SOCIETE_IDPROF4_UNIQUE?false:true);
        		break;
        	default:
        		$ret=false;
        }

        return $ret;
    }

	/**
     *    Verify if a profid exists into database for others thirds
     *
     *    @param	int		$idprof		1,2,3,4 (Example: 1=siren,2=siret,3=naf,4=rcs/rm)
     *    @param	string	$value		Value of profid
     *    @param	int		$socid		Id of thirdparty if update
     *    @return   boolean				true if exists, false if not
     */
    function id_prof_exists($idprof,$value,$socid=0)
    {
     	switch($idprof)
        {
        	case 1:
        		$field="siren";
        		break;
        	case 2:
        		$field="siret";
        		break;
        	case 3:
        		$field="ape";
        		break;
        	case 4:
        		$field="idprof4";
        		break;
        }

         //Verify duplicate entries
        $sql  = "SELECT COUNT(*) as idprof FROM ".MAIN_DB_PREFIX."societe WHERE ".$field." = '".$value."' AND entity IN (".getEntity('societe',1).")";
        if($socid) $sql .= " AND rowid <> ".$socid;
        $resql = $this->db->query($sql);
        if ($resql)
        {
            $obj = $this->db->fetch_object($resql);
            $count = $obj->idprof;
        }
        else
        {
            $count = 0;
            print $this->db->error();
        }
        $this->db->free($resql);

		if ($count > 0) return true;
		else return false;
    }

    /**
     *  Verifie la validite d'un identifiant professionnel en fonction du pays de la societe (siren, siret, ...)
     *
     *  @param	int			$idprof         1,2,3,4 (Exemple: 1=siren,2=siret,3=naf,4=rcs/rm)
     *  @param  Societe		$soc            Objet societe
     *  @return int             			<=0 if KO, >0 if OK
     *  TODO better to have this in a lib than into a business class
     */
    function id_prof_check($idprof,$soc)
    {
        global $conf;

        $ok=1;

        if (! empty($conf->global->MAIN_DISABLEPROFIDRULES)) return 1;

        // Verifie SIREN si pays FR
        if ($idprof == 1 && $soc->country_code == 'FR')
        {
            $chaine=trim($this->idprof1);
            $chaine=preg_replace('/(\s)/','',$chaine);

            if (dol_strlen($chaine) != 9) return -1;

            $sum = 0;

            for ($i = 0 ; $i < 10 ; $i = $i+2)
            {
                $sum = $sum + substr($this->idprof1, (8 - $i), 1);
            }

            for ($i = 1 ; $i < 9 ; $i = $i+2)
            {
                $ps = 2 * substr($this->idprof1, (8 - $i), 1);

                if ($ps > 9)
                {
                    $ps = substr($ps, 0,1) + substr($ps, 1, 1);
                }
                $sum = $sum + $ps;
            }

            if (substr($sum, -1) != 0) return -1;
        }

        // Verifie SIRET si pays FR
        if ($idprof == 2 && $soc->country_code == 'FR')
        {
            $chaine=trim($this->idprof2);
            $chaine=preg_replace('/(\s)/','',$chaine);

            if (dol_strlen($chaine) != 14) return -1;
        }

        //Verify CIF/NIF/NIE if pays ES
        //Returns: 1 if NIF ok, 2 if CIF ok, 3 if NIE ok, -1 if NIF bad, -2 if CIF bad, -3 if NIE bad, 0 if unexpected bad
        if ($idprof == 1 && $soc->country_code == 'ES')
        {
            $string=trim($this->idprof1);
            $string=preg_replace('/(\s)/','',$string);
            $string = strtoupper($string);

            for ($i = 0; $i < 9; $i ++)
            $num[$i] = substr($string, $i, 1);

            //Check format
            if (!preg_match('/((^[A-Z]{1}[0-9]{7}[A-Z0-9]{1}$|^[T]{1}[A-Z0-9]{8}$)|^[0-9]{8}[A-Z]{1}$)/', $string))
            return 0;

            //Check NIF
            if (preg_match('/(^[0-9]{8}[A-Z]{1}$)/', $string))
            if ($num[8] == substr('TRWAGMYFPDXBNJZSQVHLCKE', substr($string, 0, 8) % 23, 1))
            return 1;
            else
            return -1;

            //algorithm checking type code CIF
            $sum = $num[2] + $num[4] + $num[6];
            for ($i = 1; $i < 8; $i += 2)
            $sum += substr((2 * $num[$i]),0,1) + substr((2 * $num[$i]),1,1);
            $n = 10 - substr($sum, strlen($sum) - 1, 1);

            //Chek special NIF
            if (preg_match('/^[KLM]{1}/', $string))
            if ($num[8] == chr(64 + $n) || $num[8] == substr('TRWAGMYFPDXBNJZSQVHLCKE', substr($string, 1, 8) % 23, 1))
            return 1;
            else
            return -1;

            //Check CIF
            if (preg_match('/^[ABCDEFGHJNPQRSUVW]{1}/', $string))
            if ($num[8] == chr(64 + $n) || $num[8] == substr($n, strlen($n) - 1, 1))
            return 2;
            else
            return -2;

            //Check NIE T
            if (preg_match('/^[T]{1}/', $string))
            if ($num[8] == preg_match('/^[T]{1}[A-Z0-9]{8}$/', $string))
            return 3;
            else
            return -3;

            //Check NIE XYZ
            if (preg_match('/^[XYZ]{1}/', $string))
            if ($num[8] == substr('TRWAGMYFPDXBNJZSQVHLCKE', substr(str_replace(array('X','Y','Z'), array('0','1','2'), $string), 0, 8) % 23, 1))
            return 3;
            else
            return -3;

            //Can not be verified
            return -4;
        }

        return $ok;
    }

    /**
     *   Return an url to check online a professional id or empty string
     *
     *   @param		int		$idprof         1,2,3,4 (Example: 1=siren,2=siret,3=naf,4=rcs/rm)
     *   @param 	Societe	$thirdparty     Object thirdparty
     *   @return	string          		Url or empty string if no URL known
     *   TODO better in a lib than into business class
     */
    function id_prof_url($idprof,$thirdparty)
    {
        global $conf,$langs,$hookmanager;

        $url='';
        $action = '';
        
        $hookmanager->initHooks(array('idprofurl'));
        $parameters=array('idprof'=>$idprof, 'company'=>$thirdparty);
        $reshook=$hookmanager->executeHooks('getIdProfUrl',$parameters,$this,$action);    // Note that $action and $object may have been modified by some hooks
        if (empty($reshook))
        {
            if (! empty($conf->global->MAIN_DISABLEPROFIDRULES)) return '';

            // TODO Move links to validate professional ID into a dictionary table "country" + "link"
            if ($idprof == 1 && $thirdparty->country_code == 'FR') $url='http://www.societe.com/cgi-bin/search?champs='.$thirdparty->idprof1;    // See also http://avis-situation-sirene.insee.fr/
            //if ($idprof == 1 && ($thirdparty->country_code == 'GB' || $thirdparty->country_code == 'UK')) $url='http://www.companieshouse.gov.uk/WebCHeck/findinfolink/';     // Link no more valid
            if ($idprof == 1 && $thirdparty->country_code == 'ES') $url='http://www.e-informa.es/servlet/app/portal/ENTP/screen/SProducto/prod/ETIQUETA_EMPRESA/nif/'.$thirdparty->idprof1;
            if ($idprof == 1 && $thirdparty->country_code == 'IN') $url='http://www.tinxsys.com/TinxsysInternetWeb/dealerControllerServlet?tinNumber='.$thirdparty->idprof1.';&searchBy=TIN&backPage=searchByTin_Inter.jsp';
        
            if ($url) return '<a target="_blank" href="'.$url.'">'.$langs->trans("Check").'</a>';
        }
        else
        {
            return $hookmanager->resPrint;
        }
        
        return '';
    }

    /**
     *   Indique si la societe a des projets
     *
     *   @return     bool	   true si la societe a des projets, false sinon
     */
    function has_projects()
    {
        $sql = 'SELECT COUNT(*) as numproj FROM '.MAIN_DB_PREFIX.'projet WHERE fk_soc = ' . $this->id;
        $resql = $this->db->query($sql);
        if ($resql)
        {
            $obj = $this->db->fetch_object($resql);
            $count = $obj->numproj;
        }
        else
        {
            $count = 0;
            print $this->db->error();
        }
        $this->db->free($resql);
        return ($count > 0);
    }


    /**
     *  Load information for tab info
     *
     *  @param  int		$id     Id of thirdparty to load
     *  @return	void
     */
    function info($id)
    {
        $sql = "SELECT s.rowid, s.nom as name, s.datec as date_creation, tms as date_modification,";
        $sql.= " fk_user_creat, fk_user_modif";
        $sql.= " FROM ".MAIN_DB_PREFIX."societe as s";
        $sql.= " WHERE s.rowid = ".$id;

        $result=$this->db->query($sql);
        if ($result)
        {
            if ($this->db->num_rows($result))
            {
                $obj = $this->db->fetch_object($result);

                $this->id = $obj->rowid;

                if ($obj->fk_user_creat) {
                    $cuser = new User($this->db);
                    $cuser->fetch($obj->fk_user_creat);
                    $this->user_creation     = $cuser;
                }

                if ($obj->fk_user_modif) {
                    $muser = new User($this->db);
                    $muser->fetch($obj->fk_user_modif);
                    $this->user_modification = $muser;
                }

                $this->ref			     = $obj->name;
                $this->date_creation     = $this->db->jdate($obj->date_creation);
                $this->date_modification = $this->db->jdate($obj->date_modification);
            }

            $this->db->free($result);

        }
        else
		{
            dol_print_error($this->db);
        }
    }

    /**
     *  Return if third party is a company (Business) or an end user (Consumer)
     *
     *  @return    boolean     true=is a company, false=a and user
     */
    function isACompany()
    {
        global $conf;

        // Define if third party is treated as company (or not) when nature is unknown
        $isacompany=empty($conf->global->MAIN_UNKNOWN_CUSTOMERS_ARE_COMPANIES)?0:1; // 0 by default
        if (! empty($this->tva_intra)) $isacompany=1;
        else if (! empty($this->typent_code) && in_array($this->typent_code,array('TE_PRIVATE'))) $isacompany=0;
        else if (! empty($this->typent_code) && in_array($this->typent_code,array('TE_SMALL','TE_MEDIUM','TE_LARGE'))) $isacompany=1;

        return $isacompany;
    }

    /**
     *  Charge la liste des categories fournisseurs
     *
     *  @return    int      0 if success, <> 0 if error
     */
    function LoadSupplierCateg()
    {
        $this->SupplierCategories = array();
        $sql = "SELECT rowid, label";
        $sql.= " FROM ".MAIN_DB_PREFIX."categorie";
        $sql.= " WHERE type = ".Categorie::TYPE_SUPPLIER;

        $resql=$this->db->query($sql);
        if ($resql)
        {
            while ($obj = $this->db->fetch_object($resql) )
            {
                $this->SupplierCategories[$obj->rowid] = $obj->label;
            }
            return 0;
        }
        else
        {
            return -1;
        }
    }

    /**
     *  Charge la liste des categories fournisseurs
     *
     *	@param	int		$categorie_id		Id of category
     *  @return int      					0 if success, <> 0 if error
     */
    function AddFournisseurInCategory($categorie_id)
    {
        if ($categorie_id > 0)
        {
            $sql = "INSERT INTO ".MAIN_DB_PREFIX."categorie_fournisseur (fk_categorie, fk_soc) ";
            $sql.= " VALUES ('".$categorie_id."','".$this->id."');";

            if ($resql=$this->db->query($sql)) return 0;
        }
        else
        {
            return 0;
        }
        return -1;
    }


    /**
     *  Create a third party into database from a member object
     *
     *  @param	Adherent	$member		Object member
     * 	@param	string	$socname	Name of third party to force
     *  @return int					<0 if KO, id of created account if OK
     */
    function create_from_member(Adherent $member,$socname='')
    {
        global $user,$langs;

        $name = $socname?$socname:$member->societe;
        if (empty($name)) $name=$member->getFullName($langs);

        // Positionne parametres
        $this->nom=$name;				// TODO deprecated
        $this->name=$name;
        $this->address=$member->address;
        $this->zip=$member->zip;
        $this->town=$member->town;
        $this->country_code=$member->country_code;
        $this->country_id=$member->country_id;
        $this->phone=$member->phone;       // Prof phone
        $this->email=$member->email;
        $this->skype=$member->skype;

        $this->client = 1;				// A member is a customer by default
        $this->code_client = -1;
        $this->code_fournisseur = -1;

        $this->db->begin();

        // Cree et positionne $this->id
        $result=$this->create($user);
        if ($result >= 0)
        {
            $sql = "UPDATE ".MAIN_DB_PREFIX."adherent";
            $sql.= " SET fk_soc=".$this->id;
            $sql.= " WHERE rowid=".$member->id;

            dol_syslog(get_class($this)."::create_from_member", LOG_DEBUG);
            $resql=$this->db->query($sql);
            if ($resql)
            {
                $this->db->commit();
                return $this->id;
            }
            else
            {
                $this->error=$this->db->error();

                $this->db->rollback();
                return -1;
            }
        }
        else
        {
            // $this->error deja positionne
            dol_syslog(get_class($this)."::create_from_member - 2 - ".$this->error." - ".join(',',$this->errors), LOG_ERR);

            $this->db->rollback();
            return $result;
        }
    }

    /**
     * 	Set properties with value into $conf
     *
     * 	@param	Conf	$conf		Conf object (possibility to use another entity)
     * 	@return	void
     */
    function setMysoc(Conf $conf)
    {
    	global $langs;

    	$this->id=0;
    	$this->name=empty($conf->global->MAIN_INFO_SOCIETE_NOM)?'':$conf->global->MAIN_INFO_SOCIETE_NOM;
    	$this->address=empty($conf->global->MAIN_INFO_SOCIETE_ADDRESS)?'':$conf->global->MAIN_INFO_SOCIETE_ADDRESS;
    	$this->zip=empty($conf->global->MAIN_INFO_SOCIETE_ZIP)?'':$conf->global->MAIN_INFO_SOCIETE_ZIP;
    	$this->town=empty($conf->global->MAIN_INFO_SOCIETE_TOWN)?'':$conf->global->MAIN_INFO_SOCIETE_TOWN;
		$this->state_id=empty($conf->global->MAIN_INFO_SOCIETE_STATE)?'':$conf->global->MAIN_INFO_SOCIETE_STATE;

        /* Disabled: we don't want any SQL request into method setMySoc. This method set object from env only.
        If we need label, label must be loaded by output that need it from id (label depends on output language)
        require_once DOL_DOCUMENT_ROOT .'/core/lib/company.lib.php';
        if (!empty($conf->global->MAIN_INFO_SOCIETE_STATE)) {
            $this->state_id= $conf->global->MAIN_INFO_SOCIETE_STATE;
            $this->state = getState($this->state_id);
        }
		*/

    	$this->note_private=empty($conf->global->MAIN_INFO_SOCIETE_NOTE)?'':$conf->global->MAIN_INFO_SOCIETE_NOTE;

    	$this->nom=$this->name; 									// deprecated

    	// We define country_id, country_code and country
    	$country_id=$country_code=$country_label='';
    	if (! empty($conf->global->MAIN_INFO_SOCIETE_COUNTRY))
    	{
    		$tmp=explode(':',$conf->global->MAIN_INFO_SOCIETE_COUNTRY);
    		$country_id=$tmp[0];
    		if (! empty($tmp[1]))   // If $conf->global->MAIN_INFO_SOCIETE_COUNTRY is "id:code:label"
    		{
    			$country_code=$tmp[1];
    			$country_label=$tmp[2];
    		}
    		else                    // For backward compatibility
    		{
    			dol_syslog("Your country setup use an old syntax. Reedit it using setup area.", LOG_ERR);
    			include_once DOL_DOCUMENT_ROOT.'/core/lib/company.lib.php';
    			$country_code=getCountry($country_id,2,$this->db);  // This need a SQL request, but it's the old feature that should not be used anymore
    			$country_label=getCountry($country_id,0,$this->db);  // This need a SQL request, but it's the old feature that should not be used anymore
    		}
    	}
    	$this->country_id=$country_id;
    	$this->country_code=$country_code;
    	$this->country=$country_label;
    	if (is_object($langs)) $this->country=($langs->trans('Country'.$country_code)!='Country'.$country_code)?$langs->trans('Country'.$country_code):$country_label;

    	$this->phone=empty($conf->global->MAIN_INFO_SOCIETE_TEL)?'':$conf->global->MAIN_INFO_SOCIETE_TEL;
    	$this->fax=empty($conf->global->MAIN_INFO_SOCIETE_FAX)?'':$conf->global->MAIN_INFO_SOCIETE_FAX;
    	$this->url=empty($conf->global->MAIN_INFO_SOCIETE_WEB)?'':$conf->global->MAIN_INFO_SOCIETE_WEB;
    	// Id prof generiques
    	$this->idprof1=empty($conf->global->MAIN_INFO_SIREN)?'':$conf->global->MAIN_INFO_SIREN;
    	$this->idprof2=empty($conf->global->MAIN_INFO_SIRET)?'':$conf->global->MAIN_INFO_SIRET;
    	$this->idprof3=empty($conf->global->MAIN_INFO_APE)?'':$conf->global->MAIN_INFO_APE;
    	$this->idprof4=empty($conf->global->MAIN_INFO_RCS)?'':$conf->global->MAIN_INFO_RCS;
    	$this->idprof5=empty($conf->global->MAIN_INFO_PROFID5)?'':$conf->global->MAIN_INFO_PROFID5;
    	$this->idprof6=empty($conf->global->MAIN_INFO_PROFID6)?'':$conf->global->MAIN_INFO_PROFID6;
    	$this->tva_intra=empty($conf->global->MAIN_INFO_TVAINTRA)?'':$conf->global->MAIN_INFO_TVAINTRA;	// VAT number, not necessarly INTRA.
    	$this->managers=empty($conf->global->MAIN_INFO_SOCIETE_MANAGERS)?'':$conf->global->MAIN_INFO_SOCIETE_MANAGERS;
    	$this->capital=empty($conf->global->MAIN_INFO_CAPITAL)?'':$conf->global->MAIN_INFO_CAPITAL;
    	$this->forme_juridique_code=empty($conf->global->MAIN_INFO_SOCIETE_FORME_JURIDIQUE)?'':$conf->global->MAIN_INFO_SOCIETE_FORME_JURIDIQUE;
    	$this->email=empty($conf->global->MAIN_INFO_SOCIETE_MAIL)?'':$conf->global->MAIN_INFO_SOCIETE_MAIL;
    	$this->logo=empty($conf->global->MAIN_INFO_SOCIETE_LOGO)?'':$conf->global->MAIN_INFO_SOCIETE_LOGO;
    	$this->logo_small=empty($conf->global->MAIN_INFO_SOCIETE_LOGO_SMALL)?'':$conf->global->MAIN_INFO_SOCIETE_LOGO_SMALL;
    	$this->logo_mini=empty($conf->global->MAIN_INFO_SOCIETE_LOGO_MINI)?'':$conf->global->MAIN_INFO_SOCIETE_LOGO_MINI;

    	// Define if company use vat or not
    	$this->tva_assuj=$conf->global->FACTURE_TVAOPTION;

    	// Define if company use local taxes
    	$this->localtax1_assuj=((isset($conf->global->FACTURE_LOCAL_TAX1_OPTION) && ($conf->global->FACTURE_LOCAL_TAX1_OPTION=='1' || $conf->global->FACTURE_LOCAL_TAX1_OPTION=='localtax1on'))?1:0);
    	$this->localtax2_assuj=((isset($conf->global->FACTURE_LOCAL_TAX2_OPTION) && ($conf->global->FACTURE_LOCAL_TAX2_OPTION=='1' || $conf->global->FACTURE_LOCAL_TAX2_OPTION=='localtax2on'))?1:0);
    }

    /**
     *  Initialise an instance with random values.
     *  Used to build previews or test instances.
     *	id must be 0 if object instance is a specimen.
     *
     *  @return	void
     */
    function initAsSpecimen()
    {
        $now=dol_now();

        // Initialize parameters
        $this->id=0;
        $this->name = 'THIRDPARTY SPECIMEN '.dol_print_date($now,'dayhourlog');
        $this->nom = $this->name;   // For backward compatibility
        $this->ref_ext = 'Ref ext';
        $this->specimen=1;
        $this->address='21 jump street';
        $this->zip='99999';
        $this->town='MyTown';
        $this->state_id=1;
        $this->state_code='AA';
        $this->state='MyState';
        $this->country_id=1;
        $this->country_code='FR';
        $this->email='specimen@specimen.com';
        $this->skype='tom.hanson';
        $this->url='http://www.specimen.com';

        $this->phone='0909090901';
        $this->fax='0909090909';

        $this->code_client='CC-'.dol_print_date($now,'dayhourlog');
        $this->code_fournisseur='SC-'.dol_print_date($now,'dayhourlog');
        $this->capital=10000;
        $this->client=1;
        $this->prospect=1;
        $this->fournisseur=1;
        $this->tva_assuj=1;
        $this->tva_intra='EU1234567';
        $this->note_public='This is a comment (public)';
        $this->note_private='This is a comment (private)';

        $this->idprof1='idprof1';
        $this->idprof2='idprof2';
        $this->idprof3='idprof3';
        $this->idprof4='idprof4';
        $this->idprof5='idprof5';
        $this->idprof6='idprof6';
    }

    /**
     *  Check if we must use localtax feature or not according to country (country of $mysoc in most cases).
     *
     *	@param		int		$localTaxNum	To get info for only localtax1 or localtax2
     *  @return		boolean					true or false
     */
    function useLocalTax($localTaxNum=0)
    {
    	$sql  = "SELECT t.localtax1, t.localtax2";
    	$sql .= " FROM ".MAIN_DB_PREFIX."c_tva as t, ".MAIN_DB_PREFIX."c_country as c";
    	$sql .= " WHERE t.fk_pays = c.rowid AND c.code = '".$this->country_code."'";
    	$sql .= " AND t.active = 1";
    	if (empty($localTaxNum))   $sql .= " AND (t.localtax1_type <> '0' OR t.localtax2_type <> '0')";
    	elseif ($localTaxNum == 1) $sql .= " AND t.localtax1_type <> '0'";
    	elseif ($localTaxNum == 2) $sql .= " AND t.localtax2_type <> '0'";

    	dol_syslog("useLocalTax", LOG_DEBUG);
    	$resql=$this->db->query($sql);
    	if ($resql)
    	{
   			return ($this->db->num_rows($resql) > 0);
    	}
    	else return false;
    }

    /**
     *  Check if we must use NPR Vat (french stupid rule) or not according to country (country of $mysoc in most cases).
     *
     *  @return		boolean					true or false
     */
    function useNPR()
    {
        $sql  = "SELECT t.rowid";
        $sql .= " FROM ".MAIN_DB_PREFIX."c_tva as t, ".MAIN_DB_PREFIX."c_country as c";
        $sql .= " WHERE t.fk_pays = c.rowid AND c.code = '".$this->country_code."'";
        $sql .= " AND t.active = 1 AND t.recuperableonly = 1";

        dol_syslog("useNPR", LOG_DEBUG);
        $resql=$this->db->query($sql);
        if ($resql)
        {
            return ($this->db->num_rows($resql) > 0);
        }
        else return false;
    }
    
    /**
     *  Check if we must use revenue stamps feature or not according to country (country of $mysocin most cases).
     *
     *  @return		boolean			true or false
     */
    function useRevenueStamp()
    {
		$sql  = "SELECT COUNT(*) as nb";
		$sql .= " FROM ".MAIN_DB_PREFIX."c_revenuestamp as r, ".MAIN_DB_PREFIX."c_country as c";
		$sql .= " WHERE r.fk_pays = c.rowid AND c.code = '".$this->country_code."'";
		$sql .= " AND r.active = 1";

		dol_syslog("useRevenueStamp", LOG_DEBUG);
		$resql=$this->db->query($sql);
		if ($resql)
		{
			$obj=$this->db->fetch_object($resql);
   			return (($obj->nb > 0)?true:false);
		}
		else
		{
			$this->error=$this->db->lasterror();
			return false;
		}
	}

	/**
	 *	Return prostect level
	 *
	 *  @return     string        Libelle
	 */
	function getLibProspLevel()
	{
		return $this->LibProspLevel($this->fk_prospectlevel);
	}

	/**
	 *  Return label of prospect level
	 *
	 *  @param	int		$fk_prospectlevel   	Prospect level
	 *  @return string        					label of level
	 */
	function LibProspLevel($fk_prospectlevel)
	{
		global $langs;

		$lib=$langs->trans("ProspectLevel".$fk_prospectlevel);
		// If lib not found in language file, we get label from cache/databse
		if ($lib == $langs->trans("ProspectLevel".$fk_prospectlevel))
		{
			$lib=$langs->getLabelFromKey($this->db,$fk_prospectlevel,'c_prospectlevel','code','label');
		}
		return $lib;
	}


	/**
	 *  Set prospect level
	 *
	 *  @param  User	$user		Utilisateur qui definie la remise
	 *	@return	int					<0 if KO, >0 if OK
     * @deprecated Use update function instead
	 */
	function set_prospect_level(User $user)
	{
        return $this->update($this->id, $user);
	}

	/**
	 *  Return status of prospect
	 *
	 *  @param	int		$mode       0=libelle long, 1=libelle court, 2=Picto + Libelle court, 3=Picto, 4=Picto + Libelle long
	 *  @param	string	$label		Label to use for status for added status
	 *  @return string        		Libelle
	 */
	function getLibProspCommStatut($mode=0, $label='')
	{
		return $this->LibProspCommStatut($this->stcomm_id, $mode, $label);
	}

	/**
	 *  Return label of a given status
	 *
	 *  @param	int|string	$statut        	Id or code for prospection status
	 *  @param  int			$mode          	0=long label, 1=short label, 2=Picto + short label, 3=Picto, 4=Picto + long label, 5=Short label + Picto
	 *  @param	string		$label			Label to use for status for added status
	 *  @return string       	 			Libelle du statut
	 */
	function LibProspCommStatut($statut, $mode=0, $label='')
	{
		global $langs;
		$langs->load('customers');

		if ($mode == 2)
		{
			if ($statut == '-1' || $statut == 'ST_NO')         return img_action($langs->trans("StatusProspect-1"),-1).' '.$langs->trans("StatusProspect-1");
			elseif ($statut ==  '0' || $statut == 'ST_NEVER') return img_action($langs->trans("StatusProspect0"), 0).' '.$langs->trans("StatusProspect0");
			elseif ($statut ==  '1' || $statut == 'ST_TODO')  return img_action($langs->trans("StatusProspect1"), 1).' '.$langs->trans("StatusProspect1");
			elseif ($statut ==  '2' || $statut == 'ST_PEND')  return img_action($langs->trans("StatusProspect2"), 2).' '.$langs->trans("StatusProspect2");
			elseif ($statut ==  '3' || $statut == 'ST_DONE')  return img_action($langs->trans("StatusProspect3"), 3).' '.$langs->trans("StatusProspect3");
			else
			{
				return img_action(($langs->trans("StatusProspect".$statut) != "StatusProspect".$statut) ? $langs->trans("StatusProspect".$statut) : $label, 0).' '.(($langs->trans("StatusProspect".$statut) != "StatusProspect".$statut) ? $langs->trans("StatusProspect".$statut) : $label);
			}
		}
		if ($mode == 3)
		{
			if ($statut == '-1' || $statut == 'ST_NO')         return img_action($langs->trans("StatusProspect-1"),-1);
			elseif ($statut ==  '0' || $statut == 'ST_NEVER') return img_action($langs->trans("StatusProspect0"), 0);
			elseif ($statut ==  '1' || $statut == 'ST_TODO')  return img_action($langs->trans("StatusProspect1"), 1);
			elseif ($statut ==  '2' || $statut == 'ST_PEND')  return img_action($langs->trans("StatusProspect2"), 2);
			elseif ($statut ==  '3' || $statut == 'ST_DONE')  return img_action($langs->trans("StatusProspect3"), 3);
			else
			{
				return img_action(($langs->trans("StatusProspect".$statut) != "StatusProspect".$statut) ? $langs->trans("StatusProspect".$statut) : $label, 0);
			}
		}
		if ($mode == 4)
		{
			if ($statut == '-1' || $statut == 'ST_NO')         return img_action($langs->trans("StatusProspect-1"),-1).' '.$langs->trans("StatusProspect-1");
			elseif ($statut ==  '0' || $statut == 'ST_NEVER') return img_action($langs->trans("StatusProspect0"), 0).' '.$langs->trans("StatusProspect0");
			elseif ($statut ==  '1' || $statut == 'ST_TODO')  return img_action($langs->trans("StatusProspect1"), 1).' '.$langs->trans("StatusProspect1");
			elseif ($statut ==  '2' || $statut == 'ST_PEND')  return img_action($langs->trans("StatusProspect2"), 2).' '.$langs->trans("StatusProspect2");
			elseif ($statut ==  '3' || $statut == 'ST_DONE')  return img_action($langs->trans("StatusProspect3"), 3).' '.$langs->trans("StatusProspect3");
			else
			{
				return img_action(($langs->trans("StatusProspect".$statut) != "StatusProspect".$statut) ? $langs->trans("StatusProspect".$statut) : $label, 0).' '.(($langs->trans("StatusProspect".$statut) != "StatusProspect".$statut) ? $langs->trans("StatusProspect".$statut) : $label);
			}
		}

		return "Error, mode/status not found";
	}

	/**
	 *  Set commnunication level
	 *
	 *  @param  User	$user		User making change
	 *	@return	int					<0 if KO, >0 if OK
     * @deprecated Use update function instead
	 */
	function set_commnucation_level($user)
	{
		return $this->update($this->id, $user);
	}

	/**
	 *  Set outstanding value
	 *
	 *  @param  User	$user		User making change
	 *	@return	int					<0 if KO, >0 if OK
     * @deprecated Use update function instead
	 */
	function set_OutstandingBill(User $user)
	{
        return $this->update($this->id, $user);
	}

    /**
     *  Return amount of bill not paid
     *
     *  @return		int				Amount in debt for thirdparty
     */
    function get_OutstandingBill()
    {
		/* Accurate value of remain to pay is to sum remaintopay for each invoice
		$paiement = $invoice->getSommePaiement();
		$creditnotes=$invoice->getSumCreditNotesUsed();
		$deposits=$invoice->getSumDepositsUsed();
		$alreadypayed=price2num($paiement + $creditnotes + $deposits,'MT');
		$remaintopay=price2num($invoice->total_ttc - $paiement - $creditnotes - $deposits,'MT');
		*/
		$sql  = "SELECT rowid, total_ttc FROM ".MAIN_DB_PREFIX."facture as f";
		$sql .= " WHERE fk_soc = ". $this->id;
		$sql .= " AND paye = 0";
		$sql .= " AND fk_statut <> 0";	// Not a draft
		//$sql .= " AND (fk_statut <> 3 OR close_code <> 'abandon')";		// Not abandonned for undefined reason
		$sql .= " AND fk_statut <> 3";		// Not abandonned
		$sql .= " AND fk_statut <> 2";		// Not clasified as paid

		dol_syslog("get_OutstandingBill", LOG_DEBUG);
		$resql=$this->db->query($sql);
		if ($resql)
		{
			$outstandingBill = 0;
			require_once DOL_DOCUMENT_ROOT.'/compta/facture/class/facture.class.php';
			$facturestatic=new Facture($this->db);
			while($obj=$this->db->fetch_object($resql)) {
				$facturestatic->id=$obj->rowid;
				$paiement = $facturestatic->getSommePaiement();
				$creditnotes = $facturestatic->getSumCreditNotesUsed();
				$deposits = $facturestatic->getSumDepositsUsed();

				$outstandingBill+= $obj->total_ttc - $paiement - $creditnotes - $deposits;
   			}
   			return $outstandingBill;
		}
		else
			return 0;
	}

	/**
	 * Return label of status customer is prospect/customer
	 *
	 * @return   string        	Label
	 */
	function getLibCustProspStatut()
	{
		return $this->LibCustProspStatut($this->client);
	}

	/**
	 *  Renvoi le libelle d'un statut donne
	 *
	 *  @param	int		$statut         Id statut
	 *  @return	string          		Libelle du statut
	 */
	function LibCustProspStatut($statut)
	{
		global $langs;
		$langs->load('companies');

		if ($statut==0) return $langs->trans("NorProspectNorCustomer");
		if ($statut==1) return $langs->trans("Customer");
		if ($statut==2) return $langs->trans("Prospect");
		if ($statut==3) return $langs->trans("ProspectCustomer");

	}

	
	/**
	 *  Create a document onto disk according to template module.
	 *
	 *	@param	string		$modele			Generator to use. Caller must set it to obj->modelpdf or GETPOST('modelpdf') for example.
	 *	@param	Translate	$outputlangs	objet lang a utiliser pour traduction
	 *  @param  int			$hidedetails    Hide details of lines
	 *  @param  int			$hidedesc       Hide description
	 *  @param  int			$hideref        Hide ref
	 *	@return int        					<0 if KO, >0 if OK
	 */
	public function generateDocument($modele, $outputlangs, $hidedetails=0, $hidedesc=0, $hideref=0)
	{
		global $conf,$user,$langs;

		// Positionne le modele sur le nom du modele a utiliser
		if (! dol_strlen($modele))
		{
			if (! empty($conf->global->COMPANY_ADDON_PDF))
			{
				$modele = $conf->global->COMPANY_ADDON_PDF;
			}
			else
			{
				print $langs->trans("Error")." ".$langs->trans("Error_COMPANY_ADDON_PDF_NotDefined");
                return 0;
			}
		}

		$modelpath = "core/modules/societe/doc/";

		$result=$this->commonGenerateDocument($modelpath, $modele, $outputlangs, $hidedetails, $hidedesc, $hideref);

		return $result;
	}
	
	
	/**
	 * Sets object to supplied categories.
	 *
	 * Deletes object from existing categories not supplied.
	 * Adds it to non existing supplied categories.
	 * Existing categories are left untouch.
	 *
	 * @param int[]|int $categories Category or categories IDs
	 * @param string $type Category type (customer or supplier)
	 */
	public function setCategories($categories, $type)
	{
		// Decode type
		if ($type == 'customer') {
			$type_id = Categorie::TYPE_CUSTOMER;
			$type_text = 'customer';
		} elseif ($type == 'supplier') {
			$type_id = Categorie::TYPE_SUPPLIER;
			$type_text = 'supplier';
		} else {
			dol_syslog(__METHOD__ . ': Type ' . $type .  'is an unknown company category type. Done nothing.', LOG_ERR);
			return;
		}

		// Handle single category
		if (!is_array($categories)) {
			$categories = array($categories);
		}

		// Get current categories
		require_once DOL_DOCUMENT_ROOT . '/categories/class/categorie.class.php';
		$c = new Categorie($this->db);
		$existing = $c->containing($this->id, $type_id, 'id');

		// Diff
		if (is_array($existing)) {
			$to_del = array_diff($existing, $categories);
			$to_add = array_diff($categories, $existing);
		} else {
			$to_del = array(); // Nothing to delete
			$to_add = $categories;
		}

		// Process
		foreach ($to_del as $del) {
			if ($c->fetch($del) > 0) {
				$c->del_type($this, $type_text);
			}
		}
		foreach ($to_add as $add) {
			if ($c->fetch($add) > 0) {
				$c->add_type($this, $type_text);
			}
		}

		return;
	}


	/**
	 * Function used to replace a thirdparty id with another one.
	 * It must be used within a transaction to avoid trouble
	 *
	 * @param DoliDB $db Database handler
	 * @param int $origin_id Old thirdparty id
	 * @param int $dest_id New thirdparty id
	 * @return bool
	 */
	public static function replaceThirdparty(DoliDB $db, $origin_id, $dest_id)
	{
		/**
		 * Thirdparty commercials cannot be the same in both thirdparties so we look for them and remove some
		 * Because this function is meant to be executed within a transaction, we won't take care of it.
		 */
		$sql = 'SELECT rowid
FROM '.MAIN_DB_PREFIX.'societe_commerciaux
WHERE fk_soc = '.(int) $dest_id.' AND fk_user IN (
  SELECT fk_user
  FROM '.MAIN_DB_PREFIX.'societe_commerciaux
  WHERE fk_soc = '.(int) $origin_id.'
);';

		$query = $db->query($sql);

		while ($result = $db->fetch_object($query)) {
			$db->query('DELETE FROM '.MAIN_DB_PREFIX.'societe_commerciaux WHERE rowid = '.$result->rowid);
		}

		/**
		 * llx_societe_extrafields table must not be here because we don't care about the old thirdparty data
		 * Do not include llx_societe because it will be replaced later
		 */
		$tables = array(
			'societe_address',
			'societe_commerciaux',
			'societe_log',
			'societe_prices',
			'societe_remise',
			'societe_remise_except',
			'societe_rib'
		);

		return CommonObject::commonReplaceThirdparty($db, $origin_id, $dest_id, $tables);
	}
}<|MERGE_RESOLUTION|>--- conflicted
+++ resolved
@@ -43,11 +43,7 @@
     public $element='societe';
     public $table_element = 'societe';
 	public $fk_element='fk_soc';
-<<<<<<< HEAD
-    protected $childtables=array("supplier_proposal","propal","commande","facture","contrat","facture_fourn","commande_fournisseur","projet");    // To test if we can delete object
-=======
     protected $childtables=array("supplier_proposal","propal","commande","facture","contrat","facture_fourn","commande_fournisseur","projet","expedition");    // To test if we can delete object
->>>>>>> 3f5d67d4
 
     /**
      * 0=No test on entity, 1=Test with field entity, 2=Test with link by societe
