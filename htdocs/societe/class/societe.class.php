<?php
/* Copyright (C) 2002-2006 Rodolphe Quiedeville <rodolphe@quiedeville.org>
 * Copyright (C) 2004-2010 Laurent Destailleur  <eldy@users.sourceforge.net>
 * Copyright (C) 2004      Eric Seigne          <eric.seigne@ryxeo.com>
 * Copyright (C) 2003      Brian Fraval         <brian@fraval.org>
 * Copyright (C) 2006      Andre Cianfarani     <acianfa@free.fr>
 * Copyright (C) 2005-2009 Regis Houssin        <regis@dolibarr.fr>
 * Copyright (C) 2008      Patrick Raguin       <patrick.raguin@auguria.net>
 * Copyright (C) 2010-2011 Juanjo Menent        <jmenent@2byte.es>
 *
 * This program is free software; you can redistribute it and/or modify
 * it under the terms of the GNU General Public License as published by
 * the Free Software Foundation; either version 2 of the License, or
 * (at your option) any later version.
 *
 * This program is distributed in the hope that it will be useful,
 * but WITHOUT ANY WARRANTY; without even the implied warranty of
 * MERCHANTABILITY or FITNESS FOR A PARTICULAR PURPOSE.  See the
 * GNU General Public License for more details.
 *
 * You should have received a copy of the GNU General Public License
 * along with this program. If not, see <http://www.gnu.org/licenses/>.
 */

/**
 *	\file       htdocs/societe/class/societe.class.php
 *	\ingroup    societe
 *	\brief      File for third party class
 */
require_once(DOL_DOCUMENT_ROOT."/core/class/commonobject.class.php");


/**
 *	\class 		Societe
 *	\brief 		Class to manage third parties objects (customers, suppliers, prospects...)
 */
class Societe extends CommonObject
{
    public $element='societe';
    public $table_element = 'societe';
	public $fk_element='fk_soc';
    public $childtables=array("propal","commande","facture","contrat","facture_fourn","commande_fournisseur");
    protected $ismultientitymanaged = 1;	// 0=No test on entity, 1=Test with field entity, 2=Test with link by societe

    var $id;
    var $name;     // TODO obsolete
    var $nom;
    var $nom_particulier;
    var $prenom;
    var $particulier;
    var $address;
    var $adresse;  // TODO obsolete
    var $cp;       // TODO obsolete
    var $zip;
    var $ville;    // TODO obsolete
    var $town;
    var $status;   // 0=activity ceased, 1= in activity

    var $state_id;
    var $state_code;
    var $state;
    var $departement_id;
    var $departement_code;
    var $departement;

    var $pays_id;   // TODO obsolete
    var $pays_code; // TODO obsolete
    var $pays;	    // TODO obsolete
    var $country_id;
    var $country_code;
    var $country;

    var $tel;
    var $fax;
    var $email;
    var $url;
    var $gencod;

    // 4 identifiants professionnels (leur utilisation depend du pays)
    var $siren;		// IdProf1 - Deprecated
    var $siret;		// IdProf2 - Deprecated
    var $ape;		// IdProf3 - Deprecated
    var $idprof1;	// IdProf1
    var $idprof2;	// IdProf2
    var $idprof3;	// IdProf3
    var $idprof4;	// IdProf4

    var $prefix_comm;

    var $tva_assuj;
    var $tva_intra;

    // Local taxes
    var $localtax1_assuj;
    var $localtax2_assuj;

    var $capital;
    var $typent_id;
    var $typent_code;
    var $effectif_id;
    var $forme_juridique_code;
    var $forme_juridique;

    var $remise_percent;
    var $mode_reglement_id;
    var $cond_reglement_id;
    var $remise_client;  // TODO obsolete
    var $mode_reglement; // TODO obsolete
    var $cond_reglement; // TODO obsolete

    var $client;					// 0=no customer, 1=customer, 2=prospect, 3=customer and prospect
    var $prospect;					// 0=no prospect, 1=prospect
    var $fournisseur;				// 0=no supplier, 1=supplier

    var $prefixCustomerIsRequired;
    var $prefixSupplierIsRequired;
    var $code_client;
    var $code_fournisseur;
    var $code_compta;
    var $code_compta_fournisseur;

    var $note;
    //! code statut prospect
    var $stcomm_id;
    var $statut_commercial;

    var $price_level;

    var $datec;
    var $date_update;

    var $commercial_id; //Id du commercial affecte
    var $default_lang;

    var $ref_int;
    var $import_key;

    var $logo;
    var $logo_small;
    var $logo_mini;

    /**
     *    Constructor
     *
     *    @param	DoliDB		$DB		Database handler
     */
    public function Societe($DB)
    {
        global $conf;

        $this->db = $DB;

        $this->id = $id;
        $this->client = 0;
        $this->prospect = 0;
        $this->fournisseur = 0;
        $this->typent_id  = 0;
        $this->effectif_id  = 0;
        $this->forme_juridique_code  = 0;
        $this->prefixCustomerIsRequired = 0;
        $this->prefixSupplierIsRequired = 0;
        $this->tva_assuj = 1;
        $this->status = 1;

        return 1;
    }


    /**
     *    Create third party in database
     *
     *    @param      user        Object of user that ask creation
     *    @return     int         >= 0 if OK, < 0 if KO
     */
    function create($user='')
    {
        global $langs,$conf;

        // Clean parameters
        if (empty($this->status)) $this->status=0;
        $this->name=$this->name?trim($this->name):trim($this->nom);
        if (! empty($conf->global->MAIN_FIRST_TO_UPPER)) $this->name=ucwords($this->name);
        $this->nom=$this->name; // For backward compatibility
        if (empty($this->client))      $this->client=0;
        if (empty($this->fournisseur)) $this->fournisseur=0;

        dol_syslog("Societe::create ".$this->name);

        // Check parameters
        if (! empty($conf->global->SOCIETE_MAIL_REQUIRED) && ! isValidEMail($this->email))
        {
            $langs->load("errors");
            $this->error = $langs->trans("ErrorBadEMail",$this->email);
            return -1;
        }

        $now=dol_now();

        $this->db->begin();

        // For automatic creation during create action (not used by Dolibarr GUI, can be used by scripts)
        if ($this->code_client == -1)      $this->get_codeclient($this->prefix_comm,0);
        if ($this->code_fournisseur == -1) $this->get_codefournisseur($this->prefix_comm,1);

        // Check more parameters
        // If error, this->errors[] is filled
        $result = $this->verify();

        if ($result >= 0)
        {
            $sql = "INSERT INTO ".MAIN_DB_PREFIX."societe (nom, entity, datec, datea, fk_user_creat, canvas, status, ref_int)";
            $sql.= " VALUES ('".$this->db->escape($this->name)."', ".$conf->entity.", '".$this->db->idate($now)."', '".$this->db->idate($now)."'";
            $sql.= ", ".($user->id > 0 ? "'".$user->id."'":"null");
            $sql.= ", ".($this->canvas ? "'".$this->canvas."'":"null");
            $sql.= ", ".$this->status;
            $sql.= ", ".($this->ref_int ? "'".$this->ref_int."'":"null");
            $sql.= ")";

            dol_syslog("Societe::create sql=".$sql);
            $result=$this->db->query($sql);
            if ($result)
            {
                $this->id = $this->db->last_insert_id(MAIN_DB_PREFIX."societe");

                $ret = $this->update($this->id,$user,0,1,1,'add');

                // si un commercial cree un client il lui est affecte automatiquement
                if (!$user->rights->societe->client->voir)
                {
                    $this->add_commercial($user, $user->id);
                }
                // Ajout du commercial affecte
                else if ($this->commercial_id != '' && $this->commercial_id != -1)
                {
                    $this->add_commercial($user, $this->commercial_id);
                }

                // si le fournisseur est classe on l'ajoute
                $this->AddFournisseurInCategory($this->fournisseur_categorie);

                if ($ret >= 0)
                {
                    $this->use_webcal=($conf->global->PHPWEBCALENDAR_COMPANYCREATE=='always'?1:0);

                    // Appel des triggers
                    include_once(DOL_DOCUMENT_ROOT . "/core/class/interfaces.class.php");
                    $interface=new Interfaces($this->db);
                    $result=$interface->run_triggers('COMPANY_CREATE',$this,$user,$langs,$conf);
                    if ($result < 0) { $error++; $this->errors=$interface->errors; }
                    // Fin appel triggers

                    dol_syslog("Societe::Create success id=".$this->id);
                    $this->db->commit();
                    return $this->id;
                }
                else
                {
                    dol_syslog("Societe::Create echec update ".$this->error, LOG_ERR);
                    $this->db->rollback();
                    return -3;
                }
            }
            else
            {
                if ($this->db->errno() == 'DB_ERROR_RECORD_ALREADY_EXISTS')
                {

                    $this->error=$langs->trans("ErrorCompanyNameAlreadyExists",$this->name);
                    $result=-1;
                }
                else
                {
                    $this->error=$this->db->lasterror();
                    dol_syslog("Societe::Create fails insert sql=".$sql, LOG_ERR);
                    $result=-2;
                }
                $this->db->rollback();
                return $result;
            }

        }
        else
        {
            $this->db->rollback();
            dol_syslog("Societe::Create fails verify ".join(',',$this->errors), LOG_WARNING);
            return -3;
        }
    }

    /**
     *    Check properties of third party are ok (like name, third party codes, ...)
     *
     *    @return     int		0 if OK, <0 if KO
     */
    function verify()
    {
        $this->errors=array();

        $result = 0;
        $this->name	= trim($this->name);
<<<<<<< HEAD

=======
        $this->nom=$this->name; // For backward compatibility
        
>>>>>>> b02d7662
        if (! $this->name)
        {
            $this->errors[] = 'ErrorBadThirdPartyName';
            $result = -2;
        }

        if ($this->client && $this->codeclient_modifiable())
        {
            // On ne verifie le code client que si la societe est un client / prospect et que le code est modifiable
            // Si il n'est pas modifiable il n'est pas mis a jour lors de l'update
            $rescode = $this->check_codeclient();
            if ($rescode <> 0)
            {
                if ($rescode == -1)
                {
                    $this->errors[] = 'ErrorBadCustomerCodeSyntax';
                }
                if ($rescode == -2)
                {
                    $this->errors[] = 'ErrorCustomerCodeRequired';
                }
                if ($rescode == -3)
                {
                    $this->errors[] = 'ErrorCustomerCodeAlreadyUsed';
                }
                if ($rescode == -4)
                {
                    $this->errors[] = 'ErrorPrefixRequired';
                }
                $result = -3;
            }
        }

        if ($this->fournisseur && $this->codefournisseur_modifiable())
        {
            // On ne verifie le code fournisseur que si la societe est un fournisseur et que le code est modifiable
            // Si il n'est pas modifiable il n'est pas mis a jour lors de l'update
            $rescode = $this->check_codefournisseur();
            if ($rescode <> 0)
            {
                if ($rescode == -1)
                {
                    $this->errors[] = 'ErrorBadSupplierCodeSyntax';
                }
                if ($rescode == -2)
                {
                    $this->errors[] = 'ErrorSupplierCodeRequired';
                }
                if ($rescode == -3)
                {
                    $this->errors[] = 'ErrorSupplierCodeAlreadyUsed';
                }
                if ($rescode == -5)
                {
                    $this->errors[] = 'ErrorprefixRequired';
                }
                $result = -3;
            }
        }

        return $result;
    }

    /**
     *      Update parameters of third party
     *
     *      @param      id              			id societe
     *      @param      user            			Utilisateur qui demande la mise a jour
     *      @param      call_trigger    			0=non, 1=oui
     *		@param		allowmodcodeclient			Inclut modif code client et code compta
     *		@param		allowmodcodefournisseur		Inclut modif code fournisseur et code compta fournisseur
     *		@param		action						'create' or 'update'
     *      @return     int             			<0 if KO, >=0 if OK
     */
    function update($id, $user='', $call_trigger=1, $allowmodcodeclient=0, $allowmodcodefournisseur=0, $action='update')
    {
        require_once(DOL_DOCUMENT_ROOT."/lib/functions2.lib.php");

        global $langs,$conf;

        dol_syslog("Societe::Update id=".$id." call_trigger=".$call_trigger." allowmodcodeclient=".$allowmodcodeclient." allowmodcodefournisseur=".$allowmodcodefournisseur);

        // For triggers
        if ($call_trigger)
        {
        	$objectstatic=new Societe($this->db);
        	$objectstatic->fetch($id);
        	$this->oldobject = $objectstatic;
        }

        $now=dol_now();

        // Clean parameters
        $this->id			= $id;
<<<<<<< HEAD
        $this->name			= trim($this->name);
        $this->address		= trim($this->address);
        $this->zip			= trim($this->zip);
        $this->town			= trim($this->town);
        $this->state_id		= trim($this->state_id);
=======
        $this->name=$this->name?trim($this->name):trim($this->nom);
        $this->nom=trim($this->nom);    // TODO obsolete
        $this->address=$this->address?trim($this->address):trim($this->adresse);
        $this->adresse=$this->address;  // TODO obsolete
        $this->zip=$this->zip?trim($this->zip):trim($this->cp);
        $this->cp=$this->zip;           // TODO obsolete
        $this->town=$this->town?trim($this->town):trim($this->ville);
        $this->ville=$this->town;       // TODO obsolete
        $this->state_id=trim($this->state_id);
        $this->pays_id=trim($this->pays_id);
>>>>>>> b02d7662
        $this->country_id	= trim($this->country_id);
        $this->tel			= trim($this->tel);
        $this->fax			= trim($this->fax);
        $this->tel			= preg_replace("/\s/","",$this->tel);
        $this->tel			= preg_replace("/\./","",$this->tel);
        $this->fax			= preg_replace("/\s/","",$this->fax);
        $this->fax			= preg_replace("/\./","",$this->fax);
        $this->email		= trim($this->email);
        $this->url			= $this->url?clean_url($this->url,0):'';
<<<<<<< HEAD
=======
        $this->siren=trim($this->siren);	// TODO obsolete
        $this->siret=trim($this->siret);	// TODO obsolete
        $this->ape=trim($this->ape);		// TODO obsolete
>>>>>>> b02d7662
        $this->idprof1		= trim($this->idprof1);
        $this->idprof2		= trim($this->idprof2);
        $this->idprof3		= trim($this->idprof3);
        $this->idprof4		= trim($this->idprof4);
        $this->prefix_comm	= trim($this->prefix_comm);

        $this->tva_assuj	= trim($this->tva_assuj);
        $this->tva_intra	= dol_sanitizeFileName($this->tva_intra,'');
        if (empty($this->status)) $this->status = 0;

        // Local taxes
        $this->localtax1_assuj=trim($this->localtax1_assuj);
        $this->localtax2_assuj=trim($this->localtax2_assuj);

        $this->capital=price2num(trim($this->capital),'MT');
        if (empty($this->capital)) $this->capital = 0;

        $this->effectif_id=trim($this->effectif_id);
        $this->forme_juridique_code=trim($this->forme_juridique_code);

        //Gencod
        $this->gencod=trim($this->gencod);

        // For automatic creation
        if ($this->code_client == -1) $this->get_codeclient($this->prefix_comm,0);
        if ($this->code_fournisseur == -1) $this->get_codefournisseur($this->prefix_comm,1);

        $this->code_compta=trim($this->code_compta);
        $this->code_compta_fournisseur=trim($this->code_compta_fournisseur);

        // Check parameters
        if (! empty($conf->global->SOCIETE_MAIL_REQUIRED) && ! isValidEMail($this->email))
        {
            $langs->load("errors");
            $this->error = $langs->trans("ErrorBadEMail",$this->email);
            return -1;
        }

        $this->db->begin();

        // Check name is required and codes are ok or unique.
        // If error, this->errors[] is filled
        $result = $this->verify();

        if ($result >= 0)
        {
            dol_syslog("Societe::Update verify ok");

            $sql = "UPDATE ".MAIN_DB_PREFIX."societe";
            $sql.= " SET nom = '" . $this->db->escape($this->name) ."'"; // Champ obligatoire
            $sql.= ",datea = '".$this->db->idate($now)."'";
            $sql.= ",address = '" . $this->db->escape($this->address) ."'";

            $sql.= ",cp = ".($this->zip?"'".$this->zip."'":"null");
            $sql.= ",ville = ".($this->town?"'".$this->db->escape($this->town)."'":"null");

            $sql .= ",fk_departement = '" . ($this->state_id?$this->state_id:'0') ."'";
            $sql .= ",fk_pays = '" . ($this->country_id?$this->country_id:'0') ."'";

            $sql .= ",tel = ".($this->tel?"'".$this->db->escape($this->tel)."'":"null");
            $sql .= ",fax = ".($this->fax?"'".$this->db->escape($this->fax)."'":"null");
            $sql .= ",email = ".($this->email?"'".$this->db->escape($this->email)."'":"null");
            $sql .= ",url = ".($this->url?"'".$this->db->escape($this->url)."'":"null");

            $sql .= ",siren   = '". $this->db->escape($this->idprof1)   ."'";
            $sql .= ",siret   = '". $this->db->escape($this->idprof2)   ."'";
            $sql .= ",ape     = '". $this->db->escape($this->idprof3)     ."'";
            $sql .= ",idprof4 = '". $this->db->escape($this->idprof4) ."'";

            $sql .= ",tva_assuj = ".($this->tva_assuj!=''?"'".$this->tva_assuj."'":"null");
            $sql .= ",tva_intra = '" . $this->db->escape($this->tva_intra) ."'";
            $sql .= ",status = " .$this->status;

            // Local taxes
            $sql .= ",localtax1_assuj = ".($this->localtax1_assuj!=''?"'".$this->localtax1_assuj."'":"null");
            $sql .= ",localtax2_assuj = ".($this->localtax2_assuj!=''?"'".$this->localtax2_assuj."'":"null");

            $sql .= ",capital = ".$this->capital;

            $sql .= ",prefix_comm = ".($this->prefix_comm?"'".$this->db->escape($this->prefix_comm)."'":"null");

            $sql .= ",fk_effectif = ".($this->effectif_id?"'".$this->effectif_id."'":"null");

            $sql .= ",fk_typent = ".($this->typent_id?"'".$this->typent_id."'":"0");

            $sql .= ",fk_forme_juridique = ".($this->forme_juridique_code?"'".$this->forme_juridique_code."'":"null");

            $sql .= ",client = " . ($this->client?$this->client:0);
            $sql .= ",fournisseur = " . ($this->fournisseur?$this->fournisseur:0);
            $sql .= ",gencod = ".($this->gencod?"'".$this->gencod."'":"null");
            $sql .= ",default_lang = ".($this->default_lang?"'".$this->default_lang."'":"null");
            $sql .= ",logo = ".($this->logo?"'".$this->logo."'":"null");

            if ($allowmodcodeclient)
            {
                //$this->check_codeclient();

                $sql .= ", code_client = ".($this->code_client?"'".$this->db->escape($this->code_client)."'":"null");

                // Attention get_codecompta peut modifier le code suivant le module utilise
                if (empty($this->code_compta)) $this->get_codecompta('customer');

                $sql .= ", code_compta = ".($this->code_compta?"'".$this->db->escape($this->code_compta)."'":"null");
            }

            if ($allowmodcodefournisseur)
            {
                //$this->check_codefournisseur();

                $sql .= ", code_fournisseur = ".($this->code_fournisseur?"'".$this->db->escape($this->code_fournisseur)."'":"null");

                // Attention get_codecompta peut modifier le code suivant le module utilise
                if (empty($this->code_compta_fournisseur)) $this->get_codecompta('supplier');

                $sql .= ", code_compta_fournisseur = ".($this->code_compta_fournisseur?"'".$this->db->escape($this->code_compta_fournisseur)."'":"null");
            }
            $sql .= ", fk_user_modif = ".($user->id > 0 ? "'".$user->id."'":"null");
            $sql .= " WHERE rowid = '" . $id ."'";


            dol_syslog(get_class($this)."::Update sql=".$sql);
            $resql=$this->db->query($sql);
            if ($resql)
            {
                // Si le fournisseur est classe on l'ajoute
                $this->AddFournisseurInCategory($this->fournisseur_categorie);

                // Actions on extra fields (by external module or standard code)
                include_once(DOL_DOCUMENT_ROOT.'/core/class/hookmanager.class.php');
                $hookmanager=new HookManager($this->db);
                $hookmanager->callHooks(array('thirdparty_extrafields'));
                $parameters=array('socid'=>$socid);
                $reshook=$hookmanager->executeHooks('insertExtraFields',$parameters,$this,$action);    // Note that $action and $object may have been modified by some hooks
                if (empty($reshook))
                {
                    $result=$this->insertExtraFields();
                    if ($result < 0)
                    {
                        $error++;
                    }
                }
                else if ($reshook < 0) $error++;

                if (! $error && $call_trigger)
                {
                    // Appel des triggers
                    include_once(DOL_DOCUMENT_ROOT . "/core/class/interfaces.class.php");
                    $interface=new Interfaces($this->db);
                    $result=$interface->run_triggers('COMPANY_MODIFY',$this,$user,$langs,$conf);
                    if ($result < 0) { $error++; $this->errors=$interface->errors; }
                    // Fin appel triggers
                }

                if (! $error)
                {
                    dol_syslog(get_class($this)."::Update success");
                    $this->db->commit();
                    return 1;
                }
                else
                {
                    $this->db->rollback();
                    return -1;
                }
            }
            else
            {
                if ($this->db->errno() == 'DB_ERROR_RECORD_ALREADY_EXISTS')
                {
                    // Doublon
                    $this->error = $langs->trans("ErrorDuplicateField");
                    $result =  -1;
                }
                else
                {

                    $this->error = $langs->trans("Error sql=".$sql);
                    dol_syslog(get_class($this)."::Update fails update sql=".$sql, LOG_ERR);
                    $result =  -2;
                }
                $this->db->rollback();
                return $result;
            }
        }
        else
        {
            $this->db->rollback();
            dol_syslog(get_class($this)."::Update fails verify ".join(',',$this->errors), LOG_WARNING);
            return -3;
        }
    }

    /**
     *    Load a third party from database into memory
     *    @param      rowid			Id of third party to load
     *    @param      ref			Reference of third party, name (Warning, this can return several records)
     *    @param      ref_ext       External reference of third party (Warning, this information is a free field not provided by Dolibarr)
     *    @param      ref_int       Internal reference of third party
     *    @param      idprof1		Prof id 1 of third party (Warning, this can return several records)
     *    @param      idprof2		Prof id 2 of third party (Warning, this can return several records)
     *    @param      idprof3		Prof id 3 of third party (Warning, this can return several records)
     *    @param      idprof4		Prof id 4 of third party (Warning, this can return several records)
     *    @return     int			>0 if OK, <0 if KO or if two records found for same ref or idprof.
     */
    function fetch($rowid, $ref='', $ref_ext='', $ref_int='', $idprof1='',$idprof2='',$idprof3='',$idprof4='')
    {
        global $langs;
        global $conf;

        if (empty($rowid) && empty($ref) && empty($ref_ext) && empty($ref_int)) return -1;

        $sql = 'SELECT s.rowid, s.nom as name, s.entity, s.ref_ext, s.ref_int, s.address, s.datec as datec, s.prefix_comm';
        $sql .= ', s.status';
        $sql .= ', s.price_level';
        $sql .= ', s.tms as date_update';
        $sql .= ', s.tel, s.fax, s.email, s.url, s.cp as zip, s.ville as town, s.note, s.client, s.fournisseur';
        $sql .= ', s.siren as idprof1, s.siret as idprof2, s.ape as idprof3, s.idprof4';
        $sql .= ', s.capital, s.tva_intra';
        $sql .= ', s.fk_typent as typent_id';
        $sql .= ', s.fk_effectif as effectif_id';
        $sql .= ', s.fk_forme_juridique as forme_juridique_code';
        $sql .= ', s.code_client, s.code_fournisseur, s.code_compta, s.code_compta_fournisseur, s.parent, s.gencod';
        $sql .= ', s.fk_departement, s.fk_pays, s.fk_stcomm, s.remise_client, s.mode_reglement, s.cond_reglement, s.tva_assuj';
        $sql .= ', s.localtax1_assuj, s.localtax2_assuj, s.fk_prospectlevel, s.default_lang, s.logo';
        $sql .= ', s.import_key';
        $sql .= ', fj.libelle as forme_juridique';
        $sql .= ', e.libelle as effectif';
        $sql .= ', p.code as pays_code, p.libelle as pays';
        $sql .= ', d.code_departement as departement_code, d.nom as departement';
        $sql .= ', st.libelle as stcomm';
        $sql .= ', te.code as typent_code';
        $sql .= ' FROM '.MAIN_DB_PREFIX.'societe as s';
        $sql .= ' LEFT JOIN '.MAIN_DB_PREFIX.'c_effectif as e ON s.fk_effectif = e.id';
        $sql .= ' LEFT JOIN '.MAIN_DB_PREFIX.'c_pays as p ON s.fk_pays = p.rowid';
        $sql .= ' LEFT JOIN '.MAIN_DB_PREFIX.'c_stcomm as st ON s.fk_stcomm = st.id';
        $sql .= ' LEFT JOIN '.MAIN_DB_PREFIX.'c_forme_juridique as fj ON s.fk_forme_juridique = fj.code';
        $sql .= ' LEFT JOIN '.MAIN_DB_PREFIX.'c_departements as d ON s.fk_departement = d.rowid';
        $sql .= ' LEFT JOIN '.MAIN_DB_PREFIX.'c_typent as te ON s.fk_typent = te.id';
        if ($rowid) $sql .= ' WHERE s.rowid = '.$rowid;
        if ($ref)   $sql .= " WHERE s.nom = '".$this->db->escape($ref)."' AND s.entity = ".$conf->entity;
        if ($ref_ext) $sql .= " WHERE s.ref_ext = '".$this->db->escape($ref_ext)."' AND s.entity = ".$conf->entity;
        if ($ref_int) $sql .= " WHERE s.ref_int = '".$this->db->escape($ref_int)."' AND s.entity = ".$conf->entity;
        if ($idprof1) $sql .= " WHERE s.siren = '".$this->db->escape($idprof1)."' AND s.entity = ".$conf->entity;
        if ($idprof2) $sql .= " WHERE s.siret = '".$this->db->escape($idprof2)."' AND s.entity = ".$conf->entity;
        if ($idprof3) $sql .= " WHERE s.ape = '".$this->db->escape($idprof3)."' AND s.entity = ".$conf->entity;
        if ($idprof4) $sql .= " WHERE s.idprof4 = '".$this->db->escape($idprof4)."' AND s.entity = ".$conf->entity;

        $resql=$this->db->query($sql);
        dol_syslog("Societe::fetch ".$sql);
        if ($resql)
        {
            $num=$this->db->num_rows($resql);
            if ($num > 1)
            {
                $this->error='Societe::Fetch several records found for ref='.$ref;
                dol_syslog($this->error, LOG_ERR);
                $result = -1;
            }
            if ($num)
            {
                $obj = $this->db->fetch_object($resql);

                $this->id           = $obj->rowid;
                $this->entity       = $obj->entity;

                $this->ref          = $obj->rowid;
                $this->name 		= $obj->name;
                $this->nom          = $obj->name;		// TODO obsolete
                $this->ref_ext      = $obj->ref_ext;
                $this->ref_int      = $obj->ref_int;

                $this->datec = $this->db->jdate($obj->datec);
                $this->date_update = $this->db->jdate($obj->date_update);

                $this->address 		= $obj->address;
                $this->adresse      = $obj->address;	// TODO obsolete
                $this->zip 			= $obj->zip;
                $this->cp           = $obj->zip;		// TODO obsolete
                $this->town 		= $obj->town;
                $this->ville        = $obj->town;		// TODO obsolete

                $this->pays_id 		= $obj->fk_pays;	// TODO obsolete
                $this->country_id   = $obj->fk_pays;
                $this->pays_code 	= $obj->fk_pays?$obj->pays_code:'';		// TODO obsolete
                $this->country_code = $obj->fk_pays?$obj->pays_code:'';
                $this->pays 		= $obj->fk_pays?($langs->trans('Country'.$obj->pays_code)!='Country'.$obj->pays_code?$langs->trans('Country'.$obj->pays_code):$obj->pays):''; // TODO obsolete
                $this->country 		= $obj->fk_pays?($langs->trans('Country'.$obj->pays_code)!='Country'.$obj->pays_code?$langs->trans('Country'.$obj->pays_code):$obj->pays):'';
                $this->state_id     = $obj->fk_departement;
                $this->state_code   = $obj->departement_code;
                $this->state        = $obj->departement;

                $transcode=$langs->trans('StatusProspect'.$obj->fk_stcomm);
                $libelle=($transcode!='StatusProspect'.$obj->fk_stcomm?$transcode:$obj->stcomm);
                $this->stcomm_id = $obj->fk_stcomm;     // id statut commercial
                $this->statut_commercial = $libelle;    // libelle statut commercial

                $this->email = $obj->email;
                $this->url = $obj->url;
                $this->tel = $obj->tel; // TODO obsolete
                $this->phone = $obj->tel;
                $this->fax = $obj->fax;

                $this->parent    = $obj->parent;

                $this->siren		= $obj->siren;	// TODO obsolete
                $this->idprof1		= $obj->siren;
                $this->siret		= $obj->siret;	// TODO obsolete
                $this->idprof2		= $obj->siret;
                $this->ape			= $obj->ape;	// TODO obsolete
                $this->idprof3		= $obj->ape;
                $this->idprof4		= $obj->idprof4;

                $this->capital   = $obj->capital;

                $this->code_client = $obj->code_client;
                $this->code_fournisseur = $obj->code_fournisseur;

                $this->code_compta = $obj->code_compta;
                $this->code_compta_fournisseur = $obj->code_compta_fournisseur;

                $this->gencod = $obj->gencod;

                $this->tva_assuj      = $obj->tva_assuj;
                $this->tva_intra      = $obj->tva_intra;
                $this->status = $obj->status;

                // Local Taxes
                $this->localtax1_assuj      = $obj->localtax1_assuj;
                $this->localtax2_assuj      = $obj->localtax2_assuj;


                $this->typent_id      = $obj->typent_id;
                $this->typent_code    = $obj->typent_code;

                $this->effectif_id    = $obj->effectif_id;
                $this->effectif       = $obj->effectif_id?$obj->effectif:'';

                $this->forme_juridique_code= $obj->forme_juridique_code;
                $this->forme_juridique     = $obj->forme_juridique_code?$obj->forme_juridique:'';

                $this->fk_prospectlevel = $obj->fk_prospectlevel;

                $this->prefix_comm = $obj->prefix_comm;

                $this->remise_percent		= $obj->remise_client;
                $this->mode_reglement_id 	= $obj->mode_reglement;
                $this->cond_reglement_id 	= $obj->cond_reglement;
                $this->remise_client  		= $obj->remise_client;  // TODO obsolete
                $this->mode_reglement 		= $obj->mode_reglement; // TODO obsolete
                $this->cond_reglement 		= $obj->cond_reglement; // TODO obsolete

                $this->client      = $obj->client;
                $this->fournisseur = $obj->fournisseur;

                $this->note = $obj->note;
                $this->default_lang = $obj->default_lang;
                $this->logo = $obj->logo;

                // multiprix
                $this->price_level = $obj->price_level;

                $this->import_key = $obj->import_key;

                $result = 1;
            }
            else
            {
                $this->error='Societe::Fetch no third party found for id='.$rowid;
                dol_syslog($this->error, LOG_ERR);
                $result = -2;
            }

            $this->db->free($resql);
        }
        else
        {
            dol_syslog('Erreur Societe::Fetch '.$this->db->error(), LOG_ERR);
            $this->error=$this->db->error();
            $result = -3;
        }

        // Use first price level if level not defined for third party
        if (! empty($conf->global->PRODUIT_MULTIPRICES) && empty($this->price_level)) $this->price_level=1;

        return $result;
    }

    /**
     * Lit une adresse
     * TODO: utiliser la classe address
     */
    function fetch_address($id)
    {
        global $conf,$langs;

        $sql = "SELECT l.rowid, l.label, l.fk_soc, l.name, l.address, l.cp";
        $sql .= ", l.tms as dm, l.datec as dc";
        $sql .= ", l.ville, l.fk_pays, l.note, l.tel, l.fax";
        $sql .= ", p.libelle as pays, p.code as pays_code";
        $sql .= " FROM ".MAIN_DB_PREFIX."societe_address as l";
        $sql .= " LEFT JOIN ".MAIN_DB_PREFIX."c_pays as p ON l.fk_pays = p.rowid";
        $sql .= " WHERE l.rowid = ".$id;

        $result = $this->db->query($sql);

        if ( $result )
        {
            $obj = $this->db->fetch_object($result);

            $this->id			= $obj->rowid;
            $this->datec		= $this->db->jdate($obj->dc);
            $this->datem		= $this->db->jdate($obj->dm);
            $this->label		= $obj->label;
            $this->socid		= $obj->fk_soc;
            $this->name			= $obj->name;
            $this->address		= $obj->address;
            $this->cp			= $obj->cp;			// TODO deprecated
            $this->zip			= $obj->cp;
            $this->ville		= $obj->ville;		// TODO deprecated
            $this->town			= $obj->ville;
            $this->pays_id		= $obj->fk_pays;
            $this->pays_code	= $obj->fk_pays?$obj->pays_code:'';
            $this->pays			= $obj->fk_pays?($langs->trans('Country'.$obj->pays_code)!='Country'.$obj->pays_code?$langs->trans('Country'.$obj->pays_code):$obj->pays):''; // TODO deprecated
            $this->country		= $obj->fk_pays?($langs->trans('Country'.$obj->pays_code)!='Country'.$obj->pays_code?$langs->trans('Country'.$obj->pays_code):$obj->pays):'';
            $this->tel			= $obj->tel;		// TODO deprecated
            $this->phone		= $obj->tel;
            $this->fax			= $obj->fax;
            $this->note			= $obj->note;


            $this->db->free($result);

            return 1;
        }
        else
        {
            $this->error=$this->db->error();
            return -1;
        }
    }

    /**
     *    Delete a third party from database and all its dependencies (contacts, rib...)
     *
     *    @param    	id      id of third party to delete
     *    @return		int		<0 if KO, 0 if nothing done, >0 if OK
     */
    function delete($id)
    {
        global $user,$langs,$conf;
        require_once(DOL_DOCUMENT_ROOT."/lib/files.lib.php");

        dol_syslog(get_class($this)."::delete", LOG_DEBUG);
        $error = 0;

        // Test if child exists
        $objectisused = $this->isObjectUsed($id);
		if (empty($objectisused))
		{
            $this->db->begin();

            require_once(DOL_DOCUMENT_ROOT."/categories/class/categorie.class.php");
            $static_cat = new Categorie($this->db);
            $toute_categs = array();

            // Fill $toute_categs array with an array of (type => array of ("Categorie" instance))
            if ($this->client || $this->prospect)
            {
                $toute_categs ['societe'] = $static_cat->containing($this->id,2);
            }
            if ($this->fournisseur)
            {
                $toute_categs ['fournisseur'] = $static_cat->containing($this->id,1);
            }

            // Remove each "Categorie"
            foreach ($toute_categs as $type => $categs_type)
            {
                foreach ($categs_type as $cat)
                {
                    $cat->del_type($this, $type);
                }
            }

            // Remove contacts
            if (! $error)
            {
                $sql = "DELETE from ".MAIN_DB_PREFIX."socpeople";
                $sql.= " WHERE fk_soc = " . $id;
                dol_syslog(get_class($this)."::delete sql=".$sql, LOG_DEBUG);
                if (! $this->db->query($sql))
                {
                    $error++;
                    $this->error .= $this->db->lasterror();
                    dol_syslog(get_class($this)."::delete erreur -1 ".$this->error, LOG_ERR);
                }
            }

            // Update link in member table
            if (! $error)
            {
                $sql = "UPDATE ".MAIN_DB_PREFIX."adherent";
                $sql.= " SET fk_soc = NULL WHERE fk_soc = " . $id;
                dol_syslog(get_class($this)."::delete sql=".$sql, LOG_DEBUG);
                if (! $this->db->query($sql))
                {
                    $error++;
                    $this->error .= $this->db->lasterror();
                    dol_syslog(get_class($this)."::delete erreur -1 ".$this->error, LOG_ERR);
                }
            }

            // Remove ban
            if (! $error)
            {
                $sql = "DELETE from ".MAIN_DB_PREFIX."societe_rib";
                $sql.= " WHERE fk_soc = " . $id;
                dol_syslog(get_class($this)."::Delete sql=".$sql, LOG_DEBUG);
                if (! $this->db->query($sql))
                {
                    $error++;
                    $this->error = $this->db->lasterror();
                    dol_syslog(get_class($this)."::Delete erreur -2 ".$this->error, LOG_ERR);
                }
            }

            if (! $error)
            {
            	// Actions on extra fields (by external module or standard code)
                include_once(DOL_DOCUMENT_ROOT.'/core/class/hookmanager.class.php');
                $hookmanager=new HookManager($this->db);
                $hookmanager->callHooks(array('thirdparty_extrafields'));
                $parameters=array(); $action='delete';
                $reshook=$hookmanager->executeHooks('deleteExtraFields',$parameters,$this,$action);    // Note that $action and $object may have been modified by some hooks
                if (! empty($hookmanager->error))
                {
                    $error++;
                    $this->error=$hookmanager->error;
                }
                else if (empty($reshook))
                {
                    // TODO
                	//$result=$this->deleteExtraFields($this);
                    //if ($result < 0) $error++;
                }
            }

            // Remove third party
            if (! $error)
            {
                $sql = "DELETE from ".MAIN_DB_PREFIX."societe";
                $sql.= " WHERE rowid = " . $id;
                dol_syslog(get_class($this)."::delete sql=".$sql, LOG_DEBUG);
                if (! $this->db->query($sql))
                {
                    $error++;
                    $this->error = $this->db->lasterror();
                    dol_syslog(get_class($this)."::delete erreur -3 ".$this->error, LOG_ERR);
                }
            }

            if (! $error)
            {
                // Appel des triggers
                include_once(DOL_DOCUMENT_ROOT . "/core/class/interfaces.class.php");
                $interface=new Interfaces($this->db);
                $result=$interface->run_triggers('COMPANY_DELETE',$this,$user,$langs,$conf);
                if ($result < 0) { $error++; $this->errors=$interface->errors; }
                // Fin appel triggers
            }

            if (! $error)
            {
                $this->db->commit();

                // Delete directory
                $docdir = $conf->societe->dir_output . "/" . $id;
                if (file_exists ($docdir))
                {
                    dol_delete_dir_recursive($docdir);
                }

                return 1;
            }
            else
            {
                $this->db->rollback();
                return -1;
            }
        }

    }


    /**
     *    \brief     Retournes les factures impayees de la societe
     *    \return    array   tableau des id de factures impayees
     *
     */
    function factures_impayes()
    {
        $facimp = array();
        /*
         * Lignes
         */
        $sql = "SELECT f.rowid";
        $sql .= " FROM ".MAIN_DB_PREFIX."facture as f WHERE f.fk_soc = '".$this->id . "'";
        $sql .= " AND f.fk_statut = '1' AND f.paye = '0'";

        $resql=$this->db->query($sql);
        if ($resql)
        {
            $num = $this->db->num_rows($resql);
            $i = 0;

            while ($i < $num)
            {
                $objp = $this->db->fetch_object($resql);
                $array_push($facimp, $objp->rowid);
                $i++;
                print $i;
            }

            $this->db->free();
        }
        return $facimp;
    }

    /**
     *    Update record to set prefix
     */
    function attribute_prefix()
    {
        global $conf;

        $sql = "SELECT nom as name FROM ".MAIN_DB_PREFIX."societe WHERE rowid = '".$this->id."'";
        $resql=$this->db->query($sql);
        if ($resql)
        {
            if ($this->db->num_rows($resql))
            {
                $obj=$this->db->fetch_object($resql);
                $nom = preg_replace("/[[:punct:]]/","",$obj->name);
                $this->db->free();

                $prefix = $this->genprefix($nom,4);

                $sql = "SELECT count(*) as nb FROM ".MAIN_DB_PREFIX."societe";
                $sql.= " WHERE prefix_comm = '".$prefix."'";
                $sql.= " AND entity = ".$conf->entity;

                $resql=$this->db->query($sql);
                if ($resql)
                {
                    $obj=$this->db->fetch_object($resql);
                    $this->db->free($resql);
                    if (! $obj->nb)
                    {
                        $sql = "UPDATE ".MAIN_DB_PREFIX."societe set prefix_comm='".$prefix."' WHERE rowid='".$this->id."'";

                        if ( $this->db->query( $sql) )
                        {

                        }
                        else
                        {
                            dol_print_error($this->db);
                        }
                    }
                }
                else
                {
                    dol_print_error($this->db);
                }
            }
        }
        else
        {
            dol_print_error($this->db);
        }
        return $prefix;
    }

    /**
     *    \brief      Genere le prefix de la societe
     *    \param      nom         nom de la societe
     *    \param      taille      taille du prefix a retourner
     *    \param      mot         l'indice du mot a utiliser
     */
    function genprefix($nom, $taille=4, $mot=0)
    {
        $retour = "";
        $tab = explode(" ",$nom);

        if ($mot < count($tab))
        {
            $prefix = strtoupper(substr($tab[$mot],0,$taille));

            // On verifie que ce prefix n'a pas deja ete pris ...
            $sql = "SELECT count(*) as nb FROM ".MAIN_DB_PREFIX."societe";
            $sql.= " WHERE prefix_comm = '".$prefix."'";
            $sql.= " AND entity = ".$conf->entity;

            $resql=$this->db->query($sql);
            if ($resql)
            {
                $obj=$this->db->fetch_object($resql);
                if ($obj->nb)
                {
                    $this->db->free();
                    $retour = $this->genprefix($nom,$taille,$mot+1);
                }
                else
                {
                    $retour = $prefix;
                }
            }
        }
        return $retour;
    }

    /**
     *    	\brief     	Define third party as a customer
     *		\return		int		<0 if KO, >0 if OK
     */
    function set_as_client()
    {
        if ($this->id)
        {
            $newclient=1;
            if ($this->client == 2 || $this->client == 3) $newclient=3;	//If prospect, we keep prospect tag
            $sql = "UPDATE ".MAIN_DB_PREFIX."societe";
            $sql.= " SET client = ".$newclient;
            $sql.= " WHERE rowid = " . $this->id;

            $resql=$this->db->query($sql);
            if ($resql)
            {
                $this->client = $newclient;
                return 1;
            }
            else return -1;
        }
        return 0;
    }

    /**
     *    	\brief      Definit la societe comme un client
     *    	\param      remise		Valeur en % de la remise
     *    	\param      note		Note/Motif de modification de la remise
     *    	\param      user		Utilisateur qui definie la remise
     *		\return		int			<0 si ko, >0 si ok
     */
    function set_remise_client($remise, $note, $user)
    {
        global $langs;

        // Nettoyage parametres
        $note=trim($note);
        if (! $note)
        {
            $this->error=$langs->trans("ErrorFieldRequired",$langs->trans("Note"));
            return -2;
        }

        dol_syslog("Societe::set_remise_client ".$remise.", ".$note.", ".$user->id);

        if ($this->id)
        {
            $this->db->begin();

            // Positionne remise courante
            $sql = "UPDATE ".MAIN_DB_PREFIX."societe ";
            $sql.= " SET remise_client = '".$remise."'";
            $sql.= " WHERE rowid = " . $this->id .";";
            $resql=$this->db->query($sql);
            if (! $resql)
            {
                $this->db->rollback();
                $this->error=$this->db->error();
                return -1;
            }

            // Ecrit trace dans historique des remises
            $sql = "INSERT INTO ".MAIN_DB_PREFIX."societe_remise ";
            $sql.= " (datec, fk_soc, remise_client, note, fk_user_author)";
            $sql.= " VALUES (".$this->db->idate(mktime()).", ".$this->id.", '".$remise."',";
            $sql.= " '".$this->db->escape($note)."',";
            $sql.= " ".$user->id;
            $sql.= ")";

            $resql=$this->db->query($sql);
            if (! $resql)
            {
                $this->db->rollback();
                $this->error=$this->db->error();
                return -1;
            }

            $this->db->commit();
            return 1;
        }
    }

    /**
     *    	Add a discount for third party
     *    	@param      remise      Montant de la remise
     *    	@param      user        Utilisateur qui accorde la remise
     *    	@param      desc		Motif de l'avoir
     *      @param      tva_tx      VAT rate
     *		@return		int			<0 if KO, id or record if OK
     */
    function set_remise_except($remise, $user, $desc, $tva_tx=0)
    {
        global $langs;

        // Nettoyage des parametres
        $remise = price2num($remise);
        $desc = trim($desc);

        // Check parameters
        if (! $remise > 0)
        {
            $this->error=$langs->trans("ErrorWrongValueForParameter","1");
            return -1;
        }
        if (! $desc)
        {
            $this->error=$langs->trans("ErrorWrongValueForParameter","3");
            return -2;
        }

        if ($this->id)
        {
            require_once(DOL_DOCUMENT_ROOT.'/core/class/discount.class.php');

            $discount = new DiscountAbsolute($this->db);
            $discount->fk_soc=$this->id;
            $discount->amount_ht=price2num($remise,'MT');
            $discount->amount_tva=price2num($remise*$tva_tx/100,'MT');
            $discount->amount_ttc=price2num($discount->amount_ht+$discount->amount_tva,'MT');
            $discount->tva_tx=price2num($tva_tx,'MT');
            $discount->description=$desc;
            $result=$discount->create($user);
            if ($result > 0)
            {
                return $result;
            }
            else
            {
                $this->error=$discount->error;
                return -3;
            }
        }
        else return 0;
    }

    /**
     *    	\brief      Renvoie montant TTC des reductions/avoirs en cours disponibles de la societe
     *		\param		user		Filtre sur un user auteur des remises
     * 		\param		filter		Filtre autre
     * 		\param		maxvalue	Filter on max value for discount
     *		\return		int			<0 if KO, Credit note amount otherwise
     */
    function getAvailableDiscounts($user='',$filter='',$maxvalue=0)
    {
        require_once(DOL_DOCUMENT_ROOT.'/core/class/discount.class.php');

        $discountstatic=new DiscountAbsolute($this->db);
        $result=$discountstatic->getAvailableDiscounts($this,$user,$filter,$maxvalue);
        if ($result >= 0)
        {
            return $result;
        }
        else
        {
            $this->error=$discountstatic->error;
            return -1;
        }
    }

    /**
     *      Return array of sales representatives
     *      @return     array       Array of sales representatives of third party
     */
    function getSalesRepresentatives($user='')
    {
        global $conf;

        $reparray=array();

        $sql = "SELECT u.rowid, u.name, u.firstname";
        $sql.= " FROM ".MAIN_DB_PREFIX."societe_commerciaux as sc, ".MAIN_DB_PREFIX."user as u";
        $sql.= " WHERE u.rowid = sc.fk_user AND sc.fk_soc =".$this->id;
        $sql.= " AND entity in (0, ".$conf->entity.")";

        $resql = $this->db->query($sql);
        if ($resql)
        {
            $num = $this->db->num_rows($resql);
            $i=0;
            while ($i < $num)
            {
                $obj = $this->db->fetch_object($resql);
                $reparray[$i]['id']=$obj->rowid;
                $reparray[$i]['name']=$obj->name;
                $reparray[$i]['firstname']=$obj->firstname;
                $i++;
            }
            return $reparray;
        }
        else {
            dol_print_error($this->db);
            return -1;
        }
    }

    /**
     * Set the price level
     *
     * @param $price_level
     * @param $user
     */
    function set_price_level($price_level, $user)
    {
        if ($this->id)
        {
        	$now=dol_now();

            $sql  = "UPDATE ".MAIN_DB_PREFIX."societe ";
            $sql .= " SET price_level = '".$price_level."'";
            $sql .= " WHERE rowid = " . $this->id;

            $this->db->query($sql);

            $sql  = "INSERT INTO ".MAIN_DB_PREFIX."societe_prices ";
            $sql .= " ( datec, fk_soc, price_level, fk_user_author )";
            $sql .= " VALUES ('".$this->db->idate($now)."',".$this->id.",'".$price_level."',".$user->id.")";

            if (! $this->db->query($sql) )
            {
                dol_print_error($this->db);
                return -1;
            }
            return 1;
        }
        return -1;
    }

    /**
     *
     *
     */
    function add_commercial($user, $commid)
    {
        if ($this->id > 0 && $commid > 0)
        {
            $sql  = "DELETE FROM  ".MAIN_DB_PREFIX."societe_commerciaux ";
            $sql .= " WHERE fk_soc = ".$this->id." AND fk_user =".$commid;

            $this->db->query($sql);

            $sql  = "INSERT INTO ".MAIN_DB_PREFIX."societe_commerciaux ";
            $sql .= " ( fk_soc, fk_user )";
            $sql .= " VALUES (".$this->id.",".$commid.")";

            if (! $this->db->query($sql) )
            {
                dol_syslog("Societe::add_commercial Erreur");
            }

        }
    }

    /**
     *
     *
     *
     */
    function del_commercial($user, $commid)
    {
        if ($this->id > 0 && $commid > 0)
        {
            $sql  = "DELETE FROM  ".MAIN_DB_PREFIX."societe_commerciaux ";
            $sql .= " WHERE fk_soc = ".$this->id." AND fk_user =".$commid;

            if (! $this->db->query($sql) )
            {
                dol_syslog("Societe::del_commercial Erreur");
            }

        }
    }


    /**
     *    	Return a link on thirdparty (with picto)
     *		@param		withpicto		Inclut le picto dans le lien (0=No picto, 1=Inclut le picto dans le lien, 2=Picto seul)
     *		@param		option			Sur quoi pointe le lien ('', 'customer', 'prospect', 'supplier')
     *		@param		maxlen			Max length of text
     *		@return		string			String with URL
     */
    function getNomUrl($withpicto=0,$option='',$maxlen=0)
    {
        global $conf,$langs;

        $result='';
        $lien=$lienfin='';

        if ($option == 'customer' || $option == 'compta')
        {
            if (($this->client == 1 || $this->client == 3) && empty($conf->global->SOCIETE_DISABLE_CUSTOMERS))  // Only customer
            {
                $lien = '<a href="'.DOL_URL_ROOT.'/comm/fiche.php?socid='.$this->id;
            }
            elseif($this->client == 2 && empty($conf->global->SOCIETE_DISABLE_PROSPECTS))   // Only prospect
            {
                $lien = '<a href="'.DOL_URL_ROOT.'/comm/prospect/fiche.php?socid='.$this->id;
            }
        }
        else if ($option == 'prospect' && empty($conf->global->SOCIETE_DISABLE_PROSPECTS))
        {
            $lien = '<a href="'.DOL_URL_ROOT.'/comm/prospect/fiche.php?socid='.$this->id;
        }
        else if ($option == 'supplier')
        {
            $lien = '<a href="'.DOL_URL_ROOT.'/fourn/fiche.php?socid='.$this->id;
        }
        // By default
        if (empty($lien))
        {
            $lien = '<a href="'.DOL_URL_ROOT.'/societe/soc.php?socid='.$this->id;
        }

        // Add type of canvas
        $lien.=(!empty($this->canvas)?'&amp;canvas='.$this->canvas:'').'">';
        $lienfin='</a>';

        $name=$this->name?$this->name:$this->nom;

        if ($withpicto) $result.=($lien.img_object($langs->trans("ShowCompany").': '.$name,'company').$lienfin);
        if ($withpicto && $withpicto != 2) $result.=' ';
        $result.=$lien.($maxlen?dol_trunc($name,$maxlen):$name).$lienfin;

        return $result;
    }

    /**
     *    Return label of status (activity, closed)
     *    @param      mode          0=libelle long, 1=libelle court, 2=Picto + Libelle court, 3=Picto, 4=Picto + Libelle long
     *    @return     string        Libelle
     */
    function getLibStatut($mode=0)
    {
        return $this->LibStatut($this->status,$mode);
    }

    /**
     *      Renvoi le libelle d'un statut donne
     *      @param      statut          Id statut
     *      @param      mode            0=libelle long, 1=libelle court, 2=Picto + Libelle court, 3=Picto, 4=Picto + Libelle long, 5=Libelle court + Picto
     *      @return     string          Libelle du statut
     */
    function LibStatut($statut,$mode=0)
    {
        global $langs;
        $langs->load('companies');

        if ($mode == 0)
        {
            if ($statut==0) return $langs->trans("ActivityCeased");
            if ($statut==1) return $langs->trans("InActivity");
        }
        if ($mode == 1)
        {
            if ($statut==0) return $langs->trans("ActivityCeased");
            if ($statut==1) return $langs->trans("InActivity");
        }
        if ($mode == 2)
        {
            if ($statut==0) return img_picto($langs->trans("ActivityCeased"),'statut6').' '.$langs->trans("ActivityCeased");
            if ($statut==1) return img_picto($langs->trans("InActivity"),'statut4').' '.$langs->trans("InActivity");
        }
        if ($mode == 3)
        {
            if ($statut==0) return img_picto($langs->trans("ActivityCeased"),'statut6');
            if ($statut==1) return img_picto($langs->trans("InActivity"),'statut4');
        }
        if ($mode == 4)
        {
            if ($statut==0) return img_picto($langs->trans("ActivityCeased"),'statut6').' '.$langs->trans("ActivityCeased");
            if ($statut==1) return img_picto($langs->trans("InActivity"),'statut4').' '.$langs->trans("InActivity");
        }
        if ($mode == 5)
        {
            if ($statut==0) return $langs->trans("ActivityCeased").' '.img_picto($langs->trans("ActivityCeased"),'statut6');
            if ($statut==1) return $langs->trans("InActivity").' '.img_picto($langs->trans("InActivity"),'statut4');
        }
    }

    /**
     * 	Return full address of third party
     * 	@param		withcountry		1=Add country into address string
     *  @param		sep				Separator to use to build string
     *	@return		string			Full address string
     */
    function getFullAddress($withcountry=0,$sep="\n")
    {
        $ret='';
        if (in_array($this->country,array('us')))
        {
            $ret.=($this->address?$this->address.$sep:'');
            $ret.=trim($this->zip.' '.$this->town);
            if ($withcountry) $ret.=($this->country?$sep.$this->country:'');
        }
        else
        {
            $ret.=($this->address?$this->address.$sep:'');
            $ret.=trim($this->zip.' '.$this->town);
            if ($withcountry) $ret.=($this->country?$sep.$this->country:'');
        }
        return trim($ret);
    }


    /**
     *    Return list of contacts emails existing for third party
     *
     *	  @param	  int		$addthirdparty		1=Add also a record for thirdparty email
     *    @return     array       					Array of contacts emails
     */
    function thirdparty_and_contact_email_array($addthirdparty=0)
    {
        global $langs;

        $contact_emails = $this->contact_property_array('email');
        if ($this->email && $addthirdparty)
        {
            if (empty($this->name)) $this->name=$this->nom;
            // TODO: Tester si email non deja present dans tableau contact
            $contact_emails['thirdparty']=$langs->trans("ThirdParty").': '.dol_trunc($this->name,16)." &lt;".$this->email."&gt;";
        }
        return $contact_emails;
    }

    /**
     *    Return list of contacts mobile phone existing for third party
     *
     *    @return     array       Array of contacts emails
     */
    function thirdparty_and_contact_phone_array()
    {
        global $langs;

        $contact_phone = $this->contact_property_array('mobile');
        if ($this->tel)
        {
            if (empty($this->name)) $this->name=$this->nom;
            // TODO: Tester si tel non deja present dans tableau contact
            $contact_phone['thirdparty']=$langs->trans("ThirdParty").': '.dol_trunc($this->name,16)." &lt;".$this->tel."&gt;";
        }
        return $contact_phone;
    }

    /**
     *    Return list of contacts emails or mobile existing for third party
     *
     *    @param        mode        'email' or 'mobile'
     *    @return       array       Array of contacts emails or mobile
     */
    function contact_property_array($mode='email')
    {
        $contact_property = array();

        $sql = "SELECT rowid, email, phone_mobile, name, firstname";
        $sql.= " FROM ".MAIN_DB_PREFIX."socpeople";
        $sql.= " WHERE fk_soc = '".$this->id."'";

        $resql=$this->db->query($sql);
        if ($resql)
        {
            $nump = $this->db->num_rows($resql);
            if ($nump)
            {
                $i = 0;
                while ($i < $nump)
                {
                    $obj = $this->db->fetch_object($resql);
                    if ($mode == 'email') $property=$obj->email;
                    else if ($mode == 'mobile') $property=$obj->phone_mobile;
                    $contact_property[$obj->rowid] = trim($obj->firstname." ".$obj->name)." &lt;".$property."&gt;";
                    $i++;
                }
            }
        }
        else
        {
            dol_print_error($this->db);
        }
        return $contact_property;
    }


    /**
     *    Renvoie la liste des contacts de cette societe
     *
     *    @return     array      tableau des contacts
     */
    function contact_array()
    {
        $contacts = array();

        $sql = "SELECT rowid, name, firstname FROM ".MAIN_DB_PREFIX."socpeople WHERE fk_soc = '".$this->id."'";
        $resql=$this->db->query($sql);
        if ($resql)
        {
            $nump = $this->db->num_rows($resql);
            if ($nump)
            {
                $i = 0;
                while ($i < $nump)
                {
                    $obj = $this->db->fetch_object($resql);
                    $contacts[$obj->rowid] = $obj->firstname." ".$obj->name;
                    $i++;
                }
            }
        }
        else
        {
            dol_print_error($this->db);
        }
        return $contacts;
    }

    /**
     *    Return property of contact from its id
     *
     *    @param      rowid       id of contact
     *    @param      mode        'email' or 'mobile'
     *    @return     string      email of contact
     */
    function contact_get_property($rowid,$mode)
    {
        $contact_property='';

        $sql = "SELECT rowid, email, phone_mobile, name, firstname";
        $sql.= " FROM ".MAIN_DB_PREFIX."socpeople";
        $sql.= " WHERE rowid = '".$rowid."'";

        $resql=$this->db->query($sql);
        if ($resql)
        {
            $nump = $this->db->num_rows($resql);

            if ($nump)
            {
                $obj = $this->db->fetch_object($resql);

                if ($mode == 'email') $contact_property = "$obj->firstname $obj->name <$obj->email>";
                else if ($mode == 'mobile') $contact_property = $obj->phone_mobile;
            }
            return $contact_property;
        }
        else
        {
            dol_print_error($this->db);
        }

    }


    /**
     *    Return bank number property of thirdparty
     *
     *    @return	string		Bank number
     */
    function display_rib()
    {
        global $langs;

        require_once DOL_DOCUMENT_ROOT . "/societe/class/companybankaccount.class.php";

        $bac = new CompanyBankAccount($this->db);
        $bac->fetch(0,$this->id);

        if ($bac->code_banque || $bac->code_guichet || $bac->number || $bac->cle_rib)
        {
            $rib = $bac->code_banque." ".$bac->code_guichet." ".$bac->number;
            $rib.=($bac->cle_rib?" (".$bac->cle_rib.")":"");
        }
        else
        {
            $rib=$langs->trans("NoRIB");
        }
        return $rib;
    }

    /**
     * Load this->bank_account attribut
     */
    function load_ban()
    {
        require_once DOL_DOCUMENT_ROOT . "/societe/class/companybankaccount.class.php";

        $bac = new CompanyBankAccount($this->db);
        $bac->fetch(0,$this->id);

        $this->bank_account = $bac;
        return 1;
    }


    function verif_rib()
    {
        $this->load_ban();
        return $this->bank_account->verif();
    }

    /**
     *    \brief      Attribut un code client a partir du module de controle des codes.
     *    \return     code_client		Code client automatique
     */
    function get_codeclient($objsoc=0,$type=0)
    {
        global $conf;
        if ($conf->global->SOCIETE_CODECLIENT_ADDON)
        {
            require_once DOL_DOCUMENT_ROOT.'/includes/modules/societe/'.$conf->global->SOCIETE_CODECLIENT_ADDON.'.php';
            $var = $conf->global->SOCIETE_CODECLIENT_ADDON;
            $mod = new $var;

            $this->code_client = $mod->getNextValue($objsoc,$type);
            $this->prefixCustomerIsRequired = $mod->prefixIsRequired;

            dol_syslog("Societe::get_codeclient code_client=".$this->code_client." module=".$var);
        }
    }

    /**
     *    \brief      Attribut un code fournisseur a partir du module de controle des codes.
     *    \return     code_fournisseur		Code fournisseur automatique
     */
    function get_codefournisseur($objsoc=0,$type=1)
    {
        global $conf;
        if ($conf->global->SOCIETE_CODEFOURNISSEUR_ADDON)
        {
            require_once DOL_DOCUMENT_ROOT.'/includes/modules/societe/'.$conf->global->SOCIETE_CODEFOURNISSEUR_ADDON.'.php';
            $var = $conf->global->SOCIETE_CODEFOURNISSEUR_ADDON;
            $mod = new $var;

            $this->code_fournisseur = $mod->getNextValue($objsoc,$type);
            $this->prefixSupplierIsRequired = $mod->prefixIsRequired;

            dol_syslog("Societe::get_codefournisseur code_fournisseur=".$this->code_fournisseur." module=".$var);
        }
    }

    /**
     *    \brief      Verifie si un code client est modifiable en fonction des parametres
     *                du module de controle des codes.
     *    \return     int		0=Non, 1=Oui
     */
    function codeclient_modifiable()
    {
        global $conf;
        if ($conf->global->SOCIETE_CODECLIENT_ADDON)
        {
            require_once DOL_DOCUMENT_ROOT.'/includes/modules/societe/'.$conf->global->SOCIETE_CODECLIENT_ADDON.'.php';

            $var = $conf->global->SOCIETE_CODECLIENT_ADDON;

            $mod = new $var;

            dol_syslog("Societe::codeclient_modifiable code_client=".$this->code_client." module=".$var);
            if ($mod->code_modifiable_null && ! $this->code_client) return 1;
            if ($mod->code_modifiable_invalide && $this->check_codeclient() < 0) return 1;
            if ($mod->code_modifiable) return 1;	// A mettre en dernier
            return 0;
        }
        else
        {
            return 0;
        }
    }


    /**
     *    \brief      Verifie si un code fournisseur est modifiable dans configuration du module de controle des codes
     *    \return     int		0=Non, 1=Oui
     */
    function codefournisseur_modifiable()
    {
        global $conf;
        if ($conf->global->SOCIETE_CODEFOURNISSEUR_ADDON)
        {
            require_once DOL_DOCUMENT_ROOT.'/includes/modules/societe/'.$conf->global->SOCIETE_CODEFOURNISSEUR_ADDON.'.php';

            $var = $conf->global->SOCIETE_CODEFOURNISSEUR_ADDON;

            $mod = new $var;

            dol_syslog("Societe::codefournisseur_modifiable code_founisseur=".$this->code_fournisseur." module=".$var);
            if ($mod->code_modifiable_null && ! $this->code_fournisseur) return 1;
            if ($mod->code_modifiable_invalide && $this->check_codefournisseur() < 0) return 1;
            if ($mod->code_modifiable) return 1;	// A mettre en dernier
            return 0;
        }
        else
        {
            return 0;
        }
    }


    /**
     *    \brief      Check customer code
     *    \return     int		0 if OK
     * 							-1 ErrorBadCustomerCodeSyntax
     * 							-2 ErrorCustomerCodeRequired
     * 							-3 ErrorCustomerCodeAlreadyUsed
     * 							-4 ErrorPrefixRequired
     */
    function check_codeclient()
    {
        global $conf;
        if ($conf->global->SOCIETE_CODECLIENT_ADDON)
        {
            require_once DOL_DOCUMENT_ROOT.'/includes/modules/societe/'.$conf->global->SOCIETE_CODECLIENT_ADDON.'.php';

            $var = $conf->global->SOCIETE_CODECLIENT_ADDON;

            $mod = new $var;

            dol_syslog("Societe::check_codeclient code_client=".$this->code_client." module=".$var);
            $result = $mod->verif($this->db, $this->code_client, $this, 0);
            return $result;
        }
        else
        {
            return 0;
        }
    }

    /**
     *    \brief      Check supplier code
     *    \return     int		0 if OK
     * 							-1 ErrorBadCustomerCodeSyntax
     * 							-2 ErrorCustomerCodeRequired
     * 							-3 ErrorCustomerCodeAlreadyUsed
     * 							-4 ErrorPrefixRequired
     */
    function check_codefournisseur()
    {
        global $conf;
        if ($conf->global->SOCIETE_CODEFOURNISSEUR_ADDON)
        {
            require_once DOL_DOCUMENT_ROOT.'/includes/modules/societe/'.$conf->global->SOCIETE_CODEFOURNISSEUR_ADDON.'.php';

            $var = $conf->global->SOCIETE_CODEFOURNISSEUR_ADDON;

            $mod = new $var;

            dol_syslog("Societe::check_codefournisseur code_fournisseur=".$this->code_fournisseur." module=".$var);
            $result = $mod->verif($this->db, $this->code_fournisseur, $this, 1);
            return $result;
        }
        else
        {
            return 0;
        }
    }

    /**
     *    	\brief  	Renvoie un code compta, suivant le module de code compta.
     *            		Peut etre identique a celui saisit ou genere automatiquement.
     *            		A ce jour seule la generation automatique est implementee
     *    	\param      type			Type de tiers ('customer' ou 'supplier')
     *		\return		string			Code compta si ok, 0 si aucun, <0 si ko
     */
    function get_codecompta($type)
    {
        global $conf;

        if ($conf->global->SOCIETE_CODECOMPTA_ADDON)
        {
            require_once DOL_DOCUMENT_ROOT.'/includes/modules/societe/'.$conf->global->SOCIETE_CODECOMPTA_ADDON.'.php';

            $var = $conf->global->SOCIETE_CODECOMPTA_ADDON;

            $mod = new $var;

            // Defini code compta dans $mod->code
            $result = $mod->get_code($this->db, $this, $type);

            if ($type == 'customer') $this->code_compta = $mod->code;
            if ($type == 'supplier') $this->code_compta_fournisseur = $mod->code;

            return $result;
        }
        else
        {
            if ($type == 'customer') $this->code_compta = '';
            if ($type == 'supplier') $this->code_compta_fournisseur = '';

            return 0;
        }
    }

    /**
     *    \brief      Defini la societe mere pour les filiales
     *    \param      id      id compagnie mere a positionner
     *    \return     int     <0 si ko, >0 si ok
     */
    function set_parent($id)
    {
        if ($this->id)
        {
            $sql  = "UPDATE ".MAIN_DB_PREFIX."societe ";
            $sql .= " SET parent = ".$id;
            $sql .= " WHERE rowid = " . $this->id .";";

            if ( $this->db->query($sql) )
            {
                return 1;
            }
            else
            {
                return -1;
            }
        }
    }

    /**
     *    \brief      Supprime la societe mere
     *    \param      id      id compagnie mere a effacer
     *    \return     int     <0 si ko, >0 si ok
     */
    function remove_parent($id)
    {
        if ($this->id)
        {
            $sql  = "UPDATE ".MAIN_DB_PREFIX."societe ";
            $sql .= " SET parent = null";
            $sql .= " WHERE rowid = " . $this->id .";";

            if ( $this->db->query($sql) )
            {
                return 1;
            }
            else
            {
                return -1;
            }
        }
    }

	/**
     *    Returns if a profid sould be verified
     *    @param      idprof          1,2,3,4 (Exemple: 1=siren,2=siret,3=naf,4=rcs/rm)
     *    @return     boolean         true , false
     */
    function id_prof_verifiable($idprof)
    {
	    global $conf;

     	switch($idprof)
        {
        	case 1:
        		$ret=(!$conf->global->SOCIETE_IDPROF1_UNIQUE?false:true);
        		break;
        	case 2:
        		$ret=(!$conf->global->SOCIETE_IDPROF2_UNIQUE?false:true);
        		break;
        	case 3:
        		$ret=(!$conf->global->SOCIETE_IDPROF3_UNIQUE?false:true);
        		break;
        	case 4:
        		$ret=(!$conf->global->SOCIETE_IDPROF4_UNIQUE?false:true);
        		break;
        	default:
        		$ret=false;
        }

        return $ret;
    }

	/**
     *    Verify if a profid exists into database for others thirds
     *    @param      	idprof		1,2,3,4 (Exemple: 1=siren,2=siret,3=naf,4=rcs/rm)
     *    @param		value		value of profid
     *    @param		socid		id of society if update
     *    @return     	boolean		true if exists, false if not
     */
    function id_prof_exists($idprof,$value,$socid=0)
    {
     	switch($idprof)
        {
        	case 1:
        		$field="siren";
        		break;
        	case 2:
        		$field="siret";
        		break;
        	case 3:
        		$field="ape";
        		break;
        	case 4:
        		$field="idprof4";
        		break;
        }

         //Verify duplicate entries
        $sql  = "SELECT COUNT(*) as idprof FROM ".MAIN_DB_PREFIX."societe WHERE ".$field." = '".$value."'";
        if($socid) $sql .= " AND rowid <> ".$socid;
        $resql = $this->db->query($sql);
        if ($resql)
        {
            $nump = $this->db->num_rows($resql);
            $obj = $this->db->fetch_object($resql);
            $count = $obj->idprof;
        }
        else
        {
            $count = 0;
            print $this->db->error();
        }
        $this->db->free($resql);

		if ($count > 0) return true;
		else return false;
    }

    /**
     *    Verifie la validite d'un identifiant professionnel en fonction du pays de la societe (siren, siret, ...)
     *    @param      idprof          1,2,3,4 (Exemple: 1=siren,2=siret,3=naf,4=rcs/rm)
     *    @param      soc             Objet societe
     *    @return     int             <=0 if KO, >0 if OK
     *    TODO not in business class
     */
    function id_prof_check($idprof,$soc)
    {
        global $conf;

        $ok=1;

        if (! empty($conf->global->MAIN_DISABLEPROFIDRULES)) return 1;

        // Verifie SIREN si pays FR
        if ($idprof == 1 && $soc->pays_code == 'FR')
        {
            $chaine=trim($this->siren);
            $chaine=preg_replace('/(\s)/','',$chaine);

            if (dol_strlen($chaine) != 9) return -1;

            $sum = 0;

            for ($i = 0 ; $i < 10 ; $i = $i+2)
            {
                $sum = $sum + substr($this->siren, (8 - $i), 1);
            }

            for ($i = 1 ; $i < 9 ; $i = $i+2)
            {
                $ps = 2 * substr($this->siren, (8 - $i), 1);

                if ($ps > 9)
                {
                    $ps = substr($ps, 0,1) + substr($ps, 1, 1);
                }
                $sum = $sum + $ps;
            }

            if (substr($sum, -1) != 0) return -1;
        }

        // Verifie SIRET si pays FR
        if ($idprof == 2 && $soc->pays_code == 'FR')
        {
            $chaine=trim($this->siret);
            $chaine=preg_replace('/(\s)/','',$chaine);

            if (dol_strlen($chaine) != 14) return -1;
        }

        //Verify CIF/NIF/NIE if pays ES
        //Returns: 1 if NIF ok, 2 if CIF ok, 3 if NIE ok, -1 if NIF bad, -2 if CIF bad, -3 if NIE bad, 0 if unexpected bad
        if ($idprof == 1 && $soc->pays_code == 'ES')
        {
            $string=trim($this->siren);
            $string=preg_replace('/(\s)/','',$string);
            $string = strtoupper($string);

            for ($i = 0; $i < 9; $i ++)
            $num[$i] = substr($string, $i, 1);

            //Check format
            if (!preg_match('/((^[A-Z]{1}[0-9]{7}[A-Z0-9]{1}$|^[T]{1}[A-Z0-9]{8}$)|^[0-9]{8}[A-Z]{1}$)/', $string))
            return 0;

            //Check NIF
            if (preg_match('/(^[0-9]{8}[A-Z]{1}$)/', $string))
            if ($num[8] == substr('TRWAGMYFPDXBNJZSQVHLCKE', substr($string, 0, 8) % 23, 1))
            return 1;
            else
            return -1;

            //algorithm checking type code CIF
            $sum = $num[2] + $num[4] + $num[6];
            for ($i = 1; $i < 8; $i += 2)
            $sum += substr((2 * $num[$i]),0,1) + substr((2 * $num[$i]),1,1);
            $n = 10 - substr($sum, strlen($sum) - 1, 1);

            //Chek special NIF
            if (preg_match('/^[KLM]{1}/', $string))
            if ($num[8] == chr(64 + $n) || $num[8] == substr('TRWAGMYFPDXBNJZSQVHLCKE', substr($string, 1, 8) % 23, 1))
            return 1;
            else
            return -1;

            //Check CIF
            if (preg_match('/^[ABCDEFGHJNPQRSUVW]{1}/', $string))
            if ($num[8] == chr(64 + $n) || $num[8] == substr($n, strlen($n) - 1, 1))
            return 2;
            else
            return -2;

            //Check NIE T
            if (preg_match('/^[T]{1}/', $string))
            if ($num[8] == preg_match('/^[T]{1}[A-Z0-9]{8}$/', $string))
            return 3;
            else
            return -3;

            //Check NIE XYZ
            if (preg_match('/^[XYZ]{1}/', $string))
            if ($num[8] == substr('TRWAGMYFPDXBNJZSQVHLCKE', substr(str_replace(array('X','Y','Z'), array('0','1','2'), $string), 0, 8) % 23, 1))
            return 3;
            else
            return -3;

            //Can not be verified
            return -4;
        }

        return $ok;
    }

    /**
     *   Renvoi url de verification d'un identifiant professionnal
     *   @param      idprof          1,2,3,4 (Exemple: 1=siren,2=siret,3=naf,4=rcs/rm)
     *   @param      soc             Objet societe
     *   @return     string          url ou chaine vide si aucune url connue
     *   TODO not in business class
     */
    function id_prof_url($idprof,$soc)
    {
        global $conf,$langs;

        if (! empty($conf->global->MAIN_DISABLEPROFIDRULES)) return '';

        $url='';

        if ($idprof == 1 && $soc->pays_code == 'FR') $url='http://www.societe.com/cgi-bin/recherche?rncs='.$soc->siren;
        if ($idprof == 1 && $soc->pays_code == 'GB') $url='http://www.companieshouse.gov.uk/WebCHeck/findinfolink/';
        if ($idprof == 1 && $soc->pays_code == 'ES') $url='http://www.e-informa.es/servlet/app/portal/ENTP/screen/SProducto/prod/ETIQUETA_EMPRESA/nif/'.$soc->siren;

        if ($url) return '<a target="_blank" href="'.$url.'">['.$langs->trans("Check").']</a>';
        return '';
    }

    /**
     *      \brief      Indique si la societe a des projets
     *      \return     bool	   true si la societe a des projets, false sinon
     */
    function has_projects()
    {
        $sql = 'SELECT COUNT(*) as numproj FROM '.MAIN_DB_PREFIX.'projet WHERE fk_soc = ' . $this->id;
        $resql = $this->db->query($sql);
        if ($resql)
        {
            $nump = $this->db->num_rows($resql);
            $obj = $this->db->fetch_object($resql);
            $count = $obj->numproj;
        }
        else
        {
            $count = 0;
            print $this->db->error();
        }
        $this->db->free($resql);
        return ($count > 0);
    }


    /**
     * Add permissions
     * @param   user_id
     * @param   read
     * @param   write
     * @param   perms
     */
    function AddPerms($user_id, $read, $write, $perms)
    {
        $sql = "INSERT INTO ".MAIN_DB_PREFIX."societe_perms";
        $sql .= " (fk_soc, fk_user, pread, pwrite, pperms) ";
        $sql .= " VALUES (".$this->id.",".$user_id.",".$read.",".$write.",".$perms.");";

        $resql=$this->db->query($sql);
        if ($resql)
        {

        }
    }

    /**
     *       Charge les informations d'ordre info dans l'objet societe
     *       @param     id     Id de la societe a charger
     */
    function info($id)
    {
        $sql = "SELECT s.rowid, s.nom as name, s.datec, s.datea,";
        $sql.= " fk_user_creat, fk_user_modif";
        $sql.= " FROM ".MAIN_DB_PREFIX."societe as s";
        $sql.= " WHERE s.rowid = ".$id;

        $result=$this->db->query($sql);
        if ($result)
        {
            if ($this->db->num_rows($result))
            {
                $obj = $this->db->fetch_object($result);

                $this->id = $obj->rowid;

                if ($obj->fk_user_creat) {
                    $cuser = new User($this->db);
                    $cuser->fetch($obj->fk_user_creat);
                    $this->user_creation     = $cuser;
                }

                if ($obj->fk_user_modif) {
                    $muser = new User($this->db);
                    $muser->fetch($obj->fk_user_modif);
                    $this->user_modification = $muser;
                }
                $this->ref			     = $obj->name;
                $this->date_creation     = $this->db->jdate($obj->datec);
                $this->date_modification = $this->db->jdate($obj->datea);
            }

            $this->db->free($result);

        }
        else
        {
            dol_print_error($this->db);
        }
    }

    /**
     *       Return if third party is a company (Business) or an end user (Consumer)
     *       @return    boolean     true=is a company, false=a and user
     */
    function isACompany()
    {
        global $conf;

        // Define if third party is treated as company of not when nature is unknown
        $isacompany=empty($conf->global->MAIN_UNKNOWN_CUSTOMERS_ARE_COMPANIES)?0:1; // 0 by default
        if (! empty($this->tva_intra)) $isacompany=1;
        else if (! empty($this->typent_code) && in_array($this->typent_code,array('TE_PRIVATE'))) $isacompany=0;
        else if (! empty($this->typent_code) && in_array($this->typent_code,array('TE_SMALL','TE_MEDIUM','TE_LARGE'))) $isacompany=1;

        return $isacompany;
    }


    /**
     *       Return if a country is inside the EEC (European Economic Community)
     *       @return     boolean		true = pays inside EEC, false= pays outside EEC
     */
    function isInEEC()
    {
        // List of all country codes that are in europe for european vat rules
        // List found on http://ec.europa.eu/taxation_customs/vies/lang.do?fromWhichPage=vieshome
        $country_code_in_EEC=array(
			'AT',	// Austria
			'BE',	// Belgium
			'BG',	// Bulgaria
			'CY',	// Cyprus
			'CZ',	// Czech republic
			'DE',	// Germany
			'DK',	// Danemark
			'EE',	// Estonia
			'ES',	// Spain
			'FI',	// Finland
			'FR',	// France
			'GB',	// Royaume-uni
			'GR',	// Greece
			'NL',	// Holland
			'HU',	// Hungary
			'IE',	// Ireland
			'IT',	// Italy
			'LT',	// Lithuania
			'LU',	// Luxembourg
			'LV',	// Latvia
			'MC',	// Monaco 		Seems to use same IntraVAT than France (http://www.gouv.mc/devwww/wwwnew.nsf/c3241c4782f528bdc1256d52004f970b/9e370807042516a5c1256f81003f5bb3!OpenDocument)
			'MT',	// Malta
        //'NO',	// Norway
			'PL',	// Poland
			'PT',	// Portugal
			'RO',	// Romania
			'SE',	// Sweden
			'SK',	// Slovakia
			'SI',	// Slovenia
        //'CH',	// Switzerland - No. Swizerland in not in EEC
        );
        //print "dd".$this->pays_code;
        return in_array($this->pays_code,$country_code_in_EEC);
    }

    /**
     *  Charge la liste des categories fournisseurs
     *  @return    int      0 if success, <> 0 if error
     */
    function LoadSupplierCateg()
    {
        $this->SupplierCategories = array();
        $sql = "SELECT rowid, label";
        $sql.= " FROM ".MAIN_DB_PREFIX."categorie";
        $sql.= " WHERE type = 1";

        $resql=$this->db->query($sql);
        if ($resql)
        {
            while ($obj = $this->db->fetch_object($resql) )
            {
                $this->SupplierCategories[$obj->rowid] = $obj->label;
            }
            return 0;
        }
        else
        {
            return -1;
        }
    }

    /**
     *  Charge la liste des categories fournisseurs
     *  @return    int      0 if success, <> 0 if error
     */
    function AddFournisseurInCategory($categorie_id)
    {
        if ($categorie_id > 0)
        {
            $sql = "INSERT INTO ".MAIN_DB_PREFIX."categorie_fournisseur (fk_categorie, fk_societe) ";
            $sql.= " VALUES ('".$categorie_id."','".$this->id."');";

            if ($resql=$this->db->query($sql)) return 0;
        }
        else
        {
            return 0;
        }
        return -1;
    }


    /**
     * Add a line in log table to save status change.
     *
     * @param $id_status
     */
    function set_status($id_status)
    {
        $sql = "INSERT INTO ".MAIN_DB_PREFIX."societe_log (datel, fk_soc, fk_statut, fk_user, author, label)";
        $sql.= " VALUES ('".$dateaction."', ".$socid.", ".$id_status.",";
        $sql.= "'".$user->id."',";
        $sql.= "'".$this->db->escape($user->login)."',";
        $sql.= "'Change statut from ".$oldstcomm." to ".$stcommid."'";
        $sql.= ")";
        $result = $thi->db->query($sql);
        if ($result)
        {
            $sql = "UPDATE ".MAIN_DB_PREFIX."societe SET fk_stcomm = ".$stcommid." WHERE rowid=".$socid;
            $result = $this->db->query($sql);
        }
        else
        {
            $errmesg = $this->db->lasterror();
        }
    }


    /**
     *      Create a third party into database from a member object
     *      @param      member		Object member
     * 		@param		socname		Name of third party to force
     *      @return     int			<0 if KO, id of created account if OK
     */
    function create_from_member($member,$socname='')
    {
        global $conf,$user,$langs;

        $name = $socname?$socname:$member->societe;
        if (empty($name)) $name=$member->getFullName($langs);

        // Positionne parametres
        $this->nom=$name;				// TODO obsolete
        $this->name=$name;
        $this->adresse=$member->adresse; // TODO obsolete
        $this->address=$member->adresse;
        $this->cp=$member->cp;			// TODO obsolete
        $this->zip=$member->cp;
        $this->ville=$member->ville;	// TODO obsolete
        $this->town=$member->ville;
        $this->pays_code=$member->pays_code;	// TODO obsolete
        $this->country_code=$member->pays_code;
        $this->pays_id=$member->pays_id;	// TODO obsolete
        $this->country_id=$member->pays_id;
        $this->tel=$member->phone;				// Prof phone
        $this->email=$member->email;

        $this->client = 1;				// A member is a customer by default
        $this->code_client = -1;
        $this->code_fournisseur = -1;

        $this->db->begin();

        // Cree et positionne $this->id
        $result=$this->create($user);
        if ($result >= 0)
        {
            $sql = "UPDATE ".MAIN_DB_PREFIX."adherent";
            $sql.= " SET fk_soc=".$this->id;
            $sql.= " WHERE rowid=".$member->id;

            dol_syslog("Societe::create_from_member sql=".$sql, LOG_DEBUG);
            $resql=$this->db->query($sql);
            if ($resql)
            {
                $this->db->commit();
                return $this->id;
            }
            else
            {
                $this->error=$this->db->error();
                dol_syslog("Societe::create_from_member - 1 - ".$this->error, LOG_ERR);

                $this->db->rollback();
                return -1;
            }
        }
        else
        {
            // $this->error deja positionne
            dol_syslog("Societe::create_from_member - 2 - ".$this->error." - ".join(',',$this->errors), LOG_ERR);

            $this->db->rollback();
            return $result;
        }
    }


    /**
     *  Initialise an instance with random values.
     *  Used to build previews or test instances.
     *	id must be 0 if object instance is a specimen.
     *
     *  @return	void
     */
    function initAsSpecimen()
    {
        global $user,$langs,$conf,$mysoc;

        $now=dol_now();

        // Initialize parameters
        $this->id=0;
        $this->name = 'THIRDPARTY SPECIMEN '.dol_print_date($now,'dayhourlog');
        $this->nom = $this->name;   // For backward compatibility
        $this->specimen=1;
        $this->cp='99999';
        $this->zip='99999';
        $this->ville='MyTown';
        $this->town='MyTown';
        $this->pays_id=1;
        $this->country_id=1;
        $this->pays_code='FR';
        $this->country_code='FR';

        $this->code_client='CC-'.dol_print_date($now,'dayhourlog');
        $this->code_fournisseur='SC-'.dol_print_date($now,'dayhourlog');
        $this->siren='123456789';
        $this->siret='ABCDE';
        $this->capital=10000;
        $this->client=1;
        $this->prospect=1;
        $this->fournisseur=1;
        $this->tva_assuj=1;
        $this->tva_intra='EU1234567';
        $this->note_public='This is a comment (public)';
        $this->note='This is a comment (private)';
    }

}

?><|MERGE_RESOLUTION|>--- conflicted
+++ resolved
@@ -298,12 +298,8 @@
 
         $result = 0;
         $this->name	= trim($this->name);
-<<<<<<< HEAD
-
-=======
         $this->nom=$this->name; // For backward compatibility
         
->>>>>>> b02d7662
         if (! $this->name)
         {
             $this->errors[] = 'ErrorBadThirdPartyName';
@@ -398,13 +394,6 @@
 
         // Clean parameters
         $this->id			= $id;
-<<<<<<< HEAD
-        $this->name			= trim($this->name);
-        $this->address		= trim($this->address);
-        $this->zip			= trim($this->zip);
-        $this->town			= trim($this->town);
-        $this->state_id		= trim($this->state_id);
-=======
         $this->name=$this->name?trim($this->name):trim($this->nom);
         $this->nom=trim($this->nom);    // TODO obsolete
         $this->address=$this->address?trim($this->address):trim($this->adresse);
@@ -415,7 +404,6 @@
         $this->ville=$this->town;       // TODO obsolete
         $this->state_id=trim($this->state_id);
         $this->pays_id=trim($this->pays_id);
->>>>>>> b02d7662
         $this->country_id	= trim($this->country_id);
         $this->tel			= trim($this->tel);
         $this->fax			= trim($this->fax);
@@ -425,12 +413,9 @@
         $this->fax			= preg_replace("/\./","",$this->fax);
         $this->email		= trim($this->email);
         $this->url			= $this->url?clean_url($this->url,0):'';
-<<<<<<< HEAD
-=======
         $this->siren=trim($this->siren);	// TODO obsolete
         $this->siret=trim($this->siret);	// TODO obsolete
         $this->ape=trim($this->ape);		// TODO obsolete
->>>>>>> b02d7662
         $this->idprof1		= trim($this->idprof1);
         $this->idprof2		= trim($this->idprof2);
         $this->idprof3		= trim($this->idprof3);
