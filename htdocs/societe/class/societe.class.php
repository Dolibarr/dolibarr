<?php
/* Copyright (C) 2002-2006  Rodolphe Quiedeville    <rodolphe@quiedeville.org>
 * Copyright (C) 2004-2015  Laurent Destailleur     <eldy@users.sourceforge.net>
 * Copyright (C) 2004       Eric Seigne             <eric.seigne@ryxeo.com>
 * Copyright (C) 2003       Brian Fraval            <brian@fraval.org>
 * Copyright (C) 2006       Andre Cianfarani        <acianfa@free.fr>
 * Copyright (C) 2005-2016  Regis Houssin           <regis.houssin@capnetworks.com>
 * Copyright (C) 2008       Patrick Raguin          <patrick.raguin@auguria.net>
 * Copyright (C) 2010-2014  Juanjo Menent           <jmenent@2byte.es>
 * Copyright (C) 2013       Florian Henry           <florian.henry@open-concept.pro>
 * Copyright (C) 2013       Alexandre Spangaro      <aspangaro.dolibarr@gmail.com>
 * Copyright (C) 2013       Peter Fontaine          <contact@peterfontaine.fr>
 * Copyright (C) 2014-2015  Marcos García           <marcosgdf@gmail.com>
 * Copyright (C) 2015       Raphaël Doursenaud      <rdoursenaud@gpcsolutions.fr>
 *
 * This program is free software; you can redistribute it and/or modify
 * it under the terms of the GNU General Public License as published by
 * the Free Software Foundation; either version 3 of the License, or
 * (at your option) any later version.
 *
 * This program is distributed in the hope that it will be useful,
 * but WITHOUT ANY WARRANTY; without even the implied warranty of
 * MERCHANTABILITY or FITNESS FOR A PARTICULAR PURPOSE.  See the
 * GNU General Public License for more details.
 *
 * You should have received a copy of the GNU General Public License
 * along with this program. If not, see <http://www.gnu.org/licenses/>.
 */

/**
 *	\file       htdocs/societe/class/societe.class.php
 *	\ingroup    societe
 *	\brief      File for third party class
 */
require_once DOL_DOCUMENT_ROOT.'/core/class/commonobject.class.php';
require_once DOL_DOCUMENT_ROOT.'/multicurrency/class/multicurrency.class.php';

/**
 *	Class to manage third parties objects (customers, suppliers, prospects...)
 */
class Societe extends CommonObject
{
    public $element='societe';
    public $table_element = 'societe';
	public $fk_element='fk_soc';
    protected $childtables=array("supplier_proposal","propal","commande","facture","contrat","facture_fourn","commande_fournisseur","projet","expedition");    // To test if we can delete object

    /**
     * 0=No test on entity, 1=Test with field entity, 2=Test with link by societe
     * @var int
     */
    protected $ismultientitymanaged = 1;

    public $entity;

    /**
     * Thirdparty name
     * @var string
     * @deprecated Use $name instead
     * @see name
     */
    public $nom;

	/**
	 * Alias names (commercial, trademark or alias names)
	 * @var string
	 */
	public $name_alias;

    public $particulier;
    public $address;
    public $zip;
    public $town;

    /**
     * Thirdparty status : 0=activity ceased, 1= in activity
     * @var int
     */
    var $status;

    /**
     * Id of department
     * @var int
     */
    var $state_id;
    var $state_code;
    var $state;

    /**
     * State code
     * @var string
     * @deprecated Use state_code instead
     * @see state_code
     */
    var $departement_code;

    /**
     * @var string
     * @deprecated Use state instead
     * @see state
     */
    var $departement;

    /**
     * @var string
     * @deprecated Use country instead
     * @see country
     */
    var $pays;

	/**
	 * Phone number
	 * @var string
	 */
	var $phone;
	/**
	 * Fax number
	 * @var string
	 */
	var $fax;
	/**
	 * Email
	 * @var string
	 */
	var $email;
	/**
	 * Skype username
	 * @var string
	 */
	var $skype;
	/**
	 * Webpage
	 * @var string
	 */
	var $url;

	//! barcode
    /**
     * Barcode value
     * @var string
     */
    var $barcode;

    // 6 professional id (usage depends on country)

    /**
     * Professional ID 1 (Ex: Siren in France)
     * @var string
     */
    var $idprof1;

    /**
     * Professional ID 2 (Ex: Siret in France)
     * @var string
     */
    var $idprof2;

    /**
     * Professional ID 3 (Ex: Ape in France)
     * @var string
     */
    var $idprof3;

    /**
     * Professional ID 4 (Ex: RCS in France)
     * @var string
     */
    var $idprof4;

    /**
     * Professional ID 5
     * @var string
     */
    var $idprof5;

    /**
     * Professional ID 6
     * @var string
     */
    var $idprof6;

    var $prefix_comm;

    var $tva_assuj;
    /**
     * Intracommunitary VAT ID
     * @var string
     */
    var $tva_intra;

    // Local taxes
    var $localtax1_assuj;
    var $localtax1_value;
    var $localtax2_assuj;
    var $localtax2_value;

    var $managers;
    var $capital;
    var $typent_id;
    var $typent_code;
    var $effectif;
    var $effectif_id;
    var $forme_juridique_code;
    var $forme_juridique;

    var $remise_percent;
    var $mode_reglement_supplier_id;
    var $cond_reglement_supplier_id;
	var $fk_prospectlevel;
	var $name_bis;

	//Log data

	/**
	 * Date of last update
     * @var string
	 */
	var $date_modification;
	/**
	 * User that made last update
     * @var string
	 */
	var $user_modification;
	/**
	 * Date of creation
     * @var string
	 */
	var $date_creation;
	/**
	 * User that created the thirdparty
     * @var User
	 */
	var $user_creation;


    var $specimen;

    /**
     * 0=no customer, 1=customer, 2=prospect, 3=customer and prospect
     * @var int
     */
    var $client;
    /**
     * 0=no prospect, 1=prospect
     * @var int
     */
    var $prospect;
    /**
     * 0=no supplier, 1=supplier
     * @var int
     */
    var $fournisseur;

    /**
     * Client code. E.g: CU2014-003
     * @var string
     */
    var $code_client;

    /**
     * Supplier code. E.g: SU2014-003
     * @var string
     */
    var $code_fournisseur;

    /**
     * Accounting code for client
     * @var string
     */
    var $code_compta;

    /**
     * Accounting code for suppliers
     * @var string
     */
    var $code_compta_fournisseur;

    /**
     * @var string
     * @deprecated Note is split in public and private notes
     * @see note_public, note_private
     */
    var $note;

    /**
     * Private note
     * @var string
     */
    var $note_private;

    /**
     * Public note
     * @var string
     */
    var $note_public;

    //! code statut prospect
    var $stcomm_id;
    var $statut_commercial;

    /**
     * Assigned price level
     * @var int
     */
    var $price_level;
    var $outstanding_limit;

    /**
     * Id of sales representative to link (used for thirdparty creation). Not filled by a fetch, because we can have several sales representatives.
     * @var int
     */
    var $commercial_id;
    /**
     * Id of parent thirdparty (if one)
     * @var int
     */
    var $parent;
    /**
     * Default language code of thirdparty (en_US, ...)
     * @var string
     */
    var $default_lang;

    var $ref;
    var $ref_int;
    /**
     * External user reference.
     * This is to allow external systems to store their id and make self-developed synchronizing functions easier to
     * build.
     * @var string
     */
    var $ref_ext;

    /**
     * Import key.
     * Set when the thirdparty has been created through an import process. This is to relate those created thirdparties
     * to an import process
     * @var string
     */
    var $import_key;

    /**
     * Supplier WebServices URL
     * @var string
     */
    var $webservices_url;

    /**
     * Supplier WebServices Key
     * @var string
     */
    var $webservices_key;

    var $logo;
    var $logo_small;
    var $logo_mini;

    var $array_options;

	// Incoterms
	var $fk_incoterms;
	var $location_incoterms;
	var $libelle_incoterms;  //Used into tooltip

	// Multicurrency
	var $fk_multicurrency;
	var $multicurrency_code;

    /**
     * To contains a clone of this when we need to save old properties of object
     *  @var Societe
     */
    var $oldcopy;

    /**
     *    Constructor
     *
     *    @param	DoliDB		$db		Database handler
     */
    public function __construct($db)
    {
        $this->db = $db;

        $this->client = 0;
        $this->prospect = 0;
        $this->fournisseur = 0;
        $this->typent_id  = 0;
        $this->effectif_id  = 0;
        $this->forme_juridique_code  = 0;
        $this->tva_assuj = 1;
        $this->status = 1;

        return 1;
    }


    /**
     *    Create third party in database
     *
     *    @param	User	$user       Object of user that ask creation
     *    @return   int         		>= 0 if OK, < 0 if KO
     */
    function create($user)
    {
        global $langs,$conf;

		$error=0;

        // Clean parameters
        if (empty($this->status)) $this->status=0;
        $this->name=$this->name?trim($this->name):trim($this->nom);
        if (! empty($conf->global->MAIN_FIRST_TO_UPPER)) $this->name=ucwords($this->name);
        $this->nom=$this->name; // For backward compatibility
        if (empty($this->client))      $this->client=0;
        if (empty($this->fournisseur)) $this->fournisseur=0;
        $this->import_key = trim($this->import_key);

		if (!empty($this->multicurrency_code)) $this->fk_multicurrency = MultiCurrency::getIdFromCode($this->db, $this->multicurrency_code);
		if (empty($this->fk_multicurrency))
		{
			$this->multicurrency_code = '';
			$this->fk_multicurrency = 0;
		}

        dol_syslog(get_class($this)."::create ".$this->name);

        // Check parameters
        if (! empty($conf->global->SOCIETE_MAIL_REQUIRED) && ! isValidEMail($this->email))
        {
            $langs->load("errors");
            $this->error = $langs->trans("ErrorBadEMail",$this->email);
            return -1;
        }

        $now=dol_now();

        $this->db->begin();

        // For automatic creation during create action (not used by Dolibarr GUI, can be used by scripts)
        if ($this->code_client == -1)      $this->get_codeclient($this,0);
        if ($this->code_fournisseur == -1) $this->get_codefournisseur($this,1);

        // Check more parameters
        // If error, this->errors[] is filled
        $result = $this->verify();

        if ($result >= 0)
        {
            $sql = "INSERT INTO ".MAIN_DB_PREFIX."societe (nom, name_alias, entity, datec, fk_user_creat, canvas, status, ref_int, ref_ext, fk_stcomm, fk_incoterms, location_incoterms ,import_key, fk_multicurrency, multicurrency_code)";
            $sql.= " VALUES ('".$this->db->escape($this->name)."', '".$this->db->escape($this->name_alias)."', ".$conf->entity.", '".$this->db->idate($now)."'";
            $sql.= ", ".(! empty($user->id) ? "'".$user->id."'":"null");
            $sql.= ", ".(! empty($this->canvas) ? "'".$this->db->escape($this->canvas)."'":"null");
            $sql.= ", ".$this->status;
            $sql.= ", ".(! empty($this->ref_int) ? "'".$this->db->escape($this->ref_int)."'":"null");
            $sql.= ", ".(! empty($this->ref_ext) ? "'".$this->db->escape($this->ref_ext)."'":"null");
            $sql.= ", 0";
			$sql.= ", ".(int) $this->fk_incoterms;
			$sql.= ", '".$this->db->escape($this->location_incoterms)."'";
            $sql.= ", ".(! empty($this->import_key) ? "'".$this->db->escape($this->import_key)."'":"null");
            $sql.= ", ".(int) $this->fk_multicurrency;
            $sql.= ", '".$this->db->escape($this->multicurrency_code)."')";

            dol_syslog(get_class($this)."::create", LOG_DEBUG);
            $result=$this->db->query($sql);
            if ($result)
            {
                $this->id = $this->db->last_insert_id(MAIN_DB_PREFIX."societe");

                $ret = $this->update($this->id,$user,0,1,1,'add');

                // Ajout du commercial affecte
                if ($this->commercial_id != '' && $this->commercial_id != -1)
                {
                    $this->add_commercial($user, $this->commercial_id);
                }
                // si un commercial cree un client il lui est affecte automatiquement
                else if (empty($user->rights->societe->client->voir))
                {
                    $this->add_commercial($user, $user->id);
                }

                if ($ret >= 0)
                {
                    // Call trigger
                    $result=$this->call_trigger('COMPANY_CREATE',$user);
                    if ($result < 0) $error++;
                    // End call triggers
                }
                else $error++;

                if (! $error)
                {
                    dol_syslog(get_class($this)."::Create success id=".$this->id);
                    $this->db->commit();
                    return $this->id;
                }
                else
                {
                    dol_syslog(get_class($this)."::Create echec update ".$this->error, LOG_ERR);
                    $this->db->rollback();
                    return -3;
                }
            }
            else
            {
                if ($this->db->errno() == 'DB_ERROR_RECORD_ALREADY_EXISTS')
                {

                    $this->error=$langs->trans("ErrorCompanyNameAlreadyExists",$this->name);
                    $result=-1;
                }
                else
                {
                    $this->error=$this->db->lasterror();
                    $result=-2;
                }
                $this->db->rollback();
                return $result;
            }

        }
        else
       {
            $this->db->rollback();
            dol_syslog(get_class($this)."::Create fails verify ".join(',',$this->errors), LOG_WARNING);
            return -3;
        }
    }

    /**
     * Create a contact/address from thirdparty
     *
     * @param 	User	$user		Object user
     * @return 	int					<0 if KO, >0 if OK
     */
    function create_individual(User $user)
    {
        require_once DOL_DOCUMENT_ROOT.'/contact/class/contact.class.php';
        $contact=new Contact($this->db);

        $contact->name              = $this->name_bis;
        $contact->firstname         = $this->firstname;
        $contact->civility_id       = $this->civility_id;
        $contact->socid             = $this->id;	// fk_soc
        $contact->statut            = 1;
        $contact->priv              = 0;
        $contact->country_id        = $this->country_id;
        $contact->state_id          = $this->state_id;
        $contact->address           = $this->address;
        $contact->email             = $this->email;
        $contact->zip               = $this->zip;
        $contact->town              = $this->town;
        $contact->phone_pro         = $this->phone;

        $result = $contact->create($user);
        if ($result < 0)
        {
            $this->error = $contact->error;
            $this->errors = $contact->errors;
            dol_syslog(get_class($this)."::create_individual ERROR:" . $this->error, LOG_ERR);
        }

        return $result;
    }

    /**
     *    Check properties of third party are ok (like name, third party codes, ...)
     *    Used before an add or update.
     *
     *    @return     int		0 if OK, <0 if KO
     */
    function verify()
    {
        $this->errors=array();

        $result = 0;
        $this->name	= trim($this->name);
        $this->nom=$this->name; // For backward compatibility

        if (! $this->name)
        {
            $this->errors[] = 'ErrorBadThirdPartyName';
            $result = -2;
        }

        if ($this->client)
        {
            $rescode = $this->check_codeclient();
            if ($rescode <> 0)
            {
                if ($rescode == -1)
                {
                    $this->errors[] = 'ErrorBadCustomerCodeSyntax';
                }
                if ($rescode == -2)
                {
                    $this->errors[] = 'ErrorCustomerCodeRequired';
                }
                if ($rescode == -3)
                {
                    $this->errors[] = 'ErrorCustomerCodeAlreadyUsed';
                }
                if ($rescode == -4)
                {
                    $this->errors[] = 'ErrorPrefixRequired';
                }
                $result = -3;
            }
        }

        if ($this->fournisseur)
        {
            $rescode = $this->check_codefournisseur();
            if ($rescode <> 0)
            {
                if ($rescode == -1)
                {
                    $this->errors[] = 'ErrorBadSupplierCodeSyntax';
                }
                if ($rescode == -2)
                {
                    $this->errors[] = 'ErrorSupplierCodeRequired';
                }
                if ($rescode == -3)
                {
                    $this->errors[] = 'ErrorSupplierCodeAlreadyUsed';
                }
                if ($rescode == -5)
                {
                    $this->errors[] = 'ErrorprefixRequired';
                }
                $result = -3;
            }
        }

        return $result;
    }

    /**
     *      Update parameters of third party
     *
     *      @param	int		$id              			id societe
     *      @param  User	$user            			Utilisateur qui demande la mise a jour
     *      @param  int		$call_trigger    			0=non, 1=oui
     *		@param	int		$allowmodcodeclient			Inclut modif code client et code compta
     *		@param	int		$allowmodcodefournisseur	Inclut modif code fournisseur et code compta fournisseur
     *		@param	string	$action						'add' or 'update'
     *		@param	int		$nosyncmember				Do not synchronize info of linked member
     *      @return int  			           			<0 if KO, >=0 if OK
     */
    function update($id, $user='', $call_trigger=1, $allowmodcodeclient=0, $allowmodcodefournisseur=0, $action='update', $nosyncmember=1)
    {
        global $langs,$conf,$hookmanager;
        require_once DOL_DOCUMENT_ROOT.'/core/lib/functions2.lib.php';

		$error=0;

        dol_syslog(get_class($this)."::Update id=".$id." call_trigger=".$call_trigger." allowmodcodeclient=".$allowmodcodeclient." allowmodcodefournisseur=".$allowmodcodefournisseur);

        $now=dol_now();

        // Clean parameters
        $this->id			= $id;
        $this->name			= $this->name?trim($this->name):trim($this->nom);
        $this->nom			= $this->name;	// For backward compatibility
	    $this->name_alias = trim($this->name_alias);
        $this->ref_ext		= trim($this->ref_ext);
        $this->address		= $this->address?trim($this->address):trim($this->address);
        $this->zip			= $this->zip?trim($this->zip):trim($this->zip);
        $this->town			= $this->town?trim($this->town):trim($this->town);
        $this->state_id		= trim($this->state_id);
        $this->country_id	= ($this->country_id > 0)?$this->country_id:0;
        $this->phone		= trim($this->phone);
        $this->phone		= preg_replace("/\s/","",$this->phone);
        $this->phone		= preg_replace("/\./","",$this->phone);
        $this->fax			= trim($this->fax);
        $this->fax			= preg_replace("/\s/","",$this->fax);
        $this->fax			= preg_replace("/\./","",$this->fax);
        $this->email		= trim($this->email);
        $this->skype		= trim($this->skype);
        $this->url			= $this->url?clean_url($this->url,0):'';
        $this->idprof1		= trim($this->idprof1);
        $this->idprof2		= trim($this->idprof2);
        $this->idprof3		= trim($this->idprof3);
        $this->idprof4		= trim($this->idprof4);
        $this->idprof5		= (! empty($this->idprof5)?trim($this->idprof5):'');
        $this->idprof6		= (! empty($this->idprof6)?trim($this->idprof6):'');
        $this->prefix_comm	= trim($this->prefix_comm);
        $this->outstanding_limit = price2num($this->outstanding_limit);

        $this->tva_assuj	= trim($this->tva_assuj);
        $this->tva_intra	= dol_sanitizeFileName($this->tva_intra,'');
        if (empty($this->status)) $this->status = 0;

		if (!empty($this->multicurrency_code)) $this->fk_multicurrency = MultiCurrency::getIdFromCode($this->db, $this->multicurrency_code);
		if (empty($this->fk_multicurrency))
		{
			$this->multicurrency_code = '';
			$this->fk_multicurrency = 0;
		}

        // Local taxes
        $this->localtax1_assuj=trim($this->localtax1_assuj);
        $this->localtax2_assuj=trim($this->localtax2_assuj);

        $this->localtax1_value=trim($this->localtax1_value);
        $this->localtax2_value=trim($this->localtax2_value);

        if ($this->capital != '') $this->capital=price2num(trim($this->capital));
        if (! is_numeric($this->capital)) $this->capital = '';     // '' = undef

        $this->effectif_id=trim($this->effectif_id);
        $this->forme_juridique_code=trim($this->forme_juridique_code);

        //Gencod
        $this->barcode=trim($this->barcode);

        // For automatic creation
        if ($this->code_client == -1) $this->get_codeclient($this,0);
        if ($this->code_fournisseur == -1) $this->get_codefournisseur($this,1);

        $this->code_compta=trim($this->code_compta);
        $this->code_compta_fournisseur=trim($this->code_compta_fournisseur);

        // Check parameters
        if (! empty($conf->global->SOCIETE_MAIL_REQUIRED) && ! isValidEMail($this->email))
        {
            $langs->load("errors");
            $this->error = $langs->trans("ErrorBadEMail",$this->email);
            return -1;
        }
        if (! is_numeric($this->client) && ! is_numeric($this->fournisseur))
        {
            $langs->load("errors");
            $this->error = $langs->trans("BadValueForParameterClientOrSupplier");
            return -1;
        }

        $customer=false;
        if (! empty($allowmodcodeclient) && ! empty($this->client))
        {
        	// Attention get_codecompta peut modifier le code suivant le module utilise
        	if (empty($this->code_compta))
        	{
        		$ret=$this->get_codecompta('customer');
        		if ($ret < 0) return -1;
        	}

        	$customer=true;
        }

        $supplier=false;
        if (! empty($allowmodcodefournisseur) && ! empty($this->fournisseur))
        {
        	// Attention get_codecompta peut modifier le code suivant le module utilise
        	if (empty($this->code_compta_fournisseur))
        	{
        		$ret=$this->get_codecompta('supplier');
        		if ($ret < 0) return -1;
        	}

        	$supplier=true;
        }

        //Web services
        $this->webservices_url = $this->webservices_url?clean_url($this->webservices_url,0):'';
        $this->webservices_key = trim($this->webservices_key);

        //Incoterms
        $this->fk_incoterms = (int) $this->fk_incoterms;
		$this->location_incoterms = trim($this->location_incoterms);

        $this->db->begin();

        // Check name is required and codes are ok or unique.
        // If error, this->errors[] is filled
        $result = 0;
        if ($action != 'add') $result = $this->verify();	// We don't check when update called during a create because verify was already done

        if ($result >= 0)
        {
            dol_syslog(get_class($this)."::update verify ok or not done");

            $sql  = "UPDATE ".MAIN_DB_PREFIX."societe SET ";
            $sql .= "nom = '" . $this->db->escape($this->name) ."'"; // Required
            $sql .= ",name_alias = '" . $this->db->escape($this->name_alias) ."'";
            $sql .= ",ref_ext = " .(! empty($this->ref_ext)?"'".$this->db->escape($this->ref_ext) ."'":"null");
            $sql .= ",address = '" . $this->db->escape($this->address) ."'";

            $sql .= ",zip = ".(! empty($this->zip)?"'".$this->db->escape($this->zip)."'":"null");
            $sql .= ",town = ".(! empty($this->town)?"'".$this->db->escape($this->town)."'":"null");

            $sql .= ",fk_departement = '" . (! empty($this->state_id)?$this->state_id:'0') ."'";
            $sql .= ",fk_pays = '" . (! empty($this->country_id)?$this->country_id:'0') ."'";

            $sql .= ",phone = ".(! empty($this->phone)?"'".$this->db->escape($this->phone)."'":"null");
            $sql .= ",fax = ".(! empty($this->fax)?"'".$this->db->escape($this->fax)."'":"null");
            $sql .= ",email = ".(! empty($this->email)?"'".$this->db->escape($this->email)."'":"null");
            $sql .= ",skype = ".(! empty($this->skype)?"'".$this->db->escape($this->skype)."'":"null");
            $sql .= ",url = ".(! empty($this->url)?"'".$this->db->escape($this->url)."'":"null");

            $sql .= ",siren   = '". $this->db->escape($this->idprof1) ."'";
            $sql .= ",siret   = '". $this->db->escape($this->idprof2) ."'";
            $sql .= ",ape     = '". $this->db->escape($this->idprof3) ."'";
            $sql .= ",idprof4 = '". $this->db->escape($this->idprof4) ."'";
            $sql .= ",idprof5 = '". $this->db->escape($this->idprof5) ."'";
            $sql .= ",idprof6 = '". $this->db->escape($this->idprof6) ."'";

            $sql .= ",tva_assuj = ".($this->tva_assuj!=''?"'".$this->tva_assuj."'":"null");
            $sql .= ",tva_intra = '" . $this->db->escape($this->tva_intra) ."'";
            $sql .= ",status = " .$this->status;

            // Local taxes
            $sql .= ",localtax1_assuj = ".($this->localtax1_assuj!=''?"'".$this->localtax1_assuj."'":"null");
            $sql .= ",localtax2_assuj = ".($this->localtax2_assuj!=''?"'".$this->localtax2_assuj."'":"null");
            if($this->localtax1_assuj==1)
            {
            	if($this->localtax1_value!='')
            	{
            		$sql .=",localtax1_value =".$this->localtax1_value;
            	}
            	else $sql .=",localtax1_value =0.000";

            }
            else $sql .=",localtax1_value =0.000";

            if($this->localtax2_assuj==1)
            {
            	if($this->localtax2_value!='')
            	{
            		$sql .=",localtax2_value =".$this->localtax2_value;
            	}
            	else $sql .=",localtax2_value =0.000";

            }
            else $sql .=",localtax2_value =0.000";

            $sql .= ",capital = ".($this->capital == '' ? "null" : $this->capital);

            $sql .= ",prefix_comm = ".(! empty($this->prefix_comm)?"'".$this->db->escape($this->prefix_comm)."'":"null");

            $sql .= ",fk_effectif = ".(! empty($this->effectif_id)?"'".$this->db->escape($this->effectif_id)."'":"null");
            if (isset($this->stcomm_id))
            {
                $sql .= ",fk_stcomm='".$this->stcomm_id."'";
            }
            $sql .= ",fk_typent = ".(! empty($this->typent_id)?"'".$this->db->escape($this->typent_id)."'":"0");

            $sql .= ",fk_forme_juridique = ".(! empty($this->forme_juridique_code)?"'".$this->db->escape($this->forme_juridique_code)."'":"null");

            $sql .= ",mode_reglement = ".(! empty($this->mode_reglement_id)?"'".$this->db->escape($this->mode_reglement_id)."'":"null");
            $sql .= ",cond_reglement = ".(! empty($this->cond_reglement_id)?"'".$this->db->escape($this->cond_reglement_id)."'":"null");
            $sql .= ",mode_reglement_supplier = ".(! empty($this->mode_reglement_supplier_id)?"'".$this->db->escape($this->mode_reglement_supplier_id)."'":"null");
            $sql .= ",cond_reglement_supplier = ".(! empty($this->cond_reglement_supplier_id)?"'".$this->db->escape($this->cond_reglement_supplier_id)."'":"null");
            $sql .= ",fk_shipping_method = ".(! empty($this->shipping_method_id)?"'".$this->db->escape($this->shipping_method_id)."'":"null");

            $sql .= ",client = " . (! empty($this->client)?$this->client:0);
            $sql .= ",fournisseur = " . (! empty($this->fournisseur)?$this->fournisseur:0);
            $sql .= ",barcode = ".(! empty($this->barcode)?"'".$this->db->escape($this->barcode)."'":"null");
            $sql .= ",default_lang = ".(! empty($this->default_lang)?"'".$this->db->escape($this->default_lang)."'":"null");
            $sql .= ",logo = ".(! empty($this->logo)?"'".$this->db->escape($this->logo)."'":"null");
            $sql .= ",outstanding_limit= ".($this->outstanding_limit!=''?$this->outstanding_limit:'null');
            $sql .= ",fk_prospectlevel='".$this->fk_prospectlevel."'";

            $sql .= ",webservices_url = ".(! empty($this->webservices_url)?"'".$this->db->escape($this->webservices_url)."'":"null");
            $sql .= ",webservices_key = ".(! empty($this->webservices_key)?"'".$this->db->escape($this->webservices_key)."'":"null");

			//Incoterms
			$sql.= ", fk_incoterms = ".$this->fk_incoterms;
			$sql.= ", location_incoterms = ".(! empty($this->location_incoterms)?"'".$this->db->escape($this->location_incoterms)."'":"null");

            if ($customer)
            {
                $sql .= ", code_client = ".(! empty($this->code_client)?"'".$this->db->escape($this->code_client)."'":"null");
                $sql .= ", code_compta = ".(! empty($this->code_compta)?"'".$this->db->escape($this->code_compta)."'":"null");
            }

            if ($supplier)
            {
                $sql .= ", code_fournisseur = ".(! empty($this->code_fournisseur)?"'".$this->db->escape($this->code_fournisseur)."'":"null");
                $sql .= ", code_compta_fournisseur = ".(! empty($this->code_compta_fournisseur)?"'".$this->db->escape($this->code_compta_fournisseur)."'":"null");
            }
            $sql .= ", fk_user_modif = ".(! empty($user->id)?"'".$user->id."'":"null");
			$sql .= ", fk_multicurrency = ".(int) $this->fk_multicurrency;
			$sql .= ', multicurrency_code = \''.$this->db->escape($this->multicurrency_code)."'";
            $sql .= " WHERE rowid = '" . $id ."'";


            dol_syslog(get_class($this)."::Update", LOG_DEBUG);
            $resql=$this->db->query($sql);
            if ($resql)
            {
            	unset($this->country_code);		// We clean this because it may have been changed after an update of country_id
            	unset($this->country);
            	unset($this->state_code);
            	unset($this->state);

            	$nbrowsaffected = $this->db->affected_rows($resql);

            	if (! $error && $nbrowsaffected)
            	{
            		// Update information on linked member if it is an update
	            	if (! $nosyncmember && ! empty($conf->adherent->enabled))
	            	{
		            	require_once DOL_DOCUMENT_ROOT.'/adherents/class/adherent.class.php';

		            	dol_syslog(get_class($this)."::update update linked member");

		            	$lmember=new Adherent($this->db);
		            	$result=$lmember->fetch(0, 0, $this->id);

		            	if ($result > 0)
		            	{
		            		$lmember->societe=$this->name;
		            		//$lmember->firstname=$this->firstname?$this->firstname:$lmember->firstname;	// We keep firstname and lastname of member unchanged
		            		//$lmember->lastname=$this->lastname?$this->lastname:$lmember->lastname;		// We keep firstname and lastname of member unchanged
		            		$lmember->address=$this->address;
		            		$lmember->email=$this->email;
                    		$lmember->skype=$this->skype;
		            		$lmember->phone=$this->phone;

		            		$result=$lmember->update($user,0,1,1,1);	// Use nosync to 1 to avoid cyclic updates
		            		if ($result < 0)
		            		{
		            			$this->error=$lmember->error;
		            			dol_syslog(get_class($this)."::update ".$this->error,LOG_ERR);
		            			$error++;
		            		}
		            	}
		            	else if ($result < 0)
		            	{
		            		$this->error=$lmember->error;
		            		$error++;
		            	}
	            	}
            	}

            	$action='update';

                // Actions on extra fields (by external module or standard code)
                // TODO le hook fait double emploi avec le trigger !!
                $hookmanager->initHooks(array('thirdpartydao'));
                $parameters=array('socid'=>$this->id);
                $reshook=$hookmanager->executeHooks('insertExtraFields',$parameters,$this,$action);    // Note that $action and $object may have been modified by some hooks
                if (empty($reshook))
                {
                	if (empty($conf->global->MAIN_EXTRAFIELDS_DISABLED)) // For avoid conflicts if trigger used
                	{
                		$result=$this->insertExtraFields();
                		if ($result < 0)
                		{
                			$error++;
                		}
                	}
                }
                else if ($reshook < 0) $error++;

                if (! $error && $call_trigger)
                {
                    // Call trigger
                    $result=$this->call_trigger('COMPANY_MODIFY',$user);
                    if ($result < 0) $error++;
                    // End call triggers
                }

                if (! $error)
                {
                    dol_syslog(get_class($this)."::Update success");
                    $this->db->commit();
                    return 1;
                }
                else
				{
                    $this->db->rollback();
                    return -1;
                }
            }
            else
			{
                if ($this->db->errno() == 'DB_ERROR_RECORD_ALREADY_EXISTS')
                {
                    // Doublon
                    $this->error = $langs->trans("ErrorDuplicateField");
                    $result =  -1;
                }
                else
                {
                    $result =  -2;
                }
                $this->db->rollback();
                return $result;
            }
        }
        else
       {
            $this->db->rollback();
            dol_syslog(get_class($this)."::Update fails verify ".join(',',$this->errors), LOG_WARNING);
            return -3;
        }
    }

    /**
     *    Load a third party from database into memory
     *
     *    @param	int		$rowid			Id of third party to load
     *    @param    string	$ref			Reference of third party, name (Warning, this can return several records)
     *    @param    string	$ref_ext       	External reference of third party (Warning, this information is a free field not provided by Dolibarr)
     *    @param    string	$ref_int       	Internal reference of third party
     *    @param    string	$idprof1		Prof id 1 of third party (Warning, this can return several records)
     *    @param    string	$idprof2		Prof id 2 of third party (Warning, this can return several records)
     *    @param    string	$idprof3		Prof id 3 of third party (Warning, this can return several records)
     *    @param    string	$idprof4		Prof id 4 of third party (Warning, this can return several records)
     *    @param    string	$idprof5		Prof id 5 of third party (Warning, this can return several records)
     *    @param    string	$idprof6		Prof id 6 of third party (Warning, this can return several records)
     *    @return   int						>0 if OK, <0 if KO or if two records found for same ref or idprof, 0 if not found.
     */
    function fetch($rowid, $ref='', $ref_ext='', $ref_int='', $idprof1='',$idprof2='',$idprof3='',$idprof4='',$idprof5='',$idprof6='')
    {
        global $langs;
        global $conf;

        if (empty($rowid) && empty($ref) && empty($ref_ext) && empty($ref_int) && empty($idprof1) && empty($idprof2) && empty($idprof3) && empty($idprof4) && empty($idprof5) && empty($idprof6)) return -1;

        $sql = 'SELECT s.rowid, s.nom as name, s.name_alias, s.entity, s.ref_ext, s.ref_int, s.address, s.datec as date_creation, s.prefix_comm';
        $sql .= ', s.status';
        $sql .= ', s.price_level';
        $sql .= ', s.tms as date_modification';
        $sql .= ', s.phone, s.fax, s.email, s.skype, s.url, s.zip, s.town, s.note_private, s.note_public, s.model_pdf, s.client, s.fournisseur';
        $sql .= ', s.siren as idprof1, s.siret as idprof2, s.ape as idprof3, s.idprof4, s.idprof5, s.idprof6';
        $sql .= ', s.capital, s.tva_intra';
        $sql .= ', s.fk_typent as typent_id';
        $sql .= ', s.fk_effectif as effectif_id';
        $sql .= ', s.fk_forme_juridique as forme_juridique_code';
        $sql .= ', s.webservices_url, s.webservices_key';
        $sql .= ', s.code_client, s.code_fournisseur, s.code_compta, s.code_compta_fournisseur, s.parent, s.barcode';
        $sql .= ', s.fk_departement, s.fk_pays as country_id, s.fk_stcomm, s.remise_client, s.mode_reglement, s.cond_reglement, s.fk_account, s.tva_assuj';
        $sql .= ', s.mode_reglement_supplier, s.cond_reglement_supplier, s.localtax1_assuj, s.localtax1_value, s.localtax2_assuj, s.localtax2_value, s.fk_prospectlevel, s.default_lang, s.logo';
        $sql .= ', s.fk_shipping_method';
        $sql .= ', s.outstanding_limit, s.import_key, s.canvas, s.fk_incoterms, s.location_incoterms';
		$sql .= ', s.fk_multicurrency, s.multicurrency_code';
        $sql .= ', fj.libelle as forme_juridique';
        $sql .= ', e.libelle as effectif';
        $sql .= ', c.code as country_code, c.label as country';
        $sql .= ', d.code_departement as state_code, d.nom as state';
        $sql .= ', st.libelle as stcomm';
        $sql .= ', te.code as typent_code';
		$sql .= ', i.libelle as libelle_incoterms';
        $sql .= ' FROM '.MAIN_DB_PREFIX.'societe as s';
        $sql .= ' LEFT JOIN '.MAIN_DB_PREFIX.'c_effectif as e ON s.fk_effectif = e.id';
        $sql .= ' LEFT JOIN '.MAIN_DB_PREFIX.'c_country as c ON s.fk_pays = c.rowid';
        $sql .= ' LEFT JOIN '.MAIN_DB_PREFIX.'c_stcomm as st ON s.fk_stcomm = st.id';
        $sql .= ' LEFT JOIN '.MAIN_DB_PREFIX.'c_forme_juridique as fj ON s.fk_forme_juridique = fj.code';
        $sql .= ' LEFT JOIN '.MAIN_DB_PREFIX.'c_departements as d ON s.fk_departement = d.rowid';
        $sql .= ' LEFT JOIN '.MAIN_DB_PREFIX.'c_typent as te ON s.fk_typent = te.id';
		$sql .= ' LEFT JOIN '.MAIN_DB_PREFIX.'c_incoterms as i ON s.fk_incoterms = i.rowid';
        if ($rowid) $sql .= ' WHERE s.rowid = '.$rowid;
        else if ($ref)   $sql .= " WHERE s.nom = '".$this->db->escape($ref)."' AND s.entity IN (".getEntity($this->element, 1).")";
        else if ($ref_ext) $sql .= " WHERE s.ref_ext = '".$this->db->escape($ref_ext)."' AND s.entity IN (".getEntity($this->element, 1).")";
        else if ($ref_int) $sql .= " WHERE s.ref_int = '".$this->db->escape($ref_int)."' AND s.entity IN (".getEntity($this->element, 1).")";
        else if ($idprof1) $sql .= " WHERE s.siren = '".$this->db->escape($idprof1)."' AND s.entity IN (".getEntity($this->element, 1).")";
        else if ($idprof2) $sql .= " WHERE s.siret = '".$this->db->escape($idprof2)."' AND s.entity IN (".getEntity($this->element, 1).")";
        else if ($idprof3) $sql .= " WHERE s.ape = '".$this->db->escape($idprof3)."' AND s.entity IN (".getEntity($this->element, 1).")";
        else if ($idprof4) $sql .= " WHERE s.idprof4 = '".$this->db->escape($idprof4)."' AND s.entity IN (".getEntity($this->element, 1).")";
        else if ($idprof5) $sql .= " WHERE s.idprof5 = '".$this->db->escape($idprof5)."' AND s.entity IN (".getEntity($this->element, 1).")";
        else if ($idprof6) $sql .= " WHERE s.idprof6 = '".$this->db->escape($idprof6)."' AND s.entity IN (".getEntity($this->element, 1).")";

        $resql=$this->db->query($sql);
        dol_syslog(get_class($this)."::fetch ".$sql);
        if ($resql)
        {
            $num=$this->db->num_rows($resql);
            if ($num > 1)
            {
                $this->error='Fetch found several records. Rename one of tirdparties to avoid duplicate.';
                dol_syslog($this->error, LOG_ERR);
                $result = -2;
            }
            elseif ($num)   // $num = 1
            {
                $obj = $this->db->fetch_object($resql);

                $this->id           = $obj->rowid;
                $this->entity       = $obj->entity;
                $this->canvas		= $obj->canvas;

                $this->ref          = $obj->rowid;
                $this->name 		= $obj->name;
                $this->nom          = $obj->name;		// deprecated
	            $this->name_alias = $obj->name_alias;
                $this->ref_ext      = $obj->ref_ext;
                $this->ref_int      = $obj->ref_int;

                $this->date_creation = $this->db->jdate($obj->date_creation);
                $this->date_modification = $this->db->jdate($obj->date_modification);

                $this->address 		= $obj->address;
                $this->zip 			= $obj->zip;
                $this->town 		= $obj->town;

                $this->country_id   = $obj->country_id;
                $this->country_code = $obj->country_id?$obj->country_code:'';
                $this->country 		= $obj->country_id?($langs->trans('Country'.$obj->country_code)!='Country'.$obj->country_code?$langs->transnoentities('Country'.$obj->country_code):$obj->country):'';

                $this->state_id     = $obj->fk_departement;
                $this->state_code   = $obj->state_code;
                $this->state        = ($obj->state!='-'?$obj->state:'');

                $transcode=$langs->trans('StatusProspect'.$obj->fk_stcomm);
                $libelle=($transcode!='StatusProspect'.$obj->fk_stcomm?$transcode:$obj->stcomm);
                $this->stcomm_id = $obj->fk_stcomm;     // id statut commercial
                $this->statut_commercial = $libelle;    // libelle statut commercial

                $this->email = $obj->email;
                $this->skype = $obj->skype;
                $this->url = $obj->url;
                $this->phone = $obj->phone;
                $this->fax = $obj->fax;

                $this->parent    = $obj->parent;

                $this->idprof1		= $obj->idprof1;
                $this->idprof2		= $obj->idprof2;
                $this->idprof3		= $obj->idprof3;
                $this->idprof4		= $obj->idprof4;
                $this->idprof5		= $obj->idprof5;
                $this->idprof6		= $obj->idprof6;

                $this->capital   = $obj->capital;

                $this->code_client = $obj->code_client;
                $this->code_fournisseur = $obj->code_fournisseur;

                $this->code_compta = $obj->code_compta;
                $this->code_compta_fournisseur = $obj->code_compta_fournisseur;

                $this->barcode = $obj->barcode;

                $this->tva_assuj      = $obj->tva_assuj;
                $this->tva_intra      = $obj->tva_intra;
                $this->status = $obj->status;

                // Local Taxes
                $this->localtax1_assuj      = $obj->localtax1_assuj;
                $this->localtax2_assuj      = $obj->localtax2_assuj;

                $this->localtax1_value		= $obj->localtax1_value;
                $this->localtax2_value		= $obj->localtax2_value;

                $this->typent_id      = $obj->typent_id;
                $this->typent_code    = $obj->typent_code;

                $this->effectif_id    = $obj->effectif_id;
                $this->effectif       = $obj->effectif_id?$obj->effectif:'';

                $this->forme_juridique_code= $obj->forme_juridique_code;
                $this->forme_juridique     = $obj->forme_juridique_code?$obj->forme_juridique:'';

                $this->fk_prospectlevel = $obj->fk_prospectlevel;

                $this->prefix_comm = $obj->prefix_comm;

                $this->remise_percent		= $obj->remise_client;
                $this->mode_reglement_id 	= $obj->mode_reglement;
                $this->cond_reglement_id 	= $obj->cond_reglement;
                $this->mode_reglement_supplier_id 	= $obj->mode_reglement_supplier;
                $this->cond_reglement_supplier_id 	= $obj->cond_reglement_supplier;
                $this->shipping_method_id   = ($obj->fk_shipping_method>0)?$obj->fk_shipping_method:null;
				$this->fk_account			= $obj->fk_account;
				
                $this->client      = $obj->client;
                $this->fournisseur = $obj->fournisseur;

                $this->note = $obj->note_private; // TODO Deprecated for backward comtability
                $this->note_private = $obj->note_private;
                $this->note_public = $obj->note_public;
                $this->modelpdf = $obj->model_pdf;
                $this->default_lang = $obj->default_lang;
                $this->logo = $obj->logo;

                $this->webservices_url = $obj->webservices_url;
                $this->webservices_key = $obj->webservices_key;

                $this->outstanding_limit		= $obj->outstanding_limit;

                // multiprix
                $this->price_level = $obj->price_level;

                $this->import_key = $obj->import_key;

				//Incoterms
				$this->fk_incoterms = $obj->fk_incoterms;
				$this->location_incoterms = $obj->location_incoterms;
				$this->libelle_incoterms = $obj->libelle_incoterms;

				// multicurrency
				$this->fk_multicurrency = $obj->fk_multicurrency;
				$this->multicurrency_code = $obj->multicurrency_code;

                $result = 1;

                // Retreive all extrafield for thirdparty
                // fetch optionals attributes and labels
                require_once(DOL_DOCUMENT_ROOT.'/core/class/extrafields.class.php');
                $extrafields=new ExtraFields($this->db);
                $extralabels=$extrafields->fetch_name_optionals_label($this->table_element,true);
               	$this->fetch_optionals($this->id,$extralabels);
            }
            else
			{
                $result = 0;
            }

            $this->db->free($resql);
        }
        else
		{
            $this->error=$this->db->lasterror();
            $result = -3;
        }

        // Use first price level if level not defined for third party
        if (! empty($conf->global->PRODUIT_MULTIPRICES) && empty($this->price_level)) $this->price_level=1;

        return $result;
    }

    /**
     * 	Search and fetch thirparties by name
     *
     * 	@param		string		$name		Name
     * 	@param		int			$type		Type of thirdparties (0=any, 1=customer, 2=prospect, 3=supplier)
     * 	@param		array		$filters	Array of couple field name/value to filter the companies with the same name
     * 	@param		boolean		$exact		Exact string search (true/false)
     * 	@param		boolean		$case		Case sensitive (true/false)
     * 	@param		boolean		$similar	Add test if string inside name into database, or name into database inside string. Do not use this: Not compatible with other database.
     * 	@param		string		$clause		Clause for filters
     * 	@return		array|int				<0 if KO, array of thirdparties object if OK
     */
    function searchByName($name, $type='0', $filters = array(), $exact = false, $case = false, $similar = false, $clause = 'AND')
    {
    	$thirdparties = array();

    	dol_syslog("searchByName name=".$name." type=".$type." exact=".$exact);

    	// Check parameter
    	if (empty($name))
    	{
    		$this->errors[]='ErrorBadValueForParameter';
    		return -1;
    	}

    	// Generation requete recherche
    	$sql = "SELECT rowid FROM ".MAIN_DB_PREFIX."societe";
    	$sql.= " WHERE entity IN (".getEntity('category',1).")";
    	if (! empty($type))
    	{
    		if ($type == 1 || $type == 2)
    			$sql.= " AND client = ".$type;
    		elseif ($type == 3)
    			$sql.= " AND fournisseur = 1";
    	}
    	if (! empty($name))
    	{
    		if (! $exact)
    		{
    			if (preg_match('/^([\*])?[^*]+([\*])?$/', $name, $regs) && count($regs) > 1)
    			{
    				$name = str_replace('*', '%', $name);
    			}
    			else
    			{
    				$name = '%'.$name.'%';
    			}
    		}
    		$sql.= " AND ";
    		if (is_array($filters) && ! empty($filters))
    			$sql.= "(";
    		if ($similar)
    		{
    			// For test similitude (string inside name into database, or name into database inside string)
    			// Do not use this. Not compatible with other database.
    			$sql.= "(LOCATE('".$this->db->escape($name)."', nom) > 0 OR LOCATE(nom, '".$this->db->escape($name)."') > 0)";
    		}
    		else
    		{
    			if (! $case)
    				$sql.= "nom LIKE '".$this->db->escape($name)."'";
    			else
    				$sql.= "nom LIKE BINARY '".$this->db->escape($name)."'";
    		}
    	}
    	if (is_array($filters) && ! empty($filters))
    	{
    		foreach($filters as $field => $value)
    		{
    			if (! $exact)
    			{
    				if (preg_match('/^([\*])?[^*]+([\*])?$/', $value, $regs) && count($regs) > 1)
    				{
    					$value = str_replace('*', '%', $value);
    				}
    				else
    				{
    					$value = '%'.$value.'%';
    				}
    			}
    			if (! $case)
    				$sql.= " ".$clause." ".$field." LIKE '".$this->db->escape($value)."'";
    			else
    				$sql.= " ".$clause." ".$field." LIKE BINARY '".$this->db->escape($value)."'";
    		}
    		if (! empty($name))
    			$sql.= ")";
    	}

    	$res  = $this->db->query($sql);
    	if ($res)
    	{
    		while ($rec = $this->db->fetch_array($res))
    		{
    			$soc = new Societe($this->db);
    			$soc->fetch($rec['rowid']);
    			$thirdparties[] = $soc;
    		}

    		return $thirdparties;
    	}
    	else
    	{
    		$this->error=$this->db->lasterror();
    		return -1;
    	}
    }

    /**
     *    Delete a third party from database and all its dependencies (contacts, rib...)
     *
     *    @param	int		$id             Id of third party to delete
     *    @param    User    $fuser          User who ask to delete thirparty
     *    @param    int		$call_trigger   0=No, 1=yes
     *    @return	int						<0 if KO, 0 if nothing done, >0 if OK
     */
    function delete($id, User $fuser=null, $call_trigger=1)
    {
        global $langs, $conf, $user;

        if (empty($fuser)) $fuser=$user;

        require_once DOL_DOCUMENT_ROOT.'/core/lib/files.lib.php';

        $entity=isset($this->entity)?$this->entity:$conf->entity;

        dol_syslog(get_class($this)."::delete", LOG_DEBUG);
        $error = 0;

        // Test if child exists
        $objectisused = $this->isObjectUsed($id);
		if (empty($objectisused))
		{
            $this->db->begin();

            // User is mandatory for trigger call
            if (! $error && $call_trigger)
            {
                // Call trigger
                $result=$this->call_trigger('COMPANY_DELETE',$fuser);
                if ($result < 0) $error++;
                // End call triggers
            }

			if (! $error)
			{
	            require_once DOL_DOCUMENT_ROOT.'/categories/class/categorie.class.php';
	            $static_cat = new Categorie($this->db);
	            $toute_categs = array();

	            // Fill $toute_categs array with an array of (type => array of ("Categorie" instance))
	            if ($this->client || $this->prospect)
	            {
	                $toute_categs ['societe'] = $static_cat->containing($this->id,Categorie::TYPE_CUSTOMER);
	            }
	            if ($this->fournisseur)
	            {
	                $toute_categs ['fournisseur'] = $static_cat->containing($this->id,Categorie::TYPE_SUPPLIER);
	            }

	            // Remove each "Categorie"
	            foreach ($toute_categs as $type => $categs_type)
	            {
	                foreach ($categs_type as $cat)
	                {
	                    $cat->del_type($this, $type);
	                }
	            }
			}

            // Remove contacts
            if (! $error)
            {
                $sql = "DELETE FROM ".MAIN_DB_PREFIX."socpeople";
                $sql.= " WHERE fk_soc = " . $id;
                if (! $this->db->query($sql))
                {
                    $error++;
                    $this->error .= $this->db->lasterror();
                }
            }

            // Update link in member table
            if (! $error)
            {
                $sql = "UPDATE ".MAIN_DB_PREFIX."adherent";
                $sql.= " SET fk_soc = NULL WHERE fk_soc = " . $id;
                if (! $this->db->query($sql))
                {
                    $error++;
                    $this->error .= $this->db->lasterror();
                    dol_syslog(get_class($this)."::delete erreur -1 ".$this->error, LOG_ERR);
                }
            }

            // Remove ban
            if (! $error)
            {
                $sql = "DELETE FROM ".MAIN_DB_PREFIX."societe_rib";
                $sql.= " WHERE fk_soc = " . $id;
                if (! $this->db->query($sql))
                {
                    $error++;
                    $this->error = $this->db->lasterror();
                }
            }

		    // Remove societe_remise_except
            if (! $error)
            {
                $sql = "DELETE FROM ".MAIN_DB_PREFIX."societe_remise_except";
                $sql.= " WHERE fk_soc = " . $id;
                if (! $this->db->query($sql))
                {
                    $error++;
                    $this->error = $this->db->lasterror();
                }
            }

            // Remove associated users
            if (! $error)
            {
                $sql = "DELETE FROM ".MAIN_DB_PREFIX."societe_commerciaux";
                $sql.= " WHERE fk_soc = " . $id;
                if (! $this->db->query($sql))
                {
                    $error++;
                    $this->error = $this->db->lasterror();
                }
            }

            // Removed extrafields
            if ((! $error) && (empty($conf->global->MAIN_EXTRAFIELDS_DISABLED))) // For avoid conflicts if trigger used
            {
            	$result=$this->deleteExtraFields();
            	if ($result < 0)
            	{
            		$error++;
            		dol_syslog(get_class($this)."::delete error -3 ".$this->error, LOG_ERR);
            	}
            }

            // Remove third party
            if (! $error)
            {
                $sql = "DELETE FROM ".MAIN_DB_PREFIX."societe";
                $sql.= " WHERE rowid = " . $id;
                dol_syslog(get_class($this)."::delete", LOG_DEBUG);
                if (! $this->db->query($sql))
                {
                    $error++;
                    $this->error = $this->db->lasterror();
                }
            }

            if (! $error)
            {
                $this->db->commit();

                // Delete directory
                if (! empty($conf->societe->multidir_output[$entity]))
                {
                	$docdir = $conf->societe->multidir_output[$entity] . "/" . $id;
                	if (dol_is_dir($docdir))
                	{
                    	dol_delete_dir_recursive($docdir);
                	}
                }

                return 1;
            }
            else
			{
				dol_syslog($this->error, LOG_ERR);
                $this->db->rollback();
                return -1;
            }
        }
		else dol_syslog("Can't remove thirdparty with id ".$id.". There is ".$objectisused." childs", LOG_WARNING);
        return 0;
    }

    /**
     *  Define third party as a customer
     *
     *	@return		int		<0 if KO, >0 if OK
     */
    function set_as_client()
    {
        if ($this->id)
        {
            $newclient=1;
            if ($this->client == 2 || $this->client == 3) $newclient=3;	//If prospect, we keep prospect tag
            $sql = "UPDATE ".MAIN_DB_PREFIX."societe";
            $sql.= " SET client = ".$newclient;
            $sql.= " WHERE rowid = " . $this->id;

            $resql=$this->db->query($sql);
            if ($resql)
            {
                $this->client = $newclient;
                return 1;
            }
            else return -1;
        }
        return 0;
    }

    /**
     *  Definit la societe comme un client
     *
     *  @param	float	$remise		Valeur en % de la remise
     *  @param  string	$note		Note/Motif de modification de la remise
     *  @param  User	$user		Utilisateur qui definie la remise
     *	@return	int					<0 if KO, >0 if OK
     */
    function set_remise_client($remise, $note, User $user)
    {
        global $langs;

        // Nettoyage parametres
        $note=trim($note);
        if (! $note)
        {
            $this->error=$langs->trans("ErrorFieldRequired",$langs->trans("Note"));
            return -2;
        }

        dol_syslog(get_class($this)."::set_remise_client ".$remise.", ".$note.", ".$user->id);

        if ($this->id)
        {
            $this->db->begin();

            $now=dol_now();

            // Positionne remise courante
            $sql = "UPDATE ".MAIN_DB_PREFIX."societe ";
            $sql.= " SET remise_client = '".$this->db->escape($remise)."'";
            $sql.= " WHERE rowid = " . $this->id .";";
            $resql=$this->db->query($sql);
            if (! $resql)
            {
                $this->db->rollback();
                $this->error=$this->db->error();
                return -1;
            }

            // Ecrit trace dans historique des remises
            $sql = "INSERT INTO ".MAIN_DB_PREFIX."societe_remise";
            $sql.= " (datec, fk_soc, remise_client, note, fk_user_author)";
            $sql.= " VALUES ('".$this->db->idate($now)."', ".$this->id.", '".$this->db->escape($remise)."',";
            $sql.= " '".$this->db->escape($note)."',";
            $sql.= " ".$user->id;
            $sql.= ")";

            $resql=$this->db->query($sql);
            if (! $resql)
            {
                $this->db->rollback();
                $this->error=$this->db->lasterror();
                return -1;
            }

            $this->db->commit();
            return 1;
        }
    }

    /**
     *    	Add a discount for third party
     *
     *    	@param	float	$remise     Amount of discount
     *    	@param  User	$user       User adding discount
     *    	@param  string	$desc		Reason of discount
     *      @param  float	$tva_tx     VAT rate
     *		@return	int					<0 if KO, id of discount record if OK
     */
    function set_remise_except($remise, User $user, $desc, $tva_tx=0)
    {
        global $langs;

        // Clean parameters
        $remise = price2num($remise);
        $desc = trim($desc);

        // Check parameters
        if (! $remise > 0)
        {
            $this->error=$langs->trans("ErrorWrongValueForParameter","1");
            return -1;
        }
        if (! $desc)
        {
            $this->error=$langs->trans("ErrorWrongValueForParameter","3");
            return -2;
        }

        if ($this->id)
        {
            require_once DOL_DOCUMENT_ROOT.'/core/class/discount.class.php';

            $discount = new DiscountAbsolute($this->db);
            $discount->fk_soc=$this->id;
            $discount->amount_ht=price2num($remise,'MT');
            $discount->amount_tva=price2num($remise*$tva_tx/100,'MT');
            $discount->amount_ttc=price2num($discount->amount_ht+$discount->amount_tva,'MT');
            $discount->tva_tx=price2num($tva_tx,'MT');
            $discount->description=$desc;
            $result=$discount->create($user);
            if ($result > 0)
            {
                return $result;
            }
            else
            {
                $this->error=$discount->error;
                return -3;
            }
        }
        else return 0;
    }

    /**
     *  Renvoie montant TTC des reductions/avoirs en cours disponibles de la societe
     *
     *	@param	User	$user		Filtre sur un user auteur des remises
     * 	@param	string	$filter		Filtre autre
     * 	@param	integer	$maxvalue	Filter on max value for discount
     *	@return	int					<0 if KO, Credit note amount otherwise
     */
    function getAvailableDiscounts($user='',$filter='',$maxvalue=0)
    {
        require_once DOL_DOCUMENT_ROOT.'/core/class/discount.class.php';

        $discountstatic=new DiscountAbsolute($this->db);
        $result=$discountstatic->getAvailableDiscounts($this,$user,$filter,$maxvalue);
        if ($result >= 0)
        {
            return $result;
        }
        else
        {
            $this->error=$discountstatic->error;
            return -1;
        }
    }

    /**
     *  Return array of sales representatives
     *
     *  @param	User	$user		Object user
     *  @return array       		Array of sales representatives of third party
     */
    function getSalesRepresentatives(User $user)
    {
        global $conf;

        $reparray=array();

        $sql = "SELECT DISTINCT u.rowid, u.lastname, u.firstname, u.email, u.statut, u.entity";
        $sql.= " FROM ".MAIN_DB_PREFIX."societe_commerciaux as sc, ".MAIN_DB_PREFIX."user as u";
        if (! empty($conf->multicompany->enabled) && ! empty($conf->multicompany->transverse_mode))
        {
        	$sql.= ", ".MAIN_DB_PREFIX."usergroup_user as ug";
        	$sql.= " WHERE ((ug.fk_user = sc.fk_user";
        	$sql.= " AND ug.entity = ".$conf->entity.")";
        	$sql.= " OR u.admin = 1)";
        }
        else
        	$sql.= " WHERE entity in (0, ".$conf->entity.")";

        $sql.= " AND u.rowid = sc.fk_user AND sc.fk_soc =".$this->id;

        $resql = $this->db->query($sql);
        if ($resql)
        {
            $num = $this->db->num_rows($resql);
            $i=0;
            while ($i < $num)
            {
                $obj = $this->db->fetch_object($resql);
                $reparray[$i]['id']=$obj->rowid;
                $reparray[$i]['lastname']=$obj->lastname;
                $reparray[$i]['firstname']=$obj->firstname;
                $reparray[$i]['email']=$obj->email;
                $reparray[$i]['statut']=$obj->statut;
                $reparray[$i]['entity']=$obj->entity;
                $i++;
            }
            return $reparray;
        }
        else {
            dol_print_error($this->db);
            return -1;
        }
    }

    /**
     * Set the price level
     *
     * @param 	int		$price_level	Level of price
     * @param 	User	$user			Use making change
     * @return	int						<0 if KO, >0 if OK
     */
    function set_price_level($price_level, User $user)
    {
        if ($this->id)
        {
        	$now=dol_now();

            $sql  = "UPDATE ".MAIN_DB_PREFIX."societe";
            $sql .= " SET price_level = '".$this->db->escape($price_level)."'";
            $sql .= " WHERE rowid = " . $this->id;

            if (! $this->db->query($sql))
            {
                dol_print_error($this->db);
                return -1;
            }

            $sql  = "INSERT INTO ".MAIN_DB_PREFIX."societe_prices";
            $sql .= " (datec, fk_soc, price_level, fk_user_author)";
            $sql .= " VALUES ('".$this->db->idate($now)."',".$this->id.",'".$this->db->escape($price_level)."',".$user->id.")";

            if (! $this->db->query($sql))
            {
                dol_print_error($this->db);
                return -1;
            }
            return 1;
        }
        return -1;
    }

    /**
     *	Add link to sales representative
     *
     *	@param	User	$user		Object user
     *	@param	int		$commid		Id of user
     *	@return	void
     */
    function add_commercial(User $user, $commid)
    {
        if ($this->id > 0 && $commid > 0)
        {
            $sql = "DELETE FROM  ".MAIN_DB_PREFIX."societe_commerciaux";
            $sql.= " WHERE fk_soc = ".$this->id." AND fk_user =".$commid;

            $this->db->query($sql);

            $sql = "INSERT INTO ".MAIN_DB_PREFIX."societe_commerciaux";
            $sql.= " ( fk_soc, fk_user )";
            $sql.= " VALUES (".$this->id.",".$commid.")";

            if (! $this->db->query($sql) )
            {
                dol_syslog(get_class($this)."::add_commercial Erreur");
            }
        }
    }

    /**
     *	Add link to sales representative
     *
     *	@param	User	$user		Object user
     *	@param	int		$commid		Id of user
     *	@return	void
     */
    function del_commercial(User $user, $commid)
    {
        if ($this->id > 0 && $commid > 0)
        {
            $sql  = "DELETE FROM  ".MAIN_DB_PREFIX."societe_commerciaux ";
            $sql .= " WHERE fk_soc = ".$this->id." AND fk_user =".$commid;

            if (! $this->db->query($sql) )
            {
                dol_syslog(get_class($this)."::del_commercial Erreur");
            }
        }
    }


    /**
     *    	Return a link on thirdparty (with picto)
     *
     *		@param	int		$withpicto		Add picto into link (0=No picto, 1=Include picto with link, 2=Picto only)
     *		@param	string	$option			Target of link ('', 'customer', 'prospect', 'supplier', 'project')
     *		@param	int		$maxlen			Max length of name
     *      @param	integer	$notooltip		1=Disable tooltip
     *		@return	string					String with URL
     */
    function getNomUrl($withpicto=0, $option='', $maxlen=0, $notooltip=0)
    {
        global $conf,$langs, $hookmanager;

        $name=$this->name?$this->name:$this->nom;

        if (! empty($conf->dol_no_mouse_hover)) $notooltip=1;

		if (! empty($conf->global->SOCIETE_ADD_REF_IN_LIST) && (!empty($withpicto)))
		{
			if (($this->client) && (! empty ( $this->code_client ))) {
				$code = $this->code_client . ' - ';
			}
			if (($this->fournisseur) && (! empty ( $this->code_fournisseur ))) {
				$code .= $this->code_fournisseur . ' - ';
			}
			$name =$code.' '.$name;
		}

	    if (!empty($this->name_alias)) $name .= ' ('.$this->name_alias.')';

        $result=''; $label='';
        $link=''; $linkend='';

        $label.= '<div width="100%">';

        if ($option == 'customer' || $option == 'compta')
        {
           $label.= '<u>' . $langs->trans("ShowCustomer") . '</u>';
           $link = '<a href="'.DOL_URL_ROOT.'/comm/card.php?socid='.$this->id;
        }
        else if ($option == 'prospect' && empty($conf->global->SOCIETE_DISABLE_PROSPECTS))
        {
            $label.= '<u>' . $langs->trans("ShowProspect") . '</u>';
            $link = '<a href="'.DOL_URL_ROOT.'/comm/card.php?socid='.$this->id;
        }
        else if ($option == 'supplier')
        {
            $label.= '<u>' . $langs->trans("ShowSupplier") . '</u>';
            $link = '<a href="'.DOL_URL_ROOT.'/fourn/card.php?socid='.$this->id;
        }
        else if ($option == 'agenda')
        {
            $label.= '<u>' . $langs->trans("ShowAgenda") . '</u>';
            $link = '<a href="'.DOL_URL_ROOT.'/societe/agenda.php?socid='.$this->id;
        }
        else if ($option == 'project')
        {
            $label.= '<u>' . $langs->trans("ShowProject") . '</u>';
            $link = '<a href="'.DOL_URL_ROOT.'/societe/project.php?socid='.$this->id;
        }
        else if ($option == 'category')
        {
            $label.= '<u>' . $langs->trans("ShowCategory") . '</u>';
        	$link = '<a href="'.DOL_URL_ROOT.'/categories/categorie.php?id='.$this->id.'&type=2';
        }
        else if ($option == 'category_supplier')
        {
            $label.= '<u>' . $langs->trans("ShowCategorySupplier") . '</u>';
        	$link = '<a href="'.DOL_URL_ROOT.'/categories/categorie.php?id='.$this->id.'&type=1';
        }

        // By default
        if (empty($link))
        {
            $label.= '<u>' . $langs->trans("ShowCompany") . '</u>';
            $link = '<a href="'.DOL_URL_ROOT.'/societe/soc.php?socid='.$this->id;
        }

        if (! empty($this->name))
        {
            $label.= '<br><b>' . $langs->trans('Name') . ':</b> '. $this->name;
            if (! empty($this->name_alias)) $label.=' ('.$this->name_alias.')';
        }
        if (! empty($this->code_client) && $this->client)
            $label.= '<br><b>' . $langs->trans('CustomerCode') . ':</b> '. $this->code_client;
        if (! empty($this->code_fournisseur) && $this->fournisseur)
            $label.= '<br><b>' . $langs->trans('SupplierCode') . ':</b> '. $this->code_fournisseur;

        if (! empty($this->logo))
        {
            $label.= '</br><div class="photointooltip">';
            //if (! is_object($form)) $form = new Form($db);
            $label.= Form::showphoto('societe', $this, 80, 0, 0, 'photowithmargin', 'mini');
            $label.= '</div><div style="clear: both;"></div>';
        }
        $label.= '</div>';

        // Add type of canvas
        $link.=(!empty($this->canvas)?'&canvas='.$this->canvas:'').'"';
        $linkclose='';
        if (empty($notooltip))
        {
            if (! empty($conf->global->MAIN_OPTIMIZEFORTEXTBROWSER))
            {
                $label=$langs->trans("ShowCompany");
<<<<<<< HEAD
                $link.=' alt="'.dol_escape_htmltag($label, 1).'"';
=======
                $linkclose.=' alt="'.dol_escape_htmltag($label, 1).'"'; 
>>>>>>> f0a3a5ce
            }
            $linkclose.= ' title="'.dol_escape_htmltag($label, 1).'"';
            $linkclose.=' class="classfortooltip"';
        
         	if (! is_object($hookmanager))
		{
			include_once DOL_DOCUMENT_ROOT.'/core/class/hookmanager.class.php';
			$hookmanager=new HookManager($this->db);
		}
		$hookmanager->initHooks(array('societedao'));
		$parameters=array('id'=>$this->id);
		$reshook=$hookmanager->executeHooks('getnomurltooltip',$parameters,$this,$action);    // Note that $action and $object may have been modified by some hooks
		if ($reshook > 0) $linkclose = $hookmanager->resPrint;

        }
        $link.=$linkclose.'>';
        $linkend='</a>';

        if ($withpicto) $result.=($link.img_object(($notooltip?'':$label), 'company', ($notooltip?'':'class="classfortooltip"')).$linkend);
        if ($withpicto && $withpicto != 2) $result.=' ';
        if ($withpicto != 2) $result.=$link.($maxlen?dol_trunc($name,$maxlen):$name).$linkend;

        return $result;
    }

    /**
     *    Return label of status (activity, closed)
     *
     *    @param	int		$mode       0=libelle long, 1=libelle court, 2=Picto + Libelle court, 3=Picto, 4=Picto + Libelle long
     *    @return   string        		Libelle
     */
    function getLibStatut($mode=0)
    {
        return $this->LibStatut($this->status,$mode);
    }

    /**
     *  Renvoi le libelle d'un statut donne
     *
     *  @param	int		$statut         Id statut
     *  @param	int		$mode           0=libelle long, 1=libelle court, 2=Picto + Libelle court, 3=Picto, 4=Picto + Libelle long, 5=Libelle court + Picto
     *  @return	string          		Libelle du statut
     */
    function LibStatut($statut,$mode=0)
    {
        global $langs;
        $langs->load('companies');

        if ($mode == 0)
        {
            if ($statut==0) return $langs->trans("ActivityCeased");
            if ($statut==1) return $langs->trans("InActivity");
        }
        if ($mode == 1)
        {
            if ($statut==0) return $langs->trans("ActivityCeased");
            if ($statut==1) return $langs->trans("InActivity");
        }
        if ($mode == 2)
        {
            if ($statut==0) return img_picto($langs->trans("ActivityCeased"),'statut5').' '.$langs->trans("ActivityCeased");
            if ($statut==1) return img_picto($langs->trans("InActivity"),'statut4').' '.$langs->trans("InActivity");
        }
        if ($mode == 3)
        {
            if ($statut==0) return img_picto($langs->trans("ActivityCeased"),'statut5');
            if ($statut==1) return img_picto($langs->trans("InActivity"),'statut4');
        }
        if ($mode == 4)
        {
            if ($statut==0) return img_picto($langs->trans("ActivityCeased"),'statut5').' '.$langs->trans("ActivityCeased");
            if ($statut==1) return img_picto($langs->trans("InActivity"),'statut4').' '.$langs->trans("InActivity");
        }
        if ($mode == 5)
        {
            if ($statut==0) return $langs->trans("ActivityCeased").' '.img_picto($langs->trans("ActivityCeased"),'statut5');
            if ($statut==1) return $langs->trans("InActivity").' '.img_picto($langs->trans("InActivity"),'statut4');
        }
    }

    /**
     *    Return list of contacts emails existing for third party
     *
     *	  @param	  int		$addthirdparty		1=Add also a record for thirdparty email
     *    @return     array       					Array of contacts emails
     */
    function thirdparty_and_contact_email_array($addthirdparty=0)
    {
        global $langs;

        $contact_emails = $this->contact_property_array('email');
        if ($this->email && $addthirdparty)
        {
            if (empty($this->name)) $this->name=$this->nom;
            // TODO: Tester si email non deja present dans tableau contact
            $contact_emails['thirdparty']=$langs->trans("ThirdParty").': '.dol_trunc($this->name,16)." &lt;".$this->email."&gt;";
        }
        return $contact_emails;
    }

    /**
     *    Return list of contacts mobile phone existing for third party
     *
     *    @return     array       Array of contacts emails
     */
    function thirdparty_and_contact_phone_array()
    {
        global $langs;

        $contact_phone = $this->contact_property_array('mobile');

        if (! empty($this->phone))	// If a phone of thirdparty is defined, we add it ot mobile of contacts
        {
            if (empty($this->name)) $this->name=$this->nom;
            // TODO: Tester si tel non deja present dans tableau contact
            $contact_phone['thirdparty']=$langs->trans("ThirdParty").': '.dol_trunc($this->name,16)." &lt;".$this->phone."&gt;";
        }
        return $contact_phone;
    }

    /**
     *  Return list of contacts emails or mobile existing for third party
     *
     *  @param	string	$mode       		'email' or 'mobile'
	 * 	@param	int		$hidedisabled		1=Hide contact if disabled
     *  @return array       				Array of contacts emails or mobile array(id=>'Name <email>')
     */
    function contact_property_array($mode='email', $hidedisabled=0)
    {
    	global $langs;

        $contact_property = array();


        $sql = "SELECT rowid, email, statut, phone_mobile, lastname, poste, firstname";
        $sql.= " FROM ".MAIN_DB_PREFIX."socpeople";
        $sql.= " WHERE fk_soc = '".$this->id."'";

        $resql=$this->db->query($sql);
        if ($resql)
        {
            $nump = $this->db->num_rows($resql);
            if ($nump)
            {
            	$sepa="("; $sepb=")";
            	if ($mode == 'email')
            	{
            		$sepa="&lt;"; $sepb="&gt;";
            	}
                $i = 0;
                while ($i < $nump)
                {
                    $obj = $this->db->fetch_object($resql);
                    if ($mode == 'email') $property=$obj->email;
                    else if ($mode == 'mobile') $property=$obj->phone_mobile;
                    else $property=$obj->$mode;

					// Show all contact. If hidedisabled is 1, showonly contacts with status = 1
                    if ($obj->statut == 1 || empty($hidedisabled))
                    {
                    	if (empty($property))
                    	{
                    		if ($mode == 'email') $property=$langs->trans("NoEMail");
                    		else if ($mode == 'mobile') $property=$langs->trans("NoMobilePhone");
                    	}

	                    if (!empty($obj->poste))
    	                {
							$contact_property[$obj->rowid] = trim(dolGetFirstLastname($obj->firstname,$obj->lastname)).($obj->poste?" - ".$obj->poste:"").(($mode != 'poste' && $property)?" ".$sepa.$property.$sepb:'');
						}
						else
						{
							$contact_property[$obj->rowid] = trim(dolGetFirstLastname($obj->firstname,$obj->lastname)).(($mode != 'poste' && $property)?" ".$sepa.$property.$sepb:'');
						}
                    }
                    $i++;
                }
            }
        }
        else
        {
            dol_print_error($this->db);
        }
        return $contact_property;
    }


    /**
     *    Renvoie la liste des contacts de cette societe
     *
     *    @return     array      tableau des contacts
     */
    function contact_array()
    {
        $contacts = array();

        $sql = "SELECT rowid, lastname, firstname FROM ".MAIN_DB_PREFIX."socpeople WHERE fk_soc = '".$this->id."'";
        $resql=$this->db->query($sql);
        if ($resql)
        {
            $nump = $this->db->num_rows($resql);
            if ($nump)
            {
                $i = 0;
                while ($i < $nump)
                {
                    $obj = $this->db->fetch_object($resql);
                    $contacts[$obj->rowid] = dolGetFirstLastname($obj->firstname,$obj->lastname);
                    $i++;
                }
            }
        }
        else
        {
            dol_print_error($this->db);
        }
        return $contacts;
    }

    /**
     *    Renvoie la liste des contacts de cette societe
     *
     *    @return    array    $contacts    tableau des contacts
     */
    function contact_array_objects()
    {
        require_once DOL_DOCUMENT_ROOT . '/contact/class/contact.class.php';
        $contacts = array();

        $sql = "SELECT rowid FROM ".MAIN_DB_PREFIX."socpeople WHERE fk_soc = '".$this->id."'";
        $resql=$this->db->query($sql);
        if ($resql)
        {
            $nump = $this->db->num_rows($resql);
            if ($nump)
            {
                $i = 0;
                while ($i < $nump)
                {
                    $obj = $this->db->fetch_object($resql);
                    $contact = new Contact($this->db);
                    $contact->fetch($obj->rowid);
                    $contacts[] = $contact;
                    $i++;
                }
            }
        }
        else
        {
            dol_print_error($this->db);
        }
        return $contacts;
    }

    /**
     *  Return property of contact from its id
     *
     *  @param	int		$rowid      id of contact
     *  @param  string	$mode       'email' or 'mobile'
     *  @return string  			email of contact
     */
    function contact_get_property($rowid,$mode)
    {
        $contact_property='';

        if (empty($rowid)) return '';

        $sql = "SELECT rowid, email, phone_mobile, lastname, firstname";
        $sql.= " FROM ".MAIN_DB_PREFIX."socpeople";
        $sql.= " WHERE rowid = '".$rowid."'";

        $resql=$this->db->query($sql);
        if ($resql)
        {
            $nump = $this->db->num_rows($resql);

            if ($nump)
            {
                $obj = $this->db->fetch_object($resql);

                if ($mode == 'email') $contact_property = dolGetFirstLastname($obj->firstname, $obj->lastname)." <".$obj->email.">";
                else if ($mode == 'mobile') $contact_property = $obj->phone_mobile;
            }
            return $contact_property;
        }
        else
        {
            dol_print_error($this->db);
        }

    }


    /**
     *  Return bank number property of thirdparty (label or rum)
     *
     *	@param	string	$mode	'label' or 'rum'
     *  @return	string			Bank number
     */
    function display_rib($mode='label')
    {
        require_once DOL_DOCUMENT_ROOT . '/societe/class/companybankaccount.class.php';

        $bac = new CompanyBankAccount($this->db);
        $bac->fetch(0,$this->id);

        if ($mode == 'label')
        {
        	return $bac->getRibLabel(true);
        }
        elseif ($mode == 'rum')
        {
        	if (empty($bac->rum))
        	{
        		require_once DOL_DOCUMENT_ROOT . '/compta/prelevement/class/bonprelevement.class.php';
        		$prelevement = new BonPrelevement($this->db);
        		$bac->fetch_thirdparty();
        		$bac->rum = $prelevement->buildRumNumber($bac->thirdparty->code_client, $bac->datec, $bac->id);
        	}
        	return $bac->rum;
        }

        return 'BadParameterToFunctionDisplayRib';
    }

    /**
     * Return Array of RIB
     *
     * @return     array|int        0 if KO, Array of CompanyBanckAccount if OK
     */
    function get_all_rib()
    {
        require_once DOL_DOCUMENT_ROOT . '/societe/class/companybankaccount.class.php';
        $sql = "SELECT rowid FROM ".MAIN_DB_PREFIX."societe_rib WHERE fk_soc = ".$this->id;
        $result = $this->db->query($sql);
        if (!$result) {
            $this->error++;
            $this->errors[] = $this->db->lasterror;
            return 0;
        } else {
            $num_rows = $this->db->num_rows($result);
            $rib_array = array();
            if ($num_rows) {
                while ($obj = $this->db->fetch_object($result)) {
                    $rib = new CompanyBankAccount($this->db);
                    $rib->fetch($obj->rowid);
                    $rib_array[] = $rib;
                }
            }
            return $rib_array;
        }
    }

    /**
     *  Attribut un code client a partir du module de controle des codes.
     *  Return value is stored into this->code_client
     *
     *	@param	Societe		$objsoc		Object thirdparty
     *	@param	int			$type		Should be 0 to say customer
     *  @return void
     */
    function get_codeclient($objsoc=0,$type=0)
    {
        global $conf;
        if (! empty($conf->global->SOCIETE_CODECLIENT_ADDON))
        {
        	$module=$conf->global->SOCIETE_CODECLIENT_ADDON;

            $dirsociete=array_merge(array('/core/modules/societe/'),$conf->modules_parts['societe']);
            foreach ($dirsociete as $dirroot)
            {
                $res=dol_include_once($dirroot.$module.'.php');
                if ($res) break;
            }
            $mod = new $module();

            $this->code_client = $mod->getNextValue($objsoc,$type);
            $this->prefixCustomerIsRequired = $mod->prefixIsRequired;

            dol_syslog(get_class($this)."::get_codeclient code_client=".$this->code_client." module=".$module);
        }
    }

    /**
     *  Attribut un code fournisseur a partir du module de controle des codes.
     *  Return value is stored into this->code_fournisseur
     *
     *	@param	Societe		$objsoc		Object thirdparty
     *	@param	int			$type		Should be 1 to say supplier
     *  @return void
     */
    function get_codefournisseur($objsoc=0,$type=1)
    {
        global $conf;
        if (! empty($conf->global->SOCIETE_CODECLIENT_ADDON))
        {
			$module=$conf->global->SOCIETE_CODECLIENT_ADDON;

            $dirsociete=array_merge(array('/core/modules/societe/'),$conf->modules_parts['societe']);
            foreach ($dirsociete as $dirroot)
            {
                $res=dol_include_once($dirroot.$module.'.php');
                if ($res) break;
            }
            $mod = new $module();

            $this->code_fournisseur = $mod->getNextValue($objsoc,$type);

            dol_syslog(get_class($this)."::get_codefournisseur code_fournisseur=".$this->code_fournisseur." module=".$module);
        }
    }

    /**
     *    Verifie si un code client est modifiable en fonction des parametres
     *    du module de controle des codes.
     *
     *    @return     int		0=No, 1=Yes
     */
    function codeclient_modifiable()
    {
        global $conf;
        if (! empty($conf->global->SOCIETE_CODECLIENT_ADDON))
        {
        	$module=$conf->global->SOCIETE_CODECLIENT_ADDON;

            $dirsociete=array_merge(array('/core/modules/societe/'),$conf->modules_parts['societe']);
            foreach ($dirsociete as $dirroot)
            {
                $res=dol_include_once($dirroot.$module.'.php');
                if ($res) break;
            }

            $mod = new $module();

            dol_syslog(get_class($this)."::codeclient_modifiable code_client=".$this->code_client." module=".$module);
            if ($mod->code_modifiable_null && ! $this->code_client) return 1;
            if ($mod->code_modifiable_invalide && $this->check_codeclient() < 0) return 1;
            if ($mod->code_modifiable) return 1;	// A mettre en dernier
            return 0;
        }
        else
        {
            return 0;
        }
    }


    /**
     *    Verifie si un code fournisseur est modifiable dans configuration du module de controle des codes
     *
     *    @return     int		0=No, 1=Yes
     */
    function codefournisseur_modifiable()
    {
        global $conf;
        if (! empty($conf->global->SOCIETE_CODECLIENT_ADDON))
        {
        	$module=$conf->global->SOCIETE_CODECLIENT_ADDON;

            $dirsociete=array_merge(array('/core/modules/societe/'),$conf->modules_parts['societe']);
            foreach ($dirsociete as $dirroot)
            {
                $res=dol_include_once($dirroot.$module.'.php');
                if ($res) break;
            }

            $mod = new $module();

            dol_syslog(get_class($this)."::codefournisseur_modifiable code_founisseur=".$this->code_fournisseur." module=".$module);
            if ($mod->code_modifiable_null && ! $this->code_fournisseur) return 1;
            if ($mod->code_modifiable_invalide && $this->check_codefournisseur() < 0) return 1;
            if ($mod->code_modifiable) return 1;	// A mettre en dernier
            return 0;
        }
        else
        {
            return 0;
        }
    }


    /**
     *  Check customer code
     *
     *  @return     int				0 if OK
     * 								-1 ErrorBadCustomerCodeSyntax
     * 								-2 ErrorCustomerCodeRequired
     * 								-3 ErrorCustomerCodeAlreadyUsed
     * 								-4 ErrorPrefixRequired
     */
    function check_codeclient()
    {
        global $conf;
        if (! empty($conf->global->SOCIETE_CODECLIENT_ADDON))
        {
        	$module=$conf->global->SOCIETE_CODECLIENT_ADDON;

        	$dirsociete=array_merge(array('/core/modules/societe/'),$conf->modules_parts['societe']);
            foreach ($dirsociete as $dirroot)
            {
                $res=dol_include_once($dirroot.$module.'.php');
                if ($res) break;
            }

            $mod = new $module();

           	dol_syslog(get_class($this)."::check_codeclient code_client=".$this->code_client." module=".$module);
           	$result = $mod->verif($this->db, $this->code_client, $this, 0);
            return $result;
        }
        else
		{
            return 0;
        }
    }

    /**
     *    Check supplier code
     *
     *    @return     int		0 if OK
     * 							-1 ErrorBadCustomerCodeSyntax
     * 							-2 ErrorCustomerCodeRequired
     * 							-3 ErrorCustomerCodeAlreadyUsed
     * 							-4 ErrorPrefixRequired
     */
    function check_codefournisseur()
    {
        global $conf;
        if (! empty($conf->global->SOCIETE_CODECLIENT_ADDON))
        {
        	$module=$conf->global->SOCIETE_CODECLIENT_ADDON;

        	$dirsociete=array_merge(array('/core/modules/societe/'),$conf->modules_parts['societe']);
            foreach ($dirsociete as $dirroot)
            {
                $res=dol_include_once($dirroot.$module.'.php');
                if ($res) break;
            }

            $mod = new $module();

            dol_syslog(get_class($this)."::check_codefournisseur code_fournisseur=".$this->code_fournisseur." module=".$module);
            $result = $mod->verif($this->db, $this->code_fournisseur, $this, 1);
            return $result;
        }
        else
		{
            return 0;
        }
    }

    /**
     *    	Renvoie un code compta, suivant le module de code compta.
     *      Peut etre identique a celui saisit ou genere automatiquement.
     *      A ce jour seule la generation automatique est implementee
     *
     *    	@param	string	$type		Type of thirdparty ('customer' or 'supplier')
     *		@return	string				Code compta si ok, 0 si aucun, <0 si ko
     */
    function get_codecompta($type)
    {
        global $conf;

        if (! empty($conf->global->SOCIETE_CODECOMPTA_ADDON))
        {
        	$file='';
            $dirsociete=array_merge(array('/core/modules/societe/'), $conf->modules_parts['societe']);
            foreach ($dirsociete as $dirroot)
            {
            	if (file_exists(DOL_DOCUMENT_ROOT.'/'.$dirroot.$conf->global->SOCIETE_CODECOMPTA_ADDON.".php"))
            	{
            		$file=$dirroot.$conf->global->SOCIETE_CODECOMPTA_ADDON.".php";
            		break;
            	}
            }

            if (! empty($file))
            {
            	dol_include_once($file);

            	$classname = $conf->global->SOCIETE_CODECOMPTA_ADDON;
            	$mod = new $classname;

            	// Defini code compta dans $mod->code
            	$result = $mod->get_code($this->db, $this, $type);

            	if ($type == 'customer') $this->code_compta = $mod->code;
            	else if ($type == 'supplier') $this->code_compta_fournisseur = $mod->code;

            	return $result;
            }
            else
            {
            	$this->error = 'ErrorAccountancyCodeNotDefined';
            	return -1;
            }
        }
        else
        {
            if ($type == 'customer') $this->code_compta = '';
            else if ($type == 'supplier') $this->code_compta_fournisseur = '';

            return 0;
        }
    }

    /**
     *    Define parent commany of current company
     *
     *    @param	int		$id     Id of thirdparty to set or '' to remove
     *    @return	int     		<0 if KO, >0 if OK
     */
    function set_parent($id)
    {
        if ($this->id)
        {
            $sql = "UPDATE ".MAIN_DB_PREFIX."societe";
            $sql.= " SET parent = ".($id > 0 ? $id : "null");
            $sql.= " WHERE rowid = " . $this->id;
			dol_syslog(get_class($this).'::set_parent', LOG_DEBUG);
            $resql=$this->db->query($sql);
            if ($resql)
            {
            	$this->parent = $id;
                return 1;
            }
            else
			{
                return -1;
            }
        }
        else return -1;
    }

	/**
     *  Returns if a profid sould be verified
     *
     *  @param	int		$idprof		1,2,3,4 (Exemple: 1=siren,2=siret,3=naf,4=rcs/rm)
     *  @return boolean         	true , false
     */
    function id_prof_verifiable($idprof)
    {
	    global $conf;

     	switch($idprof)
        {
        	case 1:
        		$ret=(!$conf->global->SOCIETE_IDPROF1_UNIQUE?false:true);
        		break;
        	case 2:
        		$ret=(!$conf->global->SOCIETE_IDPROF2_UNIQUE?false:true);
        		break;
        	case 3:
        		$ret=(!$conf->global->SOCIETE_IDPROF3_UNIQUE?false:true);
        		break;
        	case 4:
        		$ret=(!$conf->global->SOCIETE_IDPROF4_UNIQUE?false:true);
        		break;
        	default:
        		$ret=false;
        }

        return $ret;
    }

	/**
     *    Verify if a profid exists into database for others thirds
     *
     *    @param	int		$idprof		1,2,3,4 (Example: 1=siren,2=siret,3=naf,4=rcs/rm)
     *    @param	string	$value		Value of profid
     *    @param	int		$socid		Id of thirdparty if update
     *    @return   boolean				true if exists, false if not
     */
    function id_prof_exists($idprof,$value,$socid=0)
    {
     	switch($idprof)
        {
        	case 1:
        		$field="siren";
        		break;
        	case 2:
        		$field="siret";
        		break;
        	case 3:
        		$field="ape";
        		break;
        	case 4:
        		$field="idprof4";
        		break;
        }

         //Verify duplicate entries
        $sql  = "SELECT COUNT(*) as idprof FROM ".MAIN_DB_PREFIX."societe WHERE ".$field." = '".$value."' AND entity IN (".getEntity('societe',1).")";
        if($socid) $sql .= " AND rowid <> ".$socid;
        $resql = $this->db->query($sql);
        if ($resql)
        {
            $obj = $this->db->fetch_object($resql);
            $count = $obj->idprof;
        }
        else
        {
            $count = 0;
            print $this->db->error();
        }
        $this->db->free($resql);

		if ($count > 0) return true;
		else return false;
    }

    /**
     *  Verifie la validite d'un identifiant professionnel en fonction du pays de la societe (siren, siret, ...)
     *
     *  @param	int			$idprof         1,2,3,4 (Exemple: 1=siren,2=siret,3=naf,4=rcs/rm)
     *  @param  Societe		$soc            Objet societe
     *  @return int             			<=0 if KO, >0 if OK
     *  TODO better to have this in a lib than into a business class
     */
    function id_prof_check($idprof,$soc)
    {
        global $conf;

        $ok=1;

        if (! empty($conf->global->MAIN_DISABLEPROFIDRULES)) return 1;

        // Verifie SIREN si pays FR
        if ($idprof == 1 && $soc->country_code == 'FR')
        {
            $chaine=trim($this->idprof1);
            $chaine=preg_replace('/(\s)/','',$chaine);

            if (dol_strlen($chaine) != 9) return -1;

            $sum = 0;

            for ($i = 0 ; $i < 10 ; $i = $i+2)
            {
                $sum = $sum + substr($this->idprof1, (8 - $i), 1);
            }

            for ($i = 1 ; $i < 9 ; $i = $i+2)
            {
                $ps = 2 * substr($this->idprof1, (8 - $i), 1);

                if ($ps > 9)
                {
                    $ps = substr($ps, 0,1) + substr($ps, 1, 1);
                }
                $sum = $sum + $ps;
            }

            if (substr($sum, -1) != 0) return -1;
        }

        // Verifie SIRET si pays FR
        if ($idprof == 2 && $soc->country_code == 'FR')
        {
            $chaine=trim($this->idprof2);
            $chaine=preg_replace('/(\s)/','',$chaine);

            if (dol_strlen($chaine) != 14) return -1;
        }

        //Verify CIF/NIF/NIE if pays ES
        //Returns: 1 if NIF ok, 2 if CIF ok, 3 if NIE ok, -1 if NIF bad, -2 if CIF bad, -3 if NIE bad, 0 if unexpected bad
        if ($idprof == 1 && $soc->country_code == 'ES')
        {
            $string=trim($this->idprof1);
            $string=preg_replace('/(\s)/','',$string);
            $string = strtoupper($string);

            for ($i = 0; $i < 9; $i ++)
            $num[$i] = substr($string, $i, 1);

            //Check format
            if (!preg_match('/((^[A-Z]{1}[0-9]{7}[A-Z0-9]{1}$|^[T]{1}[A-Z0-9]{8}$)|^[0-9]{8}[A-Z]{1}$)/', $string))
            return 0;

            //Check NIF
            if (preg_match('/(^[0-9]{8}[A-Z]{1}$)/', $string))
            if ($num[8] == substr('TRWAGMYFPDXBNJZSQVHLCKE', substr($string, 0, 8) % 23, 1))
            return 1;
            else
            return -1;

            //algorithm checking type code CIF
            $sum = $num[2] + $num[4] + $num[6];
            for ($i = 1; $i < 8; $i += 2)
            $sum += substr((2 * $num[$i]),0,1) + substr((2 * $num[$i]),1,1);
            $n = 10 - substr($sum, strlen($sum) - 1, 1);

            //Chek special NIF
            if (preg_match('/^[KLM]{1}/', $string))
            if ($num[8] == chr(64 + $n) || $num[8] == substr('TRWAGMYFPDXBNJZSQVHLCKE', substr($string, 1, 8) % 23, 1))
            return 1;
            else
            return -1;

            //Check CIF
            if (preg_match('/^[ABCDEFGHJNPQRSUVW]{1}/', $string))
            if ($num[8] == chr(64 + $n) || $num[8] == substr($n, strlen($n) - 1, 1))
            return 2;
            else
            return -2;

            //Check NIE T
            if (preg_match('/^[T]{1}/', $string))
            if ($num[8] == preg_match('/^[T]{1}[A-Z0-9]{8}$/', $string))
            return 3;
            else
            return -3;

            //Check NIE XYZ
            if (preg_match('/^[XYZ]{1}/', $string))
            if ($num[8] == substr('TRWAGMYFPDXBNJZSQVHLCKE', substr(str_replace(array('X','Y','Z'), array('0','1','2'), $string), 0, 8) % 23, 1))
            return 3;
            else
            return -3;

            //Can not be verified
            return -4;
        }

        return $ok;
    }

    /**
     *   Return an url to check online a professional id or empty string
     *
     *   @param		int		$idprof         1,2,3,4 (Example: 1=siren,2=siret,3=naf,4=rcs/rm)
     *   @param 	Societe	$thirdparty     Object thirdparty
     *   @return	string          		Url or empty string if no URL known
     *   TODO better in a lib than into business class
     */
    function id_prof_url($idprof,$thirdparty)
    {
        global $conf,$langs,$hookmanager;

        $url='';
        $action = '';
        
        $hookmanager->initHooks(array('idprofurl'));
        $parameters=array('idprof'=>$idprof, 'company'=>$thirdparty);
        $reshook=$hookmanager->executeHooks('getIdProfUrl',$parameters,$this,$action);    // Note that $action and $object may have been modified by some hooks
        if (empty($reshook))
        {
            if (! empty($conf->global->MAIN_DISABLEPROFIDRULES)) return '';

            if ($idprof == 1 && $thirdparty->country_code == 'FR') $url='http://www.societe.com/cgi-bin/search?champs='.$thirdparty->idprof1;    // See also http://avis-situation-sirene.insee.fr/
            if ($idprof == 1 && ($thirdparty->country_code == 'GB' || $thirdparty->country_code == 'UK')) $url='http://www.companieshouse.gov.uk/WebCHeck/findinfolink/';
            if ($idprof == 1 && $thirdparty->country_code == 'ES') $url='http://www.e-informa.es/servlet/app/portal/ENTP/screen/SProducto/prod/ETIQUETA_EMPRESA/nif/'.$thirdparty->idprof1;
            if ($idprof == 1 && $thirdparty->country_code == 'IN') $url='http://www.tinxsys.com/TinxsysInternetWeb/dealerControllerServlet?tinNumber='.$thirdparty->idprof1.';&searchBy=TIN&backPage=searchByTin_Inter.jsp';
        
            if ($url) return '<a target="_blank" href="'.$url.'">'.$langs->trans("Check").'</a>';
        }
        else
        {
            return $hookmanager->resPrint;
        }
        
        return '';
    }

    /**
     *   Indique si la societe a des projets
     *
     *   @return     bool	   true si la societe a des projets, false sinon
     */
    function has_projects()
    {
        $sql = 'SELECT COUNT(*) as numproj FROM '.MAIN_DB_PREFIX.'projet WHERE fk_soc = ' . $this->id;
        $resql = $this->db->query($sql);
        if ($resql)
        {
            $obj = $this->db->fetch_object($resql);
            $count = $obj->numproj;
        }
        else
        {
            $count = 0;
            print $this->db->error();
        }
        $this->db->free($resql);
        return ($count > 0);
    }


    /**
     *  Load information for tab info
     *
     *  @param  int		$id     Id of thirdparty to load
     *  @return	void
     */
    function info($id)
    {
        $sql = "SELECT s.rowid, s.nom as name, s.datec as date_creation, tms as date_modification,";
        $sql.= " fk_user_creat, fk_user_modif";
        $sql.= " FROM ".MAIN_DB_PREFIX."societe as s";
        $sql.= " WHERE s.rowid = ".$id;

        $result=$this->db->query($sql);
        if ($result)
        {
            if ($this->db->num_rows($result))
            {
                $obj = $this->db->fetch_object($result);

                $this->id = $obj->rowid;

                if ($obj->fk_user_creat) {
                    $cuser = new User($this->db);
                    $cuser->fetch($obj->fk_user_creat);
                    $this->user_creation     = $cuser;
                }

                if ($obj->fk_user_modif) {
                    $muser = new User($this->db);
                    $muser->fetch($obj->fk_user_modif);
                    $this->user_modification = $muser;
                }

                $this->ref			     = $obj->name;
                $this->date_creation     = $this->db->jdate($obj->date_creation);
                $this->date_modification = $this->db->jdate($obj->date_modification);
            }

            $this->db->free($result);

        }
        else
		{
            dol_print_error($this->db);
        }
    }

    /**
     *  Return if third party is a company (Business) or an end user (Consumer)
     *
     *  @return    boolean     true=is a company, false=a and user
     */
    function isACompany()
    {
        global $conf;

        // Define if third party is treated as company (or not) when nature is unknown
        $isacompany=empty($conf->global->MAIN_UNKNOWN_CUSTOMERS_ARE_COMPANIES)?0:1; // 0 by default
        if (! empty($this->tva_intra)) $isacompany=1;
        else if (! empty($this->typent_code) && in_array($this->typent_code,array('TE_PRIVATE'))) $isacompany=0;
        else if (! empty($this->typent_code) && in_array($this->typent_code,array('TE_SMALL','TE_MEDIUM','TE_LARGE'))) $isacompany=1;

        return $isacompany;
    }

    /**
     *  Charge la liste des categories fournisseurs
     *
     *  @return    int      0 if success, <> 0 if error
     */
    function LoadSupplierCateg()
    {
        $this->SupplierCategories = array();
        $sql = "SELECT rowid, label";
        $sql.= " FROM ".MAIN_DB_PREFIX."categorie";
        $sql.= " WHERE type = ".Categorie::TYPE_SUPPLIER;

        $resql=$this->db->query($sql);
        if ($resql)
        {
            while ($obj = $this->db->fetch_object($resql) )
            {
                $this->SupplierCategories[$obj->rowid] = $obj->label;
            }
            return 0;
        }
        else
        {
            return -1;
        }
    }

    /**
     *  Charge la liste des categories fournisseurs
     *
     *	@param	int		$categorie_id		Id of category
     *  @return int      					0 if success, <> 0 if error
     */
    function AddFournisseurInCategory($categorie_id)
    {
        if ($categorie_id > 0)
        {
            $sql = "INSERT INTO ".MAIN_DB_PREFIX."categorie_fournisseur (fk_categorie, fk_soc) ";
            $sql.= " VALUES ('".$categorie_id."','".$this->id."');";

            if ($resql=$this->db->query($sql)) return 0;
        }
        else
        {
            return 0;
        }
        return -1;
    }


    /**
     *  Create a third party into database from a member object
     *
     *  @param	Adherent	$member		Object member
     * 	@param	string	$socname	Name of third party to force
     *  @return int					<0 if KO, id of created account if OK
     */
    function create_from_member(Adherent $member,$socname='')
    {
        global $user,$langs;

        $name = $socname?$socname:$member->societe;
        if (empty($name)) $name=$member->getFullName($langs);

        // Positionne parametres
        $this->nom=$name;				// TODO deprecated
        $this->name=$name;
        $this->address=$member->address;
        $this->zip=$member->zip;
        $this->town=$member->town;
        $this->country_code=$member->country_code;
        $this->country_id=$member->country_id;
        $this->phone=$member->phone;       // Prof phone
        $this->email=$member->email;
        $this->skype=$member->skype;

        $this->client = 1;				// A member is a customer by default
        $this->code_client = -1;
        $this->code_fournisseur = -1;

        $this->db->begin();

        // Cree et positionne $this->id
        $result=$this->create($user);
        if ($result >= 0)
        {
            $sql = "UPDATE ".MAIN_DB_PREFIX."adherent";
            $sql.= " SET fk_soc=".$this->id;
            $sql.= " WHERE rowid=".$member->id;

            dol_syslog(get_class($this)."::create_from_member", LOG_DEBUG);
            $resql=$this->db->query($sql);
            if ($resql)
            {
                $this->db->commit();
                return $this->id;
            }
            else
            {
                $this->error=$this->db->error();

                $this->db->rollback();
                return -1;
            }
        }
        else
        {
            // $this->error deja positionne
            dol_syslog(get_class($this)."::create_from_member - 2 - ".$this->error." - ".join(',',$this->errors), LOG_ERR);

            $this->db->rollback();
            return $result;
        }
    }

    /**
     * 	Set properties with value into $conf
     *
     * 	@param	Conf	$conf		Conf object (possibility to use another entity)
     * 	@return	void
     */
    function setMysoc(Conf $conf)
    {
    	global $langs;

    	$this->id=0;
    	$this->name=empty($conf->global->MAIN_INFO_SOCIETE_NOM)?'':$conf->global->MAIN_INFO_SOCIETE_NOM;
    	$this->address=empty($conf->global->MAIN_INFO_SOCIETE_ADDRESS)?'':$conf->global->MAIN_INFO_SOCIETE_ADDRESS;
    	$this->zip=empty($conf->global->MAIN_INFO_SOCIETE_ZIP)?'':$conf->global->MAIN_INFO_SOCIETE_ZIP;
    	$this->town=empty($conf->global->MAIN_INFO_SOCIETE_TOWN)?'':$conf->global->MAIN_INFO_SOCIETE_TOWN;
		$this->state_id=empty($conf->global->MAIN_INFO_SOCIETE_STATE)?'':$conf->global->MAIN_INFO_SOCIETE_STATE;

        /* Disabled: we don't want any SQL request into method setMySoc. This method set object from env only.
        If we need label, label must be loaded by output that need it from id (label depends on output language)
        require_once DOL_DOCUMENT_ROOT .'/core/lib/company.lib.php';
        if (!empty($conf->global->MAIN_INFO_SOCIETE_STATE)) {
            $this->state_id= $conf->global->MAIN_INFO_SOCIETE_STATE;
            $this->state = getState($this->state_id);
        }
		*/

    	$this->note_private=empty($conf->global->MAIN_INFO_SOCIETE_NOTE)?'':$conf->global->MAIN_INFO_SOCIETE_NOTE;

    	$this->nom=$this->name; 									// deprecated

    	// We define country_id, country_code and country
    	$country_id=$country_code=$country_label='';
    	if (! empty($conf->global->MAIN_INFO_SOCIETE_COUNTRY))
    	{
    		$tmp=explode(':',$conf->global->MAIN_INFO_SOCIETE_COUNTRY);
    		$country_id=$tmp[0];
    		if (! empty($tmp[1]))   // If $conf->global->MAIN_INFO_SOCIETE_COUNTRY is "id:code:label"
    		{
    			$country_code=$tmp[1];
    			$country_label=$tmp[2];
    		}
    		else                    // For backward compatibility
    		{
    			dol_syslog("Your country setup use an old syntax. Reedit it using setup area.", LOG_ERR);
    			include_once DOL_DOCUMENT_ROOT.'/core/lib/company.lib.php';
    			$country_code=getCountry($country_id,2,$this->db);  // This need a SQL request, but it's the old feature that should not be used anymore
    			$country_label=getCountry($country_id,0,$this->db);  // This need a SQL request, but it's the old feature that should not be used anymore
    		}
    	}
    	$this->country_id=$country_id;
    	$this->country_code=$country_code;
    	$this->country=$country_label;
    	if (is_object($langs)) $this->country=($langs->trans('Country'.$country_code)!='Country'.$country_code)?$langs->trans('Country'.$country_code):$country_label;

    	$this->phone=empty($conf->global->MAIN_INFO_SOCIETE_TEL)?'':$conf->global->MAIN_INFO_SOCIETE_TEL;
    	$this->fax=empty($conf->global->MAIN_INFO_SOCIETE_FAX)?'':$conf->global->MAIN_INFO_SOCIETE_FAX;
    	$this->url=empty($conf->global->MAIN_INFO_SOCIETE_WEB)?'':$conf->global->MAIN_INFO_SOCIETE_WEB;
    	// Id prof generiques
    	$this->idprof1=empty($conf->global->MAIN_INFO_SIREN)?'':$conf->global->MAIN_INFO_SIREN;
    	$this->idprof2=empty($conf->global->MAIN_INFO_SIRET)?'':$conf->global->MAIN_INFO_SIRET;
    	$this->idprof3=empty($conf->global->MAIN_INFO_APE)?'':$conf->global->MAIN_INFO_APE;
    	$this->idprof4=empty($conf->global->MAIN_INFO_RCS)?'':$conf->global->MAIN_INFO_RCS;
    	$this->idprof5=empty($conf->global->MAIN_INFO_PROFID5)?'':$conf->global->MAIN_INFO_PROFID5;
    	$this->idprof6=empty($conf->global->MAIN_INFO_PROFID6)?'':$conf->global->MAIN_INFO_PROFID6;
    	$this->tva_intra=empty($conf->global->MAIN_INFO_TVAINTRA)?'':$conf->global->MAIN_INFO_TVAINTRA;	// VAT number, not necessarly INTRA.
    	$this->managers=empty($conf->global->MAIN_INFO_SOCIETE_MANAGERS)?'':$conf->global->MAIN_INFO_SOCIETE_MANAGERS;
    	$this->capital=empty($conf->global->MAIN_INFO_CAPITAL)?'':$conf->global->MAIN_INFO_CAPITAL;
    	$this->forme_juridique_code=empty($conf->global->MAIN_INFO_SOCIETE_FORME_JURIDIQUE)?'':$conf->global->MAIN_INFO_SOCIETE_FORME_JURIDIQUE;
    	$this->email=empty($conf->global->MAIN_INFO_SOCIETE_MAIL)?'':$conf->global->MAIN_INFO_SOCIETE_MAIL;
    	$this->logo=empty($conf->global->MAIN_INFO_SOCIETE_LOGO)?'':$conf->global->MAIN_INFO_SOCIETE_LOGO;
    	$this->logo_small=empty($conf->global->MAIN_INFO_SOCIETE_LOGO_SMALL)?'':$conf->global->MAIN_INFO_SOCIETE_LOGO_SMALL;
    	$this->logo_mini=empty($conf->global->MAIN_INFO_SOCIETE_LOGO_MINI)?'':$conf->global->MAIN_INFO_SOCIETE_LOGO_MINI;

    	// Define if company use vat or not
    	$this->tva_assuj=$conf->global->FACTURE_TVAOPTION;

    	// Define if company use local taxes
    	$this->localtax1_assuj=((isset($conf->global->FACTURE_LOCAL_TAX1_OPTION) && ($conf->global->FACTURE_LOCAL_TAX1_OPTION=='1' || $conf->global->FACTURE_LOCAL_TAX1_OPTION=='localtax1on'))?1:0);
    	$this->localtax2_assuj=((isset($conf->global->FACTURE_LOCAL_TAX2_OPTION) && ($conf->global->FACTURE_LOCAL_TAX2_OPTION=='1' || $conf->global->FACTURE_LOCAL_TAX2_OPTION=='localtax2on'))?1:0);
    }

    /**
     *  Initialise an instance with random values.
     *  Used to build previews or test instances.
     *	id must be 0 if object instance is a specimen.
     *
     *  @return	void
     */
    function initAsSpecimen()
    {
        $now=dol_now();

        // Initialize parameters
        $this->id=0;
        $this->name = 'THIRDPARTY SPECIMEN '.dol_print_date($now,'dayhourlog');
        $this->nom = $this->name;   // For backward compatibility
        $this->ref_ext = 'Ref ext';
        $this->specimen=1;
        $this->address='21 jump street';
        $this->zip='99999';
        $this->town='MyTown';
        $this->state_id=1;
        $this->state_code='AA';
        $this->state='MyState';
        $this->country_id=1;
        $this->country_code='FR';
        $this->email='specimen@specimen.com';
        $this->skype='tom.hanson';
        $this->url='http://www.specimen.com';

        $this->phone='0909090901';
        $this->fax='0909090909';

        $this->code_client='CC-'.dol_print_date($now,'dayhourlog');
        $this->code_fournisseur='SC-'.dol_print_date($now,'dayhourlog');
        $this->capital=10000;
        $this->client=1;
        $this->prospect=1;
        $this->fournisseur=1;
        $this->tva_assuj=1;
        $this->tva_intra='EU1234567';
        $this->note_public='This is a comment (public)';
        $this->note_private='This is a comment (private)';

        $this->idprof1='idprof1';
        $this->idprof2='idprof2';
        $this->idprof3='idprof3';
        $this->idprof4='idprof4';
        $this->idprof5='idprof5';
        $this->idprof6='idprof6';
    }

    /**
     *  Check if we must use localtax feature or not according to country (country of $mysoc in most cases).
     *
     *	@param		int		$localTaxNum	To get info for only localtax1 or localtax2
     *  @return		boolean					true or false
     */
    function useLocalTax($localTaxNum=0)
    {
    	$sql  = "SELECT t.localtax1, t.localtax2";
    	$sql .= " FROM ".MAIN_DB_PREFIX."c_tva as t, ".MAIN_DB_PREFIX."c_country as c";
    	$sql .= " WHERE t.fk_pays = c.rowid AND c.code = '".$this->country_code."'";
    	$sql .= " AND t.active = 1";
    	if (empty($localTaxNum))   $sql .= " AND (t.localtax1_type <> '0' OR t.localtax2_type <> '0')";
    	elseif ($localTaxNum == 1) $sql .= " AND t.localtax1_type <> '0'";
    	elseif ($localTaxNum == 2) $sql .= " AND t.localtax2_type <> '0'";

    	dol_syslog("useLocalTax", LOG_DEBUG);
    	$resql=$this->db->query($sql);
    	if ($resql)
    	{
   			return ($this->db->num_rows($resql) > 0);
    	}
    	else return false;
    }

    /**
     *  Check if we must use NPR Vat (french stupid rule) or not according to country (country of $mysoc in most cases).
     *
     *  @return		boolean					true or false
     */
    function useNPR()
    {
        $sql  = "SELECT t.rowid";
        $sql .= " FROM ".MAIN_DB_PREFIX."c_tva as t, ".MAIN_DB_PREFIX."c_country as c";
        $sql .= " WHERE t.fk_pays = c.rowid AND c.code = '".$this->country_code."'";
        $sql .= " AND t.active = 1 AND t.recuperableonly = 1";

        dol_syslog("useNPR", LOG_DEBUG);
        $resql=$this->db->query($sql);
        if ($resql)
        {
            return ($this->db->num_rows($resql) > 0);
        }
        else return false;
    }

    /**
     *  Check if we must use revenue stamps feature or not according to country (country of $mysocin most cases).
     *
     *  @return		boolean			true or false
     */
    function useRevenueStamp()
    {
		$sql  = "SELECT COUNT(*) as nb";
		$sql .= " FROM ".MAIN_DB_PREFIX."c_revenuestamp as r, ".MAIN_DB_PREFIX."c_country as c";
		$sql .= " WHERE r.fk_pays = c.rowid AND c.code = '".$this->country_code."'";
		$sql .= " AND r.active = 1";

		dol_syslog("useRevenueStamp", LOG_DEBUG);
		$resql=$this->db->query($sql);
		if ($resql)
		{
			$obj=$this->db->fetch_object($resql);
   			return (($obj->nb > 0)?true:false);
		}
		else
		{
			$this->error=$this->db->lasterror();
			return false;
		}
	}

	/**
	 *	Return prostect level
	 *
	 *  @return     string        Libelle
	 */
	function getLibProspLevel()
	{
		return $this->LibProspLevel($this->fk_prospectlevel);
	}

	/**
	 *  Return label of prospect level
	 *
	 *  @param	int		$fk_prospectlevel   	Prospect level
	 *  @return string        					label of level
	 */
	function LibProspLevel($fk_prospectlevel)
	{
		global $langs;

		$lib=$langs->trans("ProspectLevel".$fk_prospectlevel);
		// If lib not found in language file, we get label from cache/databse
		if ($lib == $langs->trans("ProspectLevel".$fk_prospectlevel))
		{
			$lib=$langs->getLabelFromKey($this->db,$fk_prospectlevel,'c_prospectlevel','code','label');
		}
		return $lib;
	}


	/**
	 *  Set prospect level
	 *
	 *  @param  User	$user		Utilisateur qui definie la remise
	 *	@return	int					<0 if KO, >0 if OK
     * @deprecated Use update function instead
	 */
	function set_prospect_level(User $user)
	{
        return $this->update($this->id, $user);
	}

	/**
	 *  Return status of prospect
	 *
	 *  @param	int		$mode       0=libelle long, 1=libelle court, 2=Picto + Libelle court, 3=Picto, 4=Picto + Libelle long
	 *  @param	string	$label		Label to use for status for added status
	 *  @return string        		Libelle
	 */
	function getLibProspCommStatut($mode=0, $label='')
	{
		return $this->LibProspCommStatut($this->stcomm_id, $mode, $label);
	}

	/**
	 *  Return label of a given status
	 *
	 *  @param	int|string	$statut        	Id or code for prospection status
	 *  @param  int			$mode          	0=long label, 1=short label, 2=Picto + short label, 3=Picto, 4=Picto + long label, 5=Short label + Picto
	 *  @param	string		$label			Label to use for status for added status
	 *  @return string       	 			Libelle du statut
	 */
	function LibProspCommStatut($statut, $mode=0, $label='')
	{
		global $langs;
		$langs->load('customers');

		if ($mode == 2)
		{
			if ($statut == '-1' || $statut == 'ST_NO')         return img_action($langs->trans("StatusProspect-1"),-1).' '.$langs->trans("StatusProspect-1");
			elseif ($statut ==  '0' || $statut == 'ST_NEVER') return img_action($langs->trans("StatusProspect0"), 0).' '.$langs->trans("StatusProspect0");
			elseif ($statut ==  '1' || $statut == 'ST_TODO')  return img_action($langs->trans("StatusProspect1"), 1).' '.$langs->trans("StatusProspect1");
			elseif ($statut ==  '2' || $statut == 'ST_PEND')  return img_action($langs->trans("StatusProspect2"), 2).' '.$langs->trans("StatusProspect2");
			elseif ($statut ==  '3' || $statut == 'ST_DONE')  return img_action($langs->trans("StatusProspect3"), 3).' '.$langs->trans("StatusProspect3");
			else
			{
				return img_action(($langs->trans("StatusProspect".$statut) != "StatusProspect".$statut) ? $langs->trans("StatusProspect".$statut) : $label, 0).' '.(($langs->trans("StatusProspect".$statut) != "StatusProspect".$statut) ? $langs->trans("StatusProspect".$statut) : $label);
			}
		}
		if ($mode == 3)
		{
			if ($statut == '-1' || $statut == 'ST_NO')         return img_action($langs->trans("StatusProspect-1"),-1);
			elseif ($statut ==  '0' || $statut == 'ST_NEVER') return img_action($langs->trans("StatusProspect0"), 0);
			elseif ($statut ==  '1' || $statut == 'ST_TODO')  return img_action($langs->trans("StatusProspect1"), 1);
			elseif ($statut ==  '2' || $statut == 'ST_PEND')  return img_action($langs->trans("StatusProspect2"), 2);
			elseif ($statut ==  '3' || $statut == 'ST_DONE')  return img_action($langs->trans("StatusProspect3"), 3);
			else
			{
				return img_action(($langs->trans("StatusProspect".$statut) != "StatusProspect".$statut) ? $langs->trans("StatusProspect".$statut) : $label, 0);
			}
		}
		if ($mode == 4)
		{
			if ($statut == '-1' || $statut == 'ST_NO')         return img_action($langs->trans("StatusProspect-1"),-1).' '.$langs->trans("StatusProspect-1");
			elseif ($statut ==  '0' || $statut == 'ST_NEVER') return img_action($langs->trans("StatusProspect0"), 0).' '.$langs->trans("StatusProspect0");
			elseif ($statut ==  '1' || $statut == 'ST_TODO')  return img_action($langs->trans("StatusProspect1"), 1).' '.$langs->trans("StatusProspect1");
			elseif ($statut ==  '2' || $statut == 'ST_PEND')  return img_action($langs->trans("StatusProspect2"), 2).' '.$langs->trans("StatusProspect2");
			elseif ($statut ==  '3' || $statut == 'ST_DONE')  return img_action($langs->trans("StatusProspect3"), 3).' '.$langs->trans("StatusProspect3");
			else
			{
				return img_action(($langs->trans("StatusProspect".$statut) != "StatusProspect".$statut) ? $langs->trans("StatusProspect".$statut) : $label, 0).' '.(($langs->trans("StatusProspect".$statut) != "StatusProspect".$statut) ? $langs->trans("StatusProspect".$statut) : $label);
			}
		}

		return "Error, mode/status not found";
	}

	/**
	 *  Set commnunication level
	 *
	 *  @param  User	$user		User making change
	 *	@return	int					<0 if KO, >0 if OK
     * @deprecated Use update function instead
	 */
	function set_commnucation_level($user)
	{
		return $this->update($this->id, $user);
	}

	/**
	 *  Set outstanding value
	 *
	 *  @param  User	$user		User making change
	 *	@return	int					<0 if KO, >0 if OK
     * @deprecated Use update function instead
	 */
	function set_OutstandingBill(User $user)
	{
        return $this->update($this->id, $user);
	}

    /**
     *  Return amount of bill not paid
     *
     *  @return		int				Amount in debt for thirdparty
     */
    function get_OutstandingBill()
    {
		/* Accurate value of remain to pay is to sum remaintopay for each invoice
		$paiement = $invoice->getSommePaiement();
		$creditnotes=$invoice->getSumCreditNotesUsed();
		$deposits=$invoice->getSumDepositsUsed();
		$alreadypayed=price2num($paiement + $creditnotes + $deposits,'MT');
		$remaintopay=price2num($invoice->total_ttc - $paiement - $creditnotes - $deposits,'MT');
		*/
		$sql  = "SELECT rowid, total_ttc FROM ".MAIN_DB_PREFIX."facture as f";
		$sql .= " WHERE fk_soc = ". $this->id;
		$sql .= " AND paye = 0";
		$sql .= " AND fk_statut <> 0";	// Not a draft
		//$sql .= " AND (fk_statut <> 3 OR close_code <> 'abandon')";		// Not abandonned for undefined reason
		$sql .= " AND fk_statut <> 3";		// Not abandonned
		$sql .= " AND fk_statut <> 2";		// Not clasified as paid

		dol_syslog("get_OutstandingBill", LOG_DEBUG);
		$resql=$this->db->query($sql);
		if ($resql)
		{
			$outstandingBill = 0;
			require_once DOL_DOCUMENT_ROOT.'/compta/facture/class/facture.class.php';
			$facturestatic=new Facture($this->db);
			while($obj=$this->db->fetch_object($resql)) {
				$facturestatic->id=$obj->rowid;
				$paiement = $facturestatic->getSommePaiement();
				$creditnotes = $facturestatic->getSumCreditNotesUsed();
				$deposits = $facturestatic->getSumDepositsUsed();

				$outstandingBill+= $obj->total_ttc - $paiement - $creditnotes - $deposits;
   			}
   			return $outstandingBill;
		}
		else
			return 0;
	}

	/**
	 * Return label of status customer is prospect/customer
	 *
	 * @return   string        	Label
	 */
	function getLibCustProspStatut()
	{
		return $this->LibCustProspStatut($this->client);
	}

	/**
	 *  Renvoi le libelle d'un statut donne
	 *
	 *  @param	int		$statut         Id statut
	 *  @return	string          		Libelle du statut
	 */
	function LibCustProspStatut($statut)
	{
		global $langs;
		$langs->load('companies');

		if ($statut==0) return $langs->trans("NorProspectNorCustomer");
		if ($statut==1) return $langs->trans("Customer");
		if ($statut==2) return $langs->trans("Prospect");
		if ($statut==3) return $langs->trans("ProspectCustomer");

	}


	/**
	 *  Create a document onto disk according to template module.
	 *
	 *	@param	string		$modele			Generator to use. Caller must set it to obj->modelpdf or GETPOST('modelpdf') for example.
	 *	@param	Translate	$outputlangs	objet lang a utiliser pour traduction
	 *  @param  int			$hidedetails    Hide details of lines
	 *  @param  int			$hidedesc       Hide description
	 *  @param  int			$hideref        Hide ref
	 *	@return int        					<0 if KO, >0 if OK
	 */
	public function generateDocument($modele, $outputlangs, $hidedetails=0, $hidedesc=0, $hideref=0)
	{
		global $conf,$user,$langs;

		// Positionne le modele sur le nom du modele a utiliser
		if (! dol_strlen($modele))
		{
			if (! empty($conf->global->COMPANY_ADDON_PDF))
			{
				$modele = $conf->global->COMPANY_ADDON_PDF;
			}
			else
			{
				print $langs->trans("Error")." ".$langs->trans("Error_COMPANY_ADDON_PDF_NotDefined");
                return 0;
			}
		}

		$modelpath = "core/modules/societe/doc/";

		$result=$this->commonGenerateDocument($modelpath, $modele, $outputlangs, $hidedetails, $hidedesc, $hideref);

		return $result;
	}


	/**
	 * Sets object to supplied categories.
	 *
	 * Deletes object from existing categories not supplied.
	 * Adds it to non existing supplied categories.
	 * Existing categories are left untouch.
	 *
	 * @param int[]|int $categories Category or categories IDs
	 * @param string $type Category type (customer or supplier)
	 */
	public function setCategories($categories, $type)
	{
		// Decode type
		if ($type == 'customer') {
			$type_id = Categorie::TYPE_CUSTOMER;
			$type_text = 'customer';
		} elseif ($type == 'supplier') {
			$type_id = Categorie::TYPE_SUPPLIER;
			$type_text = 'supplier';
		} else {
			dol_syslog(__METHOD__ . ': Type ' . $type .  'is an unknown company category type. Done nothing.', LOG_ERR);
			return;
		}

		// Handle single category
		if (!is_array($categories)) {
			$categories = array($categories);
		}

		// Get current categories
		require_once DOL_DOCUMENT_ROOT . '/categories/class/categorie.class.php';
		$c = new Categorie($this->db);
		$existing = $c->containing($this->id, $type_id, 'id');

		// Diff
		if (is_array($existing)) {
			$to_del = array_diff($existing, $categories);
			$to_add = array_diff($categories, $existing);
		} else {
			$to_del = array(); // Nothing to delete
			$to_add = $categories;
		}

		// Process
		foreach ($to_del as $del) {
			if ($c->fetch($del) > 0) {
				$c->del_type($this, $type_text);
			}
		}
		foreach ($to_add as $add) {
			if ($c->fetch($add) > 0) {
				$c->add_type($this, $type_text);
			}
		}

		return;
	}


	/**
	 * Function used to replace a thirdparty id with another one.
	 * It must be used within a transaction to avoid trouble
	 *
	 * @param DoliDB $db Database handler
	 * @param int $origin_id Old thirdparty id
	 * @param int $dest_id New thirdparty id
	 * @return bool
	 */
	public static function replaceThirdparty(DoliDB $db, $origin_id, $dest_id)
	{
		/**
		 * Thirdparty commercials cannot be the same in both thirdparties so we look for them and remove some
		 * Because this function is meant to be executed within a transaction, we won't take care of it.
		 */
		$sql = 'SELECT rowid
FROM '.MAIN_DB_PREFIX.'societe_commerciaux
WHERE fk_soc = '.(int) $dest_id.' AND fk_user IN (
  SELECT fk_user
  FROM '.MAIN_DB_PREFIX.'societe_commerciaux
  WHERE fk_soc = '.(int) $origin_id.'
);';

		$query = $db->query($sql);

		while ($result = $db->fetch_object($query)) {
			$db->query('DELETE FROM '.MAIN_DB_PREFIX.'societe_commerciaux WHERE rowid = '.$result->rowid);
		}

		/**
		 * llx_societe_extrafields table must not be here because we don't care about the old thirdparty data
		 * Do not include llx_societe because it will be replaced later
		 */
		$tables = array(
			'societe_address',
			'societe_commerciaux',
			'societe_log',
			'societe_prices',
			'societe_remise',
			'societe_remise_except',
			'societe_rib'
		);

		return CommonObject::commonReplaceThirdparty($db, $origin_id, $dest_id, $tables);
	}
}<|MERGE_RESOLUTION|>--- conflicted
+++ resolved
@@ -1913,11 +1913,7 @@
             if (! empty($conf->global->MAIN_OPTIMIZEFORTEXTBROWSER))
             {
                 $label=$langs->trans("ShowCompany");
-<<<<<<< HEAD
-                $link.=' alt="'.dol_escape_htmltag($label, 1).'"';
-=======
-                $linkclose.=' alt="'.dol_escape_htmltag($label, 1).'"'; 
->>>>>>> f0a3a5ce
+                $linkclose.=' alt="'.dol_escape_htmltag($label, 1).'"';
             }
             $linkclose.= ' title="'.dol_escape_htmltag($label, 1).'"';
             $linkclose.=' class="classfortooltip"';
