--- conflicted
+++ resolved
@@ -1683,13 +1683,8 @@
 		} else {
 			$sql .= ', spe.accountancy_code_customer as code_compta, spe.accountancy_code_supplier as code_compta_fournisseur, spe.accountancy_code_buy, spe.accountancy_code_sell';
 		}
-<<<<<<< HEAD
-		$sql .= ', s.code_client, s.code_fournisseur, s.code_compta, s.code_compta_fournisseur, s.parent, s.barcode';
+		$sql .= ', s.code_client, s.code_fournisseur, s.parent, s.barcode';
 		$sql .= ', s.fk_departement as state_id, s.fk_pays as country_id, s.fk_stcomm, s.mode_reglement, s.cond_reglement, s.deposit_percent, s.transport_mode';
-=======
-		$sql .= ', s.code_client, s.code_fournisseur, s.parent, s.barcode';
-		$sql .= ', s.fk_departement as state_id, s.fk_pays as country_id, s.fk_stcomm, s.mode_reglement, s.cond_reglement, s.transport_mode';
->>>>>>> 726190b5
 		$sql .= ', s.fk_account, s.tva_assuj';
 		$sql .= ', s.mode_reglement_supplier, s.cond_reglement_supplier, s.transport_mode_supplier';
 		$sql .= ', s.localtax1_assuj, s.localtax1_value, s.localtax2_assuj, s.localtax2_value, s.fk_prospectlevel, s.default_lang, s.logo, s.logo_squarred';
