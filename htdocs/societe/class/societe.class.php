--- conflicted
+++ resolved
@@ -42,11 +42,7 @@
     public $element='societe';
     public $table_element = 'societe';
 	public $fk_element='fk_soc';
-<<<<<<< HEAD
-    protected $childtables=array("askpricesupplier", "propal","commande","facture","contrat","facture_fourn","commande_fournisseur");    // To test if we can delete object
-=======
-    protected $childtables=array("propal","commande","facture","contrat","facture_fourn","commande_fournisseur","projet");    // To test if we can delete object
->>>>>>> 6c1c1fd6
+    protected $childtables=array("askpricesupplier","propal","commande","facture","contrat","facture_fourn","commande_fournisseur","projet");    // To test if we can delete object
 
     /**
      * 0=No test on entity, 1=Test with field entity, 2=Test with link by societe
@@ -356,7 +352,7 @@
 
     var $array_options;
 
-	// Incoterms 
+	// Incoterms
 	var $fk_incoterms;
 	var $location_incoterms;
 	var $libelle_incoterms;  //Used into tooltip
@@ -745,7 +741,7 @@
         //Incoterms
         $this->fk_incoterms = (int) $this->fk_incoterms;
 		$this->location_incoterms = trim($this->location_incoterms);
-        
+
         $this->db->begin();
 
         // Check name is required and codes are ok or unique.
@@ -1141,9 +1137,9 @@
 
 				//Incoterms
 				$this->fk_incoterms = $obj->fk_incoterms;
-				$this->location_incoterms = $obj->location_incoterms;									
+				$this->location_incoterms = $obj->location_incoterms;
 				$this->libelle_incoterms = $obj->libelle_incoterms;
-					
+
                 $result = 1;
 
                 // Retreive all extrafield for thirdparty
@@ -2093,7 +2089,7 @@
         $bac->fetch(0,$this->id);
         return $bac->getRibLabel(true);
     }
-	
+
 
     /**
      * Return Array of RIB
