--- conflicted
+++ resolved
@@ -20,11 +20,7 @@
  * Copyright (C) 2022		ButterflyOfFire         <butterflyoffire+dolibarr@protonmail.com>
  * Copyright (C) 2023       Alexandre Janniaux      <alexandre.janniaux@gmail.com>
  * Copyright (C) 2024		William Mead			<william.mead@manchenumerique.fr>
-<<<<<<< HEAD
- * Copyright (C) 2024		MDW							<mdeweerd@users.noreply.github.com>
-=======
  * Copyright (C) 2024		MDW						<mdeweerd@users.noreply.github.com>
->>>>>>> cc80841a
  *
  * This program is free software; you can redistribute it and/or modify
  * it under the terms of the GNU General Public License as published by
@@ -133,16 +129,12 @@
 
 	/**
 	 * 0=Default, 1=View may be restricted to sales representative only if no permission to see all or to company of external user if external user
-<<<<<<< HEAD
-	 * @var integer
-=======
 	 * @var int<0,1>
 	 */
 	public $restrictiononfksoc = 1;
 
 	/**
 	 * @var static To store a cloned copy of object before to edit it and keep track of old properties
->>>>>>> cc80841a
 	 */
 	public $oldcopy;
 
@@ -153,20 +145,6 @@
 	public $SupplierCategories = array();
 
 	/**
-<<<<<<< HEAD
-	 * @var static To store a cloned copy of object before to edit it and keep track of old properties
-	 */
-	public $oldcopy;
-
-	/**
-	 * array of supplier categories
-	 * @var array
-	 */
-	public $SupplierCategories = array();
-
-	/**
-=======
->>>>>>> cc80841a
 	 * prefixCustomerIsRequired
 	 * @var int
 	 */
@@ -199,22 +177,14 @@
 	 */
 
 	/**
-<<<<<<< HEAD
-	 * @var array<string,array{type:string,label:string,enabled:int<0,2>|string,position:int,notnull?:int,visible:int,noteditable?:int,default?:string,index?:int,foreignkey?:string,searchall?:int,isameasure?:int,css?:string,csslist?:string,help?:string,showoncombobox?:int,disabled?:int,arrayofkeyval?:array<int,string>,comment?:string}>  Array with all fields and their property. Do not use it as a static var. It may be modified by constructor.
-=======
 	 * @var array<string,array{type:string,label:string,enabled:int<0,2>|string,position:int,notnull?:int,visible:int<-2,5>|string,noteditable?:int<0,1>,default?:string,index?:int,foreignkey?:string,searchall?:int<0,1>,isameasure?:int<0,1>,css?:string,csslist?:string,help?:string,showoncombobox?:int<0,2>,disabled?:int<0,1>,arrayofkeyval?:array<int|string,string>,comment?:string,validate?:int<0,1>}>  Array with all fields and their property. Do not use it as a static var. It may be modified by constructor.
->>>>>>> cc80841a
 	 */
 	public $fields = array(
 		'rowid' => array('type' => 'integer', 'label' => 'TechnicalID', 'enabled' => 1, 'visible' => -2, 'noteditable' => 1, 'notnull' => 1, 'index' => 1, 'position' => 1, 'comment' => 'Id', 'css' => 'left'),
 		'parent' => array('type' => 'integer', 'label' => 'Parent', 'enabled' => 1, 'visible' => -1, 'position' => 20),
 		'tms' => array('type' => 'timestamp', 'label' => 'DateModification', 'enabled' => 1, 'visible' => -1, 'notnull' => 1, 'position' => 25),
 		'datec' => array('type' => 'datetime', 'label' => 'DateCreation', 'enabled' => 1, 'visible' => -1, 'position' => 30),
-<<<<<<< HEAD
-		'nom' => array('type' => 'varchar(128)', 'label' => 'Nom', 'enabled' => 1, 'visible' => -1, 'position' => 35, 'showoncombobox' => 1),
-=======
 		'nom' => array('type' => 'varchar(128)', 'length' => 128, 'label' => 'Nom', 'enabled' => 1, 'visible' => -1, 'position' => 35, 'showoncombobox' => 1, 'csslist' => 'tdoverflowmax150'),
->>>>>>> cc80841a
 		'name_alias' => array('type' => 'varchar(128)', 'label' => 'Name alias', 'enabled' => 1, 'visible' => -1, 'position' => 36, 'showoncombobox' => 2),
 		'entity' => array('type' => 'integer', 'label' => 'Entity', 'default' => '1', 'enabled' => 1, 'visible' => -2, 'notnull' => 1, 'position' => 40, 'index' => 1),
 		'ref_ext' => array('type' => 'varchar(255)', 'label' => 'RefExt', 'enabled' => 1, 'visible' => 0, 'position' => 45),
@@ -276,11 +246,7 @@
 		'localtax2_value' => array('type' => 'double(6,3)', 'label' => 'Localtax2 value', 'enabled' => 1, 'visible' => -1, 'position' => 355),
 		'vat_reverse_charge' => array('type' => 'tinyint(4)', 'label' => 'Vat reverse charge', 'enabled' => 1, 'visible' => -1, 'position' => 335),
 		'barcode' => array('type' => 'varchar(255)', 'label' => 'Barcode', 'enabled' => 1, 'visible' => -1, 'position' => 360),
-<<<<<<< HEAD
-		'price_level' => array('type' => 'integer', 'label' => 'Price level', 'enabled' => '$conf->global->PRODUIT_MULTIPRICES || getDolGlobalString("PRODUIT_CUSTOMER_PRICES_BY_QTY_MULTIPRICES")', 'visible' => -1, 'position' => 365),
-=======
 		'price_level' => array('type' => 'integer', 'label' => 'Price level', 'enabled' => '$conf->global->PRODUIT_MULTIPRICES || getDolGlobalString("PRODUIT_CUSTOMER_PRICES_BY_QTY_MULTIPRICES") || getDolGlobalString("PRODUIT_CUSTOMER_PRICES_AND_MULTIPRICES")', 'visible' => -1, 'position' => 365),
->>>>>>> cc80841a
 		'default_lang' => array('type' => 'varchar(6)', 'label' => 'Default lang', 'enabled' => 1, 'visible' => -1, 'position' => 370),
 		'canvas' => array('type' => 'varchar(32)', 'label' => 'Canvas', 'enabled' => 1, 'visible' => -1, 'position' => 375),
 		'fk_barcode_type' => array('type' => 'integer', 'label' => 'Fk barcode type', 'enabled' => 1, 'visible' => -1, 'position' => 405),
@@ -545,11 +511,7 @@
 	public $tva_intra;
 
 	/**
-<<<<<<< HEAD
-	 * @var int 	Vat reverse-charge concerned
-=======
 	 * @var int<0,1>	Vat reverse-charge concerned
->>>>>>> cc80841a
 	 */
 	public $vat_reverse_charge = 0;
 
@@ -616,35 +578,29 @@
 	 */
 	public $remise_supplier_percent;
 
-<<<<<<< HEAD
+	/**
+	 * @var int
+	 */
 	public $mode_reglement_id;
+	/**
+	 * @var int
+	 */
 	public $cond_reglement_id;
+	/**
+	 * @var string|float
+	 */
 	public $deposit_percent;
-=======
 	/**
 	 * @var int
 	 */
-	public $mode_reglement_id;
+	public $mode_reglement_supplier_id;
 	/**
 	 * @var int
 	 */
-	public $cond_reglement_id;
-	/**
-	 * @var string|float
-	 */
-	public $deposit_percent;
+	public $cond_reglement_supplier_id;
 	/**
 	 * @var int
 	 */
->>>>>>> cc80841a
-	public $mode_reglement_supplier_id;
-	/**
-	 * @var int
-	 */
-	public $cond_reglement_supplier_id;
-	/**
-	 * @var int
-	 */
 	public $transport_mode_supplier_id;
 
 	/**
@@ -657,17 +613,6 @@
 	 */
 	public $name_bis;
 
-<<<<<<< HEAD
-	//Log data
-
-	/**
-	 * Date of last update
-	 * @var integer|string
-	 */
-	public $date_modification;
-
-=======
->>>>>>> cc80841a
 	/**
 	 * User that made last update
 	 * @var User
@@ -676,15 +621,6 @@
 	public $user_modification;
 
 	/**
-<<<<<<< HEAD
-	 * Date of creation
-	 * @var integer|string
-	 */
-	public $date_creation;
-
-	/**
-=======
->>>>>>> cc80841a
 	 * User that created the thirdparty
 	 * @var User
 	 * @deprecated
@@ -755,21 +691,12 @@
 
 	/**
 	 * Accounting code for product (for level 3 of suggestion of product accounting account)
-<<<<<<< HEAD
 	 * @var string
 	 */
 	public $code_compta_product;
 
 	/**
 	 * @var string
-=======
-	 * @var string
-	 */
-	public $code_compta_product;
-
-	/**
-	 * @var string
->>>>>>> cc80841a
 	 * @deprecated Use $note_public, $note_private - Note is split in public and private notes
 	 * @see $note_public, $note_private
 	 */
@@ -1045,13 +972,9 @@
 		}
 		$this->import_key = trim((string) $this->import_key);
 
-<<<<<<< HEAD
-		$this->accountancy_code_customer = trim((string) $this->code_compta);
-=======
 		$this->code_compta_client = trim(empty($this->code_compta_client) ? $this->code_compta : $this->code_compta_client);
 
 		$this->accountancy_code_customer = trim((string) $this->code_compta_client);
->>>>>>> cc80841a
 		$this->accountancy_code_supplier = trim((string) $this->code_compta_fournisseur);
 		$this->accountancy_code_buy = trim((string) $this->accountancy_code_buy);
 		$this->accountancy_code_sell = trim((string) $this->accountancy_code_sell);
@@ -1105,10 +1028,7 @@
 			$sql .= ", import_key";
 			$sql .= ", fk_multicurrency";
 			$sql .= ", multicurrency_code";
-<<<<<<< HEAD
-=======
 			$sql .= ", ip";
->>>>>>> cc80841a
 			if (!getDolGlobalString('MAIN_COMPANY_PERENTITY_SHARED')) {
 				$sql .= ", vat_reverse_charge";
 				$sql .= ", accountancy_code_buy";
@@ -1129,10 +1049,7 @@
 			$sql .= ", ".(!empty($this->import_key) ? "'".$this->db->escape($this->import_key)."'" : "null");
 			$sql .= ", ".(int) $this->fk_multicurrency;
 			$sql .= ", '".$this->db->escape($this->multicurrency_code)."'";
-<<<<<<< HEAD
-=======
 			$sql .= ", '".$this->db->escape($this->ip)."'";
->>>>>>> cc80841a
 			if (!getDolGlobalString('MAIN_COMPANY_PERENTITY_SHARED')) {
 				$sql .= ", ".(empty($this->vat_reverse_charge) ? '0' : '1');
 				$sql .= ", '" . $this->db->escape($this->accountancy_code_buy) . "'";
@@ -1229,19 +1146,11 @@
 	/**
 	 * Create a contact/address from thirdparty
 	 *
-<<<<<<< HEAD
-	 * @param 	User	$user		    Object user
-	 * @param 	int		$no_email	    1=Do not send mailing, 0=Ok to receive mailing
-	 * @param 	array	$tags		    Array of tag to affect to contact
-	 * @param   int     $notrigger	    1=Does not execute triggers, 0= execute triggers
-	 * @return 	int					    Return integer <0 if KO, >0 if OK
-=======
 	 * @param 	User		$user		    Object user
 	 * @param 	int<0,1>	$no_email	    1=Do not send mailing, 0=Ok to receive mailing
 	 * @param 	string[]	$tags		    Array of tag to affect to contact
 	 * @param   int<0,1>    $notrigger	    1=Does not execute triggers, 0= execute triggers
 	 * @return 	int<-1,1>				    Return integer <0 if KO, >0 if OK
->>>>>>> cc80841a
 	 */
 	public function create_individual(User $user, $no_email = 0, $tags = array(), $notrigger = 0)
 	{
@@ -1564,13 +1473,8 @@
 
 		$this->capital = ($this->capital != '') ? (float) price2num(trim((string) $this->capital)) : null;
 
-<<<<<<< HEAD
-		$this->effectif_id = trim((string) $this->effectif_id);
-		$this->forme_juridique_code = trim((string) $this->forme_juridique_code);
-=======
 		$this->effectif_id = (int) trim((string) $this->effectif_id);
 		$this->forme_juridique_code = (int) trim((string) $this->forme_juridique_code);
->>>>>>> cc80841a
 
 		//Gencod
 		$this->barcode = trim($this->barcode);
@@ -1583,11 +1487,7 @@
 			$this->get_codefournisseur($this, 1);
 		}
 
-<<<<<<< HEAD
-		$this->code_compta_client = trim(empty($this->code_compta) ? $this->code_compta_client : $this->code_compta);
-=======
 		$this->code_compta_client = trim(empty($this->code_compta_client) ? $this->code_compta : $this->code_compta_client);
->>>>>>> cc80841a
 		$this->code_compta = $this->code_compta_client; // for backward compatibility
 		$this->code_compta_fournisseur = (empty($this->code_compta_fournisseur) ? '' : trim($this->code_compta_fournisseur));
 
@@ -2244,11 +2144,7 @@
 		}
 
 		// Use first price level if level not defined for third party
-<<<<<<< HEAD
-		if ((getDolGlobalString('PRODUIT_MULTIPRICES') || getDolGlobalString('PRODUIT_CUSTOMER_PRICES_BY_QTY_MULTIPRICES')) && empty($this->price_level)) {
-=======
 		if ((getDolGlobalString('PRODUIT_MULTIPRICES') || getDolGlobalString('PRODUIT_CUSTOMER_PRICES_BY_QTY_MULTIPRICES') || getDolGlobalString('PRODUIT_CUSTOMER_PRICES_AND_MULTIPRICES')) && empty($this->price_level)) {
->>>>>>> cc80841a
 			$this->price_level = 1;
 		}
 
@@ -2898,14 +2794,6 @@
 				dol_syslog(get_class($this)."::del_commercial Erreur");
 			}
 		}
-<<<<<<< HEAD
-
-		if ($error) {
-			return -1;
-		} else {
-			return 1;
-		}
-=======
 
 		if ($error) {
 			return -1;
@@ -3066,212 +2954,6 @@
 		$datas['divclose'] = '</div>';
 
 		return $datas;
->>>>>>> cc80841a
-	}
-
-	/**
-	 * getTooltipContentArray
-	 *
-<<<<<<< HEAD
-	 * @param array $params params to construct tooltip data
-	 * @since v18
-	 * @return array
-	 */
-	public function getTooltipContentArray($params)
-	{
-		global $conf, $langs, $user;
-
-		$langs->loadLangs(['companies', 'commercial']);
-
-		$datas = array();
-
-		$option = $params['option'] ?? '';
-		$nofetch = !empty($params['nofetch']);
-
-		$noaliasinname = (empty($params['noaliasinname']) ? 0 : $params['noaliasinname']);
-=======
-	 *		@param	int		$withpicto		          	Add picto into link (0=No picto, 1=Include picto with link, 2=Picto only)
-	 *		@param	string	$option			          	Target of link (''=auto, 'nolink'=no link, 'customer', 'prospect', 'supplier', 'project', 'agenda', ...)
-	 *		@param	int		$maxlen			          	Max length of name
-	 *      @param	int  	$notooltip		          	1=Disable tooltip
-	 *      @param  int     $save_lastsearch_value    	-1=Auto, 0=No save of lastsearch_values when clicking, 1=Save lastsearch_values whenclicking
-	 *      @param	int		$noaliasinname			  	1=Do not add alias into the link ref
-	 *      @param	string	$target			  		  	add attribute target
-	 *      @param	string	$morecss					More CSS
-	 *		@return	string					          	String with URL
-	 */
-	public function getNomUrl($withpicto = 0, $option = '', $maxlen = 0, $notooltip = 0, $save_lastsearch_value = -1, $noaliasinname = 0, $target = '', $morecss = '')
-	{
-		global $conf, $langs, $hookmanager, $user;
-
-		if (!empty($conf->dol_no_mouse_hover)) {
-			$notooltip = 1; // Force disable tooltips
-		}
-
-		$name = $this->name ? $this->name : $this->nom;
-
-		if (getDolGlobalString('SOCIETE_ON_SEARCH_AND_LIST_GO_ON_CUSTOMER_OR_SUPPLIER_CARD')) {
-			if (empty($option) && $this->client > 0) {
-				$option = 'customer';
-			}
-			if (empty($option) && $this->fournisseur > 0) {
-				$option = 'supplier';
-			}
-		}
-
-		if (getDolGlobalString('SOCIETE_ADD_REF_IN_LIST') && (!empty($withpicto))) {
-			$code = '';
-			if (($this->client) && (!empty($this->code_client)) && (getDolGlobalInt('SOCIETE_ADD_REF_IN_LIST') == 1 || getDolGlobalInt('SOCIETE_ADD_REF_IN_LIST') == 2)) {
-				$code = $this->code_client.' - ';
-			}
-
-			if (($this->fournisseur) && (!empty($this->code_fournisseur)) && (getDolGlobalInt('SOCIETE_ADD_REF_IN_LIST') == 1 || getDolGlobalInt('SOCIETE_ADD_REF_IN_LIST') == 3)) {
-				$code .= $this->code_fournisseur.' - ';
-			}
-
-			if ($code) {
-				if (getDolGlobalInt('SOCIETE_ADD_REF_IN_LIST') == 1) {
-					$name = $code.' '.$name;
-				} else {
-					$name = $code;
-				}
-			}
-		}
->>>>>>> cc80841a
-
-		if (getDolGlobalString('MAIN_OPTIMIZEFORTEXTBROWSER')) {
-			return ['optimize' => $langs->trans("ShowCompany")];
-		}
-
-<<<<<<< HEAD
-		if (!empty($this->logo) && class_exists('Form')) {
-			$photo = '<div class="photointooltip floatright">';
-			$photo .= Form::showphoto('societe', $this, 0, 40, 0, 'photoref', 'mini', 0); // Important, we must force height so image will have height tags and if image is inside a tooltip, the tooltip manager can calculate height and position correctly the tooltip.
-			$photo .= '</div>';
-			$datas['photo'] = $photo;
-		} elseif (!empty($this->logo_squarred) && class_exists('Form')) {
-			/*$label.= '<div class="photointooltip">';
-			$label.= Form::showphoto('societe', $this, 0, 40, 0, 'photowithmargin', 'mini', 0);	// Important, we must force height so image will have height tags and if image is inside a tooltip, the tooltip manager can calculate height and position correctly the tooltip.
-			$label.= '</div><div style="clear: both;"></div>';*/
-		}
-
-		$datas['divopen'] = '<div class="centpercent">';
-
-		if ($option == 'customer' || $option == 'compta' || $option == 'category') {
-			$datas['picto'] = img_picto('', $this->picto).' <u class="paddingrightonly">'.$langs->trans("Customer").'</u>';
-		} elseif ($option == 'prospect' && !getDolGlobalString('SOCIETE_DISABLE_PROSPECTS')) {
-			$datas['picto'] = img_picto('', $this->picto).' <u class="paddingrightonly">'.$langs->trans("Prospect").'</u>';
-		} elseif ($option == 'supplier' || $option == 'category_supplier') {
-			$datas['picto'] = img_picto('', $this->picto).' <u class="paddingrightonly">'.$langs->trans("Supplier").'</u>';
-		} elseif ($option == 'agenda') {
-			$datas['picto'] = img_picto('', $this->picto).' <u class="paddingrightonly">'.$langs->trans("ThirdParty").'</u>';
-		} elseif ($option == 'project') {
-			$datas['picto'] = img_picto('', $this->picto).' <u class="paddingrightonly">'.$langs->trans("ThirdParty").'</u>';
-		} elseif ($option == 'margin') {
-			$datas['picto'] = img_picto('', $this->picto).' <u class="paddingrightonly">'.$langs->trans("ThirdParty").'</u>';
-		} elseif ($option == 'contact') {
-			$datas['picto'] = img_picto('', $this->picto).' <u class="paddingrightonly">'.$langs->trans("ThirdParty").'</u>';
-		} elseif ($option == 'ban') {
-			$datas['picto'] = img_picto('', $this->picto).' <u class="paddingrightonly">'.$langs->trans("ThirdParty").'</u>';
-		}
-
-		// By default
-		if (empty($datas['picto'])) {
-			$datas['picto'] = img_picto('', $this->picto).' <u class="paddingrightonly">'.$langs->trans("ThirdParty").'</u>';
-		}
-		if (isset($this->status)) {
-			$datas['status'] = ' '.$this->getLibStatut(5);
-		}
-		if (isset($this->client) && isset($this->fournisseur)) {
-			$datas['type'] = ' &nbsp; ' . $this->getTypeUrl(1);
-		}
-		$datas['name'] = '<br><b>'.$langs->trans('Name').':</b> '.dol_escape_htmltag(dol_string_nohtmltag($this->name));
-		if (!empty($this->name_alias) && empty($noaliasinname)) {
-			$datas['namealias'] = ' ('.dol_escape_htmltag(dol_string_nohtmltag($this->name_alias)).')';
-		}
-		if (!empty($this->email)) {
-			$datas['email'] = '<br>'.img_picto('', 'email', 'class="pictofixedwidth"').$this->email;
-		}
-		if (!empty($this->url)) {
-			$datas['url'] = '<br>'.img_picto('', 'globe', 'class="pictofixedwidth"').$this->url;
-		}
-		if (!empty($this->phone) || !empty($this->phone_mobile) || !empty($this->fax)) {
-			$phonelist = array();
-			if ($this->phone) {
-				$phonelist[] = dol_print_phone($this->phone, $this->country_code, $this->id, 0, '', '&nbsp', 'phone');
-			}
-			// deliberately not making new list because fax uses same list as phone
-			if ($this->phone_mobile) {
-				$phonelist[] = dol_print_phone($this->phone_mobile, $this->country_code, $this->id, 0, '', '&nbsp', 'phone_mobile');
-			}
-			if ($this->fax) {
-				$phonelist[] = dol_print_phone($this->fax, $this->country_code, $this->id, 0, '', '&nbsp', 'fax');
-			}
-			$datas['phonelist'] = '<br>'.implode('&nbsp;', $phonelist);
-		}
-
-		if (!empty($this->address)) {
-			$datas['address'] = '<br><b>'.$langs->trans("Address").':</b> '.dol_format_address($this, 1, ' ', $langs); // Address + country
-		} elseif (!empty($this->country_code)) {
-			$datas['address'] = '<br><b>'.$langs->trans('Country').':</b> '.$this->country_code;
-		}
-		if (!empty($this->tva_intra) || (getDolGlobalString('SOCIETE_SHOW_FIELD_IN_TOOLTIP') && strpos($conf->global->SOCIETE_SHOW_FIELD_IN_TOOLTIP, 'vatnumber') !== false)) {
-			$datas['vatintra'] = '<br><b>'.$langs->trans('VATIntra').':</b> '.dol_escape_htmltag($this->tva_intra);
-		}
-
-		if (getDolGlobalString('SOCIETE_SHOW_FIELD_IN_TOOLTIP')) {
-			if (strpos($conf->global->SOCIETE_SHOW_FIELD_IN_TOOLTIP, 'profid1') !== false && $langs->trans('ProfId1'.$this->country_code) != '-') {
-				$datas['profid1'] = '<br><b>'.$langs->trans('ProfId1'.$this->country_code).':</b> '.$this->idprof1;
-			}
-			if (strpos($conf->global->SOCIETE_SHOW_FIELD_IN_TOOLTIP, 'profid2') !== false && $langs->trans('ProfId2'.$this->country_code) != '-') {
-				$datas['profid2'] = '<br><b>'.$langs->trans('ProfId2'.$this->country_code).':</b> '.$this->idprof2;
-			}
-			if (strpos($conf->global->SOCIETE_SHOW_FIELD_IN_TOOLTIP, 'profid3') !== false && $langs->trans('ProfId3'.$this->country_code) != '-') {
-				$datas['profid3'] = '<br><b>'.$langs->trans('ProfId3'.$this->country_code).':</b> '.$this->idprof3;
-			}
-			if (strpos($conf->global->SOCIETE_SHOW_FIELD_IN_TOOLTIP, 'profid4') !== false && $langs->trans('ProfId4'.$this->country_code) != '-') {
-				$datas['profid4'] = '<br><b>'.$langs->trans('ProfId4'.$this->country_code).':</b> '.$this->idprof4;
-			}
-			if (strpos($conf->global->SOCIETE_SHOW_FIELD_IN_TOOLTIP, 'profid5') !== false && $langs->trans('ProfId5'.$this->country_code) != '-') {
-				$datas['profid5'] = '<br><b>'.$langs->trans('ProfId5'.$this->country_code).':</b> '.$this->idprof5;
-			}
-			if (strpos($conf->global->SOCIETE_SHOW_FIELD_IN_TOOLTIP, 'profid6') !== false && $langs->trans('ProfId6'.$this->country_code) != '-') {
-				$datas['profid6'] = '<br><b>'.$langs->trans('ProfId6'.$this->country_code).':</b> '.$this->idprof6;
-			}
-		}
-
-		$datas['separator'] = '<br>';
-
-		if (!empty($this->code_client) && ($this->client == 1 || $this->client == 3)) {
-			$datas['customercode'] = '<br><b>'.$langs->trans('CustomerCode').':</b> '.$this->code_client;
-		}
-		if (isModEnabled('accounting') && ($this->client == 1 || $this->client == 3)) {
-			$langs->load('compta');
-			$datas['accountancycustomercode'] = '<br><b>'.$langs->trans('CustomerAccountancyCode').':</b> '.($this->code_compta ? $this->code_compta : $this->code_compta_client);
-		}
-		// show categories for this record only in ajax to not overload lists
-		if (!$nofetch && isModEnabled('category') && $this->client) {
-			require_once DOL_DOCUMENT_ROOT . '/categories/class/categorie.class.php';
-			$form = new Form($this->db);
-			$datas['categories_customer'] = '<br>' . $form->showCategories($this->id, Categorie::TYPE_CUSTOMER, 1, 1);
-		}
-		if (!empty($this->code_fournisseur) && $this->fournisseur) {
-			$datas['suppliercode'] = '<br><b>'.$langs->trans('SupplierCode').':</b> '.$this->code_fournisseur;
-		}
-		if (isModEnabled('accounting') && $this->fournisseur) {
-			$langs->load('compta');
-			$datas['accountancysuppliercode'] = '<br><b>'.$langs->trans('SupplierAccountancyCode').':</b> '.$this->code_compta_fournisseur;
-		}
-		// show categories for this record only in ajax to not overload lists
-		if (!$nofetch && isModEnabled('category') && $this->fournisseur) {
-			require_once DOL_DOCUMENT_ROOT . '/categories/class/categorie.class.php';
-			$form = new Form($this->db);
-			$datas['categories_supplier'] = '<br>' . $form->showCategories($this->id, Categorie::TYPE_SUPPLIER, 1, 1);
-		}
-
-		$datas['divclose'] = '</div>';
-
-		return $datas;
 	}
 
 	/**
@@ -3371,50 +3053,6 @@
 		if (empty($linkstart)) {
 			$linkstart = '<a href="'.DOL_URL_ROOT.'/societe/card.php?socid='.$this->id;
 		}
-=======
-		$result = '';
-		$params = [
-			'id' => $this->id,
-			'objecttype' => $this->element,
-			'option' => $option,
-			'nofetch' => 1,
-		];
-		$classfortooltip = 'classfortooltip';
-		$dataparams = '';
-		if (getDolGlobalInt('MAIN_ENABLE_AJAX_TOOLTIP')) {
-			$classfortooltip = 'classforajaxtooltip';
-			$dataparams = ' data-params="'.dol_escape_htmltag(json_encode($params)).'"';
-			$label = '';
-		} else {
-			$label = implode($this->getTooltipContentArray($params));
-		}
-
-		$linkstart = '';
-		$linkend = '';
-
-		if ($option == 'customer' || $option == 'compta' || $option == 'category') {
-			$linkstart = '<a href="'.DOL_URL_ROOT.'/comm/card.php?socid='.$this->id;
-		} elseif ($option == 'prospect' && !getDolGlobalString('SOCIETE_DISABLE_PROSPECTS')) {
-			$linkstart = '<a href="'.DOL_URL_ROOT.'/comm/card.php?socid='.$this->id;
-		} elseif ($option == 'supplier' || $option == 'category_supplier') {
-			$linkstart = '<a href="'.DOL_URL_ROOT.'/fourn/card.php?socid='.$this->id;
-		} elseif ($option == 'agenda') {
-			$linkstart = '<a href="'.DOL_URL_ROOT.'/societe/agenda.php?socid='.$this->id;
-		} elseif ($option == 'project') {
-			$linkstart = '<a href="'.DOL_URL_ROOT.'/societe/project.php?socid='.$this->id;
-		} elseif ($option == 'margin') {
-			$linkstart = '<a href="'.DOL_URL_ROOT.'/margin/tabs/thirdpartyMargins.php?socid='.$this->id.'&type=1';
-		} elseif ($option == 'contact') {
-			$linkstart = '<a href="'.DOL_URL_ROOT.'/societe/contact.php?socid='.$this->id;
-		} elseif ($option == 'ban') {
-			$linkstart = '<a href="'.DOL_URL_ROOT.'/societe/paymentmodes.php?socid='.$this->id;
-		}
-
-		// By default
-		if (empty($linkstart)) {
-			$linkstart = '<a href="'.DOL_URL_ROOT.'/societe/card.php?socid='.$this->id;
-		}
->>>>>>> cc80841a
 
 		// Add type of canvas
 		$linkstart .= (!empty($this->canvas) ? '&canvas='.$this->canvas : '');
@@ -3558,13 +3196,8 @@
 	/**
 	 *	Return list of contacts emails existing for third party
 	 *
-<<<<<<< HEAD
-	 *	  @param	int		$addthirdparty		1=Add also a record for thirdparty email, 2=Same than 1 but add text ThirdParty in grey
-	 *    @return   array  	    				Array of contacts emails
-=======
 	 *	@param	int<0,2>	$addthirdparty		1=Add also a record for thirdparty email, 2=Same than 1 but add text ThirdParty in grey
 	 *	@return	array<'thirdparty'|int,string>	Array of contact's emails
->>>>>>> cc80841a
 	 */
 	public function thirdparty_and_contact_email_array($addthirdparty = 0)
 	{
@@ -3873,10 +3506,7 @@
 			}
 			/** @var ModeleThirdPartyCode $mod */
 			$mod = new $module($this->db);
-<<<<<<< HEAD
-=======
 			'@phan-var-force ModeleThirdPartyCode $mod';
->>>>>>> cc80841a
 
 			$this->code_client = $mod->getNextValue($objsoc, $type);
 			$this->prefixCustomerIsRequired = $mod->prefixIsRequired;
@@ -3910,10 +3540,7 @@
 			}
 			/** @var ModeleThirdPartyCode $mod */
 			$mod = new $module($this->db);
-<<<<<<< HEAD
-=======
 			'@phan-var-force ModeleThirdPartyCode $mod';
->>>>>>> cc80841a
 
 			$this->code_fournisseur = $mod->getNextValue($objsoc, $type);
 
@@ -3944,10 +3571,7 @@
 			}
 
 			$mod = new $module($this->db);
-<<<<<<< HEAD
-=======
 			'@phan-var-force ModeleThirdPartyCode $mod';
->>>>>>> cc80841a
 
 			dol_syslog(get_class($this)."::codeclient_modifiable code_client=".$this->code_client." module=".$module);
 			if ($mod->code_modifiable_null && !$this->code_client) {
@@ -3988,10 +3612,7 @@
 			}
 
 			$mod = new $module($this->db);
-<<<<<<< HEAD
-=======
 			'@phan-var-force ModeleThirdPartyCode $mod';
->>>>>>> cc80841a
 
 			dol_syslog(get_class($this)."::codefournisseur_modifiable code_founisseur=".$this->code_fournisseur." module=".$module);
 			if ($mod->code_modifiable_null && !$this->code_fournisseur) {
@@ -4038,10 +3659,7 @@
 			}
 
 			$mod = new $module($this->db);
-<<<<<<< HEAD
-=======
 			'@phan-var-force ModeleThirdPartyCode $mod';
->>>>>>> cc80841a
 
 			dol_syslog(get_class($this)."::check_codeclient code_client=".$this->code_client." module=".$module);
 			$result = $mod->verif($this->db, $this->code_client, $this, 0);
@@ -4083,10 +3701,7 @@
 			}
 
 			$mod = new $module($this->db);
-<<<<<<< HEAD
-=======
 			'@phan-var-force ModeleThirdPartyCode $mod';
->>>>>>> cc80841a
 
 			dol_syslog(get_class($this)."::check_codefournisseur code_fournisseur=".$this->code_fournisseur." module=".$module);
 			$result = $mod->verif($this->db, $this->code_fournisseur, $this, 1);
@@ -4127,10 +3742,7 @@
 
 			if ($res) {
 				$mod = new $module();
-<<<<<<< HEAD
-=======
 				'@phan-var-force ModeleAccountancyCode $mod';
->>>>>>> cc80841a
 
 				// Set code count in $mod->code
 				$result = $mod->get_code($this->db, $this, $type);
@@ -4234,13 +3846,8 @@
 	 *	Get parents for company
 	 *
 	 * @param   int         $company_id     ID of company to search parent
-<<<<<<< HEAD
-	 * @param   array       $parents        List of companies ID found
-	 * @return	array
-=======
 	 * @param   int[]       $parents        List of companies ID found
 	 * @return	int[]
->>>>>>> cc80841a
 	 */
 	public function getParentsForCompany($company_id, $parents = array())
 	{
@@ -4282,24 +3889,6 @@
 
 		switch ($idprof) {
 			case 1:
-<<<<<<< HEAD
-				$ret = (!getDolGlobalString('SOCIETE_IDPROF1_UNIQUE') ? false : true);
-				break;
-			case 2:
-				$ret = (!getDolGlobalString('SOCIETE_IDPROF2_UNIQUE') ? false : true);
-				break;
-			case 3:
-				$ret = (!getDolGlobalString('SOCIETE_IDPROF3_UNIQUE') ? false : true);
-				break;
-			case 4:
-				$ret = (!getDolGlobalString('SOCIETE_IDPROF4_UNIQUE') ? false : true);
-				break;
-			case 5:
-				$ret = (!getDolGlobalString('SOCIETE_IDPROF5_UNIQUE') ? false : true);
-				break;
-			case 6:
-				$ret = (!getDolGlobalString('SOCIETE_IDPROF6_UNIQUE') ? false : true);
-=======
 				$ret = getDolGlobalBool('SOCIETE_IDPROF1_UNIQUE');
 				break;
 			case 2:
@@ -4316,7 +3905,6 @@
 				break;
 			case 6:
 				$ret = getDolGlobalBool('SOCIETE_IDPROF6_UNIQUE');
->>>>>>> cc80841a
 				break;
 			default:
 				$ret = false;
@@ -4904,18 +4492,11 @@
 		//TODO This could be replicated for region but function `getRegion` didn't exist, so I didn't added it.
 		// We define state_id, state_code and state
 		$state_id = 0;
-<<<<<<< HEAD
-		$state_code = $state_label = '';
-		if (getDolGlobalString('MAIN_INFO_SOCIETE_STATE')) {
-			$tmp = explode(':', getDolGlobalString('MAIN_INFO_SOCIETE_STATE'));
-			$state_id = $tmp[0];
-=======
 		$state_code = '';
 		$state_label = '';
 		if (getDolGlobalString('MAIN_INFO_SOCIETE_STATE')) {
 			$tmp = explode(':', getDolGlobalString('MAIN_INFO_SOCIETE_STATE'));
 			$state_id = (int) $tmp[0];
->>>>>>> cc80841a
 			if (!empty($tmp[1])) {   // If $conf->global->MAIN_INFO_SOCIETE_STATE is "id:code:label"
 				$state_code = $tmp[1];
 				$state_label = $tmp[2];
@@ -4975,11 +4556,7 @@
 		$this->tva_intra = getDolGlobalString('MAIN_INFO_TVAINTRA'); // VAT number, not necessarily INTRA.
 		$this->managers = getDolGlobalString('MAIN_INFO_SOCIETE_MANAGERS');
 		$this->capital = is_numeric(getDolGlobalString('MAIN_INFO_CAPITAL')) ? (float) price2num(getDolGlobalString('MAIN_INFO_CAPITAL')) : 0;
-<<<<<<< HEAD
-		$this->forme_juridique_code = getDolGlobalString('MAIN_INFO_SOCIETE_FORME_JURIDIQUE');
-=======
 		$this->forme_juridique_code = getDolGlobalInt('MAIN_INFO_SOCIETE_FORME_JURIDIQUE');
->>>>>>> cc80841a
 		$this->email = getDolGlobalString('MAIN_INFO_SOCIETE_MAIL');
 		$this->default_lang = getDolGlobalString('MAIN_LANG_DEFAULT', 'auto');
 		$this->logo = getDolGlobalString('MAIN_INFO_SOCIETE_LOGO');
@@ -5126,11 +4703,7 @@
 		$resql = $this->db->query($sql);
 		if ($resql) {
 			$obj = $this->db->fetch_object($resql);
-<<<<<<< HEAD
-			return (($obj->nb > 0) ? true : false);
-=======
 			return ($obj->nb > 0);
->>>>>>> cc80841a
 		} else {
 			$this->error = $this->db->lasterror();
 			return false;
@@ -5206,47 +4779,6 @@
 
 		if ($mode == 2) {
 			if ($status == '-1' || $status == 'ST_NO') {
-<<<<<<< HEAD
-				return img_action($langs->trans("StatusProspect-1"), -1, $picto, 'class="inline-block valignmiddle"').' '.$langs->trans("StatusProspect-1");
-			} elseif ($status == '0' || $status == 'ST_NEVER') {
-				return img_action($langs->trans("StatusProspect0"), 0, $picto, 'class="inline-block valignmiddle"').' '.$langs->trans("StatusProspect0");
-			} elseif ($status == '1' || $status == 'ST_TODO') {
-				return img_action($langs->trans("StatusProspect1"), 1, $picto, 'class="inline-block valignmiddle"').' '.$langs->trans("StatusProspect1");
-			} elseif ($status == '2' || $status == 'ST_PEND') {
-				return img_action($langs->trans("StatusProspect2"), 2, $picto, 'class="inline-block valignmiddle"').' '.$langs->trans("StatusProspect2");
-			} elseif ($status == '3' || $status == 'ST_DONE') {
-				return img_action($langs->trans("StatusProspect3"), 3, $picto, 'class="inline-block valignmiddle"').' '.$langs->trans("StatusProspect3");
-			} else {
-				return img_action(($langs->trans("StatusProspect".$status) != "StatusProspect".$status) ? $langs->trans("StatusProspect".$status) : $label, 0, $picto, 'class="inline-block valignmiddle"').' '.(($langs->trans("StatusProspect".$status) != "StatusProspect".$status) ? $langs->trans("StatusProspect".$status) : $label);
-			}
-		} elseif ($mode == 3) {
-			if ($status == '-1' || $status == 'ST_NO') {
-				return img_action($langs->trans("StatusProspect-1"), -1, $picto, 'class="inline-block valignmiddle"');
-			} elseif ($status == '0' || $status == 'ST_NEVER') {
-				return img_action($langs->trans("StatusProspect0"), 0, $picto, 'class="inline-block valignmiddle"');
-			} elseif ($status == '1' || $status == 'ST_TODO') {
-				return img_action($langs->trans("StatusProspect1"), 1, $picto, 'class="inline-block valignmiddle"');
-			} elseif ($status == '2' || $status == 'ST_PEND') {
-				return img_action($langs->trans("StatusProspect2"), 2, $picto, 'class="inline-block valignmiddle"');
-			} elseif ($status == '3' || $status == 'ST_DONE') {
-				return img_action($langs->trans("StatusProspect3"), 3, $picto, 'class="inline-block valignmiddle"');
-			} else {
-				return img_action(($langs->trans("StatusProspect".$status) != "StatusProspect".$status) ? $langs->trans("StatusProspect".$status) : $label, 0, $picto, 'class="inline-block valignmiddle"');
-			}
-		} elseif ($mode == 4) {
-			if ($status == '-1' || $status == 'ST_NO') {
-				return img_action($langs->trans("StatusProspect-1"), -1, $picto, 'class="inline-block valignmiddle"').' '.$langs->trans("StatusProspect-1");
-			} elseif ($status == '0' || $status == 'ST_NEVER') {
-				return img_action($langs->trans("StatusProspect0"), 0, $picto, 'class="inline-block valignmiddle"').' '.$langs->trans("StatusProspect0");
-			} elseif ($status == '1' || $status == 'ST_TODO') {
-				return img_action($langs->trans("StatusProspect1"), 1, $picto, 'class="inline-block valignmiddle"').' '.$langs->trans("StatusProspect1");
-			} elseif ($status == '2' || $status == 'ST_PEND') {
-				return img_action($langs->trans("StatusProspect2"), 2, $picto, 'class="inline-block valignmiddle"').' '.$langs->trans("StatusProspect2");
-			} elseif ($status == '3' || $status == 'ST_DONE') {
-				return img_action($langs->trans("StatusProspect3"), 3, $picto, 'class="inline-block valignmiddle"').' '.$langs->trans("StatusProspect3");
-			} else {
-				return img_action(($langs->trans("StatusProspect".$status) != "StatusProspect".$status) ? $langs->trans("StatusProspect".$status) : $label, 0, $picto, 'class="inline-block valignmiddle"').' '.(($langs->trans("StatusProspect".$status) != "StatusProspect".$status) ? $langs->trans("StatusProspect".$status) : $label);
-=======
 				return img_action($langs->trans("StatusProspect-1"), '-1', $picto, 'class="inline-block valignmiddle"').' '.$langs->trans("StatusProspect-1");
 			} elseif ($status == '0' || $status == 'ST_NEVER') {
 				return img_action($langs->trans("StatusProspect0"), '0', $picto, 'class="inline-block valignmiddle"').' '.$langs->trans("StatusProspect0");
@@ -5286,7 +4818,6 @@
 				return img_action($langs->trans("StatusProspect3"), '3', $picto, 'class="inline-block valignmiddle"').' '.$langs->trans("StatusProspect3");
 			} else {
 				return img_action(($langs->trans("StatusProspect".$status) != "StatusProspect".$status) ? $langs->trans("StatusProspect".$status) : $label, '0', $picto, 'class="inline-block valignmiddle"').' '.(($langs->trans("StatusProspect".$status) != "StatusProspect".$status) ? $langs->trans("StatusProspect".$status) : $label);
->>>>>>> cc80841a
 			}
 		}
 
@@ -5296,13 +4827,8 @@
 	/**
 	 *  Return amount of proposal not yet paid and total an dlist of all proposals
 	 *
-<<<<<<< HEAD
-	 *  @param     string      $mode    'customer' or 'supplier'
-	 *  @return    array				array('opened'=>Amount including tax that remains to pay, 'total_ht'=>Total amount without tax of all objects paid or not, 'total_ttc'=>Total amount including tax of all object paid or not)
-=======
 	 *  @param     'customer'|'supplier'	$mode	'customer' or 'supplier'
 	 *  @return    array{opened:float,total_ht:float,total_ttc:float}|array{}	array('opened'=>Amount including tax that remains to pay, 'total_ht'=>Total amount without tax of all objects paid or not, 'total_ttc'=>Total amount including tax of all object paid or not)
->>>>>>> cc80841a
 	 */
 	public function getOutstandingProposals($mode = 'customer')
 	{
@@ -5345,13 +4871,8 @@
 	/**
 	 *  Return amount of order not yet paid and total and list of all orders
 	 *
-<<<<<<< HEAD
-	 *  @param     string      $mode    'customer' or 'supplier'
-	 *  @return    array				array('opened'=>Amount including tax that remains to pay, 'total_ht'=>Total amount without tax of all objects paid or not, 'total_ttc'=>Total amount including tax of all object paid or not)
-=======
 	 *  @param     'customer'|'supplier'	$mode	'customer' or 'supplier'
 	 *  @return    array{opened:float,total_ht:float,total_ttc:float}|array{}	array('opened'=>Amount including tax that remains to pay, 'total_ht'=>Total amount without tax of all objects paid or not, 'total_ttc'=>Total amount including tax of all object paid or not)
->>>>>>> cc80841a
 	 */
 	public function getOutstandingOrders($mode = 'customer')
 	{
@@ -5393,15 +4914,9 @@
 	/**
 	 *  Return amount of bill not yet paid and total of all invoices
 	 *
-<<<<<<< HEAD
-	 *  @param     string   $mode    	'customer' or 'supplier'
-	 *  @param     int      $late    	0 => all invoice, 1=> only late
-	 *  @return    array				array('opened'=>Amount including tax that remains to pay, 'total_ht'=>Total amount without tax of all objects paid or not, 'total_ttc'=>Total amount including tax of all object paid or not)
-=======
 	 *  @param     'customer'|'supplier'	$mode	'customer' or 'supplier'
 	 *  @param     int<0,1>					$late    	0 => all invoice, 1=> only late
 	 *  @return    array{opened:float,total_ht:float,total_ttc:float}|array{}	array('opened'=>Amount including tax that remains to pay, 'total_ht'=>Total amount without tax of all objects paid or not, 'total_ttc'=>Total amount including tax of all object paid or not)
->>>>>>> cc80841a
 	 */
 	public function getOutstandingBills($mode = 'customer', $late = 0)
 	{
@@ -5529,15 +5044,6 @@
 	/**
 	 *  Create a document onto disk according to template module.
 	 *
-<<<<<<< HEAD
-	 *	@param	string		$modele			Generator to use. Caller must set it to obj->model_pdf.
-	 *	@param	Translate	$outputlangs	object lang a utiliser pour traduction
-	 *  @param  int			$hidedetails    Hide details of lines
-	 *  @param  int			$hidedesc       Hide description
-	 *  @param  int			$hideref        Hide ref
-	 *  @param  null|array  $moreparams     Array to provide more information
-	 *	@return int        					Return integer <0 if KO, >0 if OK
-=======
 	 *	@param	string					$modele			Generator to use. Caller must set it to obj->model_pdf.
 	 *	@param	Translate				$outputlangs	object lang a utiliser pour traduction
 	 *  @param  int<0,1>				$hidedetails    Hide details of lines
@@ -5545,7 +5051,6 @@
 	 *  @param  int<0,1>				$hideref        Hide ref
 	 *  @param  ?array<string,mixed>	$moreparams	Array to provide more information
 	 *	@return int        							Return integer <0 if KO, >0 if OK
->>>>>>> cc80841a
 	 */
 	public function generateDocument($modele, $outputlangs, $hidedetails = 0, $hidedesc = 0, $hideref = 0, $moreparams = null)
 	{
@@ -5623,11 +5128,7 @@
 	 *
 	 * @param 	int[]|int 	$salesrep	 	User ID or array of user IDs
 	 * @param   bool        $onlyAdd        Only add (no delete before)
-<<<<<<< HEAD
-	 * @return	int							Return integer <0 if KO, >0 if OK
-=======
 	 * @return	int<-1,1>					Return integer <0 if KO, >0 if OK
->>>>>>> cc80841a
 	 */
 	public function setSalesRep($salesrep, $onlyAdd = false)
 	{
@@ -5865,11 +5366,7 @@
 		// phpcs:enable
 		global $langs;
 
-<<<<<<< HEAD
-		require_once DOL_DOCUMENT_ROOT.'/partnership/class/partnership.class.php';
-=======
 		$tab = array();
->>>>>>> cc80841a
 
 		$sql = "SELECT sc.rowid, sc.fk_socpeople as id, sc.fk_c_type_contact"; // This field contains id of llx_socpeople or id of llx_user
 		$sql .= ", t.fk_soc as socid, t.statut as statuscontact";
@@ -6173,355 +5670,4 @@
 
 		return -1;
 	}
-
-	/**
-	 *	Return clicable link of object (with eventually picto)
-	 *
-	 *	@param      string	    $option                 Where point the link (0=> main card, 1,2 => shipment, 'nolink'=>No link)
-	 *  @param		array		$arraydata				Array of data
-	 *  @return		string								HTML Code for Kanban thumb.
-	 */
-	public function getKanbanView($option = '', $arraydata = array())
-	{
-		$selected = (empty($arraydata['selected']) ? 0 : $arraydata['selected']);
-
-		$return = '<div class="box-flex-item box-flex-grow-zero">';
-		$return .= '<div class="info-box info-box-sm">';
-		$return .= '<span class="info-box-icon bg-infobox-action">';
-		$return .= img_picto('', $this->picto);
-		$return .= '</span>';
-		$return .= '<div class="info-box-content">';
-		$return .= '<span class="info-box-ref inline-block tdoverflowmax150 valignmiddle">'.(method_exists($this, 'getNomUrl') ? $this->getNomUrl() : $this->ref).'</span>';
-		if ($selected >= 0) {
-			$return .= '<input id="cb'.$this->id.'" class="flat checkforselect fright" type="checkbox" name="toselect[]" value="'.$this->id.'"'.($selected ? ' checked="checked"' : '').'>';
-		}
-		if (property_exists($this, 'code_client')) {
-			$return .= '<br><span class="info-box-label opacitymedium">'.$this->code_client.'</span>';
-		}
-		if (method_exists($this, 'getLibStatut')) {
-			$return .= '<br><div class="info-box-status">'.$this->getLibStatut(3).'</div>';
-		}
-		$return .= '</div>';
-		$return .= '</div>';
-		$return .= '</div>';
-
-		return $return;
-	}
-
-	/**
-	 *    Get array of all contacts for a society (stored in societe_contacts instead of element_contacts for all other objects)
-	 *
-	 *    @param	int         $list       0:Return array contains all properties, 1:Return array contains just id
-	 *    @param    string      $code       Filter on this code of contact type ('SHIPPING', 'BILLING', ...)
-	 *	  @param    string      $element    Filter on this element of default contact type ('facture', 'propal', 'commande' ...)
-	 *    @return	array|int		        Array of contacts, -1 if error
-	 *
-	 */
-	public function getContacts($list = 0, $code = '', $element = '')
-	{
-		// phpcs:enable
-		global $langs;
-
-		$tab = array();
-
-		$sql = "SELECT sc.rowid, sc.fk_socpeople as id, sc.fk_c_type_contact"; // This field contains id of llx_socpeople or id of llx_user
-		$sql .= ", t.fk_soc as socid, t.statut as statuscontact";
-		$sql .= ", t.civility as civility, t.lastname as lastname, t.firstname, t.email";
-		$sql .= ", tc.source, tc.element, tc.code, tc.libelle as type_label";
-		$sql .= " FROM ".$this->db->prefix()."c_type_contact tc";
-		$sql .= ", ".$this->db->prefix()."societe_contacts sc";
-		$sql .= " LEFT JOIN ".$this->db->prefix()."socpeople t on sc.fk_socpeople = t.rowid";
-		$sql .= " WHERE sc.fk_soc = ".((int) $this->id);
-		$sql .= " AND sc.fk_c_type_contact = tc.rowid";
-		if (!empty($element)) {
-			$sql .= " AND tc.element = '".$this->db->escape($element)."'";
-		}
-		if ($code) {
-			$sql .= " AND tc.code = '".$this->db->escape($code)."'";
-		}
-		$sql .= " AND sc.entity IN (".getEntity($this->element).")";
-		$sql .= " AND tc.source = 'external'";
-		$sql .= " AND tc.active = 1";
-
-		$sql .= " ORDER BY t.lastname ASC";
-
-		dol_syslog(get_class($this)."::getContacts", LOG_DEBUG);
-		$resql = $this->db->query($sql);
-		if ($resql) {
-			$num = $this->db->num_rows($resql);
-			$i = 0;
-			while ($i < $num) {
-				$obj = $this->db->fetch_object($resql);
-
-				if (!$list) {
-					$transkey = "TypeContact_".$obj->element."_".$obj->source."_".$obj->code;
-					$libelle_type = ($langs->trans($transkey) != $transkey ? $langs->trans($transkey) : $obj->type_label);
-					$tab[$i] = array(
-						'source' => $obj->source,
-						'socid' => $obj->socid,
-						'id' => $obj->id,
-						'nom' => $obj->lastname, // For backward compatibility
-						'civility' => $obj->civility,
-						'lastname' => $obj->lastname,
-						'firstname' => $obj->firstname,
-						'email' => $obj->email,
-						'login' => (empty($obj->login) ? '' : $obj->login),
-						'photo' => (empty($obj->photo) ? '' : $obj->photo),
-						'statuscontact' => $obj->statuscontact,
-						'rowid' => $obj->rowid,
-						'code' => $obj->code,
-						'element' => $obj->element,
-						'libelle' => $libelle_type,
-						'status' => $obj->statuslink,
-						'fk_c_type_contact' => $obj->fk_c_type_contact
-					);
-				} else {
-					$tab[$i] = $obj->id;
-				}
-
-				$i++;
-			}
-
-			return $tab;
-		} else {
-			$this->error = $this->db->lasterror();
-			dol_print_error($this->db);
-			return -1;
-		}
-	}
-
-	/**
-	 *    Merge a company with current one, deleting the given company $soc_origin_id.
-	 *    The company given in parameter will be removed.
-	 *    This is called for example by the societe/card.php file.
-	 *    It calls the method replaceThirdparty() of each object with relation with thirdparties,
-	 *    including hook 'replaceThirdparty' for external modules.
-	 *
-	 *    @param	int     $soc_origin_id		Company to merge the data from
-	 *    @return	int							-1 if error, >=0 if OK
-	 */
-	public function mergeCompany($soc_origin_id)
-	{
-		global $conf, $langs, $hookmanager, $user, $action;
-
-		$error = 0;
-		$soc_origin = new Societe($this->db);		// The thirdparty that we will delete
-
-		dol_syslog("mergeCompany merge thirdparty id=".$soc_origin_id." (will be deleted) into the thirdparty id=".$this->id);
-
-		if (!$error && $soc_origin->fetch($soc_origin_id) < 1) {
-			$this->error = $langs->trans('ErrorRecordNotFound');
-			$error++;
-		}
-
-		if (!$error) {
-			$this->db->begin();
-
-			// Recopy some data
-			$this->client |= $soc_origin->client;
-			$this->fournisseur |= $soc_origin->fournisseur;
-			$listofproperties = array(
-				'address', 'zip', 'town', 'state_id', 'country_id', 'phone', 'phone_mobile', 'fax', 'email', 'socialnetworks', 'url', 'barcode',
-				'idprof1', 'idprof2', 'idprof3', 'idprof4', 'idprof5', 'idprof6',
-				'tva_intra', 'effectif_id', 'forme_juridique', 'remise_percent', 'remise_supplier_percent', 'mode_reglement_supplier_id', 'cond_reglement_supplier_id', 'name_bis',
-				'stcomm_id', 'outstanding_limit', 'order_min_amount', 'supplier_order_min_amount', 'price_level', 'parent', 'default_lang', 'ref', 'ref_ext', 'import_key', 'fk_incoterms', 'fk_multicurrency',
-				'code_client', 'code_fournisseur', 'code_compta', 'code_compta_fournisseur',
-				'model_pdf', 'webservices_url', 'webservices_key', 'accountancy_code_sell', 'accountancy_code_buy', 'typent_id'
-			);
-			foreach ($listofproperties as $property) {
-				if (empty($this->$property)) {
-					$this->$property = $soc_origin->$property;
-				}
-			}
-
-			if ($this->typent_id == -1) {
-				$this->typent_id = $soc_origin->typent_id;
-			}
-
-			// Concat some data
-			$listofproperties = array(
-				'note_public', 'note_private'
-			);
-			foreach ($listofproperties as $property) {
-				$this->$property = dol_concatdesc($this->$property, $soc_origin->$property);
-			}
-
-			// Merge extrafields
-			if (is_array($soc_origin->array_options)) {
-				foreach ($soc_origin->array_options as $key => $val) {
-					if (empty($this->array_options[$key])) {
-						$this->array_options[$key] = $val;
-					}
-				}
-			}
-
-			// If alias name is not defined on target thirdparty, we can store in it the old name of company.
-			if (empty($this->name_bis) && $this->name != $soc_origin->name) {
-				$this->name_bis = $this->name;
-			}
-
-			// Merge categories
-			include_once DOL_DOCUMENT_ROOT.'/categories/class/categorie.class.php';
-			$static_cat = new Categorie($this->db);
-
-			$custcats_ori = $static_cat->containing($soc_origin->id, 'customer', 'id');
-			$custcats = $static_cat->containing($this->id, 'customer', 'id');
-			$custcats = array_merge($custcats, $custcats_ori);
-			$this->setCategories($custcats, 'customer');
-
-			$suppcats_ori = $static_cat->containing($soc_origin->id, 'supplier', 'id');
-			$suppcats = $static_cat->containing($this->id, 'supplier', 'id');
-			$suppcats = array_merge($suppcats, $suppcats_ori);
-			$this->setCategories($suppcats, 'supplier');
-
-			// If thirdparty has a new code that is same than origin, we clean origin code to avoid duplicate key from database unique keys.
-			if ($soc_origin->code_client == $this->code_client
-				|| $soc_origin->code_fournisseur == $this->code_fournisseur
-				|| $soc_origin->barcode == $this->barcode) {
-				dol_syslog("We clean customer and supplier code so we will be able to make the update of target");
-				$soc_origin->code_client = '';
-				$soc_origin->code_fournisseur = '';
-				$soc_origin->barcode = '';
-				$soc_origin->update($soc_origin->id, $user, 0, 1, 1, 'merge');
-			}
-
-			// Update
-			$result = $this->update($this->id, $user, 0, 1, 1, 'merge');
-
-			if ($result < 0) {
-				$error++;
-			}
-
-			// Move links
-			if (!$error) {
-				$objects = array(
-					'Adherent' => '/adherents/class/adherent.class.php',
-					//'Categorie' => '/categories/class/categorie.class.php',	// Already processed previously
-					'ActionComm' => '/comm/action/class/actioncomm.class.php',
-					'Propal' => '/comm/propal/class/propal.class.php',
-					'Commande' => '/commande/class/commande.class.php',
-					'Facture' => '/compta/facture/class/facture.class.php',
-					'FactureRec' => '/compta/facture/class/facture-rec.class.php',
-					'LignePrelevement' => '/compta/prelevement/class/ligneprelevement.class.php',
-					'Contact' => '/contact/class/contact.class.php',
-					'Contrat' => '/contrat/class/contrat.class.php',
-					'Expedition' => '/expedition/class/expedition.class.php',
-					'CommandeFournisseur' => '/fourn/class/fournisseur.commande.class.php',
-					'FactureFournisseur' => '/fourn/class/fournisseur.facture.class.php',
-					'FactureFournisseurRec' => '/fourn/class/fournisseur.facture-rec.class.php',
-					'Reception' => '/reception/class/reception.class.php',
-					'SupplierProposal' => '/supplier_proposal/class/supplier_proposal.class.php',
-					'ProductFournisseur' => '/fourn/class/fournisseur.product.class.php',
-					'Product' => '/product/class/product.class.php',
-					//'ProductThirparty' => '...', 	// for llx_product_thirdparty
-					'Project' => '/projet/class/project.class.php',
-					'User' => '/user/class/user.class.php',
-					'Account' => '/compta/bank/class/account.class.php',
-					'ConferenceOrBoothAttendee' => '/eventorganization/class/conferenceorboothattendee.class.php',
-					'Societe' => '/societe/class/societe.class.php',
-					//'SocieteAccount', 'SocietePrice', 'SocieteRib',... are processed into the replaceThirparty of Societe.
-				);
-				if ($this->db->DDLListTables($conf->db->name, $this->db->prefix().'delivery')) {
-					$objects['Delivery'] = '/delivery/class/delivery.class.php';
-				}
-				if ($this->db->DDLListTables($conf->db->name, $this->db->prefix().'mrp_mo')) {
-					$objects['Mo'] = '/mrp/class/mo.class.php';
-				}
-				if ($this->db->DDLListTables($conf->db->name, $this->db->prefix().'don')) {
-					$objects['Don'] = '/don/class/don.class.php';
-				}
-				if ($this->db->DDLListTables($conf->db->name, $this->db->prefix().'partnership')) {
-					$objects['PartnerShip'] = '/partnership/class/partnership.class.php';
-				}
-				if ($this->db->DDLListTables($conf->db->name, $this->db->prefix().'fichinter')) {
-					$objects['Fichinter'] = '/fichinter/class/fichinter.class.php';
-				}
-				if ($this->db->DDLListTables($conf->db->name, $this->db->prefix().'ticket')) {
-					$objects['Ticket'] = '/ticket/class/ticket.class.php';
-				}
-
-				//First, all core objects must update their tables
-				foreach ($objects as $object_name => $object_file) {
-					if (is_array($object_file)) {
-						if (empty($object_file['enabled'])) {
-							continue;
-						}
-						$object_file = $object_file['file'];
-					}
-
-					require_once DOL_DOCUMENT_ROOT.$object_file;
-
-					if (!$error && !$object_name::replaceThirdparty($this->db, $soc_origin->id, $this->id)) {
-						$error++;
-						$this->error = $this->db->lasterror();
-						break;
-					}
-				}
-			}
-
-			// External modules should update their ones too
-			if (!$error) {
-				$parameters = array('soc_origin' => $soc_origin->id, 'soc_dest' => $this->id);
-				$reshook = $hookmanager->executeHooks('replaceThirdparty', $parameters, $this, $action);
-
-				if ($reshook < 0) {
-					$this->error = $hookmanager->error;
-					$this->errors = $hookmanager->errors;
-					$error++;
-				}
-			}
-
-
-			if (!$error) {
-				$this->context = array('merge' => 1, 'mergefromid' => $soc_origin->id, 'mergefromname' => $soc_origin->name);
-
-				// Call trigger
-				$result = $this->call_trigger('COMPANY_MODIFY', $user);
-				if ($result < 0) {
-					$error++;
-				}
-				// End call triggers
-			}
-
-			if (!$error) {
-				// Move files from the dir of the third party to delete into the dir of the third party to keep
-				if (!empty($conf->societe->multidir_output[$this->entity])) {
-					$srcdir = $conf->societe->multidir_output[$this->entity]."/".$soc_origin->id;
-					$destdir = $conf->societe->multidir_output[$this->entity]."/".$this->id;
-
-					if (dol_is_dir($srcdir)) {
-						$dirlist = dol_dir_list($srcdir, 'files', 1);
-						foreach ($dirlist as $filetomove) {
-							$destfile = $destdir.'/'.$filetomove['relativename'];
-							//var_dump('Move file '.$filetomove['relativename'].' into '.$destfile);
-							dol_move($filetomove['fullname'], $destfile, '0', 0, 0, 1);
-						}
-						//exit;
-					}
-				}
-			}
-
-
-			if (!$error) {
-				// We finally remove the old thirdparty
-				if ($soc_origin->delete($soc_origin->id, $user) < 1) {
-					$this->error = $soc_origin->error;
-					$this->errors = $soc_origin->errors;
-					$error++;
-				}
-			}
-
-			if (!$error) {
-				$this->db->commit();
-				return 0;
-			} else {
-				$langs->load("errors");
-				$this->error = $langs->trans('ErrorsThirdpartyMerge');
-				$this->db->rollback();
-				return -1;
-			}
-		}
-
-		return -1;
-	}
 }