<?php
/* Copyright (C) 2002-2006  Rodolphe Quiedeville    <rodolphe@quiedeville.org>
 * Copyright (C) 2004-2015  Laurent Destailleur     <eldy@users.sourceforge.net>
 * Copyright (C) 2004       Eric Seigne             <eric.seigne@ryxeo.com>
 * Copyright (C) 2003       Brian Fraval            <brian@fraval.org>
 * Copyright (C) 2006       Andre Cianfarani        <acianfa@free.fr>
 * Copyright (C) 2005-2016  Regis Houssin           <regis.houssin@capnetworks.com>
 * Copyright (C) 2008       Patrick Raguin          <patrick.raguin@auguria.net>
 * Copyright (C) 2010-2014  Juanjo Menent           <jmenent@2byte.es>
 * Copyright (C) 2013       Florian Henry           <florian.henry@open-concept.pro>
 * Copyright (C) 2013       Alexandre Spangaro      <aspangaro.dolibarr@gmail.com>
 * Copyright (C) 2013       Peter Fontaine          <contact@peterfontaine.fr>
 * Copyright (C) 2014-2015  Marcos García           <marcosgdf@gmail.com>
 * Copyright (C) 2015       Raphaël Doursenaud      <rdoursenaud@gpcsolutions.fr>
 *
 * This program is free software; you can redistribute it and/or modify
 * it under the terms of the GNU General Public License as published by
 * the Free Software Foundation; either version 3 of the License, or
 * (at your option) any later version.
 *
 * This program is distributed in the hope that it will be useful,
 * but WITHOUT ANY WARRANTY; without even the implied warranty of
 * MERCHANTABILITY or FITNESS FOR A PARTICULAR PURPOSE.  See the
 * GNU General Public License for more details.
 *
 * You should have received a copy of the GNU General Public License
 * along with this program. If not, see <http://www.gnu.org/licenses/>.
 */

/**
 *	\file       htdocs/societe/class/societe.class.php
 *	\ingroup    societe
 *	\brief      File for third party class
 */
require_once DOL_DOCUMENT_ROOT.'/core/class/commonobject.class.php';
require_once DOL_DOCUMENT_ROOT.'/multicurrency/class/multicurrency.class.php';

/**
 *	Class to manage third parties objects (customers, suppliers, prospects...)
 */
class Societe extends CommonObject
{
    public $element='societe';
    public $table_element = 'societe';
	public $fk_element='fk_soc';
    protected $childtables=array("supplier_proposal","propal","commande","facture","contrat","facture_fourn","commande_fournisseur","projet","expedition");    // To test if we can delete object

    /**
     * 0=No test on entity, 1=Test with field entity, 2=Test with link by societe
     * @var int
     */
    protected $ismultientitymanaged = 1;

    public $entity;

    /**
     * Thirdparty name
     * @var string
     * @deprecated Use $name instead
     * @see name
     */
    public $nom;

	/**
	 * Alias names (commercial, trademark or alias names)
	 * @var string
	 */
	public $name_alias;

    public $particulier;
    public $address;
    public $zip;
    public $town;

    /**
     * Thirdparty status : 0=activity ceased, 1= in activity
     * @var int
     */
    var $status;

    /**
     * Id of department
     * @var int
     */
    var $state_id;
    var $state_code;
    var $state;

    /**
     * State code
     * @var string
     * @deprecated Use state_code instead
     * @see state_code
     */
    var $departement_code;

    /**
     * @var string
     * @deprecated Use state instead
     * @see state
     */
    var $departement;

    /**
     * @var string
     * @deprecated Use country instead
     * @see country
     */
    var $pays;

	/**
	 * Phone number
	 * @var string
	 */
	var $phone;
	/**
	 * Fax number
	 * @var string
	 */
	var $fax;
	/**
	 * Email
	 * @var string
	 */
	var $email;
	/**
	 * Skype username
	 * @var string
	 */
	var $skype;
	/**
	 * Webpage
	 * @var string
	 */
	var $url;

	//! barcode
    /**
     * Barcode value
     * @var string
     */
    var $barcode;

    // 6 professional id (usage depends on country)

    /**
     * Professional ID 1 (Ex: Siren in France)
     * @var string
     */
    var $idprof1;

    /**
     * Professional ID 2 (Ex: Siret in France)
     * @var string
     */
    var $idprof2;

    /**
     * Professional ID 3 (Ex: Ape in France)
     * @var string
     */
    var $idprof3;

    /**
     * Professional ID 4 (Ex: RCS in France)
     * @var string
     */
    var $idprof4;

    /**
     * Professional ID 5
     * @var string
     */
    var $idprof5;

    /**
     * Professional ID 6
     * @var string
     */
    var $idprof6;

    var $prefix_comm;

    var $tva_assuj;
    /**
     * Intracommunitary VAT ID
     * @var string
     */
    var $tva_intra;

    // Local taxes
    var $localtax1_assuj;
    var $localtax1_value;
    var $localtax2_assuj;
    var $localtax2_value;

    var $managers;
    var $capital;
    var $typent_id;
    var $typent_code;
    var $effectif;
    var $effectif_id;
    var $forme_juridique_code;
    var $forme_juridique;

    var $remise_percent;
    var $mode_reglement_supplier_id;
    var $cond_reglement_supplier_id;
	var $fk_prospectlevel;
	var $name_bis;

	//Log data

	/**
	 * Date of last update
     * @var string
	 */
	var $date_modification;
	/**
	 * User that made last update
     * @var string
	 */
	var $user_modification;
	/**
	 * Date of creation
     * @var string
	 */
	var $date_creation;
	/**
	 * User that created the thirdparty
     * @var User
	 */
	var $user_creation;


    var $specimen;

    /**
     * 0=no customer, 1=customer, 2=prospect, 3=customer and prospect
     * @var int
     */
    var $client;
    /**
     * 0=no prospect, 1=prospect
     * @var int
     */
    var $prospect;
    /**
     * 0=no supplier, 1=supplier
     * @var int
     */
    var $fournisseur;

    /**
     * Client code. E.g: CU2014-003
     * @var string
     */
    var $code_client;

    /**
     * Supplier code. E.g: SU2014-003
     * @var string
     */
    var $code_fournisseur;

    /**
     * Accounting code for client
     * @var string
     */
    var $code_compta;

    /**
     * Accounting code for suppliers
     * @var string
     */
    var $code_compta_fournisseur;

    /**
     * @var string
     * @deprecated Note is split in public and private notes
     * @see note_public, note_private
     */
    var $note;

    /**
     * Private note
     * @var string
     */
    var $note_private;

    /**
     * Public note
     * @var string
     */
    var $note_public;

    //! code statut prospect
    var $stcomm_id;
    var $statut_commercial;

    /**
     * Assigned price level
     * @var int
     */
    var $price_level;
    var $outstanding_limit;

    /**
     * Id of sales representative to link (used for thirdparty creation). Not filled by a fetch, because we can have several sales representatives.
     * @var int
     */
    var $commercial_id;
    /**
     * Id of parent thirdparty (if one)
     * @var int
     */
    var $parent;
    /**
     * Default language code of thirdparty (en_US, ...)
     * @var string
     */
    var $default_lang;

    var $ref;
    var $ref_int;
    /**
     * External user reference.
     * This is to allow external systems to store their id and make self-developed synchronizing functions easier to
     * build.
     * @var string
     */
    var $ref_ext;

    /**
     * Import key.
     * Set when the thirdparty has been created through an import process. This is to relate those created thirdparties
     * to an import process
     * @var string
     */
    var $import_key;

    /**
     * Supplier WebServices URL
     * @var string
     */
    var $webservices_url;

    /**
     * Supplier WebServices Key
     * @var string
     */
    var $webservices_key;

    var $logo;
    var $logo_small;
    var $logo_mini;

    var $array_options;

	// Incoterms
	var $fk_incoterms;
	var $location_incoterms;
	var $libelle_incoterms;  //Used into tooltip

	// Multicurrency
	var $fk_multicurrency;
	var $multicurrency_code;

    /**
     * To contains a clone of this when we need to save old properties of object
     *  @var Societe
     */
    var $oldcopy;

    /**
     *    Constructor
     *
     *    @param	DoliDB		$db		Database handler
     */
    public function __construct($db)
    {
        $this->db = $db;

        $this->client = 0;
        $this->prospect = 0;
        $this->fournisseur = 0;
        $this->typent_id  = 0;
        $this->effectif_id  = 0;
        $this->forme_juridique_code  = 0;
        $this->tva_assuj = 1;
        $this->status = 1;

        return 1;
    }


    /**
     *    Create third party in database
     *
     *    @param	User	$user       Object of user that ask creation
     *    @return   int         		>= 0 if OK, < 0 if KO
     */
    function create($user)
    {
        global $langs,$conf;

		$error=0;

        // Clean parameters
        if (empty($this->status)) $this->status=0;
        $this->name=$this->name?trim($this->name):trim($this->nom);
        if (! empty($conf->global->MAIN_FIRST_TO_UPPER)) $this->name=ucwords($this->name);
        $this->nom=$this->name; // For backward compatibility
        if (empty($this->client))      $this->client=0;
        if (empty($this->fournisseur)) $this->fournisseur=0;
        $this->import_key = trim($this->import_key);

		if (!empty($this->multicurrency_code)) $this->fk_multicurrency = MultiCurrency::getIdFromCode($this->db, $this->multicurrency_code);
		if (empty($this->fk_multicurrency))
		{
			$this->multicurrency_code = '';
			$this->fk_multicurrency = 0;
		}

        dol_syslog(get_class($this)."::create ".$this->name);

        // Check parameters
        if (! empty($conf->global->SOCIETE_MAIL_REQUIRED) && ! isValidEMail($this->email))
        {
            $langs->load("errors");
            $this->error = $langs->trans("ErrorBadEMail",$this->email);
            return -1;
        }

        $now=dol_now();

        $this->db->begin();

        // For automatic creation during create action (not used by Dolibarr GUI, can be used by scripts)
        if ($this->code_client == -1)      $this->get_codeclient($this,0);
        if ($this->code_fournisseur == -1) $this->get_codefournisseur($this,1);

        // Check more parameters
        // If error, this->errors[] is filled
        $result = $this->verify();

        if ($result >= 0)
        {
            $sql = "INSERT INTO ".MAIN_DB_PREFIX."societe (nom, name_alias, entity, datec, fk_user_creat, canvas, status, ref_int, ref_ext, fk_stcomm, fk_incoterms, location_incoterms ,import_key, fk_multicurrency, multicurrency_code)";
            $sql.= " VALUES ('".$this->db->escape($this->name)."', '".$this->db->escape($this->name_alias)."', ".$conf->entity.", '".$this->db->idate($now)."'";
            $sql.= ", ".(! empty($user->id) ? "'".$user->id."'":"null");
            $sql.= ", ".(! empty($this->canvas) ? "'".$this->db->escape($this->canvas)."'":"null");
            $sql.= ", ".$this->status;
            $sql.= ", ".(! empty($this->ref_int) ? "'".$this->db->escape($this->ref_int)."'":"null");
            $sql.= ", ".(! empty($this->ref_ext) ? "'".$this->db->escape($this->ref_ext)."'":"null");
            $sql.= ", 0";
			$sql.= ", ".(int) $this->fk_incoterms;
			$sql.= ", '".$this->db->escape($this->location_incoterms)."'";
            $sql.= ", ".(! empty($this->import_key) ? "'".$this->db->escape($this->import_key)."'":"null");
            $sql.= ", ".(int) $this->fk_multicurrency;
            $sql.= ", '".$this->db->escape($this->multicurrency_code)."')";

            dol_syslog(get_class($this)."::create", LOG_DEBUG);
            $result=$this->db->query($sql);
            if ($result)
            {
                $this->id = $this->db->last_insert_id(MAIN_DB_PREFIX."societe");

                $ret = $this->update($this->id,$user,0,1,1,'add');

                // Ajout du commercial affecte
                if ($this->commercial_id != '' && $this->commercial_id != -1)
                {
                    $this->add_commercial($user, $this->commercial_id);
                }
                // si un commercial cree un client il lui est affecte automatiquement
                else if (empty($user->rights->societe->client->voir))
                {
                    $this->add_commercial($user, $user->id);
                }

                if ($ret >= 0)
                {
                    // Call trigger
                    $result=$this->call_trigger('COMPANY_CREATE',$user);
                    if ($result < 0) $error++;
                    // End call triggers
                }
                else $error++;

                if (! $error)
                {
                    dol_syslog(get_class($this)."::Create success id=".$this->id);
                    $this->db->commit();
                    return $this->id;
                }
                else
                {
                    dol_syslog(get_class($this)."::Create echec update ".$this->error." ".join(',',$this->errors), LOG_ERR);
                    $this->db->rollback();
                    return -4;
                }
            }
            else
            {
                if ($this->db->errno() == 'DB_ERROR_RECORD_ALREADY_EXISTS')
                {

                    $this->error=$langs->trans("ErrorCompanyNameAlreadyExists",$this->name);
                    $result=-1;
                }
                else
                {
                    $this->error=$this->db->lasterror();
                    $result=-2;
                }
                $this->db->rollback();
                return $result;
            }

        }
        else
        {
            $this->db->rollback();
            dol_syslog(get_class($this)."::Create fails verify ".join(',',$this->errors), LOG_WARNING);
            return -3;
        }
    }

    /**
     * Create a contact/address from thirdparty
     *
     * @param 	User	$user		Object user
     * @return 	int					<0 if KO, >0 if OK
     */
    function create_individual(User $user)
    {
        require_once DOL_DOCUMENT_ROOT.'/contact/class/contact.class.php';
        $contact=new Contact($this->db);

        $contact->name              = $this->name_bis;
        $contact->firstname         = $this->firstname;
        $contact->civility_id       = $this->civility_id;
        $contact->socid             = $this->id;	// fk_soc
        $contact->statut            = 1;
        $contact->priv              = 0;
        $contact->country_id        = $this->country_id;
        $contact->state_id          = $this->state_id;
        $contact->address           = $this->address;
        $contact->email             = $this->email;
        $contact->zip               = $this->zip;
        $contact->town              = $this->town;
        $contact->phone_pro         = $this->phone;

        $result = $contact->create($user);
        if ($result < 0)
        {
            $this->error = $contact->error;
            $this->errors = $contact->errors;
            dol_syslog(get_class($this)."::create_individual ERROR:" . $this->error, LOG_ERR);
        }

        return $result;
    }

    /**
     *    Check properties of third party are ok (like name, third party codes, ...)
     *    Used before an add or update.
     *
     *    @return     int		0 if OK, <0 if KO
     */
    function verify()
    {
        $this->errors=array();

        $result = 0;
        $this->name	= trim($this->name);
        $this->nom=$this->name; // For backward compatibility

        if (! $this->name)
        {
            $this->errors[] = 'ErrorBadThirdPartyName';
            $result = -2;
        }

        if ($this->client)
        {
            $rescode = $this->check_codeclient();
            if ($rescode <> 0)
            {
                if ($rescode == -1)
                {
                    $this->errors[] = 'ErrorBadCustomerCodeSyntax';
                }
                if ($rescode == -2)
                {
                    $this->errors[] = 'ErrorCustomerCodeRequired';
                }
                if ($rescode == -3)
                {
                    $this->errors[] = 'ErrorCustomerCodeAlreadyUsed';
                }
                if ($rescode == -4)
                {
                    $this->errors[] = 'ErrorPrefixRequired';
                }
                $result = -3;
            }
        }

        if ($this->fournisseur)
        {
            $rescode = $this->check_codefournisseur();
            if ($rescode <> 0)
            {
                if ($rescode == -1)
                {
                    $this->errors[] = 'ErrorBadSupplierCodeSyntax';
                }
                if ($rescode == -2)
                {
                    $this->errors[] = 'ErrorSupplierCodeRequired';
                }
                if ($rescode == -3)
                {
                    $this->errors[] = 'ErrorSupplierCodeAlreadyUsed';
                }
                if ($rescode == -5)
                {
                    $this->errors[] = 'ErrorprefixRequired';
                }
                $result = -3;
            }
        }

        return $result;
    }

    /**
     *      Update parameters of third party
     *
     *      @param	int		$id              			id societe
     *      @param  User	$user            			Utilisateur qui demande la mise a jour
     *      @param  int		$call_trigger    			0=non, 1=oui
     *		@param	int		$allowmodcodeclient			Inclut modif code client et code compta
     *		@param	int		$allowmodcodefournisseur	Inclut modif code fournisseur et code compta fournisseur
     *		@param	string	$action						'add' or 'update'
     *		@param	int		$nosyncmember				Do not synchronize info of linked member
     *      @return int  			           			<0 if KO, >=0 if OK
     */
    function update($id, $user='', $call_trigger=1, $allowmodcodeclient=0, $allowmodcodefournisseur=0, $action='update', $nosyncmember=1)
    {
        global $langs,$conf,$hookmanager;
        require_once DOL_DOCUMENT_ROOT.'/core/lib/functions2.lib.php';

		$error=0;

        dol_syslog(get_class($this)."::Update id=".$id." call_trigger=".$call_trigger." allowmodcodeclient=".$allowmodcodeclient." allowmodcodefournisseur=".$allowmodcodefournisseur);

        $now=dol_now();

        // Clean parameters
        $this->id			= $id;
        $this->name			= $this->name?trim($this->name):trim($this->nom);
        $this->nom			= $this->name;	// For backward compatibility
	    $this->name_alias = trim($this->name_alias);
        $this->ref_ext		= trim($this->ref_ext);
        $this->address		= $this->address?trim($this->address):trim($this->address);
        $this->zip			= $this->zip?trim($this->zip):trim($this->zip);
        $this->town			= $this->town?trim($this->town):trim($this->town);
        $this->state_id		= trim($this->state_id);
        $this->country_id	= ($this->country_id > 0)?$this->country_id:0;
        $this->phone		= trim($this->phone);
        $this->phone		= preg_replace("/\s/","",$this->phone);
        $this->phone		= preg_replace("/\./","",$this->phone);
        $this->fax			= trim($this->fax);
        $this->fax			= preg_replace("/\s/","",$this->fax);
        $this->fax			= preg_replace("/\./","",$this->fax);
        $this->email		= trim($this->email);
        $this->skype		= trim($this->skype);
        $this->url			= $this->url?clean_url($this->url,0):'';
        $this->idprof1		= trim($this->idprof1);
        $this->idprof2		= trim($this->idprof2);
        $this->idprof3		= trim($this->idprof3);
        $this->idprof4		= trim($this->idprof4);
        $this->idprof5		= (! empty($this->idprof5)?trim($this->idprof5):'');
        $this->idprof6		= (! empty($this->idprof6)?trim($this->idprof6):'');
        $this->prefix_comm	= trim($this->prefix_comm);
        $this->outstanding_limit = price2num($this->outstanding_limit);

        $this->tva_assuj	= trim($this->tva_assuj);
        $this->tva_intra	= dol_sanitizeFileName($this->tva_intra,'');
        if (empty($this->status)) $this->status = 0;

		if (!empty($this->multicurrency_code)) $this->fk_multicurrency = MultiCurrency::getIdFromCode($this->db, $this->multicurrency_code);
		if (empty($this->fk_multicurrency))
		{
			$this->multicurrency_code = '';
			$this->fk_multicurrency = 0;
		}

        // Local taxes
        $this->localtax1_assuj=trim($this->localtax1_assuj);
        $this->localtax2_assuj=trim($this->localtax2_assuj);

        $this->localtax1_value=trim($this->localtax1_value);
        $this->localtax2_value=trim($this->localtax2_value);

        if ($this->capital != '') $this->capital=price2num(trim($this->capital));
        if (! is_numeric($this->capital)) $this->capital = '';     // '' = undef

        $this->effectif_id=trim($this->effectif_id);
        $this->forme_juridique_code=trim($this->forme_juridique_code);

        //Gencod
        $this->barcode=trim($this->barcode);

        // For automatic creation
        if ($this->code_client == -1) $this->get_codeclient($this,0);
        if ($this->code_fournisseur == -1) $this->get_codefournisseur($this,1);

        $this->code_compta=trim($this->code_compta);
        $this->code_compta_fournisseur=trim($this->code_compta_fournisseur);

        // Check parameters
        if (! empty($conf->global->SOCIETE_MAIL_REQUIRED) && ! isValidEMail($this->email))
        {
            $langs->load("errors");
            $this->error = $langs->trans("ErrorBadEMail",$this->email);
            return -1;
        }
        if (! is_numeric($this->client) && ! is_numeric($this->fournisseur))
        {
            $langs->load("errors");
            $this->error = $langs->trans("BadValueForParameterClientOrSupplier");
            return -1;
        }

        $customer=false;
        if (! empty($allowmodcodeclient) && ! empty($this->client))
        {
        	// Attention get_codecompta peut modifier le code suivant le module utilise
        	if (empty($this->code_compta))
        	{
        		$ret=$this->get_codecompta('customer');
        		if ($ret < 0) return -1;
        	}

        	$customer=true;
        }

        $supplier=false;
        if (! empty($allowmodcodefournisseur) && ! empty($this->fournisseur))
        {
        	// Attention get_codecompta peut modifier le code suivant le module utilise
        	if (empty($this->code_compta_fournisseur))
        	{
        		$ret=$this->get_codecompta('supplier');
        		if ($ret < 0) return -1;
        	}

        	$supplier=true;
        }

        //Web services
        $this->webservices_url = $this->webservices_url?clean_url($this->webservices_url,0):'';
        $this->webservices_key = trim($this->webservices_key);

        //Incoterms
        $this->fk_incoterms = (int) $this->fk_incoterms;
		$this->location_incoterms = trim($this->location_incoterms);

        $this->db->begin();

        // Check name is required and codes are ok or unique.
        // If error, this->errors[] is filled
        $result = 0;
        if ($action != 'add') $result = $this->verify();	// We don't check when update called during a create because verify was already done

        if ($result >= 0)
        {
            dol_syslog(get_class($this)."::update verify ok or not done");

            $sql  = "UPDATE ".MAIN_DB_PREFIX."societe SET ";
            $sql .= "nom = '" . $this->db->escape($this->name) ."'"; // Required
            $sql .= ",name_alias = '" . $this->db->escape($this->name_alias) ."'";
            $sql .= ",ref_ext = " .(! empty($this->ref_ext)?"'".$this->db->escape($this->ref_ext) ."'":"null");
            $sql .= ",address = '" . $this->db->escape($this->address) ."'";

            $sql .= ",zip = ".(! empty($this->zip)?"'".$this->db->escape($this->zip)."'":"null");
            $sql .= ",town = ".(! empty($this->town)?"'".$this->db->escape($this->town)."'":"null");

            $sql .= ",fk_departement = '" . (! empty($this->state_id)?$this->state_id:'0') ."'";
            $sql .= ",fk_pays = '" . (! empty($this->country_id)?$this->country_id:'0') ."'";

            $sql .= ",phone = ".(! empty($this->phone)?"'".$this->db->escape($this->phone)."'":"null");
            $sql .= ",fax = ".(! empty($this->fax)?"'".$this->db->escape($this->fax)."'":"null");
            $sql .= ",email = ".(! empty($this->email)?"'".$this->db->escape($this->email)."'":"null");
            $sql .= ",skype = ".(! empty($this->skype)?"'".$this->db->escape($this->skype)."'":"null");
            $sql .= ",url = ".(! empty($this->url)?"'".$this->db->escape($this->url)."'":"null");

            $sql .= ",siren   = '". $this->db->escape($this->idprof1) ."'";
            $sql .= ",siret   = '". $this->db->escape($this->idprof2) ."'";
            $sql .= ",ape     = '". $this->db->escape($this->idprof3) ."'";
            $sql .= ",idprof4 = '". $this->db->escape($this->idprof4) ."'";
            $sql .= ",idprof5 = '". $this->db->escape($this->idprof5) ."'";
            $sql .= ",idprof6 = '". $this->db->escape($this->idprof6) ."'";

            $sql .= ",tva_assuj = ".($this->tva_assuj!=''?"'".$this->tva_assuj."'":"null");
            $sql .= ",tva_intra = '" . $this->db->escape($this->tva_intra) ."'";
            $sql .= ",status = " .$this->status;

            // Local taxes
            $sql .= ",localtax1_assuj = ".($this->localtax1_assuj!=''?"'".$this->localtax1_assuj."'":"null");
            $sql .= ",localtax2_assuj = ".($this->localtax2_assuj!=''?"'".$this->localtax2_assuj."'":"null");
            if($this->localtax1_assuj==1)
            {
            	if($this->localtax1_value!='')
            	{
            		$sql .=",localtax1_value =".$this->localtax1_value;
            	}
            	else $sql .=",localtax1_value =0.000";

            }
            else $sql .=",localtax1_value =0.000";

            if($this->localtax2_assuj==1)
            {
            	if($this->localtax2_value!='')
            	{
            		$sql .=",localtax2_value =".$this->localtax2_value;
            	}
            	else $sql .=",localtax2_value =0.000";

            }
            else $sql .=",localtax2_value =0.000";

            $sql .= ",capital = ".($this->capital == '' ? "null" : $this->capital);

            $sql .= ",prefix_comm = ".(! empty($this->prefix_comm)?"'".$this->db->escape($this->prefix_comm)."'":"null");

            $sql .= ",fk_effectif = ".(! empty($this->effectif_id)?"'".$this->db->escape($this->effectif_id)."'":"null");
            if (isset($this->stcomm_id))
            {
                $sql .= ",fk_stcomm='".$this->stcomm_id."'";
            }
            $sql .= ",fk_typent = ".(! empty($this->typent_id)?"'".$this->db->escape($this->typent_id)."'":"0");

            $sql .= ",fk_forme_juridique = ".(! empty($this->forme_juridique_code)?"'".$this->db->escape($this->forme_juridique_code)."'":"null");

            $sql .= ",mode_reglement = ".(! empty($this->mode_reglement_id)?"'".$this->db->escape($this->mode_reglement_id)."'":"null");
            $sql .= ",cond_reglement = ".(! empty($this->cond_reglement_id)?"'".$this->db->escape($this->cond_reglement_id)."'":"null");
            $sql .= ",mode_reglement_supplier = ".(! empty($this->mode_reglement_supplier_id)?"'".$this->db->escape($this->mode_reglement_supplier_id)."'":"null");
            $sql .= ",cond_reglement_supplier = ".(! empty($this->cond_reglement_supplier_id)?"'".$this->db->escape($this->cond_reglement_supplier_id)."'":"null");
            $sql .= ",fk_shipping_method = ".(! empty($this->shipping_method_id)?"'".$this->db->escape($this->shipping_method_id)."'":"null");

            $sql .= ",client = " . (! empty($this->client)?$this->client:0);
            $sql .= ",fournisseur = " . (! empty($this->fournisseur)?$this->fournisseur:0);
            $sql .= ",barcode = ".(! empty($this->barcode)?"'".$this->db->escape($this->barcode)."'":"null");
            $sql .= ",default_lang = ".(! empty($this->default_lang)?"'".$this->db->escape($this->default_lang)."'":"null");
            $sql .= ",logo = ".(! empty($this->logo)?"'".$this->db->escape($this->logo)."'":"null");
            $sql .= ",outstanding_limit= ".($this->outstanding_limit!=''?$this->outstanding_limit:'null');
            $sql .= ",fk_prospectlevel='".$this->fk_prospectlevel."'";

            $sql .= ",webservices_url = ".(! empty($this->webservices_url)?"'".$this->db->escape($this->webservices_url)."'":"null");
            $sql .= ",webservices_key = ".(! empty($this->webservices_key)?"'".$this->db->escape($this->webservices_key)."'":"null");

			//Incoterms
			$sql.= ", fk_incoterms = ".$this->fk_incoterms;
			$sql.= ", location_incoterms = ".(! empty($this->location_incoterms)?"'".$this->db->escape($this->location_incoterms)."'":"null");

            if ($customer)
            {
                $sql .= ", code_client = ".(! empty($this->code_client)?"'".$this->db->escape($this->code_client)."'":"null");
                $sql .= ", code_compta = ".(! empty($this->code_compta)?"'".$this->db->escape($this->code_compta)."'":"null");
            }

            if ($supplier)
            {
                $sql .= ", code_fournisseur = ".(! empty($this->code_fournisseur)?"'".$this->db->escape($this->code_fournisseur)."'":"null");
                $sql .= ", code_compta_fournisseur = ".(! empty($this->code_compta_fournisseur)?"'".$this->db->escape($this->code_compta_fournisseur)."'":"null");
            }
            $sql .= ", fk_user_modif = ".(! empty($user->id)?"'".$user->id."'":"null");
			$sql .= ", fk_multicurrency = ".(int) $this->fk_multicurrency;
			$sql .= ', multicurrency_code = \''.$this->db->escape($this->multicurrency_code)."'";
            $sql .= " WHERE rowid = '" . $id ."'";


            dol_syslog(get_class($this)."::Update", LOG_DEBUG);
            $resql=$this->db->query($sql);
            if ($resql)
            {
            	unset($this->country_code);		// We clean this because it may have been changed after an update of country_id
            	unset($this->country);
            	unset($this->state_code);
            	unset($this->state);

            	$nbrowsaffected = $this->db->affected_rows($resql);

            	if (! $error && $nbrowsaffected)
            	{
            		// Update information on linked member if it is an update
	            	if (! $nosyncmember && ! empty($conf->adherent->enabled))
	            	{
		            	require_once DOL_DOCUMENT_ROOT.'/adherents/class/adherent.class.php';

		            	dol_syslog(get_class($this)."::update update linked member");

		            	$lmember=new Adherent($this->db);
		            	$result=$lmember->fetch(0, 0, $this->id);

		            	if ($result > 0)
		            	{
		            		$lmember->societe=$this->name;
		            		//$lmember->firstname=$this->firstname?$this->firstname:$lmember->firstname;	// We keep firstname and lastname of member unchanged
		            		//$lmember->lastname=$this->lastname?$this->lastname:$lmember->lastname;		// We keep firstname and lastname of member unchanged
		            		$lmember->address=$this->address;
		            		$lmember->email=$this->email;
                    		$lmember->skype=$this->skype;
		            		$lmember->phone=$this->phone;

		            		$result=$lmember->update($user,0,1,1,1);	// Use nosync to 1 to avoid cyclic updates
		            		if ($result < 0)
		            		{
		            			$this->error=$lmember->error;
		            			dol_syslog(get_class($this)."::update ".$this->error,LOG_ERR);
		            			$error++;
		            		}
		            	}
		            	else if ($result < 0)
		            	{
		            		$this->error=$lmember->error;
		            		$error++;
		            	}
	            	}
            	}

            	$action='update';

                // Actions on extra fields (by external module or standard code)
                // TODO le hook fait double emploi avec le trigger !!
                $hookmanager->initHooks(array('thirdpartydao'));
                $parameters=array('socid'=>$this->id);
                $reshook=$hookmanager->executeHooks('insertExtraFields',$parameters,$this,$action);    // Note that $action and $object may have been modified by some hooks
                if (empty($reshook))
                {
                	if (empty($conf->global->MAIN_EXTRAFIELDS_DISABLED)) // For avoid conflicts if trigger used
                	{
                		$result=$this->insertExtraFields();
                		if ($result < 0)
                		{
                			$error++;
                		}
                	}
                }
                else if ($reshook < 0) $error++;

                if (! $error && $call_trigger)
                {
                    // Call trigger
                    $result=$this->call_trigger('COMPANY_MODIFY',$user);
                    if ($result < 0) $error++;
                    // End call triggers
                }

                if (! $error)
                {
                    dol_syslog(get_class($this)."::Update success");
                    $this->db->commit();
                    return 1;
                }
                else
				{
                    $this->db->rollback();
                    return -1;
                }
            }
            else
			{
                if ($this->db->errno() == 'DB_ERROR_RECORD_ALREADY_EXISTS')
                {
                    // Doublon
                    $this->error = $langs->trans("ErrorDuplicateField");
                    $result =  -1;
                }
                else
                {
                    $result =  -2;
                }
                $this->db->rollback();
                return $result;
            }
        }
        else
       {
            $this->db->rollback();
            dol_syslog(get_class($this)."::Update fails verify ".join(',',$this->errors), LOG_WARNING);
            return -3;
        }
    }

    /**
     *    Load a third party from database into memory
     *
     *    @param	int		$rowid			Id of third party to load
     *    @param    string	$ref			Reference of third party, name (Warning, this can return several records)
     *    @param    string	$ref_ext       	External reference of third party (Warning, this information is a free field not provided by Dolibarr)
     *    @param    string	$ref_int       	Internal reference of third party
     *    @param    string	$idprof1		Prof id 1 of third party (Warning, this can return several records)
     *    @param    string	$idprof2		Prof id 2 of third party (Warning, this can return several records)
     *    @param    string	$idprof3		Prof id 3 of third party (Warning, this can return several records)
     *    @param    string	$idprof4		Prof id 4 of third party (Warning, this can return several records)
     *    @param    string	$idprof5		Prof id 5 of third party (Warning, this can return several records)
     *    @param    string	$idprof6		Prof id 6 of third party (Warning, this can return several records)
     *    @return   int						>0 if OK, <0 if KO or if two records found for same ref or idprof, 0 if not found.
     */
    function fetch($rowid, $ref='', $ref_ext='', $ref_int='', $idprof1='',$idprof2='',$idprof3='',$idprof4='',$idprof5='',$idprof6='')
    {
        global $langs;
        global $conf;

        if (empty($rowid) && empty($ref) && empty($ref_ext) && empty($ref_int) && empty($idprof1) && empty($idprof2) && empty($idprof3) && empty($idprof4) && empty($idprof5) && empty($idprof6)) return -1;

        $sql = 'SELECT s.rowid, s.nom as name, s.name_alias, s.entity, s.ref_ext, s.ref_int, s.address, s.datec as date_creation, s.prefix_comm';
        $sql .= ', s.status';
        $sql .= ', s.price_level';
        $sql .= ', s.tms as date_modification';
        $sql .= ', s.phone, s.fax, s.email, s.skype, s.url, s.zip, s.town, s.note_private, s.note_public, s.model_pdf, s.client, s.fournisseur';
        $sql .= ', s.siren as idprof1, s.siret as idprof2, s.ape as idprof3, s.idprof4, s.idprof5, s.idprof6';
        $sql .= ', s.capital, s.tva_intra';
        $sql .= ', s.fk_typent as typent_id';
        $sql .= ', s.fk_effectif as effectif_id';
        $sql .= ', s.fk_forme_juridique as forme_juridique_code';
        $sql .= ', s.webservices_url, s.webservices_key';
        $sql .= ', s.code_client, s.code_fournisseur, s.code_compta, s.code_compta_fournisseur, s.parent, s.barcode';
        $sql .= ', s.fk_departement, s.fk_pays as country_id, s.fk_stcomm, s.remise_client, s.mode_reglement, s.cond_reglement, s.fk_account, s.tva_assuj';
        $sql .= ', s.mode_reglement_supplier, s.cond_reglement_supplier, s.localtax1_assuj, s.localtax1_value, s.localtax2_assuj, s.localtax2_value, s.fk_prospectlevel, s.default_lang, s.logo';
        $sql .= ', s.fk_shipping_method';
        $sql .= ', s.outstanding_limit, s.import_key, s.canvas, s.fk_incoterms, s.location_incoterms';
		$sql .= ', s.fk_multicurrency, s.multicurrency_code';
        $sql .= ', fj.libelle as forme_juridique';
        $sql .= ', e.libelle as effectif';
        $sql .= ', c.code as country_code, c.label as country';
        $sql .= ', d.code_departement as state_code, d.nom as state';
        $sql .= ', st.libelle as stcomm';
        $sql .= ', te.code as typent_code';
		$sql .= ', i.libelle as libelle_incoterms';
        $sql .= ' FROM '.MAIN_DB_PREFIX.'societe as s';
        $sql .= ' LEFT JOIN '.MAIN_DB_PREFIX.'c_effectif as e ON s.fk_effectif = e.id';
        $sql .= ' LEFT JOIN '.MAIN_DB_PREFIX.'c_country as c ON s.fk_pays = c.rowid';
        $sql .= ' LEFT JOIN '.MAIN_DB_PREFIX.'c_stcomm as st ON s.fk_stcomm = st.id';
        $sql .= ' LEFT JOIN '.MAIN_DB_PREFIX.'c_forme_juridique as fj ON s.fk_forme_juridique = fj.code';
        $sql .= ' LEFT JOIN '.MAIN_DB_PREFIX.'c_departements as d ON s.fk_departement = d.rowid';
        $sql .= ' LEFT JOIN '.MAIN_DB_PREFIX.'c_typent as te ON s.fk_typent = te.id';
		$sql .= ' LEFT JOIN '.MAIN_DB_PREFIX.'c_incoterms as i ON s.fk_incoterms = i.rowid';
        if ($rowid) $sql .= ' WHERE s.rowid = '.$rowid;
        else if ($ref)   $sql .= " WHERE s.nom = '".$this->db->escape($ref)."' AND s.entity IN (".getEntity($this->element, 1).")";
        else if ($ref_ext) $sql .= " WHERE s.ref_ext = '".$this->db->escape($ref_ext)."' AND s.entity IN (".getEntity($this->element, 1).")";
        else if ($ref_int) $sql .= " WHERE s.ref_int = '".$this->db->escape($ref_int)."' AND s.entity IN (".getEntity($this->element, 1).")";
        else if ($idprof1) $sql .= " WHERE s.siren = '".$this->db->escape($idprof1)."' AND s.entity IN (".getEntity($this->element, 1).")";
        else if ($idprof2) $sql .= " WHERE s.siret = '".$this->db->escape($idprof2)."' AND s.entity IN (".getEntity($this->element, 1).")";
        else if ($idprof3) $sql .= " WHERE s.ape = '".$this->db->escape($idprof3)."' AND s.entity IN (".getEntity($this->element, 1).")";
        else if ($idprof4) $sql .= " WHERE s.idprof4 = '".$this->db->escape($idprof4)."' AND s.entity IN (".getEntity($this->element, 1).")";
        else if ($idprof5) $sql .= " WHERE s.idprof5 = '".$this->db->escape($idprof5)."' AND s.entity IN (".getEntity($this->element, 1).")";
        else if ($idprof6) $sql .= " WHERE s.idprof6 = '".$this->db->escape($idprof6)."' AND s.entity IN (".getEntity($this->element, 1).")";

        $resql=$this->db->query($sql);
        dol_syslog(get_class($this)."::fetch ".$sql);
        if ($resql)
        {
            $num=$this->db->num_rows($resql);
            if ($num > 1)
            {
                $this->error='Fetch found several records. Rename one of tirdparties to avoid duplicate.';
                dol_syslog($this->error, LOG_ERR);
                $result = -2;
            }
            elseif ($num)   // $num = 1
            {
                $obj = $this->db->fetch_object($resql);

                $this->id           = $obj->rowid;
                $this->entity       = $obj->entity;
                $this->canvas		= $obj->canvas;

                $this->ref          = $obj->rowid;
                $this->name 		= $obj->name;
                $this->nom          = $obj->name;		// deprecated
	            $this->name_alias = $obj->name_alias;
                $this->ref_ext      = $obj->ref_ext;
                $this->ref_int      = $obj->ref_int;

                $this->date_creation = $this->db->jdate($obj->date_creation);
                $this->date_modification = $this->db->jdate($obj->date_modification);

                $this->address 		= $obj->address;
                $this->zip 			= $obj->zip;
                $this->town 		= $obj->town;

                $this->country_id   = $obj->country_id;
                $this->country_code = $obj->country_id?$obj->country_code:'';
                $this->country 		= $obj->country_id?($langs->trans('Country'.$obj->country_code)!='Country'.$obj->country_code?$langs->transnoentities('Country'.$obj->country_code):$obj->country):'';

                $this->state_id     = $obj->fk_departement;
                $this->state_code   = $obj->state_code;
                $this->state        = ($obj->state!='-'?$obj->state:'');

                $transcode=$langs->trans('StatusProspect'.$obj->fk_stcomm);
                $libelle=($transcode!='StatusProspect'.$obj->fk_stcomm?$transcode:$obj->stcomm);
                $this->stcomm_id = $obj->fk_stcomm;     // id statut commercial
                $this->statut_commercial = $libelle;    // libelle statut commercial

                $this->email = $obj->email;
                $this->skype = $obj->skype;
                $this->url = $obj->url;
                $this->phone = $obj->phone;
                $this->fax = $obj->fax;

                $this->parent    = $obj->parent;

                $this->idprof1		= $obj->idprof1;
                $this->idprof2		= $obj->idprof2;
                $this->idprof3		= $obj->idprof3;
                $this->idprof4		= $obj->idprof4;
                $this->idprof5		= $obj->idprof5;
                $this->idprof6		= $obj->idprof6;

                $this->capital   = $obj->capital;

                $this->code_client = $obj->code_client;
                $this->code_fournisseur = $obj->code_fournisseur;

                $this->code_compta = $obj->code_compta;
                $this->code_compta_fournisseur = $obj->code_compta_fournisseur;

                $this->barcode = $obj->barcode;

                $this->tva_assuj      = $obj->tva_assuj;
                $this->tva_intra      = $obj->tva_intra;
                $this->status = $obj->status;

                // Local Taxes
                $this->localtax1_assuj      = $obj->localtax1_assuj;
                $this->localtax2_assuj      = $obj->localtax2_assuj;

                $this->localtax1_value		= $obj->localtax1_value;
                $this->localtax2_value		= $obj->localtax2_value;

                $this->typent_id      = $obj->typent_id;
                $this->typent_code    = $obj->typent_code;

                $this->effectif_id    = $obj->effectif_id;
                $this->effectif       = $obj->effectif_id?$obj->effectif:'';

                $this->forme_juridique_code= $obj->forme_juridique_code;
                $this->forme_juridique     = $obj->forme_juridique_code?$obj->forme_juridique:'';

                $this->fk_prospectlevel = $obj->fk_prospectlevel;

                $this->prefix_comm = $obj->prefix_comm;

                $this->remise_percent		= $obj->remise_client;
                $this->mode_reglement_id 	= $obj->mode_reglement;
                $this->cond_reglement_id 	= $obj->cond_reglement;
                $this->mode_reglement_supplier_id 	= $obj->mode_reglement_supplier;
                $this->cond_reglement_supplier_id 	= $obj->cond_reglement_supplier;
                $this->shipping_method_id   = ($obj->fk_shipping_method>0)?$obj->fk_shipping_method:null;
				$this->fk_account			= $obj->fk_account;

                $this->client      = $obj->client;
                $this->fournisseur = $obj->fournisseur;

                $this->note = $obj->note_private; // TODO Deprecated for backward comtability
                $this->note_private = $obj->note_private;
                $this->note_public = $obj->note_public;
                $this->modelpdf = $obj->model_pdf;
                $this->default_lang = $obj->default_lang;
                $this->logo = $obj->logo;

                $this->webservices_url = $obj->webservices_url;
                $this->webservices_key = $obj->webservices_key;

                $this->outstanding_limit		= $obj->outstanding_limit;

                // multiprix
                $this->price_level = $obj->price_level;

                $this->import_key = $obj->import_key;

				//Incoterms
				$this->fk_incoterms = $obj->fk_incoterms;
				$this->location_incoterms = $obj->location_incoterms;
				$this->libelle_incoterms = $obj->libelle_incoterms;

				// multicurrency
				$this->fk_multicurrency = $obj->fk_multicurrency;
				$this->multicurrency_code = $obj->multicurrency_code;

                $result = 1;

                // Retreive all extrafield for thirdparty
                // fetch optionals attributes and labels
                require_once(DOL_DOCUMENT_ROOT.'/core/class/extrafields.class.php');
                $extrafields=new ExtraFields($this->db);
                $extralabels=$extrafields->fetch_name_optionals_label($this->table_element,true);
               	$this->fetch_optionals($this->id,$extralabels);
            }
            else
			{
                $result = 0;
            }

            $this->db->free($resql);
        }
        else
		{
            $this->error=$this->db->lasterror();
            $result = -3;
        }

        // Use first price level if level not defined for third party
        if (! empty($conf->global->PRODUIT_MULTIPRICES) && empty($this->price_level)) $this->price_level=1;

        return $result;
    }

    /**
     * 	Search and fetch thirparties by name
     *
     * 	@param		string		$name		Name
     * 	@param		int			$type		Type of thirdparties (0=any, 1=customer, 2=prospect, 3=supplier)
     * 	@param		array		$filters	Array of couple field name/value to filter the companies with the same name
     * 	@param		boolean		$exact		Exact string search (true/false)
     * 	@param		boolean		$case		Case sensitive (true/false)
     * 	@param		boolean		$similar	Add test if string inside name into database, or name into database inside string. Do not use this: Not compatible with other database.
     * 	@param		string		$clause		Clause for filters
     * 	@return		array|int				<0 if KO, array of thirdparties object if OK
     */
    function searchByName($name, $type='0', $filters = array(), $exact = false, $case = false, $similar = false, $clause = 'AND')
    {
    	$thirdparties = array();

    	dol_syslog("searchByName name=".$name." type=".$type." exact=".$exact);

    	// Check parameter
    	if (empty($name))
    	{
    		$this->errors[]='ErrorBadValueForParameter';
    		return -1;
    	}

    	// Generation requete recherche
    	$sql = "SELECT rowid FROM ".MAIN_DB_PREFIX."societe";
    	$sql.= " WHERE entity IN (".getEntity('category',1).")";
    	if (! empty($type))
    	{
    		if ($type == 1 || $type == 2)
    			$sql.= " AND client = ".$type;
    		elseif ($type == 3)
    			$sql.= " AND fournisseur = 1";
    	}
    	if (! empty($name))
    	{
    		if (! $exact)
    		{
    			if (preg_match('/^([\*])?[^*]+([\*])?$/', $name, $regs) && count($regs) > 1)
    			{
    				$name = str_replace('*', '%', $name);
    			}
    			else
    			{
    				$name = '%'.$name.'%';
    			}
    		}
    		$sql.= " AND ";
    		if (is_array($filters) && ! empty($filters))
    			$sql.= "(";
    		if ($similar)
    		{
    			// For test similitude (string inside name into database, or name into database inside string)
    			// Do not use this. Not compatible with other database.
    			$sql.= "(LOCATE('".$this->db->escape($name)."', nom) > 0 OR LOCATE(nom, '".$this->db->escape($name)."') > 0)";
    		}
    		else
    		{
    			if (! $case)
    				$sql.= "nom LIKE '".$this->db->escape($name)."'";
    			else
    				$sql.= "nom LIKE BINARY '".$this->db->escape($name)."'";
    		}
    	}
    	if (is_array($filters) && ! empty($filters))
    	{
    		foreach($filters as $field => $value)
    		{
    			if (! $exact)
    			{
    				if (preg_match('/^([\*])?[^*]+([\*])?$/', $value, $regs) && count($regs) > 1)
    				{
    					$value = str_replace('*', '%', $value);
    				}
    				else
    				{
    					$value = '%'.$value.'%';
    				}
    			}
    			if (! $case)
    				$sql.= " ".$clause." ".$field." LIKE '".$this->db->escape($value)."'";
    			else
    				$sql.= " ".$clause." ".$field." LIKE BINARY '".$this->db->escape($value)."'";
    		}
    		if (! empty($name))
    			$sql.= ")";
    	}

    	$res  = $this->db->query($sql);
    	if ($res)
    	{
    		while ($rec = $this->db->fetch_array($res))
    		{
    			$soc = new Societe($this->db);
    			$soc->fetch($rec['rowid']);
    			$thirdparties[] = $soc;
    		}

    		return $thirdparties;
    	}
    	else
    	{
    		$this->error=$this->db->lasterror();
    		return -1;
    	}
    }

    /**
     *    Delete a third party from database and all its dependencies (contacts, rib...)
     *
     *    @param	int		$id             Id of third party to delete
     *    @param    User    $fuser          User who ask to delete thirparty
     *    @param    int		$call_trigger   0=No, 1=yes
     *    @return	int						<0 if KO, 0 if nothing done, >0 if OK
     */
    function delete($id, User $fuser=null, $call_trigger=1)
    {
        global $langs, $conf, $user;

        if (empty($fuser)) $fuser=$user;

        require_once DOL_DOCUMENT_ROOT.'/core/lib/files.lib.php';

        $entity=isset($this->entity)?$this->entity:$conf->entity;

        dol_syslog(get_class($this)."::delete", LOG_DEBUG);
        $error = 0;

        // Test if child exists
        $objectisused = $this->isObjectUsed($id);
		if (empty($objectisused))
		{
            $this->db->begin();

            // User is mandatory for trigger call
            if (! $error && $call_trigger)
            {
                // Call trigger
                $result=$this->call_trigger('COMPANY_DELETE',$fuser);
                if ($result < 0) $error++;
                // End call triggers
            }

			if (! $error)
			{
	            require_once DOL_DOCUMENT_ROOT.'/categories/class/categorie.class.php';
	            $static_cat = new Categorie($this->db);
	            $toute_categs = array();

	            // Fill $toute_categs array with an array of (type => array of ("Categorie" instance))
	            if ($this->client || $this->prospect)
	            {
	                $toute_categs ['societe'] = $static_cat->containing($this->id,Categorie::TYPE_CUSTOMER);
	            }
	            if ($this->fournisseur)
	            {
	                $toute_categs ['fournisseur'] = $static_cat->containing($this->id,Categorie::TYPE_SUPPLIER);
	            }

	            // Remove each "Categorie"
	            foreach ($toute_categs as $type => $categs_type)
	            {
	                foreach ($categs_type as $cat)
	                {
	                    $cat->del_type($this, $type);
	                }
	            }
			}

            // Remove contacts
            if (! $error)
            {
                $sql = "DELETE FROM ".MAIN_DB_PREFIX."socpeople";
                $sql.= " WHERE fk_soc = " . $id;
                if (! $this->db->query($sql))
                {
                    $error++;
                    $this->error .= $this->db->lasterror();
                }
            }

            // Update link in member table
            if (! $error)
            {
                $sql = "UPDATE ".MAIN_DB_PREFIX."adherent";
                $sql.= " SET fk_soc = NULL WHERE fk_soc = " . $id;
                if (! $this->db->query($sql))
                {
                    $error++;
                    $this->error .= $this->db->lasterror();
                    dol_syslog(get_class($this)."::delete erreur -1 ".$this->error, LOG_ERR);
                }
            }

            // Remove ban
            if (! $error)
            {
                $sql = "DELETE FROM ".MAIN_DB_PREFIX."societe_rib";
                $sql.= " WHERE fk_soc = " . $id;
                if (! $this->db->query($sql))
                {
                    $error++;
                    $this->error = $this->db->lasterror();
                }
            }

            // Remove societe_remise
            if (! $error)
            {
            	$sql = "DELETE FROM ".MAIN_DB_PREFIX."societe_remise";
            	$sql.= " WHERE fk_soc = " . $id;
            	if (! $this->db->query($sql))
            	{
            		$error++;
            		$this->error = $this->db->lasterror();
            	}
            }

		    // Remove societe_remise_except
            if (! $error)
            {
                $sql = "DELETE FROM ".MAIN_DB_PREFIX."societe_remise_except";
                $sql.= " WHERE fk_soc = " . $id;
                if (! $this->db->query($sql))
                {
                    $error++;
                    $this->error = $this->db->lasterror();
                }
            }

            // Remove associated users
            if (! $error)
            {
                $sql = "DELETE FROM ".MAIN_DB_PREFIX."societe_commerciaux";
                $sql.= " WHERE fk_soc = " . $id;
                if (! $this->db->query($sql))
                {
                    $error++;
                    $this->error = $this->db->lasterror();
                }
            }

            // Removed extrafields
            if ((! $error) && (empty($conf->global->MAIN_EXTRAFIELDS_DISABLED))) // For avoid conflicts if trigger used
            {
            	$result=$this->deleteExtraFields();
            	if ($result < 0)
            	{
            		$error++;
            		dol_syslog(get_class($this)."::delete error -3 ".$this->error, LOG_ERR);
            	}
            }

            // Remove third party
            if (! $error)
            {
                $sql = "DELETE FROM ".MAIN_DB_PREFIX."societe";
                $sql.= " WHERE rowid = " . $id;
                dol_syslog(get_class($this)."::delete", LOG_DEBUG);
                if (! $this->db->query($sql))
                {
                    $error++;
                    $this->error = $this->db->lasterror();
                }
            }

            if (! $error)
            {
                $this->db->commit();

                // Delete directory
                if (! empty($conf->societe->multidir_output[$entity]))
                {
                	$docdir = $conf->societe->multidir_output[$entity] . "/" . $id;
                	if (dol_is_dir($docdir))
                	{
                    	dol_delete_dir_recursive($docdir);
                	}
                }

                return 1;
            }
            else
			{
				dol_syslog($this->error, LOG_ERR);
                $this->db->rollback();
                return -1;
            }
        }
		else dol_syslog("Can't remove thirdparty with id ".$id.". There is ".$objectisused." childs", LOG_WARNING);
        return 0;
    }

    /**
     *  Define third party as a customer
     *
     *	@return		int		<0 if KO, >0 if OK
     */
    function set_as_client()
    {
        if ($this->id)
        {
            $newclient=1;
            if ($this->client == 2 || $this->client == 3) $newclient=3;	//If prospect, we keep prospect tag
            $sql = "UPDATE ".MAIN_DB_PREFIX."societe";
            $sql.= " SET client = ".$newclient;
            $sql.= " WHERE rowid = " . $this->id;

            $resql=$this->db->query($sql);
            if ($resql)
            {
                $this->client = $newclient;
                return 1;
            }
            else return -1;
        }
        return 0;
    }

    /**
     *  Definit la societe comme un client
     *
     *  @param	float	$remise		Valeur en % de la remise
     *  @param  string	$note		Note/Motif de modification de la remise
     *  @param  User	$user		Utilisateur qui definie la remise
     *	@return	int					<0 if KO, >0 if OK
     */
    function set_remise_client($remise, $note, User $user)
    {
        global $conf, $langs;

        // Nettoyage parametres
        $note=trim($note);
        if (! $note)
        {
            $this->error=$langs->trans("ErrorFieldRequired",$langs->trans("Note"));
            return -2;
        }

        dol_syslog(get_class($this)."::set_remise_client ".$remise.", ".$note.", ".$user->id);

        if ($this->id)
        {
            $this->db->begin();

            $now=dol_now();

            // Positionne remise courante
            $sql = "UPDATE ".MAIN_DB_PREFIX."societe ";
            $sql.= " SET remise_client = '".$this->db->escape($remise)."'";
            $sql.= " WHERE rowid = " . $this->id .";";
            $resql=$this->db->query($sql);
            if (! $resql)
            {
                $this->db->rollback();
                $this->error=$this->db->error();
                return -1;
            }

            // Ecrit trace dans historique des remises
            $sql = "INSERT INTO ".MAIN_DB_PREFIX."societe_remise";
            $sql.= " (entity, datec, fk_soc, remise_client, note, fk_user_author)";
            $sql.= " VALUES (".$conf->entity.", '".$this->db->idate($now)."', ".$this->id.", '".$this->db->escape($remise)."',";
            $sql.= " '".$this->db->escape($note)."',";
            $sql.= " ".$user->id;
            $sql.= ")";

            $resql=$this->db->query($sql);
            if (! $resql)
            {
                $this->db->rollback();
                $this->error=$this->db->lasterror();
                return -1;
            }

            $this->db->commit();
            return 1;
        }
    }

    /**
     *    	Add a discount for third party
     *
     *    	@param	float	$remise     Amount of discount
     *    	@param  User	$user       User adding discount
     *    	@param  string	$desc		Reason of discount
     *      @param  float	$tva_tx     VAT rate
     *		@return	int					<0 if KO, id of discount record if OK
     */
    function set_remise_except($remise, User $user, $desc, $tva_tx=0)
    {
        global $langs;

        // Clean parameters
        $remise = price2num($remise);
        $desc = trim($desc);

        // Check parameters
        if (! $remise > 0)
        {
            $this->error=$langs->trans("ErrorWrongValueForParameter","1");
            return -1;
        }
        if (! $desc)
        {
            $this->error=$langs->trans("ErrorWrongValueForParameter","3");
            return -2;
        }

        if ($this->id)
        {
            require_once DOL_DOCUMENT_ROOT.'/core/class/discount.class.php';

            $discount = new DiscountAbsolute($this->db);
            $discount->fk_soc=$this->id;
            $discount->amount_ht=price2num($remise,'MT');
            $discount->amount_tva=price2num($remise*$tva_tx/100,'MT');
            $discount->amount_ttc=price2num($discount->amount_ht+$discount->amount_tva,'MT');
            $discount->tva_tx=price2num($tva_tx,'MT');
            $discount->description=$desc;
            $result=$discount->create($user);
            if ($result > 0)
            {
                return $result;
            }
            else
            {
                $this->error=$discount->error;
                return -3;
            }
        }
        else return 0;
    }

    /**
     *  Renvoie montant TTC des reductions/avoirs en cours disponibles de la societe
     *
     *	@param	User	$user		Filtre sur un user auteur des remises
     * 	@param	string	$filter		Filtre autre
     * 	@param	integer	$maxvalue	Filter on max value for discount
     *	@return	int					<0 if KO, Credit note amount otherwise
     */
    function getAvailableDiscounts($user='',$filter='',$maxvalue=0)
    {
        require_once DOL_DOCUMENT_ROOT.'/core/class/discount.class.php';

        $discountstatic=new DiscountAbsolute($this->db);
        $result=$discountstatic->getAvailableDiscounts($this,$user,$filter,$maxvalue);
        if ($result >= 0)
        {
            return $result;
        }
        else
        {
            $this->error=$discountstatic->error;
            return -1;
        }
    }

    /**
     *  Return array of sales representatives
     *
     *  @param	User	$user		Object user
     *  @return array       		Array of sales representatives of third party
     */
    function getSalesRepresentatives(User $user)
    {
        global $conf;

        $reparray=array();

        $sql = "SELECT DISTINCT u.rowid, u.login, u.lastname, u.firstname, u.email, u.statut, u.entity, u.photo";
        $sql.= " FROM ".MAIN_DB_PREFIX."societe_commerciaux as sc, ".MAIN_DB_PREFIX."user as u";
        if (! empty($conf->multicompany->enabled) && ! empty($conf->multicompany->transverse_mode))
        {
        	$sql.= ", ".MAIN_DB_PREFIX."usergroup_user as ug";
        	$sql.= " WHERE ((ug.fk_user = sc.fk_user";
        	$sql.= " AND ug.entity = ".$conf->entity.")";
        	$sql.= " OR u.admin = 1)";
        }
        else
        	$sql.= " WHERE entity in (0, ".$conf->entity.")";

        $sql.= " AND u.rowid = sc.fk_user AND sc.fk_soc =".$this->id;

        $resql = $this->db->query($sql);
        if ($resql)
        {
            $num = $this->db->num_rows($resql);
            $i=0;
            while ($i < $num)
            {
                $obj = $this->db->fetch_object($resql);
                $reparray[$i]['id']=$obj->rowid;
                $reparray[$i]['lastname']=$obj->lastname;
                $reparray[$i]['firstname']=$obj->firstname;
                $reparray[$i]['email']=$obj->email;
                $reparray[$i]['statut']=$obj->statut;
                $reparray[$i]['entity']=$obj->entity;
                $reparray[$i]['login']=$obj->login;
                $reparray[$i]['photo']=$obj->photo;
                $i++;
            }
            return $reparray;
        }
        else {
            dol_print_error($this->db);
            return -1;
        }
    }

    /**
     * Set the price level
     *
     * @param 	int		$price_level	Level of price
     * @param 	User	$user			Use making change
     * @return	int						<0 if KO, >0 if OK
     */
    function set_price_level($price_level, User $user)
    {
        if ($this->id)
        {
        	$now=dol_now();

            $sql  = "UPDATE ".MAIN_DB_PREFIX."societe";
            $sql .= " SET price_level = '".$this->db->escape($price_level)."'";
            $sql .= " WHERE rowid = " . $this->id;

            if (! $this->db->query($sql))
            {
                dol_print_error($this->db);
                return -1;
            }

            $sql  = "INSERT INTO ".MAIN_DB_PREFIX."societe_prices";
            $sql .= " (datec, fk_soc, price_level, fk_user_author)";
            $sql .= " VALUES ('".$this->db->idate($now)."',".$this->id.",'".$this->db->escape($price_level)."',".$user->id.")";

            if (! $this->db->query($sql))
            {
                dol_print_error($this->db);
                return -1;
            }
            return 1;
        }
        return -1;
    }

    /**
     *	Add link to sales representative
     *
     *	@param	User	$user		Object user
     *	@param	int		$commid		Id of user
     *	@return	void
     */
    function add_commercial(User $user, $commid)
    {
        if ($this->id > 0 && $commid > 0)
        {
            $sql = "DELETE FROM  ".MAIN_DB_PREFIX."societe_commerciaux";
            $sql.= " WHERE fk_soc = ".$this->id." AND fk_user =".$commid;

            $this->db->query($sql);

            $sql = "INSERT INTO ".MAIN_DB_PREFIX."societe_commerciaux";
            $sql.= " ( fk_soc, fk_user )";
            $sql.= " VALUES (".$this->id.",".$commid.")";

            if (! $this->db->query($sql) )
            {
                dol_syslog(get_class($this)."::add_commercial Erreur");
            }
        }
    }

    /**
     *	Add link to sales representative
     *
     *	@param	User	$user		Object user
     *	@param	int		$commid		Id of user
     *	@return	void
     */
    function del_commercial(User $user, $commid)
    {
        if ($this->id > 0 && $commid > 0)
        {
            $sql  = "DELETE FROM  ".MAIN_DB_PREFIX."societe_commerciaux ";
            $sql .= " WHERE fk_soc = ".$this->id." AND fk_user =".$commid;

            if (! $this->db->query($sql) )
            {
                dol_syslog(get_class($this)."::del_commercial Erreur");
            }
        }
    }


    /**
     *    	Return a link on thirdparty (with picto)
     *
     *		@param	int		$withpicto		Add picto into link (0=No picto, 1=Include picto with link, 2=Picto only)
     *		@param	string	$option			Target of link ('', 'customer', 'prospect', 'supplier', 'project')
     *		@param	int		$maxlen			Max length of name
     *      @param	int  	$notooltip		1=Disable tooltip
     *		@return	string					String with URL
     */
    function getNomUrl($withpicto=0, $option='', $maxlen=0, $notooltip=0)
    {
        global $conf, $langs, $hookmanager;

        if (! empty($conf->dol_no_mouse_hover)) $notooltip=1;   // Force disable tooltips

        $name=$this->name?$this->name:$this->nom;

		if (! empty($conf->global->SOCIETE_ADD_REF_IN_LIST) && (!empty($withpicto)))
		{
			if (($this->client) && (! empty ( $this->code_client ))) {
				$code = $this->code_client . ' - ';
			}
			if (($this->fournisseur) && (! empty ( $this->code_fournisseur ))) {
				$code .= $this->code_fournisseur . ' - ';
			}
			$name =$code.' '.$name;
		}

	    if (!empty($this->name_alias)) $name .= ' ('.$this->name_alias.')';

        $result=''; $label='';
        $linkstart=''; $linkend='';

        $label.= '<div width="100%">';

        if ($option == 'customer' || $option == 'compta' || $option == 'category' || $option == 'category_supplier')
        {
           $label.= '<u>' . $langs->trans("ShowCustomer") . '</u>';
           $linkstart = '<a href="'.DOL_URL_ROOT.'/comm/card.php?socid='.$this->id;
        }
        else if ($option == 'prospect' && empty($conf->global->SOCIETE_DISABLE_PROSPECTS))
        {
            $label.= '<u>' . $langs->trans("ShowProspect") . '</u>';
            $linkstart = '<a href="'.DOL_URL_ROOT.'/comm/card.php?socid='.$this->id;
        }
        else if ($option == 'supplier')
        {
            $label.= '<u>' . $langs->trans("ShowSupplier") . '</u>';
            $linkstart = '<a href="'.DOL_URL_ROOT.'/fourn/card.php?socid='.$this->id;
        }
        else if ($option == 'agenda')
        {
            $label.= '<u>' . $langs->trans("ShowAgenda") . '</u>';
            $linkstart = '<a href="'.DOL_URL_ROOT.'/societe/agenda.php?socid='.$this->id;
        }
        else if ($option == 'project')
        {
            $label.= '<u>' . $langs->trans("ShowProject") . '</u>';
            $linkstart = '<a href="'.DOL_URL_ROOT.'/societe/project.php?socid='.$this->id;
        }
        else if ($option == 'margin')
        {
            $label.= '<u>' . $langs->trans("ShowMargin") . '</u>';
            $linkstart = '<a href="'.DOL_URL_ROOT.'/margin/tabs/thirdpartyMargins.php?socid='.$this->id.'&type=1';
        }
        
        // By default
        if (empty($linkstart))
        {
            $label.= '<u>' . $langs->trans("ShowCompany") . '</u>';
            $linkstart = '<a href="'.DOL_URL_ROOT.'/societe/soc.php?socid='.$this->id;
        }

        if (! empty($this->name))
        {
            $label.= '<br><b>' . $langs->trans('Name') . ':</b> '. $this->name;
            if (! empty($this->name_alias)) $label.=' ('.$this->name_alias.')';
        }
        if (! empty($this->code_client) && $this->client)
            $label.= '<br><b>' . $langs->trans('CustomerCode') . ':</b> '. $this->code_client;
        if (! empty($this->code_fournisseur) && $this->fournisseur)
            $label.= '<br><b>' . $langs->trans('SupplierCode') . ':</b> '. $this->code_fournisseur;
        if (! empty($conf->accounting->enabled) && $this->client)
            $label.= '<br><b>' . $langs->trans('CustomerAccountancyCode') . ':</b> '. $this->code_compta_client;
        if (! empty($conf->accounting->enabled) && $this->fournisseur)
            $label.= '<br><b>' . $langs->trans('SupplierAccountancyCode') . ':</b> '. $this->code_compta_fournisseur;
            
        if (! empty($this->logo))
        {
            $label.= '</br><div class="photointooltip">';
            //if (! is_object($form)) $form = new Form($db);
            $label.= Form::showphoto('societe', $this, 80, 0, 0, 'photowithmargin', 'mini');
            $label.= '</div><div style="clear: both;"></div>';
        }
        $label.= '</div>';

        // Add type of canvas
        $linkstart.=(!empty($this->canvas)?'&canvas='.$this->canvas:'').'"';

        $linkclose='';
        if (empty($notooltip))
        {
            if (! empty($conf->global->MAIN_OPTIMIZEFORTEXTBROWSER))
            {
                $label=$langs->trans("ShowCompany");
                $linkclose.=' alt="'.dol_escape_htmltag($label, 1).'"';
            }
            $linkclose.= ' title="'.dol_escape_htmltag($label, 1).'"';
            $linkclose.=' class="classfortooltip"';

         	if (! is_object($hookmanager))
    		{
    			include_once DOL_DOCUMENT_ROOT.'/core/class/hookmanager.class.php';
    			$hookmanager=new HookManager($this->db);
    		}
    		$hookmanager->initHooks(array('societedao'));
    		$parameters=array('id'=>$this->id);
    		$reshook=$hookmanager->executeHooks('getnomurltooltip',$parameters,$this,$action);    // Note that $action and $object may have been modified by some hooks
    		if ($reshook > 0) $linkclose = $hookmanager->resPrint;
        }
        $linkstart.=$linkclose.'>';
        $linkend='</a>';
<<<<<<< HEAD

        if ($withpicto) $result.=($linkstart.img_object(($notooltip?'':$label), 'company', ($notooltip?'':'class="classfortooltip"'), 0, 0, $notooltip?0:1).$linkend);
=======
        
        global $user;
        if (! $user->rights->societe->client->voir && $user->societe_id > 0 && $this->id != $user->societe_id)
        {
            $link='';
            $linkend='';
        }
        
        if ($withpicto) $result.=($link.img_object(($notooltip?'':$label), 'company', ($notooltip?'':'class="classfortooltip"')).$linkend);
>>>>>>> 31818e88
        if ($withpicto && $withpicto != 2) $result.=' ';
        if ($withpicto != 2) $result.=$linkstart.($maxlen?dol_trunc($name,$maxlen):$name).$linkend;

        return $result;
    }

    /**
     *    Return label of status (activity, closed)
     *
     *    @param	int		$mode       0=libelle long, 1=libelle court, 2=Picto + Libelle court, 3=Picto, 4=Picto + Libelle long
     *    @return   string        		Libelle
     */
    function getLibStatut($mode=0)
    {
        return $this->LibStatut($this->status,$mode);
    }

    /**
     *  Renvoi le libelle d'un statut donne
     *
     *  @param	int		$statut         Id statut
     *  @param	int		$mode           0=libelle long, 1=libelle court, 2=Picto + Libelle court, 3=Picto, 4=Picto + Libelle long, 5=Libelle court + Picto
     *  @return	string          		Libelle du statut
     */
    function LibStatut($statut,$mode=0)
    {
        global $langs;
        $langs->load('companies');

        if ($mode == 0)
        {
            if ($statut==0) return $langs->trans("ActivityCeased");
            if ($statut==1) return $langs->trans("InActivity");
        }
        if ($mode == 1)
        {
            if ($statut==0) return $langs->trans("ActivityCeased");
            if ($statut==1) return $langs->trans("InActivity");
        }
        if ($mode == 2)
        {
            if ($statut==0) return img_picto($langs->trans("ActivityCeased"),'statut5', 'class="pictostatus"').' '.$langs->trans("ActivityCeased");
            if ($statut==1) return img_picto($langs->trans("InActivity"),'statut4', 'class="pictostatus"').' '.$langs->trans("InActivity");
        }
        if ($mode == 3)
        {
            if ($statut==0) return img_picto($langs->trans("ActivityCeased"),'statut5', 'class="pictostatus"');
            if ($statut==1) return img_picto($langs->trans("InActivity"),'statut4', 'class="pictostatus"');
        }
        if ($mode == 4)
        {
            if ($statut==0) return img_picto($langs->trans("ActivityCeased"),'statut5', 'class="pictostatus"').' '.$langs->trans("ActivityCeased");
            if ($statut==1) return img_picto($langs->trans("InActivity"),'statut4', 'class="pictostatus"').' '.$langs->trans("InActivity");
        }
        if ($mode == 5)
        {
            if ($statut==0) return $langs->trans("ActivityCeased").' '.img_picto($langs->trans("ActivityCeased"),'statut5', 'class="pictostatus"');
            if ($statut==1) return $langs->trans("InActivity").' '.img_picto($langs->trans("InActivity"),'statut4', 'class="pictostatus"');
        }
    }

    /**
     *    Return list of contacts emails existing for third party
     *
     *	  @param	  int		$addthirdparty		1=Add also a record for thirdparty email
     *    @return     array       					Array of contacts emails
     */
    function thirdparty_and_contact_email_array($addthirdparty=0)
    {
        global $langs;

        $contact_emails = $this->contact_property_array('email',1);
        if ($this->email && $addthirdparty)
        {
            if (empty($this->name)) $this->name=$this->nom;
            $contact_emails['thirdparty']=$langs->trans("ThirdParty").': '.dol_trunc($this->name,16)." &lt;".$this->email."&gt;";
        }
        return $contact_emails;
    }

    /**
     *    Return list of contacts mobile phone existing for third party
     *
     *    @return     array       Array of contacts emails
     */
    function thirdparty_and_contact_phone_array()
    {
        global $langs;

        $contact_phone = $this->contact_property_array('mobile');

        if (! empty($this->phone))	// If a phone of thirdparty is defined, we add it ot mobile of contacts
        {
            if (empty($this->name)) $this->name=$this->nom;
            // TODO: Tester si tel non deja present dans tableau contact
            $contact_phone['thirdparty']=$langs->trans("ThirdParty").': '.dol_trunc($this->name,16)." &lt;".$this->phone."&gt;";
        }
        return $contact_phone;
    }

    /**
     *  Return list of contacts emails or mobile existing for third party
     *
     *  @param	string	$mode       		'email' or 'mobile'
	 * 	@param	int		$hidedisabled		1=Hide contact if disabled
     *  @return array       				Array of contacts emails or mobile array(id=>'Name <email>')
     */
    function contact_property_array($mode='email', $hidedisabled=0)
    {
    	global $langs;

        $contact_property = array();


        $sql = "SELECT rowid, email, statut, phone_mobile, lastname, poste, firstname";
        $sql.= " FROM ".MAIN_DB_PREFIX."socpeople";
        $sql.= " WHERE fk_soc = '".$this->id."'";

        $resql=$this->db->query($sql);
        if ($resql)
        {
            $nump = $this->db->num_rows($resql);
            if ($nump)
            {
            	$sepa="("; $sepb=")";
            	if ($mode == 'email')
            	{
            		$sepa="&lt;"; $sepb="&gt;";
            	}
                $i = 0;
                while ($i < $nump)
                {
                    $obj = $this->db->fetch_object($resql);
                    if ($mode == 'email') $property=$obj->email;
                    else if ($mode == 'mobile') $property=$obj->phone_mobile;
                    else $property=$obj->$mode;

					// Show all contact. If hidedisabled is 1, showonly contacts with status = 1
                    if ($obj->statut == 1 || empty($hidedisabled))
                    {
                    	if (empty($property))
                    	{
                    		if ($mode == 'email') $property=$langs->trans("NoEMail");
                    		else if ($mode == 'mobile') $property=$langs->trans("NoMobilePhone");
                    	}

	                    if (!empty($obj->poste))
    	                {
							$contact_property[$obj->rowid] = trim(dolGetFirstLastname($obj->firstname,$obj->lastname)).($obj->poste?" - ".$obj->poste:"").(($mode != 'poste' && $property)?" ".$sepa.$property.$sepb:'');
						}
						else
						{
							$contact_property[$obj->rowid] = trim(dolGetFirstLastname($obj->firstname,$obj->lastname)).(($mode != 'poste' && $property)?" ".$sepa.$property.$sepb:'');
						}
                    }
                    $i++;
                }
            }
        }
        else
        {
            dol_print_error($this->db);
        }
        return $contact_property;
    }


    /**
     *    Renvoie la liste des contacts de cette societe
     *
     *    @return     array      tableau des contacts
     */
    function contact_array()
    {
        $contacts = array();

        $sql = "SELECT rowid, lastname, firstname FROM ".MAIN_DB_PREFIX."socpeople WHERE fk_soc = '".$this->id."'";
        $resql=$this->db->query($sql);
        if ($resql)
        {
            $nump = $this->db->num_rows($resql);
            if ($nump)
            {
                $i = 0;
                while ($i < $nump)
                {
                    $obj = $this->db->fetch_object($resql);
                    $contacts[$obj->rowid] = dolGetFirstLastname($obj->firstname,$obj->lastname);
                    $i++;
                }
            }
        }
        else
        {
            dol_print_error($this->db);
        }
        return $contacts;
    }

    /**
     *    Renvoie la liste des contacts de cette societe
     *
     *    @return    array    $contacts    tableau des contacts
     */
    function contact_array_objects()
    {
        require_once DOL_DOCUMENT_ROOT . '/contact/class/contact.class.php';
        $contacts = array();

        $sql = "SELECT rowid FROM ".MAIN_DB_PREFIX."socpeople WHERE fk_soc = '".$this->id."'";
        $resql=$this->db->query($sql);
        if ($resql)
        {
            $nump = $this->db->num_rows($resql);
            if ($nump)
            {
                $i = 0;
                while ($i < $nump)
                {
                    $obj = $this->db->fetch_object($resql);
                    $contact = new Contact($this->db);
                    $contact->fetch($obj->rowid);
                    $contacts[] = $contact;
                    $i++;
                }
            }
        }
        else
        {
            dol_print_error($this->db);
        }
        return $contacts;
    }

    /**
     *  Return property of contact from its id
     *
     *  @param	int		$rowid      id of contact
     *  @param  string	$mode       'email' or 'mobile'
     *  @return string  			Email of contact with format: "Full name <email>"
     */
    function contact_get_property($rowid,$mode)
    {
        $contact_property='';

        if (empty($rowid)) return '';

        $sql = "SELECT rowid, email, phone_mobile, lastname, firstname";
        $sql.= " FROM ".MAIN_DB_PREFIX."socpeople";
        $sql.= " WHERE rowid = '".$rowid."'";

        $resql=$this->db->query($sql);
        if ($resql)
        {
            $nump = $this->db->num_rows($resql);

            if ($nump)
            {
                $obj = $this->db->fetch_object($resql);

                if ($mode == 'email') $contact_property = dolGetFirstLastname($obj->firstname, $obj->lastname)." <".$obj->email.">";
                else if ($mode == 'mobile') $contact_property = $obj->phone_mobile;
            }
            return $contact_property;
        }
        else
        {
            dol_print_error($this->db);
        }

    }


    /**
     *  Return bank number property of thirdparty (label or rum)
     *
     *	@param	string	$mode	'label' or 'rum'
     *  @return	string			Bank number
     */
    function display_rib($mode='label')
    {
        require_once DOL_DOCUMENT_ROOT . '/societe/class/companybankaccount.class.php';

        $bac = new CompanyBankAccount($this->db);
        $bac->fetch(0,$this->id);

        if ($mode == 'label')
        {
        	return $bac->getRibLabel(true);
        }
        elseif ($mode == 'rum')
        {
        	if (empty($bac->rum))
        	{
        		require_once DOL_DOCUMENT_ROOT . '/compta/prelevement/class/bonprelevement.class.php';
        		$prelevement = new BonPrelevement($this->db);
        		$bac->fetch_thirdparty();
        		$bac->rum = $prelevement->buildRumNumber($bac->thirdparty->code_client, $bac->datec, $bac->id);
        	}
        	return $bac->rum;
        }

        return 'BadParameterToFunctionDisplayRib';
    }

    /**
     * Return Array of RIB
     *
     * @return     array|int        0 if KO, Array of CompanyBanckAccount if OK
     */
    function get_all_rib()
    {
        require_once DOL_DOCUMENT_ROOT . '/societe/class/companybankaccount.class.php';
        $sql = "SELECT rowid FROM ".MAIN_DB_PREFIX."societe_rib WHERE fk_soc = ".$this->id;
        $result = $this->db->query($sql);
        if (!$result) {
            $this->error++;
            $this->errors[] = $this->db->lasterror;
            return 0;
        } else {
            $num_rows = $this->db->num_rows($result);
            $rib_array = array();
            if ($num_rows) {
                while ($obj = $this->db->fetch_object($result)) {
                    $rib = new CompanyBankAccount($this->db);
                    $rib->fetch($obj->rowid);
                    $rib_array[] = $rib;
                }
            }
            return $rib_array;
        }
    }

    /**
     *  Attribut un code client a partir du module de controle des codes.
     *  Return value is stored into this->code_client
     *
     *	@param	Societe		$objsoc		Object thirdparty
     *	@param	int			$type		Should be 0 to say customer
     *  @return void
     */
    function get_codeclient($objsoc=0,$type=0)
    {
        global $conf;
        if (! empty($conf->global->SOCIETE_CODECLIENT_ADDON))
        {
        	$module=$conf->global->SOCIETE_CODECLIENT_ADDON;

            $dirsociete=array_merge(array('/core/modules/societe/'),$conf->modules_parts['societe']);
            foreach ($dirsociete as $dirroot)
            {
                $res=dol_include_once($dirroot.$module.'.php');
                if ($res) break;
            }
            $mod = new $module();

            $this->code_client = $mod->getNextValue($objsoc,$type);
            $this->prefixCustomerIsRequired = $mod->prefixIsRequired;

            dol_syslog(get_class($this)."::get_codeclient code_client=".$this->code_client." module=".$module);
        }
    }

    /**
     *  Attribut un code fournisseur a partir du module de controle des codes.
     *  Return value is stored into this->code_fournisseur
     *
     *	@param	Societe		$objsoc		Object thirdparty
     *	@param	int			$type		Should be 1 to say supplier
     *  @return void
     */
    function get_codefournisseur($objsoc=0,$type=1)
    {
        global $conf;
        if (! empty($conf->global->SOCIETE_CODECLIENT_ADDON))
        {
			$module=$conf->global->SOCIETE_CODECLIENT_ADDON;

            $dirsociete=array_merge(array('/core/modules/societe/'),$conf->modules_parts['societe']);
            foreach ($dirsociete as $dirroot)
            {
                $res=dol_include_once($dirroot.$module.'.php');
                if ($res) break;
            }
            $mod = new $module();

            $this->code_fournisseur = $mod->getNextValue($objsoc,$type);

            dol_syslog(get_class($this)."::get_codefournisseur code_fournisseur=".$this->code_fournisseur." module=".$module);
        }
    }

    /**
     *    Verifie si un code client est modifiable en fonction des parametres
     *    du module de controle des codes.
     *
     *    @return     int		0=No, 1=Yes
     */
    function codeclient_modifiable()
    {
        global $conf;
        if (! empty($conf->global->SOCIETE_CODECLIENT_ADDON))
        {
        	$module=$conf->global->SOCIETE_CODECLIENT_ADDON;

            $dirsociete=array_merge(array('/core/modules/societe/'),$conf->modules_parts['societe']);
            foreach ($dirsociete as $dirroot)
            {
                $res=dol_include_once($dirroot.$module.'.php');
                if ($res) break;
            }

            $mod = new $module();

            dol_syslog(get_class($this)."::codeclient_modifiable code_client=".$this->code_client." module=".$module);
            if ($mod->code_modifiable_null && ! $this->code_client) return 1;
            if ($mod->code_modifiable_invalide && $this->check_codeclient() < 0) return 1;
            if ($mod->code_modifiable) return 1;	// A mettre en dernier
            return 0;
        }
        else
        {
            return 0;
        }
    }


    /**
     *    Verifie si un code fournisseur est modifiable dans configuration du module de controle des codes
     *
     *    @return     int		0=No, 1=Yes
     */
    function codefournisseur_modifiable()
    {
        global $conf;
        if (! empty($conf->global->SOCIETE_CODECLIENT_ADDON))
        {
        	$module=$conf->global->SOCIETE_CODECLIENT_ADDON;

            $dirsociete=array_merge(array('/core/modules/societe/'),$conf->modules_parts['societe']);
            foreach ($dirsociete as $dirroot)
            {
                $res=dol_include_once($dirroot.$module.'.php');
                if ($res) break;
            }

            $mod = new $module();

            dol_syslog(get_class($this)."::codefournisseur_modifiable code_founisseur=".$this->code_fournisseur." module=".$module);
            if ($mod->code_modifiable_null && ! $this->code_fournisseur) return 1;
            if ($mod->code_modifiable_invalide && $this->check_codefournisseur() < 0) return 1;
            if ($mod->code_modifiable) return 1;	// A mettre en dernier
            return 0;
        }
        else
        {
            return 0;
        }
    }


    /**
     *  Check customer code
     *
     *  @return     int				0 if OK
     * 								-1 ErrorBadCustomerCodeSyntax
     * 								-2 ErrorCustomerCodeRequired
     * 								-3 ErrorCustomerCodeAlreadyUsed
     * 								-4 ErrorPrefixRequired
     */
    function check_codeclient()
    {
        global $conf;
        if (! empty($conf->global->SOCIETE_CODECLIENT_ADDON))
        {
        	$module=$conf->global->SOCIETE_CODECLIENT_ADDON;

        	$dirsociete=array_merge(array('/core/modules/societe/'),$conf->modules_parts['societe']);
            foreach ($dirsociete as $dirroot)
            {
                $res=dol_include_once($dirroot.$module.'.php');
                if ($res) break;
            }

            $mod = new $module();

           	dol_syslog(get_class($this)."::check_codeclient code_client=".$this->code_client." module=".$module);
           	$result = $mod->verif($this->db, $this->code_client, $this, 0);
            return $result;
        }
        else
		{
            return 0;
        }
    }

    /**
     *    Check supplier code
     *
     *    @return     int		0 if OK
     * 							-1 ErrorBadCustomerCodeSyntax
     * 							-2 ErrorCustomerCodeRequired
     * 							-3 ErrorCustomerCodeAlreadyUsed
     * 							-4 ErrorPrefixRequired
     */
    function check_codefournisseur()
    {
        global $conf;
        if (! empty($conf->global->SOCIETE_CODECLIENT_ADDON))
        {
        	$module=$conf->global->SOCIETE_CODECLIENT_ADDON;

        	$dirsociete=array_merge(array('/core/modules/societe/'),$conf->modules_parts['societe']);
            foreach ($dirsociete as $dirroot)
            {
                $res=dol_include_once($dirroot.$module.'.php');
                if ($res) break;
            }

            $mod = new $module();

            dol_syslog(get_class($this)."::check_codefournisseur code_fournisseur=".$this->code_fournisseur." module=".$module);
            $result = $mod->verif($this->db, $this->code_fournisseur, $this, 1);
            return $result;
        }
        else
		{
            return 0;
        }
    }

    /**
     *    	Renvoie un code compta, suivant le module de code compta.
     *      Peut etre identique a celui saisit ou genere automatiquement.
     *      A ce jour seule la generation automatique est implementee
     *
     *    	@param	string	$type		Type of thirdparty ('customer' or 'supplier')
     *		@return	string				Code compta si ok, 0 si aucun, <0 si ko
     */
    function get_codecompta($type)
    {
        global $conf;

        if (! empty($conf->global->SOCIETE_CODECOMPTA_ADDON))
        {
        	$file='';
            $dirsociete=array_merge(array('/core/modules/societe/'), $conf->modules_parts['societe']);
            foreach ($dirsociete as $dirroot)
            {
            	if (file_exists(DOL_DOCUMENT_ROOT.'/'.$dirroot.$conf->global->SOCIETE_CODECOMPTA_ADDON.".php"))
            	{
            		$file=$dirroot.$conf->global->SOCIETE_CODECOMPTA_ADDON.".php";
            		break;
            	}
            }

            if (! empty($file))
            {
            	dol_include_once($file);

            	$classname = $conf->global->SOCIETE_CODECOMPTA_ADDON;
            	$mod = new $classname;

            	// Defini code compta dans $mod->code
            	$result = $mod->get_code($this->db, $this, $type);

            	if ($type == 'customer') $this->code_compta = $mod->code;
            	else if ($type == 'supplier') $this->code_compta_fournisseur = $mod->code;

            	return $result;
            }
            else
            {
            	$this->error = 'ErrorAccountancyCodeNotDefined';
            	return -1;
            }
        }
        else
        {
            if ($type == 'customer') $this->code_compta = '';
            else if ($type == 'supplier') $this->code_compta_fournisseur = '';

            return 0;
        }
    }

    /**
     *    Define parent commany of current company
     *
     *    @param	int		$id     Id of thirdparty to set or '' to remove
     *    @return	int     		<0 if KO, >0 if OK
     */
    function set_parent($id)
    {
        if ($this->id)
        {
            $sql = "UPDATE ".MAIN_DB_PREFIX."societe";
            $sql.= " SET parent = ".($id > 0 ? $id : "null");
            $sql.= " WHERE rowid = " . $this->id;
			dol_syslog(get_class($this).'::set_parent', LOG_DEBUG);
            $resql=$this->db->query($sql);
            if ($resql)
            {
            	$this->parent = $id;
                return 1;
            }
            else
			{
                return -1;
            }
        }
        else return -1;
    }

	/**
     *  Returns if a profid sould be verified
     *
     *  @param	int		$idprof		1,2,3,4 (Exemple: 1=siren,2=siret,3=naf,4=rcs/rm)
     *  @return boolean         	true , false
     */
    function id_prof_verifiable($idprof)
    {
	    global $conf;

     	switch($idprof)
        {
        	case 1:
        		$ret=(!$conf->global->SOCIETE_IDPROF1_UNIQUE?false:true);
        		break;
        	case 2:
        		$ret=(!$conf->global->SOCIETE_IDPROF2_UNIQUE?false:true);
        		break;
        	case 3:
        		$ret=(!$conf->global->SOCIETE_IDPROF3_UNIQUE?false:true);
        		break;
        	case 4:
        		$ret=(!$conf->global->SOCIETE_IDPROF4_UNIQUE?false:true);
        		break;
        	default:
        		$ret=false;
        }

        return $ret;
    }

	/**
     *    Verify if a profid exists into database for others thirds
     *
     *    @param	int		$idprof		1,2,3,4 (Example: 1=siren,2=siret,3=naf,4=rcs/rm)
     *    @param	string	$value		Value of profid
     *    @param	int		$socid		Id of thirdparty if update
     *    @return   boolean				true if exists, false if not
     */
    function id_prof_exists($idprof,$value,$socid=0)
    {
     	switch($idprof)
        {
        	case 1:
        		$field="siren";
        		break;
        	case 2:
        		$field="siret";
        		break;
        	case 3:
        		$field="ape";
        		break;
        	case 4:
        		$field="idprof4";
        		break;
        }

         //Verify duplicate entries
        $sql  = "SELECT COUNT(*) as idprof FROM ".MAIN_DB_PREFIX."societe WHERE ".$field." = '".$value."' AND entity IN (".getEntity('societe',1).")";
        if($socid) $sql .= " AND rowid <> ".$socid;
        $resql = $this->db->query($sql);
        if ($resql)
        {
            $obj = $this->db->fetch_object($resql);
            $count = $obj->idprof;
        }
        else
        {
            $count = 0;
            print $this->db->error();
        }
        $this->db->free($resql);

		if ($count > 0) return true;
		else return false;
    }

    /**
     *  Verifie la validite d'un identifiant professionnel en fonction du pays de la societe (siren, siret, ...)
     *
     *  @param	int			$idprof         1,2,3,4 (Exemple: 1=siren,2=siret,3=naf,4=rcs/rm)
     *  @param  Societe		$soc            Objet societe
     *  @return int             			<=0 if KO, >0 if OK
     *  TODO better to have this in a lib than into a business class
     */
    function id_prof_check($idprof,$soc)
    {
        global $conf;

        $ok=1;

        if (! empty($conf->global->MAIN_DISABLEPROFIDRULES)) return 1;

        // Verifie SIREN si pays FR
        if ($idprof == 1 && $soc->country_code == 'FR')
        {
            $chaine=trim($this->idprof1);
            $chaine=preg_replace('/(\s)/','',$chaine);

            if (dol_strlen($chaine) != 9) return -1;

            $sum = 0;

            for ($i = 0 ; $i < 10 ; $i = $i+2)
            {
                $sum = $sum + substr($this->idprof1, (8 - $i), 1);
            }

            for ($i = 1 ; $i < 9 ; $i = $i+2)
            {
                $ps = 2 * substr($this->idprof1, (8 - $i), 1);

                if ($ps > 9)
                {
                    $ps = substr($ps, 0,1) + substr($ps, 1, 1);
                }
                $sum = $sum + $ps;
            }

            if (substr($sum, -1) != 0) return -1;
        }

        // Verifie SIRET si pays FR
        if ($idprof == 2 && $soc->country_code == 'FR')
        {
            $chaine=trim($this->idprof2);
            $chaine=preg_replace('/(\s)/','',$chaine);

            if (dol_strlen($chaine) != 14) return -1;
        }

        //Verify CIF/NIF/NIE if pays ES
        //Returns: 1 if NIF ok, 2 if CIF ok, 3 if NIE ok, -1 if NIF bad, -2 if CIF bad, -3 if NIE bad, 0 if unexpected bad
        if ($idprof == 1 && $soc->country_code == 'ES')
        {
            $string=trim($this->idprof1);
            $string=preg_replace('/(\s)/','',$string);
            $string = strtoupper($string);

            for ($i = 0; $i < 9; $i ++)
            $num[$i] = substr($string, $i, 1);

            //Check format
            if (!preg_match('/((^[A-Z]{1}[0-9]{7}[A-Z0-9]{1}$|^[T]{1}[A-Z0-9]{8}$)|^[0-9]{8}[A-Z]{1}$)/', $string))
            return 0;

            //Check NIF
            if (preg_match('/(^[0-9]{8}[A-Z]{1}$)/', $string))
            if ($num[8] == substr('TRWAGMYFPDXBNJZSQVHLCKE', substr($string, 0, 8) % 23, 1))
            return 1;
            else
            return -1;

            //algorithm checking type code CIF
            $sum = $num[2] + $num[4] + $num[6];
            for ($i = 1; $i < 8; $i += 2)
            $sum += substr((2 * $num[$i]),0,1) + substr((2 * $num[$i]),1,1);
            $n = 10 - substr($sum, strlen($sum) - 1, 1);

            //Chek special NIF
            if (preg_match('/^[KLM]{1}/', $string))
            if ($num[8] == chr(64 + $n) || $num[8] == substr('TRWAGMYFPDXBNJZSQVHLCKE', substr($string, 1, 8) % 23, 1))
            return 1;
            else
            return -1;

            //Check CIF
            if (preg_match('/^[ABCDEFGHJNPQRSUVW]{1}/', $string))
            if ($num[8] == chr(64 + $n) || $num[8] == substr($n, strlen($n) - 1, 1))
            return 2;
            else
            return -2;

            //Check NIE T
            if (preg_match('/^[T]{1}/', $string))
            if ($num[8] == preg_match('/^[T]{1}[A-Z0-9]{8}$/', $string))
            return 3;
            else
            return -3;

            //Check NIE XYZ
            if (preg_match('/^[XYZ]{1}/', $string))
            if ($num[8] == substr('TRWAGMYFPDXBNJZSQVHLCKE', substr(str_replace(array('X','Y','Z'), array('0','1','2'), $string), 0, 8) % 23, 1))
            return 3;
            else
            return -3;

            //Can not be verified
            return -4;
        }

        return $ok;
    }

    /**
     *   Return an url to check online a professional id or empty string
     *
     *   @param		int		$idprof         1,2,3,4 (Example: 1=siren,2=siret,3=naf,4=rcs/rm)
     *   @param 	Societe	$thirdparty     Object thirdparty
     *   @return	string          		Url or empty string if no URL known
     *   TODO better in a lib than into business class
     */
    function id_prof_url($idprof,$thirdparty)
    {
        global $conf,$langs,$hookmanager;

        $url='';
        $action = '';

        $hookmanager->initHooks(array('idprofurl'));
        $parameters=array('idprof'=>$idprof, 'company'=>$thirdparty);
        $reshook=$hookmanager->executeHooks('getIdProfUrl',$parameters,$this,$action);    // Note that $action and $object may have been modified by some hooks
        if (empty($reshook))
        {
            if (! empty($conf->global->MAIN_DISABLEPROFIDRULES)) return '';

            // TODO Move links to validate professional ID into a dictionary table "country" + "link"
            if ($idprof == 1 && $thirdparty->country_code == 'FR') $url='http://www.societe.com/cgi-bin/search?champs='.$thirdparty->idprof1;    // See also http://avis-situation-sirene.insee.fr/
            //if ($idprof == 1 && ($thirdparty->country_code == 'GB' || $thirdparty->country_code == 'UK')) $url='http://www.companieshouse.gov.uk/WebCHeck/findinfolink/';     // Link no more valid
            if ($idprof == 1 && $thirdparty->country_code == 'ES') $url='http://www.e-informa.es/servlet/app/portal/ENTP/screen/SProducto/prod/ETIQUETA_EMPRESA/nif/'.$thirdparty->idprof1;
            if ($idprof == 1 && $thirdparty->country_code == 'IN') $url='http://www.tinxsys.com/TinxsysInternetWeb/dealerControllerServlet?tinNumber='.$thirdparty->idprof1.';&searchBy=TIN&backPage=searchByTin_Inter.jsp';

            if ($url) return '<a target="_blank" href="'.$url.'">'.$langs->trans("Check").'</a>';
        }
        else
        {
            return $hookmanager->resPrint;
        }

        return '';
    }

    /**
     *   Indique si la societe a des projets
     *
     *   @return     bool	   true si la societe a des projets, false sinon
     */
    function has_projects()
    {
        $sql = 'SELECT COUNT(*) as numproj FROM '.MAIN_DB_PREFIX.'projet WHERE fk_soc = ' . $this->id;
        $resql = $this->db->query($sql);
        if ($resql)
        {
            $obj = $this->db->fetch_object($resql);
            $count = $obj->numproj;
        }
        else
        {
            $count = 0;
            print $this->db->error();
        }
        $this->db->free($resql);
        return ($count > 0);
    }


    /**
     *  Load information for tab info
     *
     *  @param  int		$id     Id of thirdparty to load
     *  @return	void
     */
    function info($id)
    {
        $sql = "SELECT s.rowid, s.nom as name, s.datec as date_creation, tms as date_modification,";
        $sql.= " fk_user_creat, fk_user_modif";
        $sql.= " FROM ".MAIN_DB_PREFIX."societe as s";
        $sql.= " WHERE s.rowid = ".$id;

        $result=$this->db->query($sql);
        if ($result)
        {
            if ($this->db->num_rows($result))
            {
                $obj = $this->db->fetch_object($result);

                $this->id = $obj->rowid;

                if ($obj->fk_user_creat) {
                    $cuser = new User($this->db);
                    $cuser->fetch($obj->fk_user_creat);
                    $this->user_creation     = $cuser;
                }

                if ($obj->fk_user_modif) {
                    $muser = new User($this->db);
                    $muser->fetch($obj->fk_user_modif);
                    $this->user_modification = $muser;
                }

                $this->ref			     = $obj->name;
                $this->date_creation     = $this->db->jdate($obj->date_creation);
                $this->date_modification = $this->db->jdate($obj->date_modification);
            }

            $this->db->free($result);

        }
        else
		{
            dol_print_error($this->db);
        }
    }

    /**
     *  Return if third party is a company (Business) or an end user (Consumer)
     *
     *  @return    boolean     true=is a company, false=a and user
     */
    function isACompany()
    {
        global $conf;

        // Define if third party is treated as company (or not) when nature is unknown
        $isacompany=empty($conf->global->MAIN_UNKNOWN_CUSTOMERS_ARE_COMPANIES)?0:1; // 0 by default
        if (! empty($this->tva_intra)) $isacompany=1;
        else if (! empty($this->typent_code) && in_array($this->typent_code,array('TE_PRIVATE'))) $isacompany=0;
        else if (! empty($this->typent_code) && in_array($this->typent_code,array('TE_SMALL','TE_MEDIUM','TE_LARGE'))) $isacompany=1;

        return $isacompany;
    }

    /**
     *  Charge la liste des categories fournisseurs
     *
     *  @return    int      0 if success, <> 0 if error
     */
    function LoadSupplierCateg()
    {
        $this->SupplierCategories = array();
        $sql = "SELECT rowid, label";
        $sql.= " FROM ".MAIN_DB_PREFIX."categorie";
        $sql.= " WHERE type = ".Categorie::TYPE_SUPPLIER;

        $resql=$this->db->query($sql);
        if ($resql)
        {
            while ($obj = $this->db->fetch_object($resql) )
            {
                $this->SupplierCategories[$obj->rowid] = $obj->label;
            }
            return 0;
        }
        else
        {
            return -1;
        }
    }

    /**
     *  Charge la liste des categories fournisseurs
     *
     *	@param	int		$categorie_id		Id of category
     *  @return int      					0 if success, <> 0 if error
     */
    function AddFournisseurInCategory($categorie_id)
    {
        if ($categorie_id > 0)
        {
            $sql = "INSERT INTO ".MAIN_DB_PREFIX."categorie_fournisseur (fk_categorie, fk_soc) ";
            $sql.= " VALUES ('".$categorie_id."','".$this->id."');";

            if ($resql=$this->db->query($sql)) return 0;
        }
        else
        {
            return 0;
        }
        return -1;
    }


    /**
     *  Create a third party into database from a member object
     *
     *  @param	Adherent	$member		Object member
     * 	@param	string	$socname	Name of third party to force
     *  @return int					<0 if KO, id of created account if OK
     */
    function create_from_member(Adherent $member,$socname='')
    {
        global $user,$langs;

        $name = $socname?$socname:$member->societe;
        if (empty($name)) $name=$member->getFullName($langs);

        // Positionne parametres
        $this->nom=$name;				// TODO deprecated
        $this->name=$name;
        $this->address=$member->address;
        $this->zip=$member->zip;
        $this->town=$member->town;
        $this->country_code=$member->country_code;
        $this->country_id=$member->country_id;
        $this->phone=$member->phone;       // Prof phone
        $this->email=$member->email;
        $this->skype=$member->skype;

        $this->client = 1;				// A member is a customer by default
        $this->code_client = -1;
        $this->code_fournisseur = -1;

        $this->db->begin();

        // Cree et positionne $this->id
        $result=$this->create($user);
        if ($result >= 0)
        {
            $sql = "UPDATE ".MAIN_DB_PREFIX."adherent";
            $sql.= " SET fk_soc=".$this->id;
            $sql.= " WHERE rowid=".$member->id;

            dol_syslog(get_class($this)."::create_from_member", LOG_DEBUG);
            $resql=$this->db->query($sql);
            if ($resql)
            {
                $this->db->commit();
                return $this->id;
            }
            else
            {
                $this->error=$this->db->error();

                $this->db->rollback();
                return -1;
            }
        }
        else
        {
            // $this->error deja positionne
            dol_syslog(get_class($this)."::create_from_member - 2 - ".$this->error." - ".join(',',$this->errors), LOG_ERR);

            $this->db->rollback();
            return $result;
        }
    }

    /**
     * 	Set properties with value into $conf
     *
     * 	@param	Conf	$conf		Conf object (possibility to use another entity)
     * 	@return	void
     */
    function setMysoc(Conf $conf)
    {
    	global $langs;

    	$this->id=0;
    	$this->name=empty($conf->global->MAIN_INFO_SOCIETE_NOM)?'':$conf->global->MAIN_INFO_SOCIETE_NOM;
    	$this->address=empty($conf->global->MAIN_INFO_SOCIETE_ADDRESS)?'':$conf->global->MAIN_INFO_SOCIETE_ADDRESS;
    	$this->zip=empty($conf->global->MAIN_INFO_SOCIETE_ZIP)?'':$conf->global->MAIN_INFO_SOCIETE_ZIP;
    	$this->town=empty($conf->global->MAIN_INFO_SOCIETE_TOWN)?'':$conf->global->MAIN_INFO_SOCIETE_TOWN;
		$this->state_id=empty($conf->global->MAIN_INFO_SOCIETE_STATE)?'':$conf->global->MAIN_INFO_SOCIETE_STATE;

        /* Disabled: we don't want any SQL request into method setMySoc. This method set object from env only.
        If we need label, label must be loaded by output that need it from id (label depends on output language)
        require_once DOL_DOCUMENT_ROOT .'/core/lib/company.lib.php';
        if (!empty($conf->global->MAIN_INFO_SOCIETE_STATE)) {
            $this->state_id= $conf->global->MAIN_INFO_SOCIETE_STATE;
            $this->state = getState($this->state_id);
        }
		*/

    	$this->note_private=empty($conf->global->MAIN_INFO_SOCIETE_NOTE)?'':$conf->global->MAIN_INFO_SOCIETE_NOTE;

    	$this->nom=$this->name; 									// deprecated

    	// We define country_id, country_code and country
    	$country_id=$country_code=$country_label='';
    	if (! empty($conf->global->MAIN_INFO_SOCIETE_COUNTRY))
    	{
    		$tmp=explode(':',$conf->global->MAIN_INFO_SOCIETE_COUNTRY);
    		$country_id=$tmp[0];
    		if (! empty($tmp[1]))   // If $conf->global->MAIN_INFO_SOCIETE_COUNTRY is "id:code:label"
    		{
    			$country_code=$tmp[1];
    			$country_label=$tmp[2];
    		}
    		else                    // For backward compatibility
    		{
    			dol_syslog("Your country setup use an old syntax. Reedit it using setup area.", LOG_ERR);
    			include_once DOL_DOCUMENT_ROOT.'/core/lib/company.lib.php';
    			$country_code=getCountry($country_id,2,$this->db);  // This need a SQL request, but it's the old feature that should not be used anymore
    			$country_label=getCountry($country_id,0,$this->db);  // This need a SQL request, but it's the old feature that should not be used anymore
    		}
    	}
    	$this->country_id=$country_id;
    	$this->country_code=$country_code;
    	$this->country=$country_label;
    	if (is_object($langs)) $this->country=($langs->trans('Country'.$country_code)!='Country'.$country_code)?$langs->trans('Country'.$country_code):$country_label;

    	$this->phone=empty($conf->global->MAIN_INFO_SOCIETE_TEL)?'':$conf->global->MAIN_INFO_SOCIETE_TEL;
    	$this->fax=empty($conf->global->MAIN_INFO_SOCIETE_FAX)?'':$conf->global->MAIN_INFO_SOCIETE_FAX;
    	$this->url=empty($conf->global->MAIN_INFO_SOCIETE_WEB)?'':$conf->global->MAIN_INFO_SOCIETE_WEB;
    	// Id prof generiques
    	$this->idprof1=empty($conf->global->MAIN_INFO_SIREN)?'':$conf->global->MAIN_INFO_SIREN;
    	$this->idprof2=empty($conf->global->MAIN_INFO_SIRET)?'':$conf->global->MAIN_INFO_SIRET;
    	$this->idprof3=empty($conf->global->MAIN_INFO_APE)?'':$conf->global->MAIN_INFO_APE;
    	$this->idprof4=empty($conf->global->MAIN_INFO_RCS)?'':$conf->global->MAIN_INFO_RCS;
    	$this->idprof5=empty($conf->global->MAIN_INFO_PROFID5)?'':$conf->global->MAIN_INFO_PROFID5;
    	$this->idprof6=empty($conf->global->MAIN_INFO_PROFID6)?'':$conf->global->MAIN_INFO_PROFID6;
    	$this->tva_intra=empty($conf->global->MAIN_INFO_TVAINTRA)?'':$conf->global->MAIN_INFO_TVAINTRA;	// VAT number, not necessarly INTRA.
    	$this->managers=empty($conf->global->MAIN_INFO_SOCIETE_MANAGERS)?'':$conf->global->MAIN_INFO_SOCIETE_MANAGERS;
    	$this->capital=empty($conf->global->MAIN_INFO_CAPITAL)?'':$conf->global->MAIN_INFO_CAPITAL;
    	$this->forme_juridique_code=empty($conf->global->MAIN_INFO_SOCIETE_FORME_JURIDIQUE)?'':$conf->global->MAIN_INFO_SOCIETE_FORME_JURIDIQUE;
    	$this->email=empty($conf->global->MAIN_INFO_SOCIETE_MAIL)?'':$conf->global->MAIN_INFO_SOCIETE_MAIL;
    	$this->logo=empty($conf->global->MAIN_INFO_SOCIETE_LOGO)?'':$conf->global->MAIN_INFO_SOCIETE_LOGO;
    	$this->logo_small=empty($conf->global->MAIN_INFO_SOCIETE_LOGO_SMALL)?'':$conf->global->MAIN_INFO_SOCIETE_LOGO_SMALL;
    	$this->logo_mini=empty($conf->global->MAIN_INFO_SOCIETE_LOGO_MINI)?'':$conf->global->MAIN_INFO_SOCIETE_LOGO_MINI;

    	// Define if company use vat or not
    	$this->tva_assuj=$conf->global->FACTURE_TVAOPTION;

    	// Define if company use local taxes
    	$this->localtax1_assuj=((isset($conf->global->FACTURE_LOCAL_TAX1_OPTION) && ($conf->global->FACTURE_LOCAL_TAX1_OPTION=='1' || $conf->global->FACTURE_LOCAL_TAX1_OPTION=='localtax1on'))?1:0);
    	$this->localtax2_assuj=((isset($conf->global->FACTURE_LOCAL_TAX2_OPTION) && ($conf->global->FACTURE_LOCAL_TAX2_OPTION=='1' || $conf->global->FACTURE_LOCAL_TAX2_OPTION=='localtax2on'))?1:0);
    }

    /**
     *  Initialise an instance with random values.
     *  Used to build previews or test instances.
     *	id must be 0 if object instance is a specimen.
     *
     *  @return	void
     */
    function initAsSpecimen()
    {
        $now=dol_now();

        // Initialize parameters
        $this->id=0;
        $this->name = 'THIRDPARTY SPECIMEN '.dol_print_date($now,'dayhourlog');
        $this->nom = $this->name;   // For backward compatibility
        $this->ref_ext = 'Ref ext';
        $this->specimen=1;
        $this->address='21 jump street';
        $this->zip='99999';
        $this->town='MyTown';
        $this->state_id=1;
        $this->state_code='AA';
        $this->state='MyState';
        $this->country_id=1;
        $this->country_code='FR';
        $this->email='specimen@specimen.com';
        $this->skype='tom.hanson';
        $this->url='http://www.specimen.com';

        $this->phone='0909090901';
        $this->fax='0909090909';

        $this->code_client='CC-'.dol_print_date($now,'dayhourlog');
        $this->code_fournisseur='SC-'.dol_print_date($now,'dayhourlog');
        $this->capital=10000;
        $this->client=1;
        $this->prospect=1;
        $this->fournisseur=1;
        $this->tva_assuj=1;
        $this->tva_intra='EU1234567';
        $this->note_public='This is a comment (public)';
        $this->note_private='This is a comment (private)';

        $this->idprof1='idprof1';
        $this->idprof2='idprof2';
        $this->idprof3='idprof3';
        $this->idprof4='idprof4';
        $this->idprof5='idprof5';
        $this->idprof6='idprof6';
    }

    /**
     *  Check if we must use localtax feature or not according to country (country of $mysoc in most cases).
     *
     *	@param		int		$localTaxNum	To get info for only localtax1 or localtax2
     *  @return		boolean					true or false
     */
    function useLocalTax($localTaxNum=0)
    {
    	$sql  = "SELECT t.localtax1, t.localtax2";
    	$sql .= " FROM ".MAIN_DB_PREFIX."c_tva as t, ".MAIN_DB_PREFIX."c_country as c";
    	$sql .= " WHERE t.fk_pays = c.rowid AND c.code = '".$this->country_code."'";
    	$sql .= " AND t.active = 1";
    	if (empty($localTaxNum))   $sql .= " AND (t.localtax1_type <> '0' OR t.localtax2_type <> '0')";
    	elseif ($localTaxNum == 1) $sql .= " AND t.localtax1_type <> '0'";
    	elseif ($localTaxNum == 2) $sql .= " AND t.localtax2_type <> '0'";

    	dol_syslog("useLocalTax", LOG_DEBUG);
    	$resql=$this->db->query($sql);
    	if ($resql)
    	{
   			return ($this->db->num_rows($resql) > 0);
    	}
    	else return false;
    }

    /**
     *  Check if we must use NPR Vat (french stupid rule) or not according to country (country of $mysoc in most cases).
     *
     *  @return		boolean					true or false
     */
    function useNPR()
    {
        $sql  = "SELECT t.rowid";
        $sql .= " FROM ".MAIN_DB_PREFIX."c_tva as t, ".MAIN_DB_PREFIX."c_country as c";
        $sql .= " WHERE t.fk_pays = c.rowid AND c.code = '".$this->country_code."'";
        $sql .= " AND t.active = 1 AND t.recuperableonly = 1";

        dol_syslog("useNPR", LOG_DEBUG);
        $resql=$this->db->query($sql);
        if ($resql)
        {
            return ($this->db->num_rows($resql) > 0);
        }
        else return false;
    }

    /**
     *  Check if we must use revenue stamps feature or not according to country (country of $mysocin most cases).
     *
     *  @return		boolean			true or false
     */
    function useRevenueStamp()
    {
		$sql  = "SELECT COUNT(*) as nb";
		$sql .= " FROM ".MAIN_DB_PREFIX."c_revenuestamp as r, ".MAIN_DB_PREFIX."c_country as c";
		$sql .= " WHERE r.fk_pays = c.rowid AND c.code = '".$this->country_code."'";
		$sql .= " AND r.active = 1";

		dol_syslog("useRevenueStamp", LOG_DEBUG);
		$resql=$this->db->query($sql);
		if ($resql)
		{
			$obj=$this->db->fetch_object($resql);
   			return (($obj->nb > 0)?true:false);
		}
		else
		{
			$this->error=$this->db->lasterror();
			return false;
		}
	}

	/**
	 *	Return prostect level
	 *
	 *  @return     string        Libelle
	 */
	function getLibProspLevel()
	{
		return $this->LibProspLevel($this->fk_prospectlevel);
	}

	/**
	 *  Return label of prospect level
	 *
	 *  @param	int		$fk_prospectlevel   	Prospect level
	 *  @return string        					label of level
	 */
	function LibProspLevel($fk_prospectlevel)
	{
		global $langs;

		$lib=$langs->trans("ProspectLevel".$fk_prospectlevel);
		// If lib not found in language file, we get label from cache/databse
		if ($lib == $langs->trans("ProspectLevel".$fk_prospectlevel))
		{
			$lib=$langs->getLabelFromKey($this->db,$fk_prospectlevel,'c_prospectlevel','code','label');
		}
		return $lib;
	}


	/**
	 *  Set prospect level
	 *
	 *  @param  User	$user		Utilisateur qui definie la remise
	 *	@return	int					<0 if KO, >0 if OK
     * @deprecated Use update function instead
	 */
	function set_prospect_level(User $user)
	{
        return $this->update($this->id, $user);
	}

	/**
	 *  Return status of prospect
	 *
	 *  @param	int		$mode       0=libelle long, 1=libelle court, 2=Picto + Libelle court, 3=Picto, 4=Picto + Libelle long
	 *  @param	string	$label		Label to use for status for added status
	 *  @return string        		Libelle
	 */
	function getLibProspCommStatut($mode=0, $label='')
	{
		return $this->LibProspCommStatut($this->stcomm_id, $mode, $label);
	}

	/**
	 *  Return label of a given status
	 *
	 *  @param	int|string	$statut        	Id or code for prospection status
	 *  @param  int			$mode          	0=long label, 1=short label, 2=Picto + short label, 3=Picto, 4=Picto + long label, 5=Short label + Picto
	 *  @param	string		$label			Label to use for status for added status
	 *  @return string       	 			Libelle du statut
	 */
	function LibProspCommStatut($statut, $mode=0, $label='')
	{
		global $langs;
		$langs->load('customers');

		if ($mode == 2)
		{
			if ($statut == '-1' || $statut == 'ST_NO')         return img_action($langs->trans("StatusProspect-1"),-1).' '.$langs->trans("StatusProspect-1");
			elseif ($statut ==  '0' || $statut == 'ST_NEVER') return img_action($langs->trans("StatusProspect0"), 0).' '.$langs->trans("StatusProspect0");
			elseif ($statut ==  '1' || $statut == 'ST_TODO')  return img_action($langs->trans("StatusProspect1"), 1).' '.$langs->trans("StatusProspect1");
			elseif ($statut ==  '2' || $statut == 'ST_PEND')  return img_action($langs->trans("StatusProspect2"), 2).' '.$langs->trans("StatusProspect2");
			elseif ($statut ==  '3' || $statut == 'ST_DONE')  return img_action($langs->trans("StatusProspect3"), 3).' '.$langs->trans("StatusProspect3");
			else
			{
				return img_action(($langs->trans("StatusProspect".$statut) != "StatusProspect".$statut) ? $langs->trans("StatusProspect".$statut) : $label, 0).' '.(($langs->trans("StatusProspect".$statut) != "StatusProspect".$statut) ? $langs->trans("StatusProspect".$statut) : $label);
			}
		}
		if ($mode == 3)
		{
			if ($statut == '-1' || $statut == 'ST_NO')         return img_action($langs->trans("StatusProspect-1"),-1);
			elseif ($statut ==  '0' || $statut == 'ST_NEVER') return img_action($langs->trans("StatusProspect0"), 0);
			elseif ($statut ==  '1' || $statut == 'ST_TODO')  return img_action($langs->trans("StatusProspect1"), 1);
			elseif ($statut ==  '2' || $statut == 'ST_PEND')  return img_action($langs->trans("StatusProspect2"), 2);
			elseif ($statut ==  '3' || $statut == 'ST_DONE')  return img_action($langs->trans("StatusProspect3"), 3);
			else
			{
				return img_action(($langs->trans("StatusProspect".$statut) != "StatusProspect".$statut) ? $langs->trans("StatusProspect".$statut) : $label, 0);
			}
		}
		if ($mode == 4)
		{
			if ($statut == '-1' || $statut == 'ST_NO')         return img_action($langs->trans("StatusProspect-1"),-1).' '.$langs->trans("StatusProspect-1");
			elseif ($statut ==  '0' || $statut == 'ST_NEVER') return img_action($langs->trans("StatusProspect0"), 0).' '.$langs->trans("StatusProspect0");
			elseif ($statut ==  '1' || $statut == 'ST_TODO')  return img_action($langs->trans("StatusProspect1"), 1).' '.$langs->trans("StatusProspect1");
			elseif ($statut ==  '2' || $statut == 'ST_PEND')  return img_action($langs->trans("StatusProspect2"), 2).' '.$langs->trans("StatusProspect2");
			elseif ($statut ==  '3' || $statut == 'ST_DONE')  return img_action($langs->trans("StatusProspect3"), 3).' '.$langs->trans("StatusProspect3");
			else
			{
				return img_action(($langs->trans("StatusProspect".$statut) != "StatusProspect".$statut) ? $langs->trans("StatusProspect".$statut) : $label, 0).' '.(($langs->trans("StatusProspect".$statut) != "StatusProspect".$statut) ? $langs->trans("StatusProspect".$statut) : $label);
			}
		}

		return "Error, mode/status not found";
	}

	/**
	 *  Set commnunication level
	 *
	 *  @param  User	$user		User making change
	 *	@return	int					<0 if KO, >0 if OK
     * @deprecated Use update function instead
	 */
	function set_commnucation_level($user)
	{
		return $this->update($this->id, $user);
	}

	/**
	 *  Set outstanding value
	 *
	 *  @param  User	$user		User making change
	 *	@return	int					<0 if KO, >0 if OK
     * @deprecated Use update function instead
	 */
	function set_OutstandingBill(User $user)
	{
        return $this->update($this->id, $user);
	}

    /**
     *  Return amount of bill not paid
     *
     *  @return		int				Amount in debt for thirdparty
     */
    function get_OutstandingBill()
    {
		/* Accurate value of remain to pay is to sum remaintopay for each invoice
		$paiement = $invoice->getSommePaiement();
		$creditnotes=$invoice->getSumCreditNotesUsed();
		$deposits=$invoice->getSumDepositsUsed();
		$alreadypayed=price2num($paiement + $creditnotes + $deposits,'MT');
		$remaintopay=price2num($invoice->total_ttc - $paiement - $creditnotes - $deposits,'MT');
		*/
		$sql  = "SELECT rowid, total_ttc FROM ".MAIN_DB_PREFIX."facture as f";
		$sql .= " WHERE fk_soc = ". $this->id;
		$sql .= " AND paye = 0";
		$sql .= " AND fk_statut <> 0";	// Not a draft
		//$sql .= " AND (fk_statut <> 3 OR close_code <> 'abandon')";		// Not abandonned for undefined reason
		$sql .= " AND fk_statut <> 3";		// Not abandonned
		$sql .= " AND fk_statut <> 2";		// Not clasified as paid

		dol_syslog("get_OutstandingBill", LOG_DEBUG);
		$resql=$this->db->query($sql);
		if ($resql)
		{
			$outstandingBill = 0;
			require_once DOL_DOCUMENT_ROOT.'/compta/facture/class/facture.class.php';
			$facturestatic=new Facture($this->db);
			while($obj=$this->db->fetch_object($resql)) {
				$facturestatic->id=$obj->rowid;
				$paiement = $facturestatic->getSommePaiement();
				$creditnotes = $facturestatic->getSumCreditNotesUsed();
				$deposits = $facturestatic->getSumDepositsUsed();

				$outstandingBill+= $obj->total_ttc - $paiement - $creditnotes - $deposits;
   			}
   			return $outstandingBill;
		}
		else
			return 0;
	}

	/**
	 * Return label of status customer is prospect/customer
	 *
	 * @return   string        	Label
	 */
	function getLibCustProspStatut()
	{
		return $this->LibCustProspStatut($this->client);
	}

	/**
	 *  Renvoi le libelle d'un statut donne
	 *
	 *  @param	int		$statut         Id statut
	 *  @return	string          		Libelle du statut
	 */
	function LibCustProspStatut($statut)
	{
		global $langs;
		$langs->load('companies');

		if ($statut==0) return $langs->trans("NorProspectNorCustomer");
		if ($statut==1) return $langs->trans("Customer");
		if ($statut==2) return $langs->trans("Prospect");
		if ($statut==3) return $langs->trans("ProspectCustomer");

	}


	/**
	 *  Create a document onto disk according to template module.
	 *
	 *	@param	string		$modele			Generator to use. Caller must set it to obj->modelpdf or GETPOST('modelpdf') for example.
	 *	@param	Translate	$outputlangs	objet lang a utiliser pour traduction
	 *  @param  int			$hidedetails    Hide details of lines
	 *  @param  int			$hidedesc       Hide description
	 *  @param  int			$hideref        Hide ref
	 *  @param  null|array  $moreparams     Array to provide more information
	 *	@return int        					<0 if KO, >0 if OK
	 */
	public function generateDocument($modele, $outputlangs, $hidedetails=0, $hidedesc=0, $hideref=0, $moreparams=null)
	{
		global $conf,$user,$langs;

		if (! empty($moreparams) && ! empty($moreparams['use_companybankid']))
		{
		    $modelpath = "core/modules/bank/doc/";

		    include_once DOL_DOCUMENT_ROOT.'/societe/class/companybankaccount.class.php';
		    $companybankaccount = new CompanyBankAccount($this->db);
		    $result = $companybankaccount->fetch($moreparams['use_companybankid']);
		    if (! $result) dol_print_error($this->db, $companybankaccount->error, $companybankaccount->errors);
		    $result=$companybankaccount->commonGenerateDocument($modelpath, $modele, $outputlangs, $hidedetails, $hidedesc, $hideref, $moreparams);
		}
		else
		{
    		// Positionne le modele sur le nom du modele a utiliser
    		if (! dol_strlen($modele))
    		{
    			if (! empty($conf->global->COMPANY_ADDON_PDF))
    			{
    				$modele = $conf->global->COMPANY_ADDON_PDF;
    			}
    			else
    			{
    				print $langs->trans("Error")." ".$langs->trans("Error_COMPANY_ADDON_PDF_NotDefined");
                    return 0;
    			}
    		}
    
    		$modelpath = "core/modules/societe/doc/";
		
    		$result=$this->commonGenerateDocument($modelpath, $modele, $outputlangs, $hidedetails, $hidedesc, $hideref, $moreparams);
		}

		return $result;
	}


	/**
	 * Sets object to supplied categories.
	 *
	 * Deletes object from existing categories not supplied.
	 * Adds it to non existing supplied categories.
	 * Existing categories are left untouch.
	 *
	 * @param int[]|int $categories Category or categories IDs
	 * @param string $type Category type (customer or supplier)
	 */
	public function setCategories($categories, $type)
	{
		// Decode type
		if ($type == 'customer') {
			$type_id = Categorie::TYPE_CUSTOMER;
			$type_text = 'customer';
		} elseif ($type == 'supplier') {
			$type_id = Categorie::TYPE_SUPPLIER;
			$type_text = 'supplier';
		} else {
			dol_syslog(__METHOD__ . ': Type ' . $type .  'is an unknown company category type. Done nothing.', LOG_ERR);
			return;
		}

		// Handle single category
		if (!is_array($categories)) {
			$categories = array($categories);
		}

		// Get current categories
		require_once DOL_DOCUMENT_ROOT . '/categories/class/categorie.class.php';
		$c = new Categorie($this->db);
		$existing = $c->containing($this->id, $type_id, 'id');

		// Diff
		if (is_array($existing)) {
			$to_del = array_diff($existing, $categories);
			$to_add = array_diff($categories, $existing);
		} else {
			$to_del = array(); // Nothing to delete
			$to_add = $categories;
		}

		// Process
		foreach ($to_del as $del) {
			if ($c->fetch($del) > 0) {
				$c->del_type($this, $type_text);
			}
		}
		foreach ($to_add as $add) {
			if ($c->fetch($add) > 0) {
				$c->add_type($this, $type_text);
			}
		}

		return;
	}


	/**
	 * Function used to replace a thirdparty id with another one.
	 * It must be used within a transaction to avoid trouble
	 *
	 * @param DoliDB $db Database handler
	 * @param int $origin_id Old thirdparty id
	 * @param int $dest_id New thirdparty id
	 * @return bool
	 */
	public static function replaceThirdparty(DoliDB $db, $origin_id, $dest_id)
	{
		/**
		 * Thirdparty commercials cannot be the same in both thirdparties so we look for them and remove some
		 * Because this function is meant to be executed within a transaction, we won't take care of it.
		 */
		$sql = 'SELECT rowid FROM '.MAIN_DB_PREFIX.'societe_commerciaux ';
		$sql .= ' WHERE fk_soc = '.(int) $dest_id.' AND fk_user IN ( ';
		$sql .= ' SELECT fk_user ';
		$sql .= ' FROM '.MAIN_DB_PREFIX.'societe_commerciaux ';
		$sql .= ' WHERE fk_soc = '.(int) $origin_id.') ';

		$query = $db->query($sql);

		while ($result = $db->fetch_object($query)) {
			$db->query('DELETE FROM '.MAIN_DB_PREFIX.'societe_commerciaux WHERE rowid = '.$result->rowid);
		}

		/**
		 * llx_societe_extrafields table must not be here because we don't care about the old thirdparty data
		 * Do not include llx_societe because it will be replaced later
		 */
		$tables = array(
			'societe_address',
			'societe_commerciaux',
			'societe_log',
			'societe_prices',
			'societe_remise',
			'societe_remise_except',
			'societe_rib'
		);

		return CommonObject::commonReplaceThirdparty($db, $origin_id, $dest_id, $tables);
	}
}<|MERGE_RESOLUTION|>--- conflicted
+++ resolved
@@ -1944,20 +1944,15 @@
         }
         $linkstart.=$linkclose.'>';
         $linkend='</a>';
-<<<<<<< HEAD
-
-        if ($withpicto) $result.=($linkstart.img_object(($notooltip?'':$label), 'company', ($notooltip?'':'class="classfortooltip"'), 0, 0, $notooltip?0:1).$linkend);
-=======
-        
+
         global $user;
         if (! $user->rights->societe->client->voir && $user->societe_id > 0 && $this->id != $user->societe_id)
         {
-            $link='';
+            $linkstart='';
             $linkend='';
         }
         
-        if ($withpicto) $result.=($link.img_object(($notooltip?'':$label), 'company', ($notooltip?'':'class="classfortooltip"')).$linkend);
->>>>>>> 31818e88
+        if ($withpicto) $result.=($linkstart.img_object(($notooltip?'':$label), 'company', ($notooltip?'':'class="classfortooltip"'), 0, 0, $notooltip?0:1).$linkend);
         if ($withpicto && $withpicto != 2) $result.=' ';
         if ($withpicto != 2) $result.=$linkstart.($maxlen?dol_trunc($name,$maxlen):$name).$linkend;
 
