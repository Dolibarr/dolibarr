<?php
/* Copyright (C) 2002-2006 Rodolphe Quiedeville <rodolphe@quiedeville.org>
 * Copyright (C) 2004-2010 Laurent Destailleur  <eldy@users.sourceforge.net>
 * Copyright (C) 2004      Eric Seigne          <eric.seigne@ryxeo.com>
 * Copyright (C) 2003      Brian Fraval         <brian@fraval.org>
 * Copyright (C) 2006      Andre Cianfarani     <acianfa@free.fr>
 * Copyright (C) 2005-2012 Regis Houssin        <regis.houssin@capnetworks.com>
 * Copyright (C) 2008      Patrick Raguin       <patrick.raguin@auguria.net>
 * Copyright (C) 2010-2011 Juanjo Menent        <jmenent@2byte.es>
 * Copyright (C) 2013      Florian Henry		  	<florian.henry@open-concept.pro>
 *
 * This program is free software; you can redistribute it and/or modify
 * it under the terms of the GNU General Public License as published by
 * the Free Software Foundation; either version 3 of the License, or
 * (at your option) any later version.
 *
 * This program is distributed in the hope that it will be useful,
 * but WITHOUT ANY WARRANTY; without even the implied warranty of
 * MERCHANTABILITY or FITNESS FOR A PARTICULAR PURPOSE.  See the
 * GNU General Public License for more details.
 *
 * You should have received a copy of the GNU General Public License
 * along with this program. If not, see <http://www.gnu.org/licenses/>.
 */

/**
 *	\file       htdocs/societe/class/societe.class.php
 *	\ingroup    societe
 *	\brief      File for third party class
 */
require_once DOL_DOCUMENT_ROOT.'/core/class/commonobject.class.php';


/**
 *	Class to manage third parties objects (customers, suppliers, prospects...)
 */
class Societe extends CommonObject
{
    public $element='societe';
    public $table_element = 'societe';
	public $fk_element='fk_soc';
    protected $childtables=array("propal","commande","facture","contrat","facture_fourn","commande_fournisseur");    // To test if we can delete object
    protected $ismultientitymanaged = 1;	// 0=No test on entity, 1=Test with field entity, 2=Test with link by societe

    var $id;
    var $name;
    var $nom;      // TODO obsolete
    var $firstname;
    var $lastname;
    var $particulier;
    var $civility_id;
    var $address;
    var $zip;
    var $town;
    var $status;   // 0=activity ceased, 1= in activity

    var $state_id;		// Id of department
    var $state_code;
    var $state;
    var $departement_code;   // deprecated
    var $departement;        // deprecated

    var $pays;	    // deprecated
    var $country_id;
    var $country_code;
    var $country;

    var $tel;        // deprecated
    var $phone;
    var $fax;
    var $email;
    var $url;

	//! barcode
	var $barcode;               // value
	var $barcode_type;          // id
	var $barcode_type_code;     // code (loaded by fetch_barcode)
	var $barcode_type_label;    // label (loaded by fetch_barcode)
	var $barcode_type_coder;    // coder (loaded by fetch_barcode)

    // 4 professional id (usage depend on country)
    var $idprof1;	// IdProf1 (Ex: Siren in France)
    var $idprof2;	// IdProf2 (Ex: Siret in France)
    var $idprof3;	// IdProf3 (Ex: Ape in France)
    var $idprof4;	// IdProf4 (Ex: RCS in France)
    var $idprof5;	// IdProf5
    var $idprof6;	// IdProf6

    var $prefix_comm;

    var $tva_assuj;
    var $tva_intra;

    // Local taxes
    var $localtax1_assuj;
    var $localtax2_assuj;

    var $capital;
    var $typent_id;
    var $typent_code;
    var $effectif_id;
    var $forme_juridique_code;
    var $forme_juridique;

    var $remise_percent;
    var $mode_reglement_id;
    var $cond_reglement_id;
    var $mode_reglement_supplier_id;
    var $cond_reglement_supplier_id;

    var $client;					// 0=no customer, 1=customer, 2=prospect, 3=customer and prospect
    var $prospect;					// 0=no prospect, 1=prospect
    var $fournisseur;				// 0=no supplier, 1=supplier

    var $code_client;
    var $code_fournisseur;
    var $code_compta;
    var $code_compta_fournisseur;

    var $note; //TODO deprecated
    var $note_private;
    var $note_public;
    //! code statut prospect
    var $stcomm_id;
    var $statut_commercial;

    var $price_level;

    var $datec;
    var $date_update;

    var $commercial_id;  // Id of sales representative to link (used for thirdparty creation). Not filled by a fetch, because we can have several sales representatives.
    var $parent;
    var $default_lang;

    var $ref_int;
    var $import_key;

    var $logo;
    var $logo_small;
    var $logo_mini;

    var $array_options;

    var $oldcopy;		// To contains a clone of this when we need to save old properties of object


    /**
     *    Constructor
     *
     *    @param	DoliDB		$db		Database handler
     */
    public function __construct($db)
    {
        global $conf;

        $this->db = $db;

        $this->client = 0;
        $this->prospect = 0;
        $this->fournisseur = 0;
        $this->typent_id  = 0;
        $this->effectif_id  = 0;
        $this->forme_juridique_code  = 0;
        $this->tva_assuj = 1;
        $this->status = 1;

        return 1;
    }


    /**
     *    Create third party in database
     *
     *    @param	User	$user       Object of user that ask creation
     *    @return   int         		>= 0 if OK, < 0 if KO
     */
    function create($user='')
    {
        global $langs,$conf;

		$error=0;

        // Clean parameters
        if (empty($this->status)) $this->status=0;
        $this->name=$this->name?trim($this->name):trim($this->nom);
        if (! empty($conf->global->MAIN_FIRST_TO_UPPER)) $this->name=ucwords($this->name);
        $this->nom=$this->name; // For backward compatibility
        if (empty($this->client))      $this->client=0;
        if (empty($this->fournisseur)) $this->fournisseur=0;
        $this->import_key = trim($this->import_key);

        dol_syslog(get_class($this)."::create ".$this->name);

        // Check parameters
        if (! empty($conf->global->SOCIETE_MAIL_REQUIRED) && ! isValidEMail($this->email))
        {
            $langs->load("errors");
            $this->error = $langs->trans("ErrorBadEMail",$this->email);
            return -1;
        }

        $now=dol_now();

        $this->db->begin();

        // For automatic creation during create action (not used by Dolibarr GUI, can be used by scripts)
        if ($this->code_client == -1)      $this->get_codeclient($this->prefix_comm,0);
        if ($this->code_fournisseur == -1) $this->get_codefournisseur($this->prefix_comm,1);

        // Check more parameters
        // If error, this->errors[] is filled
        $result = $this->verify();

        if ($result >= 0)
        {
            $sql = "INSERT INTO ".MAIN_DB_PREFIX."societe (nom, entity, datec, datea, fk_user_creat, canvas, status, ref_int, ref_ext, fk_stcomm, import_key)";
            $sql.= " VALUES ('".$this->db->escape($this->name)."', ".$conf->entity.", '".$this->db->idate($now)."', '".$this->db->idate($now)."'";
            $sql.= ", ".(! empty($user->id) ? "'".$user->id."'":"null");
            $sql.= ", ".(! empty($this->canvas) ? "'".$this->canvas."'":"null");
            $sql.= ", ".$this->status;
            $sql.= ", ".(! empty($this->ref_int) ? "'".$this->ref_int."'":"null");
            $sql.= ", ".(! empty($this->ref_ext) ? "'".$this->ref_ext."'":"null");
            $sql.= ", 0";
            $sql.= ", ".(! empty($this->import_key) ? "'".$this->import_key."'":"null").")";

            dol_syslog(get_class($this)."::create sql=".$sql);
            $result=$this->db->query($sql);
            if ($result)
            {
                $this->id = $this->db->last_insert_id(MAIN_DB_PREFIX."societe");

                $ret = $this->update($this->id,$user,0,1,1,'add');

                // Ajout du commercial affecte
                if ($this->commercial_id != '' && $this->commercial_id != -1)
                {
                    $this->add_commercial($user, $this->commercial_id);
                }
                // si un commercial cree un client il lui est affecte automatiquement
                else if (!$user->rights->societe->client->voir)
                {
                    $this->add_commercial($user, $user->id);
                }

                if ($ret >= 0)
                {
                    // Appel des triggers
                    include_once DOL_DOCUMENT_ROOT . '/core/class/interfaces.class.php';
                    $interface=new Interfaces($this->db);
                    $result=$interface->run_triggers('COMPANY_CREATE',$this,$user,$langs,$conf);
                    if ($result < 0) { $error++; $this->errors=$interface->errors; }
                    // Fin appel triggers
                }
                else $error++;

                if (! $error)
                {
                    dol_syslog(get_class($this)."::Create success id=".$this->id);
                    $this->db->commit();
                    return $this->id;
                }
                else
                {
                    dol_syslog(get_class($this)."::Create echec update ".$this->error, LOG_ERR);
                    $this->db->rollback();
                    return -3;
                }
            }
            else
            {
                if ($this->db->errno() == 'DB_ERROR_RECORD_ALREADY_EXISTS')
                {

                    $this->error=$langs->trans("ErrorCompanyNameAlreadyExists",$this->name);
                    $result=-1;
                }
                else
                {
                    $this->error=$this->db->lasterror();
                    dol_syslog(get_class($this)."::Create fails insert sql=".$sql, LOG_ERR);
                    $result=-2;
                }
                $this->db->rollback();
                return $result;
            }

        }
        else
        {
            $this->db->rollback();
            dol_syslog(get_class($this)."::Create fails verify ".join(',',$this->errors), LOG_WARNING);
            return -3;
        }
    }

    /**
     *    Check properties of third party are ok (like name, third party codes, ...)
     *
     *    @return     int		0 if OK, <0 if KO
     */
    function verify()
    {
        $this->errors=array();

        $result = 0;
        $this->name	= trim($this->name);
        $this->nom=$this->name; // For backward compatibility

        if (! $this->name)
        {
            $this->errors[] = 'ErrorBadThirdPartyName';
            $result = -2;
        }

        if ($this->client && $this->codeclient_modifiable())
        {
            // On ne verifie le code client que si la societe est un client / prospect et que le code est modifiable
            // Si il n'est pas modifiable il n'est pas mis a jour lors de l'update
            $rescode = $this->check_codeclient();
            if ($rescode <> 0)
            {
                if ($rescode == -1)
                {
                    $this->errors[] = 'ErrorBadCustomerCodeSyntax';
                }
                if ($rescode == -2)
                {
                    $this->errors[] = 'ErrorCustomerCodeRequired';
                }
                if ($rescode == -3)
                {
                    $this->errors[] = 'ErrorCustomerCodeAlreadyUsed';
                }
                if ($rescode == -4)
                {
                    $this->errors[] = 'ErrorPrefixRequired';
                }
                $result = -3;
            }
        }

        if ($this->fournisseur && $this->codefournisseur_modifiable())
        {
            // On ne verifie le code fournisseur que si la societe est un fournisseur et que le code est modifiable
            // Si il n'est pas modifiable il n'est pas mis a jour lors de l'update
            $rescode = $this->check_codefournisseur();
            if ($rescode <> 0)
            {
                if ($rescode == -1)
                {
                    $this->errors[] = 'ErrorBadSupplierCodeSyntax';
                }
                if ($rescode == -2)
                {
                    $this->errors[] = 'ErrorSupplierCodeRequired';
                }
                if ($rescode == -3)
                {
                    $this->errors[] = 'ErrorSupplierCodeAlreadyUsed';
                }
                if ($rescode == -5)
                {
                    $this->errors[] = 'ErrorprefixRequired';
                }
                $result = -3;
            }
        }

        return $result;
    }

    /**
     *      Update parameters of third party
     *
     *      @param	int		$id              			id societe
     *      @param  User	$user            			Utilisateur qui demande la mise a jour
     *      @param  int		$call_trigger    			0=non, 1=oui
     *		@param	int		$allowmodcodeclient			Inclut modif code client et code compta
     *		@param	int		$allowmodcodefournisseur	Inclut modif code fournisseur et code compta fournisseur
     *		@param	string	$action						'create' or 'update'
     *		@param	int		$nosyncmember				Do not synchronize info of linked member
     *      @return int  			           			<0 if KO, >=0 if OK
     */
    function update($id, $user='', $call_trigger=1, $allowmodcodeclient=0, $allowmodcodefournisseur=0, $action='update', $nosyncmember=1)
    {
        global $langs,$conf,$hookmanager;
        require_once DOL_DOCUMENT_ROOT.'/core/lib/functions2.lib.php';

		$error=0;

        dol_syslog(get_class($this)."::Update id=".$id." call_trigger=".$call_trigger." allowmodcodeclient=".$allowmodcodeclient." allowmodcodefournisseur=".$allowmodcodefournisseur);

        $now=dol_now();

        // Clean parameters
        $this->id			= $id;
        $this->name			= $this->name?trim($this->name):trim($this->nom);
        $this->nom			= trim($this->nom);		// TODO obsolete
        $this->ref_ext		= trim($this->ref_ext);
        $this->address		= $this->address?trim($this->address):trim($this->address);
        $this->zip			= $this->zip?trim($this->zip):trim($this->zip);
        $this->town			= $this->town?trim($this->town):trim($this->town);
        $this->state_id		= trim($this->state_id);
<<<<<<< HEAD
        $this->country_id	= ($this->country_id > 0)?$this->country_id:$this->country_id;
        $this->phone		= trim($this->phone);
=======
        $this->country_id	= ($this->country_id > 0)?$this->country_id:0;
        $this->phone		= trim($this->phone?$this->phone:$this->tel);
>>>>>>> 5e357316
        $this->phone		= preg_replace("/\s/","",$this->phone);
        $this->phone		= preg_replace("/\./","",$this->phone);
        $this->fax			= trim($this->fax);
        $this->fax			= preg_replace("/\s/","",$this->fax);
        $this->fax			= preg_replace("/\./","",$this->fax);
        $this->email		= trim($this->email);
        $this->url			= $this->url?clean_url($this->url,0):'';
        $this->idprof1		= trim($this->idprof1);
        $this->idprof2		= trim($this->idprof2);
        $this->idprof3		= trim($this->idprof3);
        $this->idprof4		= trim($this->idprof4);
        $this->idprof5		= (! empty($this->idprof5)?trim($this->idprof5):'');
        $this->idprof6		= (! empty($this->idprof6)?trim($this->idprof6):'');
        $this->prefix_comm	= trim($this->prefix_comm);

        $this->tva_assuj	= trim($this->tva_assuj);
        $this->tva_intra	= dol_sanitizeFileName($this->tva_intra,'');
        if (empty($this->status)) $this->status = 0;

        // Local taxes
        $this->localtax1_assuj=trim($this->localtax1_assuj);
        $this->localtax2_assuj=trim($this->localtax2_assuj);

        $this->capital=price2num(trim($this->capital),'MT');
        if (empty($this->capital)) $this->capital = 0;

        $this->effectif_id=trim($this->effectif_id);
        $this->forme_juridique_code=trim($this->forme_juridique_code);

        //Gencod
        $this->barcode=trim($this->barcode);

        // For automatic creation
        if ($this->code_client == -1) $this->get_codeclient($this->prefix_comm,0);
        if ($this->code_fournisseur == -1) $this->get_codefournisseur($this->prefix_comm,1);

        $this->code_compta=trim($this->code_compta);
        $this->code_compta_fournisseur=trim($this->code_compta_fournisseur);

        // Check parameters
        if (! empty($conf->global->SOCIETE_MAIL_REQUIRED) && ! isValidEMail($this->email))
        {
            $langs->load("errors");
            $this->error = $langs->trans("ErrorBadEMail",$this->email);
            return -1;
        }
        if (! is_numeric($this->client) && ! is_numeric($this->fournisseur))
        {
            $langs->load("errors");
            $this->error = $langs->trans("BadValueForParameterClientOrSupplier");
            return -1;
        }

        $customer=false;
        if (! empty($allowmodcodeclient) && ! empty($this->client))
        {
        	// Attention get_codecompta peut modifier le code suivant le module utilise
        	if (empty($this->code_compta))
        	{
        		$ret=$this->get_codecompta('customer');
        		if ($ret < 0) return -1;
        	}

        	$customer=true;
        }

        $supplier=false;
        if (! empty($allowmodcodefournisseur) && ! empty($this->fournisseur))
        {
        	// Attention get_codecompta peut modifier le code suivant le module utilise
        	if (empty($this->code_compta_fournisseur))
        	{
        		$ret=$this->get_codecompta('supplier');
        		if ($ret < 0) return -1;
        	}

        	$supplier=true;
        }

        $this->db->begin();

        // Check name is required and codes are ok or unique.
        // If error, this->errors[] is filled
        $result = $this->verify();

        if ($result >= 0)
        {
            dol_syslog(get_class($this)."::update verify ok");

            $sql  = "UPDATE ".MAIN_DB_PREFIX."societe SET ";
            $sql .= "nom = '" . $this->db->escape($this->name) ."'"; // Required
            $sql .= ",ref_ext = " .(! empty($this->ref_ext)?"'".$this->db->escape($this->ref_ext) ."'":"null");
            $sql .= ",datea = '".$this->db->idate($now)."'";
            $sql .= ",address = '" . $this->db->escape($this->address) ."'";

            $sql .= ",zip = ".(! empty($this->zip)?"'".$this->zip."'":"null");
            $sql .= ",town = ".(! empty($this->town)?"'".$this->db->escape($this->town)."'":"null");

            $sql .= ",fk_departement = '" . (! empty($this->state_id)?$this->state_id:'0') ."'";
            $sql .= ",fk_pays = '" . (! empty($this->country_id)?$this->country_id:'0') ."'";

            $sql .= ",phone = ".(! empty($this->phone)?"'".$this->db->escape($this->phone)."'":"null");
            $sql .= ",fax = ".(! empty($this->fax)?"'".$this->db->escape($this->fax)."'":"null");
            $sql .= ",email = ".(! empty($this->email)?"'".$this->db->escape($this->email)."'":"null");
            $sql .= ",url = ".(! empty($this->url)?"'".$this->db->escape($this->url)."'":"null");

            $sql .= ",siren   = '". $this->db->escape($this->idprof1) ."'";
            $sql .= ",siret   = '". $this->db->escape($this->idprof2) ."'";
            $sql .= ",ape     = '". $this->db->escape($this->idprof3) ."'";
            $sql .= ",idprof4 = '". $this->db->escape($this->idprof4) ."'";
            $sql .= ",idprof5 = '". $this->db->escape($this->idprof5) ."'";
            $sql .= ",idprof6 = '". $this->db->escape($this->idprof6) ."'";

            $sql .= ",tva_assuj = ".($this->tva_assuj!=''?"'".$this->tva_assuj."'":"null");
            $sql .= ",tva_intra = '" . $this->db->escape($this->tva_intra) ."'";
            $sql .= ",status = " .$this->status;

            // Local taxes
            $sql .= ",localtax1_assuj = ".($this->localtax1_assuj!=''?"'".$this->localtax1_assuj."'":"null");
            $sql .= ",localtax2_assuj = ".($this->localtax2_assuj!=''?"'".$this->localtax2_assuj."'":"null");

            $sql .= ",capital = ".$this->capital;

            $sql .= ",prefix_comm = ".(! empty($this->prefix_comm)?"'".$this->db->escape($this->prefix_comm)."'":"null");

            $sql .= ",fk_effectif = ".(! empty($this->effectif_id)?"'".$this->effectif_id."'":"null");

            $sql .= ",fk_typent = ".(! empty($this->typent_id)?"'".$this->typent_id."'":"0");

            $sql .= ",fk_forme_juridique = ".(! empty($this->forme_juridique_code)?"'".$this->forme_juridique_code."'":"null");

            $sql .= ",client = " . (! empty($this->client)?$this->client:0);
            $sql .= ",fournisseur = " . (! empty($this->fournisseur)?$this->fournisseur:0);
            $sql .= ",barcode = ".(! empty($this->barcode)?"'".$this->barcode."'":"null");
            $sql .= ",default_lang = ".(! empty($this->default_lang)?"'".$this->default_lang."'":"null");
            $sql .= ",logo = ".(! empty($this->logo)?"'".$this->logo."'":"null");

            if ($customer)
            {
                //$this->check_codeclient();

                $sql .= ", code_client = ".(! empty($this->code_client)?"'".$this->db->escape($this->code_client)."'":"null");
                $sql .= ", code_compta = ".(! empty($this->code_compta)?"'".$this->db->escape($this->code_compta)."'":"null");
            }

            if ($supplier)
            {
                //$this->check_codefournisseur();

                $sql .= ", code_fournisseur = ".(! empty($this->code_fournisseur)?"'".$this->db->escape($this->code_fournisseur)."'":"null");
                $sql .= ", code_compta_fournisseur = ".(! empty($this->code_compta_fournisseur)?"'".$this->db->escape($this->code_compta_fournisseur)."'":"null");
            }
            $sql .= ", fk_user_modif = ".(! empty($user->id)?"'".$user->id."'":"null");
            $sql .= " WHERE rowid = '" . $id ."'";


            dol_syslog(get_class($this)."::Update sql=".$sql);
            $resql=$this->db->query($sql);
            if ($resql)
            {
            	unset($this->country_code);		// We clean this because it may have been changed after an update of country_id
            	unset($this->country);
            	unset($this->state_code);
            	unset($this->state);

            	$nbrowsaffected+=$this->db->affected_rows($resql);

            	if (! $error && $nbrowsaffected)
            	{
            		// Update information on linked member if it is an update
	            	if (! $nosyncmember && ! empty($conf->adherent->enabled))
	            	{
		            	require_once DOL_DOCUMENT_ROOT.'/adherents/class/adherent.class.php';

		            	dol_syslog(get_class($this)."::update update linked member");

		            	$lmember=new Adherent($this->db);
		            	$result=$lmember->fetch(0, 0, $this->id);

		            	if ($result > 0)
		            	{
		            		$lmember->societe=$this->name;
		            		//$lmember->firstname=$this->firstname?$this->firstname:$lmember->firstname;	// We keep firstname and lastname of member unchanged
		            		//$lmember->lastname=$this->lastname?$this->lastname:$lmember->lastname;		// We keep firstname and lastname of member unchanged
		            		$lmember->address=$this->address;
		            		$lmember->email=$this->email;
		            		$lmember->phone=$this->phone;

		            		$result=$lmember->update($user,0,1,1,1);	// Use nosync to 1 to avoid cyclic updates
		            		if ($result < 0)
		            		{
		            			$this->error=$lmember->error;
		            			dol_syslog(get_class($this)."::update ".$this->error,LOG_ERR);
		            			$error++;
		            		}
		            	}
		            	else if ($result < 0)
		            	{
		            		$this->error=$lmember->error;
		            		$error++;
		            	}
	            	}
            	}

                // Actions on extra fields (by external module or standard code)
                // FIXME le hook fait double emploi avec le trigger !!
                $hookmanager->initHooks(array('thirdpartydao'));
                $parameters=array('socid'=>$this->id);
                $reshook=$hookmanager->executeHooks('insertExtraFields',$parameters,$this,$action);    // Note that $action and $object may have been modified by some hooks
                if (empty($reshook))
                {
                	if (empty($conf->global->MAIN_EXTRAFIELDS_DISABLED)) // For avoid conflicts if trigger used
                	{
                		$result=$this->insertExtraFields();
                		if ($result < 0)
                		{
                			$error++;
                		}
                	}
                }
                else if ($reshook < 0) $error++;

                if (! $error && $call_trigger)
                {
                    // Appel des triggers
                    include_once DOL_DOCUMENT_ROOT . '/core/class/interfaces.class.php';
                    $interface=new Interfaces($this->db);
                    $result=$interface->run_triggers('COMPANY_MODIFY',$this,$user,$langs,$conf);
                    if ($result < 0) { $error++; $this->errors=$interface->errors; }
                    // Fin appel triggers
                }

                if (! $error)
                {
                    dol_syslog(get_class($this)."::Update success");
                    $this->db->commit();
                    return 1;
                }
                else
                {
                    $this->db->rollback();
                    return -1;
                }
            }
            else
            {
                if ($this->db->errno() == 'DB_ERROR_RECORD_ALREADY_EXISTS')
                {
                    // Doublon
                    $this->error = $langs->trans("ErrorDuplicateField");
                    $result =  -1;
                }
                else
                {

                    $this->error = $langs->trans("Error sql=".$sql);
                    dol_syslog(get_class($this)."::Update fails update sql=".$sql, LOG_ERR);
                    $result =  -2;
                }
                $this->db->rollback();
                return $result;
            }
        }
        else
        {
            $this->db->rollback();
            dol_syslog(get_class($this)."::Update fails verify ".join(',',$this->errors), LOG_WARNING);
            return -3;
        }
    }

    /**
     *    Load a third party from database into memory
     *
     *    @param	int		$rowid			Id of third party to load
     *    @param    string	$ref			Reference of third party, name (Warning, this can return several records)
     *    @param    string	$ref_ext       	External reference of third party (Warning, this information is a free field not provided by Dolibarr)
     *    @param    string	$ref_int       	Internal reference of third party
     *    @param    string	$idprof1		Prof id 1 of third party (Warning, this can return several records)
     *    @param    string	$idprof2		Prof id 2 of third party (Warning, this can return several records)
     *    @param    string	$idprof3		Prof id 3 of third party (Warning, this can return several records)
     *    @param    string	$idprof4		Prof id 4 of third party (Warning, this can return several records)
     *    @return   int						>0 if OK, <0 if KO or if two records found for same ref or idprof.
     */
    function fetch($rowid, $ref='', $ref_ext='', $ref_int='', $idprof1='',$idprof2='',$idprof3='',$idprof4='')
    {
        global $langs;
        global $conf;

        if (empty($rowid) && empty($ref) && empty($ref_ext) && empty($ref_int)) return -1;

        $sql = 'SELECT s.rowid, s.nom as name, s.entity, s.ref_ext, s.ref_int, s.address, s.datec as datec, s.prefix_comm';
        $sql .= ', s.status';
        $sql .= ', s.price_level';
        $sql .= ', s.tms as date_update';
        $sql .= ', s.phone, s.fax, s.email, s.url, s.zip, s.town, s.note_private, s.note_public, s.client, s.fournisseur';
        $sql .= ', s.siren as idprof1, s.siret as idprof2, s.ape as idprof3, s.idprof4, s.idprof5, s.idprof6';
        $sql .= ', s.capital, s.tva_intra';
        $sql .= ', s.fk_typent as typent_id';
        $sql .= ', s.fk_effectif as effectif_id';
        $sql .= ', s.fk_forme_juridique as forme_juridique_code';
        $sql .= ', s.code_client, s.code_fournisseur, s.code_compta, s.code_compta_fournisseur, s.parent, s.barcode';
        $sql .= ', s.fk_departement, s.fk_pays as country_id, s.fk_stcomm, s.remise_client, s.mode_reglement, s.cond_reglement, s.tva_assuj';
        $sql .= ', s.mode_reglement_supplier, s.cond_reglement_supplier, s.localtax1_assuj, s.localtax2_assuj, s.fk_prospectlevel, s.default_lang, s.logo';
        $sql .= ', s.import_key, s.canvas';
        $sql .= ', fj.libelle as forme_juridique';
        $sql .= ', e.libelle as effectif';
        $sql .= ', p.code as country_code, p.libelle as country';
        $sql .= ', d.code_departement as state_code, d.nom as state';
        $sql .= ', st.libelle as stcomm';
        $sql .= ', te.code as typent_code';
        $sql .= ' FROM '.MAIN_DB_PREFIX.'societe as s';
        $sql .= ' LEFT JOIN '.MAIN_DB_PREFIX.'c_effectif as e ON s.fk_effectif = e.id';
        $sql .= ' LEFT JOIN '.MAIN_DB_PREFIX.'c_pays as p ON s.fk_pays = p.rowid';
        $sql .= ' LEFT JOIN '.MAIN_DB_PREFIX.'c_stcomm as st ON s.fk_stcomm = st.id';
        $sql .= ' LEFT JOIN '.MAIN_DB_PREFIX.'c_forme_juridique as fj ON s.fk_forme_juridique = fj.code';
        $sql .= ' LEFT JOIN '.MAIN_DB_PREFIX.'c_departements as d ON s.fk_departement = d.rowid';
        $sql .= ' LEFT JOIN '.MAIN_DB_PREFIX.'c_typent as te ON s.fk_typent = te.id';
        if ($rowid) $sql .= ' WHERE s.rowid = '.$rowid;
        if ($ref)   $sql .= " WHERE s.nom = '".$this->db->escape($ref)."' AND s.entity IN (".getEntity($this->element, 1).")";
        if ($ref_ext) $sql .= " WHERE s.ref_ext = '".$this->db->escape($ref_ext)."' AND s.entity IN (".getEntity($this->element, 1).")";
        if ($ref_int) $sql .= " WHERE s.ref_int = '".$this->db->escape($ref_int)."' AND s.entity IN (".getEntity($this->element, 1).")";
        if ($idprof1) $sql .= " WHERE s.siren = '".$this->db->escape($idprof1)."' AND s.entity IN (".getEntity($this->element, 1).")";
        if ($idprof2) $sql .= " WHERE s.siret = '".$this->db->escape($idprof2)."' AND s.entity IN (".getEntity($this->element, 1).")";
        if ($idprof3) $sql .= " WHERE s.ape = '".$this->db->escape($idprof3)."' AND s.entity IN (".getEntity($this->element, 1).")";
        if ($idprof4) $sql .= " WHERE s.idprof4 = '".$this->db->escape($idprof4)."' AND s.entity IN (".getEntity($this->element, 1).")";

        $resql=$this->db->query($sql);
        dol_syslog(get_class($this)."::fetch ".$sql);
        if ($resql)
        {
            $num=$this->db->num_rows($resql);
            if ($num > 1)
            {
                $this->error='Fetch several records found for ref='.$ref;
                dol_syslog($this->error, LOG_ERR);
                $result = -1;
            }
            if ($num)
            {
                $obj = $this->db->fetch_object($resql);

                $this->id           = $obj->rowid;
                $this->entity       = $obj->entity;
                $this->canvas		= $obj->canvas;

                $this->ref          = $obj->rowid;
                $this->name 		= $obj->name;
                $this->nom          = $obj->name;		// deprecated
                $this->ref_ext      = $obj->ref_ext;
                $this->ref_int      = $obj->ref_int;

                $this->datec = $this->db->jdate($obj->datec);
                $this->date_update = $this->db->jdate($obj->date_update);

                $this->address 		= $obj->address;
                $this->zip 			= $obj->zip;
                $this->town 		= $obj->town;

                $this->country_id   = $obj->country_id;
                $this->country_code = $obj->country_id?$obj->country_code:'';
                $this->country 		= $obj->country_id?($langs->trans('Country'.$obj->country_code)!='Country'.$obj->country_code?$langs->trans('Country'.$obj->country_code):$obj->country):'';

                $this->state_id     = $obj->fk_departement;
                $this->state_code   = $obj->state_code;
                $this->state        = ($obj->state!='-'?$obj->state:'');

                $transcode=$langs->trans('StatusProspect'.$obj->fk_stcomm);
                $libelle=($transcode!='StatusProspect'.$obj->fk_stcomm?$transcode:$obj->stcomm);
                $this->stcomm_id = $obj->fk_stcomm;     // id statut commercial
                $this->statut_commercial = $libelle;    // libelle statut commercial

                $this->email = $obj->email;
                $this->url = $obj->url;
                $this->phone = $obj->phone;
                $this->fax = $obj->fax;

                $this->parent    = $obj->parent;

                $this->idprof1		= $obj->idprof1;
                $this->idprof2		= $obj->idprof2;
                $this->idprof3		= $obj->idprof3;
                $this->idprof4		= $obj->idprof4;
                $this->idprof5		= $obj->idprof5;
                $this->idprof6		= $obj->idprof6;

                $this->capital   = $obj->capital;

                $this->code_client = $obj->code_client;
                $this->code_fournisseur = $obj->code_fournisseur;

                $this->code_compta = $obj->code_compta;
                $this->code_compta_fournisseur = $obj->code_compta_fournisseur;

                $this->barcode = $obj->barcode;

                $this->tva_assuj      = $obj->tva_assuj;
                $this->tva_intra      = $obj->tva_intra;
                $this->status = $obj->status;

                // Local Taxes
                $this->localtax1_assuj      = $obj->localtax1_assuj;
                $this->localtax2_assuj      = $obj->localtax2_assuj;


                $this->typent_id      = $obj->typent_id;
                $this->typent_code    = $obj->typent_code;

                $this->effectif_id    = $obj->effectif_id;
                $this->effectif       = $obj->effectif_id?$obj->effectif:'';

                $this->forme_juridique_code= $obj->forme_juridique_code;
                $this->forme_juridique     = $obj->forme_juridique_code?$obj->forme_juridique:'';

                $this->fk_prospectlevel = $obj->fk_prospectlevel;

                $this->prefix_comm = $obj->prefix_comm;

                $this->remise_percent		= $obj->remise_client;
                $this->mode_reglement_id 	= $obj->mode_reglement;
                $this->cond_reglement_id 	= $obj->cond_reglement;
                $this->mode_reglement_supplier_id 	= $obj->mode_reglement_supplier;
                $this->cond_reglement_supplier_id 	= $obj->cond_reglement_supplier;

                $this->client      = $obj->client;
                $this->fournisseur = $obj->fournisseur;

                $this->note = $obj->note_private; // TODO Deprecated for backward comtability
                $this->note_private = $obj->note_private;
                $this->note_public = $obj->note_public;
                $this->default_lang = $obj->default_lang;
                $this->logo = $obj->logo;

                // multiprix
                $this->price_level = $obj->price_level;

                $this->import_key = $obj->import_key;

                $result = 1;

                // Retreive all extrafield for thirdparty
                // fetch optionals attributes and labels
                require_once(DOL_DOCUMENT_ROOT.'/core/class/extrafields.class.php');
                $extrafields=new ExtraFields($this->db);
                $extralabels=$extrafields->fetch_name_optionals_label($this->table_element,true);
               	$this->fetch_optionals($this->id,$extralabels);
            }
            else
            {
                $this->error='Fetch no third party found for id='.$rowid;
                dol_syslog($this->error, LOG_ERR);
                $result = -2;
            }

            $this->db->free($resql);
        }
        else
        {
            dol_syslog($this->db->error(), LOG_ERR);
            $this->error=$this->db->error();
            $result = -3;
        }

        // Use first price level if level not defined for third party
        if (! empty($conf->global->PRODUIT_MULTIPRICES) && empty($this->price_level)) $this->price_level=1;

        return $result;
    }

    /**
     * 	Search and fetch thirparties by name
     *
     * 	@param		string		$name		Name
     * 	@param		int			$type		Type of thirdparties (0=any, 1=customer, 2=prospect, 3=supplier)
     * 	@param		array		$filters	Array of couple field name/value to filter the companies with the same name
     * 	@param		boolean		$exact		Exact string search (true/false)
     * 	@param		boolean		$case		Case sensitive (true/false)
     * 	@param		boolean		$similar	Add test if string inside name into database, or name into database inside string. Do not use this: Not compatible with other database.
     * 	@param		string		$clause		Clause for filters
     * 	@return		array		Array of thirdparties object
     */
    function searchByName($name, $type='0', $filters = array(), $exact = false, $case = false, $similar = false, $clause = 'AND')
    {
    	$thirdparties = array();

    	// Generation requete recherche
    	$sql = "SELECT rowid FROM ".MAIN_DB_PREFIX."societe";
    	$sql.= " WHERE entity IN (".getEntity('category',1).")";
    	if (! empty($type))
    	{
    		if ($type == 1 || $type == 2)
    			$sql.= " AND client = ".$type;
    		elseif ($type == 3)
    			$sql.= " AND fournisseur = 1";
    	}
    	if (! empty($name))
    	{
    		if (! $exact)
    		{
    			if (preg_match('/^([\*])?[^*]+([\*])?$/', $name, $regs) && count($regs) > 1)
    			{
    				$name = str_replace('*', '%', $name);
    			}
    			else
    			{
    				$name = '%'.$name.'%';
    			}
    		}
    		$sql.= " AND ";
    		if (is_array($filters) && ! empty($filters))
    			$sql.= "(";
    		if ($similar)
    		{
    			// For test similitude (string inside name into database, or name into database inside string)
    			// Do not use this. Not compatible with other database.
    			$sql.= "(LOCATE('".$this->db->escape($name)."', nom) > 0 OR LOCATE(nom, '".$this->db->escape($name)."') > 0)";
    		}
    		else
    		{
    			if (! $case)
    				$sql.= "nom LIKE '".$this->db->escape($name)."'";
    			else
    				$sql.= "nom LIKE BINARY '".$this->db->escape($name)."'";
    		}
    	}
    	if (is_array($filters) && ! empty($filters))
    	{
    		foreach($filters as $field => $value)
    		{
    			if (! $exact)
    			{
    				if (preg_match('/^([\*])?[^*]+([\*])?$/', $value, $regs) && count($regs) > 1)
    				{
    					$value = str_replace('*', '%', $value);
    				}
    				else
    				{
    					$value = '%'.$value.'%';
    				}
    			}
    			if (! $case)
    				$sql.= " ".$clause." ".$field." LIKE '".$this->db->escape($value)."'";
    			else
    				$sql.= " ".$clause." ".$field." LIKE BINARY '".$this->db->escape($value)."'";
    		}
    		if (! empty($name))
    			$sql.= ")";
    	}

    	$res  = $this->db->query($sql);
    	if ($res)
    	{
    		while ($rec = $this->db->fetch_array($res))
    		{
    			$soc = new Societe($this->db);
    			$soc->fetch($rec['rowid']);
    			$thirdparties[] = $soc;
    		}

    		return $thirdparties;
    	}
    	else
    	{
    		$this->error=$this->db->error().' sql='.$sql;
    		dol_syslog(get_class($this)."::searchByName ".$this->error, LOG_ERR);
    		return -1;
    	}
    }

    /**
     *    Delete a third party from database and all its dependencies (contacts, rib...)
     *
     *    @param	int		$id     Id of third party to delete
     *    @return	int				<0 if KO, 0 if nothing done, >0 if OK
     */
    function delete($id)
    {
        global $user, $langs, $conf, $hookmanager;

        require_once DOL_DOCUMENT_ROOT.'/core/lib/files.lib.php';

        dol_syslog(get_class($this)."::delete", LOG_DEBUG);
        $error = 0;

        // Test if child exists
        $objectisused = $this->isObjectUsed($id);
		if (empty($objectisused))
		{
            $this->db->begin();

            require_once DOL_DOCUMENT_ROOT.'/categories/class/categorie.class.php';
            $static_cat = new Categorie($this->db);
            $toute_categs = array();

            // Fill $toute_categs array with an array of (type => array of ("Categorie" instance))
            if ($this->client || $this->prospect)
            {
                $toute_categs ['societe'] = $static_cat->containing($this->id,2);
            }
            if ($this->fournisseur)
            {
                $toute_categs ['fournisseur'] = $static_cat->containing($this->id,1);
            }

            // Remove each "Categorie"
            foreach ($toute_categs as $type => $categs_type)
            {
                foreach ($categs_type as $cat)
                {
                    $cat->del_type($this, $type);
                }
            }

            // Remove contacts
            if (! $error)
            {
                $sql = "DELETE FROM ".MAIN_DB_PREFIX."socpeople";
                $sql.= " WHERE fk_soc = " . $id;
                dol_syslog(get_class($this)."::delete sql=".$sql, LOG_DEBUG);
                if (! $this->db->query($sql))
                {
                    $error++;
                    $this->error .= $this->db->lasterror();
                    dol_syslog(get_class($this)."::delete erreur -1 ".$this->error, LOG_ERR);
                }
            }

            // Update link in member table
            if (! $error)
            {
                $sql = "UPDATE ".MAIN_DB_PREFIX."adherent";
                $sql.= " SET fk_soc = NULL WHERE fk_soc = " . $id;
                dol_syslog(get_class($this)."::delete sql=".$sql, LOG_DEBUG);
                if (! $this->db->query($sql))
                {
                    $error++;
                    $this->error .= $this->db->lasterror();
                    dol_syslog(get_class($this)."::delete erreur -1 ".$this->error, LOG_ERR);
                }
            }

            // Remove ban
            if (! $error)
            {
                $sql = "DELETE FROM ".MAIN_DB_PREFIX."societe_rib";
                $sql.= " WHERE fk_soc = " . $id;
                dol_syslog(get_class($this)."::Delete sql=".$sql, LOG_DEBUG);
                if (! $this->db->query($sql))
                {
                    $error++;
                    $this->error = $this->db->lasterror();
                    dol_syslog(get_class($this)."::delete erreur -2 ".$this->error, LOG_ERR);
                }
            }

            if (! $error)
            {
            	// Additionnal action by hooks
            	// FIXME on a déjà un trigger, pourquoi rajouter un hook !!
                $hookmanager->initHooks(array('thirdpartydao'));
                $parameters=array(); $action='delete';
                $reshook=$hookmanager->executeHooks('deleteThirdparty',$parameters,$this,$action);    // Note that $action and $object may have been modified by some hooks
                if (! empty($hookmanager->error))
                {
                    $error++;
                    $this->error=$hookmanager->error;
                }
            }

            // Removed extrafields
            if ((! $error) && (empty($conf->global->MAIN_EXTRAFIELDS_DISABLED))) // For avoid conflicts if trigger used
            {
            	$result=$this->deleteExtraFields();
            	if ($result < 0)
            	{
            		$error++;
            		dol_syslog(get_class($this)."::delete error -3 ".$this->error, LOG_ERR);
            	}
            }

            // Remove third party
            if (! $error)
            {
                $sql = "DELETE FROM ".MAIN_DB_PREFIX."societe";
                $sql.= " WHERE rowid = " . $id;
                dol_syslog(get_class($this)."::delete sql=".$sql, LOG_DEBUG);
                if (! $this->db->query($sql))
                {
                    $error++;
                    $this->error = $this->db->lasterror();
                    dol_syslog(get_class($this)."::delete error -4 ".$this->error, LOG_ERR);
                }
            }

            if (! $error)
            {
                // Appel des triggers
                include_once DOL_DOCUMENT_ROOT . '/core/class/interfaces.class.php';
                $interface=new Interfaces($this->db);
                $result=$interface->run_triggers('COMPANY_DELETE',$this,$user,$langs,$conf);
                if ($result < 0) { $error++; $this->errors=$interface->errors; }
                // Fin appel triggers
            }

            if (! $error)
            {
                $this->db->commit();

                // Delete directory
                $docdir = $conf->societe->multidir_output[$this->entity] . "/" . $id;
                if (file_exists($docdir))
                {
                    dol_delete_dir_recursive($docdir);
                }

                return 1;
            }
            else
            {
                $this->db->rollback();
                return -1;
            }
        }

    }

    /**
     *  Define third party as a customer
     *
     *	@return		int		<0 if KO, >0 if OK
     */
    function set_as_client()
    {
        if ($this->id)
        {
            $newclient=1;
            if ($this->client == 2 || $this->client == 3) $newclient=3;	//If prospect, we keep prospect tag
            $sql = "UPDATE ".MAIN_DB_PREFIX."societe";
            $sql.= " SET client = ".$newclient;
            $sql.= " WHERE rowid = " . $this->id;

            $resql=$this->db->query($sql);
            if ($resql)
            {
                $this->client = $newclient;
                return 1;
            }
            else return -1;
        }
        return 0;
    }

    /**
     *  Definit la societe comme un client
     *
     *  @param	float	$remise		Valeur en % de la remise
     *  @param  string	$note		Note/Motif de modification de la remise
     *  @param  User	$user		Utilisateur qui definie la remise
     *	@return	int					<0 if KO, >0 if OK
     */
    function set_remise_client($remise, $note, $user)
    {
        global $langs;

        // Nettoyage parametres
        $note=trim($note);
        if (! $note)
        {
            $this->error=$langs->trans("ErrorFieldRequired",$langs->trans("Note"));
            return -2;
        }

        dol_syslog(get_class($this)."::set_remise_client ".$remise.", ".$note.", ".$user->id);

        if ($this->id)
        {
            $this->db->begin();

            $now=dol_now();

            // Positionne remise courante
            $sql = "UPDATE ".MAIN_DB_PREFIX."societe ";
            $sql.= " SET remise_client = '".$remise."'";
            $sql.= " WHERE rowid = " . $this->id .";";
            $resql=$this->db->query($sql);
            if (! $resql)
            {
                $this->db->rollback();
                $this->error=$this->db->error();
                return -1;
            }

            // Ecrit trace dans historique des remises
            $sql = "INSERT INTO ".MAIN_DB_PREFIX."societe_remise ";
            $sql.= " (datec, fk_soc, remise_client, note, fk_user_author)";
            $sql.= " VALUES (".$this->db->idate($now).", ".$this->id.", '".$remise."',";
            $sql.= " '".$this->db->escape($note)."',";
            $sql.= " ".$user->id;
            $sql.= ")";

            $resql=$this->db->query($sql);
            if (! $resql)
            {
                $this->db->rollback();
                $this->error=$this->db->error();
                return -1;
            }

            $this->db->commit();
            return 1;
        }
    }

    /**
     *    	Add a discount for third party
     *
     *    	@param	float	$remise     Amount of discount
     *    	@param  User	$user       User adding discount
     *    	@param  string	$desc		Reason of discount
     *      @param  float	$tva_tx     VAT rate
     *		@return	int					<0 if KO, id of discount record if OK
     */
    function set_remise_except($remise, $user, $desc, $tva_tx=0)
    {
        global $langs;

        // Clean parameters
        $remise = price2num($remise);
        $desc = trim($desc);

        // Check parameters
        if (! $remise > 0)
        {
            $this->error=$langs->trans("ErrorWrongValueForParameter","1");
            return -1;
        }
        if (! $desc)
        {
            $this->error=$langs->trans("ErrorWrongValueForParameter","3");
            return -2;
        }

        if ($this->id)
        {
            require_once DOL_DOCUMENT_ROOT.'/core/class/discount.class.php';

            $discount = new DiscountAbsolute($this->db);
            $discount->fk_soc=$this->id;
            $discount->amount_ht=price2num($remise,'MT');
            $discount->amount_tva=price2num($remise*$tva_tx/100,'MT');
            $discount->amount_ttc=price2num($discount->amount_ht+$discount->amount_tva,'MT');
            $discount->tva_tx=price2num($tva_tx,'MT');
            $discount->description=$desc;
            $result=$discount->create($user);
            if ($result > 0)
            {
                return $result;
            }
            else
            {
                $this->error=$discount->error;
                return -3;
            }
        }
        else return 0;
    }

    /**
     *  Renvoie montant TTC des reductions/avoirs en cours disponibles de la societe
     *
     *	@param	User	$user		Filtre sur un user auteur des remises
     * 	@param	string	$filter		Filtre autre
     * 	@param	string	$maxvalue	Filter on max value for discount
     *	@return	int					<0 if KO, Credit note amount otherwise
     */
    function getAvailableDiscounts($user='',$filter='',$maxvalue=0)
    {
        require_once DOL_DOCUMENT_ROOT.'/core/class/discount.class.php';

        $discountstatic=new DiscountAbsolute($this->db);
        $result=$discountstatic->getAvailableDiscounts($this,$user,$filter,$maxvalue);
        if ($result >= 0)
        {
            return $result;
        }
        else
        {
            $this->error=$discountstatic->error;
            return -1;
        }
    }

    /**
     *  Return array of sales representatives
     *
     *  @param	User	$user		Object user
     *  @return array       		Array of sales representatives of third party
     */
    function getSalesRepresentatives($user='')
    {
        global $conf;

        $reparray=array();

        $sql = "SELECT u.rowid, u.lastname, u.firstname";
        $sql.= " FROM ".MAIN_DB_PREFIX."societe_commerciaux as sc, ".MAIN_DB_PREFIX."user as u";
        $sql.= " WHERE u.rowid = sc.fk_user AND sc.fk_soc =".$this->id;
        $sql.= " AND entity in (0, ".$conf->entity.")";

        $resql = $this->db->query($sql);
        if ($resql)
        {
            $num = $this->db->num_rows($resql);
            $i=0;
            while ($i < $num)
            {
                $obj = $this->db->fetch_object($resql);
                $reparray[$i]['id']=$obj->rowid;
                $reparray[$i]['lastname']=$obj->lastname;
                $reparray[$i]['firstname']=$obj->firstname;
                $i++;
            }
            return $reparray;
        }
        else {
            dol_print_error($this->db);
            return -1;
        }
    }

    /**
     * Set the price level
     *
     * @param 	int		$price_level	Level of price
     * @param 	User	$user			Use making change
     * @return	int						<0 if KO, >0 if OK
     */
    function set_price_level($price_level, $user)
    {
        if ($this->id)
        {
        	$now=dol_now();

            $sql  = "UPDATE ".MAIN_DB_PREFIX."societe ";
            $sql .= " SET price_level = '".$price_level."'";
            $sql .= " WHERE rowid = " . $this->id;

            $this->db->query($sql);

            $sql  = "INSERT INTO ".MAIN_DB_PREFIX."societe_prices ";
            $sql .= " ( datec, fk_soc, price_level, fk_user_author )";
            $sql .= " VALUES ('".$this->db->idate($now)."',".$this->id.",'".$price_level."',".$user->id.")";

            if (! $this->db->query($sql) )
            {
                dol_print_error($this->db);
                return -1;
            }
            return 1;
        }
        return -1;
    }

    /**
     *	Add link to sales representative
     *
     *	@param	User	$user		Object user
     *	@param	int		$commid		Id of user
     *	@return	void
     */
    function add_commercial($user, $commid)
    {
        if ($this->id > 0 && $commid > 0)
        {
            $sql = "DELETE FROM  ".MAIN_DB_PREFIX."societe_commerciaux";
            $sql.= " WHERE fk_soc = ".$this->id." AND fk_user =".$commid;

            $this->db->query($sql);

            $sql = "INSERT INTO ".MAIN_DB_PREFIX."societe_commerciaux";
            $sql.= " ( fk_soc, fk_user )";
            $sql.= " VALUES (".$this->id.",".$commid.")";

            if (! $this->db->query($sql) )
            {
                dol_syslog(get_class($this)."::add_commercial Erreur");
            }
        }
    }

    /**
     *	Add link to sales representative
     *
     *	@param	User	$user		Object user
     *	@param	int		$commid		Id of user
     *	@return	void
     */
    function del_commercial($user, $commid)
    {
        if ($this->id > 0 && $commid > 0)
        {
            $sql  = "DELETE FROM  ".MAIN_DB_PREFIX."societe_commerciaux ";
            $sql .= " WHERE fk_soc = ".$this->id." AND fk_user =".$commid;

            if (! $this->db->query($sql) )
            {
                dol_syslog(get_class($this)."::del_commercial Erreur");
            }
        }
    }


    /**
     *    	Return a link on thirdparty (with picto)
     *
     *		@param	int		$withpicto		Add picto into link (0=No picto, 1=Include picto with link, 2=Picto only)
     *		@param	string	$option			Target of link ('', 'customer', 'prospect', 'supplier')
     *		@param	int		$maxlen			Max length of text
     *		@return	string					String with URL
     */
    function getNomUrl($withpicto=0,$option='',$maxlen=0)
    {
        global $conf,$langs;

        $name=$this->name?$this->name:$this->nom;

		if ($conf->global->SOCIETE_ADD_REF_IN_LIST) {
			if (($this->client) && (! empty ( $this->code_client ))) {
				$code = $this->code_client . ' - ';
			}
			if (($this->fournisseur) && (! empty ( $this->code_fournisseur ))) {
				$code .= $this->code_fournisseur . ' - ';
			}
			$name =$code.' '.$name;
		}

        $result='';
        $lien=$lienfin='';

        if ($option == 'customer' || $option == 'compta')
        {
           $lien = '<a href="'.DOL_URL_ROOT.'/comm/fiche.php?socid='.$this->id;
        }
        else if ($option == 'prospect' && empty($conf->global->SOCIETE_DISABLE_PROSPECTS))
        {
            $lien = '<a href="'.DOL_URL_ROOT.'/comm/fiche.php?socid='.$this->id;
        }
        else if ($option == 'supplier')
        {
            $lien = '<a href="'.DOL_URL_ROOT.'/fourn/fiche.php?socid='.$this->id;
        }
        else if ($option == 'category')
        {
        	$lien = '<a href="'.DOL_URL_ROOT.'/categories/categorie.php?id='.$this->id.'&type=2';
        }
        else if ($option == 'category_supplier')
        {
        	$lien = '<a href="'.DOL_URL_ROOT.'/categories/categorie.php?id='.$this->id.'&type=1';
        }

        // By default
        if (empty($lien))
        {
            $lien = '<a href="'.DOL_URL_ROOT.'/societe/soc.php?socid='.$this->id;
        }

        // Add type of canvas
        $lien.=(!empty($this->canvas)?'&canvas='.$this->canvas:'').'">';
        $lienfin='</a>';

        if ($withpicto) $result.=($lien.img_object($langs->trans("ShowCompany").': '.$name,'company').$lienfin);
        if ($withpicto && $withpicto != 2) $result.=' ';
        $result.=$lien.($maxlen?dol_trunc($name,$maxlen):$name).$lienfin;

        return $result;
    }

    /**
     *    Return label of status (activity, closed)
     *
     *    @param	int		$mode       0=libelle long, 1=libelle court, 2=Picto + Libelle court, 3=Picto, 4=Picto + Libelle long
     *    @return   string        		Libelle
     */
    function getLibStatut($mode=0)
    {
        return $this->LibStatut($this->status,$mode);
    }

    /**
     *  Renvoi le libelle d'un statut donne
     *
     *  @param	int		$statut         Id statut
     *  @param	int		$mode           0=libelle long, 1=libelle court, 2=Picto + Libelle court, 3=Picto, 4=Picto + Libelle long, 5=Libelle court + Picto
     *  @return	string          		Libelle du statut
     */
    function LibStatut($statut,$mode=0)
    {
        global $langs;
        $langs->load('companies');

        if ($mode == 0)
        {
            if ($statut==0) return $langs->trans("ActivityCeased");
            if ($statut==1) return $langs->trans("InActivity");
        }
        if ($mode == 1)
        {
            if ($statut==0) return $langs->trans("ActivityCeased");
            if ($statut==1) return $langs->trans("InActivity");
        }
        if ($mode == 2)
        {
            if ($statut==0) return img_picto($langs->trans("ActivityCeased"),'statut6').' '.$langs->trans("ActivityCeased");
            if ($statut==1) return img_picto($langs->trans("InActivity"),'statut4').' '.$langs->trans("InActivity");
        }
        if ($mode == 3)
        {
            if ($statut==0) return img_picto($langs->trans("ActivityCeased"),'statut6');
            if ($statut==1) return img_picto($langs->trans("InActivity"),'statut4');
        }
        if ($mode == 4)
        {
            if ($statut==0) return img_picto($langs->trans("ActivityCeased"),'statut6').' '.$langs->trans("ActivityCeased");
            if ($statut==1) return img_picto($langs->trans("InActivity"),'statut4').' '.$langs->trans("InActivity");
        }
        if ($mode == 5)
        {
            if ($statut==0) return $langs->trans("ActivityCeased").' '.img_picto($langs->trans("ActivityCeased"),'statut6');
            if ($statut==1) return $langs->trans("InActivity").' '.img_picto($langs->trans("InActivity"),'statut4');
        }
    }

    /**
     *    Return list of contacts emails existing for third party
     *
     *	  @param	  int		$addthirdparty		1=Add also a record for thirdparty email
     *    @return     array       					Array of contacts emails
     */
    function thirdparty_and_contact_email_array($addthirdparty=0)
    {
        global $langs;

        $contact_emails = $this->contact_property_array('email');
        if ($this->email && $addthirdparty)
        {
            if (empty($this->name)) $this->name=$this->nom;
            // TODO: Tester si email non deja present dans tableau contact
            $contact_emails['thirdparty']=$langs->trans("ThirdParty").': '.dol_trunc($this->name,16)." &lt;".$this->email."&gt;";
        }
        return $contact_emails;
    }

    /**
     *    Return list of contacts mobile phone existing for third party
     *
     *    @return     array       Array of contacts emails
     */
    function thirdparty_and_contact_phone_array()
    {
        global $langs;

        $contact_phone = $this->contact_property_array('mobile');
        if ($this->phone)
        {
            if (empty($this->name)) $this->name=$this->nom;
            // TODO: Tester si tel non deja present dans tableau contact
            $contact_phone['thirdparty']=$langs->trans("ThirdParty").': '.dol_trunc($this->name,16)." &lt;".$this->phone."&gt;";
        }
        return $contact_phone;
    }

    /**
     *  Return list of contacts emails or mobile existing for third party
     *
     *  @param	string	$mode       		'email' or 'mobile'
	 * 	@param	int		$hidedisabled		1=Hide contact if disabled
     *  @return array       				Array of contacts emails or mobile
     */
    function contact_property_array($mode='email', $hidedisabled=0)
    {
        $contact_property = array();


        $sql = "SELECT rowid, email, statut, phone_mobile, lastname, poste, firstname";
        $sql.= " FROM ".MAIN_DB_PREFIX."socpeople";
        $sql.= " WHERE fk_soc = '".$this->id."'";

        $resql=$this->db->query($sql);
        if ($resql)
        {
            $nump = $this->db->num_rows($resql);
            if ($nump)
            {
                $i = 0;
                while ($i < $nump)
                {
                    $obj = $this->db->fetch_object($resql);
                    if ($mode == 'email') $property=$obj->email;
                    else if ($mode == 'mobile') $property=$obj->phone_mobile;

					// Show all contact. If hidedisabled is 1, showonly contacts with status = 1
                    if ($obj->statut == 1 || empty($hidedisabled))
                    {
	                    if (!empty($obj->poste))
    	                {
							$contact_property[$obj->rowid] = trim(dolGetFirstLastname($obj->firstname,$obj->lastname))."(".$obj->poste.")"." &lt;".$property."&gt;";
						}
						else
						{
							$contact_property[$obj->rowid] = trim(dolGetFirstLastname($obj->firstname,$obj->lastname))." &lt;".$property."&gt;";
						}
                    }
                    $i++;
                }
            }
        }
        else
        {
            dol_print_error($this->db);
        }
        return $contact_property;
    }


    /**
     *    Renvoie la liste des contacts de cette societe
     *
     *    @return     array      tableau des contacts
     */
    function contact_array()
    {
        $contacts = array();

        $sql = "SELECT rowid, lastname, firstname FROM ".MAIN_DB_PREFIX."socpeople WHERE fk_soc = '".$this->id."'";
        $resql=$this->db->query($sql);
        if ($resql)
        {
            $nump = $this->db->num_rows($resql);
            if ($nump)
            {
                $i = 0;
                while ($i < $nump)
                {
                    $obj = $this->db->fetch_object($resql);
                    $contacts[$obj->rowid] = dolGetFirstLastname($obj->firstname,$obj->lastname);
                    $i++;
                }
            }
        }
        else
        {
            dol_print_error($this->db);
        }
        return $contacts;
    }

    /**
     *    Renvoie la liste des contacts de cette societe
     *
     *    @return    array    $contacts    tableau des contacts
     */
    function contact_array_objects()
    {
        require_once DOL_DOCUMENT_ROOT . '/contact/class/contact.class.php';
        $contacts = array();

        $sql = "SELECT rowid FROM ".MAIN_DB_PREFIX."socpeople WHERE fk_soc = '".$this->id."'";
        $resql=$this->db->query($sql);
        if ($resql)
        {
            $nump = $this->db->num_rows($resql);
            if ($nump)
            {
                $i = 0;
                while ($i < $nump)
                {
                    $obj = $this->db->fetch_object($resql);
                    $contact = new Contact($this->db);
                    $contact->fetch($obj->rowid);
                    $contacts[] = $contact;
                    $i++;
                }
            }
        }
        else
        {
            dol_print_error($this->db);
        }
        return $contacts;
    }

    /**
     *  Return property of contact from its id
     *
     *  @param	int		$rowid      id of contact
     *  @param  string	$mode       'email' or 'mobile'
     *  @return string  			email of contact
     */
    function contact_get_property($rowid,$mode)
    {
        $contact_property='';

        $sql = "SELECT rowid, email, phone_mobile, lastname, firstname";
        $sql.= " FROM ".MAIN_DB_PREFIX."socpeople";
        $sql.= " WHERE rowid = '".$rowid."'";

        $resql=$this->db->query($sql);
        if ($resql)
        {
            $nump = $this->db->num_rows($resql);

            if ($nump)
            {
                $obj = $this->db->fetch_object($resql);

                if ($mode == 'email') $contact_property = dolGetFirstLastname($obj->firstname, $obj->lastname)." <".$obj->email.">";
                else if ($mode == 'mobile') $contact_property = $obj->phone_mobile;
            }
            return $contact_property;
        }
        else
        {
            dol_print_error($this->db);
        }

    }


    /**
     *    Return bank number property of thirdparty
     *
     *    @return	string		Bank number
     */
    function display_rib()
    {
        require_once DOL_DOCUMENT_ROOT . '/societe/class/companybankaccount.class.php';
        $bac = new CompanyBankAccount($this->db);
        $bac->fetch(0,$this->id);
        return $bac->getRibLabel();
    }

    /**
     *  Attribut un code client a partir du module de controle des codes.
     *  Return value is stored into this->code_client
     *
     *	@param	Societe		$objsoc		Object thirdparty
     *	@param	int			$type		Should be 0 to say customer
     *  @return void
     */
    function get_codeclient($objsoc=0,$type=0)
    {
        global $conf;
        if (! empty($conf->global->SOCIETE_CODECLIENT_ADDON))
        {
            $dirsociete=array_merge(array('/core/modules/societe/'),$conf->modules_parts['societe']);
            foreach ($dirsociete as $dirroot)
            {
                $res=dol_include_once($dirroot.$conf->global->SOCIETE_CODECLIENT_ADDON.'.php');
                if ($res) break;
            }
            $var = $conf->global->SOCIETE_CODECLIENT_ADDON;
            $mod = new $var;

            $this->code_client = $mod->getNextValue($objsoc,$type);
            $this->prefixCustomerIsRequired = $mod->prefixIsRequired;

            dol_syslog(get_class($this)."::get_codeclient code_client=".$this->code_client." module=".$var);
        }
    }

    /**
     *  Attribut un code fournisseur a partir du module de controle des codes.
     *  Return value is stored into this->code_fournisseur
     *
     *	@param	Societe		$objsoc		Object thirdparty
     *	@param	int			$type		Should be 1 to say supplier
     *  @return void
     */
    function get_codefournisseur($objsoc=0,$type=1)
    {
        global $conf;
        if (! empty($conf->global->SOCIETE_CODECLIENT_ADDON))
        {
            $dirsociete=array_merge(array('/core/modules/societe/'),$conf->modules_parts['societe']);
            foreach ($dirsociete as $dirroot)
            {
                $res=dol_include_once($dirroot.$conf->global->SOCIETE_CODECLIENT_ADDON.'.php');
                if ($res) break;
            }
            $var = $conf->global->SOCIETE_CODECLIENT_ADDON;
            $mod = new $var;

            $this->code_fournisseur = $mod->getNextValue($objsoc,$type);

            dol_syslog(get_class($this)."::get_codefournisseur code_fournisseur=".$this->code_fournisseur." module=".$var);
        }
    }

    /**
     *    Verifie si un code client est modifiable en fonction des parametres
     *    du module de controle des codes.
     *
     *    @return     int		0=Non, 1=Oui
     */
    function codeclient_modifiable()
    {
        global $conf;
        if (! empty($conf->global->SOCIETE_CODECLIENT_ADDON))
        {
            $dirsociete=array_merge(array('/core/modules/societe/'),$conf->modules_parts['societe']);
            foreach ($dirsociete as $dirroot)
            {
                $res=dol_include_once($dirroot.$conf->global->SOCIETE_CODECLIENT_ADDON.'.php');
                if ($res) break;
            }

            $var = $conf->global->SOCIETE_CODECLIENT_ADDON;

            $mod = new $var;

            dol_syslog(get_class($this)."::codeclient_modifiable code_client=".$this->code_client." module=".$var);
            if ($mod->code_modifiable_null && ! $this->code_client) return 1;
            if ($mod->code_modifiable_invalide && $this->check_codeclient() < 0) return 1;
            if ($mod->code_modifiable) return 1;	// A mettre en dernier
            return 0;
        }
        else
        {
            return 0;
        }
    }


    /**
     *    Verifie si un code fournisseur est modifiable dans configuration du module de controle des codes
     *
     *    @return     int		0=Non, 1=Oui
     */
    function codefournisseur_modifiable()
    {
        global $conf;
        if (! empty($conf->global->SOCIETE_CODECLIENT_ADDON))
        {
            $dirsociete=array_merge(array('/core/modules/societe/'),$conf->modules_parts['societe']);
            foreach ($dirsociete as $dirroot)
            {
                $res=dol_include_once($dirroot.$conf->global->SOCIETE_CODECLIENT_ADDON.'.php');
                if ($res) break;
            }

            $var = $conf->global->SOCIETE_CODECLIENT_ADDON;

            $mod = new $var;

            dol_syslog(get_class($this)."::codefournisseur_modifiable code_founisseur=".$this->code_fournisseur." module=".$var);
            if ($mod->code_modifiable_null && ! $this->code_fournisseur) return 1;
            if ($mod->code_modifiable_invalide && $this->check_codefournisseur() < 0) return 1;
            if ($mod->code_modifiable) return 1;	// A mettre en dernier
            return 0;
        }
        else
        {
            return 0;
        }
    }


    /**
     *    Check customer code
     *
     *    @return     int		0 if OK
     * 							-1 ErrorBadCustomerCodeSyntax
     * 							-2 ErrorCustomerCodeRequired
     * 							-3 ErrorCustomerCodeAlreadyUsed
     * 							-4 ErrorPrefixRequired
     */
    function check_codeclient()
    {
        global $conf;
        if (! empty($conf->global->SOCIETE_CODECLIENT_ADDON))
        {
            $dirsociete=array_merge(array('/core/modules/societe/'),$conf->modules_parts['societe']);
            foreach ($dirsociete as $dirroot)
            {
                $res=dol_include_once($dirroot.$conf->global->SOCIETE_CODECLIENT_ADDON.'.php');
                if ($res) break;
            }

            $var = $conf->global->SOCIETE_CODECLIENT_ADDON;

            $mod = new $var;

            dol_syslog(get_class($this)."::check_codeclient code_client=".$this->code_client." module=".$var);
            $result = $mod->verif($this->db, $this->code_client, $this, 0);
            return $result;
        }
        else
        {
            return 0;
        }
    }

    /**
     *    Check supplier code
     *
     *    @return     int		0 if OK
     * 							-1 ErrorBadCustomerCodeSyntax
     * 							-2 ErrorCustomerCodeRequired
     * 							-3 ErrorCustomerCodeAlreadyUsed
     * 							-4 ErrorPrefixRequired
     */
    function check_codefournisseur()
    {
        global $conf;
        if (! empty($conf->global->SOCIETE_CODECLIENT_ADDON))
        {
            $dirsociete=array_merge(array('/core/modules/societe/'),$conf->modules_parts['societe']);
            foreach ($dirsociete as $dirroot)
            {
                $res=dol_include_once($dirroot.$conf->global->SOCIETE_CODECLIENT_ADDON.'.php');
                if ($res) break;
            }

            $var = $conf->global->SOCIETE_CODECLIENT_ADDON;

            $mod = new $var;

            dol_syslog(get_class($this)."::check_codefournisseur code_fournisseur=".$this->code_fournisseur." module=".$var);
            $result = $mod->verif($this->db, $this->code_fournisseur, $this, 1);
            return $result;
        }
        else
        {
            return 0;
        }
    }

    /**
     *    	Renvoie un code compta, suivant le module de code compta.
     *      Peut etre identique a celui saisit ou genere automatiquement.
     *      A ce jour seule la generation automatique est implementee
     *
     *    	@param	string	$type		Type of thirdparty ('customer' or 'supplier')
     *		@return	string				Code compta si ok, 0 si aucun, <0 si ko
     */
    function get_codecompta($type)
    {
        global $conf;

        if (! empty($conf->global->SOCIETE_CODECOMPTA_ADDON))
        {
        	$file='';
            $dirsociete=array_merge(array('/core/modules/societe/'), $conf->modules_parts['societe']);
            foreach ($dirsociete as $dirroot)
            {
            	if (file_exists(DOL_DOCUMENT_ROOT.'/'.$dirroot.$conf->global->SOCIETE_CODECOMPTA_ADDON.".php"))
            	{
            		$file=$dirroot.$conf->global->SOCIETE_CODECOMPTA_ADDON.".php";
            		break;
            	}
            }

            if (! empty($file))
            {
            	dol_include_once($file);

            	$classname = $conf->global->SOCIETE_CODECOMPTA_ADDON;
            	$mod = new $classname;

            	// Defini code compta dans $mod->code
            	$result = $mod->get_code($this->db, $this, $type);

            	if ($type == 'customer') $this->code_compta = $mod->code;
            	else if ($type == 'supplier') $this->code_compta_fournisseur = $mod->code;

            	return $result;
            }
            else
            {
            	$this->error = 'ErrorAccountancyCodeNotDefined';
            	return -1;
            }
        }
        else
        {
            if ($type == 'customer') $this->code_compta = '';
            else if ($type == 'supplier') $this->code_compta_fournisseur = '';

            return 0;
        }
    }

    /**
     *    Define parent commany of current company
     *
     *    @param	int		$id     Id of thirdparty to set or '' to remove
     *    @return	int     		<0 if KO, >0 if OK
     */
    function set_parent($id)
    {
        if ($this->id)
        {
            $sql = "UPDATE ".MAIN_DB_PREFIX."societe";
            $sql.= " SET parent = ".($id > 0 ? $id : "null");
            $sql.= " WHERE rowid = " . $this->id;
			dol_syslog(get_class($this).'::set_parent sql='.$sql);
            $resql=$this->db->query($sql);
            if ($resql)
            {
                return 1;
            }
            else
			{
                return -1;
            }
        }
        else return -1;
    }

	/**
     *  Returns if a profid sould be verified
     *
     *  @param	int		$idprof		1,2,3,4 (Exemple: 1=siren,2=siret,3=naf,4=rcs/rm)
     *  @return boolean         	true , false
     */
    function id_prof_verifiable($idprof)
    {
	    global $conf;

     	switch($idprof)
        {
        	case 1:
        		$ret=(!$conf->global->SOCIETE_IDPROF1_UNIQUE?false:true);
        		break;
        	case 2:
        		$ret=(!$conf->global->SOCIETE_IDPROF2_UNIQUE?false:true);
        		break;
        	case 3:
        		$ret=(!$conf->global->SOCIETE_IDPROF3_UNIQUE?false:true);
        		break;
        	case 4:
        		$ret=(!$conf->global->SOCIETE_IDPROF4_UNIQUE?false:true);
        		break;
        	default:
        		$ret=false;
        }

        return $ret;
    }

	/**
     *    Verify if a profid exists into database for others thirds
     *
     *    @param	int		$idprof		1,2,3,4 (Example: 1=siren,2=siret,3=naf,4=rcs/rm)
     *    @param	string	$value		Value of profid
     *    @param	int		$socid		Id of society if update
     *    @return   boolean				true if exists, false if not
     */
    function id_prof_exists($idprof,$value,$socid=0)
    {
     	switch($idprof)
        {
        	case 1:
        		$field="siren";
        		break;
        	case 2:
        		$field="siret";
        		break;
        	case 3:
        		$field="ape";
        		break;
        	case 4:
        		$field="idprof4";
        		break;
        }

         //Verify duplicate entries
        $sql  = "SELECT COUNT(*) as idprof FROM ".MAIN_DB_PREFIX."societe WHERE ".$field." = '".$value."'";
        if($socid) $sql .= " AND rowid <> ".$socid;
        $resql = $this->db->query($sql);
        if ($resql)
        {
            $nump = $this->db->num_rows($resql);
            $obj = $this->db->fetch_object($resql);
            $count = $obj->idprof;
        }
        else
        {
            $count = 0;
            print $this->db->error();
        }
        $this->db->free($resql);

		if ($count > 0) return true;
		else return false;
    }

    /**
     *  Verifie la validite d'un identifiant professionnel en fonction du pays de la societe (siren, siret, ...)
     *
     *  @param	int			$idprof         1,2,3,4 (Exemple: 1=siren,2=siret,3=naf,4=rcs/rm)
     *  @param  Societe		$soc            Objet societe
     *  @return int             			<=0 if KO, >0 if OK
     *  TODO not in business class
     */
    function id_prof_check($idprof,$soc)
    {
        global $conf;

        $ok=1;

        if (! empty($conf->global->MAIN_DISABLEPROFIDRULES)) return 1;

        // Verifie SIREN si pays FR
        if ($idprof == 1 && $soc->country_code == 'FR')
        {
            $chaine=trim($this->idprof1);
            $chaine=preg_replace('/(\s)/','',$chaine);

            if (dol_strlen($chaine) != 9) return -1;

            $sum = 0;

            for ($i = 0 ; $i < 10 ; $i = $i+2)
            {
                $sum = $sum + substr($this->idprof1, (8 - $i), 1);
            }

            for ($i = 1 ; $i < 9 ; $i = $i+2)
            {
                $ps = 2 * substr($this->idprof1, (8 - $i), 1);

                if ($ps > 9)
                {
                    $ps = substr($ps, 0,1) + substr($ps, 1, 1);
                }
                $sum = $sum + $ps;
            }

            if (substr($sum, -1) != 0) return -1;
        }

        // Verifie SIRET si pays FR
        if ($idprof == 2 && $soc->country_code == 'FR')
        {
            $chaine=trim($this->idprof2);
            $chaine=preg_replace('/(\s)/','',$chaine);

            if (dol_strlen($chaine) != 14) return -1;
        }

        //Verify CIF/NIF/NIE if pays ES
        //Returns: 1 if NIF ok, 2 if CIF ok, 3 if NIE ok, -1 if NIF bad, -2 if CIF bad, -3 if NIE bad, 0 if unexpected bad
        if ($idprof == 1 && $soc->country_code == 'ES')
        {
            $string=trim($this->idprof1);
            $string=preg_replace('/(\s)/','',$string);
            $string = strtoupper($string);

            for ($i = 0; $i < 9; $i ++)
            $num[$i] = substr($string, $i, 1);

            //Check format
            if (!preg_match('/((^[A-Z]{1}[0-9]{7}[A-Z0-9]{1}$|^[T]{1}[A-Z0-9]{8}$)|^[0-9]{8}[A-Z]{1}$)/', $string))
            return 0;

            //Check NIF
            if (preg_match('/(^[0-9]{8}[A-Z]{1}$)/', $string))
            if ($num[8] == substr('TRWAGMYFPDXBNJZSQVHLCKE', substr($string, 0, 8) % 23, 1))
            return 1;
            else
            return -1;

            //algorithm checking type code CIF
            $sum = $num[2] + $num[4] + $num[6];
            for ($i = 1; $i < 8; $i += 2)
            $sum += substr((2 * $num[$i]),0,1) + substr((2 * $num[$i]),1,1);
            $n = 10 - substr($sum, strlen($sum) - 1, 1);

            //Chek special NIF
            if (preg_match('/^[KLM]{1}/', $string))
            if ($num[8] == chr(64 + $n) || $num[8] == substr('TRWAGMYFPDXBNJZSQVHLCKE', substr($string, 1, 8) % 23, 1))
            return 1;
            else
            return -1;

            //Check CIF
            if (preg_match('/^[ABCDEFGHJNPQRSUVW]{1}/', $string))
            if ($num[8] == chr(64 + $n) || $num[8] == substr($n, strlen($n) - 1, 1))
            return 2;
            else
            return -2;

            //Check NIE T
            if (preg_match('/^[T]{1}/', $string))
            if ($num[8] == preg_match('/^[T]{1}[A-Z0-9]{8}$/', $string))
            return 3;
            else
            return -3;

            //Check NIE XYZ
            if (preg_match('/^[XYZ]{1}/', $string))
            if ($num[8] == substr('TRWAGMYFPDXBNJZSQVHLCKE', substr(str_replace(array('X','Y','Z'), array('0','1','2'), $string), 0, 8) % 23, 1))
            return 3;
            else
            return -3;

            //Can not be verified
            return -4;
        }

        return $ok;
    }

    /**
     *   Renvoi url de verification d'un identifiant professionnal
     *
     *   @param		int		$idprof         1,2,3,4 (Exemple: 1=siren,2=siret,3=naf,4=rcs/rm)
     *   @param 	Societe	$soc            Objet societe
     *   @return	string          		url ou chaine vide si aucune url connue
     *   TODO not in business class
     */
    function id_prof_url($idprof,$soc)
    {
        global $conf,$langs;

        if (! empty($conf->global->MAIN_DISABLEPROFIDRULES)) return '';

        $url='';

        if ($idprof == 1 && $soc->country_code == 'FR') $url='http://www.societe.com/cgi-bin/recherche?rncs='.$soc->idprof1;
        if ($idprof == 1 && ($soc->country_code == 'GB' || $soc->country_code == 'UK')) $url='http://www.companieshouse.gov.uk/WebCHeck/findinfolink/';
        if ($idprof == 1 && $soc->country_code == 'ES') $url='http://www.e-informa.es/servlet/app/portal/ENTP/screen/SProducto/prod/ETIQUETA_EMPRESA/nif/'.$soc->idprof1;
        if ($idprof == 1 && $soc->country_code == 'IN') $url='http://www.tinxsys.com/TinxsysInternetWeb/dealerControllerServlet?tinNumber='.$soc->idprof1.';&searchBy=TIN&backPage=searchByTin_Inter.jsp';

        if ($url) return '<a target="_blank" href="'.$url.'">['.$langs->trans("Check").']</a>';
        return '';
    }

    /**
     *   Indique si la societe a des projets
     *
     *   @return     bool	   true si la societe a des projets, false sinon
     */
    function has_projects()
    {
        $sql = 'SELECT COUNT(*) as numproj FROM '.MAIN_DB_PREFIX.'projet WHERE fk_soc = ' . $this->id;
        $resql = $this->db->query($sql);
        if ($resql)
        {
            $nump = $this->db->num_rows($resql);
            $obj = $this->db->fetch_object($resql);
            $count = $obj->numproj;
        }
        else
        {
            $count = 0;
            print $this->db->error();
        }
        $this->db->free($resql);
        return ($count > 0);
    }


    /**
     *  Charge les informations d'ordre info dans l'objet societe
     *
     *  @param  int		$id     Id de la societe a charger
     *  @return	void
     */
    function info($id)
    {
        $sql = "SELECT s.rowid, s.nom as name, s.datec, s.datea,";
        $sql.= " fk_user_creat, fk_user_modif";
        $sql.= " FROM ".MAIN_DB_PREFIX."societe as s";
        $sql.= " WHERE s.rowid = ".$id;

        $result=$this->db->query($sql);
        if ($result)
        {
            if ($this->db->num_rows($result))
            {
                $obj = $this->db->fetch_object($result);

                $this->id = $obj->rowid;

                if ($obj->fk_user_creat) {
                    $cuser = new User($this->db);
                    $cuser->fetch($obj->fk_user_creat);
                    $this->user_creation     = $cuser;
                }

                if ($obj->fk_user_modif) {
                    $muser = new User($this->db);
                    $muser->fetch($obj->fk_user_modif);
                    $this->user_modification = $muser;
                }
                $this->ref			     = $obj->name;
                $this->date_creation     = $this->db->jdate($obj->datec);
                $this->date_modification = $this->db->jdate($obj->datea);
            }

            $this->db->free($result);

        }
        else
        {
            dol_print_error($this->db);
        }
    }

    /**
     *  Return if third party is a company (Business) or an end user (Consumer)
     *
     *  @return    boolean     true=is a company, false=a and user
     */
    function isACompany()
    {
        global $conf;

        // Define if third party is treated as company of not when nature is unknown
        $isacompany=empty($conf->global->MAIN_UNKNOWN_CUSTOMERS_ARE_COMPANIES)?0:1; // 0 by default
        if (! empty($this->tva_intra)) $isacompany=1;
        else if (! empty($this->typent_code) && in_array($this->typent_code,array('TE_PRIVATE'))) $isacompany=0;
        else if (! empty($this->typent_code) && in_array($this->typent_code,array('TE_SMALL','TE_MEDIUM','TE_LARGE'))) $isacompany=1;

        return $isacompany;
    }

    /**
     *  Charge la liste des categories fournisseurs
     *
     *  @return    int      0 if success, <> 0 if error
     */
    function LoadSupplierCateg()
    {
        $this->SupplierCategories = array();
        $sql = "SELECT rowid, label";
        $sql.= " FROM ".MAIN_DB_PREFIX."categorie";
        $sql.= " WHERE type = 1";

        $resql=$this->db->query($sql);
        if ($resql)
        {
            while ($obj = $this->db->fetch_object($resql) )
            {
                $this->SupplierCategories[$obj->rowid] = $obj->label;
            }
            return 0;
        }
        else
        {
            return -1;
        }
    }

    /**
     *  Charge la liste des categories fournisseurs
     *
     *	@param	int		$categorie_id		Id of category
     *  @return int      					0 if success, <> 0 if error
     */
    function AddFournisseurInCategory($categorie_id)
    {
        if ($categorie_id > 0)
        {
            $sql = "INSERT INTO ".MAIN_DB_PREFIX."categorie_fournisseur (fk_categorie, fk_societe) ";
            $sql.= " VALUES ('".$categorie_id."','".$this->id."');";

            if ($resql=$this->db->query($sql)) return 0;
        }
        else
        {
            return 0;
        }
        return -1;
    }


    /**
     *  Create a third party into database from a member object
     *
     *  @param	Member	$member		Object member
     * 	@param	string	$socname	Name of third party to force
     *  @return int					<0 if KO, id of created account if OK
     */
    function create_from_member($member,$socname='')
    {
        global $conf,$user,$langs;

        $name = $socname?$socname:$member->societe;
        if (empty($name)) $name=$member->getFullName($langs);

        // Positionne parametres
        $this->nom=$name;				// TODO obsolete
        $this->name=$name;
        $this->address=$member->address;
        $this->zip=$member->zip;
        $this->town=$member->town;
        $this->country_code=$member->country_code;
        $this->country_id=$member->country_id;
        $this->phone=$member->phone;       // Prof phone
        $this->email=$member->email;

        $this->client = 1;				// A member is a customer by default
        $this->code_client = -1;
        $this->code_fournisseur = -1;

        $this->db->begin();

        // Cree et positionne $this->id
        $result=$this->create($user);
        if ($result >= 0)
        {
            $sql = "UPDATE ".MAIN_DB_PREFIX."adherent";
            $sql.= " SET fk_soc=".$this->id;
            $sql.= " WHERE rowid=".$member->id;

            dol_syslog(get_class($this)."::create_from_member sql=".$sql, LOG_DEBUG);
            $resql=$this->db->query($sql);
            if ($resql)
            {
                $this->db->commit();
                return $this->id;
            }
            else
            {
                $this->error=$this->db->error();
                dol_syslog(get_class($this)."::create_from_member - 1 - ".$this->error, LOG_ERR);

                $this->db->rollback();
                return -1;
            }
        }
        else
        {
            // $this->error deja positionne
            dol_syslog(get_class($this)."::create_from_member - 2 - ".$this->error." - ".join(',',$this->errors), LOG_ERR);

            $this->db->rollback();
            return $result;
        }
    }

    /**
     * 	Set properties with value into $conf
     *
     * 	@param	Conf	$conf		Conf object (possibility to use another entity)
     * 	@return	void
     */
    function setMysoc($conf)
    {
    	global $langs;

    	$this->id=0;
    	$this->name=empty($conf->global->MAIN_INFO_SOCIETE_NOM)?'':$conf->global->MAIN_INFO_SOCIETE_NOM;
    	$this->address=empty($conf->global->MAIN_INFO_SOCIETE_ADDRESS)?'':$conf->global->MAIN_INFO_SOCIETE_ADDRESS;
    	$this->zip=empty($conf->global->MAIN_INFO_SOCIETE_ZIP)?'':$conf->global->MAIN_INFO_SOCIETE_ZIP;
    	$this->town=empty($conf->global->MAIN_INFO_SOCIETE_TOWN)?'':$conf->global->MAIN_INFO_SOCIETE_TOWN;
    	$this->state_id=empty($conf->global->MAIN_INFO_SOCIETE_DEPARTEMENT)?'':$conf->global->MAIN_INFO_SOCIETE_DEPARTEMENT;
    	$this->note_private=empty($conf->global->MAIN_INFO_SOCIETE_NOTE)?'':$conf->global->MAIN_INFO_SOCIETE_NOTE;

    	$this->nom=$this->name; 									// deprecated

    	// We define country_id, country_code and country
    	$country_id=$country_code=$country_label='';
    	if (! empty($conf->global->MAIN_INFO_SOCIETE_COUNTRY))
    	{
    		$tmp=explode(':',$conf->global->MAIN_INFO_SOCIETE_COUNTRY);
    		$country_id=$tmp[0];
    		if (! empty($tmp[1]))   // If $conf->global->MAIN_INFO_SOCIETE_COUNTRY is "id:code:label"
    		{
    			$country_code=$tmp[1];
    			$country_label=$tmp[2];
    		}
    		else                    // For backward compatibility
    		{
    			dol_syslog("Your country setup use an old syntax. Reedit it using setup area.", LOG_WARNING);
    			include_once DOL_DOCUMENT_ROOT.'/core/lib/company.lib.php';
    			$country_code=getCountry($country_id,2,$db);  // This need a SQL request, but it's the old feature
    			$country_label=getCountry($country_id,0,$db);  // This need a SQL request, but it's the old feature
    		}
    	}
    	$this->country_id=$country_id;
    	$this->country_code=$country_code;
    	$this->country=$country_label;
    	if (is_object($langs)) $this->country=($langs->trans('Country'.$country_code)!='Country'.$country_code)?$langs->trans('Country'.$country_code):$country_label;

    	$this->phone=empty($conf->global->MAIN_INFO_SOCIETE_TEL)?'':$conf->global->MAIN_INFO_SOCIETE_TEL;
    	$this->fax=empty($conf->global->MAIN_INFO_SOCIETE_FAX)?'':$conf->global->MAIN_INFO_SOCIETE_FAX;
    	$this->url=empty($conf->global->MAIN_INFO_SOCIETE_WEB)?'':$conf->global->MAIN_INFO_SOCIETE_WEB;
    	// Id prof generiques
    	$this->idprof1=empty($conf->global->MAIN_INFO_SIREN)?'':$conf->global->MAIN_INFO_SIREN;
    	$this->idprof2=empty($conf->global->MAIN_INFO_SIRET)?'':$conf->global->MAIN_INFO_SIRET;
    	$this->idprof3=empty($conf->global->MAIN_INFO_APE)?'':$conf->global->MAIN_INFO_APE;
    	$this->idprof4=empty($conf->global->MAIN_INFO_RCS)?'':$conf->global->MAIN_INFO_RCS;
    	$this->idprof5=empty($conf->global->MAIN_INFO_PROFID5)?'':$conf->global->MAIN_INFO_PROFID5;
    	$this->idprof6=empty($conf->global->MAIN_INFO_PROFID6)?'':$conf->global->MAIN_INFO_PROFID6;
    	$this->tva_intra=empty($conf->global->MAIN_INFO_TVAINTRA)?'':$conf->global->MAIN_INFO_TVAINTRA;	// VAT number, not necessarly INTRA.
    	$this->capital=empty($conf->global->MAIN_INFO_CAPITAL)?'':$conf->global->MAIN_INFO_CAPITAL;
    	$this->forme_juridique_code=empty($conf->global->MAIN_INFO_SOCIETE_FORME_JURIDIQUE)?'':$conf->global->MAIN_INFO_SOCIETE_FORME_JURIDIQUE;
    	$this->email=empty($conf->global->MAIN_INFO_SOCIETE_MAIL)?'':$conf->global->MAIN_INFO_SOCIETE_MAIL;
    	$this->logo=empty($conf->global->MAIN_INFO_SOCIETE_LOGO)?'':$conf->global->MAIN_INFO_SOCIETE_LOGO;
    	$this->logo_small=empty($conf->global->MAIN_INFO_SOCIETE_LOGO_SMALL)?'':$conf->global->MAIN_INFO_SOCIETE_LOGO_SMALL;
    	$this->logo_mini=empty($conf->global->MAIN_INFO_SOCIETE_LOGO_MINI)?'':$conf->global->MAIN_INFO_SOCIETE_LOGO_MINI;

    	// Define if company use vat or not (Do not use conf->global->FACTURE_TVAOPTION anymore)
    	$this->tva_assuj=((isset($conf->global->FACTURE_TVAOPTION) && $conf->global->FACTURE_TVAOPTION=='franchise')?0:1);

    	// Define if company use local taxes
    	$this->localtax1_assuj=((isset($conf->global->FACTURE_LOCAL_TAX1_OPTION) && $conf->global->FACTURE_LOCAL_TAX1_OPTION=='localtax1on')?1:0);
    	$this->localtax2_assuj=((isset($conf->global->FACTURE_LOCAL_TAX2_OPTION) && $conf->global->FACTURE_LOCAL_TAX2_OPTION=='localtax2on')?1:0);
    }

    /**
     *  Initialise an instance with random values.
     *  Used to build previews or test instances.
     *	id must be 0 if object instance is a specimen.
     *
     *  @return	void
     */
    function initAsSpecimen()
    {
        global $user,$langs,$conf,$mysoc;

        $now=dol_now();

        // Initialize parameters
        $this->id=0;
        $this->name = 'THIRDPARTY SPECIMEN '.dol_print_date($now,'dayhourlog');
        $this->nom = $this->name;   // For backward compatibility
        $this->ref_ext = 'Ref ext';
        $this->specimen=1;
        $this->address='21 jump street';
        $this->zip='99999';
        $this->town='MyTown';
        $this->state_id=1;
        $this->state_code='AA';
        $this->state='MyState';
        $this->country_id=1;
        $this->country_code='FR';
        $this->email='specimen@specimen.com';
        $this->url='http://www.specimen.com';

        $this->phone='0909090901';
        $this->fax='0909090909';

        $this->code_client='CC-'.dol_print_date($now,'dayhourlog');
        $this->code_fournisseur='SC-'.dol_print_date($now,'dayhourlog');
        $this->capital=10000;
        $this->client=1;
        $this->prospect=1;
        $this->fournisseur=1;
        $this->tva_assuj=1;
        $this->tva_intra='EU1234567';
        $this->note_public='This is a comment (public)';
        $this->note_private='This is a comment (private)';

        $this->idprof1='idprof1';
        $this->idprof2='idprof2';
        $this->idprof3='idprof3';
        $this->idprof4='idprof4';
        $this->idprof5='idprof5';
        $this->idprof6='idprof6';
    }

    /**
     *  Check if thirdparty may using localtax or not
     *
     *	@param		int		$localTaxNum	To get info for only localtax1 or localtax2
     *  @return		array					array(0=>boolean, 1=>boolean)
     */
    function useLocalTax($localTaxNum=0)
    {
    	$sql  = "SELECT t.localtax1, t.localtax2";
    	$sql .= " FROM ".MAIN_DB_PREFIX."c_tva as t, ".MAIN_DB_PREFIX."c_pays as p";
    	$sql .= " WHERE t.fk_pays = p.rowid AND p.code = '".$this->country_code."'";
    	$sql .= " AND t.active = 1";
    	if (empty($localTaxNum))   $sql .= " AND (t.localtax1_type <> '0' OR t.localtax2_type <> '0')";
    	elseif ($localTaxNum == 1) $sql .= " AND t.localtax1_type <> '0'";
    	elseif ($localTaxNum == 2) $sql .= " AND t.localtax2_type <> '0'";

    	dol_syslog("useLocalTax sql=".$sql);
    	$resql=$this->db->query($sql);
    	if ($resql)
    	{
   			return ($this->db->num_rows($resql) > 0);
    	}
    	else return false;
    }

    /**
     *  Check if thirdparty is from a country using revenue stamps
     *
     *  @return		boolean			Yes or no
     */
    function useRevenueStamp()
    {
		$sql  = "SELECT COUNT(*) as nb FROM ".MAIN_DB_PREFIX."c_revenuestamp as r, ".MAIN_DB_PREFIX."c_pays as p";
		$sql .= " WHERE r.fk_pays = p.rowid AND p.code = '".$this->country_code."'";
		$sql .= " AND r.active = 1";

		dol_syslog("useRevenueStamp sql=".$sql);
		$resql=$this->db->query($sql);
		if ($resql)
		{
			$obj=$this->db->fetch_object($resql);
   			return (($obj->nb > 0)?true:false);
		}
		else
		{
			$this->error=$this->db->lasterror();
			return false;
		}
	}

	/**
	 *	Return prostect level
	 *
	 *  @return     string        Libelle
	 */
	function getLibProspLevel()
	{
		return $this->LibProspLevel($this->fk_prospectlevel);
	}

	/**
	 *  Return label of prospect level
	 *
	 *  @param	int		$fk_prospectlevel   	Prospect level
	 *  @return string        					label of level
	 */
	function LibProspLevel($fk_prospectlevel)
	{
		global $langs;

		$lib=$langs->trans("ProspectLevel".$fk_prospectlevel);
		// If lib not found in language file, we get label from cache/databse
		if ($lib == $langs->trans("ProspectLevel".$fk_prospectlevel))
		{
			$lib=$langs->getLabelFromKey($this->db,$fk_prospectlevel,'c_prospectlevel','code','label');
		}
		return $lib;
	}


	/**
	 *  Set prospect level
	 *
	 *  @param  User	$user		Utilisateur qui definie la remise
	 *	@return	int					<0 if KO, >0 if OK
	 */
	function set_prospect_level($user)
	{
		if ($this->id)
		{
			$this->db->begin();

			$now=dol_now();

			// Positionne remise courante
			$sql = "UPDATE ".MAIN_DB_PREFIX."societe SET ";
			$sql.= " fk_prospectlevel='".$this->fk_prospectlevel."'";
			$sql.= ",fk_user_modif='".$user->id."'";
			$sql.= " WHERE rowid = ".$this->id;
			dol_syslog(get_class($this)."::set_prospect_level sql=".$sql);
			$resql=$this->db->query($sql);
			if (! $resql)
			{
				$this->db->rollback();
				$this->error=$this->db->error();
				return -1;
			}

			$this->db->commit();
			return 1;
		}
	}

	/**
	 *  Return status of prospect
	 *
	 *  @param	int		$mode       0=libelle long, 1=libelle court, 2=Picto + Libelle court, 3=Picto, 4=Picto + Libelle long
	 *  @return string        		Libelle
	 */
	function getLibProspCommStatut($mode=0)
	{
		return $this->LibProspCommStatut($this->stcomm_id,$mode);
	}

	/**
	 *  Return label of a given status
	 *
	 *  @param	int		$statut        	Id statut
	 *  @param  int		$mode          	0=long label, 1=short label, 2=Picto + short label, 3=Picto, 4=Picto + long label, 5=Short label + Picto
	 *  @return string        			Libelle du statut
	 */
	function LibProspCommStatut($statut,$mode=0)
	{
		global $langs;
		$langs->load('customers');

		if ($mode == 2)
		{
			if ($statut == -1) return img_action($langs->trans("StatusProspect-1"),-1).' '.$langs->trans("StatusProspect-1");
			if ($statut ==  0) return img_action($langs->trans("StatusProspect0"), 0).' '.$langs->trans("StatusProspect0");
			if ($statut ==  1) return img_action($langs->trans("StatusProspect1"), 1).' '.$langs->trans("StatusProspect1");
			if ($statut ==  2) return img_action($langs->trans("StatusProspect2"), 2).' '.$langs->trans("StatusProspect2");
			if ($statut ==  3) return img_action($langs->trans("StatusProspect3"), 3).' '.$langs->trans("StatusProspect3");
		}
		if ($mode == 3)
		{
			if ($statut == -1) return img_action($langs->trans("StatusProspect-1"),-1);
			if ($statut ==  0) return img_action($langs->trans("StatusProspect0"), 0);
			if ($statut ==  1) return img_action($langs->trans("StatusProspect1"), 1);
			if ($statut ==  2) return img_action($langs->trans("StatusProspect2"), 2);
			if ($statut ==  3) return img_action($langs->trans("StatusProspect3"), 3);
		}
		if ($mode == 4)
		{
			if ($statut == -1) return img_action($langs->trans("StatusProspect-1"),-1).' '.$langs->trans("StatusProspect-1");
			if ($statut ==  0) return img_action($langs->trans("StatusProspect0"), 0).' '.$langs->trans("StatusProspect0");
			if ($statut ==  1) return img_action($langs->trans("StatusProspect1"), 1).' '.$langs->trans("StatusProspect1");
			if ($statut ==  2) return img_action($langs->trans("StatusProspect2"), 2).' '.$langs->trans("StatusProspect2");
			if ($statut ==  3) return img_action($langs->trans("StatusProspect3"), 3).' '.$langs->trans("StatusProspect3");
		}

		return "Error, mode/status not found";
	}

	/**
	 *  Set commnunication level
	 *
	 *  @param  User	$user		User making change
	 *	@return	int					<0 if KO, >0 if OK
	 */
	function set_commnucation_level($user)
	{
		if ($this->id)
		{
			$this->db->begin();

			$now=dol_now();

			// Positionne remise courante
			$sql = "UPDATE ".MAIN_DB_PREFIX."societe SET ";
			$sql.= " fk_stcomm='".$this->stcomm_id."'";
			$sql.= ",fk_user_modif='".$user->id."'";
			$sql.= " WHERE rowid = ".$this->id;

			dol_syslog(get_class($this)."::set_commnucation_level sql=".$sql);
			$resql=$this->db->query($sql);
			if (! $resql)
			{
				$this->db->rollback();
				$this->error=$this->db->error();
				return -1;
			}

			$this->db->commit();
			return 1;
		}
	}

	/**
	 *    Return label of status customer is prospect/customer
	 *
	 *    @return   string        		Libelle
	 */
	function getLibCustProspStatut()
	{
		return $this->LibCustProspStatut($this->client);
	}

	/**
	 *  Renvoi le libelle d'un statut donne
	 *
	 *  @param	int		$statut         Id statut
	 *  @return	string          		Libelle du statut
	 */
	function LibCustProspStatut($statut)
	{
		global $langs;
		$langs->load('companies');

		if ($statut==0) return $langs->trans("NorProspectNorCustomer");
		if ($statut==1) return $langs->trans("Customer");
		if ($statut==2) return $langs->trans("Prospect");
		if ($statut==3) return $langs->trans("ProspectCustomer");

	}

}<|MERGE_RESOLUTION|>--- conflicted
+++ resolved
@@ -65,7 +65,6 @@
     var $country_code;
     var $country;
 
-    var $tel;        // deprecated
     var $phone;
     var $fax;
     var $email;
@@ -402,13 +401,8 @@
         $this->zip			= $this->zip?trim($this->zip):trim($this->zip);
         $this->town			= $this->town?trim($this->town):trim($this->town);
         $this->state_id		= trim($this->state_id);
-<<<<<<< HEAD
-        $this->country_id	= ($this->country_id > 0)?$this->country_id:$this->country_id;
+        $this->country_id	= ($this->country_id > 0)?$this->country_id:0;
         $this->phone		= trim($this->phone);
-=======
-        $this->country_id	= ($this->country_id > 0)?$this->country_id:0;
-        $this->phone		= trim($this->phone?$this->phone:$this->tel);
->>>>>>> 5e357316
         $this->phone		= preg_replace("/\s/","",$this->phone);
         $this->phone		= preg_replace("/\./","",$this->phone);
         $this->fax			= trim($this->fax);
