<?php
/* Copyright (C) 2002-2006  Rodolphe Quiedeville    <rodolphe@quiedeville.org>
 * Copyright (C) 2004-2019  Laurent Destailleur     <eldy@users.sourceforge.net>
 * Copyright (C) 2004       Eric Seigne             <eric.seigne@ryxeo.com>
 * Copyright (C) 2003       Brian Fraval            <brian@fraval.org>
 * Copyright (C) 2006       Andre Cianfarani        <acianfa@free.fr>
 * Copyright (C) 2005-2017  Regis Houssin           <regis.houssin@inodbox.com>
 * Copyright (C) 2008       Patrick Raguin          <patrick.raguin@auguria.net>
 * Copyright (C) 2010-2018  Juanjo Menent           <jmenent@2byte.es>
 * Copyright (C) 2013       Florian Henry           <florian.henry@open-concept.pro>
 * Copyright (C) 2013       Alexandre Spangaro      <aspangaro@open-dsi.fr>
 * Copyright (C) 2013       Peter Fontaine          <contact@peterfontaine.fr>
 * Copyright (C) 2014-2015  Marcos García           <marcosgdf@gmail.com>
 * Copyright (C) 2015       Raphaël Doursenaud      <rdoursenaud@gpcsolutions.fr>
 * Copyright (C) 2017       Rui Strecht			    <rui.strecht@aliartalentos.com>
 * Copyright (C) 2018	    Philippe Grand	        <philippe.grand@atoo-net.com>
 * Copyright (C) 2019-2020  Josep Lluís Amador      <joseplluis@lliuretic.cat>
 * Copyright (C) 2019       Frédéric France         <frederic.france@netlogic.fr>
 * Copyright (C) 2020       Open-Dsi         		<support@open-dsi.fr>
 *
 * This program is free software; you can redistribute it and/or modify
 * it under the terms of the GNU General Public License as published by
 * the Free Software Foundation; either version 3 of the License, or
 * (at your option) any later version.
 *
 * This program is distributed in the hope that it will be useful,
 * but WITHOUT ANY WARRANTY; without even the implied warranty of
 * MERCHANTABILITY or FITNESS FOR A PARTICULAR PURPOSE.  See the
 * GNU General Public License for more details.
 *
 * You should have received a copy of the GNU General Public License
 * along with this program. If not, see <https://www.gnu.org/licenses/>.
 */

/**
 *	\file       htdocs/societe/class/societe.class.php
 *	\ingroup    societe
 *	\brief      File for third party class
 */
require_once DOL_DOCUMENT_ROOT.'/core/class/commonobject.class.php';
require_once DOL_DOCUMENT_ROOT.'/core/class/commonincoterm.class.php';
require_once DOL_DOCUMENT_ROOT.'/multicurrency/class/multicurrency.class.php';

/**
 *	Class to manage third parties objects (customers, suppliers, prospects...)
 */
class Societe extends CommonObject
{
	use CommonIncoterm;

	/**
	 * @var string ID to identify managed object
	 */
	public $element = 'societe';

	/**
	 * @var string Name of table without prefix where object is stored
	 */
	public $table_element = 'societe';

	/**
	 * @var string Field with ID of parent key if this field has a parent or for child tables
	 */
	public $fk_element = 'fk_soc';

	/**
	 * @var string Fields for combobox
	 */
	public $fieldsforcombobox = 'nom,name_alias';

	/**
	 * @var array	List of child tables. To test if we can delete object.
	 */
	protected $childtables = array(
		"supplier_proposal" => 'SupplierProposal',
		"propal" => 'Proposal',
		"commande" => 'Order',
		"facture" => 'Invoice',
		"facture_rec" => 'RecurringInvoiceTemplate',
		"contrat" => 'Contract',
		"fichinter" => 'Fichinter',
		"facture_fourn" => 'SupplierInvoice',
		"commande_fournisseur" => 'SupplierOrder',
		"projet" => 'Project',
		"expedition" => 'Shipment',
		"prelevement_lignes" => 'DirectDebitRecord',
	);

	/**
	 * @var array    List of child tables. To know object to delete on cascade.
	 *               if name like with @ClassNAme:FilePathClass;ParentFkFieldName' it will call method deleteByParentField (with parentId as parameters) and FieldName to fetch and delete child object
	 */
	protected $childtablesoncascade = array(
		"societe_prices",
		"societe_address",
		"product_fournisseur_price",
		"product_customer_price_log",
		"product_customer_price",
		"@Contact:/contact/class/contact.class.php:fk_soc",
		"adherent",
		"societe_account",
		"societe_rib",
		"societe_remise",
		"societe_remise_except",
		"societe_commerciaux",
		"categorie",
		"notify",
		"notify_def",
		"actioncomm",
	);

	/**
	 * @var string String with name of icon for myobject. Must be the part after the 'object_' into object_myobject.png
	 */
	public $picto = 'company';

	/**
	 * 0=No test on entity, 1=Test with field entity, 2=Test with link by societe
	 * @var int
	 */
	public $ismultientitymanaged = 1;

	/**
	 * 0=Default, 1=View may be restricted to sales representative only if no permission to see all or to company of external user if external user
	 * @var integer
	 */
	public $restrictiononfksoc = 1;

	/**
	 * @var array  Array with all fields and their property. Do not use it as a static var. It may be modified by constructor.
	 */
	public $fields = array(
		'rowid' =>array('type'=>'integer', 'label'=>'TechnicalID', 'enabled'=>1, 'visible'=>-1, 'notnull'=>1, 'position'=>10),
		'parent' =>array('type'=>'integer', 'label'=>'Parent', 'enabled'=>1, 'visible'=>-1, 'position'=>20),
		'tms' =>array('type'=>'timestamp', 'label'=>'DateModification', 'enabled'=>1, 'visible'=>-1, 'notnull'=>1, 'position'=>25),
		'datec' =>array('type'=>'datetime', 'label'=>'DateCreation', 'enabled'=>1, 'visible'=>-1, 'position'=>30),
		'nom' =>array('type'=>'varchar(128)', 'label'=>'Nom', 'enabled'=>1, 'visible'=>-1, 'position'=>35, 'showoncombobox'=>1),
		'name_alias' =>array('type'=>'varchar(128)', 'label'=>'Name alias', 'enabled'=>1, 'visible'=>-1, 'position'=>36, 'showoncombobox'=>1),
		'entity' =>array('type'=>'integer', 'label'=>'Entity', 'default'=>1, 'enabled'=>1, 'visible'=>-2, 'notnull'=>1, 'position'=>40, 'index'=>1),
		'ref_ext' =>array('type'=>'varchar(255)', 'label'=>'RefExt', 'enabled'=>1, 'visible'=>0, 'position'=>45),
		'code_client' =>array('type'=>'varchar(24)', 'label'=>'CustomerCode', 'enabled'=>1, 'visible'=>-1, 'position'=>55),
		'code_fournisseur' =>array('type'=>'varchar(24)', 'label'=>'SupplierCode', 'enabled'=>1, 'visible'=>-1, 'position'=>60),
		'code_compta' =>array('type'=>'varchar(24)', 'label'=>'CodeCompta', 'enabled'=>1, 'visible'=>-1, 'position'=>65),
		'code_compta_fournisseur' =>array('type'=>'varchar(24)', 'label'=>'CodeComptaSupplier', 'enabled'=>1, 'visible'=>-1, 'position'=>70),
		'address' =>array('type'=>'varchar(255)', 'label'=>'Address', 'enabled'=>1, 'visible'=>-1, 'position'=>75),
		'zip' =>array('type'=>'varchar(25)', 'label'=>'Zip', 'enabled'=>1, 'visible'=>-1, 'position'=>80),
		'town' =>array('type'=>'varchar(50)', 'label'=>'Town', 'enabled'=>1, 'visible'=>-1, 'position'=>85),
		'fk_departement' =>array('type'=>'integer', 'label'=>'State', 'enabled'=>1, 'visible'=>-1, 'position'=>90),
		'fk_pays' =>array('type'=>'integer:Ccountry:core/class/ccountry.class.php', 'label'=>'Country', 'enabled'=>1, 'visible'=>-1, 'position'=>95),
		'phone' =>array('type'=>'varchar(20)', 'label'=>'Phone', 'enabled'=>1, 'visible'=>-1, 'position'=>100),
		'fax' =>array('type'=>'varchar(20)', 'label'=>'Fax', 'enabled'=>1, 'visible'=>-1, 'position'=>105),
		'url' =>array('type'=>'varchar(255)', 'label'=>'Url', 'enabled'=>1, 'visible'=>-1, 'position'=>110),
		'email' =>array('type'=>'varchar(128)', 'label'=>'Email', 'enabled'=>1, 'visible'=>-1, 'position'=>115),
		'socialnetworks' =>array('type'=>'text', 'label'=>'Socialnetworks', 'enabled'=>1, 'visible'=>-1, 'position'=>120),
		/*'skype' =>array('type'=>'varchar(255)', 'label'=>'Skype', 'enabled'=>1, 'visible'=>-1, 'position'=>125),
		'whatsapp' =>array('type'=>'varchar(255)', 'label'=>'Whatsapp', 'enabled'=>1, 'visible'=>-1, 'position'=>130),
		'linkedin' =>array('type'=>'varchar(255)', 'label'=>'Linkedin', 'enabled'=>1, 'visible'=>-1, 'position'=>135),
		'youtube' =>array('type'=>'varchar(255)', 'label'=>'Youtube', 'enabled'=>1, 'visible'=>-1, 'position'=>140),
		'googleplus' =>array('type'=>'varchar(255)', 'label'=>'Googleplus', 'enabled'=>1, 'visible'=>-1, 'position'=>145),
		'snapchat' =>array('type'=>'varchar(255)', 'label'=>'Snapchat', 'enabled'=>1, 'visible'=>-1, 'position'=>150),
		'instagram' =>array('type'=>'varchar(255)', 'label'=>'Instagram', 'enabled'=>1, 'visible'=>-1, 'position'=>155),
		'facebook' =>array('type'=>'varchar(255)', 'label'=>'Facebook', 'enabled'=>1, 'visible'=>-1, 'position'=>160),
		'twitter' =>array('type'=>'varchar(255)', 'label'=>'Twitter', 'enabled'=>1, 'visible'=>-1, 'position'=>165),*/
		'fk_effectif' =>array('type'=>'integer', 'label'=>'Workforce', 'enabled'=>1, 'visible'=>-1, 'position'=>170),
		'fk_typent' =>array('type'=>'integer', 'label'=>'TypeOfCompany', 'enabled'=>1, 'visible'=>-1, 'position'=>175),
		'fk_forme_juridique' =>array('type'=>'integer', 'label'=>'JuridicalStatus', 'enabled'=>1, 'visible'=>-1, 'position'=>180),
		'fk_currency' =>array('type'=>'varchar(3)', 'label'=>'Currency', 'enabled'=>1, 'visible'=>-1, 'position'=>185),
		'siren' =>array('type'=>'varchar(128)', 'label'=>'Idprof1', 'enabled'=>1, 'visible'=>-1, 'position'=>190),
		'siret' =>array('type'=>'varchar(128)', 'label'=>'Idprof2', 'enabled'=>1, 'visible'=>-1, 'position'=>195),
		'ape' =>array('type'=>'varchar(128)', 'label'=>'Idprof3', 'enabled'=>1, 'visible'=>-1, 'position'=>200),
		'idprof4' =>array('type'=>'varchar(128)', 'label'=>'Idprof4', 'enabled'=>1, 'visible'=>-1, 'position'=>205),
		'idprof5' =>array('type'=>'varchar(128)', 'label'=>'Idprof5', 'enabled'=>1, 'visible'=>-1, 'position'=>206),
		'idprof6' =>array('type'=>'varchar(128)', 'label'=>'Idprof6', 'enabled'=>1, 'visible'=>-1, 'position'=>207),
		'tva_intra' =>array('type'=>'varchar(20)', 'label'=>'Tva intra', 'enabled'=>1, 'visible'=>-1, 'position'=>210),
		'capital' =>array('type'=>'double(24,8)', 'label'=>'Capital', 'enabled'=>1, 'visible'=>-1, 'position'=>215),
		'fk_stcomm' =>array('type'=>'integer', 'label'=>'CommercialStatus', 'enabled'=>1, 'visible'=>-1, 'notnull'=>1, 'position'=>220),
		'note_private' =>array('type'=>'text', 'label'=>'NotePublic', 'enabled'=>1, 'visible'=>0, 'position'=>225),
		'note_public' =>array('type'=>'text', 'label'=>'NotePrivate', 'enabled'=>1, 'visible'=>0, 'position'=>230),
		'prefix_comm' =>array('type'=>'varchar(5)', 'label'=>'Prefix comm', 'enabled'=>'$conf->global->SOCIETE_USEPREFIX', 'visible'=>-1, 'position'=>235),
		'client' =>array('type'=>'tinyint(4)', 'label'=>'Client', 'enabled'=>1, 'visible'=>-1, 'position'=>240),
		'fournisseur' =>array('type'=>'tinyint(4)', 'label'=>'Fournisseur', 'enabled'=>1, 'visible'=>-1, 'position'=>245),
		'supplier_account' =>array('type'=>'varchar(32)', 'label'=>'Supplier account', 'enabled'=>1, 'visible'=>-1, 'position'=>250),
		'fk_prospectlevel' =>array('type'=>'varchar(12)', 'label'=>'ProspectLevel', 'enabled'=>1, 'visible'=>-1, 'position'=>255),
		'customer_bad' =>array('type'=>'tinyint(4)', 'label'=>'Customer bad', 'enabled'=>1, 'visible'=>-1, 'position'=>260),
		'customer_rate' =>array('type'=>'double', 'label'=>'Customer rate', 'enabled'=>1, 'visible'=>-1, 'position'=>265),
		'supplier_rate' =>array('type'=>'double', 'label'=>'Supplier rate', 'enabled'=>1, 'visible'=>-1, 'position'=>270),
		'fk_user_creat' =>array('type'=>'integer:User:user/class/user.class.php', 'label'=>'UserAuthor', 'enabled'=>1, 'visible'=>-2, 'position'=>275),
		'fk_user_modif' =>array('type'=>'integer:User:user/class/user.class.php', 'label'=>'UserModif', 'enabled'=>1, 'visible'=>-2, 'notnull'=>-1, 'position'=>280),
		//'remise_client' =>array('type'=>'double', 'label'=>'CustomerDiscount', 'enabled'=>1, 'visible'=>-1, 'position'=>285, 'isameasure'=>1),
		//'remise_supplier' =>array('type'=>'double', 'label'=>'SupplierDiscount', 'enabled'=>1, 'visible'=>-1, 'position'=>290, 'isameasure'=>1),
		'mode_reglement' =>array('type'=>'tinyint(4)', 'label'=>'Mode reglement', 'enabled'=>1, 'visible'=>-1, 'position'=>295),
		'cond_reglement' =>array('type'=>'tinyint(4)', 'label'=>'Cond reglement', 'enabled'=>1, 'visible'=>-1, 'position'=>300),
		'mode_reglement_supplier' =>array('type'=>'integer', 'label'=>'Mode reglement supplier', 'enabled'=>1, 'visible'=>-1, 'position'=>305),
		'outstanding_limit' =>array('type'=>'double(24,8)', 'label'=>'OutstandingBill', 'enabled'=>1, 'visible'=>-1, 'position'=>310, 'isameasure'=>1),
		'order_min_amount' =>array('type'=>'double(24,8)', 'label'=>'Order min amount', 'enabled'=>'!empty($conf->commande->enabled) && !empty($conf->global->ORDER_MANAGE_MIN_AMOUNT)', 'visible'=>-1, 'position'=>315, 'isameasure'=>1),
		'supplier_order_min_amount' =>array('type'=>'double(24,8)', 'label'=>'Supplier order min amount', 'enabled'=>'!empty($conf->commande->enabled) && !empty($conf->global->ORDER_MANAGE_MIN_AMOUNT)', 'visible'=>-1, 'position'=>320, 'isameasure'=>1),
		'cond_reglement_supplier' =>array('type'=>'integer', 'label'=>'Cond reglement supplier', 'enabled'=>1, 'visible'=>-1, 'position'=>325),
		'fk_shipping_method' =>array('type'=>'integer', 'label'=>'Fk shipping method', 'enabled'=>1, 'visible'=>-1, 'position'=>330),
		'tva_assuj' =>array('type'=>'tinyint(4)', 'label'=>'Tva assuj', 'enabled'=>1, 'visible'=>-1, 'position'=>335),
		'localtax1_assuj' =>array('type'=>'tinyint(4)', 'label'=>'Localtax1 assuj', 'enabled'=>1, 'visible'=>-1, 'position'=>340),
		'localtax1_value' =>array('type'=>'double(6,3)', 'label'=>'Localtax1 value', 'enabled'=>1, 'visible'=>-1, 'position'=>345),
		'localtax2_assuj' =>array('type'=>'tinyint(4)', 'label'=>'Localtax2 assuj', 'enabled'=>1, 'visible'=>-1, 'position'=>350),
		'localtax2_value' =>array('type'=>'double(6,3)', 'label'=>'Localtax2 value', 'enabled'=>1, 'visible'=>-1, 'position'=>355),
		'barcode' =>array('type'=>'varchar(255)', 'label'=>'Barcode', 'enabled'=>1, 'visible'=>-1, 'position'=>360),
		'price_level' =>array('type'=>'integer', 'label'=>'Price level', 'enabled'=>'$conf->global->PRODUIT_MULTIPRICES || $conf->global->PRODUIT_CUSTOMER_PRICES_BY_QTY_MULTIPRICES', 'visible'=>-1, 'position'=>365),
		'default_lang' =>array('type'=>'varchar(6)', 'label'=>'Default lang', 'enabled'=>1, 'visible'=>-1, 'position'=>370),
		'canvas' =>array('type'=>'varchar(32)', 'label'=>'Canvas', 'enabled'=>1, 'visible'=>-1, 'position'=>375),
		'fk_barcode_type' =>array('type'=>'integer', 'label'=>'Fk barcode type', 'enabled'=>1, 'visible'=>-1, 'position'=>405),
		'webservices_url' =>array('type'=>'varchar(255)', 'label'=>'Webservices url', 'enabled'=>1, 'visible'=>-1, 'position'=>410),
		'webservices_key' =>array('type'=>'varchar(128)', 'label'=>'Webservices key', 'enabled'=>1, 'visible'=>-1, 'position'=>415),
		'fk_incoterms' =>array('type'=>'integer', 'label'=>'Fk incoterms', 'enabled'=>1, 'visible'=>-1, 'position'=>425),
		'location_incoterms' =>array('type'=>'varchar(255)', 'label'=>'Location incoterms', 'enabled'=>1, 'visible'=>-1, 'position'=>430),
		'model_pdf' =>array('type'=>'varchar(255)', 'label'=>'Model pdf', 'enabled'=>1, 'visible'=>0, 'position'=>435),
		'fk_multicurrency' =>array('type'=>'integer', 'label'=>'Fk multicurrency', 'enabled'=>1, 'visible'=>-1, 'position'=>440),
		'multicurrency_code' =>array('type'=>'varchar(255)', 'label'=>'Multicurrency code', 'enabled'=>1, 'visible'=>-1, 'position'=>445),
		'fk_account' =>array('type'=>'integer', 'label'=>'Fk account', 'enabled'=>1, 'visible'=>-1, 'position'=>450),
		'fk_entrepot' =>array('type'=>'integer', 'label'=>'Fk entrepot', 'enabled'=>1, 'visible'=>-1, 'position'=>455),
		'logo' =>array('type'=>'varchar(255)', 'label'=>'Logo', 'enabled'=>1, 'visible'=>-1, 'position'=>400),
		'logo_squarred' =>array('type'=>'varchar(255)', 'label'=>'Logo squarred', 'enabled'=>1, 'visible'=>-1, 'position'=>401),
		'status' =>array('type'=>'tinyint(4)', 'label'=>'Status', 'enabled'=>1, 'visible'=>-1, 'position'=>500),
		'import_key' =>array('type'=>'varchar(14)', 'label'=>'ImportId', 'enabled'=>1, 'visible'=>-2, 'position'=>1000),
	);

	/**
	 * @var int Entity
	 */
	public $entity;

	/**
	 * Thirdparty name
	 * @var string
	 * @deprecated Use $name instead
	 * @see $name
	 */
	public $nom;

	/**
	 * @var string Thirdparty name
	 */
	public $name;

	/**
	 * Alias names (commercial, trademark or alias names)
	 * @var string
	 */
	public $name_alias;

	/**
	 * @var int Physical thirdparty not a company
	 */
	public $particulier;

	/**
	 * @var string Address
	 */
	public $address;

	/**
	 * @var string Zip code of thirdparty
	 */
	public $zip;

	/**
	 * @var string Town of thirdparty
	 */
	public $town;

	/**
	 * Thirdparty status : 0=activity ceased, 1= in activity
	 * @var int
	 */
	public $status = 1;

	/**
	 * Id of department
	 * @var int
	 */
	public $state_id;

	/**
	 * @var string State code
	 */
	public $state_code;

	/**
	 * @var string State name
	 */
	public $state;

	/**
	 * Id of region
	 * @var int
	 */
	public $region_code;

	/**
	 * @var string Region name
	 */
	public $region;

	/**
	 * @var string State code
	 * @deprecated Use state_code instead
	 * @see $state_code
	 */
	public $departement_code;

	/**
	 * @var string
	 * @deprecated Use state instead
	 * @see $state
	 */
	public $departement;

	/**
	 * @var string
	 * @deprecated Use country instead
	 * @see $country
	 */
	public $pays;

	/**
	 * Phone number
	 * @var string
	 */
	public $phone;
	/**
	 * Fax number
	 * @var string
	 */
	public $fax;
	/**
	 * Email
	 * @var string
	 */
	public $email;

	/**
	 * @var array array of socialnetworks
	 */
	public $socialnetworks;

	/**
	 * Skype username
	 * @var string
	 * @deprecated
	 */
	public $skype;

	/**
	 * Twitter username
	 * @var string
	 * @deprecated
	 */
	public $twitter;

	/**
	 * Facebook username
	 * @var string
	 * @deprecated
	 */
	public $facebook;

	/**
	 * LinkedIn username
	 * @var string
	 * @deprecated
	 */
	public $linkedin;

	/**
	 * Webpage
	 * @var string
	 */
	public $url;

	/**
	 * Barcode value
	 * @var string
	 */
	public $barcode;

	// 6 professional id (usage depends on country)

	/**
	 * Professional ID 1 (Ex: Siren in France)
	 * @var string
	 */
	public $idprof1;

	/**
	 * Professional ID 2 (Ex: Siret in France)
	 * @var string
	 */
	public $idprof2;

	/**
	 * Professional ID 3 (Ex: Ape in France)
	 * @var string
	 */
	public $idprof3;

	/**
	 * Professional ID 4 (Ex: RCS in France)
	 * @var string
	 */
	public $idprof4;

	/**
	 * Professional ID 5
	 * @var string
	 */
	public $idprof5;

	/**
	 * Professional ID 6
	 * @var string
	 */
	public $idprof6;

	/**
	 * @var string Prefix comm
	 */
	public $prefix_comm;

	/**
	 * @var int Vat concerned
	 */
	public $tva_assuj = 1;

	/**
	 * Intracommunitary VAT ID
	 * @var string
	 */
	public $tva_intra;

	// Local taxes
	public $localtax1_assuj;
	public $localtax1_value;
	public $localtax2_assuj;
	public $localtax2_value;

	/**
	 * @var string Manager
	 */
	public $managers;

	/**
	 * @var float Capital
	 */
	public $capital;

	/**
	 * @var int Type thirdparty
	 */
	public $typent_id = 0;
	public $typent_code;
	public $effectif;
	public $effectif_id = 0;
	public $forme_juridique_code;
	public $forme_juridique = 0;

	public $remise_percent;
	public $remise_supplier_percent;
	public $mode_reglement_supplier_id;
	public $cond_reglement_supplier_id;
	public $transport_mode_supplier_id;

	/**
	 * @var int ID
	 */
	public $fk_prospectlevel;

	/**
	 * @var string second name
	 */
	public $name_bis;

	//Log data

	/**
	 * Date of last update
	 * @var string
	 */
	public $date_modification;

	/**
	 * User that made last update
	 * @var string
	 */
	public $user_modification;

	/**
	 * @var integer|string date_creation
	 */
	public $date_creation;

	/**
	 * User that created the thirdparty
	 * @var User
	 */
	public $user_creation;

	/**
	 * 0=no customer, 1=customer, 2=prospect, 3=customer and prospect
	 * @var int
	 */
	public $client = 0;

	/**
	 * 0=no prospect, 1=prospect
	 * @var int
	 */
	public $prospect = 0;

	/**
	 * 0=no supplier, 1=supplier
	 * @var int
	 */
	public $fournisseur;

	/**
	 * Client code. E.g: CU2014-003
	 * @var string
	 */
	public $code_client;

	/**
	 * Supplier code. E.g: SU2014-003
	 * @var string
	 */
	public $code_fournisseur;

	/**
	 * Accounting code for client
	 * @var string
	 */
	public $code_compta;

	/**
	 * Accounting code for client
	 * @var string
	 */
	public $code_compta_client;

	/**
	 * Accounting code for suppliers
	 * @var string
	 */
	public $code_compta_fournisseur;

	/**
	 * @var string
	 * @deprecated Note is split in public and private notes
	 * @see $note_public, $note_private
	 */
	public $note;

	/**
	 * Private note
	 * @var string
	 */
	public $note_private;

	/**
	 * Public note
	 * @var string
	 */
	public $note_public;

	/**
	 * Status prospect id
	 * @var int
	 */
	public $stcomm_id;

	/**
	 * Status prospect picto
	 * @var string
	 */
	public $stcomm_picto;

	/**
	 * Status prospect label
	 * @var int
	 */
	public $status_prospect_label;

	/**
	 * Assigned price level
	 * @var int
	 */
	public $price_level;

	/**
	 * @var string outstanding limit
	 */
	public $outstanding_limit;

	/**
	 * @var string Min order amount
	 */
	public $order_min_amount;

	/**
	 * @var string Supplier min order amount
	 */
	public $supplier_order_min_amount;

	/**
	 * Id of sales representative to link (used for thirdparty creation). Not filled by a fetch, because we can have several sales representatives.
	 * @var int
	 */
	public $commercial_id;

	/**
	 * Id of parent thirdparty (if one)
	 * @var int
	 */
	public $parent;

	/**
	 * Default language code of thirdparty (en_US, ...)
	 * @var string
	 */
	public $default_lang;

	/**
	 * @var string Ref
	 */
	public $ref;

	/**
	 * @var string Internal ref
	 * @deprecated
	 */
	public $ref_int;

	/**
	 * External user reference.
	 * This is to allow external systems to store their id and make self-developed synchronizing functions easier to build.
	 * @var string
	 */
	public $ref_ext;

	/**
	 * Import key.
	 * Set when the thirdparty has been created through an import process. This is to relate those created thirdparties
	 * to an import process
	 * @var string
	 */
	public $import_key;

	/**
	 * Supplier WebServices URL
	 * @var string
	 */
	public $webservices_url;

	/**
	 * Supplier WebServices Key
	 * @var string
	 */
	public $webservices_key;

	/**
	 * @var string Logo
	 */
	public $logo;

	/**
	 * @var string logo small
	 */
	public $logo_small;

	/**
	 * @var string Logo mini
	 */
	public $logo_mini;

	/**
	 * @var string Logo squarred
	 */
	public $logo_squarred;

	/**
	 * @var string Logo squarred small
	 */
	public $logo_squarred_small;

	/**
	 * @var string Logo squarred mini
	 */
	public $logo_squarred_mini;


	// Multicurrency
	/**
	 * @var int ID
	 */
	public $fk_multicurrency;

	/**
	 * @var string Multicurrency code
	 */
	public $multicurrency_code;


	/**
	 * @var Account|string Default BAN account
	 */
	public $bank_account;

	/**
	 * Third party is no customer
	 */
	const NO_CUSTOMER = 0;

	/**
	 * Third party is a customer
	 */
	const CUSTOMER = 1;

	/**
	 * Third party is a prospect
	 */
	const PROSPECT = 2;

	/**
	 * Third party is a customer and a prospect
	 */
	const CUSTOMER_AND_PROSPECT = 3;

	/**
	 * Third party is no supplier
	 */
	const NO_SUPPLIER = 0;

	/**
	 * Third party is a supplier
	 */
	const SUPPLIER = 1;

	/**
	 *    Constructor
	 *
	 *    @param	DoliDB		$db		Database handler
	 */
	public function __construct($db)
	{
		global $conf;

		$this->db = $db;

		$this->client = 0;
		$this->prospect = 0;
		$this->fournisseur = 0;
		$this->typent_id = 0;
		$this->effectif_id = 0;
		$this->forme_juridique_code = 0;
		$this->tva_assuj = 1;
		$this->status = 1;

		if (!empty($conf->global->COMPANY_SHOW_ADDRESS_SELECTLIST)) {
			$this->fields['address']['showoncombobox'] = $conf->global->COMPANY_SHOW_ADDRESS_SELECTLIST;
			$this->fields['zip']['showoncombobox'] = $conf->global->COMPANY_SHOW_ADDRESS_SELECTLIST;
			$this->fields['town']['showoncombobox'] = $conf->global->COMPANY_SHOW_ADDRESS_SELECTLIST;
			//$this->fields['fk_pays']['showoncombobox'] = $conf->global->COMPANY_SHOW_ADDRESS_SELECTLIST;
		}
	}


	/**
	 *    Create third party in database.
	 *    $this->code_client = -1 and $this->code_fournisseur = -1 means automatic assignement.
	 *
	 *    @param	User	$user       Object of user that ask creation
	 *    @return   int         		>=0 if OK, <0 if KO
	 */
	public function create(User $user)
	{
		global $langs, $conf, $mysoc;

		$error = 0;

		// Clean parameters
		if (empty($this->status)) $this->status = 0;
		$this->name = $this->name ?trim($this->name) : trim($this->nom);
		$this->setUpperOrLowerCase();
		$this->nom = $this->name; // For backward compatibility
		if (empty($this->client))      $this->client = 0;
		if (empty($this->fournisseur)) $this->fournisseur = 0;
		$this->import_key = trim($this->import_key);

		if (!empty($this->multicurrency_code)) $this->fk_multicurrency = MultiCurrency::getIdFromCode($this->db, $this->multicurrency_code);
		if (empty($this->fk_multicurrency))
		{
			$this->multicurrency_code = '';
			$this->fk_multicurrency = 0;
		}

		dol_syslog(get_class($this)."::create ".$this->name);

		$now = dol_now();

		$this->db->begin();

		// For automatic creation during create action (not used by Dolibarr GUI, can be used by scripts)
		if ($this->code_client == -1 || $this->code_client === 'auto')           $this->get_codeclient($this, 0);
		if ($this->code_fournisseur == -1 || $this->code_fournisseur === 'auto') $this->get_codefournisseur($this, 1);

		// Check more parameters (including mandatory setup
		// If error, this->errors[] is filled
		$result = $this->verify();

		if ($result >= 0)
		{
			$this->entity = ((isset($this->entity) && is_numeric($this->entity)) ? $this->entity : $conf->entity);

			$sql = "INSERT INTO ".MAIN_DB_PREFIX."societe (nom, name_alias, entity, datec, fk_user_creat, canvas, status, ref_ext, fk_stcomm, fk_incoterms, location_incoterms ,import_key, fk_multicurrency, multicurrency_code)";
			$sql .= " VALUES ('".$this->db->escape($this->name)."', '".$this->db->escape($this->name_alias)."', ".$this->db->escape($this->entity).", '".$this->db->idate($now)."'";
			$sql .= ", ".(!empty($user->id) ? ((int) $user->id) : "null");
			$sql .= ", ".(!empty($this->canvas) ? "'".$this->db->escape($this->canvas)."'" : "null");
			$sql .= ", ".$this->status;
			$sql .= ", ".(!empty($this->ref_ext) ? "'".$this->db->escape($this->ref_ext)."'" : "null");
			$sql .= ", 0";
			$sql .= ", ".(int) $this->fk_incoterms;
			$sql .= ", '".$this->db->escape($this->location_incoterms)."'";
			$sql .= ", ".(!empty($this->import_key) ? "'".$this->db->escape($this->import_key)."'" : "null");
			$sql .= ", ".(int) $this->fk_multicurrency;
			$sql .= ", '".$this->db->escape($this->multicurrency_code)."')";

			dol_syslog(get_class($this)."::create", LOG_DEBUG);
			$result = $this->db->query($sql);
			if ($result)
			{
				$this->id = $this->db->last_insert_id(MAIN_DB_PREFIX."societe");

				$ret = $this->update($this->id, $user, 0, 1, 1, 'add');

				// Ajout du commercial affecte
				if ($this->commercial_id != '' && $this->commercial_id != -1)
				{
					$this->add_commercial($user, $this->commercial_id);
				}
				// si un commercial cree un client il lui est affecte automatiquement
				elseif (empty($user->rights->societe->client->voir))
				{
					$this->add_commercial($user, $user->id);
				}

				if ($ret >= 0)
				{
					// Call trigger
					$result = $this->call_trigger('COMPANY_CREATE', $user);
					if ($result < 0) $error++;
					// End call triggers
				} else $error++;

				if (!$error)
				{
					dol_syslog(get_class($this)."::Create success id=".$this->id);
					$this->db->commit();
					return $this->id;
				} else {
					dol_syslog(get_class($this)."::Create echec update ".$this->error." ".join(',', $this->errors), LOG_ERR);
					$this->db->rollback();
					return -4;
				}
			} else {
				if ($this->db->lasterrno() == 'DB_ERROR_RECORD_ALREADY_EXISTS')
				{
					$this->error = $langs->trans("ErrorCompanyNameAlreadyExists", $this->name); // duplicate on a field (code or profid or ...)
					$result = -1;
				} else {
					$this->error = $this->db->lasterror();
					$result = -2;
				}
				$this->db->rollback();
				return $result;
			}
		} else {
			$this->db->rollback();
			dol_syslog(get_class($this)."::Create fails verify ".join(',', $this->errors), LOG_WARNING);
			return -3;
		}
	}


	// phpcs:disable PEAR.NamingConventions.ValidFunctionName.ScopeNotCamelCaps
	/**
	 * Create a contact/address from thirdparty
	 *
	 * @param 	User	$user		Object user
	 * @return 	int					<0 if KO, >0 if OK
	 */
	public function create_individual(User $user)
	{
		// phpcs:enable
		require_once DOL_DOCUMENT_ROOT.'/contact/class/contact.class.php';
		$contact = new Contact($this->db);

		$contact->name              = $this->name_bis;
		$contact->firstname         = $this->firstname;
		$contact->civility_id       = $this->civility_id;
		$contact->socid             = $this->id; // fk_soc
		$contact->statut            = 1; // deprecated
		$contact->status            = 1;
		$contact->priv              = 0;
		$contact->country_id        = $this->country_id;
		$contact->state_id          = $this->state_id;
		$contact->address           = $this->address;
		$contact->email             = $this->email;
		$contact->zip               = $this->zip;
		$contact->town              = $this->town;
		$contact->phone_pro         = $this->phone;

		$result = $contact->create($user);
		if ($result < 0)
		{
			$this->error = $contact->error;
			$this->errors = $contact->errors;
			dol_syslog(get_class($this)."::create_individual ERROR:".$this->error, LOG_ERR);
		}

		return $result;
	}

	/**
	 *    Check properties of third party are ok (like name, third party codes, ...)
	 *    Used before an add or update.
	 *
	 *    @return     int		0 if OK, <0 if KO
	 */
	public function verify()
	{
		global $conf, $langs, $mysoc;

		$error = 0;
		$this->errors = array();

		$result = 0;
		$this->name = trim($this->name);
		$this->nom = $this->name; // For backward compatibility

		if (!$this->name)
		{
			$this->errors[] = 'ErrorBadThirdPartyName';
			$result = -2;
		}

		if ($this->client)
		{
			$rescode = $this->check_codeclient();
			if ($rescode != 0 && $rescode != -5)
			{
				if ($rescode == -1)
				{
					$this->errors[] = 'ErrorBadCustomerCodeSyntax';
				} elseif ($rescode == -2)
				{
					$this->errors[] = 'ErrorCustomerCodeRequired';
				} elseif ($rescode == -3)
				{
					$this->errors[] = 'ErrorCustomerCodeAlreadyUsed';
				} elseif ($rescode == -4)
				{
					$this->errors[] = 'ErrorPrefixRequired';
				} else {
					$this->errors[] = 'ErrorUnknownOnCustomerCodeCheck';
				}

				$result = -3;
			}
		}

		if ($this->fournisseur)
		{
			$rescode = $this->check_codefournisseur();
			if ($rescode != 0 && $rescode != -5)
			{
				if ($rescode == -1)
				{
					$this->errors[] = 'ErrorBadSupplierCodeSyntax';
				} elseif ($rescode == -2)
				{
					$this->errors[] = 'ErrorSupplierCodeRequired';
				} elseif ($rescode == -3)
				{
					$this->errors[] = 'ErrorSupplierCodeAlreadyUsed';
<<<<<<< HEAD
				} elseif ($rescode == -4)
=======
				}
				elseif ($rescode == -4)
>>>>>>> c3326a09
				{
					$this->errors[] = 'ErrorPrefixRequired';
				} else {
					$this->errors[] = 'ErrorUnknownOnSupplierCodeCheck';
				}
				$result = -3;
			}
		}

		// Check for duplicate or mandatory fields defined into setup
		$array_to_check = array('IDPROF1', 'IDPROF2', 'IDPROF3', 'IDPROF4', 'IDPROF5', 'IDPROF6', 'EMAIL');
		foreach ($array_to_check as $key)
		{
			$keymin = strtolower($key);
			$i = (int) preg_replace('/[^0-9]/', '', $key);
			$vallabel = $this->$keymin;

			if ($i > 0)
			{
				if ($this->isACompany())
				{
					// Check for mandatory prof id (but only if country is same than ours)
					if ($mysoc->country_id > 0 && $this->country_id == $mysoc->country_id)
					{
						$idprof_mandatory = 'SOCIETE_'.$key.'_MANDATORY';
						if (!$vallabel && !empty($conf->global->$idprof_mandatory))
						{
							$langs->load("errors");
							$error++;
							$this->errors[] = $langs->trans("ErrorProdIdIsMandatory", $langs->transcountry('ProfId'.$i, $this->country_code)).' ('.$langs->trans("ForbiddenBySetupRules").')';
						}
					}
				}

				// Check for unicity on profid
				if (!$error && $vallabel && $this->id_prof_verifiable($i))
				{
					if ($this->id_prof_exists($keymin, $vallabel, ($this->id > 0 ? $this->id : 0)))
					{
						$langs->load("errors");
						$error++;
						$this->errors[] = $langs->transcountry('ProfId'.$i, $this->country_code)." ".$langs->trans("ErrorProdIdAlreadyExist", $vallabel).' ('.$langs->trans("ForbiddenBySetupRules").')';
					}
				}
			} else {
				//var_dump($conf->global->SOCIETE_EMAIL_UNIQUE);
				//var_dump($conf->global->SOCIETE_EMAIL_MANDATORY);
				if ($key == 'EMAIL')
				{
					// Check for mandatory
					if (!empty($conf->global->SOCIETE_EMAIL_MANDATORY) && !isValidEMail($this->email))
					{
						$langs->load("errors");
						$error++;
						$this->errors[] = $langs->trans("ErrorBadEMail", $this->email).' ('.$langs->trans("ForbiddenBySetupRules").')';
					}

					// Check for unicity
					if (!$error && $vallabel && !empty($conf->global->SOCIETE_EMAIL_UNIQUE))
					{
						if ($this->id_prof_exists($keymin, $vallabel, ($this->id > 0 ? $this->id : 0)))
						{
							$langs->load("errors");
							$error++; $this->errors[] = $langs->trans('Email')." ".$langs->trans("ErrorProdIdAlreadyExist", $vallabel).' ('.$langs->trans("ForbiddenBySetupRules").')';
						}
					}
				}
			}
		}

		if ($error) $result = -4;

		return $result;
	}

	/**
	 *      Update parameters of third party
	 *
	 *      @param	int		$id              			Id of company (deprecated, use 0 here and call update on an object loaded by a fetch)
	 *      @param  User	$user            			User who requests the update
	 *      @param  int		$call_trigger    			0=no, 1=yes
	 *		@param	int		$allowmodcodeclient			Inclut modif code client et code compta
	 *		@param	int		$allowmodcodefournisseur	Inclut modif code fournisseur et code compta fournisseur
	 *		@param	string	$action						'add' or 'update' or 'merge'
	 *		@param	int		$nosyncmember				Do not synchronize info of linked member
	 *      @return int  			           			<0 if KO, >=0 if OK
	 */
	public function update($id, $user = '', $call_trigger = 1, $allowmodcodeclient = 0, $allowmodcodefournisseur = 0, $action = 'update', $nosyncmember = 1)
	{
		global $langs, $conf, $hookmanager;

		require_once DOL_DOCUMENT_ROOT.'/core/lib/functions2.lib.php';

		if (empty($id)) $id = $this->id;

		$error = 0;

		dol_syslog(get_class($this)."::Update id=".$id." call_trigger=".$call_trigger." allowmodcodeclient=".$allowmodcodeclient." allowmodcodefournisseur=".$allowmodcodefournisseur);

		$now = dol_now();

		// Clean parameters
		$this->id = $id;
		$this->entity = ((isset($this->entity) && is_numeric($this->entity)) ? $this->entity : $conf->entity);
		$this->name = $this->name ?trim($this->name) : trim($this->nom);
		$this->nom = $this->name; // For backward compatibility
		$this->name_alias = trim($this->name_alias);
		$this->ref_ext		= trim($this->ref_ext);
		$this->address		= $this->address ?trim($this->address) : trim($this->address);
		$this->zip = $this->zip ?trim($this->zip) : trim($this->zip);
		$this->town = $this->town ?trim($this->town) : trim($this->town);
		$this->setUpperOrLowerCase();
		$this->state_id = trim($this->state_id);
		$this->country_id = ($this->country_id > 0) ? $this->country_id : 0;
		$this->phone		= trim($this->phone);
		$this->phone		= preg_replace("/\s/", "", $this->phone);
		$this->phone		= preg_replace("/\./", "", $this->phone);
		$this->fax			= trim($this->fax);
		$this->fax			= preg_replace("/\s/", "", $this->fax);
		$this->fax			= preg_replace("/\./", "", $this->fax);
		$this->email = trim($this->email);
		$this->url			= $this->url ?clean_url($this->url, 0) : '';
		$this->note_private = trim($this->note_private);
		$this->note_public  = trim($this->note_public);
		$this->idprof1		= trim($this->idprof1);
		$this->idprof2		= trim($this->idprof2);
		$this->idprof3		= trim($this->idprof3);
		$this->idprof4		= trim($this->idprof4);
		$this->idprof5		= (!empty($this->idprof5) ?trim($this->idprof5) : '');
		$this->idprof6		= (!empty($this->idprof6) ?trim($this->idprof6) : '');
		$this->prefix_comm = trim($this->prefix_comm);
		$this->outstanding_limit = price2num($this->outstanding_limit);
		$this->order_min_amount = price2num($this->order_min_amount);
		$this->supplier_order_min_amount = price2num($this->supplier_order_min_amount);

		$this->tva_assuj	= trim($this->tva_assuj);
		$this->tva_intra	= dol_sanitizeFileName($this->tva_intra, '');
		if (empty($this->status)) $this->status = 0;

		if (!empty($this->multicurrency_code)) $this->fk_multicurrency = MultiCurrency::getIdFromCode($this->db, $this->multicurrency_code);
		if (empty($this->fk_multicurrency))
		{
			$this->multicurrency_code = '';
			$this->fk_multicurrency = 0;
		}

		// Local taxes
		$this->localtax1_assuj = trim($this->localtax1_assuj);
		$this->localtax2_assuj = trim($this->localtax2_assuj);

		$this->localtax1_value = trim($this->localtax1_value);
		$this->localtax2_value = trim($this->localtax2_value);

		if ($this->capital != '') $this->capital = price2num(trim($this->capital));
		if (!is_numeric($this->capital)) $this->capital = ''; // '' = undef

		$this->effectif_id = trim($this->effectif_id);
		$this->forme_juridique_code = trim($this->forme_juridique_code);

		//Gencod
		$this->barcode = trim($this->barcode);

		// For automatic creation
		if ($this->code_client == -1 || $this->code_client === 'auto')           $this->get_codeclient($this, 0);
		if ($this->code_fournisseur == -1 || $this->code_fournisseur === 'auto') $this->get_codefournisseur($this, 1);

		$this->code_compta = trim($this->code_compta);
		$this->code_compta_fournisseur = trim($this->code_compta_fournisseur);

		// Check parameters. More tests are done later in the ->verify()
		if (!is_numeric($this->client) && !is_numeric($this->fournisseur))
		{
			$langs->load("errors");
			$this->error = $langs->trans("BadValueForParameterClientOrSupplier");
			return -1;
		}

		$customer = false;
		if (!empty($allowmodcodeclient) && !empty($this->client))
		{
			// Attention get_codecompta peut modifier le code suivant le module utilise
			if (empty($this->code_compta))
			{
				$ret = $this->get_codecompta('customer');
				if ($ret < 0) return -1;
			}

			$customer = true;
		}

		$supplier = false;
		if (!empty($allowmodcodefournisseur) && !empty($this->fournisseur))
		{
			// Attention get_codecompta peut modifier le code suivant le module utilise
			if ($this->code_compta_fournisseur == "")
			{
				$ret = $this->get_codecompta('supplier');
				if ($ret < 0) return -1;
			}

			$supplier = true;
		}

		//Web services
		$this->webservices_url = $this->webservices_url ?clean_url($this->webservices_url, 0) : '';
		$this->webservices_key = trim($this->webservices_key);

		//Incoterms
		$this->fk_incoterms = (int) $this->fk_incoterms;
		$this->location_incoterms = trim($this->location_incoterms);

		$this->db->begin();

		// Check name is required and codes are ok or unique.
		// If error, this->errors[] is filled
		$result = 0;
		if ($action != 'add' && $action != 'merge')
		{
			// We don't check when update called during a create because verify was already done.
			// For a merge, we suppose source data is clean and a customer code of a deleted thirdparty must be accepted into a target thirdparty with empty code without duplicate error
			$result = $this->verify();

			// If there is only one error and error is ErrorBadCustomerCodeSyntax and we don't change customer code, we allow the update
			// So we can update record that were using and old numbering rule.
			if (is_array($this->errors))
			{
				if (in_array('ErrorBadCustomerCodeSyntax', $this->errors) && is_object($this->oldcopy) && $this->oldcopy->code_client == $this->code_client)
				{
					if (($key = array_search('ErrorBadCustomerCodeSyntax', $this->errors)) !== false) unset($this->errors[$key]); // Remove error message
				}
				if (in_array('ErrorBadSupplierCodeSyntax', $this->errors) && is_object($this->oldcopy) && $this->oldcopy->code_fournisseur == $this->code_fournisseur)
				{
					if (($key = array_search('ErrorBadSupplierCodeSyntax', $this->errors)) !== false) unset($this->errors[$key]); // Remove error message
				}
				if (empty($this->errors))	// If there is no more error, we can make like if there is no error at all
				{
					$result = 0;
				}
			}
		}

		if ($result >= 0)
		{
			dol_syslog(get_class($this)."::update verify ok or not done");

			$sql  = "UPDATE ".MAIN_DB_PREFIX."societe SET ";
			$sql .= "entity = ".$this->db->escape($this->entity);
			$sql .= ",nom = '".$this->db->escape($this->name)."'"; // Required
			$sql .= ",name_alias = '".$this->db->escape($this->name_alias)."'";
			$sql .= ",ref_ext = ".(!empty($this->ref_ext) ? "'".$this->db->escape($this->ref_ext)."'" : "null");
			$sql .= ",address = '".$this->db->escape($this->address)."'";

			$sql .= ",zip = ".(!empty($this->zip) ? "'".$this->db->escape($this->zip)."'" : "null");
			$sql .= ",town = ".(!empty($this->town) ? "'".$this->db->escape($this->town)."'" : "null");

			$sql .= ",fk_departement = '".(!empty($this->state_id) ? $this->state_id : '0')."'";
			$sql .= ",fk_pays = '".(!empty($this->country_id) ? $this->country_id : '0')."'";

			$sql .= ",phone = ".(!empty($this->phone) ? "'".$this->db->escape($this->phone)."'" : "null");
			$sql .= ",fax = ".(!empty($this->fax) ? "'".$this->db->escape($this->fax)."'" : "null");
			$sql .= ",email = ".(!empty($this->email) ? "'".$this->db->escape($this->email)."'" : "null");
			$sql .= ", socialnetworks = '".$this->db->escape(json_encode($this->socialnetworks))."'";
			$sql .= ",url = ".(!empty($this->url) ? "'".$this->db->escape($this->url)."'" : "null");

			$sql .= ",parent = ".($this->parent > 0 ? $this->parent : "null");

			$sql .= ",note_private = ".(!empty($this->note_private) ? "'".$this->db->escape($this->note_private)."'" : "null");
			$sql .= ",note_public = ".(!empty($this->note_public) ? "'".$this->db->escape($this->note_public)."'" : "null");

			$sql .= ",siren   = '".$this->db->escape($this->idprof1)."'";
			$sql .= ",siret   = '".$this->db->escape($this->idprof2)."'";
			$sql .= ",ape     = '".$this->db->escape($this->idprof3)."'";
			$sql .= ",idprof4 = '".$this->db->escape($this->idprof4)."'";
			$sql .= ",idprof5 = '".$this->db->escape($this->idprof5)."'";
			$sql .= ",idprof6 = '".$this->db->escape($this->idprof6)."'";

			$sql .= ",tva_assuj = ".($this->tva_assuj != '' ? "'".$this->db->escape($this->tva_assuj)."'" : "null");
			$sql .= ",tva_intra = '".$this->db->escape($this->tva_intra)."'";
			$sql .= ",status = ".$this->status;

			// Local taxes
			$sql .= ",localtax1_assuj = ".($this->localtax1_assuj != '' ? "'".$this->db->escape($this->localtax1_assuj)."'" : "null");
			$sql .= ",localtax2_assuj = ".($this->localtax2_assuj != '' ? "'".$this->db->escape($this->localtax2_assuj)."'" : "null");
			if ($this->localtax1_assuj == 1)
			{
				if ($this->localtax1_value != '')
				{
					$sql .= ",localtax1_value =".$this->localtax1_value;
				} else $sql .= ",localtax1_value =0.000";
			} else $sql .= ",localtax1_value =0.000";

			if ($this->localtax2_assuj == 1)
			{
				if ($this->localtax2_value != '')
				{
					$sql .= ",localtax2_value =".$this->localtax2_value;
				} else $sql .= ",localtax2_value =0.000";
			} else $sql .= ",localtax2_value =0.000";

			$sql .= ",capital = ".($this->capital == '' ? "null" : $this->capital);

			$sql .= ",prefix_comm = ".(!empty($this->prefix_comm) ? "'".$this->db->escape($this->prefix_comm)."'" : "null");

			$sql .= ",fk_effectif = ".(!empty($this->effectif_id) ? "'".$this->db->escape($this->effectif_id)."'" : "null");
			if (isset($this->stcomm_id))
			{
				$sql .= ",fk_stcomm=".(!empty($this->stcomm_id) ? $this->stcomm_id : "0");
			}
			$sql .= ",fk_typent = ".(!empty($this->typent_id) ? "'".$this->db->escape($this->typent_id)."'" : "0");

			$sql .= ",fk_forme_juridique = ".(!empty($this->forme_juridique_code) ? "'".$this->db->escape($this->forme_juridique_code)."'" : "null");

			$sql .= ",mode_reglement = ".(!empty($this->mode_reglement_id) ? "'".$this->db->escape($this->mode_reglement_id)."'" : "null");
			$sql .= ",cond_reglement = ".(!empty($this->cond_reglement_id) ? "'".$this->db->escape($this->cond_reglement_id)."'" : "null");
			$sql .= ",transport_mode = ".(!empty($this->transport_mode_id) ? "'".$this->db->escape($this->transport_mode_id)."'" : "null");
			$sql .= ",mode_reglement_supplier = ".(!empty($this->mode_reglement_supplier_id) ? "'".$this->db->escape($this->mode_reglement_supplier_id)."'" : "null");
			$sql .= ",cond_reglement_supplier = ".(!empty($this->cond_reglement_supplier_id) ? "'".$this->db->escape($this->cond_reglement_supplier_id)."'" : "null");
			$sql .= ",transport_mode_supplier = ".(!empty($this->transport_mode_supplier_id) ? "'".$this->db->escape($this->transport_mode_supplier_id)."'" : "null");
			$sql .= ",fk_shipping_method = ".(!empty($this->shipping_method_id) ? "'".$this->db->escape($this->shipping_method_id)."'" : "null");

			$sql .= ",client = ".(!empty($this->client) ? $this->client : 0);
			$sql .= ",fournisseur = ".(!empty($this->fournisseur) ? $this->fournisseur : 0);
			$sql .= ",barcode = ".(!empty($this->barcode) ? "'".$this->db->escape($this->barcode)."'" : "null");
			$sql .= ",default_lang = ".(!empty($this->default_lang) ? "'".$this->db->escape($this->default_lang)."'" : "null");
			$sql .= ",logo = ".(!empty($this->logo) ? "'".$this->db->escape($this->logo)."'" : "null");
			$sql .= ",logo_squarred = ".(!empty($this->logo_squarred) ? "'".$this->db->escape($this->logo_squarred)."'" : "null");
			$sql .= ",outstanding_limit= ".($this->outstanding_limit != '' ? $this->outstanding_limit : 'null');
			$sql .= ",order_min_amount= ".($this->order_min_amount != '' ? $this->order_min_amount : 'null');
			$sql .= ",supplier_order_min_amount= ".($this->supplier_order_min_amount != '' ? $this->supplier_order_min_amount : 'null');
			$sql .= ",fk_prospectlevel='".$this->db->escape($this->fk_prospectlevel)."'";

			$sql .= ",webservices_url = ".(!empty($this->webservices_url) ? "'".$this->db->escape($this->webservices_url)."'" : "null");
			$sql .= ",webservices_key = ".(!empty($this->webservices_key) ? "'".$this->db->escape($this->webservices_key)."'" : "null");

			//Incoterms
			$sql .= ", fk_incoterms = ".$this->fk_incoterms;
			$sql .= ", location_incoterms = ".(!empty($this->location_incoterms) ? "'".$this->db->escape($this->location_incoterms)."'" : "null");

			if ($customer)
			{
				$sql .= ", code_client = ".(!empty($this->code_client) ? "'".$this->db->escape($this->code_client)."'" : "null");
				$sql .= ", code_compta = ".(!empty($this->code_compta) ? "'".$this->db->escape($this->code_compta)."'" : "null");
			}

			if ($supplier)
			{
				$sql .= ", code_fournisseur = ".(!empty($this->code_fournisseur) ? "'".$this->db->escape($this->code_fournisseur)."'" : "null");
				$sql .= ", code_compta_fournisseur = ".(($this->code_compta_fournisseur != "") ? "'".$this->db->escape($this->code_compta_fournisseur)."'" : "null");
			}
			$sql .= ", fk_user_modif = ".($user->id > 0 ? $user->id : "null");
			$sql .= ", fk_multicurrency = ".(int) $this->fk_multicurrency;
			$sql .= ", multicurrency_code = '".$this->db->escape($this->multicurrency_code)."'";
			$sql .= ", model_pdf = '".$this->db->escape($this->model_pdf)."'";
			$sql .= " WHERE rowid = ".(int) $id;

			$resql = $this->db->query($sql);
			if ($resql)
			{
				if (is_object($this->oldcopy))	// If we have information on old values
				{
					if ($this->oldcopy->country_id != $this->country_id)
					{
						unset($this->country_code);
						unset($this->country);
					}
					if ($this->oldcopy->state_id != $this->state_id)
					{
						unset($this->state_code);
						unset($this->state);
					}
				} else {
					unset($this->country_code); // We clean this, in the doubt, because it may have been changed after an update of country_id
					unset($this->country);
					unset($this->state_code);
					unset($this->state);
				}

				$nbrowsaffected = $this->db->affected_rows($resql);

				if (!$error && $nbrowsaffected)
				{
					// Update information on linked member if it is an update
					if (!$nosyncmember && !empty($conf->adherent->enabled))
					{
						require_once DOL_DOCUMENT_ROOT.'/adherents/class/adherent.class.php';

						dol_syslog(get_class($this)."::update update linked member");

						$lmember = new Adherent($this->db);
						$result = $lmember->fetch(0, 0, $this->id);

						if ($result > 0)
						{
							$lmember->company = $this->name;
							//$lmember->firstname=$this->firstname?$this->firstname:$lmember->firstname;	// We keep firstname and lastname of member unchanged
							//$lmember->lastname=$this->lastname?$this->lastname:$lmember->lastname;		// We keep firstname and lastname of member unchanged
							$lmember->address = $this->address;
							$lmember->zip = $this->zip;
							$lmember->town = $this->town;
							$lmember->email = $this->email;
							$lmember->socialnetworks = $this->socialnetworks;
							$lmember->phone = $this->phone;
							$lmember->state_id = $this->state_id;
							$lmember->country_id = $this->country_id;

							$result = $lmember->update($user, 0, 1, 1, 1); // Use nosync to 1 to avoid cyclic updates
							if ($result < 0)
							{
								$this->error = $lmember->error;
								$this->errors = array_merge($this->errors, $lmember->errors);
								dol_syslog(get_class($this)."::update ".$this->error, LOG_ERR);
								$error++;
							}
						} elseif ($result < 0)
						{
							$this->error = $lmember->error;
							$error++;
						}
					}
				}

				$action = 'update';

				// Actions on extra fields
				if (!$error)
				{
					$result = $this->insertExtraFields();
					if ($result < 0)
					{
						$error++;
					}
				}
				// Actions on extra languages
				if (!$error && empty($conf->global->MAIN_EXTRALANGUAGES_DISABLED)) // For avoid conflicts if trigger used
				{
					$result = $this->insertExtraLanguages();
					if ($result < 0)
					{
						$error++;
					}
				}

				if (!$error && $call_trigger)
				{
					// Call trigger
					$result = $this->call_trigger('COMPANY_MODIFY', $user);
					if ($result < 0) $error++;
					// End call triggers
				}

				if (!$error)
				{
					dol_syslog(get_class($this)."::Update success");
					$this->db->commit();
					return 1;
				} else {
					$this->db->rollback();
					return -1;
				}
			} else {
				if ($this->db->errno() == 'DB_ERROR_RECORD_ALREADY_EXISTS')
				{
					// Doublon
					$this->error = $langs->trans("ErrorDuplicateField");
					$result = -1;
				} else {
					$this->error = $this->db->lasterror();
					$result = -2;
				}
				$this->db->rollback();
				return $result;
			}
		} else {
			$this->db->rollback();
			dol_syslog(get_class($this)."::Update fails verify ".join(',', $this->errors), LOG_WARNING);
			return -3;
		}
	}

	/**
	 *    Load a third party from database into memory
	 *
	 *    @param	int		$rowid			Id of third party to load
	 *    @param    string	$ref			Reference of third party, name (Warning, this can return several records)
	 *    @param    string	$ref_ext       	External reference of third party (Warning, this information is a free field not provided by Dolibarr)
	 *    @param    string	$barcode       	Barcode of third party to load
	 *    @param    string	$idprof1		Prof id 1 of third party (Warning, this can return several records)
	 *    @param    string	$idprof2		Prof id 2 of third party (Warning, this can return several records)
	 *    @param    string	$idprof3		Prof id 3 of third party (Warning, this can return several records)
	 *    @param    string	$idprof4		Prof id 4 of third party (Warning, this can return several records)
	 *    @param    string	$idprof5		Prof id 5 of third party (Warning, this can return several records)
	 *    @param    string	$idprof6		Prof id 6 of third party (Warning, this can return several records)
	 *    @param    string	$email   		Email of third party (Warning, this can return several records)
	 *    @param    string	$ref_alias 		Name_alias of third party (Warning, this can return several records)
	 *    @return   int						>0 if OK, <0 if KO or if two records found for same ref or idprof, 0 if not found.
	 */
	public function fetch($rowid, $ref = '', $ref_ext = '', $barcode = '', $idprof1 = '', $idprof2 = '', $idprof3 = '', $idprof4 = '', $idprof5 = '', $idprof6 = '', $email = '', $ref_alias = '')
	{
		global $langs;
		global $conf;

		if (empty($rowid) && empty($ref) && empty($ref_ext) && empty($barcode) && empty($idprof1) && empty($idprof2) && empty($idprof3) && empty($idprof4) && empty($idprof5) && empty($idprof6) && empty($email)) return -1;

		$sql = 'SELECT s.rowid, s.nom as name, s.name_alias, s.entity, s.ref_ext, s.address, s.datec as date_creation, s.prefix_comm';
		$sql .= ', s.status';
		$sql .= ', s.price_level';
		$sql .= ', s.tms as date_modification, s.fk_user_creat, s.fk_user_modif';
		$sql .= ', s.phone, s.fax, s.email';
		$sql .= ', s.socialnetworks';
		$sql .= ', s.url, s.zip, s.town, s.note_private, s.note_public, s.model_pdf, s.client, s.fournisseur';
		$sql .= ', s.siren as idprof1, s.siret as idprof2, s.ape as idprof3, s.idprof4, s.idprof5, s.idprof6';
		$sql .= ', s.capital, s.tva_intra';
		$sql .= ', s.fk_typent as typent_id';
		$sql .= ', s.fk_effectif as effectif_id';
		$sql .= ', s.fk_forme_juridique as forme_juridique_code';
		$sql .= ', s.webservices_url, s.webservices_key';
		$sql .= ', s.code_client, s.code_fournisseur, s.code_compta, s.code_compta_fournisseur, s.parent, s.barcode';
		$sql .= ', s.fk_departement as state_id, s.fk_pays as country_id, s.fk_stcomm, s.remise_supplier, s.mode_reglement, s.cond_reglement, s.transport_mode';
		$sql .= ', s.fk_account, s.tva_assuj';
		$sql .= ', s.mode_reglement_supplier, s.cond_reglement_supplier, s.transport_mode_supplier';
		$sql .= ', s.localtax1_assuj, s.localtax1_value, s.localtax2_assuj, s.localtax2_value, s.fk_prospectlevel, s.default_lang, s.logo, s.logo_squarred';
		$sql .= ', s.fk_shipping_method';
		$sql .= ', s.outstanding_limit, s.import_key, s.canvas, s.fk_incoterms, s.location_incoterms';
		$sql .= ', s.order_min_amount, s.supplier_order_min_amount';
		$sql .= ', s.fk_multicurrency, s.multicurrency_code';
		$sql .= ', fj.libelle as forme_juridique';
		$sql .= ', e.libelle as effectif';
		$sql .= ', c.code as country_code, c.label as country';
		$sql .= ', d.code_departement as state_code, d.nom as state';
		$sql .= ', st.libelle as stcomm, st.picto as stcomm_picto';
		$sql .= ', te.code as typent_code';
		$sql .= ', i.libelle as label_incoterms';
		$sql .= ', sr.remise_client, model_pdf';
		$sql .= ' FROM '.MAIN_DB_PREFIX.'societe as s';
		$sql .= ' LEFT JOIN '.MAIN_DB_PREFIX.'c_effectif as e ON s.fk_effectif = e.id';
		$sql .= ' LEFT JOIN '.MAIN_DB_PREFIX.'c_country as c ON s.fk_pays = c.rowid';
		$sql .= ' LEFT JOIN '.MAIN_DB_PREFIX.'c_stcomm as st ON s.fk_stcomm = st.id';
		$sql .= ' LEFT JOIN '.MAIN_DB_PREFIX.'c_forme_juridique as fj ON s.fk_forme_juridique = fj.code';
		$sql .= ' LEFT JOIN '.MAIN_DB_PREFIX.'c_departements as d ON s.fk_departement = d.rowid';
		$sql .= ' LEFT JOIN '.MAIN_DB_PREFIX.'c_typent as te ON s.fk_typent = te.id';
		$sql .= ' LEFT JOIN '.MAIN_DB_PREFIX.'c_incoterms as i ON s.fk_incoterms = i.rowid';
		$sql .= ' LEFT JOIN '.MAIN_DB_PREFIX.'societe_remise as sr ON sr.rowid = (SELECT MAX(rowid) FROM '.MAIN_DB_PREFIX.'societe_remise WHERE fk_soc = s.rowid AND entity IN ('.getEntity('discount').'))';

		$sql .= ' WHERE s.entity IN ('.getEntity($this->element).')';
		if ($rowid)     $sql .= ' AND s.rowid = '.$rowid;
		if ($ref)       $sql .= " AND s.nom = '".$this->db->escape($ref)."'";
		if ($ref_alias) $sql .= " AND s.name_alias = '".$this->db->escape($ref_alias)."'";
		if ($ref_ext)   $sql .= " AND s.ref_ext = '".$this->db->escape($ref_ext)."'";
		if ($barcode)   $sql .= " AND s.barcode = '".$this->db->escape($barcode)."'";
		if ($idprof1)   $sql .= " AND s.siren = '".$this->db->escape($idprof1)."'";
		if ($idprof2)   $sql .= " AND s.siret = '".$this->db->escape($idprof2)."'";
		if ($idprof3)   $sql .= " AND s.ape = '".$this->db->escape($idprof3)."'";
		if ($idprof4)   $sql .= " AND s.idprof4 = '".$this->db->escape($idprof4)."'";
		if ($idprof5)   $sql .= " AND s.idprof5 = '".$this->db->escape($idprof5)."'";
		if ($idprof6)   $sql .= " AND s.idprof6 = '".$this->db->escape($idprof6)."'";
		if ($email)     $sql .= " AND s.email = '".$this->db->escape($email)."'";

		$resql = $this->db->query($sql);
		if ($resql)
		{
			$num = $this->db->num_rows($resql);
			if ($num > 1)
			{
				$this->error = 'Fetch found several records. Rename one of thirdparties to avoid duplicate.';
				dol_syslog($this->error, LOG_ERR);
				$result = -2;
			} elseif ($num)   // $num = 1
			{
				$obj = $this->db->fetch_object($resql);

				$this->id           = $obj->rowid;
				$this->entity       = $obj->entity;
				$this->canvas = $obj->canvas;

				$this->ref          = $obj->rowid;
				$this->name = $obj->name;
				$this->nom          = $obj->name; // deprecated
				$this->name_alias = $obj->name_alias;
				$this->ref_ext      = $obj->ref_ext;

				$this->date_creation     = $this->db->jdate($obj->date_creation);
				$this->date_modification = $this->db->jdate($obj->date_modification);
				$this->user_creation     = $obj->fk_user_creat;
				$this->user_modification = $obj->fk_user_modif;

				$this->address = $obj->address;
				$this->zip 			= $obj->zip;
				$this->town 		= $obj->town;

				$this->country_id   = $obj->country_id;
				$this->country_code = $obj->country_id ? $obj->country_code : '';
				$this->country = $obj->country_id ? ($langs->transnoentities('Country'.$obj->country_code) != 'Country'.$obj->country_code ? $langs->transnoentities('Country'.$obj->country_code) : $obj->country) : '';

				$this->state_id     = $obj->state_id;
				$this->state_code   = $obj->state_code;
				$this->state        = ($obj->state != '-' ? $obj->state : '');

				$transcode = $langs->trans('StatusProspect'.$obj->fk_stcomm);
				$label = ($transcode != 'StatusProspect'.$obj->fk_stcomm ? $transcode : $obj->stcomm);
				$this->stcomm_id = $obj->fk_stcomm; // id status prospect
				$this->status_prospect_label = $label; // label status prospect
				$this->stcomm_picto = $obj->stcomm_picto; // picto statut commercial

				$this->email = $obj->email;
				$this->socialnetworks = (array) json_decode($obj->socialnetworks, true);

				$this->url = $obj->url;
				$this->phone = $obj->phone;
				$this->fax = $obj->fax;

				$this->parent = $obj->parent;

				$this->idprof1		= $obj->idprof1;
				$this->idprof2		= $obj->idprof2;
				$this->idprof3		= $obj->idprof3;
				$this->idprof4		= $obj->idprof4;
				$this->idprof5		= $obj->idprof5;
				$this->idprof6		= $obj->idprof6;

				$this->capital = $obj->capital;

				$this->code_client = $obj->code_client;
				$this->code_fournisseur = $obj->code_fournisseur;

				$this->code_compta = $obj->code_compta;
				$this->code_compta_fournisseur = $obj->code_compta_fournisseur;

				$this->barcode = $obj->barcode;

				$this->tva_assuj      = $obj->tva_assuj;
				$this->tva_intra      = $obj->tva_intra;
				$this->status = $obj->status;

				// Local Taxes
				$this->localtax1_assuj      = $obj->localtax1_assuj;
				$this->localtax2_assuj      = $obj->localtax2_assuj;

				$this->localtax1_value		= $obj->localtax1_value;
				$this->localtax2_value		= $obj->localtax2_value;

				$this->typent_id      = $obj->typent_id;
				$this->typent_code    = $obj->typent_code;

				$this->effectif_id    = $obj->effectif_id;
				$this->effectif       = $obj->effectif_id ? $obj->effectif : '';

				$this->forme_juridique_code = $obj->forme_juridique_code;
				$this->forme_juridique = $obj->forme_juridique_code ? $obj->forme_juridique : '';

				$this->fk_prospectlevel = $obj->fk_prospectlevel;

				$this->prefix_comm = $obj->prefix_comm;

				$this->remise_percent = price2num($obj->remise_client); // 0.000000 must be 0
				$this->remise_supplier_percent = $obj->remise_supplier;
				$this->mode_reglement_id 	= $obj->mode_reglement;
				$this->cond_reglement_id 	= $obj->cond_reglement;
				$this->transport_mode_id 	= $obj->transport_mode;
				$this->mode_reglement_supplier_id 	= $obj->mode_reglement_supplier;
				$this->cond_reglement_supplier_id 	= $obj->cond_reglement_supplier;
				$this->transport_mode_supplier_id = $obj->transport_mode_supplier;
				$this->shipping_method_id = ($obj->fk_shipping_method > 0) ? $obj->fk_shipping_method : null;
				$this->fk_account = $obj->fk_account;

				$this->client = $obj->client;
				$this->fournisseur = $obj->fournisseur;

				$this->note = $obj->note_private; // TODO Deprecated for backward comtability
				$this->note_private = $obj->note_private;
				$this->note_public = $obj->note_public;
				$this->model_pdf = $obj->model_pdf;
				$this->modelpdf = $obj->model_pdf; // deprecated
				$this->default_lang = $obj->default_lang;
				$this->logo = $obj->logo;
				$this->logo_squarred = $obj->logo_squarred;

				$this->webservices_url = $obj->webservices_url;
				$this->webservices_key = $obj->webservices_key;

				$this->outstanding_limit		= $obj->outstanding_limit;
				$this->order_min_amount			= $obj->order_min_amount;
				$this->supplier_order_min_amount = $obj->supplier_order_min_amount;

				// multiprix
				$this->price_level = $obj->price_level;

				$this->import_key = $obj->import_key;

				//Incoterms
				$this->fk_incoterms = $obj->fk_incoterms;
				$this->location_incoterms = $obj->location_incoterms;
				$this->label_incoterms = $obj->label_incoterms;

				// multicurrency
				$this->fk_multicurrency = $obj->fk_multicurrency;
				$this->multicurrency_code = $obj->multicurrency_code;
				$this->model_pdf = $obj->model_pdf;

				$result = 1;

				// fetch optionals attributes and labels
				$this->fetch_optionals();
			} else {
				$result = 0;
			}

			$this->db->free($resql);
		} else {
			$this->error = $this->db->lasterror();
			$result = -3;
		}

		// Use first price level if level not defined for third party
		if ((!empty($conf->global->PRODUIT_MULTIPRICES) || !empty($conf->global->PRODUIT_CUSTOMER_PRICES_BY_QTY_MULTIPRICES)) && empty($this->price_level)) $this->price_level = 1;

		return $result;
	}

	/**
	 *    Delete a third party from database and all its dependencies (contacts, rib...)
	 *
	 *    @param	int		$id             Id of third party to delete
	 *    @param    User    $fuser          User who ask to delete thirdparty
	 *    @param    int		$call_trigger   0=No, 1=yes
	 *    @return	int						<0 if KO, 0 if nothing done, >0 if OK
	 */
	public function delete($id, User $fuser = null, $call_trigger = 1)
	{
		global $langs, $conf, $user;

		if (empty($fuser)) $fuser = $user;

		require_once DOL_DOCUMENT_ROOT.'/core/lib/files.lib.php';

		$entity = isset($this->entity) ? $this->entity : $conf->entity;

		dol_syslog(get_class($this)."::delete", LOG_DEBUG);
		$error = 0;

		// Test if child exists
		$objectisused = $this->isObjectUsed($id);
		if (empty($objectisused))
		{
			$this->db->begin();

			// User is mandatory for trigger call
			if (!$error && $call_trigger)
			{
				// Call trigger
				$result = $this->call_trigger('COMPANY_DELETE', $fuser);
				if ($result < 0) $error++;
				// End call triggers
			}

			if (!$error)
			{
				require_once DOL_DOCUMENT_ROOT.'/categories/class/categorie.class.php';
				$static_cat = new Categorie($this->db);
				$toute_categs = array();

				// Fill $toute_categs array with an array of (type => array of ("Categorie" instance))
				if ($this->client || $this->prospect)
				{
					$toute_categs['customer'] = $static_cat->containing($this->id, Categorie::TYPE_CUSTOMER);
				}
				if ($this->fournisseur)
				{
					$toute_categs['supplier'] = $static_cat->containing($this->id, Categorie::TYPE_SUPPLIER);
				}

				// Remove each "Categorie"
				foreach ($toute_categs as $type => $categs_type)
				{
					foreach ($categs_type as $cat)
					{
						$cat->del_type($this, $type);
					}
				}
			}

			if (!$error)
			{
				foreach ($this->childtablesoncascade as $tabletodelete)
				{
					$deleteFromObject = explode(':', $tabletodelete);
					if (count($deleteFromObject) >= 2) {
						$className = str_replace('@', '', $deleteFromObject[0]);
						$filepath = $deleteFromObject[1];
						$columnName = $deleteFromObject[2];
						if (dol_include_once($filepath)) {
							$child_object = new $className($this->db);
							$result = $child_object->deleteByParentField($id, $columnName);
							if ($result < 0) {
								$error++;
								$this->errors[] = $child_object->error;
								break;
							}
						} else {
							$error++;
							$this->errors[] = 'Cannot include child class file '.$filepath;
							break;
						}
					} else {
						$sql = "DELETE FROM ".MAIN_DB_PREFIX.$tabletodelete;
						$sql .= " WHERE fk_soc = ".$id;
						if (!$this->db->query($sql)) {
							$error++;
							$this->errors[] = $this->db->lasterror();
							break;
						}
					}
				}
			}

			// Removed extrafields
			if (!$error)
			{
				$result = $this->deleteExtraFields();
				if ($result < 0)
				{
					$error++;
					dol_syslog(get_class($this)."::delete error -3 ".$this->error, LOG_ERR);
				}
			}

			// Remove links to subsidiaries companies
			if (!$error)
			{
				$sql = "UPDATE ".MAIN_DB_PREFIX."societe";
				$sql .= " SET parent = NULL";
				$sql .= " WHERE parent = ".$id;
				if (!$this->db->query($sql))
				{
					$error++;
					$this->errors[] = $this->db->lasterror();
				}
			}

			// Remove third party
			if (!$error)
			{
				$sql = "DELETE FROM ".MAIN_DB_PREFIX."societe";
				$sql .= " WHERE rowid = ".$id;
				if (!$this->db->query($sql))
				{
					$error++;
					$this->errors[] = $this->db->lasterror();
				}
			}

			if (!$error)
			{
				$this->db->commit();

				// Delete directory
				if (!empty($conf->societe->multidir_output[$entity]))
				{
					$docdir = $conf->societe->multidir_output[$entity]."/".$id;
					if (dol_is_dir($docdir))
					{
						dol_delete_dir_recursive($docdir);
					}
				}

				return 1;
			} else {
				dol_syslog($this->error, LOG_ERR);
				$this->db->rollback();
				return -1;
			}
		} else dol_syslog("Can't remove thirdparty with id ".$id.". There is ".$objectisused." childs", LOG_WARNING);
		return 0;
	}

	// phpcs:disable PEAR.NamingConventions.ValidFunctionName.ScopeNotCamelCaps
	/**
	 *  Define third party as a customer
	 *
	 *	@return		int		<0 if KO, >0 if OK
	 */
	public function set_as_client()
	{
		// phpcs:enable
		if ($this->id)
		{
			$newclient = 1;
			if ($this->client == 2 || $this->client == 3) $newclient = 3; //If prospect, we keep prospect tag
			$sql = "UPDATE ".MAIN_DB_PREFIX."societe";
			$sql .= " SET client = ".$newclient;
			$sql .= " WHERE rowid = ".$this->id;

			$resql = $this->db->query($sql);
			if ($resql)
			{
				$this->client = $newclient;
				return 1;
			} else return -1;
		}
		return 0;
	}

	// phpcs:disable PEAR.NamingConventions.ValidFunctionName.ScopeNotCamelCaps
	/**
	 *  Defines the company as a customer
	 *
	 *  @param	float	$remise		Value in % of the discount
	 *  @param  string	$note		Note/Reason for changing the discount
	 *  @param  User	$user		User who sets the discount
	 *	@return	int					<0 if KO, >0 if OK
	 */
	public function set_remise_client($remise, $note, User $user)
	{
		// phpcs:enable
		global $conf, $langs;

		// Parameter cleaning
		$note = trim($note);
		if (!$note)
		{
			$this->error = $langs->trans("ErrorFieldRequired", $langs->transnoentitiesnoconv("NoteReason"));
			return -2;
		}

		dol_syslog(get_class($this)."::set_remise_client ".$remise.", ".$note.", ".$user->id);

		if ($this->id)
		{
			$this->db->begin();

			$now = dol_now();

			// Position current discount
			$sql = "UPDATE ".MAIN_DB_PREFIX."societe ";
			$sql .= " SET remise_client = '".$this->db->escape($remise)."'";
			$sql .= " WHERE rowid = ".$this->id;
			$resql = $this->db->query($sql);
			if (!$resql)
			{
				$this->db->rollback();
				$this->error = $this->db->error();
				return -1;
			}

			// Writes trace in discount history
			$sql = "INSERT INTO ".MAIN_DB_PREFIX."societe_remise";
			$sql .= " (entity, datec, fk_soc, remise_client, note, fk_user_author)";
			$sql .= " VALUES (".$conf->entity.", '".$this->db->idate($now)."', ".$this->id.", '".$this->db->escape($remise)."',";
			$sql .= " '".$this->db->escape($note)."',";
			$sql .= " ".$user->id;
			$sql .= ")";

			$resql = $this->db->query($sql);
			if (!$resql)
			{
				$this->db->rollback();
				$this->error = $this->db->lasterror();
				return -1;
			}

			$this->db->commit();
			return 1;
		}
	}

	// phpcs:disable PEAR.NamingConventions.ValidFunctionName.ScopeNotCamelCaps
	/**
	 *  Defines the company as a customer
	 *
	 *  @param	float	$remise		Value in % of the discount
	 *  @param  string	$note		Note/Reason for changing the discount
	 *  @param  User	$user		User who sets the discount
	 *	@return	int					<0 if KO, >0 if OK
	 */
	public function set_remise_supplier($remise, $note, User $user)
	{
		// phpcs:enable
		global $conf, $langs;

		// Parameter cleaning
		$note = trim($note);
		if (!$note)
		{
			$this->error = $langs->trans("ErrorFieldRequired", $langs->transnoentitiesnoconv("NoteReason"));
			return -2;
		}

		dol_syslog(get_class($this)."::set_remise_supplier ".$remise.", ".$note.", ".$user->id);

		if ($this->id)
		{
			$this->db->begin();

			$now = dol_now();

			// Position current discount
			$sql = "UPDATE ".MAIN_DB_PREFIX."societe ";
			$sql .= " SET remise_supplier = '".$this->db->escape($remise)."'";
			$sql .= " WHERE rowid = ".$this->id;
			$resql = $this->db->query($sql);
			if (!$resql)
			{
				$this->db->rollback();
				$this->error = $this->db->error();
				return -1;
			}

			// Writes trace in discount history
			$sql = "INSERT INTO ".MAIN_DB_PREFIX."societe_remise_supplier";
			$sql .= " (entity, datec, fk_soc, remise_supplier, note, fk_user_author)";
			$sql .= " VALUES (".$conf->entity.", '".$this->db->idate($now)."', ".$this->id.", '".$this->db->escape($remise)."',";
			$sql .= " '".$this->db->escape($note)."',";
			$sql .= " ".$user->id;
			$sql .= ")";

			$resql = $this->db->query($sql);
			if (!$resql)
			{
				$this->db->rollback();
				$this->error = $this->db->lasterror();
				return -1;
			}

			$this->db->commit();
			return 1;
		}
	}

	// phpcs:disable PEAR.NamingConventions.ValidFunctionName.ScopeNotCamelCaps
	/**
	 *    	Add a discount for third party
	 *
	 *    	@param	float	$remise     	Amount of discount
	 *    	@param  User	$user       	User adding discount
	 *    	@param  string	$desc			Reason of discount
	 *      @param  string	$vatrate     	VAT rate (may contain the vat code too). Exemple: '1.23', '1.23 (ABC)', ...
	 *      @param	int		$discount_type	0 => customer discount, 1 => supplier discount
	 *		@return	int						<0 if KO, id of discount record if OK
	 */
	public function set_remise_except($remise, User $user, $desc, $vatrate = '', $discount_type = 0)
	{
		// phpcs:enable
		global $langs;

		// Clean parameters
		$remise = price2num($remise);
		$desc = trim($desc);

		// Check parameters
		if (!$remise > 0)
		{
			$this->error = $langs->trans("ErrorWrongValueForParameter", "1");
			return -1;
		}
		if (!$desc)
		{
			$this->error = $langs->trans("ErrorWrongValueForParameter", "3");
			return -2;
		}

		if ($this->id > 0)
		{
			// Clean vat code
			$reg = array();
			$vat_src_code = '';
			if (preg_match('/\((.*)\)/', $vatrate, $reg))
			{
				$vat_src_code = $reg[1];
				$vatrate = preg_replace('/\s*\(.*\)/', '', $vatrate); // Remove code into vatrate.
			}

			require_once DOL_DOCUMENT_ROOT.'/core/class/discount.class.php';

			$discount = new DiscountAbsolute($this->db);
			$discount->fk_soc = $this->id;

			$discount->discount_type = $discount_type;

			$discount->amount_ht = $discount->multicurrency_amount_ht = price2num($remise, 'MT');
			$discount->amount_tva = $discount->multicurrency_amount_tva = price2num($remise * $vatrate / 100, 'MT');
			$discount->amount_ttc = $discount->multicurrency_amount_ttc = price2num($discount->amount_ht + $discount->amount_tva, 'MT');

			$discount->tva_tx = price2num($vatrate);
			$discount->vat_src_code = $vat_src_code;

			$discount->description = $desc;

			$result = $discount->create($user);
			if ($result > 0)
			{
				return $result;
			} else {
				$this->error = $discount->error;
				return -3;
			}
		} else return 0;
	}

	/**
	 * 	Returns amount of included taxes of the current discounts/credits available from the company
	 *
	 *	@param	User	$user			Filter on a user author of discounts
	 * 	@param	string	$filter			Other filter
	 * 	@param	integer	$maxvalue		Filter on max value for discount
	 * 	@param	int		$discount_type	0 => customer discount, 1 => supplier discount
	 *	@return	int					<0 if KO, Credit note amount otherwise
	 */
	public function getAvailableDiscounts($user = '', $filter = '', $maxvalue = 0, $discount_type = 0)
	{
		require_once DOL_DOCUMENT_ROOT.'/core/class/discount.class.php';

		$discountstatic = new DiscountAbsolute($this->db);
		$result = $discountstatic->getAvailableDiscounts($this, $user, $filter, $maxvalue, $discount_type);
		if ($result >= 0)
		{
			return $result;
		} else {
			$this->error = $discountstatic->error;
			return -1;
		}
	}

	/**
	 *  Return array of sales representatives
	 *
	 *  @param	User		$user			Object user
	 *  @param	int			$mode			0=Array with properties, 1=Array of id.
	 *  @param	string		$sortfield		List of sort fields, separated by comma. Example: 't1.fielda,t2.fieldb'
	 *  @param	string		$sortorder		Sort order, separated by comma. Example: 'ASC,DESC';
	 *  @return array       				Array of sales representatives of third party
	 */
	public function getSalesRepresentatives(User $user, $mode = 0, $sortfield = null, $sortorder = null)
	{
		global $conf;

		$reparray = array();

		$sql = "SELECT DISTINCT u.rowid, u.login, u.lastname, u.firstname, u.office_phone, u.job, u.email, u.statut as status, u.entity, u.photo";
		$sql .= " FROM ".MAIN_DB_PREFIX."societe_commerciaux as sc, ".MAIN_DB_PREFIX."user as u";
		if (!empty($conf->multicompany->enabled) && !empty($conf->global->MULTICOMPANY_TRANSVERSE_MODE))
		{
			$sql .= ", ".MAIN_DB_PREFIX."usergroup_user as ug";
			$sql .= " WHERE ((ug.fk_user = sc.fk_user";
			$sql .= " AND ug.entity = ".$conf->entity.")";
			$sql .= " OR u.admin = 1)";
		} else $sql .= " WHERE entity in (0, ".$conf->entity.")";

		$sql .= " AND u.rowid = sc.fk_user AND sc.fk_soc = ".$this->id;
		if (empty($sortfield) && empty($sortorder)) {
			$sortfield = 'u.lastname,u.firstname';
			$sortorder = 'ASC,ASC';
		}
		$sql .= $this->db->order($sortfield, $sortorder);

		$resql = $this->db->query($sql);
		if ($resql)
		{
			$num = $this->db->num_rows($resql);
			$i = 0;
			while ($i < $num)
			{
				$obj = $this->db->fetch_object($resql);

				if (empty($mode))
				{
					$reparray[$i]['id'] = $obj->rowid;
					$reparray[$i]['lastname'] = $obj->lastname;
					$reparray[$i]['firstname'] = $obj->firstname;
					$reparray[$i]['email'] = $obj->email;
					$reparray[$i]['phone'] = $obj->office_phone;
					$reparray[$i]['job'] = $obj->job;
					$reparray[$i]['statut'] = $obj->status; // deprecated
					$reparray[$i]['status'] = $obj->status;
					$reparray[$i]['entity'] = $obj->entity;
					$reparray[$i]['login'] = $obj->login;
					$reparray[$i]['photo'] = $obj->photo;
				} else {
					$reparray[] = $obj->rowid;
				}
				$i++;
			}
			return $reparray;
		} else {
			dol_print_error($this->db);
			return -1;
		}
	}

	// phpcs:disable PEAR.NamingConventions.ValidFunctionName.ScopeNotCamelCaps
	/**
	 * Set the price level
	 *
	 * @param 	int		$price_level	Level of price
	 * @param 	User	$user			Use making change
	 * @return	int						<0 if KO, >0 if OK
	 */
	public function set_price_level($price_level, User $user)
	{
		// phpcs:enable
		if ($this->id)
		{
			$now = dol_now();

			$sql  = "UPDATE ".MAIN_DB_PREFIX."societe";
			$sql .= " SET price_level = '".$this->db->escape($price_level)."'";
			$sql .= " WHERE rowid = ".$this->id;

			if (!$this->db->query($sql))
			{
				dol_print_error($this->db);
				return -1;
			}

			$sql  = "INSERT INTO ".MAIN_DB_PREFIX."societe_prices";
			$sql .= " (datec, fk_soc, price_level, fk_user_author)";
			$sql .= " VALUES ('".$this->db->idate($now)."', ".$this->id.", '".$this->db->escape($price_level)."', ".$user->id.")";

			if (!$this->db->query($sql))
			{
				dol_print_error($this->db);
				return -1;
			}
			return 1;
		}
		return -1;
	}

	// phpcs:disable PEAR.NamingConventions.ValidFunctionName.ScopeNotCamelCaps
	/**
	 *	Add link to sales representative
	 *
	 *	@param	User	$user		Object user
	 *	@param	int		$commid		Id of user
	 *	@return	int					<=0 if KO, >0 if OK
	 */
	public function add_commercial(User $user, $commid)
	{
		// phpcs:enable
		$error = 0;

		if ($this->id > 0 && $commid > 0)
		{
			$this->db->begin();

			if (!$error)
			{
				$sql = "DELETE FROM  ".MAIN_DB_PREFIX."societe_commerciaux";
				$sql .= " WHERE fk_soc = ".$this->id." AND fk_user =".$commid;

				$resql = $this->db->query($sql);
				if (!$resql)
				{
					dol_syslog(get_class($this)."::add_commercial Error ".$this->db->lasterror());
					$error++;
				}
			}

			if (!$error)
			{
				$sql = "INSERT INTO ".MAIN_DB_PREFIX."societe_commerciaux";
				$sql .= " (fk_soc, fk_user)";
				$sql .= " VALUES (".$this->id.", ".$commid.")";

				$resql = $this->db->query($sql);
				if (!$resql)
				{
					dol_syslog(get_class($this)."::add_commercial Error ".$this->db->lasterror());
					$error++;
				}
			}

			if (!$error)
			{
				$this->context = array('commercial_modified'=>$commid);

				$result = $this->call_trigger('COMPANY_LINK_SALE_REPRESENTATIVE', $user);
				if ($result < 0)
				{
					$error++;
				}
			}

			if (!$error)
			{
				$this->db->commit();
				return 1;
			} else {
				$this->db->rollback();
				return -1;
			}
		}

		return 0;
	}

	// phpcs:disable PEAR.NamingConventions.ValidFunctionName.ScopeNotCamelCaps
	/**
	 *	Add link to sales representative
	 *
	 *	@param	User	$user		Object user
	 *	@param	int		$commid		Id of user
	 *	@return	void
	 */
	public function del_commercial(User $user, $commid)
	{
		// phpcs:enable
		$error = 0;
		$this->context = array('commercial_modified'=>$commid);

		$result = $this->call_trigger('COMPANY_UNLINK_SALE_REPRESENTATIVE', $user);
		if ($result < 0) $error++;

		if ($this->id > 0 && $commid > 0)
		{
			$sql  = "DELETE FROM  ".MAIN_DB_PREFIX."societe_commerciaux ";
			$sql .= " WHERE fk_soc = ".$this->id." AND fk_user =".$commid;

			if (!$this->db->query($sql))
			{
				dol_syslog(get_class($this)."::del_commercial Erreur");
			}
		}
	}


	/**
	 *    	Return a link on thirdparty (with picto)
	 *
	 *		@param	int		$withpicto		          Add picto into link (0=No picto, 1=Include picto with link, 2=Picto only)
	 *		@param	string	$option			          Target of link ('', 'customer', 'prospect', 'supplier', 'project')
	 *		@param	int		$maxlen			          Max length of name
	 *      @param	int  	$notooltip		          1=Disable tooltip
	 *      @param  int     $save_lastsearch_value    -1=Auto, 0=No save of lastsearch_values when clicking, 1=Save lastsearch_values whenclicking
	 *		@return	string					          String with URL
	 */
	public function getNomUrl($withpicto = 0, $option = '', $maxlen = 0, $notooltip = 0, $save_lastsearch_value = -1)
	{
		global $conf, $langs, $hookmanager;

		if (!empty($conf->dol_no_mouse_hover)) $notooltip = 1; // Force disable tooltips

		$name = $this->name ? $this->name : $this->nom;

		if (!empty($conf->global->SOCIETE_ON_SEARCH_AND_LIST_GO_ON_CUSTOMER_OR_SUPPLIER_CARD)) {
			if (empty($option) && $this->client > 0) $option = 'customer';
			if (empty($option) && $this->fournisseur > 0) $option = 'supplier';
		}

		if (!empty($conf->global->SOCIETE_ADD_REF_IN_LIST) && (!empty($withpicto)))
		{
			$code = '';
			if (($this->client) && (!empty($this->code_client)) && ($conf->global->SOCIETE_ADD_REF_IN_LIST == 1 || $conf->global->SOCIETE_ADD_REF_IN_LIST == 2)) {
				$code = $this->code_client.' - ';
			}

			if (($this->fournisseur) && (!empty($this->code_fournisseur)) && ($conf->global->SOCIETE_ADD_REF_IN_LIST == 1 || $conf->global->SOCIETE_ADD_REF_IN_LIST == 3)) {
				$code .= $this->code_fournisseur.' - ';
			}

			if ($code) {
				if ($conf->global->SOCIETE_ADD_REF_IN_LIST == 1) {
					$name = $code.' '.$name;
				} else {
					$name = $code;
				}
			}
		}

		if (!empty($this->name_alias)) $name .= ' ('.$this->name_alias.')';

		$result = ''; $label = '';
		$linkstart = ''; $linkend = '';

		if (!empty($this->logo) && class_exists('Form'))
		{
			$label .= '<div class="photointooltip">';
			$label .= Form::showphoto('societe', $this, 0, 40, 0, '', 'mini', 0); // Important, we must force height so image will have height tags and if image is inside a tooltip, the tooltip manager can calculate height and position correctly the tooltip.
			$label .= '</div><div style="clear: both;"></div>';
		} elseif (!empty($this->logo_squarred) && class_exists('Form'))
		{
			/*$label.= '<div class="photointooltip">';
			$label.= Form::showphoto('societe', $this, 0, 40, 0, 'photowithmargin', 'mini', 0);	// Important, we must force height so image will have height tags and if image is inside a tooltip, the tooltip manager can calculate height and position correctly the tooltip.
			$label.= '</div><div style="clear: both;"></div>';*/
		}

		$label .= '<div class="centpercent">';

		if ($option == 'customer' || $option == 'compta' || $option == 'category')
		{
			$label .= img_picto('', $this->picto).' <u class="paddingrightonly">'.$langs->trans("Customer").'</u>';
			$linkstart = '<a href="'.DOL_URL_ROOT.'/comm/card.php?socid='.$this->id;
		} elseif ($option == 'prospect' && empty($conf->global->SOCIETE_DISABLE_PROSPECTS))
		{
			$label .= img_picto('', $this->picto).' <u class="paddingrightonly">'.$langs->trans("Prospect").'</u>';
			$linkstart = '<a href="'.DOL_URL_ROOT.'/comm/card.php?socid='.$this->id;
		} elseif ($option == 'supplier' || $option == 'category_supplier')
		{
			$label .= img_picto('', $this->picto).' <u class="paddingrightonly">'.$langs->trans("Supplier").'</u>';
			$linkstart = '<a href="'.DOL_URL_ROOT.'/fourn/card.php?socid='.$this->id;
		} elseif ($option == 'agenda')
		{
			$label .= img_picto('', $this->picto).' <u class="paddingrightonly">'.$langs->trans("ThirdParty").'</u>';
			$linkstart = '<a href="'.DOL_URL_ROOT.'/societe/agenda.php?socid='.$this->id;
		} elseif ($option == 'project')
		{
			$label .= img_picto('', $this->picto).' <u class="paddingrightonly">'.$langs->trans("ThirdParty").'</u>';
			$linkstart = '<a href="'.DOL_URL_ROOT.'/societe/project.php?socid='.$this->id;
		} elseif ($option == 'margin')
		{
			$label .= img_picto('', $this->picto).' <u class="paddingrightonly">'.$langs->trans("ThirdParty").'</u>';
			$linkstart = '<a href="'.DOL_URL_ROOT.'/margin/tabs/thirdpartyMargins.php?socid='.$this->id.'&type=1';
		} elseif ($option == 'contact')
		{
			$label .= img_picto('', $this->picto).' <u class="paddingrightonly">'.$langs->trans("ThirdParty").'</u>';
			$linkstart = '<a href="'.DOL_URL_ROOT.'/societe/contact.php?socid='.$this->id;
		} elseif ($option == 'ban')
		{
			$label .= img_picto('', $this->picto).' <u class="paddingrightonly">'.$langs->trans("ThirdParty").'</u>';
			$linkstart = '<a href="'.DOL_URL_ROOT.'/societe/paymentmodes.php?socid='.$this->id;
		}

		// By default
		if (empty($linkstart))
		{
			$label .= img_picto('', $this->picto).' <u class="paddingrightonly">'.$langs->trans("ThirdParty").'</u>';
			$linkstart = '<a href="'.DOL_URL_ROOT.'/societe/card.php?socid='.$this->id;
		}
		if (isset($this->status)) {
			$label .= ' '.$this->getLibStatut(5);
		}

		if (!empty($this->name))
		{
			$label .= '<br><b>'.$langs->trans('Name').':</b> '.dol_escape_htmltag($this->name);
			if (!empty($this->name_alias)) $label .= ' ('.dol_escape_htmltag($this->name_alias).')';
		}
		$label .= '<br><b>'.$langs->trans('Email').':</b> '.$this->email;
		if (!empty($this->country_code))
			$label .= '<br><b>'.$langs->trans('Country').':</b> '.$this->country_code;
		if (!empty($this->tva_intra) || (!empty($conf->global->SOCIETE_SHOW_FIELD_IN_TOOLTIP) && strpos($conf->global->SOCIETE_SHOW_FIELD_IN_TOOLTIP, 'vatnumber') !== false))
			$label .= '<br><b>'.$langs->trans('VATIntra').':</b> '.dol_escape_htmltag($this->tva_intra);
		if (!empty($conf->global->SOCIETE_SHOW_FIELD_IN_TOOLTIP))
		{
			if (strpos($conf->global->SOCIETE_SHOW_FIELD_IN_TOOLTIP, 'profid1') !== false) $label .= '<br><b>'.$langs->trans('ProfId1'.$this->country_code).':</b> '.$this->idprof1;
			if (strpos($conf->global->SOCIETE_SHOW_FIELD_IN_TOOLTIP, 'profid2') !== false) $label .= '<br><b>'.$langs->trans('ProfId2'.$this->country_code).':</b> '.$this->idprof2;
			if (strpos($conf->global->SOCIETE_SHOW_FIELD_IN_TOOLTIP, 'profid3') !== false) $label .= '<br><b>'.$langs->trans('ProfId3'.$this->country_code).':</b> '.$this->idprof3;
			if (strpos($conf->global->SOCIETE_SHOW_FIELD_IN_TOOLTIP, 'profid4') !== false) $label .= '<br><b>'.$langs->trans('ProfId4'.$this->country_code).':</b> '.$this->idprof4;
			if (strpos($conf->global->SOCIETE_SHOW_FIELD_IN_TOOLTIP, 'profid5') !== false) $label .= '<br><b>'.$langs->trans('ProfId5'.$this->country_code).':</b> '.$this->idprof5;
			if (strpos($conf->global->SOCIETE_SHOW_FIELD_IN_TOOLTIP, 'profid6') !== false) $label .= '<br><b>'.$langs->trans('ProfId6'.$this->country_code).':</b> '.$this->idprof6;
		}
		if (!empty($this->code_client) && ($this->client == 1 || $this->client == 3))
			$label .= '<br><b>'.$langs->trans('CustomerCode').':</b> '.$this->code_client;
		if (!empty($this->code_fournisseur) && $this->fournisseur)
			$label .= '<br><b>'.$langs->trans('SupplierCode').':</b> '.$this->code_fournisseur;
		if (!empty($conf->accounting->enabled) && ($this->client == 1 || $this->client == 3))
			$label .= '<br><b>'.$langs->trans('CustomerAccountancyCode').':</b> '.($this->code_compta ? $this->code_compta : $this->code_compta_client);
		if (!empty($conf->accounting->enabled) && $this->fournisseur)
			$label .= '<br><b>'.$langs->trans('SupplierAccountancyCode').':</b> '.$this->code_compta_fournisseur;
		$label .= '</div>';

		// Add type of canvas
		$linkstart .= (!empty($this->canvas) ? '&canvas='.$this->canvas : '');
		// Add param to save lastsearch_values or not
		$add_save_lastsearch_values = ($save_lastsearch_value == 1 ? 1 : 0);
		if ($save_lastsearch_value == -1 && preg_match('/list\.php/', $_SERVER["PHP_SELF"])) $add_save_lastsearch_values = 1;
		if ($add_save_lastsearch_values) $linkstart .= '&save_lastsearch_values=1';
		$linkstart .= '"';

		$linkclose = '';
		if (empty($notooltip))
		{
			if (!empty($conf->global->MAIN_OPTIMIZEFORTEXTBROWSER))
			{
				$label = $langs->trans("ShowCompany");
				$linkclose .= ' alt="'.dol_escape_htmltag($label, 1).'"';
			}
			$linkclose .= ' title="'.dol_escape_htmltag($label, 1).'"';
			$linkclose .= ' class="classfortooltip refurl"';

		 	/*
			$hookmanager->initHooks(array('thirdpartydao'));
			$parameters=array('id'=>$this->id);
			$reshook=$hookmanager->executeHooks('getnomurltooltip',$parameters,$this,$action);    // Note that $action and $object may have been modified by some hooks
			if ($reshook > 0) $linkclose = $hookmanager->resPrint;
			*/
		}
		$linkstart .= $linkclose.'>';
		$linkend = '</a>';

		global $user;
		if (!$user->rights->societe->client->voir && $user->socid > 0 && $this->id != $user->socid)
		{
			$linkstart = '';
			$linkend = '';
		}

		$result .= $linkstart;
		if ($withpicto) $result .= img_object(($notooltip ? '' : $label), ($this->picto ? $this->picto : 'generic'), ($notooltip ? (($withpicto != 2) ? 'class="paddingright"' : '') : 'class="'.(($withpicto != 2) ? 'paddingright ' : '').'classfortooltip"'), 0, 0, $notooltip ? 0 : 1);
		if ($withpicto != 2) $result .= dol_escape_htmltag($maxlen ? dol_trunc($name, $maxlen) : $name);
		$result .= $linkend;

		global $action;
		$hookmanager->initHooks(array('thirdpartydao'));
		$parameters = array(
			'id'=>$this->id,
			'getnomurl'=>$result,
			'withpicto '=> $withpicto,
			'option'=> $option,
			'maxlen'=> $maxlen,
			'notooltip'=> $notooltip,
			'save_lastsearch_value'=> $save_lastsearch_value
		);
		$reshook = $hookmanager->executeHooks('getNomUrl', $parameters, $this, $action); // Note that $action and $object may have been modified by some hooks
		if ($reshook > 0) $result = $hookmanager->resPrint;
		else $result .= $hookmanager->resPrint;

		return $result;
	}

	/**
	 *    Return label of status (activity, closed)
	 *
	 *    @param  	int		$mode       0=long label, 1=short label, 2=Picto + short label, 3=Picto, 4=Picto + long label, 5=Short label + Picto, 6=Long label + Picto
	 *    @return   string     	   		Label of status
	 */
	public function getLibStatut($mode = 0)
	{
		return $this->LibStatut($this->status, $mode);
	}

	// phpcs:disable PEAR.NamingConventions.ValidFunctionName.ScopeNotCamelCaps
	/**
	 *  Return the label of a given status
	 *
	 *  @param	int		$status         Status id
	 *  @param	int		$mode           0=Long label, 1=Short label, 2=Picto + Short label, 3=Picto, 4=Picto + Long label, 5=Short label + Picto, 6=Long label + Picto
	 *  @return	string          		Status label
	 */
	public function LibStatut($status, $mode = 0)
	{
		// phpcs:enable
		global $langs;
		$langs->load('companies');

		$statusType = 'status4';
		if ($status == 0) $statusType = 'status6';

		if (empty($this->labelStatus) || empty($this->labelStatusShort))
		{
			$this->labelStatus[0] = $langs->trans("ActivityCeased");
			$this->labelStatus[1] = $langs->trans("InActivity");
			$this->labelStatusShort[0] = $langs->trans("ActivityCeased");
			$this->labelStatusShort[1] = $langs->trans("InActivity");
		}

		return dolGetStatus($this->labelStatus[$status], $this->labelStatusShort[$status], '', $statusType, $mode);
	}

	// phpcs:disable PEAR.NamingConventions.ValidFunctionName.ScopeNotCamelCaps
	/**
	 *    Return list of contacts emails existing for third party
	 *
	 *	  @param	  int		$addthirdparty		1=Add also a record for thirdparty email
	 *    @return     array       					Array of contacts emails
	 */
	public function thirdparty_and_contact_email_array($addthirdparty = 0)
	{
		// phpcs:enable
		global $langs;

		$contact_emails = $this->contact_property_array('email', 1);
		if ($this->email && $addthirdparty)
		{
			if (empty($this->name)) $this->name = $this->nom;
			$contact_emails['thirdparty'] = $langs->transnoentitiesnoconv("ThirdParty").': '.dol_trunc($this->name, 16)." <".$this->email.">";
		}
		//var_dump($contact_emails)
		return $contact_emails;
	}

	// phpcs:disable PEAR.NamingConventions.ValidFunctionName.ScopeNotCamelCaps
	/**
	 *    Return list of contacts mobile phone existing for third party
	 *
	 *    @return     array       Array of contacts emails
	 */
	public function thirdparty_and_contact_phone_array()
	{
		// phpcs:enable
		global $langs;

		$contact_phone = $this->contact_property_array('mobile');

		if (!empty($this->phone))	// If a phone of thirdparty is defined, we add it ot mobile of contacts
		{
			if (empty($this->name)) $this->name = $this->nom;
			// TODO: Tester si tel non deja present dans tableau contact
			$contact_phone['thirdparty'] = $langs->transnoentitiesnoconv("ThirdParty").': '.dol_trunc($this->name, 16)." <".$this->phone.">";
		}
		return $contact_phone;
	}

	// phpcs:disable PEAR.NamingConventions.ValidFunctionName.ScopeNotCamelCaps
	/**
	 *  Return list of contacts emails or mobile existing for third party
	 *
	 *  @param	string	$mode       		'email' or 'mobile'
	 * 	@param	int		$hidedisabled		1=Hide contact if disabled
	 *  @return array       				Array of contacts emails or mobile. Example: array(id=>'Name <email>')
	 */
	public function contact_property_array($mode = 'email', $hidedisabled = 0)
	{
		// phpcs:enable
		global $langs;

		$contact_property = array();


		$sql = "SELECT rowid, email, statut as status, phone_mobile, lastname, poste, firstname";
		$sql .= " FROM ".MAIN_DB_PREFIX."socpeople";
		$sql .= " WHERE fk_soc = ".$this->id;
		$sql .= " ORDER BY lastname, firstname";

		$resql = $this->db->query($sql);
		if ($resql)
		{
			$nump = $this->db->num_rows($resql);
			if ($nump)
			{
				$sepa = "("; $sepb = ")";
				if ($mode == 'email')
				{
					//$sepa="&lt;"; $sepb="&gt;";
					$sepa = "<"; $sepb = ">";
				}
				$i = 0;
				while ($i < $nump)
				{
					$obj = $this->db->fetch_object($resql);
					if ($mode == 'email') $property = $obj->email;
					elseif ($mode == 'mobile') $property = $obj->phone_mobile;
					else $property = $obj->$mode;

					// Show all contact. If hidedisabled is 1, showonly contacts with status = 1
					if ($obj->status == 1 || empty($hidedisabled))
					{
						if (empty($property))
						{
							if ($mode == 'email') $property = $langs->transnoentitiesnoconv("NoEMail");
							elseif ($mode == 'mobile') $property = $langs->transnoentitiesnoconv("NoMobilePhone");
						}

						if (!empty($obj->poste))
						{
							$contact_property[$obj->rowid] = trim(dolGetFirstLastname($obj->firstname, $obj->lastname)).($obj->poste ? " - ".$obj->poste : "").(($mode != 'poste' && $property) ? " ".$sepa.$property.$sepb : '');
						} else {
							$contact_property[$obj->rowid] = trim(dolGetFirstLastname($obj->firstname, $obj->lastname)).(($mode != 'poste' && $property) ? " ".$sepa.$property.$sepb : '');
						}
					}
					$i++;
				}
			}
		} else {
			dol_print_error($this->db);
		}
		return $contact_property;
	}


	// phpcs:disable PEAR.NamingConventions.ValidFunctionName.ScopeNotCamelCaps
	/**
	 *    Returns the contact list of this company
	 *
	 *    @return     array      array of contacts
	 */
	public function contact_array()
	{
		// phpcs:enable
		$contacts = array();

		$sql = "SELECT rowid, lastname, firstname FROM ".MAIN_DB_PREFIX."socpeople WHERE fk_soc = ".$this->id;
		$resql = $this->db->query($sql);
		if ($resql)
		{
			$nump = $this->db->num_rows($resql);
			if ($nump)
			{
				$i = 0;
				while ($i < $nump)
				{
					$obj = $this->db->fetch_object($resql);
					$contacts[$obj->rowid] = dolGetFirstLastname($obj->firstname, $obj->lastname);
					$i++;
				}
			}
		} else {
			dol_print_error($this->db);
		}
		return $contacts;
	}

	// phpcs:disable PEAR.NamingConventions.ValidFunctionName.ScopeNotCamelCaps
	/**
	 *    Returns the contact list of this company
	 *
	 *    @return    array    $contacts    array of contacts
	 */
	public function contact_array_objects()
	{
		// phpcs:enable
		require_once DOL_DOCUMENT_ROOT.'/contact/class/contact.class.php';
		$contacts = array();

		$sql = "SELECT rowid FROM ".MAIN_DB_PREFIX."socpeople WHERE fk_soc = ".$this->id;
		$resql = $this->db->query($sql);
		if ($resql)
		{
			$nump = $this->db->num_rows($resql);
			if ($nump)
			{
				$i = 0;
				while ($i < $nump)
				{
					$obj = $this->db->fetch_object($resql);
					$contact = new Contact($this->db);
					$contact->fetch($obj->rowid);
					$contacts[] = $contact;
					$i++;
				}
			}
		} else {
			dol_print_error($this->db);
		}
		return $contacts;
	}

	// phpcs:disable PEAR.NamingConventions.ValidFunctionName.ScopeNotCamelCaps
	/**
	 *  Return property of contact from its id
	 *
	 *  @param	int		$rowid      id of contact
	 *  @param  string	$mode       'email' or 'mobile'
	 *  @return string  			Email of contact with format: "Full name <email>"
	 */
	public function contact_get_property($rowid, $mode)
	{
		// phpcs:enable
		$contact_property = '';

		if (empty($rowid)) return '';

		$sql = "SELECT rowid, email, phone_mobile, lastname, firstname";
		$sql .= " FROM ".MAIN_DB_PREFIX."socpeople";
		$sql .= " WHERE rowid = ".((int) $rowid);

		$resql = $this->db->query($sql);
		if ($resql)
		{
			$nump = $this->db->num_rows($resql);

			if ($nump)
			{
				$obj = $this->db->fetch_object($resql);

				if ($mode == 'email') $contact_property = dol_string_nospecial(dolGetFirstLastname($obj->firstname, $obj->lastname), ' ', array(","))." <".$obj->email.">";
				elseif ($mode == 'mobile') $contact_property = $obj->phone_mobile;
			}
			return $contact_property;
		} else {
			dol_print_error($this->db);
		}
	}


	// phpcs:disable PEAR.NamingConventions.ValidFunctionName.ScopeNotCamelCaps
	/**
	 *  Return bank number property of thirdparty (label or rum)
	 *
	 *	@param	string	$mode	'label' or 'rum' or 'format'
	 *  @return	string			Bank label or RUM or '' if no bank account found
	 */
	public function display_rib($mode = 'label')
	{
		// phpcs:enable
		require_once DOL_DOCUMENT_ROOT.'/societe/class/companybankaccount.class.php';

		$bac = new CompanyBankAccount($this->db);
		$bac->fetch(0, $this->id);

		if ($bac->id > 0) {		// If a bank account has been found for company $this->id
			if ($mode == 'label') {
				return $bac->getRibLabel(true);
			} elseif ($mode == 'rum') {
				if (empty($bac->rum)) {
					require_once DOL_DOCUMENT_ROOT.'/compta/prelevement/class/bonprelevement.class.php';
					$prelevement = new BonPrelevement($this->db);
					$bac->fetch_thirdparty();
					$bac->rum = $prelevement->buildRumNumber($bac->thirdparty->code_client, $bac->datec, $bac->id);
				}
				return $bac->rum;
			} elseif ($mode == 'format') {
				return $bac->frstrecur;
			} else {
				return 'BadParameterToFunctionDisplayRib';
			}
		} else {
			return '';
		}
	}

	// phpcs:disable PEAR.NamingConventions.ValidFunctionName.ScopeNotCamelCaps
	/**
	 * Return Array of RIB
	 *
	 * @return     array|int        0 if KO, Array of CompanyBanckAccount if OK
	 */
	public function get_all_rib()
	{
		// phpcs:enable
		require_once DOL_DOCUMENT_ROOT.'/societe/class/companybankaccount.class.php';
		$sql = "SELECT rowid FROM ".MAIN_DB_PREFIX."societe_rib WHERE type='ban' AND fk_soc = ".$this->id;
		$result = $this->db->query($sql);
		if (!$result) {
			$this->error++;
			$this->errors[] = $this->db->lasterror;
			return 0;
		} else {
			$num_rows = $this->db->num_rows($result);
			$rib_array = array();
			if ($num_rows) {
				while ($obj = $this->db->fetch_object($result)) {
					$rib = new CompanyBankAccount($this->db);
					$rib->fetch($obj->rowid);
					$rib_array[] = $rib;
				}
			}
			return $rib_array;
		}
	}

	// phpcs:disable PEAR.NamingConventions.ValidFunctionName.ScopeNotCamelCaps
	/**
	 *  Assigns a customer code from the code control module.
	 *  Return value is stored into this->code_client
	 *
	 *	@param	Societe		$objsoc		Object thirdparty
	 *	@param	int			$type		Should be 0 to say customer
	 *  @return void
	 */
	public function get_codeclient($objsoc = 0, $type = 0)
	{
		// phpcs:enable
		global $conf;
		if (!empty($conf->global->SOCIETE_CODECLIENT_ADDON))
		{
			$module = $conf->global->SOCIETE_CODECLIENT_ADDON;

			$dirsociete = array_merge(array('/core/modules/societe/'), $conf->modules_parts['societe']);
			foreach ($dirsociete as $dirroot)
			{
				$res = dol_include_once($dirroot.$module.'.php');
				if ($res) break;
			}
			$mod = new $module();

			$this->code_client = $mod->getNextValue($objsoc, $type);
			$this->prefixCustomerIsRequired = $mod->prefixIsRequired;

			dol_syslog(get_class($this)."::get_codeclient code_client=".$this->code_client." module=".$module);
		}
	}

	// phpcs:disable PEAR.NamingConventions.ValidFunctionName.ScopeNotCamelCaps
	/**
	 *  Assigns a vendor code from the code control module.
	 *  Return value is stored into this->code_fournisseur
	 *
	 *	@param	Societe		$objsoc		Object thirdparty
	 *	@param	int			$type		Should be 1 to say supplier
	 *  @return void
	 */
	public function get_codefournisseur($objsoc = 0, $type = 1)
	{
		// phpcs:enable
		global $conf;
		if (!empty($conf->global->SOCIETE_CODECLIENT_ADDON))
		{
			$module = $conf->global->SOCIETE_CODECLIENT_ADDON;

			$dirsociete = array_merge(array('/core/modules/societe/'), $conf->modules_parts['societe']);
			foreach ($dirsociete as $dirroot)
			{
				$res = dol_include_once($dirroot.$module.'.php');
				if ($res) break;
			}
			$mod = new $module();

			$this->code_fournisseur = $mod->getNextValue($objsoc, $type);

			dol_syslog(get_class($this)."::get_codefournisseur code_fournisseur=".$this->code_fournisseur." module=".$module);
		}
	}

	// phpcs:disable PEAR.NamingConventions.ValidFunctionName.ScopeNotCamelCaps
	/**
	 *    Check if a client code is editable based on the parameters of the
	 *    code control module.
	 *
	 *    @return     int		0=No, 1=Yes
	 */
	public function codeclient_modifiable()
	{
		// phpcs:enable
		global $conf;
		if (!empty($conf->global->SOCIETE_CODECLIENT_ADDON))
		{
			$module = $conf->global->SOCIETE_CODECLIENT_ADDON;

			$dirsociete = array_merge(array('/core/modules/societe/'), $conf->modules_parts['societe']);
			foreach ($dirsociete as $dirroot)
			{
				$res = dol_include_once($dirroot.$module.'.php');
				if ($res) break;
			}

			$mod = new $module();

			dol_syslog(get_class($this)."::codeclient_modifiable code_client=".$this->code_client." module=".$module);
			if ($mod->code_modifiable_null && !$this->code_client) return 1;
			if ($mod->code_modifiable_invalide && $this->check_codeclient() < 0) return 1;
			if ($mod->code_modifiable) return 1; // A mettre en dernier
			return 0;
		} else {
			return 0;
		}
	}


	// phpcs:disable PEAR.NamingConventions.ValidFunctionName.ScopeNotCamelCaps
	/**
	 *    Check if a vendor code is editable in the code control module configuration
	 *
	 *    @return     int		0=No, 1=Yes
	 */
	public function codefournisseur_modifiable()
	{
		// phpcs:enable
		global $conf;
		if (!empty($conf->global->SOCIETE_CODECLIENT_ADDON))
		{
			$module = $conf->global->SOCIETE_CODECLIENT_ADDON;

			$dirsociete = array_merge(array('/core/modules/societe/'), $conf->modules_parts['societe']);
			foreach ($dirsociete as $dirroot)
			{
				$res = dol_include_once($dirroot.$module.'.php');
				if ($res) break;
			}

			$mod = new $module();

			dol_syslog(get_class($this)."::codefournisseur_modifiable code_founisseur=".$this->code_fournisseur." module=".$module);
			if ($mod->code_modifiable_null && !$this->code_fournisseur) return 1;
			if ($mod->code_modifiable_invalide && $this->check_codefournisseur() < 0) return 1;
			if ($mod->code_modifiable) return 1; // A mettre en dernier
			return 0;
		} else {
			return 0;
		}
	}


	// phpcs:disable PEAR.NamingConventions.ValidFunctionName.ScopeNotCamelCaps
	/**
	 *  Check customer code
	 *
	 *  @return     int				0 if OK
	 * 								-1 ErrorBadCustomerCodeSyntax
	 * 								-2 ErrorCustomerCodeRequired
	 * 								-3 ErrorCustomerCodeAlreadyUsed
	 * 								-4 ErrorPrefixRequired
	 * 								-5 NotConfigured - Setup empty so any value may be ok or not
	 * 								-6 Other (see this->error)
	 */
	public function check_codeclient()
	{
		// phpcs:enable
		global $conf;
		if (!empty($conf->global->SOCIETE_CODECLIENT_ADDON))
		{
			$module = $conf->global->SOCIETE_CODECLIENT_ADDON;

			$dirsociete = array_merge(array('/core/modules/societe/'), $conf->modules_parts['societe']);
			foreach ($dirsociete as $dirroot)
			{
				$res = dol_include_once($dirroot.$module.'.php');
				if ($res) break;
			}

			$mod = new $module();

		   	dol_syslog(get_class($this)."::check_codeclient code_client=".$this->code_client." module=".$module);
		   	$result = $mod->verif($this->db, $this->code_client, $this, 0);
		   	if ($result) {	// If error
		   		$this->error = $mod->error;
		   		$this->errors = $mod->errors;
		   	}
			return $result;
		} else {
			return 0;
		}
	}

	// phpcs:disable PEAR.NamingConventions.ValidFunctionName.ScopeNotCamelCaps
	/**
	 *    Check supplier code
	 *
	 *    @return     int		0 if OK
	 * 							-1 ErrorBadCustomerCodeSyntax
	 * 							-2 ErrorCustomerCodeRequired
	 * 							-3 ErrorCustomerCodeAlreadyUsed
	 * 							-4 ErrorPrefixRequired
	 * 							-5 NotConfigured - Setup empty so any value may be ok or not
	 * 							-6 Other (see this->error)
	 */
	public function check_codefournisseur()
	{
		// phpcs:enable
		global $conf;
		if (!empty($conf->global->SOCIETE_CODECLIENT_ADDON))
		{
			$module = $conf->global->SOCIETE_CODECLIENT_ADDON;

			$dirsociete = array_merge(array('/core/modules/societe/'), $conf->modules_parts['societe']);
			foreach ($dirsociete as $dirroot)
			{
				$res = dol_include_once($dirroot.$module.'.php');
				if ($res) break;
			}

			$mod = new $module();

			dol_syslog(get_class($this)."::check_codefournisseur code_fournisseur=".$this->code_fournisseur." module=".$module);
			$result = $mod->verif($this->db, $this->code_fournisseur, $this, 1);
			if ($result) {	// If error
				$this->error = $mod->error;
				$this->errors = $mod->errors;
			}
			return $result;
		} else {
			return 0;
		}
	}

	// phpcs:disable PEAR.NamingConventions.ValidFunctionName.ScopeNotCamelCaps
	/**
	 *    	Assigns a accounting code from the accounting code module.
	 *      Computed value is stored into this->code_compta or this->code_compta_fournisseur according to $type.
	 *      May be identical to the one entered or generated automatically. Currently, only the automatic generation is implemented.
	 *
	 *    	@param	string	$type		Type of thirdparty ('customer' or 'supplier')
	 *		@return	int					0 if OK, <0 if $type is not valid
	 */
	public function get_codecompta($type)
	{
		// phpcs:enable
		global $conf;

		if (!empty($conf->global->SOCIETE_CODECOMPTA_ADDON))
		{
			$res = false;
			$dirsociete = array_merge(array('/core/modules/societe/'), $conf->modules_parts['societe']);
			foreach ($dirsociete as $dirroot)
			{
				$res = dol_include_once($dirroot.$conf->global->SOCIETE_CODECOMPTA_ADDON.'.php');
				if ($res) break;
			}

			if ($res)
			{
				$classname = $conf->global->SOCIETE_CODECOMPTA_ADDON;
				$mod = new $classname;

				// Set code count in $mod->code
				$result = $mod->get_code($this->db, $this, $type);

				if ($type == 'customer') $this->code_compta = $mod->code;
				elseif ($type == 'supplier') $this->code_compta_fournisseur = $mod->code;

				return $result;
			} else {
				$this->error = 'ErrorAccountancyCodeNotDefined';
				return -1;
			}
		} else {
			if ($type == 'customer') $this->code_compta = '';
			elseif ($type == 'supplier') $this->code_compta_fournisseur = '';

			return 0;
		}
	}

	// phpcs:disable PEAR.NamingConventions.ValidFunctionName.ScopeNotCamelCaps
	/**
	 *    Define parent commany of current company
	 *
	 *    @param	int		$id     Id of thirdparty to set or '' to remove
	 *    @return	int     		<0 if KO, >0 if OK
	 */
	public function set_parent($id)
	{
		// phpcs:enable
		if ($this->id)
		{
			$sql = "UPDATE ".MAIN_DB_PREFIX."societe";
			$sql .= " SET parent = ".($id > 0 ? $id : "null");
			$sql .= " WHERE rowid = ".$this->id;
			dol_syslog(get_class($this).'::set_parent', LOG_DEBUG);
			$resql = $this->db->query($sql);
			if ($resql)
			{
				$this->parent = $id;
				return 1;
			} else {
				return -1;
			}
		} else return -1;
	}

	// phpcs:disable PEAR.NamingConventions.ValidFunctionName.ScopeNotCamelCaps
	/**
	 *  Returns if a profid sould be verified to be unique
	 *
	 *  @param	int		$idprof		1,2,3,4,5,6 (Example: 1=siren, 2=siret, 3=naf, 4=rcs/rm, 5=eori, 6=idprof6)
	 *  @return boolean         	true if the ID must be unique
	 */
	public function id_prof_verifiable($idprof)
	{
		// phpcs:enable
		global $conf;

	 	switch ($idprof)
		{
			case 1:
				$ret = (empty($conf->global->SOCIETE_IDPROF1_UNIQUE) ? false : true);
				break;
			case 2:
				$ret = (empty($conf->global->SOCIETE_IDPROF2_UNIQUE) ? false : true);
				break;
			case 3:
				$ret = (empty($conf->global->SOCIETE_IDPROF3_UNIQUE) ? false : true);
				break;
			case 4:
				$ret = (empty($conf->global->SOCIETE_IDPROF4_UNIQUE) ? false : true);
				break;
			case 5:
				$ret = (empty($conf->global->SOCIETE_IDPROF5_UNIQUE) ? false : true);
				break;
			case 6:
				$ret = (empty($conf->global->SOCIETE_IDPROF6_UNIQUE) ? false : true);
				break;
			default:
				$ret = false;
		}

		return $ret;
	}

	// phpcs:disable PEAR.NamingConventions.ValidFunctionName.ScopeNotCamelCaps
	/**
	 *    Verify if a profid exists into database for others thirds
	 *
	 *    @param	string	$idprof		'idprof1','idprof2','idprof3','idprof4','idprof5','idprof6','email' (Example: idprof1=siren, idprof2=siret, idprof3=naf, idprof4=rcs/rm)
	 *    @param	string	$value		Value of profid
	 *    @param	int		$socid		Id of thirdparty to exclude (if update)
	 *    @return   boolean				True if exists, False if not
	 */
	public function id_prof_exists($idprof, $value, $socid = 0)
	{
		// phpcs:enable
		$field = $idprof;

	 	switch ($idprof)	// For backward compatibility
		{
			case '1':
			case 'idprof1':
				$field = "siren";
				break;
			case '2':
			case 'idprof2':
				$field = "siret";
				break;
			case '3':
			case 'idprof3':
				$field = "ape";
				break;
			case '4':
			case 'idprof4':
				$field = "idprof4";
				break;
			case '5':
				$field = "idprof5";
				break;
			case '6':
				$field = "idprof6";
				break;
	 	}

		 //Verify duplicate entries
		$sql = "SELECT COUNT(*) as idprof FROM ".MAIN_DB_PREFIX."societe WHERE ".$field." = '".$this->db->escape($value)."' AND entity IN (".getEntity('societe').")";
		if ($socid) $sql .= " AND rowid <> ".$socid;
		$resql = $this->db->query($sql);
		if ($resql)
		{
			$obj = $this->db->fetch_object($resql);
			$count = $obj->idprof;
		} else {
			$count = 0;
			print $this->db->error();
		}
		$this->db->free($resql);

		if ($count > 0) return true;
		else return false;
	}

	// phpcs:disable PEAR.NamingConventions.ValidFunctionName.ScopeNotCamelCaps
	/**
	 *  Check the validity of a professional identifier according to the country of the company (siren, siret, ...)
	 *
	 *  @param	int			$idprof         1,2,3,4 (Exemple: 1=siren,2=siret,3=naf,4=rcs/rm)
	 *  @param  Societe		$soc            Objet societe
	 *  @return int             			<=0 if KO, >0 if OK
	 *  TODO better to have this in a lib than into a business class
	 */
	public function id_prof_check($idprof, $soc)
	{
		// phpcs:enable
		global $conf;

		$ok = 1;

		if (!empty($conf->global->MAIN_DISABLEPROFIDRULES)) return 1;

		// Check SIREN if country FR
		if ($idprof == 1 && $soc->country_code == 'FR')
		{
			$chaine = trim($this->idprof1);
			$chaine = preg_replace('/(\s)/', '', $chaine);

			if (!is_numeric($chaine)) return -1;
			if (dol_strlen($chaine) != 9) return -1;

			// on prend chaque chiffre un par un
			// si son index (position dans la chaîne en commence à 0 au premier caractère) est impair
			// on double sa valeur et si cette dernière est supérieure à 9, on lui retranche 9
			// on ajoute cette valeur à la somme totale
			$sum = 0;
			for ($index = 0; $index < 9; $index++)
			{
				$number = (int) $chaine[$index];
				if (($index % 2) != 0) { if (($number *= 2) > 9) $number -= 9; }
				$sum += $number;
			}

			// le numéro est valide si la somme des chiffres est multiple de 10
			if (($sum % 10) != 0) return -1;
		}

		// Verifie SIRET si pays FR
		if ($idprof == 2 && $soc->country_code == 'FR')
		{
			$chaine = trim($this->idprof2);
			$chaine = preg_replace('/(\s)/', '', $chaine);

			if (!is_numeric($chaine)) return -1;
			if (dol_strlen($chaine) != 14) return -1;

			// on prend chaque chiffre un par un
			// si son index (position dans la chaîne en commence à 0 au premier caractère) est pair
			// on double sa valeur et si cette dernière est supérieure à 9, on lui retranche 9
			// on ajoute cette valeur à la somme totale
			$sum = 0;
			for ($index = 0; $index < 14; $index++)
			{
				$number = (int) $chaine[$index];
				if (($index % 2) == 0) { if (($number *= 2) > 9) $number -= 9; }
				$sum += $number;
			}

			// le numéro est valide si la somme des chiffres est multiple de 10
			if (($sum % 10) != 0) return -1;
		}

		//Verify CIF/NIF/NIE if pays ES
		//Returns: 1 if NIF ok, 2 if CIF ok, 3 if NIE ok, -1 if NIF bad, -2 if CIF bad, -3 if NIE bad, 0 if unexpected bad
		if ($idprof == 1 && $soc->country_code == 'ES')
		{
			$string = trim($this->idprof1);
			$string = preg_replace('/(\s)/', '', $string);
			$string = strtoupper($string);

			//Check format
			if (!preg_match('/((^[A-Z]{1}[0-9]{7}[A-Z0-9]{1}$|^[T]{1}[A-Z0-9]{8}$)|^[0-9]{8}[A-Z]{1}$)/', $string))
			return 0;

			$num = array();
			for ($i = 0; $i < 9; $i++)
			{
				$num[$i] = substr($string, $i, 1);
			}

			//Check NIF
			if (preg_match('/(^[0-9]{8}[A-Z]{1}$)/', $string))
				if ($num[8] == substr('TRWAGMYFPDXBNJZSQVHLCKE', substr($string, 0, 8) % 23, 1))
					return 1;
			else return -1;

			//algorithm checking type code CIF
			$sum = $num[2] + $num[4] + $num[6];
			for ($i = 1; $i < 8; $i += 2)
			$sum += intval(substr((2 * $num[$i]), 0, 1)) + intval(substr((2 * $num[$i]), 1, 1));
			$n = 10 - substr($sum, strlen($sum) - 1, 1);

			//Chek special NIF
			if (preg_match('/^[KLM]{1}/', $string))
				if ($num[8] == chr(64 + $n) || $num[8] == substr('TRWAGMYFPDXBNJZSQVHLCKE', substr($string, 1, 8) % 23, 1))
					return 1;
			else return -1;

			//Check CIF
			if (preg_match('/^[ABCDEFGHJNPQRSUVW]{1}/', $string))
				if ($num[8] == chr(64 + $n) || $num[8] == substr($n, strlen($n) - 1, 1))
					return 2;
			else return -2;

			//Check NIE T
			if (preg_match('/^[T]{1}/', $string))
				if ($num[8] == preg_match('/^[T]{1}[A-Z0-9]{8}$/', $string))
					return 3;
			else return -3;

			//Check NIE XYZ
			if (preg_match('/^[XYZ]{1}/', $string))
				if ($num[8] == substr('TRWAGMYFPDXBNJZSQVHLCKE', substr(str_replace(array('X', 'Y', 'Z'), array('0', '1', '2'), $string), 0, 8) % 23, 1))
					return 3;
			else return -3;

			//Can not be verified
			return -4;
		}

		//Verify NIF if country is PT
		//Returns: 1 if NIF ok, -1 if NIF bad, 0 if unexpected bad
		if ($idprof == 1 && $soc->country_code == 'PT')
		{
			$string = trim($this->idprof1);
			$string = preg_replace('/(\s)/', '', $string);

			//Check NIF
			if (preg_match('/(^[0-9]{9}$)/', $string)) {
				return 1;
			} else {
				return -1;
			}
		}

		return $ok;
	}

	// phpcs:disable PEAR.NamingConventions.ValidFunctionName.ScopeNotCamelCaps
	/**
	 *   Return an url to check online a professional id or empty string
	 *
	 *   @param		int		$idprof         1,2,3,4 (Example: 1=siren,2=siret,3=naf,4=rcs/rm)
	 *   @param 	Societe	$thirdparty     Object thirdparty
	 *   @return	string          		Url or empty string if no URL known
	 *   TODO better in a lib than into business class
	 */
	public function id_prof_url($idprof, $thirdparty)
	{
		// phpcs:enable
		global $conf, $langs, $hookmanager;

		$url = '';
		$action = '';

		$hookmanager->initHooks(array('idprofurl'));
		$parameters = array('idprof'=>$idprof, 'company'=>$thirdparty);
		$reshook = $hookmanager->executeHooks('getIdProfUrl', $parameters, $this, $action); // Note that $action and $object may have been modified by some hooks
		if (empty($reshook)) {
			if (!empty($conf->global->MAIN_DISABLEPROFIDRULES)) {
				return '';
			}

			// TODO Move links to validate professional ID into a dictionary table "country" + "link"
			$strippedIdProf1 = str_replace(' ', '', $thirdparty->idprof1);
			if ($idprof == 1 && $thirdparty->country_code == 'FR') {
				$url = 'http://www.societe.com/cgi-bin/search?champs='.$strippedIdProf1; // See also http://avis-situation-sirene.insee.fr/
			}
			if ($idprof == 1 && ($thirdparty->country_code == 'GB' || $thirdparty->country_code == 'UK')) {
				$url = 'https://beta.companieshouse.gov.uk/company/'.$strippedIdProf1;
			}
			if ($idprof == 1 && $thirdparty->country_code == 'ES') {
				$url = 'http://www.e-informa.es/servlet/app/portal/ENTP/screen/SProducto/prod/ETIQUETA_EMPRESA/nif/'.$strippedIdProf1;
			}
			if ($idprof == 1 && $thirdparty->country_code == 'IN') {
				$url = 'http://www.tinxsys.com/TinxsysInternetWeb/dealerControllerServlet?tinNumber='.$strippedIdProf1.';&searchBy=TIN&backPage=searchByTin_Inter.jsp';
			}
			if ($idprof == 1 && $thirdparty->country_code == 'PT') {
				$url = 'http://www.nif.pt/'.$strippedIdProf1;
			}

			if ($url) {
				return '<a target="_blank" href="'.$url.'">'.$langs->trans("Check").'</a>';
			}
		} else {
			return $hookmanager->resPrint;
		}

		return '';
	}

	// phpcs:disable PEAR.NamingConventions.ValidFunctionName.ScopeNotCamelCaps
	/**
	 *   Indicates if the company has projects
	 *
	 *   @return     bool	   true if the company has projects, false otherwise
	 */
	public function has_projects()
	{
		// phpcs:enable
		$sql = 'SELECT COUNT(*) as numproj FROM '.MAIN_DB_PREFIX.'projet WHERE fk_soc = '.$this->id;
		$resql = $this->db->query($sql);
		if ($resql)
		{
			$obj = $this->db->fetch_object($resql);
			$count = $obj->numproj;
		} else {
			$count = 0;
			print $this->db->error();
		}
		$this->db->free($resql);
		return ($count > 0);
	}


	/**
	 *  Load information for tab info
	 *
	 *  @param  int		$id     Id of thirdparty to load
	 *  @return	void
	 */
	public function info($id)
	{
		$sql = "SELECT s.rowid, s.nom as name, s.datec as date_creation, tms as date_modification,";
		$sql .= " fk_user_creat, fk_user_modif";
		$sql .= " FROM ".MAIN_DB_PREFIX."societe as s";
		$sql .= " WHERE s.rowid = ".$id;

		$result = $this->db->query($sql);
		if ($result)
		{
			if ($this->db->num_rows($result))
			{
				$obj = $this->db->fetch_object($result);

				$this->id = $obj->rowid;

				if ($obj->fk_user_creat) {
					$cuser = new User($this->db);
					$cuser->fetch($obj->fk_user_creat);
					$this->user_creation = $cuser;
				}

				if ($obj->fk_user_modif) {
					$muser = new User($this->db);
					$muser->fetch($obj->fk_user_modif);
					$this->user_modification = $muser;
				}

				$this->ref = $obj->name;
				$this->date_creation     = $this->db->jdate($obj->date_creation);
				$this->date_modification = $this->db->jdate($obj->date_modification);
			}

			$this->db->free($result);
		} else {
			dol_print_error($this->db);
		}
	}

	/**
	 *  Return if third party is a company (Business) or an end user (Consumer)
	 *
	 *  @return    boolean     true=is a company, false=a and user
	 */
	public function isACompany()
	{
		global $conf;

		// Define if third party is treated as company (or not) when nature is unknown
		$isacompany = empty($conf->global->MAIN_UNKNOWN_CUSTOMERS_ARE_COMPANIES) ? 0 : 1; // 0 by default
		if (!empty($this->tva_intra)) {
			$isacompany = 1;
		} elseif (!empty($this->idprof1) || !empty($this->idprof2) || !empty($this->idprof3) || !empty($this->idprof4) || !empty($this->idprof5) || !empty($this->idprof6)) {
			$isacompany = 1;
		} elseif (!empty($this->typent_code) && $this->typent_code != 'TE_UNKNOWN')
		{
			// TODO Add a field is_a_company into dictionary
			if (preg_match('/^TE_PRIVATE/', $this->typent_code)) $isacompany = 0;
			else $isacompany = 1;
		}

		return $isacompany;
	}

	/**
	 *  Return if a company is inside the EEC (European Economic Community)
	 *
	 *  @return     boolean		true = country inside EEC, false = country outside EEC
	 */
	public function isInEEC()
	{
		require_once DOL_DOCUMENT_ROOT.'/core/lib/company.lib.php';
		return isInEEC($this);
	}

	// phpcs:disable PEAR.NamingConventions.ValidFunctionName.ScopeNotCamelCaps
	/**
	 *  Load the list of provider categories
	 *
	 *  @return    int      0 if success, <> 0 if error
	 */
	public function LoadSupplierCateg()
	{
		// phpcs:enable
		$this->SupplierCategories = array();
		$sql = "SELECT rowid, label";
		$sql .= " FROM ".MAIN_DB_PREFIX."categorie";
		$sql .= " WHERE type = ".Categorie::TYPE_SUPPLIER;

		$resql = $this->db->query($sql);
		if ($resql)
		{
			while ($obj = $this->db->fetch_object($resql))
			{
				$this->SupplierCategories[$obj->rowid] = $obj->label;
			}
			return 0;
		} else {
			return -1;
		}
	}

	// phpcs:disable PEAR.NamingConventions.ValidFunctionName.ScopeNotCamelCaps
	/**
	 *  Insert link supplier - category
	 *
	 *	@param	int		$categorie_id		Id of category
	 *  @return int      					0 if success, <> 0 if error
	 */
	public function AddFournisseurInCategory($categorie_id)
	{
		// phpcs:enable
		if ($categorie_id > 0 && $this->id > 0)
		{
			$sql = "INSERT INTO ".MAIN_DB_PREFIX."categorie_fournisseur (fk_categorie, fk_soc) ";
			$sql .= " VALUES (".$categorie_id.", ".$this->id.")";

			if ($resql = $this->db->query($sql)) return 0;
		} else {
			return 0;
		}
		return -1;
	}


	// phpcs:disable PEAR.NamingConventions.ValidFunctionName.ScopeNotCamelCaps
	/**
	 *  Create a third party into database from a member object
	 *
	 *  @param	Adherent	$member			Object member
	 * 	@param	string		$socname		Name of third party to force
	 *	@param	string		$socalias		Alias name of third party to force
	 *  @param	string		$customercode	Customer code
	 *  @return int							<0 if KO, id of created account if OK
	 */
	public function create_from_member(Adherent $member, $socname = '', $socalias = '', $customercode = '')
	{
		// phpcs:enable
		global $user, $langs;

		dol_syslog(get_class($this)."::create_from_member", LOG_DEBUG);

		$name = $socname ? $socname : $member->societe;
		if (empty($name)) $name = $member->getFullName($langs);

		$alias = $socalias ? $socalias : '';

		// Positionne parametres
		$this->nom = $name; // TODO deprecated
		$this->name = $name;
		$this->name_alias = $alias;
		$this->address = $member->address;
		$this->zip = $member->zip;
		$this->town = $member->town;
		$this->country_code = $member->country_code;
		$this->country_id = $member->country_id;
		$this->phone = $member->phone; // Prof phone
		$this->email = $member->email;
		$this->socialnetworks = $member->socialnetworks;
		$this->entity = $member->entity;

		$this->client = 1; // A member is a customer by default
		$this->code_client = ($customercode ? $customercode : -1);
		$this->code_fournisseur = -1;

		$this->db->begin();

		// Cree et positionne $this->id
		$result = $this->create($user);
		if ($result >= 0)
		{
			$sql = "UPDATE ".MAIN_DB_PREFIX."adherent";
			$sql .= " SET fk_soc=".$this->id;
			$sql .= " WHERE rowid=".$member->id;

			$resql = $this->db->query($sql);
			if ($resql)
			{
				$this->db->commit();
				return $this->id;
			} else {
				$this->error = $this->db->error();

				$this->db->rollback();
				return -1;
			}
		} else {
			// $this->error deja positionne
			dol_syslog(get_class($this)."::create_from_member - 2 - ".$this->error." - ".join(',', $this->errors), LOG_ERR);

			$this->db->rollback();
			return $result;
		}
	}

	/**
	 * 	Set properties with value into $conf
	 *
	 * 	@param	Conf	$conf		Conf object (possibility to use another entity)
	 * 	@return	void
	 */
	public function setMysoc(Conf $conf)
	{
		global $langs;

		$this->id = 0;
		$this->name = empty($conf->global->MAIN_INFO_SOCIETE_NOM) ? '' : $conf->global->MAIN_INFO_SOCIETE_NOM;
		$this->address = empty($conf->global->MAIN_INFO_SOCIETE_ADDRESS) ? '' : $conf->global->MAIN_INFO_SOCIETE_ADDRESS;
		$this->zip = empty($conf->global->MAIN_INFO_SOCIETE_ZIP) ? '' : $conf->global->MAIN_INFO_SOCIETE_ZIP;
		$this->town = empty($conf->global->MAIN_INFO_SOCIETE_TOWN) ? '' : $conf->global->MAIN_INFO_SOCIETE_TOWN;
		$this->region_code = empty($conf->global->MAIN_INFO_SOCIETE_REGION) ? '' : $conf->global->MAIN_INFO_SOCIETE_REGION;
		$this->object = empty($conf->global->MAIN_INFO_SOCIETE_OBJECT) ? '' : $conf->global->MAIN_INFO_SOCIETE_OBJECT;

		$this->note_private = empty($conf->global->MAIN_INFO_SOCIETE_NOTE) ? '' : $conf->global->MAIN_INFO_SOCIETE_NOTE;

		$this->nom = $this->name; // deprecated

		// We define country_id, country_code and country
		$country_id = $country_code = $country_label = '';
		if (!empty($conf->global->MAIN_INFO_SOCIETE_COUNTRY))
		{
			$tmp = explode(':', $conf->global->MAIN_INFO_SOCIETE_COUNTRY);
			$country_id = $tmp[0];
			if (!empty($tmp[1]))   // If $conf->global->MAIN_INFO_SOCIETE_COUNTRY is "id:code:label"
			{
				$country_code = $tmp[1];
				$country_label = $tmp[2];
			} else // For backward compatibility
			{
				dol_syslog("Your country setup use an old syntax. Reedit it using setup area.", LOG_WARNING);
				include_once DOL_DOCUMENT_ROOT.'/core/lib/company.lib.php';
				$country_code = getCountry($country_id, 2, $this->db); // This need a SQL request, but it's the old feature that should not be used anymore
				$country_label = getCountry($country_id, 0, $this->db); // This need a SQL request, but it's the old feature that should not be used anymore
			}
		}
		$this->country_id = $country_id;
		$this->country_code = $country_code;
		$this->country = $country_label;
		if (is_object($langs)) $this->country = ($langs->trans('Country'.$country_code) != 'Country'.$country_code) ? $langs->trans('Country'.$country_code) : $country_label;

		//TODO This could be replicated for region but function `getRegion` didn't exist, so I didn't added it.
		// We define state_id, state_code and state
		$state_id = 0; $state_code = $state_label = '';
		if (!empty($conf->global->MAIN_INFO_SOCIETE_STATE))
		{
			$tmp = explode(':', $conf->global->MAIN_INFO_SOCIETE_STATE);
			$state_id = $tmp[0];
			if (!empty($tmp[1]))   // If $conf->global->MAIN_INFO_SOCIETE_STATE is "id:code:label"
			{
				$state_code = $tmp[1];
				$state_label = $tmp[2];
			} else // For backward compatibility
			{
				dol_syslog("Your state setup use an old syntax. Reedit it using setup area.", LOG_ERR);
				include_once DOL_DOCUMENT_ROOT.'/core/lib/company.lib.php';
				$state_code = getState($state_id, 2, $this->db); // This need a SQL request, but it's the old feature that should not be used anymore
				$state_label = getState($state_id, 0, $this->db); // This need a SQL request, but it's the old feature that should not be used anymore
			}
		}
		$this->state_id = $state_id;
		$this->state_code = $state_code;
		$this->state = $state_label;
		if (is_object($langs)) $this->state = ($langs->trans('State'.$state_code) != 'State'.$state_code) ? $langs->trans('State'.$state_code) : $state_label;

		$this->phone = empty($conf->global->MAIN_INFO_SOCIETE_TEL) ? '' : $conf->global->MAIN_INFO_SOCIETE_TEL;
		$this->fax = empty($conf->global->MAIN_INFO_SOCIETE_FAX) ? '' : $conf->global->MAIN_INFO_SOCIETE_FAX;
		$this->url = empty($conf->global->MAIN_INFO_SOCIETE_WEB) ? '' : $conf->global->MAIN_INFO_SOCIETE_WEB;

		// Social networks
		$this->facebook_url = empty($conf->global->MAIN_INFO_SOCIETE_FACEBOOK_URL) ? '' : $conf->global->MAIN_INFO_SOCIETE_FACEBOOK_URL;
		$this->twitter_url = empty($conf->global->MAIN_INFO_SOCIETE_TWITTER_URL) ? '' : $conf->global->MAIN_INFO_SOCIETE_TWITTER_URL;
		$this->linkedin_url = empty($conf->global->MAIN_INFO_SOCIETE_LINKEDIN_URL) ? '' : $conf->global->MAIN_INFO_SOCIETE_LINKEDIN_URL;
		$this->instagram_url = empty($conf->global->MAIN_INFO_SOCIETE_INSTAGRAM_URL) ? '' : $conf->global->MAIN_INFO_SOCIETE_INSTAGRAM_URL;
		$this->youtube_url = empty($conf->global->MAIN_INFO_SOCIETE_YOUTUBE_URL) ? '' : $conf->global->MAIN_INFO_SOCIETE_YOUTUBE_URL;
		$this->github_url = empty($conf->global->MAIN_INFO_SOCIETE_GITHUB_URL) ? '' : $conf->global->MAIN_INFO_SOCIETE_GITHUB_URL;
		$this->socialnetworks = array();
		if (!empty($this->facebook_url)) $this->socialnetworks['facebook'] = $this->facebook_url;
		if (!empty($this->twitter_url)) $this->socialnetworks['twitter'] = $this->twitter_url;
		if (!empty($this->linkedin_url)) $this->socialnetworks['linkedin'] = $this->linkedin_url;
		if (!empty($this->instagram_url)) $this->socialnetworks['instagram'] = $this->instagram_url;
		if (!empty($this->youtube_url)) $this->socialnetworks['youtube'] = $this->youtube_url;
		if (!empty($this->github_url)) $this->socialnetworks['github'] = $this->github_url;

		// Id prof generiques
		$this->idprof1 = empty($conf->global->MAIN_INFO_SIREN) ? '' : $conf->global->MAIN_INFO_SIREN;
		$this->idprof2 = empty($conf->global->MAIN_INFO_SIRET) ? '' : $conf->global->MAIN_INFO_SIRET;
		$this->idprof3 = empty($conf->global->MAIN_INFO_APE) ? '' : $conf->global->MAIN_INFO_APE;
		$this->idprof4 = empty($conf->global->MAIN_INFO_RCS) ? '' : $conf->global->MAIN_INFO_RCS;
		$this->idprof5 = empty($conf->global->MAIN_INFO_PROFID5) ? '' : $conf->global->MAIN_INFO_PROFID5;
		$this->idprof6 = empty($conf->global->MAIN_INFO_PROFID6) ? '' : $conf->global->MAIN_INFO_PROFID6;
		$this->tva_intra = empty($conf->global->MAIN_INFO_TVAINTRA) ? '' : $conf->global->MAIN_INFO_TVAINTRA; // VAT number, not necessarly INTRA.
		$this->managers = empty($conf->global->MAIN_INFO_SOCIETE_MANAGERS) ? '' : $conf->global->MAIN_INFO_SOCIETE_MANAGERS;
		$this->capital = empty($conf->global->MAIN_INFO_CAPITAL) ? '' : $conf->global->MAIN_INFO_CAPITAL;
		$this->forme_juridique_code = empty($conf->global->MAIN_INFO_SOCIETE_FORME_JURIDIQUE) ? '' : $conf->global->MAIN_INFO_SOCIETE_FORME_JURIDIQUE;
		$this->email = empty($conf->global->MAIN_INFO_SOCIETE_MAIL) ? '' : $conf->global->MAIN_INFO_SOCIETE_MAIL;
		$this->default_lang = (empty($conf->global->MAIN_LANG_DEFAULT) ? 'auto' : $conf->global->MAIN_LANG_DEFAULT);
		$this->logo = empty($conf->global->MAIN_INFO_SOCIETE_LOGO) ? '' : $conf->global->MAIN_INFO_SOCIETE_LOGO;
		$this->logo_small = empty($conf->global->MAIN_INFO_SOCIETE_LOGO_SMALL) ? '' : $conf->global->MAIN_INFO_SOCIETE_LOGO_SMALL;
		$this->logo_mini = empty($conf->global->MAIN_INFO_SOCIETE_LOGO_MINI) ? '' : $conf->global->MAIN_INFO_SOCIETE_LOGO_MINI;
		$this->logo_squarred = empty($conf->global->MAIN_INFO_SOCIETE_LOGO_SQUARRED) ? '' : $conf->global->MAIN_INFO_SOCIETE_LOGO_SQUARRED;
		$this->logo_squarred_small = empty($conf->global->MAIN_INFO_SOCIETE_LOGO_SQUARRED_SMALL) ? '' : $conf->global->MAIN_INFO_SOCIETE_LOGO_SQUARRED_SMALL;
		$this->logo_squarred_mini = empty($conf->global->MAIN_INFO_SOCIETE_LOGO_SQUARRED_MINI) ? '' : $conf->global->MAIN_INFO_SOCIETE_LOGO_SQUARRED_MINI;

		// Define if company use vat or not
		$this->tva_assuj = $conf->global->FACTURE_TVAOPTION;

		// Define if company use local taxes
		$this->localtax1_assuj = ((isset($conf->global->FACTURE_LOCAL_TAX1_OPTION) && ($conf->global->FACTURE_LOCAL_TAX1_OPTION == '1' || $conf->global->FACTURE_LOCAL_TAX1_OPTION == 'localtax1on')) ? 1 : 0);
		$this->localtax2_assuj = ((isset($conf->global->FACTURE_LOCAL_TAX2_OPTION) && ($conf->global->FACTURE_LOCAL_TAX2_OPTION == '1' || $conf->global->FACTURE_LOCAL_TAX2_OPTION == 'localtax2on')) ? 1 : 0);
	}

	/**
	 *  Initialise an instance with random values.
	 *  Used to build previews or test instances.
	 *	id must be 0 if object instance is a specimen.
	 *
	 *  @return	int >0 if ok
	 */
	public function initAsSpecimen()
	{
		$now = dol_now();

		// Initialize parameters
		$this->id = 0;
		$this->entity = 1;
		$this->name = 'THIRDPARTY SPECIMEN '.dol_print_date($now, 'dayhourlog');
		$this->nom = $this->name; // For backward compatibility
		$this->ref_ext = 'Ref ext';
		$this->specimen = 1;
		$this->address = '21 jump street';
		$this->zip = '99999';
		$this->town = 'MyTown';
		$this->state_id = 1;
		$this->state_code = 'AA';
		$this->state = 'MyState';
		$this->country_id = 1;
		$this->country_code = 'FR';
		$this->email = 'specimen@specimen.com';
		$this->socialnetworks = array(
			'skype' => 'tom.hanson',
			'twitter' => 'tomhanson',
			'facebook' => 'tomhanson',
			'linkedin' => 'tomhanson',
		);
		$this->url = 'http://www.specimen.com';

		$this->phone = '0909090901';
		$this->fax = '0909090909';

		$this->code_client = 'CC-'.dol_print_date($now, 'dayhourlog');
		$this->code_fournisseur = 'SC-'.dol_print_date($now, 'dayhourlog');
		$this->capital = 10000;
		$this->client = 1;
		$this->prospect = 1;
		$this->fournisseur = 1;
		$this->tva_assuj = 1;
		$this->tva_intra = 'EU1234567';
		$this->note_public = 'This is a comment (public)';
		$this->note_private = 'This is a comment (private)';

		$this->idprof1 = 'idprof1';
		$this->idprof2 = 'idprof2';
		$this->idprof3 = 'idprof3';
		$this->idprof4 = 'idprof4';
		$this->idprof5 = 'idprof5';
		$this->idprof6 = 'idprof6';
		return 1;
	}

	/**
	 *  Check if we must use localtax feature or not according to country (country of $mysoc in most cases).
	 *
	 *	@param		int		$localTaxNum	To get info for only localtax1 or localtax2
	 *  @return		boolean					true or false
	 */
	public function useLocalTax($localTaxNum = 0)
	{
		$sql  = "SELECT t.localtax1, t.localtax2";
		$sql .= " FROM ".MAIN_DB_PREFIX."c_tva as t, ".MAIN_DB_PREFIX."c_country as c";
		$sql .= " WHERE t.fk_pays = c.rowid AND c.code = '".$this->db->escape($this->country_code)."'";
		$sql .= " AND t.active = 1";
		if (empty($localTaxNum))   $sql .= " AND (t.localtax1_type <> '0' OR t.localtax2_type <> '0')";
		elseif ($localTaxNum == 1) $sql .= " AND t.localtax1_type <> '0'";
		elseif ($localTaxNum == 2) $sql .= " AND t.localtax2_type <> '0'";

		$resql = $this->db->query($sql);
		if ($resql)
		{
   			return ($this->db->num_rows($resql) > 0);
		} else return false;
	}

	/**
	 *  Check if we must use NPR Vat (french stupid rule) or not according to country (country of $mysoc in most cases).
	 *
	 *  @return		boolean					true or false
	 */
	public function useNPR()
	{
		$sql  = "SELECT t.rowid";
		$sql .= " FROM ".MAIN_DB_PREFIX."c_tva as t, ".MAIN_DB_PREFIX."c_country as c";
		$sql .= " WHERE t.fk_pays = c.rowid AND c.code = '".$this->db->escape($this->country_code)."'";
		$sql .= " AND t.active = 1 AND t.recuperableonly = 1";

		dol_syslog("useNPR", LOG_DEBUG);
		$resql = $this->db->query($sql);
		if ($resql)
		{
			return ($this->db->num_rows($resql) > 0);
		} else return false;
	}

	/**
	 *  Check if we must use revenue stamps feature or not according to country (country of $mysocin most cases).
	 *  Table c_revenuestamp contains the country and value of stamp per invoice.
	 *
	 *  @return		boolean			true or false
	 */
	public function useRevenueStamp()
	{
		$sql  = "SELECT COUNT(*) as nb";
		$sql .= " FROM ".MAIN_DB_PREFIX."c_revenuestamp as r, ".MAIN_DB_PREFIX."c_country as c";
		$sql .= " WHERE r.fk_pays = c.rowid AND c.code = '".$this->db->escape($this->country_code)."'";
		$sql .= " AND r.active = 1";

		dol_syslog("useRevenueStamp", LOG_DEBUG);
		$resql = $this->db->query($sql);
		if ($resql)
		{
			$obj = $this->db->fetch_object($resql);
   			return (($obj->nb > 0) ?true:false);
		} else {
			$this->error = $this->db->lasterror();
			return false;
		}
	}

	/**
	 *	Return prostect level
	 *
	 *  @return     string        Libelle
	 */
	public function getLibProspLevel()
	{
		return $this->LibProspLevel($this->fk_prospectlevel);
	}

	// phpcs:disable PEAR.NamingConventions.ValidFunctionName.ScopeNotCamelCaps
	/**
	 *  Return label of prospect level
	 *
	 *  @param	int		$fk_prospectlevel   	Prospect level
	 *  @return string        					label of level
	 */
	public function LibProspLevel($fk_prospectlevel)
	{
		// phpcs:enable
		global $langs;

		$lib = $langs->trans("ProspectLevel".$fk_prospectlevel);
		// If lib not found in language file, we get label from cache/databse
		if ($lib == $langs->trans("ProspectLevel".$fk_prospectlevel))
		{
			$lib = $langs->getLabelFromKey($this->db, $fk_prospectlevel, 'c_prospectlevel', 'code', 'label');
		}
		return $lib;
	}


	// phpcs:disable PEAR.NamingConventions.ValidFunctionName.ScopeNotCamelCaps
	/**
	 *  Set prospect level
	 *
	 *  @param  User	$user		User who sets the discount
	 *	@return	int					<0 if KO, >0 if OK
	 * @deprecated Use update function instead
	 */
	public function set_prospect_level(User $user)
	{
		// phpcs:enable
		return $this->update($this->id, $user);
	}

	/**
	 *  Return status of prospect
	 *
	 *  @param	int		$mode       0=libelle long, 1=libelle court, 2=Picto + Libelle court, 3=Picto, 4=Picto + Libelle long
	 *  @param	string	$label		Label to use for status for added status
	 *  @return string        		Libelle
	 */
	public function getLibProspCommStatut($mode = 0, $label = '')
	{
		return $this->LibProspCommStatut($this->stcomm_id, $mode, $label, $this->stcomm_picto);
	}

	// phpcs:disable PEAR.NamingConventions.ValidFunctionName.ScopeNotCamelCaps
	/**
	 *  Return label of a given status
	 *
	 *  @param	int|string	$status        	Id or code for prospection status
	 *  @param  int			$mode          	0=long label, 1=short label, 2=Picto + short label, 3=Picto, 4=Picto + long label, 5=Short label + Picto
	 *  @param	string		$label			Label to use for status for added status
	 *	@param 	string		$picto      	Name of image file to show ('filenew', ...)
	 *                                      If no extension provided, we use '.png'. Image must be stored into theme/xxx/img directory.
	 *                                      Example: picto.png                  if picto.png is stored into htdocs/theme/mytheme/img
	 *                                      Example: picto.png@mymodule         if picto.png is stored into htdocs/mymodule/img
	 *                                      Example: /mydir/mysubdir/picto.png  if picto.png is stored into htdocs/mydir/mysubdir (pictoisfullpath must be set to 1)
	 *  @return string       	 			Label of prospection status
	 */
	public function LibProspCommStatut($status, $mode = 0, $label = '', $picto = '')
	{
		// phpcs:enable
		global $langs;
		$langs->load('customers');

		if ($mode == 2) {
			if ($status == '-1' || $status == 'ST_NO')         return img_action($langs->trans("StatusProspect-1"), -1, $picto).' '.$langs->trans("StatusProspect-1");
			elseif ($status == '0' || $status == 'ST_NEVER') return img_action($langs->trans("StatusProspect0"), 0, $picto).' '.$langs->trans("StatusProspect0");
			elseif ($status == '1' || $status == 'ST_TODO')  return img_action($langs->trans("StatusProspect1"), 1, $picto).' '.$langs->trans("StatusProspect1");
			elseif ($status == '2' || $status == 'ST_PEND')  return img_action($langs->trans("StatusProspect2"), 2, $picto).' '.$langs->trans("StatusProspect2");
			elseif ($status == '3' || $status == 'ST_DONE')  return img_action($langs->trans("StatusProspect3"), 3, $picto).' '.$langs->trans("StatusProspect3");
			else {
				return img_action(($langs->trans("StatusProspect".$status) != "StatusProspect".$status) ? $langs->trans("StatusProspect".$status) : $label, 0, $picto).' '.(($langs->trans("StatusProspect".$status) != "StatusProspect".$status) ? $langs->trans("StatusProspect".$status) : $label);
			}
		} elseif ($mode == 3) {
			if ($status == '-1' || $status == 'ST_NO')         return img_action($langs->trans("StatusProspect-1"), -1, $picto);
			elseif ($status == '0' || $status == 'ST_NEVER') return img_action($langs->trans("StatusProspect0"), 0, $picto);
			elseif ($status == '1' || $status == 'ST_TODO')  return img_action($langs->trans("StatusProspect1"), 1, $picto);
			elseif ($status == '2' || $status == 'ST_PEND')  return img_action($langs->trans("StatusProspect2"), 2, $picto);
			elseif ($status == '3' || $status == 'ST_DONE')  return img_action($langs->trans("StatusProspect3"), 3, $picto);
			else {
				return img_action(($langs->trans("StatusProspect".$status) != "StatusProspect".$status) ? $langs->trans("StatusProspect".$status) : $label, 0, $picto);
			}
		} elseif ($mode == 4) {
			if ($status == '-1' || $status == 'ST_NO')         return img_action($langs->trans("StatusProspect-1"), -1, $picto).' '.$langs->trans("StatusProspect-1");
			elseif ($status == '0' || $status == 'ST_NEVER') return img_action($langs->trans("StatusProspect0"), 0, $picto).' '.$langs->trans("StatusProspect0");
			elseif ($status == '1' || $status == 'ST_TODO')  return img_action($langs->trans("StatusProspect1"), 1, $picto).' '.$langs->trans("StatusProspect1");
			elseif ($status == '2' || $status == 'ST_PEND')  return img_action($langs->trans("StatusProspect2"), 2, $picto).' '.$langs->trans("StatusProspect2");
			elseif ($status == '3' || $status == 'ST_DONE')  return img_action($langs->trans("StatusProspect3"), 3, $picto).' '.$langs->trans("StatusProspect3");
			else {
				return img_action(($langs->trans("StatusProspect".$status) != "StatusProspect".$status) ? $langs->trans("StatusProspect".$status) : $label, 0, $picto).' '.(($langs->trans("StatusProspect".$status) != "StatusProspect".$status) ? $langs->trans("StatusProspect".$status) : $label);
			}
		}

		return "Error, mode/status not found";
	}

	// phpcs:disable PEAR.NamingConventions.ValidFunctionName.ScopeNotCamelCaps
	/**
	 *  Set outstanding value
	 *
	 *  @param  User	$user		User making change
	 *	@return	int					<0 if KO, >0 if OK
	 * @deprecated Use update function instead
	 */
	public function set_OutstandingBill(User $user)
	{
		// phpcs:enable
		return $this->update($this->id, $user);
	}

	/**
	 *  Return amount of order not paid and total
	 *
	 *  @param     string      $mode    'customer' or 'supplier'
	 *  @return    array				array('opened'=>Amount, 'total'=>Total amount)
	 */
	public function getOutstandingProposals($mode = 'customer')
	{
		$table = 'propal';
		if ($mode == 'supplier') $table = 'supplier_proposal';

		$sql  = "SELECT rowid, total_ht, total as total_ttc, fk_statut as status FROM ".MAIN_DB_PREFIX.$table." as f";
		$sql .= " WHERE fk_soc = ".$this->id;
		if ($mode == 'supplier') {
			$sql .= " AND entity IN (".getEntity('supplier_proposal').")";
		} else {
			$sql .= " AND entity IN (".getEntity('propal').")";
		}

		dol_syslog("getOutstandingProposals", LOG_DEBUG);
		$resql = $this->db->query($sql);
		if ($resql)
		{
			$outstandingOpened = 0;
			$outstandingTotal = 0;
			$outstandingTotalIncTax = 0;
			while ($obj = $this->db->fetch_object($resql)) {
				$outstandingTotal += $obj->total_ht;
				$outstandingTotalIncTax += $obj->total_ttc;
				if ($obj->status != 0)    // Not a draft
				{
					$outstandingOpened += $obj->total_ttc;
				}
			}
			return array('opened'=>$outstandingOpened, 'total_ht'=>$outstandingTotal, 'total_ttc'=>$outstandingTotalIncTax); // 'opened' is 'incl taxes'
		} else return array();
	}

	/**
	 *  Return amount of order not paid and total
	 *
	 *  @param     string      $mode    'customer' or 'supplier'
	 *  @return		array				array('opened'=>Amount, 'total'=>Total amount)
	 */
	public function getOutstandingOrders($mode = 'customer')
	{
		$table = 'commande';
		if ($mode == 'supplier') $table = 'commande_fournisseur';

		$sql  = "SELECT rowid, total_ht, total_ttc, fk_statut as status FROM ".MAIN_DB_PREFIX.$table." as f";
		$sql .= " WHERE fk_soc = ".$this->id;
		if ($mode == 'supplier') {
			$sql .= " AND entity IN (".getEntity('supplier_order').")";
		} else {
			$sql .= " AND entity IN (".getEntity('commande').")";
		}

		dol_syslog("getOutstandingOrders", LOG_DEBUG);
		$resql = $this->db->query($sql);
		if ($resql)
		{
			$outstandingOpened = 0;
			$outstandingTotal = 0;
			$outstandingTotalIncTax = 0;
			while ($obj = $this->db->fetch_object($resql)) {
				$outstandingTotal += $obj->total_ht;
				$outstandingTotalIncTax += $obj->total_ttc;
				if ($obj->status != 0)    // Not a draft
				{
					$outstandingOpened += $obj->total_ttc;
				}
			}
			return array('opened'=>$outstandingOpened, 'total_ht'=>$outstandingTotal, 'total_ttc'=>$outstandingTotalIncTax); // 'opened' is 'incl taxes'
		} else return array();
	}

	/**
	 *  Return amount of bill not paid and total
	 *
	 *  @param     string      $mode    'customer' or 'supplier'
	 *  @param     int      $late    	0 => all invoice, 1=> only late
	 *  @return		array				array('opened'=>Amount, 'total'=>Total amount)
	 */
	public function getOutstandingBills($mode = 'customer', $late = 0)
	{
		$table = 'facture';
		if ($mode == 'supplier') $table = 'facture_fourn';

		/* Accurate value of remain to pay is to sum remaintopay for each invoice
		 $paiement = $invoice->getSommePaiement();
		 $creditnotes=$invoice->getSumCreditNotesUsed();
		 $deposits=$invoice->getSumDepositsUsed();
		 $alreadypayed=price2num($paiement + $creditnotes + $deposits,'MT');
		 $remaintopay=price2num($invoice->total_ttc - $paiement - $creditnotes - $deposits,'MT');
		 */
		if ($mode == 'supplier') $sql = "SELECT rowid, total_ht as total_ht, total_ttc, paye, type, fk_statut as status, close_code FROM ".MAIN_DB_PREFIX.$table." as f";
		else $sql = "SELECT rowid, total as total_ht, total_ttc, paye, fk_statut as status, close_code FROM ".MAIN_DB_PREFIX.$table." as f";
		$sql .= " WHERE fk_soc = ".$this->id;
		if (!empty($late)) {
			$sql .= " AND date_lim_reglement < '".$this->db->idate(dol_now())."'";
		}
		if ($mode == 'supplier') {
			$sql .= " AND entity IN (".getEntity('facture_fourn').")";
		} else {
			$sql .= " AND entity IN (".getEntity('invoice').")";
		}

		dol_syslog("getOutstandingBills", LOG_DEBUG);
		$resql = $this->db->query($sql);
		if ($resql)
		{
			$outstandingOpened = 0;
			$outstandingTotal = 0;
			$outstandingTotalIncTax = 0;
			if ($mode == 'supplier')
			{
				require_once DOL_DOCUMENT_ROOT.'/fourn/class/fournisseur.facture.class.php';
				$tmpobject = new FactureFournisseur($this->db);
			} else {
				require_once DOL_DOCUMENT_ROOT.'/compta/facture/class/facture.class.php';
				$tmpobject = new Facture($this->db);
			}
			while ($obj = $this->db->fetch_object($resql)) {
				$tmpobject->id = $obj->rowid;

				if ($obj->status != $tmpobject::STATUS_DRAFT                                           // Not a draft
					&& !($obj->status == $tmpobject::STATUS_ABANDONED && $obj->close_code == 'replaced')  // Not a replaced invoice
					)
				{
					$outstandingTotal += $obj->total_ht;
					$outstandingTotalIncTax += $obj->total_ttc;
				}
				if ($obj->paye == 0
					&& $obj->status != $tmpobject::STATUS_DRAFT    		// Not a draft
					&& $obj->status != $tmpobject::STATUS_ABANDONED	    // Not abandonned
					&& $obj->status != $tmpobject::STATUS_CLOSED)   		// Not classified as paid
				//$sql .= " AND (status <> 3 OR close_code <> 'abandon')";		// Not abandonned for undefined reason
				{
					$paiement = $tmpobject->getSommePaiement();
					$creditnotes = $tmpobject->getSumCreditNotesUsed();
					$deposits = $tmpobject->getSumDepositsUsed();

					$outstandingOpened += $obj->total_ttc - $paiement - $creditnotes - $deposits;
				}

				//if credit note is converted but not used
				// TODO Do this also for customer ?
				if ($mode == 'supplier' && $obj->type == FactureFournisseur::TYPE_CREDIT_NOTE && $tmpobject->isCreditNoteUsed())
				{
					$outstandingOpened -= $tmpobject->getSumFromThisCreditNotesNotUsed();
				}
			}
			return array('opened'=>$outstandingOpened, 'total_ht'=>$outstandingTotal, 'total_ttc'=>$outstandingTotalIncTax); // 'opened' is 'incl taxes'
		} else {
			return array();
		}
	}

	/**
	 * Return label of status customer is prospect/customer
	 *
	 * @return   string        	Label
	 */
	public function getLibCustProspStatut()
	{
		return $this->LibCustProspStatut($this->client);
	}

	// phpcs:disable PEAR.NamingConventions.ValidFunctionName.ScopeNotCamelCaps
	/**
	 *  Return the label of the customer/prospect status
	 *
	 *  @param	int		$status         Id of prospection status
	 *  @return	string          		Label of prospection status
	 */
	public function LibCustProspStatut($status)
	{
		// phpcs:enable
		global $langs;
		$langs->load('companies');

		if ($status == 0) return $langs->trans("NorProspectNorCustomer");
		elseif ($status == 1) return $langs->trans("Customer");
		elseif ($status == 2) return $langs->trans("Prospect");
		elseif ($status == 3) return $langs->trans("ProspectCustomer");
	}


	/**
	 *  Create a document onto disk according to template module.
	 *
	 *	@param	string		$modele			Generator to use. Caller must set it to obj->model_pdf or GETPOST('model','alpha') for example.
	 *	@param	Translate	$outputlangs	objet lang a utiliser pour traduction
	 *  @param  int			$hidedetails    Hide details of lines
	 *  @param  int			$hidedesc       Hide description
	 *  @param  int			$hideref        Hide ref
	 *  @param  null|array  $moreparams     Array to provide more information
	 *	@return int        					<0 if KO, >0 if OK
	 */
	public function generateDocument($modele, $outputlangs, $hidedetails = 0, $hidedesc = 0, $hideref = 0, $moreparams = null)
	{
		global $conf, $user, $langs;

		if (!empty($moreparams) && !empty($moreparams['use_companybankid']))
		{
			$modelpath = "core/modules/bank/doc/";

			include_once DOL_DOCUMENT_ROOT.'/societe/class/companybankaccount.class.php';
			$companybankaccount = new CompanyBankAccount($this->db);
			$result = $companybankaccount->fetch($moreparams['use_companybankid']);
			if (!$result) dol_print_error($this->db, $companybankaccount->error, $companybankaccount->errors);
			$result = $companybankaccount->commonGenerateDocument($modelpath, $modele, $outputlangs, $hidedetails, $hidedesc, $hideref, $moreparams);
		} else {
			// Positionne le modele sur le nom du modele a utiliser
			if (!dol_strlen($modele))
			{
				if (!empty($conf->global->COMPANY_ADDON_PDF))
				{
					$modele = $conf->global->COMPANY_ADDON_PDF;
				} else {
					print $langs->trans("Error")." ".$langs->trans("Error_COMPANY_ADDON_PDF_NotDefined");
					return 0;
				}
			}

			if (!isset($this->bank_account)) {
				require_once DOL_DOCUMENT_ROOT.'/societe/class/companybankaccount.class.php';
				$bac = new CompanyBankAccount($this->db);
				$result = $bac->fetch(0, $this->id);
				if ($result > 0) {
					$this->bank_account = $bac;
				} else {
					$this->bank_account = '';
				}
			}

			$modelpath = "core/modules/societe/doc/";

			$result = $this->commonGenerateDocument($modelpath, $modele, $outputlangs, $hidedetails, $hidedesc, $hideref, $moreparams);
		}

		return $result;
	}


	/**
	 * Sets object to supplied categories.
	 *
	 * Deletes object from existing categories not supplied.
	 * Adds it to non existing supplied categories.
	 * Existing categories are left untouch.
	 *
	 * @param 	int[]|int 	$categories 	Category ID or array of Categories IDs
	 * @param 	string 		$type_categ 			Category type ('customer' or 'supplier')
	 * @return	int							<0 if KO, >0 if OK
	 */
	public function setCategories($categories, $type_categ)
	{
		require_once DOL_DOCUMENT_ROOT.'/categories/class/categorie.class.php';

		// Decode type
		if (!in_array($type_categ, array(Categorie::TYPE_CUSTOMER, Categorie::TYPE_SUPPLIER))) {
			dol_syslog(__METHOD__.': Type '.$type_categ.'is an unknown company category type. Done nothing.', LOG_ERR);
			return -1;
		}

		// Handle single category
		if (!is_array($categories)) {
			$categories = array($categories);
		}

		// Get current categories
		$c = new Categorie($this->db);
		$existing = $c->containing($this->id, $type_categ, 'id');

		// Diff
		if (is_array($existing)) {
			$to_del = array_diff($existing, $categories);
			$to_add = array_diff($categories, $existing);
		} else {
			$to_del = array(); // Nothing to delete
			$to_add = $categories;
		}

		$error = 0;

		// Process
		foreach ($to_del as $del) {
			if ($c->fetch($del) > 0) {
				$c->del_type($this, $type_categ);
			}
		}
		foreach ($to_add as $add) {
			if ($c->fetch($add) > 0)
			{
				$result = $c->add_type($this, $type_categ);
				if ($result < 0)
				{
					$error++;
					$this->error = $c->error;
					$this->errors = $c->errors;
					break;
				}
			}
		}

		return $error ? -1 : 1;
	}

	/**
	 * Sets sales representatives of the thirdparty
	 *
	 * @param 	int[]|int 	$salesrep	 	User ID or array of user IDs
	 * @param   bool        $onlyAdd        Only add (no delete before)
	 * @return	int							<0 if KO, >0 if OK
	 */
	public function setSalesRep($salesrep, $onlyAdd = false)
	{
		global $user;

		// Handle single user
		if (!is_array($salesrep)) {
			$salesrep = array($salesrep);
		}


		$to_del = array(); // Nothing to delete
		$to_add = $salesrep;
		if ($onlyAdd === false) {
			// Get current users
			$existing = $this->getSalesRepresentatives($user, 1);

			// Diff
			if (is_array($existing)) {
				$to_del = array_diff($existing, $salesrep);
				$to_add = array_diff($salesrep, $existing);
			}
		}

		$error = 0;

		// Process
		foreach ($to_del as $del) {
			$this->del_commercial($user, $del);
		}
		foreach ($to_add as $add) {
			$result = $this->add_commercial($user, $add);
			if ($result < 0)
			{
				$error++;
				break;
			}
		}

		return $error ? -1 : 1;
	}

	/**
	 *    Define third-party type of current company
	 *
	 *    @param	int		$typent_id	third party type rowid in llx_c_typent
	 *    @return	int     			<0 if KO, >0 if OK
	 */
	public function setThirdpartyType($typent_id)
	{
		if ($this->id)
		{
			$sql = "UPDATE ".MAIN_DB_PREFIX."societe";
			$sql .= " SET fk_typent = ".($typent_id > 0 ? $typent_id : "null");
			$sql .= " WHERE rowid = ".$this->id;
			dol_syslog(get_class($this).'::setThirdpartyType', LOG_DEBUG);
			$resql = $this->db->query($sql);
			if ($resql)
			{
				$this->typent_id = $typent_id;
				$this->typent_code = dol_getIdFromCode($db, $this->$typent_id, 'c_typent', 'id', 'code');
				return 1;
			} else {
				return -1;
			}
		} else return -1;
	}

	/**
	 * Function used to replace a thirdparty id with another one.
	 * It must be used within a transaction to avoid trouble
	 *
	 * @param 	DoliDB 	$db 		Database handler
	 * @param 	int 	$origin_id 	Old thirdparty id (will be removed)
	 * @param 	int 	$dest_id 	New thirdparty id
	 * @return 	bool				True if success, False if error
	 */
	public static function replaceThirdparty(DoliDB $db, $origin_id, $dest_id)
	{
		if ($origin_id == $dest_id)
		{
			dol_syslog('Error: Try to merge a thirdparty into itself');
			return false;
		}

		/**
		 * Thirdparty commercials cannot be the same in both thirdparties so we look for them and remove some to avoid duplicate.
		 * Because this function is meant to be executed within a transaction, we won't take care of begin/commit.
		 */
		$sql = 'SELECT rowid FROM '.MAIN_DB_PREFIX.'societe_commerciaux ';
		$sql .= ' WHERE fk_soc = '.(int) $dest_id.' AND fk_user IN ( ';
		$sql .= ' SELECT fk_user ';
		$sql .= ' FROM '.MAIN_DB_PREFIX.'societe_commerciaux ';
		$sql .= ' WHERE fk_soc = '.(int) $origin_id.') ';

		$resql = $db->query($sql);
		while ($obj = $db->fetch_object($resql)) {
			$db->query('DELETE FROM '.MAIN_DB_PREFIX.'societe_commerciaux WHERE rowid = '.$obj->rowid);
		}

		/**
		 * llx_societe_extrafields table must not be here because we don't care about the old thirdparty data
		 * Do not include llx_societe because it will be replaced later
		 */
		$tables = array(
			'societe_address',
			'societe_commerciaux',
			'societe_prices',
			'societe_remise',
			'societe_remise_except',
			'societe_rib'
		);

		return CommonObject::commonReplaceThirdparty($db, $origin_id, $dest_id, $tables);
	}
}<|MERGE_RESOLUTION|>--- conflicted
+++ resolved
@@ -954,17 +954,13 @@
 			$rescode = $this->check_codeclient();
 			if ($rescode != 0 && $rescode != -5)
 			{
-				if ($rescode == -1)
-				{
+				if ($rescode == -1) {
 					$this->errors[] = 'ErrorBadCustomerCodeSyntax';
-				} elseif ($rescode == -2)
-				{
+				} elseif ($rescode == -2) {
 					$this->errors[] = 'ErrorCustomerCodeRequired';
-				} elseif ($rescode == -3)
-				{
+				} elseif ($rescode == -3) {
 					$this->errors[] = 'ErrorCustomerCodeAlreadyUsed';
-				} elseif ($rescode == -4)
-				{
+				} elseif ($rescode == -4) {
 					$this->errors[] = 'ErrorPrefixRequired';
 				} else {
 					$this->errors[] = 'ErrorUnknownOnCustomerCodeCheck';
@@ -979,22 +975,13 @@
 			$rescode = $this->check_codefournisseur();
 			if ($rescode != 0 && $rescode != -5)
 			{
-				if ($rescode == -1)
-				{
+				if ($rescode == -1) {
 					$this->errors[] = 'ErrorBadSupplierCodeSyntax';
-				} elseif ($rescode == -2)
-				{
+				} elseif ($rescode == -2) {
 					$this->errors[] = 'ErrorSupplierCodeRequired';
-				} elseif ($rescode == -3)
-				{
+				} elseif ($rescode == -3) {
 					$this->errors[] = 'ErrorSupplierCodeAlreadyUsed';
-<<<<<<< HEAD
-				} elseif ($rescode == -4)
-=======
-				}
-				elseif ($rescode == -4)
->>>>>>> c3326a09
-				{
+				} elseif ($rescode == -4) {
 					$this->errors[] = 'ErrorPrefixRequired';
 				} else {
 					$this->errors[] = 'ErrorUnknownOnSupplierCodeCheck';
