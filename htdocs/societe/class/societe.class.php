--- conflicted
+++ resolved
@@ -61,7 +61,6 @@
      */
     public $nom;
 
-<<<<<<< HEAD
     var $firstname;
     var $lastname;
 
@@ -71,20 +70,11 @@
 	 */
 	public $commercial_name;
 
-    var $particulier;
-    var $civility_id;
-    var $address;
-    var $zip;
-    var $town;
-=======
-    public $firstname;
-    public $lastname;
     public $particulier;
     public $civility_id;
     public $address;
     public $zip;
     public $town;
->>>>>>> c33cbefa
 
     /**
      * Thirdparty status : 0=activity ceased, 1= in activity
