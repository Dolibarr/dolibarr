<?php
/* Copyright (C) 2002-2006  Rodolphe Quiedeville    <rodolphe@quiedeville.org>
 * Copyright (C) 2004-2015  Laurent Destailleur     <eldy@users.sourceforge.net>
 * Copyright (C) 2004       Eric Seigne             <eric.seigne@ryxeo.com>
 * Copyright (C) 2003       Brian Fraval            <brian@fraval.org>
 * Copyright (C) 2006       Andre Cianfarani        <acianfa@free.fr>
 * Copyright (C) 2005-2017  Regis Houssin           <regis.houssin@capnetworks.com>
 * Copyright (C) 2008       Patrick Raguin          <patrick.raguin@auguria.net>
 * Copyright (C) 2010-2014  Juanjo Menent           <jmenent@2byte.es>
 * Copyright (C) 2013       Florian Henry           <florian.henry@open-concept.pro>
 * Copyright (C) 2013       Alexandre Spangaro      <aspangaro.dolibarr@gmail.com>
 * Copyright (C) 2013       Peter Fontaine          <contact@peterfontaine.fr>
 * Copyright (C) 2014-2015  Marcos García           <marcosgdf@gmail.com>
 * Copyright (C) 2015       Raphaël Doursenaud      <rdoursenaud@gpcsolutions.fr>
 *
 * This program is free software; you can redistribute it and/or modify
 * it under the terms of the GNU General Public License as published by
 * the Free Software Foundation; either version 3 of the License, or
 * (at your option) any later version.
 *
 * This program is distributed in the hope that it will be useful,
 * but WITHOUT ANY WARRANTY; without even the implied warranty of
 * MERCHANTABILITY or FITNESS FOR A PARTICULAR PURPOSE.  See the
 * GNU General Public License for more details.
 *
 * You should have received a copy of the GNU General Public License
 * along with this program. If not, see <http://www.gnu.org/licenses/>.
 */

/**
 *	\file       htdocs/societe/class/societe.class.php
 *	\ingroup    societe
 *	\brief      File for third party class
 */
require_once DOL_DOCUMENT_ROOT.'/core/class/commonobject.class.php';
require_once DOL_DOCUMENT_ROOT.'/multicurrency/class/multicurrency.class.php';

/**
 *	Class to manage third parties objects (customers, suppliers, prospects...)
 */
class Societe extends CommonObject
{
	public $element='societe';
	public $table_element = 'societe';
	public $fk_element='fk_soc';
	public $fieldsforcombobox='nom,name_alias';
	protected $childtables=array("supplier_proposal"=>'SupplierProposal',"propal"=>'Proposal',"commande"=>'Order',"facture"=>'Invoice',"facture_rec"=>'RecurringInvoiceTemplate',"contrat"=>'Contract',"fichinter"=>'Fichinter',"facture_fourn"=>'SupplierInvoice',"commande_fournisseur"=>'SupplierOrder',"projet"=>'Project',"expedition"=>'Shipment',"prelevement_lignes"=>'DirectDebitRecord');    // To test if we can delete object
	protected $childtablesoncascade=array("societe_prices", "societe_log", "societe_address", "product_fournisseur_price", "product_customer_price_log", "product_customer_price", "socpeople", "adherent", "societe_rib", "societe_remise", "societe_remise_except", "societe_commerciaux", "categorie", "notify", "notify_def", "actioncomm");
	public $picto = 'company';

	/**
	 * 0=No test on entity, 1=Test with field entity, 2=Test with link by societe
	 * @var int
	 */
	public $ismultientitymanaged = 1;
	/**
	 * 0=Default, 1=View may be restricted to sales representative only if no permission to see all or to company of external user if external user
	 * @var integer
	 */
	public $restrictiononfksoc = 1;


	// BEGIN MODULEBUILDER PROPERTIES
	/**
	 * @var array  Array with all fields and their property. Do not use it as a static var. It may be modified by constructor.
	 */
	public $fields=array(
		'rowid'         =>array('type'=>'integer',      'label'=>'TechnicalID',      'enabled'=>1, 'visible'=>-2, 'notnull'=>1,  'index'=>1, 'position'=>1, 'comment'=>'Id'),
		'nom'           =>array('type'=>'varchar(128)', 'label'=>'Name',            'enabled'=>1, 'visible'=>1,  'notnull'=>1,  'showoncombobox'=>1, 'index'=>1, 'position'=>10, 'searchall'=>1, 'comment'=>'Reference of object'),
		'name_alias'    =>array('type'=>'varchar(128)', 'label'=>'Name',            'enabled'=>1, 'visible'=>1,  'notnull'=>1,  'showoncombobox'=>1, 'index'=>1, 'position'=>10, 'searchall'=>1, 'comment'=>'Reference of object'),
		'entity'        =>array('type'=>'integer',      'label'=>'Entity',           'enabled'=>1, 'visible'=>0,  'default'=>1, 'notnull'=>1,  'index'=>1, 'position'=>20),
		'note_public'   =>array('type'=>'text',			'label'=>'NotePublic',		 'enabled'=>1, 'visible'=>0,  'position'=>60),
		'note_private'  =>array('type'=>'text',			'label'=>'NotePrivate',		 'enabled'=>1, 'visible'=>0,  'position'=>61),
		'date_creation' =>array('type'=>'datetime',     'label'=>'DateCreation',     'enabled'=>1, 'visible'=>-2, 'notnull'=>1,  'position'=>500),
		'tms'           =>array('type'=>'timestamp',    'label'=>'DateModification', 'enabled'=>1, 'visible'=>-2, 'notnull'=>1,  'position'=>501),
		//'date_valid'    =>array('type'=>'datetime',     'label'=>'DateCreation',     'enabled'=>1, 'visible'=>-2, 'position'=>502),
		'fk_user_creat' =>array('type'=>'integer',      'label'=>'UserAuthor',       'enabled'=>1, 'visible'=>-2, 'notnull'=>1,  'position'=>510),
		'fk_user_modif' =>array('type'=>'integer',      'label'=>'UserModif',        'enabled'=>1, 'visible'=>-2, 'notnull'=>-1, 'position'=>511),
		//'fk_user_valid' =>array('type'=>'integer',      'label'=>'UserValidation',        'enabled'=>1, 'visible'=>-1, 'position'=>512),
		'import_key'    =>array('type'=>'varchar(14)',  'label'=>'ImportId',         'enabled'=>1, 'visible'=>-2, 'notnull'=>-1, 'index'=>1,  'position'=>1000),
	);


	public $entity;

	/**
	 * Thirdparty name
	 * @var string
	 * @deprecated Use $name instead
	 * @see name
	 */
	public $nom;

	/**
	 * Alias names (commercial, trademark or alias names)
	 * @var string
	 */
	public $name_alias;

	public $particulier;
	public $address;
	public $zip;
	public $town;

	/**
	 * Thirdparty status : 0=activity ceased, 1= in activity
	 * @var int
	 */
	var $status;

	/**
	 * Id of department
	 * @var int
	 */
	var $state_id;
	var $state_code;
	var $state;

	/**
	 * State code
	 * @var string
	 * @deprecated Use state_code instead
	 * @see state_code
	 */
	var $departement_code;

	/**
	 * @var string
	 * @deprecated Use state instead
	 * @see state
	 */
	var $departement;

	/**
	 * @var string
	 * @deprecated Use country instead
	 * @see country
	 */
	var $pays;

	/**
	 * Phone number
	 * @var string
	 */
	var $phone;
	/**
	 * Fax number
	 * @var string
	 */
	var $fax;
	/**
	 * Email
	 * @var string
	 */
	var $email;
	/**
	 * Skype username
	 * @var string
	 */
	var $skype;
	/**
	 * Webpage
	 * @var string
	 */
	var $url;

	//! barcode
	/**
	 * Barcode value
	 * @var string
	 */
	var $barcode;

	// 6 professional id (usage depends on country)

	/**
	 * Professional ID 1 (Ex: Siren in France)
	 * @var string
	 */
	var $idprof1;

	/**
	 * Professional ID 2 (Ex: Siret in France)
	 * @var string
	 */
	var $idprof2;

	/**
	 * Professional ID 3 (Ex: Ape in France)
	 * @var string
	 */
	var $idprof3;

	/**
	 * Professional ID 4 (Ex: RCS in France)
	 * @var string
	 */
	var $idprof4;

	/**
	 * Professional ID 5
	 * @var string
	 */
	var $idprof5;

	/**
	 * Professional ID 6
	 * @var string
	 */
	var $idprof6;

	var $prefix_comm;

	var $tva_assuj;
	/**
	 * Intracommunitary VAT ID
	 * @var string
	 */
	var $tva_intra;

	// Local taxes
	var $localtax1_assuj;
	var $localtax1_value;
	var $localtax2_assuj;
	var $localtax2_value;

	var $managers;
	var $capital;
	var $typent_id;
	var $typent_code;
	var $effectif;
	var $effectif_id;
	var $forme_juridique_code;
	var $forme_juridique;

	var $remise_percent;
	var $mode_reglement_supplier_id;
	var $cond_reglement_supplier_id;
	var $fk_prospectlevel;
	var $name_bis;

	//Log data

	/**
	 * Date of last update
	 * @var string
	 */
	var $date_modification;
	/**
	 * User that made last update
	 * @var string
	 */
	var $user_modification;
	/**
	 * Date of creation
	 * @var string
	 */
	var $date_creation;
	/**
	 * User that created the thirdparty
	 * @var User
	 */
	var $user_creation;


	var $specimen;

	/**
	 * 0=no customer, 1=customer, 2=prospect, 3=customer and prospect
	 * @var int
	 */
	var $client;
	/**
	 * 0=no prospect, 1=prospect
	 * @var int
	 */
	var $prospect;
	/**
	 * 0=no supplier, 1=supplier
	 * @var int
	 */
	var $fournisseur;

	/**
	 * Client code. E.g: CU2014-003
	 * @var string
	 */
	var $code_client;

	/**
	 * Supplier code. E.g: SU2014-003
	 * @var string
	 */
	var $code_fournisseur;

	/**
	 * Accounting code for client
	 * @var string
	 */
	var $code_compta;

	/**
	 * Accounting code for suppliers
	 * @var string
	 */
	var $code_compta_fournisseur;

	/**
	 * @var string
	 * @deprecated Note is split in public and private notes
	 * @see note_public, note_private
	 */
	var $note;

	/**
	 * Private note
	 * @var string
	 */
	var $note_private;

	/**
	 * Public note
	 * @var string
	 */
	var $note_public;

	//! code statut prospect
	var $stcomm_id;
	var $statut_commercial;

	/**
	 * Assigned price level
	 * @var int
	 */
	var $price_level;
	var $outstanding_limit;

	/**
	 * Id of sales representative to link (used for thirdparty creation). Not filled by a fetch, because we can have several sales representatives.
	 * @var int
	 */
	var $commercial_id;
	/**
	 * Id of parent thirdparty (if one)
	 * @var int
	 */
	var $parent;
	/**
	 * Default language code of thirdparty (en_US, ...)
	 * @var string
	 */
	var $default_lang;

	var $ref;
	var $ref_int;
	/**
	 * External user reference.
	 * This is to allow external systems to store their id and make self-developed synchronizing functions easier to
	 * build.
	 * @var string
	 */
	var $ref_ext;

	/**
	 * Import key.
	 * Set when the thirdparty has been created through an import process. This is to relate those created thirdparties
	 * to an import process
	 * @var string
	 */
	var $import_key;

	/**
	 * Supplier WebServices URL
	 * @var string
	 */
	var $webservices_url;

	/**
	 * Supplier WebServices Key
	 * @var string
	 */
	var $webservices_key;

	var $logo;
	var $logo_small;
	var $logo_mini;

	var $array_options;

	// Incoterms
	var $fk_incoterms;
	var $location_incoterms;
	var $libelle_incoterms;  //Used into tooltip

	// Multicurrency
	var $fk_multicurrency;
	var $multicurrency_code;


	// END MODULEBUILDER PROPERTIES


	/**
	 * To contains a clone of this when we need to save old properties of object
	 *  @var Societe
	 */
	var $oldcopy;

	/**
	 *    Constructor
	 *
	 *    @param	DoliDB		$db		Database handler
	 */
	public function __construct($db)
	{
		$this->db = $db;

		$this->client = 0;
		$this->prospect = 0;
		$this->fournisseur = 0;
		$this->typent_id  = 0;
		$this->effectif_id  = 0;
		$this->forme_juridique_code  = 0;
		$this->tva_assuj = 1;
		$this->status = 1;
	}


	/**
	 *    Create third party in database.
	 *    $this->code_client = -1 and $this->code_fournisseur = -1 means automatic assignement.
	 *
	 *    @param	User	$user       Object of user that ask creation
	 *    @return   int         		>= 0 if OK, < 0 if KO
	 */
	function create(User $user)
	{
		global $langs,$conf,$mysoc;

		$error=0;

		// Clean parameters
		if (empty($this->status)) $this->status=0;
		$this->name=$this->name?trim($this->name):trim($this->nom);
		if (! empty($conf->global->MAIN_FIRST_TO_UPPER)) $this->name=ucwords($this->name);
		$this->nom=$this->name; // For backward compatibility
		if (empty($this->client))      $this->client=0;
		if (empty($this->fournisseur)) $this->fournisseur=0;
		$this->import_key = trim($this->import_key);

		if (!empty($this->multicurrency_code)) $this->fk_multicurrency = MultiCurrency::getIdFromCode($this->db, $this->multicurrency_code);
		if (empty($this->fk_multicurrency))
		{
			$this->multicurrency_code = '';
			$this->fk_multicurrency = 0;
		}

		dol_syslog(get_class($this)."::create ".$this->name);

		$now=dol_now();

		$this->db->begin();

		// For automatic creation during create action (not used by Dolibarr GUI, can be used by scripts)
		if ($this->code_client == -1 || $this->code_client === 'auto')           $this->get_codeclient($this,0);
		if ($this->code_fournisseur == -1 || $this->code_fournisseur === 'auto') $this->get_codefournisseur($this,1);

		// Check more parameters (including mandatory setup
		// If error, this->errors[] is filled
		$result = $this->verify();

		if ($result >= 0)
		{
			$entity = ((isset($this->entity) && is_numeric($this->entity))?$this->entity:$conf->entity);

			$sql = "INSERT INTO ".MAIN_DB_PREFIX."societe (nom, name_alias, entity, datec, fk_user_creat, canvas, status, ref_int, ref_ext, fk_stcomm, fk_incoterms, location_incoterms ,import_key, fk_multicurrency, multicurrency_code)";
			$sql.= " VALUES ('".$this->db->escape($this->name)."', '".$this->db->escape($this->name_alias)."', ".$entity.", '".$this->db->idate($now)."'";
			$sql.= ", ".(! empty($user->id) ? "'".$user->id."'":"null");
			$sql.= ", ".(! empty($this->canvas) ? "'".$this->db->escape($this->canvas)."'":"null");
			$sql.= ", ".$this->status;
			$sql.= ", ".(! empty($this->ref_int) ? "'".$this->db->escape($this->ref_int)."'":"null");
			$sql.= ", ".(! empty($this->ref_ext) ? "'".$this->db->escape($this->ref_ext)."'":"null");
			$sql.= ", 0";
			$sql.= ", ".(int) $this->fk_incoterms;
			$sql.= ", '".$this->db->escape($this->location_incoterms)."'";
			$sql.= ", ".(! empty($this->import_key) ? "'".$this->db->escape($this->import_key)."'":"null");
			$sql.= ", ".(int) $this->fk_multicurrency;
			$sql.= ", '".$this->db->escape($this->multicurrency_code)."')";

			dol_syslog(get_class($this)."::create", LOG_DEBUG);
			$result=$this->db->query($sql);
			if ($result)
			{
				$this->id = $this->db->last_insert_id(MAIN_DB_PREFIX."societe");

				$ret = $this->update($this->id,$user,0,1,1,'add');

				// Ajout du commercial affecte
				if ($this->commercial_id != '' && $this->commercial_id != -1)
				{
					$this->add_commercial($user, $this->commercial_id);
				}
				// si un commercial cree un client il lui est affecte automatiquement
				else if (empty($user->rights->societe->client->voir))
				{
					$this->add_commercial($user, $user->id);
				}

				if ($ret >= 0)
				{
					// Call trigger
					$result=$this->call_trigger('COMPANY_CREATE',$user);
					if ($result < 0) $error++;
					// End call triggers
				}
				else $error++;

				if (! $error)
				{
					dol_syslog(get_class($this)."::Create success id=".$this->id);
					$this->db->commit();
					return $this->id;
				}
				else
				{
					dol_syslog(get_class($this)."::Create echec update ".$this->error." ".join(',',$this->errors), LOG_ERR);
					$this->db->rollback();
					return -4;
				}
			}
			else
			{
				if ($this->db->lasterrno() == 'DB_ERROR_RECORD_ALREADY_EXISTS')
				{
					$this->error=$langs->trans("ErrorCompanyNameAlreadyExists",$this->name);    // duplicate on a field (code or profid or ...)
					$result=-1;
				}
				else
				{
					$this->error=$this->db->lasterror();
					$result=-2;
				}
				$this->db->rollback();
				return $result;
			}

		}
		else
		{
			$this->db->rollback();
			dol_syslog(get_class($this)."::Create fails verify ".join(',',$this->errors), LOG_WARNING);
			return -3;
		}
	}


	/**
	 * Create a contact/address from thirdparty
	 *
	 * @param 	User	$user		Object user
	 * @return 	int					<0 if KO, >0 if OK
	 */
	function create_individual(User $user)
	{
		require_once DOL_DOCUMENT_ROOT.'/contact/class/contact.class.php';
		$contact=new Contact($this->db);

		$contact->name              = $this->name_bis;
		$contact->firstname         = $this->firstname;
		$contact->civility_id       = $this->civility_id;
		$contact->socid             = $this->id;	// fk_soc
		$contact->statut            = 1;
		$contact->priv              = 0;
		$contact->country_id        = $this->country_id;
		$contact->state_id          = $this->state_id;
		$contact->address           = $this->address;
		$contact->email             = $this->email;
		$contact->zip               = $this->zip;
		$contact->town              = $this->town;
		$contact->phone_pro         = $this->phone;

		$result = $contact->create($user);
		if ($result < 0)
		{
			$this->error = $contact->error;
			$this->errors = $contact->errors;
			dol_syslog(get_class($this)."::create_individual ERROR:" . $this->error, LOG_ERR);
		}

		return $result;
	}

	/**
	 *    Check properties of third party are ok (like name, third party codes, ...)
	 *    Used before an add or update.
	 *
	 *    @return     int		0 if OK, <0 if KO
	 */
	function verify()
	{
		global $conf, $langs, $mysoc;

		$error = 0;
		$this->errors=array();

		$result = 0;
		$this->name	= trim($this->name);
		$this->nom=$this->name; // For backward compatibility

		if (! $this->name)
		{
			$this->errors[] = 'ErrorBadThirdPartyName';
			$result = -2;
		}

		if ($this->client)
		{
			$rescode = $this->check_codeclient();
			if ($rescode <> 0)
			{
				if ($rescode == -1)
				{
					$this->errors[] = 'ErrorBadCustomerCodeSyntax';
				}
				if ($rescode == -2)
				{
					$this->errors[] = 'ErrorCustomerCodeRequired';
				}
				if ($rescode == -3)
				{
					$this->errors[] = 'ErrorCustomerCodeAlreadyUsed';
				}
				if ($rescode == -4)
				{
					$this->errors[] = 'ErrorPrefixRequired';
				}
				$result = -3;
			}
		}

		if ($this->fournisseur)
		{
			$rescode = $this->check_codefournisseur();
			if ($rescode <> 0)
			{
				if ($rescode == -1)
				{
					$this->errors[] = 'ErrorBadSupplierCodeSyntax';
				}
				if ($rescode == -2)
				{
					$this->errors[] = 'ErrorSupplierCodeRequired';
				}
				if ($rescode == -3)
				{
					$this->errors[] = 'ErrorSupplierCodeAlreadyUsed';
				}
				if ($rescode == -5)
				{
					$this->errors[] = 'ErrorprefixRequired';
				}
				$result = -3;
			}
		}

		// Check for duplicate or mandatory fields defined into setup
		$array_to_check=array('IDPROF1','IDPROF2','IDPROF3','IDPROF4','IDPROF5','IDPROF6','EMAIL');
		foreach($array_to_check as $key)
		{
			$keymin=strtolower($key);
			$i=(int) preg_replace('/[^0-9]/','',$key);
			$vallabel=$this->$keymin;

			if ($i > 0)
			{
				if ($this->isACompany())
				{
					// Check for unicity
					if ($vallabel && $this->id_prof_verifiable($i))
					{
						if ($this->id_prof_exists($keymin, $vallabel, ($this->id > 0 ? $this->id : 0)))
						{
							$langs->load("errors");
							$error++; $this->errors[] = $langs->transcountry('ProfId'.$i, $this->country_code)." ".$langs->trans("ErrorProdIdAlreadyExist", $vallabel).' ('.$langs->trans("ForbiddenBySetupRules").')';
						}
					}

					// Check for mandatory prof id (but only if country is other than ours)
					if ($mysoc->country_id > 0 && $this->country_id == $mysoc->country_id)
					{
						$idprof_mandatory ='SOCIETE_'.$key.'_MANDATORY';
						if (! $vallabel && ! empty($conf->global->$idprof_mandatory))
						{
							$langs->load("errors");
							$error++;
							$this->errors[] = $langs->trans("ErrorProdIdIsMandatory", $langs->transcountry('ProfId'.$i, $this->country_code)).' ('.$langs->trans("ForbiddenBySetupRules").')';
						}
					}
				}
			}
			else
			{
				//var_dump($conf->global->SOCIETE_EMAIL_UNIQUE);
				//var_dump($conf->global->SOCIETE_EMAIL_MANDATORY);
				if ($key == 'EMAIL')
				{
					// Check for unicity
					if ($vallabel && ! empty($conf->global->SOCIETE_EMAIL_UNIQUE))
					{
						if ($this->id_prof_exists($keymin, $vallabel, ($this->id > 0 ? $this->id : 0)))
						{
							$langs->load("errors");
							$error++; $this->errors[] = $langs->trans('Email')." ".$langs->trans("ErrorProdIdAlreadyExist", $vallabel).' ('.$langs->trans("ForbiddenBySetupRules").')';
						}
					}

					// Check for mandatory
					if (! empty($conf->global->SOCIETE_EMAIL_MANDATORY) && ! isValidEMail($this->email))
					{
						$langs->load("errors");
						$error++;
						$this->errors[] = $langs->trans("ErrorBadEMail", $this->email).' ('.$langs->trans("ForbiddenBySetupRules").')';
					}
				}
			}
		}

		if ($error) $result = -4;

		return $result;
	}

	/**
	 *      Update parameters of third party
	 *
	 *      @param	int		$id              			Id of company (deprecated, use 0 here and call update on an object loaded by a fetch)
	 *      @param  User	$user            			Utilisateur qui demande la mise a jour
	 *      @param  int		$call_trigger    			0=no, 1=yes
	 *		@param	int		$allowmodcodeclient			Inclut modif code client et code compta
	 *		@param	int		$allowmodcodefournisseur	Inclut modif code fournisseur et code compta fournisseur
	 *		@param	string	$action						'add' or 'update' or 'merge'
	 *		@param	int		$nosyncmember				Do not synchronize info of linked member
	 *      @return int  			           			<0 if KO, >=0 if OK
	 */
	function update($id, $user='', $call_trigger=1, $allowmodcodeclient=0, $allowmodcodefournisseur=0, $action='update', $nosyncmember=1)
	{
		global $langs,$conf,$hookmanager;
		require_once DOL_DOCUMENT_ROOT.'/core/lib/functions2.lib.php';

		if (empty($id)) $id = $this->id;

		$error=0;

		dol_syslog(get_class($this)."::Update id=".$id." call_trigger=".$call_trigger." allowmodcodeclient=".$allowmodcodeclient." allowmodcodefournisseur=".$allowmodcodefournisseur);

		$now=dol_now();

		// Clean parameters
		$this->id			= $id;
		$this->name			= $this->name?trim($this->name):trim($this->nom);
		$this->nom			= $this->name;	// For backward compatibility
		$this->name_alias = trim($this->name_alias);
		$this->ref_ext		= trim($this->ref_ext);
		$this->address		= $this->address?trim($this->address):trim($this->address);
		$this->zip			= $this->zip?trim($this->zip):trim($this->zip);
		$this->town			= $this->town?trim($this->town):trim($this->town);
		$this->state_id		= trim($this->state_id);
		$this->country_id	= ($this->country_id > 0)?$this->country_id:0;
		$this->phone		= trim($this->phone);
		$this->phone		= preg_replace("/\s/","",$this->phone);
		$this->phone		= preg_replace("/\./","",$this->phone);
		$this->fax			= trim($this->fax);
		$this->fax			= preg_replace("/\s/","",$this->fax);
		$this->fax			= preg_replace("/\./","",$this->fax);
		$this->email		= trim($this->email);
		$this->skype		= trim($this->skype);
		$this->url		= $this->url?clean_url($this->url,0):'';
		$this->note_private 	= trim($this->note_private);
		$this->note_public  	= trim($this->note_public);
		$this->idprof1		= trim($this->idprof1);
		$this->idprof2		= trim($this->idprof2);
		$this->idprof3		= trim($this->idprof3);
		$this->idprof4		= trim($this->idprof4);
		$this->idprof5		= (! empty($this->idprof5)?trim($this->idprof5):'');
		$this->idprof6		= (! empty($this->idprof6)?trim($this->idprof6):'');
		$this->prefix_comm	= trim($this->prefix_comm);
		$this->outstanding_limit = price2num($this->outstanding_limit);

		$this->tva_assuj	= trim($this->tva_assuj);
		$this->tva_intra	= dol_sanitizeFileName($this->tva_intra,'');
		if (empty($this->status)) $this->status = 0;

		if (!empty($this->multicurrency_code)) $this->fk_multicurrency = MultiCurrency::getIdFromCode($this->db, $this->multicurrency_code);
		if (empty($this->fk_multicurrency))
		{
			$this->multicurrency_code = '';
			$this->fk_multicurrency = 0;
		}

		// Local taxes
		$this->localtax1_assuj=trim($this->localtax1_assuj);
		$this->localtax2_assuj=trim($this->localtax2_assuj);

		$this->localtax1_value=trim($this->localtax1_value);
		$this->localtax2_value=trim($this->localtax2_value);

		if ($this->capital != '') $this->capital=price2num(trim($this->capital));
		if (! is_numeric($this->capital)) $this->capital = '';     // '' = undef

		$this->effectif_id=trim($this->effectif_id);
		$this->forme_juridique_code=trim($this->forme_juridique_code);

		//Gencod
		$this->barcode=trim($this->barcode);

		// For automatic creation
		if ($this->code_client == -1 || $this->code_client === 'auto')           $this->get_codeclient($this,0);
		if ($this->code_fournisseur == -1 || $this->code_fournisseur === 'auto') $this->get_codefournisseur($this,1);

		$this->code_compta=trim($this->code_compta);
		$this->code_compta_fournisseur=trim($this->code_compta_fournisseur);

		// Check parameters. More tests are done later in the ->verify()
		if (! is_numeric($this->client) && ! is_numeric($this->fournisseur))
		{
			$langs->load("errors");
			$this->error = $langs->trans("BadValueForParameterClientOrSupplier");
			return -1;
		}

		$customer=false;
		if (! empty($allowmodcodeclient) && ! empty($this->client))
		{
			// Attention get_codecompta peut modifier le code suivant le module utilise
			if (empty($this->code_compta))
			{
				$ret=$this->get_codecompta('customer');
				if ($ret < 0) return -1;
			}

			$customer=true;
		}

		$supplier=false;
		if (! empty($allowmodcodefournisseur) && ! empty($this->fournisseur))
		{
			// Attention get_codecompta peut modifier le code suivant le module utilise
			if (empty($this->code_compta_fournisseur))
			{
				$ret=$this->get_codecompta('supplier');
				if ($ret < 0) return -1;
			}

			$supplier=true;
		}

		//Web services
		$this->webservices_url = $this->webservices_url?clean_url($this->webservices_url,0):'';
		$this->webservices_key = trim($this->webservices_key);

		//Incoterms
		$this->fk_incoterms = (int) $this->fk_incoterms;
		$this->location_incoterms = trim($this->location_incoterms);

		$this->db->begin();

		// Check name is required and codes are ok or unique.
		// If error, this->errors[] is filled
		$result = 0;
		if ($action != 'add' && $action != 'merge')
		{
			// We don't check when update called during a create because verify was already done.
			// For a merge, we suppose source data is clean and a customer code of a deleted thirdparty must be accepted into a target thirdparty with empty code without duplicate error
			$result = $this->verify();
		}

		if ($result >= 0)
		{
			dol_syslog(get_class($this)."::update verify ok or not done");

			$sql  = "UPDATE ".MAIN_DB_PREFIX."societe SET ";
			$sql .= "nom = '" . $this->db->escape($this->name) ."'"; // Required
			$sql .= ",name_alias = '" . $this->db->escape($this->name_alias) ."'";
			$sql .= ",ref_ext = " .(! empty($this->ref_ext)?"'".$this->db->escape($this->ref_ext) ."'":"null");
			$sql .= ",address = '" . $this->db->escape($this->address) ."'";

			$sql .= ",zip = ".(! empty($this->zip)?"'".$this->db->escape($this->zip)."'":"null");
			$sql .= ",town = ".(! empty($this->town)?"'".$this->db->escape($this->town)."'":"null");

			$sql .= ",fk_departement = '" . (! empty($this->state_id)?$this->state_id:'0') ."'";
			$sql .= ",fk_pays = '" . (! empty($this->country_id)?$this->country_id:'0') ."'";

			$sql .= ",phone = ".(! empty($this->phone)?"'".$this->db->escape($this->phone)."'":"null");
			$sql .= ",fax = ".(! empty($this->fax)?"'".$this->db->escape($this->fax)."'":"null");
			$sql .= ",email = ".(! empty($this->email)?"'".$this->db->escape($this->email)."'":"null");
			$sql .= ",skype = ".(! empty($this->skype)?"'".$this->db->escape($this->skype)."'":"null");
			$sql .= ",url = ".(! empty($this->url)?"'".$this->db->escape($this->url)."'":"null");

			$sql .= ",note_private = ".(! empty($this->note_private)?"'".$this->db->escape($this->note_private)."'":"null");
			$sql .= ",note_public = ".(! empty($this->note_public)?"'".$this->db->escape($this->note_public)."'":"null");

			$sql .= ",siren   = '". $this->db->escape($this->idprof1) ."'";
			$sql .= ",siret   = '". $this->db->escape($this->idprof2) ."'";
			$sql .= ",ape     = '". $this->db->escape($this->idprof3) ."'";
			$sql .= ",idprof4 = '". $this->db->escape($this->idprof4) ."'";
			$sql .= ",idprof5 = '". $this->db->escape($this->idprof5) ."'";
			$sql .= ",idprof6 = '". $this->db->escape($this->idprof6) ."'";

			$sql .= ",tva_assuj = ".($this->tva_assuj!=''?"'".$this->db->escape($this->tva_assuj)."'":"null");
			$sql .= ",tva_intra = '" . $this->db->escape($this->tva_intra) ."'";
			$sql .= ",status = " .$this->status;

			// Local taxes
			$sql .= ",localtax1_assuj = ".($this->localtax1_assuj!=''?"'".$this->db->escape($this->localtax1_assuj)."'":"null");
			$sql .= ",localtax2_assuj = ".($this->localtax2_assuj!=''?"'".$this->db->escape($this->localtax2_assuj)."'":"null");
			if($this->localtax1_assuj==1)
			{
				if($this->localtax1_value!='')
				{
					$sql .=",localtax1_value =".$this->localtax1_value;
				}
				else $sql .=",localtax1_value =0.000";

			}
			else $sql .=",localtax1_value =0.000";

			if($this->localtax2_assuj==1)
			{
				if($this->localtax2_value!='')
				{
					$sql .=",localtax2_value =".$this->localtax2_value;
				}
				else $sql .=",localtax2_value =0.000";

			}
			else $sql .=",localtax2_value =0.000";

			$sql .= ",capital = ".($this->capital == '' ? "null" : $this->capital);

			$sql .= ",prefix_comm = ".(! empty($this->prefix_comm)?"'".$this->db->escape($this->prefix_comm)."'":"null");

			$sql .= ",fk_effectif = ".(! empty($this->effectif_id)?"'".$this->db->escape($this->effectif_id)."'":"null");
			if (isset($this->stcomm_id))
			{
				$sql .= ",fk_stcomm=".(!empty($this->stcomm_id)  ? $this->stcomm_id : "0");
			}
			$sql .= ",fk_typent = ".(! empty($this->typent_id)?"'".$this->db->escape($this->typent_id)."'":"0");

			$sql .= ",fk_forme_juridique = ".(! empty($this->forme_juridique_code)?"'".$this->db->escape($this->forme_juridique_code)."'":"null");

			$sql .= ",mode_reglement = ".(! empty($this->mode_reglement_id)?"'".$this->db->escape($this->mode_reglement_id)."'":"null");
			$sql .= ",cond_reglement = ".(! empty($this->cond_reglement_id)?"'".$this->db->escape($this->cond_reglement_id)."'":"null");
			$sql .= ",mode_reglement_supplier = ".(! empty($this->mode_reglement_supplier_id)?"'".$this->db->escape($this->mode_reglement_supplier_id)."'":"null");
			$sql .= ",cond_reglement_supplier = ".(! empty($this->cond_reglement_supplier_id)?"'".$this->db->escape($this->cond_reglement_supplier_id)."'":"null");
			$sql .= ",fk_shipping_method = ".(! empty($this->shipping_method_id)?"'".$this->db->escape($this->shipping_method_id)."'":"null");

			$sql .= ",client = " . (! empty($this->client)?$this->client:0);
			$sql .= ",fournisseur = " . (! empty($this->fournisseur)?$this->fournisseur:0);
			$sql .= ",barcode = ".(! empty($this->barcode)?"'".$this->db->escape($this->barcode)."'":"null");
			$sql .= ",default_lang = ".(! empty($this->default_lang)?"'".$this->db->escape($this->default_lang)."'":"null");
			$sql .= ",logo = ".(! empty($this->logo)?"'".$this->db->escape($this->logo)."'":"null");
			$sql .= ",outstanding_limit= ".($this->outstanding_limit!=''?$this->outstanding_limit:'null');
			$sql .= ",fk_prospectlevel='".$this->db->escape($this->fk_prospectlevel)."'";

			$sql .= ",webservices_url = ".(! empty($this->webservices_url)?"'".$this->db->escape($this->webservices_url)."'":"null");
			$sql .= ",webservices_key = ".(! empty($this->webservices_key)?"'".$this->db->escape($this->webservices_key)."'":"null");

			//Incoterms
			$sql.= ", fk_incoterms = ".$this->fk_incoterms;
			$sql.= ", location_incoterms = ".(! empty($this->location_incoterms)?"'".$this->db->escape($this->location_incoterms)."'":"null");

			if ($customer)
			{
				$sql .= ", code_client = ".(! empty($this->code_client)?"'".$this->db->escape($this->code_client)."'":"null");
				$sql .= ", code_compta = ".(! empty($this->code_compta)?"'".$this->db->escape($this->code_compta)."'":"null");
			}

			if ($supplier)
			{
				$sql .= ", code_fournisseur = ".(! empty($this->code_fournisseur)?"'".$this->db->escape($this->code_fournisseur)."'":"null");
				$sql .= ", code_compta_fournisseur = ".(! empty($this->code_compta_fournisseur)?"'".$this->db->escape($this->code_compta_fournisseur)."'":"null");
			}
			$sql .= ", fk_user_modif = ".($user->id > 0 ? $user->id:"null");
			$sql .= ", fk_multicurrency = ".(int) $this->fk_multicurrency;
			$sql .= ", multicurrency_code = '".$this->db->escape($this->multicurrency_code)."'";
			$sql .= " WHERE rowid = '" . $id ."'";

			$resql=$this->db->query($sql);
			if ($resql)
			{
				unset($this->country_code);		// We clean this because it may have been changed after an update of country_id
				unset($this->country);
				unset($this->state_code);
				unset($this->state);

				$nbrowsaffected = $this->db->affected_rows($resql);

				if (! $error && $nbrowsaffected)
				{
					// Update information on linked member if it is an update
					if (! $nosyncmember && ! empty($conf->adherent->enabled))
					{
						require_once DOL_DOCUMENT_ROOT.'/adherents/class/adherent.class.php';

						dol_syslog(get_class($this)."::update update linked member");

						$lmember=new Adherent($this->db);
						$result=$lmember->fetch(0, 0, $this->id);

						if ($result > 0)
						{
							$lmember->societe=$this->name;
							//$lmember->firstname=$this->firstname?$this->firstname:$lmember->firstname;	// We keep firstname and lastname of member unchanged
							//$lmember->lastname=$this->lastname?$this->lastname:$lmember->lastname;		// We keep firstname and lastname of member unchanged
							$lmember->address=$this->address;
							$lmember->email=$this->email;
							$lmember->skype=$this->skype;
							$lmember->phone=$this->phone;

							$result=$lmember->update($user,0,1,1,1);	// Use nosync to 1 to avoid cyclic updates
							if ($result < 0)
							{
								$this->error=$lmember->error;
								dol_syslog(get_class($this)."::update ".$this->error,LOG_ERR);
								$error++;
							}
						}
						else if ($result < 0)
						{
							$this->error=$lmember->error;
							$error++;
						}
					}
				}

				$action='update';

				// Actions on extra fields (by external module or standard code)
				// TODO le hook fait double emploi avec le trigger !!
				$hookmanager->initHooks(array('thirdpartydao'));
				$parameters=array('socid'=>$this->id);
				$reshook=$hookmanager->executeHooks('insertExtraFields',$parameters,$this,$action);    // Note that $action and $object may have been modified by some hooks
				if (empty($reshook))
				{
					if (empty($conf->global->MAIN_EXTRAFIELDS_DISABLED)) // For avoid conflicts if trigger used
					{
						$result=$this->insertExtraFields();
						if ($result < 0)
						{
							$error++;
						}
					}
				}
				else if ($reshook < 0) $error++;

				if (! $error && $call_trigger)
				{
					// Call trigger
					$result=$this->call_trigger('COMPANY_MODIFY',$user);
					if ($result < 0) $error++;
					// End call triggers
				}

				if (! $error)
				{
					dol_syslog(get_class($this)."::Update success");
					$this->db->commit();
					return 1;
				}
				else
				{
					$this->db->rollback();
					return -1;
				}
			}
			else
			{
				if ($this->db->errno() == 'DB_ERROR_RECORD_ALREADY_EXISTS')
				{
					// Doublon
					$this->error = $langs->trans("ErrorDuplicateField");
					$result = -1;
				}
				else
				{
					$this->error = $this->db->lasterror();
					$result = -2;
				}
				$this->db->rollback();
				return $result;
			}
		}
		else
	   {
			$this->db->rollback();
			dol_syslog(get_class($this)."::Update fails verify ".join(',',$this->errors), LOG_WARNING);
			return -3;
		}
	}

	/**
	 *    Load a third party from database into memory
	 *
	 *    @param	int		$rowid			Id of third party to load
	 *    @param    string	$ref			Reference of third party, name (Warning, this can return several records)
	 *    @param    string	$ref_ext       	External reference of third party (Warning, this information is a free field not provided by Dolibarr)
	 *    @param    string	$ref_int       	Internal reference of third party (not used by dolibarr)
	 *    @param    string	$idprof1		Prof id 1 of third party (Warning, this can return several records)
	 *    @param    string	$idprof2		Prof id 2 of third party (Warning, this can return several records)
	 *    @param    string	$idprof3		Prof id 3 of third party (Warning, this can return several records)
	 *    @param    string	$idprof4		Prof id 4 of third party (Warning, this can return several records)
	 *    @param    string	$idprof5		Prof id 5 of third party (Warning, this can return several records)
	 *    @param    string	$idprof6		Prof id 6 of third party (Warning, this can return several records)
	 *    @param    string	$email   		Email (Warning, this can return several records)
	 *    @return   int						>0 if OK, <0 if KO or if two records found for same ref or idprof, 0 if not found.
	 */
	function fetch($rowid, $ref='', $ref_ext='', $ref_int='', $idprof1='',$idprof2='',$idprof3='',$idprof4='',$idprof5='',$idprof6='', $email='')
	{
		global $langs;
		global $conf;

		if (empty($rowid) && empty($ref) && empty($ref_ext) && empty($ref_int) && empty($idprof1) && empty($idprof2) && empty($idprof3) && empty($idprof4) && empty($idprof5) && empty($idprof6) && empty($email)) return -1;

		$sql = 'SELECT s.rowid, s.nom as name, s.name_alias, s.entity, s.ref_ext, s.ref_int, s.address, s.datec as date_creation, s.prefix_comm';
		$sql .= ', s.status';
		$sql .= ', s.price_level';
		$sql .= ', s.tms as date_modification, s.fk_user_creat, s.fk_user_modif';
		$sql .= ', s.phone, s.fax, s.email, s.skype, s.url, s.zip, s.town, s.note_private, s.note_public, s.model_pdf, s.client, s.fournisseur';
		$sql .= ', s.siren as idprof1, s.siret as idprof2, s.ape as idprof3, s.idprof4, s.idprof5, s.idprof6';
		$sql .= ', s.capital, s.tva_intra';
		$sql .= ', s.fk_typent as typent_id';
		$sql .= ', s.fk_effectif as effectif_id';
		$sql .= ', s.fk_forme_juridique as forme_juridique_code';
		$sql .= ', s.webservices_url, s.webservices_key';
		$sql .= ', s.code_client, s.code_fournisseur, s.code_compta, s.code_compta_fournisseur, s.parent, s.barcode';
		$sql .= ', s.fk_departement, s.fk_pays as country_id, s.fk_stcomm, s.remise_client, s.mode_reglement, s.cond_reglement, s.fk_account, s.tva_assuj';
		$sql .= ', s.mode_reglement_supplier, s.cond_reglement_supplier, s.localtax1_assuj, s.localtax1_value, s.localtax2_assuj, s.localtax2_value, s.fk_prospectlevel, s.default_lang, s.logo';
		$sql .= ', s.fk_shipping_method';
		$sql .= ', s.outstanding_limit, s.import_key, s.canvas, s.fk_incoterms, s.location_incoterms';
		$sql .= ', s.fk_multicurrency, s.multicurrency_code';
		$sql .= ', fj.libelle as forme_juridique';
		$sql .= ', e.libelle as effectif';
		$sql .= ', c.code as country_code, c.label as country';
		$sql .= ', d.code_departement as state_code, d.nom as state';
		$sql .= ', st.libelle as stcomm';
		$sql .= ', te.code as typent_code';
		$sql .= ', i.libelle as libelle_incoterms';
		$sql .= ' FROM '.MAIN_DB_PREFIX.'societe as s';
		$sql .= ' LEFT JOIN '.MAIN_DB_PREFIX.'c_effectif as e ON s.fk_effectif = e.id';
		$sql .= ' LEFT JOIN '.MAIN_DB_PREFIX.'c_country as c ON s.fk_pays = c.rowid';
		$sql .= ' LEFT JOIN '.MAIN_DB_PREFIX.'c_stcomm as st ON s.fk_stcomm = st.id';
		$sql .= ' LEFT JOIN '.MAIN_DB_PREFIX.'c_forme_juridique as fj ON s.fk_forme_juridique = fj.code';
		$sql .= ' LEFT JOIN '.MAIN_DB_PREFIX.'c_departements as d ON s.fk_departement = d.rowid';
		$sql .= ' LEFT JOIN '.MAIN_DB_PREFIX.'c_typent as te ON s.fk_typent = te.id';
		$sql .= ' LEFT JOIN '.MAIN_DB_PREFIX.'c_incoterms as i ON s.fk_incoterms = i.rowid';

		$sql .= ' WHERE s.entity IN ('.getEntity($this->element).')';
		if ($rowid)   $sql .= ' AND s.rowid = '.$rowid;
		if ($ref)     $sql .= " AND s.nom = '".$this->db->escape($ref)."'";
		if ($ref_ext) $sql .= " AND s.ref_ext = '".$this->db->escape($ref_ext)."'";
		if ($ref_int) $sql .= " AND s.ref_int = '".$this->db->escape($ref_int)."'";
		if ($idprof1) $sql .= " AND s.siren = '".$this->db->escape($idprof1)."'";
		if ($idprof2) $sql .= " AND s.siret = '".$this->db->escape($idprof2)."'";
		if ($idprof3) $sql .= " AND s.ape = '".$this->db->escape($idprof3)."'";
		if ($idprof4) $sql .= " AND s.idprof4 = '".$this->db->escape($idprof4)."'";
		if ($idprof5) $sql .= " AND s.idprof5 = '".$this->db->escape($idprof5)."'";
		if ($idprof6) $sql .= " AND s.idprof6 = '".$this->db->escape($idprof6)."'";
		if ($email)   $sql .= " AND s.email = '".$this->db->escape($email)."'";

		$resql=$this->db->query($sql);
		if ($resql)
		{
			$num=$this->db->num_rows($resql);
			if ($num > 1)
			{
				$this->error='Fetch found several records. Rename one of tirdparties to avoid duplicate.';
				dol_syslog($this->error, LOG_ERR);
				$result = -2;
			}
			elseif ($num)   // $num = 1
			{
				$obj = $this->db->fetch_object($resql);

				$this->id           = $obj->rowid;
				$this->entity       = $obj->entity;
				$this->canvas		= $obj->canvas;

				$this->ref          = $obj->rowid;
				$this->name 		= $obj->name;
				$this->nom          = $obj->name;		// deprecated
				$this->name_alias = $obj->name_alias;
				$this->ref_ext      = $obj->ref_ext;
				$this->ref_int      = $obj->ref_int;

				$this->date_creation     = $this->db->jdate($obj->date_creation);
				$this->date_modification = $this->db->jdate($obj->date_modification);
				$this->user_creation     = $obj->fk_user_creat;
				$this->user_modification = $obj->fk_user_modif;

				$this->address 		= $obj->address;
				$this->zip 			= $obj->zip;
				$this->town 		= $obj->town;

				$this->country_id   = $obj->country_id;
				$this->country_code = $obj->country_id?$obj->country_code:'';
				$this->country 		= $obj->country_id?($langs->trans('Country'.$obj->country_code)!='Country'.$obj->country_code?$langs->transnoentities('Country'.$obj->country_code):$obj->country):'';

				$this->state_id     = $obj->fk_departement;
				$this->state_code   = $obj->state_code;
				$this->state        = ($obj->state!='-'?$obj->state:'');

				$transcode=$langs->trans('StatusProspect'.$obj->fk_stcomm);
				$libelle=($transcode!='StatusProspect'.$obj->fk_stcomm?$transcode:$obj->stcomm);
				$this->stcomm_id = $obj->fk_stcomm;     // id statut commercial
				$this->statut_commercial = $libelle;    // libelle statut commercial

				$this->email = $obj->email;
				$this->skype = $obj->skype;
				$this->url = $obj->url;
				$this->phone = $obj->phone;
				$this->fax = $obj->fax;

				$this->parent    = $obj->parent;

				$this->idprof1		= $obj->idprof1;
				$this->idprof2		= $obj->idprof2;
				$this->idprof3		= $obj->idprof3;
				$this->idprof4		= $obj->idprof4;
				$this->idprof5		= $obj->idprof5;
				$this->idprof6		= $obj->idprof6;

				$this->capital   = $obj->capital;

				$this->code_client = $obj->code_client;
				$this->code_fournisseur = $obj->code_fournisseur;

				$this->code_compta = $obj->code_compta;
				$this->code_compta_fournisseur = $obj->code_compta_fournisseur;

				$this->barcode = $obj->barcode;

				$this->tva_assuj      = $obj->tva_assuj;
				$this->tva_intra      = $obj->tva_intra;
				$this->status = $obj->status;

				// Local Taxes
				$this->localtax1_assuj      = $obj->localtax1_assuj;
				$this->localtax2_assuj      = $obj->localtax2_assuj;

				$this->localtax1_value		= $obj->localtax1_value;
				$this->localtax2_value		= $obj->localtax2_value;

				$this->typent_id      = $obj->typent_id;
				$this->typent_code    = $obj->typent_code;

				$this->effectif_id    = $obj->effectif_id;
				$this->effectif       = $obj->effectif_id?$obj->effectif:'';

				$this->forme_juridique_code= $obj->forme_juridique_code;
				$this->forme_juridique     = $obj->forme_juridique_code?$obj->forme_juridique:'';

				$this->fk_prospectlevel = $obj->fk_prospectlevel;

				$this->prefix_comm = $obj->prefix_comm;

				$this->remise_percent		= $obj->remise_client;
				$this->mode_reglement_id 	= $obj->mode_reglement;
				$this->cond_reglement_id 	= $obj->cond_reglement;
				$this->mode_reglement_supplier_id 	= $obj->mode_reglement_supplier;
				$this->cond_reglement_supplier_id 	= $obj->cond_reglement_supplier;
				$this->shipping_method_id   = ($obj->fk_shipping_method>0)?$obj->fk_shipping_method:null;
				$this->fk_account			= $obj->fk_account;

				$this->client      = $obj->client;
				$this->fournisseur = $obj->fournisseur;

				$this->note = $obj->note_private; // TODO Deprecated for backward comtability
				$this->note_private = $obj->note_private;
				$this->note_public = $obj->note_public;
				$this->modelpdf = $obj->model_pdf;
				$this->default_lang = $obj->default_lang;
				$this->logo = $obj->logo;

				$this->webservices_url = $obj->webservices_url;
				$this->webservices_key = $obj->webservices_key;

				$this->outstanding_limit		= $obj->outstanding_limit;

				// multiprix
				$this->price_level = $obj->price_level;

				$this->import_key = $obj->import_key;

				//Incoterms
				$this->fk_incoterms = $obj->fk_incoterms;
				$this->location_incoterms = $obj->location_incoterms;
				$this->libelle_incoterms = $obj->libelle_incoterms;

				// multicurrency
				$this->fk_multicurrency = $obj->fk_multicurrency;
				$this->multicurrency_code = $obj->multicurrency_code;

				$result = 1;

				// Retreive all extrafield for thirdparty
			   	$this->fetch_optionals();
			}
			else
			{
				$result = 0;
			}

			$this->db->free($resql);
		}
		else
		{
			$this->error=$this->db->lasterror();
			$result = -3;
		}

		// Use first price level if level not defined for third party
		if (! empty($conf->global->PRODUIT_MULTIPRICES) && empty($this->price_level)) $this->price_level=1;

		return $result;
	}

	/**
	 * 	Search and fetch thirparties by name
	 *
	 * 	@param		string		$name		Name
	 * 	@param		int			$type		Type of thirdparties (0=any, 1=customer, 2=prospect, 3=supplier)
	 * 	@param		array		$filters	Array of couple field name/value to filter the companies with the same name
	 * 	@param		boolean		$exact		Exact string search (true/false)
	 * 	@param		boolean		$case		Case sensitive (true/false)
	 * 	@param		boolean		$similar	Add test if string inside name into database, or name into database inside string. Do not use this: Not compatible with other database.
	 * 	@param		string		$clause		Clause for filters
	 * 	@return		array|int				<0 if KO, array of thirdparties object if OK
	 */
	function searchByName($name, $type='0', $filters = array(), $exact = false, $case = false, $similar = false, $clause = 'AND')
	{
		$thirdparties = array();

		dol_syslog("searchByName name=".$name." type=".$type." exact=".$exact);

		// Check parameter
		if (empty($name))
		{
			$this->errors[]='ErrorBadValueForParameter';
			return -1;
		}

		// Generation requete recherche
		$sql = "SELECT rowid FROM ".MAIN_DB_PREFIX."societe";
		$sql.= " WHERE entity IN (".getEntity('societe').")";
		if (! empty($type))
		{
			if ($type == 1 || $type == 2)
				$sql.= " AND client = ".$type;
			elseif ($type == 3)
				$sql.= " AND fournisseur = 1";
		}
		if (! empty($name))
		{
			if (! $exact)
			{
				if (preg_match('/^([\*])?[^*]+([\*])?$/', $name, $regs) && count($regs) > 1)
				{
					$name = str_replace('*', '%', $name);
				}
				else
				{
					$name = '%'.$name.'%';
				}
			}
			$sql.= " AND ";
			if (is_array($filters) && ! empty($filters))
				$sql.= "(";
			if ($similar)
			{
				// For test similitude (string inside name into database, or name into database inside string)
				// Do not use this. Not compatible with other database.
				$sql.= "(LOCATE('".$this->db->escape($name)."', nom) > 0 OR LOCATE(nom, '".$this->db->escape($name)."') > 0)";
			}
			else
			{
				if (! $case)
					$sql.= "nom LIKE '".$this->db->escape($name)."'";
				else
					$sql.= "nom LIKE BINARY '".$this->db->escape($name)."'";
			}
		}
		if (is_array($filters) && ! empty($filters))
		{
			foreach($filters as $field => $value)
			{
				if (! $exact)
				{
					if (preg_match('/^([\*])?[^*]+([\*])?$/', $value, $regs) && count($regs) > 1)
					{
						$value = str_replace('*', '%', $value);
					}
					else
					{
						$value = '%'.$value.'%';
					}
				}
				if (! $case)
					$sql.= " ".$clause." ".$field." LIKE '".$this->db->escape($value)."'";
				else
					$sql.= " ".$clause." ".$field." LIKE BINARY '".$this->db->escape($value)."'";
			}
			if (! empty($name))
				$sql.= ")";
		}

		$res  = $this->db->query($sql);
		if ($res)
		{
			while ($rec = $this->db->fetch_array($res))
			{
				$soc = new Societe($this->db);
				$soc->fetch($rec['rowid']);
				$thirdparties[] = $soc;
			}

			return $thirdparties;
		}
		else
		{
			$this->error=$this->db->lasterror();
			return -1;
		}
	}

	/**
	 *    Delete a third party from database and all its dependencies (contacts, rib...)
	 *
	 *    @param	int		$id             Id of third party to delete
	 *    @param    User    $fuser          User who ask to delete thirparty
	 *    @param    int		$call_trigger   0=No, 1=yes
	 *    @return	int						<0 if KO, 0 if nothing done, >0 if OK
	 */
	function delete($id, User $fuser=null, $call_trigger=1)
	{
		global $langs, $conf, $user;

		if (empty($fuser)) $fuser=$user;

		require_once DOL_DOCUMENT_ROOT.'/core/lib/files.lib.php';

		$entity=isset($this->entity)?$this->entity:$conf->entity;

		dol_syslog(get_class($this)."::delete", LOG_DEBUG);
		$error = 0;

		// Test if child exists
		$objectisused = $this->isObjectUsed($id);
		if (empty($objectisused))
		{
			$this->db->begin();

			// User is mandatory for trigger call
			if (! $error && $call_trigger)
			{
				// Call trigger
				$result=$this->call_trigger('COMPANY_DELETE',$fuser);
				if ($result < 0) $error++;
				// End call triggers
			}

			if (! $error)
			{
				require_once DOL_DOCUMENT_ROOT.'/categories/class/categorie.class.php';
				$static_cat = new Categorie($this->db);
				$toute_categs = array();

				// Fill $toute_categs array with an array of (type => array of ("Categorie" instance))
				if ($this->client || $this->prospect)
				{
					$toute_categs['customer'] = $static_cat->containing($this->id,Categorie::TYPE_CUSTOMER);
				}
				if ($this->fournisseur)
				{
					$toute_categs['supplier'] = $static_cat->containing($this->id,Categorie::TYPE_SUPPLIER);
				}

				// Remove each "Categorie"
				foreach ($toute_categs as $type => $categs_type)
				{
					foreach ($categs_type as $cat)
					{
						$cat->del_type($this, $type);
					}
				}
			}

			foreach ($this->childtablesoncascade as $tabletodelete)
			{
				if (! $error)
				{
					$sql = "DELETE FROM ".MAIN_DB_PREFIX.$tabletodelete;
					$sql.= " WHERE fk_soc = " . $id;
					if (! $this->db->query($sql))
					{
						$error++;
						$this->errors[] = $this->db->lasterror();
					}
				}
			}

			// Removed extrafields
			if ((! $error) && (empty($conf->global->MAIN_EXTRAFIELDS_DISABLED))) // For avoid conflicts if trigger used
			{
				$result=$this->deleteExtraFields();
				if ($result < 0)
				{
					$error++;
					dol_syslog(get_class($this)."::delete error -3 ".$this->error, LOG_ERR);
				}
			}

			// Remove third party
			if (! $error)
			{
				$sql = "DELETE FROM ".MAIN_DB_PREFIX."societe";
				$sql.= " WHERE rowid = " . $id;
				if (! $this->db->query($sql))
				{
					$error++;
					$this->errors[] = $this->db->lasterror();
				}
			}

			if (! $error)
			{
				$this->db->commit();

				// Delete directory
				if (! empty($conf->societe->multidir_output[$entity]))
				{
					$docdir = $conf->societe->multidir_output[$entity] . "/" . $id;
					if (dol_is_dir($docdir))
					{
						dol_delete_dir_recursive($docdir);
					}
				}

				return 1;
			}
			else
			{
				dol_syslog($this->error, LOG_ERR);
				$this->db->rollback();
				return -1;
			}
		}
		else dol_syslog("Can't remove thirdparty with id ".$id.". There is ".$objectisused." childs", LOG_WARNING);
		return 0;
	}

	/**
	 *  Define third party as a customer
	 *
	 *	@return		int		<0 if KO, >0 if OK
	 */
	function set_as_client()
	{
		if ($this->id)
		{
			$newclient=1;
			if ($this->client == 2 || $this->client == 3) $newclient=3;	//If prospect, we keep prospect tag
			$sql = "UPDATE ".MAIN_DB_PREFIX."societe";
			$sql.= " SET client = ".$newclient;
			$sql.= " WHERE rowid = " . $this->id;

			$resql=$this->db->query($sql);
			if ($resql)
			{
				$this->client = $newclient;
				return 1;
			}
			else return -1;
		}
		return 0;
	}

	/**
	 *  Definit la societe comme un client
	 *
	 *  @param	float	$remise		Valeur en % de la remise
	 *  @param  string	$note		Note/Motif de modification de la remise
	 *  @param  User	$user		Utilisateur qui definie la remise
	 *	@return	int					<0 if KO, >0 if OK
	 */
	function set_remise_client($remise, $note, User $user)
	{
		global $conf, $langs;

		// Nettoyage parametres
		$note=trim($note);
		if (! $note)
		{
			$this->error=$langs->trans("ErrorFieldRequired",$langs->trans("NoteReason"));
			return -2;
		}

		dol_syslog(get_class($this)."::set_remise_client ".$remise.", ".$note.", ".$user->id);

		if ($this->id)
		{
			$this->db->begin();

			$now=dol_now();

			// Positionne remise courante
			$sql = "UPDATE ".MAIN_DB_PREFIX."societe ";
			$sql.= " SET remise_client = '".$this->db->escape($remise)."'";
			$sql.= " WHERE rowid = " . $this->id;
			$resql=$this->db->query($sql);
			if (! $resql)
			{
				$this->db->rollback();
				$this->error=$this->db->error();
				return -1;
			}

			// Ecrit trace dans historique des remises
			$sql = "INSERT INTO ".MAIN_DB_PREFIX."societe_remise";
			$sql.= " (entity, datec, fk_soc, remise_client, note, fk_user_author)";
			$sql.= " VALUES (".$conf->entity.", '".$this->db->idate($now)."', ".$this->id.", '".$this->db->escape($remise)."',";
			$sql.= " '".$this->db->escape($note)."',";
			$sql.= " ".$user->id;
			$sql.= ")";

			$resql=$this->db->query($sql);
			if (! $resql)
			{
				$this->db->rollback();
				$this->error=$this->db->lasterror();
				return -1;
			}

			$this->db->commit();
			return 1;
		}
	}

	/**
	 *    	Add a discount for third party
	 *
	 *    	@param	float	$remise     Amount of discount
	 *    	@param  User	$user       User adding discount
	 *    	@param  string	$desc		Reason of discount
	 *      @param  float	$tva_tx     VAT rate
	 *		@return	int					<0 if KO, id of discount record if OK
	 */
	function set_remise_except($remise, User $user, $desc, $tva_tx=0)
	{
		global $langs;

		// Clean parameters
		$remise = price2num($remise);
		$desc = trim($desc);

		// Check parameters
		if (! $remise > 0)
		{
			$this->error=$langs->trans("ErrorWrongValueForParameter","1");
			return -1;
		}
		if (! $desc)
		{
			$this->error=$langs->trans("ErrorWrongValueForParameter","3");
			return -2;
		}

		if ($this->id)
		{
			require_once DOL_DOCUMENT_ROOT.'/core/class/discount.class.php';

			$discount = new DiscountAbsolute($this->db);
			$discount->fk_soc=$this->id;
			$discount->amount_ht=price2num($remise,'MT');
			$discount->amount_tva=price2num($remise*$tva_tx/100,'MT');
			$discount->amount_ttc=price2num($discount->amount_ht+$discount->amount_tva,'MT');
			$discount->tva_tx=price2num($tva_tx,'MT');
			$discount->description=$desc;
			$result=$discount->create($user);
			if ($result > 0)
			{
				return $result;
			}
			else
			{
				$this->error=$discount->error;
				return -3;
			}
		}
		else return 0;
	}

	/**
	 *  Renvoie montant TTC des reductions/avoirs en cours disponibles de la societe
	 *
	 *	@param	User	$user		Filtre sur un user auteur des remises
	 * 	@param	string	$filter		Filtre autre
	 * 	@param	integer	$maxvalue	Filter on max value for discount
	 *	@return	int					<0 if KO, Credit note amount otherwise
	 */
	function getAvailableDiscounts($user='',$filter='',$maxvalue=0)
	{
		require_once DOL_DOCUMENT_ROOT.'/core/class/discount.class.php';

		$discountstatic=new DiscountAbsolute($this->db);
		$result=$discountstatic->getAvailableDiscounts($this,$user,$filter,$maxvalue);
		if ($result >= 0)
		{
			return $result;
		}
		else
		{
			$this->error=$discountstatic->error;
			return -1;
		}
	}

	/**
	 *  Return array of sales representatives
	 *
	 *  @param	User	$user		Object user
	 *  @return array       		Array of sales representatives of third party
	 */
	function getSalesRepresentatives(User $user)
	{
		global $conf;

		$reparray=array();

		$sql = "SELECT DISTINCT u.rowid, u.login, u.lastname, u.firstname, u.email, u.statut, u.entity, u.photo";
		$sql.= " FROM ".MAIN_DB_PREFIX."societe_commerciaux as sc, ".MAIN_DB_PREFIX."user as u";
		if (! empty($conf->multicompany->enabled) && ! empty($conf->global->MULTICOMPANY_TRANSVERSE_MODE))
		{
			$sql.= ", ".MAIN_DB_PREFIX."usergroup_user as ug";
			$sql.= " WHERE ((ug.fk_user = sc.fk_user";
			$sql.= " AND ug.entity = ".$conf->entity.")";
			$sql.= " OR u.admin = 1)";
		}
		else
			$sql.= " WHERE entity in (0, ".$conf->entity.")";

		$sql.= " AND u.rowid = sc.fk_user AND sc.fk_soc = ".$this->id;

		$resql = $this->db->query($sql);
		if ($resql)
		{
			$num = $this->db->num_rows($resql);
			$i=0;
			while ($i < $num)
			{
				$obj = $this->db->fetch_object($resql);
				$reparray[$i]['id']=$obj->rowid;
				$reparray[$i]['lastname']=$obj->lastname;
				$reparray[$i]['firstname']=$obj->firstname;
				$reparray[$i]['email']=$obj->email;
				$reparray[$i]['statut']=$obj->statut;
				$reparray[$i]['entity']=$obj->entity;
				$reparray[$i]['login']=$obj->login;
				$reparray[$i]['photo']=$obj->photo;
				$i++;
			}
			return $reparray;
		}
		else {
			dol_print_error($this->db);
			return -1;
		}
	}

	/**
	 * Set the price level
	 *
	 * @param 	int		$price_level	Level of price
	 * @param 	User	$user			Use making change
	 * @return	int						<0 if KO, >0 if OK
	 */
	function set_price_level($price_level, User $user)
	{
		if ($this->id)
		{
			$now=dol_now();

			$sql  = "UPDATE ".MAIN_DB_PREFIX."societe";
			$sql .= " SET price_level = '".$this->db->escape($price_level)."'";
			$sql .= " WHERE rowid = " . $this->id;

			if (! $this->db->query($sql))
			{
				dol_print_error($this->db);
				return -1;
			}

			$sql  = "INSERT INTO ".MAIN_DB_PREFIX."societe_prices";
			$sql .= " (datec, fk_soc, price_level, fk_user_author)";
			$sql .= " VALUES ('".$this->db->idate($now)."', ".$this->id.", '".$this->db->escape($price_level)."', ".$user->id.")";

			if (! $this->db->query($sql))
			{
				dol_print_error($this->db);
				return -1;
			}
			return 1;
		}
		return -1;
	}

	/**
	 *	Add link to sales representative
	 *
	 *	@param	User	$user		Object user
	 *	@param	int		$commid		Id of user
	 *	@return	void
	 */
	function add_commercial(User $user, $commid)
	{
		if ($this->id > 0 && $commid > 0)
		{
			$sql = "DELETE FROM  ".MAIN_DB_PREFIX."societe_commerciaux";
			$sql.= " WHERE fk_soc = ".$this->id." AND fk_user =".$commid;

			$this->db->query($sql);

			$sql = "INSERT INTO ".MAIN_DB_PREFIX."societe_commerciaux";
			$sql.= " ( fk_soc, fk_user )";
			$sql.= " VALUES (".$this->id.",".$commid.")";

			if (! $this->db->query($sql) )
			{
				dol_syslog(get_class($this)."::add_commercial Erreur");
			}
		}
	}

	/**
	 *	Add link to sales representative
	 *
	 *	@param	User	$user		Object user
	 *	@param	int		$commid		Id of user
	 *	@return	void
	 */
	function del_commercial(User $user, $commid)
	{
		if ($this->id > 0 && $commid > 0)
		{
			$sql  = "DELETE FROM  ".MAIN_DB_PREFIX."societe_commerciaux ";
			$sql .= " WHERE fk_soc = ".$this->id." AND fk_user =".$commid;

			if (! $this->db->query($sql) )
			{
				dol_syslog(get_class($this)."::del_commercial Erreur");
			}
		}
	}


	/**
	 *    	Return a link on thirdparty (with picto)
	 *
	 *		@param	int		$withpicto		          Add picto into link (0=No picto, 1=Include picto with link, 2=Picto only)
	 *		@param	string	$option			          Target of link ('', 'customer', 'prospect', 'supplier', 'project')
	 *		@param	int		$maxlen			          Max length of name
	 *      @param	int  	$notooltip		          1=Disable tooltip
	 *      @param  int     $save_lastsearch_value    -1=Auto, 0=No save of lastsearch_values when clicking, 1=Save lastsearch_values whenclicking
	 *		@return	string					          String with URL
	 */
	function getNomUrl($withpicto=0, $option='', $maxlen=0, $notooltip=0, $save_lastsearch_value=-1)
	{
		global $conf, $langs, $hookmanager;

		if (! empty($conf->dol_no_mouse_hover)) $notooltip=1;   // Force disable tooltips

		$name=$this->name?$this->name:$this->nom;

		if (! empty($conf->global->SOCIETE_ADD_REF_IN_LIST) && (!empty($withpicto)))
		{
			if (($this->client) && (! empty ( $this->code_client ))
				&& ($conf->global->SOCIETE_ADD_REF_IN_LIST == 1
				|| $conf->global->SOCIETE_ADD_REF_IN_LIST == 2
				)
			)
			$code = $this->code_client . ' - ';

			if (($this->fournisseur) && (! empty ( $this->code_fournisseur ))
				&& ($conf->global->SOCIETE_ADD_REF_IN_LIST == 1
				|| $conf->global->SOCIETE_ADD_REF_IN_LIST == 3
				)
			)
			$code .= $this->code_fournisseur . ' - ';

			if ($conf->global->SOCIETE_ADD_REF_IN_LIST == 1)
				$name =$code.' '.$name;
			else
				$name =$code;
		}

		if (!empty($this->name_alias)) $name .= ' ('.$this->name_alias.')';

		$result=''; $label='';
		$linkstart=''; $linkend='';

		if (! empty($this->logo) && class_exists('Form'))
		{
			$label.= '<div class="photointooltip">';
			$label.= Form::showphoto('societe', $this, 0, 40, 0, 'photowithmargin', 'mini', 0);	// Important, we must force height so image will have height tags and if image is inside a tooltip, the tooltip manager can calculate height and position correctly the tooltip.
			$label.= '</div><div style="clear: both;"></div>';
		}

		$label.= '<div class="centpercent">';

		if ($option == 'customer' || $option == 'compta' || $option == 'category' || $option == 'category_supplier')
		{
		   $label.= '<u>' . $langs->trans("ShowCustomer") . '</u>';
		   $linkstart = '<a href="'.DOL_URL_ROOT.'/comm/card.php?socid='.$this->id;
		}
		else if ($option == 'prospect' && empty($conf->global->SOCIETE_DISABLE_PROSPECTS))
		{
			$label.= '<u>' . $langs->trans("ShowProspect") . '</u>';
			$linkstart = '<a href="'.DOL_URL_ROOT.'/comm/card.php?socid='.$this->id;
		}
		else if ($option == 'supplier')
		{
			$label.= '<u>' . $langs->trans("ShowSupplier") . '</u>';
			$linkstart = '<a href="'.DOL_URL_ROOT.'/fourn/card.php?socid='.$this->id;
		}
		else if ($option == 'agenda')
		{
			$label.= '<u>' . $langs->trans("ShowAgenda") . '</u>';
			$linkstart = '<a href="'.DOL_URL_ROOT.'/societe/agenda.php?socid='.$this->id;
		}
		else if ($option == 'project')
		{
			$label.= '<u>' . $langs->trans("ShowProject") . '</u>';
			$linkstart = '<a href="'.DOL_URL_ROOT.'/societe/project.php?socid='.$this->id;
		}
		else if ($option == 'margin')
		{
			$label.= '<u>' . $langs->trans("ShowMargin") . '</u>';
			$linkstart = '<a href="'.DOL_URL_ROOT.'/margin/tabs/thirdpartyMargins.php?socid='.$this->id.'&type=1';
		}
		else if ($option == 'contact')
		{
			$label.= '<u>' . $langs->trans("ShowContacts") . '</u>';
			$linkstart = '<a href="'.DOL_URL_ROOT.'/societe/contact.php?socid='.$this->id;
		}
		else if ($option == 'ban')
		{
			$label.= '<u>' . $langs->trans("ShowBan") . '</u>';
			$linkstart = '<a href="'.DOL_URL_ROOT.'/societe/rib.php?socid='.$this->id;
		}

		// By default
		if (empty($linkstart))
		{
			$label.= '<u>' . $langs->trans("ShowCompany") . '</u>';
			$linkstart = '<a href="'.DOL_URL_ROOT.'/societe/card.php?socid='.$this->id;
		}

		if (! empty($this->name))
		{
			$label.= '<br><b>' . $langs->trans('Name') . ':</b> '. $this->name;
			if (! empty($this->name_alias)) $label.=' ('.$this->name_alias.')';
			$label.= '<br><b>' . $langs->trans('Email') . ':</b> '. $this->email;
		}
		if (! empty($this->country_code))
			$label.= '<br><b>' . $langs->trans('Country') . ':</b> '. $this->country_code;
		if (! empty($this->tva_intra))
			$label.= '<br><b>' . $langs->trans('VATIntra') . ':</b> '. $this->tva_intra;
		if (! empty($this->code_client) && $this->client)
			$label.= '<br><b>' . $langs->trans('CustomerCode') . ':</b> '. $this->code_client;
		if (! empty($this->code_fournisseur) && $this->fournisseur)
			$label.= '<br><b>' . $langs->trans('SupplierCode') . ':</b> '. $this->code_fournisseur;
		if (! empty($conf->accounting->enabled) && $this->client)
			$label.= '<br><b>' . $langs->trans('CustomerAccountancyCode') . ':</b> '. ($this->code_compta ? $this->code_compta : $this->code_compta_client);
		if (! empty($conf->accounting->enabled) && $this->fournisseur)
			$label.= '<br><b>' . $langs->trans('SupplierAccountancyCode') . ':</b> '. $this->code_compta_fournisseur;

		$label.= '</div>';

		// Add type of canvas
		$linkstart.=(!empty($this->canvas)?'&canvas='.$this->canvas:'');
		// Add param to save lastsearch_values or not
		$add_save_lastsearch_values=($save_lastsearch_value == 1 ? 1 : 0);
		if ($save_lastsearch_value == -1 && preg_match('/list\.php/',$_SERVER["PHP_SELF"])) $add_save_lastsearch_values=1;
		if ($add_save_lastsearch_values) $linkstart.='&save_lastsearch_values=1';
		$linkstart.='"';

		$linkclose='';
		if (empty($notooltip))
		{
			if (! empty($conf->global->MAIN_OPTIMIZEFORTEXTBROWSER))
			{
				$label=$langs->trans("ShowCompany");
				$linkclose.=' alt="'.dol_escape_htmltag($label, 1).'"';
			}
			$linkclose.= ' title="'.dol_escape_htmltag($label, 1).'"';
			$linkclose.=' class="classfortooltip refurl"';

		 	if (! is_object($hookmanager))
			{
				include_once DOL_DOCUMENT_ROOT.'/core/class/hookmanager.class.php';
				$hookmanager=new HookManager($this->db);
			}
			$hookmanager->initHooks(array('societedao'));
			$parameters=array('id'=>$this->id, 'linkclose'=>$linkclose);
			$reshook=$hookmanager->executeHooks('getnomurltooltip',$parameters,$this,$action);    // Note that $action and $object may have been modified by some hooks
			if ($reshook > 0) $linkclose = $hookmanager->resPrint;
		}
		$linkstart.=$linkclose.'>';
		$linkend='</a>';

		global $user;
		if (! $user->rights->societe->client->voir && $user->societe_id > 0 && $this->id != $user->societe_id)
		{
			$linkstart='';
			$linkend='';
		}

		$result.=$linkstart;
		if ($withpicto) $result.=img_object(($notooltip?'':$label), ($this->picto?$this->picto:'generic'), ($notooltip?(($withpicto != 2) ? 'class="paddingright"' : ''):'class="'.(($withpicto != 2) ? 'paddingright ' : '').'classfortooltip valigntextbottom"'), 0, 0, $notooltip?0:1);
		if ($withpicto != 2) $result.=($maxlen?dol_trunc($name,$maxlen):$name);
		$result.=$linkend;

		return $result;
	}

	/**
	 *    Return label of status (activity, closed)
	 *
	 *    @param	int		$mode       0=libelle long, 1=libelle court, 2=Picto + Libelle court, 3=Picto, 4=Picto + Libelle long, 5=Libelle court + Picto
	 *    @return   string        		Libelle
	 */
	function getLibStatut($mode=0)
	{
		return $this->LibStatut($this->status,$mode);
	}

	/**
	 *  Renvoi le libelle d'un statut donne
	 *
	 *  @param	int		$statut         Id statut
	 *  @param	int		$mode           0=Long label, 1=Short label, 2=Picto + Short label, 3=Picto, 4=Picto + Long label, 5=Short label + Picto, 6=Long label + Picto
	 *  @return	string          		Libelle du statut
	 */
	function LibStatut($statut,$mode=0)
	{
		global $langs;
		$langs->load('companies');

		if ($mode == 0)
		{
			if ($statut==0) return $langs->trans("ActivityCeased");
			if ($statut==1) return $langs->trans("InActivity");
		}
		if ($mode == 1)
		{
			if ($statut==0) return $langs->trans("ActivityCeased");
			if ($statut==1) return $langs->trans("InActivity");
		}
		if ($mode == 2)
		{
			if ($statut==0) return img_picto($langs->trans("ActivityCeased"),'statut5', 'class="pictostatus"').' '.$langs->trans("ActivityCeased");
			if ($statut==1) return img_picto($langs->trans("InActivity"),'statut4', 'class="pictostatus"').' '.$langs->trans("InActivity");
		}
		if ($mode == 3)
		{
			if ($statut==0) return img_picto($langs->trans("ActivityCeased"),'statut5', 'class="pictostatus"');
			if ($statut==1) return img_picto($langs->trans("InActivity"),'statut4', 'class="pictostatus"');
		}
		if ($mode == 4)
		{
			if ($statut==0) return img_picto($langs->trans("ActivityCeased"),'statut5', 'class="pictostatus"').' '.$langs->trans("ActivityCeased");
			if ($statut==1) return img_picto($langs->trans("InActivity"),'statut4', 'class="pictostatus"').' '.$langs->trans("InActivity");
		}
		if ($mode == 5)
		{
			if ($statut==0) return '<span class="hideonsmartphone">'.$langs->trans("ActivityCeased").'</span> '.img_picto($langs->trans("ActivityCeased"),'statut5', 'class="pictostatus"');
			if ($statut==1) return '<span class="hideonsmartphone">'.$langs->trans("InActivity").'</span> '.img_picto($langs->trans("InActivity"),'statut4', 'class="pictostatus"');
		}
		if ($mode == 6)
		{
			if ($statut==0) return '<span class="hideonsmartphone">'.$langs->trans("ActivityCeased").'</span> '.img_picto($langs->trans("ActivityCeased"),'statut5', 'class="pictostatus"');
			if ($statut==1) return '<span class="hideonsmartphone">'.$langs->trans("InActivity").'</span> '.img_picto($langs->trans("InActivity"),'statut4', 'class="pictostatus"');
		}
	}

	/**
	 *    Return list of contacts emails existing for third party
	 *
	 *	  @param	  int		$addthirdparty		1=Add also a record for thirdparty email
	 *    @return     array       					Array of contacts emails
	 */
	function thirdparty_and_contact_email_array($addthirdparty=0)
	{
		global $langs;

		$contact_emails = $this->contact_property_array('email',1);
		if ($this->email && $addthirdparty)
		{
			if (empty($this->name)) $this->name=$this->nom;
			$contact_emails['thirdparty']=$langs->transnoentitiesnoconv("ThirdParty").': '.dol_trunc($this->name,16)." <".$this->email.">";
		}
		//var_dump($contact_emails)
		return $contact_emails;
	}

	/**
	 *    Return list of contacts mobile phone existing for third party
	 *
	 *    @return     array       Array of contacts emails
	 */
	function thirdparty_and_contact_phone_array()
	{
		global $langs;

		$contact_phone = $this->contact_property_array('mobile');

		if (! empty($this->phone))	// If a phone of thirdparty is defined, we add it ot mobile of contacts
		{
			if (empty($this->name)) $this->name=$this->nom;
			// TODO: Tester si tel non deja present dans tableau contact
			$contact_phone['thirdparty']=$langs->transnoentitiesnoconv("ThirdParty").': '.dol_trunc($this->name,16)." <".$this->phone.">";
		}
		return $contact_phone;
	}

	/**
	 *  Return list of contacts emails or mobile existing for third party
	 *
	 *  @param	string	$mode       		'email' or 'mobile'
	 * 	@param	int		$hidedisabled		1=Hide contact if disabled
	 *  @return array       				Array of contacts emails or mobile. Example: array(id=>'Name <email>')
	 */
	function contact_property_array($mode='email', $hidedisabled=0)
	{
		global $langs;

		$contact_property = array();


		$sql = "SELECT rowid, email, statut, phone_mobile, lastname, poste, firstname";
		$sql.= " FROM ".MAIN_DB_PREFIX."socpeople";
		$sql.= " WHERE fk_soc = ".$this->id;

		$resql=$this->db->query($sql);
		if ($resql)
		{
			$nump = $this->db->num_rows($resql);
			if ($nump)
			{
				$sepa="("; $sepb=")";
				if ($mode == 'email')
				{
					//$sepa="&lt;"; $sepb="&gt;";
					$sepa="<"; $sepb=">";
				}
				$i = 0;
				while ($i < $nump)
				{
					$obj = $this->db->fetch_object($resql);
					if ($mode == 'email') $property=$obj->email;
					else if ($mode == 'mobile') $property=$obj->phone_mobile;
					else $property=$obj->$mode;

					// Show all contact. If hidedisabled is 1, showonly contacts with status = 1
					if ($obj->statut == 1 || empty($hidedisabled))
					{
						if (empty($property))
						{
							if ($mode == 'email') $property=$langs->transnoentitiesnoconv("NoEMail");
							else if ($mode == 'mobile') $property=$langs->transnoentitiesnoconv("NoMobilePhone");
						}

						if (!empty($obj->poste))
						{
							$contact_property[$obj->rowid] = trim(dolGetFirstLastname($obj->firstname,$obj->lastname)).($obj->poste?" - ".$obj->poste:"").(($mode != 'poste' && $property)?" ".$sepa.$property.$sepb:'');
						}
						else
						{
							$contact_property[$obj->rowid] = trim(dolGetFirstLastname($obj->firstname,$obj->lastname)).(($mode != 'poste' && $property)?" ".$sepa.$property.$sepb:'');
						}
					}
					$i++;
				}
			}
		}
		else
		{
			dol_print_error($this->db);
		}
		return $contact_property;
	}


	/**
	 *    Renvoie la liste des contacts de cette societe
	 *
	 *    @return     array      tableau des contacts
	 */
	function contact_array()
	{
		$contacts = array();

		$sql = "SELECT rowid, lastname, firstname FROM ".MAIN_DB_PREFIX."socpeople WHERE fk_soc = ".$this->id;
		$resql=$this->db->query($sql);
		if ($resql)
		{
			$nump = $this->db->num_rows($resql);
			if ($nump)
			{
				$i = 0;
				while ($i < $nump)
				{
					$obj = $this->db->fetch_object($resql);
					$contacts[$obj->rowid] = dolGetFirstLastname($obj->firstname,$obj->lastname);
					$i++;
				}
			}
		}
		else
		{
			dol_print_error($this->db);
		}
		return $contacts;
	}

	/**
	 *    Renvoie la liste des contacts de cette societe
	 *
	 *    @return    array    $contacts    tableau des contacts
	 */
	function contact_array_objects()
	{
		require_once DOL_DOCUMENT_ROOT . '/contact/class/contact.class.php';
		$contacts = array();

		$sql = "SELECT rowid FROM ".MAIN_DB_PREFIX."socpeople WHERE fk_soc = ".$this->id;
		$resql=$this->db->query($sql);
		if ($resql)
		{
			$nump = $this->db->num_rows($resql);
			if ($nump)
			{
				$i = 0;
				while ($i < $nump)
				{
					$obj = $this->db->fetch_object($resql);
					$contact = new Contact($this->db);
					$contact->fetch($obj->rowid);
					$contacts[] = $contact;
					$i++;
				}
			}
		}
		else
		{
			dol_print_error($this->db);
		}
		return $contacts;
	}

	/**
	 *  Return property of contact from its id
	 *
	 *  @param	int		$rowid      id of contact
	 *  @param  string	$mode       'email' or 'mobile'
	 *  @return string  			Email of contact with format: "Full name <email>"
	 */
	function contact_get_property($rowid,$mode)
	{
		$contact_property='';

		if (empty($rowid)) return '';

		$sql = "SELECT rowid, email, phone_mobile, lastname, firstname";
		$sql.= " FROM ".MAIN_DB_PREFIX."socpeople";
		$sql.= " WHERE rowid = '".$rowid."'";

		$resql=$this->db->query($sql);
		if ($resql)
		{
			$nump = $this->db->num_rows($resql);

			if ($nump)
			{
				$obj = $this->db->fetch_object($resql);

				if ($mode == 'email') $contact_property = dolGetFirstLastname($obj->firstname, $obj->lastname)." <".$obj->email.">";
				else if ($mode == 'mobile') $contact_property = $obj->phone_mobile;
			}
			return $contact_property;
		}
		else
		{
			dol_print_error($this->db);
		}

	}


	/**
	 *  Return bank number property of thirdparty (label or rum)
	 *
	 *	@param	string	$mode	'label' or 'rum' or 'format'
	 *  @return	string			Bank number
	 */
	function display_rib($mode='label')
	{
		require_once DOL_DOCUMENT_ROOT . '/societe/class/companybankaccount.class.php';

		$bac = new CompanyBankAccount($this->db);
		$bac->fetch(0,$this->id);

		if ($mode == 'label')
		{
			return $bac->getRibLabel(true);
		}
		elseif ($mode == 'rum')
		{
			if (empty($bac->rum))
			{
				require_once DOL_DOCUMENT_ROOT . '/compta/prelevement/class/bonprelevement.class.php';
				$prelevement = new BonPrelevement($this->db);
				$bac->fetch_thirdparty();
				$bac->rum = $prelevement->buildRumNumber($bac->thirdparty->code_client, $bac->datec, $bac->id);
			}
			return $bac->rum;
		}
		elseif ($mode == 'format')
		{
			return $bac->frstrecur;
		}

		return 'BadParameterToFunctionDisplayRib';
	}

	/**
	 * Return Array of RIB
	 *
	 * @return     array|int        0 if KO, Array of CompanyBanckAccount if OK
	 */
	function get_all_rib()
	{
		require_once DOL_DOCUMENT_ROOT . '/societe/class/companybankaccount.class.php';
		$sql = "SELECT rowid FROM ".MAIN_DB_PREFIX."societe_rib WHERE fk_soc = ".$this->id;
		$result = $this->db->query($sql);
		if (!$result) {
			$this->error++;
			$this->errors[] = $this->db->lasterror;
			return 0;
		} else {
			$num_rows = $this->db->num_rows($result);
			$rib_array = array();
			if ($num_rows) {
				while ($obj = $this->db->fetch_object($result)) {
					$rib = new CompanyBankAccount($this->db);
					$rib->fetch($obj->rowid);
					$rib_array[] = $rib;
				}
			}
			return $rib_array;
		}
	}

	/**
	 *  Attribut un code client a partir du module de controle des codes.
	 *  Return value is stored into this->code_client
	 *
	 *	@param	Societe		$objsoc		Object thirdparty
	 *	@param	int			$type		Should be 0 to say customer
	 *  @return void
	 */
	function get_codeclient($objsoc=0,$type=0)
	{
		global $conf;
		if (! empty($conf->global->SOCIETE_CODECLIENT_ADDON))
		{
			$module=$conf->global->SOCIETE_CODECLIENT_ADDON;

			$dirsociete=array_merge(array('/core/modules/societe/'),$conf->modules_parts['societe']);
			foreach ($dirsociete as $dirroot)
			{
				$res=dol_include_once($dirroot.$module.'.php');
				if ($res) break;
			}
			$mod = new $module();

			$this->code_client = $mod->getNextValue($objsoc,$type);
			$this->prefixCustomerIsRequired = $mod->prefixIsRequired;

			dol_syslog(get_class($this)."::get_codeclient code_client=".$this->code_client." module=".$module);
		}
	}

	/**
	 *  Attribut un code fournisseur a partir du module de controle des codes.
	 *  Return value is stored into this->code_fournisseur
	 *
	 *	@param	Societe		$objsoc		Object thirdparty
	 *	@param	int			$type		Should be 1 to say supplier
	 *  @return void
	 */
	function get_codefournisseur($objsoc=0,$type=1)
	{
		global $conf;
		if (! empty($conf->global->SOCIETE_CODECLIENT_ADDON))
		{
			$module=$conf->global->SOCIETE_CODECLIENT_ADDON;

			$dirsociete=array_merge(array('/core/modules/societe/'),$conf->modules_parts['societe']);
			foreach ($dirsociete as $dirroot)
			{
				$res=dol_include_once($dirroot.$module.'.php');
				if ($res) break;
			}
			$mod = new $module();

			$this->code_fournisseur = $mod->getNextValue($objsoc,$type);

			dol_syslog(get_class($this)."::get_codefournisseur code_fournisseur=".$this->code_fournisseur." module=".$module);
		}
	}

	/**
	 *    Verifie si un code client est modifiable en fonction des parametres
	 *    du module de controle des codes.
	 *
	 *    @return     int		0=No, 1=Yes
	 */
	function codeclient_modifiable()
	{
		global $conf;
		if (! empty($conf->global->SOCIETE_CODECLIENT_ADDON))
		{
			$module=$conf->global->SOCIETE_CODECLIENT_ADDON;

			$dirsociete=array_merge(array('/core/modules/societe/'),$conf->modules_parts['societe']);
			foreach ($dirsociete as $dirroot)
			{
				$res=dol_include_once($dirroot.$module.'.php');
				if ($res) break;
			}

			$mod = new $module();

			dol_syslog(get_class($this)."::codeclient_modifiable code_client=".$this->code_client." module=".$module);
			if ($mod->code_modifiable_null && ! $this->code_client) return 1;
			if ($mod->code_modifiable_invalide && $this->check_codeclient() < 0) return 1;
			if ($mod->code_modifiable) return 1;	// A mettre en dernier
			return 0;
		}
		else
		{
			return 0;
		}
	}


	/**
	 *    Verifie si un code fournisseur est modifiable dans configuration du module de controle des codes
	 *
	 *    @return     int		0=No, 1=Yes
	 */
	function codefournisseur_modifiable()
	{
		global $conf;
		if (! empty($conf->global->SOCIETE_CODECLIENT_ADDON))
		{
			$module=$conf->global->SOCIETE_CODECLIENT_ADDON;

			$dirsociete=array_merge(array('/core/modules/societe/'),$conf->modules_parts['societe']);
			foreach ($dirsociete as $dirroot)
			{
				$res=dol_include_once($dirroot.$module.'.php');
				if ($res) break;
			}

			$mod = new $module();

			dol_syslog(get_class($this)."::codefournisseur_modifiable code_founisseur=".$this->code_fournisseur." module=".$module);
			if ($mod->code_modifiable_null && ! $this->code_fournisseur) return 1;
			if ($mod->code_modifiable_invalide && $this->check_codefournisseur() < 0) return 1;
			if ($mod->code_modifiable) return 1;	// A mettre en dernier
			return 0;
		}
		else
		{
			return 0;
		}
	}


	/**
	 *  Check customer code
	 *
	 *  @return     int				0 if OK
	 * 								-1 ErrorBadCustomerCodeSyntax
	 * 								-2 ErrorCustomerCodeRequired
	 * 								-3 ErrorCustomerCodeAlreadyUsed
	 * 								-4 ErrorPrefixRequired
	 */
	function check_codeclient()
	{
		global $conf;
		if (! empty($conf->global->SOCIETE_CODECLIENT_ADDON))
		{
			$module=$conf->global->SOCIETE_CODECLIENT_ADDON;

			$dirsociete=array_merge(array('/core/modules/societe/'),$conf->modules_parts['societe']);
			foreach ($dirsociete as $dirroot)
			{
				$res=dol_include_once($dirroot.$module.'.php');
				if ($res) break;
			}

			$mod = new $module();

		   	dol_syslog(get_class($this)."::check_codeclient code_client=".$this->code_client." module=".$module);
		   	$result = $mod->verif($this->db, $this->code_client, $this, 0);
			return $result;
		}
		else
		{
			return 0;
		}
	}

	/**
	 *    Check supplier code
	 *
	 *    @return     int		0 if OK
	 * 							-1 ErrorBadCustomerCodeSyntax
	 * 							-2 ErrorCustomerCodeRequired
	 * 							-3 ErrorCustomerCodeAlreadyUsed
	 * 							-4 ErrorPrefixRequired
	 */
	function check_codefournisseur()
	{
		global $conf;
		if (! empty($conf->global->SOCIETE_CODECLIENT_ADDON))
		{
			$module=$conf->global->SOCIETE_CODECLIENT_ADDON;

			$dirsociete=array_merge(array('/core/modules/societe/'),$conf->modules_parts['societe']);
			foreach ($dirsociete as $dirroot)
			{
				$res=dol_include_once($dirroot.$module.'.php');
				if ($res) break;
			}

			$mod = new $module();

			dol_syslog(get_class($this)."::check_codefournisseur code_fournisseur=".$this->code_fournisseur." module=".$module);
			$result = $mod->verif($this->db, $this->code_fournisseur, $this, 1);
			return $result;
		}
		else
		{
			return 0;
		}
	}

	/**
	 *    	Renvoie un code compta, suivant le module de code compta.
	 *      Peut etre identique a celui saisit ou genere automatiquement.
	 *      A ce jour seule la generation automatique est implementee
	 *
	 *    	@param	string	$type		Type of thirdparty ('customer' or 'supplier')
	 *		@return	string				Code compta si ok, 0 si aucun, <0 si ko
	 */
	function get_codecompta($type)
	{
		global $conf;

		if (! empty($conf->global->SOCIETE_CODECOMPTA_ADDON))
		{
			$res=false;
			$dirsociete=array_merge(array('/core/modules/societe/'), $conf->modules_parts['societe']);
			foreach ($dirsociete as $dirroot)
			{
				$res=dol_include_once($dirroot.$conf->global->SOCIETE_CODECOMPTA_ADDON.'.php');
				if ($res) break;
			}

			if ($res)
			{
				$classname = $conf->global->SOCIETE_CODECOMPTA_ADDON;
				$mod = new $classname;

				// Defini code compta dans $mod->code
				$result = $mod->get_code($this->db, $this, $type);

				if ($type == 'customer') $this->code_compta = $mod->code;
				else if ($type == 'supplier') $this->code_compta_fournisseur = $mod->code;

				return $result;
			}
			else
			{
				$this->error = 'ErrorAccountancyCodeNotDefined';
				return -1;
			}
		}
		else
		{
			if ($type == 'customer') $this->code_compta = '';
			else if ($type == 'supplier') $this->code_compta_fournisseur = '';

			return 0;
		}
	}

	/**
	 *    Define parent commany of current company
	 *
	 *    @param	int		$id     Id of thirdparty to set or '' to remove
	 *    @return	int     		<0 if KO, >0 if OK
	 */
	function set_parent($id)
	{
		if ($this->id)
		{
			$sql = "UPDATE ".MAIN_DB_PREFIX."societe";
			$sql.= " SET parent = ".($id > 0 ? $id : "null");
			$sql.= " WHERE rowid = " . $this->id;
			dol_syslog(get_class($this).'::set_parent', LOG_DEBUG);
			$resql=$this->db->query($sql);
			if ($resql)
			{
				$this->parent = $id;
				return 1;
			}
			else
			{
				return -1;
			}
		}
		else return -1;
	}

	/**
	 *  Returns if a profid sould be verified
	 *
	 *  @param	int		$idprof		1,2,3,4,5,6 (Exemple: 1=siren,2=siret,3=naf,4=rcs/rm,5=idprof5,6=idprof6)
	 *  @return boolean         	true , false
	 */
	function id_prof_verifiable($idprof)
	{
		global $conf;

	 	switch($idprof)
		{
			case 1:
				$ret=(!$conf->global->SOCIETE_IDPROF1_UNIQUE?false:true);
				break;
			case 2:
				$ret=(!$conf->global->SOCIETE_IDPROF2_UNIQUE?false:true);
				break;
			case 3:
				$ret=(!$conf->global->SOCIETE_IDPROF3_UNIQUE?false:true);
				break;
			case 4:
				$ret=(!$conf->global->SOCIETE_IDPROF4_UNIQUE?false:true);
				break;
			case 5:
				$ret=(!$conf->global->SOCIETE_IDPROF5_UNIQUE?false:true);
				break;
			case 6:
				$ret=(!$conf->global->SOCIETE_IDPROF6_UNIQUE?false:true);
				break;
			default:
				$ret=false;
		}

		return $ret;
	}

	/**
	 *    Verify if a profid exists into database for others thirds
	 *
	 *    @param	string	$idprof		'idprof1','idprof2','idprof3','idprof4','idprof5','idprof6','email' (Example: idprof1=siren, idprof2=siret, idprof3=naf, idprof4=rcs/rm)
	 *    @param	string	$value		Value of profid
	 *    @param	int		$socid		Id of thirdparty to exclude (if update)
	 *    @return   boolean				True if exists, False if not
	 */
	function id_prof_exists($idprof, $value, $socid=0)
	{
		$field = $idprof;

	 	switch($idprof)	// For backward compatibility
		{
			case '1':
			case 'idprof1':
				$field="siren";
				break;
			case '2':
			case 'idprof2':
				$field="siret";
				break;
			case '3':
			case 'idprof3':
				$field="ape";
				break;
			case '4':
			case 'idprof4':
				$field="idprof4";
				break;
			case '5':
				$field="idprof5";
				break;
			case '6':
				$field="idprof6";
				break;
	 	}

		 //Verify duplicate entries
		$sql  = "SELECT COUNT(*) as idprof FROM ".MAIN_DB_PREFIX."societe WHERE ".$field." = '".$value."' AND entity IN (".getEntity('societe').")";
		if($socid) $sql .= " AND rowid <> ".$socid;
		$resql = $this->db->query($sql);
		if ($resql)
		{
			$obj = $this->db->fetch_object($resql);
			$count = $obj->idprof;
		}
		else
		{
			$count = 0;
			print $this->db->error();
		}
		$this->db->free($resql);

		if ($count > 0) return true;
		else return false;
	}

	/**
	 *  Verifie la validite d'un identifiant professionnel en fonction du pays de la societe (siren, siret, ...)
	 *
	 *  @param	int			$idprof         1,2,3,4 (Exemple: 1=siren,2=siret,3=naf,4=rcs/rm)
	 *  @param  Societe		$soc            Objet societe
	 *  @return int             			<=0 if KO, >0 if OK
	 *  TODO better to have this in a lib than into a business class
	 */
	function id_prof_check($idprof,$soc)
	{
		global $conf;

		$ok=1;

		if (! empty($conf->global->MAIN_DISABLEPROFIDRULES)) return 1;

		// Verifie SIREN si pays FR
		if ($idprof == 1 && $soc->country_code == 'FR')
		{
			$chaine=trim($this->idprof1);
			$chaine=preg_replace('/(\s)/','',$chaine);

			if (dol_strlen($chaine) != 9) return -1;

			$sum = 0;

			for ($i = 0 ; $i < 10 ; $i = $i+2)
			{
				$sum = $sum + substr($this->idprof1, (8 - $i), 1);
			}

			for ($i = 1 ; $i < 9 ; $i = $i+2)
			{
				$ps = 2 * substr($this->idprof1, (8 - $i), 1);

				if ($ps > 9)
				{
					$ps = substr($ps, 0,1) + substr($ps, 1, 1);
				}
				$sum = $sum + $ps;
			}

			if (substr($sum, -1) != 0) return -1;
		}

		// Verifie SIRET si pays FR
		if ($idprof == 2 && $soc->country_code == 'FR')
		{
			$chaine=trim($this->idprof2);
			$chaine=preg_replace('/(\s)/','',$chaine);

			if (dol_strlen($chaine) != 14) return -1;
		}

		//Verify CIF/NIF/NIE if pays ES
		//Returns: 1 if NIF ok, 2 if CIF ok, 3 if NIE ok, -1 if NIF bad, -2 if CIF bad, -3 if NIE bad, 0 if unexpected bad
		if ($idprof == 1 && $soc->country_code == 'ES')
		{
			$string=trim($this->idprof1);
			$string=preg_replace('/(\s)/','',$string);
			$string = strtoupper($string);

			for ($i = 0; $i < 9; $i ++)
			$num[$i] = substr($string, $i, 1);

			//Check format
			if (!preg_match('/((^[A-Z]{1}[0-9]{7}[A-Z0-9]{1}$|^[T]{1}[A-Z0-9]{8}$)|^[0-9]{8}[A-Z]{1}$)/', $string))
			return 0;

			//Check NIF
			if (preg_match('/(^[0-9]{8}[A-Z]{1}$)/', $string))
			if ($num[8] == substr('TRWAGMYFPDXBNJZSQVHLCKE', substr($string, 0, 8) % 23, 1))
			return 1;
			else
			return -1;

			//algorithm checking type code CIF
			$sum = $num[2] + $num[4] + $num[6];
			for ($i = 1; $i < 8; $i += 2)
			$sum += substr((2 * $num[$i]),0,1) + substr((2 * $num[$i]),1,1);
			$n = 10 - substr($sum, strlen($sum) - 1, 1);

			//Chek special NIF
			if (preg_match('/^[KLM]{1}/', $string))
			if ($num[8] == chr(64 + $n) || $num[8] == substr('TRWAGMYFPDXBNJZSQVHLCKE', substr($string, 1, 8) % 23, 1))
			return 1;
			else
			return -1;

			//Check CIF
			if (preg_match('/^[ABCDEFGHJNPQRSUVW]{1}/', $string))
			if ($num[8] == chr(64 + $n) || $num[8] == substr($n, strlen($n) - 1, 1))
			return 2;
			else
			return -2;

			//Check NIE T
			if (preg_match('/^[T]{1}/', $string))
			if ($num[8] == preg_match('/^[T]{1}[A-Z0-9]{8}$/', $string))
			return 3;
			else
			return -3;

			//Check NIE XYZ
			if (preg_match('/^[XYZ]{1}/', $string))
			if ($num[8] == substr('TRWAGMYFPDXBNJZSQVHLCKE', substr(str_replace(array('X','Y','Z'), array('0','1','2'), $string), 0, 8) % 23, 1))
			return 3;
			else
			return -3;

			//Can not be verified
			return -4;
		}

		return $ok;
	}

	/**
	 *   Return an url to check online a professional id or empty string
	 *
	 *   @param		int		$idprof         1,2,3,4 (Example: 1=siren,2=siret,3=naf,4=rcs/rm)
	 *   @param 	Societe	$thirdparty     Object thirdparty
	 *   @return	string          		Url or empty string if no URL known
	 *   TODO better in a lib than into business class
	 */
	function id_prof_url($idprof,$thirdparty)
	{
		global $conf,$langs,$hookmanager;

		$url='';
		$action = '';

		$hookmanager->initHooks(array('idprofurl'));
		$parameters=array('idprof'=>$idprof, 'company'=>$thirdparty);
		$reshook=$hookmanager->executeHooks('getIdProfUrl',$parameters,$this,$action);    // Note that $action and $object may have been modified by some hooks
		if (empty($reshook))
		{
			if (! empty($conf->global->MAIN_DISABLEPROFIDRULES)) return '';

			// TODO Move links to validate professional ID into a dictionary table "country" + "link"
			if ($idprof == 1 && $thirdparty->country_code == 'FR') $url='http://www.societe.com/cgi-bin/search?champs='.$thirdparty->idprof1;    // See also http://avis-situation-sirene.insee.fr/
			//if ($idprof == 1 && ($thirdparty->country_code == 'GB' || $thirdparty->country_code == 'UK')) $url='http://www.companieshouse.gov.uk/WebCHeck/findinfolink/';     // Link no more valid
			if ($idprof == 1 && $thirdparty->country_code == 'ES') $url='http://www.e-informa.es/servlet/app/portal/ENTP/screen/SProducto/prod/ETIQUETA_EMPRESA/nif/'.$thirdparty->idprof1;
			if ($idprof == 1 && $thirdparty->country_code == 'IN') $url='http://www.tinxsys.com/TinxsysInternetWeb/dealerControllerServlet?tinNumber='.$thirdparty->idprof1.';&searchBy=TIN&backPage=searchByTin_Inter.jsp';

<<<<<<< HEAD
			if ($url) return '<a target="_blank" href="'.$url.'">'.$langs->trans("Check").'</a>';
		}
		else
		{
			return $hookmanager->resPrint;
		}
=======
        if ($this->id)
        {
            require_once DOL_DOCUMENT_ROOT.'/core/class/discount.class.php';

            $discount = new DiscountAbsolute($this->db);
            $discount->fk_soc=$this->id;
            $discount->amount_ht=price2num($remise,'MT');
            $discount->amount_tva=price2num($remise*$tva_tx/100,'MT');
            $discount->amount_ttc=price2num($discount->amount_ht+$discount->amount_tva,'MT');
            $discount->tva_tx=price2num($tva_tx,'MT');
            $discount->description=$desc;
            $result=$discount->create($user);
            if ($result > 0)
            {
                return $result;
            }
            else
            {
                $this->error=$discount->error;
                return -3;
            }
        }
        else return 0;
    }

    /**
     *  Renvoie montant TTC des reductions/avoirs en cours disponibles de la societe
     *
     *	@param	User	$user		Filtre sur un user auteur des remises
     * 	@param	string	$filter		Filtre autre
     * 	@param	integer	$maxvalue	Filter on max value for discount
     *	@return	int					<0 if KO, Credit note amount otherwise
     */
    function getAvailableDiscounts($user='',$filter='',$maxvalue=0)
    {
        require_once DOL_DOCUMENT_ROOT.'/core/class/discount.class.php';

        $discountstatic=new DiscountAbsolute($this->db);
        $result=$discountstatic->getAvailableDiscounts($this,$user,$filter,$maxvalue);
        if ($result >= 0)
        {
            return $result;
        }
        else
        {
            $this->error=$discountstatic->error;
            return -1;
        }
    }

    /**
     *  Return array of sales representatives
     *
     *  @param	User	$user		Object user
     *  @return array       		Array of sales representatives of third party
     */
    function getSalesRepresentatives(User $user)
    {
        global $conf;

        $reparray=array();

        $sql = "SELECT DISTINCT u.rowid, u.login, u.lastname, u.firstname, u.email, u.statut, u.entity, u.photo";
        $sql.= " FROM ".MAIN_DB_PREFIX."societe_commerciaux as sc, ".MAIN_DB_PREFIX."user as u";
        if (! empty($conf->multicompany->enabled) && ! empty($conf->global->MULTICOMPANY_TRANSVERSE_MODE))
        {
        	$sql.= ", ".MAIN_DB_PREFIX."usergroup_user as ug";
        	$sql.= " WHERE ((ug.fk_user = sc.fk_user";
        	$sql.= " AND ug.entity = ".$conf->entity.")";
        	$sql.= " OR u.admin = 1)";
        }
        else
        	$sql.= " WHERE entity in (0, ".$conf->entity.")";

        $sql.= " AND u.rowid = sc.fk_user AND sc.fk_soc =".$this->id;

        $resql = $this->db->query($sql);
        if ($resql)
        {
            $num = $this->db->num_rows($resql);
            $i=0;
            while ($i < $num)
            {
                $obj = $this->db->fetch_object($resql);
                $reparray[$i]['id']=$obj->rowid;
                $reparray[$i]['lastname']=$obj->lastname;
                $reparray[$i]['firstname']=$obj->firstname;
                $reparray[$i]['email']=$obj->email;
                $reparray[$i]['statut']=$obj->statut;
                $reparray[$i]['entity']=$obj->entity;
                $reparray[$i]['login']=$obj->login;
                $reparray[$i]['photo']=$obj->photo;
                $i++;
            }
            return $reparray;
        }
        else {
            dol_print_error($this->db);
            return -1;
        }
    }

    /**
     * Set the price level
     *
     * @param 	int		$price_level	Level of price
     * @param 	User	$user			Use making change
     * @return	int						<0 if KO, >0 if OK
     */
    function set_price_level($price_level, User $user)
    {
        if ($this->id)
        {
        	$now=dol_now();

            $sql  = "UPDATE ".MAIN_DB_PREFIX."societe";
            $sql .= " SET price_level = '".$this->db->escape($price_level)."'";
            $sql .= " WHERE rowid = " . $this->id;

            if (! $this->db->query($sql))
            {
                dol_print_error($this->db);
                return -1;
            }

            $sql  = "INSERT INTO ".MAIN_DB_PREFIX."societe_prices";
            $sql .= " (datec, fk_soc, price_level, fk_user_author)";
            $sql .= " VALUES ('".$this->db->idate($now)."',".$this->id.",'".$this->db->escape($price_level)."',".$user->id.")";

            if (! $this->db->query($sql))
            {
                dol_print_error($this->db);
                return -1;
            }
            return 1;
        }
        return -1;
    }

    /**
     *	Add link to sales representative
     *
     *	@param	User	$user		Object user
     *	@param	int		$commid		Id of user
     *	@return	void
     */
    function add_commercial(User $user, $commid)
    {
        if ($this->id > 0 && $commid > 0)
        {
            $sql = "DELETE FROM  ".MAIN_DB_PREFIX."societe_commerciaux";
            $sql.= " WHERE fk_soc = ".$this->id." AND fk_user =".$commid;

            $this->db->query($sql);

            $sql = "INSERT INTO ".MAIN_DB_PREFIX."societe_commerciaux";
            $sql.= " ( fk_soc, fk_user )";
            $sql.= " VALUES (".$this->id.",".$commid.")";

            if (! $this->db->query($sql) )
            {
                dol_syslog(get_class($this)."::add_commercial Erreur");
            }
        }
    }

    /**
     *	Add link to sales representative
     *
     *	@param	User	$user		Object user
     *	@param	int		$commid		Id of user
     *	@return	void
     */
    function del_commercial(User $user, $commid)
    {
        if ($this->id > 0 && $commid > 0)
        {
            $sql  = "DELETE FROM  ".MAIN_DB_PREFIX."societe_commerciaux ";
            $sql .= " WHERE fk_soc = ".$this->id." AND fk_user =".$commid;

            if (! $this->db->query($sql) )
            {
                dol_syslog(get_class($this)."::del_commercial Erreur");
            }
        }
    }


    /**
     *    	Return a link on thirdparty (with picto)
     *
     *		@param	int		$withpicto		          Add picto into link (0=No picto, 1=Include picto with link, 2=Picto only)
     *		@param	string	$option			          Target of link ('', 'customer', 'prospect', 'supplier', 'project')
     *		@param	int		$maxlen			          Max length of name
     *      @param	int  	$notooltip		          1=Disable tooltip
     *      @param  int     $save_lastsearch_value    -1=Auto, 0=No save of lastsearch_values when clicking, 1=Save lastsearch_values whenclicking
     *		@return	string					          String with URL
     */
    function getNomUrl($withpicto=0, $option='', $maxlen=0, $notooltip=0, $save_lastsearch_value=-1)
    {
        global $conf, $langs, $hookmanager;

        if (! empty($conf->dol_no_mouse_hover)) $notooltip=1;   // Force disable tooltips

        $name=$this->name?$this->name:$this->nom;

    	if (! empty($conf->global->SOCIETE_ADD_REF_IN_LIST) && (!empty($withpicto)))
    	{
            $code = '';
    		if (($this->client) && (! empty ( $this->code_client ))
    			&& ($conf->global->SOCIETE_ADD_REF_IN_LIST == 1
    			|| $conf->global->SOCIETE_ADD_REF_IN_LIST == 2
    			)
    		) {
    		    $code .= $this->code_client . ' - ';
            }

    		if (($this->fournisseur) && (! empty ( $this->code_fournisseur ))
    			&& ($conf->global->SOCIETE_ADD_REF_IN_LIST == 1
    			|| $conf->global->SOCIETE_ADD_REF_IN_LIST == 3
    			)
    		) {
    		    $code .= $this->code_fournisseur . ' - ';
            }

    		if ($conf->global->SOCIETE_ADD_REF_IN_LIST == 1) {
    			$name = $code.' '.$name;
            } else {
    			$name = $code;
            }
    	}

    	if (!empty($this->name_alias)) $name .= ' ('.$this->name_alias.')';

        $result=''; $label='';
        $linkstart=''; $linkend='';

        if (! empty($this->logo) && class_exists('Form'))
        {
            $label.= '<div class="photointooltip">';
            $label.= Form::showphoto('societe', $this, 80, 0, 0, 'photowithmargin', 'mini');
            $label.= '</div><div style="clear: both;"></div>';
        }
>>>>>>> d4b02c05

		return '';
	}

	/**
	 *   Indique si la societe a des projets
	 *
	 *   @return     bool	   true si la societe a des projets, false sinon
	 */
	function has_projects()
	{
		$sql = 'SELECT COUNT(*) as numproj FROM '.MAIN_DB_PREFIX.'projet WHERE fk_soc = ' . $this->id;
		$resql = $this->db->query($sql);
		if ($resql)
		{
			$obj = $this->db->fetch_object($resql);
			$count = $obj->numproj;
		}
		else
		{
			$count = 0;
			print $this->db->error();
		}
		$this->db->free($resql);
		return ($count > 0);
	}


	/**
	 *  Load information for tab info
	 *
	 *  @param  int		$id     Id of thirdparty to load
	 *  @return	void
	 */
	function info($id)
	{
		$sql = "SELECT s.rowid, s.nom as name, s.datec as date_creation, tms as date_modification,";
		$sql.= " fk_user_creat, fk_user_modif";
		$sql.= " FROM ".MAIN_DB_PREFIX."societe as s";
		$sql.= " WHERE s.rowid = ".$id;

		$result=$this->db->query($sql);
		if ($result)
		{
			if ($this->db->num_rows($result))
			{
				$obj = $this->db->fetch_object($result);

				$this->id = $obj->rowid;

				if ($obj->fk_user_creat) {
					$cuser = new User($this->db);
					$cuser->fetch($obj->fk_user_creat);
					$this->user_creation     = $cuser;
				}

				if ($obj->fk_user_modif) {
					$muser = new User($this->db);
					$muser->fetch($obj->fk_user_modif);
					$this->user_modification = $muser;
				}

				$this->ref			     = $obj->name;
				$this->date_creation     = $this->db->jdate($obj->date_creation);
				$this->date_modification = $this->db->jdate($obj->date_modification);
			}

			$this->db->free($result);

		}
		else
		{
			dol_print_error($this->db);
		}
	}

	/**
	 *  Return if third party is a company (Business) or an end user (Consumer)
	 *
	 *  @return    boolean     true=is a company, false=a and user
	 */
	function isACompany()
	{
		global $conf;

		// Define if third party is treated as company (or not) when nature is unknown
		$isacompany=empty($conf->global->MAIN_UNKNOWN_CUSTOMERS_ARE_COMPANIES)?0:1; // 0 by default
		if (! empty($this->tva_intra)) $isacompany=1;
		else if (! empty($this->typent_code) && in_array($this->typent_code,array('TE_PRIVATE'))) $isacompany=0;
		else if (! empty($this->typent_code) && in_array($this->typent_code,array('TE_SMALL','TE_MEDIUM','TE_LARGE','TE_GROUP'))) $isacompany=1;

		return $isacompany;
	}

	/**
	 *  Charge la liste des categories fournisseurs
	 *
	 *  @return    int      0 if success, <> 0 if error
	 */
	function LoadSupplierCateg()
	{
		$this->SupplierCategories = array();
		$sql = "SELECT rowid, label";
		$sql.= " FROM ".MAIN_DB_PREFIX."categorie";
		$sql.= " WHERE type = ".Categorie::TYPE_SUPPLIER;

		$resql=$this->db->query($sql);
		if ($resql)
		{
			while ($obj = $this->db->fetch_object($resql) )
			{
				$this->SupplierCategories[$obj->rowid] = $obj->label;
			}
			return 0;
		}
		else
		{
			return -1;
		}
	}

	/**
	 *  Insert link supplier - category
	 *
	 *	@param	int		$categorie_id		Id of category
	 *  @return int      					0 if success, <> 0 if error
	 */
	function AddFournisseurInCategory($categorie_id)
	{
		if ($categorie_id > 0 && $this->id > 0)
		{
			$sql = "INSERT INTO ".MAIN_DB_PREFIX."categorie_fournisseur (fk_categorie, fk_soc) ";
			$sql.= " VALUES (".$categorie_id.", ".$this->id.")";

			if ($resql=$this->db->query($sql)) return 0;
		}
		else
		{
			return 0;
		}
		return -1;
	}


	/**
	 *  Create a third party into database from a member object
	 *
	 *  @param	Adherent	$member		Object member
	 * 	@param	string	$socname		Name of third party to force
	 *	@param	string	$socalias	Alias name of third party to force
	 *  @return int					<0 if KO, id of created account if OK
	 */
	function create_from_member(Adherent $member, $socname='', $socalias='')
	{
		global $user,$langs;

		$name = $socname?$socname:$member->societe;
		if (empty($name)) $name=$member->getFullName($langs);

		$alias = $socalias?$socalias:'';

		// Positionne parametres
		$this->nom=$name;				// TODO deprecated
		$this->name=$name;
		$this->name_alias=$alias;
		$this->address=$member->address;
		$this->zip=$member->zip;
		$this->town=$member->town;
		$this->country_code=$member->country_code;
		$this->country_id=$member->country_id;
		$this->phone=$member->phone;       // Prof phone
		$this->email=$member->email;
		$this->skype=$member->skype;

		$this->client = 1;				// A member is a customer by default
		$this->code_client = -1;
		$this->code_fournisseur = -1;

		$this->db->begin();

		// Cree et positionne $this->id
		$result=$this->create($user);
		if ($result >= 0)
		{
			$sql = "UPDATE ".MAIN_DB_PREFIX."adherent";
			$sql.= " SET fk_soc=".$this->id;
			$sql.= " WHERE rowid=".$member->id;

			dol_syslog(get_class($this)."::create_from_member", LOG_DEBUG);
			$resql=$this->db->query($sql);
			if ($resql)
			{
				$this->db->commit();
				return $this->id;
			}
			else
			{
				$this->error=$this->db->error();

				$this->db->rollback();
				return -1;
			}
		}
		else
		{
			// $this->error deja positionne
			dol_syslog(get_class($this)."::create_from_member - 2 - ".$this->error." - ".join(',',$this->errors), LOG_ERR);

			$this->db->rollback();
			return $result;
		}
	}

	/**
	 * 	Set properties with value into $conf
	 *
	 * 	@param	Conf	$conf		Conf object (possibility to use another entity)
	 * 	@return	void
	 */
	function setMysoc(Conf $conf)
	{
		global $langs;

		$this->id=0;
		$this->name=empty($conf->global->MAIN_INFO_SOCIETE_NOM)?'':$conf->global->MAIN_INFO_SOCIETE_NOM;
		$this->address=empty($conf->global->MAIN_INFO_SOCIETE_ADDRESS)?'':$conf->global->MAIN_INFO_SOCIETE_ADDRESS;
		$this->zip=empty($conf->global->MAIN_INFO_SOCIETE_ZIP)?'':$conf->global->MAIN_INFO_SOCIETE_ZIP;
		$this->town=empty($conf->global->MAIN_INFO_SOCIETE_TOWN)?'':$conf->global->MAIN_INFO_SOCIETE_TOWN;
		$this->state_id=empty($conf->global->MAIN_INFO_SOCIETE_STATE)?'':$conf->global->MAIN_INFO_SOCIETE_STATE;

		/* Disabled: we don't want any SQL request into method setMySoc. This method set object from env only.
        If we need label, label must be loaded by output that need it from id (label depends on output language)
        require_once DOL_DOCUMENT_ROOT .'/core/lib/company.lib.php';
        if (!empty($conf->global->MAIN_INFO_SOCIETE_STATE)) {
            $this->state_id= $conf->global->MAIN_INFO_SOCIETE_STATE;
            $this->state = getState($this->state_id);
        }
		*/

		$this->note_private=empty($conf->global->MAIN_INFO_SOCIETE_NOTE)?'':$conf->global->MAIN_INFO_SOCIETE_NOTE;

		$this->nom=$this->name; 									// deprecated

		// We define country_id, country_code and country
		$country_id=$country_code=$country_label='';
		if (! empty($conf->global->MAIN_INFO_SOCIETE_COUNTRY))
		{
			$tmp=explode(':',$conf->global->MAIN_INFO_SOCIETE_COUNTRY);
			$country_id=$tmp[0];
			if (! empty($tmp[1]))   // If $conf->global->MAIN_INFO_SOCIETE_COUNTRY is "id:code:label"
			{
				$country_code=$tmp[1];
				$country_label=$tmp[2];
			}
			else                    // For backward compatibility
			{
				dol_syslog("Your country setup use an old syntax. Reedit it using setup area.", LOG_ERR);
				include_once DOL_DOCUMENT_ROOT.'/core/lib/company.lib.php';
				$country_code=getCountry($country_id,2,$this->db);  // This need a SQL request, but it's the old feature that should not be used anymore
				$country_label=getCountry($country_id,0,$this->db);  // This need a SQL request, but it's the old feature that should not be used anymore
			}
		}
		$this->country_id=$country_id;
		$this->country_code=$country_code;
		$this->country=$country_label;
		if (is_object($langs)) $this->country=($langs->trans('Country'.$country_code)!='Country'.$country_code)?$langs->trans('Country'.$country_code):$country_label;

		$this->phone=empty($conf->global->MAIN_INFO_SOCIETE_TEL)?'':$conf->global->MAIN_INFO_SOCIETE_TEL;
		$this->fax=empty($conf->global->MAIN_INFO_SOCIETE_FAX)?'':$conf->global->MAIN_INFO_SOCIETE_FAX;
		$this->url=empty($conf->global->MAIN_INFO_SOCIETE_WEB)?'':$conf->global->MAIN_INFO_SOCIETE_WEB;
		// Id prof generiques
		$this->idprof1=empty($conf->global->MAIN_INFO_SIREN)?'':$conf->global->MAIN_INFO_SIREN;
		$this->idprof2=empty($conf->global->MAIN_INFO_SIRET)?'':$conf->global->MAIN_INFO_SIRET;
		$this->idprof3=empty($conf->global->MAIN_INFO_APE)?'':$conf->global->MAIN_INFO_APE;
		$this->idprof4=empty($conf->global->MAIN_INFO_RCS)?'':$conf->global->MAIN_INFO_RCS;
		$this->idprof5=empty($conf->global->MAIN_INFO_PROFID5)?'':$conf->global->MAIN_INFO_PROFID5;
		$this->idprof6=empty($conf->global->MAIN_INFO_PROFID6)?'':$conf->global->MAIN_INFO_PROFID6;
		$this->tva_intra=empty($conf->global->MAIN_INFO_TVAINTRA)?'':$conf->global->MAIN_INFO_TVAINTRA;	// VAT number, not necessarly INTRA.
		$this->managers=empty($conf->global->MAIN_INFO_SOCIETE_MANAGERS)?'':$conf->global->MAIN_INFO_SOCIETE_MANAGERS;
		$this->capital=empty($conf->global->MAIN_INFO_CAPITAL)?'':$conf->global->MAIN_INFO_CAPITAL;
		$this->forme_juridique_code=empty($conf->global->MAIN_INFO_SOCIETE_FORME_JURIDIQUE)?'':$conf->global->MAIN_INFO_SOCIETE_FORME_JURIDIQUE;
		$this->email=empty($conf->global->MAIN_INFO_SOCIETE_MAIL)?'':$conf->global->MAIN_INFO_SOCIETE_MAIL;
		$this->logo=empty($conf->global->MAIN_INFO_SOCIETE_LOGO)?'':$conf->global->MAIN_INFO_SOCIETE_LOGO;
		$this->logo_small=empty($conf->global->MAIN_INFO_SOCIETE_LOGO_SMALL)?'':$conf->global->MAIN_INFO_SOCIETE_LOGO_SMALL;
		$this->logo_mini=empty($conf->global->MAIN_INFO_SOCIETE_LOGO_MINI)?'':$conf->global->MAIN_INFO_SOCIETE_LOGO_MINI;

		// Define if company use vat or not
		$this->tva_assuj=$conf->global->FACTURE_TVAOPTION;

		// Define if company use local taxes
		$this->localtax1_assuj=((isset($conf->global->FACTURE_LOCAL_TAX1_OPTION) && ($conf->global->FACTURE_LOCAL_TAX1_OPTION=='1' || $conf->global->FACTURE_LOCAL_TAX1_OPTION=='localtax1on'))?1:0);
		$this->localtax2_assuj=((isset($conf->global->FACTURE_LOCAL_TAX2_OPTION) && ($conf->global->FACTURE_LOCAL_TAX2_OPTION=='1' || $conf->global->FACTURE_LOCAL_TAX2_OPTION=='localtax2on'))?1:0);
	}

	/**
	 *  Initialise an instance with random values.
	 *  Used to build previews or test instances.
	 *	id must be 0 if object instance is a specimen.
	 *
	 *  @return	void
	 */
	function initAsSpecimen()
	{
		$now=dol_now();

		// Initialize parameters
		$this->id=0;
		$this->name = 'THIRDPARTY SPECIMEN '.dol_print_date($now,'dayhourlog');
		$this->nom = $this->name;   // For backward compatibility
		$this->ref_ext = 'Ref ext';
		$this->specimen=1;
		$this->address='21 jump street';
		$this->zip='99999';
		$this->town='MyTown';
		$this->state_id=1;
		$this->state_code='AA';
		$this->state='MyState';
		$this->country_id=1;
		$this->country_code='FR';
		$this->email='specimen@specimen.com';
		$this->skype='tom.hanson';
		$this->url='http://www.specimen.com';

		$this->phone='0909090901';
		$this->fax='0909090909';

		$this->code_client='CC-'.dol_print_date($now,'dayhourlog');
		$this->code_fournisseur='SC-'.dol_print_date($now,'dayhourlog');
		$this->capital=10000;
		$this->client=1;
		$this->prospect=1;
		$this->fournisseur=1;
		$this->tva_assuj=1;
		$this->tva_intra='EU1234567';
		$this->note_public='This is a comment (public)';
		$this->note_private='This is a comment (private)';

		$this->idprof1='idprof1';
		$this->idprof2='idprof2';
		$this->idprof3='idprof3';
		$this->idprof4='idprof4';
		$this->idprof5='idprof5';
		$this->idprof6='idprof6';
	}

	/**
	 *  Check if we must use localtax feature or not according to country (country of $mysoc in most cases).
	 *
	 *	@param		int		$localTaxNum	To get info for only localtax1 or localtax2
	 *  @return		boolean					true or false
	 */
	function useLocalTax($localTaxNum=0)
	{
		$sql  = "SELECT t.localtax1, t.localtax2";
		$sql .= " FROM ".MAIN_DB_PREFIX."c_tva as t, ".MAIN_DB_PREFIX."c_country as c";
		$sql .= " WHERE t.fk_pays = c.rowid AND c.code = '".$this->db->escape($this->country_code)."'";
		$sql .= " AND t.active = 1";
		if (empty($localTaxNum))   $sql .= " AND (t.localtax1_type <> '0' OR t.localtax2_type <> '0')";
		elseif ($localTaxNum == 1) $sql .= " AND t.localtax1_type <> '0'";
		elseif ($localTaxNum == 2) $sql .= " AND t.localtax2_type <> '0'";

		dol_syslog("useLocalTax", LOG_DEBUG);
		$resql=$this->db->query($sql);
		if ($resql)
		{
   			return ($this->db->num_rows($resql) > 0);
		}
		else return false;
	}

	/**
	 *  Check if we must use NPR Vat (french stupid rule) or not according to country (country of $mysoc in most cases).
	 *
	 *  @return		boolean					true or false
	 */
	function useNPR()
	{
		$sql  = "SELECT t.rowid";
		$sql .= " FROM ".MAIN_DB_PREFIX."c_tva as t, ".MAIN_DB_PREFIX."c_country as c";
		$sql .= " WHERE t.fk_pays = c.rowid AND c.code = '".$this->db->escape($this->country_code)."'";
		$sql .= " AND t.active = 1 AND t.recuperableonly = 1";

		dol_syslog("useNPR", LOG_DEBUG);
		$resql=$this->db->query($sql);
		if ($resql)
		{
			return ($this->db->num_rows($resql) > 0);
		}
		else return false;
	}

	/**
	 *  Check if we must use revenue stamps feature or not according to country (country of $mysocin most cases).
	 *
	 *  @return		boolean			true or false
	 */
	function useRevenueStamp()
	{
		$sql  = "SELECT COUNT(*) as nb";
		$sql .= " FROM ".MAIN_DB_PREFIX."c_revenuestamp as r, ".MAIN_DB_PREFIX."c_country as c";
		$sql .= " WHERE r.fk_pays = c.rowid AND c.code = '".$this->db->escape($this->country_code)."'";
		$sql .= " AND r.active = 1";

		dol_syslog("useRevenueStamp", LOG_DEBUG);
		$resql=$this->db->query($sql);
		if ($resql)
		{
			$obj=$this->db->fetch_object($resql);
   			return (($obj->nb > 0)?true:false);
		}
		else
		{
			$this->error=$this->db->lasterror();
			return false;
		}
	}

	/**
	 *	Return prostect level
	 *
	 *  @return     string        Libelle
	 */
	function getLibProspLevel()
	{
		return $this->LibProspLevel($this->fk_prospectlevel);
	}

	/**
	 *  Return label of prospect level
	 *
	 *  @param	int		$fk_prospectlevel   	Prospect level
	 *  @return string        					label of level
	 */
	function LibProspLevel($fk_prospectlevel)
	{
		global $langs;

		$lib=$langs->trans("ProspectLevel".$fk_prospectlevel);
		// If lib not found in language file, we get label from cache/databse
		if ($lib == $langs->trans("ProspectLevel".$fk_prospectlevel))
		{
			$lib=$langs->getLabelFromKey($this->db,$fk_prospectlevel,'c_prospectlevel','code','label');
		}
		return $lib;
	}


	/**
	 *  Set prospect level
	 *
	 *  @param  User	$user		Utilisateur qui definie la remise
	 *	@return	int					<0 if KO, >0 if OK
	 * @deprecated Use update function instead
	 */
	function set_prospect_level(User $user)
	{
		return $this->update($this->id, $user);
	}

	/**
	 *  Return status of prospect
	 *
	 *  @param	int		$mode       0=libelle long, 1=libelle court, 2=Picto + Libelle court, 3=Picto, 4=Picto + Libelle long
	 *  @param	string	$label		Label to use for status for added status
	 *  @return string        		Libelle
	 */
	function getLibProspCommStatut($mode=0, $label='')
	{
		return $this->LibProspCommStatut($this->stcomm_id, $mode, $label);
	}

	/**
	 *  Return label of a given status
	 *
	 *  @param	int|string	$statut        	Id or code for prospection status
	 *  @param  int			$mode          	0=long label, 1=short label, 2=Picto + short label, 3=Picto, 4=Picto + long label, 5=Short label + Picto
	 *  @param	string		$label			Label to use for status for added status
	 *  @return string       	 			Libelle du statut
	 */
	function LibProspCommStatut($statut, $mode=0, $label='')
	{
		global $langs;
		$langs->load('customers');

		if ($mode == 2)
		{
			if ($statut == '-1' || $statut == 'ST_NO')         return img_action($langs->trans("StatusProspect-1"),-1).' '.$langs->trans("StatusProspect-1");
			elseif ($statut ==  '0' || $statut == 'ST_NEVER') return img_action($langs->trans("StatusProspect0"), 0).' '.$langs->trans("StatusProspect0");
			elseif ($statut ==  '1' || $statut == 'ST_TODO')  return img_action($langs->trans("StatusProspect1"), 1).' '.$langs->trans("StatusProspect1");
			elseif ($statut ==  '2' || $statut == 'ST_PEND')  return img_action($langs->trans("StatusProspect2"), 2).' '.$langs->trans("StatusProspect2");
			elseif ($statut ==  '3' || $statut == 'ST_DONE')  return img_action($langs->trans("StatusProspect3"), 3).' '.$langs->trans("StatusProspect3");
			else
			{
				return img_action(($langs->trans("StatusProspect".$statut) != "StatusProspect".$statut) ? $langs->trans("StatusProspect".$statut) : $label, 0).' '.(($langs->trans("StatusProspect".$statut) != "StatusProspect".$statut) ? $langs->trans("StatusProspect".$statut) : $label);
			}
		}
		if ($mode == 3)
		{
			if ($statut == '-1' || $statut == 'ST_NO')         return img_action($langs->trans("StatusProspect-1"),-1);
			elseif ($statut ==  '0' || $statut == 'ST_NEVER') return img_action($langs->trans("StatusProspect0"), 0);
			elseif ($statut ==  '1' || $statut == 'ST_TODO')  return img_action($langs->trans("StatusProspect1"), 1);
			elseif ($statut ==  '2' || $statut == 'ST_PEND')  return img_action($langs->trans("StatusProspect2"), 2);
			elseif ($statut ==  '3' || $statut == 'ST_DONE')  return img_action($langs->trans("StatusProspect3"), 3);
			else
			{
				return img_action(($langs->trans("StatusProspect".$statut) != "StatusProspect".$statut) ? $langs->trans("StatusProspect".$statut) : $label, 0);
			}
		}
		if ($mode == 4)
		{
			if ($statut == '-1' || $statut == 'ST_NO')         return img_action($langs->trans("StatusProspect-1"),-1).' '.$langs->trans("StatusProspect-1");
			elseif ($statut ==  '0' || $statut == 'ST_NEVER') return img_action($langs->trans("StatusProspect0"), 0).' '.$langs->trans("StatusProspect0");
			elseif ($statut ==  '1' || $statut == 'ST_TODO')  return img_action($langs->trans("StatusProspect1"), 1).' '.$langs->trans("StatusProspect1");
			elseif ($statut ==  '2' || $statut == 'ST_PEND')  return img_action($langs->trans("StatusProspect2"), 2).' '.$langs->trans("StatusProspect2");
			elseif ($statut ==  '3' || $statut == 'ST_DONE')  return img_action($langs->trans("StatusProspect3"), 3).' '.$langs->trans("StatusProspect3");
			else
			{
				return img_action(($langs->trans("StatusProspect".$statut) != "StatusProspect".$statut) ? $langs->trans("StatusProspect".$statut) : $label, 0).' '.(($langs->trans("StatusProspect".$statut) != "StatusProspect".$statut) ? $langs->trans("StatusProspect".$statut) : $label);
			}
		}

		return "Error, mode/status not found";
	}

	/**
	 *  Set outstanding value
	 *
	 *  @param  User	$user		User making change
	 *	@return	int					<0 if KO, >0 if OK
	 * @deprecated Use update function instead
	 */
	function set_OutstandingBill(User $user)
	{
		return $this->update($this->id, $user);
	}

	/**
	 *  Return amount of order not paid and total
	 *
	 *  @param     string      $mode    'customer' or 'supplier'
	 *  @return    array				array('opened'=>Amount, 'total'=>Total amount)
	 */
	function getOutstandingProposals($mode='customer')
	{
		$table='propal';
		if ($mode == 'supplier') $table = 'supplier_proposal';

		$sql  = "SELECT rowid, total_ht, total as total_ttc, fk_statut FROM ".MAIN_DB_PREFIX.$table." as f";
		$sql .= " WHERE fk_soc = ". $this->id;
		if ($mode == 'supplier') {
			$sql .= " AND entity IN (".getEntity('supplier_proposal').")";
		} else {
			$sql .= " AND entity IN (".getEntity('propal').")";
		}

		dol_syslog("getOutstandingProposals", LOG_DEBUG);
		$resql=$this->db->query($sql);
		if ($resql)
		{
			$outstandingOpened = 0;
			$outstandingTotal = 0;
			$outstandingTotalIncTax = 0;
			while($obj=$this->db->fetch_object($resql)) {
				$outstandingTotal+= $obj->total_ht;
				$outstandingTotalIncTax+= $obj->total_ttc;
				if ($obj->fk_statut != 0)    // Not a draft
				{
					$outstandingOpened+=$obj->total_ttc;
				}
			}
			return array('opened'=>$outstandingOpened, 'total_ht'=>$outstandingTotal, 'total_ttc'=>$outstandingTotalIncTax);	// 'opened' is 'incl taxes'
		}
		else
			return array();
	}

	/**
	 *  Return amount of order not paid and total
	 *
	 *  @param     string      $mode    'customer' or 'supplier'
	 *  @return		array				array('opened'=>Amount, 'total'=>Total amount)
	 */
	function getOutstandingOrders($mode='customer')
	{
		$table='commande';
		if ($mode == 'supplier') $table = 'commande_fournisseur';

		$sql  = "SELECT rowid, total_ht, total_ttc, fk_statut FROM ".MAIN_DB_PREFIX.$table." as f";
		$sql .= " WHERE fk_soc = ". $this->id;
		if ($mode == 'supplier') {
			$sql .= " AND entity IN (".getEntity('supplier_order').")";
		} else {
			$sql .= " AND entity IN (".getEntity('commande').")";
		}

		dol_syslog("getOutstandingOrders", LOG_DEBUG);
		$resql=$this->db->query($sql);
		if ($resql)
		{
			$outstandingOpened = 0;
			$outstandingTotal = 0;
			$outstandingTotalIncTax = 0;
			while($obj=$this->db->fetch_object($resql)) {
				$outstandingTotal+= $obj->total_ht;
				$outstandingTotalIncTax+= $obj->total_ttc;
				if ($obj->fk_statut != 0)    // Not a draft
				{
					$outstandingOpened+=$obj->total_ttc;
				}
			}
			return array('opened'=>$outstandingOpened, 'total_ht'=>$outstandingTotal, 'total_ttc'=>$outstandingTotalIncTax);	// 'opened' is 'incl taxes'
		}
		else
			return array();
	}

	/**
	 *  Return amount of bill not paid and total
	 *
	 *  @param     string      $mode    'customer' or 'supplier'
	 *  @return		array				array('opened'=>Amount, 'total'=>Total amount)
	 */
	function getOutstandingBills($mode='customer')
	{
		$table='facture';
		if ($mode == 'supplier') $table = 'facture_fourn';

		/* Accurate value of remain to pay is to sum remaintopay for each invoice
		 $paiement = $invoice->getSommePaiement();
		 $creditnotes=$invoice->getSumCreditNotesUsed();
		 $deposits=$invoice->getSumDepositsUsed();
		 $alreadypayed=price2num($paiement + $creditnotes + $deposits,'MT');
		 $remaintopay=price2num($invoice->total_ttc - $paiement - $creditnotes - $deposits,'MT');
		 */
		if ($mode == 'supplier') $sql  = "SELECT rowid, total_ht as total_ht, total_ttc, paye, fk_statut, close_code FROM ".MAIN_DB_PREFIX.$table." as f";
		else $sql  = "SELECT rowid, total as total_ht, total_ttc, paye, fk_statut, close_code FROM ".MAIN_DB_PREFIX.$table." as f";
		$sql .= " WHERE fk_soc = ". $this->id;
		if ($mode == 'supplier') {
			$sql .= " AND entity IN (".getEntity('facture_fourn').")";
		} else {
			$sql .= " AND entity IN (".getEntity('facture').")";
		}

		dol_syslog("getOutstandingBills", LOG_DEBUG);
		$resql=$this->db->query($sql);
		if ($resql)
		{
			$outstandingOpened = 0;
			$outstandingTotal = 0;
			$outstandingTotalIncTax = 0;
			if ($mode == 'supplier')
			{
				require_once DOL_DOCUMENT_ROOT.'/fourn/class/fournisseur.facture.class.php';
				$tmpobject=new FactureFournisseur($this->db);
			}
			else
			{
				require_once DOL_DOCUMENT_ROOT.'/compta/facture/class/facture.class.php';
				$tmpobject=new Facture($this->db);
			}
			while($obj=$this->db->fetch_object($resql)) {
				$tmpobject->id=$obj->rowid;
				if ($obj->fk_statut != 0                                           // Not a draft
					&& ! ($obj->fk_statut == 3 && $obj->close_code == 'replaced')  // Not a replaced invoice
					)
				{
					$outstandingTotal+= $obj->total_ht;
					$outstandingTotalIncTax+= $obj->total_ttc;
				}
				if ($obj->paye == 0
					&& $obj->fk_statut != 0    // Not a draft
					&& $obj->fk_statut != 3	   // Not abandonned
					&& $obj->fk_statut != 2)   // Not classified as paid
				//$sql .= " AND (fk_statut <> 3 OR close_code <> 'abandon')";		// Not abandonned for undefined reason
				{
					$paiement = $tmpobject->getSommePaiement();
					$creditnotes = $tmpobject->getSumCreditNotesUsed();
					$deposits = $tmpobject->getSumDepositsUsed();
					$outstandingOpened+=$obj->total_ttc - $paiement - $creditnotes - $deposits;
				}
			}
			return array('opened'=>$outstandingOpened, 'total_ht'=>$outstandingTotal, 'total_ttc'=>$outstandingTotalIncTax);	// 'opened' is 'incl taxes'
		}
		else
		{
			return array();
		}
	}

	/**
	 *  Return amount of bill not paid
	 *
	 *  @return		int				Amount in debt for thirdparty
	 *  @deprecated
	 */
	function get_OutstandingBill()
	{
		/* Accurate value of remain to pay is to sum remaintopay for each invoice
	     $paiement = $invoice->getSommePaiement();
	     $creditnotes=$invoice->getSumCreditNotesUsed();
	     $deposits=$invoice->getSumDepositsUsed();
	     $alreadypayed=price2num($paiement + $creditnotes + $deposits,'MT');
	     $remaintopay=price2num($invoice->total_ttc - $paiement - $creditnotes - $deposits,'MT');
	     */
		$sql  = "SELECT rowid, total_ttc FROM ".MAIN_DB_PREFIX."facture as f";
		$sql .= " WHERE fk_soc = ". $this->id;
		$sql .= " AND paye = 0";
		$sql .= " AND fk_statut <> 0";	// Not a draft
		//$sql .= " AND (fk_statut <> 3 OR close_code <> 'abandon')";		// Not abandonned for undefined reason
		$sql .= " AND fk_statut <> 3";		// Not abandonned
		$sql .= " AND fk_statut <> 2";		// Not clasified as paid

		dol_syslog("get_OutstandingBill", LOG_DEBUG);
		$resql=$this->db->query($sql);
		if ($resql)
		{
			$outstandingAmount = 0;
			require_once DOL_DOCUMENT_ROOT.'/compta/facture/class/facture.class.php';
			$tmpobject=new Facture($this->db);
			while($obj=$this->db->fetch_object($resql)) {
				$tmpobject->id=$obj->rowid;
				$paiement = $tmpobject->getSommePaiement();
				$creditnotes = $tmpobject->getSumCreditNotesUsed();
				$deposits = $tmpobject->getSumDepositsUsed();
				$outstandingAmount+= $obj->total_ttc - $paiement - $creditnotes - $deposits;
			}
			return $outstandingAmount;
		}
		else
			return 0;
	}

	/**
	 * Return label of status customer is prospect/customer
	 *
	 * @return   string        	Label
	 */
	function getLibCustProspStatut()
	{
		return $this->LibCustProspStatut($this->client);
	}

	/**
	 *  Renvoi le libelle d'un statut donne
	 *
	 *  @param	int		$statut         Id statut
	 *  @return	string          		Libelle du statut
	 */
	function LibCustProspStatut($statut)
	{
		global $langs;
		$langs->load('companies');

		if ($statut==0) return $langs->trans("NorProspectNorCustomer");
		if ($statut==1) return $langs->trans("Customer");
		if ($statut==2) return $langs->trans("Prospect");
		if ($statut==3) return $langs->trans("ProspectCustomer");

	}


	/**
	 *  Create a document onto disk according to template module.
	 *
	 *	@param	string		$modele			Generator to use. Caller must set it to obj->modelpdf or GETPOST('modelpdf') for example.
	 *	@param	Translate	$outputlangs	objet lang a utiliser pour traduction
	 *  @param  int			$hidedetails    Hide details of lines
	 *  @param  int			$hidedesc       Hide description
	 *  @param  int			$hideref        Hide ref
	 *  @param  null|array  $moreparams     Array to provide more information
	 *	@return int        					<0 if KO, >0 if OK
	 */
	public function generateDocument($modele, $outputlangs, $hidedetails=0, $hidedesc=0, $hideref=0, $moreparams=null)
	{
		global $conf,$user,$langs;

		if (! empty($moreparams) && ! empty($moreparams['use_companybankid']))
		{
			$modelpath = "core/modules/bank/doc/";

			include_once DOL_DOCUMENT_ROOT.'/societe/class/companybankaccount.class.php';
			$companybankaccount = new CompanyBankAccount($this->db);
			$result = $companybankaccount->fetch($moreparams['use_companybankid']);
			if (! $result) dol_print_error($this->db, $companybankaccount->error, $companybankaccount->errors);
			$result=$companybankaccount->commonGenerateDocument($modelpath, $modele, $outputlangs, $hidedetails, $hidedesc, $hideref, $moreparams);
		}
		else
		{
			// Positionne le modele sur le nom du modele a utiliser
			if (! dol_strlen($modele))
			{
				if (! empty($conf->global->COMPANY_ADDON_PDF))
				{
					$modele = $conf->global->COMPANY_ADDON_PDF;
				}
				else
				{
					print $langs->trans("Error")." ".$langs->trans("Error_COMPANY_ADDON_PDF_NotDefined");
					return 0;
				}
			}

			$modelpath = "core/modules/societe/doc/";

			$result=$this->commonGenerateDocument($modelpath, $modele, $outputlangs, $hidedetails, $hidedesc, $hideref, $moreparams);
		}

		return $result;
	}


	/**
	 * Sets object to supplied categories.
	 *
	 * Deletes object from existing categories not supplied.
	 * Adds it to non existing supplied categories.
	 * Existing categories are left untouch.
	 *
	 * @param 	int[]|int 	$categories 	Category ID or array of Categories IDs
	 * @param 	string 		$type 			Category type ('customer' or 'supplier')
	 * @return	int							<0 if KO, >0 if OK
	 */
	public function setCategories($categories, $type)
	{
		require_once DOL_DOCUMENT_ROOT . '/categories/class/categorie.class.php';

		// Decode type
		if ($type == 'customer') {
			$type_id = Categorie::TYPE_CUSTOMER;
			$type_text = 'customer';
		} elseif ($type == 'supplier') {
			$type_id = Categorie::TYPE_SUPPLIER;
			$type_text = 'supplier';
		} else {
			dol_syslog(__METHOD__ . ': Type ' . $type .  'is an unknown company category type. Done nothing.', LOG_ERR);
			return -1;
		}

		// Handle single category
		if (!is_array($categories)) {
			$categories = array($categories);
		}

		// Get current categories
		$c = new Categorie($this->db);
		$existing = $c->containing($this->id, $type_id, 'id');

		// Diff
		if (is_array($existing)) {
			$to_del = array_diff($existing, $categories);
			$to_add = array_diff($categories, $existing);
		} else {
			$to_del = array(); // Nothing to delete
			$to_add = $categories;
		}

		// Process
		foreach ($to_del as $del) {
			if ($c->fetch($del) > 0) {
				$c->del_type($this, $type_text);
			}
		}
		foreach ($to_add as $add) {
			if ($c->fetch($add) > 0) {
				$c->add_type($this, $type_text);
			}
		}

		return 1;
	}


	/**
	 * Function used to replace a thirdparty id with another one.
	 * It must be used within a transaction to avoid trouble
	 *
	 * @param 	DoliDB 	$db 		Database handler
	 * @param 	int 	$origin_id 	Old thirdparty id (will be removed)
	 * @param 	int 	$dest_id 	New thirdparty id
	 * @return 	bool				True if success, False if error
	 */
	public static function replaceThirdparty(DoliDB $db, $origin_id, $dest_id)
	{
		if ($origin_id == $dest_id)
		{
			dol_syslog('Error: Try to merge a thirdparty into itself');
			return false;
		}

		/**
		 * Thirdparty commercials cannot be the same in both thirdparties so we look for them and remove some to avoid duplicate.
		 * Because this function is meant to be executed within a transaction, we won't take care of begin/commit.
		 */
		$sql = 'SELECT rowid FROM '.MAIN_DB_PREFIX.'societe_commerciaux ';
		$sql .= ' WHERE fk_soc = '.(int) $dest_id.' AND fk_user IN ( ';
		$sql .= ' SELECT fk_user ';
		$sql .= ' FROM '.MAIN_DB_PREFIX.'societe_commerciaux ';
		$sql .= ' WHERE fk_soc = '.(int) $origin_id.') ';

		$query = $db->query($sql);

		while ($result = $db->fetch_object($query)) {
			$db->query('DELETE FROM '.MAIN_DB_PREFIX.'societe_commerciaux WHERE rowid = '.$result->rowid);
		}

		/**
		 * llx_societe_extrafields table must not be here because we don't care about the old thirdparty data
		 * Do not include llx_societe because it will be replaced later
		 */
		$tables = array(
			'societe_address',
			'societe_commerciaux',
			'societe_log',
			'societe_prices',
			'societe_remise',
			'societe_remise_except',
			'societe_rib'
		);

		return CommonObject::commonReplaceThirdparty($db, $origin_id, $dest_id, $tables);
	}
}<|MERGE_RESOLUTION|>--- conflicted
+++ resolved
@@ -87,7 +87,7 @@
 	 * Thirdparty name
 	 * @var string
 	 * @deprecated Use $name instead
-	 * @see name
+	 * @see $name
 	 */
 	public $nom;
 
@@ -120,21 +120,21 @@
 	 * State code
 	 * @var string
 	 * @deprecated Use state_code instead
-	 * @see state_code
+	 * @see $state_code
 	 */
 	var $departement_code;
 
 	/**
 	 * @var string
 	 * @deprecated Use state instead
-	 * @see state
+	 * @see $state
 	 */
 	var $departement;
 
 	/**
 	 * @var string
 	 * @deprecated Use country instead
-	 * @see country
+	 * @see $country
 	 */
 	var $pays;
 
@@ -308,7 +308,7 @@
 	/**
 	 * @var string
 	 * @deprecated Note is split in public and private notes
-	 * @see note_public, note_private
+	 * @see $note_public, $note_private
 	 */
 	var $note;
 
@@ -1882,24 +1882,33 @@
 
 		if (! empty($conf->global->SOCIETE_ADD_REF_IN_LIST) && (!empty($withpicto)))
 		{
+			$code = '';
 			if (($this->client) && (! empty ( $this->code_client ))
 				&& ($conf->global->SOCIETE_ADD_REF_IN_LIST == 1
 				|| $conf->global->SOCIETE_ADD_REF_IN_LIST == 2
 				)
 			)
-			$code = $this->code_client . ' - ';
+			{
+				$code = $this->code_client . ' - ';
+			}
 
 			if (($this->fournisseur) && (! empty ( $this->code_fournisseur ))
 				&& ($conf->global->SOCIETE_ADD_REF_IN_LIST == 1
 				|| $conf->global->SOCIETE_ADD_REF_IN_LIST == 3
 				)
 			)
-			$code .= $this->code_fournisseur . ' - ';
+			{
+				$code .= $this->code_fournisseur . ' - ';
+			}
 
 			if ($conf->global->SOCIETE_ADD_REF_IN_LIST == 1)
+			{
 				$name =$code.' '.$name;
+			}
 			else
+			{
 				$name =$code;
+			}
 		}
 
 		if (!empty($this->name_alias)) $name .= ' ('.$this->name_alias.')';
@@ -2886,258 +2895,12 @@
 			if ($idprof == 1 && $thirdparty->country_code == 'ES') $url='http://www.e-informa.es/servlet/app/portal/ENTP/screen/SProducto/prod/ETIQUETA_EMPRESA/nif/'.$thirdparty->idprof1;
 			if ($idprof == 1 && $thirdparty->country_code == 'IN') $url='http://www.tinxsys.com/TinxsysInternetWeb/dealerControllerServlet?tinNumber='.$thirdparty->idprof1.';&searchBy=TIN&backPage=searchByTin_Inter.jsp';
 
-<<<<<<< HEAD
 			if ($url) return '<a target="_blank" href="'.$url.'">'.$langs->trans("Check").'</a>';
 		}
 		else
 		{
 			return $hookmanager->resPrint;
 		}
-=======
-        if ($this->id)
-        {
-            require_once DOL_DOCUMENT_ROOT.'/core/class/discount.class.php';
-
-            $discount = new DiscountAbsolute($this->db);
-            $discount->fk_soc=$this->id;
-            $discount->amount_ht=price2num($remise,'MT');
-            $discount->amount_tva=price2num($remise*$tva_tx/100,'MT');
-            $discount->amount_ttc=price2num($discount->amount_ht+$discount->amount_tva,'MT');
-            $discount->tva_tx=price2num($tva_tx,'MT');
-            $discount->description=$desc;
-            $result=$discount->create($user);
-            if ($result > 0)
-            {
-                return $result;
-            }
-            else
-            {
-                $this->error=$discount->error;
-                return -3;
-            }
-        }
-        else return 0;
-    }
-
-    /**
-     *  Renvoie montant TTC des reductions/avoirs en cours disponibles de la societe
-     *
-     *	@param	User	$user		Filtre sur un user auteur des remises
-     * 	@param	string	$filter		Filtre autre
-     * 	@param	integer	$maxvalue	Filter on max value for discount
-     *	@return	int					<0 if KO, Credit note amount otherwise
-     */
-    function getAvailableDiscounts($user='',$filter='',$maxvalue=0)
-    {
-        require_once DOL_DOCUMENT_ROOT.'/core/class/discount.class.php';
-
-        $discountstatic=new DiscountAbsolute($this->db);
-        $result=$discountstatic->getAvailableDiscounts($this,$user,$filter,$maxvalue);
-        if ($result >= 0)
-        {
-            return $result;
-        }
-        else
-        {
-            $this->error=$discountstatic->error;
-            return -1;
-        }
-    }
-
-    /**
-     *  Return array of sales representatives
-     *
-     *  @param	User	$user		Object user
-     *  @return array       		Array of sales representatives of third party
-     */
-    function getSalesRepresentatives(User $user)
-    {
-        global $conf;
-
-        $reparray=array();
-
-        $sql = "SELECT DISTINCT u.rowid, u.login, u.lastname, u.firstname, u.email, u.statut, u.entity, u.photo";
-        $sql.= " FROM ".MAIN_DB_PREFIX."societe_commerciaux as sc, ".MAIN_DB_PREFIX."user as u";
-        if (! empty($conf->multicompany->enabled) && ! empty($conf->global->MULTICOMPANY_TRANSVERSE_MODE))
-        {
-        	$sql.= ", ".MAIN_DB_PREFIX."usergroup_user as ug";
-        	$sql.= " WHERE ((ug.fk_user = sc.fk_user";
-        	$sql.= " AND ug.entity = ".$conf->entity.")";
-        	$sql.= " OR u.admin = 1)";
-        }
-        else
-        	$sql.= " WHERE entity in (0, ".$conf->entity.")";
-
-        $sql.= " AND u.rowid = sc.fk_user AND sc.fk_soc =".$this->id;
-
-        $resql = $this->db->query($sql);
-        if ($resql)
-        {
-            $num = $this->db->num_rows($resql);
-            $i=0;
-            while ($i < $num)
-            {
-                $obj = $this->db->fetch_object($resql);
-                $reparray[$i]['id']=$obj->rowid;
-                $reparray[$i]['lastname']=$obj->lastname;
-                $reparray[$i]['firstname']=$obj->firstname;
-                $reparray[$i]['email']=$obj->email;
-                $reparray[$i]['statut']=$obj->statut;
-                $reparray[$i]['entity']=$obj->entity;
-                $reparray[$i]['login']=$obj->login;
-                $reparray[$i]['photo']=$obj->photo;
-                $i++;
-            }
-            return $reparray;
-        }
-        else {
-            dol_print_error($this->db);
-            return -1;
-        }
-    }
-
-    /**
-     * Set the price level
-     *
-     * @param 	int		$price_level	Level of price
-     * @param 	User	$user			Use making change
-     * @return	int						<0 if KO, >0 if OK
-     */
-    function set_price_level($price_level, User $user)
-    {
-        if ($this->id)
-        {
-        	$now=dol_now();
-
-            $sql  = "UPDATE ".MAIN_DB_PREFIX."societe";
-            $sql .= " SET price_level = '".$this->db->escape($price_level)."'";
-            $sql .= " WHERE rowid = " . $this->id;
-
-            if (! $this->db->query($sql))
-            {
-                dol_print_error($this->db);
-                return -1;
-            }
-
-            $sql  = "INSERT INTO ".MAIN_DB_PREFIX."societe_prices";
-            $sql .= " (datec, fk_soc, price_level, fk_user_author)";
-            $sql .= " VALUES ('".$this->db->idate($now)."',".$this->id.",'".$this->db->escape($price_level)."',".$user->id.")";
-
-            if (! $this->db->query($sql))
-            {
-                dol_print_error($this->db);
-                return -1;
-            }
-            return 1;
-        }
-        return -1;
-    }
-
-    /**
-     *	Add link to sales representative
-     *
-     *	@param	User	$user		Object user
-     *	@param	int		$commid		Id of user
-     *	@return	void
-     */
-    function add_commercial(User $user, $commid)
-    {
-        if ($this->id > 0 && $commid > 0)
-        {
-            $sql = "DELETE FROM  ".MAIN_DB_PREFIX."societe_commerciaux";
-            $sql.= " WHERE fk_soc = ".$this->id." AND fk_user =".$commid;
-
-            $this->db->query($sql);
-
-            $sql = "INSERT INTO ".MAIN_DB_PREFIX."societe_commerciaux";
-            $sql.= " ( fk_soc, fk_user )";
-            $sql.= " VALUES (".$this->id.",".$commid.")";
-
-            if (! $this->db->query($sql) )
-            {
-                dol_syslog(get_class($this)."::add_commercial Erreur");
-            }
-        }
-    }
-
-    /**
-     *	Add link to sales representative
-     *
-     *	@param	User	$user		Object user
-     *	@param	int		$commid		Id of user
-     *	@return	void
-     */
-    function del_commercial(User $user, $commid)
-    {
-        if ($this->id > 0 && $commid > 0)
-        {
-            $sql  = "DELETE FROM  ".MAIN_DB_PREFIX."societe_commerciaux ";
-            $sql .= " WHERE fk_soc = ".$this->id." AND fk_user =".$commid;
-
-            if (! $this->db->query($sql) )
-            {
-                dol_syslog(get_class($this)."::del_commercial Erreur");
-            }
-        }
-    }
-
-
-    /**
-     *    	Return a link on thirdparty (with picto)
-     *
-     *		@param	int		$withpicto		          Add picto into link (0=No picto, 1=Include picto with link, 2=Picto only)
-     *		@param	string	$option			          Target of link ('', 'customer', 'prospect', 'supplier', 'project')
-     *		@param	int		$maxlen			          Max length of name
-     *      @param	int  	$notooltip		          1=Disable tooltip
-     *      @param  int     $save_lastsearch_value    -1=Auto, 0=No save of lastsearch_values when clicking, 1=Save lastsearch_values whenclicking
-     *		@return	string					          String with URL
-     */
-    function getNomUrl($withpicto=0, $option='', $maxlen=0, $notooltip=0, $save_lastsearch_value=-1)
-    {
-        global $conf, $langs, $hookmanager;
-
-        if (! empty($conf->dol_no_mouse_hover)) $notooltip=1;   // Force disable tooltips
-
-        $name=$this->name?$this->name:$this->nom;
-
-    	if (! empty($conf->global->SOCIETE_ADD_REF_IN_LIST) && (!empty($withpicto)))
-    	{
-            $code = '';
-    		if (($this->client) && (! empty ( $this->code_client ))
-    			&& ($conf->global->SOCIETE_ADD_REF_IN_LIST == 1
-    			|| $conf->global->SOCIETE_ADD_REF_IN_LIST == 2
-    			)
-    		) {
-    		    $code .= $this->code_client . ' - ';
-            }
-
-    		if (($this->fournisseur) && (! empty ( $this->code_fournisseur ))
-    			&& ($conf->global->SOCIETE_ADD_REF_IN_LIST == 1
-    			|| $conf->global->SOCIETE_ADD_REF_IN_LIST == 3
-    			)
-    		) {
-    		    $code .= $this->code_fournisseur . ' - ';
-            }
-
-    		if ($conf->global->SOCIETE_ADD_REF_IN_LIST == 1) {
-    			$name = $code.' '.$name;
-            } else {
-    			$name = $code;
-            }
-    	}
-
-    	if (!empty($this->name_alias)) $name .= ' ('.$this->name_alias.')';
-
-        $result=''; $label='';
-        $linkstart=''; $linkend='';
-
-        if (! empty($this->logo) && class_exists('Form'))
-        {
-            $label.= '<div class="photointooltip">';
-            $label.= Form::showphoto('societe', $this, 80, 0, 0, 'photowithmargin', 'mini');
-            $label.= '</div><div style="clear: both;"></div>';
-        }
->>>>>>> d4b02c05
 
 		return '';
 	}
