--- conflicted
+++ resolved
@@ -907,19 +907,6 @@
 			{
 				if ($this->isACompany())
 				{
-<<<<<<< HEAD
-=======
-					// Check for unicity
-					if ($vallabel && $this->id_prof_verifiable($i))
-					{
-						if ($this->id_prof_exists($keymin, $vallabel, ($this->id > 0 ? $this->id : 0)))
-						{
-							$langs->load("errors");
-							$error++; $this->errors[] = $langs->transcountry('ProfId'.$i, $this->country_code)." ".$langs->trans("ErrorProdIdAlreadyExist", $vallabel).' ('.$langs->trans("ForbiddenBySetupRules").')';
-						}
-					}
-
->>>>>>> 381f2d5e
 					// Check for mandatory prof id (but only if country is same than ours)
 					if ($mysoc->country_id > 0 && $this->country_id == $mysoc->country_id)
 					{
@@ -933,7 +920,7 @@
 					}
 				}
 
-				// Check for unicity
+				// Check for unicity on profid
 				if (!$error && $vallabel && $this->id_prof_verifiable($i))
 				{
 					if ($this->id_prof_exists($keymin, $vallabel, ($this->id > 0 ? $this->id : 0)))
@@ -3421,7 +3408,6 @@
 		global $conf;
 
 		// Define if third party is treated as company (or not) when nature is unknown
-<<<<<<< HEAD
 		$isacompany = empty($conf->global->MAIN_UNKNOWN_CUSTOMERS_ARE_COMPANIES) ? 0 : 1; // 0 by default
 		if (!empty($this->tva_intra)) {
 			$isacompany = 1;
@@ -3430,17 +3416,6 @@
 			$isacompany = 1;
 		}
 		elseif (!empty($this->typent_code) && $this->typent_code != 'TE_UNKNOWN')
-=======
-		$isacompany=empty($conf->global->MAIN_UNKNOWN_CUSTOMERS_ARE_COMPANIES)?0:1; // 0 by default
-		if (! empty($this->tva_intra)) $isacompany=1;
-		elseif (! empty($this->idprof1)) $isacompany=1;
-		elseif (! empty($this->idprof2)) $isacompany=1;
-		elseif (! empty($this->idprof3)) $isacompany=1;
-		elseif (! empty($this->idprof4)) $isacompany=1;
-		elseif (! empty($this->idprof5)) $isacompany=1;
-		elseif (! empty($this->idprof6)) $isacompany=1;
-		elseif (! empty($this->typent_code) && $this->typent_code != 'TE_UNKNOWN')
->>>>>>> 381f2d5e
 		{
 			// TODO Add a field is_a_company into dictionary
 			if (preg_match('/^TE_PRIVATE/', $this->typent_code)) $isacompany = 0;
