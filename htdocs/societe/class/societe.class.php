<?php
/* Copyright (C) 2002-2006  Rodolphe Quiedeville    <rodolphe@quiedeville.org>
 * Copyright (C) 2004-2021  Laurent Destailleur     <eldy@users.sourceforge.net>
 * Copyright (C) 2004       Eric Seigne             <eric.seigne@ryxeo.com>
 * Copyright (C) 2003       Brian Fraval            <brian@fraval.org>
 * Copyright (C) 2006       Andre Cianfarani        <acianfa@free.fr>
 * Copyright (C) 2005-2017  Regis Houssin           <regis.houssin@inodbox.com>
 * Copyright (C) 2008       Patrick Raguin          <patrick.raguin@auguria.net>
 * Copyright (C) 2010-2018  Juanjo Menent           <jmenent@2byte.es>
 * Copyright (C) 2013       Florian Henry           <florian.henry@open-concept.pro>
 * Copyright (C) 2013-2021  Alexandre Spangaro      <aspangaro@open-dsi.fr>
 * Copyright (C) 2013       Peter Fontaine          <contact@peterfontaine.fr>
 * Copyright (C) 2014-2015  Marcos García           <marcosgdf@gmail.com>
 * Copyright (C) 2015       Raphaël Doursenaud      <rdoursenaud@gpcsolutions.fr>
 * Copyright (C) 2017       Rui Strecht			    <rui.strecht@aliartalentos.com>
 * Copyright (C) 2018	    Philippe Grand	        <philippe.grand@atoo-net.com>
 * Copyright (C) 2019-2020  Josep Lluís Amador      <joseplluis@lliuretic.cat>
 * Copyright (C) 2019-2021  Frédéric France         <frederic.france@netlogic.fr>
 * Copyright (C) 2020       Open-Dsi         		<support@open-dsi.fr>
 *
 * This program is free software; you can redistribute it and/or modify
 * it under the terms of the GNU General Public License as published by
 * the Free Software Foundation; either version 3 of the License, or
 * (at your option) any later version.
 *
 * This program is distributed in the hope that it will be useful,
 * but WITHOUT ANY WARRANTY; without even the implied warranty of
 * MERCHANTABILITY or FITNESS FOR A PARTICULAR PURPOSE.  See the
 * GNU General Public License for more details.
 *
 * You should have received a copy of the GNU General Public License
 * along with this program. If not, see <https://www.gnu.org/licenses/>.
 */

/**
 *	\file       htdocs/societe/class/societe.class.php
 *	\ingroup    societe
 *	\brief      File for third party class
 */
require_once DOL_DOCUMENT_ROOT.'/core/class/commonobject.class.php';
require_once DOL_DOCUMENT_ROOT.'/core/class/commonincoterm.class.php';
require_once DOL_DOCUMENT_ROOT.'/multicurrency/class/multicurrency.class.php';


/**
 *	Class to manage third parties objects (customers, suppliers, prospects...)
 */
class Societe extends CommonObject
{
	use CommonIncoterm;

	/**
	 * @var string ID to identify managed object
	 */
	public $element = 'societe';

	/**
	 * @var string Name of table without prefix where object is stored
	 */
	public $table_element = 'societe';

	/**
	 * @var string Field with ID of parent key if this field has a parent or for child tables
	 */
	public $fk_element = 'fk_soc';

	/**
	 * @var string Fields for combobox
	 */
	public $fieldsforcombobox = 'nom,name_alias';

	/**
	 * @var array	List of child tables. To test if we can delete object.
	 */
	protected $childtables = array(
		"supplier_proposal" => 'SupplierProposal',
		"propal" => 'Proposal',
		"commande" => 'Order',
		"facture" => 'Invoice',
		"facture_rec" => 'RecurringInvoiceTemplate',
		"contrat" => 'Contract',
		"fichinter" => 'Fichinter',
		"facture_fourn" => 'SupplierInvoice',
		"commande_fournisseur" => 'SupplierOrder',
		"projet" => 'Project',
		"expedition" => 'Shipment',
		"prelevement_lignes" => 'DirectDebitRecord',
	);

	/**
	 * @var array    List of child tables. To know object to delete on cascade.
	 *               if name like with @ClassName:FilePathClass:ParentFkFieldName' it will call method deleteByParentField (with parentId as parameters) and FieldName to fetch and delete child object
	 */
	protected $childtablesoncascade = array(
		"societe_prices",
		"societe_address",
		"product_fournisseur_price",
		"product_customer_price_log",
		"product_customer_price",
		"@Contact:/contact/class/contact.class.php:fk_soc",
		"adherent",
		"societe_account",
		"societe_rib",
		"societe_remise",
		"societe_remise_except",
		"societe_commerciaux",
		"categorie",
		"notify",
		"notify_def",
		"actioncomm",
	);

	/**
	 * @var string String with name of icon for myobject. Must be the part after the 'object_' into object_myobject.png
	 */
	public $picto = 'company';

	/**
	 * 0=No test on entity, 1=Test with field entity, 2=Test with link by societe
	 * @var int
	 */
	public $ismultientitymanaged = 1;

	/**
	 * 0=Default, 1=View may be restricted to sales representative only if no permission to see all or to company of external user if external user
	 * @var integer
	 */
	public $restrictiononfksoc = 1;


	/**
	 *  'type' field format ('integer', 'integer:ObjectClass:PathToClass[:AddCreateButtonOrNot[:Filter]]', 'sellist:TableName:LabelFieldName[:KeyFieldName[:KeyFieldParent[:Filter]]]', 'varchar(x)', 'double(24,8)', 'real', 'price', 'text', 'text:none', 'html', 'date', 'datetime', 'timestamp', 'duration', 'mail', 'phone', 'url', 'password')
	 *         Note: Filter can be a string like "(t.ref:like:'SO-%') or (t.date_creation:<:'20160101') or (t.nature:is:NULL)"
	 *  'label' the translation key.
	 *  'picto' is code of a picto to show before value in forms
	 *  'enabled' is a condition when the field must be managed (Example: 1 or '$conf->global->MY_SETUP_PARAM)
	 *  'position' is the sort order of field.
	 *  'notnull' is set to 1 if not null in database. Set to -1 if we must set data to null if empty ('' or 0).
	 *  'visible' says if field is visible in list (Examples: 0=Not visible, 1=Visible on list and create/update/view forms, 2=Visible on list only, 3=Visible on create/update/view form only (not list), 4=Visible on list and update/view form only (not create). 5=Visible on list and view only (not create/not update). Using a negative value means field is not shown by default on list but can be selected for viewing)
	 *  'noteditable' says if field is not editable (1 or 0)
	 *  'default' is a default value for creation (can still be overwrote by the Setup of Default Values if field is editable in creation form). Note: If default is set to '(PROV)' and field is 'ref', the default value will be set to '(PROVid)' where id is rowid when a new record is created.
	 *  'index' if we want an index in database.
	 *  'foreignkey'=>'tablename.field' if the field is a foreign key (it is recommanded to name the field fk_...).
	 *  'searchall' is 1 if we want to search in this field when making a search from the quick search button.
	 *  'isameasure' must be set to 1 if you want to have a total on list for this field. Field type must be summable like integer or double(24,8).
	 *  'css' and 'cssview' and 'csslist' is the CSS style to use on field. 'css' is used in creation and update. 'cssview' is used in view mode. 'csslist' is used for columns in lists. For example: 'maxwidth200', 'wordbreak', 'tdoverflowmax200'
	 *  'help' is a 'TranslationString' to use to show a tooltip on field. You can also use 'TranslationString:keyfortooltiponlick' for a tooltip on click.
	 *  'showoncombobox' if value of the field must be visible into the label of the combobox that list record
	 *  'disabled' is 1 if we want to have the field locked by a 'disabled' attribute. In most cases, this is never set into the definition of $fields into class, but is set dynamically by some part of code.
	 *  'arrayofkeyval' to set list of value if type is a list of predefined values. For example: array("0"=>"Draft","1"=>"Active","-1"=>"Cancel")
	 *  'autofocusoncreate' to have field having the focus on a create form. Only 1 field should have this property set to 1.
	 *  'comment' is not used. You can store here any text of your choice. It is not used by application.
	 *
	 *  Note: To have value dynamic, you can set value to 0 in definition and edit the value on the fly into the constructor.
	 */

	/**
	 * @var array  Array with all fields and their property. Do not use it as a static var. It may be modified by constructor.
	 */
	public $fields = array(
		'rowid' =>array('type'=>'integer', 'label'=>'TechnicalID', 'enabled'=>1, 'visible'=>-1, 'notnull'=>1, 'position'=>10),
		'parent' =>array('type'=>'integer', 'label'=>'Parent', 'enabled'=>1, 'visible'=>-1, 'position'=>20),
		'tms' =>array('type'=>'timestamp', 'label'=>'DateModification', 'enabled'=>1, 'visible'=>-1, 'notnull'=>1, 'position'=>25),
		'datec' =>array('type'=>'datetime', 'label'=>'DateCreation', 'enabled'=>1, 'visible'=>-1, 'position'=>30),
		'nom' =>array('type'=>'varchar(128)', 'label'=>'Nom', 'enabled'=>1, 'visible'=>-1, 'position'=>35, 'showoncombobox'=>1),
		'name_alias' =>array('type'=>'varchar(128)', 'label'=>'Name alias', 'enabled'=>1, 'visible'=>-1, 'position'=>36, 'showoncombobox'=>2),
		'entity' =>array('type'=>'integer', 'label'=>'Entity', 'default'=>1, 'enabled'=>1, 'visible'=>-2, 'notnull'=>1, 'position'=>40, 'index'=>1),
		'ref_ext' =>array('type'=>'varchar(255)', 'label'=>'RefExt', 'enabled'=>1, 'visible'=>0, 'position'=>45),
		'code_client' =>array('type'=>'varchar(24)', 'label'=>'CustomerCode', 'enabled'=>1, 'visible'=>-1, 'position'=>55),
		'code_fournisseur' =>array('type'=>'varchar(24)', 'label'=>'SupplierCode', 'enabled'=>1, 'visible'=>-1, 'position'=>60),
		'code_compta' =>array('type'=>'varchar(24)', 'label'=>'CodeCompta', 'enabled'=>1, 'visible'=>-1, 'position'=>65),
		'code_compta_fournisseur' =>array('type'=>'varchar(24)', 'label'=>'CodeComptaSupplier', 'enabled'=>1, 'visible'=>-1, 'position'=>70),
		'address' =>array('type'=>'varchar(255)', 'label'=>'Address', 'enabled'=>1, 'visible'=>-1, 'position'=>75),
		'zip' =>array('type'=>'varchar(25)', 'label'=>'Zip', 'enabled'=>1, 'visible'=>-1, 'position'=>80),
		'town' =>array('type'=>'varchar(50)', 'label'=>'Town', 'enabled'=>1, 'visible'=>-1, 'position'=>85),
		'fk_departement' =>array('type'=>'integer', 'label'=>'State', 'enabled'=>1, 'visible'=>-1, 'position'=>90),
		'fk_pays' =>array('type'=>'integer:Ccountry:core/class/ccountry.class.php', 'label'=>'Country', 'enabled'=>1, 'visible'=>-1, 'position'=>95),
		'phone' =>array('type'=>'varchar(20)', 'label'=>'Phone', 'enabled'=>1, 'visible'=>-1, 'position'=>100),
		'fax' =>array('type'=>'varchar(20)', 'label'=>'Fax', 'enabled'=>1, 'visible'=>-1, 'position'=>105),
		'url' =>array('type'=>'varchar(255)', 'label'=>'Url', 'enabled'=>1, 'visible'=>-1, 'position'=>110),
		'email' =>array('type'=>'varchar(128)', 'label'=>'Email', 'enabled'=>1, 'visible'=>-1, 'position'=>115),
		'socialnetworks' =>array('type'=>'text', 'label'=>'Socialnetworks', 'enabled'=>1, 'visible'=>-1, 'position'=>120),
		'fk_effectif' =>array('type'=>'integer', 'label'=>'Workforce', 'enabled'=>1, 'visible'=>-1, 'position'=>170),
		'fk_typent' =>array('type'=>'integer', 'label'=>'TypeOfCompany', 'enabled'=>1, 'visible'=>-1, 'position'=>175, 'csslist'=>'minwidth200'),
		'fk_forme_juridique' =>array('type'=>'integer', 'label'=>'JuridicalStatus', 'enabled'=>1, 'visible'=>-1, 'position'=>180),
		'fk_currency' =>array('type'=>'varchar(3)', 'label'=>'Currency', 'enabled'=>1, 'visible'=>-1, 'position'=>185),
		'siren' =>array('type'=>'varchar(128)', 'label'=>'Idprof1', 'enabled'=>1, 'visible'=>-1, 'position'=>190),
		'siret' =>array('type'=>'varchar(128)', 'label'=>'Idprof2', 'enabled'=>1, 'visible'=>-1, 'position'=>195),
		'ape' =>array('type'=>'varchar(128)', 'label'=>'Idprof3', 'enabled'=>1, 'visible'=>-1, 'position'=>200),
		'idprof4' =>array('type'=>'varchar(128)', 'label'=>'Idprof4', 'enabled'=>1, 'visible'=>-1, 'position'=>205),
		'idprof5' =>array('type'=>'varchar(128)', 'label'=>'Idprof5', 'enabled'=>1, 'visible'=>-1, 'position'=>206),
		'idprof6' =>array('type'=>'varchar(128)', 'label'=>'Idprof6', 'enabled'=>1, 'visible'=>-1, 'position'=>207),
		'tva_intra' =>array('type'=>'varchar(20)', 'label'=>'Tva intra', 'enabled'=>1, 'visible'=>-1, 'position'=>210),
		'capital' =>array('type'=>'double(24,8)', 'label'=>'Capital', 'enabled'=>1, 'visible'=>-1, 'position'=>215),
		'fk_stcomm' =>array('type'=>'integer', 'label'=>'CommercialStatus', 'enabled'=>1, 'visible'=>-1, 'notnull'=>1, 'position'=>220),
		'note_private' =>array('type'=>'text', 'label'=>'NotePublic', 'enabled'=>1, 'visible'=>0, 'position'=>225),
		'note_public' =>array('type'=>'text', 'label'=>'NotePrivate', 'enabled'=>1, 'visible'=>0, 'position'=>230),
		'prefix_comm' =>array('type'=>'varchar(5)', 'label'=>'Prefix comm', 'enabled'=>'$conf->global->SOCIETE_USEPREFIX', 'visible'=>-1, 'position'=>235),
		'client' =>array('type'=>'tinyint(4)', 'label'=>'Client', 'enabled'=>1, 'visible'=>-1, 'position'=>240),
		'fournisseur' =>array('type'=>'tinyint(4)', 'label'=>'Fournisseur', 'enabled'=>1, 'visible'=>-1, 'position'=>245),
		'supplier_account' =>array('type'=>'varchar(32)', 'label'=>'Supplier account', 'enabled'=>1, 'visible'=>-1, 'position'=>250),
		'fk_prospectlevel' =>array('type'=>'varchar(12)', 'label'=>'ProspectLevel', 'enabled'=>1, 'visible'=>-1, 'position'=>255),
		'customer_bad' =>array('type'=>'tinyint(4)', 'label'=>'Customer bad', 'enabled'=>1, 'visible'=>-1, 'position'=>260),
		'customer_rate' =>array('type'=>'double', 'label'=>'Customer rate', 'enabled'=>1, 'visible'=>-1, 'position'=>265),
		'supplier_rate' =>array('type'=>'double', 'label'=>'Supplier rate', 'enabled'=>1, 'visible'=>-1, 'position'=>270),
		'fk_user_creat' =>array('type'=>'integer:User:user/class/user.class.php', 'label'=>'UserAuthor', 'enabled'=>1, 'visible'=>-2, 'position'=>275),
		'fk_user_modif' =>array('type'=>'integer:User:user/class/user.class.php', 'label'=>'UserModif', 'enabled'=>1, 'visible'=>-2, 'notnull'=>-1, 'position'=>280),
		//'remise_client' =>array('type'=>'double', 'label'=>'CustomerDiscount', 'enabled'=>1, 'visible'=>-1, 'position'=>285, 'isameasure'=>1),
		//'remise_supplier' =>array('type'=>'double', 'label'=>'SupplierDiscount', 'enabled'=>1, 'visible'=>-1, 'position'=>290, 'isameasure'=>1),
		'mode_reglement' =>array('type'=>'tinyint(4)', 'label'=>'Mode reglement', 'enabled'=>1, 'visible'=>-1, 'position'=>295),
		'cond_reglement' =>array('type'=>'tinyint(4)', 'label'=>'Cond reglement', 'enabled'=>1, 'visible'=>-1, 'position'=>300),
		'mode_reglement_supplier' =>array('type'=>'integer', 'label'=>'Mode reglement supplier', 'enabled'=>1, 'visible'=>-1, 'position'=>305),
		'cond_reglement_supplier' =>array('type'=>'integer', 'label'=>'Cond reglement supplier', 'enabled'=>1, 'visible'=>-1, 'position'=>308),
		'outstanding_limit' =>array('type'=>'double(24,8)', 'label'=>'OutstandingBill', 'enabled'=>1, 'visible'=>-1, 'position'=>310, 'isameasure'=>1),
		'order_min_amount' =>array('type'=>'double(24,8)', 'label'=>'Order min amount', 'enabled'=>'!empty($conf->commande->enabled) && !empty($conf->global->ORDER_MANAGE_MIN_AMOUNT)', 'visible'=>-1, 'position'=>315, 'isameasure'=>1),
		'supplier_order_min_amount' =>array('type'=>'double(24,8)', 'label'=>'Supplier order min amount', 'enabled'=>'!empty($conf->commande->enabled) && !empty($conf->global->ORDER_MANAGE_MIN_AMOUNT)', 'visible'=>-1, 'position'=>320, 'isameasure'=>1),
		'fk_shipping_method' =>array('type'=>'integer', 'label'=>'Fk shipping method', 'enabled'=>1, 'visible'=>-1, 'position'=>330),
		'tva_assuj' =>array('type'=>'tinyint(4)', 'label'=>'Tva assuj', 'enabled'=>1, 'visible'=>-1, 'position'=>335),
		'localtax1_assuj' =>array('type'=>'tinyint(4)', 'label'=>'Localtax1 assuj', 'enabled'=>1, 'visible'=>-1, 'position'=>340),
		'localtax1_value' =>array('type'=>'double(6,3)', 'label'=>'Localtax1 value', 'enabled'=>1, 'visible'=>-1, 'position'=>345),
		'localtax2_assuj' =>array('type'=>'tinyint(4)', 'label'=>'Localtax2 assuj', 'enabled'=>1, 'visible'=>-1, 'position'=>350),
		'localtax2_value' =>array('type'=>'double(6,3)', 'label'=>'Localtax2 value', 'enabled'=>1, 'visible'=>-1, 'position'=>355),
		'barcode' =>array('type'=>'varchar(255)', 'label'=>'Barcode', 'enabled'=>1, 'visible'=>-1, 'position'=>360),
		'price_level' =>array('type'=>'integer', 'label'=>'Price level', 'enabled'=>'$conf->global->PRODUIT_MULTIPRICES || $conf->global->PRODUIT_CUSTOMER_PRICES_BY_QTY_MULTIPRICES', 'visible'=>-1, 'position'=>365),
		'default_lang' =>array('type'=>'varchar(6)', 'label'=>'Default lang', 'enabled'=>1, 'visible'=>-1, 'position'=>370),
		'canvas' =>array('type'=>'varchar(32)', 'label'=>'Canvas', 'enabled'=>1, 'visible'=>-1, 'position'=>375),
		'fk_barcode_type' =>array('type'=>'integer', 'label'=>'Fk barcode type', 'enabled'=>1, 'visible'=>-1, 'position'=>405),
		'webservices_url' =>array('type'=>'varchar(255)', 'label'=>'Webservices url', 'enabled'=>1, 'visible'=>-1, 'position'=>410),
		'webservices_key' =>array('type'=>'varchar(128)', 'label'=>'Webservices key', 'enabled'=>1, 'visible'=>-1, 'position'=>415),
		'fk_incoterms' =>array('type'=>'integer', 'label'=>'Fk incoterms', 'enabled'=>1, 'visible'=>-1, 'position'=>425),
		'location_incoterms' =>array('type'=>'varchar(255)', 'label'=>'Location incoterms', 'enabled'=>1, 'visible'=>-1, 'position'=>430),
		'model_pdf' =>array('type'=>'varchar(255)', 'label'=>'Model pdf', 'enabled'=>1, 'visible'=>0, 'position'=>435),
		'fk_multicurrency' =>array('type'=>'integer', 'label'=>'Fk multicurrency', 'enabled'=>1, 'visible'=>-1, 'position'=>440),
		'multicurrency_code' =>array('type'=>'varchar(255)', 'label'=>'Multicurrency code', 'enabled'=>1, 'visible'=>-1, 'position'=>445),
		'fk_account' =>array('type'=>'integer', 'label'=>'AccountingAccount', 'enabled'=>1, 'visible'=>-1, 'position'=>450),
		'fk_warehouse' =>array('type'=>'integer', 'label'=>'Warehouse', 'enabled'=>1, 'visible'=>-1, 'position'=>455),
		'logo' =>array('type'=>'varchar(255)', 'label'=>'Logo', 'enabled'=>1, 'visible'=>-1, 'position'=>400),
		'logo_squarred' =>array('type'=>'varchar(255)', 'label'=>'Logo squarred', 'enabled'=>1, 'visible'=>-1, 'position'=>401),
		'status' =>array('type'=>'tinyint(4)', 'label'=>'Status', 'enabled'=>1, 'visible'=>-1, 'position'=>500),
		'import_key' =>array('type'=>'varchar(14)', 'label'=>'ImportId', 'enabled'=>1, 'visible'=>-2, 'position'=>1000),
	);

	/**
	 * @var int Entity
	 */
	public $entity;

	/**
	 * Thirdparty name
	 * @var string
	 * @deprecated Use $name instead
	 * @see $name
	 */
	public $nom;

	/**
	 * @var string Thirdparty name
	 */
	public $name;

	/**
	 * Alias names (commercial, trademark or alias names)
	 * @var string
	 */
	public $name_alias;

	/**
	 * @var int Physical thirdparty not a company
	 */
	public $particulier;

	/**
	 * @var string Address
	 */
	public $address;

	/**
	 * @var string Zip code of thirdparty
	 */
	public $zip;

	/**
	 * @var string Town of thirdparty
	 */
	public $town;

	/**
	 * Thirdparty status : 0=activity ceased, 1= in activity
	 * @var int
	 */
	public $status = 1;

	/**
	 * Id of department
	 * @var int
	 */
	public $state_id;

	/**
	 * @var string State code
	 */
	public $state_code;

	/**
	 * @var string State name
	 */
	public $state;

	/**
	 * Id of region
	 * @var int
	 */
	public $region_code;

	/**
	 * @var string Region name
	 */
	public $region;

	/**
	 * @var string State code
	 * @deprecated Use state_code instead
	 * @see $state_code
	 */
	public $departement_code;

	/**
	 * @var string
	 * @deprecated Use state instead
	 * @see $state
	 */
	public $departement;

	/**
	 * @var string
	 * @deprecated Use country instead
	 * @see $country
	 */
	public $pays;

	/**
	 * Phone number
	 * @var string
	 */
	public $phone;
	/**
	 * Fax number
	 * @var string
	 */
	public $fax;
	/**
	 * Email
	 * @var string
	 */
	public $email;

	/**
	 * @var array array of socialnetworks
	 */
	public $socialnetworks;

	/**
	 * Skype username
	 * @var string
	 * @deprecated
	 */
	public $skype;

	/**
	 * Twitter username
	 * @var string
	 * @deprecated
	 */
	public $twitter;

	/**
	 * Facebook username
	 * @var string
	 * @deprecated
	 */
	public $facebook;

	/**
	 * LinkedIn username
	 * @var string
	 * @deprecated
	 */
	public $linkedin;

	/**
	 * Webpage
	 * @var string
	 */
	public $url;

	/**
	 * Barcode value
	 * @var string
	 */
	public $barcode;

	// 6 professional id (usage depends on country)

	/**
	 * Professional ID 1 (Ex: Siren in France)
	 * @var string
	 */
	public $idprof1;

	/**
	 * Professional ID 2 (Ex: Siret in France)
	 * @var string
	 */
	public $idprof2;

	/**
	 * Professional ID 3 (Ex: Ape in France)
	 * @var string
	 */
	public $idprof3;

	/**
	 * Professional ID 4 (Ex: RCS in France)
	 * @var string
	 */
	public $idprof4;

	/**
	 * Professional ID 5
	 * @var string
	 */
	public $idprof5;

	/**
	 * Professional ID 6
	 * @var string
	 */
	public $idprof6;

	/**
	 * @var string Prefix comm
	 */
	public $prefix_comm;

	/**
	 * @var int Vat concerned
	 */
	public $tva_assuj = 1;

	/**
	 * Intracommunitary VAT ID
	 * @var string
	 */
	public $tva_intra;

	// Local taxes
	public $localtax1_assuj;
	public $localtax1_value;
	public $localtax2_assuj;
	public $localtax2_value;

	/**
	 * @var string Manager
	 */
	public $managers;

	/**
	 * @var float Capital
	 */
	public $capital;

	/**
	 * @var int Type thirdparty
	 */
	public $typent_id = 0;
	public $typent_code;
	public $effectif;
	public $effectif_id = 0;
	public $forme_juridique_code;
	public $forme_juridique = 0;

	public $remise_percent;
	public $remise_supplier_percent;

	public $mode_reglement_supplier_id;
	public $cond_reglement_supplier_id;
	public $transport_mode_supplier_id;

	/**
	 * @var int ID
	 */
	public $fk_prospectlevel;

	/**
	 * @var string second name
	 */
	public $name_bis;

	//Log data

	/**
	 * Date of last update
	 * @var string
	 */
	public $date_modification;

	/**
	 * User that made last update
	 * @var string
	 */
	public $user_modification;

	/**
	 * @var integer|string date_creation
	 */
	public $date_creation;

	/**
	 * User that created the thirdparty
	 * @var User
	 */
	public $user_creation;

	/**
	 * 0=no customer, 1=customer, 2=prospect, 3=customer and prospect
	 * @var int
	 */
	public $client = 0;

	/**
	 * 0=no prospect, 1=prospect
	 * @var int
	 */
	public $prospect = 0;

	/**
	 * 0=no supplier, 1=supplier
	 * @var int
	 */
	public $fournisseur;

	/**
	 * Client code. E.g: CU2014-003
	 * @var string
	 */
	public $code_client;

	/**
	 * Supplier code. E.g: SU2014-003
	 * @var string
	 */
	public $code_fournisseur;

	/**
	 * Accounting code for client
	 * @var string
	 */
	public $code_compta_client;

	/**
	 * Duplicate of code_compta_client (for backward compatibility)
	 * @var string
	 */
	public $code_compta;


	/**
	 * Accounting code for customer
	 * @var string
	 */
	public $accountancy_code_customer;

	/**
	 * Accounting code for supplier
	 * @var string
	 */
	public $code_compta_fournisseur;

	/**
	 * Accounting code for supplier
	 * @var string
	 */
	public $accountancy_code_supplier;


	/**
	 * Accounting code for product (for level 3 of suggestion of prouct accounting account)
	 * @var string
	 */
	public $code_compta_product;


	/**
	 * @var string
	 * @deprecated Note is split in public and private notes
	 * @see $note_public, $note_private
	 */
	public $note;

	/**
	 * Private note
	 * @var string
	 */
	public $note_private;

	/**
	 * Public note
	 * @var string
	 */
	public $note_public;

	/**
	 * Status prospect id
	 * @var int
	 */
	public $stcomm_id;

	/**
	 * Status prospect picto
	 * @var string
	 */
	public $stcomm_picto;

	/**
	 * Status prospect label
	 * @var int
	 */
	public $status_prospect_label;

	/**
	 * Assigned price level
	 * @var int
	 */
	public $price_level;

	/**
	 * @var string outstanding limit
	 */
	public $outstanding_limit;

	/**
	 * @var string Min order amount
	 */
	public $order_min_amount;

	/**
	 * @var string Supplier min order amount
	 */
	public $supplier_order_min_amount;

	/**
	 * Id of sales representative to link (used for thirdparty creation). Not filled by a fetch, because we can have several sales representatives.
	 * @var int
	 */
	public $commercial_id;

	/**
	 * Id of parent thirdparty (if one)
	 * @var int
	 */
	public $parent;

	/**
	 * Default language code of thirdparty (en_US, ...)
	 * @var string
	 */
	public $default_lang;

	/**
	 * @var string Ref
	 */
	public $ref;

	/**
	 * @var string Internal ref
	 * @deprecated
	 */
	public $ref_int;

	/**
	 * External user reference.
	 * This is to allow external systems to store their id and make self-developed synchronizing functions easier to build.
	 * @var string
	 */
	public $ref_ext;

	/**
	 * Import key.
	 * Set when the thirdparty has been created through an import process. This is to relate those created thirdparties
	 * to an import process
	 * @var string
	 */
	public $import_key;

	/**
	 * Supplier WebServices URL
	 * @var string
	 */
	public $webservices_url;

	/**
	 * Supplier WebServices Key
	 * @var string
	 */
	public $webservices_key;

	/**
	 * @var string Logo
	 */
	public $logo;

	/**
	 * @var string logo small
	 */
	public $logo_small;

	/**
	 * @var string Logo mini
	 */
	public $logo_mini;

	/**
	 * @var string Logo squarred
	 */
	public $logo_squarred;

	/**
	 * @var string Logo squarred small
	 */
	public $logo_squarred_small;

	/**
	 * @var string Logo squarred mini
	 */
	public $logo_squarred_mini;

	/**
	 * @var string Accountancy account for sales
	 */
	public $accountancy_code_sell;

	/**
	 * @var string Accountancy account for bought
	 */
	public $accountancy_code_buy;

	// Multicurrency
	/**
	 * @var int ID
	 */
	public $fk_multicurrency;

	// Warehouse
	/**
	 * @var int ID
	 */
	public $fk_warehouse;

	/**
	 * @var string Multicurrency code
	 */
	public $multicurrency_code;


	// Fields loaded by fetchPartnerships()

	public $partnerships = array();



	/**
	 * @var Account|string Default BAN account
	 */
	public $bank_account;

	/**
	 * Third party is no customer
	 */
	const NO_CUSTOMER = 0;

	/**
	 * Third party is a customer
	 */
	const CUSTOMER = 1;

	/**
	 * Third party is a prospect
	 */
	const PROSPECT = 2;

	/**
	 * Third party is a customer and a prospect
	 */
	const CUSTOMER_AND_PROSPECT = 3;

	/**
	 * Third party is no supplier
	 */
	const NO_SUPPLIER = 0;

	/**
	 * Third party is a supplier
	 */
	const SUPPLIER = 1;

	/**
	 *    Constructor
	 *
	 *    @param	DoliDB		$db		Database handler
	 */
	public function __construct($db)
	{
		global $conf;

		$this->db = $db;

		$this->client = 0;
		$this->prospect = 0;
		$this->fournisseur = 0;
		$this->typent_id = 0;
		$this->effectif_id = 0;
		$this->forme_juridique_code = 0;
		$this->tva_assuj = 1;
		$this->status = 1;

		if (!empty($conf->global->COMPANY_SHOW_ADDRESS_SELECTLIST)) {
			$this->fields['address']['showoncombobox'] = $conf->global->COMPANY_SHOW_ADDRESS_SELECTLIST;
			$this->fields['zip']['showoncombobox'] = $conf->global->COMPANY_SHOW_ADDRESS_SELECTLIST;
			$this->fields['town']['showoncombobox'] = $conf->global->COMPANY_SHOW_ADDRESS_SELECTLIST;
			//$this->fields['fk_pays']['showoncombobox'] = $conf->global->COMPANY_SHOW_ADDRESS_SELECTLIST;
		}
	}


	/**
	 *    Create third party in database.
	 *    $this->code_client = -1 and $this->code_fournisseur = -1 means automatic assignement.
	 *
	 *    @param	User	$user       Object of user that ask creation
	 *    @return   int         		>=0 if OK, <0 if KO
	 */
	public function create(User $user)
	{
		global $langs, $conf, $mysoc;

		$error = 0;

		// Clean parameters
		if (empty($this->status)) {
			$this->status = 0;
		}
		$this->name = $this->name ?trim($this->name) : trim($this->nom);
		$this->setUpperOrLowerCase();
		$this->nom = $this->name; // For backward compatibility
		if (empty($this->client)) {
			$this->client = 0;
		}
		if (empty($this->fournisseur)) {
			$this->fournisseur = 0;
		}
		$this->import_key = trim($this->import_key);

		$this->accountancy_code_customer = trim($this->code_compta);
		$this->accountancy_code_supplier = trim($this->code_compta_fournisseur);
		$this->accountancy_code_buy = trim($this->accountancy_code_buy);
		$this->accountancy_code_sell = trim($this->accountancy_code_sell);

		if (!empty($this->multicurrency_code)) {
			$this->fk_multicurrency = MultiCurrency::getIdFromCode($this->db, $this->multicurrency_code);
		}
		if (empty($this->fk_multicurrency)) {
			$this->multicurrency_code = '';
			$this->fk_multicurrency = 0;
		}

		dol_syslog(get_class($this)."::create ".$this->name);

		$now = dol_now();

		$this->db->begin();

		// For automatic creation during create action (not used by Dolibarr GUI, can be used by scripts)
		if ($this->code_client == -1 || $this->code_client === 'auto') {
			$this->get_codeclient($this, 0);
		}
		if ($this->code_fournisseur == -1 || $this->code_fournisseur === 'auto') {
			$this->get_codefournisseur($this, 1);
		}

		// Check more parameters (including mandatory setup
		// If error, this->errors[] is filled
		$result = $this->verify();

		if ($result >= 0) {
			$this->entity = ((isset($this->entity) && is_numeric($this->entity)) ? $this->entity : $conf->entity);

			$sql = "INSERT INTO ".MAIN_DB_PREFIX."societe (";
			$sql .= "nom";
			$sql .= ", name_alias";
			$sql .= ", entity";
			$sql .= ", datec";
			$sql .= ", fk_typent";
			$sql .= ", fk_user_creat";
			$sql .= ", fk_typent";
			$sql .= ", canvas";
			$sql .= ", status";
			$sql .= ", ref_ext";
			$sql .= ", fk_stcomm";
			$sql .= ", fk_incoterms";
			$sql .= ", location_incoterms";
			$sql .= ", import_key";
			$sql .= ", fk_multicurrency";
			$sql .= ", multicurrency_code";
			if (empty($conf->global->MAIN_COMPANY_PERENTITY_SHARED)) {
				$sql .= ", accountancy_code_buy";
				$sql .= ", accountancy_code_sell";
			}
			$sql .= ") VALUES ('".$this->db->escape($this->name)."', '".$this->db->escape($this->name_alias)."', ".((int) $this->entity).", '".$this->db->idate($now)."'";
			$sql .= ", ".(!empty($this->typent_id) ? ((int) $this->typent_id) : "null");
			$sql .= ", ".(!empty($user->id) ? ((int) $user->id) : "null");
			$sql .= ", ".(!empty($this->typent_id) ? ((int) $this->typent_id) : "null");
			$sql .= ", ".(!empty($this->canvas) ? "'".$this->db->escape($this->canvas)."'" : "null");
			$sql .= ", ".((int) $this->status);
			$sql .= ", ".(!empty($this->ref_ext) ? "'".$this->db->escape($this->ref_ext)."'" : "null");
			$sql .= ", 0";
			$sql .= ", ".(int) $this->fk_incoterms;
			$sql .= ", '".$this->db->escape($this->location_incoterms)."'";
			$sql .= ", ".(!empty($this->import_key) ? "'".$this->db->escape($this->import_key)."'" : "null");
			$sql .= ", ".(int) $this->fk_multicurrency;
			$sql .= ", '".$this->db->escape($this->multicurrency_code)."'";
			if (empty($conf->global->MAIN_COMPANY_PERENTITY_SHARED)) {
				$sql .= ", '".$this->db->escape($this->accountancy_code_buy)."'";
				$sql .= ", '".$this->db->escape($this->accountancy_code_sell)."'";
			}
			$sql .= ")";

			dol_syslog(get_class($this)."::create", LOG_DEBUG);
			$result = $this->db->query($sql);
			if ($result) {
				$this->id = $this->db->last_insert_id(MAIN_DB_PREFIX."societe");

				$ret = $this->update($this->id, $user, 0, 1, 1, 'add');

				// update accountancy for this entity
				if (!$error && !empty($conf->global->MAIN_COMPANY_PERENTITY_SHARED)) {
					$this->db->query("DELETE FROM ".MAIN_DB_PREFIX."societe_perentity WHERE fk_soc = ".((int) $this->id)." AND entity = ".((int) $conf->entity));

					$sql = "INSERT INTO ".MAIN_DB_PREFIX."societe_perentity (";
					$sql .= " fk_soc";
					$sql .= ", entity";
					$sql .= ", accountancy_code_customer";
					$sql .= ", accountancy_code_supplier";
					$sql .= ", accountancy_code_buy";
					$sql .= ", accountancy_code_sell";
					$sql .= ") VALUES (";
					$sql .= $this->id;
					$sql .= ", ".$conf->entity;
					$sql .= ", '".$this->db->escape($this->accountancy_code_customer)."'";
					$sql .= ", '".$this->db->escape($this->accountancy_code_supplier)."'";
					$sql .= ", '".$this->db->escape($this->accountancy_code_buy)."'";
					$sql .= ", '".$this->db->escape($this->accountancy_code_sell)."'";
					$sql .= ")";
					$result = $this->db->query($sql);
					if (!$result) {
						$error++;
						$this->error = 'ErrorFailedToUpdateAccountancyForEntity';
					}
				}

				// Ajout du commercial affecte
				if ($this->commercial_id != '' && $this->commercial_id != -1) {
					$this->add_commercial($user, $this->commercial_id);
				} elseif (empty($user->rights->societe->client->voir)) {
					// si un commercial cree un client il lui est affecte automatiquement
					$this->add_commercial($user, $user->id);
				}

				if ($ret >= 0) {
					// Call trigger
					$result = $this->call_trigger('COMPANY_CREATE', $user);
					if ($result < 0) {
						$error++;
					}
					// End call triggers
				} else {
					$error++;
				}

				if (!$error) {
					dol_syslog(get_class($this)."::Create success id=".$this->id);
					$this->db->commit();
					return $this->id;
				} else {
					dol_syslog(get_class($this)."::Create echec update ".$this->error.(empty($this->errors) ? '' : ' '.join(',', $this->errors)), LOG_ERR);
					$this->db->rollback();
					return -4;
				}
			} else {
				if ($this->db->lasterrno() == 'DB_ERROR_RECORD_ALREADY_EXISTS') {
					$this->error = $langs->trans("ErrorCompanyNameAlreadyExists", $this->name); // duplicate on a field (code or profid or ...)
					$result = -1;
				} else {
					$this->error = $this->db->lasterror();
					$result = -2;
				}
				$this->db->rollback();
				return $result;
			}
		} else {
			$this->db->rollback();
			dol_syslog(get_class($this)."::Create fails verify ".join(',', $this->errors), LOG_WARNING);
			return -3;
		}
	}


	// phpcs:disable PEAR.NamingConventions.ValidFunctionName.ScopeNotCamelCaps
	/**
	 * Create a contact/address from thirdparty
	 *
	 * @param 	User	$user		Object user
	 * @param 	int		$no_email	1=Do not send mailing, 0=Ok to recieve mailling
	 * @param 	array	$tags		Array of tag to affect to contact
	 * @return 	int					<0 if KO, >0 if OK
	 */
	public function create_individual(User $user, $no_email = 0, $tags = array())
	{
		global $conf;

		$error = 0;

		$this->db->begin();

		// phpcs:enable
		require_once DOL_DOCUMENT_ROOT.'/contact/class/contact.class.php';
		$contact = new Contact($this->db);

		$contact->name              = $this->name_bis;
		$contact->firstname         = $this->firstname;
		$contact->civility_id       = $this->civility_id;
		$contact->socid             = $this->id; // fk_soc
		$contact->statut            = 1; // deprecated
		$contact->status            = 1;
		$contact->priv              = 0;
		$contact->country_id        = $this->country_id;
		$contact->state_id          = $this->state_id;
		$contact->address           = $this->address;
		$contact->email             = $this->email;
		$contact->zip               = $this->zip;
		$contact->town              = $this->town;
		$this->setUpperOrLowerCase();
		$contact->phone_pro         = $this->phone;

		$contactId = $contact->create($user);
		if ($contactId < 0) {
			$error++;
			$this->error = $contact->error;
			$this->errors = $contact->errors;
			dol_syslog(get_class($this)."::create_individual ERROR:".$this->error, LOG_ERR);
		}

		if (empty($error) && is_array($tags) && !empty($tags)) {
			$result = $contact->setCategories($tags);
			if ($result < 0) {
				$error++;
				$this->error = $contact->error;
				$this->errors = array_merge($this->errors, $contact->errors);
				dol_syslog(get_class($this)."::create_individual Affect Tag ERROR:".$this->error, LOG_ERR);
				$contactId = $result;
			}
		}

		if (empty($error) && !empty($conf->mailing->enabled) && !empty($contact->email) && isset($no_email)) {
			$result = $contact->setNoEmail($no_email);
			if ($result < 0) {
				$this->error = $contact->error;
				$this->errors = array_merge($this->errors, $contact->errors);
				dol_syslog(get_class($this)."::create_individual set mailing status ERROR:".$this->error, LOG_ERR);
				$contactId = $result;
			}
		}

		if (!empty($error)) {
			dol_syslog(get_class($this)."::create_individual success");
			$this->db->commit();
		} else {
			$this->db->rollback();
		}

		return $contactId;
	}

	/**
	 *    Check properties of third party are ok (like name, third party codes, ...)
	 *    Used before an add or update.
	 *
	 *    @return     int		0 if OK, <0 if KO
	 */
	public function verify()
	{
		global $conf, $langs, $mysoc;

		$error = 0;
		$this->errors = array();

		$result = 0;
		$this->name = trim($this->name);
		$this->nom = $this->name; // For backward compatibility

		if (!$this->name) {
			$this->errors[] = 'ErrorBadThirdPartyName';
			$result = -2;
		}

		if ($this->client) {
			$rescode = $this->check_codeclient();
			if ($rescode != 0 && $rescode != -5) {
				if ($rescode == -1) {
					$this->errors[] = 'ErrorBadCustomerCodeSyntax';
				} elseif ($rescode == -2) {
					$this->errors[] = 'ErrorCustomerCodeRequired';
				} elseif ($rescode == -3) {
					$this->errors[] = 'ErrorCustomerCodeAlreadyUsed';
				} elseif ($rescode == -4) {
					$this->errors[] = 'ErrorPrefixRequired';
				} else {
					$this->errors[] = 'ErrorUnknownOnCustomerCodeCheck';
				}

				$result = -3;
			}
		}

		if ($this->fournisseur) {
			$rescode = $this->check_codefournisseur();
			if ($rescode != 0 && $rescode != -5) {
				if ($rescode == -1) {
					$this->errors[] = 'ErrorBadSupplierCodeSyntax';
				} elseif ($rescode == -2) {
					$this->errors[] = 'ErrorSupplierCodeRequired';
				} elseif ($rescode == -3) {
					$this->errors[] = 'ErrorSupplierCodeAlreadyUsed';
				} elseif ($rescode == -4) {
					$this->errors[] = 'ErrorPrefixRequired';
				} else {
					$this->errors[] = 'ErrorUnknownOnSupplierCodeCheck';
				}
				$result = -3;
			}
		}

		// Check for duplicate or mandatory fields defined into setup
		$array_to_check = array('IDPROF1', 'IDPROF2', 'IDPROF3', 'IDPROF4', 'IDPROF5', 'IDPROF6', 'EMAIL');
		foreach ($array_to_check as $key) {
			$keymin = strtolower($key);
			$i = (int) preg_replace('/[^0-9]/', '', $key);
			$vallabel = $this->$keymin;

			if ($i > 0) {
				if ($this->isACompany()) {
					// Check for mandatory prof id (but only if country is same than ours)
					if ($mysoc->country_id > 0 && $this->country_id == $mysoc->country_id) {
						$idprof_mandatory = 'SOCIETE_'.$key.'_MANDATORY';
						if (!$vallabel && !empty($conf->global->$idprof_mandatory)) {
							$langs->load("errors");
							$error++;
							$this->errors[] = $langs->trans("ErrorProdIdIsMandatory", $langs->transcountry('ProfId'.$i, $this->country_code)).' ('.$langs->trans("ForbiddenBySetupRules").')';
						}
					}
				}

				// Check for unicity on profid
				if (!$error && $vallabel && $this->id_prof_verifiable($i)) {
					if ($this->id_prof_exists($keymin, $vallabel, ($this->id > 0 ? $this->id : 0))) {
						$langs->load("errors");
						$error++;
						$this->errors[] = $langs->transcountry('ProfId'.$i, $this->country_code)." ".$langs->trans("ErrorProdIdAlreadyExist", $vallabel).' ('.$langs->trans("ForbiddenBySetupRules").')';
					}
				}
			} else {
				//var_dump($conf->global->SOCIETE_EMAIL_UNIQUE);
				//var_dump($conf->global->SOCIETE_EMAIL_MANDATORY);
				if ($key == 'EMAIL') {
					// Check for mandatory
					if (!empty($conf->global->SOCIETE_EMAIL_MANDATORY) && !isValidEMail($this->email)) {
						$langs->load("errors");
						$error++;
						$this->errors[] = $langs->trans("ErrorBadEMail", $this->email).' ('.$langs->trans("ForbiddenBySetupRules").')';
					}

					// Check for unicity
					if (!$error && $vallabel && !empty($conf->global->SOCIETE_EMAIL_UNIQUE)) {
						if ($this->id_prof_exists($keymin, $vallabel, ($this->id > 0 ? $this->id : 0))) {
							$langs->load("errors");
							$error++; $this->errors[] = $langs->trans('Email')." ".$langs->trans("ErrorProdIdAlreadyExist", $vallabel).' ('.$langs->trans("ForbiddenBySetupRules").')';
						}
					}
				}
			}
		}

		if ($error) {
			$result = -4;
		}

		return $result;
	}

	/**
	 *      Update parameters of third party
	 *
	 *      @param	int		$id              			Id of company (deprecated, use 0 here and call update on an object loaded by a fetch)
	 *      @param  User	$user            			User who requests the update
	 *      @param  int		$call_trigger    			0=no, 1=yes
	 *		@param	int		$allowmodcodeclient			Inclut modif code client et code compta
	 *		@param	int		$allowmodcodefournisseur	Inclut modif code fournisseur et code compta fournisseur
	 *		@param	string	$action						'add' or 'update' or 'merge'
	 *		@param	int		$nosyncmember				Do not synchronize info of linked member
	 *      @return int  			           			<0 if KO, >=0 if OK
	 */
	public function update($id, $user = '', $call_trigger = 1, $allowmodcodeclient = 0, $allowmodcodefournisseur = 0, $action = 'update', $nosyncmember = 1)
	{
		global $langs, $conf, $hookmanager;

		require_once DOL_DOCUMENT_ROOT.'/core/lib/functions2.lib.php';

		if (empty($id)) {
			$id = $this->id;
		}

		$error = 0;

		dol_syslog(get_class($this)."::Update id=".$id." call_trigger=".$call_trigger." allowmodcodeclient=".$allowmodcodeclient." allowmodcodefournisseur=".$allowmodcodefournisseur);

		$now = dol_now();

		// Clean parameters
		$this->id = $id;
		$this->entity = ((isset($this->entity) && is_numeric($this->entity)) ? $this->entity : $conf->entity);
		$this->name = $this->name ?trim($this->name) : trim($this->nom);
		$this->nom = $this->name; // For backward compatibility
		$this->name_alias = trim($this->name_alias);
		$this->ref_ext		= trim($this->ref_ext);
		$this->address		= $this->address ?trim($this->address) : trim($this->address);
		$this->zip = $this->zip ?trim($this->zip) : trim($this->zip);
		$this->town = $this->town ?trim($this->town) : trim($this->town);
		$this->setUpperOrLowerCase();
		$this->state_id = trim($this->state_id);
		$this->country_id = ($this->country_id > 0) ? $this->country_id : 0;
		$this->phone		= trim($this->phone);
		$this->phone		= preg_replace("/\s/", "", $this->phone);
		$this->phone		= preg_replace("/\./", "", $this->phone);
		$this->fax			= trim($this->fax);
		$this->fax			= preg_replace("/\s/", "", $this->fax);
		$this->fax			= preg_replace("/\./", "", $this->fax);
		$this->email = trim($this->email);
		$this->url			= $this->url ?clean_url($this->url, 0) : '';
		$this->note_private = trim($this->note_private);
		$this->note_public  = trim($this->note_public);
		$this->idprof1		= trim($this->idprof1);
		$this->idprof2		= trim($this->idprof2);
		$this->idprof3		= trim($this->idprof3);
		$this->idprof4		= trim($this->idprof4);
		$this->idprof5		= (!empty($this->idprof5) ?trim($this->idprof5) : '');
		$this->idprof6		= (!empty($this->idprof6) ?trim($this->idprof6) : '');
		$this->prefix_comm = trim($this->prefix_comm);
		$this->outstanding_limit = price2num($this->outstanding_limit);
		$this->order_min_amount = price2num($this->order_min_amount);
		$this->supplier_order_min_amount = price2num($this->supplier_order_min_amount);

		$this->tva_assuj	= trim($this->tva_assuj);
		$this->tva_intra	= dol_sanitizeFileName($this->tva_intra, '');
		if (empty($this->status)) {
			$this->status = 0;
		}

		if (!empty($this->multicurrency_code)) {
			$this->fk_multicurrency = MultiCurrency::getIdFromCode($this->db, $this->multicurrency_code);
		}
		if (empty($this->fk_multicurrency)) {
			$this->multicurrency_code = '';
			$this->fk_multicurrency = 0;
		}

		// Local taxes
		$this->localtax1_assuj = trim($this->localtax1_assuj);
		$this->localtax2_assuj = trim($this->localtax2_assuj);

		$this->localtax1_value = trim($this->localtax1_value);
		$this->localtax2_value = trim($this->localtax2_value);

		if ($this->capital != '') {
			$this->capital = price2num(trim($this->capital));
		}
		if (!is_numeric($this->capital)) {
			$this->capital = ''; // '' = undef
		}

		$this->effectif_id = trim($this->effectif_id);
		$this->forme_juridique_code = trim($this->forme_juridique_code);

		//Gencod
		$this->barcode = trim($this->barcode);

		// For automatic creation
		if ($this->code_client == -1 || $this->code_client === 'auto') {
			$this->get_codeclient($this, 0);
		}
		if ($this->code_fournisseur == -1 || $this->code_fournisseur === 'auto') {
			$this->get_codefournisseur($this, 1);
		}

		$this->code_compta_client = trim(empty($this->code_compta) ? $this->code_compta_client : $this->code_compta);
		$this->code_compta = $this->code_compta_client; // for backward compatibility
		$this->code_compta_fournisseur = trim($this->code_compta_fournisseur);

		// Check parameters. More tests are done later in the ->verify()
		if (!is_numeric($this->client) && !is_numeric($this->fournisseur)) {
			$langs->load("errors");
			$this->error = $langs->trans("BadValueForParameterClientOrSupplier");
			return -1;
		}

		$customer = false;
		if (!empty($allowmodcodeclient) && !empty($this->client)) {
			// If $allowmodcodeclient is set and value is not set, we generate it
			if (empty($this->code_compta_client)) {
				$ret = $this->get_codecompta('customer');
				if ($ret < 0) {
					return -1;
				}
			}

			$customer = true;
		}

		$supplier = false;
		if (!empty($allowmodcodefournisseur) && !empty($this->fournisseur)) {
			// If $allowmodcodefournisseur is set and value is not set, we generate it
			if (empty($this->code_compta_fournisseur)) {
				$ret = $this->get_codecompta('supplier');
				if ($ret < 0) {
					return -1;
				}
			}

			$supplier = true;
		}

		//Web services
		$this->webservices_url = $this->webservices_url ?clean_url($this->webservices_url, 0) : '';
		$this->webservices_key = trim($this->webservices_key);

		$this->accountancy_code_buy = trim($this->accountancy_code_buy);
		$this->accountancy_code_sell = trim($this->accountancy_code_sell);

		//Incoterms
		$this->fk_incoterms = (int) $this->fk_incoterms;
		$this->location_incoterms = trim($this->location_incoterms);

		$this->db->begin();

		// Check name is required and codes are ok or unique.
		// If error, this->errors[] is filled
		$result = 0;
		if ($action != 'add' && $action != 'merge') {
			// We don't check when update called during a create because verify was already done.
			// For a merge, we suppose source data is clean and a customer code of a deleted thirdparty must be accepted into a target thirdparty with empty code without duplicate error
			$result = $this->verify();

			// If there is only one error and error is ErrorBadCustomerCodeSyntax and we don't change customer code, we allow the update
			// So we can update record that were using and old numbering rule.
			if (is_array($this->errors)) {
				if (in_array('ErrorBadCustomerCodeSyntax', $this->errors) && is_object($this->oldcopy) && $this->oldcopy->code_client == $this->code_client) {
					if (($key = array_search('ErrorBadCustomerCodeSyntax', $this->errors)) !== false) {
						unset($this->errors[$key]); // Remove error message
					}
				}
				if (in_array('ErrorBadSupplierCodeSyntax', $this->errors) && is_object($this->oldcopy) && $this->oldcopy->code_fournisseur == $this->code_fournisseur) {
					if (($key = array_search('ErrorBadSupplierCodeSyntax', $this->errors)) !== false) {
						unset($this->errors[$key]); // Remove error message
					}
				}
				if (empty($this->errors)) {	// If there is no more error, we can make like if there is no error at all
					$result = 0;
				}
			}
		}

		if ($result >= 0) {
			dol_syslog(get_class($this)."::update verify ok or not done");

			$sql  = "UPDATE ".MAIN_DB_PREFIX."societe SET ";
			$sql .= "entity = ".$this->db->escape($this->entity);
			$sql .= ",nom = '".$this->db->escape($this->name)."'"; // Required
			$sql .= ",name_alias = '".$this->db->escape($this->name_alias)."'";
			$sql .= ",ref_ext = ".(!empty($this->ref_ext) ? "'".$this->db->escape($this->ref_ext)."'" : "null");
			$sql .= ",address = '".$this->db->escape($this->address)."'";

			$sql .= ",zip = ".(!empty($this->zip) ? "'".$this->db->escape($this->zip)."'" : "null");
			$sql .= ",town = ".(!empty($this->town) ? "'".$this->db->escape($this->town)."'" : "null");

			$sql .= ",fk_departement = ".((!empty($this->state_id) && $this->state_id > 0) ? ((int) $this->state_id) : 'null');
			$sql .= ",fk_pays = ".((!empty($this->country_id) && $this->country_id > 0) ? ((int) $this->country_id) : 'null');

			$sql .= ",phone = ".(!empty($this->phone) ? "'".$this->db->escape($this->phone)."'" : "null");
			$sql .= ",fax = ".(!empty($this->fax) ? "'".$this->db->escape($this->fax)."'" : "null");
			$sql .= ",email = ".(!empty($this->email) ? "'".$this->db->escape($this->email)."'" : "null");
			$sql .= ",socialnetworks = '".$this->db->escape(json_encode($this->socialnetworks))."'";
			$sql .= ",url = ".(!empty($this->url) ? "'".$this->db->escape($this->url)."'" : "null");

			$sql .= ",parent = ".($this->parent > 0 ? $this->parent : "null");

			$sql .= ",note_private = ".(!empty($this->note_private) ? "'".$this->db->escape($this->note_private)."'" : "null");
			$sql .= ",note_public = ".(!empty($this->note_public) ? "'".$this->db->escape($this->note_public)."'" : "null");

			$sql .= ",siren   = '".$this->db->escape($this->idprof1)."'";
			$sql .= ",siret   = '".$this->db->escape($this->idprof2)."'";
			$sql .= ",ape     = '".$this->db->escape($this->idprof3)."'";
			$sql .= ",idprof4 = '".$this->db->escape($this->idprof4)."'";
			$sql .= ",idprof5 = '".$this->db->escape($this->idprof5)."'";
			$sql .= ",idprof6 = '".$this->db->escape($this->idprof6)."'";

			$sql .= ",tva_assuj = ".($this->tva_assuj != '' ? "'".$this->db->escape($this->tva_assuj)."'" : "null");
			$sql .= ",tva_intra = '".$this->db->escape($this->tva_intra)."'";
			$sql .= ",status = ".((int) $this->status);

			// Local taxes
			$sql .= ",localtax1_assuj = ".($this->localtax1_assuj != '' ? "'".$this->db->escape($this->localtax1_assuj)."'" : "null");
			$sql .= ",localtax2_assuj = ".($this->localtax2_assuj != '' ? "'".$this->db->escape($this->localtax2_assuj)."'" : "null");
			if ($this->localtax1_assuj == 1) {
				if ($this->localtax1_value != '') {
					$sql .= ",localtax1_value =".$this->localtax1_value;
				} else {
					$sql .= ",localtax1_value =0.000";
				}
			} else {
				$sql .= ",localtax1_value =0.000";
			}

			if ($this->localtax2_assuj == 1) {
				if ($this->localtax2_value != '') {
					$sql .= ",localtax2_value =".$this->localtax2_value;
				} else {
					$sql .= ",localtax2_value =0.000";
				}
			} else {
				$sql .= ",localtax2_value =0.000";
			}

			$sql .= ",capital = ".($this->capital == '' ? "null" : $this->capital);

			$sql .= ",prefix_comm = ".(!empty($this->prefix_comm) ? "'".$this->db->escape($this->prefix_comm)."'" : "null");

			$sql .= ",fk_effectif = ".(!empty($this->effectif_id) ? "'".$this->db->escape($this->effectif_id)."'" : "null");
			if (isset($this->stcomm_id)) {
				$sql .= ",fk_stcomm=".(!empty($this->stcomm_id) ? $this->stcomm_id : "0");
			}
			$sql .= ",fk_typent = ".(!empty($this->typent_id) ? "'".$this->db->escape($this->typent_id)."'" : "0");

			$sql .= ",fk_forme_juridique = ".(!empty($this->forme_juridique_code) ? "'".$this->db->escape($this->forme_juridique_code)."'" : "null");

			$sql .= ",mode_reglement = ".(!empty($this->mode_reglement_id) ? "'".$this->db->escape($this->mode_reglement_id)."'" : "null");
			$sql .= ",cond_reglement = ".(!empty($this->cond_reglement_id) ? "'".$this->db->escape($this->cond_reglement_id)."'" : "null");
			$sql .= ",transport_mode = ".(!empty($this->transport_mode_id) ? "'".$this->db->escape($this->transport_mode_id)."'" : "null");
			$sql .= ",mode_reglement_supplier = ".(!empty($this->mode_reglement_supplier_id) ? "'".$this->db->escape($this->mode_reglement_supplier_id)."'" : "null");
			$sql .= ",cond_reglement_supplier = ".(!empty($this->cond_reglement_supplier_id) ? "'".$this->db->escape($this->cond_reglement_supplier_id)."'" : "null");
			$sql .= ",transport_mode_supplier = ".(!empty($this->transport_mode_supplier_id) ? "'".$this->db->escape($this->transport_mode_supplier_id)."'" : "null");
			$sql .= ",fk_shipping_method = ".(!empty($this->shipping_method_id) ? "'".$this->db->escape($this->shipping_method_id)."'" : "null");

			$sql .= ",client = ".(!empty($this->client) ? $this->client : 0);
			$sql .= ",fournisseur = ".(!empty($this->fournisseur) ? $this->fournisseur : 0);
			$sql .= ",barcode = ".(!empty($this->barcode) ? "'".$this->db->escape($this->barcode)."'" : "null");
			$sql .= ",default_lang = ".(!empty($this->default_lang) ? "'".$this->db->escape($this->default_lang)."'" : "null");
			$sql .= ",logo = ".(!empty($this->logo) ? "'".$this->db->escape($this->logo)."'" : "null");
			$sql .= ",logo_squarred = ".(!empty($this->logo_squarred) ? "'".$this->db->escape($this->logo_squarred)."'" : "null");
			$sql .= ",outstanding_limit= ".($this->outstanding_limit != '' ? $this->outstanding_limit : 'null');
			$sql .= ",order_min_amount= ".($this->order_min_amount != '' ? $this->order_min_amount : 'null');
			$sql .= ",supplier_order_min_amount= ".($this->supplier_order_min_amount != '' ? $this->supplier_order_min_amount : 'null');
			$sql .= ",fk_prospectlevel='".$this->db->escape($this->fk_prospectlevel)."'";
			if (empty($conf->global->MAIN_COMPANY_PERENTITY_SHARED)) {
				$sql .= ", accountancy_code_buy = '".$this->db->escape($this->accountancy_code_buy)."'";
				$sql .= ", accountancy_code_sell= '".$this->db->escape($this->accountancy_code_sell)."'";

				if ($customer) {
					$sql .= ", code_compta = ".(!empty($this->code_compta_client) ? "'".$this->db->escape($this->code_compta_client)."'" : "null");
				}

				if ($supplier) {
					$sql .= ", code_compta_fournisseur = ".(($this->code_compta_fournisseur != "") ? "'".$this->db->escape($this->code_compta_fournisseur)."'" : "null");
				}
			}
			$sql .= ",webservices_url = ".(!empty($this->webservices_url) ? "'".$this->db->escape($this->webservices_url)."'" : "null");
			$sql .= ",webservices_key = ".(!empty($this->webservices_key) ? "'".$this->db->escape($this->webservices_key)."'" : "null");

			//Incoterms
			$sql .= ", fk_incoterms = ".((int) $this->fk_incoterms);
			$sql .= ", location_incoterms = ".(!empty($this->location_incoterms) ? "'".$this->db->escape($this->location_incoterms)."'" : "null");

			if ($customer) {
				$sql .= ", code_client = ".(!empty($this->code_client) ? "'".$this->db->escape($this->code_client)."'" : "null");
			}

			if ($supplier) {
				$sql .= ", code_fournisseur = ".(!empty($this->code_fournisseur) ? "'".$this->db->escape($this->code_fournisseur)."'" : "null");
			}
			$sql .= ", fk_user_modif = ".($user->id > 0 ? $user->id : "null");
			$sql .= ", fk_multicurrency = ".(int) $this->fk_multicurrency;
			$sql .= ", multicurrency_code = '".$this->db->escape($this->multicurrency_code)."'";
			$sql .= ", model_pdf = '".$this->db->escape($this->model_pdf)."'";
			$sql .= " WHERE rowid = ".(int) $id;

			$resql = $this->db->query($sql);
			if ($resql) {
				if (is_object($this->oldcopy)) {	// If we have information on old values
					if ($this->oldcopy->country_id != $this->country_id) {
						unset($this->country_code);
						unset($this->country);
					}
					if ($this->oldcopy->state_id != $this->state_id) {
						unset($this->state_code);
						unset($this->state);
					}
				} else {
					unset($this->country_code); // We clean this, in the doubt, because it may have been changed after an update of country_id
					unset($this->country);
					unset($this->state_code);
					unset($this->state);
				}

				$nbrowsaffected = $this->db->affected_rows($resql);

				if (!$error && $nbrowsaffected) {
					// Update information on linked member if it is an update
					if (!$nosyncmember && !empty($conf->adherent->enabled)) {
						require_once DOL_DOCUMENT_ROOT.'/adherents/class/adherent.class.php';

						dol_syslog(get_class($this)."::update update linked member");

						$lmember = new Adherent($this->db);
						$result = $lmember->fetch(0, 0, $this->id);

						if ($result > 0) {
							$lmember->company = $this->name;
							//$lmember->firstname=$this->firstname?$this->firstname:$lmember->firstname;	// We keep firstname and lastname of member unchanged
							//$lmember->lastname=$this->lastname?$this->lastname:$lmember->lastname;		// We keep firstname and lastname of member unchanged
							$lmember->address = $this->address;
							$lmember->zip = $this->zip;
							$lmember->town = $this->town;
							$lmember->email = $this->email;
							$lmember->socialnetworks = $this->socialnetworks;
							$lmember->phone = $this->phone;
							$lmember->state_id = $this->state_id;
							$lmember->country_id = $this->country_id;

							$result = $lmember->update($user, 0, 1, 1, 1); // Use nosync to 1 to avoid cyclic updates
							if ($result < 0) {
								$this->error = $lmember->error;
								$this->errors = array_merge($this->errors, $lmember->errors);
								dol_syslog(get_class($this)."::update ".$this->error, LOG_ERR);
								$error++;
							}
						} elseif ($result < 0) {
							$this->error = $lmember->error;
							$error++;
						}
					}
				}

				$action = 'update';

				// update accountancy for this entity
				if (!$error && !empty($conf->global->MAIN_COMPANY_PERENTITY_SHARED)) {
					$this->db->query("DELETE FROM ".MAIN_DB_PREFIX."societe_perentity WHERE fk_soc = ".((int) $this->id)." AND entity = ".((int) $conf->entity));

					$sql = "INSERT INTO ".MAIN_DB_PREFIX."societe_perentity (";
					$sql .= " fk_soc";
					$sql .= ", entity";
					$sql .= ", accountancy_code_customer";
					$sql .= ", accountancy_code_supplier";
					$sql .= ", accountancy_code_buy";
					$sql .= ", accountancy_code_sell";
					$sql .= ") VALUES (";
					$sql .= $this->id;
					$sql .= ", ".$conf->entity;
					$sql .= ", '".$this->db->escape($this->code_compta_client)."'";
					$sql .= ", '".$this->db->escape($this->code_compta_fournisseur)."'";
					$sql .= ", '".$this->db->escape($this->accountancy_code_buy)."'";
					$sql .= ", '".$this->db->escape($this->accountancy_code_sell)."'";
					$sql .= ")";
					$result = $this->db->query($sql);
					if (!$result) {
						$error++;
						$this->error = 'ErrorFailedToUpdateAccountancyForEntity';
					}
				}

				// Actions on extra fields
				if (!$error) {
					$result = $this->insertExtraFields();
					if ($result < 0) {
						$error++;
					}
				}
				// Actions on extra languages
				if (!$error && empty($conf->global->MAIN_EXTRALANGUAGES_DISABLED)) { // For avoid conflicts if trigger used
					$result = $this->insertExtraLanguages();
					if ($result < 0) {
						$error++;
					}
				}

				if (!$error && $call_trigger) {
					// Call trigger
					$result = $this->call_trigger('COMPANY_MODIFY', $user);
					if ($result < 0) {
						$error++;
					}
					// End call triggers
				}

				if (!$error) {
					dol_syslog(get_class($this)."::Update success");
					$this->db->commit();
					return 1;
				} else {
					$this->db->rollback();
					return -1;
				}
			} else {
				if ($this->db->errno() == 'DB_ERROR_RECORD_ALREADY_EXISTS') {
					// Doublon
					$this->error = $langs->trans("ErrorDuplicateField");
					$result = -1;
				} else {
					$this->error = $this->db->lasterror();
					$result = -2;
				}
				$this->db->rollback();
				return $result;
			}
		} else {
			$this->db->rollback();
			dol_syslog(get_class($this)."::Update fails verify ".join(',', $this->errors), LOG_WARNING);
			return -3;
		}
	}

	/**
	 *    Load a third party from database into memory
	 *
	 *    @param	int		$rowid			Id of third party to load
	 *    @param    string	$ref			Reference of third party, name (Warning, this can return several records)
	 *    @param    string	$ref_ext       	External reference of third party (Warning, this information is a free field not provided by Dolibarr)
	 *    @param    string	$barcode       	Barcode of third party to load
	 *    @param    string	$idprof1		Prof id 1 of third party (Warning, this can return several records)
	 *    @param    string	$idprof2		Prof id 2 of third party (Warning, this can return several records)
	 *    @param    string	$idprof3		Prof id 3 of third party (Warning, this can return several records)
	 *    @param    string	$idprof4		Prof id 4 of third party (Warning, this can return several records)
	 *    @param    string	$idprof5		Prof id 5 of third party (Warning, this can return several records)
	 *    @param    string	$idprof6		Prof id 6 of third party (Warning, this can return several records)
	 *    @param    string	$email   		Email of third party (Warning, this can return several records)
	 *    @param    string	$ref_alias 		Name_alias of third party (Warning, this can return several records)
	 *    @return   int						>0 if OK, <0 if KO or if two records found for same ref or idprof, 0 if not found.
	 */
	public function fetch($rowid, $ref = '', $ref_ext = '', $barcode = '', $idprof1 = '', $idprof2 = '', $idprof3 = '', $idprof4 = '', $idprof5 = '', $idprof6 = '', $email = '', $ref_alias = '')
	{
		global $langs;
		global $conf;

		if (empty($rowid) && empty($ref) && empty($ref_ext) && empty($barcode) && empty($idprof1) && empty($idprof2) && empty($idprof3) && empty($idprof4) && empty($idprof5) && empty($idprof6) && empty($email)) {
			return -1;
		}

		$sql = 'SELECT s.rowid, s.nom as name, s.name_alias, s.entity, s.ref_ext, s.address, s.datec as date_creation, s.prefix_comm';
		$sql .= ', s.status, s.fk_warehouse';
		$sql .= ', s.price_level';
		$sql .= ', s.tms as date_modification, s.fk_user_creat, s.fk_user_modif';
		$sql .= ', s.phone, s.fax, s.email';
		$sql .= ', s.socialnetworks';
		$sql .= ', s.url, s.zip, s.town, s.note_private, s.note_public, s.model_pdf, s.client, s.fournisseur';
		$sql .= ', s.siren as idprof1, s.siret as idprof2, s.ape as idprof3, s.idprof4, s.idprof5, s.idprof6';
		$sql .= ', s.capital, s.tva_intra';
		$sql .= ', s.fk_typent as typent_id';
		$sql .= ', s.fk_effectif as effectif_id';
		$sql .= ', s.fk_forme_juridique as forme_juridique_code';
		$sql .= ', s.webservices_url, s.webservices_key, s.model_pdf';
		if (empty($conf->global->MAIN_COMPANY_PERENTITY_SHARED)) {
			$sql .= ', s.code_compta, s.code_compta_fournisseur, s.accountancy_code_buy, s.accountancy_code_sell';
		} else {
			$sql .= ', spe.accountancy_code_customer as code_compta, spe.accountancy_code_supplier as code_compta_fournisseur, spe.accountancy_code_buy, spe.accountancy_code_sell';
		}
		$sql .= ', s.code_client, s.code_fournisseur, s.parent, s.barcode';
		$sql .= ', s.fk_departement as state_id, s.fk_pays as country_id, s.fk_stcomm, s.mode_reglement, s.cond_reglement, s.transport_mode';
		$sql .= ', s.fk_account, s.tva_assuj';
		$sql .= ', s.mode_reglement_supplier, s.cond_reglement_supplier, s.transport_mode_supplier';
		$sql .= ', s.localtax1_assuj, s.localtax1_value, s.localtax2_assuj, s.localtax2_value, s.fk_prospectlevel, s.default_lang, s.logo, s.logo_squarred';
		$sql .= ', s.fk_shipping_method';
		$sql .= ', s.outstanding_limit, s.import_key, s.canvas, s.fk_incoterms, s.location_incoterms';
		$sql .= ', s.order_min_amount, s.supplier_order_min_amount';
		$sql .= ', s.fk_multicurrency, s.multicurrency_code';
		$sql .= ', fj.libelle as forme_juridique';
		$sql .= ', e.libelle as effectif';
		$sql .= ', c.code as country_code, c.label as country';
		$sql .= ', d.code_departement as state_code, d.nom as state';
		$sql .= ', r.rowid as region_id, r.code_region as region_code';
		$sql .= ', st.libelle as stcomm, st.picto as stcomm_picto';
		$sql .= ', te.code as typent_code';
		$sql .= ', i.libelle as label_incoterms';
		if (empty($conf->multicompany->enabled)) {
			$sql .= ', s.remise_client, s.remise_supplier';
		} else {
			$sql .= ', sr.remise_client, sr2.remise_supplier';
		}
		$sql .= ' FROM '.MAIN_DB_PREFIX.'societe as s';
		if (!empty($conf->global->MAIN_COMPANY_PERENTITY_SHARED)) {
			$sql .= " LEFT JOIN ".MAIN_DB_PREFIX."societe_perentity as spe ON spe.fk_soc = s.rowid AND spe.entity = ".((int) $conf->entity);
		}
		$sql .= ' LEFT JOIN '.MAIN_DB_PREFIX.'c_effectif as e ON s.fk_effectif = e.id';
		$sql .= ' LEFT JOIN '.MAIN_DB_PREFIX.'c_country as c ON s.fk_pays = c.rowid';
		$sql .= ' LEFT JOIN '.MAIN_DB_PREFIX.'c_stcomm as st ON s.fk_stcomm = st.id';
		$sql .= ' LEFT JOIN '.MAIN_DB_PREFIX.'c_forme_juridique as fj ON s.fk_forme_juridique = fj.code';
		$sql .= ' LEFT JOIN '.MAIN_DB_PREFIX.'c_departements as d ON s.fk_departement = d.rowid';
		$sql .= ' LEFT JOIN '.MAIN_DB_PREFIX.'c_regions as r ON d.fk_region = r.code_region ';
		$sql .= ' LEFT JOIN '.MAIN_DB_PREFIX.'c_typent as te ON s.fk_typent = te.id';
		$sql .= ' LEFT JOIN '.MAIN_DB_PREFIX.'c_incoterms as i ON s.fk_incoterms = i.rowid';
		// With default setup, llx_societe_remise is a history table in default setup and current value is in llx_societe.
		// We use it for real value when multicompany is on. A better place would be into llx_societe_perentity.
		if (!empty($conf->multicompany->enabled)) {
			$sql .= ' LEFT JOIN '.MAIN_DB_PREFIX.'societe_remise as sr ON sr.rowid = (SELECT MAX(rowid) FROM '.MAIN_DB_PREFIX.'societe_remise WHERE fk_soc = s.rowid AND entity IN ('.getEntity('discount').'))';
			$sql .= ' LEFT JOIN '.MAIN_DB_PREFIX.'societe_remise_supplier as sr2 ON sr2.rowid = (SELECT MAX(rowid) FROM '.MAIN_DB_PREFIX.'societe_remise_supplier WHERE fk_soc = s.rowid AND entity IN ('.getEntity('discount').'))';
		}
		$sql .= ' WHERE s.entity IN ('.getEntity($this->element).')';
		if ($rowid) {
			$sql .= ' AND s.rowid = '.((int) $rowid);
		}
		if ($ref) {
			$sql .= " AND s.nom = '".$this->db->escape($ref)."'";
		}
		if ($ref_alias) {
			$sql .= " AND s.name_alias = '".$this->db->escape($ref_alias)."'";
		}
		if ($ref_ext) {
			$sql .= " AND s.ref_ext = '".$this->db->escape($ref_ext)."'";
		}
		if ($barcode) {
			$sql .= " AND s.barcode = '".$this->db->escape($barcode)."'";
		}
		if ($idprof1) {
			$sql .= " AND s.siren = '".$this->db->escape($idprof1)."'";
		}
		if ($idprof2) {
			$sql .= " AND s.siret = '".$this->db->escape($idprof2)."'";
		}
		if ($idprof3) {
			$sql .= " AND s.ape = '".$this->db->escape($idprof3)."'";
		}
		if ($idprof4) {
			$sql .= " AND s.idprof4 = '".$this->db->escape($idprof4)."'";
		}
		if ($idprof5) {
			$sql .= " AND s.idprof5 = '".$this->db->escape($idprof5)."'";
		}
		if ($idprof6) {
			$sql .= " AND s.idprof6 = '".$this->db->escape($idprof6)."'";
		}
		if ($email) {
			$sql .= " AND s.email = '".$this->db->escape($email)."'";
		}

		$resql = $this->db->query($sql);
		if ($resql) {
			$num = $this->db->num_rows($resql);
			if ($num > 1) {
				$this->error = 'Fetch found several records. Rename one of thirdparties to avoid duplicate.';
				dol_syslog($this->error, LOG_ERR);
				$result = -2;
			} elseif ($num) {   // $num = 1
				$obj = $this->db->fetch_object($resql);

				$this->id           = $obj->rowid;
				$this->entity       = $obj->entity;
				$this->canvas = $obj->canvas;

				$this->ref          = $obj->rowid;
				$this->name = $obj->name;
				$this->nom          = $obj->name; // deprecated
				$this->name_alias = $obj->name_alias;
				$this->ref_ext      = $obj->ref_ext;

				$this->date_creation     = $this->db->jdate($obj->date_creation);
				$this->date_modification = $this->db->jdate($obj->date_modification);
				$this->user_creation     = $obj->fk_user_creat;
				$this->user_modification = $obj->fk_user_modif;

				$this->address = $obj->address;
				$this->zip 			= $obj->zip;
				$this->town 		= $obj->town;

				$this->country_id   = $obj->country_id;
				$this->country_code = $obj->country_id ? $obj->country_code : '';
				$this->country = $obj->country_id ? (($langs->transnoentities('Country'.$obj->country_code) != 'Country'.$obj->country_code) ? $langs->transnoentities('Country'.$obj->country_code) : $obj->country) : '';

				$this->state_id     = $obj->state_id;
				$this->state_code   = $obj->state_code;
				$this->region_id    = $obj->region_id;
				$this->region_code = $obj->region_code;
				$this->state        = ($obj->state != '-' ? $obj->state : '');

				$transcode = $langs->trans('StatusProspect'.$obj->fk_stcomm);
				$label = ($transcode != 'StatusProspect'.$obj->fk_stcomm ? $transcode : $obj->stcomm);
				$this->stcomm_id = $obj->fk_stcomm; // id status prospect
				$this->status_prospect_label = $label; // label status prospect
				$this->stcomm_picto = $obj->stcomm_picto; // picto statut commercial

				$this->email = $obj->email;
				$this->socialnetworks = (array) json_decode($obj->socialnetworks, true);

				$this->url = $obj->url;
				$this->phone = $obj->phone;
				$this->fax = $obj->fax;

				$this->parent = $obj->parent;

				$this->idprof1		= $obj->idprof1;
				$this->idprof2		= $obj->idprof2;
				$this->idprof3		= $obj->idprof3;
				$this->idprof4		= $obj->idprof4;
				$this->idprof5		= $obj->idprof5;
				$this->idprof6		= $obj->idprof6;

				$this->capital = $obj->capital;

				$this->code_client = $obj->code_client;
				$this->code_fournisseur = $obj->code_fournisseur;

				$this->code_compta = $obj->code_compta;			// For backward compatibility
				$this->code_compta_client = $obj->code_compta;
				$this->code_compta_fournisseur = $obj->code_compta_fournisseur;

				$this->barcode = $obj->barcode;

				$this->tva_assuj      = $obj->tva_assuj;
				$this->tva_intra      = $obj->tva_intra;
				$this->status = $obj->status;

				// Local Taxes
				$this->localtax1_assuj      = $obj->localtax1_assuj;
				$this->localtax2_assuj      = $obj->localtax2_assuj;

				$this->localtax1_value		= $obj->localtax1_value;
				$this->localtax2_value		= $obj->localtax2_value;

				$this->typent_id      = $obj->typent_id;
				$this->typent_code    = $obj->typent_code;

				$this->effectif_id    = $obj->effectif_id;
				$this->effectif       = $obj->effectif_id ? $obj->effectif : '';

				$this->forme_juridique_code = $obj->forme_juridique_code;
				$this->forme_juridique = $obj->forme_juridique_code ? $obj->forme_juridique : '';

				$this->fk_prospectlevel = $obj->fk_prospectlevel;

				$this->prefix_comm = $obj->prefix_comm;

				$this->remise_percent = $obj->remise_client ? price2num($obj->remise_client) : 0; // 0.000000 must be 0
				$this->remise_supplier_percent = $obj->remise_supplier;

				$this->mode_reglement_id 	= $obj->mode_reglement;
				$this->cond_reglement_id 	= $obj->cond_reglement;
				$this->transport_mode_id 	= $obj->transport_mode;
				$this->mode_reglement_supplier_id 	= $obj->mode_reglement_supplier;
				$this->cond_reglement_supplier_id 	= $obj->cond_reglement_supplier;
				$this->transport_mode_supplier_id = $obj->transport_mode_supplier;
				$this->shipping_method_id = ($obj->fk_shipping_method > 0) ? $obj->fk_shipping_method : null;
				$this->fk_account = $obj->fk_account;

				$this->client = $obj->client;
				$this->fournisseur = $obj->fournisseur;

				$this->note = $obj->note_private; // TODO Deprecated for backward comtability
				$this->note_private = $obj->note_private;
				$this->note_public = $obj->note_public;
				$this->model_pdf = $obj->model_pdf;
				$this->modelpdf = $obj->model_pdf; // deprecated
				$this->default_lang = $obj->default_lang;
				$this->logo = $obj->logo;
				$this->logo_squarred = $obj->logo_squarred;

				$this->webservices_url = $obj->webservices_url;
				$this->webservices_key = $obj->webservices_key;

				$this->accountancy_code_buy     = $obj->accountancy_code_buy;
				$this->accountancy_code_sell    = $obj->accountancy_code_sell;

				$this->outstanding_limit		= $obj->outstanding_limit;
				$this->order_min_amount			= $obj->order_min_amount;
				$this->supplier_order_min_amount = $obj->supplier_order_min_amount;

				// multiprix
				$this->price_level = $obj->price_level;

				// warehouse
				$this->fk_warehouse = $obj->fk_warehouse;

				$this->import_key = $obj->import_key;

				//Incoterms
				$this->fk_incoterms = $obj->fk_incoterms;
				$this->location_incoterms = $obj->location_incoterms;
				$this->label_incoterms = $obj->label_incoterms;

				// multicurrency
				$this->fk_multicurrency = $obj->fk_multicurrency;
				$this->multicurrency_code = $obj->multicurrency_code;
				$this->model_pdf = $obj->model_pdf;

				$result = 1;

				// fetch optionals attributes and labels
				$this->fetch_optionals();
			} else {
				$result = 0;
			}

			$this->db->free($resql);
		} else {
			$this->error = $this->db->lasterror();
			$this->errors[] = $this->db->lasterror();
			$result = -3;
		}

		// Use first price level if level not defined for third party
		if ((!empty($conf->global->PRODUIT_MULTIPRICES) || !empty($conf->global->PRODUIT_CUSTOMER_PRICES_BY_QTY_MULTIPRICES)) && empty($this->price_level)) {
			$this->price_level = 1;
		}

		return $result;
	}

	/**
	 *    Delete a third party from database and all its dependencies (contacts, rib...)
	 *
	 *    @param	int		$id             Id of third party to delete
	 *    @param    User    $fuser          User who ask to delete thirdparty
	 *    @param    int		$call_trigger   0=No, 1=yes
	 *    @return	int						<0 if KO, 0 if nothing done, >0 if OK
	 */
	public function delete($id, User $fuser = null, $call_trigger = 1)
	{
		global $langs, $conf, $user;

		if (empty($fuser)) {
			$fuser = $user;
		}

		require_once DOL_DOCUMENT_ROOT.'/core/lib/files.lib.php';

		$entity = isset($this->entity) ? $this->entity : $conf->entity;

		dol_syslog(get_class($this)."::delete", LOG_DEBUG);
		$error = 0;

		// Test if child exists
		$objectisused = $this->isObjectUsed($id);
		if (empty($objectisused)) {
			$this->db->begin();

			// User is mandatory for trigger call
			if (!$error && $call_trigger) {
				// Call trigger
				$result = $this->call_trigger('COMPANY_DELETE', $fuser);
				if ($result < 0) {
					$error++;
				}
				// End call triggers
			}

			if (!$error) {
				require_once DOL_DOCUMENT_ROOT.'/categories/class/categorie.class.php';
				$static_cat = new Categorie($this->db);
				$toute_categs = array();

				// Fill $toute_categs array with an array of (type => array of ("Categorie" instance))
				if ($this->client || $this->prospect) {
					$toute_categs['customer'] = $static_cat->containing($this->id, Categorie::TYPE_CUSTOMER);
				}
				if ($this->fournisseur) {
					$toute_categs['supplier'] = $static_cat->containing($this->id, Categorie::TYPE_SUPPLIER);
				}

				// Remove each "Categorie"
				foreach ($toute_categs as $type => $categs_type) {
					foreach ($categs_type as $cat) {
						$cat->del_type($this, $type);
					}
				}
			}

			if (!$error) {
				foreach ($this->childtablesoncascade as $tabletodelete) {
					$deleteFromObject = explode(':', $tabletodelete);
					if (count($deleteFromObject) >= 2) {
						$className = str_replace('@', '', $deleteFromObject[0]);
						$filepath = $deleteFromObject[1];
						$columnName = $deleteFromObject[2];
						if (dol_include_once($filepath)) {
							$child_object = new $className($this->db);
							$result = $child_object->deleteByParentField($id, $columnName);
							if ($result < 0) {
								$error++;
								$this->errors[] = $child_object->error;
								break;
							}
						} else {
							$error++;
							$this->errors[] = 'Cannot include child class file '.$filepath;
							break;
						}
					} else {
						$sql = "DELETE FROM ".MAIN_DB_PREFIX.$tabletodelete;
						$sql .= " WHERE fk_soc = ".((int) $id);
						if (!$this->db->query($sql)) {
							$error++;
							$this->errors[] = $this->db->lasterror();
							break;
						}
					}
				}
			}

			// Removed extrafields
			if (!$error) {
				$result = $this->deleteExtraFields();
				if ($result < 0) {
					$error++;
					dol_syslog(get_class($this)."::delete error -3 ".$this->error, LOG_ERR);
				}
			}

			// Remove links to subsidiaries companies
			if (!$error) {
				$sql = "UPDATE ".MAIN_DB_PREFIX."societe";
				$sql .= " SET parent = NULL";
				$sql .= " WHERE parent = ".((int) $id);
				if (!$this->db->query($sql)) {
					$error++;
					$this->errors[] = $this->db->lasterror();
				}
			}

			// Remove third party
			if (!$error) {
				if (!empty($conf->global->MAIN_COMPANY_PERENTITY_SHARED)) {
					$sql = "DELETE FROM ".MAIN_DB_PREFIX."societe_perentity";
					$sql .= " WHERE fk_soc = ".((int) $id);
					if (!$this->db->query($sql)) {
						$error++;
						$this->errors[] = $this->db->lasterror();
					}
				}

				$sql = "DELETE FROM ".MAIN_DB_PREFIX."societe";
				$sql .= " WHERE rowid = ".((int) $id);
				if (!$this->db->query($sql)) {
					$error++;
					$this->errors[] = $this->db->lasterror();
				}
			}

			if (!$error) {
				$this->db->commit();

				// Delete directory
				if (!empty($conf->societe->multidir_output[$entity])) {
					$docdir = $conf->societe->multidir_output[$entity]."/".$id;
					if (dol_is_dir($docdir)) {
						dol_delete_dir_recursive($docdir);
					}
				}

				return 1;
			} else {
				dol_syslog($this->error, LOG_ERR);
				$this->db->rollback();
				return -1;
			}
		} else {
			dol_syslog("Can't remove thirdparty with id ".$id.". There is ".$objectisused." childs", LOG_WARNING);
		}
		return 0;
	}

	// phpcs:disable PEAR.NamingConventions.ValidFunctionName.ScopeNotCamelCaps
	/**
	 *  Define third party as a customer
	 *
	 *	@return		int		<0 if KO, >0 if OK
	 */
	public function set_as_client()
	{
		// phpcs:enable
		if ($this->id) {
			$newclient = 1;
			if ($this->client == 2 || $this->client == 3) {
				$newclient = 3; //If prospect, we keep prospect tag
			}
			$sql = "UPDATE ".MAIN_DB_PREFIX."societe";
			$sql .= " SET client = ".((int) $newclient);
<<<<<<< HEAD
			$sql .= " WHERE rowid = ".$this->id;
=======
			$sql .= " WHERE rowid = ".((int) $this->id);
>>>>>>> 95dc2558

			$resql = $this->db->query($sql);
			if ($resql) {
				$this->client = $newclient;
				return 1;
			} else {
				return -1;
			}
		}
		return 0;
	}

	// phpcs:disable PEAR.NamingConventions.ValidFunctionName.ScopeNotCamelCaps
	/**
	 *  Defines the company as a customer
	 *
	 *  @param	float	$remise		Value in % of the discount
	 *  @param  string	$note		Note/Reason for changing the discount
	 *  @param  User	$user		User who sets the discount
	 *	@return	int					<0 if KO, >0 if OK
	 */
	public function set_remise_client($remise, $note, User $user)
	{
		// phpcs:enable
		global $conf, $langs;

		// Parameter cleaning
		$note = trim($note);
		if (!$note) {
			$this->error = $langs->trans("ErrorFieldRequired", $langs->transnoentitiesnoconv("NoteReason"));
			return -2;
		}

		dol_syslog(get_class($this)."::set_remise_client ".$remise.", ".$note.", ".$user->id);

		if ($this->id) {
			$this->db->begin();

			$now = dol_now();

			// Position current discount
			$sql = "UPDATE ".MAIN_DB_PREFIX."societe ";
			$sql .= " SET remise_client = '".$this->db->escape($remise)."'";
			$sql .= " WHERE rowid = ".((int) $this->id);
			$resql = $this->db->query($sql);
			if (!$resql) {
				$this->db->rollback();
				$this->error = $this->db->error();
				return -1;
			}

			// Writes trace in discount history
			$sql = "INSERT INTO ".MAIN_DB_PREFIX."societe_remise";
			$sql .= " (entity, datec, fk_soc, remise_client, note, fk_user_author)";
			$sql .= " VALUES (".$conf->entity.", '".$this->db->idate($now)."', ".((int) $this->id).", '".$this->db->escape($remise)."',";
			$sql .= " '".$this->db->escape($note)."',";
			$sql .= " ".((int) $user->id);
			$sql .= ")";

			$resql = $this->db->query($sql);
			if (!$resql) {
				$this->db->rollback();
				$this->error = $this->db->lasterror();
				return -1;
			}

			$this->db->commit();
			return 1;
		}
	}

	// phpcs:disable PEAR.NamingConventions.ValidFunctionName.ScopeNotCamelCaps
	/**
	 *  Defines the company as a customer
	 *
	 *  @param	float	$remise		Value in % of the discount
	 *  @param  string	$note		Note/Reason for changing the discount
	 *  @param  User	$user		User who sets the discount
	 *	@return	int					<0 if KO, >0 if OK
	 */
	public function set_remise_supplier($remise, $note, User $user)
	{
		// phpcs:enable
		global $conf, $langs;

		// Parameter cleaning
		$note = trim($note);
		if (!$note) {
			$this->error = $langs->trans("ErrorFieldRequired", $langs->transnoentitiesnoconv("NoteReason"));
			return -2;
		}

		dol_syslog(get_class($this)."::set_remise_supplier ".$remise.", ".$note.", ".$user->id);

		if ($this->id) {
			$this->db->begin();

			$now = dol_now();

			// Position current discount
			$sql = "UPDATE ".MAIN_DB_PREFIX."societe ";
			$sql .= " SET remise_supplier = '".$this->db->escape($remise)."'";
			$sql .= " WHERE rowid = ".((int) $this->id);
			$resql = $this->db->query($sql);
			if (!$resql) {
				$this->db->rollback();
				$this->error = $this->db->error();
				return -1;
			}

			// Writes trace in discount history
			$sql = "INSERT INTO ".MAIN_DB_PREFIX."societe_remise_supplier";
			$sql .= " (entity, datec, fk_soc, remise_supplier, note, fk_user_author)";
			$sql .= " VALUES (".$conf->entity.", '".$this->db->idate($now)."', ".((int) $this->id).", '".$this->db->escape($remise)."',";
			$sql .= " '".$this->db->escape($note)."',";
			$sql .= " ".((int) $user->id);
			$sql .= ")";

			$resql = $this->db->query($sql);
			if (!$resql) {
				$this->db->rollback();
				$this->error = $this->db->lasterror();
				return -1;
			}

			$this->db->commit();
			return 1;
		}
	}

	// phpcs:disable PEAR.NamingConventions.ValidFunctionName.ScopeNotCamelCaps
	/**
	 *    	Add a discount for third party
	 *
	 *    	@param	float	$remise     	Amount of discount
	 *    	@param  User	$user       	User adding discount
	 *    	@param  string	$desc			Reason of discount
	 *      @param  string	$vatrate     	VAT rate (may contain the vat code too). Exemple: '1.23', '1.23 (ABC)', ...
	 *      @param	int		$discount_type	0 => customer discount, 1 => supplier discount
	 *		@return	int						<0 if KO, id of discount record if OK
	 */
	public function set_remise_except($remise, User $user, $desc, $vatrate = '', $discount_type = 0)
	{
		// phpcs:enable
		global $langs;

		// Clean parameters
		$remise = price2num($remise);
		$desc = trim($desc);

		// Check parameters
		if (!$remise > 0) {
			$this->error = $langs->trans("ErrorWrongValueForParameter", "1");
			return -1;
		}
		if (!$desc) {
			$this->error = $langs->trans("ErrorWrongValueForParameter", "3");
			return -2;
		}

		if ($this->id > 0) {
			// Clean vat code
			$reg = array();
			$vat_src_code = '';
			if (preg_match('/\((.*)\)/', $vatrate, $reg)) {
				$vat_src_code = $reg[1];
				$vatrate = preg_replace('/\s*\(.*\)/', '', $vatrate); // Remove code into vatrate.
			}

			require_once DOL_DOCUMENT_ROOT.'/core/class/discount.class.php';

			$discount = new DiscountAbsolute($this->db);
			$discount->fk_soc = $this->id;

			$discount->discount_type = $discount_type;

			$discount->amount_ht = $discount->multicurrency_amount_ht = price2num($remise, 'MT');
			$discount->amount_tva = $discount->multicurrency_amount_tva = price2num($remise * $vatrate / 100, 'MT');
			$discount->amount_ttc = $discount->multicurrency_amount_ttc = price2num($discount->amount_ht + $discount->amount_tva, 'MT');

			$discount->tva_tx = price2num($vatrate);
			$discount->vat_src_code = $vat_src_code;

			$discount->description = $desc;

			$result = $discount->create($user);
			if ($result > 0) {
				return $result;
			} else {
				$this->error = $discount->error;
				return -3;
			}
		} else {
			return 0;
		}
	}

	/**
	 * 	Returns amount of included taxes of the current discounts/credits available from the company
	 *
	 *	@param	User	$user			Filter on a user author of discounts
	 * 	@param	string	$filter			Other filter
	 * 	@param	integer	$maxvalue		Filter on max value for discount
	 * 	@param	int		$discount_type	0 => customer discount, 1 => supplier discount
	 *	@return	int					<0 if KO, Credit note amount otherwise
	 */
	public function getAvailableDiscounts($user = '', $filter = '', $maxvalue = 0, $discount_type = 0)
	{
		require_once DOL_DOCUMENT_ROOT.'/core/class/discount.class.php';

		$discountstatic = new DiscountAbsolute($this->db);
		$result = $discountstatic->getAvailableDiscounts($this, $user, $filter, $maxvalue, $discount_type);
		if ($result >= 0) {
			return $result;
		} else {
			$this->error = $discountstatic->error;
			return -1;
		}
	}

	/**
	 *  Return array of sales representatives
	 *
	 *  @param	User		$user			Object user (not used)
	 *  @param	int			$mode			0=Array with properties, 1=Array of id.
	 *  @param	string		$sortfield		List of sort fields, separated by comma. Example: 't1.fielda,t2.fieldb'
	 *  @param	string		$sortorder		Sort order, separated by comma. Example: 'ASC,DESC';
	 *  @return array       				Array of sales representatives of third party
	 */
	public function getSalesRepresentatives(User $user, $mode = 0, $sortfield = null, $sortorder = null)
	{
		global $conf;

		$reparray = array();

		$sql = "SELECT DISTINCT u.rowid, u.login, u.lastname, u.firstname, u.office_phone, u.job, u.email, u.statut as status, u.entity, u.photo, u.gender";
		$sql .= ", u.office_fax, u.user_mobile, u.personal_mobile";
		$sql .= " FROM ".MAIN_DB_PREFIX."societe_commerciaux as sc, ".MAIN_DB_PREFIX."user as u";
		if (!empty($conf->multicompany->enabled) && !empty($conf->global->MULTICOMPANY_TRANSVERSE_MODE)) {
			$sql .= ", ".MAIN_DB_PREFIX."usergroup_user as ug";
			$sql .= " WHERE ((ug.fk_user = sc.fk_user";
			$sql .= " AND ug.entity = ".$conf->entity.")";
			$sql .= " OR u.admin = 1)";
		} else {
			$sql .= " WHERE entity in (0, ".$conf->entity.")";
		}

		$sql .= " AND u.rowid = sc.fk_user AND sc.fk_soc = ".((int) $this->id);
		if (empty($sortfield) && empty($sortorder)) {
			$sortfield = 'u.lastname,u.firstname';
			$sortorder = 'ASC,ASC';
		}
		$sql .= $this->db->order($sortfield, $sortorder);

		$resql = $this->db->query($sql);
		if ($resql) {
			$num = $this->db->num_rows($resql);
			$i = 0;
			while ($i < $num) {
				$obj = $this->db->fetch_object($resql);

				if (empty($mode)) {
					$reparray[$i]['id'] = $obj->rowid;
					$reparray[$i]['lastname'] = $obj->lastname;
					$reparray[$i]['firstname'] = $obj->firstname;
					$reparray[$i]['email'] = $obj->email;
					$reparray[$i]['phone'] = $obj->office_phone;
					$reparray[$i]['office_phone'] = $obj->office_phone;
					$reparray[$i]['office_fax'] = $obj->office_fax;
					$reparray[$i]['user_mobile'] = $obj->user_mobile;
					$reparray[$i]['personal_mobile'] = $obj->personal_mobile;
					$reparray[$i]['job'] = $obj->job;
					$reparray[$i]['statut'] = $obj->status; // deprecated
					$reparray[$i]['status'] = $obj->status;
					$reparray[$i]['entity'] = $obj->entity;
					$reparray[$i]['login'] = $obj->login;
					$reparray[$i]['photo'] = $obj->photo;
					$reparray[$i]['gender'] = $obj->gender;
				} else {
					$reparray[] = $obj->rowid;
				}
				$i++;
			}
			return $reparray;
		} else {
			dol_print_error($this->db);
			return -1;
		}
	}

	/**
	 * Set the price level
	 *
	 * @param 	int		$price_level	Level of price
	 * @param 	User	$user			Use making change
	 * @return	int						<0 if KO, >0 if OK
	 */
	public function setPriceLevel($price_level, User $user)
	{
		if ($this->id) {
			$now = dol_now();

			$sql  = "UPDATE ".MAIN_DB_PREFIX."societe";
			$sql .= " SET price_level = ".((int) $price_level);
			$sql .= " WHERE rowid = ".((int) $this->id);

			if (!$this->db->query($sql)) {
				dol_print_error($this->db);
				return -1;
			}

			$sql  = "INSERT INTO ".MAIN_DB_PREFIX."societe_prices";
			$sql .= " (datec, fk_soc, price_level, fk_user_author)";
<<<<<<< HEAD
			$sql .= " VALUES ('".$this->db->idate($now)."', ".$this->id.", ".((int) $price_level).", ".$user->id.")";
=======
			$sql .= " VALUES ('".$this->db->idate($now)."', ".((int) $this->id).", ".((int) $price_level).", ".((int) $user->id).")";
>>>>>>> 95dc2558

			if (!$this->db->query($sql)) {
				dol_print_error($this->db);
				return -1;
			}
			return 1;
		}
		return -1;
	}

	// phpcs:disable PEAR.NamingConventions.ValidFunctionName.ScopeNotCamelCaps
	/**
	 *	Add link to sales representative
	 *
	 *	@param	User	$user		Object user
	 *	@param	int		$commid		Id of user
	 *	@return	int					<=0 if KO, >0 if OK
	 */
	public function add_commercial(User $user, $commid)
	{
		// phpcs:enable
		$error = 0;

		if ($this->id > 0 && $commid > 0) {
			$this->db->begin();

			if (!$error) {
				$sql = "DELETE FROM  ".MAIN_DB_PREFIX."societe_commerciaux";
<<<<<<< HEAD
				$sql .= " WHERE fk_soc = ".$this->id." AND fk_user = ".((int) $commid);
=======
				$sql .= " WHERE fk_soc = ".((int) $this->id)." AND fk_user = ".((int) $commid);
>>>>>>> 95dc2558

				$resql = $this->db->query($sql);
				if (!$resql) {
					dol_syslog(get_class($this)."::add_commercial Error ".$this->db->lasterror());
					$error++;
				}
			}

			if (!$error) {
				$sql = "INSERT INTO ".MAIN_DB_PREFIX."societe_commerciaux";
				$sql .= " (fk_soc, fk_user)";
				$sql .= " VALUES (".((int) $this->id).", ".((int) $commid).")";

				$resql = $this->db->query($sql);
				if (!$resql) {
					dol_syslog(get_class($this)."::add_commercial Error ".$this->db->lasterror());
					$error++;
				}
			}

			if (!$error) {
				$this->context = array('commercial_modified' => $commid);

				$result = $this->call_trigger('COMPANY_LINK_SALE_REPRESENTATIVE', $user);
				if ($result < 0) {
					$error++;
				}
			}

			if (!$error) {
				$this->db->commit();
				return 1;
			} else {
				$this->db->rollback();
				return -1;
			}
		}

		return 0;
	}

	// phpcs:disable PEAR.NamingConventions.ValidFunctionName.ScopeNotCamelCaps
	/**
	 *	Add link to sales representative
	 *
	 *	@param	User	$user		Object user
	 *	@param	int		$commid		Id of user
	 *	@return	void
	 */
	public function del_commercial(User $user, $commid)
	{
		// phpcs:enable
		$error = 0;
		$this->context = array('commercial_modified'=>$commid);

		$result = $this->call_trigger('COMPANY_UNLINK_SALE_REPRESENTATIVE', $user);
		if ($result < 0) {
			$error++;
		}

		if ($this->id > 0 && $commid > 0) {
			$sql  = "DELETE FROM  ".MAIN_DB_PREFIX."societe_commerciaux ";
<<<<<<< HEAD
			$sql .= " WHERE fk_soc = ".$this->id." AND fk_user = ".((int) $commid);
=======
			$sql .= " WHERE fk_soc = ".((int) $this->id)." AND fk_user = ".((int) $commid);
>>>>>>> 95dc2558

			if (!$this->db->query($sql)) {
				dol_syslog(get_class($this)."::del_commercial Erreur");
			}
		}
	}


	/**
	 *    	Return a link on thirdparty (with picto)
	 *
	 *		@param	int		$withpicto		          Add picto into link (0=No picto, 1=Include picto with link, 2=Picto only)
	 *		@param	string	$option			          Target of link ('', 'customer', 'prospect', 'supplier', 'project')
	 *		@param	int		$maxlen			          Max length of name
	 *      @param	int  	$notooltip		          1=Disable tooltip
	 *      @param  int     $save_lastsearch_value    -1=Auto, 0=No save of lastsearch_values when clicking, 1=Save lastsearch_values whenclicking
	 *      @param	int		$noaliasinname			  1=Do not add alias into the link ref
	 *      @param	string	$target			  		  add attribute target
	 *		@return	string					          String with URL
	 */
	public function getNomUrl($withpicto = 0, $option = '', $maxlen = 0, $notooltip = 0, $save_lastsearch_value = -1, $noaliasinname = 0, $target = '')
	{
		global $conf, $langs, $hookmanager;

		if (!empty($conf->dol_no_mouse_hover)) {
			$notooltip = 1; // Force disable tooltips
		}

		$name = $this->name ? $this->name : $this->nom;

		if (!empty($conf->global->SOCIETE_ON_SEARCH_AND_LIST_GO_ON_CUSTOMER_OR_SUPPLIER_CARD)) {
			if (empty($option) && $this->client > 0) {
				$option = 'customer';
			}
			if (empty($option) && $this->fournisseur > 0) {
				$option = 'supplier';
			}
		}

		if (!empty($conf->global->SOCIETE_ADD_REF_IN_LIST) && (!empty($withpicto))) {
			$code = '';
			if (($this->client) && (!empty($this->code_client)) && ($conf->global->SOCIETE_ADD_REF_IN_LIST == 1 || $conf->global->SOCIETE_ADD_REF_IN_LIST == 2)) {
				$code = $this->code_client.' - ';
			}

			if (($this->fournisseur) && (!empty($this->code_fournisseur)) && ($conf->global->SOCIETE_ADD_REF_IN_LIST == 1 || $conf->global->SOCIETE_ADD_REF_IN_LIST == 3)) {
				$code .= $this->code_fournisseur.' - ';
			}

			if ($code) {
				if ($conf->global->SOCIETE_ADD_REF_IN_LIST == 1) {
					$name = $code.' '.$name;
				} else {
					$name = $code;
				}
			}
		}

		if (!empty($this->name_alias) && empty($noaliasinname)) {
			$name .= ' ('.$this->name_alias.')';
		}

		$result = ''; $label = ''; $label2 = '';
		$linkstart = ''; $linkend = '';

		if (!empty($this->logo) && class_exists('Form')) {
			$label .= '<div class="photointooltip floatright">';
			$label .= Form::showphoto('societe', $this, 0, 40, 0, 'photoref', 'mini', 0); // Important, we must force height so image will have height tags and if image is inside a tooltip, the tooltip manager can calculate height and position correctly the tooltip.
			$label .= '</div>';
			//$label .= '<div style="clear: both;"></div>';
		} elseif (!empty($this->logo_squarred) && class_exists('Form')) {
			/*$label.= '<div class="photointooltip">';
			$label.= Form::showphoto('societe', $this, 0, 40, 0, 'photowithmargin', 'mini', 0);	// Important, we must force height so image will have height tags and if image is inside a tooltip, the tooltip manager can calculate height and position correctly the tooltip.
			$label.= '</div><div style="clear: both;"></div>';*/
		}

		$label .= '<div class="centpercent">';

		if ($option == 'customer' || $option == 'compta' || $option == 'category') {
			$label .= img_picto('', $this->picto).' <u class="paddingrightonly">'.$langs->trans("Customer").'</u>';
			$linkstart = '<a href="'.DOL_URL_ROOT.'/comm/card.php?socid='.$this->id;
		} elseif ($option == 'prospect' && empty($conf->global->SOCIETE_DISABLE_PROSPECTS)) {
			$label .= img_picto('', $this->picto).' <u class="paddingrightonly">'.$langs->trans("Prospect").'</u>';
			$linkstart = '<a href="'.DOL_URL_ROOT.'/comm/card.php?socid='.$this->id;
		} elseif ($option == 'supplier' || $option == 'category_supplier') {
			$label .= img_picto('', $this->picto).' <u class="paddingrightonly">'.$langs->trans("Supplier").'</u>';
			$linkstart = '<a href="'.DOL_URL_ROOT.'/fourn/card.php?socid='.$this->id;
		} elseif ($option == 'agenda') {
			$label .= img_picto('', $this->picto).' <u class="paddingrightonly">'.$langs->trans("ThirdParty").'</u>';
			$linkstart = '<a href="'.DOL_URL_ROOT.'/societe/agenda.php?socid='.$this->id;
		} elseif ($option == 'project') {
			$label .= img_picto('', $this->picto).' <u class="paddingrightonly">'.$langs->trans("ThirdParty").'</u>';
			$linkstart = '<a href="'.DOL_URL_ROOT.'/societe/project.php?socid='.$this->id;
		} elseif ($option == 'margin') {
			$label .= img_picto('', $this->picto).' <u class="paddingrightonly">'.$langs->trans("ThirdParty").'</u>';
			$linkstart = '<a href="'.DOL_URL_ROOT.'/margin/tabs/thirdpartyMargins.php?socid='.$this->id.'&type=1';
		} elseif ($option == 'contact') {
			$label .= img_picto('', $this->picto).' <u class="paddingrightonly">'.$langs->trans("ThirdParty").'</u>';
			$linkstart = '<a href="'.DOL_URL_ROOT.'/societe/contact.php?socid='.$this->id;
		} elseif ($option == 'ban') {
			$label .= img_picto('', $this->picto).' <u class="paddingrightonly">'.$langs->trans("ThirdParty").'</u>';
			$linkstart = '<a href="'.DOL_URL_ROOT.'/societe/paymentmodes.php?socid='.$this->id;
		}

		// By default
		if (empty($linkstart)) {
			$label .= img_picto('', $this->picto).' <u class="paddingrightonly">'.$langs->trans("ThirdParty").'</u>';
			$linkstart = '<a href="'.DOL_URL_ROOT.'/societe/card.php?socid='.$this->id;
		}
		if (isset($this->status)) {
			$label .= ' '.$this->getLibStatut(5);
		}

		$label .= '<br><b>'.$langs->trans('Name').':</b> '.dol_escape_htmltag($this->name);
		if (!empty($this->name_alias)) {
			$label .= ' ('.dol_escape_htmltag($this->name_alias).')';
		}
		if ($this->email) {
			$label .= '<br>'.img_picto('', 'email', 'class="pictofixedwidth"').$this->email;
		}
		if (!empty($this->phone) || !empty($this->fax)) {
			$phonelist = array();
			if ($this->phone) {
				$phonelist[] = dol_print_phone($this->phone, $this->country_code, $this->id, 0, '', '&nbsp', 'phone');
			}
			if ($this->fax) {
				$phonelist[] = dol_print_phone($this->fax, $this->country_code, $this->id, 0, '', '&nbsp', 'fax');
			}
			$label .= '<br>'.implode('&nbsp;', $phonelist);
		}

		if (!empty($this->address)) {
			$label2 .= '<br><b>'.$langs->trans("Address").':</b> '.dol_format_address($this, 1, ' ', $langs); // Address + country
		} elseif (!empty($this->country_code)) {
			$label2 .= '<br><b>'.$langs->trans('Country').':</b> '.$this->country_code;
		}
		if (!empty($this->tva_intra) || (!empty($conf->global->SOCIETE_SHOW_FIELD_IN_TOOLTIP) && strpos($conf->global->SOCIETE_SHOW_FIELD_IN_TOOLTIP, 'vatnumber') !== false)) {
			$label2 .= '<br><b>'.$langs->trans('VATIntra').':</b> '.dol_escape_htmltag($this->tva_intra);
		}
		if (!empty($conf->global->SOCIETE_SHOW_FIELD_IN_TOOLTIP)) {
			if (strpos($conf->global->SOCIETE_SHOW_FIELD_IN_TOOLTIP, 'profid1') !== false) {
				$label2 .= '<br><b>'.$langs->trans('ProfId1'.$this->country_code).':</b> '.$this->idprof1;
			}
			if (strpos($conf->global->SOCIETE_SHOW_FIELD_IN_TOOLTIP, 'profid2') !== false) {
				$label2 .= '<br><b>'.$langs->trans('ProfId2'.$this->country_code).':</b> '.$this->idprof2;
			}
			if (strpos($conf->global->SOCIETE_SHOW_FIELD_IN_TOOLTIP, 'profid3') !== false) {
				$label2 .= '<br><b>'.$langs->trans('ProfId3'.$this->country_code).':</b> '.$this->idprof3;
			}
			if (strpos($conf->global->SOCIETE_SHOW_FIELD_IN_TOOLTIP, 'profid4') !== false) {
				$label2 .= '<br><b>'.$langs->trans('ProfId4'.$this->country_code).':</b> '.$this->idprof4;
			}
			if (strpos($conf->global->SOCIETE_SHOW_FIELD_IN_TOOLTIP, 'profid5') !== false) {
				$label2 .= '<br><b>'.$langs->trans('ProfId5'.$this->country_code).':</b> '.$this->idprof5;
			}
			if (strpos($conf->global->SOCIETE_SHOW_FIELD_IN_TOOLTIP, 'profid6') !== false) {
				$label2 .= '<br><b>'.$langs->trans('ProfId6'.$this->country_code).':</b> '.$this->idprof6;
			}
		}
		if (!empty($this->code_client) && ($this->client == 1 || $this->client == 3)) {
			$label2 .= '<br><b>'.$langs->trans('CustomerCode').':</b> '.$this->code_client;
		}
		if (!empty($this->code_fournisseur) && $this->fournisseur) {
			$label2 .= '<br><b>'.$langs->trans('SupplierCode').':</b> '.$this->code_fournisseur;
		}
		if (!empty($conf->accounting->enabled) && ($this->client == 1 || $this->client == 3)) {
			$label2 .= '<br><b>'.$langs->trans('CustomerAccountancyCode').':</b> '.($this->code_compta ? $this->code_compta : $this->code_compta_client);
		}
		if (!empty($conf->accounting->enabled) && $this->fournisseur) {
			$label2 .= '<br><b>'.$langs->trans('SupplierAccountancyCode').':</b> '.$this->code_compta_fournisseur;
		}
		$label .= ($label2 ? '<br>'.$label2 : '').'</div>';

		// Add type of canvas
		$linkstart .= (!empty($this->canvas) ? '&canvas='.$this->canvas : '');
		// Add param to save lastsearch_values or not
		$add_save_lastsearch_values = ($save_lastsearch_value == 1 ? 1 : 0);
		if ($save_lastsearch_value == -1 && preg_match('/list\.php/', $_SERVER["PHP_SELF"])) {
			$add_save_lastsearch_values = 1;
		}
		if ($add_save_lastsearch_values) {
			$linkstart .= '&save_lastsearch_values=1';
		}
		$linkstart .= '"';

		$linkclose = '';
		if (empty($notooltip)) {
			if (!empty($conf->global->MAIN_OPTIMIZEFORTEXTBROWSER)) {
				$label = $langs->trans("ShowCompany");
				$linkclose .= ' alt="'.dol_escape_htmltag($label, 1).'"';
			}
			$linkclose .= ' title="'.dol_escape_htmltag($label, 1).'"';
			$linkclose .= ' class="classfortooltip refurl"';
			$target_value = array('_self', '_blank', '_parent', '_top');
			if (in_array($target, $target_value)) {
				$linkclose .= ' target="'.dol_escape_htmltag($target).'"';
			}

			/*
			$hookmanager->initHooks(array('thirdpartydao'));
			$parameters=array('id'=>$this->id);
			$reshook=$hookmanager->executeHooks('getnomurltooltip',$parameters,$this,$action);    // Note that $action and $object may have been modified by some hooks
			if ($reshook > 0) $linkclose = $hookmanager->resPrint;
			*/
		}
		$linkstart .= $linkclose.'>';
		$linkend = '</a>';

		global $user;
		if (empty($user->rights->societe->client->voir) && $user->socid > 0 && $this->id != $user->socid) {
			$linkstart = '';
			$linkend = '';
		}

		$result .= $linkstart;
		if ($withpicto) {
			$result .= img_object(($notooltip ? '' : $label), ($this->picto ? $this->picto : 'generic'), ($notooltip ? (($withpicto != 2) ? 'class="paddingright"' : '') : 'class="'.(($withpicto != 2) ? 'paddingright ' : '').'classfortooltip"'), 0, 0, $notooltip ? 0 : 1);
		}
		if ($withpicto != 2) {
			$result .= dol_escape_htmltag($maxlen ? dol_trunc($name, $maxlen) : $name);
		}
		$result .= $linkend;

		global $action;
		$hookmanager->initHooks(array('thirdpartydao'));
		$parameters = array(
			'id'=>$this->id,
			'getnomurl' => &$result,
			'withpicto '=> $withpicto,
			'option'=> $option,
			'maxlen'=> $maxlen,
			'notooltip'=> $notooltip,
			'save_lastsearch_value'=> $save_lastsearch_value
		);
		$reshook = $hookmanager->executeHooks('getNomUrl', $parameters, $this, $action); // Note that $action and $object may have been modified by some hooks
		if ($reshook > 0) {
			$result = $hookmanager->resPrint;
		} else {
			$result .= $hookmanager->resPrint;
		}

		return $result;
	}

	/**
	 *    	Return link(s) on type of thirdparty (with picto)
	 *
	 *		@param	int		$withpicto		          Add picto into link (0=No picto, 1=Include picto with link, 2=Picto only)
	 *		@param	string	$option					  ''=All
	 *      @param	int  	$notooltip		          1=Disable tooltip
	 *		@return	string					          String with URL
	 */
	public function getTypeUrl($withpicto = 0, $option = '', $notooltip = 0)
	{
		global $conf, $langs;

		$s = '';
		if (empty($option) || preg_match('/prospect/', $option)) {
			if (($this->client == 2 || $this->client == 3) && empty($conf->global->SOCIETE_DISABLE_PROSPECTS)) {
				$s .= '<a class="customer-back opacitymedium" title="'.$langs->trans("Prospect").'" href="'.DOL_URL_ROOT.'/comm/card.php?socid='.$this->id.'">'.dol_substr($langs->trans("Prospect"), 0, 1).'</a>';
			}
		}
		if (empty($option) || preg_match('/customer/', $option)) {
			if (($this->client == 1 || $this->client == 3) && empty($conf->global->SOCIETE_DISABLE_CUSTOMERS)) {
				$s .= '<a class="customer-back" title="'.$langs->trans("Customer").'" href="'.DOL_URL_ROOT.'/comm/card.php?socid='.$this->id.'">'.dol_substr($langs->trans("Customer"), 0, 1).'</a>';
			}
		}
		if (empty($option) || preg_match('/supplier/', $option)) {
			if (((!empty($conf->fournisseur->enabled) && empty($conf->global->MAIN_USE_NEW_SUPPLIERMOD)) || !empty($conf->supplier_order->enabled) || !empty($conf->supplier_invoice->enabled)) && $this->fournisseur) {
				$s .= '<a class="vendor-back" title="'.$langs->trans("Supplier").'" href="'.DOL_URL_ROOT.'/fourn/card.php?socid='.$this->id.'">'.dol_substr($langs->trans("Supplier"), 0, 1).'</a>';
			}
		}
		return $s;
	}


	/**
	 *    Return label of status (activity, closed)
	 *
	 *    @param  	int		$mode       0=long label, 1=short label, 2=Picto + short label, 3=Picto, 4=Picto + long label, 5=Short label + Picto, 6=Long label + Picto
	 *    @return   string     	   		Label of status
	 */
	public function getLibStatut($mode = 0)
	{
		return $this->LibStatut($this->status, $mode);
	}

	// phpcs:disable PEAR.NamingConventions.ValidFunctionName.ScopeNotCamelCaps
	/**
	 *  Return the label of a given status
	 *
	 *  @param	int		$status         Status id
	 *  @param	int		$mode           0=Long label, 1=Short label, 2=Picto + Short label, 3=Picto, 4=Picto + Long label, 5=Short label + Picto, 6=Long label + Picto
	 *  @return	string          		Status label
	 */
	public function LibStatut($status, $mode = 0)
	{
		// phpcs:enable
		global $langs;
		$langs->load('companies');

		$statusType = 'status4';
		if ($status == 0) {
			$statusType = 'status6';
		}

		if (empty($this->labelStatus) || empty($this->labelStatusShort)) {
			$this->labelStatus[0] = $langs->transnoentitiesnoconv("ActivityCeased");
			$this->labelStatus[1] = $langs->transnoentitiesnoconv("InActivity");
			$this->labelStatusShort[0] = $langs->transnoentitiesnoconv("ActivityCeased");
			$this->labelStatusShort[1] = $langs->transnoentitiesnoconv("InActivity");
		}

		return dolGetStatus($this->labelStatus[$status], $this->labelStatusShort[$status], '', $statusType, $mode);
	}

	// phpcs:disable PEAR.NamingConventions.ValidFunctionName.ScopeNotCamelCaps
	/**
	 *    Return list of contacts emails existing for third party
	 *
	 *	  @param	  int		$addthirdparty		1=Add also a record for thirdparty email
	 *    @return     array       					Array of contacts emails
	 */
	public function thirdparty_and_contact_email_array($addthirdparty = 0)
	{
		// phpcs:enable
		global $langs;

		$contact_emails = $this->contact_property_array('email', 1);
		if ($this->email && $addthirdparty) {
			if (empty($this->name)) {
				$this->name = $this->nom;
			}
			$contact_emails['thirdparty'] = $langs->transnoentitiesnoconv("ThirdParty").': '.dol_trunc($this->name, 16)." <".$this->email.">";
		}
		//var_dump($contact_emails)
		return $contact_emails;
	}

	// phpcs:disable PEAR.NamingConventions.ValidFunctionName.ScopeNotCamelCaps
	/**
	 *    Return list of contacts mobile phone existing for third party
	 *
	 *    @return     array       Array of contacts emails
	 */
	public function thirdparty_and_contact_phone_array()
	{
		// phpcs:enable
		global $langs;

		$contact_phone = $this->contact_property_array('mobile');

		if (!empty($this->phone)) {	// If a phone of thirdparty is defined, we add it ot mobile of contacts
			if (empty($this->name)) {
				$this->name = $this->nom;
			}
			// TODO: Tester si tel non deja present dans tableau contact
			$contact_phone['thirdparty'] = $langs->transnoentitiesnoconv("ThirdParty").': '.dol_trunc($this->name, 16)." <".$this->phone.">";
		}
		return $contact_phone;
	}

	// phpcs:disable PEAR.NamingConventions.ValidFunctionName.ScopeNotCamelCaps
	/**
	 *  Return list of contacts emails or mobile existing for third party
	 *
	 *  @param	string	$mode       		'email' or 'mobile'
	 * 	@param	int		$hidedisabled		1=Hide contact if disabled
	 *  @return array       				Array of contacts emails or mobile. Example: array(id=>'Name <email>')
	 */
	public function contact_property_array($mode = 'email', $hidedisabled = 0)
	{
		// phpcs:enable
		global $langs;

		$contact_property = array();


		$sql = "SELECT rowid, email, statut as status, phone_mobile, lastname, poste, firstname";
		$sql .= " FROM ".MAIN_DB_PREFIX."socpeople";
		$sql .= " WHERE fk_soc = ".((int) $this->id);
		$sql .= " ORDER BY lastname, firstname";

		$resql = $this->db->query($sql);
		if ($resql) {
			$nump = $this->db->num_rows($resql);
			if ($nump) {
				$sepa = "("; $sepb = ")";
				if ($mode == 'email') {
					//$sepa="&lt;"; $sepb="&gt;";
					$sepa = "<"; $sepb = ">";
				}
				$i = 0;
				while ($i < $nump) {
					$obj = $this->db->fetch_object($resql);
					if ($mode == 'email') {
						$property = $obj->email;
					} elseif ($mode == 'mobile') {
						$property = $obj->phone_mobile;
					} else {
						$property = $obj->$mode;
					}

					// Show all contact. If hidedisabled is 1, showonly contacts with status = 1
					if ($obj->status == 1 || empty($hidedisabled)) {
						if (empty($property)) {
							if ($mode == 'email') {
								$property = $langs->transnoentitiesnoconv("NoEMail");
							} elseif ($mode == 'mobile') {
								$property = $langs->transnoentitiesnoconv("NoMobilePhone");
							}
						}

						if (!empty($obj->poste)) {
							$contact_property[$obj->rowid] = trim(dolGetFirstLastname($obj->firstname, $obj->lastname)).($obj->poste ? " - ".$obj->poste : "").(($mode != 'poste' && $property) ? " ".$sepa.$property.$sepb : '');
						} else {
							$contact_property[$obj->rowid] = trim(dolGetFirstLastname($obj->firstname, $obj->lastname)).(($mode != 'poste' && $property) ? " ".$sepa.$property.$sepb : '');
						}
					}
					$i++;
				}
			}
		} else {
			dol_print_error($this->db);
		}
		return $contact_property;
	}


	// phpcs:disable PEAR.NamingConventions.ValidFunctionName.ScopeNotCamelCaps
	/**
	 *    Returns the contact list of this company
	 *
	 *    @return     array      array of contacts
	 */
	public function contact_array()
	{
		// phpcs:enable
		$contacts = array();

		$sql = "SELECT rowid, lastname, firstname FROM ".MAIN_DB_PREFIX."socpeople WHERE fk_soc = ".((int) $this->id);
		$resql = $this->db->query($sql);
		if ($resql) {
			$nump = $this->db->num_rows($resql);
			if ($nump) {
				$i = 0;
				while ($i < $nump) {
					$obj = $this->db->fetch_object($resql);
					$contacts[$obj->rowid] = dolGetFirstLastname($obj->firstname, $obj->lastname);
					$i++;
				}
			}
		} else {
			dol_print_error($this->db);
		}
		return $contacts;
	}

	// phpcs:disable PEAR.NamingConventions.ValidFunctionName.ScopeNotCamelCaps
	/**
	 *    Returns the contact list of this company
	 *
	 *    @return    array    $contacts    array of contacts
	 */
	public function contact_array_objects()
	{
		// phpcs:enable
		require_once DOL_DOCUMENT_ROOT.'/contact/class/contact.class.php';
		$contacts = array();

		$sql = "SELECT rowid FROM ".MAIN_DB_PREFIX."socpeople WHERE fk_soc = ".((int) $this->id);
		$resql = $this->db->query($sql);
		if ($resql) {
			$nump = $this->db->num_rows($resql);
			if ($nump) {
				$i = 0;
				while ($i < $nump) {
					$obj = $this->db->fetch_object($resql);
					$contact = new Contact($this->db);
					$contact->fetch($obj->rowid);
					$contacts[] = $contact;
					$i++;
				}
			}
		} else {
			dol_print_error($this->db);
		}
		return $contacts;
	}

	// phpcs:disable PEAR.NamingConventions.ValidFunctionName.ScopeNotCamelCaps
	/**
	 *  Return property of contact from its id
	 *
	 *  @param	int		$rowid      id of contact
	 *  @param  string	$mode       'email' or 'mobile'
	 *  @return string  			Email of contact with format: "Full name <email>"
	 */
	public function contact_get_property($rowid, $mode)
	{
		// phpcs:enable
		$contact_property = '';

		if (empty($rowid)) {
			return '';
		}

		$sql = "SELECT rowid, email, phone_mobile, lastname, firstname";
		$sql .= " FROM ".MAIN_DB_PREFIX."socpeople";
		$sql .= " WHERE rowid = ".((int) $rowid);

		$resql = $this->db->query($sql);
		if ($resql) {
			$nump = $this->db->num_rows($resql);

			if ($nump) {
				$obj = $this->db->fetch_object($resql);

				if ($mode == 'email') {
					$contact_property = dol_string_nospecial(dolGetFirstLastname($obj->firstname, $obj->lastname), ' ', array(","))." <".$obj->email.">";
				} elseif ($mode == 'mobile') {
					$contact_property = $obj->phone_mobile;
				}
			}
			return $contact_property;
		} else {
			dol_print_error($this->db);
		}
	}


	// phpcs:disable PEAR.NamingConventions.ValidFunctionName.ScopeNotCamelCaps
	/**
	 *  Return bank number property of thirdparty (label or rum)
	 *
	 *	@param	string	$mode	'label' or 'rum' or 'format'
	 *  @return	string			Bank label or RUM or '' if no bank account found
	 */
	public function display_rib($mode = 'label')
	{
		// phpcs:enable
		require_once DOL_DOCUMENT_ROOT.'/societe/class/companybankaccount.class.php';

		$bac = new CompanyBankAccount($this->db);
		$bac->fetch(0, $this->id);

		if ($bac->id > 0) {		// If a bank account has been found for company $this->id
			if ($mode == 'label') {
				return $bac->getRibLabel(true);
			} elseif ($mode == 'rum') {
				if (empty($bac->rum)) {
					require_once DOL_DOCUMENT_ROOT.'/compta/prelevement/class/bonprelevement.class.php';
					$prelevement = new BonPrelevement($this->db);
					$bac->fetch_thirdparty();
					$bac->rum = $prelevement->buildRumNumber($bac->thirdparty->code_client, $bac->datec, $bac->id);
				}
				return $bac->rum;
			} elseif ($mode == 'format') {
				return $bac->frstrecur;
			} else {
				return 'BadParameterToFunctionDisplayRib';
			}
		} else {
			return '';
		}
	}

	// phpcs:disable PEAR.NamingConventions.ValidFunctionName.ScopeNotCamelCaps
	/**
	 * Return Array of RIB
	 *
	 * @return     array|int        0 if KO, Array of CompanyBanckAccount if OK
	 */
	public function get_all_rib()
	{
		// phpcs:enable
		require_once DOL_DOCUMENT_ROOT.'/societe/class/companybankaccount.class.php';
		$sql = "SELECT rowid FROM ".MAIN_DB_PREFIX."societe_rib WHERE type='ban' AND fk_soc = ".((int) $this->id);
		$result = $this->db->query($sql);
		if (!$result) {
			$this->error++;
			$this->errors[] = $this->db->lasterror;
			return 0;
		} else {
			$num_rows = $this->db->num_rows($result);
			$rib_array = array();
			if ($num_rows) {
				while ($obj = $this->db->fetch_object($result)) {
					$rib = new CompanyBankAccount($this->db);
					$rib->fetch($obj->rowid);
					$rib_array[] = $rib;
				}
			}
			return $rib_array;
		}
	}

	// phpcs:disable PEAR.NamingConventions.ValidFunctionName.ScopeNotCamelCaps
	/**
	 *  Assigns a customer code from the code control module.
	 *  Return value is stored into this->code_client
	 *
	 *	@param	Societe		$objsoc		Object thirdparty
	 *	@param	int			$type		Should be 0 to say customer
	 *  @return void
	 */
	public function get_codeclient($objsoc = 0, $type = 0)
	{
		// phpcs:enable
		global $conf;
		if (!empty($conf->global->SOCIETE_CODECLIENT_ADDON)) {
			$module = $conf->global->SOCIETE_CODECLIENT_ADDON;

			$dirsociete = array_merge(array('/core/modules/societe/'), $conf->modules_parts['societe']);
			foreach ($dirsociete as $dirroot) {
				$res = dol_include_once($dirroot.$module.'.php');
				if ($res) {
					break;
				}
			}
			$mod = new $module();

			$this->code_client = $mod->getNextValue($objsoc, $type);
			$this->prefixCustomerIsRequired = $mod->prefixIsRequired;

			dol_syslog(get_class($this)."::get_codeclient code_client=".$this->code_client." module=".$module);
		}
	}

	// phpcs:disable PEAR.NamingConventions.ValidFunctionName.ScopeNotCamelCaps
	/**
	 *  Assigns a vendor code from the code control module.
	 *  Return value is stored into this->code_fournisseur
	 *
	 *	@param	Societe		$objsoc		Object thirdparty
	 *	@param	int			$type		Should be 1 to say supplier
	 *  @return void
	 */
	public function get_codefournisseur($objsoc = 0, $type = 1)
	{
		// phpcs:enable
		global $conf;
		if (!empty($conf->global->SOCIETE_CODECLIENT_ADDON)) {
			$module = $conf->global->SOCIETE_CODECLIENT_ADDON;

			$dirsociete = array_merge(array('/core/modules/societe/'), $conf->modules_parts['societe']);
			foreach ($dirsociete as $dirroot) {
				$res = dol_include_once($dirroot.$module.'.php');
				if ($res) {
					break;
				}
			}
			$mod = new $module();

			$this->code_fournisseur = $mod->getNextValue($objsoc, $type);

			dol_syslog(get_class($this)."::get_codefournisseur code_fournisseur=".$this->code_fournisseur." module=".$module);
		}
	}

	// phpcs:disable PEAR.NamingConventions.ValidFunctionName.ScopeNotCamelCaps
	/**
	 *    Check if a client code is editable based on the parameters of the
	 *    code control module.
	 *
	 *    @return     int		0=No, 1=Yes
	 */
	public function codeclient_modifiable()
	{
		// phpcs:enable
		global $conf;
		if (!empty($conf->global->SOCIETE_CODECLIENT_ADDON)) {
			$module = $conf->global->SOCIETE_CODECLIENT_ADDON;

			$dirsociete = array_merge(array('/core/modules/societe/'), $conf->modules_parts['societe']);
			foreach ($dirsociete as $dirroot) {
				$res = dol_include_once($dirroot.$module.'.php');
				if ($res) {
					break;
				}
			}

			$mod = new $module();

			dol_syslog(get_class($this)."::codeclient_modifiable code_client=".$this->code_client." module=".$module);
			if ($mod->code_modifiable_null && !$this->code_client) {
				return 1;
			}
			if ($mod->code_modifiable_invalide && $this->check_codeclient() < 0) {
				return 1;
			}
			if ($mod->code_modifiable) {
				return 1; // A mettre en dernier
			}
			return 0;
		} else {
			return 0;
		}
	}


	// phpcs:disable PEAR.NamingConventions.ValidFunctionName.ScopeNotCamelCaps
	/**
	 *    Check if a vendor code is editable in the code control module configuration
	 *
	 *    @return     int		0=No, 1=Yes
	 */
	public function codefournisseur_modifiable()
	{
		// phpcs:enable
		global $conf;
		if (!empty($conf->global->SOCIETE_CODECLIENT_ADDON)) {
			$module = $conf->global->SOCIETE_CODECLIENT_ADDON;

			$dirsociete = array_merge(array('/core/modules/societe/'), $conf->modules_parts['societe']);
			foreach ($dirsociete as $dirroot) {
				$res = dol_include_once($dirroot.$module.'.php');
				if ($res) {
					break;
				}
			}

			$mod = new $module();

			dol_syslog(get_class($this)."::codefournisseur_modifiable code_founisseur=".$this->code_fournisseur." module=".$module);
			if ($mod->code_modifiable_null && !$this->code_fournisseur) {
				return 1;
			}
			if ($mod->code_modifiable_invalide && $this->check_codefournisseur() < 0) {
				return 1;
			}
			if ($mod->code_modifiable) {
				return 1; // A mettre en dernier
			}
			return 0;
		} else {
			return 0;
		}
	}


	// phpcs:disable PEAR.NamingConventions.ValidFunctionName.ScopeNotCamelCaps
	/**
	 *  Check customer code
	 *
	 *  @return     int				0 if OK
	 * 								-1 ErrorBadCustomerCodeSyntax
	 * 								-2 ErrorCustomerCodeRequired
	 * 								-3 ErrorCustomerCodeAlreadyUsed
	 * 								-4 ErrorPrefixRequired
	 * 								-5 NotConfigured - Setup empty so any value may be ok or not
	 * 								-6 Other (see this->error)
	 */
	public function check_codeclient()
	{
		// phpcs:enable
		global $conf;
		if (!empty($conf->global->SOCIETE_CODECLIENT_ADDON)) {
			$module = $conf->global->SOCIETE_CODECLIENT_ADDON;

			$dirsociete = array_merge(array('/core/modules/societe/'), $conf->modules_parts['societe']);
			foreach ($dirsociete as $dirroot) {
				$res = dol_include_once($dirroot.$module.'.php');
				if ($res) {
					break;
				}
			}

			$mod = new $module();

			dol_syslog(get_class($this)."::check_codeclient code_client=".$this->code_client." module=".$module);
			$result = $mod->verif($this->db, $this->code_client, $this, 0);
			if ($result) {	// If error
				$this->error = $mod->error;
				$this->errors = $mod->errors;
			}
			return $result;
		} else {
			return 0;
		}
	}

	// phpcs:disable PEAR.NamingConventions.ValidFunctionName.ScopeNotCamelCaps
	/**
	 *    Check supplier code
	 *
	 *    @return     int		0 if OK
	 * 							-1 ErrorBadCustomerCodeSyntax
	 * 							-2 ErrorCustomerCodeRequired
	 * 							-3 ErrorCustomerCodeAlreadyUsed
	 * 							-4 ErrorPrefixRequired
	 * 							-5 NotConfigured - Setup empty so any value may be ok or not
	 * 							-6 Other (see this->error)
	 */
	public function check_codefournisseur()
	{
		// phpcs:enable
		global $conf;
		if (!empty($conf->global->SOCIETE_CODECLIENT_ADDON)) {
			$module = $conf->global->SOCIETE_CODECLIENT_ADDON;

			$dirsociete = array_merge(array('/core/modules/societe/'), $conf->modules_parts['societe']);
			foreach ($dirsociete as $dirroot) {
				$res = dol_include_once($dirroot.$module.'.php');
				if ($res) {
					break;
				}
			}

			$mod = new $module();

			dol_syslog(get_class($this)."::check_codefournisseur code_fournisseur=".$this->code_fournisseur." module=".$module);
			$result = $mod->verif($this->db, $this->code_fournisseur, $this, 1);
			if ($result) {	// If error
				$this->error = $mod->error;
				$this->errors = $mod->errors;
			}
			return $result;
		} else {
			return 0;
		}
	}

	// phpcs:disable PEAR.NamingConventions.ValidFunctionName.ScopeNotCamelCaps
	/**
	 *    	Assigns a accounting code from the accounting code module.
	 *      Computed value is stored into this->code_compta or this->code_compta_fournisseur according to $type.
	 *      May be identical to the one entered or generated automatically. Currently, only the automatic generation is implemented.
	 *
	 *    	@param	string	$type		Type of thirdparty ('customer' or 'supplier')
	 *		@return	int					0 if OK, <0 if $type is not valid
	 */
	public function get_codecompta($type)
	{
		// phpcs:enable
		global $conf;

		if (!empty($conf->global->SOCIETE_CODECOMPTA_ADDON)) {
			$res = false;
			$dirsociete = array_merge(array('/core/modules/societe/'), $conf->modules_parts['societe']);
			foreach ($dirsociete as $dirroot) {
				$res = dol_include_once($dirroot.$conf->global->SOCIETE_CODECOMPTA_ADDON.'.php');
				if ($res) {
					break;
				}
			}

			if ($res) {
				$classname = $conf->global->SOCIETE_CODECOMPTA_ADDON;
				$mod = new $classname;

				// Set code count in $mod->code
				$result = $mod->get_code($this->db, $this, $type);

				if ($type == 'customer') {
					$this->code_compta_client = $mod->code;
					$this->code_compta = $this->code_compta_client; // For backward compatibility
				} elseif ($type == 'supplier') {
					$this->code_compta_fournisseur = $mod->code;
				}

				return $result;
			} else {
				$this->error = 'ErrorAccountancyCodeNotDefined';
				return -1;
			}
		} else {
			if ($type == 'customer') {
				$this->code_compta_client = '';
				$this->code_compta = '';
			} elseif ($type == 'supplier') {
				$this->code_compta_fournisseur = '';
			}

			return 0;
		}
	}

	/**
	 *    Define parent company of current company
	 *
	 *    @param	int		$id     Id of thirdparty to set or '' to remove
	 *    @return	int     		<0 if KO, >0 if OK
	 */
	public function setParent($id)
	{
		dol_syslog(get_class($this).'::setParent', LOG_DEBUG);

		if ($this->id) {
			// Check if the id we want to add as parent has not already one parent that is the current id we try to update
			if ($id > 0) {
				$sameparent = $this->validateFamilyTree($id, $this->id, 0);
				if ($sameparent < 0) {
					return -1;
				}
				if ($sameparent == 1) {
					setEventMessages('ParentCompanyToAddIsAlreadyAChildOfModifiedCompany', null, 'warnings');
					return -1;
				}
			}

			$sql = 'UPDATE '.MAIN_DB_PREFIX.'societe SET parent = '.($id > 0 ? $id : 'null').' WHERE rowid = '.((int) $this->id);

			$resql = $this->db->query($sql);
			if ($resql) {
				$this->parent = $id;
				return 1;
			} else {
				return -1;
			}
		} else {
			return -1;
		}
	}

	/**
	 *    Check if a thirdparty $idchild is or not inside the parents (or grand parents) of another thirdparty id $idparent.
	 *
	 *    @param	int		$idparent	Id of thirdparty to check
	 *    @param	int		$idchild	Id of thirdparty to compare to
	 *    @param    int     $counter    Counter to protect against infinite loops
	 *    @return	int     			<0 if KO, 0 if OK or 1 if at some level a parent company was the child to compare to
	 */
	public function validateFamilyTree($idparent, $idchild, $counter = 0)
	{
		if ($counter > 100) {
			dol_syslog("Too high level of parent - child for company. May be an infinite loop ?", LOG_WARNING);
		}

		$sql = 'SELECT s.parent';
		$sql .= ' FROM '.MAIN_DB_PREFIX.'societe as s';
		$sql .= ' WHERE rowid = '.((int) $idparent);
		$resql = $this->db->query($sql);
		if ($resql) {
			$obj	= $this->db->fetch_object($resql);

			if ($obj->parent == '') {
				return 0;
			} elseif ($obj->parent == $idchild) {
				return 1;
			} else {
				$sameparent = $this->validateFamilyTree($obj->parent, $idchild, ($counter + 1));
			}
			return $sameparent;
		} else {
			return -1;
		}
	}

	// phpcs:disable PEAR.NamingConventions.ValidFunctionName.ScopeNotCamelCaps
	/**
	 *  Returns if a profid sould be verified to be unique
	 *
	 *  @param	int		$idprof		1,2,3,4,5,6 (Example: 1=siren, 2=siret, 3=naf, 4=rcs/rm, 5=eori, 6=idprof6)
	 *  @return boolean         	true if the ID must be unique
	 */
	public function id_prof_verifiable($idprof)
	{
		// phpcs:enable
		global $conf;

		switch ($idprof) {
			case 1:
				$ret = (empty($conf->global->SOCIETE_IDPROF1_UNIQUE) ? false : true);
				break;
			case 2:
				$ret = (empty($conf->global->SOCIETE_IDPROF2_UNIQUE) ? false : true);
				break;
			case 3:
				$ret = (empty($conf->global->SOCIETE_IDPROF3_UNIQUE) ? false : true);
				break;
			case 4:
				$ret = (empty($conf->global->SOCIETE_IDPROF4_UNIQUE) ? false : true);
				break;
			case 5:
				$ret = (empty($conf->global->SOCIETE_IDPROF5_UNIQUE) ? false : true);
				break;
			case 6:
				$ret = (empty($conf->global->SOCIETE_IDPROF6_UNIQUE) ? false : true);
				break;
			default:
				$ret = false;
		}

		return $ret;
	}

	// phpcs:disable PEAR.NamingConventions.ValidFunctionName.ScopeNotCamelCaps
	/**
	 *    Verify if a profid exists into database for others thirds
	 *
	 *    @param	string	$idprof		'idprof1','idprof2','idprof3','idprof4','idprof5','idprof6','email' (Example: idprof1=siren, idprof2=siret, idprof3=naf, idprof4=rcs/rm)
	 *    @param	string	$value		Value of profid
	 *    @param	int		$socid		Id of thirdparty to exclude (if update)
	 *    @return   boolean				True if exists, False if not
	 */
	public function id_prof_exists($idprof, $value, $socid = 0)
	{
		// phpcs:enable
		$field = $idprof;

		switch ($idprof) {	// For backward compatibility
			case '1':
			case 'idprof1':
				$field = "siren";
				break;
			case '2':
			case 'idprof2':
				$field = "siret";
				break;
			case '3':
			case 'idprof3':
				$field = "ape";
				break;
			case '4':
			case 'idprof4':
				$field = "idprof4";
				break;
			case '5':
				$field = "idprof5";
				break;
			case '6':
				$field = "idprof6";
				break;
		}

		 //Verify duplicate entries
		$sql = "SELECT COUNT(*) as idprof FROM ".MAIN_DB_PREFIX."societe WHERE ".$field." = '".$this->db->escape($value)."' AND entity IN (".getEntity('societe').")";
		if ($socid) {
			$sql .= " AND rowid <> ".$socid;
		}
		$resql = $this->db->query($sql);
		if ($resql) {
			$obj = $this->db->fetch_object($resql);
			$count = $obj->idprof;
		} else {
			$count = 0;
			print $this->db->error();
		}
		$this->db->free($resql);

		if ($count > 0) {
			return true;
		} else {
			return false;
		}
	}

	// phpcs:disable PEAR.NamingConventions.ValidFunctionName.ScopeNotCamelCaps
	/**
	 *  Check the validity of a professional identifier according to the country of the company (siren, siret, ...)
	 *
	 *  @param	int			$idprof         1,2,3,4 (Exemple: 1=siren,2=siret,3=naf,4=rcs/rm)
	 *  @param  Societe		$soc            Objet societe
	 *  @return int             			<=0 if KO, >0 if OK
	 *  TODO better to have this in a lib than into a business class
	 */
	public function id_prof_check($idprof, $soc)
	{
		// phpcs:enable
		global $conf;

		$ok = 1;

		if (!empty($conf->global->MAIN_DISABLEPROFIDRULES)) {
			return 1;
		}

		// Check SIREN if country FR
		if ($idprof == 1 && $soc->country_code == 'FR') {
			$chaine = trim($this->idprof1);
			$chaine = preg_replace('/(\s)/', '', $chaine);

			if (!is_numeric($chaine)) {
				return -1;
			}
			if (dol_strlen($chaine) != 9) {
				return -1;
			}

			// on prend chaque chiffre un par un
			// si son index (position dans la chaîne en commence à 0 au premier caractère) est impair
			// on double sa valeur et si cette dernière est supérieure à 9, on lui retranche 9
			// on ajoute cette valeur à la somme totale
			$sum = 0;
			for ($index = 0; $index < 9; $index++) {
				$number = (int) $chaine[$index];
				if (($index % 2) != 0) {
					if (($number *= 2) > 9) {
						$number -= 9;
					}
				}
				$sum += $number;
			}

			// le numéro est valide si la somme des chiffres est multiple de 10
			if (($sum % 10) != 0) {
				return -1;
			}
		}

		// Verifie SIRET si pays FR
		if ($idprof == 2 && $soc->country_code == 'FR') {
			$chaine = trim($this->idprof2);
			$chaine = preg_replace('/(\s)/', '', $chaine);

			if (!is_numeric($chaine)) {
				return -1;
			}
			if (dol_strlen($chaine) != 14) {
				return -1;
			}

			// on prend chaque chiffre un par un
			// si son index (position dans la chaîne en commence à 0 au premier caractère) est pair
			// on double sa valeur et si cette dernière est supérieure à 9, on lui retranche 9
			// on ajoute cette valeur à la somme totale
			$sum = 0;
			for ($index = 0; $index < 14; $index++) {
				$number = (int) $chaine[$index];
				if (($index % 2) == 0) {
					if (($number *= 2) > 9) {
						$number -= 9;
					}
				}
				$sum += $number;
			}

			// le numéro est valide si la somme des chiffres est multiple de 10
			if (($sum % 10) != 0) {
				return -1;
			}
		}

		//Verify CIF/NIF/NIE if pays ES
		//Returns: 1 if NIF ok, 2 if CIF ok, 3 if NIE ok, -1 if NIF bad, -2 if CIF bad, -3 if NIE bad, 0 if unexpected bad
		if ($idprof == 1 && $soc->country_code == 'ES') {
			$string = trim($this->idprof1);
			$string = preg_replace('/(\s)/', '', $string);
			$string = strtoupper($string);

			//Check format
			if (!preg_match('/((^[A-Z]{1}[0-9]{7}[A-Z0-9]{1}$|^[T]{1}[A-Z0-9]{8}$)|^[0-9]{8}[A-Z]{1}$)/', $string)) {
				return 0;
			}

			$num = array();
			for ($i = 0; $i < 9; $i++) {
				$num[$i] = substr($string, $i, 1);
			}

			//Check NIF
			if (preg_match('/(^[0-9]{8}[A-Z]{1}$)/', $string)) {
				if ($num[8] == substr('TRWAGMYFPDXBNJZSQVHLCKE', substr($string, 0, 8) % 23, 1)) {
					return 1;
				} else {
					return -1;
				}
			}

			//algorithm checking type code CIF
			$sum = $num[2] + $num[4] + $num[6];
			for ($i = 1; $i < 8; $i += 2) {
				$sum += intval(substr((2 * $num[$i]), 0, 1)) + intval(substr((2 * $num[$i]), 1, 1));
			}
			$n = 10 - substr($sum, strlen($sum) - 1, 1);

			//Chek special NIF
			if (preg_match('/^[KLM]{1}/', $string)) {
				if ($num[8] == chr(64 + $n) || $num[8] == substr('TRWAGMYFPDXBNJZSQVHLCKE', substr($string, 1, 8) % 23, 1)) {
					return 1;
				} else {
					return -1;
				}
			}

			//Check CIF
			if (preg_match('/^[ABCDEFGHJNPQRSUVW]{1}/', $string)) {
				if ($num[8] == chr(64 + $n) || $num[8] == substr($n, strlen($n) - 1, 1)) {
					return 2;
				} else {
					return -2;
				}
			}

			//Check NIE T
			if (preg_match('/^[T]{1}/', $string)) {
				if ($num[8] == preg_match('/^[T]{1}[A-Z0-9]{8}$/', $string)) {
					return 3;
				} else {
					return -3;
				}
			}

			//Check NIE XYZ
			if (preg_match('/^[XYZ]{1}/', $string)) {
				if ($num[8] == substr('TRWAGMYFPDXBNJZSQVHLCKE', substr(str_replace(array('X', 'Y', 'Z'), array('0', '1', '2'), $string), 0, 8) % 23, 1)) {
					return 3;
				} else {
					return -3;
				}
			}

			//Can not be verified
			return -4;
		}

		//Verify NIF if country is PT
		//Returns: 1 if NIF ok, -1 if NIF bad, 0 if unexpected bad
		if ($idprof == 1 && $soc->country_code == 'PT') {
			$string = trim($this->idprof1);
			$string = preg_replace('/(\s)/', '', $string);

			//Check NIF
			if (preg_match('/(^[0-9]{9}$)/', $string)) {
				return 1;
			} else {
				return -1;
			}
		}

		return $ok;
	}

	// phpcs:disable PEAR.NamingConventions.ValidFunctionName.ScopeNotCamelCaps
	/**
	 *   Return an url to check online a professional id or empty string
	 *
	 *   @param		int		$idprof         1,2,3,4 (Example: 1=siren,2=siret,3=naf,4=rcs/rm)
	 *   @param 	Societe	$thirdparty     Object thirdparty
	 *   @return	string          		Url or empty string if no URL known
	 *   TODO better in a lib than into business class
	 */
	public function id_prof_url($idprof, $thirdparty)
	{
		// phpcs:enable
		global $conf, $langs, $hookmanager;

		$url = '';
		$action = '';

		$hookmanager->initHooks(array('idprofurl'));
		$parameters = array('idprof'=>$idprof, 'company'=>$thirdparty);
		$reshook = $hookmanager->executeHooks('getIdProfUrl', $parameters, $this, $action); // Note that $action and $object may have been modified by some hooks
		if (empty($reshook)) {
			if (!empty($conf->global->MAIN_DISABLEPROFIDRULES)) {
				return '';
			}

			// TODO Move links to validate professional ID into a dictionary table "country" + "link"
			$strippedIdProf1 = str_replace(' ', '', $thirdparty->idprof1);
			if ($idprof == 1 && $thirdparty->country_code == 'FR') {
				$url = 'https://annuaire-entreprises.data.gouv.fr/entreprise/'.$strippedIdProf1; // See also http://avis-situation-sirene.insee.fr/
			}
			if ($idprof == 1 && ($thirdparty->country_code == 'GB' || $thirdparty->country_code == 'UK')) {
				$url = 'https://beta.companieshouse.gov.uk/company/'.$strippedIdProf1;
			}
			if ($idprof == 1 && $thirdparty->country_code == 'ES') {
				$url = 'http://www.e-informa.es/servlet/app/portal/ENTP/screen/SProducto/prod/ETIQUETA_EMPRESA/nif/'.$strippedIdProf1;
			}
			if ($idprof == 1 && $thirdparty->country_code == 'IN') {
				$url = 'http://www.tinxsys.com/TinxsysInternetWeb/dealerControllerServlet?tinNumber='.$strippedIdProf1.';&searchBy=TIN&backPage=searchByTin_Inter.jsp';
			}
			if ($idprof == 1 && $thirdparty->country_code == 'PT') {
				$url = 'http://www.nif.pt/'.$strippedIdProf1;
			}

			if ($url) {
				return '<a target="_blank" rel="noopener noreferrer" href="'.$url.'">'.$langs->trans("Check").'</a>';
			}
		} else {
			return $hookmanager->resPrint;
		}

		return '';
	}

	// phpcs:disable PEAR.NamingConventions.ValidFunctionName.ScopeNotCamelCaps
	/**
	 *   Indicates if the company has projects
	 *
	 *   @return     bool	   true if the company has projects, false otherwise
	 */
	public function has_projects()
	{
		// phpcs:enable
		$sql = "SELECT COUNT(*) as numproj FROM ".MAIN_DB_PREFIX."projet WHERE fk_soc = ".((int) $this->id);
		$resql = $this->db->query($sql);
		if ($resql) {
			$obj = $this->db->fetch_object($resql);
			$count = $obj->numproj;
		} else {
			$count = 0;
			print $this->db->error();
		}
		$this->db->free($resql);
		return ($count > 0);
	}


	/**
	 *  Load information for tab info
	 *
	 *  @param  int		$id     Id of thirdparty to load
	 *  @return	void
	 */
	public function info($id)
	{
		$sql = "SELECT s.rowid, s.nom as name, s.datec as date_creation, tms as date_modification,";
		$sql .= " fk_user_creat, fk_user_modif";
		$sql .= " FROM ".MAIN_DB_PREFIX."societe as s";
		$sql .= " WHERE s.rowid = ".((int) $id);

		$result = $this->db->query($sql);
		if ($result) {
			if ($this->db->num_rows($result)) {
				$obj = $this->db->fetch_object($result);

				$this->id = $obj->rowid;

				if ($obj->fk_user_creat) {
					$cuser = new User($this->db);
					$cuser->fetch($obj->fk_user_creat);
					$this->user_creation = $cuser;
				}

				if ($obj->fk_user_modif) {
					$muser = new User($this->db);
					$muser->fetch($obj->fk_user_modif);
					$this->user_modification = $muser;
				}

				$this->ref = $obj->name;
				$this->date_creation     = $this->db->jdate($obj->date_creation);
				$this->date_modification = $this->db->jdate($obj->date_modification);
			}

			$this->db->free($result);
		} else {
			dol_print_error($this->db);
		}
	}

	/**
	 *  Return if third party is a company (Business) or an end user (Consumer)
	 *
	 *  @return    boolean     true=is a company, false=a and user
	 */
	public function isACompany()
	{
		global $conf;

		// Define if third party is treated as company (or not) when nature is unknown
		$isacompany = empty($conf->global->MAIN_UNKNOWN_CUSTOMERS_ARE_COMPANIES) ? 0 : 1; // 0 by default
		if (!empty($this->tva_intra)) {
			$isacompany = 1;
		} elseif (!empty($this->idprof1) || !empty($this->idprof2) || !empty($this->idprof3) || !empty($this->idprof4) || !empty($this->idprof5) || !empty($this->idprof6)) {
			$isacompany = 1;
		} elseif (!empty($this->typent_code) && $this->typent_code != 'TE_UNKNOWN') {
			// TODO Add a field is_a_company into dictionary
			if (preg_match('/^TE_PRIVATE/', $this->typent_code)) {
				$isacompany = 0;
			} else {
				$isacompany = 1;
			}
		}

		return $isacompany;
	}

	/**
	 *  Return if a company is inside the EEC (European Economic Community)
	 *
	 *  @return     boolean		true = country inside EEC, false = country outside EEC
	 */
	public function isInEEC()
	{
		require_once DOL_DOCUMENT_ROOT.'/core/lib/company.lib.php';
		return isInEEC($this);
	}

	// phpcs:disable PEAR.NamingConventions.ValidFunctionName.ScopeNotCamelCaps
	/**
	 *  Load the list of provider categories
	 *
	 *  @return    int      0 if success, <> 0 if error
	 */
	public function LoadSupplierCateg()
	{
		// phpcs:enable
		$this->SupplierCategories = array();
		$sql = "SELECT rowid, label";
		$sql .= " FROM ".MAIN_DB_PREFIX."categorie";
		$sql .= " WHERE type = ".Categorie::TYPE_SUPPLIER;

		$resql = $this->db->query($sql);
		if ($resql) {
			while ($obj = $this->db->fetch_object($resql)) {
				$this->SupplierCategories[$obj->rowid] = $obj->label;
			}
			return 0;
		} else {
			return -1;
		}
	}

	// phpcs:disable PEAR.NamingConventions.ValidFunctionName.ScopeNotCamelCaps
	/**
	 *  Insert link supplier - category
	 *
	 *	@param	int		$categorie_id		Id of category
	 *  @return int      					0 if success, <> 0 if error
	 */
	public function AddFournisseurInCategory($categorie_id)
	{
		// phpcs:enable
		if ($categorie_id > 0 && $this->id > 0) {
			$sql = "INSERT INTO ".MAIN_DB_PREFIX."categorie_fournisseur (fk_categorie, fk_soc) ";
			$sql .= " VALUES (".((int) $categorie_id).", ".((int) $this->id).")";

			if ($resql = $this->db->query($sql)) {
				return 0;
			}
		} else {
			return 0;
		}
		return -1;
	}


	// phpcs:disable PEAR.NamingConventions.ValidFunctionName.ScopeNotCamelCaps
	/**
	 *  Create a third party into database from a member object
	 *
	 *  @param	Adherent	$member			Object member
	 * 	@param	string		$socname		Name of third party to force
	 *	@param	string		$socalias		Alias name of third party to force
	 *  @param	string		$customercode	Customer code
	 *  @return int							<0 if KO, id of created account if OK
	 */
	public function create_from_member(Adherent $member, $socname = '', $socalias = '', $customercode = '')
	{
		// phpcs:enable
		global $conf, $user, $langs;

		dol_syslog(get_class($this)."::create_from_member", LOG_DEBUG);

		$name = $socname ? $socname : $member->societe;
		if (empty($name)) {
			$name = $member->getFullName($langs);
		}

		$alias = $socalias ? $socalias : '';

		// Positionne parametres
		$this->nom = $name; // TODO deprecated
		$this->name = $name;
		$this->name_alias = $alias;
		$this->address = $member->address;
		$this->zip = $member->zip;
		$this->town = $member->town;
		$this->country_code = $member->country_code;
		$this->country_id = $member->country_id;
		$this->phone = $member->phone; // Prof phone
		$this->email = $member->email;
		$this->socialnetworks = $member->socialnetworks;
		$this->entity = $member->entity;

		$this->client = 1; // A member is a customer by default
		$this->code_client = ($customercode ? $customercode : -1);
		$this->code_fournisseur = -1;
		$this->typent_code = ($member->morphy == 'phy' ? 'TE_PRIVATE' : 0);
		$this->typent_id = $this->typent_code ? dol_getIdFromCode($this->db, $this->typent_code, 'c_typent', 'id', 'code') : 0;

		$this->db->begin();

		// Cree et positionne $this->id
		$result = $this->create($user);

		if ($result >= 0) {
			// Auto-create contact on thirdparty creation
			if (!empty($conf->global->THIRDPARTY_DEFAULT_CREATE_CONTACT)) {
				// Fill fields needed by contact
				$this->name_bis = $member->lastname;
				$this->firstname = $member->firstname;
				$this->civility_id = $member->civility_id;

				dol_syslog("We ask to create a contact/address too", LOG_DEBUG);
				$result = $this->create_individual($user);

				if ($result < 0) {
					setEventMessages($this->error, $this->errors, 'errors');
					$this->db->rollback();
					return -1;
				}
			}

			$sql = "UPDATE ".MAIN_DB_PREFIX."adherent";
			$sql .= " SET fk_soc = ".((int) $this->id);
			$sql .= " WHERE rowid = ".((int) $member->id);

			$resql = $this->db->query($sql);
			if ($resql) {
				$this->db->commit();
				return $this->id;
			} else {
				$this->error = $this->db->error();

				$this->db->rollback();
				return -1;
			}
		} else {
			// $this->error deja positionne
			dol_syslog(get_class($this)."::create_from_member - 2 - ".$this->error." - ".join(',', $this->errors), LOG_ERR);

			$this->db->rollback();
			return $result;
		}
	}

	/**
	 * 	Set properties with value into $conf
	 *
	 * 	@param	Conf	$conf		Conf object (possibility to use another entity)
	 * 	@return	void
	 */
	public function setMysoc(Conf $conf)
	{
		global $langs;

		$this->id = 0;
		$this->name = empty($conf->global->MAIN_INFO_SOCIETE_NOM) ? '' : $conf->global->MAIN_INFO_SOCIETE_NOM;
		$this->address = empty($conf->global->MAIN_INFO_SOCIETE_ADDRESS) ? '' : $conf->global->MAIN_INFO_SOCIETE_ADDRESS;
		$this->zip = empty($conf->global->MAIN_INFO_SOCIETE_ZIP) ? '' : $conf->global->MAIN_INFO_SOCIETE_ZIP;
		$this->town = empty($conf->global->MAIN_INFO_SOCIETE_TOWN) ? '' : $conf->global->MAIN_INFO_SOCIETE_TOWN;
		$this->region_code = empty($conf->global->MAIN_INFO_SOCIETE_REGION) ? '' : $conf->global->MAIN_INFO_SOCIETE_REGION;
		$this->object = empty($conf->global->MAIN_INFO_SOCIETE_OBJECT) ? '' : $conf->global->MAIN_INFO_SOCIETE_OBJECT;

		$this->note_private = empty($conf->global->MAIN_INFO_SOCIETE_NOTE) ? '' : $conf->global->MAIN_INFO_SOCIETE_NOTE;

		$this->nom = $this->name; // deprecated

		// We define country_id, country_code and country
		$country_id = $country_code = $country_label = '';
		if (!empty($conf->global->MAIN_INFO_SOCIETE_COUNTRY)) {
			$tmp = explode(':', $conf->global->MAIN_INFO_SOCIETE_COUNTRY);
			$country_id = $tmp[0];
			if (!empty($tmp[1])) {   // If $conf->global->MAIN_INFO_SOCIETE_COUNTRY is "id:code:label"
				$country_code = $tmp[1];
				$country_label = $tmp[2];
			} else // For backward compatibility
			{
				dol_syslog("Your country setup use an old syntax. Reedit it using setup area.", LOG_WARNING);
				include_once DOL_DOCUMENT_ROOT.'/core/lib/company.lib.php';
				$country_code = getCountry($country_id, 2, $this->db); // This need a SQL request, but it's the old feature that should not be used anymore
				$country_label = getCountry($country_id, 0, $this->db); // This need a SQL request, but it's the old feature that should not be used anymore
			}
		}
		$this->country_id = $country_id;
		$this->country_code = $country_code;
		$this->country = $country_label;
		if (is_object($langs)) {
			$this->country = ($langs->trans('Country'.$country_code) != 'Country'.$country_code) ? $langs->trans('Country'.$country_code) : $country_label;
		}

		//TODO This could be replicated for region but function `getRegion` didn't exist, so I didn't added it.
		// We define state_id, state_code and state
		$state_id = 0; $state_code = $state_label = '';
		if (!empty($conf->global->MAIN_INFO_SOCIETE_STATE)) {
			$tmp = explode(':', $conf->global->MAIN_INFO_SOCIETE_STATE);
			$state_id = $tmp[0];
			if (!empty($tmp[1])) {   // If $conf->global->MAIN_INFO_SOCIETE_STATE is "id:code:label"
				$state_code = $tmp[1];
				$state_label = $tmp[2];
			} else { // For backward compatibility
				dol_syslog("Your setup of State has an old syntax (entity=".$conf->entity."). Go in Home - Setup - Organization then Save should remove this error.", LOG_ERR);
				include_once DOL_DOCUMENT_ROOT.'/core/lib/company.lib.php';
				$state_code = getState($state_id, 2, $this->db); // This need a SQL request, but it's the old feature that should not be used anymore
				$state_label = getState($state_id, 0, $this->db); // This need a SQL request, but it's the old feature that should not be used anymore
			}
		}
		$this->state_id = $state_id;
		$this->state_code = $state_code;
		$this->state = $state_label;
		if (is_object($langs)) {
			$this->state = ($langs->trans('State'.$state_code) != 'State'.$state_code) ? $langs->trans('State'.$state_code) : $state_label;
		}

		$this->phone = empty($conf->global->MAIN_INFO_SOCIETE_TEL) ? '' : $conf->global->MAIN_INFO_SOCIETE_TEL;
		$this->fax = empty($conf->global->MAIN_INFO_SOCIETE_FAX) ? '' : $conf->global->MAIN_INFO_SOCIETE_FAX;
		$this->url = empty($conf->global->MAIN_INFO_SOCIETE_WEB) ? '' : $conf->global->MAIN_INFO_SOCIETE_WEB;

		// Social networks
		$this->facebook_url = empty($conf->global->MAIN_INFO_SOCIETE_FACEBOOK_URL) ? '' : $conf->global->MAIN_INFO_SOCIETE_FACEBOOK_URL;
		$this->twitter_url = empty($conf->global->MAIN_INFO_SOCIETE_TWITTER_URL) ? '' : $conf->global->MAIN_INFO_SOCIETE_TWITTER_URL;
		$this->linkedin_url = empty($conf->global->MAIN_INFO_SOCIETE_LINKEDIN_URL) ? '' : $conf->global->MAIN_INFO_SOCIETE_LINKEDIN_URL;
		$this->instagram_url = empty($conf->global->MAIN_INFO_SOCIETE_INSTAGRAM_URL) ? '' : $conf->global->MAIN_INFO_SOCIETE_INSTAGRAM_URL;
		$this->youtube_url = empty($conf->global->MAIN_INFO_SOCIETE_YOUTUBE_URL) ? '' : $conf->global->MAIN_INFO_SOCIETE_YOUTUBE_URL;
		$this->github_url = empty($conf->global->MAIN_INFO_SOCIETE_GITHUB_URL) ? '' : $conf->global->MAIN_INFO_SOCIETE_GITHUB_URL;
		$this->socialnetworks = array();
		if (!empty($this->facebook_url)) {
			$this->socialnetworks['facebook'] = $this->facebook_url;
		}
		if (!empty($this->twitter_url)) {
			$this->socialnetworks['twitter'] = $this->twitter_url;
		}
		if (!empty($this->linkedin_url)) {
			$this->socialnetworks['linkedin'] = $this->linkedin_url;
		}
		if (!empty($this->instagram_url)) {
			$this->socialnetworks['instagram'] = $this->instagram_url;
		}
		if (!empty($this->youtube_url)) {
			$this->socialnetworks['youtube'] = $this->youtube_url;
		}
		if (!empty($this->github_url)) {
			$this->socialnetworks['github'] = $this->github_url;
		}

		// Id prof generiques
		$this->idprof1 = empty($conf->global->MAIN_INFO_SIREN) ? '' : $conf->global->MAIN_INFO_SIREN;
		$this->idprof2 = empty($conf->global->MAIN_INFO_SIRET) ? '' : $conf->global->MAIN_INFO_SIRET;
		$this->idprof3 = empty($conf->global->MAIN_INFO_APE) ? '' : $conf->global->MAIN_INFO_APE;
		$this->idprof4 = empty($conf->global->MAIN_INFO_RCS) ? '' : $conf->global->MAIN_INFO_RCS;
		$this->idprof5 = empty($conf->global->MAIN_INFO_PROFID5) ? '' : $conf->global->MAIN_INFO_PROFID5;
		$this->idprof6 = empty($conf->global->MAIN_INFO_PROFID6) ? '' : $conf->global->MAIN_INFO_PROFID6;
		$this->tva_intra = empty($conf->global->MAIN_INFO_TVAINTRA) ? '' : $conf->global->MAIN_INFO_TVAINTRA; // VAT number, not necessarly INTRA.
		$this->managers = empty($conf->global->MAIN_INFO_SOCIETE_MANAGERS) ? '' : $conf->global->MAIN_INFO_SOCIETE_MANAGERS;
		$this->capital = empty($conf->global->MAIN_INFO_CAPITAL) ? '' : $conf->global->MAIN_INFO_CAPITAL;
		$this->forme_juridique_code = empty($conf->global->MAIN_INFO_SOCIETE_FORME_JURIDIQUE) ? '' : $conf->global->MAIN_INFO_SOCIETE_FORME_JURIDIQUE;
		$this->email = empty($conf->global->MAIN_INFO_SOCIETE_MAIL) ? '' : $conf->global->MAIN_INFO_SOCIETE_MAIL;
		$this->default_lang = (empty($conf->global->MAIN_LANG_DEFAULT) ? 'auto' : $conf->global->MAIN_LANG_DEFAULT);
		$this->logo = empty($conf->global->MAIN_INFO_SOCIETE_LOGO) ? '' : $conf->global->MAIN_INFO_SOCIETE_LOGO;
		$this->logo_small = empty($conf->global->MAIN_INFO_SOCIETE_LOGO_SMALL) ? '' : $conf->global->MAIN_INFO_SOCIETE_LOGO_SMALL;
		$this->logo_mini = empty($conf->global->MAIN_INFO_SOCIETE_LOGO_MINI) ? '' : $conf->global->MAIN_INFO_SOCIETE_LOGO_MINI;
		$this->logo_squarred = empty($conf->global->MAIN_INFO_SOCIETE_LOGO_SQUARRED) ? '' : $conf->global->MAIN_INFO_SOCIETE_LOGO_SQUARRED;
		$this->logo_squarred_small = empty($conf->global->MAIN_INFO_SOCIETE_LOGO_SQUARRED_SMALL) ? '' : $conf->global->MAIN_INFO_SOCIETE_LOGO_SQUARRED_SMALL;
		$this->logo_squarred_mini = empty($conf->global->MAIN_INFO_SOCIETE_LOGO_SQUARRED_MINI) ? '' : $conf->global->MAIN_INFO_SOCIETE_LOGO_SQUARRED_MINI;

		// Define if company use vat or not
		$this->tva_assuj = $conf->global->FACTURE_TVAOPTION;

		// Define if company use local taxes
		$this->localtax1_assuj = ((isset($conf->global->FACTURE_LOCAL_TAX1_OPTION) && ($conf->global->FACTURE_LOCAL_TAX1_OPTION == '1' || $conf->global->FACTURE_LOCAL_TAX1_OPTION == 'localtax1on')) ? 1 : 0);
		$this->localtax2_assuj = ((isset($conf->global->FACTURE_LOCAL_TAX2_OPTION) && ($conf->global->FACTURE_LOCAL_TAX2_OPTION == '1' || $conf->global->FACTURE_LOCAL_TAX2_OPTION == 'localtax2on')) ? 1 : 0);
	}

	/**
	 *  Initialise an instance with random values.
	 *  Used to build previews or test instances.
	 *	id must be 0 if object instance is a specimen.
	 *
	 *  @return	int >0 if ok
	 */
	public function initAsSpecimen()
	{
		$now = dol_now();

		// Initialize parameters
		$this->id = 0;
		$this->entity = 1;
		$this->name = 'THIRDPARTY SPECIMEN '.dol_print_date($now, 'dayhourlog');
		$this->nom = $this->name; // For backward compatibility
		$this->ref_ext = 'Ref ext';
		$this->specimen = 1;
		$this->address = '21 jump street';
		$this->zip = '99999';
		$this->town = 'MyTown';
		$this->state_id = 1;
		$this->state_code = 'AA';
		$this->state = 'MyState';
		$this->country_id = 1;
		$this->country_code = 'FR';
		$this->email = 'specimen@specimen.com';
		$this->socialnetworks = array(
			'skype' => 'tom.hanson',
			'twitter' => 'tomhanson',
			'facebook' => 'tomhanson',
			'linkedin' => 'tomhanson',
		);
		$this->url = 'http://www.specimen.com';

		$this->phone = '0909090901';
		$this->fax = '0909090909';

		$this->code_client = 'CC-'.dol_print_date($now, 'dayhourlog');
		$this->code_fournisseur = 'SC-'.dol_print_date($now, 'dayhourlog');
		$this->capital = 10000;
		$this->client = 1;
		$this->prospect = 1;
		$this->fournisseur = 1;
		$this->tva_assuj = 1;
		$this->tva_intra = 'EU1234567';
		$this->note_public = 'This is a comment (public)';
		$this->note_private = 'This is a comment (private)';

		$this->idprof1 = 'idprof1';
		$this->idprof2 = 'idprof2';
		$this->idprof3 = 'idprof3';
		$this->idprof4 = 'idprof4';
		$this->idprof5 = 'idprof5';
		$this->idprof6 = 'idprof6';
		return 1;
	}

	/**
	 *  Check if we must use localtax feature or not according to country (country of $mysoc in most cases).
	 *
	 *	@param		int		$localTaxNum	To get info for only localtax1 or localtax2
	 *  @return		boolean					true or false
	 */
	public function useLocalTax($localTaxNum = 0)
	{
		$sql  = "SELECT t.localtax1, t.localtax2";
		$sql .= " FROM ".MAIN_DB_PREFIX."c_tva as t, ".MAIN_DB_PREFIX."c_country as c";
		$sql .= " WHERE t.fk_pays = c.rowid AND c.code = '".$this->db->escape($this->country_code)."'";
		$sql .= " AND t.active = 1";
		if (empty($localTaxNum)) {
			$sql .= " AND (t.localtax1_type <> '0' OR t.localtax2_type <> '0')";
		} elseif ($localTaxNum == 1) {
			$sql .= " AND t.localtax1_type <> '0'";
		} elseif ($localTaxNum == 2) {
			$sql .= " AND t.localtax2_type <> '0'";
		}

		$resql = $this->db->query($sql);
		if ($resql) {
			return ($this->db->num_rows($resql) > 0);
		} else {
			return false;
		}
	}

	/**
	 *  Check if we must use NPR Vat (french stupid rule) or not according to country (country of $mysoc in most cases).
	 *
	 *  @return		boolean					true or false
	 */
	public function useNPR()
	{
		$sql  = "SELECT t.rowid";
		$sql .= " FROM ".MAIN_DB_PREFIX."c_tva as t, ".MAIN_DB_PREFIX."c_country as c";
		$sql .= " WHERE t.fk_pays = c.rowid AND c.code = '".$this->db->escape($this->country_code)."'";
		$sql .= " AND t.active = 1 AND t.recuperableonly = 1";

		dol_syslog("useNPR", LOG_DEBUG);
		$resql = $this->db->query($sql);
		if ($resql) {
			return ($this->db->num_rows($resql) > 0);
		} else {
			return false;
		}
	}

	/**
	 *  Check if we must use revenue stamps feature or not according to country (country of $mysocin most cases).
	 *  Table c_revenuestamp contains the country and value of stamp per invoice.
	 *
	 *  @return		boolean			true or false
	 */
	public function useRevenueStamp()
	{
		$sql  = "SELECT COUNT(*) as nb";
		$sql .= " FROM ".MAIN_DB_PREFIX."c_revenuestamp as r, ".MAIN_DB_PREFIX."c_country as c";
		$sql .= " WHERE r.fk_pays = c.rowid AND c.code = '".$this->db->escape($this->country_code)."'";
		$sql .= " AND r.active = 1";

		dol_syslog("useRevenueStamp", LOG_DEBUG);
		$resql = $this->db->query($sql);
		if ($resql) {
			$obj = $this->db->fetch_object($resql);
			return (($obj->nb > 0) ?true:false);
		} else {
			$this->error = $this->db->lasterror();
			return false;
		}
	}

	/**
	 *	Return prostect level
	 *
	 *  @return     string        Libelle
	 */
	public function getLibProspLevel()
	{
		return $this->LibProspLevel($this->fk_prospectlevel);
	}

	// phpcs:disable PEAR.NamingConventions.ValidFunctionName.ScopeNotCamelCaps
	/**
	 *  Return label of prospect level
	 *
	 *  @param	int		$fk_prospectlevel   	Prospect level
	 *  @return string        					label of level
	 */
	public function LibProspLevel($fk_prospectlevel)
	{
		// phpcs:enable
		global $langs;

		$lib = $langs->trans("ProspectLevel".$fk_prospectlevel);
		// If lib not found in language file, we get label from cache/databse
		if ($lib == $langs->trans("ProspectLevel".$fk_prospectlevel)) {
			$lib = $langs->getLabelFromKey($this->db, $fk_prospectlevel, 'c_prospectlevel', 'code', 'label');
		}
		return $lib;
	}

	/**
	 *  Return status of prospect
	 *
	 *  @param	int		$mode       0=libelle long, 1=libelle court, 2=Picto + Libelle court, 3=Picto, 4=Picto + Libelle long
	 *  @param	string	$label		Label to use for status for added status
	 *  @return string        		Libelle
	 */
	public function getLibProspCommStatut($mode = 0, $label = '')
	{
		return $this->LibProspCommStatut($this->stcomm_id, $mode, $label, $this->stcomm_picto);
	}

	// phpcs:disable PEAR.NamingConventions.ValidFunctionName.ScopeNotCamelCaps
	/**
	 *  Return label of a given status
	 *
	 *  @param	int|string	$status        	Id or code for prospection status
	 *  @param  int			$mode          	0=long label, 1=short label, 2=Picto + short label, 3=Picto, 4=Picto + long label, 5=Short label + Picto
	 *  @param	string		$label			Label to use for status for added status
	 *	@param 	string		$picto      	Name of image file to show ('filenew', ...)
	 *                                      If no extension provided, we use '.png'. Image must be stored into theme/xxx/img directory.
	 *                                      Example: picto.png                  if picto.png is stored into htdocs/theme/mytheme/img
	 *                                      Example: picto.png@mymodule         if picto.png is stored into htdocs/mymodule/img
	 *                                      Example: /mydir/mysubdir/picto.png  if picto.png is stored into htdocs/mydir/mysubdir (pictoisfullpath must be set to 1)
	 *  @return string       	 			Label of prospection status
	 */
	public function LibProspCommStatut($status, $mode = 0, $label = '', $picto = '')
	{
		// phpcs:enable
		global $langs;
		$langs->load('customers');

		if ($mode == 2) {
			if ($status == '-1' || $status == 'ST_NO') {
				return img_action($langs->trans("StatusProspect-1"), -1, $picto).' '.$langs->trans("StatusProspect-1");
			} elseif ($status == '0' || $status == 'ST_NEVER') {
				return img_action($langs->trans("StatusProspect0"), 0, $picto).' '.$langs->trans("StatusProspect0");
			} elseif ($status == '1' || $status == 'ST_TODO') {
				return img_action($langs->trans("StatusProspect1"), 1, $picto).' '.$langs->trans("StatusProspect1");
			} elseif ($status == '2' || $status == 'ST_PEND') {
				return img_action($langs->trans("StatusProspect2"), 2, $picto).' '.$langs->trans("StatusProspect2");
			} elseif ($status == '3' || $status == 'ST_DONE') {
				return img_action($langs->trans("StatusProspect3"), 3, $picto).' '.$langs->trans("StatusProspect3");
			} else {
				return img_action(($langs->trans("StatusProspect".$status) != "StatusProspect".$status) ? $langs->trans("StatusProspect".$status) : $label, 0, $picto).' '.(($langs->trans("StatusProspect".$status) != "StatusProspect".$status) ? $langs->trans("StatusProspect".$status) : $label);
			}
		} elseif ($mode == 3) {
			if ($status == '-1' || $status == 'ST_NO') {
				return img_action($langs->trans("StatusProspect-1"), -1, $picto);
			} elseif ($status == '0' || $status == 'ST_NEVER') {
				return img_action($langs->trans("StatusProspect0"), 0, $picto);
			} elseif ($status == '1' || $status == 'ST_TODO') {
				return img_action($langs->trans("StatusProspect1"), 1, $picto);
			} elseif ($status == '2' || $status == 'ST_PEND') {
				return img_action($langs->trans("StatusProspect2"), 2, $picto);
			} elseif ($status == '3' || $status == 'ST_DONE') {
				return img_action($langs->trans("StatusProspect3"), 3, $picto);
			} else {
				return img_action(($langs->trans("StatusProspect".$status) != "StatusProspect".$status) ? $langs->trans("StatusProspect".$status) : $label, 0, $picto);
			}
		} elseif ($mode == 4) {
			if ($status == '-1' || $status == 'ST_NO') {
				return img_action($langs->trans("StatusProspect-1"), -1, $picto).' '.$langs->trans("StatusProspect-1");
			} elseif ($status == '0' || $status == 'ST_NEVER') {
				return img_action($langs->trans("StatusProspect0"), 0, $picto).' '.$langs->trans("StatusProspect0");
			} elseif ($status == '1' || $status == 'ST_TODO') {
				return img_action($langs->trans("StatusProspect1"), 1, $picto).' '.$langs->trans("StatusProspect1");
			} elseif ($status == '2' || $status == 'ST_PEND') {
				return img_action($langs->trans("StatusProspect2"), 2, $picto).' '.$langs->trans("StatusProspect2");
			} elseif ($status == '3' || $status == 'ST_DONE') {
				return img_action($langs->trans("StatusProspect3"), 3, $picto).' '.$langs->trans("StatusProspect3");
			} else {
				return img_action(($langs->trans("StatusProspect".$status) != "StatusProspect".$status) ? $langs->trans("StatusProspect".$status) : $label, 0, $picto).' '.(($langs->trans("StatusProspect".$status) != "StatusProspect".$status) ? $langs->trans("StatusProspect".$status) : $label);
			}
		}

		return "Error, mode/status not found";
	}

	/**
	 *  Return amount of proposal not yet paid and total an dlist of all proposals
	 *
	 *  @param     string      $mode    'customer' or 'supplier'
	 *  @return    array				array('opened'=>Amount including tax that remains to pay, 'total_ht'=>Total amount without tax of all objects paid or not, 'total_ttc'=>Total amunt including tax of all object paid or not)
	 */
	public function getOutstandingProposals($mode = 'customer')
	{
		$table = 'propal';
		if ($mode == 'supplier') {
			$table = 'supplier_proposal';
		}

<<<<<<< HEAD
		$sql  = "SELECT rowid, total_ht, total_ttc, fk_statut as status FROM ".MAIN_DB_PREFIX.$table." as f";
		$sql .= " WHERE fk_soc = ".$this->id;
=======
		$sql  = "SELECT rowid, ref, total_ht, total_ttc, fk_statut as status FROM ".MAIN_DB_PREFIX.$table." as f";
		$sql .= " WHERE fk_soc = ".((int) $this->id);
>>>>>>> 95dc2558
		if ($mode == 'supplier') {
			$sql .= " AND entity IN (".getEntity('supplier_proposal').")";
		} else {
			$sql .= " AND entity IN (".getEntity('propal').")";
		}

		dol_syslog("getOutstandingProposals for fk_soc = ".((int) $this->id), LOG_DEBUG);

		$resql = $this->db->query($sql);
		if ($resql) {
			$outstandingOpened = 0;
			$outstandingTotal = 0;
			$outstandingTotalIncTax = 0;
			$arrayofref = array();
			while ($obj = $this->db->fetch_object($resql)) {
				$arrayofref[$obj->rowid] = $obj->ref;
				$outstandingTotal += $obj->total_ht;
				$outstandingTotalIncTax += $obj->total_ttc;
				if ($obj->status != 0) {
					// Not a draft
					$outstandingOpened += $obj->total_ttc;
				}
			}
			return array('opened'=>$outstandingOpened, 'total_ht'=>$outstandingTotal, 'total_ttc'=>$outstandingTotalIncTax, 'refs'=>$arrayofref); // 'opened' is 'incl taxes'
		} else {
			return array();
		}
	}

	/**
	 *  Return amount of order not yet paid and total and list of all orders
	 *
	 *  @param     string      $mode    'customer' or 'supplier'
	 *  @return    array				array('opened'=>Amount including tax that remains to pay, 'total_ht'=>Total amount without tax of all objects paid or not, 'total_ttc'=>Total amunt including tax of all object paid or not)
	 */
	public function getOutstandingOrders($mode = 'customer')
	{
		$table = 'commande';
		if ($mode == 'supplier') {
			$table = 'commande_fournisseur';
		}

		$sql  = "SELECT rowid, ref, total_ht, total_ttc, fk_statut as status FROM ".MAIN_DB_PREFIX.$table." as f";
		$sql .= " WHERE fk_soc = ".((int) $this->id);
		if ($mode == 'supplier') {
			$sql .= " AND entity IN (".getEntity('supplier_order').")";
		} else {
			$sql .= " AND entity IN (".getEntity('commande').")";
		}

		dol_syslog("getOutstandingOrders", LOG_DEBUG);
		$resql = $this->db->query($sql);
		if ($resql) {
			$outstandingOpened = 0;
			$outstandingTotal = 0;
			$outstandingTotalIncTax = 0;
			$arrayofref = array();
			while ($obj = $this->db->fetch_object($resql)) {
				$arrayofref[$obj->rowid] = $obj->ref;
				$outstandingTotal += $obj->total_ht;
				$outstandingTotalIncTax += $obj->total_ttc;
				if ($obj->status != 0) {
					// Not a draft
					$outstandingOpened += $obj->total_ttc;
				}
			}
			return array('opened'=>$outstandingOpened, 'total_ht'=>$outstandingTotal, 'total_ttc'=>$outstandingTotalIncTax, 'refs'=>$arrayofref); // 'opened' is 'incl taxes'
		} else {
			return array();
		}
	}

	/**
	 *  Return amount of bill not yet paid and total of all invoices
	 *
	 *  @param     string   $mode    	'customer' or 'supplier'
	 *  @param     int      $late    	0 => all invoice, 1=> only late
	 *  @return    array				array('opened'=>Amount including tax that remains to pay, 'total_ht'=>Total amount without tax of all objects paid or not, 'total_ttc'=>Total amunt including tax of all object paid or not)
	 */
	public function getOutstandingBills($mode = 'customer', $late = 0)
	{
		$table = 'facture';
		if ($mode == 'supplier') {
			$table = 'facture_fourn';
		}

		/* Accurate value of remain to pay is to sum remaintopay for each invoice
		 $paiement = $invoice->getSommePaiement();
		 $creditnotes=$invoice->getSumCreditNotesUsed();
		 $deposits=$invoice->getSumDepositsUsed();
		 $alreadypayed=price2num($paiement + $creditnotes + $deposits,'MT');
		 $remaintopay=price2num($invoice->total_ttc - $paiement - $creditnotes - $deposits,'MT');
		 */
		$sql = "SELECT rowid, ref, total_ht, total_ttc, paye, type, fk_statut as status, close_code FROM ".MAIN_DB_PREFIX.$table." as f";
		$sql .= " WHERE fk_soc = ".((int) $this->id);
		if (!empty($late)) {
			$sql .= " AND date_lim_reglement < '".$this->db->idate(dol_now())."'";
		}
		if ($mode == 'supplier') {
			$sql .= " AND entity IN (".getEntity('facture_fourn').")";
		} else {
			$sql .= " AND entity IN (".getEntity('invoice').")";
		}

		dol_syslog("getOutstandingBills", LOG_DEBUG);
		$resql = $this->db->query($sql);
		if ($resql) {
			$outstandingOpened = 0;
			$outstandingTotal = 0;
			$outstandingTotalIncTax = 0;
			$arrayofref = array();
			$arrayofrefopened = array();
			if ($mode == 'supplier') {
				require_once DOL_DOCUMENT_ROOT.'/fourn/class/fournisseur.facture.class.php';
				$tmpobject = new FactureFournisseur($this->db);
			} else {
				require_once DOL_DOCUMENT_ROOT.'/compta/facture/class/facture.class.php';
				$tmpobject = new Facture($this->db);
			}
			while ($obj = $this->db->fetch_object($resql)) {
				$arrayofref[$obj->rowid] = $obj->ref;
				$tmpobject->id = $obj->rowid;

				if ($obj->status != $tmpobject::STATUS_DRAFT                                           // Not a draft
					&& !($obj->status == $tmpobject::STATUS_ABANDONED && $obj->close_code == 'replaced')  // Not a replaced invoice
					) {
					$outstandingTotal += $obj->total_ht;
					$outstandingTotalIncTax += $obj->total_ttc;
				}

				$remaintopay = 0;

				if ($obj->paye == 0
					&& $obj->status != $tmpobject::STATUS_DRAFT    		// Not a draft
					&& $obj->status != $tmpobject::STATUS_ABANDONED	    // Not abandonned
					&& $obj->status != $tmpobject::STATUS_CLOSED) {		// Not classified as paid
					//$sql .= " AND (status <> 3 OR close_code <> 'abandon')";		// Not abandonned for undefined reason
					$paiement = $tmpobject->getSommePaiement();
					$creditnotes = $tmpobject->getSumCreditNotesUsed();
					$deposits = $tmpobject->getSumDepositsUsed();

					$remaintopay = ($obj->total_ttc - $paiement - $creditnotes - $deposits);
					$outstandingOpened += $remaintopay;
				}

				//if credit note is converted but not used
				// TODO Do this also for customer ?
				if ($mode == 'supplier' && $obj->type == FactureFournisseur::TYPE_CREDIT_NOTE && $tmpobject->isCreditNoteUsed()) {
					$remainingcreditnote = $tmpobject->getSumFromThisCreditNotesNotUsed();
					$remaintopay -= $remainingcreditnote;
					$outstandingOpened -= $remainingcreditnote;
				}

				if ($remaintopay) {
					$arrayofrefopened[$obj->rowid] = $obj->ref;
				}
			}
			return array('opened'=>$outstandingOpened, 'total_ht'=>$outstandingTotal, 'total_ttc'=>$outstandingTotalIncTax, 'refs'=>$arrayofref, 'refsopened'=>$arrayofrefopened); // 'opened' is 'incl taxes'
		} else {
			dol_syslog("Sql error ".$this->db->lasterror, LOG_ERR);
			return array();
		}
	}

	/**
	 * Return label of status customer is prospect/customer
	 *
	 * @return   string        	Label
	 * @see getTypeUrl()
	 */
	public function getLibCustProspStatut()
	{
		return $this->LibCustProspStatut($this->client);
	}

	// phpcs:disable PEAR.NamingConventions.ValidFunctionName.ScopeNotCamelCaps
	/**
	 *  Return the label of the customer/prospect status
	 *
	 *  @param	int		$status         Id of prospection status
	 *  @return	string          		Label of prospection status
	 */
	public function LibCustProspStatut($status)
	{
		// phpcs:enable
		global $langs;
		$langs->load('companies');

		if ($status == 0) {
			return $langs->trans("NorProspectNorCustomer");
		} elseif ($status == 1) {
			return $langs->trans("Customer");
		} elseif ($status == 2) {
			return $langs->trans("Prospect");
		} elseif ($status == 3) {
			return $langs->trans("ProspectCustomer");
		}
	}


	/**
	 *  Create a document onto disk according to template module.
	 *
	 *	@param	string		$modele			Generator to use. Caller must set it to obj->model_pdf or GETPOST('model','alpha') for example.
	 *	@param	Translate	$outputlangs	objet lang a utiliser pour traduction
	 *  @param  int			$hidedetails    Hide details of lines
	 *  @param  int			$hidedesc       Hide description
	 *  @param  int			$hideref        Hide ref
	 *  @param  null|array  $moreparams     Array to provide more information
	 *	@return int        					<0 if KO, >0 if OK
	 */
	public function generateDocument($modele, $outputlangs, $hidedetails = 0, $hidedesc = 0, $hideref = 0, $moreparams = null)
	{
		global $conf, $user, $langs;

		if (!empty($moreparams) && !empty($moreparams['use_companybankid'])) {
			$modelpath = "core/modules/bank/doc/";

			include_once DOL_DOCUMENT_ROOT.'/societe/class/companybankaccount.class.php';
			$companybankaccount = new CompanyBankAccount($this->db);
			$result = $companybankaccount->fetch($moreparams['use_companybankid']);
			if (!$result) {
				dol_print_error($this->db, $companybankaccount->error, $companybankaccount->errors);
			}
			$result = $companybankaccount->commonGenerateDocument($modelpath, $modele, $outputlangs, $hidedetails, $hidedesc, $hideref, $moreparams);
		} else {
			// Positionne le modele sur le nom du modele a utiliser
			if (!dol_strlen($modele)) {
				if (!empty($conf->global->COMPANY_ADDON_PDF)) {
					$modele = $conf->global->COMPANY_ADDON_PDF;
				} else {
					print $langs->trans("Error")." ".$langs->trans("Error_COMPANY_ADDON_PDF_NotDefined");
					return 0;
				}
			}

			if (!isset($this->bank_account)) {
				require_once DOL_DOCUMENT_ROOT.'/societe/class/companybankaccount.class.php';
				$bac = new CompanyBankAccount($this->db);
				$result = $bac->fetch(0, $this->id);
				if ($result > 0) {
					$this->bank_account = $bac;
				} else {
					$this->bank_account = '';
				}
			}

			$modelpath = "core/modules/societe/doc/";

			$result = $this->commonGenerateDocument($modelpath, $modele, $outputlangs, $hidedetails, $hidedesc, $hideref, $moreparams);
		}

		return $result;
	}


	/**
	 * Sets object to supplied categories.
	 *
	 * Deletes object from existing categories not supplied.
	 * Adds it to non existing supplied categories.
	 * Existing categories are left untouch.
	 *
	 * @param 	int[]|int 	$categories 	Category ID or array of Categories IDs
	 * @param 	string 		$type_categ 			Category type ('customer' or 'supplier')
	 * @return	int							<0 if KO, >0 if OK
	 */
	public function setCategories($categories, $type_categ)
	{
		require_once DOL_DOCUMENT_ROOT.'/categories/class/categorie.class.php';

		// Decode type
		if (!in_array($type_categ, array(Categorie::TYPE_CUSTOMER, Categorie::TYPE_SUPPLIER))) {
			dol_syslog(__METHOD__.': Type '.$type_categ.'is an unknown company category type. Done nothing.', LOG_ERR);
			return -1;
		}

		return parent::setCategoriesCommon($categories, $type_categ);
	}

	/**
	 * Sets sales representatives of the thirdparty
	 *
	 * @param 	int[]|int 	$salesrep	 	User ID or array of user IDs
	 * @param   bool        $onlyAdd        Only add (no delete before)
	 * @return	int							<0 if KO, >0 if OK
	 */
	public function setSalesRep($salesrep, $onlyAdd = false)
	{
		global $user;

		// Handle single user
		if (!is_array($salesrep)) {
			$salesrep = array($salesrep);
		}

		$to_del = array(); // Nothing to delete
		$to_add = $salesrep;
		if ($onlyAdd === false) {
			// Get current users
			$existing = $this->getSalesRepresentatives($user, 1);

			// Diff
			if (is_array($existing)) {
				$to_del = array_diff($existing, $salesrep);
				$to_add = array_diff($salesrep, $existing);
			}
		}

		$error = 0;

		// Process
		foreach ($to_del as $del) {
			$this->del_commercial($user, $del);
		}
		foreach ($to_add as $add) {
			$result = $this->add_commercial($user, $add);
			if ($result < 0) {
				$error++;
				break;
			}
		}

		return $error ? -1 : 1;
	}

	/**
	 *    Define third-party type of current company
	 *
	 *    @param	int		$typent_id	third party type rowid in llx_c_typent
	 *    @return	int     			<0 if KO, >0 if OK
	 */
	public function setThirdpartyType($typent_id)
	{
		if ($this->id) {
			$sql = "UPDATE ".MAIN_DB_PREFIX."societe";
			$sql .= " SET fk_typent = ".($typent_id > 0 ? $typent_id : "null");
			$sql .= " WHERE rowid = ".((int) $this->id);
			dol_syslog(get_class($this).'::setThirdpartyType', LOG_DEBUG);
			$resql = $this->db->query($sql);
			if ($resql) {
				$this->typent_id = $typent_id;
				$this->typent_code = dol_getIdFromCode($this->db, $this->$typent_id, 'c_typent', 'id', 'code');
				return 1;
			} else {
				return -1;
			}
		} else {
			return -1;
		}
	}

	/**
	 * Function used to replace a thirdparty id with another one.
	 * It must be used within a transaction to avoid trouble
	 *
	 * @param 	DoliDB 	$dbs 		Database handler, because function is static we name it $dbs not $db to avoid breaking coding test
	 * @param 	int 	$origin_id 	Old thirdparty id (will be removed)
	 * @param 	int 	$dest_id 	New thirdparty id
	 * @return 	bool				True if success, False if error
	 */
	public static function replaceThirdparty(DoliDB $dbs, $origin_id, $dest_id)
	{
		if ($origin_id == $dest_id) {
			dol_syslog('Error: Try to merge a thirdparty into itself');
			return false;
		}

		/**
		 * Thirdparty commercials cannot be the same in both thirdparties so we look for them and remove some to avoid duplicate.
		 * Because this function is meant to be executed within a transaction, we won't take care of begin/commit.
		 */
		$sql = 'SELECT rowid FROM '.MAIN_DB_PREFIX.'societe_commerciaux ';
		$sql .= ' WHERE fk_soc = '.(int) $dest_id.' AND fk_user IN ( ';
		$sql .= ' SELECT fk_user ';
		$sql .= ' FROM '.MAIN_DB_PREFIX.'societe_commerciaux ';
		$sql .= ' WHERE fk_soc = '.(int) $origin_id.') ';

<<<<<<< HEAD
		$resql = $db->query($sql);
		while ($obj = $db->fetch_object($resql)) {
			$db->query('DELETE FROM '.MAIN_DB_PREFIX.'societe_commerciaux WHERE rowid = '.((int) $obj->rowid));
=======
		$resql = $dbs->query($sql);
		while ($obj = $dbs->fetch_object($resql)) {
			$dbs->query('DELETE FROM '.MAIN_DB_PREFIX.'societe_commerciaux WHERE rowid = '.((int) $obj->rowid));
>>>>>>> 95dc2558
		}

		/**
		 * llx_societe_extrafields table must not be here because we don't care about the old thirdparty data
		 * Do not include llx_societe because it will be replaced later
		 */
		$tables = array(
			'societe_address',
			'societe_commerciaux',
			'societe_prices',
			'societe_remise',
			'societe_remise_except',
			'societe_rib'
		);

		return CommonObject::commonReplaceThirdparty($dbs, $origin_id, $dest_id, $tables);
	}

	/**
	 * Sets an accountancy code for a thirdparty.
	 * Also calls COMPANY_MODIFY trigger when modified
	 *
	 * @param   string  $type   It can be only 'buy' or 'sell'
	 * @param   string  $value  Accountancy code
	 * @return  int             <0 KO >0 OK
	 */
	public function setAccountancyCode($type, $value)
	{
		global $user, $langs, $conf;

		$this->db->begin();

		$field = 'accountancy_code_sell';
		if ($type == 'buy') {
			$field = 'accountancy_code_buy';
		} elseif ($type == 'sell') {
			$field = 'accountancy_code_sell';
		} else {
			return -1;
		}

		$sql = "UPDATE ".MAIN_DB_PREFIX.$this->table_element." SET ";
		$sql .= $field." = '".$this->db->escape($value)."'";
		$sql .= " WHERE rowid = ".((int) $this->id);

		dol_syslog(get_class($this)."::".__FUNCTION__."", LOG_DEBUG);
		$resql = $this->db->query($sql);

		if ($resql) {
			// Call triggers
			include_once DOL_DOCUMENT_ROOT.'/core/class/interfaces.class.php';
			$interface = new Interfaces($this->db);
			$result = $interface->run_triggers('COMPANY_MODIFY', $this, $user, $langs, $conf);
			if ($result < 0) {
				$this->errors = $interface->errors;
				$this->db->rollback();
				return -1;
			}
			// End call triggers

			$this->$field = $value;

			$this->db->commit();
			return 1;
		} else {
			$this->error = $this->db->lasterror();
			$this->db->rollback();
			return -1;
		}
	}

	/**
	 *	Function to get partnerships array
	 *
	 *  @param		string		$mode		'member' or 'thirdparty'
	 *	@return		int						<0 if KO, >0 if OK
	 */
	public function fetchPartnerships($mode)
	{
		global $langs;

		require_once DOL_DOCUMENT_ROOT.'/partnership/class/partnership.class.php';


		$this->partnerships[] = array();

		return 1;
	}
}<|MERGE_RESOLUTION|>--- conflicted
+++ resolved
@@ -899,7 +899,6 @@
 			$sql .= ", name_alias";
 			$sql .= ", entity";
 			$sql .= ", datec";
-			$sql .= ", fk_typent";
 			$sql .= ", fk_user_creat";
 			$sql .= ", fk_typent";
 			$sql .= ", canvas";
@@ -918,7 +917,6 @@
 			$sql .= ") VALUES ('".$this->db->escape($this->name)."', '".$this->db->escape($this->name_alias)."', ".((int) $this->entity).", '".$this->db->idate($now)."'";
 			$sql .= ", ".(!empty($this->typent_id) ? ((int) $this->typent_id) : "null");
 			$sql .= ", ".(!empty($user->id) ? ((int) $user->id) : "null");
-			$sql .= ", ".(!empty($this->typent_id) ? ((int) $this->typent_id) : "null");
 			$sql .= ", ".(!empty($this->canvas) ? "'".$this->db->escape($this->canvas)."'" : "null");
 			$sql .= ", ".((int) $this->status);
 			$sql .= ", ".(!empty($this->ref_ext) ? "'".$this->db->escape($this->ref_ext)."'" : "null");
@@ -2108,11 +2106,7 @@
 			}
 			$sql = "UPDATE ".MAIN_DB_PREFIX."societe";
 			$sql .= " SET client = ".((int) $newclient);
-<<<<<<< HEAD
-			$sql .= " WHERE rowid = ".$this->id;
-=======
 			$sql .= " WHERE rowid = ".((int) $this->id);
->>>>>>> 95dc2558
 
 			$resql = $this->db->query($sql);
 			if ($resql) {
@@ -2426,11 +2420,7 @@
 
 			$sql  = "INSERT INTO ".MAIN_DB_PREFIX."societe_prices";
 			$sql .= " (datec, fk_soc, price_level, fk_user_author)";
-<<<<<<< HEAD
-			$sql .= " VALUES ('".$this->db->idate($now)."', ".$this->id.", ".((int) $price_level).", ".$user->id.")";
-=======
 			$sql .= " VALUES ('".$this->db->idate($now)."', ".((int) $this->id).", ".((int) $price_level).", ".((int) $user->id).")";
->>>>>>> 95dc2558
 
 			if (!$this->db->query($sql)) {
 				dol_print_error($this->db);
@@ -2459,11 +2449,7 @@
 
 			if (!$error) {
 				$sql = "DELETE FROM  ".MAIN_DB_PREFIX."societe_commerciaux";
-<<<<<<< HEAD
-				$sql .= " WHERE fk_soc = ".$this->id." AND fk_user = ".((int) $commid);
-=======
 				$sql .= " WHERE fk_soc = ".((int) $this->id)." AND fk_user = ".((int) $commid);
->>>>>>> 95dc2558
 
 				$resql = $this->db->query($sql);
 				if (!$resql) {
@@ -2526,11 +2512,7 @@
 
 		if ($this->id > 0 && $commid > 0) {
 			$sql  = "DELETE FROM  ".MAIN_DB_PREFIX."societe_commerciaux ";
-<<<<<<< HEAD
-			$sql .= " WHERE fk_soc = ".$this->id." AND fk_user = ".((int) $commid);
-=======
 			$sql .= " WHERE fk_soc = ".((int) $this->id)." AND fk_user = ".((int) $commid);
->>>>>>> 95dc2558
 
 			if (!$this->db->query($sql)) {
 				dol_syslog(get_class($this)."::del_commercial Erreur");
@@ -4431,13 +4413,8 @@
 			$table = 'supplier_proposal';
 		}
 
-<<<<<<< HEAD
-		$sql  = "SELECT rowid, total_ht, total_ttc, fk_statut as status FROM ".MAIN_DB_PREFIX.$table." as f";
-		$sql .= " WHERE fk_soc = ".$this->id;
-=======
 		$sql  = "SELECT rowid, ref, total_ht, total_ttc, fk_statut as status FROM ".MAIN_DB_PREFIX.$table." as f";
 		$sql .= " WHERE fk_soc = ".((int) $this->id);
->>>>>>> 95dc2558
 		if ($mode == 'supplier') {
 			$sql .= " AND entity IN (".getEntity('supplier_proposal').")";
 		} else {
@@ -4816,15 +4793,9 @@
 		$sql .= ' FROM '.MAIN_DB_PREFIX.'societe_commerciaux ';
 		$sql .= ' WHERE fk_soc = '.(int) $origin_id.') ';
 
-<<<<<<< HEAD
-		$resql = $db->query($sql);
-		while ($obj = $db->fetch_object($resql)) {
-			$db->query('DELETE FROM '.MAIN_DB_PREFIX.'societe_commerciaux WHERE rowid = '.((int) $obj->rowid));
-=======
 		$resql = $dbs->query($sql);
 		while ($obj = $dbs->fetch_object($resql)) {
 			$dbs->query('DELETE FROM '.MAIN_DB_PREFIX.'societe_commerciaux WHERE rowid = '.((int) $obj->rowid));
->>>>>>> 95dc2558
 		}
 
 		/**
