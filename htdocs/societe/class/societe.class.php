<?php
/* Copyright (C) 2002-2006  Rodolphe Quiedeville    <rodolphe@quiedeville.org>
 * Copyright (C) 2004-2021  Laurent Destailleur     <eldy@users.sourceforge.net>
 * Copyright (C) 2004       Eric Seigne             <eric.seigne@ryxeo.com>
 * Copyright (C) 2003       Brian Fraval            <brian@fraval.org>
 * Copyright (C) 2006       Andre Cianfarani        <acianfa@free.fr>
 * Copyright (C) 2005-2017  Regis Houssin           <regis.houssin@inodbox.com>
 * Copyright (C) 2008       Patrick Raguin          <patrick.raguin@auguria.net>
 * Copyright (C) 2010-2018  Juanjo Menent           <jmenent@2byte.es>
 * Copyright (C) 2013       Florian Henry           <florian.henry@open-concept.pro>
 * Copyright (C) 2013-2023  Alexandre Spangaro      <aspangaro@open-dsi.fr>
 * Copyright (C) 2013       Peter Fontaine          <contact@peterfontaine.fr>
 * Copyright (C) 2014-2015  Marcos García           <marcosgdf@gmail.com>
 * Copyright (C) 2015       Raphaël Doursenaud      <rdoursenaud@gpcsolutions.fr>
 * Copyright (C) 2017       Rui Strecht			    <rui.strecht@aliartalentos.com>
 * Copyright (C) 2018	    Philippe Grand	        <philippe.grand@atoo-net.com>
 * Copyright (C) 2019-2020  Josep Lluís Amador      <joseplluis@lliuretic.cat>
 * Copyright (C) 2019-2023  Frédéric France         <frederic.france@netlogic.fr>
 * Copyright (C) 2020       Open-Dsi         		<support@open-dsi.fr>
 * Copyright (C) 2022		ButterflyOfFire         <butterflyoffire+dolibarr@protonmail.com>
 *
 * This program is free software; you can redistribute it and/or modify
 * it under the terms of the GNU General Public License as published by
 * the Free Software Foundation; either version 3 of the License, or
 * (at your option) any later version.
 *
 * This program is distributed in the hope that it will be useful,
 * but WITHOUT ANY WARRANTY; without even the implied warranty of
 * MERCHANTABILITY or FITNESS FOR A PARTICULAR PURPOSE.  See the
 * GNU General Public License for more details.
 *
 * You should have received a copy of the GNU General Public License
 * along with this program. If not, see <https://www.gnu.org/licenses/>.
 */

/**
 *	\file       htdocs/societe/class/societe.class.php
 *	\ingroup    societe
 *	\brief      File for third party class
 */
require_once DOL_DOCUMENT_ROOT.'/core/class/commonobject.class.php';
require_once DOL_DOCUMENT_ROOT.'/core/class/commonincoterm.class.php';
require_once DOL_DOCUMENT_ROOT.'/core/class/commonsocialnetworks.class.php';
require_once DOL_DOCUMENT_ROOT.'/core/class/commonpeople.class.php';
require_once DOL_DOCUMENT_ROOT.'/multicurrency/class/multicurrency.class.php';


/**
 *	Class to manage third parties objects (customers, suppliers, prospects...)
 */
class Societe extends CommonObject
{
	use CommonIncoterm;
	use CommonSocialNetworks;
	use CommonPeople;

	/**
	 * @var string ID of module.
	 */
	public $module = 'societe';

	/**
	 * @var string ID to identify managed object
	 */
	public $element = 'societe';

	/**
	 * @var string Name of table without prefix where object is stored
	 */
	public $table_element = 'societe';

	/**
	 * @var string Field with ID of parent key if this field has a parent or for child tables
	 */
	public $fk_element = 'fk_soc';

	/**
	 * @var string Fields for combobox
	 */
	public $fieldsforcombobox = 'nom,name_alias';

	/**
	 * @var array	List of child tables. To test if we can delete object.
	 */
	protected $childtables = array(
		'supplier_proposal' => array('name' => 'SupplierProposal'),
		'propal' => array('name' => 'Proposal'),
		'commande' => array('name' => 'Order'),
		'facture' => array('name' => 'Invoice'),
		'facture_rec' => array('name' => 'RecurringInvoiceTemplate'),
		'contrat' => array('name' => 'Contract'),
		'fichinter' => array('name' => 'Fichinter'),
		'facture_fourn' => array('name' => 'SupplierInvoice'),
		'commande_fournisseur' => array('name' => 'SupplierOrder'),
		'projet' => array('name' => 'Project'),
		'expedition' => array('name' => 'Shipment'),
		'prelevement_lignes' => array('name' => 'DirectDebitRecord'),
	);

	/**
	 * @var array    List of child tables. To know object to delete on cascade.
	 *               if name like with @ClassName:FilePathClass:ParentFkFieldName' it will call method deleteByParentField (with parentId as parameters) and FieldName to fetch and delete child object
	 */
	protected $childtablesoncascade = array(
		'societe_prices',
		'societe_address',
		'product_fournisseur_price',
		'product_customer_price_log',
		'product_customer_price',
		'@Contact:/contact/class/contact.class.php:fk_soc',
		'adherent',
		'societe_account',
		'societe_rib',
		'societe_remise',
		'societe_remise_except',
		'societe_commerciaux',
		'categorie',
		'notify',
		'notify_def',
		'actioncomm',
	);

	/**
	 * @var string String with name of icon for myobject. Must be the part after the 'object_' into object_myobject.png
	 */
	public $picto = 'company';

	/**
	 * 0=No test on entity, 1=Test with field entity, 2=Test with link by societe
	 * @var int
	 */
	public $ismultientitymanaged = 1;

	/**
	 * @var int  Does object support extrafields ? 0=No, 1=Yes
	 */
	public $isextrafieldmanaged = 1;

	/**
	 * 0=Default, 1=View may be restricted to sales representative only if no permission to see all or to company of external user if external user
	 * @var integer
	 */
	public $restrictiononfksoc = 1;

	/**
	 * @var Societe To store a cloned copy of object before to edit it and keep track of old properties
	 */
	public $oldcopy;

	/**
	 * array of supplier categories
	 * @var array
	 */
	public $SupplierCategories = array();

	/**
	 * prefixCustomerIsRequired
	 * @var int
	 */
	public $prefixCustomerIsRequired;

	/**
	 *  'type' field format ('integer', 'integer:ObjectClass:PathToClass[:AddCreateButtonOrNot[:Filter]]', 'sellist:TableName:LabelFieldName[:KeyFieldName[:KeyFieldParent[:Filter]]]', 'varchar(x)', 'double(24,8)', 'real', 'price', 'text', 'text:none', 'html', 'date', 'datetime', 'timestamp', 'duration', 'mail', 'phone', 'url', 'password')
	 *         Note: Filter can be a string like "(t.ref:like:'SO-%') or (t.date_creation:<:'20160101') or (t.nature:is:NULL)"
	 *  'label' the translation key.
	 *  'picto' is code of a picto to show before value in forms
	 *  'enabled' is a condition when the field must be managed (Example: 1 or '$conf->global->MY_SETUP_PARAM)
	 *  'position' is the sort order of field.
	 *  'notnull' is set to 1 if not null in database. Set to -1 if we must set data to null if empty ('' or 0).
	 *  'visible' says if field is visible in list (Examples: 0=Not visible, 1=Visible on list and create/update/view forms, 2=Visible on list only, 3=Visible on create/update/view form only (not list), 4=Visible on list and update/view form only (not create). 5=Visible on list and view only (not create/not update). Using a negative value means field is not shown by default on list but can be selected for viewing)
	 *  'noteditable' says if field is not editable (1 or 0)
	 *  'default' is a default value for creation (can still be overwrote by the Setup of Default Values if field is editable in creation form). Note: If default is set to '(PROV)' and field is 'ref', the default value will be set to '(PROVid)' where id is rowid when a new record is created.
	 *  'index' if we want an index in database.
	 *  'foreignkey'=>'tablename.field' if the field is a foreign key (it is recommanded to name the field fk_...).
	 *  'searchall' is 1 if we want to search in this field when making a search from the quick search button.
	 *  'isameasure' must be set to 1 if you want to have a total on list for this field. Field type must be summable like integer or double(24,8).
	 *  'css' and 'cssview' and 'csslist' is the CSS style to use on field. 'css' is used in creation and update. 'cssview' is used in view mode. 'csslist' is used for columns in lists. For example: 'maxwidth200', 'wordbreak', 'tdoverflowmax200'
	 *  'help' is a 'TranslationString' to use to show a tooltip on field. You can also use 'TranslationString:keyfortooltiponlick' for a tooltip on click.
	 *  'showoncombobox' if value of the field must be visible into the label of the combobox that list record
	 *  'disabled' is 1 if we want to have the field locked by a 'disabled' attribute. In most cases, this is never set into the definition of $fields into class, but is set dynamically by some part of code.
	 *  'arrayofkeyval' to set list of value if type is a list of predefined values. For example: array("0"=>"Draft","1"=>"Active","-1"=>"Cancel")
	 *  'autofocusoncreate' to have field having the focus on a create form. Only 1 field should have this property set to 1.
	 *  'comment' is not used. You can store here any text of your choice. It is not used by application.
	 *
	 *  Note: To have value dynamic, you can set value to 0 in definition and edit the value on the fly into the constructor.
	 */

	/**
	 * @var array  Array with all fields and their property. Do not use it as a static var. It may be modified by constructor.
	 */
	public $fields = array(
		'rowid' =>array('type'=>'integer', 'label'=>'TechnicalID', 'enabled'=>1, 'visible'=>-1, 'notnull'=>1, 'position'=>10),
		'parent' =>array('type'=>'integer', 'label'=>'Parent', 'enabled'=>1, 'visible'=>-1, 'position'=>20),
		'tms' =>array('type'=>'timestamp', 'label'=>'DateModification', 'enabled'=>1, 'visible'=>-1, 'notnull'=>1, 'position'=>25),
		'datec' =>array('type'=>'datetime', 'label'=>'DateCreation', 'enabled'=>1, 'visible'=>-1, 'position'=>30),
		'nom' =>array('type'=>'varchar(128)', 'label'=>'Nom', 'enabled'=>1, 'visible'=>-1, 'position'=>35, 'showoncombobox'=>1),
		'name_alias' =>array('type'=>'varchar(128)', 'label'=>'Name alias', 'enabled'=>1, 'visible'=>-1, 'position'=>36, 'showoncombobox'=>2),
		'entity' =>array('type'=>'integer', 'label'=>'Entity', 'default'=>1, 'enabled'=>1, 'visible'=>-2, 'notnull'=>1, 'position'=>40, 'index'=>1),
		'ref_ext' =>array('type'=>'varchar(255)', 'label'=>'RefExt', 'enabled'=>1, 'visible'=>0, 'position'=>45),
		'code_client' =>array('type'=>'varchar(24)', 'label'=>'CustomerCode', 'enabled'=>1, 'visible'=>-1, 'position'=>55),
		'code_fournisseur' =>array('type'=>'varchar(24)', 'label'=>'SupplierCode', 'enabled'=>1, 'visible'=>-1, 'position'=>60),
		'code_compta' =>array('type'=>'varchar(24)', 'label'=>'CustomerAccountancyCode', 'enabled'=>1, 'visible'=>-1, 'position'=>65),
		'code_compta_fournisseur' =>array('type'=>'varchar(24)', 'label'=>'SupplierAccountancyCode', 'enabled'=>1, 'visible'=>-1, 'position'=>70),
		'address' =>array('type'=>'varchar(255)', 'label'=>'Address', 'enabled'=>1, 'visible'=>-1, 'position'=>75),
		'zip' =>array('type'=>'varchar(25)', 'label'=>'Zip', 'enabled'=>1, 'visible'=>-1, 'position'=>80),
		'town' =>array('type'=>'varchar(50)', 'label'=>'Town', 'enabled'=>1, 'visible'=>-1, 'position'=>85),
		'fk_departement' =>array('type'=>'integer', 'label'=>'State', 'enabled'=>1, 'visible'=>-1, 'position'=>90),
		'fk_pays' =>array('type'=>'integer:Ccountry:core/class/ccountry.class.php', 'label'=>'Country', 'enabled'=>1, 'visible'=>-1, 'position'=>95),
		'phone' =>array('type'=>'varchar(20)', 'label'=>'Phone', 'enabled'=>1, 'visible'=>-1, 'position'=>100),
		'fax' =>array('type'=>'varchar(20)', 'label'=>'Fax', 'enabled'=>1, 'visible'=>-1, 'position'=>105),
		'url' =>array('type'=>'varchar(255)', 'label'=>'Url', 'enabled'=>1, 'visible'=>-1, 'position'=>110),
		'email' =>array('type'=>'varchar(128)', 'label'=>'Email', 'enabled'=>1, 'visible'=>-1, 'position'=>115),
		'socialnetworks' =>array('type'=>'text', 'label'=>'Socialnetworks', 'enabled'=>1, 'visible'=>-1, 'position'=>120),
		'fk_effectif' =>array('type'=>'integer', 'label'=>'Workforce', 'enabled'=>1, 'visible'=>-1, 'position'=>170),
		'fk_typent' =>array('type'=>'integer', 'label'=>'TypeOfCompany', 'enabled'=>1, 'visible'=>-1, 'position'=>175, 'csslist'=>'minwidth200'),
		'fk_forme_juridique' =>array('type'=>'integer', 'label'=>'JuridicalStatus', 'enabled'=>1, 'visible'=>-1, 'position'=>180),
		'fk_currency' =>array('type'=>'varchar(3)', 'label'=>'Currency', 'enabled'=>1, 'visible'=>-1, 'position'=>185),
		'siren' =>array('type'=>'varchar(128)', 'label'=>'Idprof1', 'enabled'=>1, 'visible'=>-1, 'position'=>190),
		'siret' =>array('type'=>'varchar(128)', 'label'=>'Idprof2', 'enabled'=>1, 'visible'=>-1, 'position'=>195),
		'ape' =>array('type'=>'varchar(128)', 'label'=>'Idprof3', 'enabled'=>1, 'visible'=>-1, 'position'=>200),
		'idprof4' =>array('type'=>'varchar(128)', 'label'=>'Idprof4', 'enabled'=>1, 'visible'=>-1, 'position'=>205),
		'idprof5' =>array('type'=>'varchar(128)', 'label'=>'Idprof5', 'enabled'=>1, 'visible'=>-1, 'position'=>206),
		'idprof6' =>array('type'=>'varchar(128)', 'label'=>'Idprof6', 'enabled'=>1, 'visible'=>-1, 'position'=>207),
		'tva_intra' =>array('type'=>'varchar(20)', 'label'=>'Tva intra', 'enabled'=>1, 'visible'=>-1, 'position'=>210),
		'capital' =>array('type'=>'double(24,8)', 'label'=>'Capital', 'enabled'=>1, 'visible'=>-1, 'position'=>215),
		'fk_stcomm' =>array('type'=>'integer', 'label'=>'CommercialStatus', 'enabled'=>1, 'visible'=>-1, 'notnull'=>1, 'position'=>220),
		'note_public' =>array('type'=>'html', 'label'=>'NotePublic', 'enabled'=>1, 'visible'=>0, 'position'=>225),
		'note_private' =>array('type'=>'html', 'label'=>'NotePrivate', 'enabled'=>1, 'visible'=>0, 'position'=>230),
		'prefix_comm' =>array('type'=>'varchar(5)', 'label'=>'Prefix comm', 'enabled'=>"getDolGlobalInt('SOCIETE_USEPREFIX')", 'visible'=>-1, 'position'=>235),
		'client' =>array('type'=>'tinyint(4)', 'label'=>'Client', 'enabled'=>1, 'visible'=>-1, 'position'=>240),
		'fournisseur' =>array('type'=>'tinyint(4)', 'label'=>'Fournisseur', 'enabled'=>1, 'visible'=>-1, 'position'=>245),
		'supplier_account' =>array('type'=>'varchar(32)', 'label'=>'Supplier account', 'enabled'=>1, 'visible'=>-1, 'position'=>250),
		'fk_prospectlevel' =>array('type'=>'varchar(12)', 'label'=>'ProspectLevel', 'enabled'=>1, 'visible'=>-1, 'position'=>255),
		'customer_bad' =>array('type'=>'tinyint(4)', 'label'=>'Customer bad', 'enabled'=>1, 'visible'=>-1, 'position'=>260),
		'customer_rate' =>array('type'=>'double', 'label'=>'Customer rate', 'enabled'=>1, 'visible'=>-1, 'position'=>265),
		'supplier_rate' =>array('type'=>'double', 'label'=>'Supplier rate', 'enabled'=>1, 'visible'=>-1, 'position'=>270),
		'fk_user_creat' =>array('type'=>'integer:User:user/class/user.class.php', 'label'=>'UserAuthor', 'enabled'=>1, 'visible'=>-2, 'position'=>275),
		'fk_user_modif' =>array('type'=>'integer:User:user/class/user.class.php', 'label'=>'UserModif', 'enabled'=>1, 'visible'=>-2, 'notnull'=>-1, 'position'=>280),
		//'remise_client' =>array('type'=>'double', 'label'=>'CustomerDiscount', 'enabled'=>1, 'visible'=>-1, 'position'=>285, 'isameasure'=>1),
		//'remise_supplier' =>array('type'=>'double', 'label'=>'SupplierDiscount', 'enabled'=>1, 'visible'=>-1, 'position'=>290, 'isameasure'=>1),
		'mode_reglement' =>array('type'=>'tinyint(4)', 'label'=>'Mode reglement', 'enabled'=>1, 'visible'=>-1, 'position'=>295),
		'cond_reglement' =>array('type'=>'tinyint(4)', 'label'=>'Cond reglement', 'enabled'=>1, 'visible'=>-1, 'position'=>300),
		'deposit_percent' =>array('type'=>'varchar(63)', 'label'=>'DepositPercent', 'enabled'=>1, 'visible'=>-1, 'position'=>301),
		'mode_reglement_supplier' =>array('type'=>'integer', 'label'=>'Mode reglement supplier', 'enabled'=>1, 'visible'=>-1, 'position'=>305),
		'cond_reglement_supplier' =>array('type'=>'integer', 'label'=>'Cond reglement supplier', 'enabled'=>1, 'visible'=>-1, 'position'=>308),
		'outstanding_limit' =>array('type'=>'double(24,8)', 'label'=>'OutstandingBill', 'enabled'=>1, 'visible'=>-1, 'position'=>310, 'isameasure'=>1),
		'order_min_amount' =>array('type'=>'double(24,8)', 'label'=>'Order min amount', 'enabled'=>'isModEnabled("commande") && !empty($conf->global->ORDER_MANAGE_MIN_AMOUNT)', 'visible'=>-1, 'position'=>315, 'isameasure'=>1),
		'supplier_order_min_amount' =>array('type'=>'double(24,8)', 'label'=>'Supplier order min amount', 'enabled'=>'isModEnabled("commande") && !empty($conf->global->ORDER_MANAGE_MIN_AMOUNT)', 'visible'=>-1, 'position'=>320, 'isameasure'=>1),
		'fk_shipping_method' =>array('type'=>'integer', 'label'=>'Fk shipping method', 'enabled'=>1, 'visible'=>-1, 'position'=>330),
		'tva_assuj' =>array('type'=>'tinyint(4)', 'label'=>'Tva assuj', 'enabled'=>1, 'visible'=>-1, 'position'=>335),
		'localtax1_assuj' =>array('type'=>'tinyint(4)', 'label'=>'Localtax1 assuj', 'enabled'=>1, 'visible'=>-1, 'position'=>340),
		'localtax1_value' =>array('type'=>'double(6,3)', 'label'=>'Localtax1 value', 'enabled'=>1, 'visible'=>-1, 'position'=>345),
		'localtax2_assuj' =>array('type'=>'tinyint(4)', 'label'=>'Localtax2 assuj', 'enabled'=>1, 'visible'=>-1, 'position'=>350),
		'localtax2_value' =>array('type'=>'double(6,3)', 'label'=>'Localtax2 value', 'enabled'=>1, 'visible'=>-1, 'position'=>355),
		'vat_reverse_charge' =>array('type'=>'tinyint(4)', 'label'=>'Vat reverse charge', 'enabled'=>1, 'visible'=>-1, 'position'=>335),
		'barcode' =>array('type'=>'varchar(255)', 'label'=>'Barcode', 'enabled'=>1, 'visible'=>-1, 'position'=>360),
		'price_level' =>array('type'=>'integer', 'label'=>'Price level', 'enabled'=>'$conf->global->PRODUIT_MULTIPRICES || $conf->global->PRODUIT_CUSTOMER_PRICES_BY_QTY_MULTIPRICES', 'visible'=>-1, 'position'=>365),
		'default_lang' =>array('type'=>'varchar(6)', 'label'=>'Default lang', 'enabled'=>1, 'visible'=>-1, 'position'=>370),
		'canvas' =>array('type'=>'varchar(32)', 'label'=>'Canvas', 'enabled'=>1, 'visible'=>-1, 'position'=>375),
		'fk_barcode_type' =>array('type'=>'integer', 'label'=>'Fk barcode type', 'enabled'=>1, 'visible'=>-1, 'position'=>405),
		'webservices_url' =>array('type'=>'varchar(255)', 'label'=>'Webservices url', 'enabled'=>1, 'visible'=>-1, 'position'=>410),
		'webservices_key' =>array('type'=>'varchar(128)', 'label'=>'Webservices key', 'enabled'=>1, 'visible'=>-1, 'position'=>415),
		'fk_incoterms' =>array('type'=>'integer', 'label'=>'Fk incoterms', 'enabled'=>1, 'visible'=>-1, 'position'=>425),
		'location_incoterms' =>array('type'=>'varchar(255)', 'label'=>'Location incoterms', 'enabled'=>1, 'visible'=>-1, 'position'=>430),
		'model_pdf' =>array('type'=>'varchar(255)', 'label'=>'Model pdf', 'enabled'=>1, 'visible'=>0, 'position'=>435),
		'last_main_doc' =>array('type'=>'varchar(255)', 'label'=>'LastMainDoc', 'enabled'=>1, 'visible'=>-1, 'position'=>270),
		'fk_multicurrency' =>array('type'=>'integer', 'label'=>'Fk multicurrency', 'enabled'=>1, 'visible'=>-1, 'position'=>440),
		'multicurrency_code' =>array('type'=>'varchar(255)', 'label'=>'Multicurrency code', 'enabled'=>1, 'visible'=>-1, 'position'=>445),
		'fk_account' =>array('type'=>'integer', 'label'=>'PaymentBankAccount', 'enabled'=>1, 'visible'=>-1, 'position'=>450),
		'fk_warehouse' =>array('type'=>'integer', 'label'=>'Warehouse', 'enabled'=>1, 'visible'=>-1, 'position'=>455),
		'logo' =>array('type'=>'varchar(255)', 'label'=>'Logo', 'enabled'=>1, 'visible'=>-1, 'position'=>400),
		'logo_squarred' =>array('type'=>'varchar(255)', 'label'=>'Logo squarred', 'enabled'=>1, 'visible'=>-1, 'position'=>401),
		'status' =>array('type'=>'tinyint(4)', 'label'=>'Status', 'enabled'=>1, 'visible'=>-1, 'position'=>500),
		'import_key' =>array('type'=>'varchar(14)', 'label'=>'ImportId', 'enabled'=>1, 'visible'=>-2, 'position'=>1000),
	);

	/**
	 * @var int Entity
	 */
	public $entity;

	/**
	 * Thirdparty name
	 * @var string
	 * @deprecated Use $name instead
	 * @see $name
	 */
	public $nom;

	/**
	 * @var string Thirdparty name
	 */
	public $name;

	/**
	 * Alias names (commercial, trademark or alias names)
	 * @var string
	 */
	public $name_alias;

	/**
	 * @var int Physical thirdparty not a company
	 */
	public $particulier;

	/**
	 * Thirdparty status : 0=activity ceased, 1= in activity
	 * @var int
	 */
	public $status = 1;

	/**
	 * Id of region
	 * @var int
	 */
	public $region_code;

	/**
	 * @var string Region name
	 */
	public $region;

	/**
	 * @var string State code
	 * @deprecated Use state_code instead
	 * @see $state_code
	 */
	public $departement_code;

	/**
	 * @var string
	 * @deprecated Use state instead
	 * @see $state
	 */
	public $departement;

	/**
	 * @var string
	 * @deprecated Use country instead
	 * @see $country
	 */
	public $pays;

	/**
	 * Phone number
	 * @var string
	 */
	public $phone;
	/**
	 * Fax number
	 * @var string
	 */
	public $fax;

	/**
	 * Email
	 * @var string
	 */
	public $email;

	/**
	 * No Email
	 * @var int		Set if company email found into unsubscribe of emailing list table
	 */
	public $no_email;

	/**
	 * Skype username
	 * @var string
	 * @deprecated
	 */
	public $skype;

	/**
	 * Twitter username
	 * @var string
	 * @deprecated
	 */
	public $twitter;

	/**
	 * Facebook username
	 * @var string
	 * @deprecated
	 */
	public $facebook;

	/**
	 * LinkedIn username
	 * @var string
	 * @deprecated
	 */
	public $linkedin;

	/**
	 * Webpage
	 * @var string
	 */
	public $url;

	/**
	 * Barcode value
	 * @var string
	 */
	public $barcode;

	// 6 professional id (usage depends on country)

	/**
	 * Professional ID 1 (Ex: Siren in France)
	 * @var string
	 */
	public $idprof1;

	/**
	 * @var string Professional ID 1
	 * @deprecated
	 * @see $idprof1
	 */
	public $siren;


	/**
	 * Professional ID 2 (Ex: Siret in France)
	 * @var string
	 */
	public $idprof2;

	/**
	 * @var string Professional ID 2
	 * @deprecated
	 * @see $idprof2
	 */
	public $siret;

	/**
	 * Professional ID 3 (Ex: Ape in France)
	 * @var string
	 */
	public $idprof3;

	/**
	 * @var string Professional ID 3
	 * @deprecated
	 * @see $idprof3
	 */
	public $ape;

	/**
	 * Professional ID 4 (Ex: RCS in France)
	 * @var string
	 */
	public $idprof4;

	/**
	 * Professional ID 5
	 * @var string
	 */
	public $idprof5;

	/**
	 * Professional ID 6
	 * @var string
	 */
	public $idprof6;

	/**
	 * Social object of the company
	 * @var string
	 */
	public $socialobject;

	/**
	 * @var string Prefix comm
	 */
	public $prefix_comm;

	/**
	 * @var int Vat concerned
	 */
	public $tva_assuj = 1;

	/**
	 * Intracommunitary VAT ID
	 * @var string
	 */
	public $tva_intra;

	/**
	 * @var int Vat reverse-charge concerned
	 */
	public $vat_reverse_charge = 0;

	// Local taxes
	public $localtax1_assuj;
	public $localtax1_value;
	public $localtax2_assuj;
	public $localtax2_value;

	/**
	 * @var string Manager
	 */
	public $managers;

	/**
	 * @var float Capital
	 */
	public $capital;

	/**
	 * @var int Type thirdparty
	 */
	public $typent_id = 0;
	public $typent_code;
	public $effectif;
	public $effectif_id = 0;
	public $forme_juridique_code;
	public $forme_juridique = 0;

	public $remise_percent;
	public $remise_supplier_percent;

	public $mode_reglement_id;
	public $cond_reglement_id;
	public $deposit_percent;
	public $mode_reglement_supplier_id;
	public $cond_reglement_supplier_id;
	public $transport_mode_supplier_id;

	/**
	 * @var int ID
	 */
	public $fk_prospectlevel;

	/**
	 * @var string second name
	 */
	public $name_bis;

	//Log data

	/**
	 * Date of last update
	 * @var integer|string
	 */
	public $date_modification;

	/**
	 * User that made last update
	 * @var User
	 */
	public $user_modification;

	/**
	 * Date of creation
	 * @var integer|string
	 */
	public $date_creation;

	/**
	 * User that created the thirdparty
	 * @var User
	 */
	public $user_creation;

	/**
	 * 0=no customer, 1=customer, 2=prospect, 3=customer and prospect
	 * @var int
	 */
	public $client = 0;

	/**
	 * 0=no prospect, 1=prospect
	 * @var int
	 */
	public $prospect = 0;

	/**
	 * 0=no supplier, 1=supplier
	 * @var int
	 */
	public $fournisseur;

	/**
	 * Client code. E.g: CU2014-003
	 * @var string
	 */
	public $code_client;

	/**
	 * Supplier code. E.g: SU2014-003
	 * @var string
	 */
	public $code_fournisseur;

	/**
	 * Accounting code for client
	 * @var string
	 */
	public $code_compta_client;

	/**
	 * Duplicate of code_compta_client (for backward compatibility)
	 * @var string
	 * @deprecated
	 * @see $code_compta_client
	 */
	public $code_compta;

	/**
	 * Accounting code for customer
	 * @var string
	 */
	public $accountancy_code_customer;

	/**
	 * Accounting code for supplier
	 * @var string
	 */
	public $code_compta_fournisseur;

	/**
	 * Accounting code for supplier
	 * @var string
	 */
	public $accountancy_code_supplier;

	/**
	 * Accounting code for product (for level 3 of suggestion of prouct accounting account)
	 * @var string
	 */
	public $code_compta_product;

	/**
	 * @var string
	 * @deprecated Note is split in public and private notes
	 * @see $note_public, $note_private
	 */
	public $note;

	/**
	 * Private note
	 * @var string
	 */
	public $note_private;

	/**
	 * Public note
	 * @var string
	 */
	public $note_public;

	/**
	 * Status prospect id
	 * @var int
	 */
	public $stcomm_id;

	/**
	 * Status prospect picto
	 * @var string
	 */
	public $stcomm_picto;

	/**
	 * Status prospect label
	 * @var int
	 */
	public $status_prospect_label;

	/**
	 * Assigned price level
	 * @var int
	 */
	public $price_level;

	/**
	 * @var string outstanding limit
	 */
	public $outstanding_limit;

	/**
	 * @var string Min order amount
	 */
	public $order_min_amount;

	/**
	 * @var string Supplier min order amount
	 */
	public $supplier_order_min_amount;

	/**
	 * Id of sales representative to link (used for thirdparty creation). Not filled by a fetch, because we can have several sales representatives.
	 * @var int
	 */
	public $commercial_id;

	/**
	 * Id of parent thirdparty (if one)
	 * @var int
	 */
	public $parent;

	/**
	 * Default language code of thirdparty (en_US, ...)
	 * @var string
	 */
	public $default_lang;

	/**
	 * @var string Ref
	 */
	public $ref;

	/**
	 * External user reference.
	 * This is to allow external systems to store their id and make self-developed synchronizing functions easier to build.
	 * @var string
	 */
	public $ref_ext;

	/**
	 * Import key.
	 * Set when the thirdparty has been created through an import process. This is to relate those created thirdparties
	 * to an import process
	 * @var string
	 */
	public $import_key;

	/**
	 * Supplier WebServices URL
	 * @var string
	 */
	public $webservices_url;

	/**
	 * Supplier WebServices Key
	 * @var string
	 */
	public $webservices_key;

	/**
	 * @var string Logo
	 */
	public $logo;

	/**
	 * @var string logo small
	 */
	public $logo_small;

	/**
	 * @var string Logo mini
	 */
	public $logo_mini;

	/**
	 * @var string Logo squarred
	 */
	public $logo_squarred;

	/**
	 * @var string Logo squarred small
	 */
	public $logo_squarred_small;

	/**
	 * @var string Logo squarred mini
	 */
	public $logo_squarred_mini;

	/**
	 * @var string Accountancy account for sales
	 */
	public $accountancy_code_sell;

	/**
	 * @var string Accountancy account for bought
	 */
	public $accountancy_code_buy;

	// Multicurrency
	/**
	 * @var int ID
	 */
	public $fk_multicurrency;

	// Warehouse
	/**
	 * @var int ID
	 */
	public $fk_warehouse;

	/**
	 * @var string Multicurrency code
	 */
	public $multicurrency_code;

	// Fields loaded by fetchPartnerships()

	public $partnerships = array();


	/**
	 * @var Account|string Default BAN account
	 */
	public $bank_account;


	const STATUS_CEASED = 0;
	const STATUS_INACTIVITY = 1;

	/**
	 * Third party type is no customer
	 */
	const NO_CUSTOMER = 0;

	/**
	 * Third party type is a customer
	 */
	const CUSTOMER = 1;

	/**
	 * Third party type is a prospect
	 */
	const PROSPECT = 2;

	/**
	 * Third party type is a customer and a prospect
	 */
	const CUSTOMER_AND_PROSPECT = 3;

	/**
	 * Third party supplier flag is not supplier
	 */
	const NO_SUPPLIER = 0;

	/**
	 * Third party supplier flag is a supplier
	 */
	const SUPPLIER = 1;


	/**
	 *    Constructor
	 *
	 *    @param	DoliDB		$db		Database handler
	 */
	public function __construct($db)
	{
		global $conf;

		$this->db = $db;

		$this->client = 0;
		$this->prospect = 0;
		$this->fournisseur = 0;
		$this->typent_id = 0;
		$this->effectif_id = 0;
		$this->forme_juridique_code = 0;
		$this->tva_assuj = 1;
		$this->vat_reverse_charge = 0;
		$this->status = 1;

		if (!empty($conf->global->COMPANY_SHOW_ADDRESS_SELECTLIST)) {
			$this->fields['address']['showoncombobox'] = $conf->global->COMPANY_SHOW_ADDRESS_SELECTLIST;
			$this->fields['zip']['showoncombobox'] = $conf->global->COMPANY_SHOW_ADDRESS_SELECTLIST;
			$this->fields['town']['showoncombobox'] = $conf->global->COMPANY_SHOW_ADDRESS_SELECTLIST;
			//$this->fields['fk_pays']['showoncombobox'] = $conf->global->COMPANY_SHOW_ADDRESS_SELECTLIST;
		}
	}


	/**
	 *    Create third party in database.
	 *    $this->code_client = -1 and $this->code_fournisseur = -1 means automatic assignement.
	 *
	 *    @param	User	$user       Object of user that ask creation
	 *    @return   int         		>=0 if OK, <0 if KO
	 */
	public function create(User $user)
	{
		global $langs, $conf, $mysoc;

		$error = 0;

		// Clean parameters
		if (empty($this->status)) {
			$this->status = 0;
		}
		$this->name = $this->name ?trim($this->name) : trim($this->nom);
		$this->setUpperOrLowerCase();
		$this->nom = $this->name; // For backward compatibility
		if (empty($this->client)) {
			$this->client = 0;
		}
		if (empty($this->fournisseur)) {
			$this->fournisseur = 0;
		}
		$this->import_key = trim($this->import_key);

		$this->accountancy_code_customer = trim($this->code_compta);
		$this->accountancy_code_supplier = trim($this->code_compta_fournisseur);
		$this->accountancy_code_buy = trim($this->accountancy_code_buy);
		$this->accountancy_code_sell = trim($this->accountancy_code_sell);

		if (!empty($this->multicurrency_code)) {
			$this->fk_multicurrency = MultiCurrency::getIdFromCode($this->db, $this->multicurrency_code);
		}
		if (empty($this->fk_multicurrency)) {
			$this->multicurrency_code = '';
			$this->fk_multicurrency = 0;
		}

		dol_syslog(get_class($this)."::create ".$this->name);

		$now = dol_now();

		$this->db->begin();

		// For automatic creation during create action (not used by Dolibarr GUI, can be used by scripts)
		if ($this->code_client == -1 || $this->code_client === 'auto') {
			$this->get_codeclient($this, 0);
		}
		if ($this->code_fournisseur == -1 || $this->code_fournisseur === 'auto') {
			$this->get_codefournisseur($this, 1);
		}

		// Check more parameters (including mandatory setup
		// If error, this->errors[] is filled
		$result = $this->verify();

		if ($result >= 0) {
			$this->entity = ((isset($this->entity) && is_numeric($this->entity)) ? $this->entity : $conf->entity);

			$sql = "INSERT INTO ".MAIN_DB_PREFIX."societe (";
			$sql .= "nom";
			$sql .= ", name_alias";
			$sql .= ", entity";
			$sql .= ", datec";
			$sql .= ", fk_user_creat";
			$sql .= ", fk_typent";
			$sql .= ", canvas";
			$sql .= ", status";
			$sql .= ", ref_ext";
			$sql .= ", fk_stcomm";
			$sql .= ", fk_incoterms";
			$sql .= ", location_incoterms";
			$sql .= ", import_key";
			$sql .= ", fk_multicurrency";
			$sql .= ", multicurrency_code";
			if (empty($conf->global->MAIN_COMPANY_PERENTITY_SHARED)) {
				$sql .= ", vat_reverse_charge";
				$sql .= ", accountancy_code_buy";
				$sql .= ", accountancy_code_sell";
			}
			$sql .= ") VALUES ('".$this->db->escape($this->name)."', '".$this->db->escape($this->name_alias)."', ".((int) $this->entity).", '".$this->db->idate($now)."'";
			$sql .= ", ".(!empty($user->id) ? ((int) $user->id) : "null");
			$sql .= ", ".(!empty($this->typent_id) ? ((int) $this->typent_id) : "null");
			$sql .= ", ".(!empty($this->canvas) ? "'".$this->db->escape($this->canvas)."'" : "null");
			$sql .= ", ".((int) $this->status);
			$sql .= ", ".(!empty($this->ref_ext) ? "'".$this->db->escape($this->ref_ext)."'" : "null");
			$sql .= ", 0";
			$sql .= ", ".(int) $this->fk_incoterms;
			$sql .= ", '".$this->db->escape($this->location_incoterms)."'";
			$sql .= ", ".(!empty($this->import_key) ? "'".$this->db->escape($this->import_key)."'" : "null");
			$sql .= ", ".(int) $this->fk_multicurrency;
			$sql .= ", '".$this->db->escape($this->multicurrency_code)."'";
			if (empty($conf->global->MAIN_COMPANY_PERENTITY_SHARED)) {
				$sql .= ", ".(empty($this->vat_reverse_charge) ? '0' : '1');
				$sql .= ", '" . $this->db->escape($this->accountancy_code_buy) . "'";
				$sql .= ", '" . $this->db->escape($this->accountancy_code_sell) . "'";
			}
			$sql .= ")";

			dol_syslog(get_class($this)."::create", LOG_DEBUG);
			$result = $this->db->query($sql);
			if ($result) {
				$this->id = $this->db->last_insert_id(MAIN_DB_PREFIX."societe");

				$ret = $this->update($this->id, $user, 0, 1, 1, 'add');

				// update accountancy for this entity
				if (!$error && !empty($conf->global->MAIN_COMPANY_PERENTITY_SHARED)) {
					$this->db->query("DELETE FROM ".MAIN_DB_PREFIX."societe_perentity WHERE fk_soc = ".((int) $this->id)." AND entity = ".((int) $conf->entity));

					$sql = "INSERT INTO ".MAIN_DB_PREFIX."societe_perentity (";
					$sql .= " fk_soc";
					$sql .= ", entity";
					$sql .= ", vat_reverse_charge";
					$sql .= ", accountancy_code_customer";
					$sql .= ", accountancy_code_supplier";
					$sql .= ", accountancy_code_buy";
					$sql .= ", accountancy_code_sell";
					$sql .= ") VALUES (";
					$sql .= $this->id;
					$sql .= ", ".((int) $conf->entity);
					$sql .= ", ".(empty($this->vat_reverse_charge) ? '0' : '1');
					$sql .= ", '".$this->db->escape($this->accountancy_code_customer)."'";
					$sql .= ", '".$this->db->escape($this->accountancy_code_supplier)."'";
					$sql .= ", '".$this->db->escape($this->accountancy_code_buy)."'";
					$sql .= ", '".$this->db->escape($this->accountancy_code_sell)."'";
					$sql .= ")";
					$result = $this->db->query($sql);
					if (!$result) {
						$error++;
						$this->error = 'ErrorFailedToUpdateAccountancyForEntity';
					}
				}

				// Ajout du commercial affecte
				if ($this->commercial_id != '' && $this->commercial_id != -1) {
					$this->add_commercial($user, $this->commercial_id);
				} elseif (empty($user->rights->societe->client->voir)) {
					// si un commercial cree un client il lui est affecte automatiquement
					$this->add_commercial($user, $user->id);
				}

				if ($ret >= 0) {
					// Call trigger
					$result = $this->call_trigger('COMPANY_CREATE', $user);
					if ($result < 0) {
						$error++;
					}
					// End call triggers
				} else {
					$error++;
				}

				if (!$error) {
					dol_syslog(get_class($this)."::Create success id=".$this->id);
					$this->db->commit();
					return $this->id;
				} else {
					dol_syslog(get_class($this)."::Create echec update ".$this->error.(empty($this->errors) ? '' : ' '.join(',', $this->errors)), LOG_ERR);
					$this->db->rollback();
					return -4;
				}
			} else {
				if ($this->db->lasterrno() == 'DB_ERROR_RECORD_ALREADY_EXISTS') {
					$this->error = $langs->trans("ErrorCompanyNameAlreadyExists", $this->name); // duplicate on a field (code or profid or ...)
					$result = -1;
				} else {
					$this->error = $this->db->lasterror();
					$result = -2;
				}
				$this->db->rollback();
				return $result;
			}
		} else {
			$this->db->rollback();
			dol_syslog(get_class($this)."::Create fails verify ".join(',', $this->errors), LOG_WARNING);
			return -3;
		}
	}


	// phpcs:disable PEAR.NamingConventions.ValidFunctionName.ScopeNotCamelCaps
	/**
	 * Create a contact/address from thirdparty
	 *
	 * @param 	User	$user		Object user
	 * @param 	int		$no_email	1=Do not send mailing, 0=Ok to recieve mailling
	 * @param 	array	$tags		Array of tag to affect to contact
	 * @return 	int					<0 if KO, >0 if OK
	 */
	public function create_individual(User $user, $no_email = 0, $tags = array())
	{
		global $conf;

		$error = 0;

		$this->db->begin();

		// phpcs:enable
		require_once DOL_DOCUMENT_ROOT.'/contact/class/contact.class.php';
		$contact = new Contact($this->db);

		$contact->name              = $this->name_bis;
		$contact->firstname         = $this->firstname;
		$contact->civility_id       = $this->civility_id;
		$contact->socid             = $this->id; // fk_soc
		$contact->statut            = 1; // deprecated
		$contact->status            = 1;
		$contact->priv              = 0;
		$contact->country_id        = $this->country_id;
		$contact->state_id          = $this->state_id;
		$contact->address           = $this->address;
		$contact->email             = $this->email;
		$contact->zip               = $this->zip;
		$contact->town              = $this->town;
		$this->setUpperOrLowerCase();
		$contact->phone_pro         = $this->phone;

		$contactId = $contact->create($user);
		if ($contactId < 0) {
			$error++;
			$this->error = $contact->error;
			$this->errors = $contact->errors;
			dol_syslog(get_class($this)."::create_individual ERROR:".$this->error, LOG_ERR);
		}

		if (empty($error) && is_array($tags) && !empty($tags)) {
			$result = $contact->setCategories($tags);
			if ($result < 0) {
				$error++;
				$this->error = $contact->error;
				$this->errors = array_merge($this->errors, $contact->errors);
				dol_syslog(get_class($this)."::create_individual Affect Tag ERROR:".$this->error, LOG_ERR);
				$contactId = $result;
			}
		}

		if (empty($error) && isModEnabled('mailing') && !empty($contact->email) && isset($no_email)) {
			$result = $contact->setNoEmail($no_email);
			if ($result < 0) {
				$this->error = $contact->error;
				$this->errors = array_merge($this->errors, $contact->errors);
				dol_syslog(get_class($this)."::create_individual set mailing status ERROR:".$this->error, LOG_ERR);
				$contactId = $result;
			}
		}

		if (empty($error)) {
			dol_syslog(get_class($this)."::create_individual success");
			$this->db->commit();
		} else {
			$this->db->rollback();
		}

		return $contactId;
	}

	/**
	 *    Check properties of third party are ok (like name, third party codes, ...)
	 *    Used before an add or update.
	 *
	 *    @return     int		0 if OK, <0 if KO
	 */
	public function verify()
	{
		global $conf, $langs, $mysoc;

		$error = 0;
		$this->errors = array();

		$result = 0;
		$this->name = trim($this->name);
		$this->nom = $this->name; // For backward compatibility

		if (!$this->name) {
			$this->errors[] = 'ErrorBadThirdPartyName';
			$result = -2;
		}

		if ($this->client) {
			$rescode = $this->check_codeclient();
			if ($rescode != 0 && $rescode != -5) {
				if ($rescode == -1) {
					$this->errors[] = 'ErrorBadCustomerCodeSyntax';
				} elseif ($rescode == -2) {
					$this->errors[] = 'ErrorCustomerCodeRequired';
				} elseif ($rescode == -3) {
					$this->errors[] = 'ErrorCustomerCodeAlreadyUsed';
				} elseif ($rescode == -4) {
					$this->errors[] = 'ErrorPrefixRequired';
				} else {
					$this->errors[] = 'ErrorUnknownOnCustomerCodeCheck';
				}

				$result = -3;
			}
		}

		if ($this->fournisseur) {
			$rescode = $this->check_codefournisseur();
			if ($rescode != 0 && $rescode != -5) {
				if ($rescode == -1) {
					$this->errors[] = 'ErrorBadSupplierCodeSyntax';
				} elseif ($rescode == -2) {
					$this->errors[] = 'ErrorSupplierCodeRequired';
				} elseif ($rescode == -3) {
					$this->errors[] = 'ErrorSupplierCodeAlreadyUsed';
				} elseif ($rescode == -4) {
					$this->errors[] = 'ErrorPrefixRequired';
				} else {
					$this->errors[] = 'ErrorUnknownOnSupplierCodeCheck';
				}
				$result = -3;
			}
		}

		// Check for duplicate or mandatory fields defined into setup
		$array_to_check = array('IDPROF1', 'IDPROF2', 'IDPROF3', 'IDPROF4', 'IDPROF5', 'IDPROF6', 'EMAIL', 'TVA_INTRA');
		foreach ($array_to_check as $key) {
			$keymin = strtolower($key);
			$i = (int) preg_replace('/[^0-9]/', '', $key);
			$vallabel = $this->$keymin;

			if ($i > 0) {
				if ($this->isACompany()) {
					// Check for mandatory prof id (but only if country is same than ours)
					if ($mysoc->country_id > 0 && $this->country_id == $mysoc->country_id) {
						$idprof_mandatory = 'SOCIETE_'.$key.'_MANDATORY';
						if (!$vallabel && !empty($conf->global->$idprof_mandatory)) {
							$langs->load("errors");
							$error++;
							$this->errors[] = $langs->trans("ErrorProdIdIsMandatory", $langs->transcountry('ProfId'.$i, $this->country_code)).' ('.$langs->trans("ForbiddenBySetupRules").')';
						}
					}
				}

				// Check for unicity on profid
				if (!$error && $vallabel && $this->id_prof_verifiable($i)) {
					if ($this->id_prof_exists($keymin, $vallabel, ($this->id > 0 ? $this->id : 0))) {
						$langs->load("errors");
						$error++;
						$this->errors[] = $langs->transcountry('ProfId'.$i, $this->country_code)." ".$langs->trans("ErrorProdIdAlreadyExist", $vallabel).' ('.$langs->trans("ForbiddenBySetupRules").')';
					}
				}
			} else {
				//var_dump($conf->global->SOCIETE_EMAIL_UNIQUE);
				//var_dump($conf->global->SOCIETE_EMAIL_MANDATORY);
				if ($key == 'EMAIL') {
					// Check for mandatory
					if (!empty($conf->global->SOCIETE_EMAIL_MANDATORY) && !isValidEMail($this->email)) {
						$langs->load("errors");
						$error++;
						$this->errors[] = $langs->trans("ErrorBadEMail", $this->email).' ('.$langs->trans("ForbiddenBySetupRules").')';
					}

					// Check for unicity
					if (!$error && $vallabel && !empty($conf->global->SOCIETE_EMAIL_UNIQUE)) {
						if ($this->id_prof_exists($keymin, $vallabel, ($this->id > 0 ? $this->id : 0))) {
							$langs->load("errors");
							$error++; $this->errors[] = $langs->trans('Email')." ".$langs->trans("ErrorProdIdAlreadyExist", $vallabel).' ('.$langs->trans("ForbiddenBySetupRules").')';
						}
					}
				} elseif ($key == 'TVA_INTRA') {
					// Check for unicity
					if ($vallabel && !empty($conf->global->SOCIETE_VAT_INTRA_UNIQUE)) {
						if ($this->id_prof_exists($keymin, $vallabel, ($this->id > 0 ? $this->id : 0))) {
							$langs->load("errors");
							$error++; $this->errors[] = $langs->trans('VATIntra')." ".$langs->trans("ErrorProdIdAlreadyExist", $vallabel).' ('.$langs->trans("ForbiddenBySetupRules").')';
						}
					}
				}
			}
		}

		if ($error) {
			$result = -4;
		}

		return $result;
	}

	/**
	 *      Update parameters of third party
	 *
	 *      @param	int		$id              			Id of company (deprecated, use 0 here and call update on an object loaded by a fetch)
	 *      @param  User	$user            			User who requests the update
	 *      @param  int		$call_trigger    			0=no, 1=yes
	 *		@param	int		$allowmodcodeclient			Inclut modif code client et code compta
	 *		@param	int		$allowmodcodefournisseur	Inclut modif code fournisseur et code compta fournisseur
	 *		@param	string	$action						'add' or 'update' or 'merge'
	 *		@param	int		$nosyncmember				Do not synchronize info of linked member
	 *      @return int  			           			<0 if KO, >=0 if OK
	 */
	public function update($id, $user = '', $call_trigger = 1, $allowmodcodeclient = 0, $allowmodcodefournisseur = 0, $action = 'update', $nosyncmember = 1)
	{
		global $langs, $conf, $hookmanager;

		require_once DOL_DOCUMENT_ROOT.'/core/lib/functions2.lib.php';

		if (empty($id)) {
			$id = $this->id;
		}

		$error = 0;

		dol_syslog(get_class($this)."::Update id=".$id." call_trigger=".$call_trigger." allowmodcodeclient=".$allowmodcodeclient." allowmodcodefournisseur=".$allowmodcodefournisseur);

		$now = dol_now();

		// Clean parameters
		$this->id = $id;
		$this->entity = ((isset($this->entity) && is_numeric($this->entity)) ? $this->entity : $conf->entity);
		$this->name = $this->name ? trim($this->name) : trim($this->nom);
		$this->nom = $this->name; // For backward compatibility
		$this->name_alias = trim($this->name_alias);
		$this->ref_ext		= trim($this->ref_ext);
		$this->address		= $this->address ?trim($this->address) : trim($this->address);
		$this->zip = $this->zip ?trim($this->zip) : trim($this->zip);
		$this->town = $this->town ?trim($this->town) : trim($this->town);
		$this->state_id = trim($this->state_id);
		$this->country_id = ($this->country_id > 0) ? $this->country_id : 0;
		$this->phone		= trim($this->phone);
		$this->phone		= preg_replace("/\s/", "", $this->phone);
		$this->phone		= preg_replace("/\./", "", $this->phone);
		$this->fax			= trim($this->fax);
		$this->fax			= preg_replace("/\s/", "", $this->fax);
		$this->fax			= preg_replace("/\./", "", $this->fax);
		$this->email		= trim($this->email);
		$this->url			= $this->url ?clean_url($this->url, 0) : '';
		$this->note_private = trim($this->note_private);
		$this->note_public  = trim($this->note_public);
		$this->idprof1		= trim($this->idprof1);
		$this->idprof2		= trim($this->idprof2);
		$this->idprof3		= trim($this->idprof3);
		$this->idprof4		= trim($this->idprof4);
		$this->idprof5		= (!empty($this->idprof5) ?trim($this->idprof5) : '');
		$this->idprof6		= (!empty($this->idprof6) ?trim($this->idprof6) : '');
		$this->prefix_comm = trim($this->prefix_comm);
		$this->outstanding_limit = price2num($this->outstanding_limit);
		$this->order_min_amount = price2num($this->order_min_amount);
		$this->supplier_order_min_amount = price2num($this->supplier_order_min_amount);

		$this->tva_assuj			= trim($this->tva_assuj);
		$this->tva_intra			= dol_sanitizeFileName($this->tva_intra, '');
		$this->vat_reverse_charge	= empty($this->vat_reverse_charge) ? '0' : '1';
		if (empty($this->status)) {
			$this->status = 0;
		}

		if (!empty($this->multicurrency_code)) {
			$this->fk_multicurrency = MultiCurrency::getIdFromCode($this->db, $this->multicurrency_code);
		}
		if (empty($this->fk_multicurrency)) {
			$this->multicurrency_code = '';
			$this->fk_multicurrency = 0;
		}

		// Local taxes
		$this->localtax1_assuj = trim($this->localtax1_assuj);
		$this->localtax2_assuj = trim($this->localtax2_assuj);

		$this->localtax1_value = trim($this->localtax1_value);
		$this->localtax2_value = trim($this->localtax2_value);

		if ($this->capital != '') {
			$this->capital = price2num(trim($this->capital));
		}
		if (!is_numeric($this->capital)) {
			$this->capital = ''; // '' = undef
		}

		$this->effectif_id = trim($this->effectif_id);
		$this->forme_juridique_code = trim($this->forme_juridique_code);

		//Gencod
		$this->barcode = trim($this->barcode);

		// For automatic creation
		if ($this->code_client == -1 || $this->code_client === 'auto') {
			$this->get_codeclient($this, 0);
		}
		if ($this->code_fournisseur == -1 || $this->code_fournisseur === 'auto') {
			$this->get_codefournisseur($this, 1);
		}

		$this->code_compta_client = trim(empty($this->code_compta) ? $this->code_compta_client : $this->code_compta);
		$this->code_compta = $this->code_compta_client; // for backward compatibility
		$this->code_compta_fournisseur = trim($this->code_compta_fournisseur);

		// Check parameters. More tests are done later in the ->verify()
		if (!is_numeric($this->client) && !is_numeric($this->fournisseur)) {
			$langs->load("errors");
			$this->error = $langs->trans("BadValueForParameterClientOrSupplier");
			return -1;
		}

		$customer = false;
		if (!empty($allowmodcodeclient) && !empty($this->client)) {
			// If $allowmodcodeclient is set and value is not set, we generate it
			if (empty($this->code_compta_client)) {
				$ret = $this->get_codecompta('customer');
				if ($ret < 0) {
					return -1;
				}
			}

			$customer = true;
		}

		$supplier = false;
		if (!empty($allowmodcodefournisseur) && !empty($this->fournisseur)) {
			// If $allowmodcodefournisseur is set and value is not set, we generate it
			if (empty($this->code_compta_fournisseur)) {
				$ret = $this->get_codecompta('supplier');
				if ($ret < 0) {
					return -1;
				}
			}

			$supplier = true;
		}

		//Web services
		$this->webservices_url = $this->webservices_url ?clean_url($this->webservices_url, 0) : '';
		$this->webservices_key = trim($this->webservices_key);

		$this->accountancy_code_buy = trim($this->accountancy_code_buy);
		$this->accountancy_code_sell = trim($this->accountancy_code_sell);

		//Incoterms
		$this->fk_incoterms = (int) $this->fk_incoterms;
		$this->location_incoterms = trim($this->location_incoterms);

		$this->db->begin();

		// Check name is required and codes are ok or unique.
		// If error, this->errors[] is filled
		$result = 0;
		if ($action != 'add' && $action != 'merge') {
			// We don't check when update called during a create because verify was already done.
			// For a merge, we suppose source data is clean and a customer code of a deleted thirdparty must be accepted into a target thirdparty with empty code without duplicate error
			$result = $this->verify();

			// If there is only one error and error is ErrorBadCustomerCodeSyntax and we don't change customer code, we allow the update
			// So we can update record that were using and old numbering rule.
			if (is_array($this->errors)) {
				if (in_array('ErrorBadCustomerCodeSyntax', $this->errors) && is_object($this->oldcopy) && $this->oldcopy->code_client == $this->code_client) {
					if (($key = array_search('ErrorBadCustomerCodeSyntax', $this->errors)) !== false) {
						unset($this->errors[$key]); // Remove error message
					}
				}
				if (in_array('ErrorBadSupplierCodeSyntax', $this->errors) && is_object($this->oldcopy) && $this->oldcopy->code_fournisseur == $this->code_fournisseur) {
					if (($key = array_search('ErrorBadSupplierCodeSyntax', $this->errors)) !== false) {
						unset($this->errors[$key]); // Remove error message
					}
				}
				if (empty($this->errors)) {	// If there is no more error, we can make like if there is no error at all
					$result = 0;
				}
			}
		}
		$this->setUpperOrLowerCase();
		if ($result >= 0) {
			dol_syslog(get_class($this)."::update verify ok or not done");

			$sql  = "UPDATE ".MAIN_DB_PREFIX."societe SET ";
			$sql .= "entity = ".$this->db->escape($this->entity);
			$sql .= ",nom = '".$this->db->escape($this->name)."'"; // Required
			$sql .= ",name_alias = '".$this->db->escape($this->name_alias)."'";
			$sql .= ",ref_ext = ".(!empty($this->ref_ext) ? "'".$this->db->escape($this->ref_ext)."'" : "null");
			$sql .= ",address = '".$this->db->escape($this->address)."'";

			$sql .= ",zip = ".(!empty($this->zip) ? "'".$this->db->escape($this->zip)."'" : "null");
			$sql .= ",town = ".(!empty($this->town) ? "'".$this->db->escape($this->town)."'" : "null");

			$sql .= ",fk_departement = ".((!empty($this->state_id) && $this->state_id > 0) ? ((int) $this->state_id) : 'null');
			$sql .= ",fk_pays = ".((!empty($this->country_id) && $this->country_id > 0) ? ((int) $this->country_id) : 'null');

			$sql .= ",phone = ".(!empty($this->phone) ? "'".$this->db->escape($this->phone)."'" : "null");
			$sql .= ",fax = ".(!empty($this->fax) ? "'".$this->db->escape($this->fax)."'" : "null");
			$sql .= ",email = ".(!empty($this->email) ? "'".$this->db->escape($this->email)."'" : "null");
			$sql .= ",socialnetworks = '".$this->db->escape(json_encode($this->socialnetworks))."'";
			$sql .= ",url = ".(!empty($this->url) ? "'".$this->db->escape($this->url)."'" : "null");

			$sql .= ",parent = ".($this->parent > 0 ? $this->parent : "null");

			$sql .= ",note_private = ".(!empty($this->note_private) ? "'".$this->db->escape($this->note_private)."'" : "null");
			$sql .= ",note_public = ".(!empty($this->note_public) ? "'".$this->db->escape($this->note_public)."'" : "null");

			$sql .= ",siren   = '".$this->db->escape($this->idprof1)."'";
			$sql .= ",siret   = '".$this->db->escape($this->idprof2)."'";
			$sql .= ",ape     = '".$this->db->escape($this->idprof3)."'";
			$sql .= ",idprof4 = '".$this->db->escape($this->idprof4)."'";
			$sql .= ",idprof5 = '".$this->db->escape($this->idprof5)."'";
			$sql .= ",idprof6 = '".$this->db->escape($this->idprof6)."'";

			$sql .= ",tva_assuj = ".($this->tva_assuj != '' ? "'".$this->db->escape($this->tva_assuj)."'" : "null");
			$sql .= ",tva_intra = '".$this->db->escape($this->tva_intra)."'";
			if (empty($conf->global->MAIN_COMPANY_PERENTITY_SHARED)) {
				$sql .= ",vat_reverse_charge = " . ($this->vat_reverse_charge != '' ? "'" . $this->db->escape($this->vat_reverse_charge) . "'" : 0);
			}
			$sql .= ",status = ".((int) $this->status);

			// Local taxes
			$sql .= ",localtax1_assuj = ".($this->localtax1_assuj != '' ? "'".$this->db->escape($this->localtax1_assuj)."'" : "null");
			$sql .= ",localtax2_assuj = ".($this->localtax2_assuj != '' ? "'".$this->db->escape($this->localtax2_assuj)."'" : "null");
			if ($this->localtax1_assuj == 1) {
				if ($this->localtax1_value != '') {
					$sql .= ",localtax1_value =".$this->localtax1_value;
				} else {
					$sql .= ",localtax1_value =0.000";
				}
			} else {
				$sql .= ",localtax1_value =0.000";
			}

			if ($this->localtax2_assuj == 1) {
				if ($this->localtax2_value != '') {
					$sql .= ",localtax2_value =".$this->localtax2_value;
				} else {
					$sql .= ",localtax2_value =0.000";
				}
			} else {
				$sql .= ",localtax2_value =0.000";
			}

			$sql .= ",capital = ".($this->capital == '' ? "null" : $this->capital);

			$sql .= ",prefix_comm = ".(!empty($this->prefix_comm) ? "'".$this->db->escape($this->prefix_comm)."'" : "null");

			$sql .= ",fk_effectif = ".($this->effectif_id > 0 ? ((int) $this->effectif_id) : "null");
			if (isset($this->stcomm_id)) {
				$sql .= ",fk_stcomm=".(int) $this->stcomm_id;
			}
			if (isset($this->typent_id)) {
				$sql .= ",fk_typent = ".($this->typent_id > 0 ? ((int) $this->typent_id) : "0");
			}

			$sql .= ",fk_forme_juridique = ".(!empty($this->forme_juridique_code) ? "'".$this->db->escape($this->forme_juridique_code)."'" : "null");

			$sql .= ",mode_reglement = ".(!empty($this->mode_reglement_id) ? "'".$this->db->escape($this->mode_reglement_id)."'" : "null");
			$sql .= ",cond_reglement = ".(!empty($this->cond_reglement_id) ? "'".$this->db->escape($this->cond_reglement_id)."'" : "null");
			$sql .= ",deposit_percent = ".(!empty($this->deposit_percent) ? "'".$this->db->escape($this->deposit_percent)."'" : "null");
			$sql .= ",transport_mode = ".(!empty($this->transport_mode_id) ? "'".$this->db->escape($this->transport_mode_id)."'" : "null");
			$sql .= ",mode_reglement_supplier = ".(!empty($this->mode_reglement_supplier_id) ? "'".$this->db->escape($this->mode_reglement_supplier_id)."'" : "null");
			$sql .= ",cond_reglement_supplier = ".(!empty($this->cond_reglement_supplier_id) ? "'".$this->db->escape($this->cond_reglement_supplier_id)."'" : "null");
			$sql .= ",transport_mode_supplier = ".(!empty($this->transport_mode_supplier_id) ? "'".$this->db->escape($this->transport_mode_supplier_id)."'" : "null");
			$sql .= ",fk_shipping_method = ".(!empty($this->shipping_method_id) ? "'".$this->db->escape($this->shipping_method_id)."'" : "null");

			$sql .= ",client = ".(!empty($this->client) ? $this->client : 0);
			$sql .= ",fournisseur = ".(!empty($this->fournisseur) ? $this->fournisseur : 0);
			$sql .= ",barcode = ".(!empty($this->barcode) ? "'".$this->db->escape($this->barcode)."'" : "null");
			$sql .= ",default_lang = ".(!empty($this->default_lang) ? "'".$this->db->escape($this->default_lang)."'" : "null");
			$sql .= ",logo = ".(!empty($this->logo) ? "'".$this->db->escape($this->logo)."'" : "null");
			$sql .= ",logo_squarred = ".(!empty($this->logo_squarred) ? "'".$this->db->escape($this->logo_squarred)."'" : "null");
			$sql .= ",outstanding_limit= ".($this->outstanding_limit != '' ? $this->outstanding_limit : 'null');
			$sql .= ",order_min_amount= ".($this->order_min_amount != '' ? $this->order_min_amount : 'null');
			$sql .= ",supplier_order_min_amount= ".($this->supplier_order_min_amount != '' ? $this->supplier_order_min_amount : 'null');
			$sql .= ",fk_prospectlevel='".$this->db->escape($this->fk_prospectlevel)."'";
			if (empty($conf->global->MAIN_COMPANY_PERENTITY_SHARED)) {
				$sql .= ", accountancy_code_buy = '" . $this->db->escape($this->accountancy_code_buy) . "'";
				$sql .= ", accountancy_code_sell= '" . $this->db->escape($this->accountancy_code_sell) . "'";
				if ($customer) {
					$sql .= ", code_compta = ".(!empty($this->code_compta_client) ? "'".$this->db->escape($this->code_compta_client)."'" : "null");
				}

				if ($supplier) {
					$sql .= ", code_compta_fournisseur = ".(($this->code_compta_fournisseur != "") ? "'".$this->db->escape($this->code_compta_fournisseur)."'" : "null");
				}
			}
			$sql .= ",webservices_url = ".(!empty($this->webservices_url) ? "'".$this->db->escape($this->webservices_url)."'" : "null");
			$sql .= ",webservices_key = ".(!empty($this->webservices_key) ? "'".$this->db->escape($this->webservices_key)."'" : "null");

			//Incoterms
			$sql .= ", fk_incoterms = ".((int) $this->fk_incoterms);
			$sql .= ", location_incoterms = ".(!empty($this->location_incoterms) ? "'".$this->db->escape($this->location_incoterms)."'" : "null");

			if ($customer) {
				$sql .= ", code_client = ".(!empty($this->code_client) ? "'".$this->db->escape($this->code_client)."'" : "null");
			}

			if ($supplier) {
				$sql .= ", code_fournisseur = ".(!empty($this->code_fournisseur) ? "'".$this->db->escape($this->code_fournisseur)."'" : "null");
			}
			$sql .= ", fk_user_modif = ".($user->id > 0 ? $user->id : "null");
			$sql .= ", fk_multicurrency = ".(int) $this->fk_multicurrency;
			$sql .= ", multicurrency_code = '".$this->db->escape($this->multicurrency_code)."'";
			$sql .= ", model_pdf = '".$this->db->escape($this->model_pdf)."'";
			$sql .= " WHERE rowid = ".(int) $id;

			$resql = $this->db->query($sql);
			if ($resql) {
				if (is_object($this->oldcopy)) {	// If we have information on old values
					if ($this->oldcopy->country_id != $this->country_id) {
						unset($this->country_code);
						unset($this->country);
					}
					if ($this->oldcopy->state_id != $this->state_id) {
						unset($this->state_code);
						unset($this->state);
					}
				} else {
					unset($this->country_code); // We clean this, in the doubt, because it may have been changed after an update of country_id
					unset($this->country);
					unset($this->state_code);
					unset($this->state);
				}

				$nbrowsaffected = $this->db->affected_rows($resql);

				if (!$error && $nbrowsaffected) {
					// Update information on linked member if it is an update
					if (!$nosyncmember && isModEnabled('adherent')) {
						require_once DOL_DOCUMENT_ROOT.'/adherents/class/adherent.class.php';

						dol_syslog(get_class($this)."::update update linked member");

						$lmember = new Adherent($this->db);
						$result = $lmember->fetch(0, 0, $this->id);

						if ($result > 0) {
							$lmember->company = $this->name;
							//$lmember->firstname=$this->firstname?$this->firstname:$lmember->firstname;	// We keep firstname and lastname of member unchanged
							//$lmember->lastname=$this->lastname?$this->lastname:$lmember->lastname;		// We keep firstname and lastname of member unchanged
							$lmember->address = $this->address;
							$lmember->zip = $this->zip;
							$lmember->town = $this->town;
							$lmember->email = $this->email;
							$lmember->socialnetworks = $this->socialnetworks;
							$lmember->phone = $this->phone;
							$lmember->state_id = $this->state_id;
							$lmember->country_id = $this->country_id;
							$lmember->default_lang = $this->default_lang;

							$result = $lmember->update($user, 0, 1, 1, 1); // Use nosync to 1 to avoid cyclic updates
							if ($result < 0) {
								$this->error = $lmember->error;
								$this->errors = array_merge($this->errors, $lmember->errors);
								dol_syslog(get_class($this)."::update ".$this->error, LOG_ERR);
								$error++;
							}
						} elseif ($result < 0) {
							$this->error = $lmember->error;
							$error++;
						}
					}
				}

				$action = 'update';

				// update accountancy for this entity
				if (!$error && !empty($conf->global->MAIN_COMPANY_PERENTITY_SHARED)) {
					$this->db->query("DELETE FROM ".MAIN_DB_PREFIX."societe_perentity WHERE fk_soc = ".((int) $this->id)." AND entity = ".((int) $conf->entity));

					$sql = "INSERT INTO ".MAIN_DB_PREFIX."societe_perentity (";
					$sql .= " fk_soc";
					$sql .= ", entity";
					$sql .= ", vat_reverse_charge";
					$sql .= ", accountancy_code_customer";
					$sql .= ", accountancy_code_supplier";
					$sql .= ", accountancy_code_buy";
					$sql .= ", accountancy_code_sell";
					$sql .= ") VALUES (";
					$sql .= $this->id;
					$sql .= ", ".$conf->entity;
					$sql .= ", ".(empty($this->vat_reverse_charge) ? '0' : '1');
					$sql .= ", '".$this->db->escape($this->code_compta_client)."'";
					$sql .= ", '".$this->db->escape($this->code_compta_fournisseur)."'";
					$sql .= ", '".$this->db->escape($this->accountancy_code_buy)."'";
					$sql .= ", '".$this->db->escape($this->accountancy_code_sell)."'";
					$sql .= ")";
					$result = $this->db->query($sql);
					if (!$result) {
						$error++;
						$this->error = 'ErrorFailedToUpdateAccountancyForEntity';
					}
				}

				// Actions on extra fields
				if (!$error) {
					$result = $this->insertExtraFields();
					if ($result < 0) {
						$error++;
					}
				}
				// Actions on extra languages
				if (!$error && empty($conf->global->MAIN_EXTRALANGUAGES_DISABLED)) { // For avoid conflicts if trigger used
					$result = $this->insertExtraLanguages();
					if ($result < 0) {
						$error++;
					}
				}

				if (!$error && $call_trigger) {
					// Call trigger
					$result = $this->call_trigger('COMPANY_MODIFY', $user);
					if ($result < 0) {
						$error++;
					}
					// End call triggers
				}

				if (!$error) {
					dol_syslog(get_class($this)."::Update success");
					$this->db->commit();
					return 1;
				} else {
					$this->db->rollback();
					return -1;
				}
			} else {
				if ($this->db->errno() == 'DB_ERROR_RECORD_ALREADY_EXISTS') {
					// Doublon
					$this->error = $langs->trans("ErrorDuplicateField");
					$result = -1;
				} else {
					$this->error = $this->db->lasterror();
					$result = -2;
				}
				$this->db->rollback();
				return $result;
			}
		} else {
			$this->db->rollback();
			dol_syslog(get_class($this)."::Update fails verify ".join(',', $this->errors), LOG_WARNING);
			return -3;
		}
	}

	/**
	 *    Load a third party from database into memory
	 *
	 *    @param	int		$rowid			Id of third party to load
	 *    @param    string	$ref			Reference of third party, name (Warning, this can return several records)
	 *    @param    string	$ref_ext       	External reference of third party (Warning, this information is a free field not provided by Dolibarr)
	 *    @param    string	$barcode       	Barcode of third party to load
	 *    @param    string	$idprof1		Prof id 1 of third party (Warning, this can return several records)
	 *    @param    string	$idprof2		Prof id 2 of third party (Warning, this can return several records)
	 *    @param    string	$idprof3		Prof id 3 of third party (Warning, this can return several records)
	 *    @param    string	$idprof4		Prof id 4 of third party (Warning, this can return several records)
	 *    @param    string	$idprof5		Prof id 5 of third party (Warning, this can return several records)
	 *    @param    string	$idprof6		Prof id 6 of third party (Warning, this can return several records)
	 *    @param    string	$email   		Email of third party (Warning, this can return several records)
	 *    @param    string	$ref_alias 		Name_alias of third party (Warning, this can return several records)
	 *    @return   int						>0 if OK, <0 if KO or if two records found for same ref or idprof, 0 if not found.
	 */
	public function fetch($rowid, $ref = '', $ref_ext = '', $barcode = '', $idprof1 = '', $idprof2 = '', $idprof3 = '', $idprof4 = '', $idprof5 = '', $idprof6 = '', $email = '', $ref_alias = '')
	{
		global $langs;
		global $conf;

		if (empty($rowid) && empty($ref) && empty($ref_ext) && empty($barcode) && empty($idprof1) && empty($idprof2) && empty($idprof3) && empty($idprof4) && empty($idprof5) && empty($idprof6) && empty($email)) {
			return -1;
		}

		$sql = 'SELECT s.rowid, s.nom as name, s.name_alias, s.entity, s.ref_ext, s.address, s.datec as date_creation, s.prefix_comm';
		$sql .= ', s.status, s.fk_warehouse';
		$sql .= ', s.price_level';
		$sql .= ', s.tms as date_modification, s.fk_user_creat, s.fk_user_modif';
		$sql .= ', s.phone, s.fax, s.email';
		$sql .= ', s.socialnetworks';
		$sql .= ', s.url, s.zip, s.town, s.note_private, s.note_public, s.client, s.fournisseur';
		$sql .= ', s.siren as idprof1, s.siret as idprof2, s.ape as idprof3, s.idprof4, s.idprof5, s.idprof6';
		$sql .= ', s.capital, s.tva_intra';
		$sql .= ', s.fk_typent as typent_id';
		$sql .= ', s.fk_effectif as effectif_id';
		$sql .= ', s.fk_forme_juridique as forme_juridique_code';
		$sql .= ', s.webservices_url, s.webservices_key, s.model_pdf, s.last_main_doc';
		if (empty($conf->global->MAIN_COMPANY_PERENTITY_SHARED)) {
			$sql .= ', s.code_compta, s.code_compta_fournisseur, s.accountancy_code_buy, s.accountancy_code_sell';
			$sql .= ', s.vat_reverse_charge as soc_vat_reverse_charge';
		} else {
			$sql .= ', spe.accountancy_code_customer as code_compta, spe.accountancy_code_supplier as code_compta_fournisseur, spe.accountancy_code_buy, spe.accountancy_code_sell';
			$sql .= ', spe.vat_reverse_charge as spe_vat_reverse_charge';
		}
		$sql .= ', s.code_client, s.code_fournisseur, s.parent, s.barcode';
		$sql .= ', s.fk_departement as state_id, s.fk_pays as country_id, s.fk_stcomm, s.mode_reglement, s.cond_reglement, s.deposit_percent, s.transport_mode';
		$sql .= ', s.fk_account, s.tva_assuj';
		$sql .= ', s.mode_reglement_supplier, s.cond_reglement_supplier, s.transport_mode_supplier';
		$sql .= ', s.localtax1_assuj, s.localtax1_value, s.localtax2_assuj, s.localtax2_value, s.fk_prospectlevel, s.default_lang, s.logo, s.logo_squarred';
		$sql .= ', s.fk_shipping_method';
		$sql .= ', s.outstanding_limit, s.import_key, s.canvas, s.fk_incoterms, s.location_incoterms';
		$sql .= ', s.order_min_amount, s.supplier_order_min_amount';
		$sql .= ', s.fk_multicurrency, s.multicurrency_code';
		$sql .= ', fj.libelle as forme_juridique';
		$sql .= ', e.libelle as effectif';
		$sql .= ', c.code as country_code, c.label as country';
		$sql .= ', d.code_departement as state_code, d.nom as state';
		$sql .= ', r.rowid as region_id, r.code_region as region_code';
		$sql .= ', st.libelle as stcomm, st.picto as stcomm_picto';
		$sql .= ', te.code as typent_code';
		$sql .= ', i.libelle as label_incoterms';
		if (!isModEnabled('multicompany')) {
			$sql .= ', s.remise_client, s.remise_supplier';
		} else {
			$sql .= ', sr.remise_client, sr2.remise_supplier';
		}
		$sql .= ' FROM '.MAIN_DB_PREFIX.'societe as s';
		if (!empty($conf->global->MAIN_COMPANY_PERENTITY_SHARED)) {
			$sql .= " LEFT JOIN ".MAIN_DB_PREFIX."societe_perentity as spe ON spe.fk_soc = s.rowid AND spe.entity = ".((int) $conf->entity);
		}
		$sql .= ' LEFT JOIN '.MAIN_DB_PREFIX.'c_effectif as e ON s.fk_effectif = e.id';
		$sql .= ' LEFT JOIN '.MAIN_DB_PREFIX.'c_country as c ON s.fk_pays = c.rowid';
		$sql .= ' LEFT JOIN '.MAIN_DB_PREFIX.'c_stcomm as st ON s.fk_stcomm = st.id';
		$sql .= ' LEFT JOIN '.MAIN_DB_PREFIX.'c_forme_juridique as fj ON s.fk_forme_juridique = fj.code';
		$sql .= ' LEFT JOIN '.MAIN_DB_PREFIX.'c_departements as d ON s.fk_departement = d.rowid';
		$sql .= ' LEFT JOIN '.MAIN_DB_PREFIX.'c_regions as r ON d.fk_region = r.code_region ';
		$sql .= ' LEFT JOIN '.MAIN_DB_PREFIX.'c_typent as te ON s.fk_typent = te.id';
		$sql .= ' LEFT JOIN '.MAIN_DB_PREFIX.'c_incoterms as i ON s.fk_incoterms = i.rowid';
		// With default setup, llx_societe_remise is a history table in default setup and current value is in llx_societe.
		// We use it for real value when multicompany is on. A better place would be into llx_societe_perentity.
		if (isModEnabled('multicompany')) {
			$sql .= ' LEFT JOIN '.MAIN_DB_PREFIX.'societe_remise as sr ON sr.rowid = (SELECT MAX(rowid) FROM '.MAIN_DB_PREFIX.'societe_remise WHERE fk_soc = s.rowid AND entity IN ('.getEntity('discount').'))';
			$sql .= ' LEFT JOIN '.MAIN_DB_PREFIX.'societe_remise_supplier as sr2 ON sr2.rowid = (SELECT MAX(rowid) FROM '.MAIN_DB_PREFIX.'societe_remise_supplier WHERE fk_soc = s.rowid AND entity IN ('.getEntity('discount').'))';
		}
		$sql .= ' WHERE s.entity IN ('.getEntity($this->element).')';
		if ($rowid) {
			$sql .= ' AND s.rowid = '.((int) $rowid);
		}
		if ($ref) {
			$sql .= " AND s.nom = '".$this->db->escape($ref)."'";
		}
		if ($ref_alias) {
			$sql .= " AND s.name_alias = '".$this->db->escape($ref_alias)."'";
		}
		if ($ref_ext) {
			$sql .= " AND s.ref_ext = '".$this->db->escape($ref_ext)."'";
		}
		if ($barcode) {
			$sql .= " AND s.barcode = '".$this->db->escape($barcode)."'";
		}
		if ($idprof1) {
			$sql .= " AND s.siren = '".$this->db->escape($idprof1)."'";
		}
		if ($idprof2) {
			$sql .= " AND s.siret = '".$this->db->escape($idprof2)."'";
		}
		if ($idprof3) {
			$sql .= " AND s.ape = '".$this->db->escape($idprof3)."'";
		}
		if ($idprof4) {
			$sql .= " AND s.idprof4 = '".$this->db->escape($idprof4)."'";
		}
		if ($idprof5) {
			$sql .= " AND s.idprof5 = '".$this->db->escape($idprof5)."'";
		}
		if ($idprof6) {
			$sql .= " AND s.idprof6 = '".$this->db->escape($idprof6)."'";
		}
		if ($email) {
			$sql .= " AND s.email = '".$this->db->escape($email)."'";
		}

		$resql = $this->db->query($sql);
		if ($resql) {
			$num = $this->db->num_rows($resql);
			if ($num > 1) {
				$this->error = 'Fetch found several records. Rename one of thirdparties to avoid duplicate.';
				dol_syslog($this->error, LOG_ERR);
				$result = -2;
			} elseif ($num) {   // $num = 1
				$obj = $this->db->fetch_object($resql);

				$this->id           = $obj->rowid;
				$this->entity       = $obj->entity;
				$this->canvas = $obj->canvas;

				$this->ref          = $obj->rowid;
				$this->name = $obj->name;
				$this->nom          = $obj->name; // deprecated
				$this->name_alias = $obj->name_alias;
				$this->ref_ext      = $obj->ref_ext;

				$this->date_creation     = $this->db->jdate($obj->date_creation);
				$this->date_modification = $this->db->jdate($obj->date_modification);
				$this->user_creation     = $obj->fk_user_creat;
				$this->user_modification = $obj->fk_user_modif;

				$this->address = $obj->address;
				$this->zip 			= $obj->zip;
				$this->town 		= $obj->town;

				$this->country_id   = $obj->country_id;
				$this->country_code = $obj->country_id ? $obj->country_code : '';
				$this->country = $obj->country_id ? (($langs->transnoentities('Country'.$obj->country_code) != 'Country'.$obj->country_code) ? $langs->transnoentities('Country'.$obj->country_code) : $obj->country) : '';

				$this->state_id     = $obj->state_id;
				$this->state_code   = $obj->state_code;
				$this->region_id    = $obj->region_id;
				$this->region_code = $obj->region_code;
				$this->state        = ($obj->state != '-' ? $obj->state : '');

				$transcode = $langs->trans('StatusProspect'.$obj->fk_stcomm);
				$label = ($transcode != 'StatusProspect'.$obj->fk_stcomm ? $transcode : $obj->stcomm);
				$this->stcomm_id = $obj->fk_stcomm; // id status prospect
				$this->status_prospect_label = $label; // label status prospect
				$this->stcomm_picto = $obj->stcomm_picto; // picto statut commercial

				$this->email = $obj->email;
				$this->socialnetworks = ($obj->socialnetworks ? (array) json_decode($obj->socialnetworks, true) : array());

				$this->url = $obj->url;
				$this->phone = $obj->phone;
				$this->fax = $obj->fax;

				$this->parent = $obj->parent;

				$this->idprof1		= $obj->idprof1;
				$this->idprof2		= $obj->idprof2;
				$this->idprof3		= $obj->idprof3;
				$this->idprof4		= $obj->idprof4;
				$this->idprof5		= $obj->idprof5;
				$this->idprof6		= $obj->idprof6;

				$this->capital = $obj->capital;

				$this->code_client = $obj->code_client;
				$this->code_fournisseur = $obj->code_fournisseur;

				$this->code_compta = $obj->code_compta;			// For backward compatibility
				$this->code_compta_client = $obj->code_compta;
				$this->code_compta_fournisseur = $obj->code_compta_fournisseur;

				$this->barcode = $obj->barcode;

				$this->tva_assuj			= $obj->tva_assuj;
				$this->tva_intra			= $obj->tva_intra;

				if (!empty($obj->spe_vat_reverse_charge)) {
					$this->vat_reverse_charge = $obj->spe_vat_reverse_charge;
				} elseif (!empty($obj->soc_vat_reverse_charge)) {
					$this->vat_reverse_charge = $obj->soc_vat_reverse_charge;
				} else {
					$this->vat_reverse_charge = 0;
				}

				$this->status				= $obj->status;

				// Local Taxes
				$this->localtax1_assuj      = $obj->localtax1_assuj;
				$this->localtax2_assuj      = $obj->localtax2_assuj;

				$this->localtax1_value		= $obj->localtax1_value;
				$this->localtax2_value		= $obj->localtax2_value;

				$this->typent_id      = $obj->typent_id;
				$this->typent_code    = $obj->typent_code;

				$this->effectif_id    = $obj->effectif_id;
				$this->effectif       = $obj->effectif_id ? $obj->effectif : '';

				$this->forme_juridique_code = $obj->forme_juridique_code;
				$this->forme_juridique = $obj->forme_juridique_code ? $obj->forme_juridique : '';

				$this->fk_prospectlevel = $obj->fk_prospectlevel;

				$this->prefix_comm = $obj->prefix_comm;

				$this->remise_percent = $obj->remise_client ? price2num($obj->remise_client) : 0; // 0.000000 must be 0
				$this->remise_supplier_percent = $obj->remise_supplier;

				$this->mode_reglement_id 	= $obj->mode_reglement;
				$this->cond_reglement_id 	= $obj->cond_reglement;
				$this->deposit_percent		= $obj->deposit_percent;
				$this->transport_mode_id 	= $obj->transport_mode;
				$this->mode_reglement_supplier_id 	= $obj->mode_reglement_supplier;
				$this->cond_reglement_supplier_id 	= $obj->cond_reglement_supplier;
				$this->transport_mode_supplier_id = $obj->transport_mode_supplier;
				$this->shipping_method_id = ($obj->fk_shipping_method > 0) ? $obj->fk_shipping_method : null;
				$this->fk_account = $obj->fk_account;

				$this->client = $obj->client;
				$this->fournisseur = $obj->fournisseur;

				$this->note = $obj->note_private; // TODO Deprecated for backward comtability
				$this->note_private = $obj->note_private;
				$this->note_public = $obj->note_public;
				$this->model_pdf = $obj->model_pdf;
				$this->modelpdf = $obj->model_pdf; // deprecated
				$this->default_lang = $obj->default_lang;
				$this->logo = $obj->logo;
				$this->logo_squarred = $obj->logo_squarred;

				$this->webservices_url = $obj->webservices_url;
				$this->webservices_key = $obj->webservices_key;

				$this->accountancy_code_buy     = $obj->accountancy_code_buy;
				$this->accountancy_code_sell    = $obj->accountancy_code_sell;

				$this->outstanding_limit		= $obj->outstanding_limit;
				$this->order_min_amount			= $obj->order_min_amount;
				$this->supplier_order_min_amount = $obj->supplier_order_min_amount;

				// multiprix
				$this->price_level = $obj->price_level;

				// warehouse
				$this->fk_warehouse = $obj->fk_warehouse;

				$this->import_key = $obj->import_key;

				//Incoterms
				$this->fk_incoterms = $obj->fk_incoterms;
				$this->location_incoterms = $obj->location_incoterms;
				$this->label_incoterms = $obj->label_incoterms;

				// multicurrency
				$this->fk_multicurrency = $obj->fk_multicurrency;
				$this->multicurrency_code = $obj->multicurrency_code;

				// pdf
				$this->model_pdf = $obj->model_pdf;
				$this->last_main_doc = $obj->last_main_doc;

				$result = 1;

				// fetch optionals attributes and labels
				$this->fetch_optionals();
			} else {
				$result = 0;
			}

			$this->db->free($resql);
		} else {
			$this->error = $this->db->lasterror();
			$this->errors[] = $this->db->lasterror();
			$result = -3;
		}

		// Use first price level if level not defined for third party
		if ((!empty($conf->global->PRODUIT_MULTIPRICES) || !empty($conf->global->PRODUIT_CUSTOMER_PRICES_BY_QTY_MULTIPRICES)) && empty($this->price_level)) {
			$this->price_level = 1;
		}

		return $result;
	}

	/**
	 *    Delete a third party from database and all its dependencies (contacts, rib...)
	 *
	 *    @param	int			$id             Id of third party to delete
	 *    @param    User|null   $fuser          User who ask to delete thirdparty
	 *    @param    int			$call_trigger   0=No, 1=yes
	 *    @return	int							<0 if KO, 0 if nothing done, >0 if OK
	 */
	public function delete($id, User $fuser = null, $call_trigger = 1)
	{
		global $langs, $conf, $user;

		if (empty($fuser)) {
			$fuser = $user;
		}

		require_once DOL_DOCUMENT_ROOT.'/core/lib/files.lib.php';

		$entity = isset($this->entity) ? $this->entity : $conf->entity;

		dol_syslog(get_class($this)."::delete", LOG_DEBUG);
		$error = 0;

		// Test if child exists
		$objectisused = $this->isObjectUsed($id);
		if (empty($objectisused)) {
			$this->db->begin();

			// User is mandatory for trigger call
			if (!$error && $call_trigger) {
				// Call trigger
				$result = $this->call_trigger('COMPANY_DELETE', $fuser);
				if ($result < 0) {
					$error++;
				}
				// End call triggers
			}

			if (!$error) {
				require_once DOL_DOCUMENT_ROOT.'/categories/class/categorie.class.php';
				$static_cat = new Categorie($this->db);
				$toute_categs = array();

				// Fill $toute_categs array with an array of (type => array of ("Categorie" instance))
				if ($this->client || $this->prospect) {
					$toute_categs['customer'] = $static_cat->containing($this->id, Categorie::TYPE_CUSTOMER);
				}
				if ($this->fournisseur) {
					$toute_categs['supplier'] = $static_cat->containing($this->id, Categorie::TYPE_SUPPLIER);
				}

				// Remove each "Categorie"
				foreach ($toute_categs as $type => $categs_type) {
					foreach ($categs_type as $cat) {
						$cat->del_type($this, $type);
					}
				}
			}

			if (!$error) {
				foreach ($this->childtablesoncascade as $tabletodelete) {
					$deleteFromObject = explode(':', $tabletodelete);
					if (count($deleteFromObject) >= 2) {
						$className = str_replace('@', '', $deleteFromObject[0]);
						$filepath = $deleteFromObject[1];
						$columnName = $deleteFromObject[2];
						if (dol_include_once($filepath)) {
							$child_object = new $className($this->db);
							$result = $child_object->deleteByParentField($id, $columnName);
							if ($result < 0) {
								$error++;
								$this->errors[] = $child_object->error;
								break;
							}
						} else {
							$error++;
							$this->errors[] = 'Cannot include child class file '.$filepath;
							break;
						}
					} else {
						$sql = "DELETE FROM ".MAIN_DB_PREFIX.$tabletodelete;
						$sql .= " WHERE fk_soc = ".((int) $id);
						if (!$this->db->query($sql)) {
							$error++;
							$this->errors[] = $this->db->lasterror();
							break;
						}
					}
				}
			}

			// Removed extrafields
			if (!$error) {
				$result = $this->deleteExtraFields();
				if ($result < 0) {
					$error++;
					dol_syslog(get_class($this)."::delete error -3 ".$this->error, LOG_ERR);
				}
			}

			// Remove links to subsidiaries companies
			if (!$error) {
				$sql = "UPDATE ".MAIN_DB_PREFIX."societe";
				$sql .= " SET parent = NULL";
				$sql .= " WHERE parent = ".((int) $id);
				if (!$this->db->query($sql)) {
					$error++;
					$this->errors[] = $this->db->lasterror();
				}
			}

			// Remove third party
			if (!$error) {
				if (!empty($conf->global->MAIN_COMPANY_PERENTITY_SHARED)) {
					$sql = "DELETE FROM ".MAIN_DB_PREFIX."societe_perentity";
					$sql .= " WHERE fk_soc = ".((int) $id);
					if (!$this->db->query($sql)) {
						$error++;
						$this->errors[] = $this->db->lasterror();
					}
				}

				$sql = "DELETE FROM ".MAIN_DB_PREFIX."societe";
				$sql .= " WHERE rowid = ".((int) $id);
				if (!$this->db->query($sql)) {
					$error++;
					$this->errors[] = $this->db->lasterror();
				}
			}

			if (!$error) {
				$this->db->commit();

				// Delete directory
				if (!empty($conf->societe->multidir_output[$entity])) {
					$docdir = $conf->societe->multidir_output[$entity]."/".$id;
					if (dol_is_dir($docdir)) {
						dol_delete_dir_recursive($docdir);
					}
				}

				return 1;
			} else {
				dol_syslog($this->error, LOG_ERR);
				$this->db->rollback();
				return -1;
			}
		} else {
			dol_syslog("Can't remove thirdparty with id ".$id.". There is ".$objectisused." childs", LOG_WARNING);
		}
		return 0;
	}

	// phpcs:disable PEAR.NamingConventions.ValidFunctionName.ScopeNotCamelCaps
	/**
	 *  Define third party as a customer
	 *
	 *	@return		int		<0 if KO, >0 if OK
	 */
	public function set_as_client()
	{
		// phpcs:enable
		if ($this->id) {
			$newclient = 1;
			if ($this->client == 2 || $this->client == 3) {
				$newclient = 3; //If prospect, we keep prospect tag
			}
			$sql = "UPDATE ".MAIN_DB_PREFIX."societe";
			$sql .= " SET client = ".((int) $newclient);
			$sql .= " WHERE rowid = ".((int) $this->id);

			$resql = $this->db->query($sql);
			if ($resql) {
				$this->client = $newclient;
				return 1;
			} else {
				return -1;
			}
		}
		return 0;
	}

	// phpcs:disable PEAR.NamingConventions.ValidFunctionName.ScopeNotCamelCaps
	/**
	 *  Defines the company as a customer
	 *
	 *  @param	float	$remise		Value in % of the discount
	 *  @param  string	$note		Note/Reason for changing the discount
	 *  @param  User	$user		User who sets the discount
	 *	@return	int					<0 if KO, >0 if OK
	 */
	public function set_remise_client($remise, $note, User $user)
	{
		// phpcs:enable
		global $conf, $langs;

		// Parameter cleaning
		$note = trim($note);
		if (!$note) {
			$this->error = $langs->trans("ErrorFieldRequired", $langs->transnoentitiesnoconv("NoteReason"));
			return -2;
		}

		dol_syslog(get_class($this)."::set_remise_client ".$remise.", ".$note.", ".$user->id);

		if ($this->id) {
			$this->db->begin();

			$now = dol_now();

			// Position current discount
			$sql = "UPDATE ".MAIN_DB_PREFIX."societe ";
			$sql .= " SET remise_client = '".$this->db->escape($remise)."'";
			$sql .= " WHERE rowid = ".((int) $this->id);
			$resql = $this->db->query($sql);
			if (!$resql) {
				$this->db->rollback();
				$this->error = $this->db->error();
				return -1;
			}

			// Writes trace in discount history
			$sql = "INSERT INTO ".MAIN_DB_PREFIX."societe_remise";
			$sql .= " (entity, datec, fk_soc, remise_client, note, fk_user_author)";
			$sql .= " VALUES (".$conf->entity.", '".$this->db->idate($now)."', ".((int) $this->id).", '".$this->db->escape($remise)."',";
			$sql .= " '".$this->db->escape($note)."',";
			$sql .= " ".((int) $user->id);
			$sql .= ")";

			$resql = $this->db->query($sql);
			if (!$resql) {
				$this->db->rollback();
				$this->error = $this->db->lasterror();
				return -1;
			}

			$this->db->commit();

			return 1;
		}
		return -1;
	}

	// phpcs:disable PEAR.NamingConventions.ValidFunctionName.ScopeNotCamelCaps
	/**
	 *  Defines the company as a customer
	 *
	 *  @param	float	$remise		Value in % of the discount
	 *  @param  string	$note		Note/Reason for changing the discount
	 *  @param  User	$user		User who sets the discount
	 *	@return	int					<0 if KO, >0 if OK
	 */
	public function set_remise_supplier($remise, $note, User $user)
	{
		// phpcs:enable
		global $conf, $langs;

		// Parameter cleaning
		$note = trim($note);
		if (!$note) {
			$this->error = $langs->trans("ErrorFieldRequired", $langs->transnoentitiesnoconv("NoteReason"));
			return -2;
		}

		dol_syslog(get_class($this)."::set_remise_supplier ".$remise.", ".$note.", ".$user->id);

		if ($this->id) {
			$this->db->begin();

			$now = dol_now();

			// Position current discount
			$sql = "UPDATE ".MAIN_DB_PREFIX."societe ";
			$sql .= " SET remise_supplier = '".$this->db->escape($remise)."'";
			$sql .= " WHERE rowid = ".((int) $this->id);
			$resql = $this->db->query($sql);
			if (!$resql) {
				$this->db->rollback();
				$this->error = $this->db->error();
				return -1;
			}

			// Writes trace in discount history
			$sql = "INSERT INTO ".MAIN_DB_PREFIX."societe_remise_supplier";
			$sql .= " (entity, datec, fk_soc, remise_supplier, note, fk_user_author)";
			$sql .= " VALUES (".$conf->entity.", '".$this->db->idate($now)."', ".((int) $this->id).", '".$this->db->escape($remise)."',";
			$sql .= " '".$this->db->escape($note)."',";
			$sql .= " ".((int) $user->id);
			$sql .= ")";

			$resql = $this->db->query($sql);
			if (!$resql) {
				$this->db->rollback();
				$this->error = $this->db->lasterror();
				return -1;
			}

			$this->db->commit();
			return 1;
		}

		return -1;
	}

	// phpcs:disable PEAR.NamingConventions.ValidFunctionName.ScopeNotCamelCaps
	/**
	 *    	Add a discount for third party
	 *
	 *    	@param	float	$remise     		Amount of discount
	 *    	@param  User	$user       		User adding discount
	 *    	@param  string	$desc				Reason of discount
	 *      @param  string	$vatrate     		VAT rate (may contain the vat code too). Exemple: '1.23', '1.23 (ABC)', ...
	 *      @param	int		$discount_type		0 => customer discount, 1 => supplier discount
	 *      @param	string	$price_base_type	Price base type 'HT' or 'TTC'
	 *		@return	int							<0 if KO, id of discount record if OK
	 */
	public function set_remise_except($remise, User $user, $desc, $vatrate = '', $discount_type = 0, $price_base_type = 'HT')
	{
		// phpcs:enable
		global $langs;

		// Clean parameters
		$remise = price2num($remise);
		$desc = trim($desc);

		// Check parameters
		if (!($remise > 0)) {
			$this->error = $langs->trans("ErrorWrongValueForParameter", "1");
			return -1;
		}
		if (!$desc) {
			$this->error = $langs->trans("ErrorWrongValueForParameter", "3");
			return -2;
		}

		if ($this->id > 0) {
			// Clean vat code
			$reg = array();
			$vat_src_code = '';
			if (preg_match('/\((.*)\)/', $vatrate, $reg)) {
				$vat_src_code = $reg[1];
				$vatrate = preg_replace('/\s*\(.*\)/', '', $vatrate); // Remove code into vatrate.
			}

			require_once DOL_DOCUMENT_ROOT.'/core/class/discount.class.php';

			$discount = new DiscountAbsolute($this->db);
			$discount->fk_soc = $this->id;

			$discount->discount_type = $discount_type;

			if ($price_base_type == 'TTC') {
				$discount->amount_ttc = $discount->multicurrency_amount_ttc = price2num($remise, 'MT');
				$discount->amount_ht = $discount->multicurrency_amount_ht = price2num($remise / (1 + $vatrate / 100), 'MT');
				$discount->amount_tva = $discount->multicurrency_amount_tva = price2num($discount->amount_ttc - $discount->amount_ht, 'MT');
			} else {
				$discount->amount_ht = $discount->multicurrency_amount_ht = price2num($remise, 'MT');
				$discount->amount_tva = $discount->multicurrency_amount_tva = price2num($remise * $vatrate / 100, 'MT');
				$discount->amount_ttc = $discount->multicurrency_amount_ttc = price2num($discount->amount_ht + $discount->amount_tva, 'MT');
			}

			$discount->tva_tx = price2num($vatrate);
			$discount->vat_src_code = $vat_src_code;

			$discount->description = $desc;

			$result = $discount->create($user);
			if ($result > 0) {
				return $result;
			} else {
				$this->error = $discount->error;
				return -3;
			}
		} else {
			return 0;
		}
	}

	/**
	 * 	Returns amount of included taxes of the current discounts/credits available from the company
	 *
	 *	@param	User	$user			Filter on a user author of discounts
	 * 	@param	string	$filter			Other filter
	 * 	@param	integer	$maxvalue		Filter on max value for discount
	 * 	@param	int		$discount_type	0 => customer discount, 1 => supplier discount
	 *	@return	int					<0 if KO, Credit note amount otherwise
	 */
	public function getAvailableDiscounts($user = '', $filter = '', $maxvalue = 0, $discount_type = 0)
	{
		require_once DOL_DOCUMENT_ROOT.'/core/class/discount.class.php';

		$discountstatic = new DiscountAbsolute($this->db);
		$result = $discountstatic->getAvailableDiscounts($this, $user, $filter, $maxvalue, $discount_type);
		if ($result >= 0) {
			return $result;
		} else {
			$this->error = $discountstatic->error;
			return -1;
		}
	}

	/**
	 *  Return array of sales representatives
	 *
	 *  @param	User		$user			Object user (not used)
	 *  @param	int			$mode			0=Array with properties, 1=Array of id.
	 *  @param	string		$sortfield		List of sort fields, separated by comma. Example: 't1.fielda,t2.fieldb'
	 *  @param	string		$sortorder		Sort order, separated by comma. Example: 'ASC,DESC';
	 *  @return array|int      				Array of sales representatives of third party or <0 if KO
	 */
	public function getSalesRepresentatives(User $user, $mode = 0, $sortfield = null, $sortorder = null)
	{
		global $conf;

		$reparray = array();

		$sql = "SELECT DISTINCT u.rowid, u.login, u.lastname, u.firstname, u.office_phone, u.job, u.email, u.statut as status, u.entity, u.photo, u.gender";
		$sql .= ", u.office_fax, u.user_mobile, u.personal_mobile";
		$sql .= " FROM ".MAIN_DB_PREFIX."societe_commerciaux as sc, ".MAIN_DB_PREFIX."user as u";
		if (isModEnabled('multicompany') && !empty($conf->global->MULTICOMPANY_TRANSVERSE_MODE)) {
			$sql .= ", ".MAIN_DB_PREFIX."usergroup_user as ug";
			$sql .= " WHERE ((ug.fk_user = sc.fk_user";
			$sql .= " AND ug.entity = ".$conf->entity.")";
			$sql .= " OR u.admin = 1)";
		} else {
			$sql .= " WHERE entity in (0, ".$conf->entity.")";
		}

		$sql .= " AND u.rowid = sc.fk_user AND sc.fk_soc = ".((int) $this->id);
		if (empty($sortfield) && empty($sortorder)) {
			$sortfield = 'u.lastname,u.firstname';
			$sortorder = 'ASC,ASC';
		}
		$sql .= $this->db->order($sortfield, $sortorder);

		$resql = $this->db->query($sql);
		if ($resql) {
			$num = $this->db->num_rows($resql);
			$i = 0;
			while ($i < $num) {
				$obj = $this->db->fetch_object($resql);

				if (empty($mode)) {
					$reparray[$i]['id'] = $obj->rowid;
					$reparray[$i]['lastname'] = $obj->lastname;
					$reparray[$i]['firstname'] = $obj->firstname;
					$reparray[$i]['email'] = $obj->email;
					$reparray[$i]['phone'] = $obj->office_phone;
					$reparray[$i]['office_phone'] = $obj->office_phone;			// Pro phone
					$reparray[$i]['office_fax'] = $obj->office_fax;
					$reparray[$i]['user_mobile'] = $obj->user_mobile;			// Pro mobile
					$reparray[$i]['personal_mobile'] = $obj->personal_mobile;	// Personal mobile
					$reparray[$i]['job'] = $obj->job;
					$reparray[$i]['statut'] = $obj->status; // deprecated
					$reparray[$i]['status'] = $obj->status;
					$reparray[$i]['entity'] = $obj->entity;
					$reparray[$i]['login'] = $obj->login;
					$reparray[$i]['photo'] = $obj->photo;
					$reparray[$i]['gender'] = $obj->gender;
				} else {
					$reparray[] = $obj->rowid;
				}
				$i++;
			}
			return $reparray;
		} else {
			dol_print_error($this->db);
			return -1;
		}
	}

	/**
	 * Set the price level
	 *
	 * @param 	int		$price_level	Level of price
	 * @param 	User	$user			Use making change
	 * @return	int						<0 if KO, >0 if OK
	 */
	public function setPriceLevel($price_level, User $user)
	{
		if ($this->id) {
			$now = dol_now();

			$sql  = "UPDATE ".MAIN_DB_PREFIX."societe";
			$sql .= " SET price_level = ".((int) $price_level);
			$sql .= " WHERE rowid = ".((int) $this->id);

			if (!$this->db->query($sql)) {
				dol_print_error($this->db);
				return -1;
			}

			$sql  = "INSERT INTO ".MAIN_DB_PREFIX."societe_prices";
			$sql .= " (datec, fk_soc, price_level, fk_user_author)";
			$sql .= " VALUES ('".$this->db->idate($now)."', ".((int) $this->id).", ".((int) $price_level).", ".((int) $user->id).")";

			if (!$this->db->query($sql)) {
				dol_print_error($this->db);
				return -1;
			}
			return 1;
		}
		return -1;
	}

	// phpcs:disable PEAR.NamingConventions.ValidFunctionName.ScopeNotCamelCaps
	/**
	 *	Add link to sales representative
	 *
	 *	@param	User	$user		Object user
	 *	@param	int		$commid		Id of user
	 *	@return	int					<=0 if KO, >0 if OK
	 */
	public function add_commercial(User $user, $commid)
	{
		// phpcs:enable
		$error = 0;

		if ($this->id > 0 && $commid > 0) {
			$this->db->begin();

			if (!$error) {
				$sql = "DELETE FROM  ".MAIN_DB_PREFIX."societe_commerciaux";
				$sql .= " WHERE fk_soc = ".((int) $this->id)." AND fk_user = ".((int) $commid);

				$resql = $this->db->query($sql);
				if (!$resql) {
					dol_syslog(get_class($this)."::add_commercial Error ".$this->db->lasterror());
					$error++;
				}
			}

			if (!$error) {
				$sql = "INSERT INTO ".MAIN_DB_PREFIX."societe_commerciaux";
				$sql .= " (fk_soc, fk_user)";
				$sql .= " VALUES (".((int) $this->id).", ".((int) $commid).")";

				$resql = $this->db->query($sql);
				if (!$resql) {
					dol_syslog(get_class($this)."::add_commercial Error ".$this->db->lasterror());
					$error++;
				}
			}

			if (!$error) {
				$this->context = array('commercial_modified' => $commid);

				$result = $this->call_trigger('COMPANY_LINK_SALE_REPRESENTATIVE', $user);
				if ($result < 0) {
					$error++;
				}
			}

			if (!$error) {
				$this->db->commit();
				return 1;
			} else {
				$this->db->rollback();
				return -1;
			}
		}

		return 0;
	}

	// phpcs:disable PEAR.NamingConventions.ValidFunctionName.ScopeNotCamelCaps
	/**
	 *	Add link to sales representative
	 *
	 *	@param	User	$user		Object user
	 *	@param	int		$commid		Id of user
	 *	@return	void
	 */
	public function del_commercial(User $user, $commid)
	{
		// phpcs:enable
		$error = 0;
		$this->context = array('commercial_modified'=>$commid);

		$result = $this->call_trigger('COMPANY_UNLINK_SALE_REPRESENTATIVE', $user);
		if ($result < 0) {
			$error++;
		}

		if ($this->id > 0 && $commid > 0) {
			$sql  = "DELETE FROM  ".MAIN_DB_PREFIX."societe_commerciaux ";
			$sql .= " WHERE fk_soc = ".((int) $this->id)." AND fk_user = ".((int) $commid);

			if (!$this->db->query($sql)) {
				dol_syslog(get_class($this)."::del_commercial Erreur");
			}
		}
	}

	/**
	 * getTooltipContentArray
	 *
	 * @param array $params params to construct tooltip data
	 * @since v18
	 * @return array
	 */
	public function getTooltipContentArray($params)
	{
		global $conf, $langs, $user;

		$langs->loadLangs(['companies', 'commercial']);

		$datas = array();

		$option = $params['option'] ?? '';
		$nofetch = !empty($params['nofetch']);

		$name = $this->name;
		$noaliasinname = (empty($params['noaliasinname']) ? 0 : $params['noaliasinname']);

		if (!empty($this->name_alias) && empty($noaliasinname)) {
			$name .= ' ('.$this->name_alias.')';
		}
		if (!empty($conf->global->MAIN_OPTIMIZEFORTEXTBROWSER)) {
			return ['optimize' => $langs->trans("ShowCompany")];
		}

		if (!empty($this->logo) && class_exists('Form')) {
			$photo = '<div class="photointooltip floatright">';
			$photo .= Form::showphoto('societe', $this, 0, 40, 0, 'photoref', 'mini', 0); // Important, we must force height so image will have height tags and if image is inside a tooltip, the tooltip manager can calculate height and position correctly the tooltip.
			$photo .= '</div>';
			$datas['photo'] = $photo;
		} elseif (!empty($this->logo_squarred) && class_exists('Form')) {
			/*$label.= '<div class="photointooltip">';
			$label.= Form::showphoto('societe', $this, 0, 40, 0, 'photowithmargin', 'mini', 0);	// Important, we must force height so image will have height tags and if image is inside a tooltip, the tooltip manager can calculate height and position correctly the tooltip.
			$label.= '</div><div style="clear: both;"></div>';*/
		}

		$datas['divopen'] = '<div class="centpercent">';

		if ($option == 'customer' || $option == 'compta' || $option == 'category') {
			$datas['picto'] = img_picto('', $this->picto).' <u class="paddingrightonly">'.$langs->trans("Customer").'</u>';
		} elseif ($option == 'prospect' && empty($conf->global->SOCIETE_DISABLE_PROSPECTS)) {
			$datas['picto'] = img_picto('', $this->picto).' <u class="paddingrightonly">'.$langs->trans("Prospect").'</u>';
		} elseif ($option == 'supplier' || $option == 'category_supplier') {
			$datas['picto'] = img_picto('', $this->picto).' <u class="paddingrightonly">'.$langs->trans("Supplier").'</u>';
		} elseif ($option == 'agenda') {
			$datas['picto'] = img_picto('', $this->picto).' <u class="paddingrightonly">'.$langs->trans("ThirdParty").'</u>';
		} elseif ($option == 'project') {
			$datas['picto'] = img_picto('', $this->picto).' <u class="paddingrightonly">'.$langs->trans("ThirdParty").'</u>';
		} elseif ($option == 'margin') {
			$datas['picto'] = img_picto('', $this->picto).' <u class="paddingrightonly">'.$langs->trans("ThirdParty").'</u>';
		} elseif ($option == 'contact') {
			$datas['picto'] = img_picto('', $this->picto).' <u class="paddingrightonly">'.$langs->trans("ThirdParty").'</u>';
		} elseif ($option == 'ban') {
			$datas['picto'] = img_picto('', $this->picto).' <u class="paddingrightonly">'.$langs->trans("ThirdParty").'</u>';
		}

		// By default
		if (empty($datas['picto'])) {
			$datas['picto'] = img_picto('', $this->picto).' <u class="paddingrightonly">'.$langs->trans("ThirdParty").'</u>';
		}
		if (isset($this->status)) {
			$datas['status'] = ' '.$this->getLibStatut(5);
		}
		if (isset($this->client) && isset($this->fournisseur)) {
			$datas['type'] = ' &nbsp; ' . $this->getTypeUrl(1);
		}
		$datas['name'] = '<br><b>'.$langs->trans('Name').':</b> '.dol_escape_htmltag($this->name);
		if (!empty($this->name_alias)) {
			$datas['namealias'] = ' ('.dol_escape_htmltag($this->name_alias).')';
		}
		if (!empty($this->email)) {
			$datas['email'] = '<br>'.img_picto('', 'email', 'class="pictofixedwidth"').$this->email;
		}
		if (!empty($this->url)) {
			$datas['url'] = '<br>'.img_picto('', 'globe', 'class="pictofixedwidth"').$this->url;
		}
		if (!empty($this->phone) || !empty($this->fax)) {
			$phonelist = array();
			if ($this->phone) {
				$phonelist[] = dol_print_phone($this->phone, $this->country_code, $this->id, 0, '', '&nbsp', 'phone');
			}
			if ($this->fax) {
				$phonelist[] = dol_print_phone($this->fax, $this->country_code, $this->id, 0, '', '&nbsp', 'fax');
			}
			$datas['phonelist'] = '<br>'.implode('&nbsp;', $phonelist);
		}

		if (!empty($this->address)) {
			$datas['address'] = '<br><b>'.$langs->trans("Address").':</b> '.dol_format_address($this, 1, ' ', $langs); // Address + country
		} elseif (!empty($this->country_code)) {
			$datas['address'] = '<br><b>'.$langs->trans('Country').':</b> '.$this->country_code;
		}
		if (!empty($this->tva_intra) || (!empty($conf->global->SOCIETE_SHOW_FIELD_IN_TOOLTIP) && strpos($conf->global->SOCIETE_SHOW_FIELD_IN_TOOLTIP, 'vatnumber') !== false)) {
			$datas['vatintra'] = '<br><b>'.$langs->trans('VATIntra').':</b> '.dol_escape_htmltag($this->tva_intra);
		}

		if (!empty($conf->global->SOCIETE_SHOW_FIELD_IN_TOOLTIP)) {
			if (strpos($conf->global->SOCIETE_SHOW_FIELD_IN_TOOLTIP, 'profid1') !== false && $langs->trans('ProfId1'.$this->country_code) != '-') {
				$datas['profid1'] = '<br><b>'.$langs->trans('ProfId1'.$this->country_code).':</b> '.$this->idprof1;
			}
			if (strpos($conf->global->SOCIETE_SHOW_FIELD_IN_TOOLTIP, 'profid2') !== false && $langs->trans('ProfId2'.$this->country_code) != '-') {
				$datas['profid2'] = '<br><b>'.$langs->trans('ProfId2'.$this->country_code).':</b> '.$this->idprof2;
			}
			if (strpos($conf->global->SOCIETE_SHOW_FIELD_IN_TOOLTIP, 'profid3') !== false && $langs->trans('ProfId3'.$this->country_code) != '-') {
				$datas['profid3'] = '<br><b>'.$langs->trans('ProfId3'.$this->country_code).':</b> '.$this->idprof3;
			}
			if (strpos($conf->global->SOCIETE_SHOW_FIELD_IN_TOOLTIP, 'profid4') !== false && $langs->trans('ProfId4'.$this->country_code) != '-') {
				$datas['profid4'] = '<br><b>'.$langs->trans('ProfId4'.$this->country_code).':</b> '.$this->idprof4;
			}
			if (strpos($conf->global->SOCIETE_SHOW_FIELD_IN_TOOLTIP, 'profid5') !== false && $langs->trans('ProfId5'.$this->country_code) != '-') {
				$datas['profid5'] = '<br><b>'.$langs->trans('ProfId5'.$this->country_code).':</b> '.$this->idprof5;
			}
			if (strpos($conf->global->SOCIETE_SHOW_FIELD_IN_TOOLTIP, 'profid6') !== false && $langs->trans('ProfId6'.$this->country_code) != '-') {
				$datas['profid6'] = '<br><b>'.$langs->trans('ProfId6'.$this->country_code).':</b> '.$this->idprof6;
			}
		}

		$datas['separator'] = '<br>';

		if (!empty($this->code_client) && ($this->client == 1 || $this->client == 3)) {
			$datas['customercode'] = '<br><b>'.$langs->trans('CustomerCode').':</b> '.$this->code_client;
		}
		if (isModEnabled('accounting') && ($this->client == 1 || $this->client == 3)) {
			$langs->load('compta');
			$datas['accountancycustomercode'] = '<br><b>'.$langs->trans('CustomerAccountancyCode').':</b> '.($this->code_compta ? $this->code_compta : $this->code_compta_client);
		}
		// show categories for this record only in ajax to not overload lists
		if (!$nofetch && isModEnabled('categorie') && $this->client) {
			require_once DOL_DOCUMENT_ROOT . '/categories/class/categorie.class.php';
			$form = new Form($this->db);
			$datas['categories_customer'] = '<br>' . $form->showCategories($this->id, Categorie::TYPE_CUSTOMER, 1, 1);
		}
		if (!empty($this->code_fournisseur) && $this->fournisseur) {
			$datas['suppliercode'] = '<br><b>'.$langs->trans('SupplierCode').':</b> '.$this->code_fournisseur;
		}
		if (isModEnabled('accounting') && $this->fournisseur) {
			$langs->load('compta');
			$datas['accountancysuppliercode'] = '<br><b>'.$langs->trans('SupplierAccountancyCode').':</b> '.$this->code_compta_fournisseur;
		}
		// show categories for this record only in ajax to not overload lists
		if (!$nofetch && isModEnabled('categorie') && $this->fournisseur) {
			require_once DOL_DOCUMENT_ROOT . '/categories/class/categorie.class.php';
			$form = new Form($this->db);
			$datas['categories_supplier'] = '<br>' . $form->showCategories($this->id, Categorie::TYPE_SUPPLIER, 1, 1);
		}

		$datas['divclose'] = '</div>';

		return $datas;
	}

	/**
	 *    	Return a link on thirdparty (with picto)
	 *
	 *		@param	int		$withpicto		          Add picto into link (0=No picto, 1=Include picto with link, 2=Picto only)
	 *		@param	string	$option			          Target of link ('', 'customer', 'prospect', 'supplier', 'project')
	 *		@param	int		$maxlen			          Max length of name
	 *      @param	int  	$notooltip		          1=Disable tooltip
	 *      @param  int     $save_lastsearch_value    -1=Auto, 0=No save of lastsearch_values when clicking, 1=Save lastsearch_values whenclicking
	 *      @param	int		$noaliasinname			  1=Do not add alias into the link ref
	 *      @param	string	$target			  		  add attribute target
	 *		@return	string					          String with URL
	 */
	public function getNomUrl($withpicto = 0, $option = '', $maxlen = 0, $notooltip = 0, $save_lastsearch_value = -1, $noaliasinname = 0, $target = '')
	{
		global $conf, $langs, $hookmanager;

		if (!empty($conf->dol_no_mouse_hover)) {
			$notooltip = 1; // Force disable tooltips
		}

		$name = $this->name ? $this->name : $this->nom;

		if (!empty($conf->global->SOCIETE_ON_SEARCH_AND_LIST_GO_ON_CUSTOMER_OR_SUPPLIER_CARD)) {
			if (empty($option) && $this->client > 0) {
				$option = 'customer';
			}
			if (empty($option) && $this->fournisseur > 0) {
				$option = 'supplier';
			}
		}

		if (!empty($conf->global->SOCIETE_ADD_REF_IN_LIST) && (!empty($withpicto))) {
			$code = '';
			if (($this->client) && (!empty($this->code_client)) && ($conf->global->SOCIETE_ADD_REF_IN_LIST == 1 || $conf->global->SOCIETE_ADD_REF_IN_LIST == 2)) {
				$code = $this->code_client.' - ';
			}

			if (($this->fournisseur) && (!empty($this->code_fournisseur)) && ($conf->global->SOCIETE_ADD_REF_IN_LIST == 1 || $conf->global->SOCIETE_ADD_REF_IN_LIST == 3)) {
				$code .= $this->code_fournisseur.' - ';
			}

			if ($code) {
				if ($conf->global->SOCIETE_ADD_REF_IN_LIST == 1) {
					$name = $code.' '.$name;
				} else {
					$name = $code;
				}
			}
		}

		if (!empty($this->name_alias) && empty($noaliasinname)) {
			$name .= ' ('.$this->name_alias.')';
		}

		$result = '';
		$params = [
			'id' => $this->id,
			'objecttype' => $this->element,
			'option' => $option,
			'nofetch' => 1,
		];
		$classfortooltip = 'classfortooltip';
		$dataparams = '';
		if (getDolGlobalInt('MAIN_ENABLE_AJAX_TOOLTIP')) {
			$classfortooltip = 'classforajaxtooltip';
			$dataparams = ' data-params="'.dol_escape_htmltag(json_encode($params)).'"';
			$label = '';
		} else {
			$label = implode($this->getTooltipContentArray($params));
		}

		$linkstart = '';
		$linkend = '';

		if ($option == 'customer' || $option == 'compta' || $option == 'category') {
			$linkstart = '<a href="'.DOL_URL_ROOT.'/comm/card.php?socid='.$this->id;
		} elseif ($option == 'prospect' && empty($conf->global->SOCIETE_DISABLE_PROSPECTS)) {
			$linkstart = '<a href="'.DOL_URL_ROOT.'/comm/card.php?socid='.$this->id;
		} elseif ($option == 'supplier' || $option == 'category_supplier') {
			$linkstart = '<a href="'.DOL_URL_ROOT.'/fourn/card.php?socid='.$this->id;
		} elseif ($option == 'agenda') {
			$linkstart = '<a href="'.DOL_URL_ROOT.'/societe/agenda.php?socid='.$this->id;
		} elseif ($option == 'project') {
			$linkstart = '<a href="'.DOL_URL_ROOT.'/societe/project.php?socid='.$this->id;
		} elseif ($option == 'margin') {
			$linkstart = '<a href="'.DOL_URL_ROOT.'/margin/tabs/thirdpartyMargins.php?socid='.$this->id.'&type=1';
		} elseif ($option == 'contact') {
			$linkstart = '<a href="'.DOL_URL_ROOT.'/societe/contact.php?socid='.$this->id;
		} elseif ($option == 'ban') {
			$linkstart = '<a href="'.DOL_URL_ROOT.'/societe/paymentmodes.php?socid='.$this->id;
		}

		// By default
		if (empty($linkstart)) {
			$linkstart = '<a href="'.DOL_URL_ROOT.'/societe/card.php?socid='.$this->id;
		}

		// Add type of canvas
		$linkstart .= (!empty($this->canvas) ? '&canvas='.$this->canvas : '');
		// Add param to save lastsearch_values or not
		$add_save_lastsearch_values = ($save_lastsearch_value == 1 ? 1 : 0);
		if ($save_lastsearch_value == -1 && preg_match('/list\.php/', $_SERVER["PHP_SELF"])) {
			$add_save_lastsearch_values = 1;
		}
		if ($add_save_lastsearch_values) {
			$linkstart .= '&save_lastsearch_values=1';
		}
		$linkstart .= '"';

		$linkclose = '';
		if (empty($notooltip)) {
			if (!empty($conf->global->MAIN_OPTIMIZEFORTEXTBROWSER)) {
				$label = $langs->trans("ShowCompany");
				$linkclose .= ' alt="'.dol_escape_htmltag($label, 1).'"';
			}
			$linkclose .= ($label ? ' title="'.dol_escape_htmltag($label, 1).'"' :  ' title="tocomplete"');
			$linkclose .= $dataparams.' class="'.$classfortooltip.' refurl valignmiddle"';
			$target_value = array('_self', '_blank', '_parent', '_top');
			if (in_array($target, $target_value)) {
				$linkclose .= ' target="'.dol_escape_htmltag($target).'"';
			}
		} else {
			$linkclose .= ' class="valignmiddle"';
		}
		$linkstart .= $linkclose.'>';
		$linkend = '</a>';

		global $user;
		if (empty($user->rights->societe->client->voir) && $user->socid > 0 && $this->id != $user->socid) {
			$linkstart = '';
			$linkend = '';
		}

		$result .= $linkstart;
		if ($withpicto) {
			$result .= img_object(($notooltip ? '' : $label), ($this->picto ? $this->picto : 'generic'), (' class="'.(($withpicto != 2) ? 'paddingright' : '').'"'), 0, 0, $notooltip ? 0 : 1);
		}
		if ($withpicto != 2) {
			$result .= dol_escape_htmltag($maxlen ? dol_trunc($name, $maxlen) : $name);
		}
		$result .= $linkend;

		global $action;
		$hookmanager->initHooks(array('thirdpartydao'));
		$parameters = array(
			'id'=>$this->id,
			'getnomurl' => &$result,
			'withpicto '=> $withpicto,
			'option'=> $option,
			'maxlen'=> $maxlen,
			'notooltip'=> $notooltip,
			'save_lastsearch_value'=> $save_lastsearch_value
		);
		$reshook = $hookmanager->executeHooks('getNomUrl', $parameters, $this, $action); // Note that $action and $object may have been modified by some hooks
		if ($reshook > 0) {
			$result = $hookmanager->resPrint;
		} else {
			$result .= $hookmanager->resPrint;
		}

		return $result;
	}

	/**
	 *    	Return link(s) on type of thirdparty (with picto)
	 *
	 *		@param	int		$withpicto		        Add picto into link (0=No picto, 1=Include picto with link, 2=Picto only)
	 *		@param	string	$option					''=All
	 *      @param	int  	$notooltip		        1=Disable tooltip
	 *      @param	string	$tag					Tag 'a' or 'span'
	 *		@return	string					        String with URL
	 */
	public function getTypeUrl($withpicto = 0, $option = '', $notooltip = 0, $tag = 'a')
	{
		global $conf, $langs;

		$s = '';
		if (empty($option) || preg_match('/prospect/', $option)) {
			if (($this->client == 2 || $this->client == 3) && empty($conf->global->SOCIETE_DISABLE_PROSPECTS)) {
				$s .= '<'.$tag.' class="customer-back opacitymedium" title="'.$langs->trans("Prospect").'" href="'.DOL_URL_ROOT.'/comm/card.php?socid='.$this->id.'">'.dol_substr($langs->trans("Prospect"), 0, 1).'</'.$tag.'>';
			}
		}
		if (empty($option) || preg_match('/customer/', $option)) {
			if (($this->client == 1 || $this->client == 3) && empty($conf->global->SOCIETE_DISABLE_CUSTOMERS)) {
				$s .= '<'.$tag.' class="customer-back" title="'.$langs->trans("Customer").'" href="'.DOL_URL_ROOT.'/comm/card.php?socid='.$this->id.'">'.dol_substr($langs->trans("Customer"), 0, 1).'</'.$tag.'>';
			}
		}
		if (empty($option) || preg_match('/supplier/', $option)) {
			if ((isModEnabled("supplier_order") || isModEnabled("supplier_invoice")) && $this->fournisseur) {
				$s .= '<'.$tag.' class="vendor-back" title="'.$langs->trans("Supplier").'" href="'.DOL_URL_ROOT.'/fourn/card.php?socid='.$this->id.'">'.dol_substr($langs->trans("Supplier"), 0, 1).'</'.$tag.'>';
			}
		}
		return $s;
	}


	/**
	 *    Return label of status (activity, closed)
	 *
	 *    @param  	int		$mode       0=long label, 1=short label, 2=Picto + short label, 3=Picto, 4=Picto + long label, 5=Short label + Picto, 6=Long label + Picto
	 *    @return   string     	   		Label of status
	 */
	public function getLibStatut($mode = 0)
	{
		return $this->LibStatut($this->status, $mode);
	}

	// phpcs:disable PEAR.NamingConventions.ValidFunctionName.ScopeNotCamelCaps
	/**
	 *  Return the label of a given status
	 *
	 *  @param	int		$status         Status id
	 *  @param	int		$mode           0=Long label, 1=Short label, 2=Picto + Short label, 3=Picto, 4=Picto + Long label, 5=Short label + Picto, 6=Long label + Picto
	 *  @return	string          		Status label
	 */
	public function LibStatut($status, $mode = 0)
	{
		// phpcs:enable
		global $langs;
		$langs->load('companies');

		$statusType = 'status4';
		if ($status == 0) {
			$statusType = 'status6';
		}

		if (empty($this->labelStatus) || empty($this->labelStatusShort)) {
			$this->labelStatus[0] = $langs->transnoentitiesnoconv("ActivityCeased");
			$this->labelStatus[1] = $langs->transnoentitiesnoconv("InActivity");
			$this->labelStatusShort[0] = $langs->transnoentitiesnoconv("ActivityCeased");
			$this->labelStatusShort[1] = $langs->transnoentitiesnoconv("InActivity");
		}

		return dolGetStatus($this->labelStatus[$status], $this->labelStatusShort[$status], '', $statusType, $mode);
	}

	// phpcs:disable PEAR.NamingConventions.ValidFunctionName.ScopeNotCamelCaps
	/**
	 *    Return list of contacts emails existing for third party
	 *
	 *	  @param	  int		$addthirdparty		1=Add also a record for thirdparty email
	 *    @return     array       					Array of contacts emails
	 */
	public function thirdparty_and_contact_email_array($addthirdparty = 0)
	{
		// phpcs:enable
		global $langs;

		$contact_emails = $this->contact_property_array('email', 1);
		if ($this->email && $addthirdparty) {
			if (empty($this->name)) {
				$this->name = $this->nom;
			}
			$contact_emails['thirdparty'] = $langs->transnoentitiesnoconv("ThirdParty").': '.dol_trunc($this->name, 16)." <".$this->email.">";
		}
		//var_dump($contact_emails)
		return $contact_emails;
	}

	// phpcs:disable PEAR.NamingConventions.ValidFunctionName.ScopeNotCamelCaps
	/**
	 *    Return list of contacts mobile phone existing for third party
	 *
	 *    @return     array       Array of contacts emails
	 */
	public function thirdparty_and_contact_phone_array()
	{
		// phpcs:enable
		global $langs;

		$contact_phone = $this->contact_property_array('mobile');

		if (!empty($this->phone)) {	// If a phone of thirdparty is defined, we add it ot mobile of contacts
			if (empty($this->name)) {
				$this->name = $this->nom;
			}
			// TODO: Tester si tel non deja present dans tableau contact
			$contact_phone['thirdparty'] = $langs->transnoentitiesnoconv("ThirdParty").': '.dol_trunc($this->name, 16)." <".$this->phone.">";
		}
		return $contact_phone;
	}

	// phpcs:disable PEAR.NamingConventions.ValidFunctionName.ScopeNotCamelCaps
	/**
	 *  Return list of contacts emails or mobile existing for third party
	 *
	 *  @param	string	$mode       		'email' or 'mobile'
	 * 	@param	int		$hidedisabled		1=Hide contact if disabled
	 *  @return array       				Array of contacts emails or mobile. Example: array(id=>'Name <email>')
	 */
	public function contact_property_array($mode = 'email', $hidedisabled = 0)
	{
		// phpcs:enable
		global $langs;

		$contact_property = array();


		$sql = "SELECT rowid, email, statut as status, phone_mobile, lastname, poste, firstname";
		$sql .= " FROM ".MAIN_DB_PREFIX."socpeople";
		$sql .= " WHERE fk_soc = ".((int) $this->id);
		$sql .= " ORDER BY lastname, firstname";

		$resql = $this->db->query($sql);
		if ($resql) {
			$nump = $this->db->num_rows($resql);
			if ($nump) {
				$sepa = "("; $sepb = ")";
				if ($mode == 'email') {
					//$sepa="&lt;"; $sepb="&gt;";
					$sepa = "<"; $sepb = ">";
				}
				$i = 0;
				while ($i < $nump) {
					$obj = $this->db->fetch_object($resql);
					if ($mode == 'email') {
						$property = $obj->email;
					} elseif ($mode == 'mobile') {
						$property = $obj->phone_mobile;
					} else {
						$property = $obj->$mode;
					}

					// Show all contact. If hidedisabled is 1, showonly contacts with status = 1
					if ($obj->status == 1 || empty($hidedisabled)) {
						if (empty($property)) {
							if ($mode == 'email') {
								$property = $langs->transnoentitiesnoconv("NoEMail");
							} elseif ($mode == 'mobile') {
								$property = $langs->transnoentitiesnoconv("NoMobilePhone");
							}
						}

						if (!empty($obj->poste)) {
							$contact_property[$obj->rowid] = trim(dolGetFirstLastname($obj->firstname, $obj->lastname)).($obj->poste ? " - ".$obj->poste : "").(($mode != 'poste' && $property) ? " ".$sepa.$property.$sepb : '');
						} else {
							$contact_property[$obj->rowid] = trim(dolGetFirstLastname($obj->firstname, $obj->lastname)).(($mode != 'poste' && $property) ? " ".$sepa.$property.$sepb : '');
						}
					}
					$i++;
				}
			}
		} else {
			dol_print_error($this->db);
		}
		return $contact_property;
	}


	// phpcs:disable PEAR.NamingConventions.ValidFunctionName.ScopeNotCamelCaps
	/**
	 *    Returns the contact list of this company
	 *
	 *    @return     array      array of contacts
	 */
	public function contact_array()
	{
		// phpcs:enable
		$contacts = array();

		$sql = "SELECT rowid, lastname, firstname FROM ".MAIN_DB_PREFIX."socpeople WHERE fk_soc = ".((int) $this->id);
		$resql = $this->db->query($sql);
		if ($resql) {
			$nump = $this->db->num_rows($resql);
			if ($nump) {
				$i = 0;
				while ($i < $nump) {
					$obj = $this->db->fetch_object($resql);
					$contacts[$obj->rowid] = dolGetFirstLastname($obj->firstname, $obj->lastname);
					$i++;
				}
			}
		} else {
			dol_print_error($this->db);
		}
		return $contacts;
	}

	// phpcs:disable PEAR.NamingConventions.ValidFunctionName.ScopeNotCamelCaps
	/**
	 *    Returns the contact list of this company
	 *
	 *    @return    array    $contacts    array of contacts
	 */
	public function contact_array_objects()
	{
		// phpcs:enable
		require_once DOL_DOCUMENT_ROOT.'/contact/class/contact.class.php';
		$contacts = array();

		$sql = "SELECT rowid FROM ".MAIN_DB_PREFIX."socpeople WHERE fk_soc = ".((int) $this->id);
		$resql = $this->db->query($sql);
		if ($resql) {
			$nump = $this->db->num_rows($resql);
			if ($nump) {
				$i = 0;
				while ($i < $nump) {
					$obj = $this->db->fetch_object($resql);
					$contact = new Contact($this->db);
					$contact->fetch($obj->rowid);
					$contacts[] = $contact;
					$i++;
				}
			}
		} else {
			dol_print_error($this->db);
		}
		return $contacts;
	}

	// phpcs:disable PEAR.NamingConventions.ValidFunctionName.ScopeNotCamelCaps
	/**
	 *  Return property of contact from its id
	 *
	 *  @param	int		$rowid      id of contact
	 *  @param  string	$mode       'email' or 'mobile'
	 *  @return string  			Email of contact with format: "Full name <email>"
	 */
	public function contact_get_property($rowid, $mode)
	{
		// phpcs:enable
		$contact_property = '';

		if (empty($rowid)) {
			return '';
		}

		$sql = "SELECT rowid, email, phone_mobile, lastname, firstname";
		$sql .= " FROM ".MAIN_DB_PREFIX."socpeople";
		$sql .= " WHERE rowid = ".((int) $rowid);

		$resql = $this->db->query($sql);
		if ($resql) {
			$nump = $this->db->num_rows($resql);

			if ($nump) {
				$obj = $this->db->fetch_object($resql);

				if ($mode == 'email') {
					$contact_property = dol_string_nospecial(dolGetFirstLastname($obj->firstname, $obj->lastname), ' ', array(","))." <".$obj->email.">";
				} elseif ($mode == 'mobile') {
					$contact_property = $obj->phone_mobile;
				}
			}
			return $contact_property;
		} else {
			dol_print_error($this->db);
		}

		return '';
	}


	// phpcs:disable PEAR.NamingConventions.ValidFunctionName.ScopeNotCamelCaps
	/**
	 *  Return bank number property of thirdparty (label or rum)
	 *
	 *	@param	string	$mode	'label' or 'rum' or 'format'
	 *  @return	string			Bank label or RUM or '' if no bank account found
	 */
	public function display_rib($mode = 'label')
	{
		// phpcs:enable
		require_once DOL_DOCUMENT_ROOT.'/societe/class/companybankaccount.class.php';

		$bac = new CompanyBankAccount($this->db);
		$bac->fetch(0, $this->id);

		if ($bac->id > 0) {		// If a bank account has been found for company $this->id
			if ($mode == 'label') {
				return $bac->getRibLabel(true);
			} elseif ($mode == 'rum') {
				if (empty($bac->rum)) {
					require_once DOL_DOCUMENT_ROOT.'/compta/prelevement/class/bonprelevement.class.php';
					$prelevement = new BonPrelevement($this->db);
					$bac->fetch_thirdparty();
					$bac->rum = $prelevement->buildRumNumber($bac->thirdparty->code_client, $bac->datec, $bac->id);
				}
				return $bac->rum;
			} elseif ($mode == 'format') {
				return $bac->frstrecur;
			} else {
				return 'BadParameterToFunctionDisplayRib';
			}
		} else {
			return '';
		}
	}

	// phpcs:disable PEAR.NamingConventions.ValidFunctionName.ScopeNotCamelCaps
	/**
	 * Return Array of RIB
	 *
	 * @return     array|int        0 if KO, Array of CompanyBanckAccount if OK
	 */
	public function get_all_rib()
	{
		// phpcs:enable
		require_once DOL_DOCUMENT_ROOT.'/societe/class/companybankaccount.class.php';
		$sql = "SELECT rowid FROM ".MAIN_DB_PREFIX."societe_rib WHERE type='ban' AND fk_soc = ".((int) $this->id);
		$result = $this->db->query($sql);
		if (!$result) {
			$this->error++;
			$this->errors[] = $this->db->lasterror;
			return 0;
		} else {
			$num_rows = $this->db->num_rows($result);
			$rib_array = array();
			if ($num_rows) {
				while ($obj = $this->db->fetch_object($result)) {
					$rib = new CompanyBankAccount($this->db);
					$rib->fetch($obj->rowid);
					$rib_array[] = $rib;
				}
			}
			return $rib_array;
		}
	}

	// phpcs:disable PEAR.NamingConventions.ValidFunctionName.ScopeNotCamelCaps
	/**
	 *  Assigns a customer code from the code control module.
	 *  Return value is stored into this->code_client
	 *
	 *	@param	Societe		$objsoc		Object thirdparty
	 *	@param	int			$type		Should be 0 to say customer
	 *  @return void
	 */
	public function get_codeclient($objsoc = 0, $type = 0)
	{
		// phpcs:enable
		global $conf;
		if (!empty($conf->global->SOCIETE_CODECLIENT_ADDON)) {
			$module = $conf->global->SOCIETE_CODECLIENT_ADDON;

			$dirsociete = array_merge(array('/core/modules/societe/'), $conf->modules_parts['societe']);
			foreach ($dirsociete as $dirroot) {
				$res = dol_include_once($dirroot.$module.'.php');
				if ($res) {
					break;
				}
			}
			$mod = new $module();

			$this->code_client = $mod->getNextValue($objsoc, $type);
			$this->prefixCustomerIsRequired = $mod->prefixIsRequired;

			dol_syslog(get_class($this)."::get_codeclient code_client=".$this->code_client." module=".$module);
		}
	}

	// phpcs:disable PEAR.NamingConventions.ValidFunctionName.ScopeNotCamelCaps
	/**
	 *  Assigns a vendor code from the code control module.
	 *  Return value is stored into this->code_fournisseur
	 *
	 *	@param	Societe		$objsoc		Object thirdparty
	 *	@param	int			$type		Should be 1 to say supplier
	 *  @return void
	 */
	public function get_codefournisseur($objsoc = 0, $type = 1)
	{
		// phpcs:enable
		global $conf;
		if (!empty($conf->global->SOCIETE_CODECLIENT_ADDON)) {
			$module = $conf->global->SOCIETE_CODECLIENT_ADDON;

			$dirsociete = array_merge(array('/core/modules/societe/'), $conf->modules_parts['societe']);
			foreach ($dirsociete as $dirroot) {
				$res = dol_include_once($dirroot.$module.'.php');
				if ($res) {
					break;
				}
			}
			$mod = new $module();

			$this->code_fournisseur = $mod->getNextValue($objsoc, $type);

			dol_syslog(get_class($this)."::get_codefournisseur code_fournisseur=".$this->code_fournisseur." module=".$module);
		}
	}

	// phpcs:disable PEAR.NamingConventions.ValidFunctionName.ScopeNotCamelCaps
	/**
	 *    Check if a client code is editable based on the parameters of the
	 *    code control module.
	 *
	 *    @return     int		0=No, 1=Yes
	 */
	public function codeclient_modifiable()
	{
		// phpcs:enable
		global $conf;
		if (!empty($conf->global->SOCIETE_CODECLIENT_ADDON)) {
			$module = $conf->global->SOCIETE_CODECLIENT_ADDON;

			$dirsociete = array_merge(array('/core/modules/societe/'), $conf->modules_parts['societe']);
			foreach ($dirsociete as $dirroot) {
				$res = dol_include_once($dirroot.$module.'.php');
				if ($res) {
					break;
				}
			}

			$mod = new $module();

			dol_syslog(get_class($this)."::codeclient_modifiable code_client=".$this->code_client." module=".$module);
			if ($mod->code_modifiable_null && !$this->code_client) {
				return 1;
			}
			if ($mod->code_modifiable_invalide && $this->check_codeclient() < 0) {
				return 1;
			}
			if ($mod->code_modifiable) {
				return 1; // A mettre en dernier
			}
			return 0;
		} else {
			return 0;
		}
	}


	// phpcs:disable PEAR.NamingConventions.ValidFunctionName.ScopeNotCamelCaps
	/**
	 *    Check if a vendor code is editable in the code control module configuration
	 *
	 *    @return     int		0=No, 1=Yes
	 */
	public function codefournisseur_modifiable()
	{
		// phpcs:enable
		global $conf;
		if (!empty($conf->global->SOCIETE_CODECLIENT_ADDON)) {
			$module = $conf->global->SOCIETE_CODECLIENT_ADDON;

			$dirsociete = array_merge(array('/core/modules/societe/'), $conf->modules_parts['societe']);
			foreach ($dirsociete as $dirroot) {
				$res = dol_include_once($dirroot.$module.'.php');
				if ($res) {
					break;
				}
			}

			$mod = new $module();

			dol_syslog(get_class($this)."::codefournisseur_modifiable code_founisseur=".$this->code_fournisseur." module=".$module);
			if ($mod->code_modifiable_null && !$this->code_fournisseur) {
				return 1;
			}
			if ($mod->code_modifiable_invalide && $this->check_codefournisseur() < 0) {
				return 1;
			}
			if ($mod->code_modifiable) {
				return 1; // A mettre en dernier
			}
			return 0;
		} else {
			return 0;
		}
	}


	// phpcs:disable PEAR.NamingConventions.ValidFunctionName.ScopeNotCamelCaps
	/**
	 *  Check customer code
	 *
	 *  @return     int				0 if OK
	 * 								-1 ErrorBadCustomerCodeSyntax
	 * 								-2 ErrorCustomerCodeRequired
	 * 								-3 ErrorCustomerCodeAlreadyUsed
	 * 								-4 ErrorPrefixRequired
	 * 								-5 NotConfigured - Setup empty so any value may be ok or not
	 * 								-6 Other (see this->error)
	 */
	public function check_codeclient()
	{
		// phpcs:enable
		global $conf;
		if (!empty($conf->global->SOCIETE_CODECLIENT_ADDON)) {
			$module = $conf->global->SOCIETE_CODECLIENT_ADDON;

			$dirsociete = array_merge(array('/core/modules/societe/'), $conf->modules_parts['societe']);
			foreach ($dirsociete as $dirroot) {
				$res = dol_include_once($dirroot.$module.'.php');
				if ($res) {
					break;
				}
			}

			$mod = new $module();

			dol_syslog(get_class($this)."::check_codeclient code_client=".$this->code_client." module=".$module);
			$result = $mod->verif($this->db, $this->code_client, $this, 0);
			if ($result) {	// If error
				$this->error = $mod->error;
				$this->errors = $mod->errors;
			}
			return $result;
		} else {
			return 0;
		}
	}

	// phpcs:disable PEAR.NamingConventions.ValidFunctionName.ScopeNotCamelCaps
	/**
	 *    Check supplier code
	 *
	 *    @return     int		0 if OK
	 * 							-1 ErrorBadCustomerCodeSyntax
	 * 							-2 ErrorCustomerCodeRequired
	 * 							-3 ErrorCustomerCodeAlreadyUsed
	 * 							-4 ErrorPrefixRequired
	 * 							-5 NotConfigured - Setup empty so any value may be ok or not
	 * 							-6 Other (see this->error)
	 */
	public function check_codefournisseur()
	{
		// phpcs:enable
		global $conf;
		if (!empty($conf->global->SOCIETE_CODECLIENT_ADDON)) {
			$module = $conf->global->SOCIETE_CODECLIENT_ADDON;

			$dirsociete = array_merge(array('/core/modules/societe/'), $conf->modules_parts['societe']);
			foreach ($dirsociete as $dirroot) {
				$res = dol_include_once($dirroot.$module.'.php');
				if ($res) {
					break;
				}
			}

			$mod = new $module();

			dol_syslog(get_class($this)."::check_codefournisseur code_fournisseur=".$this->code_fournisseur." module=".$module);
			$result = $mod->verif($this->db, $this->code_fournisseur, $this, 1);
			if ($result) {	// If error
				$this->error = $mod->error;
				$this->errors = $mod->errors;
			}
			return $result;
		} else {
			return 0;
		}
	}

	// phpcs:disable PEAR.NamingConventions.ValidFunctionName.ScopeNotCamelCaps
	/**
	 *    	Assigns a accounting code from the accounting code module.
	 *      Computed value is stored into this->code_compta or this->code_compta_fournisseur according to $type.
	 *      May be identical to the one entered or generated automatically. Currently, only the automatic generation is implemented.
	 *
	 *    	@param	string	$type		Type of thirdparty ('customer' or 'supplier')
	 *		@return	int					0 if OK, <0 if $type is not valid
	 */
	public function get_codecompta($type)
	{
		// phpcs:enable
		global $conf;

		if (!empty($conf->global->SOCIETE_CODECOMPTA_ADDON)) {
			$res = false;
			$dirsociete = array_merge(array('/core/modules/societe/'), $conf->modules_parts['societe']);
			foreach ($dirsociete as $dirroot) {
				$res = dol_include_once($dirroot.$conf->global->SOCIETE_CODECOMPTA_ADDON.'.php');
				if ($res) {
					break;
				}
			}

			if ($res) {
				$classname = $conf->global->SOCIETE_CODECOMPTA_ADDON;
				$mod = new $classname;

				// Set code count in $mod->code
				$result = $mod->get_code($this->db, $this, $type);

				if ($type == 'customer') {
					$this->code_compta_client = $mod->code;
					$this->code_compta = $this->code_compta_client; // For backward compatibility
				} elseif ($type == 'supplier') {
					$this->code_compta_fournisseur = $mod->code;
				}

				return $result;
			} else {
				$this->error = 'ErrorAccountancyCodeNotDefined';
				return -1;
			}
		} else {
			if ($type == 'customer') {
				$this->code_compta_client = '';
				$this->code_compta = '';
			} elseif ($type == 'supplier') {
				$this->code_compta_fournisseur = '';
			}

			return 0;
		}
	}

	/**
	 *    Define parent company of current company
	 *
	 *    @param	int		$id     Id of thirdparty to set or '' to remove
	 *    @return	int     		<0 if KO, >0 if OK
	 */
	public function setParent($id)
	{
		dol_syslog(get_class($this).'::setParent', LOG_DEBUG);

		if ($this->id) {
			// Check if the id we want to add as parent has not already one parent that is the current id we try to update
			if ($id > 0) {
				$sameparent = $this->validateFamilyTree($id, $this->id, 0);
				if ($sameparent < 0) {
					return -1;
				}
				if ($sameparent == 1) {
					setEventMessages('ParentCompanyToAddIsAlreadyAChildOfModifiedCompany', null, 'warnings');
					return -1;
				}
			}

			$sql = 'UPDATE '.MAIN_DB_PREFIX.'societe SET parent = '.($id > 0 ? $id : 'null').' WHERE rowid = '.((int) $this->id);

			$resql = $this->db->query($sql);
			if ($resql) {
				$this->parent = $id;
				return 1;
			} else {
				return -1;
			}
		}

		return -1;
	}

	/**
	 *    Check if a thirdparty $idchild is or not inside the parents (or grand parents) of another thirdparty id $idparent.
	 *
	 *    @param	int		$idparent	Id of thirdparty to check
	 *    @param	int		$idchild	Id of thirdparty to compare to
	 *    @param    int     $counter    Counter to protect against infinite loops
	 *    @return	int     			<0 if KO, 0 if OK or 1 if at some level a parent company was the child to compare to
	 */
	public function validateFamilyTree($idparent, $idchild, $counter = 0)
	{
		if ($counter > 100) {
			dol_syslog("Too high level of parent - child for company. May be an infinite loop ?", LOG_WARNING);
		}

		$sql = 'SELECT s.parent';
		$sql .= ' FROM '.MAIN_DB_PREFIX.'societe as s';
		$sql .= ' WHERE rowid = '.((int) $idparent);
		$resql = $this->db->query($sql);
		if ($resql) {
			$obj	= $this->db->fetch_object($resql);

			if ($obj->parent == '') {
				return 0;
			} elseif ($obj->parent == $idchild) {
				return 1;
			} else {
				$sameparent = $this->validateFamilyTree($obj->parent, $idchild, ($counter + 1));
			}
			return $sameparent;
		} else {
			return -1;
		}
	}

	/**
	 *	Get parents for company
	 *
	 * @param   int         $company_id     ID of company to search parent
	 * @param   array       $parents        List of companies ID found
	 * @return	array
	 */
	public function getParentsForCompany($company_id, $parents = array())
	{
		global $langs;

		if ($company_id > 0) {
			$sql = "SELECT parent FROM " . MAIN_DB_PREFIX . "societe WHERE rowid = ".((int) $company_id);
			$resql = $this->db->query($sql);
			if ($resql) {
				if ($obj = $this->db->fetch_object($resql)) {
					$parent = $obj->parent;
					if ($parent > 0 && !in_array($parent, $parents)) {
						$parents[] = $parent;
						return $this->getParentsForCompany($parent, $parents);
					} else {
						return $parents;
					}
				}
				$this->db->free($resql);
			} else {
				setEventMessage($langs->trans('GetCompanyParentsError', $this->db->lasterror()), 'errors');
			}
		}
		// Return a default value when $company_id is not greater than 0
<<<<<<< HEAD
	return [];
		
=======
		return array();
>>>>>>> 877fb73a
	}

	// phpcs:disable PEAR.NamingConventions.ValidFunctionName.ScopeNotCamelCaps
	/**
	 *  Returns if a profid sould be verified to be unique
	 *
	 *  @param	int		$idprof		1,2,3,4,5,6 (Example: 1=siren, 2=siret, 3=naf, 4=rcs/rm, 5=eori, 6=idprof6)
	 *  @return boolean         	true if the ID must be unique
	 */
	public function id_prof_verifiable($idprof)
	{
		// phpcs:enable
		global $conf;

		switch ($idprof) {
			case 1:
				$ret = (empty($conf->global->SOCIETE_IDPROF1_UNIQUE) ? false : true);
				break;
			case 2:
				$ret = (empty($conf->global->SOCIETE_IDPROF2_UNIQUE) ? false : true);
				break;
			case 3:
				$ret = (empty($conf->global->SOCIETE_IDPROF3_UNIQUE) ? false : true);
				break;
			case 4:
				$ret = (empty($conf->global->SOCIETE_IDPROF4_UNIQUE) ? false : true);
				break;
			case 5:
				$ret = (empty($conf->global->SOCIETE_IDPROF5_UNIQUE) ? false : true);
				break;
			case 6:
				$ret = (empty($conf->global->SOCIETE_IDPROF6_UNIQUE) ? false : true);
				break;
			default:
				$ret = false;
		}

		return $ret;
	}

	// phpcs:disable PEAR.NamingConventions.ValidFunctionName.ScopeNotCamelCaps
	/**
	 *    Verify if a profid exists into database for others thirds
	 *
	 *    @param	string	$idprof		'idprof1','idprof2','idprof3','idprof4','idprof5','idprof6','email' (Example: idprof1=siren, idprof2=siret, idprof3=naf, idprof4=rcs/rm)
	 *    @param	string	$value		Value of profid
	 *    @param	int		$socid		Id of thirdparty to exclude (if update)
	 *    @return   boolean				True if exists, False if not
	 */
	public function id_prof_exists($idprof, $value, $socid = 0)
	{
		// phpcs:enable
		$field = $idprof;

		switch ($idprof) {	// For backward compatibility
			case '1':
			case 'idprof1':
				$field = "siren";
				break;
			case '2':
			case 'idprof2':
				$field = "siret";
				break;
			case '3':
			case 'idprof3':
				$field = "ape";
				break;
			case '4':
			case 'idprof4':
				$field = "idprof4";
				break;
			case '5':
				$field = "idprof5";
				break;
			case '6':
				$field = "idprof6";
				break;
		}

		 //Verify duplicate entries
		$sql = "SELECT COUNT(*) as nb FROM ".MAIN_DB_PREFIX."societe WHERE ".$field." = '".$this->db->escape($value)."' AND entity IN (".getEntity('societe').")";
		if ($socid) {
			$sql .= " AND rowid <> ".$socid;
		}
		$resql = $this->db->query($sql);
		if ($resql) {
			$obj = $this->db->fetch_object($resql);
			$count = $obj->nb;
		} else {
			$count = 0;
			print $this->db->error();
		}
		$this->db->free($resql);

		if ($count > 0) {
			return true;
		} else {
			return false;
		}
	}

	// phpcs:disable PEAR.NamingConventions.ValidFunctionName.ScopeNotCamelCaps
	/**
	 *  Check the validity of a professional identifier according to the country of the company (siren, siret, ...)
	 *
	 *  @param	int			$idprof         1,2,3,4 (Exemple: 1=siren,2=siret,3=naf,4=rcs/rm)
	 *  @param  Societe		$soc            Objet societe
	 *  @return int             			<=0 if KO, >0 if OK
	 *  TODO better to have this in a lib than into a business class
	 */
	public function id_prof_check($idprof, $soc)
	{
		// phpcs:enable
		global $conf;

		$ok = 1;

		if (!empty($conf->global->MAIN_DISABLEPROFIDRULES)) {
			return 1;
		}

		// Check SIREN if country FR
		if ($idprof == 1 && $soc->country_code == 'FR') {
			$chaine = trim($this->idprof1);
			$chaine = preg_replace('/(\s)/', '', $chaine);

			if (!is_numeric($chaine)) {
				return -1;
			}
			if (dol_strlen($chaine) != 9) {
				return -1;
			}

			// on prend chaque chiffre un par un
			// si son index (position dans la chaîne en commence à 0 au premier caractère) est impair
			// on double sa valeur et si cette dernière est supérieure à 9, on lui retranche 9
			// on ajoute cette valeur à la somme totale
			$sum = 0;
			for ($index = 0; $index < 9; $index++) {
				$number = (int) $chaine[$index];
				if (($index % 2) != 0) {
					if (($number *= 2) > 9) {
						$number -= 9;
					}
				}
				$sum += $number;
			}

			// le numéro est valide si la somme des chiffres est multiple de 10
			if (($sum % 10) != 0) {
				return -1;
			}
		}

		// Verifie SIRET si pays FR
		if ($idprof == 2 && $soc->country_code == 'FR') {
			$chaine = trim($this->idprof2);
			$chaine = preg_replace('/(\s)/', '', $chaine);

			if (!is_numeric($chaine)) {
				return -1;
			}
			if (dol_strlen($chaine) != 14) {
				return -1;
			}

			// on prend chaque chiffre un par un
			// si son index (position dans la chaîne en commence à 0 au premier caractère) est pair
			// on double sa valeur et si cette dernière est supérieure à 9, on lui retranche 9
			// on ajoute cette valeur à la somme totale
			$sum = 0;
			for ($index = 0; $index < 14; $index++) {
				$number = (int) $chaine[$index];
				if (($index % 2) == 0) {
					if (($number *= 2) > 9) {
						$number -= 9;
					}
				}
				$sum += $number;
			}

			// le numéro est valide si la somme des chiffres est multiple de 10
			if (($sum % 10) != 0) {
				return -1;
			}
		}

		//Verify CIF/NIF/NIE if pays ES
		//Returns: 1 if NIF ok, 2 if CIF ok, 3 if NIE ok, -1 if NIF bad, -2 if CIF bad, -3 if NIE bad, 0 if unexpected bad
		if ($idprof == 1 && $soc->country_code == 'ES') {
			$string = trim($this->idprof1);
			$string = preg_replace('/(\s)/', '', $string);
			$string = strtoupper($string);

			//Check format
			if (!preg_match('/((^[A-Z]{1}[0-9]{7}[A-Z0-9]{1}$|^[T]{1}[A-Z0-9]{8}$)|^[0-9]{8}[A-Z]{1}$)/', $string)) {
				return 0;
			}

			$num = array();
			for ($i = 0; $i < 9; $i++) {
				$num[$i] = substr($string, $i, 1);
			}

			//Check NIF
			if (preg_match('/(^[0-9]{8}[A-Z]{1}$)/', $string)) {
				if ($num[8] == substr('TRWAGMYFPDXBNJZSQVHLCKE', substr($string, 0, 8) % 23, 1)) {
					return 1;
				} else {
					return -1;
				}
			}

			//algorithm checking type code CIF
			$sum = $num[2] + $num[4] + $num[6];
			for ($i = 1; $i < 8; $i += 2) {
				$sum += intval(substr((2 * $num[$i]), 0, 1)) + intval(substr((2 * $num[$i]), 1, 1));
			}
			$n = 10 - substr($sum, strlen($sum) - 1, 1);

			//Chek special NIF
			if (preg_match('/^[KLM]{1}/', $string)) {
				if ($num[8] == chr(64 + $n) || $num[8] == substr('TRWAGMYFPDXBNJZSQVHLCKE', substr($string, 1, 8) % 23, 1)) {
					return 1;
				} else {
					return -1;
				}
			}

			//Check CIF
			if (preg_match('/^[ABCDEFGHJNPQRSUVW]{1}/', $string)) {
				if ($num[8] == chr(64 + $n) || $num[8] == substr($n, strlen($n) - 1, 1)) {
					return 2;
				} else {
					return -2;
				}
			}

			//Check NIE T
			if (preg_match('/^[T]{1}/', $string)) {
				if ($num[8] == preg_match('/^[T]{1}[A-Z0-9]{8}$/', $string)) {
					return 3;
				} else {
					return -3;
				}
			}

			//Check NIE XYZ
			if (preg_match('/^[XYZ]{1}/', $string)) {
				if ($num[8] == substr('TRWAGMYFPDXBNJZSQVHLCKE', substr(str_replace(array('X', 'Y', 'Z'), array('0', '1', '2'), $string), 0, 8) % 23, 1)) {
					return 3;
				} else {
					return -3;
				}
			}

			//Can not be verified
			return -4;
		}

		//Verify NIF if country is PT
		//Returns: 1 if NIF ok, -1 if NIF bad, 0 if unexpected bad
		if ($idprof == 1 && $soc->country_code == 'PT') {
			$string = trim($this->idprof1);
			$string = preg_replace('/(\s)/', '', $string);

			//Check NIF
			if (preg_match('/(^[0-9]{9}$)/', $string)) {
				return 1;
			} else {
				return -1;
			}
		}

		//Verify NIF if country is DZ
		//Returns: 1 if NIF ok, -1 if NIF bad, 0 if unexpected bad
		if ($idprof == 1 && $soc->country_code == 'DZ') {
			$string = trim($this->idprof1);
			$string = preg_replace('/(\s)/', '', $string);

			//Check NIF
			if (preg_match('/(^[0-9]{15}$)/', $string)) {
				return 1;
			} else {
				return -1;
			}
		}

		return $ok;
	}

	// phpcs:disable PEAR.NamingConventions.ValidFunctionName.ScopeNotCamelCaps
	/**
	 *   Return an url to check online a professional id or empty string
	 *
	 *   @param		int		$idprof         1,2,3,4 (Example: 1=siren,2=siret,3=naf,4=rcs/rm)
	 *   @param 	Societe	$thirdparty     Object thirdparty
	 *   @return	string          		Url or empty string if no URL known
	 *   TODO better in a lib than into business class
	 */
	public function id_prof_url($idprof, $thirdparty)
	{
		// phpcs:enable
		global $conf, $langs, $hookmanager;

		$url = '';
		$action = '';

		$hookmanager->initHooks(array('idprofurl'));
		$parameters = array('idprof'=>$idprof, 'company'=>$thirdparty);
		$reshook = $hookmanager->executeHooks('getIdProfUrl', $parameters, $this, $action); // Note that $action and $object may have been modified by some hooks
		if (empty($reshook)) {
			if (!empty($conf->global->MAIN_DISABLEPROFIDRULES)) {
				return '';
			}

			// TODO Move links to validate professional ID into a dictionary table "country" + "link"
			$strippedIdProf1 = str_replace(' ', '', $thirdparty->idprof1);
			if ($idprof == 1 && $thirdparty->country_code == 'FR') {
				$url = 'https://annuaire-entreprises.data.gouv.fr/entreprise/'.$strippedIdProf1; // See also http://avis-situation-sirene.insee.fr/
			}
			if ($idprof == 1 && ($thirdparty->country_code == 'GB' || $thirdparty->country_code == 'UK')) {
				$url = 'https://beta.companieshouse.gov.uk/company/'.$strippedIdProf1;
			}
			if ($idprof == 1 && $thirdparty->country_code == 'ES') {
				$url = 'http://www.e-informa.es/servlet/app/portal/ENTP/screen/SProducto/prod/ETIQUETA_EMPRESA/nif/'.$strippedIdProf1;
			}
			if ($idprof == 1 && $thirdparty->country_code == 'IN') {
				$url = 'http://www.tinxsys.com/TinxsysInternetWeb/dealerControllerServlet?tinNumber='.$strippedIdProf1.';&searchBy=TIN&backPage=searchByTin_Inter.jsp';
			}
			if ($idprof == 1 && $thirdparty->country_code == 'DZ') {
				$url = 'http://nif.mfdgi.gov.dz/nif.asp?Nif='.$strippedIdProf1;
			}
			if ($idprof == 1 && $thirdparty->country_code == 'PT') {
				$url = 'http://www.nif.pt/'.$strippedIdProf1;
			}

			if ($url) {
				return '<a target="_blank" rel="noopener noreferrer" href="'.$url.'">'.$langs->trans("Check").'</a>';
			}
		} else {
			return $hookmanager->resPrint;
		}

		return '';
	}

	// phpcs:disable PEAR.NamingConventions.ValidFunctionName.ScopeNotCamelCaps
	/**
	 *   Indicates if the company has projects
	 *
	 *   @return     bool	   true if the company has projects, false otherwise
	 */
	public function has_projects()
	{
		// phpcs:enable
		$sql = "SELECT COUNT(*) as numproj FROM ".MAIN_DB_PREFIX."projet WHERE fk_soc = ".((int) $this->id);
		$resql = $this->db->query($sql);
		if ($resql) {
			$obj = $this->db->fetch_object($resql);
			$count = $obj->numproj;
		} else {
			$count = 0;
			print $this->db->error();
		}
		$this->db->free($resql);
		return ($count > 0);
	}


	/**
	 *  Load information for tab info
	 *
	 *  @param  int		$id     Id of thirdparty to load
	 *  @return	void
	 */
	public function info($id)
	{
		$sql = "SELECT s.rowid, s.nom as name, s.datec, tms as datem,";
		$sql .= " fk_user_creat, fk_user_modif";
		$sql .= " FROM ".MAIN_DB_PREFIX."societe as s";
		$sql .= " WHERE s.rowid = ".((int) $id);

		$result = $this->db->query($sql);
		if ($result) {
			if ($this->db->num_rows($result)) {
				$obj = $this->db->fetch_object($result);

				$this->id = $obj->rowid;

				$this->user_creation_id = $obj->fk_user_creat;
				$this->user_modification_id = $obj->fk_user_modif;
				$this->date_creation     = $this->db->jdate($obj->datec);
				$this->date_modification = empty($obj->datem) ? '' : $this->db->jdate($obj->datem);

				$this->ref = $obj->name;
			}

			$this->db->free($result);
		} else {
			dol_print_error($this->db);
		}
	}

	/**
	 *  Return if third party is a company (Business) or an end user (Consumer)
	 *
	 *  @return    boolean     true=is a company, false=a and user
	 */
	public function isACompany()
	{
		global $conf;

		// Define if third party is treated as company (or not) when nature is unknown
		$isacompany = empty($conf->global->MAIN_UNKNOWN_CUSTOMERS_ARE_COMPANIES) ? 0 : 1; // 0 by default
		if (!empty($this->tva_intra)) {
			$isacompany = 1;
		} elseif (!empty($this->idprof1) || !empty($this->idprof2) || !empty($this->idprof3) || !empty($this->idprof4) || !empty($this->idprof5) || !empty($this->idprof6)) {
			$isacompany = 1;
		} elseif (!empty($this->typent_code) && $this->typent_code != 'TE_UNKNOWN') {
			// TODO Add a field is_a_company into dictionary
			if (preg_match('/^TE_PRIVATE/', $this->typent_code)) {
				$isacompany = 0;
			} else {
				$isacompany = 1;
			}
		}

		return $isacompany;
	}

	/**
	 *  Return if a company is inside the EEC (European Economic Community)
	 *
	 *  @return     boolean		true = country inside EEC, false = country outside EEC
	 */
	public function isInEEC()
	{
		require_once DOL_DOCUMENT_ROOT.'/core/lib/company.lib.php';
		return isInEEC($this);
	}

	// phpcs:disable PEAR.NamingConventions.ValidFunctionName.ScopeNotCamelCaps
	/**
	 *  Load the list of provider categories
	 *
	 *  @return    int      0 if success, <> 0 if error
	 */
	public function LoadSupplierCateg()
	{
		// phpcs:enable
		$this->SupplierCategories = array();
		$sql = "SELECT rowid, label";
		$sql .= " FROM ".MAIN_DB_PREFIX."categorie";
		$sql .= " WHERE type = ".Categorie::TYPE_SUPPLIER;

		$resql = $this->db->query($sql);
		if ($resql) {
			while ($obj = $this->db->fetch_object($resql)) {
				$this->SupplierCategories[$obj->rowid] = $obj->label;
			}
			return 0;
		} else {
			return -1;
		}
	}

	// phpcs:disable PEAR.NamingConventions.ValidFunctionName.ScopeNotCamelCaps
	/**
	 *  Insert link supplier - category
	 *
	 *	@param	int		$categorie_id		Id of category
	 *  @return int      					0 if success, <> 0 if error
	 */
	public function AddFournisseurInCategory($categorie_id)
	{
		// phpcs:enable
		if ($categorie_id > 0 && $this->id > 0) {
			$sql = "INSERT INTO ".MAIN_DB_PREFIX."categorie_fournisseur (fk_categorie, fk_soc) ";
			$sql .= " VALUES (".((int) $categorie_id).", ".((int) $this->id).")";

			if ($resql = $this->db->query($sql)) {
				return 0;
			}
		} else {
			return 0;
		}
		return -1;
	}

	/**
	 *  Return number of mass Emailing received by this contacts with its email
	 *
	 *  @return       int     Number of EMailings
	 */
	public function getNbOfEMailings()
	{
		$sql = "SELECT count(mc.email) as nb";
		$sql .= " FROM ".MAIN_DB_PREFIX."mailing_cibles as mc, ".MAIN_DB_PREFIX."mailing as m";
		$sql .= " WHERE mc.fk_mailing=m.rowid AND mc.email = '".$this->db->escape($this->email)."' ";
		$sql .= " AND m.entity IN (".getEntity($this->element).") AND mc.statut NOT IN (-1,0)"; // -1 error, 0 not sent, 1 sent with success

		$resql = $this->db->query($sql);
		if ($resql) {
			$obj = $this->db->fetch_object($resql);
			$nb = $obj->nb;

			$this->db->free($resql);
			return $nb;
		} else {
			$this->error = $this->db->error();
			return -1;
		}
	}

	/**
	 *  Set "blacklist" mailing status
	 *
	 *  @param	int		$no_email	1=Do not send mailing, 0=Ok to recieve mailling
	 *  @return int					<0 if KO, >0 if OK
	 */
	public function setNoEmail($no_email)
	{
		$error = 0;

		// Update mass emailing flag into table mailing_unsubscribe
		if ($this->email) {
			$this->db->begin();

			if ($no_email) {
				$sql = "SELECT COUNT(rowid) as nb FROM ".MAIN_DB_PREFIX."mailing_unsubscribe WHERE entity IN (".getEntity('mailing', 0).") AND email = '".$this->db->escape($this->email)."'";
				$resql = $this->db->query($sql);
				if ($resql) {
					$obj = $this->db->fetch_object($resql);
					$noemail = $obj->nb;
					if (empty($noemail)) {
						$sql = "INSERT INTO ".MAIN_DB_PREFIX."mailing_unsubscribe(email, entity, date_creat) VALUES ('".$this->db->escape($this->email)."', ".getEntity('mailing', 0).", '".$this->db->idate(dol_now())."')";
						$resql = $this->db->query($sql);
						if (!$resql) {
							$error++;
							$this->error = $this->db->lasterror();
							$this->errors[] = $this->error;
						}
					}
				} else {
					$error++;
					$this->error = $this->db->lasterror();
					$this->errors[] = $this->error;
				}
			} else {
				$sql = "DELETE FROM ".MAIN_DB_PREFIX."mailing_unsubscribe WHERE email = '".$this->db->escape($this->email)."' AND entity IN (".getEntity('mailing', 0).")";
				$resql = $this->db->query($sql);
				if (!$resql) {
					$error++;
					$this->error = $this->db->lasterror();
					$this->errors[] = $this->error;
				}
			}

			if (empty($error)) {
				$this->no_email = $no_email;
				$this->db->commit();
				return 1;
			} else {
				$this->db->rollback();
				return $error * -1;
			}
		}

		return 0;
	}

	/**
	 *  get "blacklist" mailing status
	 * 	set no_email attribut to 1 or 0
	 *
	 *  @return int					<0 if KO, >0 if OK
	 */
	public function getNoEmail()
	{
		if ($this->email) {
			$sql = "SELECT COUNT(rowid) as nb FROM ".MAIN_DB_PREFIX."mailing_unsubscribe WHERE entity IN (".getEntity('mailing').") AND email = '".$this->db->escape($this->email)."'";
			$resql = $this->db->query($sql);
			if ($resql) {
				$obj = $this->db->fetch_object($resql);
				$this->no_email = $obj->nb;
				return 1;
			} else {
				$this->error = $this->db->lasterror();
				$this->errors[] = $this->error;
				return -1;
			}
		}
		return 0;
	}

	// phpcs:disable PEAR.NamingConventions.ValidFunctionName.ScopeNotCamelCaps
	/**
	 *  Create a third party into database from a member object
	 *
	 *  @param	Adherent	$member			Object member
	 * 	@param	string		$socname		Name of third party to force
	 *	@param	string		$socalias		Alias name of third party to force
	 *  @param	string		$customercode	Customer code
	 *  @return int							<0 if KO, id of created account if OK
	 */
	public function create_from_member(Adherent $member, $socname = '', $socalias = '', $customercode = '')
	{
		// phpcs:enable
		global $conf, $user, $langs;

		dol_syslog(get_class($this)."::create_from_member", LOG_DEBUG);
		$fullname = $member->getFullName($langs);

		if ($member->morphy == 'mor') {
			if (empty($socname)) {
				$socname = $member->company? $member->company : $member->societe;
			}
			if (!empty($fullname) && empty($socalias)) {
				$socalias = $fullname;
			}
		} elseif (empty($socname) && $member->morphy == 'phy') {
			if (empty($socname)) {
				$socname = $fullname;
			}
			if (!empty($member->company) && empty($socalias)) {
				$socalias = $member->company;
			}
		}

		$name = $socname;
		$alias = $socalias ? $socalias : '';

		// Positionne parametres
		$this->nom = $name; // TODO deprecated
		$this->name = $name;
		$this->name_alias = $alias;
		$this->address = $member->address;
		$this->zip = $member->zip;
		$this->town = $member->town;
		$this->country_code = $member->country_code;
		$this->country_id = $member->country_id;
		$this->phone = $member->phone; // Prof phone
		$this->email = $member->email;
		$this->socialnetworks = $member->socialnetworks;
		$this->entity = $member->entity;

		$this->client = 1; // A member is a customer by default
		$this->code_client = ($customercode ? $customercode : -1);
		$this->code_fournisseur = -1;
		$this->typent_code = ($member->morphy == 'phy' ? 'TE_PRIVATE' : 0);
		$this->typent_id = $this->typent_code ? dol_getIdFromCode($this->db, $this->typent_code, 'c_typent', 'id', 'code') : 0;

		$this->db->begin();

		// Cree et positionne $this->id
		$result = $this->create($user);

		if ($result >= 0) {
			// Auto-create contact on thirdparty creation
			if (!empty($conf->global->THIRDPARTY_DEFAULT_CREATE_CONTACT)) {
				// Fill fields needed by contact
				$this->name_bis = $member->lastname;
				$this->firstname = $member->firstname;
				$this->civility_id = $member->civility_id;

				dol_syslog("We ask to create a contact/address too", LOG_DEBUG);
				$result = $this->create_individual($user);

				if ($result < 0) {
					setEventMessages($this->error, $this->errors, 'errors');
					$this->db->rollback();
					return -1;
				}
			}

			$sql = "UPDATE ".MAIN_DB_PREFIX."adherent";
			$sql .= " SET fk_soc = ".((int) $this->id);
			$sql .= " WHERE rowid = ".((int) $member->id);

			$resql = $this->db->query($sql);
			if ($resql) {
				$this->db->commit();
				return $this->id;
			} else {
				$this->error = $this->db->error();

				$this->db->rollback();
				return -1;
			}
		} else {
			// $this->error deja positionne
			dol_syslog(get_class($this)."::create_from_member - 2 - ".$this->error." - ".join(',', $this->errors), LOG_ERR);

			$this->db->rollback();
			return $result;
		}
	}

	/**
	 * 	Set properties with value into $conf
	 *
	 * 	@param	Conf	$conf		Conf object (possibility to use another entity)
	 * 	@return	void
	 */
	public function setMysoc(Conf $conf)
	{
		global $langs;

		$this->id = 0;
		$this->entity = $conf->entity;
		$this->name = getDolGlobalString('MAIN_INFO_SOCIETE_NOM');
		$this->nom = $this->name; // deprecated
		$this->address = getDolGlobalString('MAIN_INFO_SOCIETE_ADDRESS');
		$this->zip = getDolGlobalString('MAIN_INFO_SOCIETE_ZIP');
		$this->town = getDolGlobalString('MAIN_INFO_SOCIETE_TOWN');
		$this->region_code = getDolGlobalString('MAIN_INFO_SOCIETE_REGION');

		$this->socialobject = getDolGlobalString('MAIN_INFO_SOCIETE_OBJECT');

		$this->note_private = getDolGlobalString('MAIN_INFO_SOCIETE_NOTE');

		// We define country_id, country_code and country
		$country_id = $country_code = $country_label = '';
		if (!empty($conf->global->MAIN_INFO_SOCIETE_COUNTRY)) {
			$tmp = explode(':', $conf->global->MAIN_INFO_SOCIETE_COUNTRY);
			$country_id = $tmp[0];
			if (!empty($tmp[1])) {   // If $conf->global->MAIN_INFO_SOCIETE_COUNTRY is "id:code:label"
				$country_code = $tmp[1];
				$country_label = $tmp[2];
			} else {
				// For backward compatibility
				dol_syslog("Your country setup use an old syntax. Reedit it using setup area.", LOG_WARNING);
				include_once DOL_DOCUMENT_ROOT.'/core/lib/company.lib.php';
				$country_code = getCountry($country_id, 2, $this->db); // This need a SQL request, but it's the old feature that should not be used anymore
				$country_label = getCountry($country_id, 0, $this->db); // This need a SQL request, but it's the old feature that should not be used anymore
			}
		}
		$this->country_id = $country_id;
		$this->country_code = $country_code;
		$this->country = $country_label;
		if (is_object($langs)) {
			$this->country = ($langs->trans('Country'.$country_code) != 'Country'.$country_code) ? $langs->trans('Country'.$country_code) : $country_label;
		}

		//TODO This could be replicated for region but function `getRegion` didn't exist, so I didn't added it.
		// We define state_id, state_code and state
		$state_id = 0; $state_code = $state_label = '';
		if (!empty($conf->global->MAIN_INFO_SOCIETE_STATE)) {
			$tmp = explode(':', $conf->global->MAIN_INFO_SOCIETE_STATE);
			$state_id = $tmp[0];
			if (!empty($tmp[1])) {   // If $conf->global->MAIN_INFO_SOCIETE_STATE is "id:code:label"
				$state_code = $tmp[1];
				$state_label = $tmp[2];
			} else { // For backward compatibility
				dol_syslog("Your setup of State has an old syntax (entity=".$conf->entity."). Go in Home - Setup - Organization then Save should remove this error.", LOG_ERR);
				include_once DOL_DOCUMENT_ROOT.'/core/lib/company.lib.php';
				$state_code = getState($state_id, 2, $this->db); // This need a SQL request, but it's the old feature that should not be used anymore
				$state_label = getState($state_id, 0, $this->db); // This need a SQL request, but it's the old feature that should not be used anymore
			}
		}
		$this->state_id = $state_id;
		$this->state_code = $state_code;
		$this->state = $state_label;
		if (is_object($langs)) {
			$this->state = ($langs->trans('State'.$state_code) != 'State'.$state_code) ? $langs->trans('State'.$state_code) : $state_label;
		}

		$this->phone = getDolGlobalString('MAIN_INFO_SOCIETE_TEL');
		$this->fax = getDolGlobalString('MAIN_INFO_SOCIETE_FAX');
		$this->url = getDolGlobalString('MAIN_INFO_SOCIETE_WEB');

		// Social networks
		$facebook_url = getDolGlobalString('MAIN_INFO_SOCIETE_FACEBOOK_URL');
		$twitter_url = getDolGlobalString('MAIN_INFO_SOCIETE_TWITTER_URL');
		$linkedin_url = getDolGlobalString('MAIN_INFO_SOCIETE_LINKEDIN_URL');
		$instagram_url = getDolGlobalString('MAIN_INFO_SOCIETE_INSTAGRAM_URL');
		$youtube_url = getDolGlobalString('MAIN_INFO_SOCIETE_YOUTUBE_URL');
		$github_url = getDolGlobalString('MAIN_INFO_SOCIETE_GITHUB_URL');
		$this->socialnetworks = array();
		if (!empty($facebook_url)) {
			$this->socialnetworks['facebook'] = $facebook_url;
		}
		if (!empty($twitter_url)) {
			$this->socialnetworks['twitter'] = $twitter_url;
		}
		if (!empty($linkedin_url)) {
			$this->socialnetworks['linkedin'] = $linkedin_url;
		}
		if (!empty($instagram_url)) {
			$this->socialnetworks['instagram'] = $instagram_url;
		}
		if (!empty($youtube_url)) {
			$this->socialnetworks['youtube'] = $youtube_url;
		}
		if (!empty($github_url)) {
			$this->socialnetworks['github'] = $github_url;
		}

		// Id prof generiques
		$this->idprof1 = getDolGlobalString('MAIN_INFO_SIREN');
		$this->idprof2 = getDolGlobalString('MAIN_INFO_SIRET');
		$this->idprof3 = getDolGlobalString('MAIN_INFO_APE');
		$this->idprof4 = getDolGlobalString('MAIN_INFO_RCS');
		$this->idprof5 = getDolGlobalString('MAIN_INFO_PROFID5');
		$this->idprof6 = getDolGlobalString('MAIN_INFO_PROFID6');
		$this->tva_intra = getDolGlobalString('MAIN_INFO_TVAINTRA'); // VAT number, not necessarly INTRA.
		$this->managers = getDolGlobalString('MAIN_INFO_SOCIETE_MANAGERS');
		$this->capital = getDolGlobalString('MAIN_INFO_CAPITAL');
		$this->forme_juridique_code = getDolGlobalString('MAIN_INFO_SOCIETE_FORME_JURIDIQUE');
		$this->email = getDolGlobalString('MAIN_INFO_SOCIETE_MAIL');
		$this->default_lang = getDolGlobalString('MAIN_LANG_DEFAULT', 'auto');
		$this->logo =getDolGlobalString('MAIN_INFO_SOCIETE_LOGO');
		$this->logo_small = getDolGlobalString('MAIN_INFO_SOCIETE_LOGO_SMALL');
		$this->logo_mini = getDolGlobalString('MAIN_INFO_SOCIETE_LOGO_MINI');
		$this->logo_squarred = getDolGlobalString('MAIN_INFO_SOCIETE_LOGO_SQUARRED');
		$this->logo_squarred_small = getDolGlobalString('MAIN_INFO_SOCIETE_LOGO_SQUARRED_SMALL');
		$this->logo_squarred_mini = getDolGlobalString('MAIN_INFO_SOCIETE_LOGO_SQUARRED_MINI');

		// Define if company use vat or not
		$this->tva_assuj = $conf->global->FACTURE_TVAOPTION;

		// Define if company use local taxes
		$this->localtax1_assuj = ((isset($conf->global->FACTURE_LOCAL_TAX1_OPTION) && ($conf->global->FACTURE_LOCAL_TAX1_OPTION == '1' || $conf->global->FACTURE_LOCAL_TAX1_OPTION == 'localtax1on')) ? 1 : 0);
		$this->localtax2_assuj = ((isset($conf->global->FACTURE_LOCAL_TAX2_OPTION) && ($conf->global->FACTURE_LOCAL_TAX2_OPTION == '1' || $conf->global->FACTURE_LOCAL_TAX2_OPTION == 'localtax2on')) ? 1 : 0);
	}

	/**
	 *  Initialise an instance with random values.
	 *  Used to build previews or test instances.
	 *	id must be 0 if object instance is a specimen.
	 *
	 *  @return	int >0 if ok
	 */
	public function initAsSpecimen()
	{
		$now = dol_now();

		// Initialize parameters
		$this->id = 0;
		$this->entity = 1;
		$this->name = 'THIRDPARTY SPECIMEN '.dol_print_date($now, 'dayhourlog');
		$this->nom = $this->name; // For backward compatibility
		$this->ref_ext = 'Ref ext';
		$this->specimen = 1;
		$this->address = '21 jump street';
		$this->zip = '99999';
		$this->town = 'MyTown';
		$this->state_id = 1;
		$this->state_code = 'AA';
		$this->state = 'MyState';
		$this->country_id = 1;
		$this->country_code = 'FR';
		$this->email = 'specimen@specimen.com';
		$this->socialnetworks = array(
			'skype' => 'tom.hanson',
			'twitter' => 'tomhanson',
			'facebook' => 'tomhanson',
			'linkedin' => 'tomhanson',
		);
		$this->url = 'http://www.specimen.com';

		$this->phone = '0909090901';
		$this->fax = '0909090909';

		$this->code_client = 'CC-'.dol_print_date($now, 'dayhourlog');
		$this->code_fournisseur = 'SC-'.dol_print_date($now, 'dayhourlog');
		$this->capital = 10000;
		$this->client = 1;
		$this->prospect = 1;
		$this->fournisseur = 1;
		$this->tva_assuj = 1;
		$this->tva_intra = 'EU1234567';
		$this->note_public = 'This is a comment (public)';
		$this->note_private = 'This is a comment (private)';

		$this->idprof1 = 'idprof1';
		$this->idprof2 = 'idprof2';
		$this->idprof3 = 'idprof3';
		$this->idprof4 = 'idprof4';
		$this->idprof5 = 'idprof5';
		$this->idprof6 = 'idprof6';
		return 1;
	}

	/**
	 *  Check if we must use localtax feature or not according to country (country of $mysoc in most cases).
	 *
	 *	@param		int		$localTaxNum	To get info for only localtax1 or localtax2
	 *  @return		boolean					true or false
	 */
	public function useLocalTax($localTaxNum = 0)
	{
		$sql  = "SELECT t.localtax1, t.localtax2";
		$sql .= " FROM ".MAIN_DB_PREFIX."c_tva as t, ".MAIN_DB_PREFIX."c_country as c";
		$sql .= " WHERE t.fk_pays = c.rowid AND c.code = '".$this->db->escape($this->country_code)."'";
		$sql .= " AND t.active = 1";
		if (empty($localTaxNum)) {
			$sql .= " AND (t.localtax1_type <> '0' OR t.localtax2_type <> '0')";
		} elseif ($localTaxNum == 1) {
			$sql .= " AND t.localtax1_type <> '0'";
		} elseif ($localTaxNum == 2) {
			$sql .= " AND t.localtax2_type <> '0'";
		}

		$resql = $this->db->query($sql);
		if ($resql) {
			return ($this->db->num_rows($resql) > 0);
		} else {
			return false;
		}
	}

	/**
	 *  Check if we must use NPR Vat (french stupid rule) or not according to country (country of $mysoc in most cases).
	 *
	 *  @return		boolean					true or false
	 */
	public function useNPR()
	{
		$sql  = "SELECT t.rowid";
		$sql .= " FROM ".MAIN_DB_PREFIX."c_tva as t, ".MAIN_DB_PREFIX."c_country as c";
		$sql .= " WHERE t.fk_pays = c.rowid AND c.code = '".$this->db->escape($this->country_code)."'";
		$sql .= " AND t.active = 1 AND t.recuperableonly = 1";

		dol_syslog("useNPR", LOG_DEBUG);
		$resql = $this->db->query($sql);
		if ($resql) {
			return ($this->db->num_rows($resql) > 0);
		} else {
			return false;
		}
	}

	/**
	 *  Check if we must use revenue stamps feature or not according to country (country of $mysocin most cases).
	 *  Table c_revenuestamp contains the country and value of stamp per invoice.
	 *
	 *  @return		boolean			true or false
	 */
	public function useRevenueStamp()
	{
		$sql  = "SELECT COUNT(*) as nb";
		$sql .= " FROM ".MAIN_DB_PREFIX."c_revenuestamp as r, ".MAIN_DB_PREFIX."c_country as c";
		$sql .= " WHERE r.fk_pays = c.rowid AND c.code = '".$this->db->escape($this->country_code)."'";
		$sql .= " AND r.active = 1";

		dol_syslog("useRevenueStamp", LOG_DEBUG);
		$resql = $this->db->query($sql);
		if ($resql) {
			$obj = $this->db->fetch_object($resql);
			return (($obj->nb > 0) ?true:false);
		} else {
			$this->error = $this->db->lasterror();
			return false;
		}
	}

	/**
	 *	Return prostect level
	 *
	 *  @return     string        Label of prospect status
	 */
	public function getLibProspLevel()
	{
		return $this->LibProspLevel($this->fk_prospectlevel);
	}

	// phpcs:disable PEAR.NamingConventions.ValidFunctionName.ScopeNotCamelCaps
	/**
	 *  Return label of prospect level
	 *
	 *  @param	int		$fk_prospectlevel   	Prospect level
	 *  @return string        					label of level
	 */
	public function LibProspLevel($fk_prospectlevel)
	{
		// phpcs:enable
		global $langs;

		$lib = $langs->trans("ProspectLevel".$fk_prospectlevel);
		// If lib not found in language file, we get label from cache/databse
		if ($lib == $langs->trans("ProspectLevel".$fk_prospectlevel)) {
			$lib = $langs->getLabelFromKey($this->db, $fk_prospectlevel, 'c_prospectlevel', 'code', 'label');
		}
		return $lib;
	}

	/**
	 *  Return status of prospect
	 *
	 *  @param	int		$mode       0=label long, 1=label short, 2=Picto + Label short, 3=Picto, 4=Picto + Label long
	 *  @param	string	$label		Label to use for status for added status
	 *  @return string        		Label
	 */
	public function getLibProspCommStatut($mode = 0, $label = '')
	{
		return $this->LibProspCommStatut($this->stcomm_id, $mode, $label, $this->stcomm_picto);
	}

	// phpcs:disable PEAR.NamingConventions.ValidFunctionName.ScopeNotCamelCaps
	/**
	 *  Return label of a given status
	 *
	 *  @param	int|string	$status        	Id or code for prospection status
	 *  @param  int			$mode          	0=long label, 1=short label, 2=Picto + short label, 3=Picto, 4=Picto + long label, 5=Short label + Picto
	 *  @param	string		$label			Label to use for status for added status
	 *	@param 	string		$picto      	Name of image file to show ('filenew', ...)
	 *                                      If no extension provided, we use '.png'. Image must be stored into theme/xxx/img directory.
	 *                                      Example: picto.png                  if picto.png is stored into htdocs/theme/mytheme/img
	 *                                      Example: picto.png@mymodule         if picto.png is stored into htdocs/mymodule/img
	 *                                      Example: /mydir/mysubdir/picto.png  if picto.png is stored into htdocs/mydir/mysubdir (pictoisfullpath must be set to 1)
	 *  @return string       	 			Label of prospection status
	 */
	public function LibProspCommStatut($status, $mode = 0, $label = '', $picto = '')
	{
		// phpcs:enable
		global $langs;

		$langs->load('customers');

		if ($mode == 2) {
			if ($status == '-1' || $status == 'ST_NO') {
				return img_action($langs->trans("StatusProspect-1"), -1, $picto, 'class="inline-block valignmiddle"').' '.$langs->trans("StatusProspect-1");
			} elseif ($status == '0' || $status == 'ST_NEVER') {
				return img_action($langs->trans("StatusProspect0"), 0, $picto, 'class="inline-block valignmiddle"').' '.$langs->trans("StatusProspect0");
			} elseif ($status == '1' || $status == 'ST_TODO') {
				return img_action($langs->trans("StatusProspect1"), 1, $picto, 'class="inline-block valignmiddle"').' '.$langs->trans("StatusProspect1");
			} elseif ($status == '2' || $status == 'ST_PEND') {
				return img_action($langs->trans("StatusProspect2"), 2, $picto, 'class="inline-block valignmiddle"').' '.$langs->trans("StatusProspect2");
			} elseif ($status == '3' || $status == 'ST_DONE') {
				return img_action($langs->trans("StatusProspect3"), 3, $picto, 'class="inline-block valignmiddle"').' '.$langs->trans("StatusProspect3");
			} else {
				return img_action(($langs->trans("StatusProspect".$status) != "StatusProspect".$status) ? $langs->trans("StatusProspect".$status) : $label, 0, $picto, 'class="inline-block valignmiddle"').' '.(($langs->trans("StatusProspect".$status) != "StatusProspect".$status) ? $langs->trans("StatusProspect".$status) : $label);
			}
		} elseif ($mode == 3) {
			if ($status == '-1' || $status == 'ST_NO') {
				return img_action($langs->trans("StatusProspect-1"), -1, $picto, 'class="inline-block valignmiddle"');
			} elseif ($status == '0' || $status == 'ST_NEVER') {
				return img_action($langs->trans("StatusProspect0"), 0, $picto, 'class="inline-block valignmiddle"');
			} elseif ($status == '1' || $status == 'ST_TODO') {
				return img_action($langs->trans("StatusProspect1"), 1, $picto, 'class="inline-block valignmiddle"');
			} elseif ($status == '2' || $status == 'ST_PEND') {
				return img_action($langs->trans("StatusProspect2"), 2, $picto, 'class="inline-block valignmiddle"');
			} elseif ($status == '3' || $status == 'ST_DONE') {
				return img_action($langs->trans("StatusProspect3"), 3, $picto, 'class="inline-block valignmiddle"');
			} else {
				return img_action(($langs->trans("StatusProspect".$status) != "StatusProspect".$status) ? $langs->trans("StatusProspect".$status) : $label, 0, $picto, 'class="inline-block valignmiddle"');
			}
		} elseif ($mode == 4) {
			if ($status == '-1' || $status == 'ST_NO') {
				return img_action($langs->trans("StatusProspect-1"), -1, $picto, 'class="inline-block valignmiddle"').' '.$langs->trans("StatusProspect-1");
			} elseif ($status == '0' || $status == 'ST_NEVER') {
				return img_action($langs->trans("StatusProspect0"), 0, $picto, 'class="inline-block valignmiddle"').' '.$langs->trans("StatusProspect0");
			} elseif ($status == '1' || $status == 'ST_TODO') {
				return img_action($langs->trans("StatusProspect1"), 1, $picto, 'class="inline-block valignmiddle"').' '.$langs->trans("StatusProspect1");
			} elseif ($status == '2' || $status == 'ST_PEND') {
				return img_action($langs->trans("StatusProspect2"), 2, $picto, 'class="inline-block valignmiddle"').' '.$langs->trans("StatusProspect2");
			} elseif ($status == '3' || $status == 'ST_DONE') {
				return img_action($langs->trans("StatusProspect3"), 3, $picto, 'class="inline-block valignmiddle"').' '.$langs->trans("StatusProspect3");
			} else {
				return img_action(($langs->trans("StatusProspect".$status) != "StatusProspect".$status) ? $langs->trans("StatusProspect".$status) : $label, 0, $picto, 'class="inline-block valignmiddle"').' '.(($langs->trans("StatusProspect".$status) != "StatusProspect".$status) ? $langs->trans("StatusProspect".$status) : $label);
			}
		}

		return "Error, mode/status not found";
	}

	/**
	 *  Return amount of proposal not yet paid and total an dlist of all proposals
	 *
	 *  @param     string      $mode    'customer' or 'supplier'
	 *  @return    array				array('opened'=>Amount including tax that remains to pay, 'total_ht'=>Total amount without tax of all objects paid or not, 'total_ttc'=>Total amunt including tax of all object paid or not)
	 */
	public function getOutstandingProposals($mode = 'customer')
	{
		$table = 'propal';
		if ($mode == 'supplier') {
			$table = 'supplier_proposal';
		}

		$sql  = "SELECT rowid, ref, total_ht, total_ttc, fk_statut as status FROM ".MAIN_DB_PREFIX.$table." as f";
		$sql .= " WHERE fk_soc = ".((int) $this->id);
		if ($mode == 'supplier') {
			$sql .= " AND entity IN (".getEntity('supplier_proposal').")";
		} else {
			$sql .= " AND entity IN (".getEntity('propal').")";
		}

		dol_syslog("getOutstandingProposals for fk_soc = ".((int) $this->id), LOG_DEBUG);

		$resql = $this->db->query($sql);
		if ($resql) {
			$outstandingOpened = 0;
			$outstandingTotal = 0;
			$outstandingTotalIncTax = 0;
			$arrayofref = array();
			while ($obj = $this->db->fetch_object($resql)) {
				$arrayofref[$obj->rowid] = $obj->ref;
				$outstandingTotal += $obj->total_ht;
				$outstandingTotalIncTax += $obj->total_ttc;
				if ($obj->status != 0) {
					// Not a draft
					$outstandingOpened += $obj->total_ttc;
				}
			}
			return array('opened'=>$outstandingOpened, 'total_ht'=>$outstandingTotal, 'total_ttc'=>$outstandingTotalIncTax, 'refs'=>$arrayofref); // 'opened' is 'incl taxes'
		} else {
			return array();
		}
	}

	/**
	 *  Return amount of order not yet paid and total and list of all orders
	 *
	 *  @param     string      $mode    'customer' or 'supplier'
	 *  @return    array				array('opened'=>Amount including tax that remains to pay, 'total_ht'=>Total amount without tax of all objects paid or not, 'total_ttc'=>Total amunt including tax of all object paid or not)
	 */
	public function getOutstandingOrders($mode = 'customer')
	{
		$table = 'commande';
		if ($mode == 'supplier') {
			$table = 'commande_fournisseur';
		}

		$sql  = "SELECT rowid, ref, total_ht, total_ttc, fk_statut as status FROM ".MAIN_DB_PREFIX.$table." as f";
		$sql .= " WHERE fk_soc = ".((int) $this->id);
		if ($mode == 'supplier') {
			$sql .= " AND entity IN (".getEntity('supplier_order').")";
		} else {
			$sql .= " AND entity IN (".getEntity('commande').")";
		}

		dol_syslog("getOutstandingOrders", LOG_DEBUG);
		$resql = $this->db->query($sql);
		if ($resql) {
			$outstandingOpened = 0;
			$outstandingTotal = 0;
			$outstandingTotalIncTax = 0;
			$arrayofref = array();
			while ($obj = $this->db->fetch_object($resql)) {
				$arrayofref[$obj->rowid] = $obj->ref;
				$outstandingTotal += $obj->total_ht;
				$outstandingTotalIncTax += $obj->total_ttc;
				if ($obj->status != 0) {
					// Not a draft
					$outstandingOpened += $obj->total_ttc;
				}
			}
			return array('opened'=>$outstandingOpened, 'total_ht'=>$outstandingTotal, 'total_ttc'=>$outstandingTotalIncTax, 'refs'=>$arrayofref); // 'opened' is 'incl taxes'
		} else {
			return array();
		}
	}

	/**
	 *  Return amount of bill not yet paid and total of all invoices
	 *
	 *  @param     string   $mode    	'customer' or 'supplier'
	 *  @param     int      $late    	0 => all invoice, 1=> only late
	 *  @return    array				array('opened'=>Amount including tax that remains to pay, 'total_ht'=>Total amount without tax of all objects paid or not, 'total_ttc'=>Total amunt including tax of all object paid or not)
	 */
	public function getOutstandingBills($mode = 'customer', $late = 0)
	{
		$table = 'facture';
		if ($mode == 'supplier') {
			$table = 'facture_fourn';
		}

		/* Accurate value of remain to pay is to sum remaintopay for each invoice
		 $paiement = $invoice->getSommePaiement();
		 $creditnotes=$invoice->getSumCreditNotesUsed();
		 $deposits=$invoice->getSumDepositsUsed();
		 $alreadypayed=price2num($paiement + $creditnotes + $deposits,'MT');
		 $remaintopay=price2num($invoice->total_ttc - $paiement - $creditnotes - $deposits,'MT');
		 */
		$sql = "SELECT rowid, ref, total_ht, total_ttc, paye, type, fk_statut as status, close_code FROM ".MAIN_DB_PREFIX.$table." as f";
		$sql .= " WHERE fk_soc = ".((int) $this->id);
		if (!empty($late)) {
			$sql .= " AND date_lim_reglement < '".$this->db->idate(dol_now())."'";
		}
		if ($mode == 'supplier') {
			$sql .= " AND entity IN (".getEntity('facture_fourn').")";
		} else {
			$sql .= " AND entity IN (".getEntity('invoice').")";
		}

		dol_syslog("getOutstandingBills", LOG_DEBUG);
		$resql = $this->db->query($sql);
		if ($resql) {
			$outstandingOpened = 0;
			$outstandingTotal = 0;
			$outstandingTotalIncTax = 0;
			$arrayofref = array();
			$arrayofrefopened = array();
			if ($mode == 'supplier') {
				require_once DOL_DOCUMENT_ROOT.'/fourn/class/fournisseur.facture.class.php';
				$tmpobject = new FactureFournisseur($this->db);
			} else {
				require_once DOL_DOCUMENT_ROOT.'/compta/facture/class/facture.class.php';
				$tmpobject = new Facture($this->db);
			}
			while ($obj = $this->db->fetch_object($resql)) {
				$arrayofref[$obj->rowid] = $obj->ref;
				$tmpobject->id = $obj->rowid;

				if ($obj->status != $tmpobject::STATUS_DRAFT                                           // Not a draft
					&& !($obj->status == $tmpobject::STATUS_ABANDONED && $obj->close_code == 'replaced')  // Not a replaced invoice
					) {
					$outstandingTotal += $obj->total_ht;
					$outstandingTotalIncTax += $obj->total_ttc;
				}

				$remaintopay = 0;

				if ($obj->paye == 0
					&& $obj->status != $tmpobject::STATUS_DRAFT    		// Not a draft
					&& $obj->status != $tmpobject::STATUS_ABANDONED	    // Not abandonned
					&& $obj->status != $tmpobject::STATUS_CLOSED) {		// Not classified as paid
					//$sql .= " AND (status <> 3 OR close_code <> 'abandon')";		// Not abandonned for undefined reason
					$paiement = $tmpobject->getSommePaiement();
					$creditnotes = $tmpobject->getSumCreditNotesUsed();
					$deposits = $tmpobject->getSumDepositsUsed();

					$remaintopay = ($obj->total_ttc - $paiement - $creditnotes - $deposits);
					$outstandingOpened += $remaintopay;
				}

				//if credit note is converted but not used
				// TODO Do this also for customer ?
				if ($mode == 'supplier' && $obj->type == FactureFournisseur::TYPE_CREDIT_NOTE && $tmpobject->isCreditNoteUsed()) {
					$remainingcreditnote = $tmpobject->getSumFromThisCreditNotesNotUsed();
					$remaintopay -= $remainingcreditnote;
					$outstandingOpened -= $remainingcreditnote;
				}

				if ($remaintopay) {
					$arrayofrefopened[$obj->rowid] = $obj->ref;
				}
			}
			return array('opened'=>$outstandingOpened, 'total_ht'=>$outstandingTotal, 'total_ttc'=>$outstandingTotalIncTax, 'refs'=>$arrayofref, 'refsopened'=>$arrayofrefopened); // 'opened' is 'incl taxes'
		} else {
			dol_syslog("Sql error ".$this->db->lasterror, LOG_ERR);
			return array();
		}
	}

	/**
	 * Return label of status customer is prospect/customer
	 *
	 * @return   string        	Label
	 * @see getTypeUrl()
	 */
	public function getLibCustProspStatut()
	{
		return $this->LibCustProspStatut($this->client);
	}

	// phpcs:disable PEAR.NamingConventions.ValidFunctionName.ScopeNotCamelCaps
	/**
	 *  Return the label of the customer/prospect status
	 *
	 *  @param	int		$status         Id of prospection status
	 *  @return	string          		Label of prospection status
	 */
	public function LibCustProspStatut($status)
	{
		// phpcs:enable
		global $langs;
		$langs->load('companies');

		if ($status == 0) {
			return $langs->trans("NorProspectNorCustomer");
		} elseif ($status == 1) {
			return $langs->trans("Customer");
		} elseif ($status == 2) {
			return $langs->trans("Prospect");
		} elseif ($status == 3) {
			return $langs->trans("ProspectCustomer");
		}

		return '';
	}


	/**
	 *  Create a document onto disk according to template module.
	 *
	 *	@param	string		$modele			Generator to use. Caller must set it to obj->model_pdf or GETPOST('model','alpha') for example.
	 *	@param	Translate	$outputlangs	objet lang a utiliser pour traduction
	 *  @param  int			$hidedetails    Hide details of lines
	 *  @param  int			$hidedesc       Hide description
	 *  @param  int			$hideref        Hide ref
	 *  @param  null|array  $moreparams     Array to provide more information
	 *	@return int        					<0 if KO, >0 if OK
	 */
	public function generateDocument($modele, $outputlangs, $hidedetails = 0, $hidedesc = 0, $hideref = 0, $moreparams = null)
	{
		global $conf, $user, $langs;

		if (!empty($moreparams) && !empty($moreparams['use_companybankid'])) {
			$modelpath = "core/modules/bank/doc/";

			include_once DOL_DOCUMENT_ROOT.'/societe/class/companybankaccount.class.php';
			$companybankaccount = new CompanyBankAccount($this->db);
			$result = $companybankaccount->fetch($moreparams['use_companybankid']);
			if (!$result) {
				dol_print_error($this->db, $companybankaccount->error, $companybankaccount->errors);
			}
			$result = $companybankaccount->commonGenerateDocument($modelpath, $modele, $outputlangs, $hidedetails, $hidedesc, $hideref, $moreparams);
		} else {
			// Positionne le modele sur le nom du modele a utiliser
			if (!dol_strlen($modele)) {
				if (!empty($conf->global->COMPANY_ADDON_PDF)) {
					$modele = $conf->global->COMPANY_ADDON_PDF;
				} else {
					print $langs->trans("Error")." ".$langs->trans("Error_COMPANY_ADDON_PDF_NotDefined");
					return 0;
				}
			}

			if (!isset($this->bank_account)) {
				require_once DOL_DOCUMENT_ROOT.'/societe/class/companybankaccount.class.php';
				$bac = new CompanyBankAccount($this->db);
				$result = $bac->fetch(0, $this->id);
				if ($result > 0) {
					$this->bank_account = $bac;
				} else {
					$this->bank_account = '';
				}
			}

			$modelpath = "core/modules/societe/doc/";

			$result = $this->commonGenerateDocument($modelpath, $modele, $outputlangs, $hidedetails, $hidedesc, $hideref, $moreparams);
		}

		return $result;
	}


	/**
	 * Sets object to supplied categories.
	 *
	 * Deletes object from existing categories not supplied.
	 * Adds it to non existing supplied categories.
	 * Existing categories are left untouch.
	 *
	 * @param 	int[]|int 	$categories 	Category ID or array of Categories IDs
	 * @param 	string 		$type_categ 	Category type ('customer' or 'supplier')
	 * @return	int							<0 if KO, >0 if OK
	 */
	public function setCategories($categories, $type_categ)
	{
		require_once DOL_DOCUMENT_ROOT.'/categories/class/categorie.class.php';

		// Decode type
		if (!in_array($type_categ, array(Categorie::TYPE_CUSTOMER, Categorie::TYPE_SUPPLIER))) {
			dol_syslog(__METHOD__.': Type '.$type_categ.'is an unknown company category type. Done nothing.', LOG_ERR);
			return -1;
		}

		return parent::setCategoriesCommon($categories, $type_categ);
	}

	/**
	 * Sets sales representatives of the thirdparty
	 *
	 * @param 	int[]|int 	$salesrep	 	User ID or array of user IDs
	 * @param   bool        $onlyAdd        Only add (no delete before)
	 * @return	int							<0 if KO, >0 if OK
	 */
	public function setSalesRep($salesrep, $onlyAdd = false)
	{
		global $user;

		// Handle single user
		if (!is_array($salesrep)) {
			$salesrep = array($salesrep);
		}

		$to_del = array(); // Nothing to delete
		$to_add = $salesrep;
		if ($onlyAdd === false) {
			// Get current users
			$existing = $this->getSalesRepresentatives($user, 1);

			// Diff
			if (is_array($existing)) {
				$to_del = array_diff($existing, $salesrep);
				$to_add = array_diff($salesrep, $existing);
			}
		}

		$error = 0;

		// Process
		foreach ($to_del as $del) {
			$this->del_commercial($user, $del);
		}
		foreach ($to_add as $add) {
			$result = $this->add_commercial($user, $add);
			if ($result < 0) {
				$error++;
				break;
			}
		}

		return $error ? -1 : 1;
	}

	/**
	 *    Define third-party type of current company
	 *
	 *    @param	int		$typent_id	third party type rowid in llx_c_typent
	 *    @return	int     			<0 if KO, >0 if OK
	 */
	public function setThirdpartyType($typent_id)
	{
		global $user;

		dol_syslog(__METHOD__, LOG_DEBUG);

		if ($this->id) {
			$result = $this->setValueFrom('fk_typent', $typent_id, '', null, '', '', $user, 'COMPANY_MODIFY');

			if ($result > 0) {
				$this->typent_id = $typent_id;
				$this->typent_code = dol_getIdFromCode($this->db, $this->typent_id, 'c_typent', 'id', 'code');
				return 1;
			} else {
				return -1;
			}
		} else {
			return -1;
		}
	}

	/**
	 * Function used to replace a thirdparty id with another one.
	 * It must be used within a transaction to avoid trouble
	 *
	 * @param 	DoliDB 	$dbs 		Database handler, because function is static we name it $dbs not $db to avoid breaking coding test
	 * @param 	int 	$origin_id 	Old thirdparty id (will be removed)
	 * @param 	int 	$dest_id 	New thirdparty id
	 * @return 	bool				True if success, False if error
	 */
	public static function replaceThirdparty(DoliDB $dbs, $origin_id, $dest_id)
	{
		if ($origin_id == $dest_id) {
			dol_syslog('Error: Try to merge a thirdparty into itself');
			return false;
		}

		/**
		 * Thirdparty commercials cannot be the same in both thirdparties so we look for them and remove some to avoid duplicate.
		 * Because this function is meant to be executed within a transaction, we won't take care of begin/commit.
		 */
		$sql = 'SELECT rowid FROM '.MAIN_DB_PREFIX.'societe_commerciaux ';
		$sql .= ' WHERE fk_soc = '.(int) $dest_id.' AND fk_user IN ( ';
		$sql .= ' SELECT fk_user ';
		$sql .= ' FROM '.MAIN_DB_PREFIX.'societe_commerciaux ';
		$sql .= ' WHERE fk_soc = '.(int) $origin_id.') ';

		$resql = $dbs->query($sql);
		while ($obj = $dbs->fetch_object($resql)) {
			$dbs->query('DELETE FROM '.MAIN_DB_PREFIX.'societe_commerciaux WHERE rowid = '.((int) $obj->rowid));
		}

		/**
		 * llx_societe_extrafields table must not be here because we don't care about the old thirdparty data
		 * Do not include llx_societe because it will be replaced later
		 */
		$tables = array(
			'societe_address',
			'societe_commerciaux',
			'societe_prices',
			'societe_remise',
			'societe_remise_except',
			'societe_rib'
		);

		return CommonObject::commonReplaceThirdparty($dbs, $origin_id, $dest_id, $tables);
	}

	/**
	 * Sets an accountancy code for a thirdparty.
	 * Also calls COMPANY_MODIFY trigger when modified
	 *
	 * @param   string  $type   It can be only 'buy' or 'sell'
	 * @param   string  $value  Accountancy code
	 * @return  int             <0 KO >0 OK
	 */
	public function setAccountancyCode($type, $value)
	{
		global $user, $langs, $conf;

		$this->db->begin();

		$field = 'accountancy_code_sell';
		if ($type == 'buy') {
			$field = 'accountancy_code_buy';
		} elseif ($type == 'sell') {
			$field = 'accountancy_code_sell';
		} else {
			return -1;
		}

		$sql = "UPDATE ".MAIN_DB_PREFIX.$this->table_element." SET ";
		$sql .= $field." = '".$this->db->escape($value)."'";
		$sql .= " WHERE rowid = ".((int) $this->id);

		dol_syslog(get_class($this)."::".__FUNCTION__, LOG_DEBUG);
		$resql = $this->db->query($sql);

		if ($resql) {
			// Call triggers
			include_once DOL_DOCUMENT_ROOT.'/core/class/interfaces.class.php';
			$interface = new Interfaces($this->db);
			$result = $interface->run_triggers('COMPANY_MODIFY', $this, $user, $langs, $conf);
			if ($result < 0) {
				$this->errors = $interface->errors;
				$this->db->rollback();
				return -1;
			}
			// End call triggers

			$this->$field = $value;

			$this->db->commit();
			return 1;
		} else {
			$this->error = $this->db->lasterror();
			$this->db->rollback();
			return -1;
		}
	}

	/**
	 *	Function to get partnerships array
	 *
	 *  @param		string		$mode		'member' or 'thirdparty'
	 *	@return		int						<0 if KO, >0 if OK
	 */
	public function fetchPartnerships($mode)
	{
		global $langs;

		require_once DOL_DOCUMENT_ROOT.'/partnership/class/partnership.class.php';


		$this->partnerships[] = array();

		return 1;
	}

	/**
	 *	Return clicable link of object (with eventually picto)
	 *
	 *	@param      string	    $option                 Where point the link (0=> main card, 1,2 => shipment, 'nolink'=>No link)
	 *  @param		array		$arraydata				Array of data
	 *  @return		string								HTML Code for Kanban thumb.
	 */
	public function getKanbanView($option = '', $arraydata = null)
	{
		$selected = (empty($arraydata['selected']) ? 0 : $arraydata['selected']);

		$return = '<div class="box-flex-item box-flex-grow-zero">';
		$return .= '<div class="info-box info-box-sm">';
		$return .= '<span class="info-box-icon bg-infobox-action">';
		$return .= img_picto('', $this->picto);
		$return .= '</span>';
		$return .= '<div class="info-box-content">';
		$return .= '<span class="info-box-ref inline-block tdoverflowmax150 valignmiddle">'.(method_exists($this, 'getNomUrl') ? $this->getNomUrl() : $this->ref).'</span>';
		$return .= '<input id="cb'.$this->id.'" class="flat checkforselect fright" type="checkbox" name="toselect[]" value="'.$this->id.'"'.($selected ? ' checked="checked"' : '').'>';
		if (property_exists($this, 'code_client')) {
			$return .= '<br><span class="info-box-label opacitymedium">'.$this->code_client.'</span>';
		}

		if (method_exists($this, 'getLibStatut')) {
			$return .= '<br><div class="info-box-status margintoponly">'.$this->getLibStatut(3).'</div>';
		}
		$return .= '</div>';
		$return .= '</div>';
		$return .= '</div>';

		return $return;
	}

	/**
	 *    Get array of all contacts for a society (stored in societe_contacts instead of element_contacts for all other objects)
	 *
	 *    @param	int         $list       0:Return array contains all properties, 1:Return array contains just id
	 *    @param    string      $code       Filter on this code of contact type ('SHIPPING', 'BILLING', ...)
	 *	  @param    string      $element    Filter on this element of default contact type ('facture', 'propal', 'commande' ...)
	 *    @return	array|int		        Array of contacts, -1 if error
	 *
	 */
	public function getContacts($list = 0, $code = '', $element = '')
	{
		// phpcs:enable
		global $langs;

		$tab = array();

		$sql = "SELECT sc.rowid, sc.fk_socpeople as id, sc.fk_c_type_contact"; // This field contains id of llx_socpeople or id of llx_user

		$sql .= ", t.fk_soc as socid, t.statut as statuscontact";

		$sql .= ", t.civility as civility, t.lastname as lastname, t.firstname, t.email";
		$sql .= ", tc.source, tc.element, tc.code, tc.libelle";
		$sql .= " FROM ".$this->db->prefix()."c_type_contact tc";
		$sql .= ", ".$this->db->prefix()."societe_contacts sc";

		$sql .= " LEFT JOIN ".$this->db->prefix()."socpeople t on sc.fk_socpeople = t.rowid";

		$sql .= " WHERE sc.fk_soc = ".((int) $this->id);
		$sql .= " AND sc.fk_c_type_contact = tc.rowid";
		if (!empty($element)) {
			$sql .= " AND tc.element = '".$this->db->escape($element)."'";
		}
		if ($code) {
			$sql .= " AND tc.code = '".$this->db->escape($code)."'";
		}
		$sql .= " AND sc.entity = ".getEntity($this->element);
		$sql .= " AND tc.source = 'external'";
		$sql .= " AND tc.active=1";

		$sql .= " ORDER BY t.lastname ASC";

		dol_syslog(get_class($this)."::getContacts", LOG_DEBUG);
		$resql = $this->db->query($sql);
		if ($resql) {
			$num = $this->db->num_rows($resql);
			$i = 0;
			while ($i < $num) {
				$obj = $this->db->fetch_object($resql);

				if (!$list) {
					$transkey = "TypeContact_".$obj->element."_".$obj->source."_".$obj->code;
					$libelle_type = ($langs->trans($transkey) != $transkey ? $langs->trans($transkey) : $obj->libelle);
					$tab[$i] = array(
						'source' => $obj->source,
						'socid' => $obj->socid,
						'id' => $obj->id,
						'nom' => $obj->lastname, // For backward compatibility
						'civility' => $obj->civility,
						'lastname' => $obj->lastname,
						'firstname' => $obj->firstname,
						'email'=>$obj->email,
						'login'=> (empty($obj->login) ? '' : $obj->login),
						'photo' => (empty($obj->photo) ? '' : $obj->photo),
						'statuscontact' => $obj->statuscontact,
						'rowid' => $obj->rowid,
						'code' => $obj->code,
						'element' => $obj->element,
						'libelle' => $libelle_type,
						'status' => $obj->statuslink,
						'fk_c_type_contact' => $obj->fk_c_type_contact
					);
				} else {
					$tab[$i] = $obj->id;
				}

				$i++;
			}

			return $tab;
		} else {
			$this->error = $this->db->lasterror();
			dol_print_error($this->db);
			return -1;
		}
	}
}<|MERGE_RESOLUTION|>--- conflicted
+++ resolved
@@ -3660,12 +3660,8 @@
 			}
 		}
 		// Return a default value when $company_id is not greater than 0
-<<<<<<< HEAD
-	return [];
-		
-=======
+
 		return array();
->>>>>>> 877fb73a
 	}
 
 	// phpcs:disable PEAR.NamingConventions.ValidFunctionName.ScopeNotCamelCaps
