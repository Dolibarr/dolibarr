<?php
/* Copyright (C) 2002-2006  Rodolphe Quiedeville    <rodolphe@quiedeville.org>
 * Copyright (C) 2004-2021  Laurent Destailleur     <eldy@users.sourceforge.net>
 * Copyright (C) 2004       Eric Seigne             <eric.seigne@ryxeo.com>
 * Copyright (C) 2003       Brian Fraval            <brian@fraval.org>
 * Copyright (C) 2006       Andre Cianfarani        <acianfa@free.fr>
 * Copyright (C) 2005-2017  Regis Houssin           <regis.houssin@inodbox.com>
 * Copyright (C) 2008       Patrick Raguin          <patrick.raguin@auguria.net>
 * Copyright (C) 2010-2018  Juanjo Menent           <jmenent@2byte.es>
 * Copyright (C) 2013       Florian Henry           <florian.henry@open-concept.pro>
 * Copyright (C) 2013-2023  Alexandre Spangaro      <aspangaro@open-dsi.fr>
 * Copyright (C) 2013       Peter Fontaine          <contact@peterfontaine.fr>
 * Copyright (C) 2014-2015  Marcos García           <marcosgdf@gmail.com>
 * Copyright (C) 2015       Raphaël Doursenaud      <rdoursenaud@gpcsolutions.fr>
 * Copyright (C) 2017       Rui Strecht			    <rui.strecht@aliartalentos.com>
 * Copyright (C) 2018	    Philippe Grand	        <philippe.grand@atoo-net.com>
 * Copyright (C) 2019-2020  Josep Lluís Amador      <joseplluis@lliuretic.cat>
 * Copyright (C) 2019-2024  Frédéric France         <frederic.france@netlogic.fr>
 * Copyright (C) 2020       Open-Dsi         		<support@open-dsi.fr>
 * Copyright (C) 2022		ButterflyOfFire         <butterflyoffire+dolibarr@protonmail.com>
 * Copyright (C) 2023       Alexandre Janniaux      <alexandre.janniaux@gmail.com>
 * Copyright (C) 2024		William Mead			<william.mead@manchenumerique.fr>
 *
 * This program is free software; you can redistribute it and/or modify
 * it under the terms of the GNU General Public License as published by
 * the Free Software Foundation; either version 3 of the License, or
 * (at your option) any later version.
 *
 * This program is distributed in the hope that it will be useful,
 * but WITHOUT ANY WARRANTY; without even the implied warranty of
 * MERCHANTABILITY or FITNESS FOR A PARTICULAR PURPOSE.  See the
 * GNU General Public License for more details.
 *
 * You should have received a copy of the GNU General Public License
 * along with this program. If not, see <https://www.gnu.org/licenses/>.
 */

/**
 *	\file       htdocs/societe/class/societe.class.php
 *	\ingroup    societe
 *	\brief      File for third party class
 */
require_once DOL_DOCUMENT_ROOT.'/core/class/commonobject.class.php';
require_once DOL_DOCUMENT_ROOT.'/core/class/commonincoterm.class.php';
require_once DOL_DOCUMENT_ROOT.'/core/class/commonsocialnetworks.class.php';
require_once DOL_DOCUMENT_ROOT.'/core/class/commonpeople.class.php';
require_once DOL_DOCUMENT_ROOT.'/multicurrency/class/multicurrency.class.php';


/**
 *	Class to manage third parties objects (customers, suppliers, prospects...)
 */
class Societe extends CommonObject
{
	use CommonIncoterm;
	use CommonSocialNetworks;
	use CommonPeople;

	/**
	 * @var string ID of module.
	 */
	public $module = 'societe';

	/**
	 * @var string ID to identify managed object
	 */
	public $element = 'societe';

	/**
	 * @var string Name of table without prefix where object is stored
	 */
	public $table_element = 'societe';

	/**
	 * @var string Field with ID of parent key if this field has a parent or for child tables
	 */
	public $fk_element = 'fk_soc';

	/**
	 * @var string Fields for combobox
	 */
	public $fieldsforcombobox = 'nom,name_alias';

	/**
	 * @var array	List of child tables. To test if we can delete object.
	 */
	protected $childtables = array(
		'supplier_proposal' => array('name' => 'SupplierProposal'),
		'propal' => array('name' => 'Proposal'),
		'commande' => array('name' => 'Order'),
		'facture' => array('name' => 'Invoice'),
		'facture_rec' => array('name' => 'RecurringInvoiceTemplate'),
		'contrat' => array('name' => 'Contract'),
		'fichinter' => array('name' => 'Fichinter'),
		'facture_fourn' => array('name' => 'SupplierInvoice'),
		'commande_fournisseur' => array('name' => 'SupplierOrder'),
		'projet' => array('name' => 'Project'),
		'expedition' => array('name' => 'Shipment'),
		'prelevement_lignes' => array('name' => 'DirectDebitRecord'),
	);

	/**
	 * @var array    List of child tables. To know object to delete on cascade.
	 *               if name like with @ClassName:FilePathClass:ParentFkFieldName' it will call method deleteByParentField (with parentId as parameters) and FieldName to fetch and delete child object
	 */
	protected $childtablesoncascade = array(
		'societe_prices',
		'product_fournisseur_price',
		'product_customer_price_log',
		'product_customer_price',
		'@Contact:/contact/class/contact.class.php:fk_soc',
		'adherent',
		'societe_account',
		'societe_rib',
		'societe_remise',
		'societe_remise_except',
		'societe_commerciaux',
		'categorie',
		'notify',
		'notify_def',
		'actioncomm',
	);

	/**
	 * @var string String with name of icon for myobject. Must be the part after the 'object_' into object_myobject.png
	 */
	public $picto = 'company';

	/**
	 * 0=No test on entity, 1=Test with field entity, 2=Test with link by societe
	 * @var int
	 */
	public $ismultientitymanaged = 1;

	/**
	 * @var int  Does object support extrafields ? 0=No, 1=Yes
	 */
	public $isextrafieldmanaged = 1;

	/**
	 * 0=Default, 1=View may be restricted to sales representative only if no permission to see all or to company of external user if external user
	 * @var integer
	 */
	public $restrictiononfksoc = 1;

	/**
	 * @var Societe To store a cloned copy of object before to edit it and keep track of old properties
	 */
	public $oldcopy;

	/**
	 * array of supplier categories
	 * @var array
	 */
	public $SupplierCategories = array();

	/**
	 * prefixCustomerIsRequired
	 * @var int
	 */
	public $prefixCustomerIsRequired;

	/**
	 *  'type' field format ('integer', 'integer:ObjectClass:PathToClass[:AddCreateButtonOrNot[:Filter]]', 'sellist:TableName:LabelFieldName[:KeyFieldName[:KeyFieldParent[:Filter]]]', 'varchar(x)', 'double(24,8)', 'real', 'price', 'text', 'text:none', 'html', 'date', 'datetime', 'timestamp', 'duration', 'mail', 'phone', 'url', 'password')
	 *         Note: Filter can be a string like "(t.ref:like:'SO-%') or (t.date_creation:<:'20160101') or (t.nature:is:NULL)"
	 *  'label' the translation key.
	 *  'picto' is code of a picto to show before value in forms
	 *  'enabled' is a condition when the field must be managed (Example: 1 or '$conf->global->MY_SETUP_PARAM)
	 *  'position' is the sort order of field.
	 *  'notnull' is set to 1 if not null in database. Set to -1 if we must set data to null if empty ('' or 0).
	 *  'visible' says if field is visible in list (Examples: 0=Not visible, 1=Visible on list and create/update/view forms, 2=Visible on list only, 3=Visible on create/update/view form only (not list), 4=Visible on list and update/view form only (not create). 5=Visible on list and view only (not create/not update). Using a negative value means field is not shown by default on list but can be selected for viewing)
	 *  'noteditable' says if field is not editable (1 or 0)
	 *  'default' is a default value for creation (can still be overwrote by the Setup of Default Values if field is editable in creation form). Note: If default is set to '(PROV)' and field is 'ref', the default value will be set to '(PROVid)' where id is rowid when a new record is created.
	 *  'index' if we want an index in database.
	 *  'foreignkey'=>'tablename.field' if the field is a foreign key (it is recommended to name the field fk_...).
	 *  'searchall' is 1 if we want to search in this field when making a search from the quick search button.
	 *  'isameasure' must be set to 1 if you want to have a total on list for this field. Field type must be summable like integer or double(24,8).
	 *  'css' and 'cssview' and 'csslist' is the CSS style to use on field. 'css' is used in creation and update. 'cssview' is used in view mode. 'csslist' is used for columns in lists. For example: 'maxwidth200', 'wordbreak', 'tdoverflowmax200'
	 *  'help' is a 'TranslationString' to use to show a tooltip on field. You can also use 'TranslationString:keyfortooltiponlick' for a tooltip on click.
	 *  'showoncombobox' if value of the field must be visible into the label of the combobox that list record
	 *  'disabled' is 1 if we want to have the field locked by a 'disabled' attribute. In most cases, this is never set into the definition of $fields into class, but is set dynamically by some part of code.
	 *  'arrayofkeyval' to set list of value if type is a list of predefined values. For example: array("0"=>"Draft","1"=>"Active","-1"=>"Cancel")
	 *  'autofocusoncreate' to have field having the focus on a create form. Only 1 field should have this property set to 1.
	 *  'comment' is not used. You can store here any text of your choice. It is not used by application.
	 *
	 *  Note: To have value dynamic, you can set value to 0 in definition and edit the value on the fly into the constructor.
	 */

	/**
	 * @var array  Array with all fields and their property. Do not use it as a static var. It may be modified by constructor.
	 */
	public $fields = array(
		'rowid' =>array('type'=>'integer', 'label'=>'TechnicalID', 'enabled'=>1, 'visible'=>-2, 'noteditable'=>1, 'notnull'=> 1, 'index'=>1, 'position'=>1, 'comment'=>'Id', 'css'=>'left'),
		'parent' =>array('type'=>'integer', 'label'=>'Parent', 'enabled'=>1, 'visible'=>-1, 'position'=>20),
		'tms' =>array('type'=>'timestamp', 'label'=>'DateModification', 'enabled'=>1, 'visible'=>-1, 'notnull'=>1, 'position'=>25),
		'datec' =>array('type'=>'datetime', 'label'=>'DateCreation', 'enabled'=>1, 'visible'=>-1, 'position'=>30),
		'nom' =>array('type'=>'varchar(128)', 'label'=>'Nom', 'enabled'=>1, 'visible'=>-1, 'position'=>35, 'showoncombobox'=>1),
		'name_alias' =>array('type'=>'varchar(128)', 'label'=>'Name alias', 'enabled'=>1, 'visible'=>-1, 'position'=>36, 'showoncombobox'=>2),
		'entity' =>array('type'=>'integer', 'label'=>'Entity', 'default'=>1, 'enabled'=>1, 'visible'=>-2, 'notnull'=>1, 'position'=>40, 'index'=>1),
		'ref_ext' =>array('type'=>'varchar(255)', 'label'=>'RefExt', 'enabled'=>1, 'visible'=>0, 'position'=>45),
		'code_client' =>array('type'=>'varchar(24)', 'label'=>'CustomerCode', 'enabled'=>1, 'visible'=>-1, 'position'=>55),
		'code_fournisseur' =>array('type'=>'varchar(24)', 'label'=>'SupplierCode', 'enabled'=>1, 'visible'=>-1, 'position'=>60),
		'code_compta' =>array('type'=>'varchar(24)', 'label'=>'CustomerAccountancyCode', 'enabled'=>1, 'visible'=>-1, 'position'=>65),
		'code_compta_fournisseur' =>array('type'=>'varchar(24)', 'label'=>'SupplierAccountancyCode', 'enabled'=>1, 'visible'=>-1, 'position'=>70),
		'address' =>array('type'=>'varchar(255)', 'label'=>'Address', 'enabled'=>1, 'visible'=>-1, 'position'=>75),
		'zip' =>array('type'=>'varchar(25)', 'label'=>'Zip', 'enabled'=>1, 'visible'=>-1, 'position'=>80),
		'town' =>array('type'=>'varchar(50)', 'label'=>'Town', 'enabled'=>1, 'visible'=>-1, 'position'=>85),
		'fk_departement' =>array('type'=>'integer', 'label'=>'State', 'enabled'=>1, 'visible'=>-1, 'position'=>90),
		'fk_pays' =>array('type'=>'integer:Ccountry:core/class/ccountry.class.php', 'label'=>'Country', 'enabled'=>1, 'visible'=>-1, 'position'=>95),
		'phone' =>array('type'=>'varchar(20)', 'label'=>'Phone', 'enabled'=>1, 'visible'=>-1, 'position'=>100),
		'phone_mobile' =>array('type'=>'varchar(20)', 'label'=>'PhoneMobile', 'enabled'=>1, 'visible'=>-1, 'position'=>102),
		'fax' =>array('type'=>'varchar(20)', 'label'=>'Fax', 'enabled'=>1, 'visible'=>-1, 'position'=>105),
		'url' =>array('type'=>'varchar(255)', 'label'=>'Url', 'enabled'=>1, 'visible'=>-1, 'position'=>110),
		'email' =>array('type'=>'varchar(128)', 'label'=>'Email', 'enabled'=>1, 'visible'=>-1, 'position'=>115),
		'socialnetworks' =>array('type'=>'text', 'label'=>'Socialnetworks', 'enabled'=>1, 'visible'=>-1, 'position'=>120),
		'fk_effectif' =>array('type'=>'integer', 'label'=>'Workforce', 'enabled'=>1, 'visible'=>-1, 'position'=>170),
		'fk_typent' =>array('type'=>'integer', 'label'=>'TypeOfCompany', 'enabled'=>1, 'visible'=>-1, 'position'=>175, 'csslist'=>'minwidth200'),
		'fk_forme_juridique' =>array('type'=>'integer', 'label'=>'JuridicalStatus', 'enabled'=>1, 'visible'=>-1, 'position'=>180),
		'fk_currency' =>array('type'=>'varchar(3)', 'label'=>'Currency', 'enabled'=>1, 'visible'=>-1, 'position'=>185),
		'siren' =>array('type'=>'varchar(128)', 'label'=>'Idprof1', 'enabled'=>1, 'visible'=>-1, 'position'=>190),
		'siret' =>array('type'=>'varchar(128)', 'label'=>'Idprof2', 'enabled'=>1, 'visible'=>-1, 'position'=>195),
		'ape' =>array('type'=>'varchar(128)', 'label'=>'Idprof3', 'enabled'=>1, 'visible'=>-1, 'position'=>200),
		'idprof4' =>array('type'=>'varchar(128)', 'label'=>'Idprof4', 'enabled'=>1, 'visible'=>-1, 'position'=>205),
		'idprof5' =>array('type'=>'varchar(128)', 'label'=>'Idprof5', 'enabled'=>1, 'visible'=>-1, 'position'=>206),
		'idprof6' =>array('type'=>'varchar(128)', 'label'=>'Idprof6', 'enabled'=>1, 'visible'=>-1, 'position'=>207),
		'tva_intra' =>array('type'=>'varchar(20)', 'label'=>'Tva intra', 'enabled'=>1, 'visible'=>-1, 'position'=>210),
		'capital' =>array('type'=>'double(24,8)', 'label'=>'Capital', 'enabled'=>1, 'visible'=>-1, 'position'=>215),
		'fk_stcomm' =>array('type'=>'integer', 'label'=>'CommercialStatus', 'enabled'=>1, 'visible'=>-1, 'notnull'=>1, 'position'=>220),
		'note_public' =>array('type'=>'html', 'label'=>'NotePublic', 'enabled'=>1, 'visible'=>0, 'position'=>225),
		'note_private' =>array('type'=>'html', 'label'=>'NotePrivate', 'enabled'=>1, 'visible'=>0, 'position'=>230),
		'prefix_comm' =>array('type'=>'varchar(5)', 'label'=>'Prefix comm', 'enabled'=>"getDolGlobalInt('SOCIETE_USEPREFIX')", 'visible'=>-1, 'position'=>235),
		'client' =>array('type'=>'tinyint(4)', 'label'=>'Client', 'enabled'=>1, 'visible'=>-1, 'position'=>240),
		'fournisseur' =>array('type'=>'tinyint(4)', 'label'=>'Fournisseur', 'enabled'=>1, 'visible'=>-1, 'position'=>245),
		'supplier_account' =>array('type'=>'varchar(32)', 'label'=>'Supplier account', 'enabled'=>1, 'visible'=>-1, 'position'=>250),
		'fk_prospectlevel' =>array('type'=>'varchar(12)', 'label'=>'ProspectLevel', 'enabled'=>1, 'visible'=>-1, 'position'=>255),
		'customer_bad' =>array('type'=>'tinyint(4)', 'label'=>'Customer bad', 'enabled'=>1, 'visible'=>-1, 'position'=>260),
		'customer_rate' =>array('type'=>'double', 'label'=>'Customer rate', 'enabled'=>1, 'visible'=>-1, 'position'=>265),
		'supplier_rate' =>array('type'=>'double', 'label'=>'Supplier rate', 'enabled'=>1, 'visible'=>-1, 'position'=>270),
		'fk_user_creat' =>array('type'=>'integer:User:user/class/user.class.php', 'label'=>'UserAuthor', 'enabled'=>1, 'visible'=>-2, 'position'=>275),
		'fk_user_modif' =>array('type'=>'integer:User:user/class/user.class.php', 'label'=>'UserModif', 'enabled'=>1, 'visible'=>-2, 'notnull'=>-1, 'position'=>280),
		//'remise_client' =>array('type'=>'double', 'label'=>'CustomerDiscount', 'enabled'=>1, 'visible'=>-1, 'position'=>285, 'isameasure'=>1),
		//'remise_supplier' =>array('type'=>'double', 'label'=>'SupplierDiscount', 'enabled'=>1, 'visible'=>-1, 'position'=>290, 'isameasure'=>1),
		'mode_reglement' =>array('type'=>'tinyint(4)', 'label'=>'Mode reglement', 'enabled'=>1, 'visible'=>-1, 'position'=>295),
		'cond_reglement' =>array('type'=>'tinyint(4)', 'label'=>'Cond reglement', 'enabled'=>1, 'visible'=>-1, 'position'=>300),
		'deposit_percent' =>array('type'=>'varchar(63)', 'label'=>'DepositPercent', 'enabled'=>1, 'visible'=>-1, 'position'=>301),
		'mode_reglement_supplier' =>array('type'=>'integer', 'label'=>'Mode reglement supplier', 'enabled'=>1, 'visible'=>-1, 'position'=>305),
		'cond_reglement_supplier' =>array('type'=>'integer', 'label'=>'Cond reglement supplier', 'enabled'=>1, 'visible'=>-1, 'position'=>308),
		'outstanding_limit' =>array('type'=>'double(24,8)', 'label'=>'OutstandingBill', 'enabled'=>1, 'visible'=>-1, 'position'=>310, 'isameasure'=>1),
		'order_min_amount' =>array('type'=>'double(24,8)', 'label'=>'Order min amount', 'enabled'=>'isModEnabled("commande") && !empty($conf->global->ORDER_MANAGE_MIN_AMOUNT)', 'visible'=>-1, 'position'=>315, 'isameasure'=>1),
		'supplier_order_min_amount' =>array('type'=>'double(24,8)', 'label'=>'Supplier order min amount', 'enabled'=>'isModEnabled("commande") && !empty($conf->global->ORDER_MANAGE_MIN_AMOUNT)', 'visible'=>-1, 'position'=>320, 'isameasure'=>1),
		'fk_shipping_method' =>array('type'=>'integer', 'label'=>'Fk shipping method', 'enabled'=>1, 'visible'=>-1, 'position'=>330),
		'tva_assuj' =>array('type'=>'tinyint(4)', 'label'=>'Tva assuj', 'enabled'=>1, 'visible'=>-1, 'position'=>335),
		'localtax1_assuj' =>array('type'=>'tinyint(4)', 'label'=>'Localtax1 assuj', 'enabled'=>1, 'visible'=>-1, 'position'=>340),
		'localtax1_value' =>array('type'=>'double(6,3)', 'label'=>'Localtax1 value', 'enabled'=>1, 'visible'=>-1, 'position'=>345),
		'localtax2_assuj' =>array('type'=>'tinyint(4)', 'label'=>'Localtax2 assuj', 'enabled'=>1, 'visible'=>-1, 'position'=>350),
		'localtax2_value' =>array('type'=>'double(6,3)', 'label'=>'Localtax2 value', 'enabled'=>1, 'visible'=>-1, 'position'=>355),
		'vat_reverse_charge' =>array('type'=>'tinyint(4)', 'label'=>'Vat reverse charge', 'enabled'=>1, 'visible'=>-1, 'position'=>335),
		'barcode' =>array('type'=>'varchar(255)', 'label'=>'Barcode', 'enabled'=>1, 'visible'=>-1, 'position'=>360),
		'price_level' =>array('type'=>'integer', 'label'=>'Price level', 'enabled'=>'$conf->global->PRODUIT_MULTIPRICES || getDolGlobalString("PRODUIT_CUSTOMER_PRICES_BY_QTY_MULTIPRICES")', 'visible'=>-1, 'position'=>365),
		'default_lang' =>array('type'=>'varchar(6)', 'label'=>'Default lang', 'enabled'=>1, 'visible'=>-1, 'position'=>370),
		'canvas' =>array('type'=>'varchar(32)', 'label'=>'Canvas', 'enabled'=>1, 'visible'=>-1, 'position'=>375),
		'fk_barcode_type' =>array('type'=>'integer', 'label'=>'Fk barcode type', 'enabled'=>1, 'visible'=>-1, 'position'=>405),
		'webservices_url' =>array('type'=>'varchar(255)', 'label'=>'Webservices url', 'enabled'=>1, 'visible'=>-1, 'position'=>410),
		'webservices_key' =>array('type'=>'varchar(128)', 'label'=>'Webservices key', 'enabled'=>1, 'visible'=>-1, 'position'=>415),
		'fk_incoterms' =>array('type'=>'integer', 'label'=>'Fk incoterms', 'enabled'=>1, 'visible'=>-1, 'position'=>425),
		'location_incoterms' =>array('type'=>'varchar(255)', 'label'=>'Location incoterms', 'enabled'=>1, 'visible'=>-1, 'position'=>430),
		'model_pdf' =>array('type'=>'varchar(255)', 'label'=>'Model pdf', 'enabled'=>1, 'visible'=>0, 'position'=>435),
		'last_main_doc' =>array('type'=>'varchar(255)', 'label'=>'LastMainDoc', 'enabled'=>1, 'visible'=>-1, 'position'=>270),
		'fk_multicurrency' =>array('type'=>'integer', 'label'=>'Fk multicurrency', 'enabled'=>1, 'visible'=>-1, 'position'=>440),
		'multicurrency_code' =>array('type'=>'varchar(255)', 'label'=>'Multicurrency code', 'enabled'=>1, 'visible'=>-1, 'position'=>445),
		'fk_account' =>array('type'=>'integer', 'label'=>'PaymentBankAccount', 'enabled'=>1, 'visible'=>-1, 'position'=>450),
		'fk_warehouse' =>array('type'=>'integer', 'label'=>'Warehouse', 'enabled'=>1, 'visible'=>-1, 'position'=>455),
		'logo' =>array('type'=>'varchar(255)', 'label'=>'Logo', 'enabled'=>1, 'visible'=>-1, 'position'=>400),
		'logo_squarred' =>array('type'=>'varchar(255)', 'label'=>'Logo squarred', 'enabled'=>1, 'visible'=>-1, 'position'=>401),
		'status' =>array('type'=>'tinyint(4)', 'label'=>'Status', 'enabled'=>1, 'visible'=>-1, 'position'=>500),
		'import_key' =>array('type'=>'varchar(14)', 'label'=>'ImportId', 'enabled'=>1, 'visible'=>-2, 'position'=>1000),
	);

	/**
	 * @var int Entity
	 */
	public $entity;

	/**
	 * Thirdparty name
	 * @var string
	 * @deprecated Use $name instead
	 * @see $name
	 */
	public $nom;

	/**
	 * @var string Thirdparty name
	 */
	public $name;

	/**
	 * Alias names (commercial, trademark or alias names)
	 * @var string
	 */
	public $name_alias;

	/**
	 * @var int Physical thirdparty not a company
	 */
	public $particulier;

	/**
	 * Thirdparty status : 0=activity ceased, 1= in activity
	 * @var int
	 */
	public $status = 1;

	/**
	 * @var string	region code
	 */
	public $region_code;

	/**
	 * @var string Region name
	 */
	public $region;

	/**
	 * @var int country_id
	 */
	public $country_id;

	/**
	 * @var string State code
	 * @deprecated Use state_code instead
	 * @see $state_code
	 */
	public $departement_code;

	/**
	 * @var string
	 * @deprecated Use state instead
	 * @see $state
	 */
	public $departement;

	/**
	 * @var string
	 * @deprecated Use country instead
	 * @see $country
	 */
	public $pays;

	/**
	 * Phone number
	 * @var string
	 */
	public $phone;
	/**
	 * PhoneMobile number
	 * @var string
	 */
	public $phone_mobile;
	/**
	 * Fax number
	 * @var string
	 */
	public $fax;

	/**
	 * Email
	 * @var string
	 */
	public $email;

	/**
	 * No Email
	 * @var int		Set if company email found into unsubscribe of emailing list table
	 */
	public $no_email;

	/**
	 * Skype username
	 * @var string
	 * @deprecated
	 */
	public $skype;

	/**
	 * Twitter username
	 * @var string
	 * @deprecated
	 */
	public $twitter;

	/**
	 * Facebook username
	 * @var string
	 * @deprecated
	 */
	public $facebook;

	/**
	 * LinkedIn username
	 * @var string
	 * @deprecated
	 */
	public $linkedin;

	/**
	 * Webpage
	 * @var string
	 */
	public $url;

	/**
	 * Barcode value
	 * @var string
	 */
	public $barcode;

	// 6 professional id (usage depends on country)

	/**
	 * Professional ID 1 (Ex: Siren in France)
	 * @var string
	 */
	public $idprof1;

	/**
	 * @var string Professional ID 1
	 * @deprecated
	 * @see $idprof1
	 */
	public $siren;


	/**
	 * Professional ID 2 (Ex: Siret in France)
	 * @var string
	 */
	public $idprof2;

	/**
	 * @var string Professional ID 2
	 * @deprecated
	 * @see $idprof2
	 */
	public $siret;

	/**
	 * Professional ID 3 (Ex: Ape in France)
	 * @var string
	 */
	public $idprof3;

	/**
	 * @var string Professional ID 3
	 * @deprecated
	 * @see $idprof3
	 */
	public $ape;

	/**
	 * Professional ID 4 (Ex: RCS in France)
	 * @var string
	 */
	public $idprof4;

	/**
	 * Professional ID 5
	 * @var string
	 */
	public $idprof5;

	/**
	 * Professional ID 6
	 * @var string
	 */
	public $idprof6;

	/**
	 * Professional ID 7
	 * @var string
	 */
	public $idprof7;

	/**
	 * Professional ID 8
	 * @var string
	 */
	public $idprof8;

	/**
	 * Professional ID 9
	 * @var string
	 */
	public $idprof9;

	/**
	 * Professional ID 10
	 * @var string
	 */
	public $idprof10;

	/**
	 * Social object of the company
	 * @var string
	 */
	public $socialobject;

	/**
	 * @var string Prefix comm
	 */
	public $prefix_comm;

	/**
	 * @var int 	Vat concerned
	 */
	public $tva_assuj = 1;

	/**
	 * @var string	Intracommunitary VAT ID
	 */
	public $tva_intra;

	/**
	 * @var int 	Vat reverse-charge concerned
	 */
	public $vat_reverse_charge = 0;

	// Local taxes
	public $localtax1_assuj;
	public $localtax1_value;
	public $localtax2_assuj;
	public $localtax2_value;

	/**
	 * @var string Manager
	 */
	public $managers;

	/**
	 * @var float Capital
	 */
	public $capital;

	/**
	 * @var int Type thirdparty
	 */
	public $typent_id = 0;
	public $typent_code;
	public $effectif;
	public $effectif_id = 0;
	public $forme_juridique_code;
	public $forme_juridique = 0;

	public $remise_percent;
	public $remise_supplier_percent;

	public $mode_reglement_id;
	public $cond_reglement_id;
	public $deposit_percent;
	public $mode_reglement_supplier_id;
	public $cond_reglement_supplier_id;
	public $transport_mode_supplier_id;

	/**
	 * @var string	Prospect level. ie: 'PL_LOW', 'PL...'
	 */
	public $fk_prospectlevel;

	/**
	 * @var string second name
	 */
	public $name_bis;

	//Log data

	/**
	 * Date of last update
	 * @var integer|string
	 */
	public $date_modification;

	/**
	 * User that made last update
	 * @var User
	 * @deprecated
	 */
	public $user_modification;

	/**
	 * Date of creation
	 * @var integer|string
	 */
	public $date_creation;

	/**
	 * User that created the thirdparty
	 * @var User
	 * @deprecated
	 */
	public $user_creation;

	/**
	 * 0=no customer, 1=customer, 2=prospect, 3=customer and prospect
	 * @var int
	 */
	public $client = 0;

	/**
	 * 0=no prospect, 1=prospect
	 * @var int
	 */
	public $prospect = 0;

	/**
	 * 0=no supplier, 1=supplier
	 * @var int
	 */
	public $fournisseur;

	/**
	 * Client code. E.g: CU2014-003
	 * @var string
	 */
	public $code_client;

	/**
	 * Supplier code. E.g: SU2014-003
	 * @var string
	 */
	public $code_fournisseur;

	/**
	 * Accounting code for client
	 * @var string
	 */
	public $code_compta_client;

	/**
	 * Duplicate of code_compta_client (for backward compatibility)
	 * @var string
	 * @deprecated
	 * @see $code_compta_client
	 */
	public $code_compta;

	/**
	 * Accounting code for customer
	 * @var string
	 */
	public $accountancy_code_customer;

	/**
	 * Accounting code for supplier
	 * @var string
	 */
	public $code_compta_fournisseur;

	/**
	 * Accounting code for supplier
	 * @var string
	 */
	public $accountancy_code_supplier;

	/**
	 * Accounting code for product (for level 3 of suggestion of prouct accounting account)
	 * @var string
	 */
	public $code_compta_product;

	/**
	 * @var string
	 * @deprecated Note is split in public and private notes
	 * @see $note_public, $note_private
	 */
	public $note;

	/**
	 * Private note
	 * @var string
	 */
	public $note_private;

	/**
	 * Public note
	 * @var string
	 */
	public $note_public;

	/**
	 * Status prospect id
	 * @var int
	 */
	public $stcomm_id;

	/**
	 * Status prospect picto
	 * @var string
	 */
	public $stcomm_picto;

	/**
	 * Status prospect label
	 * @var int
	 */
	public $status_prospect_label;

	/**
	 * Assigned price level
	 * @var int
	 */
	public $price_level;

	/**
	 * @var string outstanding limit
	 */
	public $outstanding_limit;

	/**
	 * @var string Min order amount
	 */
	public $order_min_amount;

	/**
	 * @var string Supplier min order amount
	 */
	public $supplier_order_min_amount;

	/**
	 * Id of sales representative to link (used for thirdparty creation). Not filled by a fetch, because we can have several sales representatives.
	 * @var int
	 */
	public $commercial_id;

	/**
	 * Id of parent thirdparty (if one)
	 * @var int
	 */
	public $parent;

	/**
	 * Default language code of thirdparty (en_US, ...)
	 * @var string
	 */
	public $default_lang;

	/**
	 * @var string Ref
	 */
	public $ref;

	/**
	 * External user reference.
	 * This is to allow external systems to store their id and make self-developed synchronizing functions easier to build.
	 * @var string
	 */
	public $ref_ext;

	/**
	 * Import key.
	 * Set when the thirdparty has been created through an import process. This is to relate those created thirdparties
	 * to an import process
	 * @var string
	 */
	public $import_key;

	/**
	 * Supplier WebServices URL
	 * @var string
	 */
	public $webservices_url;

	/**
	 * Supplier WebServices Key
	 * @var string
	 */
	public $webservices_key;

	/**
	 * @var string Logo
	 */
	public $logo;

	/**
	 * @var string logo small
	 */
	public $logo_small;

	/**
	 * @var string Logo mini
	 */
	public $logo_mini;

	/**
	 * @var string Logo squarred
	 */
	public $logo_squarred;

	/**
	 * @var string Logo squarred small
	 */
	public $logo_squarred_small;

	/**
	 * @var string Logo squarred mini
	 */
	public $logo_squarred_mini;

	/**
	 * @var string Accountancy account for sales
	 */
	public $accountancy_code_sell;

	/**
	 * @var string Accountancy account for bought
	 */
	public $accountancy_code_buy;

	// Multicurrency
	/**
	 * @var int ID
	 */
	public $fk_multicurrency;

	// Warehouse
	/**
	 * @var int ID
	 */
	public $fk_warehouse;

	/**
	 * @var string Multicurrency code
	 */
	public $multicurrency_code;

	// Fields loaded by fetchPartnerships()

	public $partnerships = array();


	/**
	 * @var Account|string Default BAN account
	 */
	public $bank_account;


	const STATUS_CEASED = 0;
	const STATUS_INACTIVITY = 1;

	/**
	 * Third party type is no customer
	 */
	const NO_CUSTOMER = 0;

	/**
	 * Third party type is a customer
	 */
	const CUSTOMER = 1;

	/**
	 * Third party type is a prospect
	 */
	const PROSPECT = 2;

	/**
	 * Third party type is a customer and a prospect
	 */
	const CUSTOMER_AND_PROSPECT = 3;

	/**
	 * Third party supplier flag is not supplier
	 */
	const NO_SUPPLIER = 0;

	/**
	 * Third party supplier flag is a supplier
	 */
	const SUPPLIER = 1;


	/**
	 *    Constructor
	 *
	 *    @param	DoliDB		$db		Database handler
	 */
	public function __construct($db)
	{
		global $conf;

		$this->db = $db;

		$this->client = 0;
		$this->prospect = 0;
		$this->fournisseur = 0;
		$this->typent_id = 0;
		$this->effectif_id = 0;
		$this->forme_juridique_code = 0;
		$this->tva_assuj = 1;
		$this->vat_reverse_charge = 0;
		$this->status = 1;

		if (getDolGlobalString('COMPANY_SHOW_ADDRESS_SELECTLIST')) {
			$this->fields['address']['showoncombobox'] = getDolGlobalString('COMPANY_SHOW_ADDRESS_SELECTLIST');
			$this->fields['zip']['showoncombobox'] = getDolGlobalString('COMPANY_SHOW_ADDRESS_SELECTLIST');
			$this->fields['town']['showoncombobox'] = getDolGlobalString('COMPANY_SHOW_ADDRESS_SELECTLIST');
			//$this->fields['fk_pays']['showoncombobox'] = $conf->global->COMPANY_SHOW_ADDRESS_SELECTLIST;
		}
	}


	/**
	 *    Create third party in database.
	 *    $this->code_client = -1 and $this->code_fournisseur = -1 means automatic assignment.
	 *
	 *    @param	User	$user           Object of user that ask creation
	 *    @param    int		$notrigger	    1=Does not execute triggers, 0= execute triggers
	 *    @return   int         		    >=0 if OK, <0 if KO
	 */
	public function create(User $user, $notrigger = 0)
	{
		global $langs, $conf;

		$error = 0;

		// Clean parameters
		if (empty($this->status)) {
			$this->status = 0;
		}
		$this->name = $this->name ? trim($this->name) : trim((string) $this->nom);
		$this->setUpperOrLowerCase();
		$this->nom = $this->name; // For backward compatibility
		if (empty($this->client)) {
			$this->client = 0;
		}
		if (empty($this->fournisseur)) {
			$this->fournisseur = 0;
		}
		$this->import_key = trim((string) $this->import_key);

		$this->accountancy_code_customer = trim((string) $this->code_compta);
		$this->accountancy_code_supplier = trim((string) $this->code_compta_fournisseur);
		$this->accountancy_code_buy = trim((string) $this->accountancy_code_buy);
		$this->accountancy_code_sell = trim((string) $this->accountancy_code_sell);

		if (!empty($this->multicurrency_code)) {
			$this->fk_multicurrency = MultiCurrency::getIdFromCode($this->db, $this->multicurrency_code);
		}
		if (empty($this->fk_multicurrency)) {
			$this->multicurrency_code = '';
			$this->fk_multicurrency = 0;
		}

		dol_syslog(get_class($this)."::create ".$this->name);

		$now = dol_now();

		$this->db->begin();

		// For automatic creation during create action (not used by Dolibarr GUI, can be used by scripts)
		if ($this->code_client == -1 || $this->code_client === 'auto') {
			$this->get_codeclient($this, 0);
		}
		if ($this->code_fournisseur == '-1' || $this->code_fournisseur === 'auto') {
			$this->get_codefournisseur($this, 1);
		}

		// Check more parameters (including mandatory setup
		// If error, this->errors[] is filled
		$result = $this->verify();

		if ($result >= 0) {
			$this->entity = ((isset($this->entity) && is_numeric($this->entity)) ? $this->entity : $conf->entity);

			$sql = "INSERT INTO ".MAIN_DB_PREFIX."societe (";
			$sql .= "nom";
			$sql .= ", name_alias";
			$sql .= ", entity";
			$sql .= ", datec";
			$sql .= ", fk_user_creat";
			$sql .= ", fk_typent";
			$sql .= ", canvas";
			$sql .= ", status";
			$sql .= ", ref_ext";
			$sql .= ", fk_stcomm";
			$sql .= ", fk_incoterms";
			$sql .= ", location_incoterms";
			$sql .= ", import_key";
			$sql .= ", fk_multicurrency";
			$sql .= ", multicurrency_code";
			if (!getDolGlobalString('MAIN_COMPANY_PERENTITY_SHARED')) {
				$sql .= ", vat_reverse_charge";
				$sql .= ", accountancy_code_buy";
				$sql .= ", accountancy_code_sell";
			}
			$sql .= ") VALUES ('".$this->db->escape($this->name)."', '".$this->db->escape($this->name_alias)."', ".((int) $this->entity).", '".$this->db->idate($now)."'";
			$sql .= ", ".(!empty($user->id) ? ((int) $user->id) : "null");
			$sql .= ", ".(!empty($this->typent_id) ? ((int) $this->typent_id) : "null");
			$sql .= ", ".(!empty($this->canvas) ? "'".$this->db->escape($this->canvas)."'" : "null");
			$sql .= ", ".((int) $this->status);
			$sql .= ", ".(!empty($this->ref_ext) ? "'".$this->db->escape($this->ref_ext)."'" : "null");
			$sql .= ", 0";
			$sql .= ", ".(int) $this->fk_incoterms;
			$sql .= ", '".$this->db->escape($this->location_incoterms)."'";
			$sql .= ", ".(!empty($this->import_key) ? "'".$this->db->escape($this->import_key)."'" : "null");
			$sql .= ", ".(int) $this->fk_multicurrency;
			$sql .= ", '".$this->db->escape($this->multicurrency_code)."'";
			if (!getDolGlobalString('MAIN_COMPANY_PERENTITY_SHARED')) {
				$sql .= ", ".(empty($this->vat_reverse_charge) ? '0' : '1');
				$sql .= ", '" . $this->db->escape($this->accountancy_code_buy) . "'";
				$sql .= ", '" . $this->db->escape($this->accountancy_code_sell) . "'";
			}
			$sql .= ")";

			dol_syslog(get_class($this)."::create", LOG_DEBUG);
			$result = $this->db->query($sql);
			if ($result) {
				$this->id = $this->db->last_insert_id(MAIN_DB_PREFIX."societe");

				$ret = $this->update($this->id, $user, 0, 1, 1, 'add');

				// update accountancy for this entity
				if (!$error && getDolGlobalString('MAIN_COMPANY_PERENTITY_SHARED')) {
					$this->db->query("DELETE FROM ".MAIN_DB_PREFIX."societe_perentity WHERE fk_soc = ".((int) $this->id)." AND entity = ".((int) $conf->entity));

					$sql = "INSERT INTO ".MAIN_DB_PREFIX."societe_perentity (";
					$sql .= " fk_soc";
					$sql .= ", entity";
					$sql .= ", vat_reverse_charge";
					$sql .= ", accountancy_code_customer";
					$sql .= ", accountancy_code_supplier";
					$sql .= ", accountancy_code_buy";
					$sql .= ", accountancy_code_sell";
					$sql .= ") VALUES (";
					$sql .= $this->id;
					$sql .= ", ".((int) $conf->entity);
					$sql .= ", ".(empty($this->vat_reverse_charge) ? '0' : '1');
					$sql .= ", '".$this->db->escape($this->accountancy_code_customer)."'";
					$sql .= ", '".$this->db->escape($this->accountancy_code_supplier)."'";
					$sql .= ", '".$this->db->escape($this->accountancy_code_buy)."'";
					$sql .= ", '".$this->db->escape($this->accountancy_code_sell)."'";
					$sql .= ")";
					$result = $this->db->query($sql);
					if (!$result) {
						$error++;
						$this->error = 'ErrorFailedToUpdateAccountancyForEntity';
					}
				}

				// Ajout du commercial affecte
				if ($this->commercial_id != '' && $this->commercial_id != -1) {
					$this->add_commercial($user, $this->commercial_id);
				} elseif (!$user->hasRight('societe', 'client', 'voir')) {
					// si un commercial cree un client il lui est affecte automatiquement
					$this->add_commercial($user, $user->id);
				}

				if ($ret >= 0) {
					if (! $notrigger) {
						// Call trigger
						$result = $this->call_trigger('COMPANY_CREATE', $user);
						if ($result < 0) {
							$error++;
						}
						// End call triggers
					}
				} else {
					$error++;
				}

				if (!$error) {
					dol_syslog(get_class($this)."::Create success id=".$this->id);
					$this->db->commit();
					return $this->id;
				} else {
					dol_syslog(get_class($this)."::Create echec update ".$this->error.(empty($this->errors) ? '' : ' '.implode(',', $this->errors)), LOG_ERR);
					$this->db->rollback();
					return -4;
				}
			} else {
				if ($this->db->lasterrno() == 'DB_ERROR_RECORD_ALREADY_EXISTS') {
					$this->error = $langs->trans("ErrorCompanyNameAlreadyExists", $this->name); // duplicate on a field (code or profid or ...)
					$result = -1;
				} else {
					$this->error = $this->db->lasterror();
					$result = -2;
				}
				$this->db->rollback();
				return $result;
			}
		} else {
			$this->db->rollback();
			dol_syslog(get_class($this)."::Create fails verify ".implode(',', $this->errors), LOG_WARNING);
			return -3;
		}
	}


	// phpcs:disable PEAR.NamingConventions.ValidFunctionName.ScopeNotCamelCaps
	/**
	 * Create a contact/address from thirdparty
	 *
	 * @param 	User	$user		    Object user
	 * @param 	int		$no_email	    1=Do not send mailing, 0=Ok to receive mailing
	 * @param 	array	$tags		    Array of tag to affect to contact
	 * @param   int     $notrigger	    1=Does not execute triggers, 0= execute triggers
	 * @return 	int					    Return integer <0 if KO, >0 if OK
	 */
	public function create_individual(User $user, $no_email = 0, $tags = array(), $notrigger = 0)
	{
		global $conf;

		$error = 0;

		$this->db->begin();

		// phpcs:enable
		require_once DOL_DOCUMENT_ROOT.'/contact/class/contact.class.php';
		$contact = new Contact($this->db);

		$contact->name              = $this->name_bis;
		$contact->firstname         = $this->firstname;
		$contact->civility_id       = $this->civility_id;
		$contact->socid             = $this->id; // fk_soc
		$contact->statut            = 1; // deprecated
		$contact->status            = 1;
		$contact->priv              = 0;
		$contact->country_id        = $this->country_id;
		$contact->state_id          = $this->state_id;
		$contact->address           = $this->address;
		$contact->email             = $this->email;
		$contact->zip               = $this->zip;
		$contact->town              = $this->town;
		$this->setUpperOrLowerCase();
		$contact->phone_pro         = $this->phone;

		$contactId = $contact->create($user, $notrigger);
		if ($contactId < 0) {
			$error++;
			$this->error = $contact->error;
			$this->errors = $contact->errors;
			dol_syslog(get_class($this)."::create_individual ERROR:".$this->error, LOG_ERR);
		}

		if (empty($error) && is_array($tags) && !empty($tags)) {
			$result = $contact->setCategories($tags);
			if ($result < 0) {
				$error++;
				$this->error = $contact->error;
				$this->errors = array_merge($this->errors, $contact->errors);
				dol_syslog(get_class($this)."::create_individual Affect Tag ERROR:".$this->error, LOG_ERR);
				$contactId = $result;
			}
		}

		if (empty($error) && isModEnabled('mailing') && !empty($contact->email) && isset($no_email)) {
			$result = $contact->setNoEmail($no_email);
			if ($result < 0) {
				$this->error = $contact->error;
				$this->errors = array_merge($this->errors, $contact->errors);
				dol_syslog(get_class($this)."::create_individual set mailing status ERROR:".$this->error, LOG_ERR);
				$contactId = $result;
			}
		}

		if (empty($error)) {
			dol_syslog(get_class($this)."::create_individual success");
			$this->db->commit();
		} else {
			$this->db->rollback();
		}

		return $contactId;
	}

	/**
	 *    Check properties of third party are ok (like name, third party codes, ...)
	 *    Used before an add or update.
	 *
	 *    @return     int		0 if OK, <0 if KO
	 */
	public function verify()
	{
		global $conf, $langs, $mysoc;

		$error = 0;
		$this->errors = array();

		$result = 0;
		$this->name = trim($this->name);
		$this->nom = $this->name; // For backward compatibility

		if (!$this->name) {
			$this->errors[] = 'ErrorBadThirdPartyName';
			$result = -2;
		}

		if ($this->client) {
			$rescode = $this->check_codeclient();
			if ($rescode != 0 && $rescode != -5) {
				if ($rescode == -1) {
					$this->errors[] = 'ErrorBadCustomerCodeSyntax';
				} elseif ($rescode == -2) {
					$this->errors[] = 'ErrorCustomerCodeRequired';
				} elseif ($rescode == -3) {
					$this->errors[] = 'ErrorCustomerCodeAlreadyUsed';
				} elseif ($rescode == -4) {
					$this->errors[] = 'ErrorPrefixRequired';
				} else {
					$this->errors[] = 'ErrorUnknownOnCustomerCodeCheck';
				}

				$result = -3;
			}
		}

		if ($this->fournisseur) {
			$rescode = $this->check_codefournisseur();
			if ($rescode != 0 && $rescode != -5) {
				if ($rescode == -1) {
					$this->errors[] = 'ErrorBadSupplierCodeSyntax';
				} elseif ($rescode == -2) {
					$this->errors[] = 'ErrorSupplierCodeRequired';
				} elseif ($rescode == -3) {
					$this->errors[] = 'ErrorSupplierCodeAlreadyUsed';
				} elseif ($rescode == -4) {
					$this->errors[] = 'ErrorPrefixRequired';
				} else {
					$this->errors[] = 'ErrorUnknownOnSupplierCodeCheck';
				}
				$result = -3;
			}
		}

		// Check for duplicate or mandatory fields defined into setup
		$array_to_check = array('IDPROF1', 'IDPROF2', 'IDPROF3', 'IDPROF4', 'IDPROF5', 'IDPROF6', 'EMAIL', 'TVA_INTRA', 'ACCOUNTANCY_CODE_CUSTOMER', 'ACCOUNTANCY_CODE_SUPPLIER');
		foreach ($array_to_check as $key) {
			$keymin = strtolower($key);
			if ($key == 'ACCOUNTANCY_CODE_CUSTOMER') {
				$keymin = 'code_compta';
			} elseif ($key == 'ACCOUNTANCY_CODE_SUPPLIER') {
				$keymin = 'code_compta_fournisseur';
			}
			$i = (int) preg_replace('/[^0-9]/', '', $key);
			$vallabel = $this->$keymin;

			if ($i > 0) {
				if ($this->isACompany()) {
					// Check for mandatory prof id (but only if country is same than ours)
					if ($mysoc->country_id > 0 && $this->country_id == $mysoc->country_id) {
						$idprof_mandatory = 'SOCIETE_'.$key.'_MANDATORY';
						if (!$vallabel && getDolGlobalString($idprof_mandatory)) {
							$langs->load("errors");
							$error++;
							$this->errors[] = $langs->trans("ErrorProdIdIsMandatory", $langs->transcountry('ProfId'.$i, $this->country_code)).' ('.$langs->trans("ForbiddenBySetupRules").')';
						}
					}
				}

				// Check for unicity on profid
				if (!$error && $vallabel && $this->id_prof_verifiable($i)) {
					if ($this->id_prof_exists($keymin, $vallabel, ($this->id > 0 ? $this->id : 0))) {
						$langs->load("errors");
						$error++;
						$this->errors[] = $langs->transcountry('ProfId'.$i, $this->country_code)." ".$langs->trans("ErrorProdIdAlreadyExist", $vallabel).' ('.$langs->trans("ForbiddenBySetupRules").')';
					}
				}
			} else {
				//var_dump($conf->global->SOCIETE_EMAIL_UNIQUE);
				//var_dump($conf->global->SOCIETE_EMAIL_MANDATORY);
				if ($key == 'EMAIL') {
					// Check for mandatory
					if (getDolGlobalString('SOCIETE_EMAIL_MANDATORY') && !isValidEmail($this->email)) {
						$langs->load("errors");
						$error++;
						$this->errors[] = $langs->trans("ErrorBadEMail", $this->email).' ('.$langs->trans("ForbiddenBySetupRules").')';
					}

					// Check for unicity
					if (!$error && $vallabel && getDolGlobalString('SOCIETE_EMAIL_UNIQUE')) {
						if ($this->id_prof_exists($keymin, $vallabel, ($this->id > 0 ? $this->id : 0))) {
							$langs->load("errors");
							$error++;
							$this->errors[] = $langs->trans('Email')." ".$langs->trans("ErrorProdIdAlreadyExist", $vallabel).' ('.$langs->trans("ForbiddenBySetupRules").')';
						}
					}
				} elseif ($key == 'TVA_INTRA') {
					// Check for unicity
					if ($vallabel && getDolGlobalString('SOCIETE_VAT_INTRA_UNIQUE')) {
						if ($this->id_prof_exists($keymin, $vallabel, ($this->id > 0 ? $this->id : 0))) {
							$langs->load("errors");
							$error++;
							$this->errors[] = $langs->trans('VATIntra')." ".$langs->trans("ErrorProdIdAlreadyExist", $vallabel).' ('.$langs->trans("ForbiddenBySetupRules").')';
						}
					}
				} elseif ($key == 'ACCOUNTANCY_CODE_CUSTOMER' && !empty($this->client)) {
					// Check for unicity
					if ($vallabel && getDolGlobalString('SOCIETE_ACCOUNTANCY_CODE_CUSTOMER_UNIQUE')) {
						if ($this->id_prof_exists($keymin, $vallabel, ($this->id > 0 ? $this->id : 0))) {
							$langs->loadLangs(array("errors", 'compta'));
							$error++;
							$this->errors[] = $langs->trans('CustomerAccountancyCodeShort') . " " . $langs->trans("ErrorProdIdAlreadyExist", $vallabel) . ' (' . $langs->trans("ForbiddenBySetupRules") . ')';
						}
					}

					// Check for mandatory
					if (getDolGlobalString('SOCIETE_ACCOUNTANCY_CODE_CUSTOMER_MANDATORY') && (!isset($vallabel) || trim($vallabel) === '')) {
						$langs->loadLangs(array("errors", 'compta'));
						$error++;
						$this->errors[] = $langs->trans("ErrorFieldRequired", $langs->transnoentitiesnoconv('CustomerAccountancyCodeShort')) . ' (' . $langs->trans("ForbiddenBySetupRules") . ')';
					}
				} elseif ($key == 'ACCOUNTANCY_CODE_SUPPLIER' && !empty($this->fournisseur)) {
					// Check for unicity
					if ($vallabel && getDolGlobalString('SOCIETE_ACCOUNTANCY_CODE_SUPPLIER_UNIQUE')) {
						if ($this->id_prof_exists($keymin, $vallabel, ($this->id > 0 ? $this->id : 0))) {
							$langs->loadLangs(array("errors", 'compta'));
							$error++;
							$this->errors[] = $langs->trans('SupplierAccountancyCodeShort') . " " . $langs->trans("ErrorProdIdAlreadyExist", $vallabel) . ' (' . $langs->trans("ForbiddenBySetupRules") . ')';
						}
					}

					// Check for mandatory
					if (getDolGlobalString('SOCIETE_ACCOUNTANCY_CODE_SUPPLIER_MANDATORY') && (!isset($vallabel) || trim($vallabel) === '')) {
						$langs->loadLangs(array("errors", 'compta'));
						$error++;
						$this->errors[] = $langs->trans("ErrorFieldRequired", $langs->transnoentitiesnoconv('SupplierAccountancyCodeShort')) . ' (' . $langs->trans("ForbiddenBySetupRules") . ')';
					}
				}
			}
		}

		if ($error) {
			$result = -4;
		}

		return $result;
	}

	/**
	 *      Update parameters of third party
	 *
	 *      @param	int		$id              			Id of company (deprecated, use 0 here and call update on an object loaded by a fetch)
	 *      @param  User	$user            			User who requests the update
	 *      @param  int		$call_trigger    			0=no, 1=yes
	 *		@param	int		$allowmodcodeclient			Inclut modif code client et code compta
	 *		@param	int		$allowmodcodefournisseur	Inclut modif code fournisseur et code compta fournisseur
	 *		@param	string	$action						'add' or 'update' or 'merge'
	 *		@param	int		$nosyncmember				Do not synchronize info of linked member
	 *      @return int  			           			Return integer <0 if KO, >=0 if OK
	 */
	public function update($id, $user = '', $call_trigger = 1, $allowmodcodeclient = 0, $allowmodcodefournisseur = 0, $action = 'update', $nosyncmember = 1)
	{
		global $langs, $conf, $hookmanager;

		require_once DOL_DOCUMENT_ROOT.'/core/lib/functions2.lib.php';

		if (empty($id)) {
			$id = $this->id;
		}

		$error = 0;

		dol_syslog(get_class($this)."::Update id=".$id." call_trigger=".$call_trigger." allowmodcodeclient=".$allowmodcodeclient." allowmodcodefournisseur=".$allowmodcodefournisseur);

		$now = dol_now();

		// Clean parameters
		$this->id 			= $id;
		$this->entity 		= ((isset($this->entity) && is_numeric($this->entity)) ? $this->entity : $conf->entity);
		$this->name 		= $this->name ? trim($this->name) : trim((string) $this->nom);
		$this->nom 			= $this->name; // For backward compatibility
		$this->name_alias 	= trim((string) $this->name_alias);
		$this->ref_ext		= (empty($this->ref_ext) ? '' : trim($this->ref_ext));
		$this->address		= trim((string) $this->address);
		$this->zip 			= trim((string) $this->zip);
		$this->town 		= trim((string) $this->town);
		$this->state_id 	= (is_numeric($this->state_id)) ? (int) trim($this->state_id) : 0;
		$this->country_id 	= ($this->country_id > 0) ? $this->country_id : 0;
		$this->phone		= trim((string) $this->phone);
		$this->phone		= preg_replace("/\s/", "", $this->phone);
		$this->phone		= preg_replace("/\./", "", $this->phone);
<<<<<<< HEAD
		$this->phone_mobile		= trim($this->phone_mobile);
		$this->phone_mobile		= preg_replace("/\s/", "", $this->phone_mobile);
		$this->phone_mobile		= preg_replace("/\./", "", $this->phone_mobile);
		$this->fax			= trim($this->fax);
=======
		$this->fax			= trim((string) $this->fax);
>>>>>>> a3c0c195
		$this->fax			= preg_replace("/\s/", "", $this->fax);
		$this->fax			= preg_replace("/\./", "", $this->fax);
		$this->email		= trim((string) $this->email);
		$this->url			= $this->url ? clean_url($this->url, 0) : '';
		$this->note_private = (empty($this->note_private) ? '' : trim($this->note_private));
		$this->note_public  = (empty($this->note_public) ? '' : trim($this->note_public));
		$this->idprof1		= trim((string) $this->idprof1);
		$this->idprof2		= trim((string) $this->idprof2);
		$this->idprof3		= trim((string) $this->idprof3);
		$this->idprof4		= trim((string) $this->idprof4);
		$this->idprof5		= (!empty($this->idprof5) ? trim($this->idprof5) : '');
		$this->idprof6		= (!empty($this->idprof6) ? trim($this->idprof6) : '');
		$this->prefix_comm 	= trim((string) $this->prefix_comm);
		$this->outstanding_limit = price2num($this->outstanding_limit);
		$this->order_min_amount = price2num($this->order_min_amount);
		$this->supplier_order_min_amount = price2num($this->supplier_order_min_amount);

		$this->tva_assuj			= (is_numeric($this->tva_assuj)) ? (int) trim($this->tva_assuj) : 0;
		$this->tva_intra			= dol_sanitizeFileName($this->tva_intra, '');
		$this->vat_reverse_charge	= empty($this->vat_reverse_charge) ? 0 : 1;
		if (empty($this->status)) {
			$this->status = 0;
		}

		if (!empty($this->multicurrency_code)) {
			$this->fk_multicurrency = MultiCurrency::getIdFromCode($this->db, $this->multicurrency_code);
		}
		if (empty($this->fk_multicurrency)) {
			$this->multicurrency_code = '';
			$this->fk_multicurrency = 0;
		}

		// Local taxes
		$this->localtax1_assuj = trim($this->localtax1_assuj);
		$this->localtax2_assuj = trim($this->localtax2_assuj);

		$this->localtax1_value = trim($this->localtax1_value);
		$this->localtax2_value = trim($this->localtax2_value);

		$this->capital = ($this->capital != '') ? (float) price2num(trim($this->capital)) : null;

		$this->effectif_id = trim($this->effectif_id);
		$this->forme_juridique_code = trim($this->forme_juridique_code);

		//Gencod
		$this->barcode = trim($this->barcode);

		// For automatic creation
		if ($this->code_client == -1 || $this->code_client === 'auto') {
			$this->get_codeclient($this, 0);
		}
		if ($this->code_fournisseur == '-1' || $this->code_fournisseur === 'auto') {
			$this->get_codefournisseur($this, 1);
		}

		$this->code_compta_client = trim(empty($this->code_compta) ? $this->code_compta_client : $this->code_compta);
		$this->code_compta = $this->code_compta_client; // for backward compatibility
		$this->code_compta_fournisseur = (empty($this->code_compta_fournisseur) ? '' : trim($this->code_compta_fournisseur));

		// Check parameters. More tests are done later in the ->verify()
		if (!is_numeric($this->client) && !is_numeric($this->fournisseur)) {
			$langs->load("errors");
			$this->error = $langs->trans("BadValueForParameterClientOrSupplier");
			return -1;
		}

		$customer = false;
		if (!empty($allowmodcodeclient) && !empty($this->client)) {
			// If $allowmodcodeclient is set and value is not set, we generate it
			if (empty($this->code_compta_client)) {
				$ret = $this->get_codecompta('customer');
				if ($ret < 0) {
					return -1;
				}
			}

			$customer = true;
		}

		$supplier = false;
		if (!empty($allowmodcodefournisseur) && !empty($this->fournisseur)) {
			// If $allowmodcodefournisseur is set and value is not set, we generate it
			if (empty($this->code_compta_fournisseur)) {
				$ret = $this->get_codecompta('supplier');
				if ($ret < 0) {
					return -1;
				}
			}

			$supplier = true;
		}

		//Web services
		$this->webservices_url = $this->webservices_url ? clean_url($this->webservices_url, 0) : '';
		$this->webservices_key = trim($this->webservices_key);

		$this->accountancy_code_buy = (empty($this->accountancy_code_buy) ? '' : trim($this->accountancy_code_buy));
		$this->accountancy_code_sell = (empty($this->accountancy_code_sell) ? '' : trim($this->accountancy_code_sell));

		//Incoterms
		$this->fk_incoterms = (int) $this->fk_incoterms;
		$this->location_incoterms = trim($this->location_incoterms);

		$this->db->begin();

		// Check name is required and codes are ok or unique.
		// If error, this->errors[] is filled
		$result = 0;
		if ($action != 'add' && $action != 'merge') {
			// We don't check when update called during a create because verify was already done.
			// For a merge, we suppose source data is clean and a customer code of a deleted thirdparty must be accepted into a target thirdparty with empty code without duplicate error
			$result = $this->verify();

			// If there is only one error and error is ErrorBadCustomerCodeSyntax and we don't change customer code, we allow the update
			// So we can update record that were using and old numbering rule.
			if (is_array($this->errors)) {
				if (in_array('ErrorBadCustomerCodeSyntax', $this->errors) && is_object($this->oldcopy) && $this->oldcopy->code_client == $this->code_client) {
					if (($key = array_search('ErrorBadCustomerCodeSyntax', $this->errors)) !== false) {
						unset($this->errors[$key]); // Remove error message
					}
				}
				if (in_array('ErrorBadSupplierCodeSyntax', $this->errors) && is_object($this->oldcopy) && $this->oldcopy->code_fournisseur == $this->code_fournisseur) {
					if (($key = array_search('ErrorBadSupplierCodeSyntax', $this->errors)) !== false) {
						unset($this->errors[$key]); // Remove error message
					}
				}
				if (empty($this->errors)) {	// If there is no more error, we can make like if there is no error at all
					$result = 0;
				}
			}
		}
		$this->setUpperOrLowerCase();
		if ($result >= 0) {
			dol_syslog(get_class($this)."::update verify ok or not done");

			$sql  = "UPDATE ".MAIN_DB_PREFIX."societe SET ";
			$sql .= "entity = ".$this->db->escape($this->entity);
			$sql .= ",nom = '".$this->db->escape($this->name)."'"; // Required
			$sql .= ",name_alias = '".$this->db->escape($this->name_alias)."'";
			$sql .= ",ref_ext = ".(!empty($this->ref_ext) ? "'".$this->db->escape($this->ref_ext)."'" : "null");
			$sql .= ",address = '".$this->db->escape($this->address)."'";

			$sql .= ",zip = ".(!empty($this->zip) ? "'".$this->db->escape($this->zip)."'" : "null");
			$sql .= ",town = ".(!empty($this->town) ? "'".$this->db->escape($this->town)."'" : "null");

			$sql .= ",fk_departement = ".((!empty($this->state_id) && $this->state_id > 0) ? ((int) $this->state_id) : 'null');
			$sql .= ",fk_pays = ".((!empty($this->country_id) && $this->country_id > 0) ? ((int) $this->country_id) : 'null');

			$sql .= ",phone = ".(!empty($this->phone) ? "'".$this->db->escape($this->phone)."'" : "null");
			$sql .= ",phone_mobile = ".(!empty($this->phone_mobile) ? "'".$this->db->escape($this->phone_mobile)."'" : "null");
			$sql .= ",fax = ".(!empty($this->fax) ? "'".$this->db->escape($this->fax)."'" : "null");
			$sql .= ",email = ".(!empty($this->email) ? "'".$this->db->escape($this->email)."'" : "null");
			$sql .= ",socialnetworks = '".$this->db->escape(json_encode($this->socialnetworks))."'";
			$sql .= ",url = ".(!empty($this->url) ? "'".$this->db->escape($this->url)."'" : "null");

			$sql .= ",parent = ".($this->parent > 0 ? $this->parent : "null");

			$sql .= ",note_private = ".(!empty($this->note_private) ? "'".$this->db->escape($this->note_private)."'" : "null");
			$sql .= ",note_public = ".(!empty($this->note_public) ? "'".$this->db->escape($this->note_public)."'" : "null");

			$sql .= ",siren   = '".$this->db->escape($this->idprof1)."'";
			$sql .= ",siret   = '".$this->db->escape($this->idprof2)."'";
			$sql .= ",ape     = '".$this->db->escape($this->idprof3)."'";
			$sql .= ",idprof4 = '".$this->db->escape($this->idprof4)."'";
			$sql .= ",idprof5 = '".$this->db->escape($this->idprof5)."'";
			$sql .= ",idprof6 = '".$this->db->escape($this->idprof6)."'";

			$sql .= ",tva_assuj = ".($this->tva_assuj != '' ? "'".$this->db->escape($this->tva_assuj)."'" : "null");
			$sql .= ",tva_intra = '".$this->db->escape($this->tva_intra)."'";
			if (!getDolGlobalString('MAIN_COMPANY_PERENTITY_SHARED')) {
				$sql .= ",vat_reverse_charge = " . ($this->vat_reverse_charge != '' ? "'" . $this->db->escape($this->vat_reverse_charge) . "'" : 0);
			}
			$sql .= ",status = ".((int) $this->status);

			// Local taxes
			$sql .= ",localtax1_assuj = ".($this->localtax1_assuj != '' ? "'".$this->db->escape($this->localtax1_assuj)."'" : "null");
			$sql .= ",localtax2_assuj = ".($this->localtax2_assuj != '' ? "'".$this->db->escape($this->localtax2_assuj)."'" : "null");
			if ($this->localtax1_assuj == 1) {
				if ($this->localtax1_value != '') {
					$sql .= ",localtax1_value =".$this->localtax1_value;
				} else {
					$sql .= ",localtax1_value =0.000";
				}
			} else {
				$sql .= ",localtax1_value =0.000";
			}

			if ($this->localtax2_assuj == 1) {
				if ($this->localtax2_value != '') {
					$sql .= ",localtax2_value =".$this->localtax2_value;
				} else {
					$sql .= ",localtax2_value =0.000";
				}
			} else {
				$sql .= ",localtax2_value =0.000";
			}

			$sql .= ",capital = ".($this->capital === null ? "null" : $this->capital);

			$sql .= ",prefix_comm = ".(!empty($this->prefix_comm) ? "'".$this->db->escape($this->prefix_comm)."'" : "null");

			$sql .= ",fk_effectif = ".($this->effectif_id > 0 ? ((int) $this->effectif_id) : "null");
			if (isset($this->stcomm_id)) {
				$sql .= ",fk_stcomm=".(int) $this->stcomm_id;
			}
			if (isset($this->typent_id)) {
				$sql .= ",fk_typent = ".($this->typent_id > 0 ? ((int) $this->typent_id) : "0");
			}

			$sql .= ",fk_forme_juridique = ".(!empty($this->forme_juridique_code) ? "'".$this->db->escape($this->forme_juridique_code)."'" : "null");

			$sql .= ",mode_reglement = ".(!empty($this->mode_reglement_id) ? "'".$this->db->escape($this->mode_reglement_id)."'" : "null");
			$sql .= ",cond_reglement = ".(!empty($this->cond_reglement_id) ? "'".$this->db->escape($this->cond_reglement_id)."'" : "null");
			$sql .= ",deposit_percent = ".(!empty($this->deposit_percent) ? "'".$this->db->escape($this->deposit_percent)."'" : "null");
			$sql .= ",transport_mode = ".(!empty($this->transport_mode_id) ? "'".$this->db->escape($this->transport_mode_id)."'" : "null");
			$sql .= ",mode_reglement_supplier = ".(!empty($this->mode_reglement_supplier_id) ? "'".$this->db->escape($this->mode_reglement_supplier_id)."'" : "null");
			$sql .= ",cond_reglement_supplier = ".(!empty($this->cond_reglement_supplier_id) ? "'".$this->db->escape($this->cond_reglement_supplier_id)."'" : "null");
			$sql .= ",transport_mode_supplier = ".(!empty($this->transport_mode_supplier_id) ? "'".$this->db->escape($this->transport_mode_supplier_id)."'" : "null");
			$sql .= ",fk_shipping_method = ".(!empty($this->shipping_method_id) ? "'".$this->db->escape($this->shipping_method_id)."'" : "null");

			$sql .= ",client = ".(!empty($this->client) ? $this->client : 0);
			$sql .= ",fournisseur = ".(!empty($this->fournisseur) ? $this->fournisseur : 0);
			$sql .= ",barcode = ".(!empty($this->barcode) ? "'".$this->db->escape($this->barcode)."'" : "null");
			$sql .= ",default_lang = ".(!empty($this->default_lang) ? "'".$this->db->escape($this->default_lang)."'" : "null");
			$sql .= ",logo = ".(!empty($this->logo) ? "'".$this->db->escape($this->logo)."'" : "null");
			$sql .= ",logo_squarred = ".(!empty($this->logo_squarred) ? "'".$this->db->escape($this->logo_squarred)."'" : "null");
			$sql .= ",outstanding_limit= ".($this->outstanding_limit != '' ? $this->outstanding_limit : 'null');
			$sql .= ",order_min_amount= ".($this->order_min_amount != '' ? $this->order_min_amount : 'null');
			$sql .= ",supplier_order_min_amount= ".($this->supplier_order_min_amount != '' ? $this->supplier_order_min_amount : 'null');
			$sql .= ",fk_prospectlevel='".$this->db->escape($this->fk_prospectlevel)."'";
			if (!getDolGlobalString('MAIN_COMPANY_PERENTITY_SHARED')) {
				$sql .= ", accountancy_code_buy = '" . $this->db->escape($this->accountancy_code_buy) . "'";
				$sql .= ", accountancy_code_sell= '" . $this->db->escape($this->accountancy_code_sell) . "'";
				if ($customer) {
					$sql .= ", code_compta = ".(!empty($this->code_compta_client) ? "'".$this->db->escape($this->code_compta_client)."'" : "null");
				}

				if ($supplier) {
					$sql .= ", code_compta_fournisseur = ".(($this->code_compta_fournisseur != "") ? "'".$this->db->escape($this->code_compta_fournisseur)."'" : "null");
				}
			}
			$sql .= ",webservices_url = ".(!empty($this->webservices_url) ? "'".$this->db->escape($this->webservices_url)."'" : "null");
			$sql .= ",webservices_key = ".(!empty($this->webservices_key) ? "'".$this->db->escape($this->webservices_key)."'" : "null");

			//Incoterms
			$sql .= ", fk_incoterms = ".((int) $this->fk_incoterms);
			$sql .= ", location_incoterms = ".(!empty($this->location_incoterms) ? "'".$this->db->escape($this->location_incoterms)."'" : "null");

			if ($customer) {
				$sql .= ", code_client = ".(!empty($this->code_client) ? "'".$this->db->escape($this->code_client)."'" : "null");
			}

			if ($supplier) {
				$sql .= ", code_fournisseur = ".(!empty($this->code_fournisseur) ? "'".$this->db->escape($this->code_fournisseur)."'" : "null");
			}
			$sql .= ", fk_user_modif = ".($user->id > 0 ? $user->id : "null");
			$sql .= ", fk_multicurrency = ".(int) $this->fk_multicurrency;
			$sql .= ", multicurrency_code = '".$this->db->escape($this->multicurrency_code)."'";
			$sql .= ", model_pdf = '".$this->db->escape($this->model_pdf)."'";
			$sql .= " WHERE rowid = ".(int) $id;

			$resql = $this->db->query($sql);
			if ($resql) {
				if (is_object($this->oldcopy)) {	// If we have information on old values
					if ($this->oldcopy->country_id != $this->country_id) {
						unset($this->country_code);
						unset($this->country);
					}
					if ($this->oldcopy->state_id != $this->state_id) {
						unset($this->state_code);
						unset($this->state);
					}
				} else {
					unset($this->country_code); // We clean this, in the doubt, because it may have been changed after an update of country_id
					unset($this->country);
					unset($this->state_code);
					unset($this->state);
				}

				$nbrowsaffected = $this->db->affected_rows($resql);

				if (!$error && $nbrowsaffected) {
					// Update information on linked member if it is an update
					if (!$nosyncmember && isModEnabled('adherent')) {
						require_once DOL_DOCUMENT_ROOT.'/adherents/class/adherent.class.php';

						dol_syslog(get_class($this)."::update update linked member");

						$lmember = new Adherent($this->db);
						$result = $lmember->fetch(0, 0, $this->id);

						if ($result > 0) {
							$lmember->company = $this->name;
							//$lmember->firstname=$this->firstname?$this->firstname:$lmember->firstname;	// We keep firstname and lastname of member unchanged
							//$lmember->lastname=$this->lastname?$this->lastname:$lmember->lastname;		// We keep firstname and lastname of member unchanged
							$lmember->address = $this->address;
							$lmember->zip = $this->zip;
							$lmember->town = $this->town;
							$lmember->email = $this->email;
							$lmember->socialnetworks = $this->socialnetworks;
							$lmember->phone = $this->phone;
							$lmember->state_id = $this->state_id;
							$lmember->country_id = $this->country_id;
							$lmember->default_lang = $this->default_lang;

							$result = $lmember->update($user, 0, 1, 1, 1); // Use nosync to 1 to avoid cyclic updates
							if ($result < 0) {
								$this->error = $lmember->error;
								$this->errors = array_merge($this->errors, $lmember->errors);
								dol_syslog(get_class($this)."::update ".$this->error, LOG_ERR);
								$error++;
							}
						} elseif ($result < 0) {
							$this->error = $lmember->error;
							$error++;
						}
					}
				}

				$action = 'update';

				// update accountancy for this entity
				if (!$error && getDolGlobalString('MAIN_COMPANY_PERENTITY_SHARED')) {
					$this->db->query("DELETE FROM ".MAIN_DB_PREFIX."societe_perentity WHERE fk_soc = ".((int) $this->id)." AND entity = ".((int) $conf->entity));

					$sql = "INSERT INTO ".MAIN_DB_PREFIX."societe_perentity (";
					$sql .= " fk_soc";
					$sql .= ", entity";
					$sql .= ", vat_reverse_charge";
					$sql .= ", accountancy_code_customer";
					$sql .= ", accountancy_code_supplier";
					$sql .= ", accountancy_code_buy";
					$sql .= ", accountancy_code_sell";
					$sql .= ") VALUES (";
					$sql .= $this->id;
					$sql .= ", ".$conf->entity;
					$sql .= ", ".(empty($this->vat_reverse_charge) ? '0' : '1');
					$sql .= ", '".$this->db->escape($this->code_compta_client)."'";
					$sql .= ", '".$this->db->escape($this->code_compta_fournisseur)."'";
					$sql .= ", '".$this->db->escape($this->accountancy_code_buy)."'";
					$sql .= ", '".$this->db->escape($this->accountancy_code_sell)."'";
					$sql .= ")";
					$result = $this->db->query($sql);
					if (!$result) {
						$error++;
						$this->error = 'ErrorFailedToUpdateAccountancyForEntity';
					}
				}

				// Actions on extra fields
				if (!$error) {
					$result = $this->insertExtraFields();
					if ($result < 0) {
						$error++;
					}
				}
				// Actions on extra languages
				if (!$error && !getDolGlobalString('MAIN_EXTRALANGUAGES_DISABLED')) { // For avoid conflicts if trigger used
					$result = $this->insertExtraLanguages();
					if ($result < 0) {
						$error++;
					}
				}

				if (!$error && $call_trigger) {
					// Call trigger
					$result = $this->call_trigger('COMPANY_MODIFY', $user);
					if ($result < 0) {
						$error++;
					}
					// End call triggers
				}

				if (!$error) {
					dol_syslog(get_class($this)."::Update success");
					$this->db->commit();
					return 1;
				} else {
					$this->db->rollback();
					return -1;
				}
			} else {
				if ($this->db->errno() == 'DB_ERROR_RECORD_ALREADY_EXISTS') {
					// Doublon
					$this->error = $langs->trans("ErrorDuplicateField");
					$result = -1;
				} else {
					$this->error = $this->db->lasterror();
					$result = -2;
				}
				$this->db->rollback();
				return $result;
			}
		} else {
			$this->db->rollback();
			dol_syslog(get_class($this)."::Update fails verify ".implode(',', $this->errors), LOG_WARNING);
			return -3;
		}
	}

	/**
	 *    Load a third party from database into memory
	 *
	 *    @param	int		$rowid			Id of third party to load
	 *    @param    string	$ref			Reference of third party, name (Warning, this can return several records)
	 *    @param    string	$ref_ext       	External reference of third party (Warning, this information is a free field not provided by Dolibarr)
	 *    @param    string	$barcode       	Barcode of third party to load
	 *    @param    string	$idprof1		Prof id 1 of third party (Warning, this can return several records)
	 *    @param    string	$idprof2		Prof id 2 of third party (Warning, this can return several records)
	 *    @param    string	$idprof3		Prof id 3 of third party (Warning, this can return several records)
	 *    @param    string	$idprof4		Prof id 4 of third party (Warning, this can return several records)
	 *    @param    string	$idprof5		Prof id 5 of third party (Warning, this can return several records)
	 *    @param    string	$idprof6		Prof id 6 of third party (Warning, this can return several records)
	 *    @param    string	$email   		Email of third party (Warning, this can return several records)
	 *    @param    string	$ref_alias 		Name_alias of third party (Warning, this can return several records)
	 *    @return   int						>0 if OK, <0 if KO or if two records found for same ref or idprof, 0 if not found.
	 */
	public function fetch($rowid, $ref = '', $ref_ext = '', $barcode = '', $idprof1 = '', $idprof2 = '', $idprof3 = '', $idprof4 = '', $idprof5 = '', $idprof6 = '', $email = '', $ref_alias = '')
	{
		global $langs;
		global $conf;

		if (empty($rowid) && empty($ref) && empty($ref_ext) && empty($barcode) && empty($idprof1) && empty($idprof2) && empty($idprof3) && empty($idprof4) && empty($idprof5) && empty($idprof6) && empty($email) && empty($ref_alias)) {
			return -1;
		}

		$sql = 'SELECT s.rowid, s.nom as name, s.name_alias, s.entity, s.ref_ext, s.address, s.datec as date_creation, s.prefix_comm';
		$sql .= ', s.status, s.fk_warehouse';
		$sql .= ', s.price_level';
		$sql .= ', s.tms as date_modification, s.fk_user_creat, s.fk_user_modif';
		$sql .= ', s.phone, s.phone_mobile, s.fax, s.email';
		$sql .= ', s.socialnetworks';
		$sql .= ', s.url, s.zip, s.town, s.note_private, s.note_public, s.client, s.fournisseur';
		$sql .= ', s.siren as idprof1, s.siret as idprof2, s.ape as idprof3, s.idprof4, s.idprof5, s.idprof6';
		$sql .= ', s.capital, s.tva_intra';
		$sql .= ', s.fk_typent as typent_id';
		$sql .= ', s.fk_effectif as effectif_id';
		$sql .= ', s.fk_forme_juridique as forme_juridique_code';
		$sql .= ', s.webservices_url, s.webservices_key, s.model_pdf, s.last_main_doc';
		if (!getDolGlobalString('MAIN_COMPANY_PERENTITY_SHARED')) {
			$sql .= ', s.code_compta, s.code_compta_fournisseur, s.accountancy_code_buy, s.accountancy_code_sell';
			$sql .= ', s.vat_reverse_charge as soc_vat_reverse_charge';
		} else {
			$sql .= ', spe.accountancy_code_customer as code_compta, spe.accountancy_code_supplier as code_compta_fournisseur, spe.accountancy_code_buy, spe.accountancy_code_sell';
			$sql .= ', spe.vat_reverse_charge as spe_vat_reverse_charge';
		}
		$sql .= ', s.code_client, s.code_fournisseur, s.parent, s.barcode';
		$sql .= ', s.fk_departement as state_id, s.fk_pays as country_id, s.fk_stcomm, s.mode_reglement, s.cond_reglement, s.deposit_percent, s.transport_mode';
		$sql .= ', s.fk_account, s.tva_assuj';
		$sql .= ', s.mode_reglement_supplier, s.cond_reglement_supplier, s.transport_mode_supplier';
		$sql .= ', s.localtax1_assuj, s.localtax1_value, s.localtax2_assuj, s.localtax2_value, s.fk_prospectlevel, s.default_lang, s.logo, s.logo_squarred';
		$sql .= ', s.fk_shipping_method';
		$sql .= ', s.outstanding_limit, s.import_key, s.canvas, s.fk_incoterms, s.location_incoterms';
		$sql .= ', s.order_min_amount, s.supplier_order_min_amount';
		$sql .= ', s.fk_multicurrency, s.multicurrency_code';
		$sql .= ', fj.libelle as forme_juridique';
		$sql .= ', e.libelle as effectif';
		$sql .= ', c.code as country_code, c.label as country';
		$sql .= ', d.code_departement as state_code, d.nom as state';
		$sql .= ', r.rowid as region_id, r.code_region as region_code';
		$sql .= ', st.libelle as stcomm, st.picto as stcomm_picto';
		$sql .= ', te.code as typent_code';
		$sql .= ', i.libelle as label_incoterms';
		if (!isModEnabled('multicompany')) {
			$sql .= ', s.remise_client, s.remise_supplier';
		} else {
			$sql .= ', sr.remise_client, sr2.remise_supplier';
		}
		$sql .= ' FROM '.MAIN_DB_PREFIX.'societe as s';
		if (getDolGlobalString('MAIN_COMPANY_PERENTITY_SHARED')) {
			$sql .= " LEFT JOIN ".MAIN_DB_PREFIX."societe_perentity as spe ON spe.fk_soc = s.rowid AND spe.entity = ".((int) $conf->entity);
		}
		$sql .= ' LEFT JOIN '.MAIN_DB_PREFIX.'c_effectif as e ON s.fk_effectif = e.id';
		$sql .= ' LEFT JOIN '.MAIN_DB_PREFIX.'c_country as c ON s.fk_pays = c.rowid';
		$sql .= ' LEFT JOIN '.MAIN_DB_PREFIX.'c_stcomm as st ON s.fk_stcomm = st.id';
		$sql .= ' LEFT JOIN '.MAIN_DB_PREFIX.'c_forme_juridique as fj ON s.fk_forme_juridique = fj.code';
		$sql .= ' LEFT JOIN '.MAIN_DB_PREFIX.'c_departements as d ON s.fk_departement = d.rowid';
		$sql .= ' LEFT JOIN '.MAIN_DB_PREFIX.'c_regions as r ON d.fk_region = r.code_region ';
		$sql .= ' LEFT JOIN '.MAIN_DB_PREFIX.'c_typent as te ON s.fk_typent = te.id';
		$sql .= ' LEFT JOIN '.MAIN_DB_PREFIX.'c_incoterms as i ON s.fk_incoterms = i.rowid';
		// With default setup, llx_societe_remise is a history table in default setup and current value is in llx_societe.
		// We use it for real value when multicompany is on. A better place would be into llx_societe_perentity.
		if (isModEnabled('multicompany')) {
			$sql .= ' LEFT JOIN '.MAIN_DB_PREFIX.'societe_remise as sr ON sr.rowid = (SELECT MAX(rowid) FROM '.MAIN_DB_PREFIX.'societe_remise WHERE fk_soc = s.rowid AND entity IN ('.getEntity('discount').'))';
			$sql .= ' LEFT JOIN '.MAIN_DB_PREFIX.'societe_remise_supplier as sr2 ON sr2.rowid = (SELECT MAX(rowid) FROM '.MAIN_DB_PREFIX.'societe_remise_supplier WHERE fk_soc = s.rowid AND entity IN ('.getEntity('discount').'))';
		}
		$sql .= ' WHERE s.entity IN ('.getEntity($this->element).')';
		if ($rowid) {
			$sql .= ' AND s.rowid = '.((int) $rowid);
		}
		if ($ref) {
			$sql .= " AND s.nom = '".$this->db->escape($ref)."'";
		}
		if ($ref_alias) {
			$sql .= " AND s.name_alias = '".$this->db->escape($ref_alias)."'";
		}
		if ($ref_ext) {
			$sql .= " AND s.ref_ext = '".$this->db->escape($ref_ext)."'";
		}
		if ($barcode) {
			$sql .= " AND s.barcode = '".$this->db->escape($barcode)."'";
		}
		if ($idprof1) {
			$sql .= " AND s.siren = '".$this->db->escape($idprof1)."'";
		}
		if ($idprof2) {
			$sql .= " AND s.siret = '".$this->db->escape($idprof2)."'";
		}
		if ($idprof3) {
			$sql .= " AND s.ape = '".$this->db->escape($idprof3)."'";
		}
		if ($idprof4) {
			$sql .= " AND s.idprof4 = '".$this->db->escape($idprof4)."'";
		}
		if ($idprof5) {
			$sql .= " AND s.idprof5 = '".$this->db->escape($idprof5)."'";
		}
		if ($idprof6) {
			$sql .= " AND s.idprof6 = '".$this->db->escape($idprof6)."'";
		}
		if ($email) {
			$sql .= " AND s.email = '".$this->db->escape($email)."'";
		}

		$resql = $this->db->query($sql);
		if ($resql) {
			$num = $this->db->num_rows($resql);
			if ($num > 1) {
				$this->error = 'Fetch found several records. Rename one of thirdparties to avoid duplicate.';
				dol_syslog($this->error, LOG_ERR);
				$result = -2;
			} elseif ($num) {   // $num = 1
				$obj = $this->db->fetch_object($resql);

				$this->id           = $obj->rowid;
				$this->entity       = $obj->entity;
				$this->canvas = $obj->canvas;

				$this->ref          = $obj->rowid;
				$this->name = $obj->name;
				$this->nom          = $obj->name; // deprecated
				$this->name_alias = $obj->name_alias;
				$this->ref_ext      = $obj->ref_ext;

				$this->date_creation     = $this->db->jdate($obj->date_creation);
				$this->date_modification = $this->db->jdate($obj->date_modification);
				$this->user_creation_id     = $obj->fk_user_creat;
				$this->user_modification_id = $obj->fk_user_modif;

				$this->address = $obj->address;
				$this->zip 			= $obj->zip;
				$this->town 		= $obj->town;

				$this->country_id   = $obj->country_id;
				$this->country_code = $obj->country_id ? $obj->country_code : '';
				$this->country = $obj->country_id ? (($langs->transnoentities('Country'.$obj->country_code) != 'Country'.$obj->country_code) ? $langs->transnoentities('Country'.$obj->country_code) : $obj->country) : '';

				$this->state_id     = $obj->state_id;
				$this->state_code   = $obj->state_code;
				$this->region_id    = $obj->region_id;
				$this->region_code  = $obj->region_code;
				$this->state        = ($obj->state != '-' ? $obj->state : '');

				$transcode = $langs->trans('StatusProspect'.$obj->fk_stcomm);
				$label = ($transcode != 'StatusProspect'.$obj->fk_stcomm ? $transcode : $obj->stcomm);
				$this->stcomm_id = $obj->fk_stcomm; // id status prospect
				$this->status_prospect_label = $label; // label status prospect
				$this->stcomm_picto = $obj->stcomm_picto; // picto statut commercial

				$this->email = $obj->email;
				$this->socialnetworks = ($obj->socialnetworks ? (array) json_decode($obj->socialnetworks, true) : array());

				$this->url = $obj->url;
				$this->phone = $obj->phone;
				$this->phone_mobile = $obj->phone_mobile;
				$this->fax = $obj->fax;

				$this->parent = $obj->parent;

				$this->idprof1		= $obj->idprof1;
				$this->idprof2		= $obj->idprof2;
				$this->idprof3		= $obj->idprof3;
				$this->idprof4		= $obj->idprof4;
				$this->idprof5		= $obj->idprof5;
				$this->idprof6		= $obj->idprof6;

				$this->capital = $obj->capital;

				$this->code_client = $obj->code_client;
				$this->code_fournisseur = $obj->code_fournisseur;

				$this->code_compta = $obj->code_compta;			// For backward compatibility
				$this->code_compta_client = $obj->code_compta;
				$this->code_compta_fournisseur = $obj->code_compta_fournisseur;

				$this->barcode = $obj->barcode;

				$this->tva_assuj			= $obj->tva_assuj;
				$this->tva_intra			= $obj->tva_intra;

				if (!empty($obj->spe_vat_reverse_charge)) {
					$this->vat_reverse_charge = $obj->spe_vat_reverse_charge;
				} elseif (!empty($obj->soc_vat_reverse_charge)) {
					$this->vat_reverse_charge = $obj->soc_vat_reverse_charge;
				} else {
					$this->vat_reverse_charge = 0;
				}

				$this->status				= $obj->status;

				// Local Taxes
				$this->localtax1_assuj      = $obj->localtax1_assuj;
				$this->localtax2_assuj      = $obj->localtax2_assuj;

				$this->localtax1_value		= $obj->localtax1_value;
				$this->localtax2_value		= $obj->localtax2_value;

				$this->typent_id      = $obj->typent_id;
				$this->typent_code    = $obj->typent_code;

				$this->effectif_id    = $obj->effectif_id;
				$this->effectif       = $obj->effectif_id ? $obj->effectif : '';

				$this->forme_juridique_code = $obj->forme_juridique_code;
				$this->forme_juridique = $obj->forme_juridique_code ? $obj->forme_juridique : '';

				$this->fk_prospectlevel = $obj->fk_prospectlevel;

				$this->prefix_comm = $obj->prefix_comm;

				$this->remise_percent = $obj->remise_client ? price2num($obj->remise_client) : 0; // 0.000000 must be 0
				$this->remise_supplier_percent = $obj->remise_supplier;

				$this->mode_reglement_id 	= $obj->mode_reglement;
				$this->cond_reglement_id 	= $obj->cond_reglement;
				$this->deposit_percent		= $obj->deposit_percent;
				$this->transport_mode_id 	= $obj->transport_mode;
				$this->mode_reglement_supplier_id 	= $obj->mode_reglement_supplier;
				$this->cond_reglement_supplier_id 	= $obj->cond_reglement_supplier;
				$this->transport_mode_supplier_id = $obj->transport_mode_supplier;
				$this->shipping_method_id = ($obj->fk_shipping_method > 0) ? $obj->fk_shipping_method : null;
				$this->fk_account = $obj->fk_account;

				$this->client = $obj->client;
				$this->fournisseur = $obj->fournisseur;

				$this->note = $obj->note_private; // TODO Deprecated for backward comtability
				$this->note_private = $obj->note_private;
				$this->note_public = $obj->note_public;
				$this->model_pdf = $obj->model_pdf;
				$this->default_lang = $obj->default_lang;
				$this->logo = $obj->logo;
				$this->logo_squarred = $obj->logo_squarred;

				$this->webservices_url = $obj->webservices_url;
				$this->webservices_key = $obj->webservices_key;

				$this->accountancy_code_buy     = $obj->accountancy_code_buy;
				$this->accountancy_code_sell    = $obj->accountancy_code_sell;

				$this->outstanding_limit		= $obj->outstanding_limit;
				$this->order_min_amount			= $obj->order_min_amount;
				$this->supplier_order_min_amount = $obj->supplier_order_min_amount;

				// multiprix
				$this->price_level = $obj->price_level;

				// warehouse
				$this->fk_warehouse = $obj->fk_warehouse;

				$this->import_key = $obj->import_key;

				//Incoterms
				$this->fk_incoterms = $obj->fk_incoterms;
				$this->location_incoterms = $obj->location_incoterms;
				$this->label_incoterms = $obj->label_incoterms;

				// multicurrency
				$this->fk_multicurrency = $obj->fk_multicurrency;
				$this->multicurrency_code = $obj->multicurrency_code;

				// pdf
				$this->model_pdf = $obj->model_pdf;
				$this->last_main_doc = $obj->last_main_doc;

				$result = 1;

				// fetch optionals attributes and labels
				$this->fetch_optionals();
			} else {
				$result = 0;
			}

			$this->db->free($resql);
		} else {
			$this->error = $this->db->lasterror();
			$this->errors[] = $this->db->lasterror();
			$result = -3;
		}

		// Use first price level if level not defined for third party
		if ((getDolGlobalString('PRODUIT_MULTIPRICES') || getDolGlobalString('PRODUIT_CUSTOMER_PRICES_BY_QTY_MULTIPRICES')) && empty($this->price_level)) {
			$this->price_level = 1;
		}

		return $result;
	}

	/**
	 *    Delete a third party from database and all its dependencies (contacts, rib...)
	 *
	 *    @param	int			$id             Id of third party to delete
	 *    @param    User|null   $fuser          User who ask to delete thirdparty
	 *    @param    int			$call_trigger   0=No, 1=yes
	 *    @return	int							Return integer <0 if KO, 0 if nothing done, >0 if OK
	 */
	public function delete($id, User $fuser = null, $call_trigger = 1)
	{
		global $langs, $conf, $user;

		if (empty($fuser)) {
			$fuser = $user;
		}

		require_once DOL_DOCUMENT_ROOT.'/core/lib/files.lib.php';

		$entity = isset($this->entity) ? $this->entity : $conf->entity;

		dol_syslog(get_class($this)."::delete", LOG_DEBUG);
		$error = 0;

		// Test if child exists
		$objectisused = $this->isObjectUsed($id);
		if (empty($objectisused)) {
			$this->db->begin();

			// User is mandatory for trigger call
			if (!$error && $call_trigger) {
				// Call trigger
				$result = $this->call_trigger('COMPANY_DELETE', $fuser);
				if ($result < 0) {
					$error++;
				}
				// End call triggers
			}

			if (!$error) {
				require_once DOL_DOCUMENT_ROOT.'/categories/class/categorie.class.php';
				$static_cat = new Categorie($this->db);
				$toute_categs = array();

				// Fill $toute_categs array with an array of (type => array of ("Categorie" instance))
				if ($this->client || $this->prospect) {
					$toute_categs['customer'] = $static_cat->containing($this->id, Categorie::TYPE_CUSTOMER);
				}
				if ($this->fournisseur) {
					$toute_categs['supplier'] = $static_cat->containing($this->id, Categorie::TYPE_SUPPLIER);
				}

				// Remove each "Categorie"
				foreach ($toute_categs as $type => $categs_type) {
					foreach ($categs_type as $cat) {
						$cat->del_type($this, $type);
					}
				}
			}

			if (!$error) {
				foreach ($this->childtablesoncascade as $tabletodelete) {
					$deleteFromObject = explode(':', $tabletodelete);
					if (count($deleteFromObject) >= 2) {
						$className = str_replace('@', '', $deleteFromObject[0]);
						$filepath = $deleteFromObject[1];
						$columnName = $deleteFromObject[2];
						if (dol_include_once($filepath)) {
							$child_object = new $className($this->db);
							$result = $child_object->deleteByParentField($id, $columnName);
							if ($result < 0) {
								$error++;
								$this->errors[] = $child_object->error;
								break;
							}
						} else {
							$error++;
							$this->errors[] = 'Cannot include child class file '.$filepath;
							break;
						}
					} else {
						$sql = "DELETE FROM ".MAIN_DB_PREFIX.$tabletodelete;
						$sql .= " WHERE fk_soc = ".((int) $id);
						if (!$this->db->query($sql)) {
							$error++;
							$this->errors[] = $this->db->lasterror();
							break;
						}
					}
				}
			}

			// Removed extrafields
			if (!$error) {
				$result = $this->deleteExtraFields();
				if ($result < 0) {
					$error++;
					dol_syslog(get_class($this)."::delete error -3 ".$this->error, LOG_ERR);
				}
			}

			// Remove links to subsidiaries companies
			if (!$error) {
				$sql = "UPDATE ".MAIN_DB_PREFIX."societe";
				$sql .= " SET parent = NULL";
				$sql .= " WHERE parent = ".((int) $id);
				if (!$this->db->query($sql)) {
					$error++;
					$this->errors[] = $this->db->lasterror();
				}
			}

			// Remove third party
			if (!$error) {
				if (getDolGlobalString('MAIN_COMPANY_PERENTITY_SHARED')) {
					$sql = "DELETE FROM ".MAIN_DB_PREFIX."societe_perentity";
					$sql .= " WHERE fk_soc = ".((int) $id);
					if (!$this->db->query($sql)) {
						$error++;
						$this->errors[] = $this->db->lasterror();
					}
				}

				$sql = "DELETE FROM ".MAIN_DB_PREFIX."societe";
				$sql .= " WHERE rowid = ".((int) $id);
				if (!$this->db->query($sql)) {
					$error++;
					$this->errors[] = $this->db->lasterror();
				}
			}

			if (!$error) {
				$this->db->commit();

				// Delete directory
				if (!empty($conf->societe->multidir_output[$entity])) {
					$docdir = $conf->societe->multidir_output[$entity]."/".$id;
					if (dol_is_dir($docdir)) {
						dol_delete_dir_recursive($docdir);
					}
				}

				return 1;
			} else {
				dol_syslog($this->error, LOG_ERR);
				$this->db->rollback();
				return -1;
			}
		} else {
			dol_syslog("Can't remove thirdparty with id ".$id.". There are ".$objectisused." children", LOG_WARNING);
		}
		return 0;
	}

	// phpcs:disable PEAR.NamingConventions.ValidFunctionName.ScopeNotCamelCaps
	/**
	 *  Define third party as a customer
	 *
	 *	@return		int		Return integer <0 if KO, >0 if OK
	 *  @deprecated
	 *  @see setAsCustomer()
	 */
	public function set_as_client()
	{
		global $conf;
		// phpcs:enable
		dol_syslog(get_class($this)."::set_as_client is deprecated use setAsCustomer instead", LOG_NOTICE);
		return $this->setAsCustomer();
	}

	/**
	 *  Define third party as a customer
	 *
	 *	@return		int		Return integer <0 if KO, >0 if OK
	 *  @since dolibarr v19
	 */
	public function setAsCustomer()
	{
		if ($this->id) {
			$newclient = 1;
			if (($this->client == 2 || $this->client == 3) && !getDolGlobalInt('SOCIETE_DISABLE_PROSPECTSCUSTOMERS')) {
				$newclient = 3; //If prospect, we keep prospect tag
			}
			$sql = "UPDATE ".MAIN_DB_PREFIX.$this->table_element;
			$sql .= " SET client = ".((int) $newclient);
			$sql .= " WHERE rowid = ".((int) $this->id);

			$resql = $this->db->query($sql);
			if ($resql) {
				$this->client = $newclient;
				return 1;
			} else {
				return -1;
			}
		}
		return 0;
	}

	// phpcs:disable PEAR.NamingConventions.ValidFunctionName.ScopeNotCamelCaps
	/**
	 *  Defines the company as a customer
	 *
	 *  @param	float	$remise		Value in % of the discount
	 *  @param  string	$note		Note/Reason for changing the discount
	 *  @param  User	$user		User who sets the discount
	 *	@return	int					Return integer <0 if KO, >0 if OK
	 */
	public function set_remise_client($remise, $note, User $user)
	{
		// phpcs:enable
		global $conf, $langs;

		// Parameter cleaning
		$note = trim($note);
		if (!$note) {
			$this->error = $langs->trans("ErrorFieldRequired", $langs->transnoentitiesnoconv("NoteReason"));
			return -2;
		}

		dol_syslog(get_class($this)."::set_remise_client ".$remise.", ".$note.", ".$user->id);

		if ($this->id) {
			$this->db->begin();

			$now = dol_now();

			// Position current discount
			$sql = "UPDATE ".MAIN_DB_PREFIX."societe ";
			$sql .= " SET remise_client = '".$this->db->escape($remise)."'";
			$sql .= " WHERE rowid = ".((int) $this->id);
			$resql = $this->db->query($sql);
			if (!$resql) {
				$this->db->rollback();
				$this->error = $this->db->error();
				return -1;
			}

			// Writes trace in discount history
			$sql = "INSERT INTO ".MAIN_DB_PREFIX."societe_remise";
			$sql .= " (entity, datec, fk_soc, remise_client, note, fk_user_author)";
			$sql .= " VALUES (".$conf->entity.", '".$this->db->idate($now)."', ".((int) $this->id).", '".$this->db->escape($remise)."',";
			$sql .= " '".$this->db->escape($note)."',";
			$sql .= " ".((int) $user->id);
			$sql .= ")";

			$resql = $this->db->query($sql);
			if (!$resql) {
				$this->db->rollback();
				$this->error = $this->db->lasterror();
				return -1;
			}

			$this->db->commit();

			return 1;
		}
		return -1;
	}

	// phpcs:disable PEAR.NamingConventions.ValidFunctionName.ScopeNotCamelCaps
	/**
	 *  Defines the company as a customer
	 *
	 *  @param	float	$remise		Value in % of the discount
	 *  @param  string	$note		Note/Reason for changing the discount
	 *  @param  User	$user		User who sets the discount
	 *	@return	int					Return integer <0 if KO, >0 if OK
	 */
	public function set_remise_supplier($remise, $note, User $user)
	{
		// phpcs:enable
		global $conf, $langs;

		// Parameter cleaning
		$note = trim($note);
		if (!$note) {
			$this->error = $langs->trans("ErrorFieldRequired", $langs->transnoentitiesnoconv("NoteReason"));
			return -2;
		}

		dol_syslog(get_class($this)."::set_remise_supplier ".$remise.", ".$note.", ".$user->id);

		if ($this->id) {
			$this->db->begin();

			$now = dol_now();

			// Position current discount
			$sql = "UPDATE ".MAIN_DB_PREFIX."societe ";
			$sql .= " SET remise_supplier = '".$this->db->escape($remise)."'";
			$sql .= " WHERE rowid = ".((int) $this->id);
			$resql = $this->db->query($sql);
			if (!$resql) {
				$this->db->rollback();
				$this->error = $this->db->error();
				return -1;
			}

			// Writes trace in discount history
			$sql = "INSERT INTO ".MAIN_DB_PREFIX."societe_remise_supplier";
			$sql .= " (entity, datec, fk_soc, remise_supplier, note, fk_user_author)";
			$sql .= " VALUES (".$conf->entity.", '".$this->db->idate($now)."', ".((int) $this->id).", '".$this->db->escape($remise)."',";
			$sql .= " '".$this->db->escape($note)."',";
			$sql .= " ".((int) $user->id);
			$sql .= ")";

			$resql = $this->db->query($sql);
			if (!$resql) {
				$this->db->rollback();
				$this->error = $this->db->lasterror();
				return -1;
			}

			$this->db->commit();
			return 1;
		}

		return -1;
	}

	// phpcs:disable PEAR.NamingConventions.ValidFunctionName.ScopeNotCamelCaps
	/**
	 *    	Add a discount for third party
	 *
	 *    	@param	float	$remise     		Amount of discount
	 *    	@param  User	$user       		User adding discount
	 *    	@param  string	$desc				Reason of discount
	 *      @param  string	$vatrate     		VAT rate (may contain the vat code too). Example: '1.23', '1.23 (ABC)', ...
	 *      @param	int		$discount_type		0 => customer discount, 1 => supplier discount
	 *      @param	string	$price_base_type	Price base type 'HT' or 'TTC'
	 *		@return	int							Return integer <0 if KO, id of discount record if OK
	 */
	public function set_remise_except($remise, User $user, $desc, $vatrate = '', $discount_type = 0, $price_base_type = 'HT')
	{
		// phpcs:enable
		global $langs;

		// Clean parameters
		$remise = price2num($remise);
		$desc = trim($desc);

		// Check parameters
		if (!($remise > 0)) {
			$this->error = $langs->trans("ErrorWrongValueForParameter", "1");
			return -1;
		}
		if (!$desc) {
			$this->error = $langs->trans("ErrorWrongValueForParameter", "3");
			return -2;
		}

		if ($this->id > 0) {
			// Clean vat code
			$reg = array();
			$vat_src_code = '';
			if (preg_match('/\((.*)\)/', $vatrate, $reg)) {
				$vat_src_code = $reg[1];
				$vatrate = preg_replace('/\s*\(.*\)/', '', $vatrate); // Remove code into vatrate.
			}

			require_once DOL_DOCUMENT_ROOT.'/core/class/discount.class.php';

			$discount = new DiscountAbsolute($this->db);
			$discount->fk_soc = $this->id;

			$discount->discount_type = $discount_type;

			if ($price_base_type == 'TTC') {
				$discount->amount_ttc = $discount->multicurrency_amount_ttc = price2num($remise, 'MT');
				$discount->amount_ht = $discount->multicurrency_amount_ht = price2num($remise / (1 + $vatrate / 100), 'MT');
				$discount->amount_tva = $discount->multicurrency_amount_tva = price2num($discount->amount_ttc - $discount->amount_ht, 'MT');
			} else {
				$discount->amount_ht = $discount->multicurrency_amount_ht = price2num($remise, 'MT');
				$discount->amount_tva = $discount->multicurrency_amount_tva = price2num($remise * $vatrate / 100, 'MT');
				$discount->amount_ttc = $discount->multicurrency_amount_ttc = price2num($discount->amount_ht + $discount->amount_tva, 'MT');
			}

			$discount->tva_tx = price2num($vatrate);
			$discount->vat_src_code = $vat_src_code;

			$discount->description = $desc;

			$result = $discount->create($user);
			if ($result > 0) {
				return $result;
			} else {
				$this->error = $discount->error;
				return -3;
			}
		} else {
			return 0;
		}
	}

	/**
	 * 	Returns amount of included taxes of the current discounts/credits available from the company
	 *
	 *	@param	User	$user			Filter on a user author of discounts
	 * 	@param	string	$filter			Other filter
	 * 	@param	integer	$maxvalue		Filter on max value for discount
	 * 	@param	int		$discount_type	0 => customer discount, 1 => supplier discount
	 *	@return	int					Return integer <0 if KO, Credit note amount otherwise
	 */
	public function getAvailableDiscounts($user = '', $filter = '', $maxvalue = 0, $discount_type = 0)
	{
		require_once DOL_DOCUMENT_ROOT.'/core/class/discount.class.php';

		$discountstatic = new DiscountAbsolute($this->db);
		$result = $discountstatic->getAvailableDiscounts($this, $user, $filter, $maxvalue, $discount_type);
		if ($result >= 0) {
			return $result;
		} else {
			$this->error = $discountstatic->error;
			return -1;
		}
	}

	/**
	 *  Return array of sales representatives
	 *
	 *  @param	User		$user			Object user (not used)
	 *  @param	int			$mode			0=Array with properties, 1=Array of id.
	 *  @param	string		$sortfield		List of sort fields, separated by comma. Example: 't1.fielda,t2.fieldb'
	 *  @param	string		$sortorder		Sort order, separated by comma. Example: 'ASC,DESC';
	 *  @return array|int      				Array of sales representatives of third party or <0 if KO
	 */
	public function getSalesRepresentatives(User $user, $mode = 0, $sortfield = null, $sortorder = null)
	{
		global $conf;

		$reparray = array();

		$sql = "SELECT DISTINCT u.rowid, u.login, u.lastname, u.firstname, u.office_phone, u.job, u.email, u.statut as status, u.entity, u.photo, u.gender";
		$sql .= ", u.office_fax, u.user_mobile, u.personal_mobile";
		$sql .= " FROM ".MAIN_DB_PREFIX."societe_commerciaux as sc, ".MAIN_DB_PREFIX."user as u";
		if (isModEnabled('multicompany') && getDolGlobalString('MULTICOMPANY_TRANSVERSE_MODE')) {
			$sql .= ", ".MAIN_DB_PREFIX."usergroup_user as ug";
			$sql .= " WHERE ((ug.fk_user = sc.fk_user";
			$sql .= " AND ug.entity = ".$conf->entity.")";
			$sql .= " OR u.admin = 1)";
		} else {
			$sql .= " WHERE entity in (0, ".$conf->entity.")";
		}

		$sql .= " AND u.rowid = sc.fk_user AND sc.fk_soc = ".((int) $this->id);
		if (empty($sortfield) && empty($sortorder)) {
			$sortfield = 'u.lastname,u.firstname';
			$sortorder = 'ASC,ASC';
		}
		$sql .= $this->db->order($sortfield, $sortorder);

		$resql = $this->db->query($sql);
		if ($resql) {
			$num = $this->db->num_rows($resql);
			$i = 0;
			while ($i < $num) {
				$obj = $this->db->fetch_object($resql);

				if (empty($mode)) {
					$reparray[$i]['id'] = $obj->rowid;
					$reparray[$i]['lastname'] = $obj->lastname;
					$reparray[$i]['firstname'] = $obj->firstname;
					$reparray[$i]['email'] = $obj->email;
					$reparray[$i]['phone'] = $obj->office_phone;
					$reparray[$i]['office_phone'] = $obj->office_phone;			// Pro phone
					$reparray[$i]['office_fax'] = $obj->office_fax;
					$reparray[$i]['user_mobile'] = $obj->user_mobile;			// Pro mobile
					$reparray[$i]['personal_mobile'] = $obj->personal_mobile;	// Personal mobile
					$reparray[$i]['job'] = $obj->job;
					$reparray[$i]['statut'] = $obj->status; // deprecated
					$reparray[$i]['status'] = $obj->status;
					$reparray[$i]['entity'] = $obj->entity;
					$reparray[$i]['login'] = $obj->login;
					$reparray[$i]['photo'] = $obj->photo;
					$reparray[$i]['gender'] = $obj->gender;
				} else {
					$reparray[] = $obj->rowid;
				}
				$i++;
			}
			return $reparray;
		} else {
			dol_print_error($this->db);
			return -1;
		}
	}

	/**
	 * Set the price level
	 *
	 * @param 	int		$price_level	Level of price
	 * @param 	User	$user			Use making change
	 * @return	int						Return integer <0 if KO, >0 if OK
	 */
	public function setPriceLevel($price_level, User $user)
	{
		if ($this->id) {
			$now = dol_now();

			$sql  = "UPDATE ".MAIN_DB_PREFIX."societe";
			$sql .= " SET price_level = ".((int) $price_level);
			$sql .= " WHERE rowid = ".((int) $this->id);

			if (!$this->db->query($sql)) {
				dol_print_error($this->db);
				return -1;
			}

			$sql  = "INSERT INTO ".MAIN_DB_PREFIX."societe_prices";
			$sql .= " (datec, fk_soc, price_level, fk_user_author)";
			$sql .= " VALUES ('".$this->db->idate($now)."', ".((int) $this->id).", ".((int) $price_level).", ".((int) $user->id).")";

			if (!$this->db->query($sql)) {
				dol_print_error($this->db);
				return -1;
			}
			return 1;
		}
		return -1;
	}

	// phpcs:disable PEAR.NamingConventions.ValidFunctionName.ScopeNotCamelCaps
	/**
	 *	Add link to sales representative
	 *
	 *	@param	User	$user		Object user
	 *	@param	int		$commid		Id of user
	 *	@return	int					Return integer <=0 if KO, >0 if OK
	 */
	public function add_commercial(User $user, $commid)
	{
		// phpcs:enable
		$error = 0;

		if ($this->id > 0 && $commid > 0) {
			$this->db->begin();

			if (!$error) {
				$sql = "DELETE FROM  ".MAIN_DB_PREFIX."societe_commerciaux";
				$sql .= " WHERE fk_soc = ".((int) $this->id)." AND fk_user = ".((int) $commid);

				$resql = $this->db->query($sql);
				if (!$resql) {
					dol_syslog(get_class($this)."::add_commercial Error ".$this->db->lasterror());
					$error++;
				}
			}

			if (!$error) {
				$sql = "INSERT INTO ".MAIN_DB_PREFIX."societe_commerciaux";
				$sql .= " (fk_soc, fk_user)";
				$sql .= " VALUES (".((int) $this->id).", ".((int) $commid).")";

				$resql = $this->db->query($sql);
				if (!$resql) {
					dol_syslog(get_class($this)."::add_commercial Error ".$this->db->lasterror());
					$error++;
				}
			}

			if (!$error) {
				$this->context = array('commercial_modified' => $commid);

				$result = $this->call_trigger('COMPANY_LINK_SALE_REPRESENTATIVE', $user);
				if ($result < 0) {
					$error++;
				}
			}

			if (!$error) {
				$this->db->commit();
				return 1;
			} else {
				$this->db->rollback();
				return -1;
			}
		}

		return 0;
	}

	// phpcs:disable PEAR.NamingConventions.ValidFunctionName.ScopeNotCamelCaps
	/**
	 *	Add link to sales representative
	 *
	 *	@param	User	$user		Object user
	 *	@param	int		$commid		Id of user
	 *	@return	int					Return <0 if KO, >0 if OK
	 */
	public function del_commercial(User $user, $commid)
	{
		// phpcs:enable
		$error = 0;
		$this->context = array('commercial_modified'=>$commid);

		$result = $this->call_trigger('COMPANY_UNLINK_SALE_REPRESENTATIVE', $user);
		if ($result < 0) {
			$error++;
		}

		if ($this->id > 0 && $commid > 0) {
			$sql  = "DELETE FROM  ".MAIN_DB_PREFIX."societe_commerciaux ";
			$sql .= " WHERE fk_soc = ".((int) $this->id)." AND fk_user = ".((int) $commid);

			if (!$this->db->query($sql)) {
				$error++;
				dol_syslog(get_class($this)."::del_commercial Erreur");
			}
		}

		if ($error) {
			return -1;
		} else {
			return 1;
		}
	}

	/**
	 * getTooltipContentArray
	 *
	 * @param array $params params to construct tooltip data
	 * @since v18
	 * @return array
	 */
	public function getTooltipContentArray($params)
	{
		global $conf, $langs, $user;

		$langs->loadLangs(['companies', 'commercial']);

		$datas = array();

		$option = $params['option'] ?? '';
		$nofetch = !empty($params['nofetch']);

		$noaliasinname = (empty($params['noaliasinname']) ? 0 : $params['noaliasinname']);

		if (getDolGlobalString('MAIN_OPTIMIZEFORTEXTBROWSER')) {
			return ['optimize' => $langs->trans("ShowCompany")];
		}

		if (!empty($this->logo) && class_exists('Form')) {
			$photo = '<div class="photointooltip floatright">';
			$photo .= Form::showphoto('societe', $this, 0, 40, 0, 'photoref', 'mini', 0); // Important, we must force height so image will have height tags and if image is inside a tooltip, the tooltip manager can calculate height and position correctly the tooltip.
			$photo .= '</div>';
			$datas['photo'] = $photo;
		} elseif (!empty($this->logo_squarred) && class_exists('Form')) {
			/*$label.= '<div class="photointooltip">';
			$label.= Form::showphoto('societe', $this, 0, 40, 0, 'photowithmargin', 'mini', 0);	// Important, we must force height so image will have height tags and if image is inside a tooltip, the tooltip manager can calculate height and position correctly the tooltip.
			$label.= '</div><div style="clear: both;"></div>';*/
		}

		$datas['divopen'] = '<div class="centpercent">';

		if ($option == 'customer' || $option == 'compta' || $option == 'category') {
			$datas['picto'] = img_picto('', $this->picto).' <u class="paddingrightonly">'.$langs->trans("Customer").'</u>';
		} elseif ($option == 'prospect' && !getDolGlobalString('SOCIETE_DISABLE_PROSPECTS')) {
			$datas['picto'] = img_picto('', $this->picto).' <u class="paddingrightonly">'.$langs->trans("Prospect").'</u>';
		} elseif ($option == 'supplier' || $option == 'category_supplier') {
			$datas['picto'] = img_picto('', $this->picto).' <u class="paddingrightonly">'.$langs->trans("Supplier").'</u>';
		} elseif ($option == 'agenda') {
			$datas['picto'] = img_picto('', $this->picto).' <u class="paddingrightonly">'.$langs->trans("ThirdParty").'</u>';
		} elseif ($option == 'project') {
			$datas['picto'] = img_picto('', $this->picto).' <u class="paddingrightonly">'.$langs->trans("ThirdParty").'</u>';
		} elseif ($option == 'margin') {
			$datas['picto'] = img_picto('', $this->picto).' <u class="paddingrightonly">'.$langs->trans("ThirdParty").'</u>';
		} elseif ($option == 'contact') {
			$datas['picto'] = img_picto('', $this->picto).' <u class="paddingrightonly">'.$langs->trans("ThirdParty").'</u>';
		} elseif ($option == 'ban') {
			$datas['picto'] = img_picto('', $this->picto).' <u class="paddingrightonly">'.$langs->trans("ThirdParty").'</u>';
		}

		// By default
		if (empty($datas['picto'])) {
			$datas['picto'] = img_picto('', $this->picto).' <u class="paddingrightonly">'.$langs->trans("ThirdParty").'</u>';
		}
		if (isset($this->status)) {
			$datas['status'] = ' '.$this->getLibStatut(5);
		}
		if (isset($this->client) && isset($this->fournisseur)) {
			$datas['type'] = ' &nbsp; ' . $this->getTypeUrl(1);
		}
		$datas['name'] = '<br><b>'.$langs->trans('Name').':</b> '.dol_escape_htmltag(dol_string_nohtmltag($this->name));
		if (!empty($this->name_alias) && empty($noaliasinname)) {
			$datas['namealias'] = ' ('.dol_escape_htmltag(dol_string_nohtmltag($this->name_alias)).')';
		}
		if (!empty($this->email)) {
			$datas['email'] = '<br>'.img_picto('', 'email', 'class="pictofixedwidth"').$this->email;
		}
		if (!empty($this->url)) {
			$datas['url'] = '<br>'.img_picto('', 'globe', 'class="pictofixedwidth"').$this->url;
		}
		if (!empty($this->phone) || !empty($this->phone_mobile) || !empty($this->fax)) {
			$phonelist = array();
			if ($this->phone) {
				$phonelist[] = dol_print_phone($this->phone, $this->country_code, $this->id, 0, '', '&nbsp', 'phone');
			}
			// deliberately not making new list because fax uses same list as phone
			if ($this->phone_mobile) {
				$phonelist[] = dol_print_phone($this->phone_mobile, $this->country_code, $this->id, 0, '', '&nbsp', 'phone_mobile');
			}
			if ($this->fax) {
				$phonelist[] = dol_print_phone($this->fax, $this->country_code, $this->id, 0, '', '&nbsp', 'fax');
			}
			$datas['phonelist'] = '<br>'.implode('&nbsp;', $phonelist);
		}

		if (!empty($this->address)) {
			$datas['address'] = '<br><b>'.$langs->trans("Address").':</b> '.dol_format_address($this, 1, ' ', $langs); // Address + country
		} elseif (!empty($this->country_code)) {
			$datas['address'] = '<br><b>'.$langs->trans('Country').':</b> '.$this->country_code;
		}
		if (!empty($this->tva_intra) || (getDolGlobalString('SOCIETE_SHOW_FIELD_IN_TOOLTIP') && strpos($conf->global->SOCIETE_SHOW_FIELD_IN_TOOLTIP, 'vatnumber') !== false)) {
			$datas['vatintra'] = '<br><b>'.$langs->trans('VATIntra').':</b> '.dol_escape_htmltag($this->tva_intra);
		}

		if (getDolGlobalString('SOCIETE_SHOW_FIELD_IN_TOOLTIP')) {
			if (strpos($conf->global->SOCIETE_SHOW_FIELD_IN_TOOLTIP, 'profid1') !== false && $langs->trans('ProfId1'.$this->country_code) != '-') {
				$datas['profid1'] = '<br><b>'.$langs->trans('ProfId1'.$this->country_code).':</b> '.$this->idprof1;
			}
			if (strpos($conf->global->SOCIETE_SHOW_FIELD_IN_TOOLTIP, 'profid2') !== false && $langs->trans('ProfId2'.$this->country_code) != '-') {
				$datas['profid2'] = '<br><b>'.$langs->trans('ProfId2'.$this->country_code).':</b> '.$this->idprof2;
			}
			if (strpos($conf->global->SOCIETE_SHOW_FIELD_IN_TOOLTIP, 'profid3') !== false && $langs->trans('ProfId3'.$this->country_code) != '-') {
				$datas['profid3'] = '<br><b>'.$langs->trans('ProfId3'.$this->country_code).':</b> '.$this->idprof3;
			}
			if (strpos($conf->global->SOCIETE_SHOW_FIELD_IN_TOOLTIP, 'profid4') !== false && $langs->trans('ProfId4'.$this->country_code) != '-') {
				$datas['profid4'] = '<br><b>'.$langs->trans('ProfId4'.$this->country_code).':</b> '.$this->idprof4;
			}
			if (strpos($conf->global->SOCIETE_SHOW_FIELD_IN_TOOLTIP, 'profid5') !== false && $langs->trans('ProfId5'.$this->country_code) != '-') {
				$datas['profid5'] = '<br><b>'.$langs->trans('ProfId5'.$this->country_code).':</b> '.$this->idprof5;
			}
			if (strpos($conf->global->SOCIETE_SHOW_FIELD_IN_TOOLTIP, 'profid6') !== false && $langs->trans('ProfId6'.$this->country_code) != '-') {
				$datas['profid6'] = '<br><b>'.$langs->trans('ProfId6'.$this->country_code).':</b> '.$this->idprof6;
			}
		}

		$datas['separator'] = '<br>';

		if (!empty($this->code_client) && ($this->client == 1 || $this->client == 3)) {
			$datas['customercode'] = '<br><b>'.$langs->trans('CustomerCode').':</b> '.$this->code_client;
		}
		if (isModEnabled('accounting') && ($this->client == 1 || $this->client == 3)) {
			$langs->load('compta');
			$datas['accountancycustomercode'] = '<br><b>'.$langs->trans('CustomerAccountancyCode').':</b> '.($this->code_compta ? $this->code_compta : $this->code_compta_client);
		}
		// show categories for this record only in ajax to not overload lists
		if (!$nofetch && isModEnabled('categorie') && $this->client) {
			require_once DOL_DOCUMENT_ROOT . '/categories/class/categorie.class.php';
			$form = new Form($this->db);
			$datas['categories_customer'] = '<br>' . $form->showCategories($this->id, Categorie::TYPE_CUSTOMER, 1, 1);
		}
		if (!empty($this->code_fournisseur) && $this->fournisseur) {
			$datas['suppliercode'] = '<br><b>'.$langs->trans('SupplierCode').':</b> '.$this->code_fournisseur;
		}
		if (isModEnabled('accounting') && $this->fournisseur) {
			$langs->load('compta');
			$datas['accountancysuppliercode'] = '<br><b>'.$langs->trans('SupplierAccountancyCode').':</b> '.$this->code_compta_fournisseur;
		}
		// show categories for this record only in ajax to not overload lists
		if (!$nofetch && isModEnabled('categorie') && $this->fournisseur) {
			require_once DOL_DOCUMENT_ROOT . '/categories/class/categorie.class.php';
			$form = new Form($this->db);
			$datas['categories_supplier'] = '<br>' . $form->showCategories($this->id, Categorie::TYPE_SUPPLIER, 1, 1);
		}

		$datas['divclose'] = '</div>';

		return $datas;
	}

	/**
	 *    	Return a link on thirdparty (with picto)
	 *
	 *		@param	int		$withpicto		          	Add picto into link (0=No picto, 1=Include picto with link, 2=Picto only)
	 *		@param	string	$option			          	Target of link ('', 'customer', 'prospect', 'supplier', 'project')
	 *		@param	int		$maxlen			          	Max length of name
	 *      @param	int  	$notooltip		          	1=Disable tooltip
	 *      @param  int     $save_lastsearch_value    	-1=Auto, 0=No save of lastsearch_values when clicking, 1=Save lastsearch_values whenclicking
	 *      @param	int		$noaliasinname			  	1=Do not add alias into the link ref
	 *      @param	string	$target			  		  	add attribute target
	 *      @param	string	$morecss					More CSS
	 *		@return	string					          	String with URL
	 */
	public function getNomUrl($withpicto = 0, $option = '', $maxlen = 0, $notooltip = 0, $save_lastsearch_value = -1, $noaliasinname = 0, $target = '', $morecss = '')
	{
		global $conf, $langs, $hookmanager, $user;

		if (!empty($conf->dol_no_mouse_hover)) {
			$notooltip = 1; // Force disable tooltips
		}

		$name = $this->name ? $this->name : $this->nom;

		if (getDolGlobalString('SOCIETE_ON_SEARCH_AND_LIST_GO_ON_CUSTOMER_OR_SUPPLIER_CARD')) {
			if (empty($option) && $this->client > 0) {
				$option = 'customer';
			}
			if (empty($option) && $this->fournisseur > 0) {
				$option = 'supplier';
			}
		}

		if (getDolGlobalString('SOCIETE_ADD_REF_IN_LIST') && (!empty($withpicto))) {
			$code = '';
			if (($this->client) && (!empty($this->code_client)) && (getDolGlobalInt('SOCIETE_ADD_REF_IN_LIST') == 1 || getDolGlobalInt('SOCIETE_ADD_REF_IN_LIST') == 2)) {
				$code = $this->code_client.' - ';
			}

			if (($this->fournisseur) && (!empty($this->code_fournisseur)) && (getDolGlobalInt('SOCIETE_ADD_REF_IN_LIST') == 1 || getDolGlobalInt('SOCIETE_ADD_REF_IN_LIST') == 3)) {
				$code .= $this->code_fournisseur.' - ';
			}

			if ($code) {
				if (getDolGlobalInt('SOCIETE_ADD_REF_IN_LIST') == 1) {
					$name = $code.' '.$name;
				} else {
					$name = $code;
				}
			}
		}

		if (!empty($this->name_alias) && empty($noaliasinname)) {
			$name .= ' ('.$this->name_alias.')';
		}

		$result = '';
		$params = [
			'id' => $this->id,
			'objecttype' => $this->element,
			'option' => $option,
			'nofetch' => 1,
		];
		$classfortooltip = 'classfortooltip';
		$dataparams = '';
		if (getDolGlobalInt('MAIN_ENABLE_AJAX_TOOLTIP')) {
			$classfortooltip = 'classforajaxtooltip';
			$dataparams = ' data-params="'.dol_escape_htmltag(json_encode($params)).'"';
			$label = '';
		} else {
			$label = implode($this->getTooltipContentArray($params));
		}

		$linkstart = '';
		$linkend = '';

		if ($option == 'customer' || $option == 'compta' || $option == 'category') {
			$linkstart = '<a href="'.DOL_URL_ROOT.'/comm/card.php?socid='.$this->id;
		} elseif ($option == 'prospect' && !getDolGlobalString('SOCIETE_DISABLE_PROSPECTS')) {
			$linkstart = '<a href="'.DOL_URL_ROOT.'/comm/card.php?socid='.$this->id;
		} elseif ($option == 'supplier' || $option == 'category_supplier') {
			$linkstart = '<a href="'.DOL_URL_ROOT.'/fourn/card.php?socid='.$this->id;
		} elseif ($option == 'agenda') {
			$linkstart = '<a href="'.DOL_URL_ROOT.'/societe/agenda.php?socid='.$this->id;
		} elseif ($option == 'project') {
			$linkstart = '<a href="'.DOL_URL_ROOT.'/societe/project.php?socid='.$this->id;
		} elseif ($option == 'margin') {
			$linkstart = '<a href="'.DOL_URL_ROOT.'/margin/tabs/thirdpartyMargins.php?socid='.$this->id.'&type=1';
		} elseif ($option == 'contact') {
			$linkstart = '<a href="'.DOL_URL_ROOT.'/societe/contact.php?socid='.$this->id;
		} elseif ($option == 'ban') {
			$linkstart = '<a href="'.DOL_URL_ROOT.'/societe/paymentmodes.php?socid='.$this->id;
		}

		// By default
		if (empty($linkstart)) {
			$linkstart = '<a href="'.DOL_URL_ROOT.'/societe/card.php?socid='.$this->id;
		}

		// Add type of canvas
		$linkstart .= (!empty($this->canvas) ? '&canvas='.$this->canvas : '');
		// Add param to save lastsearch_values or not
		$add_save_lastsearch_values = ($save_lastsearch_value == 1 ? 1 : 0);
		if ($save_lastsearch_value == -1 && isset($_SERVER["PHP_SELF"]) && preg_match('/list\.php/', $_SERVER["PHP_SELF"])) {
			$add_save_lastsearch_values = 1;
		}
		if ($add_save_lastsearch_values) {
			$linkstart .= '&save_lastsearch_values=1';
		}
		$linkstart .= '"';

		$linkclose = '';
		if (empty($notooltip)) {
			if (getDolGlobalString('MAIN_OPTIMIZEFORTEXTBROWSER')) {
				$label = $langs->trans("ShowCompany");
				$linkclose .= ' alt="'.dol_escape_htmltag($label, 1).'"';
			}
			$linkclose .= ($label ? ' title="'.dol_escape_htmltag($label, 1).'"' : ' title="tocomplete"');
			$linkclose .= $dataparams.' class="'.$classfortooltip.($morecss ? ' '.$morecss : '').' refurl valignmiddle"';
			$target_value = array('_self', '_blank', '_parent', '_top');
			if (in_array($target, $target_value)) {
				$linkclose .= ' target="'.dol_escape_htmltag($target).'"';
			}
		} else {
			$linkclose .= ' class="valignmiddle'.($morecss ? ' '.$morecss : '').'"';
		}
		$linkstart .= $linkclose.'>';
		$linkend = '</a>';

		if (!$user->hasRight('societe', 'client', 'voir') && $user->socid > 0 && $this->id != $user->socid) {
			$linkstart = '';
			$linkend = '';
		}

		$result .= $linkstart;
		if ($withpicto) {
			$result .= img_object(($notooltip ? '' : $label), ($this->picto ? $this->picto : 'generic'), (' class="'.(($withpicto != 2) ? 'paddingright' : '').'"'), 0, 0, $notooltip ? 0 : 1);
		}
		if ($withpicto != 2) {
			$result .= dol_escape_htmltag($maxlen ? dol_trunc($name, $maxlen) : $name);
		}
		$result .= $linkend;

		global $action;
		$hookmanager->initHooks(array('thirdpartydao'));
		$parameters = array(
			'id'=>$this->id,
			'getnomurl' => &$result,
			'withpicto '=> $withpicto,
			'option'=> $option,
			'maxlen'=> $maxlen,
			'notooltip'=> $notooltip,
			'save_lastsearch_value'=> $save_lastsearch_value
		);
		$reshook = $hookmanager->executeHooks('getNomUrl', $parameters, $this, $action); // Note that $action and $object may have been modified by some hooks
		if ($reshook > 0) {
			$result = $hookmanager->resPrint;
		} else {
			$result .= $hookmanager->resPrint;
		}

		return $result;
	}

	/**
	 *    	Return link(s) on type of thirdparty (with picto)
	 *
	 *		@param	int		$withpicto		        Add picto into link (0=No picto, 1=Include picto with link, 2=Picto only)
	 *		@param	string	$option					''=All
	 *      @param	int  	$notooltip		        1=Disable tooltip
	 *      @param	string	$tag					Tag 'a' or 'span'
	 *		@return	string					        String with URL
	 */
	public function getTypeUrl($withpicto = 0, $option = '', $notooltip = 0, $tag = 'a')
	{
		global $conf, $langs;

		$s = '';
		if (empty($option) || preg_match('/prospect/', $option)) {
			if (($this->client == 2 || $this->client == 3) && !getDolGlobalString('SOCIETE_DISABLE_PROSPECTS')) {
				$s .= '<'.$tag.' class="customer-back opacitymedium" title="'.$langs->trans("Prospect").'" href="'.DOL_URL_ROOT.'/comm/card.php?socid='.$this->id.'">'.dol_substr($langs->trans("Prospect"), 0, 1).'</'.$tag.'>';
			}
		}
		if (empty($option) || preg_match('/customer/', $option)) {
			if (($this->client == 1 || $this->client == 3) && !getDolGlobalString('SOCIETE_DISABLE_CUSTOMERS')) {
				$s .= '<'.$tag.' class="customer-back" title="'.$langs->trans("Customer").'" href="'.DOL_URL_ROOT.'/comm/card.php?socid='.$this->id.'">'.dol_substr($langs->trans("Customer"), 0, 1).'</'.$tag.'>';
			}
		}
		if (empty($option) || preg_match('/supplier/', $option)) {
			if ((isModEnabled("supplier_order") || isModEnabled("supplier_invoice")) && $this->fournisseur) {
				$s .= '<'.$tag.' class="vendor-back" title="'.$langs->trans("Supplier").'" href="'.DOL_URL_ROOT.'/fourn/card.php?socid='.$this->id.'">'.dol_substr($langs->trans("Supplier"), 0, 1).'</'.$tag.'>';
			}
		}
		return $s;
	}


	/**
	 *    Return label of status (activity, closed)
	 *
	 *    @param  	int		$mode       0=long label, 1=short label, 2=Picto + short label, 3=Picto, 4=Picto + long label, 5=Short label + Picto, 6=Long label + Picto
	 *    @return   string     	   		Label of status
	 */
	public function getLibStatut($mode = 0)
	{
		return $this->LibStatut($this->status, $mode);
	}

	// phpcs:disable PEAR.NamingConventions.ValidFunctionName.ScopeNotCamelCaps
	/**
	 *  Return the label of a given status
	 *
	 *  @param	int		$status         Status id
	 *  @param	int		$mode           0=Long label, 1=Short label, 2=Picto + Short label, 3=Picto, 4=Picto + Long label, 5=Short label + Picto, 6=Long label + Picto
	 *  @return	string          		Status label
	 */
	public function LibStatut($status, $mode = 0)
	{
		// phpcs:enable
		global $langs;
		$langs->load('companies');

		$statusType = 'status4';
		if ($status == 0) {
			$statusType = 'status6';
		}

		if (empty($this->labelStatus) || empty($this->labelStatusShort)) {
			$this->labelStatus[0] = $langs->transnoentitiesnoconv("ActivityCeased");
			$this->labelStatus[1] = $langs->transnoentitiesnoconv("InActivity");
			$this->labelStatusShort[0] = $langs->transnoentitiesnoconv("ActivityCeased");
			$this->labelStatusShort[1] = $langs->transnoentitiesnoconv("InActivity");
		}

		return dolGetStatus($this->labelStatus[$status], $this->labelStatusShort[$status], '', $statusType, $mode);
	}

	// phpcs:disable PEAR.NamingConventions.ValidFunctionName.ScopeNotCamelCaps
	/**
	 *    Return list of contacts emails existing for third party
	 *
	 *	  @param	  int		$addthirdparty		1=Add also a record for thirdparty email, 2=Same than 1 but add text ThirdParty in grey
	 *    @return     array       					Array of contacts emails
	 */
	public function thirdparty_and_contact_email_array($addthirdparty = 0)
	{
		// phpcs:enable
		global $langs;

		$contact_emails = $this->contact_property_array('email', 1);
		if ($this->email && $addthirdparty) {
			if (empty($this->name)) {
				$this->name = $this->nom;
			}
			$contact_emails['thirdparty'] = ($addthirdparty == 2 ? '<span class="opacitymedium">' : '').$langs->transnoentitiesnoconv("ThirdParty").($addthirdparty == 2 ? '</span>' : '').': '.dol_trunc($this->name, 16)." <".$this->email.">";
		}
		//var_dump($contact_emails)
		return $contact_emails;
	}

	// phpcs:disable PEAR.NamingConventions.ValidFunctionName.ScopeNotCamelCaps
	/**
	 *    Return list of contacts mobile phone existing for third party
	 *
	 *    @return     array       Array of contacts emails
	 */
	public function thirdparty_and_contact_phone_array()
	{
		// phpcs:enable
		global $langs;

		$contact_phone = $this->contact_property_array('mobile');

		if (!empty($this->phone)) {	// If a phone of thirdparty is defined, we add it to mobile of contacts
			if (empty($this->name)) {
				$this->name = $this->nom;
			}
			// TODO: Tester si tel non deja present dans tableau contact
			$contact_phone['thirdparty'] = $langs->transnoentitiesnoconv("ThirdParty").': '.dol_trunc($this->name, 16)." <".$this->phone.">";
		}
		return $contact_phone;
	}

	// phpcs:disable PEAR.NamingConventions.ValidFunctionName.ScopeNotCamelCaps
	/**
	 *  Return list of contacts emails or mobile existing for third party
	 *
	 *  @param	string	$mode       		'email' or 'mobile'
	 * 	@param	int		$hidedisabled		1=Hide contact if disabled
	 *  @return array       				Array of contacts emails or mobile. Example: array(id=>'Name <email>')
	 */
	public function contact_property_array($mode = 'email', $hidedisabled = 0)
	{
		// phpcs:enable
		global $langs;

		$contact_property = array();


		$sql = "SELECT rowid, email, statut as status, phone_mobile, lastname, poste, firstname";
		$sql .= " FROM ".MAIN_DB_PREFIX."socpeople";
		$sql .= " WHERE fk_soc = ".((int) $this->id);
		$sql .= " AND entity IN (".getEntity($this->element).")";
		$sql .= " ORDER BY lastname, firstname";

		$resql = $this->db->query($sql);
		if ($resql) {
			$nump = $this->db->num_rows($resql);
			if ($nump) {
				$sepa = "(";
				$sepb = ")";
				if ($mode == 'email') {
					//$sepa="&lt;"; $sepb="&gt;";
					$sepa = "<";
					$sepb = ">";
				}
				$i = 0;
				while ($i < $nump) {
					$obj = $this->db->fetch_object($resql);
					if ($mode == 'email') {
						$property = $obj->email;
					} elseif ($mode == 'mobile') {
						$property = $obj->phone_mobile;
					} else {
						$property = $obj->$mode;
					}

					// Show all contact. If hidedisabled is 1, showonly contacts with status = 1
					if ($obj->status == 1 || empty($hidedisabled)) {
						if (empty($property)) {
							if ($mode == 'email') {
								$property = $langs->transnoentitiesnoconv("NoEMail");
							} elseif ($mode == 'mobile') {
								$property = $langs->transnoentitiesnoconv("NoMobilePhone");
							}
						}

						if (!empty($obj->poste)) {
							$contact_property[$obj->rowid] = trim(dolGetFirstLastname($obj->firstname, $obj->lastname)).($obj->poste ? " - ".$obj->poste : "").(($mode != 'poste' && $property) ? " ".$sepa.$property.$sepb : '');
						} else {
							$contact_property[$obj->rowid] = trim(dolGetFirstLastname($obj->firstname, $obj->lastname)).(($mode != 'poste' && $property) ? " ".$sepa.$property.$sepb : '');
						}
					}
					$i++;
				}
			}
		} else {
			dol_print_error($this->db);
		}
		return $contact_property;
	}


	// phpcs:disable PEAR.NamingConventions.ValidFunctionName.ScopeNotCamelCaps
	/**
	 *    Returns the contact list of this company
	 *
	 *    @return     array      array of contacts
	 */
	public function contact_array()
	{
		// phpcs:enable
		$contacts = array();

		$sql = "SELECT rowid, lastname, firstname FROM ".MAIN_DB_PREFIX."socpeople WHERE fk_soc = ".((int) $this->id);
		$resql = $this->db->query($sql);
		if ($resql) {
			$nump = $this->db->num_rows($resql);
			if ($nump) {
				$i = 0;
				while ($i < $nump) {
					$obj = $this->db->fetch_object($resql);
					$contacts[$obj->rowid] = dolGetFirstLastname($obj->firstname, $obj->lastname);
					$i++;
				}
			}
		} else {
			dol_print_error($this->db);
		}
		return $contacts;
	}

	// phpcs:disable PEAR.NamingConventions.ValidFunctionName.ScopeNotCamelCaps
	/**
	 *    Returns the contact list of this company
	 *
	 *    @return    array    $contacts    array of contacts
	 */
	public function contact_array_objects()
	{
		// phpcs:enable
		require_once DOL_DOCUMENT_ROOT.'/contact/class/contact.class.php';
		$contacts = array();

		$sql = "SELECT rowid FROM ".MAIN_DB_PREFIX."socpeople WHERE fk_soc = ".((int) $this->id);
		$resql = $this->db->query($sql);
		if ($resql) {
			$nump = $this->db->num_rows($resql);
			if ($nump) {
				$i = 0;
				while ($i < $nump) {
					$obj = $this->db->fetch_object($resql);
					$contact = new Contact($this->db);
					$contact->fetch($obj->rowid);
					$contacts[] = $contact;
					$i++;
				}
			}
		} else {
			dol_print_error($this->db);
		}
		return $contacts;
	}

	// phpcs:disable PEAR.NamingConventions.ValidFunctionName.ScopeNotCamelCaps
	/**
	 *  Return property of contact from its id
	 *
	 *  @param	int		$rowid      id of contact
	 *  @param  string	$mode       'email' or 'mobile'
	 *  @return string  			Email of contact with format: "Full name <email>"
	 */
	public function contact_get_property($rowid, $mode)
	{
		// phpcs:enable
		$contact_property = '';

		if (empty($rowid)) {
			return '';
		}

		$sql = "SELECT rowid, email, phone_mobile, lastname, firstname";
		$sql .= " FROM ".MAIN_DB_PREFIX."socpeople";
		$sql .= " WHERE rowid = ".((int) $rowid);

		$resql = $this->db->query($sql);
		if ($resql) {
			$nump = $this->db->num_rows($resql);

			if ($nump) {
				$obj = $this->db->fetch_object($resql);

				if ($mode == 'email') {
					$contact_property = dol_string_nospecial(dolGetFirstLastname($obj->firstname, $obj->lastname), ' ', array(","))." <".$obj->email.">";
				} elseif ($mode == 'mobile') {
					$contact_property = $obj->phone_mobile;
				}
			}
			return $contact_property;
		} else {
			dol_print_error($this->db);
		}

		return '';
	}


	// phpcs:disable PEAR.NamingConventions.ValidFunctionName.ScopeNotCamelCaps
	/**
	 *  Return bank number property of thirdparty (label or rum)
	 *
	 *	@param	string	$mode	'label' or 'rum' or 'format'
	 *  @return	string			Bank label or RUM or '' if no bank account found
	 */
	public function display_rib($mode = 'label')
	{
		// phpcs:enable
		require_once DOL_DOCUMENT_ROOT.'/societe/class/companybankaccount.class.php';

		$bac = new CompanyBankAccount($this->db);
		$bac->fetch(0, $this->id);

		if ($bac->id > 0) {		// If a bank account has been found for company $this->id
			if ($mode == 'label') {
				return $bac->getRibLabel(true);
			} elseif ($mode == 'rum') {
				if (empty($bac->rum)) {
					require_once DOL_DOCUMENT_ROOT.'/compta/prelevement/class/bonprelevement.class.php';
					$prelevement = new BonPrelevement($this->db);
					$bac->fetch_thirdparty();
					$bac->rum = $prelevement->buildRumNumber($bac->thirdparty->code_client, $bac->datec, $bac->id);
				}
				return $bac->rum;
			} elseif ($mode == 'format') {
				return $bac->frstrecur;
			} else {
				return 'BadParameterToFunctionDisplayRib';
			}
		} else {
			return '';
		}
	}

	// phpcs:disable PEAR.NamingConventions.ValidFunctionName.ScopeNotCamelCaps
	/**
	 * Return Array of RIB
	 *
	 * @return    CompanyBankAccount[]|int        Return 0 if KO, Array of CompanyBankAccount if OK
	 */
	public function get_all_rib()
	{
		// phpcs:enable
		require_once DOL_DOCUMENT_ROOT.'/societe/class/companybankaccount.class.php';
		$sql = "SELECT rowid FROM ".MAIN_DB_PREFIX."societe_rib WHERE type='ban' AND fk_soc = ".((int) $this->id);
		$result = $this->db->query($sql);
		if (!$result) {
			$this->error++;
			$this->errors[] = $this->db->lasterror;
			return 0;
		} else {
			$num_rows = $this->db->num_rows($result);
			$rib_array = array();
			if ($num_rows) {
				while ($obj = $this->db->fetch_object($result)) {
					$rib = new CompanyBankAccount($this->db);
					$rib->fetch($obj->rowid);
					$rib_array[] = $rib;
				}
			}
			return $rib_array;
		}
	}

	// phpcs:disable PEAR.NamingConventions.ValidFunctionName.ScopeNotCamelCaps
	/**
	 *  Assigns a customer code from the code control module.
	 *  Return value is stored into this->code_client
	 *
	 *	@param	Societe		$objsoc		Object thirdparty
	 *	@param	int			$type		Should be 0 to say customer
	 *  @return void
	 */
	public function get_codeclient($objsoc = 0, $type = 0)
	{
		// phpcs:enable
		global $conf;
		if (getDolGlobalString('SOCIETE_CODECLIENT_ADDON')) {
			$module = getDolGlobalString('SOCIETE_CODECLIENT_ADDON');

			$dirsociete = array_merge(array('/core/modules/societe/'), $conf->modules_parts['societe']);
			foreach ($dirsociete as $dirroot) {
				$res = dol_include_once($dirroot.$module.'.php');
				if ($res) {
					break;
				}
			}
			$mod = new $module($this->db);

			$this->code_client = $mod->getNextValue($objsoc, $type);
			$this->prefixCustomerIsRequired = $mod->prefixIsRequired;

			dol_syslog(get_class($this)."::get_codeclient code_client=".$this->code_client." module=".$module);
		}
	}

	// phpcs:disable PEAR.NamingConventions.ValidFunctionName.ScopeNotCamelCaps
	/**
	 *  Assigns a vendor code from the code control module.
	 *  Return value is stored into this->code_fournisseur
	 *
	 *	@param	Societe		$objsoc		Object thirdparty
	 *	@param	int			$type		Should be 1 to say supplier
	 *  @return void
	 */
	public function get_codefournisseur($objsoc = 0, $type = 1)
	{
		// phpcs:enable
		global $conf;
		if (getDolGlobalString('SOCIETE_CODECLIENT_ADDON')) {
			$module = getDolGlobalString('SOCIETE_CODECLIENT_ADDON');

			$dirsociete = array_merge(array('/core/modules/societe/'), $conf->modules_parts['societe']);
			foreach ($dirsociete as $dirroot) {
				$res = dol_include_once($dirroot.$module.'.php');
				if ($res) {
					break;
				}
			}
			$mod = new $module($this->db);

			$this->code_fournisseur = $mod->getNextValue($objsoc, $type);

			dol_syslog(get_class($this)."::get_codefournisseur code_fournisseur=".$this->code_fournisseur." module=".$module);
		}
	}

	// phpcs:disable PEAR.NamingConventions.ValidFunctionName.ScopeNotCamelCaps
	/**
	 *    Check if a client code is editable based on the parameters of the
	 *    code control module.
	 *
	 *    @return     int		0=No, 1=Yes
	 */
	public function codeclient_modifiable()
	{
		// phpcs:enable
		global $conf;
		if (getDolGlobalString('SOCIETE_CODECLIENT_ADDON')) {
			$module = getDolGlobalString('SOCIETE_CODECLIENT_ADDON');

			$dirsociete = array_merge(array('/core/modules/societe/'), $conf->modules_parts['societe']);
			foreach ($dirsociete as $dirroot) {
				$res = dol_include_once($dirroot.$module.'.php');
				if ($res) {
					break;
				}
			}

			$mod = new $module($this->db);

			dol_syslog(get_class($this)."::codeclient_modifiable code_client=".$this->code_client." module=".$module);
			if ($mod->code_modifiable_null && !$this->code_client) {
				return 1;
			}
			if ($mod->code_modifiable_invalide && $this->check_codeclient() < 0) {
				return 1;
			}
			if ($mod->code_modifiable) {
				return 1; // A mettre en dernier
			}
			return 0;
		} else {
			return 0;
		}
	}


	// phpcs:disable PEAR.NamingConventions.ValidFunctionName.ScopeNotCamelCaps
	/**
	 *    Check if a vendor code is editable in the code control module configuration
	 *
	 *    @return     int		0=No, 1=Yes
	 */
	public function codefournisseur_modifiable()
	{
		// phpcs:enable
		global $conf;
		if (getDolGlobalString('SOCIETE_CODECLIENT_ADDON')) {
			$module = getDolGlobalString('SOCIETE_CODECLIENT_ADDON');

			$dirsociete = array_merge(array('/core/modules/societe/'), $conf->modules_parts['societe']);
			foreach ($dirsociete as $dirroot) {
				$res = dol_include_once($dirroot.$module.'.php');
				if ($res) {
					break;
				}
			}

			$mod = new $module($this->db);

			dol_syslog(get_class($this)."::codefournisseur_modifiable code_founisseur=".$this->code_fournisseur." module=".$module);
			if ($mod->code_modifiable_null && !$this->code_fournisseur) {
				return 1;
			}
			if ($mod->code_modifiable_invalide && $this->check_codefournisseur() < 0) {
				return 1;
			}
			if ($mod->code_modifiable) {
				return 1; // A mettre en dernier
			}
			return 0;
		} else {
			return 0;
		}
	}


	// phpcs:disable PEAR.NamingConventions.ValidFunctionName.ScopeNotCamelCaps
	/**
	 *  Check customer code
	 *
	 *  @return     int				0 if OK
	 * 								-1 ErrorBadCustomerCodeSyntax
	 * 								-2 ErrorCustomerCodeRequired
	 * 								-3 ErrorCustomerCodeAlreadyUsed
	 * 								-4 ErrorPrefixRequired
	 * 								-5 NotConfigured - Setup empty so any value may be ok or not
	 * 								-6 Other (see this->error)
	 */
	public function check_codeclient()
	{
		// phpcs:enable
		global $conf;
		if (getDolGlobalString('SOCIETE_CODECLIENT_ADDON')) {
			$module = getDolGlobalString('SOCIETE_CODECLIENT_ADDON');

			$dirsociete = array_merge(array('/core/modules/societe/'), $conf->modules_parts['societe']);
			foreach ($dirsociete as $dirroot) {
				$res = dol_include_once($dirroot.$module.'.php');
				if ($res) {
					break;
				}
			}

			$mod = new $module($this->db);

			dol_syslog(get_class($this)."::check_codeclient code_client=".$this->code_client." module=".$module);
			$result = $mod->verif($this->db, $this->code_client, $this, 0);
			if ($result) {	// If error
				$this->error = $mod->error;
				$this->errors = $mod->errors;
			}
			return $result;
		} else {
			return 0;
		}
	}

	// phpcs:disable PEAR.NamingConventions.ValidFunctionName.ScopeNotCamelCaps
	/**
	 *    Check supplier code
	 *
	 *    @return     int		0 if OK
	 * 							-1 ErrorBadCustomerCodeSyntax
	 * 							-2 ErrorCustomerCodeRequired
	 * 							-3 ErrorCustomerCodeAlreadyUsed
	 * 							-4 ErrorPrefixRequired
	 * 							-5 NotConfigured - Setup empty so any value may be ok or not
	 * 							-6 Other (see this->error)
	 */
	public function check_codefournisseur()
	{
		// phpcs:enable
		global $conf;
		if (getDolGlobalString('SOCIETE_CODECLIENT_ADDON')) {
			$module = getDolGlobalString('SOCIETE_CODECLIENT_ADDON');

			$dirsociete = array_merge(array('/core/modules/societe/'), $conf->modules_parts['societe']);
			foreach ($dirsociete as $dirroot) {
				$res = dol_include_once($dirroot.$module.'.php');
				if ($res) {
					break;
				}
			}

			$mod = new $module($this->db);

			dol_syslog(get_class($this)."::check_codefournisseur code_fournisseur=".$this->code_fournisseur." module=".$module);
			$result = $mod->verif($this->db, $this->code_fournisseur, $this, 1);
			if ($result) {	// If error
				$this->error = $mod->error;
				$this->errors = $mod->errors;
			}
			return $result;
		} else {
			return 0;
		}
	}

	// phpcs:disable PEAR.NamingConventions.ValidFunctionName.ScopeNotCamelCaps
	/**
	 *    	Assigns a accounting code from the accounting code module.
	 *      Computed value is stored into this->code_compta or this->code_compta_fournisseur according to $type.
	 *      May be identical to the one entered or generated automatically. Currently, only the automatic generation is implemented.
	 *
	 *    	@param	string	$type		Type of thirdparty ('customer' or 'supplier')
	 *		@return	int					0 if OK, <0 if $type is not valid
	 */
	public function get_codecompta($type)
	{
		// phpcs:enable
		global $conf;

		if (getDolGlobalString('SOCIETE_CODECOMPTA_ADDON')) {
			$module=getDolGlobalString('SOCIETE_CODECOMPTA_ADDON');
			$res = false;
			$dirsociete = array_merge(array('/core/modules/societe/'), $conf->modules_parts['societe']);
			foreach ($dirsociete as $dirroot) {
				$res = dol_include_once($dirroot.$module.'.php');
				if ($res) {
					break;
				}
			}

			if ($res) {
				$mod = new $module();

				// Set code count in $mod->code
				$result = $mod->get_code($this->db, $this, $type);

				if ($type == 'customer') {
					$this->code_compta_client = $mod->code;
					$this->code_compta = $this->code_compta_client; // For backward compatibility
				} elseif ($type == 'supplier') {
					$this->code_compta_fournisseur = $mod->code;
				}

				return $result;
			} else {
				$this->error = 'ErrorAccountancyCodeNotDefined';
				return -1;
			}
		} else {
			if ($type == 'customer') {
				$this->code_compta_client = '';
				$this->code_compta = '';
			} elseif ($type == 'supplier') {
				$this->code_compta_fournisseur = '';
			}

			return 0;
		}
	}

	/**
	 *    Define parent company of current company
	 *
	 *    @param	int		$id     Id of thirdparty to set or '' to remove
	 *    @return	int     		Return integer <0 if KO, >0 if OK
	 */
	public function setParent($id)
	{
		dol_syslog(get_class($this).'::setParent', LOG_DEBUG);

		if ($this->id) {
			// Check if the id we want to add as parent has not already one parent that is the current id we try to update
			if ($id > 0) {
				$sameparent = $this->validateFamilyTree($id, $this->id, 0);
				if ($sameparent < 0) {
					return -1;
				}
				if ($sameparent == 1) {
					setEventMessages('ParentCompanyToAddIsAlreadyAChildOfModifiedCompany', null, 'warnings');
					return -1;
				}
			}

			$sql = 'UPDATE '.MAIN_DB_PREFIX.'societe SET parent = '.($id > 0 ? $id : 'null').' WHERE rowid = '.((int) $this->id);

			$resql = $this->db->query($sql);
			if ($resql) {
				$this->parent = $id;
				return 1;
			} else {
				return -1;
			}
		}

		return -1;
	}

	/**
	 *    Check if a thirdparty $idchild is or not inside the parents (or grand parents) of another thirdparty id $idparent.
	 *
	 *    @param	int		$idparent	Id of thirdparty to check
	 *    @param	int		$idchild	Id of thirdparty to compare to
	 *    @param    int     $counter    Counter to protect against infinite loops
	 *    @return	int     			Return integer <0 if KO, 0 if OK or 1 if at some level a parent company was the child to compare to
	 */
	public function validateFamilyTree($idparent, $idchild, $counter = 0)
	{
		if ($counter > 100) {
			dol_syslog("Too high level of parent - child for company. May be an infinite loop ?", LOG_WARNING);
		}

		$sql = 'SELECT s.parent';
		$sql .= ' FROM '.MAIN_DB_PREFIX.'societe as s';
		$sql .= ' WHERE rowid = '.((int) $idparent);
		$resql = $this->db->query($sql);
		if ($resql) {
			$obj	= $this->db->fetch_object($resql);

			if ($obj->parent == '') {
				return 0;
			} elseif ($obj->parent == $idchild) {
				return 1;
			} else {
				$sameparent = $this->validateFamilyTree($obj->parent, $idchild, ($counter + 1));
			}
			return $sameparent;
		} else {
			return -1;
		}
	}

	/**
	 *	Get parents for company
	 *
	 * @param   int         $company_id     ID of company to search parent
	 * @param   array       $parents        List of companies ID found
	 * @return	array
	 */
	public function getParentsForCompany($company_id, $parents = array())
	{
		global $langs;

		if ($company_id > 0) {
			$sql = "SELECT parent FROM " . MAIN_DB_PREFIX . "societe WHERE rowid = ".((int) $company_id);
			$resql = $this->db->query($sql);
			if ($resql) {
				if ($obj = $this->db->fetch_object($resql)) {
					$parent = $obj->parent;
					if ($parent > 0 && !in_array($parent, $parents)) {
						$parents[] = $parent;
						return $this->getParentsForCompany($parent, $parents);
					} else {
						return $parents;
					}
				}
				$this->db->free($resql);
			} else {
				setEventMessage($langs->trans('GetCompanyParentsError', $this->db->lasterror()), 'errors');
			}
		}
		// Return a default value when $company_id is not greater than 0
		return array();
	}

	// phpcs:disable PEAR.NamingConventions.ValidFunctionName.ScopeNotCamelCaps
	/**
	 *  Returns if a profid should be verified to be unique
	 *
	 *  @param	int		$idprof		1,2,3,4,5,6 (Example: 1=siren, 2=siret, 3=naf, 4=rcs/rm, 5=eori, 6=idprof6)
	 *  @return boolean         	true if the ID must be unique
	 */
	public function id_prof_verifiable($idprof)
	{
		// phpcs:enable
		global $conf;

		switch ($idprof) {
			case 1:
				$ret = (!getDolGlobalString('SOCIETE_IDPROF1_UNIQUE') ? false : true);
				break;
			case 2:
				$ret = (!getDolGlobalString('SOCIETE_IDPROF2_UNIQUE') ? false : true);
				break;
			case 3:
				$ret = (!getDolGlobalString('SOCIETE_IDPROF3_UNIQUE') ? false : true);
				break;
			case 4:
				$ret = (!getDolGlobalString('SOCIETE_IDPROF4_UNIQUE') ? false : true);
				break;
			case 5:
				$ret = (!getDolGlobalString('SOCIETE_IDPROF5_UNIQUE') ? false : true);
				break;
			case 6:
				$ret = (!getDolGlobalString('SOCIETE_IDPROF6_UNIQUE') ? false : true);
				break;
			default:
				$ret = false;
		}

		return $ret;
	}

	// phpcs:disable PEAR.NamingConventions.ValidFunctionName.ScopeNotCamelCaps
	/**
	 *    Verify if a profid exists into database for others thirds
	 *
	 *    @param	string	$idprof		'idprof1','idprof2','idprof3','idprof4','idprof5','idprof6','email' (Example: idprof1=siren, idprof2=siret, idprof3=naf, idprof4=rcs/rm)
	 *    @param	string	$value		Value of profid
	 *    @param	int		$socid		Id of thirdparty to exclude (if update)
	 *    @return   boolean				True if exists, False if not
	 */
	public function id_prof_exists($idprof, $value, $socid = 0)
	{
		// phpcs:enable
		$field = $idprof;

		switch ($idprof) {	// For backward compatibility
			case '1':
			case 'idprof1':
				$field = "siren";
				break;
			case '2':
			case 'idprof2':
				$field = "siret";
				break;
			case '3':
			case 'idprof3':
				$field = "ape";
				break;
			case '4':
			case 'idprof4':
				$field = "idprof4";
				break;
			case '5':
				$field = "idprof5";
				break;
			case '6':
				$field = "idprof6";
				break;
		}

		//Verify duplicate entries
		$sql = "SELECT COUNT(*) as nb FROM ".MAIN_DB_PREFIX."societe WHERE ".$field." = '".$this->db->escape($value)."' AND entity IN (".getEntity('societe').")";
		if ($socid) {
			$sql .= " AND rowid <> ".$socid;
		}
		$resql = $this->db->query($sql);
		if ($resql) {
			$obj = $this->db->fetch_object($resql);
			$count = $obj->nb;
		} else {
			$count = 0;
			print $this->db->error();
		}
		$this->db->free($resql);

		if ($count > 0) {
			return true;
		} else {
			return false;
		}
	}

	// phpcs:disable PEAR.NamingConventions.ValidFunctionName.ScopeNotCamelCaps
	/**
	 *  Check the validity of a professional identifier according to the country of the company (siren, siret, ...)
	 *
	 *  @param	int			$idprof         1,2,3,4 (Example: 1=siren,2=siret,3=naf,4=rcs/rm)
	 *  @param  Societe		$soc            Object societe
	 *  @return int             			Return integer <=0 if KO, >0 if OK
	 *  TODO better to have this in a lib than into a business class
	 */
	public function id_prof_check($idprof, $soc)
	{
		// phpcs:enable
		global $conf;

		// load the library necessary to check the professional identifiers
		require_once DOL_DOCUMENT_ROOT.'/core/lib/profid.lib.php';

		$ok = 1;

		if (getDolGlobalString('MAIN_DISABLEPROFIDRULES')) {
			return 1;
		}

		// Check SIREN
		if ($idprof == 1 && $soc->country_code == 'FR' && !isValidSiren($this->idprof1)) {
			return -1;
		}

		// Check SIRET
		if ($idprof == 2 && $soc->country_code == 'FR' && !isValidSiret($this->idprof2)) {
			return -1;
		}

		//Verify CIF/NIF/NIE if pays ES
		if ($idprof == 1 && $soc->country_code == 'ES') {
			return isValidTinForES($this->idprof1);
		}

		//Verify NIF if country is PT
		if ($idprof == 1 && $soc->country_code == 'PT' && !isValidTinForPT($this->idprof1)) {
			return -1;
		}

		//Verify NIF if country is DZ
		if ($idprof == 1 && $soc->country_code == 'DZ' && !isValidTinForDZ($this->idprof1)) {
			return -1;
		}

		//Verify ID Prof 1 if country is BE
		if ($idprof == 1 && $soc->country_code == 'BE' && !isValidTinForBE($this->idprof1)) {
			return -1;
		}

		return $ok;
	}

	// phpcs:disable PEAR.NamingConventions.ValidFunctionName.ScopeNotCamelCaps
	/**
	 *   Return an url to check online a professional id or empty string
	 *
	 *   @param		int		$idprof         1,2,3,4 (Example: 1=siren,2=siret,3=naf,4=rcs/rm)
	 *   @param 	Societe	$thirdparty     Object thirdparty
	 *   @return	string          		Url or empty string if no URL known
	 *   TODO better in a lib than into business class
	 */
	public function id_prof_url($idprof, $thirdparty)
	{
		// phpcs:enable
		global $conf, $langs, $hookmanager;

		$url = '';
		$action = '';

		$hookmanager->initHooks(array('idprofurl'));
		$parameters = array('idprof'=>$idprof, 'company'=>$thirdparty);
		$reshook = $hookmanager->executeHooks('getIdProfUrl', $parameters, $this, $action); // Note that $action and $object may have been modified by some hooks
		if (empty($reshook)) {
			if (getDolGlobalString('MAIN_DISABLEPROFIDRULES')) {
				return '';
			}

			// TODO Move links to validate professional ID into a dictionary table "country" + "link"
			$strippedIdProf1 = str_replace(' ', '', $thirdparty->idprof1);
			if ($idprof == 1 && $thirdparty->country_code == 'FR') {
				$url = 'https://annuaire-entreprises.data.gouv.fr/entreprise/'.$strippedIdProf1; // See also http://avis-situation-sirene.insee.fr/
			}
			if ($idprof == 1 && ($thirdparty->country_code == 'GB' || $thirdparty->country_code == 'UK')) {
				$url = 'https://beta.companieshouse.gov.uk/company/'.$strippedIdProf1;
			}
			if ($idprof == 1 && $thirdparty->country_code == 'ES') {
				$url = 'http://www.e-informa.es/servlet/app/portal/ENTP/screen/SProducto/prod/ETIQUETA_EMPRESA/nif/'.$strippedIdProf1;
			}
			if ($idprof == 1 && $thirdparty->country_code == 'IN') {
				$url = 'http://www.tinxsys.com/TinxsysInternetWeb/dealerControllerServlet?tinNumber='.$strippedIdProf1.';&searchBy=TIN&backPage=searchByTin_Inter.jsp';
			}
			if ($idprof == 1 && $thirdparty->country_code == 'DZ') {
				$url = 'http://nif.mfdgi.gov.dz/nif.asp?Nif='.$strippedIdProf1;
			}
			if ($idprof == 1 && $thirdparty->country_code == 'PT') {
				$url = 'http://www.nif.pt/'.$strippedIdProf1;
			}

			if ($url) {
				return '<a target="_blank" rel="noopener noreferrer" href="'.$url.'">'.$langs->trans("Check").'</a>';
			}
		} else {
			return $hookmanager->resPrint;
		}

		return '';
	}

	// phpcs:disable PEAR.NamingConventions.ValidFunctionName.ScopeNotCamelCaps
	/**
	 *   Indicates if the company has projects
	 *
	 *   @return     bool	   true if the company has projects, false otherwise
	 */
	public function has_projects()
	{
		// phpcs:enable
		$sql = "SELECT COUNT(*) as numproj FROM ".MAIN_DB_PREFIX."projet WHERE fk_soc = ".((int) $this->id);
		$resql = $this->db->query($sql);
		if ($resql) {
			$obj = $this->db->fetch_object($resql);
			$count = $obj->numproj;
		} else {
			$count = 0;
			print $this->db->error();
		}
		$this->db->free($resql);
		return ($count > 0);
	}


	/**
	 *  Load information for tab info
	 *
	 *  @param  int		$id     Id of thirdparty to load
	 *  @return	void
	 */
	public function info($id)
	{
		$sql = "SELECT s.rowid, s.nom as name, s.datec, tms as datem,";
		$sql .= " fk_user_creat, fk_user_modif";
		$sql .= " FROM ".MAIN_DB_PREFIX."societe as s";
		$sql .= " WHERE s.rowid = ".((int) $id);

		$result = $this->db->query($sql);
		if ($result) {
			if ($this->db->num_rows($result)) {
				$obj = $this->db->fetch_object($result);

				$this->id = $obj->rowid;

				$this->user_creation_id = $obj->fk_user_creat;
				$this->user_modification_id = $obj->fk_user_modif;
				$this->date_creation     = $this->db->jdate($obj->datec);
				$this->date_modification = empty($obj->datem) ? '' : $this->db->jdate($obj->datem);

				$this->ref = $obj->name;
			}

			$this->db->free($result);
		} else {
			dol_print_error($this->db);
		}
	}

	/**
	 *  Check if third party is a company (Business) or an end user (Consumer)
	 *
	 *  @return		boolean		if a company: true || if a user: false
	 */
	public function isACompany()
	{
		// Define if third party is treated as company (or not) when nature is unknown
		$isACompany = getDolGlobalInt('MAIN_UNKNOWN_CUSTOMERS_ARE_COMPANIES');
		if (!empty($this->tva_intra)) {
			$isACompany = 1;
		} elseif (!empty($this->idprof1) || !empty($this->idprof2) || !empty($this->idprof3) || !empty($this->idprof4) || !empty($this->idprof5) || !empty($this->idprof6)) {
			$isACompany = 1;
		} elseif (!empty($this->typent_code) && $this->typent_code != 'TE_UNKNOWN') {
			// TODO Add a field is_a_company into dictionary
			if (preg_match('/^TE_PRIVATE/', $this->typent_code)) {
				$isACompany = 0;
			} else {
				$isACompany = 1;
			}
		}
		return (bool) $isACompany;
	}

	/**
	 *  Return if a company is inside the EEC (European Economic Community)
	 *
	 *  @return     boolean		true = country inside EEC, false = country outside EEC
	 */
	public function isInEEC()
	{
		require_once DOL_DOCUMENT_ROOT.'/core/lib/company.lib.php';
		return isInEEC($this);
	}

	// phpcs:disable PEAR.NamingConventions.ValidFunctionName.ScopeNotCamelCaps
	/**
	 *  Load the list of provider categories
	 *
	 *  @return    int      0 if success, <> 0 if error
	 */
	public function LoadSupplierCateg()
	{
		// phpcs:enable
		$this->SupplierCategories = array();
		$sql = "SELECT rowid, label";
		$sql .= " FROM ".MAIN_DB_PREFIX."categorie";
		$sql .= " WHERE type = ".Categorie::TYPE_SUPPLIER;

		$resql = $this->db->query($sql);
		if ($resql) {
			while ($obj = $this->db->fetch_object($resql)) {
				$this->SupplierCategories[$obj->rowid] = $obj->label;
			}
			return 0;
		} else {
			return -1;
		}
	}

	// phpcs:disable PEAR.NamingConventions.ValidFunctionName.ScopeNotCamelCaps
	/**
	 *  Insert link supplier - category
	 *
	 *	@param	int		$categorie_id		Id of category
	 *  @return int      					0 if success, <> 0 if error
	 */
	public function AddFournisseurInCategory($categorie_id)
	{
		// phpcs:enable
		if ($categorie_id > 0 && $this->id > 0) {
			$sql = "INSERT INTO ".MAIN_DB_PREFIX."categorie_fournisseur (fk_categorie, fk_soc) ";
			$sql .= " VALUES (".((int) $categorie_id).", ".((int) $this->id).")";

			if ($resql = $this->db->query($sql)) {
				return 0;
			}
		} else {
			return 0;
		}
		return -1;
	}

	/**
	 *  Return number of mass Emailing received by this contacts with its email
	 *
	 *  @return       int     Number of EMailings
	 */
	public function getNbOfEMailings()
	{
		$sql = "SELECT count(mc.email) as nb";
		$sql .= " FROM ".MAIN_DB_PREFIX."mailing_cibles as mc, ".MAIN_DB_PREFIX."mailing as m";
		$sql .= " WHERE mc.fk_mailing=m.rowid AND mc.email = '".$this->db->escape($this->email)."' ";
		$sql .= " AND m.entity IN (".getEntity($this->element).") AND mc.statut NOT IN (-1,0)"; // -1 error, 0 not sent, 1 sent with success

		$resql = $this->db->query($sql);
		if ($resql) {
			$obj = $this->db->fetch_object($resql);
			$nb = $obj->nb;

			$this->db->free($resql);
			return $nb;
		} else {
			$this->error = $this->db->error();
			return -1;
		}
	}

	/**
	 *  Set "blacklist" mailing status
	 *
	 *  @param	int		$no_email	1=Do not send mailing, 0=Ok to receive mailing
	 *  @return int					Return integer <0 if KO, >0 if OK
	 */
	public function setNoEmail($no_email)
	{
		$error = 0;

		// Update mass emailing flag into table mailing_unsubscribe
		if ($this->email) {
			$this->db->begin();

			if ($no_email) {
				$sql = "SELECT COUNT(rowid) as nb FROM ".MAIN_DB_PREFIX."mailing_unsubscribe WHERE entity IN (".getEntity('mailing', 0).") AND email = '".$this->db->escape($this->email)."'";
				$resql = $this->db->query($sql);
				if ($resql) {
					$obj = $this->db->fetch_object($resql);
					$noemail = $obj->nb;
					if (empty($noemail)) {
						$sql = "INSERT INTO ".MAIN_DB_PREFIX."mailing_unsubscribe(email, entity, date_creat) VALUES ('".$this->db->escape($this->email)."', ".getEntity('mailing', 0).", '".$this->db->idate(dol_now())."')";
						$resql = $this->db->query($sql);
						if (!$resql) {
							$error++;
							$this->error = $this->db->lasterror();
							$this->errors[] = $this->error;
						}
					}
				} else {
					$error++;
					$this->error = $this->db->lasterror();
					$this->errors[] = $this->error;
				}
			} else {
				$sql = "DELETE FROM ".MAIN_DB_PREFIX."mailing_unsubscribe WHERE email = '".$this->db->escape($this->email)."' AND entity IN (".getEntity('mailing', 0).")";
				$resql = $this->db->query($sql);
				if (!$resql) {
					$error++;
					$this->error = $this->db->lasterror();
					$this->errors[] = $this->error;
				}
			}

			if (empty($error)) {
				$this->no_email = $no_email;
				$this->db->commit();
				return 1;
			} else {
				$this->db->rollback();
				return $error * -1;
			}
		}

		return 0;
	}

	/**
	 *  get "blacklist" mailing status
	 * 	set no_email attribute to 1 or 0
	 *
	 *  @return int					Return integer <0 if KO, >0 if OK
	 */
	public function getNoEmail()
	{
		if ($this->email) {
			$sql = "SELECT COUNT(rowid) as nb FROM ".MAIN_DB_PREFIX."mailing_unsubscribe WHERE entity IN (".getEntity('mailing').") AND email = '".$this->db->escape($this->email)."'";
			$resql = $this->db->query($sql);
			if ($resql) {
				$obj = $this->db->fetch_object($resql);
				$this->no_email = $obj->nb;
				return 1;
			} else {
				$this->error = $this->db->lasterror();
				$this->errors[] = $this->error;
				return -1;
			}
		}
		return 0;
	}

	// phpcs:disable PEAR.NamingConventions.ValidFunctionName.ScopeNotCamelCaps
	/**
	 *  Create a third party into database from a member object
	 *
	 *  @param	Adherent	$member			Object member
	 * 	@param	string		$socname		Name of third party to force
	 *	@param	string		$socalias		Alias name of third party to force
	 *  @param	string		$customercode	Customer code
	 *  @return int							Return integer <0 if KO, id of created account if OK
	 */
	public function create_from_member(Adherent $member, $socname = '', $socalias = '', $customercode = '')
	{
		// phpcs:enable
		global $conf, $user, $langs;

		dol_syslog(get_class($this)."::create_from_member", LOG_DEBUG);
		$fullname = $member->getFullName($langs);

		if ($member->morphy == 'mor') {
			if (empty($socname)) {
				$socname = $member->company ? $member->company : $member->societe;
			}
			if (!empty($fullname) && empty($socalias)) {
				$socalias = $fullname;
			}
		} elseif (empty($socname) && $member->morphy == 'phy') {
			if (empty($socname)) {
				$socname = $fullname;
			}
			if (!empty($member->company) && empty($socalias)) {
				$socalias = $member->company;
			}
		}

		$name = $socname;
		$alias = $socalias ? $socalias : '';

		// Positionne parameters
		$this->nom = $name; // TODO deprecated
		$this->name = $name;
		$this->name_alias = $alias;
		$this->address = $member->address;
		$this->zip = $member->zip;
		$this->town = $member->town;
		$this->country_code = $member->country_code;
		$this->country_id = $member->country_id;
		$this->phone = $member->phone; // Prof phone
		$this->email = $member->email;
		$this->socialnetworks = $member->socialnetworks;
		$this->entity = $member->entity;

		$this->client = 1; // A member is a customer by default
		$this->code_client = ($customercode ? $customercode : -1);
		$this->code_fournisseur = '-1';
		$this->typent_code = ($member->morphy == 'phy' ? 'TE_PRIVATE' : 0);
		$this->typent_id = $this->typent_code ? dol_getIdFromCode($this->db, $this->typent_code, 'c_typent', 'id', 'code') : 0;

		$this->db->begin();

		// Cree et positionne $this->id
		$result = $this->create($user);

		if ($result >= 0) {
			// Auto-create contact on thirdparty creation
			if (getDolGlobalString('THIRDPARTY_DEFAULT_CREATE_CONTACT')) {
				// Fill fields needed by contact
				$this->name_bis = $member->lastname;
				$this->firstname = $member->firstname;
				$this->civility_id = $member->civility_id;

				dol_syslog("We ask to create a contact/address too", LOG_DEBUG);
				$result = $this->create_individual($user);

				if ($result < 0) {
					setEventMessages($this->error, $this->errors, 'errors');
					$this->db->rollback();
					return -1;
				}
			}

			$sql = "UPDATE ".MAIN_DB_PREFIX."adherent";
			$sql .= " SET fk_soc = ".((int) $this->id);
			$sql .= " WHERE rowid = ".((int) $member->id);

			$resql = $this->db->query($sql);
			if ($resql) {
				$this->db->commit();
				return $this->id;
			} else {
				$this->error = $this->db->error();

				$this->db->rollback();
				return -1;
			}
		} else {
			// $this->error deja positionne
			dol_syslog(get_class($this)."::create_from_member - 2 - ".$this->error." - ".implode(',', $this->errors), LOG_ERR);

			$this->db->rollback();
			return $result;
		}
	}

	/**
	 * 	Set properties with value into $conf
	 *
	 * 	@param	Conf	$conf		Conf object (possibility to use another entity)
	 * 	@return	void
	 */
	public function setMysoc(Conf $conf)
	{
		global $langs;

		$this->id = 0;
		$this->entity = $conf->entity;
		$this->name = getDolGlobalString('MAIN_INFO_SOCIETE_NOM');
		$this->nom = $this->name; // deprecated
		$this->address = getDolGlobalString('MAIN_INFO_SOCIETE_ADDRESS');
		$this->zip = getDolGlobalString('MAIN_INFO_SOCIETE_ZIP');
		$this->town = getDolGlobalString('MAIN_INFO_SOCIETE_TOWN');
		$this->region_code = getDolGlobalString('MAIN_INFO_SOCIETE_REGION');

		$this->socialobject = getDolGlobalString('MAIN_INFO_SOCIETE_OBJECT');

		$this->note_private = getDolGlobalString('MAIN_INFO_SOCIETE_NOTE');

		// We define country_id, country_code and country
		$country_id = 0;
		$country_code = $country_label = '';
		if (getDolGlobalString('MAIN_INFO_SOCIETE_COUNTRY')) {
			$tmp = explode(':', getDolGlobalString('MAIN_INFO_SOCIETE_COUNTRY'));
			$country_id =  (is_numeric($tmp[0])) ? (int) $tmp[0] : 0;
			if (!empty($tmp[1])) {   // If $conf->global->MAIN_INFO_SOCIETE_COUNTRY is "id:code:label"
				$country_code = $tmp[1];
				$country_label = $tmp[2];
			} else {
				// For backward compatibility
				dol_syslog("Your country setup use an old syntax. Reedit it using setup area.", LOG_WARNING);
				include_once DOL_DOCUMENT_ROOT.'/core/lib/company.lib.php';
				$country_code = getCountry($country_id, 2, $this->db); // This need a SQL request, but it's the old feature that should not be used anymore
				$country_label = getCountry($country_id, 0, $this->db); // This need a SQL request, but it's the old feature that should not be used anymore
			}
		}
		$this->country_id = $country_id;
		$this->country_code = $country_code;
		$this->country = $country_label;
		if (is_object($langs)) {
			$this->country = ($langs->trans('Country'.$country_code) != 'Country'.$country_code) ? $langs->trans('Country'.$country_code) : $country_label;
		}

		//TODO This could be replicated for region but function `getRegion` didn't exist, so I didn't added it.
		// We define state_id, state_code and state
		$state_id = 0;
		$state_code = $state_label = '';
		if (getDolGlobalString('MAIN_INFO_SOCIETE_STATE')) {
			$tmp = explode(':', getDolGlobalString('MAIN_INFO_SOCIETE_STATE'));
			$state_id = $tmp[0];
			if (!empty($tmp[1])) {   // If $conf->global->MAIN_INFO_SOCIETE_STATE is "id:code:label"
				$state_code = $tmp[1];
				$state_label = $tmp[2];
			} else { // For backward compatibility
				dol_syslog("Your setup of State has an old syntax (entity=".$conf->entity."). Go in Home - Setup - Organization then Save should remove this error.", LOG_ERR);
				include_once DOL_DOCUMENT_ROOT.'/core/lib/company.lib.php';
				$state_code = getState($state_id, 2, $this->db); // This need a SQL request, but it's the old feature that should not be used anymore
				$state_label = getState($state_id, 0, $this->db); // This need a SQL request, but it's the old feature that should not be used anymore
			}
		}
		$this->state_id = $state_id;
		$this->state_code = $state_code;
		$this->state = $state_label;
		if (is_object($langs)) {
			$this->state = ($langs->trans('State'.$state_code) != 'State'.$state_code) ? $langs->trans('State'.$state_code) : $state_label;
		}

		$this->phone = getDolGlobalString('MAIN_INFO_SOCIETE_TEL');
		$this->phone_mobile = getDolGlobalString('MAIN_INFO_SOCIETE_MOBILE');
		$this->fax = getDolGlobalString('MAIN_INFO_SOCIETE_FAX');
		$this->url = getDolGlobalString('MAIN_INFO_SOCIETE_WEB');

		// Social networks
		$facebook_url = getDolGlobalString('MAIN_INFO_SOCIETE_FACEBOOK_URL');
		$twitter_url = getDolGlobalString('MAIN_INFO_SOCIETE_TWITTER_URL');
		$linkedin_url = getDolGlobalString('MAIN_INFO_SOCIETE_LINKEDIN_URL');
		$instagram_url = getDolGlobalString('MAIN_INFO_SOCIETE_INSTAGRAM_URL');
		$youtube_url = getDolGlobalString('MAIN_INFO_SOCIETE_YOUTUBE_URL');
		$github_url = getDolGlobalString('MAIN_INFO_SOCIETE_GITHUB_URL');
		$this->socialnetworks = array();
		if (!empty($facebook_url)) {
			$this->socialnetworks['facebook'] = $facebook_url;
		}
		if (!empty($twitter_url)) {
			$this->socialnetworks['twitter'] = $twitter_url;
		}
		if (!empty($linkedin_url)) {
			$this->socialnetworks['linkedin'] = $linkedin_url;
		}
		if (!empty($instagram_url)) {
			$this->socialnetworks['instagram'] = $instagram_url;
		}
		if (!empty($youtube_url)) {
			$this->socialnetworks['youtube'] = $youtube_url;
		}
		if (!empty($github_url)) {
			$this->socialnetworks['github'] = $github_url;
		}

		// Id prof generiques
		$this->idprof1 = getDolGlobalString('MAIN_INFO_SIREN');
		$this->idprof2 = getDolGlobalString('MAIN_INFO_SIRET');
		$this->idprof3 = getDolGlobalString('MAIN_INFO_APE');
		$this->idprof4 = getDolGlobalString('MAIN_INFO_RCS');
		$this->idprof5 = getDolGlobalString('MAIN_INFO_PROFID5');
		$this->idprof6 = getDolGlobalString('MAIN_INFO_PROFID6');
		$this->tva_intra = getDolGlobalString('MAIN_INFO_TVAINTRA'); // VAT number, not necessarily INTRA.
		$this->managers = getDolGlobalString('MAIN_INFO_SOCIETE_MANAGERS');
		$this->capital = is_numeric(getDolGlobalString('MAIN_INFO_CAPITAL')) ? (float) price2num(getDolGlobalString('MAIN_INFO_CAPITAL')) : 0;
		$this->forme_juridique_code = getDolGlobalString('MAIN_INFO_SOCIETE_FORME_JURIDIQUE');
		$this->email = getDolGlobalString('MAIN_INFO_SOCIETE_MAIL');
		$this->default_lang = getDolGlobalString('MAIN_LANG_DEFAULT', 'auto');
		$this->logo =getDolGlobalString('MAIN_INFO_SOCIETE_LOGO');
		$this->logo_small = getDolGlobalString('MAIN_INFO_SOCIETE_LOGO_SMALL');
		$this->logo_mini = getDolGlobalString('MAIN_INFO_SOCIETE_LOGO_MINI');
		$this->logo_squarred = getDolGlobalString('MAIN_INFO_SOCIETE_LOGO_SQUARRED');
		$this->logo_squarred_small = getDolGlobalString('MAIN_INFO_SOCIETE_LOGO_SQUARRED_SMALL');
		$this->logo_squarred_mini = getDolGlobalString('MAIN_INFO_SOCIETE_LOGO_SQUARRED_MINI');

		// Define if company use vat or not
		$this->tva_assuj = getDolGlobalInt('FACTURE_TVAOPTION');

		// Define if company use local taxes
		$this->localtax1_assuj = ((isset($conf->global->FACTURE_LOCAL_TAX1_OPTION) && (getDolGlobalString('FACTURE_LOCAL_TAX1_OPTION') == '1' || getDolGlobalString('FACTURE_LOCAL_TAX1_OPTION') == 'localtax1on')) ? 1 : 0);
		$this->localtax2_assuj = ((isset($conf->global->FACTURE_LOCAL_TAX2_OPTION) && (getDolGlobalString('FACTURE_LOCAL_TAX2_OPTION') == '1' || getDolGlobalString('FACTURE_LOCAL_TAX2_OPTION') == 'localtax2on')) ? 1 : 0);
	}

	/**
	 *  Initialise an instance with random values.
	 *  Used to build previews or test instances.
	 *	id must be 0 if object instance is a specimen.
	 *
	 *  @return	int >0 if ok
	 */
	public function initAsSpecimen()
	{
		$now = dol_now();

		// Initialize parameters
		$this->id = 0;
		$this->entity = 1;
		$this->name = 'THIRDPARTY SPECIMEN '.dol_print_date($now, 'dayhourlog');
		$this->nom = $this->name; // For backward compatibility
		$this->ref_ext = 'Ref ext';
		$this->specimen = 1;
		$this->address = '21 jump street';
		$this->zip = '99999';
		$this->town = 'MyTown';
		$this->state_id = 1;
		$this->state_code = 'AA';
		$this->state = 'MyState';
		$this->country_id = 1;
		$this->country_code = 'FR';
		$this->email = 'specimen@specimen.com';
		$this->socialnetworks = array(
			'skype' => 'skypepseudo',
			'twitter' => 'twitterpseudo',
			'facebook' => 'facebookpseudo',
			'linkedin' => 'linkedinpseudo',
		);
		$this->url = 'http://www.specimen.com';

		$this->phone = '0909090901';
		$this->phone_mobile = '0909090901';
		$this->fax = '0909090909';

		$this->code_client = 'CC-'.dol_print_date($now, 'dayhourlog');
		$this->code_fournisseur = 'SC-'.dol_print_date($now, 'dayhourlog');
		$this->capital = 10000;
		$this->client = 1;
		$this->prospect = 1;
		$this->fournisseur = 1;
		$this->tva_assuj = 1;
		$this->tva_intra = 'EU1234567';
		$this->note_public = 'This is a comment (public)';
		$this->note_private = 'This is a comment (private)';

		$this->idprof1 = 'idprof1';
		$this->idprof2 = 'idprof2';
		$this->idprof3 = 'idprof3';
		$this->idprof4 = 'idprof4';
		$this->idprof5 = 'idprof5';
		$this->idprof6 = 'idprof6';
		return 1;
	}

	/**
	 *  Check if we must use localtax feature or not according to country (country of $mysoc in most cases).
	 *
	 *	@param		int		$localTaxNum	To get info for only localtax1 or localtax2
	 *  @return		boolean					true or false
	 */
	public function useLocalTax($localTaxNum = 0)
	{
		$sql  = "SELECT t.localtax1, t.localtax2";
		$sql .= " FROM ".MAIN_DB_PREFIX."c_tva as t, ".MAIN_DB_PREFIX."c_country as c";
		$sql .= " WHERE t.fk_pays = c.rowid AND c.code = '".$this->db->escape($this->country_code)."'";
		$sql .= " AND t.active = 1";
		$sql .= " AND t.entity IN (".getEntity('c_tva').")";
		if (empty($localTaxNum)) {
			$sql .= " AND (t.localtax1_type <> '0' OR t.localtax2_type <> '0')";
		} elseif ($localTaxNum == 1) {
			$sql .= " AND t.localtax1_type <> '0'";
		} elseif ($localTaxNum == 2) {
			$sql .= " AND t.localtax2_type <> '0'";
		}

		$resql = $this->db->query($sql);
		if ($resql) {
			return ($this->db->num_rows($resql) > 0);
		} else {
			return false;
		}
	}

	/**
	 *  Check if we must use NPR Vat (french stupid rule) or not according to country (country of $mysoc in most cases).
	 *
	 *  @return		boolean					true or false
	 */
	public function useNPR()
	{
		$sql  = "SELECT t.rowid";
		$sql .= " FROM ".MAIN_DB_PREFIX."c_tva as t, ".MAIN_DB_PREFIX."c_country as c";
		$sql .= " WHERE t.fk_pays = c.rowid AND c.code = '".$this->db->escape($this->country_code)."'";
		$sql .= " AND t.active = 1 AND t.recuperableonly = 1";
		$sql .= " AND t.entity IN (".getEntity('c_tva').")";

		dol_syslog("useNPR", LOG_DEBUG);
		$resql = $this->db->query($sql);
		if ($resql) {
			return ($this->db->num_rows($resql) > 0);
		} else {
			return false;
		}
	}

	/**
	 *  Check if we must use revenue stamps feature or not according to country (country of $mysocin most cases).
	 *  Table c_revenuestamp contains the country and value of stamp per invoice.
	 *
	 *  @return		boolean			true or false
	 */
	public function useRevenueStamp()
	{
		$sql  = "SELECT COUNT(*) as nb";
		$sql .= " FROM ".MAIN_DB_PREFIX."c_revenuestamp as r, ".MAIN_DB_PREFIX."c_country as c";
		$sql .= " WHERE r.fk_pays = c.rowid AND c.code = '".$this->db->escape($this->country_code)."'";
		$sql .= " AND r.active = 1";

		dol_syslog("useRevenueStamp", LOG_DEBUG);
		$resql = $this->db->query($sql);
		if ($resql) {
			$obj = $this->db->fetch_object($resql);
			return (($obj->nb > 0) ? true : false);
		} else {
			$this->error = $this->db->lasterror();
			return false;
		}
	}

	/**
	 *	Return prostect level
	 *
	 *  @return     string        Label of prospect status
	 */
	public function getLibProspLevel()
	{
		return $this->LibProspLevel($this->fk_prospectlevel);
	}

	// phpcs:disable PEAR.NamingConventions.ValidFunctionName.ScopeNotCamelCaps
	/**
	 *  Return label of prospect level
	 *
	 *  @param	string	$fk_prospectlevel   	Prospect level
	 *  @return string        					label of level
	 */
	public function LibProspLevel($fk_prospectlevel)
	{
		// phpcs:enable
		global $langs;

		$label = '';
		if ($fk_prospectlevel != '') {
			$label = $langs->trans("ProspectLevel".$fk_prospectlevel);
			// If label is not found in language file, we get label from cache/database
			if ($label == "ProspectLevel".$fk_prospectlevel) {
				$label = $langs->getLabelFromKey($this->db, $fk_prospectlevel, 'c_prospectlevel', 'code', 'label');
			}
		}

		return $label;
	}

	/**
	 *  Return status of prospect
	 *
	 *  @param	int		$mode       0=label long, 1=label short, 2=Picto + Label short, 3=Picto, 4=Picto + Label long
	 *  @param	string	$label		Label to use for status for added status
	 *  @return string        		Label
	 */
	public function getLibProspCommStatut($mode = 0, $label = '')
	{
		return $this->LibProspCommStatut($this->stcomm_id, $mode, $label, $this->stcomm_picto);
	}

	// phpcs:disable PEAR.NamingConventions.ValidFunctionName.ScopeNotCamelCaps
	/**
	 *  Return label of a given status
	 *
	 *  @param	int|string	$status        	Id or code for prospection status
	 *  @param  int			$mode          	0=long label, 1=short label, 2=Picto + short label, 3=Picto, 4=Picto + long label, 5=Short label + Picto
	 *  @param	string		$label			Label to use for status for added status
	 *	@param 	string		$picto      	Name of image file to show ('filenew', ...)
	 *                                      If no extension provided, we use '.png'. Image must be stored into theme/xxx/img directory.
	 *                                      Example: picto.png                  if picto.png is stored into htdocs/theme/mytheme/img
	 *                                      Example: picto.png@mymodule         if picto.png is stored into htdocs/mymodule/img
	 *                                      Example: /mydir/mysubdir/picto.png  if picto.png is stored into htdocs/mydir/mysubdir (pictoisfullpath must be set to 1)
	 *  @return string       	 			Label of prospection status
	 */
	public function LibProspCommStatut($status, $mode = 0, $label = '', $picto = '')
	{
		// phpcs:enable
		global $langs;

		$langs->load('customers');

		if ($mode == 2) {
			if ($status == '-1' || $status == 'ST_NO') {
				return img_action($langs->trans("StatusProspect-1"), -1, $picto, 'class="inline-block valignmiddle"').' '.$langs->trans("StatusProspect-1");
			} elseif ($status == '0' || $status == 'ST_NEVER') {
				return img_action($langs->trans("StatusProspect0"), 0, $picto, 'class="inline-block valignmiddle"').' '.$langs->trans("StatusProspect0");
			} elseif ($status == '1' || $status == 'ST_TODO') {
				return img_action($langs->trans("StatusProspect1"), 1, $picto, 'class="inline-block valignmiddle"').' '.$langs->trans("StatusProspect1");
			} elseif ($status == '2' || $status == 'ST_PEND') {
				return img_action($langs->trans("StatusProspect2"), 2, $picto, 'class="inline-block valignmiddle"').' '.$langs->trans("StatusProspect2");
			} elseif ($status == '3' || $status == 'ST_DONE') {
				return img_action($langs->trans("StatusProspect3"), 3, $picto, 'class="inline-block valignmiddle"').' '.$langs->trans("StatusProspect3");
			} else {
				return img_action(($langs->trans("StatusProspect".$status) != "StatusProspect".$status) ? $langs->trans("StatusProspect".$status) : $label, 0, $picto, 'class="inline-block valignmiddle"').' '.(($langs->trans("StatusProspect".$status) != "StatusProspect".$status) ? $langs->trans("StatusProspect".$status) : $label);
			}
		} elseif ($mode == 3) {
			if ($status == '-1' || $status == 'ST_NO') {
				return img_action($langs->trans("StatusProspect-1"), -1, $picto, 'class="inline-block valignmiddle"');
			} elseif ($status == '0' || $status == 'ST_NEVER') {
				return img_action($langs->trans("StatusProspect0"), 0, $picto, 'class="inline-block valignmiddle"');
			} elseif ($status == '1' || $status == 'ST_TODO') {
				return img_action($langs->trans("StatusProspect1"), 1, $picto, 'class="inline-block valignmiddle"');
			} elseif ($status == '2' || $status == 'ST_PEND') {
				return img_action($langs->trans("StatusProspect2"), 2, $picto, 'class="inline-block valignmiddle"');
			} elseif ($status == '3' || $status == 'ST_DONE') {
				return img_action($langs->trans("StatusProspect3"), 3, $picto, 'class="inline-block valignmiddle"');
			} else {
				return img_action(($langs->trans("StatusProspect".$status) != "StatusProspect".$status) ? $langs->trans("StatusProspect".$status) : $label, 0, $picto, 'class="inline-block valignmiddle"');
			}
		} elseif ($mode == 4) {
			if ($status == '-1' || $status == 'ST_NO') {
				return img_action($langs->trans("StatusProspect-1"), -1, $picto, 'class="inline-block valignmiddle"').' '.$langs->trans("StatusProspect-1");
			} elseif ($status == '0' || $status == 'ST_NEVER') {
				return img_action($langs->trans("StatusProspect0"), 0, $picto, 'class="inline-block valignmiddle"').' '.$langs->trans("StatusProspect0");
			} elseif ($status == '1' || $status == 'ST_TODO') {
				return img_action($langs->trans("StatusProspect1"), 1, $picto, 'class="inline-block valignmiddle"').' '.$langs->trans("StatusProspect1");
			} elseif ($status == '2' || $status == 'ST_PEND') {
				return img_action($langs->trans("StatusProspect2"), 2, $picto, 'class="inline-block valignmiddle"').' '.$langs->trans("StatusProspect2");
			} elseif ($status == '3' || $status == 'ST_DONE') {
				return img_action($langs->trans("StatusProspect3"), 3, $picto, 'class="inline-block valignmiddle"').' '.$langs->trans("StatusProspect3");
			} else {
				return img_action(($langs->trans("StatusProspect".$status) != "StatusProspect".$status) ? $langs->trans("StatusProspect".$status) : $label, 0, $picto, 'class="inline-block valignmiddle"').' '.(($langs->trans("StatusProspect".$status) != "StatusProspect".$status) ? $langs->trans("StatusProspect".$status) : $label);
			}
		}

		return "Error, mode/status not found";
	}

	/**
	 *  Return amount of proposal not yet paid and total an dlist of all proposals
	 *
	 *  @param     string      $mode    'customer' or 'supplier'
	 *  @return    array				array('opened'=>Amount including tax that remains to pay, 'total_ht'=>Total amount without tax of all objects paid or not, 'total_ttc'=>Total amount including tax of all object paid or not)
	 */
	public function getOutstandingProposals($mode = 'customer')
	{
		$table = 'propal';
		if ($mode == 'supplier') {
			$table = 'supplier_proposal';
		}

		$sql  = "SELECT rowid, ref, total_ht, total_ttc, fk_statut as status FROM ".MAIN_DB_PREFIX.$table." as f";
		$sql .= " WHERE fk_soc = ".((int) $this->id);
		if ($mode == 'supplier') {
			$sql .= " AND entity IN (".getEntity('supplier_proposal').")";
		} else {
			$sql .= " AND entity IN (".getEntity('propal').")";
		}

		dol_syslog("getOutstandingProposals for fk_soc = ".((int) $this->id), LOG_DEBUG);

		$resql = $this->db->query($sql);
		if ($resql) {
			$outstandingOpened = 0;
			$outstandingTotal = 0;
			$outstandingTotalIncTax = 0;
			$arrayofref = array();
			while ($obj = $this->db->fetch_object($resql)) {
				$arrayofref[$obj->rowid] = $obj->ref;
				$outstandingTotal += $obj->total_ht;
				$outstandingTotalIncTax += $obj->total_ttc;
				if ($obj->status != 0) {
					// Not a draft
					$outstandingOpened += $obj->total_ttc;
				}
			}
			return array('opened'=>$outstandingOpened, 'total_ht'=>$outstandingTotal, 'total_ttc'=>$outstandingTotalIncTax, 'refs'=>$arrayofref); // 'opened' is 'incl taxes'
		} else {
			return array();
		}
	}

	/**
	 *  Return amount of order not yet paid and total and list of all orders
	 *
	 *  @param     string      $mode    'customer' or 'supplier'
	 *  @return    array				array('opened'=>Amount including tax that remains to pay, 'total_ht'=>Total amount without tax of all objects paid or not, 'total_ttc'=>Total amount including tax of all object paid or not)
	 */
	public function getOutstandingOrders($mode = 'customer')
	{
		$table = 'commande';
		if ($mode == 'supplier') {
			$table = 'commande_fournisseur';
		}

		$sql  = "SELECT rowid, ref, total_ht, total_ttc, fk_statut as status FROM ".MAIN_DB_PREFIX.$table." as f";
		$sql .= " WHERE fk_soc = ".((int) $this->id);
		if ($mode == 'supplier') {
			$sql .= " AND entity IN (".getEntity('supplier_order').")";
		} else {
			$sql .= " AND entity IN (".getEntity('commande').")";
		}

		dol_syslog("getOutstandingOrders", LOG_DEBUG);
		$resql = $this->db->query($sql);
		if ($resql) {
			$outstandingOpened = 0;
			$outstandingTotal = 0;
			$outstandingTotalIncTax = 0;
			$arrayofref = array();
			while ($obj = $this->db->fetch_object($resql)) {
				$arrayofref[$obj->rowid] = $obj->ref;
				$outstandingTotal += $obj->total_ht;
				$outstandingTotalIncTax += $obj->total_ttc;
				if ($obj->status != 0) {
					// Not a draft
					$outstandingOpened += $obj->total_ttc;
				}
			}
			return array('opened'=>$outstandingOpened, 'total_ht'=>$outstandingTotal, 'total_ttc'=>$outstandingTotalIncTax, 'refs'=>$arrayofref); // 'opened' is 'incl taxes'
		} else {
			return array();
		}
	}

	/**
	 *  Return amount of bill not yet paid and total of all invoices
	 *
	 *  @param     string   $mode    	'customer' or 'supplier'
	 *  @param     int      $late    	0 => all invoice, 1=> only late
	 *  @return    array				array('opened'=>Amount including tax that remains to pay, 'total_ht'=>Total amount without tax of all objects paid or not, 'total_ttc'=>Total amount including tax of all object paid or not)
	 */
	public function getOutstandingBills($mode = 'customer', $late = 0)
	{
		$table = 'facture';
		if ($mode == 'supplier') {
			$table = 'facture_fourn';
		}

		/* Accurate value of remain to pay is to sum remaintopay for each invoice
		 $paiement = $invoice->getSommePaiement();
		 $creditnotes=$invoice->getSumCreditNotesUsed();
		 $deposits=$invoice->getSumDepositsUsed();
		 $alreadypayed=price2num($paiement + $creditnotes + $deposits,'MT');
		 $remaintopay=price2num($invoice->total_ttc - $paiement - $creditnotes - $deposits,'MT');
		 */
		$sql = "SELECT rowid, ref, total_ht, total_ttc, paye, type, fk_statut as status, close_code FROM ".MAIN_DB_PREFIX.$table." as f";
		$sql .= " WHERE fk_soc = ".((int) $this->id);
		if (!empty($late)) {
			$sql .= " AND date_lim_reglement < '".$this->db->idate(dol_now())."'";
		}
		if ($mode == 'supplier') {
			$sql .= " AND entity IN (".getEntity('facture_fourn').")";
		} else {
			$sql .= " AND entity IN (".getEntity('invoice').")";
		}

		dol_syslog("getOutstandingBills", LOG_DEBUG);
		$resql = $this->db->query($sql);
		if ($resql) {
			$outstandingOpened = 0;
			$outstandingTotal = 0;
			$outstandingTotalIncTax = 0;
			$arrayofref = array();
			$arrayofrefopened = array();
			if ($mode == 'supplier') {
				require_once DOL_DOCUMENT_ROOT.'/fourn/class/fournisseur.facture.class.php';
				$tmpobject = new FactureFournisseur($this->db);
			} else {
				require_once DOL_DOCUMENT_ROOT.'/compta/facture/class/facture.class.php';
				$tmpobject = new Facture($this->db);
			}
			while ($obj = $this->db->fetch_object($resql)) {
				$arrayofref[$obj->rowid] = $obj->ref;
				$tmpobject->id = $obj->rowid;

				if ($obj->status != $tmpobject::STATUS_DRAFT                                           // Not a draft
					&& !($obj->status == $tmpobject::STATUS_ABANDONED && $obj->close_code == 'replaced')  // Not a replaced invoice
					) {
					$outstandingTotal += $obj->total_ht;
					$outstandingTotalIncTax += $obj->total_ttc;
				}

				$remaintopay = 0;

				if ($obj->paye == 0
					&& $obj->status != $tmpobject::STATUS_DRAFT    		// Not a draft
					&& $obj->status != $tmpobject::STATUS_ABANDONED	    // Not abandoned
					&& $obj->status != $tmpobject::STATUS_CLOSED) {		// Not classified as paid
					//$sql .= " AND (status <> 3 OR close_code <> 'abandon')";		// Not abandoned for undefined reason
					$paiement = $tmpobject->getSommePaiement();
					$creditnotes = $tmpobject->getSumCreditNotesUsed();
					$deposits = $tmpobject->getSumDepositsUsed();

					$remaintopay = ($obj->total_ttc - $paiement - $creditnotes - $deposits);
					$outstandingOpened += $remaintopay;
				}

				//if credit note is converted but not used
				// TODO Do this also for customer ?
				if ($mode == 'supplier' && $obj->type == FactureFournisseur::TYPE_CREDIT_NOTE && $tmpobject->isCreditNoteUsed()) {
					$remainingcreditnote = $tmpobject->getSumFromThisCreditNotesNotUsed();
					$remaintopay -= $remainingcreditnote;
					$outstandingOpened -= $remainingcreditnote;
				}

				if ($remaintopay) {
					$arrayofrefopened[$obj->rowid] = $obj->ref;
				}
			}
			return array('opened'=>$outstandingOpened, 'total_ht'=>$outstandingTotal, 'total_ttc'=>$outstandingTotalIncTax, 'refs'=>$arrayofref, 'refsopened'=>$arrayofrefopened); // 'opened' is 'incl taxes'
		} else {
			dol_syslog("Sql error ".$this->db->lasterror, LOG_ERR);
			return array();
		}
	}

	/**
	 * Return label of status customer is prospect/customer
	 *
	 * @return   string        	Label
	 * @see getTypeUrl()
	 */
	public function getLibCustProspStatut()
	{
		return $this->LibCustProspStatut($this->client);
	}

	// phpcs:disable PEAR.NamingConventions.ValidFunctionName.ScopeNotCamelCaps
	/**
	 *  Return the label of the customer/prospect status
	 *
	 *  @param	int		$status         Id of prospection status
	 *  @return	string          		Label of prospection status
	 */
	public function LibCustProspStatut($status)
	{
		// phpcs:enable
		global $langs;
		$langs->load('companies');

		if ($status == 0) {
			return $langs->trans("NorProspectNorCustomer");
		} elseif ($status == 1) {
			return $langs->trans("Customer");
		} elseif ($status == 2) {
			return $langs->trans("Prospect");
		} elseif ($status == 3) {
			return $langs->trans("ProspectCustomer");
		}

		return '';
	}


	/**
	 *  Create a document onto disk according to template module.
	 *
	 *	@param	string		$modele			Generator to use. Caller must set it to obj->model_pdf.
	 *	@param	Translate	$outputlangs	object lang a utiliser pour traduction
	 *  @param  int			$hidedetails    Hide details of lines
	 *  @param  int			$hidedesc       Hide description
	 *  @param  int			$hideref        Hide ref
	 *  @param  null|array  $moreparams     Array to provide more information
	 *	@return int        					Return integer <0 if KO, >0 if OK
	 */
	public function generateDocument($modele, $outputlangs, $hidedetails = 0, $hidedesc = 0, $hideref = 0, $moreparams = null)
	{
		global $conf, $user, $langs;

		if (!empty($moreparams) && !empty($moreparams['use_companybankid'])) {
			$modelpath = "core/modules/bank/doc/";

			include_once DOL_DOCUMENT_ROOT.'/societe/class/companybankaccount.class.php';
			$companybankaccount = new CompanyBankAccount($this->db);
			$result = $companybankaccount->fetch($moreparams['use_companybankid']);
			if (!$result) {
				dol_print_error($this->db, $companybankaccount->error, $companybankaccount->errors);
			}
			$result = $companybankaccount->commonGenerateDocument($modelpath, $modele, $outputlangs, $hidedetails, $hidedesc, $hideref, $moreparams);
			$this->last_main_doc=$companybankaccount->last_main_doc;
		} else {
			// Positionne le modele sur le nom du modele a utiliser
			if (!dol_strlen($modele)) {
				if (getDolGlobalString('COMPANY_ADDON_PDF')) {
					$modele = getDolGlobalString('COMPANY_ADDON_PDF');
				} else {
					print $langs->trans("Error")." ".$langs->trans("Error_COMPANY_ADDON_PDF_NotDefined");
					return 0;
				}
			}

			if (!isset($this->bank_account)) {
				require_once DOL_DOCUMENT_ROOT.'/societe/class/companybankaccount.class.php';
				$bac = new CompanyBankAccount($this->db);
				$result = $bac->fetch(0, $this->id);
				if ($result > 0) {
					$this->bank_account = $bac;
				} else {
					$this->bank_account = '';
				}
			}

			$modelpath = "core/modules/societe/doc/";

			$result = $this->commonGenerateDocument($modelpath, $modele, $outputlangs, $hidedetails, $hidedesc, $hideref, $moreparams);
		}

		return $result;
	}


	/**
	 * Sets object to supplied categories.
	 *
	 * Deletes object from existing categories not supplied.
	 * Adds it to non existing supplied categories.
	 * Existing categories are left untouch.
	 *
	 * @param 	int[]|int 	$categories 	Category ID or array of Categories IDs
	 * @param 	string 		$type_categ 	Category type ('customer' or 'supplier')
	 * @return	int							Return integer <0 if KO, >0 if OK
	 */
	public function setCategories($categories, $type_categ)
	{
		require_once DOL_DOCUMENT_ROOT.'/categories/class/categorie.class.php';

		// Decode type
		if (!in_array($type_categ, array(Categorie::TYPE_CUSTOMER, Categorie::TYPE_SUPPLIER))) {
			dol_syslog(__METHOD__.': Type '.$type_categ.'is an unknown company category type. Done nothing.', LOG_ERR);
			return -1;
		}

		return parent::setCategoriesCommon($categories, $type_categ);
	}

	/**
	 * Sets sales representatives of the thirdparty
	 *
	 * @param 	int[]|int 	$salesrep	 	User ID or array of user IDs
	 * @param   bool        $onlyAdd        Only add (no delete before)
	 * @return	int							Return integer <0 if KO, >0 if OK
	 */
	public function setSalesRep($salesrep, $onlyAdd = false)
	{
		global $user;

		// Handle single user
		if (!is_array($salesrep)) {
			$salesrep = array($salesrep);
		}

		$to_del = array(); // Nothing to delete
		$to_add = $salesrep;
		if ($onlyAdd === false) {
			// Get current users
			$existing = $this->getSalesRepresentatives($user, 1);

			// Diff
			if (is_array($existing)) {
				$to_del = array_diff($existing, $salesrep);
				$to_add = array_diff($salesrep, $existing);
			}
		}

		$error = 0;

		// Process
		foreach ($to_del as $del) {
			$this->del_commercial($user, $del);
		}
		foreach ($to_add as $add) {
			$result = $this->add_commercial($user, $add);
			if ($result < 0) {
				$error++;
				break;
			}
		}

		return $error ? -1 : 1;
	}

	/**
	 *    Define third-party type of current company
	 *
	 *    @param	int		$typent_id	third party type rowid in llx_c_typent
	 *    @return	int     			Return integer <0 if KO, >0 if OK
	 */
	public function setThirdpartyType($typent_id)
	{
		global $user;

		dol_syslog(__METHOD__, LOG_DEBUG);

		if ($this->id) {
			$result = $this->setValueFrom('fk_typent', $typent_id, '', null, '', '', $user, 'COMPANY_MODIFY');

			if ($result > 0) {
				$this->typent_id = $typent_id;
				$this->typent_code = dol_getIdFromCode($this->db, $this->typent_id, 'c_typent', 'id', 'code');
				return 1;
			} else {
				return -1;
			}
		} else {
			return -1;
		}
	}

	/**
	 * Function used to replace a thirdparty id with another one.
	 * It must be used within a transaction to avoid trouble
	 *
	 * @param 	DoliDB 	$dbs 		Database handler, because function is static we name it $dbs not $db to avoid breaking coding test
	 * @param 	int 	$origin_id 	Old thirdparty id (will be removed)
	 * @param 	int 	$dest_id 	New thirdparty id
	 * @return 	bool				True if success, False if error
	 */
	public static function replaceThirdparty(DoliDB $dbs, $origin_id, $dest_id)
	{
		if ($origin_id == $dest_id) {
			dol_syslog('Error: Try to merge a thirdparty into itself');
			return false;
		}

		/**
		 * Thirdparty commercials cannot be the same in both thirdparties so we look for them and remove some to avoid duplicate.
		 * Because this function is meant to be executed within a transaction, we won't take care of begin/commit.
		 */
		$sql = 'SELECT rowid FROM '.MAIN_DB_PREFIX.'societe_commerciaux ';
		$sql .= ' WHERE fk_soc = '.(int) $dest_id.' AND fk_user IN ( ';
		$sql .= ' SELECT fk_user ';
		$sql .= ' FROM '.MAIN_DB_PREFIX.'societe_commerciaux ';
		$sql .= ' WHERE fk_soc = '.(int) $origin_id.') ';

		$resql = $dbs->query($sql);
		while ($obj = $dbs->fetch_object($resql)) {
			$dbs->query('DELETE FROM '.MAIN_DB_PREFIX.'societe_commerciaux WHERE rowid = '.((int) $obj->rowid));
		}

		/**
		 * llx_societe_extrafields table must not be here because we don't care about the old thirdparty extrafields that are managed directly into mergeCompany.
		 * Do not include llx_societe because it will be replaced later.
		 */
		$tables = array(
			'societe_account',
			'societe_commerciaux',
			'societe_prices',
			'societe_remise',
			'societe_remise_except',
			'societe_rib'
		);

		return CommonObject::commonReplaceThirdparty($dbs, $origin_id, $dest_id, $tables);
	}

	/**
	 * Sets an accountancy code for a thirdparty.
	 * Also calls COMPANY_MODIFY trigger when modified
	 *
	 * @param   string  $type   It can be only 'buy' or 'sell'
	 * @param   string  $value  Accountancy code
	 * @return  int             Return integer <0 KO >0 OK
	 */
	public function setAccountancyCode($type, $value)
	{
		global $user, $langs, $conf;

		$this->db->begin();

		$field = 'accountancy_code_sell';
		if ($type == 'buy') {
			$field = 'accountancy_code_buy';
		} elseif ($type == 'sell') {
			$field = 'accountancy_code_sell';
		} else {
			return -1;
		}

		$sql = "UPDATE ".MAIN_DB_PREFIX.$this->table_element." SET ";
		$sql .= $field." = '".$this->db->escape($value)."'";
		$sql .= " WHERE rowid = ".((int) $this->id);

		dol_syslog(get_class($this)."::".__FUNCTION__, LOG_DEBUG);
		$resql = $this->db->query($sql);

		if ($resql) {
			// Call triggers
			include_once DOL_DOCUMENT_ROOT.'/core/class/interfaces.class.php';
			$interface = new Interfaces($this->db);
			$result = $interface->run_triggers('COMPANY_MODIFY', $this, $user, $langs, $conf);
			if ($result < 0) {
				$this->errors = $interface->errors;
				$this->db->rollback();
				return -1;
			}
			// End call triggers

			$this->$field = $value;

			$this->db->commit();
			return 1;
		} else {
			$this->error = $this->db->lasterror();
			$this->db->rollback();
			return -1;
		}
	}

	/**
	 *	Function to get partnerships array
	 *
	 *  @param		string		$mode		'member' or 'thirdparty'
	 *	@return		int						Return integer <0 if KO, >0 if OK
	 */
	public function fetchPartnerships($mode)
	{
		global $langs;

		require_once DOL_DOCUMENT_ROOT.'/partnership/class/partnership.class.php';


		$this->partnerships[] = array();

		return 1;
	}

	/**
	 *	Return clicable link of object (with eventually picto)
	 *
	 *	@param      string	    $option                 Where point the link (0=> main card, 1,2 => shipment, 'nolink'=>No link)
	 *  @param		array		$arraydata				Array of data
	 *  @return		string								HTML Code for Kanban thumb.
	 */
	public function getKanbanView($option = '', $arraydata = null)
	{
		$selected = (empty($arraydata['selected']) ? 0 : $arraydata['selected']);

		$return = '<div class="box-flex-item box-flex-grow-zero">';
		$return .= '<div class="info-box info-box-sm">';
		$return .= '<span class="info-box-icon bg-infobox-action">';
		$return .= img_picto('', $this->picto);
		$return .= '</span>';
		$return .= '<div class="info-box-content">';
		$return .= '<span class="info-box-ref inline-block tdoverflowmax150 valignmiddle">'.(method_exists($this, 'getNomUrl') ? $this->getNomUrl() : $this->ref).'</span>';
		if ($selected >= 0) {
			$return .= '<input id="cb'.$this->id.'" class="flat checkforselect fright" type="checkbox" name="toselect[]" value="'.$this->id.'"'.($selected ? ' checked="checked"' : '').'>';
		}
		if (property_exists($this, 'code_client')) {
			$return .= '<br><span class="info-box-label opacitymedium">'.$this->code_client.'</span>';
		}
		if (method_exists($this, 'getLibStatut')) {
			$return .= '<br><div class="info-box-status">'.$this->getLibStatut(3).'</div>';
		}
		$return .= '</div>';
		$return .= '</div>';
		$return .= '</div>';

		return $return;
	}

	/**
	 *    Get array of all contacts for a society (stored in societe_contacts instead of element_contacts for all other objects)
	 *
	 *    @param	int         $list       0:Return array contains all properties, 1:Return array contains just id
	 *    @param    string      $code       Filter on this code of contact type ('SHIPPING', 'BILLING', ...)
	 *	  @param    string      $element    Filter on this element of default contact type ('facture', 'propal', 'commande' ...)
	 *    @return	array|int		        Array of contacts, -1 if error
	 *
	 */
	public function getContacts($list = 0, $code = '', $element = '')
	{
		// phpcs:enable
		global $langs;

		$tab = array();

		$sql = "SELECT sc.rowid, sc.fk_socpeople as id, sc.fk_c_type_contact"; // This field contains id of llx_socpeople or id of llx_user
		$sql .= ", t.fk_soc as socid, t.statut as statuscontact";
		$sql .= ", t.civility as civility, t.lastname as lastname, t.firstname, t.email";
		$sql .= ", tc.source, tc.element, tc.code, tc.libelle as type_label";
		$sql .= " FROM ".$this->db->prefix()."c_type_contact tc";
		$sql .= ", ".$this->db->prefix()."societe_contacts sc";
		$sql .= " LEFT JOIN ".$this->db->prefix()."socpeople t on sc.fk_socpeople = t.rowid";
		$sql .= " WHERE sc.fk_soc = ".((int) $this->id);
		$sql .= " AND sc.fk_c_type_contact = tc.rowid";
		if (!empty($element)) {
			$sql .= " AND tc.element = '".$this->db->escape($element)."'";
		}
		if ($code) {
			$sql .= " AND tc.code = '".$this->db->escape($code)."'";
		}
		$sql .= " AND sc.entity IN (".getEntity($this->element).")";
		$sql .= " AND tc.source = 'external'";
		$sql .= " AND tc.active = 1";

		$sql .= " ORDER BY t.lastname ASC";

		dol_syslog(get_class($this)."::getContacts", LOG_DEBUG);
		$resql = $this->db->query($sql);
		if ($resql) {
			$num = $this->db->num_rows($resql);
			$i = 0;
			while ($i < $num) {
				$obj = $this->db->fetch_object($resql);

				if (!$list) {
					$transkey = "TypeContact_".$obj->element."_".$obj->source."_".$obj->code;
					$libelle_type = ($langs->trans($transkey) != $transkey ? $langs->trans($transkey) : $obj->type_label);
					$tab[$i] = array(
						'source' => $obj->source,
						'socid' => $obj->socid,
						'id' => $obj->id,
						'nom' => $obj->lastname, // For backward compatibility
						'civility' => $obj->civility,
						'lastname' => $obj->lastname,
						'firstname' => $obj->firstname,
						'email'=>$obj->email,
						'login'=> (empty($obj->login) ? '' : $obj->login),
						'photo' => (empty($obj->photo) ? '' : $obj->photo),
						'statuscontact' => $obj->statuscontact,
						'rowid' => $obj->rowid,
						'code' => $obj->code,
						'element' => $obj->element,
						'libelle' => $libelle_type,
						'status' => $obj->statuslink,
						'fk_c_type_contact' => $obj->fk_c_type_contact
					);
				} else {
					$tab[$i] = $obj->id;
				}

				$i++;
			}

			return $tab;
		} else {
			$this->error = $this->db->lasterror();
			dol_print_error($this->db);
			return -1;
		}
	}

	/**
	 *    Merge a company with another one, deleting the given company.
	 *    The company given in parameter will be removed.
	 *
	 *    @param	int     $soc_origin_id		Company to merge the data from
	 *    @return	int							-1 if error
	 */
	public function mergeCompany($soc_origin_id)
	{
		global $conf, $langs, $hookmanager, $user, $action;

		$error = 0;
		$soc_origin = new Societe($this->db);		// The thirdparty that we will delete

		dol_syslog("mergeCompany merge thirdparty id=".$soc_origin_id." (will be deleted) into the thirdparty id=".$this->id);

		if (!$error && $soc_origin->fetch($soc_origin_id) < 1) {
			$this->error = $langs->trans('ErrorRecordNotFound');
			$error++;
		}

		if (!$error) {
			$this->db->begin();

			// Recopy some data
			$this->client = $this->client | $soc_origin->client;
			$this->fournisseur = $this->fournisseur | $soc_origin->fournisseur;
			$listofproperties = array(
				'address', 'zip', 'town', 'state_id', 'country_id', 'phone', 'phone_mobile', 'fax', 'email', 'socialnetworks', 'url', 'barcode',
				'idprof1', 'idprof2', 'idprof3', 'idprof4', 'idprof5', 'idprof6',
				'tva_intra', 'effectif_id', 'forme_juridique', 'remise_percent', 'remise_supplier_percent', 'mode_reglement_supplier_id', 'cond_reglement_supplier_id', 'name_bis',
				'stcomm_id', 'outstanding_limit', 'order_min_amount', 'supplier_order_min_amount', 'price_level', 'parent', 'default_lang', 'ref', 'ref_ext', 'import_key', 'fk_incoterms', 'fk_multicurrency',
				'code_client', 'code_fournisseur', 'code_compta', 'code_compta_fournisseur',
				'model_pdf', 'webservices_url', 'webservices_key', 'accountancy_code_sell', 'accountancy_code_buy', 'typent_id'
			);
			foreach ($listofproperties as $property) {
				if (empty($this->$property)) {
					$this->$property = $soc_origin->$property;
				}
			}

			if ($this->typent_id == -1) {
				$this->typent_id = $soc_origin->typent_id;
			}

			// Concat some data
			$listofproperties = array(
				'note_public', 'note_private'
			);
			foreach ($listofproperties as $property) {
				$this->$property = dol_concatdesc($this->$property, $soc_origin->$property);
			}

			// Merge extrafields
			if (is_array($soc_origin->array_options)) {
				foreach ($soc_origin->array_options as $key => $val) {
					if (empty($this->array_options[$key])) {
						$this->array_options[$key] = $val;
					}
				}
			}

			// If alias name is not defined on target thirdparty, we can store in it the old name of company.
			if (empty($this->name_bis) && $this->name != $soc_origin->name) {
				$this->name_bis = $this->name;
			}

			// Merge categories
			include_once DOL_DOCUMENT_ROOT.'/categories/class/categorie.class.php';
			$static_cat = new Categorie($this->db);

			$custcats_ori = $static_cat->containing($soc_origin->id, 'customer', 'id');
			$custcats = $static_cat->containing($this->id, 'customer', 'id');
			$custcats = array_merge($custcats, $custcats_ori);
			$this->setCategories($custcats, 'customer');

			$suppcats_ori = $static_cat->containing($soc_origin->id, 'supplier', 'id');
			$suppcats = $static_cat->containing($this->id, 'supplier', 'id');
			$suppcats = array_merge($suppcats, $suppcats_ori);
			$this->setCategories($suppcats, 'supplier');

			// If thirdparty has a new code that is same than origin, we clean origin code to avoid duplicate key from database unique keys.
			if ($soc_origin->code_client == $this->code_client
				|| $soc_origin->code_fournisseur == $this->code_fournisseur
				|| $soc_origin->barcode == $this->barcode) {
				dol_syslog("We clean customer and supplier code so we will be able to make the update of target");
				$soc_origin->code_client = '';
				$soc_origin->code_fournisseur = '';
				$soc_origin->barcode = '';
				$soc_origin->update($soc_origin->id, $user, 0, 1, 1, 'merge');
			}

			// Update
			$result = $this->update($this->id, $user, 0, 1, 1, 'merge');

			if ($result < 0) {
				$error++;
			}

			// Move links
			if (!$error) {
				$objects = array(
					'Adherent' => '/adherents/class/adherent.class.php',
					'Societe' => '/societe/class/societe.class.php',
					//'Categorie' => '/categories/class/categorie.class.php',	// Already processed previously
					'ActionComm' => '/comm/action/class/actioncomm.class.php',
					'Propal' => '/comm/propal/class/propal.class.php',
					'Commande' => '/commande/class/commande.class.php',
					'Facture' => '/compta/facture/class/facture.class.php',
					'FactureRec' => '/compta/facture/class/facture-rec.class.php',
					'LignePrelevement' => '/compta/prelevement/class/ligneprelevement.class.php',
					'Mo' => '/mrp/class/mo.class.php',
					'Contact' => '/contact/class/contact.class.php',
					'Contrat' => '/contrat/class/contrat.class.php',
					'Expedition' => '/expedition/class/expedition.class.php',
					'CommandeFournisseur' => '/fourn/class/fournisseur.commande.class.php',
					'FactureFournisseur' => '/fourn/class/fournisseur.facture.class.php',
					'FactureFournisseurRec' => '/fourn/class/fournisseur.facture-rec.class.php',
					'Reception' => '/reception/class/reception.class.php',
					'SupplierProposal' => '/supplier_proposal/class/supplier_proposal.class.php',
					'ProductFournisseur' => '/fourn/class/fournisseur.product.class.php',
					'Delivery' => '/delivery/class/delivery.class.php',
					'Product' => '/product/class/product.class.php',
					'Project' => '/projet/class/project.class.php',
					'User' => '/user/class/user.class.php',
					'Account' => '/compta/bank/class/account.class.php',
					'ConferenceOrBoothAttendee' => '/eventorganization/class/conferenceorboothattendee.class.php'
				);
				if ($this->db->DDLListTables($conf->db->name, $this->db->prefix().'don')) {
					$objects['Don'] = '/don/class/don.class.php';
				}
				if ($this->db->DDLListTables($conf->db->name, $this->db->prefix().'partnership')) {
					$objects['PartnerShip'] = '/partnership/class/partnership.class.php';
				}
				if ($this->db->DDLListTables($conf->db->name, $this->db->prefix().'fichinter')) {
					$objects['Fichinter'] = '/fichinter/class/fichinter.class.php';
				}
				if ($this->db->DDLListTables($conf->db->name, $this->db->prefix().'ticket')) {
					$objects['Ticket'] = '/ticket/class/ticket.class.php';
				}

				//First, all core objects must update their tables
				foreach ($objects as $object_name => $object_file) {
					if (is_array($object_file)) {
						if (empty($object_file['enabled'])) {
							continue;
						}
						$object_file = $object_file['file'];
					}

					require_once DOL_DOCUMENT_ROOT.$object_file;

					if (!$error && !$object_name::replaceThirdparty($this->db, $soc_origin->id, $this->id)) {
						$error++;
						$this->error = $this->db->lasterror();
						break;
					}
				}
			}

			// External modules should update their ones too
			if (!$error) {
				$parameters = array('soc_origin' => $soc_origin->id, 'soc_dest' => $this->id);
				$reshook = $hookmanager->executeHooks('replaceThirdparty', $parameters, $this, $action);

				if ($reshook < 0) {
					$this->error = $hookmanager->error;
					$this->errors = $hookmanager->errors;
					$error++;
				}
			}


			if (!$error) {
				$this->context = array('merge'=>1, 'mergefromid'=>$soc_origin->id, 'mergefromname'=>$soc_origin->name);

				// Call trigger
				$result = $this->call_trigger('COMPANY_MODIFY', $user);
				if ($result < 0) {
					$error++;
				}
				// End call triggers
			}

			if (!$error) {
				// We finally remove the old thirdparty
				if ($soc_origin->delete($soc_origin->id, $user) < 1) {
					$this->error = $soc_origin->error;
					$this->errors = $soc_origin->errors;
					$error++;
				}
			}

			if (!$error) {
				$this->db->commit();
				return 0;
			} else {
				$langs->load("errors");
				$this->error = $langs->trans('ErrorsThirdpartyMerge');
				$this->db->rollback();
				return -1;
			}
		}

		return -1;
	}
}<|MERGE_RESOLUTION|>--- conflicted
+++ resolved
@@ -1377,14 +1377,10 @@
 		$this->phone		= trim((string) $this->phone);
 		$this->phone		= preg_replace("/\s/", "", $this->phone);
 		$this->phone		= preg_replace("/\./", "", $this->phone);
-<<<<<<< HEAD
-		$this->phone_mobile		= trim($this->phone_mobile);
+		$this->phone_mobile		= trim((string) $this->phone_mobile);
 		$this->phone_mobile		= preg_replace("/\s/", "", $this->phone_mobile);
 		$this->phone_mobile		= preg_replace("/\./", "", $this->phone_mobile);
-		$this->fax			= trim($this->fax);
-=======
 		$this->fax			= trim((string) $this->fax);
->>>>>>> a3c0c195
 		$this->fax			= preg_replace("/\s/", "", $this->fax);
 		$this->fax			= preg_replace("/\./", "", $this->fax);
 		$this->email		= trim((string) $this->email);
