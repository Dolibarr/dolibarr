--- conflicted
+++ resolved
@@ -2751,13 +2751,8 @@
     		{
     			dol_syslog("Your country setup use an old syntax. Reedit it using setup area.", LOG_WARNING);
     			include_once DOL_DOCUMENT_ROOT.'/core/lib/company.lib.php';
-<<<<<<< HEAD
-    			$country_code=getCountry($country_id,2,$this->db);  // This need a SQL request, but it's the old feature
-    			$country_label=getCountry($country_id,0,$this->db);  // This need a SQL request, but it's the old feature
-=======
-    			$country_code=getCountry($country_id,2,$db);   // This need a SQL request, but it's the old feature that should not be used anymore
-    			$country_label=getCountry($country_id,0,$db);  // This need a SQL request, but it's the old feature that should not be used anymore
->>>>>>> fe43d10c
+    			$country_code=getCountry($country_id,2,$this->db);  // This need a SQL request, but it's the old feature that should not be used anymore
+    			$country_label=getCountry($country_id,0,$this->db);  // This need a SQL request, but it's the old feature that should not be used anymore
     		}
     	}
     	$this->country_id=$country_id;
