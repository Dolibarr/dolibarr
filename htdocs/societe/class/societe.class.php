<?php
/* Copyright (C) 2002-2006  Rodolphe Quiedeville    <rodolphe@quiedeville.org>
 * Copyright (C) 2004-2019  Laurent Destailleur     <eldy@users.sourceforge.net>
 * Copyright (C) 2004       Eric Seigne             <eric.seigne@ryxeo.com>
 * Copyright (C) 2003       Brian Fraval            <brian@fraval.org>
 * Copyright (C) 2006       Andre Cianfarani        <acianfa@free.fr>
 * Copyright (C) 2005-2017  Regis Houssin           <regis.houssin@inodbox.com>
 * Copyright (C) 2008       Patrick Raguin          <patrick.raguin@auguria.net>
 * Copyright (C) 2010-2018  Juanjo Menent           <jmenent@2byte.es>
 * Copyright (C) 2013       Florian Henry           <florian.henry@open-concept.pro>
 * Copyright (C) 2013       Alexandre Spangaro      <aspangaro@open-dsi.fr>
 * Copyright (C) 2013       Peter Fontaine          <contact@peterfontaine.fr>
 * Copyright (C) 2014-2015  Marcos García           <marcosgdf@gmail.com>
 * Copyright (C) 2015       Raphaël Doursenaud      <rdoursenaud@gpcsolutions.fr>
 * Copyright (C) 2017       Rui Strecht			    <rui.strecht@aliartalentos.com>
 * Copyright (C) 2018	    Philippe Grand	        <philippe.grand@atoo-net.com>
 * Copyright (C) 2019-2020  Josep Lluís Amador      <joseplluis@lliuretic.cat>
 * Copyright (C) 2019       Frédéric France         <frederic.france@netlogic.fr>
 * Copyright (C) 2020       Open-Dsi         		<support@open-dsi.fr>
 *
 * This program is free software; you can redistribute it and/or modify
 * it under the terms of the GNU General Public License as published by
 * the Free Software Foundation; either version 3 of the License, or
 * (at your option) any later version.
 *
 * This program is distributed in the hope that it will be useful,
 * but WITHOUT ANY WARRANTY; without even the implied warranty of
 * MERCHANTABILITY or FITNESS FOR A PARTICULAR PURPOSE.  See the
 * GNU General Public License for more details.
 *
 * You should have received a copy of the GNU General Public License
 * along with this program. If not, see <https://www.gnu.org/licenses/>.
 */

/**
 *	\file       htdocs/societe/class/societe.class.php
 *	\ingroup    societe
 *	\brief      File for third party class
 */
require_once DOL_DOCUMENT_ROOT.'/core/class/commonobject.class.php';
require_once DOL_DOCUMENT_ROOT.'/multicurrency/class/multicurrency.class.php';

/**
 *	Class to manage third parties objects (customers, suppliers, prospects...)
 */
class Societe extends CommonObject
{
	/**
	 * @var string ID to identify managed object
	 */
	public $element = 'societe';

	/**
	 * @var string Name of table without prefix where object is stored
	 */
	public $table_element = 'societe';

	/**
	 * @var int Field with ID of parent key if this field has a parent or for child tables
	 */
	public $fk_element = 'fk_soc';

    /**
     * @var string Fields for combobox
     */
	public $fieldsforcombobox = 'nom,name_alias';

	/**
	 * @var array	List of child tables. To test if we can delete object.
	 */
	protected $childtables = array(
		"supplier_proposal" => 'SupplierProposal',
		"propal" => 'Proposal',
		"commande" => 'Order',
		"facture" => 'Invoice',
		"facture_rec" => 'RecurringInvoiceTemplate',
		"contrat" => 'Contract',
		"fichinter" => 'Fichinter',
		"facture_fourn" => 'SupplierInvoice',
		"commande_fournisseur" => 'SupplierOrder',
		"projet" => 'Project',
		"expedition" => 'Shipment',
		"prelevement_lignes" => 'DirectDebitRecord',
	);

	/**
	 * @var array    List of child tables. To know object to delete on cascade.
	 *               if name like with @ClassNAme:FilePathClass;ParentFkFieldName' it will call method deleteByParentField (with parentId as parameters) and FieldName to fetch and delete child object
	 */
	protected $childtablesoncascade = array(
		"societe_prices",
		"societe_address",
		"product_fournisseur_price",
		"product_customer_price_log",
		"product_customer_price",
		"@Contact:/contact/class/contact.class.php:fk_soc",
		"adherent",
		"societe_account",
		"societe_rib",
		"societe_remise",
		"societe_remise_except",
		"societe_commerciaux",
		"categorie",
		"notify",
		"notify_def",
		"actioncomm",
	);

	/**
	 * @var string String with name of icon for myobject. Must be the part after the 'object_' into object_myobject.png
	 */
	public $picto = 'company';

	/**
	 * 0=No test on entity, 1=Test with field entity, 2=Test with link by societe
	 * @var int
	 */
	public $ismultientitymanaged = 1;

	/**
	 * 0=Default, 1=View may be restricted to sales representative only if no permission to see all or to company of external user if external user
	 * @var integer
	 */
	public $restrictiononfksoc = 1;

	/**
	 * @var array  Array with all fields and their property. Do not use it as a static var. It may be modified by constructor.
	 */
	public $fields = array(
		'rowid' =>array('type'=>'integer', 'label'=>'TechnicalID', 'enabled'=>1, 'visible'=>-1, 'notnull'=>1, 'position'=>10),
		'parent' =>array('type'=>'integer', 'label'=>'Parent', 'enabled'=>1, 'visible'=>-1, 'position'=>20),
		'tms' =>array('type'=>'timestamp', 'label'=>'DateModification', 'enabled'=>1, 'visible'=>-1, 'notnull'=>1, 'position'=>25),
		'datec' =>array('type'=>'datetime', 'label'=>'DateCreation', 'enabled'=>1, 'visible'=>-1, 'position'=>30),
		'nom' =>array('type'=>'varchar(128)', 'label'=>'Nom', 'enabled'=>1, 'visible'=>-1, 'position'=>35, 'showoncombobox'=>1),
		'name_alias' =>array('type'=>'varchar(128)', 'label'=>'Name alias', 'enabled'=>1, 'visible'=>-1, 'position'=>36, 'showoncombobox'=>1),
		'entity' =>array('type'=>'integer', 'label'=>'Entity', 'default'=>1, 'enabled'=>1, 'visible'=>-2, 'notnull'=>1, 'position'=>40, 'index'=>1),
		'ref_ext' =>array('type'=>'varchar(255)', 'label'=>'RefExt', 'enabled'=>1, 'visible'=>0, 'position'=>45),
		'code_client' =>array('type'=>'varchar(24)', 'label'=>'CustomerCode', 'enabled'=>1, 'visible'=>-1, 'position'=>55),
		'code_fournisseur' =>array('type'=>'varchar(24)', 'label'=>'SupplierCode', 'enabled'=>1, 'visible'=>-1, 'position'=>60),
		'code_compta' =>array('type'=>'varchar(24)', 'label'=>'CodeCompta', 'enabled'=>1, 'visible'=>-1, 'position'=>65),
		'code_compta_fournisseur' =>array('type'=>'varchar(24)', 'label'=>'CodeComptaSupplier', 'enabled'=>1, 'visible'=>-1, 'position'=>70),
		'address' =>array('type'=>'varchar(255)', 'label'=>'Address', 'enabled'=>1, 'visible'=>-1, 'position'=>75),
		'zip' =>array('type'=>'varchar(25)', 'label'=>'Zip', 'enabled'=>1, 'visible'=>-1, 'position'=>80),
		'town' =>array('type'=>'varchar(50)', 'label'=>'Town', 'enabled'=>1, 'visible'=>-1, 'position'=>85),
		'fk_departement' =>array('type'=>'integer', 'label'=>'State', 'enabled'=>1, 'visible'=>-1, 'position'=>90),
		'fk_pays' =>array('type'=>'integer:Ccountry:core/class/ccountry.class.php', 'label'=>'Country', 'enabled'=>1, 'visible'=>-1, 'position'=>95),
		'phone' =>array('type'=>'varchar(20)', 'label'=>'Phone', 'enabled'=>1, 'visible'=>-1, 'position'=>100),
		'fax' =>array('type'=>'varchar(20)', 'label'=>'Fax', 'enabled'=>1, 'visible'=>-1, 'position'=>105),
		'url' =>array('type'=>'varchar(255)', 'label'=>'Url', 'enabled'=>1, 'visible'=>-1, 'position'=>110),
		'email' =>array('type'=>'varchar(128)', 'label'=>'Email', 'enabled'=>1, 'visible'=>-1, 'position'=>115),
		'socialnetworks' =>array('type'=>'text', 'label'=>'Socialnetworks', 'enabled'=>1, 'visible'=>-1, 'position'=>120),
		/*'skype' =>array('type'=>'varchar(255)', 'label'=>'Skype', 'enabled'=>1, 'visible'=>-1, 'position'=>125),
		'whatsapp' =>array('type'=>'varchar(255)', 'label'=>'Whatsapp', 'enabled'=>1, 'visible'=>-1, 'position'=>130),
		'linkedin' =>array('type'=>'varchar(255)', 'label'=>'Linkedin', 'enabled'=>1, 'visible'=>-1, 'position'=>135),
		'youtube' =>array('type'=>'varchar(255)', 'label'=>'Youtube', 'enabled'=>1, 'visible'=>-1, 'position'=>140),
		'googleplus' =>array('type'=>'varchar(255)', 'label'=>'Googleplus', 'enabled'=>1, 'visible'=>-1, 'position'=>145),
		'snapchat' =>array('type'=>'varchar(255)', 'label'=>'Snapchat', 'enabled'=>1, 'visible'=>-1, 'position'=>150),
		'instagram' =>array('type'=>'varchar(255)', 'label'=>'Instagram', 'enabled'=>1, 'visible'=>-1, 'position'=>155),
		'facebook' =>array('type'=>'varchar(255)', 'label'=>'Facebook', 'enabled'=>1, 'visible'=>-1, 'position'=>160),
		'twitter' =>array('type'=>'varchar(255)', 'label'=>'Twitter', 'enabled'=>1, 'visible'=>-1, 'position'=>165),*/
		'fk_effectif' =>array('type'=>'integer', 'label'=>'Fk effectif', 'enabled'=>1, 'visible'=>-1, 'position'=>170),
		'fk_typent' =>array('type'=>'integer', 'label'=>'Fk typent', 'enabled'=>1, 'visible'=>-1, 'position'=>175),
		'fk_forme_juridique' =>array('type'=>'integer', 'label'=>'JuridicalStatus', 'enabled'=>1, 'visible'=>-1, 'position'=>180),
		'fk_currency' =>array('type'=>'varchar(3)', 'label'=>'Currency', 'enabled'=>1, 'visible'=>-1, 'position'=>185),
		'siren' =>array('type'=>'varchar(128)', 'label'=>'Idprof1', 'enabled'=>1, 'visible'=>-1, 'position'=>190),
		'siret' =>array('type'=>'varchar(128)', 'label'=>'Idprof2', 'enabled'=>1, 'visible'=>-1, 'position'=>195),
		'ape' =>array('type'=>'varchar(128)', 'label'=>'Idprof3', 'enabled'=>1, 'visible'=>-1, 'position'=>200),
		'idprof4' =>array('type'=>'varchar(128)', 'label'=>'Idprof4', 'enabled'=>1, 'visible'=>-1, 'position'=>205),
		'idprof5' =>array('type'=>'varchar(128)', 'label'=>'Idprof5', 'enabled'=>1, 'visible'=>-1, 'position'=>206),
		'idprof6' =>array('type'=>'varchar(128)', 'label'=>'Idprof6', 'enabled'=>1, 'visible'=>-1, 'position'=>207),
		'tva_intra' =>array('type'=>'varchar(20)', 'label'=>'Tva intra', 'enabled'=>1, 'visible'=>-1, 'position'=>210),
		'capital' =>array('type'=>'double(24,8)', 'label'=>'Capital', 'enabled'=>1, 'visible'=>-1, 'position'=>215),
		'fk_stcomm' =>array('type'=>'integer', 'label'=>'Fk stcomm', 'enabled'=>1, 'visible'=>-1, 'notnull'=>1, 'position'=>220),
		'note_private' =>array('type'=>'text', 'label'=>'NotePublic', 'enabled'=>1, 'visible'=>0, 'position'=>225),
		'note_public' =>array('type'=>'text', 'label'=>'NotePrivate', 'enabled'=>1, 'visible'=>0, 'position'=>230),
		'prefix_comm' =>array('type'=>'varchar(5)', 'label'=>'Prefix comm', 'enabled'=>'$conf->global->SOCIETE_USEPREFIX', 'visible'=>-1, 'position'=>235),
		'client' =>array('type'=>'tinyint(4)', 'label'=>'Client', 'enabled'=>1, 'visible'=>-1, 'position'=>240),
		'fournisseur' =>array('type'=>'tinyint(4)', 'label'=>'Fournisseur', 'enabled'=>1, 'visible'=>-1, 'position'=>245),
		'supplier_account' =>array('type'=>'varchar(32)', 'label'=>'Supplier account', 'enabled'=>1, 'visible'=>-1, 'position'=>250),
		'fk_prospectlevel' =>array('type'=>'varchar(12)', 'label'=>'ProspectLevel', 'enabled'=>1, 'visible'=>-1, 'position'=>255),
		'customer_bad' =>array('type'=>'tinyint(4)', 'label'=>'Customer bad', 'enabled'=>1, 'visible'=>-1, 'position'=>260),
		'customer_rate' =>array('type'=>'double', 'label'=>'Customer rate', 'enabled'=>1, 'visible'=>-1, 'position'=>265),
		'supplier_rate' =>array('type'=>'double', 'label'=>'Supplier rate', 'enabled'=>1, 'visible'=>-1, 'position'=>270),
		'fk_user_creat' =>array('type'=>'integer:User:user/class/user.class.php', 'label'=>'UserAuthor', 'enabled'=>1, 'visible'=>-2, 'position'=>275),
		'fk_user_modif' =>array('type'=>'integer:User:user/class/user.class.php', 'label'=>'UserModif', 'enabled'=>1, 'visible'=>-2, 'notnull'=>-1, 'position'=>280),
		//'remise_client' =>array('type'=>'double', 'label'=>'CustomerDiscount', 'enabled'=>1, 'visible'=>-1, 'position'=>285, 'isameasure'=>1),
		//'remise_supplier' =>array('type'=>'double', 'label'=>'SupplierDiscount', 'enabled'=>1, 'visible'=>-1, 'position'=>290, 'isameasure'=>1),
		'mode_reglement' =>array('type'=>'tinyint(4)', 'label'=>'Mode reglement', 'enabled'=>1, 'visible'=>-1, 'position'=>295),
		'cond_reglement' =>array('type'=>'tinyint(4)', 'label'=>'Cond reglement', 'enabled'=>1, 'visible'=>-1, 'position'=>300),
		'mode_reglement_supplier' =>array('type'=>'integer', 'label'=>'Mode reglement supplier', 'enabled'=>1, 'visible'=>-1, 'position'=>305),
		'outstanding_limit' =>array('type'=>'double(24,8)', 'label'=>'OutstandingBill', 'enabled'=>1, 'visible'=>-1, 'position'=>310, 'isameasure'=>1),
		'order_min_amount' =>array('type'=>'double(24,8)', 'label'=>'Order min amount', 'enabled'=>'!empty($conf->commande->enabled) && !empty($conf->global->ORDER_MANAGE_MIN_AMOUNT)', 'visible'=>-1, 'position'=>315, 'isameasure'=>1),
		'supplier_order_min_amount' =>array('type'=>'double(24,8)', 'label'=>'Supplier order min amount', 'enabled'=>'!empty($conf->commande->enabled) && !empty($conf->global->ORDER_MANAGE_MIN_AMOUNT)', 'visible'=>-1, 'position'=>320, 'isameasure'=>1),
		'cond_reglement_supplier' =>array('type'=>'integer', 'label'=>'Cond reglement supplier', 'enabled'=>1, 'visible'=>-1, 'position'=>325),
		'fk_shipping_method' =>array('type'=>'integer', 'label'=>'Fk shipping method', 'enabled'=>1, 'visible'=>-1, 'position'=>330),
		'tva_assuj' =>array('type'=>'tinyint(4)', 'label'=>'Tva assuj', 'enabled'=>1, 'visible'=>-1, 'position'=>335),
		'localtax1_assuj' =>array('type'=>'tinyint(4)', 'label'=>'Localtax1 assuj', 'enabled'=>1, 'visible'=>-1, 'position'=>340),
		'localtax1_value' =>array('type'=>'double(6,3)', 'label'=>'Localtax1 value', 'enabled'=>1, 'visible'=>-1, 'position'=>345),
		'localtax2_assuj' =>array('type'=>'tinyint(4)', 'label'=>'Localtax2 assuj', 'enabled'=>1, 'visible'=>-1, 'position'=>350),
		'localtax2_value' =>array('type'=>'double(6,3)', 'label'=>'Localtax2 value', 'enabled'=>1, 'visible'=>-1, 'position'=>355),
		'barcode' =>array('type'=>'varchar(255)', 'label'=>'Barcode', 'enabled'=>1, 'visible'=>-1, 'position'=>360),
		'price_level' =>array('type'=>'integer', 'label'=>'Price level', 'enabled'=>'$conf->global->PRODUIT_MULTIPRICES || $conf->global->PRODUIT_CUSTOMER_PRICES_BY_QTY_MULTIPRICES', 'visible'=>-1, 'position'=>365),
		'default_lang' =>array('type'=>'varchar(6)', 'label'=>'Default lang', 'enabled'=>1, 'visible'=>-1, 'position'=>370),
		'canvas' =>array('type'=>'varchar(32)', 'label'=>'Canvas', 'enabled'=>1, 'visible'=>-1, 'position'=>375),
		'fk_barcode_type' =>array('type'=>'integer', 'label'=>'Fk barcode type', 'enabled'=>1, 'visible'=>-1, 'position'=>405),
		'webservices_url' =>array('type'=>'varchar(255)', 'label'=>'Webservices url', 'enabled'=>1, 'visible'=>-1, 'position'=>410),
		'webservices_key' =>array('type'=>'varchar(128)', 'label'=>'Webservices key', 'enabled'=>1, 'visible'=>-1, 'position'=>415),
		'fk_incoterms' =>array('type'=>'integer', 'label'=>'Fk incoterms', 'enabled'=>1, 'visible'=>-1, 'position'=>425),
		'location_incoterms' =>array('type'=>'varchar(255)', 'label'=>'Location incoterms', 'enabled'=>1, 'visible'=>-1, 'position'=>430),
		'model_pdf' =>array('type'=>'varchar(255)', 'label'=>'Model pdf', 'enabled'=>1, 'visible'=>0, 'position'=>435),
		'fk_multicurrency' =>array('type'=>'integer', 'label'=>'Fk multicurrency', 'enabled'=>1, 'visible'=>-1, 'position'=>440),
		'multicurrency_code' =>array('type'=>'varchar(255)', 'label'=>'Multicurrency code', 'enabled'=>1, 'visible'=>-1, 'position'=>445),
		'fk_account' =>array('type'=>'integer', 'label'=>'Fk account', 'enabled'=>1, 'visible'=>-1, 'position'=>450),
		'fk_entrepot' =>array('type'=>'integer', 'label'=>'Fk entrepot', 'enabled'=>1, 'visible'=>-1, 'position'=>455),
		'logo' =>array('type'=>'varchar(255)', 'label'=>'Logo', 'enabled'=>1, 'visible'=>-1, 'position'=>400),
		'logo_squarred' =>array('type'=>'varchar(255)', 'label'=>'Logo squarred', 'enabled'=>1, 'visible'=>-1, 'position'=>401),
		'status' =>array('type'=>'tinyint(4)', 'label'=>'Status', 'enabled'=>1, 'visible'=>-1, 'position'=>500),
		'import_key' =>array('type'=>'varchar(14)', 'label'=>'ImportId', 'enabled'=>1, 'visible'=>-2, 'position'=>1000),
	);

	/**
	 * @var int Entity
	 */
	public $entity;

	/**
	 * Thirdparty name
	 * @var string
	 * @deprecated Use $name instead
	 * @see $name
	 */
	public $nom;

	/**
	 * @var string Thirdparty name
	 */
	public $name;

	/**
	 * Alias names (commercial, trademark or alias names)
	 * @var string
	 */
	public $name_alias;

    /**
     * @var int Physical thirdparty not a company
     */
	public $particulier;

	/**
	 * @var string Address
	 */
	public $address;

    /**
     * @var string Zip code of thirdparty
     */
	public $zip;

    /**
     * @var string Town of thirdparty
     */
	public $town;

	/**
	 * Thirdparty status : 0=activity ceased, 1= in activity
	 * @var int
	 */
	public $status = 1;

	/**
	 * Id of department
	 * @var int
	 */
	public $state_id;

    /**
     * @var string State code
     */
	public $state_code;

    /**
     * @var string State name
     */
	public $state;

	/**
	 * Id of region
	 * @var int
	 */
	public $region_code;

    /**
     * @var string Region name
     */
	public $region;

	/**
	 * @var string State code
	 * @deprecated Use state_code instead
	 * @see $state_code
	 */
	public $departement_code;

	/**
	 * @var string
	 * @deprecated Use state instead
	 * @see $state
	 */
	public $departement;

	/**
	 * @var string
	 * @deprecated Use country instead
	 * @see $country
	 */
	public $pays;

	/**
	 * Phone number
	 * @var string
	 */
	public $phone;
	/**
	 * Fax number
	 * @var string
	 */
	public $fax;
	/**
	 * Email
	 * @var string
	 */
	public $email;

    /**
     * @var array array of socialnetworks
     */
    public $socialnetworks;

	/**
	 * Skype username
	 * @var string
	 * @deprecated
	 */
	public $skype;

	/**
	 * Twitter username
	 * @var string
	 * @deprecated
	 */
	public $twitter;

	/**
	 * Facebook username
	 * @var string
	 * @deprecated
	 */
	public $facebook;

    /**
     * LinkedIn username
     * @var string
	 * @deprecated
     */
	public $linkedin;

	/**
	 * Webpage
	 * @var string
	 */
	public $url;

	/**
	 * Barcode value
	 * @var string
	 */
	public $barcode;

	// 6 professional id (usage depends on country)

	/**
	 * Professional ID 1 (Ex: Siren in France)
	 * @var string
	 */
	public $idprof1;

	/**
	 * Professional ID 2 (Ex: Siret in France)
	 * @var string
	 */
	public $idprof2;

	/**
	 * Professional ID 3 (Ex: Ape in France)
	 * @var string
	 */
	public $idprof3;

	/**
	 * Professional ID 4 (Ex: RCS in France)
	 * @var string
	 */
	public $idprof4;

	/**
	 * Professional ID 5
	 * @var string
	 */
	public $idprof5;

	/**
	 * Professional ID 6
	 * @var string
	 */
	public $idprof6;

    /**
     * @var string Prefix comm
     */
	public $prefix_comm;

	/**
	 * @var int Vat concerned
	 */
	public $tva_assuj = 1;

	/**
	 * Intracommunitary VAT ID
	 * @var string
	 */
	public $tva_intra;

	// Local taxes
	public $localtax1_assuj;
	public $localtax1_value;
	public $localtax2_assuj;
	public $localtax2_value;

    /**
     * @var string Manager
     */
	public $managers;

    /**
     * @var float Capital
     */
	public $capital;

	/**
	 * @var int Type thirdparty
	 */
	public $typent_id = 0;
	public $typent_code;
	public $effectif;
	public $effectif_id = 0;
	public $forme_juridique_code;
	public $forme_juridique = 0;

	public $remise_percent;
	public $remise_supplier_percent;
	public $mode_reglement_supplier_id;
	public $cond_reglement_supplier_id;

	/**
     * @var int ID
     */
	public $fk_prospectlevel;

	/**
	 * @var string second name
	 */
	public $name_bis;

	//Log data

	/**
	 * Date of last update
	 * @var string
	 */
	public $date_modification;

	/**
	 * User that made last update
	 * @var string
	 */
	public $user_modification;

	/**
	 * @var integer|string date_creation
	 */
	public $date_creation;

	/**
	 * User that created the thirdparty
	 * @var User
	 */
	public $user_creation;


	public $specimen;

	/**
	 * 0=no customer, 1=customer, 2=prospect, 3=customer and prospect
	 * @var int
	 */
	public $client = 0;

	/**
	 * 0=no prospect, 1=prospect
	 * @var int
	 */
	public $prospect = 0;

	/**
	 * 0=no supplier, 1=supplier
	 * @var int
	 */
	public $fournisseur;

	/**
	 * Client code. E.g: CU2014-003
	 * @var string
	 */
	public $code_client;

	/**
	 * Supplier code. E.g: SU2014-003
	 * @var string
	 */
	public $code_fournisseur;

	/**
	 * Accounting code for client
	 * @var string
	 */
	public $code_compta;

    /**
     * Accounting code for client
     * @var string
     */
    public $code_compta_client;

	/**
	 * Accounting code for suppliers
	 * @var string
	 */
	public $code_compta_fournisseur;

	/**
	 * @var string
	 * @deprecated Note is split in public and private notes
	 * @see $note_public, $note_private
	 */
	public $note;

	/**
	 * Private note
	 * @var string
	 */
	public $note_private;

	/**
	 * Public note
	 * @var string
	 */
	public $note_public;

	/**
	 * Status prospect id
	 * @var int
	 */
	public $stcomm_id;

	/**
	 * Status prospect picto
	 * @var string
	 */
	public $stcomm_picto;

	/**
	 * Status prospect label
	 * @var int
	 */
	public $status_prospect_label;

	/**
	 * Assigned price level
	 * @var int
	 */
	public $price_level;

	/**
	 * @var string outstanding limit
	 */
	public $outstanding_limit;

	/**
	 * @var string Min order amount
	 */
	public $order_min_amount;

    /**
     * @var string Supplier min order amount
     */
	public $supplier_order_min_amount;

	/**
	 * Id of sales representative to link (used for thirdparty creation). Not filled by a fetch, because we can have several sales representatives.
	 * @var int
	 */
	public $commercial_id;

	/**
	 * Id of parent thirdparty (if one)
	 * @var int
	 */
	public $parent;

	/**
	 * Default language code of thirdparty (en_US, ...)
	 * @var string
	 */
	public $default_lang;

	/**
	 * @var string Ref
	 */
	public $ref;

	/**
	 * @var string Internal ref
	 * @deprecated
	 */
	public $ref_int;

	/**
	 * External user reference.
	 * This is to allow external systems to store their id and make self-developed synchronizing functions easier to build.
	 * @var string
	 */
	public $ref_ext;

	/**
	 * Import key.
	 * Set when the thirdparty has been created through an import process. This is to relate those created thirdparties
	 * to an import process
	 * @var string
	 */
	public $import_key;

	/**
	 * Supplier WebServices URL
	 * @var string
	 */
	public $webservices_url;

	/**
	 * Supplier WebServices Key
	 * @var string
	 */
	public $webservices_key;

    /**
     * @var string Logo
     */
	public $logo;

    /**
     * @var string logo small
     */
	public $logo_small;

    /**
     * @var string Logo mini
     */
	public $logo_mini;

    /**
     * @var string Logo squarred
     */
	public $logo_squarred;

    /**
     * @var string Logo squarred small
     */
	public $logo_squarred_small;

    /**
     * @var string Logo squarred mini
     */
	public $logo_squarred_mini;

	/**
     * @var int ID Incoterms
     */
	public $fk_incoterms;

	/**
	 * @var string Incoterms Location
	 */
	public $location_incoterms;

    /**
     * @var string Incoterm label
     */
	public $label_incoterms; //Used into tooltip

	// Multicurrency
	/**
     * @var int ID
     */
	public $fk_multicurrency;

    /**
     * @var string Multicurrency code
     */
	public $multicurrency_code;


	/**
	 * @var Account|string Default BAN account
	 */
	public $bank_account;


	/**
	 *    Constructor
	 *
	 *    @param	DoliDB		$db		Database handler
	 */
	public function __construct($db)
	{
		global $conf;

		$this->db = $db;

		$this->client = 0;
		$this->prospect = 0;
		$this->fournisseur = 0;
		$this->typent_id = 0;
		$this->effectif_id = 0;
		$this->forme_juridique_code = 0;
		$this->tva_assuj = 1;
		$this->status = 1;

		if ($conf->global->COMPANY_SHOW_ADDRESS_SELECTLIST) {
			$this->fields['address']['showoncombobox'] = $conf->global->COMPANY_SHOW_ADDRESS_SELECTLIST;
			$this->fields['zip']['showoncombobox'] = $conf->global->COMPANY_SHOW_ADDRESS_SELECTLIST;
			$this->fields['town']['showoncombobox'] = $conf->global->COMPANY_SHOW_ADDRESS_SELECTLIST;
			//$this->fields['fk_pays']['showoncombobox'] = $conf->global->COMPANY_SHOW_ADDRESS_SELECTLIST;
		}
	}


	/**
	 *    Create third party in database.
	 *    $this->code_client = -1 and $this->code_fournisseur = -1 means automatic assignement.
	 *
	 *    @param	User	$user       Object of user that ask creation
	 *    @return   int         		>= 0 if OK, < 0 if KO
	 */
    public function create(User $user)
	{
		global $langs, $conf, $mysoc;

		$error = 0;

		// Clean parameters
		if (empty($this->status)) $this->status = 0;
		$this->name = $this->name ?trim($this->name) : trim($this->nom);
		if (!empty($conf->global->MAIN_FIRST_TO_UPPER)) $this->name = ucwords($this->name);
		if (!empty($conf->global->MAIN_ALL_TO_UPPER)) $this->name = strtoupper($this->name);
		$this->nom = $this->name; // For backward compatibility
		if (empty($this->client))      $this->client = 0;
		if (empty($this->fournisseur)) $this->fournisseur = 0;
		$this->import_key = trim($this->import_key);

		if (!empty($this->multicurrency_code)) $this->fk_multicurrency = MultiCurrency::getIdFromCode($this->db, $this->multicurrency_code);
		if (empty($this->fk_multicurrency))
		{
			$this->multicurrency_code = '';
			$this->fk_multicurrency = 0;
		}

		dol_syslog(get_class($this)."::create ".$this->name);

		$now = dol_now();

		$this->db->begin();

		// For automatic creation during create action (not used by Dolibarr GUI, can be used by scripts)
		if ($this->code_client == -1 || $this->code_client === 'auto')           $this->get_codeclient($this, 0);
		if ($this->code_fournisseur == -1 || $this->code_fournisseur === 'auto') $this->get_codefournisseur($this, 1);

		// Check more parameters (including mandatory setup
		// If error, this->errors[] is filled
		$result = $this->verify();

		if ($result >= 0)
		{
			$this->entity = ((isset($this->entity) && is_numeric($this->entity)) ? $this->entity : $conf->entity);

			$sql = "INSERT INTO ".MAIN_DB_PREFIX."societe (nom, name_alias, entity, datec, fk_user_creat, canvas, status, ref_int, ref_ext, fk_stcomm, fk_incoterms, location_incoterms ,import_key, fk_multicurrency, multicurrency_code)";
			$sql .= " VALUES ('".$this->db->escape($this->name)."', '".$this->db->escape($this->name_alias)."', ".$this->db->escape($this->entity).", '".$this->db->idate($now)."'";
			$sql .= ", ".(!empty($user->id) ? "'".$user->id."'" : "null");
			$sql .= ", ".(!empty($this->canvas) ? "'".$this->db->escape($this->canvas)."'" : "null");
			$sql .= ", ".$this->status;
			$sql .= ", ".(!empty($this->ref_int) ? "'".$this->db->escape($this->ref_int)."'" : "null");
			$sql .= ", ".(!empty($this->ref_ext) ? "'".$this->db->escape($this->ref_ext)."'" : "null");
			$sql .= ", 0";
			$sql .= ", ".(int) $this->fk_incoterms;
			$sql .= ", '".$this->db->escape($this->location_incoterms)."'";
			$sql .= ", ".(!empty($this->import_key) ? "'".$this->db->escape($this->import_key)."'" : "null");
			$sql .= ", ".(int) $this->fk_multicurrency;
			$sql .= ", '".$this->db->escape($this->multicurrency_code)."')";

			dol_syslog(get_class($this)."::create", LOG_DEBUG);
			$result = $this->db->query($sql);
			if ($result)
			{
				$this->id = $this->db->last_insert_id(MAIN_DB_PREFIX."societe");

				$ret = $this->update($this->id, $user, 0, 1, 1, 'add');

				// Ajout du commercial affecte
				if ($this->commercial_id != '' && $this->commercial_id != -1)
				{
					$this->add_commercial($user, $this->commercial_id);
				}
				// si un commercial cree un client il lui est affecte automatiquement
				elseif (empty($user->rights->societe->client->voir))
				{
					$this->add_commercial($user, $user->id);
				}

				if ($ret >= 0)
				{
					// Call trigger
					$result = $this->call_trigger('COMPANY_CREATE', $user);
					if ($result < 0) $error++;
					// End call triggers
				} else $error++;

				if (!$error)
				{
					dol_syslog(get_class($this)."::Create success id=".$this->id);
					$this->db->commit();
					return $this->id;
				} else {
					dol_syslog(get_class($this)."::Create echec update ".$this->error." ".join(',', $this->errors), LOG_ERR);
					$this->db->rollback();
					return -4;
				}
			} else {
				if ($this->db->lasterrno() == 'DB_ERROR_RECORD_ALREADY_EXISTS')
				{
					$this->error = $langs->trans("ErrorCompanyNameAlreadyExists", $this->name); // duplicate on a field (code or profid or ...)
					$result = -1;
				} else {
					$this->error = $this->db->lasterror();
					$result = -2;
				}
				$this->db->rollback();
				return $result;
			}
		} else {
			$this->db->rollback();
			dol_syslog(get_class($this)."::Create fails verify ".join(',', $this->errors), LOG_WARNING);
			return -3;
		}
	}


    // phpcs:disable PEAR.NamingConventions.ValidFunctionName.ScopeNotCamelCaps
	/**
	 * Create a contact/address from thirdparty
	 *
	 * @param 	User	$user		Object user
	 * @return 	int					<0 if KO, >0 if OK
	 */
    public function create_individual(User $user)
	{
        // phpcs:enable
		require_once DOL_DOCUMENT_ROOT.'/contact/class/contact.class.php';
		$contact = new Contact($this->db);

		$contact->name              = $this->name_bis;
		$contact->firstname         = $this->firstname;
		$contact->civility_id       = $this->civility_id;
		$contact->socid             = $this->id; // fk_soc
		$contact->statut            = 1; // deprecated
		$contact->status            = 1;
		$contact->priv              = 0;
		$contact->country_id        = $this->country_id;
		$contact->state_id          = $this->state_id;
		$contact->address           = $this->address;
		$contact->email             = $this->email;
		$contact->zip               = $this->zip;
		$contact->town              = $this->town;
		$contact->phone_pro         = $this->phone;

		$result = $contact->create($user);
		if ($result < 0)
		{
			$this->error = $contact->error;
			$this->errors = $contact->errors;
			dol_syslog(get_class($this)."::create_individual ERROR:".$this->error, LOG_ERR);
		}

		return $result;
	}

	/**
	 *    Check properties of third party are ok (like name, third party codes, ...)
	 *    Used before an add or update.
	 *
	 *    @return     int		0 if OK, <0 if KO
	 */
    public function verify()
	{
		global $conf, $langs, $mysoc;

		$error = 0;
		$this->errors = array();

		$result = 0;
		$this->name = trim($this->name);
		$this->nom = $this->name; // For backward compatibility

		if (!$this->name)
		{
			$this->errors[] = 'ErrorBadThirdPartyName';
			$result = -2;
		}

		if ($this->client)
		{
			$rescode = $this->check_codeclient();
			if ($rescode <> 0)
			{
				if ($rescode == -1)
				{
					$this->errors[] = 'ErrorBadCustomerCodeSyntax';
				} elseif ($rescode == -2)
				{
					$this->errors[] = 'ErrorCustomerCodeRequired';
				} elseif ($rescode == -3)
				{
					$this->errors[] = 'ErrorCustomerCodeAlreadyUsed';
				} elseif ($rescode == -4)
				{
					$this->errors[] = 'ErrorPrefixRequired';
				}
				$result = -3;
			}
		}

		if ($this->fournisseur)
		{
			$rescode = $this->check_codefournisseur();
			if ($rescode <> 0)
			{
				if ($rescode == -1)
				{
					$this->errors[] = 'ErrorBadSupplierCodeSyntax';
				} elseif ($rescode == -2)
				{
					$this->errors[] = 'ErrorSupplierCodeRequired';
				} elseif ($rescode == -3)
				{
					$this->errors[] = 'ErrorSupplierCodeAlreadyUsed';
				} elseif ($rescode == -5)
				{
					$this->errors[] = 'ErrorPrefixRequired';
				}
				$result = -3;
			}
		}

		// Check for duplicate or mandatory fields defined into setup
		$array_to_check = array('IDPROF1', 'IDPROF2', 'IDPROF3', 'IDPROF4', 'IDPROF5', 'IDPROF6', 'EMAIL');
		foreach ($array_to_check as $key)
		{
			$keymin = strtolower($key);
			$i = (int) preg_replace('/[^0-9]/', '', $key);
			$vallabel = $this->$keymin;

			if ($i > 0)
			{
				if ($this->isACompany())
				{
					// Check for mandatory prof id (but only if country is same than ours)
					if ($mysoc->country_id > 0 && $this->country_id == $mysoc->country_id)
					{
						$idprof_mandatory = 'SOCIETE_'.$key.'_MANDATORY';
						if (!$vallabel && !empty($conf->global->$idprof_mandatory))
						{
							$langs->load("errors");
							$error++;
							$this->errors[] = $langs->trans("ErrorProdIdIsMandatory", $langs->transcountry('ProfId'.$i, $this->country_code)).' ('.$langs->trans("ForbiddenBySetupRules").')';
						}
					}
				}

				// Check for unicity on profid
				if (!$error && $vallabel && $this->id_prof_verifiable($i))
				{
					if ($this->id_prof_exists($keymin, $vallabel, ($this->id > 0 ? $this->id : 0)))
					{
						$langs->load("errors");
						$error++;
						$this->errors[] = $langs->transcountry('ProfId'.$i, $this->country_code)." ".$langs->trans("ErrorProdIdAlreadyExist", $vallabel).' ('.$langs->trans("ForbiddenBySetupRules").')';
					}
				}
			} else {
				//var_dump($conf->global->SOCIETE_EMAIL_UNIQUE);
				//var_dump($conf->global->SOCIETE_EMAIL_MANDATORY);
				if ($key == 'EMAIL')
				{
					// Check for mandatory
					if (!empty($conf->global->SOCIETE_EMAIL_MANDATORY) && !isValidEMail($this->email))
					{
						$langs->load("errors");
						$error++;
						$this->errors[] = $langs->trans("ErrorBadEMail", $this->email).' ('.$langs->trans("ForbiddenBySetupRules").')';
					}

					// Check for unicity
					if (!$error && $vallabel && !empty($conf->global->SOCIETE_EMAIL_UNIQUE))
					{
						if ($this->id_prof_exists($keymin, $vallabel, ($this->id > 0 ? $this->id : 0)))
						{
							$langs->load("errors");
							$error++; $this->errors[] = $langs->trans('Email')." ".$langs->trans("ErrorProdIdAlreadyExist", $vallabel).' ('.$langs->trans("ForbiddenBySetupRules").')';
						}
					}
				}
			}
		}

		if ($error) $result = -4;

		return $result;
	}

	/**
	 *      Update parameters of third party
	 *
	 *      @param	int		$id              			Id of company (deprecated, use 0 here and call update on an object loaded by a fetch)
	 *      @param  User	$user            			User who requests the update
	 *      @param  int		$call_trigger    			0=no, 1=yes
	 *		@param	int		$allowmodcodeclient			Inclut modif code client et code compta
	 *		@param	int		$allowmodcodefournisseur	Inclut modif code fournisseur et code compta fournisseur
	 *		@param	string	$action						'add' or 'update' or 'merge'
	 *		@param	int		$nosyncmember				Do not synchronize info of linked member
	 *      @return int  			           			<0 if KO, >=0 if OK
	 */
    public function update($id, $user = '', $call_trigger = 1, $allowmodcodeclient = 0, $allowmodcodefournisseur = 0, $action = 'update', $nosyncmember = 1)
	{
		global $langs, $conf, $hookmanager;

		require_once DOL_DOCUMENT_ROOT.'/core/lib/functions2.lib.php';

		if (empty($id)) $id = $this->id;

		$error = 0;

		dol_syslog(get_class($this)."::Update id=".$id." call_trigger=".$call_trigger." allowmodcodeclient=".$allowmodcodeclient." allowmodcodefournisseur=".$allowmodcodefournisseur);

		$now = dol_now();

		if (!empty($conf->global->MAIN_FIRST_TO_UPPER)) $this->name = ucwords($this->name);
		if (!empty($conf->global->MAIN_ALL_TO_UPPER)) $this->name = strtoupper($this->name);
		// Clean parameters
		$this->id = $id;
		$this->entity = ((isset($this->entity) && is_numeric($this->entity)) ? $this->entity : $conf->entity);
		$this->name = $this->name ?trim($this->name) : trim($this->nom);
		$this->nom = $this->name; // For backward compatibility
		$this->name_alias = trim($this->name_alias);
		$this->ref_ext		= trim($this->ref_ext);
		$this->address		= $this->address ?trim($this->address) : trim($this->address);
		$this->zip = $this->zip ?trim($this->zip) : trim($this->zip);
		$this->town			= $this->town ?trim($this->town) : trim($this->town);
		$this->state_id = trim($this->state_id);
		$this->country_id = ($this->country_id > 0) ? $this->country_id : 0;
		$this->phone		= trim($this->phone);
		$this->phone		= preg_replace("/\s/", "", $this->phone);
		$this->phone		= preg_replace("/\./", "", $this->phone);
		$this->fax			= trim($this->fax);
		$this->fax			= preg_replace("/\s/", "", $this->fax);
		$this->fax			= preg_replace("/\./", "", $this->fax);
		$this->email = trim($this->email);
		$this->url			= $this->url ?clean_url($this->url, 0) : '';
		$this->note_private = trim($this->note_private);
		$this->note_public  = trim($this->note_public);
		$this->idprof1		= trim($this->idprof1);
		$this->idprof2		= trim($this->idprof2);
		$this->idprof3		= trim($this->idprof3);
		$this->idprof4		= trim($this->idprof4);
		$this->idprof5		= (!empty($this->idprof5) ?trim($this->idprof5) : '');
		$this->idprof6		= (!empty($this->idprof6) ?trim($this->idprof6) : '');
		$this->prefix_comm = trim($this->prefix_comm);
		$this->outstanding_limit = price2num($this->outstanding_limit);
		$this->order_min_amount = price2num($this->order_min_amount);
		$this->supplier_order_min_amount = price2num($this->supplier_order_min_amount);

		$this->tva_assuj	= trim($this->tva_assuj);
		$this->tva_intra	= dol_sanitizeFileName($this->tva_intra, '');
		if (empty($this->status)) $this->status = 0;

		if (!empty($this->multicurrency_code)) $this->fk_multicurrency = MultiCurrency::getIdFromCode($this->db, $this->multicurrency_code);
		if (empty($this->fk_multicurrency))
		{
			$this->multicurrency_code = '';
			$this->fk_multicurrency = 0;
		}

		// Local taxes
		$this->localtax1_assuj = trim($this->localtax1_assuj);
		$this->localtax2_assuj = trim($this->localtax2_assuj);

		$this->localtax1_value = trim($this->localtax1_value);
		$this->localtax2_value = trim($this->localtax2_value);

		if ($this->capital != '') $this->capital = price2num(trim($this->capital));
		if (!is_numeric($this->capital)) $this->capital = ''; // '' = undef

		$this->effectif_id = trim($this->effectif_id);
		$this->forme_juridique_code = trim($this->forme_juridique_code);

		//Gencod
		$this->barcode = trim($this->barcode);

		// For automatic creation
		if ($this->code_client == -1 || $this->code_client === 'auto')           $this->get_codeclient($this, 0);
		if ($this->code_fournisseur == -1 || $this->code_fournisseur === 'auto') $this->get_codefournisseur($this, 1);

		$this->code_compta = trim($this->code_compta);
		$this->code_compta_fournisseur = trim($this->code_compta_fournisseur);

		// Check parameters. More tests are done later in the ->verify()
		if (!is_numeric($this->client) && !is_numeric($this->fournisseur))
		{
			$langs->load("errors");
			$this->error = $langs->trans("BadValueForParameterClientOrSupplier");
			return -1;
		}

		$customer = false;
		if (!empty($allowmodcodeclient) && !empty($this->client))
		{
			// Attention get_codecompta peut modifier le code suivant le module utilise
			if (empty($this->code_compta))
			{
				$ret = $this->get_codecompta('customer');
				if ($ret < 0) return -1;
			}

			$customer = true;
		}

		$supplier = false;
		if (!empty($allowmodcodefournisseur) && !empty($this->fournisseur))
		{
			// Attention get_codecompta peut modifier le code suivant le module utilise
			if ($this->code_compta_fournisseur == "")
			{
				$ret = $this->get_codecompta('supplier');
				if ($ret < 0) return -1;
			}

			$supplier = true;
		}

		//Web services
		$this->webservices_url = $this->webservices_url ?clean_url($this->webservices_url, 0) : '';
		$this->webservices_key = trim($this->webservices_key);

		//Incoterms
		$this->fk_incoterms = (int) $this->fk_incoterms;
		$this->location_incoterms = trim($this->location_incoterms);

		$this->db->begin();

		// Check name is required and codes are ok or unique.
		// If error, this->errors[] is filled
		$result = 0;
		if ($action != 'add' && $action != 'merge')
		{
			// We don't check when update called during a create because verify was already done.
			// For a merge, we suppose source data is clean and a customer code of a deleted thirdparty must be accepted into a target thirdparty with empty code without duplicate error
			$result = $this->verify();

			// If there is only one error and error is ErrorBadCustomerCodeSyntax and we don't change customer code, we allow the update
			// So we can update record that were using and old numbering rule.
			if (is_array($this->errors))
			{
				if (in_array('ErrorBadCustomerCodeSyntax', $this->errors) && is_object($this->oldcopy) && $this->oldcopy->code_client == $this->code_client)
				{
					if (($key = array_search('ErrorBadCustomerCodeSyntax', $this->errors)) !== false) unset($this->errors[$key]); // Remove error message
				}
				if (in_array('ErrorBadSupplierCodeSyntax', $this->errors) && is_object($this->oldcopy) && $this->oldcopy->code_fournisseur == $this->code_fournisseur)
				{
					if (($key = array_search('ErrorBadSupplierCodeSyntax', $this->errors)) !== false) unset($this->errors[$key]); // Remove error message
				}
				if (empty($this->errors))	// If there is no more error, we can make like if there is no error at all
				{
					$result = 0;
				}
			}
		}

		if ($result >= 0)
		{
			dol_syslog(get_class($this)."::update verify ok or not done");

			$sql  = "UPDATE ".MAIN_DB_PREFIX."societe SET ";
			$sql .= "entity = ".$this->db->escape($this->entity);
			$sql .= ",nom = '".$this->db->escape($this->name)."'"; // Required
			$sql .= ",name_alias = '".$this->db->escape($this->name_alias)."'";
			$sql .= ",ref_ext = ".(!empty($this->ref_ext) ? "'".$this->db->escape($this->ref_ext)."'" : "null");
			$sql .= ",address = '".$this->db->escape($this->address)."'";

			$sql .= ",zip = ".(!empty($this->zip) ? "'".$this->db->escape($this->zip)."'" : "null");
			$sql .= ",town = ".(!empty($this->town) ? "'".$this->db->escape($this->town)."'" : "null");

			$sql .= ",fk_departement = '".(!empty($this->state_id) ? $this->state_id : '0')."'";
			$sql .= ",fk_pays = '".(!empty($this->country_id) ? $this->country_id : '0')."'";

			$sql .= ",phone = ".(!empty($this->phone) ? "'".$this->db->escape($this->phone)."'" : "null");
			$sql .= ",fax = ".(!empty($this->fax) ? "'".$this->db->escape($this->fax)."'" : "null");
            $sql .= ",email = ".(!empty($this->email) ? "'".$this->db->escape($this->email)."'" : "null");
            $sql .= ", socialnetworks = '".$this->db->escape(json_encode($this->socialnetworks))."'";
			$sql .= ",url = ".(!empty($this->url) ? "'".$this->db->escape($this->url)."'" : "null");

			$sql .= ",parent = ".($this->parent > 0 ? $this->parent : "null");

			$sql .= ",note_private = ".(!empty($this->note_private) ? "'".$this->db->escape($this->note_private)."'" : "null");
			$sql .= ",note_public = ".(!empty($this->note_public) ? "'".$this->db->escape($this->note_public)."'" : "null");

			$sql .= ",siren   = '".$this->db->escape($this->idprof1)."'";
			$sql .= ",siret   = '".$this->db->escape($this->idprof2)."'";
			$sql .= ",ape     = '".$this->db->escape($this->idprof3)."'";
			$sql .= ",idprof4 = '".$this->db->escape($this->idprof4)."'";
			$sql .= ",idprof5 = '".$this->db->escape($this->idprof5)."'";
			$sql .= ",idprof6 = '".$this->db->escape($this->idprof6)."'";

			$sql .= ",tva_assuj = ".($this->tva_assuj != '' ? "'".$this->db->escape($this->tva_assuj)."'" : "null");
			$sql .= ",tva_intra = '".$this->db->escape($this->tva_intra)."'";
			$sql .= ",status = ".$this->status;

			// Local taxes
			$sql .= ",localtax1_assuj = ".($this->localtax1_assuj != '' ? "'".$this->db->escape($this->localtax1_assuj)."'" : "null");
			$sql .= ",localtax2_assuj = ".($this->localtax2_assuj != '' ? "'".$this->db->escape($this->localtax2_assuj)."'" : "null");
			if ($this->localtax1_assuj == 1)
			{
				if ($this->localtax1_value != '')
				{
					$sql .= ",localtax1_value =".$this->localtax1_value;
				} else $sql .= ",localtax1_value =0.000";
			} else $sql .= ",localtax1_value =0.000";

			if ($this->localtax2_assuj == 1)
			{
				if ($this->localtax2_value != '')
				{
					$sql .= ",localtax2_value =".$this->localtax2_value;
				} else $sql .= ",localtax2_value =0.000";
			} else $sql .= ",localtax2_value =0.000";

			$sql .= ",capital = ".($this->capital == '' ? "null" : $this->capital);

			$sql .= ",prefix_comm = ".(!empty($this->prefix_comm) ? "'".$this->db->escape($this->prefix_comm)."'" : "null");

			$sql .= ",fk_effectif = ".(!empty($this->effectif_id) ? "'".$this->db->escape($this->effectif_id)."'" : "null");
			if (isset($this->stcomm_id))
			{
				$sql .= ",fk_stcomm=".(!empty($this->stcomm_id) ? $this->stcomm_id : "0");
			}
			$sql .= ",fk_typent = ".(!empty($this->typent_id) ? "'".$this->db->escape($this->typent_id)."'" : "0");

			$sql .= ",fk_forme_juridique = ".(!empty($this->forme_juridique_code) ? "'".$this->db->escape($this->forme_juridique_code)."'" : "null");

			$sql .= ",mode_reglement = ".(!empty($this->mode_reglement_id) ? "'".$this->db->escape($this->mode_reglement_id)."'" : "null");
			$sql .= ",cond_reglement = ".(!empty($this->cond_reglement_id) ? "'".$this->db->escape($this->cond_reglement_id)."'" : "null");
			$sql .= ",mode_reglement_supplier = ".(!empty($this->mode_reglement_supplier_id) ? "'".$this->db->escape($this->mode_reglement_supplier_id)."'" : "null");
			$sql .= ",cond_reglement_supplier = ".(!empty($this->cond_reglement_supplier_id) ? "'".$this->db->escape($this->cond_reglement_supplier_id)."'" : "null");
			$sql .= ",fk_shipping_method = ".(!empty($this->shipping_method_id) ? "'".$this->db->escape($this->shipping_method_id)."'" : "null");

			$sql .= ",client = ".(!empty($this->client) ? $this->client : 0);
			$sql .= ",fournisseur = ".(!empty($this->fournisseur) ? $this->fournisseur : 0);
			$sql .= ",barcode = ".(!empty($this->barcode) ? "'".$this->db->escape($this->barcode)."'" : "null");
			$sql .= ",default_lang = ".(!empty($this->default_lang) ? "'".$this->db->escape($this->default_lang)."'" : "null");
			$sql .= ",logo = ".(!empty($this->logo) ? "'".$this->db->escape($this->logo)."'" : "null");
			$sql .= ",logo_squarred = ".(!empty($this->logo_squarred) ? "'".$this->db->escape($this->logo_squarred)."'" : "null");
			$sql .= ",outstanding_limit= ".($this->outstanding_limit != '' ? $this->outstanding_limit : 'null');
			$sql .= ",order_min_amount= ".($this->order_min_amount != '' ? $this->order_min_amount : 'null');
			$sql .= ",supplier_order_min_amount= ".($this->supplier_order_min_amount != '' ? $this->supplier_order_min_amount : 'null');
			$sql .= ",fk_prospectlevel='".$this->db->escape($this->fk_prospectlevel)."'";

			$sql .= ",webservices_url = ".(!empty($this->webservices_url) ? "'".$this->db->escape($this->webservices_url)."'" : "null");
			$sql .= ",webservices_key = ".(!empty($this->webservices_key) ? "'".$this->db->escape($this->webservices_key)."'" : "null");

			//Incoterms
			$sql .= ", fk_incoterms = ".$this->fk_incoterms;
			$sql .= ", location_incoterms = ".(!empty($this->location_incoterms) ? "'".$this->db->escape($this->location_incoterms)."'" : "null");

			if ($customer)
			{
				$sql .= ", code_client = ".(!empty($this->code_client) ? "'".$this->db->escape($this->code_client)."'" : "null");
				$sql .= ", code_compta = ".(!empty($this->code_compta) ? "'".$this->db->escape($this->code_compta)."'" : "null");
			}

			if ($supplier)
			{
				$sql .= ", code_fournisseur = ".(!empty($this->code_fournisseur) ? "'".$this->db->escape($this->code_fournisseur)."'" : "null");
				$sql .= ", code_compta_fournisseur = ".(($this->code_compta_fournisseur != "") ? "'".$this->db->escape($this->code_compta_fournisseur)."'" : "null");
			}
			$sql .= ", fk_user_modif = ".($user->id > 0 ? $user->id : "null");
			$sql .= ", fk_multicurrency = ".(int) $this->fk_multicurrency;
			$sql .= ", multicurrency_code = '".$this->db->escape($this->multicurrency_code)."'";
			$sql .= ", model_pdf = '".$this->db->escape($this->model_pdf)."'";
			$sql .= " WHERE rowid = ".(int) $id;

			$resql = $this->db->query($sql);
			if ($resql)
			{
				if (is_object($this->oldcopy))	// If we have information on old values
				{
					if ($this->oldcopy->country_id != $this->country_id)
					{
						unset($this->country_code);
						unset($this->country);
					}
					if ($this->oldcopy->state_id != $this->state_id)
					{
						unset($this->state_code);
						unset($this->state);
					}
				} else {
					unset($this->country_code); // We clean this, in the doubt, because it may have been changed after an update of country_id
					unset($this->country);
					unset($this->state_code);
					unset($this->state);
				}

				$nbrowsaffected = $this->db->affected_rows($resql);

				if (!$error && $nbrowsaffected)
				{
					// Update information on linked member if it is an update
					if (!$nosyncmember && !empty($conf->adherent->enabled))
					{
						require_once DOL_DOCUMENT_ROOT.'/adherents/class/adherent.class.php';

						dol_syslog(get_class($this)."::update update linked member");

						$lmember = new Adherent($this->db);
						$result = $lmember->fetch(0, 0, $this->id);

						if ($result > 0)
						{
							$lmember->company = $this->name;
							//$lmember->firstname=$this->firstname?$this->firstname:$lmember->firstname;	// We keep firstname and lastname of member unchanged
							//$lmember->lastname=$this->lastname?$this->lastname:$lmember->lastname;		// We keep firstname and lastname of member unchanged
							$lmember->address = $this->address;
							$lmember->zip = $this->zip;
							$lmember->town = $this->town;
							$lmember->email = $this->email;
							$lmember->socialnetworks = $this->socialnetworks;
							$lmember->phone = $this->phone;
							$lmember->state_id = $this->state_id;
							$lmember->country_id = $this->country_id;

							$result = $lmember->update($user, 0, 1, 1, 1); // Use nosync to 1 to avoid cyclic updates
							if ($result < 0)
							{
								$this->error = $lmember->error;
								$this->errors = array_merge($this->errors, $lmember->errors);
								dol_syslog(get_class($this)."::update ".$this->error, LOG_ERR);
								$error++;
							}
						} elseif ($result < 0)
						{
							$this->error = $lmember->error;
							$error++;
						}
					}
				}

				$action = 'update';

				// Actions on extra fields
				if (!$error)
				{
					$result = $this->insertExtraFields();
					if ($result < 0)
					{
						$error++;
					}
				}
				// Actions on extra languages
				if (!$error && empty($conf->global->MAIN_EXTRALANGUAGES_DISABLED)) // For avoid conflicts if trigger used
				{
					$result = $this->insertExtraLanguages();
					if ($result < 0)
					{
						$error++;
					}
				}

				if (!$error && $call_trigger)
				{
					// Call trigger
					$result = $this->call_trigger('COMPANY_MODIFY', $user);
					if ($result < 0) $error++;
					// End call triggers
				}

				if (!$error)
				{
					dol_syslog(get_class($this)."::Update success");
					$this->db->commit();
					return 1;
				} else {
					$this->db->rollback();
					return -1;
				}
			} else {
				if ($this->db->errno() == 'DB_ERROR_RECORD_ALREADY_EXISTS')
				{
					// Doublon
					$this->error = $langs->trans("ErrorDuplicateField");
					$result = -1;
				} else {
					$this->error = $this->db->lasterror();
					$result = -2;
				}
				$this->db->rollback();
				return $result;
			}
		} else {
			$this->db->rollback();
			dol_syslog(get_class($this)."::Update fails verify ".join(',', $this->errors), LOG_WARNING);
			return -3;
		}
	}

	/**
	 *    Load a third party from database into memory
	 *
	 *    @param	int		$rowid			Id of third party to load
	 *    @param    string	$ref			Reference of third party, name (Warning, this can return several records)
	 *    @param    string	$ref_ext       	External reference of third party (Warning, this information is a free field not provided by Dolibarr)
	 *    @param    string	$notused       	Not used
	 *    @param    string	$idprof1		Prof id 1 of third party (Warning, this can return several records)
	 *    @param    string	$idprof2		Prof id 2 of third party (Warning, this can return several records)
	 *    @param    string	$idprof3		Prof id 3 of third party (Warning, this can return several records)
	 *    @param    string	$idprof4		Prof id 4 of third party (Warning, this can return several records)
	 *    @param    string	$idprof5		Prof id 5 of third party (Warning, this can return several records)
	 *    @param    string	$idprof6		Prof id 6 of third party (Warning, this can return several records)
	 *    @param    string	$email   		Email of third party (Warning, this can return several records)
	 *    @param    string	$ref_alias 		Name_alias of third party (Warning, this can return several records)
	 *    @return   int						>0 if OK, <0 if KO or if two records found for same ref or idprof, 0 if not found.
	 */
	public function fetch($rowid, $ref = '', $ref_ext = '', $notused = '', $idprof1 = '', $idprof2 = '', $idprof3 = '', $idprof4 = '', $idprof5 = '', $idprof6 = '', $email = '', $ref_alias = '')
	{
		global $langs;
		global $conf;

		if (empty($rowid) && empty($ref) && empty($ref_ext) && empty($idprof1) && empty($idprof2) && empty($idprof3) && empty($idprof4) && empty($idprof5) && empty($idprof6) && empty($email)) return -1;

		$sql = 'SELECT s.rowid, s.nom as name, s.name_alias, s.entity, s.ref_ext, s.ref_int, s.address, s.datec as date_creation, s.prefix_comm';
		$sql .= ', s.status';
		$sql .= ', s.price_level';
		$sql .= ', s.tms as date_modification, s.fk_user_creat, s.fk_user_modif';
		$sql .= ', s.phone, s.fax, s.email';
		$sql .= ', s.socialnetworks';
		$sql .= ', s.url, s.zip, s.town, s.note_private, s.note_public, s.model_pdf, s.client, s.fournisseur';
		$sql .= ', s.siren as idprof1, s.siret as idprof2, s.ape as idprof3, s.idprof4, s.idprof5, s.idprof6';
		$sql .= ', s.capital, s.tva_intra';
		$sql .= ', s.fk_typent as typent_id';
		$sql .= ', s.fk_effectif as effectif_id';
		$sql .= ', s.fk_forme_juridique as forme_juridique_code';
		$sql .= ', s.webservices_url, s.webservices_key';
		$sql .= ', s.code_client, s.code_fournisseur, s.code_compta, s.code_compta_fournisseur, s.parent, s.barcode';
		$sql .= ', s.fk_departement as state_id, s.fk_pays as country_id, s.fk_stcomm, s.remise_supplier, s.mode_reglement, s.cond_reglement, s.fk_account, s.tva_assuj';
		$sql .= ', s.mode_reglement_supplier, s.cond_reglement_supplier, s.localtax1_assuj, s.localtax1_value, s.localtax2_assuj, s.localtax2_value, s.fk_prospectlevel, s.default_lang, s.logo, s.logo_squarred';
		$sql .= ', s.fk_shipping_method';
		$sql .= ', s.outstanding_limit, s.import_key, s.canvas, s.fk_incoterms, s.location_incoterms';
		$sql .= ', s.order_min_amount, s.supplier_order_min_amount';
		$sql .= ', s.fk_multicurrency, s.multicurrency_code';
		$sql .= ', fj.libelle as forme_juridique';
		$sql .= ', e.libelle as effectif';
		$sql .= ', c.code as country_code, c.label as country';
		$sql .= ', d.code_departement as state_code, d.nom as state';
		$sql .= ', st.libelle as stcomm, st.picto as stcomm_picto';
		$sql .= ', te.code as typent_code';
		$sql .= ', i.libelle as label_incoterms';
		$sql .= ', sr.remise_client, model_pdf';
		$sql .= ' FROM '.MAIN_DB_PREFIX.'societe as s';
		$sql .= ' LEFT JOIN '.MAIN_DB_PREFIX.'c_effectif as e ON s.fk_effectif = e.id';
		$sql .= ' LEFT JOIN '.MAIN_DB_PREFIX.'c_country as c ON s.fk_pays = c.rowid';
		$sql .= ' LEFT JOIN '.MAIN_DB_PREFIX.'c_stcomm as st ON s.fk_stcomm = st.id';
		$sql .= ' LEFT JOIN '.MAIN_DB_PREFIX.'c_forme_juridique as fj ON s.fk_forme_juridique = fj.code';
		$sql .= ' LEFT JOIN '.MAIN_DB_PREFIX.'c_departements as d ON s.fk_departement = d.rowid';
		$sql .= ' LEFT JOIN '.MAIN_DB_PREFIX.'c_typent as te ON s.fk_typent = te.id';
		$sql .= ' LEFT JOIN '.MAIN_DB_PREFIX.'c_incoterms as i ON s.fk_incoterms = i.rowid';
		$sql .= ' LEFT JOIN '.MAIN_DB_PREFIX.'societe_remise as sr ON sr.rowid = (SELECT MAX(rowid) FROM '.MAIN_DB_PREFIX.'societe_remise WHERE fk_soc = s.rowid AND entity IN ('.getEntity('discount').'))';

		$sql .= ' WHERE s.entity IN ('.getEntity($this->element).')';
		if ($rowid)     $sql .= ' AND s.rowid = '.$rowid;
		if ($ref)       $sql .= " AND s.nom = '".$this->db->escape($ref)."'";
		if ($ref_alias) $sql .= " AND s.name_alias = '".$this->db->escape($ref_alias)."'";
		if ($ref_ext)   $sql .= " AND s.ref_ext = '".$this->db->escape($ref_ext)."'";
		if ($notused)   $sql .= " AND s.ref_int = '".$this->db->escape($notused)."'";
		if ($idprof1)   $sql .= " AND s.siren = '".$this->db->escape($idprof1)."'";
		if ($idprof2)   $sql .= " AND s.siret = '".$this->db->escape($idprof2)."'";
		if ($idprof3)   $sql .= " AND s.ape = '".$this->db->escape($idprof3)."'";
		if ($idprof4)   $sql .= " AND s.idprof4 = '".$this->db->escape($idprof4)."'";
		if ($idprof5)   $sql .= " AND s.idprof5 = '".$this->db->escape($idprof5)."'";
		if ($idprof6)   $sql .= " AND s.idprof6 = '".$this->db->escape($idprof6)."'";
		if ($email)     $sql .= " AND s.email = '".$this->db->escape($email)."'";

		$resql = $this->db->query($sql);
		if ($resql)
		{
			$num = $this->db->num_rows($resql);
			if ($num > 1)
			{
				$this->error = 'Fetch found several records. Rename one of thirdparties to avoid duplicate.';
				dol_syslog($this->error, LOG_ERR);
				$result = -2;
			} elseif ($num)   // $num = 1
			{
				$obj = $this->db->fetch_object($resql);

				$this->id           = $obj->rowid;
				$this->entity       = $obj->entity;
				$this->canvas = $obj->canvas;

				$this->ref          = $obj->rowid;
				$this->name = $obj->name;
				$this->nom          = $obj->name; // deprecated
				$this->name_alias = $obj->name_alias;
				$this->ref_ext      = $obj->ref_ext;
				$this->ref_int      = $obj->ref_int;

				$this->date_creation     = $this->db->jdate($obj->date_creation);
				$this->date_modification = $this->db->jdate($obj->date_modification);
				$this->user_creation     = $obj->fk_user_creat;
				$this->user_modification = $obj->fk_user_modif;

				$this->address = $obj->address;
				$this->zip 			= $obj->zip;
				$this->town 		= $obj->town;

				$this->country_id   = $obj->country_id;
				$this->country_code = $obj->country_id ? $obj->country_code : '';
				$this->country = $obj->country_id ? ($langs->transnoentities('Country'.$obj->country_code) != 'Country'.$obj->country_code ? $langs->transnoentities('Country'.$obj->country_code) : $obj->country) : '';

				$this->state_id     = $obj->state_id;
				$this->state_code   = $obj->state_code;
				$this->state        = ($obj->state != '-' ? $obj->state : '');

				$transcode = $langs->trans('StatusProspect'.$obj->fk_stcomm);
				$label = ($transcode != 'StatusProspect'.$obj->fk_stcomm ? $transcode : $obj->stcomm);
				$this->stcomm_id = $obj->fk_stcomm; // id status prospect
				$this->status_prospect_label = $label; // label status prospect
				$this->stcomm_picto = $obj->stcomm_picto;     // picto statut commercial

                $this->email = $obj->email;
				$this->socialnetworks = (array) json_decode($obj->socialnetworks, true);

				$this->url = $obj->url;
				$this->phone = $obj->phone;
				$this->fax = $obj->fax;

				$this->parent = $obj->parent;

				$this->idprof1		= $obj->idprof1;
				$this->idprof2		= $obj->idprof2;
				$this->idprof3		= $obj->idprof3;
				$this->idprof4		= $obj->idprof4;
				$this->idprof5		= $obj->idprof5;
				$this->idprof6		= $obj->idprof6;

				$this->capital = $obj->capital;

				$this->code_client = $obj->code_client;
				$this->code_fournisseur = $obj->code_fournisseur;

				$this->code_compta = $obj->code_compta;
				$this->code_compta_fournisseur = $obj->code_compta_fournisseur;

				$this->barcode = $obj->barcode;

				$this->tva_assuj      = $obj->tva_assuj;
				$this->tva_intra      = $obj->tva_intra;
				$this->status = $obj->status;

				// Local Taxes
				$this->localtax1_assuj      = $obj->localtax1_assuj;
				$this->localtax2_assuj      = $obj->localtax2_assuj;

				$this->localtax1_value		= $obj->localtax1_value;
				$this->localtax2_value		= $obj->localtax2_value;

				$this->typent_id      = $obj->typent_id;
				$this->typent_code    = $obj->typent_code;

				$this->effectif_id    = $obj->effectif_id;
				$this->effectif       = $obj->effectif_id ? $obj->effectif : '';

				$this->forme_juridique_code = $obj->forme_juridique_code;
				$this->forme_juridique = $obj->forme_juridique_code ? $obj->forme_juridique : '';

				$this->fk_prospectlevel = $obj->fk_prospectlevel;

				$this->prefix_comm = $obj->prefix_comm;

				$this->remise_percent = price2num($obj->remise_client); // 0.000000 must be 0
				$this->remise_supplier_percent = $obj->remise_supplier;
				$this->mode_reglement_id 	= $obj->mode_reglement;
				$this->cond_reglement_id 	= $obj->cond_reglement;
				$this->mode_reglement_supplier_id 	= $obj->mode_reglement_supplier;
				$this->cond_reglement_supplier_id 	= $obj->cond_reglement_supplier;
				$this->shipping_method_id = ($obj->fk_shipping_method > 0) ? $obj->fk_shipping_method : null;
				$this->fk_account = $obj->fk_account;

				$this->client      = $obj->client;
				$this->fournisseur = $obj->fournisseur;

				$this->note = $obj->note_private; // TODO Deprecated for backward comtability
				$this->note_private = $obj->note_private;
				$this->note_public = $obj->note_public;
				$this->modelpdf = $obj->model_pdf;
				$this->default_lang = $obj->default_lang;
				$this->logo = $obj->logo;
				$this->logo_squarred = $obj->logo_squarred;

				$this->webservices_url = $obj->webservices_url;
				$this->webservices_key = $obj->webservices_key;

				$this->outstanding_limit		= $obj->outstanding_limit;
				$this->order_min_amount			= $obj->order_min_amount;
				$this->supplier_order_min_amount = $obj->supplier_order_min_amount;

				// multiprix
				$this->price_level = $obj->price_level;

				$this->import_key = $obj->import_key;

				//Incoterms
				$this->fk_incoterms = $obj->fk_incoterms;
				$this->location_incoterms = $obj->location_incoterms;
				$this->label_incoterms = $obj->label_incoterms;

				// multicurrency
				$this->fk_multicurrency = $obj->fk_multicurrency;
				$this->multicurrency_code = $obj->multicurrency_code;
				$this->model_pdf = $obj->model_pdf;

				$result = 1;

				// fetch optionals attributes and labels
				$this->fetch_optionals();
			} else {
				$result = 0;
			}

			$this->db->free($resql);
		} else {
			$this->error = $this->db->lasterror();
			$result = -3;
		}

		// Use first price level if level not defined for third party
		if ((!empty($conf->global->PRODUIT_MULTIPRICES) || !empty($conf->global->PRODUIT_CUSTOMER_PRICES_BY_QTY_MULTIPRICES)) && empty($this->price_level)) $this->price_level = 1;

		return $result;
	}

	/**
	 *    Delete a third party from database and all its dependencies (contacts, rib...)
	 *
	 *    @param	int		$id             Id of third party to delete
	 *    @param    User    $fuser          User who ask to delete thirdparty
	 *    @param    int		$call_trigger   0=No, 1=yes
	 *    @return	int						<0 if KO, 0 if nothing done, >0 if OK
	 */
    public function delete($id, User $fuser = null, $call_trigger = 1)
	{
		global $langs, $conf, $user;

		if (empty($fuser)) $fuser = $user;

		require_once DOL_DOCUMENT_ROOT.'/core/lib/files.lib.php';

		$entity = isset($this->entity) ? $this->entity : $conf->entity;

		dol_syslog(get_class($this)."::delete", LOG_DEBUG);
		$error = 0;

		// Test if child exists
		$objectisused = $this->isObjectUsed($id);
		if (empty($objectisused))
		{
			$this->db->begin();

			// User is mandatory for trigger call
			if (!$error && $call_trigger)
			{
				// Call trigger
				$result = $this->call_trigger('COMPANY_DELETE', $fuser);
				if ($result < 0) $error++;
				// End call triggers
			}

			if (!$error)
			{
				require_once DOL_DOCUMENT_ROOT.'/categories/class/categorie.class.php';
				$static_cat = new Categorie($this->db);
				$toute_categs = array();

				// Fill $toute_categs array with an array of (type => array of ("Categorie" instance))
				if ($this->client || $this->prospect)
				{
					$toute_categs['customer'] = $static_cat->containing($this->id, Categorie::TYPE_CUSTOMER);
				}
				if ($this->fournisseur)
				{
					$toute_categs['supplier'] = $static_cat->containing($this->id, Categorie::TYPE_SUPPLIER);
				}

				// Remove each "Categorie"
				foreach ($toute_categs as $type => $categs_type)
				{
					foreach ($categs_type as $cat)
					{
						$cat->del_type($this, $type);
					}
				}
			}

			if (!$error)
			{
				foreach ($this->childtablesoncascade as $tabletodelete)
				{
					$deleteFromObject=explode(':', $tabletodelete);
					if (count($deleteFromObject)>=2) {
						$className=str_replace('@', '', $deleteFromObject[0]);
						$filepath=$deleteFromObject[1];
						$columnName=$deleteFromObject[2];
						if (dol_include_once($filepath)) {
							$child_object = new $className($this->db);
							$result = $child_object->deleteByParentField($id, $columnName);
							if ($result < 0) {
								$error++;
								$this->errors[] = $child_object->error;
								break;
							}
						} else {
							$error++;
							$this->errors[] = 'Cannot include child class file ' .$filepath;
							break;
						}
					} else {
						$sql = "DELETE FROM " . MAIN_DB_PREFIX . $tabletodelete;
						$sql .= " WHERE fk_soc = " . $id;
						if (!$this->db->query($sql)) {
							$error++;
							$this->errors[] = $this->db->lasterror();
							break;
						}
					}
				}
			}

			// Removed extrafields
			if (!$error)
			{
				$result = $this->deleteExtraFields();
				if ($result < 0)
				{
					$error++;
					dol_syslog(get_class($this)."::delete error -3 ".$this->error, LOG_ERR);
				}
			}

			// Remove links to subsidiaries companies
			if (!$error)
			{
				$sql = "UPDATE ".MAIN_DB_PREFIX."societe";
				$sql .= " SET parent = NULL";
				$sql .= " WHERE parent = ".$id;
				if (!$this->db->query($sql))
				{
					$error++;
					$this->errors[] = $this->db->lasterror();
				}
			}

			// Remove third party
			if (!$error)
			{
				$sql = "DELETE FROM ".MAIN_DB_PREFIX."societe";
				$sql .= " WHERE rowid = ".$id;
				if (!$this->db->query($sql))
				{
					$error++;
					$this->errors[] = $this->db->lasterror();
				}
			}

			if (!$error)
			{
				$this->db->commit();

				// Delete directory
				if (!empty($conf->societe->multidir_output[$entity]))
				{
					$docdir = $conf->societe->multidir_output[$entity]."/".$id;
					if (dol_is_dir($docdir))
					{
						dol_delete_dir_recursive($docdir);
					}
				}

				return 1;
			} else {
				dol_syslog($this->error, LOG_ERR);
				$this->db->rollback();
				return -1;
			}
		} else dol_syslog("Can't remove thirdparty with id ".$id.". There is ".$objectisused." childs", LOG_WARNING);
		return 0;
	}

    // phpcs:disable PEAR.NamingConventions.ValidFunctionName.ScopeNotCamelCaps
	/**
	 *  Define third party as a customer
	 *
	 *	@return		int		<0 if KO, >0 if OK
	 */
    public function set_as_client()
	{
        // phpcs:enable
		if ($this->id)
		{
			$newclient = 1;
			if ($this->client == 2 || $this->client == 3) $newclient = 3; //If prospect, we keep prospect tag
			$sql = "UPDATE ".MAIN_DB_PREFIX."societe";
			$sql .= " SET client = ".$newclient;
			$sql .= " WHERE rowid = ".$this->id;

			$resql = $this->db->query($sql);
			if ($resql)
			{
				$this->client = $newclient;
				return 1;
			} else return -1;
		}
		return 0;
	}

	// phpcs:disable PEAR.NamingConventions.ValidFunctionName.ScopeNotCamelCaps
	/**
	 *  Defines the company as a customer
	 *
	 *  @param	float	$remise		Value in % of the discount
	 *  @param  string	$note		Note/Reason for changing the discount
	 *  @param  User	$user		User who sets the discount
	 *	@return	int					<0 if KO, >0 if OK
	 */
    public function set_remise_client($remise, $note, User $user)
	{
        // phpcs:enable
		global $conf, $langs;

		// Parameter cleaning
		$note = trim($note);
		if (!$note)
		{
			$this->error = $langs->trans("ErrorFieldRequired", $langs->transnoentitiesnoconv("NoteReason"));
			return -2;
		}

		dol_syslog(get_class($this)."::set_remise_client ".$remise.", ".$note.", ".$user->id);

		if ($this->id)
		{
			$this->db->begin();

			$now = dol_now();

			// Position current discount
			$sql = "UPDATE ".MAIN_DB_PREFIX."societe ";
			$sql .= " SET remise_client = '".$this->db->escape($remise)."'";
			$sql .= " WHERE rowid = ".$this->id;
			$resql = $this->db->query($sql);
			if (!$resql)
			{
				$this->db->rollback();
				$this->error = $this->db->error();
				return -1;
			}

			// Writes trace in discount history
			$sql = "INSERT INTO ".MAIN_DB_PREFIX."societe_remise";
			$sql .= " (entity, datec, fk_soc, remise_client, note, fk_user_author)";
			$sql .= " VALUES (".$conf->entity.", '".$this->db->idate($now)."', ".$this->id.", '".$this->db->escape($remise)."',";
			$sql .= " '".$this->db->escape($note)."',";
			$sql .= " ".$user->id;
			$sql .= ")";

			$resql = $this->db->query($sql);
			if (!$resql)
			{
				$this->db->rollback();
				$this->error = $this->db->lasterror();
				return -1;
			}

			$this->db->commit();
			return 1;
		}
	}

	// phpcs:disable PEAR.NamingConventions.ValidFunctionName.ScopeNotCamelCaps
	/**
	 *  Defines the company as a customer
	 *
	 *  @param	float	$remise		Value in % of the discount
	 *  @param  string	$note		Note/Reason for changing the discount
	 *  @param  User	$user		User who sets the discount
	 *	@return	int					<0 if KO, >0 if OK
	 */
    public function set_remise_supplier($remise, $note, User $user)
	{
        // phpcs:enable
		global $conf, $langs;

		// Parameter cleaning
		$note = trim($note);
		if (!$note)
		{
			$this->error = $langs->trans("ErrorFieldRequired", $langs->transnoentitiesnoconv("NoteReason"));
			return -2;
		}

		dol_syslog(get_class($this)."::set_remise_supplier ".$remise.", ".$note.", ".$user->id);

		if ($this->id)
		{
			$this->db->begin();

			$now = dol_now();

			// Position current discount
			$sql = "UPDATE ".MAIN_DB_PREFIX."societe ";
			$sql .= " SET remise_supplier = '".$this->db->escape($remise)."'";
			$sql .= " WHERE rowid = ".$this->id;
			$resql = $this->db->query($sql);
			if (!$resql)
			{
				$this->db->rollback();
				$this->error = $this->db->error();
				return -1;
			}

			// Writes trace in discount history
			$sql = "INSERT INTO ".MAIN_DB_PREFIX."societe_remise_supplier";
			$sql .= " (entity, datec, fk_soc, remise_supplier, note, fk_user_author)";
			$sql .= " VALUES (".$conf->entity.", '".$this->db->idate($now)."', ".$this->id.", '".$this->db->escape($remise)."',";
			$sql .= " '".$this->db->escape($note)."',";
			$sql .= " ".$user->id;
			$sql .= ")";

			$resql = $this->db->query($sql);
			if (!$resql)
			{
				$this->db->rollback();
				$this->error = $this->db->lasterror();
				return -1;
			}

			$this->db->commit();
			return 1;
		}
	}

    // phpcs:disable PEAR.NamingConventions.ValidFunctionName.ScopeNotCamelCaps
	/**
	 *    	Add a discount for third party
	 *
	 *    	@param	float	$remise     	Amount of discount
	 *    	@param  User	$user       	User adding discount
	 *    	@param  string	$desc			Reason of discount
	 *      @param  string	$vatrate     	VAT rate (may contain the vat code too). Exemple: '1.23', '1.23 (ABC)', ...
	 *      @param	int		$discount_type	0 => customer discount, 1 => supplier discount
	 *		@return	int						<0 if KO, id of discount record if OK
	 */
    public function set_remise_except($remise, User $user, $desc, $vatrate = '', $discount_type = 0)
	{
        // phpcs:enable
		global $langs;

		// Clean parameters
		$remise = price2num($remise);
		$desc = trim($desc);

		// Check parameters
		if (!$remise > 0)
		{
			$this->error = $langs->trans("ErrorWrongValueForParameter", "1");
			return -1;
		}
		if (!$desc)
		{
			$this->error = $langs->trans("ErrorWrongValueForParameter", "3");
			return -2;
		}

		if ($this->id > 0)
		{
			// Clean vat code
			$reg = array();
			$vat_src_code = '';
			if (preg_match('/\((.*)\)/', $vatrate, $reg))
			{
				$vat_src_code = $reg[1];
				$vatrate = preg_replace('/\s*\(.*\)/', '', $vatrate); // Remove code into vatrate.
			}

			require_once DOL_DOCUMENT_ROOT.'/core/class/discount.class.php';

			$discount = new DiscountAbsolute($this->db);
			$discount->fk_soc = $this->id;

			$discount->discount_type = $discount_type;

			$discount->amount_ht = $discount->multicurrency_amount_ht = price2num($remise, 'MT');
			$discount->amount_tva = $discount->multicurrency_amount_tva = price2num($remise * $vatrate / 100, 'MT');
			$discount->amount_ttc = $discount->multicurrency_amount_ttc = price2num($discount->amount_ht + $discount->amount_tva, 'MT');

			$discount->tva_tx = price2num($vatrate, 'MT');
			$discount->vat_src_code = $vat_src_code;

			$discount->description = $desc;

			$result = $discount->create($user);
			if ($result > 0)
			{
				return $result;
			} else {
				$this->error = $discount->error;
				return -3;
			}
		} else return 0;
	}

	/**
	 * 	Returns amount of included taxes of the current discounts/credits available from the company
	 *
	 *	@param	User	$user			Filter on a user author of discounts
	 * 	@param	string	$filter			Other filter
	 * 	@param	integer	$maxvalue		Filter on max value for discount
	 * 	@param	int		$discount_type	0 => customer discount, 1 => supplier discount
	 *	@return	int					<0 if KO, Credit note amount otherwise
	 */
    public function getAvailableDiscounts($user = '', $filter = '', $maxvalue = 0, $discount_type = 0)
	{
		require_once DOL_DOCUMENT_ROOT.'/core/class/discount.class.php';

		$discountstatic = new DiscountAbsolute($this->db);
		$result = $discountstatic->getAvailableDiscounts($this, $user, $filter, $maxvalue, $discount_type);
		if ($result >= 0)
		{
			return $result;
		} else {
			$this->error = $discountstatic->error;
			return -1;
		}
	}

	/**
	 *  Return array of sales representatives
	 *
	 *  @param	User		$user			Object user
	 *  @param	int			$mode			0=Array with properties, 1=Array of id.
	 *  @param	string		$sortfield		List of sort fields, separated by comma. Example: 't1.fielda,t2.fieldb'
	 *  @param	string		$sortorder		Sort order, separated by comma. Example: 'ASC,DESC';
	 *  @return array       				Array of sales representatives of third party
	 */
    public function getSalesRepresentatives(User $user, $mode = 0, $sortfield = null, $sortorder = null)
	{
		global $conf;

		$reparray = array();

		$sql = "SELECT DISTINCT u.rowid, u.login, u.lastname, u.firstname, u.office_phone, u.job, u.email, u.statut as status, u.entity, u.photo";
		$sql .= " FROM ".MAIN_DB_PREFIX."societe_commerciaux as sc, ".MAIN_DB_PREFIX."user as u";
		if (!empty($conf->multicompany->enabled) && !empty($conf->global->MULTICOMPANY_TRANSVERSE_MODE))
		{
			$sql .= ", ".MAIN_DB_PREFIX."usergroup_user as ug";
			$sql .= " WHERE ((ug.fk_user = sc.fk_user";
			$sql .= " AND ug.entity = ".$conf->entity.")";
			$sql .= " OR u.admin = 1)";
		} else $sql .= " WHERE entity in (0, ".$conf->entity.")";

		$sql .= " AND u.rowid = sc.fk_user AND sc.fk_soc = ".$this->id;
		if (empty($sortfield) && empty($sortorder)) {
			$sortfield = 'u.lastname,u.firstname';
			$sortorder = 'ASC,ASC';
		}
		$sql .= $this->db->order($sortfield, $sortorder);

		$resql = $this->db->query($sql);
		if ($resql)
		{
			$num = $this->db->num_rows($resql);
			$i = 0;
			while ($i < $num)
			{
				$obj = $this->db->fetch_object($resql);

				if (empty($mode))
				{
					$reparray[$i]['id'] = $obj->rowid;
					$reparray[$i]['lastname'] = $obj->lastname;
					$reparray[$i]['firstname'] = $obj->firstname;
					$reparray[$i]['email'] = $obj->email;
					$reparray[$i]['phone'] = $obj->office_phone;
					$reparray[$i]['job'] = $obj->job;
					$reparray[$i]['statut'] = $obj->status; // deprecated
					$reparray[$i]['status'] = $obj->status;
					$reparray[$i]['entity'] = $obj->entity;
					$reparray[$i]['login'] = $obj->login;
					$reparray[$i]['photo'] = $obj->photo;
				} else {
					$reparray[] = $obj->rowid;
				}
				$i++;
			}
			return $reparray;
		} else {
			dol_print_error($this->db);
			return -1;
		}
	}

    // phpcs:disable PEAR.NamingConventions.ValidFunctionName.ScopeNotCamelCaps
	/**
	 * Set the price level
	 *
	 * @param 	int		$price_level	Level of price
	 * @param 	User	$user			Use making change
	 * @return	int						<0 if KO, >0 if OK
	 */
    public function set_price_level($price_level, User $user)
	{
        // phpcs:enable
		if ($this->id)
		{
			$now = dol_now();

			$sql  = "UPDATE ".MAIN_DB_PREFIX."societe";
			$sql .= " SET price_level = '".$this->db->escape($price_level)."'";
			$sql .= " WHERE rowid = ".$this->id;

			if (!$this->db->query($sql))
			{
				dol_print_error($this->db);
				return -1;
			}

			$sql  = "INSERT INTO ".MAIN_DB_PREFIX."societe_prices";
			$sql .= " (datec, fk_soc, price_level, fk_user_author)";
			$sql .= " VALUES ('".$this->db->idate($now)."', ".$this->id.", '".$this->db->escape($price_level)."', ".$user->id.")";

			if (!$this->db->query($sql))
			{
				dol_print_error($this->db);
				return -1;
			}
			return 1;
		}
		return -1;
	}

    // phpcs:disable PEAR.NamingConventions.ValidFunctionName.ScopeNotCamelCaps
	/**
	 *	Add link to sales representative
	 *
	 *	@param	User	$user		Object user
	 *	@param	int		$commid		Id of user
	 *	@return	int					<=0 if KO, >0 if OK
	 */
    public function add_commercial(User $user, $commid)
	{
		// phpcs:enable
		$error = 0;

		if ($this->id > 0 && $commid > 0)
		{
		    $this->db->begin();

		    if (!$error)
		    {
    			$sql = "DELETE FROM  ".MAIN_DB_PREFIX."societe_commerciaux";
    			$sql .= " WHERE fk_soc = ".$this->id." AND fk_user =".$commid;

    			$resql = $this->db->query($sql);
    			if (!$resql)
    			{
    			    dol_syslog(get_class($this)."::add_commercial Error ".$this->db->lasterror());
    			    $error++;
    			}
		    }

		    if (!$error)
    		{
    			$sql = "INSERT INTO ".MAIN_DB_PREFIX."societe_commerciaux";
    			$sql .= " (fk_soc, fk_user)";
    			$sql .= " VALUES (".$this->id.", ".$commid.")";

    			$resql = $this->db->query($sql);
    			if (!$resql)
    			{
    				dol_syslog(get_class($this)."::add_commercial Error ".$this->db->lasterror());
                    $error++;
    			}
    		}

			if (!$error)
			{
				$this->context = array('commercial_modified'=>$commid);

				$result = $this->call_trigger('COMPANY_LINK_SALE_REPRESENTATIVE', $user);
                if ($result < 0)
                {
                    $error++;
                }
			}

			if (!$error)
			{
                $this->db->commit();
                return 1;
			} else {
			    $this->db->rollback();
			    return -1;
			}
		}

		return 0;
	}

    // phpcs:disable PEAR.NamingConventions.ValidFunctionName.ScopeNotCamelCaps
	/**
	 *	Add link to sales representative
	 *
	 *	@param	User	$user		Object user
	 *	@param	int		$commid		Id of user
	 *	@return	void
	 */
    public function del_commercial(User $user, $commid)
	{
        // phpcs:enable
		$error = 0;
		$this->context = array('commercial_modified'=>$commid);

		$result = $this->call_trigger('COMPANY_UNLINK_SALE_REPRESENTATIVE', $user);
        if ($result < 0) $error++;

		if ($this->id > 0 && $commid > 0)
		{
			$sql  = "DELETE FROM  ".MAIN_DB_PREFIX."societe_commerciaux ";
			$sql .= " WHERE fk_soc = ".$this->id." AND fk_user =".$commid;

			if (!$this->db->query($sql))
			{
				dol_syslog(get_class($this)."::del_commercial Erreur");
			}
		}
	}


	/**
	 *    	Return a link on thirdparty (with picto)
	 *
	 *		@param	int		$withpicto		          Add picto into link (0=No picto, 1=Include picto with link, 2=Picto only)
	 *		@param	string	$option			          Target of link ('', 'customer', 'prospect', 'supplier', 'project')
	 *		@param	int		$maxlen			          Max length of name
	 *      @param	int  	$notooltip		          1=Disable tooltip
	 *      @param  int     $save_lastsearch_value    -1=Auto, 0=No save of lastsearch_values when clicking, 1=Save lastsearch_values whenclicking
	 *		@return	string					          String with URL
	 */
    public function getNomUrl($withpicto = 0, $option = '', $maxlen = 0, $notooltip = 0, $save_lastsearch_value = -1)
	{
		global $conf, $langs, $hookmanager;

		if (!empty($conf->dol_no_mouse_hover)) $notooltip = 1; // Force disable tooltips

		$name = $this->name ? $this->name : $this->nom;

        if (!empty($conf->global->SOCIETE_ON_SEARCH_AND_LIST_GO_ON_CUSTOMER_OR_SUPPLIER_CARD)) {
            if (empty($option) && $this->client > 0) $option = 'customer';
            if (empty($option) && $this->fournisseur > 0) $option = 'supplier';
        }

		if (!empty($conf->global->SOCIETE_ADD_REF_IN_LIST) && (!empty($withpicto)))
		{
			$code = '';
			if (($this->client) && (!empty($this->code_client))
				&& ($conf->global->SOCIETE_ADD_REF_IN_LIST == 1 || $conf->global->SOCIETE_ADD_REF_IN_LIST == 2
				)
			)
			{
				$code = $this->code_client.' - ';
			}

			if (($this->fournisseur) && (!empty($this->code_fournisseur))
				&& ($conf->global->SOCIETE_ADD_REF_IN_LIST == 1 || $conf->global->SOCIETE_ADD_REF_IN_LIST == 3
				)
			)
			{
				$code .= $this->code_fournisseur.' - ';
			}

			if ($conf->global->SOCIETE_ADD_REF_IN_LIST == 1)
			{
				$name = $code.' '.$name;
			} else {
				$name = $code;
			}
		}

		if (!empty($this->name_alias)) $name .= ' ('.$this->name_alias.')';

		$result = ''; $label = '';
		$linkstart = ''; $linkend = '';

		if (!empty($this->logo) && class_exists('Form'))
		{
			$label .= '<div class="photointooltip">';
			$label .= Form::showphoto('societe', $this, 0, 40, 0, '', 'mini', 0); // Important, we must force height so image will have height tags and if image is inside a tooltip, the tooltip manager can calculate height and position correctly the tooltip.
			$label .= '</div><div style="clear: both;"></div>';
		} elseif (!empty($this->logo_squarred) && class_exists('Form'))
		{
			/*$label.= '<div class="photointooltip">';
			$label.= Form::showphoto('societe', $this, 0, 40, 0, 'photowithmargin', 'mini', 0);	// Important, we must force height so image will have height tags and if image is inside a tooltip, the tooltip manager can calculate height and position correctly the tooltip.
			$label.= '</div><div style="clear: both;"></div>';*/
		}

		$label .= '<div class="centpercent">';

		if ($option == 'customer' || $option == 'compta' || $option == 'category')
		{
		    $label .= '<u>'.$langs->trans("Customer").'</u>';
		    $linkstart = '<a href="'.DOL_URL_ROOT.'/comm/card.php?socid='.$this->id;
		} elseif ($option == 'prospect' && empty($conf->global->SOCIETE_DISABLE_PROSPECTS))
		{
			$label .= '<u>'.$langs->trans("Prospect").'</u>';
			$linkstart = '<a href="'.DOL_URL_ROOT.'/comm/card.php?socid='.$this->id;
		} elseif ($option == 'supplier' || $option == 'category_supplier')
		{
			$label .= '<u>'.$langs->trans("Supplier").'</u>';
			$linkstart = '<a href="'.DOL_URL_ROOT.'/fourn/card.php?socid='.$this->id;
		} elseif ($option == 'agenda')
		{
			$label .= '<u>'.$langs->trans("ThirdParty").'</u>';
			$linkstart = '<a href="'.DOL_URL_ROOT.'/societe/agenda.php?socid='.$this->id;
		} elseif ($option == 'project')
		{
			$label .= '<u>'.$langs->trans("ThirdParty").'</u>';
			$linkstart = '<a href="'.DOL_URL_ROOT.'/societe/project.php?socid='.$this->id;
		} elseif ($option == 'margin')
		{
			$label .= '<u>'.$langs->trans("ThirdParty").'</u>';
			$linkstart = '<a href="'.DOL_URL_ROOT.'/margin/tabs/thirdpartyMargins.php?socid='.$this->id.'&type=1';
		} elseif ($option == 'contact')
		{
			$label .= '<u>'.$langs->trans("ThirdParty").'</u>';
			$linkstart = '<a href="'.DOL_URL_ROOT.'/societe/contact.php?socid='.$this->id;
		} elseif ($option == 'ban')
		{
			$label .= '<u>'.$langs->trans("ThirdParty").'</u>';
			$linkstart = '<a href="'.DOL_URL_ROOT.'/societe/paymentmodes.php?socid='.$this->id;
		}

		// By default
		if (empty($linkstart))
		{
			$label .= '<u>'.$langs->trans("ThirdParty").'</u>';
			$linkstart = '<a href="'.DOL_URL_ROOT.'/societe/card.php?socid='.$this->id;
		}

		if (!empty($this->name))
		{
			$label .= '<br><b>'.$langs->trans('Name').':</b> '.$this->name;
			if (!empty($this->name_alias)) $label .= ' ('.$this->name_alias.')';
		}
		$label .= '<br><b>'.$langs->trans('Email').':</b> '.$this->email;
		if (!empty($this->country_code))
			$label .= '<br><b>'.$langs->trans('Country').':</b> '.$this->country_code;
		if (!empty($this->tva_intra) || (!empty($conf->global->SOCIETE_SHOW_FIELD_IN_TOOLTIP) && strpos($conf->global->SOCIETE_SHOW_FIELD_IN_TOOLTIP, 'vatnumber') !== false))
			$label .= '<br><b>'.$langs->trans('VATIntra').':</b> '.$this->tva_intra;
		if (!empty($conf->global->SOCIETE_SHOW_FIELD_IN_TOOLTIP))
		{
			if (strpos($conf->global->SOCIETE_SHOW_FIELD_IN_TOOLTIP, 'profid1') !== false) $label .= '<br><b>'.$langs->trans('ProfId1'.$this->country_code).':</b> '.$this->idprof1;
			if (strpos($conf->global->SOCIETE_SHOW_FIELD_IN_TOOLTIP, 'profid2') !== false) $label .= '<br><b>'.$langs->trans('ProfId2'.$this->country_code).':</b> '.$this->idprof2;
			if (strpos($conf->global->SOCIETE_SHOW_FIELD_IN_TOOLTIP, 'profid3') !== false) $label .= '<br><b>'.$langs->trans('ProfId3'.$this->country_code).':</b> '.$this->idprof3;
			if (strpos($conf->global->SOCIETE_SHOW_FIELD_IN_TOOLTIP, 'profid4') !== false) $label .= '<br><b>'.$langs->trans('ProfId4'.$this->country_code).':</b> '.$this->idprof4;
			if (strpos($conf->global->SOCIETE_SHOW_FIELD_IN_TOOLTIP, 'profid5') !== false) $label .= '<br><b>'.$langs->trans('ProfId5'.$this->country_code).':</b> '.$this->idprof5;
			if (strpos($conf->global->SOCIETE_SHOW_FIELD_IN_TOOLTIP, 'profid6') !== false) $label .= '<br><b>'.$langs->trans('ProfId6'.$this->country_code).':</b> '.$this->idprof6;
		}
		if (!empty($this->code_client) && ($this->client == 1 || $this->client == 3))
			$label .= '<br><b>'.$langs->trans('CustomerCode').':</b> '.$this->code_client;
		if (!empty($this->code_fournisseur) && $this->fournisseur)
			$label .= '<br><b>'.$langs->trans('SupplierCode').':</b> '.$this->code_fournisseur;
		if (!empty($conf->accounting->enabled) && ($this->client == 1 || $this->client == 3))
			$label .= '<br><b>'.$langs->trans('CustomerAccountancyCode').':</b> '.($this->code_compta ? $this->code_compta : $this->code_compta_client);
		if (!empty($conf->accounting->enabled) && $this->fournisseur)
			$label .= '<br><b>'.$langs->trans('SupplierAccountancyCode').':</b> '.$this->code_compta_fournisseur;
		if (isset($this->status)) {
			$label .= '<br><b>'.$langs->trans("Status").":</b> ".$this->getLibStatut(5);
		}
		$label .= '</div>';

		// Add type of canvas
		$linkstart .= (!empty($this->canvas) ? '&canvas='.$this->canvas : '');
		// Add param to save lastsearch_values or not
		$add_save_lastsearch_values = ($save_lastsearch_value == 1 ? 1 : 0);
		if ($save_lastsearch_value == -1 && preg_match('/list\.php/', $_SERVER["PHP_SELF"])) $add_save_lastsearch_values = 1;
		if ($add_save_lastsearch_values) $linkstart .= '&save_lastsearch_values=1';
		$linkstart .= '"';

		$linkclose = '';
		if (empty($notooltip))
		{
			if (!empty($conf->global->MAIN_OPTIMIZEFORTEXTBROWSER))
			{
				$label = $langs->trans("ShowCompany");
				$linkclose .= ' alt="'.dol_escape_htmltag($label, 1).'"';
			}
			$linkclose .= ' title="'.dol_escape_htmltag($label, 1).'"';
			$linkclose .= ' class="classfortooltip refurl"';

		 	/*
			$hookmanager->initHooks(array('thirdpartydao'));
			$parameters=array('id'=>$this->id);
			$reshook=$hookmanager->executeHooks('getnomurltooltip',$parameters,$this,$action);    // Note that $action and $object may have been modified by some hooks
			if ($reshook > 0) $linkclose = $hookmanager->resPrint;
			*/
		}
		$linkstart .= $linkclose.'>';
		$linkend = '</a>';

		global $user;
		if (!$user->rights->societe->client->voir && $user->socid > 0 && $this->id != $user->socid)
		{
			$linkstart = '';
			$linkend = '';
		}

		$result .= $linkstart;
		if ($withpicto) $result .= img_object(($notooltip ? '' : $label), ($this->picto ? $this->picto : 'generic'), ($notooltip ? (($withpicto != 2) ? 'class="paddingright"' : '') : 'class="'.(($withpicto != 2) ? 'paddingright ' : '').'classfortooltip"'), 0, 0, $notooltip ? 0 : 1);
		if ($withpicto != 2) $result .= ($maxlen ?dol_trunc($name, $maxlen) : $name);
		$result .= $linkend;

		global $action;
		$hookmanager->initHooks(array('thirdpartydao'));
		$parameters = array('id'=>$this->id, 'getnomurl'=>$result);
		$reshook = $hookmanager->executeHooks('getNomUrl', $parameters, $this, $action); // Note that $action and $object may have been modified by some hooks
		if ($reshook > 0) $result = $hookmanager->resPrint;
		else $result .= $hookmanager->resPrint;

		return $result;
	}

	/**
	 *    Return label of status (activity, closed)
	 *
	 *    @param  	int		$mode       0=long label, 1=short label, 2=Picto + short label, 3=Picto, 4=Picto + long label, 5=Short label + Picto, 6=Long label + Picto
	 *    @return   string     	   		Label of status
	 */
    public function getLibStatut($mode = 0)
	{
		return $this->LibStatut($this->status, $mode);
	}

	// phpcs:disable PEAR.NamingConventions.ValidFunctionName.ScopeNotCamelCaps
	/**
	 *  Return the label of a given status
	 *
	 *  @param	int		$status         Status id
	 *  @param	int		$mode           0=Long label, 1=Short label, 2=Picto + Short label, 3=Picto, 4=Picto + Long label, 5=Short label + Picto, 6=Long label + Picto
	 *  @return	string          		Status label
	 */
    public function LibStatut($status, $mode = 0)
	{
        // phpcs:enable
		global $langs;
		$langs->load('companies');

		$statusType = 'status4';
		if ($status == 0) $statusType = 'status5';

		if (empty($this->labelStatus) || empty($this->labelStatusShort))
		{
			$this->labelStatus[0] = $langs->trans("ActivityCeased");
			$this->labelStatus[1] = $langs->trans("InActivity");
			$this->labelStatusShort[0] = $langs->trans("ActivityCeased");
			$this->labelStatusShort[1] = $langs->trans("InActivity");
		}

		return dolGetStatus($this->labelStatus[$status], $this->labelStatusShort[$status], '', $statusType, $mode);
    }

    // phpcs:disable PEAR.NamingConventions.ValidFunctionName.ScopeNotCamelCaps
	/**
	 *    Return list of contacts emails existing for third party
	 *
	 *	  @param	  int		$addthirdparty		1=Add also a record for thirdparty email
	 *    @return     array       					Array of contacts emails
	 */
    public function thirdparty_and_contact_email_array($addthirdparty = 0)
	{
        // phpcs:enable
		global $langs;

		$contact_emails = $this->contact_property_array('email', 1);
		if ($this->email && $addthirdparty)
		{
			if (empty($this->name)) $this->name = $this->nom;
			$contact_emails['thirdparty'] = $langs->transnoentitiesnoconv("ThirdParty").': '.dol_trunc($this->name, 16)." <".$this->email.">";
		}
		//var_dump($contact_emails)
		return $contact_emails;
	}

    // phpcs:disable PEAR.NamingConventions.ValidFunctionName.ScopeNotCamelCaps
	/**
	 *    Return list of contacts mobile phone existing for third party
	 *
	 *    @return     array       Array of contacts emails
	 */
    public function thirdparty_and_contact_phone_array()
	{
        // phpcs:enable
		global $langs;

		$contact_phone = $this->contact_property_array('mobile');

		if (!empty($this->phone))	// If a phone of thirdparty is defined, we add it ot mobile of contacts
		{
			if (empty($this->name)) $this->name = $this->nom;
			// TODO: Tester si tel non deja present dans tableau contact
			$contact_phone['thirdparty'] = $langs->transnoentitiesnoconv("ThirdParty").': '.dol_trunc($this->name, 16)." <".$this->phone.">";
		}
		return $contact_phone;
	}

    // phpcs:disable PEAR.NamingConventions.ValidFunctionName.ScopeNotCamelCaps
	/**
	 *  Return list of contacts emails or mobile existing for third party
	 *
	 *  @param	string	$mode       		'email' or 'mobile'
	 * 	@param	int		$hidedisabled		1=Hide contact if disabled
	 *  @return array       				Array of contacts emails or mobile. Example: array(id=>'Name <email>')
	 */
    public function contact_property_array($mode = 'email', $hidedisabled = 0)
	{
        // phpcs:enable
		global $langs;

		$contact_property = array();


		$sql = "SELECT rowid, email, statut as status, phone_mobile, lastname, poste, firstname";
		$sql .= " FROM ".MAIN_DB_PREFIX."socpeople";
		$sql .= " WHERE fk_soc = ".$this->id;
		$sql .= " ORDER BY lastname, firstname";

		$resql = $this->db->query($sql);
		if ($resql)
		{
			$nump = $this->db->num_rows($resql);
			if ($nump)
			{
				$sepa = "("; $sepb = ")";
				if ($mode == 'email')
				{
					//$sepa="&lt;"; $sepb="&gt;";
					$sepa = "<"; $sepb = ">";
				}
				$i = 0;
				while ($i < $nump)
				{
					$obj = $this->db->fetch_object($resql);
					if ($mode == 'email') $property = $obj->email;
					elseif ($mode == 'mobile') $property = $obj->phone_mobile;
					else $property = $obj->$mode;

					// Show all contact. If hidedisabled is 1, showonly contacts with status = 1
					if ($obj->status == 1 || empty($hidedisabled))
					{
						if (empty($property))
						{
							if ($mode == 'email') $property = $langs->transnoentitiesnoconv("NoEMail");
							elseif ($mode == 'mobile') $property = $langs->transnoentitiesnoconv("NoMobilePhone");
						}

						if (!empty($obj->poste))
						{
							$contact_property[$obj->rowid] = trim(dolGetFirstLastname($obj->firstname, $obj->lastname)).($obj->poste ? " - ".$obj->poste : "").(($mode != 'poste' && $property) ? " ".$sepa.$property.$sepb : '');
						} else {
							$contact_property[$obj->rowid] = trim(dolGetFirstLastname($obj->firstname, $obj->lastname)).(($mode != 'poste' && $property) ? " ".$sepa.$property.$sepb : '');
						}
					}
					$i++;
				}
			}
		} else {
			dol_print_error($this->db);
		}
		return $contact_property;
	}


	// phpcs:disable PEAR.NamingConventions.ValidFunctionName.ScopeNotCamelCaps
	/**
	 *    Returns the contact list of this company
	 *
	 *    @return     array      array of contacts
	 */
    public function contact_array()
	{
        // phpcs:enable
		$contacts = array();

		$sql = "SELECT rowid, lastname, firstname FROM ".MAIN_DB_PREFIX."socpeople WHERE fk_soc = ".$this->id;
		$resql = $this->db->query($sql);
		if ($resql)
		{
			$nump = $this->db->num_rows($resql);
			if ($nump)
			{
				$i = 0;
				while ($i < $nump)
				{
					$obj = $this->db->fetch_object($resql);
					$contacts[$obj->rowid] = dolGetFirstLastname($obj->firstname, $obj->lastname);
					$i++;
				}
			}
		} else {
			dol_print_error($this->db);
		}
		return $contacts;
	}

	// phpcs:disable PEAR.NamingConventions.ValidFunctionName.ScopeNotCamelCaps
	/**
	 *    Returns the contact list of this company
	 *
	 *    @return    array    $contacts    array of contacts
	 */
    public function contact_array_objects()
	{
        // phpcs:enable
		require_once DOL_DOCUMENT_ROOT.'/contact/class/contact.class.php';
		$contacts = array();

		$sql = "SELECT rowid FROM ".MAIN_DB_PREFIX."socpeople WHERE fk_soc = ".$this->id;
		$resql = $this->db->query($sql);
		if ($resql)
		{
			$nump = $this->db->num_rows($resql);
			if ($nump)
			{
				$i = 0;
				while ($i < $nump)
				{
					$obj = $this->db->fetch_object($resql);
					$contact = new Contact($this->db);
					$contact->fetch($obj->rowid);
					$contacts[] = $contact;
					$i++;
				}
			}
		} else {
			dol_print_error($this->db);
		}
		return $contacts;
	}

    // phpcs:disable PEAR.NamingConventions.ValidFunctionName.ScopeNotCamelCaps
	/**
	 *  Return property of contact from its id
	 *
	 *  @param	int		$rowid      id of contact
	 *  @param  string	$mode       'email' or 'mobile'
	 *  @return string  			Email of contact with format: "Full name <email>"
	 */
    public function contact_get_property($rowid, $mode)
	{
        // phpcs:enable
		$contact_property = '';

		if (empty($rowid)) return '';

		$sql = "SELECT rowid, email, phone_mobile, lastname, firstname";
		$sql .= " FROM ".MAIN_DB_PREFIX."socpeople";
		$sql .= " WHERE rowid = '".$rowid."'";

		$resql = $this->db->query($sql);
		if ($resql)
		{
			$nump = $this->db->num_rows($resql);

			if ($nump)
			{
				$obj = $this->db->fetch_object($resql);

				if ($mode == 'email') $contact_property = dol_string_nospecial(dolGetFirstLastname($obj->firstname, $obj->lastname), ' ', array(","))." <".$obj->email.">";
				elseif ($mode == 'mobile') $contact_property = $obj->phone_mobile;
			}
			return $contact_property;
		} else {
			dol_print_error($this->db);
		}
	}


    // phpcs:disable PEAR.NamingConventions.ValidFunctionName.ScopeNotCamelCaps
	/**
	 *  Return bank number property of thirdparty (label or rum)
	 *
	 *	@param	string	$mode	'label' or 'rum' or 'format'
	 *  @return	string			Bank label or RUM or '' if no bank account found
	 */
    public function display_rib($mode = 'label')
	{
        // phpcs:enable
		require_once DOL_DOCUMENT_ROOT.'/societe/class/companybankaccount.class.php';

		$bac = new CompanyBankAccount($this->db);
		$bac->fetch(0, $this->id);

<<<<<<< HEAD
		if ($mode == 'label')
		{
			return $bac->getRibLabel(true);
		} elseif ($mode == 'rum')
		{
			if (empty($bac->rum))
=======
		if ($bac->id > 0) {		// If a bank account has been found for company $this->id
			if ($mode == 'label')
>>>>>>> b6a39389
			{
				return $bac->getRibLabel(true);
			}
<<<<<<< HEAD
			return $bac->rum;
		} elseif ($mode == 'format')
		{
			return $bac->frstrecur;
=======
			elseif ($mode == 'rum')
			{
				if (empty($bac->rum))
				{
					require_once DOL_DOCUMENT_ROOT.'/compta/prelevement/class/bonprelevement.class.php';
					$prelevement = new BonPrelevement($this->db);
					$bac->fetch_thirdparty();
					$bac->rum = $prelevement->buildRumNumber($bac->thirdparty->code_client, $bac->datec, $bac->id);
				}
				return $bac->rum;
			}
			elseif ($mode == 'format')
			{
				return $bac->frstrecur;
			} else {
				return 'BadParameterToFunctionDisplayRib';
			}
		} else {
			return '';
>>>>>>> b6a39389
		}
	}

    // phpcs:disable PEAR.NamingConventions.ValidFunctionName.ScopeNotCamelCaps
	/**
	 * Return Array of RIB
	 *
	 * @return     array|int        0 if KO, Array of CompanyBanckAccount if OK
	 */
    public function get_all_rib()
	{
        // phpcs:enable
		require_once DOL_DOCUMENT_ROOT.'/societe/class/companybankaccount.class.php';
		$sql = "SELECT rowid FROM ".MAIN_DB_PREFIX."societe_rib WHERE type='ban' AND fk_soc = ".$this->id;
		$result = $this->db->query($sql);
		if (!$result) {
			$this->error++;
			$this->errors[] = $this->db->lasterror;
			return 0;
		} else {
			$num_rows = $this->db->num_rows($result);
			$rib_array = array();
			if ($num_rows) {
				while ($obj = $this->db->fetch_object($result)) {
					$rib = new CompanyBankAccount($this->db);
					$rib->fetch($obj->rowid);
					$rib_array[] = $rib;
				}
			}
			return $rib_array;
		}
	}

	// phpcs:disable PEAR.NamingConventions.ValidFunctionName.ScopeNotCamelCaps
	/**
	 *  Assigns a customer code from the code control module.
	 *  Return value is stored into this->code_client
	 *
	 *	@param	Societe		$objsoc		Object thirdparty
	 *	@param	int			$type		Should be 0 to say customer
	 *  @return void
	 */
    public function get_codeclient($objsoc = 0, $type = 0)
	{
        // phpcs:enable
		global $conf;
		if (!empty($conf->global->SOCIETE_CODECLIENT_ADDON))
		{
			$module = $conf->global->SOCIETE_CODECLIENT_ADDON;

			$dirsociete = array_merge(array('/core/modules/societe/'), $conf->modules_parts['societe']);
			foreach ($dirsociete as $dirroot)
			{
				$res = dol_include_once($dirroot.$module.'.php');
				if ($res) break;
			}
			$mod = new $module();

			$this->code_client = $mod->getNextValue($objsoc, $type);
			$this->prefixCustomerIsRequired = $mod->prefixIsRequired;

			dol_syslog(get_class($this)."::get_codeclient code_client=".$this->code_client." module=".$module);
		}
	}

	// phpcs:disable PEAR.NamingConventions.ValidFunctionName.ScopeNotCamelCaps
	/**
	 *  Assigns a vendor code from the code control module.
	 *  Return value is stored into this->code_fournisseur
	 *
	 *	@param	Societe		$objsoc		Object thirdparty
	 *	@param	int			$type		Should be 1 to say supplier
	 *  @return void
	 */
    public function get_codefournisseur($objsoc = 0, $type = 1)
	{
        // phpcs:enable
		global $conf;
		if (!empty($conf->global->SOCIETE_CODECLIENT_ADDON))
		{
			$module = $conf->global->SOCIETE_CODECLIENT_ADDON;

			$dirsociete = array_merge(array('/core/modules/societe/'), $conf->modules_parts['societe']);
			foreach ($dirsociete as $dirroot)
			{
				$res = dol_include_once($dirroot.$module.'.php');
				if ($res) break;
			}
			$mod = new $module();

			$this->code_fournisseur = $mod->getNextValue($objsoc, $type);

			dol_syslog(get_class($this)."::get_codefournisseur code_fournisseur=".$this->code_fournisseur." module=".$module);
		}
	}

	// phpcs:disable PEAR.NamingConventions.ValidFunctionName.ScopeNotCamelCaps
	/**
	 *    Check if a client code is editable based on the parameters of the
	 *    code control module.
	 *
	 *    @return     int		0=No, 1=Yes
	 */
    public function codeclient_modifiable()
	{
        // phpcs:enable
		global $conf;
		if (!empty($conf->global->SOCIETE_CODECLIENT_ADDON))
		{
			$module = $conf->global->SOCIETE_CODECLIENT_ADDON;

			$dirsociete = array_merge(array('/core/modules/societe/'), $conf->modules_parts['societe']);
			foreach ($dirsociete as $dirroot)
			{
				$res = dol_include_once($dirroot.$module.'.php');
				if ($res) break;
			}

			$mod = new $module();

			dol_syslog(get_class($this)."::codeclient_modifiable code_client=".$this->code_client." module=".$module);
			if ($mod->code_modifiable_null && !$this->code_client) return 1;
			if ($mod->code_modifiable_invalide && $this->check_codeclient() < 0) return 1;
			if ($mod->code_modifiable) return 1; // A mettre en dernier
			return 0;
		} else {
			return 0;
		}
	}


	// phpcs:disable PEAR.NamingConventions.ValidFunctionName.ScopeNotCamelCaps
	/**
	 *    Check if a vendor code is editable in the code control module configuration
	 *
	 *    @return     int		0=No, 1=Yes
	 */
    public function codefournisseur_modifiable()
	{
        // phpcs:enable
		global $conf;
		if (!empty($conf->global->SOCIETE_CODECLIENT_ADDON))
		{
			$module = $conf->global->SOCIETE_CODECLIENT_ADDON;

			$dirsociete = array_merge(array('/core/modules/societe/'), $conf->modules_parts['societe']);
			foreach ($dirsociete as $dirroot)
			{
				$res = dol_include_once($dirroot.$module.'.php');
				if ($res) break;
			}

			$mod = new $module();

			dol_syslog(get_class($this)."::codefournisseur_modifiable code_founisseur=".$this->code_fournisseur." module=".$module);
			if ($mod->code_modifiable_null && !$this->code_fournisseur) return 1;
			if ($mod->code_modifiable_invalide && $this->check_codefournisseur() < 0) return 1;
			if ($mod->code_modifiable) return 1; // A mettre en dernier
			return 0;
		} else {
			return 0;
		}
	}


    // phpcs:disable PEAR.NamingConventions.ValidFunctionName.ScopeNotCamelCaps
	/**
	 *  Check customer code
	 *
	 *  @return     int				0 if OK
	 * 								-1 ErrorBadCustomerCodeSyntax
	 * 								-2 ErrorCustomerCodeRequired
	 * 								-3 ErrorCustomerCodeAlreadyUsed
	 * 								-4 ErrorPrefixRequired
	 */
    public function check_codeclient()
	{
        // phpcs:enable
		global $conf;
		if (!empty($conf->global->SOCIETE_CODECLIENT_ADDON))
		{
			$module = $conf->global->SOCIETE_CODECLIENT_ADDON;

			$dirsociete = array_merge(array('/core/modules/societe/'), $conf->modules_parts['societe']);
			foreach ($dirsociete as $dirroot)
			{
				$res = dol_include_once($dirroot.$module.'.php');
				if ($res) break;
			}

			$mod = new $module();

		   	dol_syslog(get_class($this)."::check_codeclient code_client=".$this->code_client." module=".$module);
		   	$result = $mod->verif($this->db, $this->code_client, $this, 0);
			return $result;
		} else {
			return 0;
		}
	}

    // phpcs:disable PEAR.NamingConventions.ValidFunctionName.ScopeNotCamelCaps
	/**
	 *    Check supplier code
	 *
	 *    @return     int		0 if OK
	 * 							-1 ErrorBadCustomerCodeSyntax
	 * 							-2 ErrorCustomerCodeRequired
	 * 							-3 ErrorCustomerCodeAlreadyUsed
	 * 							-4 ErrorPrefixRequired
	 */
    public function check_codefournisseur()
	{
        // phpcs:enable
		global $conf;
		if (!empty($conf->global->SOCIETE_CODECLIENT_ADDON))
		{
			$module = $conf->global->SOCIETE_CODECLIENT_ADDON;

			$dirsociete = array_merge(array('/core/modules/societe/'), $conf->modules_parts['societe']);
			foreach ($dirsociete as $dirroot)
			{
				$res = dol_include_once($dirroot.$module.'.php');
				if ($res) break;
			}

			$mod = new $module();

			dol_syslog(get_class($this)."::check_codefournisseur code_fournisseur=".$this->code_fournisseur." module=".$module);
			$result = $mod->verif($this->db, $this->code_fournisseur, $this, 1);
			return $result;
		} else {
			return 0;
		}
	}

	// phpcs:disable PEAR.NamingConventions.ValidFunctionName.ScopeNotCamelCaps
	/**
	 *    	Assigns a accounting code from the accounting code module.
	 *      Computed value is stored into this->code_compta or this->code_compta_fournisseur according to $type.
	 *      May be identical to the one entered or generated automatically. Currently, only the automatic generation is implemented.
	 *
	 *    	@param	string	$type		Type of thirdparty ('customer' or 'supplier')
	 *		@return	int					0 if OK, <0 if $type is not valid
	 */
    public function get_codecompta($type)
	{
        // phpcs:enable
		global $conf;

		if (!empty($conf->global->SOCIETE_CODECOMPTA_ADDON))
		{
			$res = false;
			$dirsociete = array_merge(array('/core/modules/societe/'), $conf->modules_parts['societe']);
			foreach ($dirsociete as $dirroot)
			{
				$res = dol_include_once($dirroot.$conf->global->SOCIETE_CODECOMPTA_ADDON.'.php');
				if ($res) break;
			}

			if ($res)
			{
				$classname = $conf->global->SOCIETE_CODECOMPTA_ADDON;
				$mod = new $classname;

				// Set code count in $mod->code
				$result = $mod->get_code($this->db, $this, $type);

				if ($type == 'customer') $this->code_compta = $mod->code;
				elseif ($type == 'supplier') $this->code_compta_fournisseur = $mod->code;

				return $result;
			} else {
				$this->error = 'ErrorAccountancyCodeNotDefined';
				return -1;
			}
		} else {
			if ($type == 'customer') $this->code_compta = '';
			elseif ($type == 'supplier') $this->code_compta_fournisseur = '';

			return 0;
		}
	}

    // phpcs:disable PEAR.NamingConventions.ValidFunctionName.ScopeNotCamelCaps
	/**
	 *    Define parent commany of current company
	 *
	 *    @param	int		$id     Id of thirdparty to set or '' to remove
	 *    @return	int     		<0 if KO, >0 if OK
	 */
    public function set_parent($id)
	{
        // phpcs:enable
		if ($this->id)
		{
			$sql = "UPDATE ".MAIN_DB_PREFIX."societe";
			$sql .= " SET parent = ".($id > 0 ? $id : "null");
			$sql .= " WHERE rowid = ".$this->id;
			dol_syslog(get_class($this).'::set_parent', LOG_DEBUG);
			$resql = $this->db->query($sql);
			if ($resql)
			{
				$this->parent = $id;
				return 1;
			} else {
				return -1;
			}
		} else return -1;
	}

    // phpcs:disable PEAR.NamingConventions.ValidFunctionName.ScopeNotCamelCaps
	/**
	 *  Returns if a profid sould be verified
	 *
	 *  @param	int		$idprof		1,2,3,4,5,6 (Exemple: 1=siren,2=siret,3=naf,4=rcs/rm,5=idprof5,6=idprof6)
	 *  @return boolean         	true , false
	 */
    public function id_prof_verifiable($idprof)
	{
        // phpcs:enable
		global $conf;

	 	switch ($idprof)
		{
			case 1:
				$ret = (!$conf->global->SOCIETE_IDPROF1_UNIQUE ?false:true);
				break;
			case 2:
				$ret = (!$conf->global->SOCIETE_IDPROF2_UNIQUE ?false:true);
				break;
			case 3:
				$ret = (!$conf->global->SOCIETE_IDPROF3_UNIQUE ?false:true);
				break;
			case 4:
				$ret = (!$conf->global->SOCIETE_IDPROF4_UNIQUE ?false:true);
				break;
			case 5:
				$ret = (!$conf->global->SOCIETE_IDPROF5_UNIQUE ?false:true);
				break;
			case 6:
				$ret = (!$conf->global->SOCIETE_IDPROF6_UNIQUE ?false:true);
				break;
			default:
				$ret = false;
		}

		return $ret;
	}

    // phpcs:disable PEAR.NamingConventions.ValidFunctionName.ScopeNotCamelCaps
	/**
	 *    Verify if a profid exists into database for others thirds
	 *
	 *    @param	string	$idprof		'idprof1','idprof2','idprof3','idprof4','idprof5','idprof6','email' (Example: idprof1=siren, idprof2=siret, idprof3=naf, idprof4=rcs/rm)
	 *    @param	string	$value		Value of profid
	 *    @param	int		$socid		Id of thirdparty to exclude (if update)
	 *    @return   boolean				True if exists, False if not
	 */
    public function id_prof_exists($idprof, $value, $socid = 0)
	{
        // phpcs:enable
		$field = $idprof;

	 	switch ($idprof)	// For backward compatibility
		{
			case '1':
			case 'idprof1':
				$field = "siren";
				break;
			case '2':
			case 'idprof2':
				$field = "siret";
				break;
			case '3':
			case 'idprof3':
				$field = "ape";
				break;
			case '4':
			case 'idprof4':
				$field = "idprof4";
				break;
			case '5':
				$field = "idprof5";
				break;
			case '6':
				$field = "idprof6";
				break;
	 	}

		 //Verify duplicate entries
		$sql = "SELECT COUNT(*) as idprof FROM ".MAIN_DB_PREFIX."societe WHERE ".$field." = '".$value."' AND entity IN (".getEntity('societe').")";
		if ($socid) $sql .= " AND rowid <> ".$socid;
		$resql = $this->db->query($sql);
		if ($resql)
		{
			$obj = $this->db->fetch_object($resql);
			$count = $obj->idprof;
		} else {
			$count = 0;
			print $this->db->error();
		}
		$this->db->free($resql);

		if ($count > 0) return true;
		else return false;
	}

	// phpcs:disable PEAR.NamingConventions.ValidFunctionName.ScopeNotCamelCaps
	/**
	 *  Check the validity of a professional identifier according to the country of the company (siren, siret, ...)
	 *
	 *  @param	int			$idprof         1,2,3,4 (Exemple: 1=siren,2=siret,3=naf,4=rcs/rm)
	 *  @param  Societe		$soc            Objet societe
	 *  @return int             			<=0 if KO, >0 if OK
	 *  TODO better to have this in a lib than into a business class
	 */
    public function id_prof_check($idprof, $soc)
	{
        // phpcs:enable
		global $conf;

		$ok = 1;

		if (!empty($conf->global->MAIN_DISABLEPROFIDRULES)) return 1;

		// Check SIREN if country FR
		if ($idprof == 1 && $soc->country_code == 'FR')
		{
			$chaine = trim($this->idprof1);
			$chaine = preg_replace('/(\s)/', '', $chaine);

			if (!is_numeric($chaine)) return -1;
			if (dol_strlen($chaine) != 9) return -1;

			// on prend chaque chiffre un par un
			// si son index (position dans la chaîne en commence à 0 au premier caractère) est impair
			// on double sa valeur et si cette dernière est supérieure à 9, on lui retranche 9
			// on ajoute cette valeur à la somme totale

			for ($index = 0; $index < 9; $index++)
			{
				$number = (int) $chaine[$index];
				if (($index % 2) != 0) { if (($number *= 2) > 9) $number -= 9; }
				$sum += $number;
			}

			// le numéro est valide si la somme des chiffres est multiple de 10
			if (($sum % 10) != 0) return -1;
		}

		// Verifie SIRET si pays FR
		if ($idprof == 2 && $soc->country_code == 'FR')
		{
			$chaine = trim($this->idprof2);
			$chaine = preg_replace('/(\s)/', '', $chaine);

			if (!is_numeric($chaine)) return -1;
			if (dol_strlen($chaine) != 14) return -1;

			// on prend chaque chiffre un par un
			// si son index (position dans la chaîne en commence à 0 au premier caractère) est pair
			// on double sa valeur et si cette dernière est supérieure à 9, on lui retranche 9
			// on ajoute cette valeur à la somme totale

			for ($index = 0; $index < 14; $index++)
			{
				$number = (int) $chaine[$index];
				if (($index % 2) == 0) { if (($number *= 2) > 9) $number -= 9; }
				$sum += $number;
			}

			// le numéro est valide si la somme des chiffres est multiple de 10
			if (($sum % 10) != 0) return -1;
		}

		//Verify CIF/NIF/NIE if pays ES
		//Returns: 1 if NIF ok, 2 if CIF ok, 3 if NIE ok, -1 if NIF bad, -2 if CIF bad, -3 if NIE bad, 0 if unexpected bad
		if ($idprof == 1 && $soc->country_code == 'ES')
		{
			$string = trim($this->idprof1);
			$string = preg_replace('/(\s)/', '', $string);
			$string = strtoupper($string);

			//Check format
			if (!preg_match('/((^[A-Z]{1}[0-9]{7}[A-Z0-9]{1}$|^[T]{1}[A-Z0-9]{8}$)|^[0-9]{8}[A-Z]{1}$)/', $string))
			return 0;

			$num = array();
			for ($i = 0; $i < 9; $i++)
			{
				$num[$i] = substr($string, $i, 1);
			}

			//Check NIF
			if (preg_match('/(^[0-9]{8}[A-Z]{1}$)/', $string))
				if ($num[8] == substr('TRWAGMYFPDXBNJZSQVHLCKE', substr($string, 0, 8) % 23, 1))
					return 1;
			else return -1;

			//algorithm checking type code CIF
			$sum = $num[2] + $num[4] + $num[6];
			for ($i = 1; $i < 8; $i += 2)
			$sum += intval(substr((2 * $num[$i]), 0, 1)) + intval(substr((2 * $num[$i]), 1, 1));
			$n = 10 - substr($sum, strlen($sum) - 1, 1);

			//Chek special NIF
			if (preg_match('/^[KLM]{1}/', $string))
				if ($num[8] == chr(64 + $n) || $num[8] == substr('TRWAGMYFPDXBNJZSQVHLCKE', substr($string, 1, 8) % 23, 1))
					return 1;
			else return -1;

			//Check CIF
			if (preg_match('/^[ABCDEFGHJNPQRSUVW]{1}/', $string))
				if ($num[8] == chr(64 + $n) || $num[8] == substr($n, strlen($n) - 1, 1))
					return 2;
			else return -2;

			//Check NIE T
			if (preg_match('/^[T]{1}/', $string))
				if ($num[8] == preg_match('/^[T]{1}[A-Z0-9]{8}$/', $string))
					return 3;
			else return -3;

			//Check NIE XYZ
			if (preg_match('/^[XYZ]{1}/', $string))
				if ($num[8] == substr('TRWAGMYFPDXBNJZSQVHLCKE', substr(str_replace(array('X', 'Y', 'Z'), array('0', '1', '2'), $string), 0, 8) % 23, 1))
					return 3;
			else return -3;

			//Can not be verified
			return -4;
		}

		//Verify NIF if country is PT
		//Returns: 1 if NIF ok, -1 if NIF bad, 0 if unexpected bad
		if ($idprof == 1 && $soc->country_code == 'PT')
		{
			$string = trim($this->idprof1);
			$string = preg_replace('/(\s)/', '', $string);

			for ($i = 0; $i < 9; $i++) {
				$num[$i] = substr($string, $i, 1);
			}

			//Check NIF
			if (preg_match('/(^[0-9]{9}$)/', $string)) {
				return 1;
			} else {
				return -1;
			}
		}

		return $ok;
	}

    // phpcs:disable PEAR.NamingConventions.ValidFunctionName.ScopeNotCamelCaps
	/**
	 *   Return an url to check online a professional id or empty string
	 *
	 *   @param		int		$idprof         1,2,3,4 (Example: 1=siren,2=siret,3=naf,4=rcs/rm)
	 *   @param 	Societe	$thirdparty     Object thirdparty
	 *   @return	string          		Url or empty string if no URL known
	 *   TODO better in a lib than into business class
	 */
    public function id_prof_url($idprof, $thirdparty)
	{
        // phpcs:enable
		global $conf, $langs, $hookmanager;

		$url = '';
		$action = '';

		$hookmanager->initHooks(array('idprofurl'));
		$parameters = array('idprof'=>$idprof, 'company'=>$thirdparty);
		$reshook = $hookmanager->executeHooks('getIdProfUrl', $parameters, $this, $action); // Note that $action and $object may have been modified by some hooks
		if (empty($reshook)) {
			if (!empty($conf->global->MAIN_DISABLEPROFIDRULES)) {
				return '';
			}

			// TODO Move links to validate professional ID into a dictionary table "country" + "link"
            $strippedIdProf1 = str_replace(' ', '', $thirdparty->idprof1);
			if ($idprof == 1 && $thirdparty->country_code == 'FR') {
				$url = 'http://www.societe.com/cgi-bin/search?champs='.$strippedIdProf1; // See also http://avis-situation-sirene.insee.fr/
			}
			if ($idprof == 1 && ($thirdparty->country_code == 'GB' || $thirdparty->country_code == 'UK')) {
				$url = 'https://beta.companieshouse.gov.uk/company/'.$strippedIdProf1;
			}
			if ($idprof == 1 && $thirdparty->country_code == 'ES') {
				$url = 'http://www.e-informa.es/servlet/app/portal/ENTP/screen/SProducto/prod/ETIQUETA_EMPRESA/nif/'.$strippedIdProf1;
			}
			if ($idprof == 1 && $thirdparty->country_code == 'IN') {
				$url = 'http://www.tinxsys.com/TinxsysInternetWeb/dealerControllerServlet?tinNumber='.$strippedIdProf1.';&searchBy=TIN&backPage=searchByTin_Inter.jsp';
			}
			if ($idprof == 1 && $thirdparty->country_code == 'PT') {
				$url = 'http://www.nif.pt/'.$strippedIdProf1;
			}

			if ($url) {
				return '<a target="_blank" href="'.$url.'">'.$langs->trans("Check").'</a>';
			}
		} else {
			return $hookmanager->resPrint;
		}

		return '';
	}

	// phpcs:disable PEAR.NamingConventions.ValidFunctionName.ScopeNotCamelCaps
	/**
	 *   Indicates if the company has projects
	 *
	 *   @return     bool	   true if the company has projects, false otherwise
	 */
    public function has_projects()
	{
        // phpcs:enable
		$sql = 'SELECT COUNT(*) as numproj FROM '.MAIN_DB_PREFIX.'projet WHERE fk_soc = '.$this->id;
		$resql = $this->db->query($sql);
		if ($resql)
		{
			$obj = $this->db->fetch_object($resql);
			$count = $obj->numproj;
		} else {
			$count = 0;
			print $this->db->error();
		}
		$this->db->free($resql);
		return ($count > 0);
	}


	/**
	 *  Load information for tab info
	 *
	 *  @param  int		$id     Id of thirdparty to load
	 *  @return	void
	 */
    public function info($id)
	{
		$sql = "SELECT s.rowid, s.nom as name, s.datec as date_creation, tms as date_modification,";
		$sql .= " fk_user_creat, fk_user_modif";
		$sql .= " FROM ".MAIN_DB_PREFIX."societe as s";
		$sql .= " WHERE s.rowid = ".$id;

		$result = $this->db->query($sql);
		if ($result)
		{
			if ($this->db->num_rows($result))
			{
				$obj = $this->db->fetch_object($result);

				$this->id = $obj->rowid;

				if ($obj->fk_user_creat) {
					$cuser = new User($this->db);
					$cuser->fetch($obj->fk_user_creat);
					$this->user_creation = $cuser;
				}

				if ($obj->fk_user_modif) {
					$muser = new User($this->db);
					$muser->fetch($obj->fk_user_modif);
					$this->user_modification = $muser;
				}

				$this->ref = $obj->name;
				$this->date_creation     = $this->db->jdate($obj->date_creation);
				$this->date_modification = $this->db->jdate($obj->date_modification);
			}

			$this->db->free($result);
		} else {
			dol_print_error($this->db);
		}
	}

	/**
	 *  Return if third party is a company (Business) or an end user (Consumer)
	 *
	 *  @return    boolean     true=is a company, false=a and user
	 */
    public function isACompany()
	{
		global $conf;

		// Define if third party is treated as company (or not) when nature is unknown
		$isacompany = empty($conf->global->MAIN_UNKNOWN_CUSTOMERS_ARE_COMPANIES) ? 0 : 1; // 0 by default
		if (!empty($this->tva_intra)) {
			$isacompany = 1;
		} elseif (!empty($this->idprof1) || !empty($this->idprof2) || !empty($this->idprof3) || !empty($this->idprof4) || !empty($this->idprof5) || !empty($this->idprof6)) {
			$isacompany = 1;
		} elseif (!empty($this->typent_code) && $this->typent_code != 'TE_UNKNOWN')
		{
			// TODO Add a field is_a_company into dictionary
			if (preg_match('/^TE_PRIVATE/', $this->typent_code)) $isacompany = 0;
			else $isacompany = 1;
		}

		return $isacompany;
	}

	/**
	 *  Return if a company is inside the EEC (European Economic Community)
	 *
	 *  @return     boolean		true = country inside EEC, false = country outside EEC
	 */
    public function isInEEC()
	{
		require_once DOL_DOCUMENT_ROOT.'/core/lib/company.lib.php';
		return isInEEC($this);
	}

	// phpcs:disable PEAR.NamingConventions.ValidFunctionName.ScopeNotCamelCaps
	/**
	 *  Load the list of provider categories
	 *
	 *  @return    int      0 if success, <> 0 if error
	 */
    public function LoadSupplierCateg()
	{
        // phpcs:enable
		$this->SupplierCategories = array();
		$sql = "SELECT rowid, label";
		$sql .= " FROM ".MAIN_DB_PREFIX."categorie";
		$sql .= " WHERE type = ".Categorie::TYPE_SUPPLIER;

		$resql = $this->db->query($sql);
		if ($resql)
		{
			while ($obj = $this->db->fetch_object($resql))
			{
				$this->SupplierCategories[$obj->rowid] = $obj->label;
			}
			return 0;
		} else {
			return -1;
		}
	}

    // phpcs:disable PEAR.NamingConventions.ValidFunctionName.ScopeNotCamelCaps
	/**
	 *  Insert link supplier - category
	 *
	 *	@param	int		$categorie_id		Id of category
	 *  @return int      					0 if success, <> 0 if error
	 */
    public function AddFournisseurInCategory($categorie_id)
	{
        // phpcs:enable
		if ($categorie_id > 0 && $this->id > 0)
		{
			$sql = "INSERT INTO ".MAIN_DB_PREFIX."categorie_fournisseur (fk_categorie, fk_soc) ";
			$sql .= " VALUES (".$categorie_id.", ".$this->id.")";

			if ($resql = $this->db->query($sql)) return 0;
		} else {
			return 0;
		}
		return -1;
	}


    // phpcs:disable PEAR.NamingConventions.ValidFunctionName.ScopeNotCamelCaps
	/**
	 *  Create a third party into database from a member object
	 *
	 *  @param	Adherent	$member			Object member
	 * 	@param	string		$socname		Name of third party to force
	 *	@param	string		$socalias		Alias name of third party to force
	 *  @param	string		$customercode	Customer code
	 *  @return int							<0 if KO, id of created account if OK
	 */
    public function create_from_member(Adherent $member, $socname = '', $socalias = '', $customercode = '')
	{
        // phpcs:enable
		global $user, $langs;

		dol_syslog(get_class($this)."::create_from_member", LOG_DEBUG);

		$name = $socname ? $socname : $member->societe;
		if (empty($name)) $name = $member->getFullName($langs);

		$alias = $socalias ? $socalias : '';

		// Positionne parametres
		$this->nom = $name; // TODO deprecated
		$this->name = $name;
		$this->name_alias = $alias;
		$this->address = $member->address;
		$this->zip = $member->zip;
		$this->town = $member->town;
		$this->country_code = $member->country_code;
		$this->country_id = $member->country_id;
		$this->phone = $member->phone; // Prof phone
		$this->email = $member->email;
        $this->socialnetworks = $member->socialnetworks;
		$this->entity = $member->entity;

		$this->client = 1; // A member is a customer by default
		$this->code_client = ($customercode ? $customercode : -1);
		$this->code_fournisseur = -1;

		$this->db->begin();

		// Cree et positionne $this->id
		$result = $this->create($user);
		if ($result >= 0)
		{
			$sql = "UPDATE ".MAIN_DB_PREFIX."adherent";
			$sql .= " SET fk_soc=".$this->id;
			$sql .= " WHERE rowid=".$member->id;

			$resql = $this->db->query($sql);
			if ($resql)
			{
				$this->db->commit();
				return $this->id;
			} else {
				$this->error = $this->db->error();

				$this->db->rollback();
				return -1;
			}
		} else {
			// $this->error deja positionne
			dol_syslog(get_class($this)."::create_from_member - 2 - ".$this->error." - ".join(',', $this->errors), LOG_ERR);

			$this->db->rollback();
			return $result;
		}
	}

	/**
	 * 	Set properties with value into $conf
	 *
	 * 	@param	Conf	$conf		Conf object (possibility to use another entity)
	 * 	@return	void
	 */
    public function setMysoc(Conf $conf)
	{
		global $langs;

		$this->id = 0;
		$this->name = empty($conf->global->MAIN_INFO_SOCIETE_NOM) ? '' : $conf->global->MAIN_INFO_SOCIETE_NOM;
		$this->address = empty($conf->global->MAIN_INFO_SOCIETE_ADDRESS) ? '' : $conf->global->MAIN_INFO_SOCIETE_ADDRESS;
		$this->zip = empty($conf->global->MAIN_INFO_SOCIETE_ZIP) ? '' : $conf->global->MAIN_INFO_SOCIETE_ZIP;
		$this->town = empty($conf->global->MAIN_INFO_SOCIETE_TOWN) ? '' : $conf->global->MAIN_INFO_SOCIETE_TOWN;
		$this->region_code = empty($conf->global->MAIN_INFO_SOCIETE_REGION) ? '' : $conf->global->MAIN_INFO_SOCIETE_REGION;
		$this->object = empty($conf->global->MAIN_INFO_SOCIETE_OBJECT) ? '' : $conf->global->MAIN_INFO_SOCIETE_OBJECT;

		$this->note_private = empty($conf->global->MAIN_INFO_SOCIETE_NOTE) ? '' : $conf->global->MAIN_INFO_SOCIETE_NOTE;

		$this->nom = $this->name; // deprecated

		// We define country_id, country_code and country
		$country_id = $country_code = $country_label = '';
		if (!empty($conf->global->MAIN_INFO_SOCIETE_COUNTRY))
		{
			$tmp = explode(':', $conf->global->MAIN_INFO_SOCIETE_COUNTRY);
			$country_id = $tmp[0];
			if (!empty($tmp[1]))   // If $conf->global->MAIN_INFO_SOCIETE_COUNTRY is "id:code:label"
			{
				$country_code = $tmp[1];
				$country_label = $tmp[2];
			} else // For backward compatibility
			{
				dol_syslog("Your country setup use an old syntax. Reedit it using setup area.", LOG_WARNING);
				include_once DOL_DOCUMENT_ROOT.'/core/lib/company.lib.php';
				$country_code = getCountry($country_id, 2, $this->db); // This need a SQL request, but it's the old feature that should not be used anymore
				$country_label = getCountry($country_id, 0, $this->db); // This need a SQL request, but it's the old feature that should not be used anymore
			}
		}
		$this->country_id = $country_id;
		$this->country_code = $country_code;
		$this->country = $country_label;
		if (is_object($langs)) $this->country = ($langs->trans('Country'.$country_code) != 'Country'.$country_code) ? $langs->trans('Country'.$country_code) : $country_label;

		//TODO This could be replicated for region but function `getRegion` didn't exist, so I didn't added it.
		// We define state_id, state_code and state
		$state_id = 0; $state_code = $state_label = '';
		if (!empty($conf->global->MAIN_INFO_SOCIETE_STATE))
		{
			$tmp = explode(':', $conf->global->MAIN_INFO_SOCIETE_STATE);
			$state_id = $tmp[0];
			if (!empty($tmp[1]))   // If $conf->global->MAIN_INFO_SOCIETE_STATE is "id:code:label"
			{
				$state_code = $tmp[1];
				$state_label = $tmp[2];
			} else // For backward compatibility
			{
				dol_syslog("Your state setup use an old syntax. Reedit it using setup area.", LOG_ERR);
				include_once DOL_DOCUMENT_ROOT.'/core/lib/company.lib.php';
				$state_code = getState($state_id, 2, $this->db); // This need a SQL request, but it's the old feature that should not be used anymore
				$state_label = getState($state_id, 0, $this->db); // This need a SQL request, but it's the old feature that should not be used anymore
			}
		}
		$this->state_id = $state_id;
		$this->state_code = $state_code;
		$this->state = $state_label;
		if (is_object($langs)) $this->state = ($langs->trans('State'.$state_code) != 'State'.$state_code) ? $langs->trans('State'.$state_code) : $state_label;

		$this->phone = empty($conf->global->MAIN_INFO_SOCIETE_TEL) ? '' : $conf->global->MAIN_INFO_SOCIETE_TEL;
		$this->fax = empty($conf->global->MAIN_INFO_SOCIETE_FAX) ? '' : $conf->global->MAIN_INFO_SOCIETE_FAX;
		$this->url = empty($conf->global->MAIN_INFO_SOCIETE_WEB) ? '' : $conf->global->MAIN_INFO_SOCIETE_WEB;

		// Social networks
		$this->facebook_url = empty($conf->global->MAIN_INFO_SOCIETE_FACEBOOK_URL) ? '' : $conf->global->MAIN_INFO_SOCIETE_FACEBOOK_URL;
		$this->twitter_url = empty($conf->global->MAIN_INFO_SOCIETE_TWITTER_URL) ? '' : $conf->global->MAIN_INFO_SOCIETE_TWITTER_URL;
		$this->linkedin_url = empty($conf->global->MAIN_INFO_SOCIETE_LINKEDIN_URL) ? '' : $conf->global->MAIN_INFO_SOCIETE_LINKEDIN_URL;
		$this->instagram_url = empty($conf->global->MAIN_INFO_SOCIETE_INSTAGRAM_URL) ? '' : $conf->global->MAIN_INFO_SOCIETE_INSTAGRAM_URL;
		$this->youtube_url = empty($conf->global->MAIN_INFO_SOCIETE_YOUTUBE_URL) ? '' : $conf->global->MAIN_INFO_SOCIETE_YOUTUBE_URL;
		$this->github_url = empty($conf->global->MAIN_INFO_SOCIETE_GITHUB_URL) ? '' : $conf->global->MAIN_INFO_SOCIETE_GITHUB_URL;
		$this->socialnetworks = array();
		if (! empty($this->facebook_url)) $this->socialnetworks['facebook'] = $this->facebook_url;
		if (! empty($this->twitter_url)) $this->socialnetworks['twitter'] = $this->twitter_url;
		if (! empty($this->linkedin_url)) $this->socialnetworks['linkedin'] = $this->linkedin_url;
		if (! empty($this->instagram_url)) $this->socialnetworks['instagram'] = $this->instagram_url;
		if (! empty($this->youtube_url)) $this->socialnetworks['youtube'] = $this->youtube_url;
		if (! empty($this->github_url)) $this->socialnetworks['github'] = $this->github_url;

		// Id prof generiques
		$this->idprof1 = empty($conf->global->MAIN_INFO_SIREN) ? '' : $conf->global->MAIN_INFO_SIREN;
		$this->idprof2 = empty($conf->global->MAIN_INFO_SIRET) ? '' : $conf->global->MAIN_INFO_SIRET;
		$this->idprof3 = empty($conf->global->MAIN_INFO_APE) ? '' : $conf->global->MAIN_INFO_APE;
		$this->idprof4 = empty($conf->global->MAIN_INFO_RCS) ? '' : $conf->global->MAIN_INFO_RCS;
		$this->idprof5 = empty($conf->global->MAIN_INFO_PROFID5) ? '' : $conf->global->MAIN_INFO_PROFID5;
		$this->idprof6 = empty($conf->global->MAIN_INFO_PROFID6) ? '' : $conf->global->MAIN_INFO_PROFID6;
		$this->tva_intra = empty($conf->global->MAIN_INFO_TVAINTRA) ? '' : $conf->global->MAIN_INFO_TVAINTRA; // VAT number, not necessarly INTRA.
		$this->managers = empty($conf->global->MAIN_INFO_SOCIETE_MANAGERS) ? '' : $conf->global->MAIN_INFO_SOCIETE_MANAGERS;
		$this->capital = empty($conf->global->MAIN_INFO_CAPITAL) ? '' : $conf->global->MAIN_INFO_CAPITAL;
		$this->forme_juridique_code = empty($conf->global->MAIN_INFO_SOCIETE_FORME_JURIDIQUE) ? '' : $conf->global->MAIN_INFO_SOCIETE_FORME_JURIDIQUE;
		$this->email = empty($conf->global->MAIN_INFO_SOCIETE_MAIL) ? '' : $conf->global->MAIN_INFO_SOCIETE_MAIL;
		$this->default_lang = (empty($conf->global->MAIN_LANG_DEFAULT) ? 'auto' : $conf->global->MAIN_LANG_DEFAULT);
		$this->logo = empty($conf->global->MAIN_INFO_SOCIETE_LOGO) ? '' : $conf->global->MAIN_INFO_SOCIETE_LOGO;
		$this->logo_small = empty($conf->global->MAIN_INFO_SOCIETE_LOGO_SMALL) ? '' : $conf->global->MAIN_INFO_SOCIETE_LOGO_SMALL;
		$this->logo_mini = empty($conf->global->MAIN_INFO_SOCIETE_LOGO_MINI) ? '' : $conf->global->MAIN_INFO_SOCIETE_LOGO_MINI;
		$this->logo_squarred = empty($conf->global->MAIN_INFO_SOCIETE_LOGO_SQUARRED) ? '' : $conf->global->MAIN_INFO_SOCIETE_LOGO_SQUARRED;
		$this->logo_squarred_small = empty($conf->global->MAIN_INFO_SOCIETE_LOGO_SQUARRED_SMALL) ? '' : $conf->global->MAIN_INFO_SOCIETE_LOGO_SQUARRED_SMALL;
		$this->logo_squarred_mini = empty($conf->global->MAIN_INFO_SOCIETE_LOGO_SQUARRED_MINI) ? '' : $conf->global->MAIN_INFO_SOCIETE_LOGO_SQUARRED_MINI;

		// Define if company use vat or not
		$this->tva_assuj = $conf->global->FACTURE_TVAOPTION;

		// Define if company use local taxes
		$this->localtax1_assuj = ((isset($conf->global->FACTURE_LOCAL_TAX1_OPTION) && ($conf->global->FACTURE_LOCAL_TAX1_OPTION == '1' || $conf->global->FACTURE_LOCAL_TAX1_OPTION == 'localtax1on')) ? 1 : 0);
		$this->localtax2_assuj = ((isset($conf->global->FACTURE_LOCAL_TAX2_OPTION) && ($conf->global->FACTURE_LOCAL_TAX2_OPTION == '1' || $conf->global->FACTURE_LOCAL_TAX2_OPTION == 'localtax2on')) ? 1 : 0);
	}

	/**
	 *  Initialise an instance with random values.
	 *  Used to build previews or test instances.
	 *	id must be 0 if object instance is a specimen.
	 *
	 *  @return	int >0 if ok
	 */
    public function initAsSpecimen()
	{
		$now = dol_now();

		// Initialize parameters
		$this->id = 0;
		$this->name = 'THIRDPARTY SPECIMEN '.dol_print_date($now, 'dayhourlog');
		$this->nom = $this->name; // For backward compatibility
		$this->ref_ext = 'Ref ext';
		$this->specimen = 1;
		$this->address = '21 jump street';
		$this->zip = '99999';
		$this->town = 'MyTown';
		$this->state_id = 1;
		$this->state_code = 'AA';
		$this->state = 'MyState';
		$this->country_id = 1;
		$this->country_code = 'FR';
		$this->email = 'specimen@specimen.com';
		$this->socialnetworks = array(
			'skype' => 'tom.hanson',
			'twitter' => 'tomhanson',
			'facebook' => 'tomhanson',
			'linkedin' => 'tomhanson',
		);
		$this->url = 'http://www.specimen.com';

		$this->phone = '0909090901';
		$this->fax = '0909090909';

		$this->code_client = 'CC-'.dol_print_date($now, 'dayhourlog');
		$this->code_fournisseur = 'SC-'.dol_print_date($now, 'dayhourlog');
		$this->capital = 10000;
		$this->client = 1;
		$this->prospect = 1;
		$this->fournisseur = 1;
		$this->tva_assuj = 1;
		$this->tva_intra = 'EU1234567';
		$this->note_public = 'This is a comment (public)';
		$this->note_private = 'This is a comment (private)';

		$this->idprof1 = 'idprof1';
		$this->idprof2 = 'idprof2';
		$this->idprof3 = 'idprof3';
		$this->idprof4 = 'idprof4';
		$this->idprof5 = 'idprof5';
		$this->idprof6 = 'idprof6';
		return 1;
	}

	/**
	 *  Check if we must use localtax feature or not according to country (country of $mysoc in most cases).
	 *
	 *	@param		int		$localTaxNum	To get info for only localtax1 or localtax2
	 *  @return		boolean					true or false
	 */
    public function useLocalTax($localTaxNum = 0)
	{
		$sql  = "SELECT t.localtax1, t.localtax2";
		$sql .= " FROM ".MAIN_DB_PREFIX."c_tva as t, ".MAIN_DB_PREFIX."c_country as c";
		$sql .= " WHERE t.fk_pays = c.rowid AND c.code = '".$this->db->escape($this->country_code)."'";
		$sql .= " AND t.active = 1";
		if (empty($localTaxNum))   $sql .= " AND (t.localtax1_type <> '0' OR t.localtax2_type <> '0')";
		elseif ($localTaxNum == 1) $sql .= " AND t.localtax1_type <> '0'";
		elseif ($localTaxNum == 2) $sql .= " AND t.localtax2_type <> '0'";

		$resql = $this->db->query($sql);
		if ($resql)
		{
   			return ($this->db->num_rows($resql) > 0);
		} else return false;
	}

	/**
	 *  Check if we must use NPR Vat (french stupid rule) or not according to country (country of $mysoc in most cases).
	 *
	 *  @return		boolean					true or false
	 */
    public function useNPR()
	{
		$sql  = "SELECT t.rowid";
		$sql .= " FROM ".MAIN_DB_PREFIX."c_tva as t, ".MAIN_DB_PREFIX."c_country as c";
		$sql .= " WHERE t.fk_pays = c.rowid AND c.code = '".$this->db->escape($this->country_code)."'";
		$sql .= " AND t.active = 1 AND t.recuperableonly = 1";

		dol_syslog("useNPR", LOG_DEBUG);
		$resql = $this->db->query($sql);
		if ($resql)
		{
			return ($this->db->num_rows($resql) > 0);
		} else return false;
	}

	/**
	 *  Check if we must use revenue stamps feature or not according to country (country of $mysocin most cases).
	 *  Table c_revenuestamp contains the country and value of stamp per invoice.
	 *
	 *  @return		boolean			true or false
	 */
    public function useRevenueStamp()
	{
		$sql  = "SELECT COUNT(*) as nb";
		$sql .= " FROM ".MAIN_DB_PREFIX."c_revenuestamp as r, ".MAIN_DB_PREFIX."c_country as c";
		$sql .= " WHERE r.fk_pays = c.rowid AND c.code = '".$this->db->escape($this->country_code)."'";
		$sql .= " AND r.active = 1";

		dol_syslog("useRevenueStamp", LOG_DEBUG);
		$resql = $this->db->query($sql);
		if ($resql)
		{
			$obj = $this->db->fetch_object($resql);
   			return (($obj->nb > 0) ?true:false);
		} else {
			$this->error = $this->db->lasterror();
			return false;
		}
	}

	/**
	 *	Return prostect level
	 *
	 *  @return     string        Libelle
	 */
    public function getLibProspLevel()
	{
		return $this->LibProspLevel($this->fk_prospectlevel);
	}

    // phpcs:disable PEAR.NamingConventions.ValidFunctionName.ScopeNotCamelCaps
	/**
	 *  Return label of prospect level
	 *
	 *  @param	int		$fk_prospectlevel   	Prospect level
	 *  @return string        					label of level
	 */
    public function LibProspLevel($fk_prospectlevel)
	{
        // phpcs:enable
		global $langs;

		$lib = $langs->trans("ProspectLevel".$fk_prospectlevel);
		// If lib not found in language file, we get label from cache/databse
		if ($lib == $langs->trans("ProspectLevel".$fk_prospectlevel))
		{
			$lib = $langs->getLabelFromKey($this->db, $fk_prospectlevel, 'c_prospectlevel', 'code', 'label');
		}
		return $lib;
	}


	// phpcs:disable PEAR.NamingConventions.ValidFunctionName.ScopeNotCamelCaps
	/**
	 *  Set prospect level
	 *
	 *  @param  User	$user		User who sets the discount
	 *	@return	int					<0 if KO, >0 if OK
	 * @deprecated Use update function instead
	 */
    public function set_prospect_level(User $user)
	{
        // phpcs:enable
		return $this->update($this->id, $user);
	}

	/**
	 *  Return status of prospect
	 *
	 *  @param	int		$mode       0=libelle long, 1=libelle court, 2=Picto + Libelle court, 3=Picto, 4=Picto + Libelle long
	 *  @param	string	$label		Label to use for status for added status
	 *  @return string        		Libelle
	 */
    public function getLibProspCommStatut($mode = 0, $label = '')
	{
		return $this->LibProspCommStatut($this->stcomm_id, $mode, $label, $this->stcomm_picto);
	}

    // phpcs:disable PEAR.NamingConventions.ValidFunctionName.ScopeNotCamelCaps
	/**
	 *  Return label of a given status
	 *
	 *  @param	int|string	$status        	Id or code for prospection status
	 *  @param  int			$mode          	0=long label, 1=short label, 2=Picto + short label, 3=Picto, 4=Picto + long label, 5=Short label + Picto
	 *  @param	string		$label			Label to use for status for added status
	 *	@param 	string		$picto      	Name of image file to show ('filenew', ...)
	 *                                      If no extension provided, we use '.png'. Image must be stored into theme/xxx/img directory.
	 *                                      Example: picto.png                  if picto.png is stored into htdocs/theme/mytheme/img
	 *                                      Example: picto.png@mymodule         if picto.png is stored into htdocs/mymodule/img
	 *                                      Example: /mydir/mysubdir/picto.png  if picto.png is stored into htdocs/mydir/mysubdir (pictoisfullpath must be set to 1)
	 *  @return string       	 			Label of prospection status
	 */
    public function LibProspCommStatut($status, $mode = 0, $label = '', $picto = '')
	{
        // phpcs:enable
		global $langs;
		$langs->load('customers');

		if ($mode == 2) {
			if ($status == '-1' || $status == 'ST_NO')         return img_action($langs->trans("StatusProspect-1"), -1, $picto).' '.$langs->trans("StatusProspect-1");
			elseif ($status == '0' || $status == 'ST_NEVER') return img_action($langs->trans("StatusProspect0"), 0, $picto).' '.$langs->trans("StatusProspect0");
			elseif ($status == '1' || $status == 'ST_TODO')  return img_action($langs->trans("StatusProspect1"), 1, $picto).' '.$langs->trans("StatusProspect1");
			elseif ($status == '2' || $status == 'ST_PEND')  return img_action($langs->trans("StatusProspect2"), 2, $picto).' '.$langs->trans("StatusProspect2");
			elseif ($status == '3' || $status == 'ST_DONE')  return img_action($langs->trans("StatusProspect3"), 3, $picto).' '.$langs->trans("StatusProspect3");
			else {
				return img_action(($langs->trans("StatusProspect".$status) != "StatusProspect".$status) ? $langs->trans("StatusProspect".$status) : $label, 0, $picto).' '.(($langs->trans("StatusProspect".$status) != "StatusProspect".$status) ? $langs->trans("StatusProspect".$status) : $label);
			}
		} elseif ($mode == 3) {
			if ($status == '-1' || $status == 'ST_NO')         return img_action($langs->trans("StatusProspect-1"), -1, $picto);
			elseif ($status == '0' || $status == 'ST_NEVER') return img_action($langs->trans("StatusProspect0"), 0, $picto);
			elseif ($status == '1' || $status == 'ST_TODO')  return img_action($langs->trans("StatusProspect1"), 1, $picto);
			elseif ($status == '2' || $status == 'ST_PEND')  return img_action($langs->trans("StatusProspect2"), 2, $picto);
			elseif ($status == '3' || $status == 'ST_DONE')  return img_action($langs->trans("StatusProspect3"), 3, $picto);
			else {
				return img_action(($langs->trans("StatusProspect".$status) != "StatusProspect".$status) ? $langs->trans("StatusProspect".$status) : $label, 0, $picto);
			}
		} elseif ($mode == 4) {
			if ($status == '-1' || $status == 'ST_NO')         return img_action($langs->trans("StatusProspect-1"), -1, $picto).' '.$langs->trans("StatusProspect-1");
			elseif ($status == '0' || $status == 'ST_NEVER') return img_action($langs->trans("StatusProspect0"), 0, $picto).' '.$langs->trans("StatusProspect0");
			elseif ($status == '1' || $status == 'ST_TODO')  return img_action($langs->trans("StatusProspect1"), 1, $picto).' '.$langs->trans("StatusProspect1");
			elseif ($status == '2' || $status == 'ST_PEND')  return img_action($langs->trans("StatusProspect2"), 2, $picto).' '.$langs->trans("StatusProspect2");
			elseif ($status == '3' || $status == 'ST_DONE')  return img_action($langs->trans("StatusProspect3"), 3, $picto).' '.$langs->trans("StatusProspect3");
			else {
				return img_action(($langs->trans("StatusProspect".$status) != "StatusProspect".$status) ? $langs->trans("StatusProspect".$status) : $label, 0, $picto).' '.(($langs->trans("StatusProspect".$status) != "StatusProspect".$status) ? $langs->trans("StatusProspect".$status) : $label);
			}
		}

		return "Error, mode/status not found";
	}

    // phpcs:disable PEAR.NamingConventions.ValidFunctionName.ScopeNotCamelCaps
	/**
	 *  Set outstanding value
	 *
	 *  @param  User	$user		User making change
	 *	@return	int					<0 if KO, >0 if OK
	 * @deprecated Use update function instead
	 */
    public function set_OutstandingBill(User $user)
	{
        // phpcs:enable
		return $this->update($this->id, $user);
	}

	/**
	 *  Return amount of order not paid and total
	 *
	 *  @param     string      $mode    'customer' or 'supplier'
	 *  @return    array				array('opened'=>Amount, 'total'=>Total amount)
	 */
    public function getOutstandingProposals($mode = 'customer')
	{
		$table = 'propal';
		if ($mode == 'supplier') $table = 'supplier_proposal';

		$sql  = "SELECT rowid, total_ht, total as total_ttc, fk_statut as status FROM ".MAIN_DB_PREFIX.$table." as f";
		$sql .= " WHERE fk_soc = ".$this->id;
		if ($mode == 'supplier') {
			$sql .= " AND entity IN (".getEntity('supplier_proposal').")";
		} else {
			$sql .= " AND entity IN (".getEntity('propal').")";
		}

		dol_syslog("getOutstandingProposals", LOG_DEBUG);
		$resql = $this->db->query($sql);
		if ($resql)
		{
			$outstandingOpened = 0;
			$outstandingTotal = 0;
			$outstandingTotalIncTax = 0;
			while ($obj = $this->db->fetch_object($resql)) {
				$outstandingTotal += $obj->total_ht;
				$outstandingTotalIncTax += $obj->total_ttc;
				if ($obj->status != 0)    // Not a draft
				{
					$outstandingOpened += $obj->total_ttc;
				}
			}
			return array('opened'=>$outstandingOpened, 'total_ht'=>$outstandingTotal, 'total_ttc'=>$outstandingTotalIncTax); // 'opened' is 'incl taxes'
		} else return array();
	}

	/**
	 *  Return amount of order not paid and total
	 *
	 *  @param     string      $mode    'customer' or 'supplier'
	 *  @return		array				array('opened'=>Amount, 'total'=>Total amount)
	 */
    public function getOutstandingOrders($mode = 'customer')
	{
		$table = 'commande';
		if ($mode == 'supplier') $table = 'commande_fournisseur';

		$sql  = "SELECT rowid, total_ht, total_ttc, fk_statut as status FROM ".MAIN_DB_PREFIX.$table." as f";
		$sql .= " WHERE fk_soc = ".$this->id;
		if ($mode == 'supplier') {
			$sql .= " AND entity IN (".getEntity('supplier_order').")";
		} else {
			$sql .= " AND entity IN (".getEntity('commande').")";
		}

		dol_syslog("getOutstandingOrders", LOG_DEBUG);
		$resql = $this->db->query($sql);
		if ($resql)
		{
			$outstandingOpened = 0;
			$outstandingTotal = 0;
			$outstandingTotalIncTax = 0;
			while ($obj = $this->db->fetch_object($resql)) {
				$outstandingTotal += $obj->total_ht;
				$outstandingTotalIncTax += $obj->total_ttc;
				if ($obj->status != 0)    // Not a draft
				{
					$outstandingOpened += $obj->total_ttc;
				}
			}
			return array('opened'=>$outstandingOpened, 'total_ht'=>$outstandingTotal, 'total_ttc'=>$outstandingTotalIncTax); // 'opened' is 'incl taxes'
		} else return array();
	}

	/**
	 *  Return amount of bill not paid and total
	 *
	 *  @param     string      $mode    'customer' or 'supplier'
	 *  @return		array				array('opened'=>Amount, 'total'=>Total amount)
	 */
    public function getOutstandingBills($mode = 'customer')
	{
		$table = 'facture';
		if ($mode == 'supplier') $table = 'facture_fourn';

		/* Accurate value of remain to pay is to sum remaintopay for each invoice
		 $paiement = $invoice->getSommePaiement();
		 $creditnotes=$invoice->getSumCreditNotesUsed();
		 $deposits=$invoice->getSumDepositsUsed();
		 $alreadypayed=price2num($paiement + $creditnotes + $deposits,'MT');
		 $remaintopay=price2num($invoice->total_ttc - $paiement - $creditnotes - $deposits,'MT');
		 */
		if ($mode == 'supplier') $sql = "SELECT rowid, total_ht as total_ht, total_ttc, paye, type, fk_statut as status, close_code FROM ".MAIN_DB_PREFIX.$table." as f";
		else $sql = "SELECT rowid, total as total_ht, total_ttc, paye, fk_statut as status, close_code FROM ".MAIN_DB_PREFIX.$table." as f";
		$sql .= " WHERE fk_soc = ".$this->id;
		if ($mode == 'supplier') {
			$sql .= " AND entity IN (".getEntity('facture_fourn').")";
		} else {
			$sql .= " AND entity IN (".getEntity('invoice').")";
		}

		dol_syslog("getOutstandingBills", LOG_DEBUG);
		$resql = $this->db->query($sql);
		if ($resql)
		{
			$outstandingOpened = 0;
			$outstandingTotal = 0;
			$outstandingTotalIncTax = 0;
			if ($mode == 'supplier')
			{
				require_once DOL_DOCUMENT_ROOT.'/fourn/class/fournisseur.facture.class.php';
				$tmpobject = new FactureFournisseur($this->db);
			} else {
				require_once DOL_DOCUMENT_ROOT.'/compta/facture/class/facture.class.php';
				$tmpobject = new Facture($this->db);
			}
			while ($obj = $this->db->fetch_object($resql)) {
                $tmpobject->id = $obj->rowid;

                if ($obj->status != $tmpobject::STATUS_DRAFT                                           // Not a draft
                	&& !($obj->status == $tmpobject::STATUS_ABANDONED && $obj->close_code == 'replaced')  // Not a replaced invoice
					)
				{
					$outstandingTotal += $obj->total_ht;
					$outstandingTotalIncTax += $obj->total_ttc;
				}
				if ($obj->paye == 0
					&& $obj->status != $tmpobject::STATUS_DRAFT    		// Not a draft
					&& $obj->status != $tmpobject::STATUS_ABANDONED	    // Not abandonned
					&& $obj->status != $tmpobject::STATUS_CLOSED)   		// Not classified as paid
				//$sql .= " AND (status <> 3 OR close_code <> 'abandon')";		// Not abandonned for undefined reason
				{
					$paiement = $tmpobject->getSommePaiement();
					$creditnotes = $tmpobject->getSumCreditNotesUsed();
					$deposits = $tmpobject->getSumDepositsUsed();

					$outstandingOpened += $obj->total_ttc - $paiement - $creditnotes - $deposits;
				}

                //if credit note is converted but not used
                // TODO Do this also for customer ?
                if ($mode == 'supplier' && $obj->type == FactureFournisseur::TYPE_CREDIT_NOTE && $tmpobject->isCreditNoteUsed())
                {
                	$outstandingOpened -= $tmpobject->getSumFromThisCreditNotesNotUsed();
                }
			}
			return array('opened'=>$outstandingOpened, 'total_ht'=>$outstandingTotal, 'total_ttc'=>$outstandingTotalIncTax); // 'opened' is 'incl taxes'
		} else {
			return array();
		}
	}

	/**
	 * Return label of status customer is prospect/customer
	 *
	 * @return   string        	Label
	 */
    public function getLibCustProspStatut()
	{
		return $this->LibCustProspStatut($this->client);
	}

    // phpcs:disable PEAR.NamingConventions.ValidFunctionName.ScopeNotCamelCaps
	/**
	 *  Return the label of the customer/prospect status
	 *
	 *  @param	int		$status         Id of prospection status
	 *  @return	string          		Label of prospection status
	 */
    public function LibCustProspStatut($status)
	{
        // phpcs:enable
		global $langs;
		$langs->load('companies');

		if ($status == 0) return $langs->trans("NorProspectNorCustomer");
		elseif ($status == 1) return $langs->trans("Customer");
		elseif ($status == 2) return $langs->trans("Prospect");
		elseif ($status == 3) return $langs->trans("ProspectCustomer");
	}


	/**
	 *  Create a document onto disk according to template module.
	 *
	 *	@param	string		$modele			Generator to use. Caller must set it to obj->modelpdf or GETPOST('modelpdf','alpha') for example.
	 *	@param	Translate	$outputlangs	objet lang a utiliser pour traduction
	 *  @param  int			$hidedetails    Hide details of lines
	 *  @param  int			$hidedesc       Hide description
	 *  @param  int			$hideref        Hide ref
	 *  @param  null|array  $moreparams     Array to provide more information
	 *	@return int        					<0 if KO, >0 if OK
	 */
	public function generateDocument($modele, $outputlangs, $hidedetails = 0, $hidedesc = 0, $hideref = 0, $moreparams = null)
	{
		global $conf, $user, $langs;

		if (!empty($moreparams) && !empty($moreparams['use_companybankid']))
		{
			$modelpath = "core/modules/bank/doc/";

			include_once DOL_DOCUMENT_ROOT.'/societe/class/companybankaccount.class.php';
			$companybankaccount = new CompanyBankAccount($this->db);
			$result = $companybankaccount->fetch($moreparams['use_companybankid']);
			if (!$result) dol_print_error($this->db, $companybankaccount->error, $companybankaccount->errors);
			$result = $companybankaccount->commonGenerateDocument($modelpath, $modele, $outputlangs, $hidedetails, $hidedesc, $hideref, $moreparams);
		} else {
			// Positionne le modele sur le nom du modele a utiliser
			if (!dol_strlen($modele))
			{
				if (!empty($conf->global->COMPANY_ADDON_PDF))
				{
					$modele = $conf->global->COMPANY_ADDON_PDF;
				} else {
					print $langs->trans("Error")." ".$langs->trans("Error_COMPANY_ADDON_PDF_NotDefined");
					return 0;
				}
			}

			if (! isset($this->bank_account)) {
				require_once DOL_DOCUMENT_ROOT.'/societe/class/companybankaccount.class.php';
				$bac = new CompanyBankAccount($this->db);
				$result = $bac->fetch(0, $this->id);
				if ($result > 0) {
					$this->bank_account = $bac;
				} else {
					$this->bank_account = '';
				}
			}

			$modelpath = "core/modules/societe/doc/";

			$result = $this->commonGenerateDocument($modelpath, $modele, $outputlangs, $hidedetails, $hidedesc, $hideref, $moreparams);
		}

		return $result;
	}


	/**
	 * Sets object to supplied categories.
	 *
	 * Deletes object from existing categories not supplied.
	 * Adds it to non existing supplied categories.
	 * Existing categories are left untouch.
	 *
	 * @param 	int[]|int 	$categories 	Category ID or array of Categories IDs
	 * @param 	string 		$type_categ 			Category type ('customer' or 'supplier')
	 * @return	int							<0 if KO, >0 if OK
	 */
	public function setCategories($categories, $type_categ)
	{
		require_once DOL_DOCUMENT_ROOT.'/categories/class/categorie.class.php';

		// Decode type
		if (!in_array($type_categ, array(Categorie::TYPE_CUSTOMER, Categorie::TYPE_SUPPLIER))) {
			dol_syslog(__METHOD__.': Type '.$type_categ.'is an unknown company category type. Done nothing.', LOG_ERR);
			return -1;
		}

		// Handle single category
		if (!is_array($categories)) {
			$categories = array($categories);
		}

		// Get current categories
		$c = new Categorie($this->db);
		$existing = $c->containing($this->id, $type_categ, 'id');

		// Diff
		if (is_array($existing)) {
			$to_del = array_diff($existing, $categories);
			$to_add = array_diff($categories, $existing);
		} else {
			$to_del = array(); // Nothing to delete
			$to_add = $categories;
		}

		$error = 0;

		// Process
		foreach ($to_del as $del) {
			if ($c->fetch($del) > 0) {
				$c->del_type($this, $type_categ);
			}
		}
		foreach ($to_add as $add) {
			if ($c->fetch($add) > 0)
			{
				$result = $c->add_type($this, $type_categ);
				if ($result < 0)
				{
					$error++;
					$this->error = $c->error;
					$this->errors = $c->errors;
					break;
				}
			}
		}

		return $error ? -1 : 1;
	}

	/**
	 * Sets sales representatives of the thirdparty
	 *
	 * @param 	int[]|int 	$salesrep	 	User ID or array of user IDs
	 * @return	int							<0 if KO, >0 if OK
	 */
	public function setSalesRep($salesrep)
	{
		global $user;

		// Handle single user
		if (!is_array($salesrep)) {
			$salesrep = array($salesrep);
		}

		// Get current users
		$existing = $this->getSalesRepresentatives($user, 1);

		// Diff
		if (is_array($existing)) {
			$to_del = array_diff($existing, $salesrep);
			$to_add = array_diff($salesrep, $existing);
		} else {
			$to_del = array(); // Nothing to delete
			$to_add = $salesrep;
		}

		$error = 0;

		// Process
		foreach ($to_del as $del) {
			$this->del_commercial($user, $del);
		}
		foreach ($to_add as $add) {
			$result = $this->add_commercial($user, $add);
			if ($result < 0)
			{
				$error++;
				break;
			}
		}

		return $error ? -1 : 1;
	}


	/**
	 * Function used to replace a thirdparty id with another one.
	 * It must be used within a transaction to avoid trouble
	 *
	 * @param 	DoliDB 	$db 		Database handler
	 * @param 	int 	$origin_id 	Old thirdparty id (will be removed)
	 * @param 	int 	$dest_id 	New thirdparty id
	 * @return 	bool				True if success, False if error
	 */
	public static function replaceThirdparty(DoliDB $db, $origin_id, $dest_id)
	{
		if ($origin_id == $dest_id)
		{
			dol_syslog('Error: Try to merge a thirdparty into itself');
			return false;
		}

		/**
		 * Thirdparty commercials cannot be the same in both thirdparties so we look for them and remove some to avoid duplicate.
		 * Because this function is meant to be executed within a transaction, we won't take care of begin/commit.
		 */
		$sql = 'SELECT rowid FROM '.MAIN_DB_PREFIX.'societe_commerciaux ';
		$sql .= ' WHERE fk_soc = '.(int) $dest_id.' AND fk_user IN ( ';
		$sql .= ' SELECT fk_user ';
		$sql .= ' FROM '.MAIN_DB_PREFIX.'societe_commerciaux ';
		$sql .= ' WHERE fk_soc = '.(int) $origin_id.') ';

		$resql = $db->query($sql);
		while ($obj = $db->fetch_object($resql)) {
			$db->query('DELETE FROM '.MAIN_DB_PREFIX.'societe_commerciaux WHERE rowid = '.$obj->rowid);
		}

		/**
		 * llx_societe_extrafields table must not be here because we don't care about the old thirdparty data
		 * Do not include llx_societe because it will be replaced later
		 */
		$tables = array(
			'societe_address',
			'societe_commerciaux',
			'societe_prices',
			'societe_remise',
			'societe_remise_except',
			'societe_rib'
		);

		return CommonObject::commonReplaceThirdparty($db, $origin_id, $dest_id, $tables);
	}
}<|MERGE_RESOLUTION|>--- conflicted
+++ resolved
@@ -2752,46 +2752,24 @@
 		$bac = new CompanyBankAccount($this->db);
 		$bac->fetch(0, $this->id);
 
-<<<<<<< HEAD
-		if ($mode == 'label')
-		{
-			return $bac->getRibLabel(true);
-		} elseif ($mode == 'rum')
-		{
-			if (empty($bac->rum))
-=======
 		if ($bac->id > 0) {		// If a bank account has been found for company $this->id
-			if ($mode == 'label')
->>>>>>> b6a39389
-			{
+			if ($mode == 'label') {
 				return $bac->getRibLabel(true);
-			}
-<<<<<<< HEAD
-			return $bac->rum;
-		} elseif ($mode == 'format')
-		{
-			return $bac->frstrecur;
-=======
-			elseif ($mode == 'rum')
-			{
-				if (empty($bac->rum))
-				{
+			} elseif ($mode == 'rum') {
+				if (empty($bac->rum)) {
 					require_once DOL_DOCUMENT_ROOT.'/compta/prelevement/class/bonprelevement.class.php';
 					$prelevement = new BonPrelevement($this->db);
 					$bac->fetch_thirdparty();
 					$bac->rum = $prelevement->buildRumNumber($bac->thirdparty->code_client, $bac->datec, $bac->id);
 				}
 				return $bac->rum;
-			}
-			elseif ($mode == 'format')
-			{
+			} elseif ($mode == 'format') {
 				return $bac->frstrecur;
 			} else {
 				return 'BadParameterToFunctionDisplayRib';
 			}
 		} else {
 			return '';
->>>>>>> b6a39389
 		}
 	}
 
