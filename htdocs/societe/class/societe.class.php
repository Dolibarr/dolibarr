--- conflicted
+++ resolved
@@ -2582,18 +2582,15 @@
 
 		if (! empty($conf->global->SOCIETE_CODECOMPTA_ADDON))
 		{
-			$file='';
+			$res=false;
 			$dirsociete=array_merge(array('/core/modules/societe/'), $conf->modules_parts['societe']);
 			foreach ($dirsociete as $dirroot)
 			{
-				if (file_exists(DOL_DOCUMENT_ROOT.'/'.$dirroot.$conf->global->SOCIETE_CODECOMPTA_ADDON.".php"))
-				{
-					$file=$dirroot.$conf->global->SOCIETE_CODECOMPTA_ADDON.".php";
-					break;
-				}
-			}
-
-			if (! empty($file))
+				$res=dol_include_once($dirroot.$conf->global->SOCIETE_CODECOMPTA_ADDON.'.php');
+				if ($res) break;
+			}
+
+			if ($res)
 			{
 				dol_include_once($file);
 
@@ -3014,150 +3011,9 @@
 		}
 		else
 		{
-<<<<<<< HEAD
 			return -1;
 		}
 	}
-=======
-            return 0;
-        }
-    }
-
-    /**
-     *    	Renvoie un code compta, suivant le module de code compta.
-     *      Peut etre identique a celui saisit ou genere automatiquement.
-     *      A ce jour seule la generation automatique est implementee
-     *
-     *    	@param	string	$type		Type of thirdparty ('customer' or 'supplier')
-     *		@return	string				Code compta si ok, 0 si aucun, <0 si ko
-     */
-    function get_codecompta($type)
-    {
-        global $conf;
-
-        if (! empty($conf->global->SOCIETE_CODECOMPTA_ADDON))
-        {
-		$res=false;
-            $dirsociete=array_merge(array('/core/modules/societe/'), $conf->modules_parts['societe']);
-            foreach ($dirsociete as $dirroot)
-            {
-				$res=dol_include_once($dirroot.$conf->global->SOCIETE_CODECOMPTA_ADDON.'.php');
-				if ($res) break;
-            }
-
-            if ($res)
-            {
-            	$classname = $conf->global->SOCIETE_CODECOMPTA_ADDON;
-            	$mod = new $classname;
-
-            	// Defini code compta dans $mod->code
-            	$result = $mod->get_code($this->db, $this, $type);
-
-            	if ($type == 'customer') $this->code_compta = $mod->code;
-            	else if ($type == 'supplier') $this->code_compta_fournisseur = $mod->code;
-
-            	return $result;
-            }
-            else
-            {
-            	$this->error = 'ErrorAccountancyCodeNotDefined';
-            	return -1;
-            }
-        }
-        else
-        {
-            if ($type == 'customer') $this->code_compta = '';
-            else if ($type == 'supplier') $this->code_compta_fournisseur = '';
-
-            return 0;
-        }
-    }
-
-    /**
-     *    Define parent commany of current company
-     *
-     *    @param	int		$id     Id of thirdparty to set or '' to remove
-     *    @return	int     		<0 if KO, >0 if OK
-     */
-    function set_parent($id)
-    {
-        if ($this->id)
-        {
-            $sql = "UPDATE ".MAIN_DB_PREFIX."societe";
-            $sql.= " SET parent = ".($id > 0 ? $id : "null");
-            $sql.= " WHERE rowid = " . $this->id;
-			dol_syslog(get_class($this).'::set_parent', LOG_DEBUG);
-            $resql=$this->db->query($sql);
-            if ($resql)
-            {
-            	$this->parent = $id;
-                return 1;
-            }
-            else
-			{
-                return -1;
-            }
-        }
-        else return -1;
-    }
-
-	/**
-     *  Returns if a profid sould be verified
-     *
-     *  @param	int		$idprof		1,2,3,4 (Exemple: 1=siren,2=siret,3=naf,4=rcs/rm)
-     *  @return boolean         	true , false
-     */
-    function id_prof_verifiable($idprof)
-    {
-	    global $conf;
-
-     	switch($idprof)
-        {
-        	case 1:
-        		$ret=(!$conf->global->SOCIETE_IDPROF1_UNIQUE?false:true);
-        		break;
-        	case 2:
-        		$ret=(!$conf->global->SOCIETE_IDPROF2_UNIQUE?false:true);
-        		break;
-        	case 3:
-        		$ret=(!$conf->global->SOCIETE_IDPROF3_UNIQUE?false:true);
-        		break;
-        	case 4:
-        		$ret=(!$conf->global->SOCIETE_IDPROF4_UNIQUE?false:true);
-        		break;
-        	default:
-        		$ret=false;
-        }
-
-        return $ret;
-    }
-
-	/**
-     *    Verify if a profid exists into database for others thirds
-     *
-     *    @param	int		$idprof		1,2,3,4 (Example: 1=siren,2=siret,3=naf,4=rcs/rm)
-     *    @param	string	$value		Value of profid
-     *    @param	int		$socid		Id of thirdparty if update
-     *    @return   boolean				true if exists, false if not
-     */
-    function id_prof_exists($idprof,$value,$socid=0)
-    {
-     	switch($idprof)
-        {
-        	case 1:
-        		$field="siren";
-        		break;
-        	case 2:
-        		$field="siret";
-        		break;
-        	case 3:
-        		$field="ape";
-        		break;
-        	case 4:
-        		$field="idprof4";
-        		break;
-        }
->>>>>>> 39758625
 
 	/**
 	 *  Insert link supplier - category
