<?php
/* Copyright (C) 2002-2006  Rodolphe Quiedeville    <rodolphe@quiedeville.org>
 * Copyright (C) 2004-2021  Laurent Destailleur     <eldy@users.sourceforge.net>
 * Copyright (C) 2004       Eric Seigne             <eric.seigne@ryxeo.com>
 * Copyright (C) 2003       Brian Fraval            <brian@fraval.org>
 * Copyright (C) 2006       Andre Cianfarani        <acianfa@free.fr>
 * Copyright (C) 2005-2017  Regis Houssin           <regis.houssin@inodbox.com>
 * Copyright (C) 2008       Patrick Raguin          <patrick.raguin@auguria.net>
 * Copyright (C) 2010-2018  Juanjo Menent           <jmenent@2byte.es>
 * Copyright (C) 2013       Florian Henry           <florian.henry@open-concept.pro>
 * Copyright (C) 2013-2023  Alexandre Spangaro      <aspangaro@open-dsi.fr>
 * Copyright (C) 2013       Peter Fontaine          <contact@peterfontaine.fr>
 * Copyright (C) 2014-2015  Marcos García           <marcosgdf@gmail.com>
 * Copyright (C) 2015       Raphaël Doursenaud      <rdoursenaud@gpcsolutions.fr>
 * Copyright (C) 2017       Rui Strecht			    <rui.strecht@aliartalentos.com>
 * Copyright (C) 2018	    Philippe Grand	        <philippe.grand@atoo-net.com>
 * Copyright (C) 2019-2020  Josep Lluís Amador      <joseplluis@lliuretic.cat>
 * Copyright (C) 2019-2024  Frédéric France         <frederic.france@free.fr>
 * Copyright (C) 2020       Open-Dsi         		<support@open-dsi.fr>
 * Copyright (C) 2022		ButterflyOfFire         <butterflyoffire+dolibarr@protonmail.com>
 * Copyright (C) 2023       Alexandre Janniaux      <alexandre.janniaux@gmail.com>
 * Copyright (C) 2024		William Mead			<william.mead@manchenumerique.fr>
 * Copyright (C) 2024		MDW							<mdeweerd@users.noreply.github.com>
 *
 * This program is free software; you can redistribute it and/or modify
 * it under the terms of the GNU General Public License as published by
 * the Free Software Foundation; either version 3 of the License, or
 * (at your option) any later version.
 *
 * This program is distributed in the hope that it will be useful,
 * but WITHOUT ANY WARRANTY; without even the implied warranty of
 * MERCHANTABILITY or FITNESS FOR A PARTICULAR PURPOSE.  See the
 * GNU General Public License for more details.
 *
 * You should have received a copy of the GNU General Public License
 * along with this program. If not, see <https://www.gnu.org/licenses/>.
 */

/**
 *	\file       htdocs/societe/class/societe.class.php
 *	\ingroup    societe
 *	\brief      File for third party class
 */
require_once DOL_DOCUMENT_ROOT.'/core/class/commonobject.class.php';
require_once DOL_DOCUMENT_ROOT.'/core/class/commonincoterm.class.php';
require_once DOL_DOCUMENT_ROOT.'/core/class/commonsocialnetworks.class.php';
require_once DOL_DOCUMENT_ROOT.'/core/class/commonpeople.class.php';
require_once DOL_DOCUMENT_ROOT.'/multicurrency/class/multicurrency.class.php';


/**
 *	Class to manage third parties objects (customers, suppliers, prospects...)
 */
class Societe extends CommonObject
{
	use CommonIncoterm;
	use CommonSocialNetworks;
	use CommonPeople;

	/**
	 * @var string ID of module.
	 */
	public $module = 'societe';

	/**
	 * @var string ID to identify managed object
	 */
	public $element = 'societe';

	/**
	 * @var string Name of table without prefix where object is stored
	 */
	public $table_element = 'societe';

	/**
	 * @var string Field with ID of parent key if this field has a parent or for child tables
	 */
	public $fk_element = 'fk_soc';

	/**
	 * @var string Fields for combobox
	 */
	public $fieldsforcombobox = 'nom,name_alias';

	/**
	 * @var array<string, array<string>>	List of child tables. To test if we can delete object.
	 */
	protected $childtables = array(
		'supplier_proposal' => array('name' => 'SupplierProposal'),
		'propal' => array('name' => 'Proposal'),
		'commande' => array('name' => 'Order'),
		'facture' => array('name' => 'Invoice'),
		'facture_rec' => array('name' => 'RecurringInvoiceTemplate'),
		'contrat' => array('name' => 'Contract'),
		'fichinter' => array('name' => 'Fichinter'),
		'facture_fourn' => array('name' => 'SupplierInvoice'),
		'commande_fournisseur' => array('name' => 'SupplierOrder'),
		'projet' => array('name' => 'Project'),
		'expedition' => array('name' => 'Shipment'),
		'prelevement_lignes' => array('name' => 'DirectDebitRecord'),
	);

	/**
	 * @var string[]	List of child tables. To know object to delete on cascade.
	 *               if name like with @ClassName:FilePathClass:ParentFkFieldName' it will call method deleteByParentField (with parentId as parameters) and FieldName to fetch and delete child object
	 */
	protected $childtablesoncascade = array(
		'societe_prices',
		'product_fournisseur_price',
		'product_customer_price_log',
		'product_customer_price',
		'@Contact:/contact/class/contact.class.php:fk_soc',
		'adherent',
		'societe_account',
		'societe_rib',
		'societe_remise',
		'societe_remise_except',
		'societe_commerciaux',
		'categorie',
		'notify',
		'notify_def',
		'actioncomm',
	);

	/**
	 * @var string String with name of icon for myobject. Must be the part after the 'object_' into object_myobject.png
	 */
	public $picto = 'company';

	/**
	 * 0=No test on entity, 1=Test with field entity, 2=Test with link by societe
	 * @var int
	 */
	public $ismultientitymanaged = 1;

	/**
	 * @var int  Does object support extrafields ? 0=No, 1=Yes
	 */
	public $isextrafieldmanaged = 1;

	/**
	 * 0=Default, 1=View may be restricted to sales representative only if no permission to see all or to company of external user if external user
	 * @var integer
	 */
	public $restrictiononfksoc = 1;

	/**
	 * @var static To store a cloned copy of object before to edit it and keep track of old properties
	 */
	public $oldcopy;

	/**
	 * array of supplier categories
	 * @var array
	 */
	public $SupplierCategories = array();

	/**
	 * prefixCustomerIsRequired
	 * @var int
	 */
	public $prefixCustomerIsRequired;

	/**
	 *  'type' field format ('integer', 'integer:ObjectClass:PathToClass[:AddCreateButtonOrNot[:Filter]]', 'sellist:TableName:LabelFieldName[:KeyFieldName[:KeyFieldParent[:Filter]]]', 'varchar(x)', 'double(24,8)', 'real', 'price', 'text', 'text:none', 'html', 'date', 'datetime', 'timestamp', 'duration', 'mail', 'phone', 'url', 'password')
	 *         Note: Filter can be a string like "(t.ref:like:'SO-%') or (t.date_creation:<:'20160101') or (t.nature:is:NULL)"
	 *  'label' the translation key.
	 *  'picto' is code of a picto to show before value in forms
	 *  'enabled' is a condition when the field must be managed (Example: 1 or 'getDolGlobalString("MY_SETUP_PARAM")'
	 *  'position' is the sort order of field.
	 *  'notnull' is set to 1 if not null in database. Set to -1 if we must set data to null if empty ('' or 0).
	 *  'visible' says if field is visible in list (Examples: 0=Not visible, 1=Visible on list and create/update/view forms, 2=Visible on list only, 3=Visible on create/update/view form only (not list), 4=Visible on list and update/view form only (not create). 5=Visible on list and view only (not create/not update). Using a negative value means field is not shown by default on list but can be selected for viewing)
	 *  'noteditable' says if field is not editable (1 or 0)
	 *  'default' is a default value for creation (can still be overwrote by the Setup of Default Values if field is editable in creation form). Note: If default is set to '(PROV)' and field is 'ref', the default value will be set to '(PROVid)' where id is rowid when a new record is created.
	 *  'index' if we want an index in database.
	 *  'foreignkey'=>'tablename.field' if the field is a foreign key (it is recommended to name the field fk_...).
	 *  'searchall' is 1 if we want to search in this field when making a search from the quick search button.
	 *  'isameasure' must be set to 1 if you want to have a total on list for this field. Field type must be summable like integer or double(24,8).
	 *  'css' and 'cssview' and 'csslist' is the CSS style to use on field. 'css' is used in creation and update. 'cssview' is used in view mode. 'csslist' is used for columns in lists. For example: 'maxwidth200', 'wordbreak', 'tdoverflowmax200'
	 *  'help' is a 'TranslationString' to use to show a tooltip on field. You can also use 'TranslationString:keyfortooltiponlick' for a tooltip on click.
	 *  'showoncombobox' if value of the field must be visible into the label of the combobox that list record
	 *  'disabled' is 1 if we want to have the field locked by a 'disabled' attribute. In most cases, this is never set into the definition of $fields into class, but is set dynamically by some part of code.
	 *  'arrayofkeyval' to set list of value if type is a list of predefined values. For example: array("0"=>"Draft","1"=>"Active","-1"=>"Cancel")
	 *  'autofocusoncreate' to have field having the focus on a create form. Only 1 field should have this property set to 1.
	 *  'comment' is not used. You can store here any text of your choice. It is not used by application.
	 *
	 *  Note: To have value dynamic, you can set value to 0 in definition and edit the value on the fly into the constructor.
	 */

	/**
	 * @var array<string,array{type:string,label:string,enabled:int<0,2>|string,position:int,notnull?:int,visible:int,noteditable?:int,default?:string,index?:int,foreignkey?:string,searchall?:int,isameasure?:int,css?:string,csslist?:string,help?:string,showoncombobox?:int,disabled?:int,arrayofkeyval?:array<int,string>,comment?:string}>  Array with all fields and their property. Do not use it as a static var. It may be modified by constructor.
	 */
	public $fields = array(
		'rowid' => array('type' => 'integer', 'label' => 'TechnicalID', 'enabled' => 1, 'visible' => -2, 'noteditable' => 1, 'notnull' => 1, 'index' => 1, 'position' => 1, 'comment' => 'Id', 'css' => 'left'),
		'parent' => array('type' => 'integer', 'label' => 'Parent', 'enabled' => 1, 'visible' => -1, 'position' => 20),
		'tms' => array('type' => 'timestamp', 'label' => 'DateModification', 'enabled' => 1, 'visible' => -1, 'notnull' => 1, 'position' => 25),
		'datec' => array('type' => 'datetime', 'label' => 'DateCreation', 'enabled' => 1, 'visible' => -1, 'position' => 30),
		'nom' => array('type' => 'varchar(128)', 'label' => 'Nom', 'enabled' => 1, 'visible' => -1, 'position' => 35, 'showoncombobox' => 1),
		'name_alias' => array('type' => 'varchar(128)', 'label' => 'Name alias', 'enabled' => 1, 'visible' => -1, 'position' => 36, 'showoncombobox' => 2),
		'entity' => array('type' => 'integer', 'label' => 'Entity', 'default' => '1', 'enabled' => 1, 'visible' => -2, 'notnull' => 1, 'position' => 40, 'index' => 1),
		'ref_ext' => array('type' => 'varchar(255)', 'label' => 'RefExt', 'enabled' => 1, 'visible' => 0, 'position' => 45),
		'code_client' => array('type' => 'varchar(24)', 'label' => 'CustomerCode', 'enabled' => 1, 'visible' => -1, 'position' => 55),
		'code_fournisseur' => array('type' => 'varchar(24)', 'label' => 'SupplierCode', 'enabled' => 1, 'visible' => -1, 'position' => 60),
		'code_compta' => array('type' => 'varchar(24)', 'label' => 'CustomerAccountancyCode', 'enabled' => 1, 'visible' => -1, 'position' => 65),
		'code_compta_fournisseur' => array('type' => 'varchar(24)', 'label' => 'SupplierAccountancyCode', 'enabled' => 1, 'visible' => -1, 'position' => 70),
		'address' => array('type' => 'varchar(255)', 'label' => 'Address', 'enabled' => 1, 'visible' => -1, 'position' => 75),
		'zip' => array('type' => 'varchar(25)', 'label' => 'Zip', 'enabled' => 1, 'visible' => -1, 'position' => 80),
		'town' => array('type' => 'varchar(50)', 'label' => 'Town', 'enabled' => 1, 'visible' => -1, 'position' => 85),
		'fk_departement' => array('type' => 'integer', 'label' => 'State', 'enabled' => 1, 'visible' => -1, 'position' => 90),
		'fk_pays' => array('type' => 'integer:Ccountry:core/class/ccountry.class.php', 'label' => 'Country', 'enabled' => 1, 'visible' => -1, 'position' => 95),
		'phone' => array('type' => 'varchar(20)', 'label' => 'Phone', 'enabled' => 1, 'visible' => -1, 'position' => 100),
		'phone_mobile' => array('type' => 'varchar(20)', 'label' => 'PhoneMobile', 'enabled' => 1, 'visible' => -1, 'position' => 102),
		'fax' => array('type' => 'varchar(20)', 'label' => 'Fax', 'enabled' => 1, 'visible' => -1, 'position' => 105),
		'url' => array('type' => 'varchar(255)', 'label' => 'Url', 'enabled' => 1, 'visible' => -1, 'position' => 110),
		'email' => array('type' => 'varchar(128)', 'label' => 'Email', 'enabled' => 1, 'visible' => -1, 'position' => 115),
		'socialnetworks' => array('type' => 'text', 'label' => 'Socialnetworks', 'enabled' => 1, 'visible' => -1, 'position' => 120),
		'fk_effectif' => array('type' => 'integer', 'label' => 'Workforce', 'enabled' => 1, 'visible' => -1, 'position' => 170),
		'fk_typent' => array('type' => 'integer', 'label' => 'TypeOfCompany', 'enabled' => 1, 'visible' => -1, 'position' => 175, 'csslist' => 'minwidth200'),
		'fk_forme_juridique' => array('type' => 'integer', 'label' => 'JuridicalStatus', 'enabled' => 1, 'visible' => -1, 'position' => 180),
		'fk_currency' => array('type' => 'varchar(3)', 'label' => 'Currency', 'enabled' => 1, 'visible' => -1, 'position' => 185),
		'siren' => array('type' => 'varchar(128)', 'label' => 'Idprof1', 'enabled' => 1, 'visible' => -1, 'position' => 190),
		'siret' => array('type' => 'varchar(128)', 'label' => 'Idprof2', 'enabled' => 1, 'visible' => -1, 'position' => 195),
		'ape' => array('type' => 'varchar(128)', 'label' => 'Idprof3', 'enabled' => 1, 'visible' => -1, 'position' => 200),
		'idprof4' => array('type' => 'varchar(128)', 'label' => 'Idprof4', 'enabled' => 1, 'visible' => -1, 'position' => 205),
		'idprof5' => array('type' => 'varchar(128)', 'label' => 'Idprof5', 'enabled' => 1, 'visible' => -1, 'position' => 206),
		'idprof6' => array('type' => 'varchar(128)', 'label' => 'Idprof6', 'enabled' => 1, 'visible' => -1, 'position' => 207),
		'tva_intra' => array('type' => 'varchar(20)', 'label' => 'Tva intra', 'enabled' => 1, 'visible' => -1, 'position' => 210),
		'capital' => array('type' => 'double(24,8)', 'label' => 'Capital', 'enabled' => 1, 'visible' => -1, 'position' => 215),
		'fk_stcomm' => array('type' => 'integer', 'label' => 'CommercialStatus', 'enabled' => 1, 'visible' => -1, 'notnull' => 1, 'position' => 220),
		'note_public' => array('type' => 'html', 'label' => 'NotePublic', 'enabled' => 1, 'visible' => 0, 'position' => 225),
		'note_private' => array('type' => 'html', 'label' => 'NotePrivate', 'enabled' => 1, 'visible' => 0, 'position' => 230),
		'prefix_comm' => array('type' => 'varchar(5)', 'label' => 'Prefix comm', 'enabled' => "getDolGlobalInt('SOCIETE_USEPREFIX')", 'visible' => -1, 'position' => 235),
		'client' => array('type' => 'tinyint(4)', 'label' => 'Client', 'enabled' => 1, 'visible' => -1, 'position' => 240),
		'fournisseur' => array('type' => 'tinyint(4)', 'label' => 'Fournisseur', 'enabled' => 1, 'visible' => -1, 'position' => 245),
		'supplier_account' => array('type' => 'varchar(32)', 'label' => 'Supplier account', 'enabled' => 1, 'visible' => -1, 'position' => 250),
		'fk_prospectlevel' => array('type' => 'varchar(12)', 'label' => 'ProspectLevel', 'enabled' => 1, 'visible' => -1, 'position' => 255),
		'customer_bad' => array('type' => 'tinyint(4)', 'label' => 'Customer bad', 'enabled' => 1, 'visible' => -1, 'position' => 260),
		'customer_rate' => array('type' => 'double', 'label' => 'Customer rate', 'enabled' => 1, 'visible' => -1, 'position' => 265),
		'supplier_rate' => array('type' => 'double', 'label' => 'Supplier rate', 'enabled' => 1, 'visible' => -1, 'position' => 270),
		'fk_user_creat' => array('type' => 'integer:User:user/class/user.class.php', 'label' => 'UserAuthor', 'enabled' => 1, 'visible' => -2, 'position' => 275),
		'fk_user_modif' => array('type' => 'integer:User:user/class/user.class.php', 'label' => 'UserModif', 'enabled' => 1, 'visible' => -2, 'notnull' => -1, 'position' => 280),
		//'remise_client' =>array('type'=>'double', 'label'=>'CustomerDiscount', 'enabled'=>1, 'visible'=>-1, 'position'=>285, 'isameasure'=>1),
		//'remise_supplier' =>array('type'=>'double', 'label'=>'SupplierDiscount', 'enabled'=>1, 'visible'=>-1, 'position'=>290, 'isameasure'=>1),
		'mode_reglement' => array('type' => 'tinyint(4)', 'label' => 'Mode reglement', 'enabled' => 1, 'visible' => -1, 'position' => 295),
		'cond_reglement' => array('type' => 'tinyint(4)', 'label' => 'Cond reglement', 'enabled' => 1, 'visible' => -1, 'position' => 300),
		'deposit_percent' => array('type' => 'varchar(63)', 'label' => 'DepositPercent', 'enabled' => 1, 'visible' => -1, 'position' => 301),
		'mode_reglement_supplier' => array('type' => 'integer', 'label' => 'Mode reglement supplier', 'enabled' => 1, 'visible' => -1, 'position' => 305),
		'cond_reglement_supplier' => array('type' => 'integer', 'label' => 'Cond reglement supplier', 'enabled' => 1, 'visible' => -1, 'position' => 308),
		'outstanding_limit' => array('type' => 'double(24,8)', 'label' => 'OutstandingBill', 'enabled' => 1, 'visible' => -1, 'position' => 310, 'isameasure' => 1),
		'order_min_amount' => array('type' => 'double(24,8)', 'label' => 'Order min amount', 'enabled' => 'isModEnabled("order") && !empty($conf->global->ORDER_MANAGE_MIN_AMOUNT)', 'visible' => -1, 'position' => 315, 'isameasure' => 1),
		'supplier_order_min_amount' => array('type' => 'double(24,8)', 'label' => 'Supplier order min amount', 'enabled' => 'isModEnabled("order") && !empty($conf->global->ORDER_MANAGE_MIN_AMOUNT)', 'visible' => -1, 'position' => 320, 'isameasure' => 1),
		'fk_shipping_method' => array('type' => 'integer', 'label' => 'Fk shipping method', 'enabled' => 1, 'visible' => -1, 'position' => 330),
		'tva_assuj' => array('type' => 'tinyint(4)', 'label' => 'Tva assuj', 'enabled' => 1, 'visible' => -1, 'position' => 335),
		'localtax1_assuj' => array('type' => 'tinyint(4)', 'label' => 'Localtax1 assuj', 'enabled' => 1, 'visible' => -1, 'position' => 340),
		'localtax1_value' => array('type' => 'double(6,3)', 'label' => 'Localtax1 value', 'enabled' => 1, 'visible' => -1, 'position' => 345),
		'localtax2_assuj' => array('type' => 'tinyint(4)', 'label' => 'Localtax2 assuj', 'enabled' => 1, 'visible' => -1, 'position' => 350),
		'localtax2_value' => array('type' => 'double(6,3)', 'label' => 'Localtax2 value', 'enabled' => 1, 'visible' => -1, 'position' => 355),
		'vat_reverse_charge' => array('type' => 'tinyint(4)', 'label' => 'Vat reverse charge', 'enabled' => 1, 'visible' => -1, 'position' => 335),
		'barcode' => array('type' => 'varchar(255)', 'label' => 'Barcode', 'enabled' => 1, 'visible' => -1, 'position' => 360),
		'price_level' => array('type' => 'integer', 'label' => 'Price level', 'enabled' => '$conf->global->PRODUIT_MULTIPRICES || getDolGlobalString("PRODUIT_CUSTOMER_PRICES_BY_QTY_MULTIPRICES")', 'visible' => -1, 'position' => 365),
		'default_lang' => array('type' => 'varchar(6)', 'label' => 'Default lang', 'enabled' => 1, 'visible' => -1, 'position' => 370),
		'canvas' => array('type' => 'varchar(32)', 'label' => 'Canvas', 'enabled' => 1, 'visible' => -1, 'position' => 375),
		'fk_barcode_type' => array('type' => 'integer', 'label' => 'Fk barcode type', 'enabled' => 1, 'visible' => -1, 'position' => 405),
		'webservices_url' => array('type' => 'varchar(255)', 'label' => 'Webservices url', 'enabled' => 1, 'visible' => -1, 'position' => 410),
		'webservices_key' => array('type' => 'varchar(128)', 'label' => 'Webservices key', 'enabled' => 1, 'visible' => -1, 'position' => 415),
		'fk_incoterms' => array('type' => 'integer', 'label' => 'Fk incoterms', 'enabled' => 1, 'visible' => -1, 'position' => 425),
		'location_incoterms' => array('type' => 'varchar(255)', 'label' => 'Location incoterms', 'enabled' => 1, 'visible' => -1, 'position' => 430),
		'model_pdf' => array('type' => 'varchar(255)', 'label' => 'Model pdf', 'enabled' => 1, 'visible' => 0, 'position' => 435),
		'last_main_doc' => array('type' => 'varchar(255)', 'label' => 'LastMainDoc', 'enabled' => 1, 'visible' => -1, 'position' => 270),
		'fk_multicurrency' => array('type' => 'integer', 'label' => 'Fk multicurrency', 'enabled' => 1, 'visible' => -1, 'position' => 440),
		'multicurrency_code' => array('type' => 'varchar(255)', 'label' => 'Multicurrency code', 'enabled' => 1, 'visible' => -1, 'position' => 445),
		'fk_account' => array('type' => 'integer', 'label' => 'PaymentBankAccount', 'enabled' => 1, 'visible' => -1, 'position' => 450),
		'fk_warehouse' => array('type' => 'integer', 'label' => 'Warehouse', 'enabled' => 1, 'visible' => -1, 'position' => 455),
		'logo' => array('type' => 'varchar(255)', 'label' => 'Logo', 'enabled' => 1, 'visible' => -1, 'position' => 400),
		'logo_squarred' => array('type' => 'varchar(255)', 'label' => 'Logo squarred', 'enabled' => 1, 'visible' => -1, 'position' => 401),
		'status' => array('type' => 'tinyint(4)', 'label' => 'Status', 'enabled' => 1, 'visible' => -1, 'position' => 500),
		'import_key' => array('type' => 'varchar(14)', 'label' => 'ImportId', 'enabled' => 1, 'visible' => -2, 'position' => 1000),
	);

	/**
	 * @var int Entity
	 */
	public $entity;

	/**
	 * Thirdparty name
	 * @var string
	 * @deprecated Use $name instead
	 * @see $name
	 */
	public $nom;

	/**
	 * @var string Thirdparty name
	 */
	public $name;

	/**
	 * Alias names (commercial, trademark or alias names)
	 * @var string
	 */
	public $name_alias;

	/**
	 * @var int Physical thirdparty not a company
	 */
	public $particulier;

	/**
	 * Thirdparty status : 0=activity ceased, 1= in activity
	 * @var int
	 */
	public $status = 1;

	/**
	 * @var string	region code
	 */
	public $region_code;

	/**
	 * @var string Region name
	 */
	public $region;

	/**
	 * @var int country_id
	 */
	public $country_id;

	/**
	 * @var string State code
	 * @deprecated Use $state_code instead
	 * @see $state_code
	 */
	public $departement_code;

	/**
	 * @var string
	 * @deprecated Use $state instead
	 * @see $state
	 */
	public $departement;

	/**
	 * @var string
	 * @deprecated Use $country instead
	 * @see $country
	 */
	public $pays;

	/**
	 * Phone number
	 * @var string
	 */
	public $phone;
	/**
	 * PhoneMobile number
	 * @var string
	 */
	public $phone_mobile;
	/**
	 * Fax number
	 * @var string
	 */
	public $fax;

	/**
	 * Email
	 * @var string
	 */
	public $email;

	/**
	 * No Email
	 * @var int		Set if company email found into unsubscribe of emailing list table
	 */
	public $no_email;

	/**
	 * Skype username
	 * @var string
	 * @deprecated
	 */
	public $skype;

	/**
	 * Twitter username
	 * @var string
	 * @deprecated
	 */
	public $twitter;

	/**
	 * Facebook username
	 * @var string
	 * @deprecated
	 */
	public $facebook;

	/**
	 * LinkedIn username
	 * @var string
	 * @deprecated
	 */
	public $linkedin;

	/**
	 * Webpage
	 * @var string
	 */
	public $url;

	/**
	 * Barcode value
	 * @var string
	 */
	public $barcode;

	// 6 professional id (usage depends on country)

	/**
	 * Professional ID 1 (Ex: Siren in France)
	 * @var string
	 */
	public $idprof1;

	/**
	 * @var string Professional ID 1
	 * @deprecated Use $idprof1 instead
	 * @see $idprof1
	 */
	public $siren;


	/**
	 * Professional ID 2 (Ex: Siret in France)
	 * @var string
	 */
	public $idprof2;

	/**
	 * @var string Professional ID 2
	 * @deprecated Use $idprof2 instead
	 * @see $idprof2
	 */
	public $siret;

	/**
	 * Professional ID 3 (Ex: Ape in France)
	 * @var string
	 */
	public $idprof3;

	/**
	 * @var string Professional ID 3
	 * @deprecated Use $idprof3 instead
	 * @see $idprof3
	 */
	public $ape;

	/**
	 * Professional ID 4 (Ex: RCS in France)
	 * @var string
	 */
	public $idprof4;

	/**
	 * Professional ID 5
	 * @var string
	 */
	public $idprof5;

	/**
	 * Professional ID 6
	 * @var string
	 */
	public $idprof6;

	/**
	 * Professional ID 7
	 * @var string
	 */
	public $idprof7;

	/**
	 * Professional ID 8
	 * @var string
	 */
	public $idprof8;

	/**
	 * Professional ID 9
	 * @var string
	 */
	public $idprof9;

	/**
	 * Professional ID 10
	 * @var string
	 */
	public $idprof10;

	/**
	 * Social object of the company
	 * @var string
	 */
	public $socialobject;

	/**
	 * @var string Prefix comm
	 */
	public $prefix_comm;

	/**
	 * @var int 	Vat concerned
	 */
	public $tva_assuj = 1;

	/**
	 * @var string	Intracommunitary VAT ID
	 */
	public $tva_intra;

	/**
	 * @var int 	Vat reverse-charge concerned
	 */
	public $vat_reverse_charge = 0;

	// Local taxes
	public $localtax1_assuj;
	public $localtax1_value;
	public $localtax2_assuj;
	public $localtax2_value;

	/**
	 * @var string Manager
	 */
	public $managers;

	/**
	 * @var float Capital
	 */
	public $capital;

	/**
	 * @var int Type thirdparty
	 */
	public $typent_id = 0;
	public $typent_code;
	public $effectif;
	public $effectif_id = 0;
	public $forme_juridique_code;
	public $forme_juridique = 0;

	public $remise_percent;
	public $remise_supplier_percent;

	public $mode_reglement_id;
	public $cond_reglement_id;
	public $deposit_percent;
	public $mode_reglement_supplier_id;
	public $cond_reglement_supplier_id;
	public $transport_mode_supplier_id;

	/**
	 * @var string	Prospect level. ie: 'PL_LOW', 'PL...'
	 */
	public $fk_prospectlevel;

	/**
	 * @var string second name
	 */
	public $name_bis;

	//Log data

	/**
	 * Date of last update
	 * @var integer|string
	 */
	public $date_modification;

	/**
	 * User that made last update
	 * @var User
	 * @deprecated
	 */
	public $user_modification;

	/**
	 * Date of creation
	 * @var integer|string
	 */
	public $date_creation;

	/**
	 * User that created the thirdparty
	 * @var User
	 * @deprecated
	 */
	public $user_creation;

	/**
	 * 0=no customer, 1=customer, 2=prospect, 3=customer and prospect
	 * @var int
	 */
	public $client = 0;

	/**
	 * 0=no prospect, 1=prospect
	 * @var int
	 */
	public $prospect = 0;

	/**
	 * 0=no supplier, 1=supplier
	 * @var int
	 */
	public $fournisseur;

	/**
	 * Client code. E.g: CU2014-003
	 * @var string
	 */
	public $code_client;

	/**
	 * Supplier code. E.g: SU2014-003
	 * @var string
	 */
	public $code_fournisseur;

	/**
	 * Accounting code for client
	 * @var string
	 */
	public $code_compta_client;

	/**
	 * Duplicate of code_compta_client (for backward compatibility)
	 * @var string
	 * @deprecated  Use $code_compta_client
	 * @see $code_compta_client
	 */
	public $code_compta;

	/**
	 * Accounting code for customer
	 * @var string
	 */
	public $accountancy_code_customer;

	/**
	 * Accounting code for supplier
	 * @var string
	 */
	public $code_compta_fournisseur;

	/**
	 * Accounting code for supplier
	 * @var string
	 */
	public $accountancy_code_supplier;

	/**
	 * Accounting code for product (for level 3 of suggestion of product accounting account)
	 * @var string
	 */
	public $code_compta_product;

	/**
	 * @var string
	 * @deprecated Use $note_public, $note_private - Note is split in public and private notes
	 * @see $note_public, $note_private
	 */
	public $note;

	/**
	 * Private note
	 * @var string
	 */
	public $note_private;

	/**
	 * Public note
	 * @var string
	 */
	public $note_public;

	/**
	 * Status prospect id
	 * @var int
	 */
	public $stcomm_id;

	/**
	 * Status prospect picto
	 * @var string
	 */
	public $stcomm_picto;

	/**
	 * Status prospect label
	 * @var int
	 */
	public $status_prospect_label;

	/**
	 * Assigned price level
	 * @var int
	 */
	public $price_level;

	/**
	 * @var string outstanding limit
	 */
	public $outstanding_limit;

	/**
	 * @var string Min order amount
	 */
	public $order_min_amount;

	/**
	 * @var string Supplier min order amount
	 */
	public $supplier_order_min_amount;

	/**
	 * Id of sales representative to link (used for thirdparty creation). Not filled by a fetch, because we can have several sales representatives.
	 * @var int
	 */
	public $commercial_id;

	/**
	 * Id of parent thirdparty (if one)
	 * @var int
	 */
	public $parent;

	/**
	 * Default language code of thirdparty (en_US, ...)
	 * @var string
	 */
	public $default_lang;

	/**
	 * @var string Ref
	 */
	public $ref;

	/**
	 * External user reference.
	 * This is to allow external systems to store their id and make self-developed synchronizing functions easier to build.
	 * @var string
	 */
	public $ref_ext;

	/**
	 * Import key.
	 * Set when the thirdparty has been created through an import process. This is to relate those created thirdparties
	 * to an import process
	 * @var string
	 */
	public $import_key;

	/**
	 * Supplier WebServices URL
	 * @var string
	 */
	public $webservices_url;

	/**
	 * Supplier WebServices Key
	 * @var string
	 */
	public $webservices_key;

	/**
	 * @var string Logo
	 */
	public $logo;

	/**
	 * @var string logo small
	 */
	public $logo_small;

	/**
	 * @var string Logo mini
	 */
	public $logo_mini;

	/**
	 * @var string Logo squarred
	 */
	public $logo_squarred;

	/**
	 * @var string Logo squarred small
	 */
	public $logo_squarred_small;

	/**
	 * @var string Logo squarred mini
	 */
	public $logo_squarred_mini;

	/**
	 * @var string Accountancy account for sales
	 */
	public $accountancy_code_sell;

	/**
	 * @var string Accountancy account for bought
	 */
	public $accountancy_code_buy;

	// Multicurrency
	/**
	 * @var int ID
	 */
	public $fk_multicurrency;

	// Warehouse
	/**
	 * @var int ID
	 */
	public $fk_warehouse;

	/**
	 * @var string Multicurrency code
	 */
	public $multicurrency_code;

	// Fields loaded by fetchPartnerships()

	public $partnerships = array();


	/**
	 * @var Account|string Default BAN account
	 */
	public $bank_account;


	const STATUS_CEASED = 0;
	const STATUS_INACTIVITY = 1;

	/**
	 * Third party type is no customer
	 */
	const NO_CUSTOMER = 0;

	/**
	 * Third party type is a customer
	 */
	const CUSTOMER = 1;

	/**
	 * Third party type is a prospect
	 */
	const PROSPECT = 2;

	/**
	 * Third party type is a customer and a prospect
	 */
	const CUSTOMER_AND_PROSPECT = 3;

	/**
	 * Third party supplier flag is not supplier
	 */
	const NO_SUPPLIER = 0;

	/**
	 * Third party supplier flag is a supplier
	 */
	const SUPPLIER = 1;


	/**
	 *    Constructor
	 *
	 *    @param	DoliDB		$db		Database handler
	 */
	public function __construct($db)
	{
		global $conf;

		$this->db = $db;

		$this->client = 0;
		$this->prospect = 0;
		$this->fournisseur = 0;
		$this->typent_id = 0;
		$this->effectif_id = 0;
		$this->forme_juridique_code = 0;
		$this->tva_assuj = 1;
		$this->vat_reverse_charge = 0;
		$this->status = 1;

		if (getDolGlobalString('COMPANY_SHOW_ADDRESS_SELECTLIST')) {
			$this->fields['address']['showoncombobox'] = getDolGlobalString('COMPANY_SHOW_ADDRESS_SELECTLIST');
			$this->fields['zip']['showoncombobox'] = getDolGlobalString('COMPANY_SHOW_ADDRESS_SELECTLIST');
			$this->fields['town']['showoncombobox'] = getDolGlobalString('COMPANY_SHOW_ADDRESS_SELECTLIST');
			//$this->fields['fk_pays']['showoncombobox'] = $conf->global->COMPANY_SHOW_ADDRESS_SELECTLIST;
		}
	}


	/**
	 *    Create third party in database.
	 *    $this->code_client = -1 and $this->code_fournisseur = -1 means automatic assignment.
	 *
	 *    @param	User	$user           Object of user that ask creation
	 *    @param    int		$notrigger	    1=Does not execute triggers, 0= execute triggers
	 *    @return   int         		    >=0 if OK, <0 if KO
	 */
	public function create(User $user, $notrigger = 0)
	{
		global $langs, $conf;

		$error = 0;

		// Clean parameters
		if (empty($this->status)) {
			$this->status = 0;
		}
		$this->name = $this->name ? trim($this->name) : trim((string) $this->nom);
		$this->setUpperOrLowerCase();
		$this->nom = $this->name; // For backward compatibility
		if (empty($this->client)) {
			$this->client = 0;
		}
		if (empty($this->fournisseur)) {
			$this->fournisseur = 0;
		}
		$this->import_key = trim((string) $this->import_key);

		$this->accountancy_code_customer = trim((string) $this->code_compta);
		$this->accountancy_code_supplier = trim((string) $this->code_compta_fournisseur);
		$this->accountancy_code_buy = trim((string) $this->accountancy_code_buy);
		$this->accountancy_code_sell = trim((string) $this->accountancy_code_sell);

		if (!empty($this->multicurrency_code)) {
			$this->fk_multicurrency = MultiCurrency::getIdFromCode($this->db, $this->multicurrency_code);
		}
		if (empty($this->fk_multicurrency)) {
			$this->multicurrency_code = '';
			$this->fk_multicurrency = 0;
		}

		dol_syslog(get_class($this)."::create ".$this->name);

		$now = dol_now();

		$this->db->begin();

		// For automatic creation during create action (not used by Dolibarr GUI, can be used by scripts)
		if ($this->code_client == -1 || $this->code_client === 'auto') {
			$this->get_codeclient($this, 0);
		}
		if ($this->code_fournisseur == '-1' || $this->code_fournisseur === 'auto') {
			$this->get_codefournisseur($this, 1);
		}

		// Check more parameters (including mandatory setup
		// If error, this->errors[] is filled
		$result = $this->verify();

		if ($result >= 0) {
			$this->entity = ((isset($this->entity) && is_numeric($this->entity)) ? $this->entity : $conf->entity);

			$sql = "INSERT INTO ".MAIN_DB_PREFIX."societe (";
			$sql .= "nom";
			$sql .= ", name_alias";
			$sql .= ", entity";
			$sql .= ", datec";
			$sql .= ", fk_user_creat";
			$sql .= ", fk_typent";
			$sql .= ", canvas";
			$sql .= ", status";
			$sql .= ", ref_ext";
			$sql .= ", fk_stcomm";
			$sql .= ", fk_incoterms";
			$sql .= ", location_incoterms";
			$sql .= ", import_key";
			$sql .= ", fk_multicurrency";
			$sql .= ", multicurrency_code";
			if (!getDolGlobalString('MAIN_COMPANY_PERENTITY_SHARED')) {
				$sql .= ", vat_reverse_charge";
				$sql .= ", accountancy_code_buy";
				$sql .= ", accountancy_code_sell";
			}
			$sql .= ") VALUES ('".$this->db->escape($this->name)."', '".$this->db->escape($this->name_alias)."', ".((int) $this->entity).", '".$this->db->idate($now)."'";
			$sql .= ", ".(!empty($user->id) ? ((int) $user->id) : "null");
			$sql .= ", ".(!empty($this->typent_id) ? ((int) $this->typent_id) : "null");
			$sql .= ", ".(!empty($this->canvas) ? "'".$this->db->escape($this->canvas)."'" : "null");
			$sql .= ", ".((int) $this->status);
			$sql .= ", ".(!empty($this->ref_ext) ? "'".$this->db->escape($this->ref_ext)."'" : "null");
			$sql .= ", 0";
			$sql .= ", ".(int) $this->fk_incoterms;
			$sql .= ", '".$this->db->escape($this->location_incoterms)."'";
			$sql .= ", ".(!empty($this->import_key) ? "'".$this->db->escape($this->import_key)."'" : "null");
			$sql .= ", ".(int) $this->fk_multicurrency;
			$sql .= ", '".$this->db->escape($this->multicurrency_code)."'";
			if (!getDolGlobalString('MAIN_COMPANY_PERENTITY_SHARED')) {
				$sql .= ", ".(empty($this->vat_reverse_charge) ? '0' : '1');
				$sql .= ", '" . $this->db->escape($this->accountancy_code_buy) . "'";
				$sql .= ", '" . $this->db->escape($this->accountancy_code_sell) . "'";
			}
			$sql .= ")";

			dol_syslog(get_class($this)."::create", LOG_DEBUG);
			$result = $this->db->query($sql);
			if ($result) {
				$this->id = $this->db->last_insert_id(MAIN_DB_PREFIX."societe");

				$ret = $this->update($this->id, $user, 0, 1, 1, 'add');

				// update accountancy for this entity
				if (!$error && getDolGlobalString('MAIN_COMPANY_PERENTITY_SHARED')) {
					$this->db->query("DELETE FROM ".MAIN_DB_PREFIX."societe_perentity WHERE fk_soc = ".((int) $this->id)." AND entity = ".((int) $conf->entity));

					$sql = "INSERT INTO ".MAIN_DB_PREFIX."societe_perentity (";
					$sql .= " fk_soc";
					$sql .= ", entity";
					$sql .= ", vat_reverse_charge";
					$sql .= ", accountancy_code_customer";
					$sql .= ", accountancy_code_supplier";
					$sql .= ", accountancy_code_buy";
					$sql .= ", accountancy_code_sell";
					$sql .= ") VALUES (";
					$sql .= $this->id;
					$sql .= ", ".((int) $conf->entity);
					$sql .= ", ".(empty($this->vat_reverse_charge) ? '0' : '1');
					$sql .= ", '".$this->db->escape($this->accountancy_code_customer)."'";
					$sql .= ", '".$this->db->escape($this->accountancy_code_supplier)."'";
					$sql .= ", '".$this->db->escape($this->accountancy_code_buy)."'";
					$sql .= ", '".$this->db->escape($this->accountancy_code_sell)."'";
					$sql .= ")";
					$result = $this->db->query($sql);
					if (!$result) {
						$error++;
						$this->error = 'ErrorFailedToUpdateAccountancyForEntity';
					}
				}

				// Ajout du commercial affecte
				if ($this->commercial_id != '' && $this->commercial_id != -1) {
					$this->add_commercial($user, $this->commercial_id);
				} elseif (!$user->hasRight('societe', 'client', 'voir')) {
					// si un commercial cree un client il lui est affecte automatiquement
					$this->add_commercial($user, $user->id);
				}

				if ($ret >= 0) {
					if (! $notrigger) {
						// Call trigger
						$result = $this->call_trigger('COMPANY_CREATE', $user);
						if ($result < 0) {
							$error++;
						}
						// End call triggers
					}
				} else {
					$error++;
				}

				if (!$error) {
					dol_syslog(get_class($this)."::Create success id=".$this->id);
					$this->db->commit();
					return $this->id;
				} else {
					dol_syslog(get_class($this)."::Create echec update ".$this->error.(empty($this->errors) ? '' : ' '.implode(',', $this->errors)), LOG_ERR);
					$this->db->rollback();
					return -4;
				}
			} else {
				if ($this->db->lasterrno() == 'DB_ERROR_RECORD_ALREADY_EXISTS') {
					$this->error = $langs->trans("ErrorCompanyNameAlreadyExists", $this->name); // duplicate on a field (code or profid or ...)
					$result = -1;
				} else {
					$this->error = $this->db->lasterror();
					$result = -2;
				}
				$this->db->rollback();
				return $result;
			}
		} else {
			$this->db->rollback();
			dol_syslog(get_class($this)."::Create fails verify ".implode(',', $this->errors), LOG_WARNING);
			return -3;
		}
	}


	// phpcs:disable PEAR.NamingConventions.ValidFunctionName.ScopeNotCamelCaps
	/**
	 * Create a contact/address from thirdparty
	 *
	 * @param 	User	$user		    Object user
	 * @param 	int		$no_email	    1=Do not send mailing, 0=Ok to receive mailing
	 * @param 	array	$tags		    Array of tag to affect to contact
	 * @param   int     $notrigger	    1=Does not execute triggers, 0= execute triggers
	 * @return 	int					    Return integer <0 if KO, >0 if OK
	 */
	public function create_individual(User $user, $no_email = 0, $tags = array(), $notrigger = 0)
	{
		global $conf;

		$error = 0;

		$this->db->begin();

		// phpcs:enable
		require_once DOL_DOCUMENT_ROOT.'/contact/class/contact.class.php';
		$contact = new Contact($this->db);

		$contact->name              = $this->name_bis;
		$contact->firstname         = $this->firstname;
		$contact->civility_id       = $this->civility_id;
		$contact->socid             = $this->id; // fk_soc
		$contact->statut            = 1; // deprecated
		$contact->status            = 1;
		$contact->priv              = 0;
		$contact->country_id        = $this->country_id;
		$contact->state_id          = $this->state_id;
		$contact->address           = $this->address;
		$contact->email             = $this->email;
		$contact->zip               = $this->zip;
		$contact->town              = $this->town;
		$this->setUpperOrLowerCase();
		$contact->phone_pro         = $this->phone;

		$contactId = $contact->create($user, $notrigger);
		if ($contactId < 0) {
			$error++;
			$this->error = $contact->error;
			$this->errors = $contact->errors;
			dol_syslog(get_class($this)."::create_individual ERROR:".$this->error, LOG_ERR);
		}

		if (empty($error) && is_array($tags) && !empty($tags)) {
			$result = $contact->setCategories($tags);
			if ($result < 0) {
				$error++;
				$this->error = $contact->error;
				$this->errors = array_merge($this->errors, $contact->errors);
				dol_syslog(get_class($this)."::create_individual Affect Tag ERROR:".$this->error, LOG_ERR);
				$contactId = $result;
			}
		}

		if (empty($error) && isModEnabled('mailing') && !empty($contact->email) && isset($no_email)) {
			$result = $contact->setNoEmail($no_email);
			if ($result < 0) {
				$this->error = $contact->error;
				$this->errors = array_merge($this->errors, $contact->errors);
				dol_syslog(get_class($this)."::create_individual set mailing status ERROR:".$this->error, LOG_ERR);
				$contactId = $result;
			}
		}

		if (empty($error)) {
			dol_syslog(get_class($this)."::create_individual success");
			$this->db->commit();
		} else {
			$this->db->rollback();
		}

		return $contactId;
	}

	/**
	 *    Check properties of third party are ok (like name, third party codes, ...)
	 *    Used before an add or update.
	 *
	 *    @return     int		0 if OK, <0 if KO
	 */
	public function verify()
	{
		global $conf, $langs, $mysoc;

		$error = 0;
		$this->errors = array();

		$result = 0;
		$this->name = trim($this->name);
		$this->nom = $this->name; // For backward compatibility

		if (!$this->name) {
			$this->errors[] = 'ErrorBadThirdPartyName';
			$result = -2;
		}

		if ($this->client) {
			$rescode = $this->check_codeclient();
			if ($rescode != 0 && $rescode != -5) {
				if ($rescode == -1) {
					$this->errors[] = 'ErrorBadCustomerCodeSyntax';
				} elseif ($rescode == -2) {
					$this->errors[] = 'ErrorCustomerCodeRequired';
				} elseif ($rescode == -3) {
					$this->errors[] = 'ErrorCustomerCodeAlreadyUsed';
				} elseif ($rescode == -4) {
					$this->errors[] = 'ErrorPrefixRequired';
				} else {
					$this->errors[] = 'ErrorUnknownOnCustomerCodeCheck';
				}

				$result = -3;
			}
		}

		if ($this->fournisseur) {
			$rescode = $this->check_codefournisseur();
			if ($rescode != 0 && $rescode != -5) {
				if ($rescode == -1) {
					$this->errors[] = 'ErrorBadSupplierCodeSyntax';
				} elseif ($rescode == -2) {
					$this->errors[] = 'ErrorSupplierCodeRequired';
				} elseif ($rescode == -3) {
					$this->errors[] = 'ErrorSupplierCodeAlreadyUsed';
				} elseif ($rescode == -4) {
					$this->errors[] = 'ErrorPrefixRequired';
				} else {
					$this->errors[] = 'ErrorUnknownOnSupplierCodeCheck';
				}
				$result = -3;
			}
		}

		// Check for duplicate or mandatory fields defined into setup
		$array_to_check = array('IDPROF1', 'IDPROF2', 'IDPROF3', 'IDPROF4', 'IDPROF5', 'IDPROF6', 'EMAIL', 'TVA_INTRA', 'ACCOUNTANCY_CODE_CUSTOMER', 'ACCOUNTANCY_CODE_SUPPLIER');
		foreach ($array_to_check as $key) {
			$keymin = strtolower($key);
			if ($key == 'ACCOUNTANCY_CODE_CUSTOMER') {
				$keymin = 'code_compta';
			} elseif ($key == 'ACCOUNTANCY_CODE_SUPPLIER') {
				$keymin = 'code_compta_fournisseur';
			}
			$i = (int) preg_replace('/[^0-9]/', '', $key);
			$vallabel = $this->$keymin;

			if ($i > 0) {
				if ($this->isACompany()) {
					// Check for mandatory prof id (but only if country is same than ours)
					if ($mysoc->country_id > 0 && $this->country_id == $mysoc->country_id) {
						$idprof_mandatory = 'SOCIETE_'.$key.'_MANDATORY';
						if (!$vallabel && getDolGlobalString($idprof_mandatory)) {
							$langs->load("errors");
							$error++;
							$this->errors[] = $langs->trans("ErrorProdIdIsMandatory", $langs->transcountry('ProfId'.$i, $this->country_code)).' ('.$langs->trans("ForbiddenBySetupRules").')';
						}
					}
				}

				// Check for unicity on profid
				if (!$error && $vallabel && $this->id_prof_verifiable($i)) {
					if ($this->id_prof_exists($keymin, $vallabel, ($this->id > 0 ? $this->id : 0))) {
						$langs->load("errors");
						$error++;
						$this->errors[] = $langs->transcountry('ProfId'.$i, $this->country_code)." ".$langs->trans("ErrorProdIdAlreadyExist", $vallabel).' ('.$langs->trans("ForbiddenBySetupRules").')';
					}
				}
			} else {
				//var_dump($conf->global->SOCIETE_EMAIL_UNIQUE);
				//var_dump($conf->global->SOCIETE_EMAIL_MANDATORY);
				if ($key == 'EMAIL') {
					// Check for mandatory
					if (getDolGlobalString('SOCIETE_EMAIL_MANDATORY') && !isValidEmail($this->email)) {
						$langs->load("errors");
						$error++;
						$this->errors[] = $langs->trans("ErrorBadEMail", $this->email).' ('.$langs->trans("ForbiddenBySetupRules").')';
					}

					// Check for unicity
					if (!$error && $vallabel && getDolGlobalString('SOCIETE_EMAIL_UNIQUE')) {
						if ($this->id_prof_exists($keymin, $vallabel, ($this->id > 0 ? $this->id : 0))) {
							$langs->load("errors");
							$error++;
							$this->errors[] = $langs->trans('Email')." ".$langs->trans("ErrorProdIdAlreadyExist", $vallabel).' ('.$langs->trans("ForbiddenBySetupRules").')';
						}
					}
				} elseif ($key == 'TVA_INTRA') {
					// Check for unicity
					if ($vallabel && getDolGlobalString('SOCIETE_VAT_INTRA_UNIQUE')) {
						if ($this->id_prof_exists($keymin, $vallabel, ($this->id > 0 ? $this->id : 0))) {
							$langs->load("errors");
							$error++;
							$this->errors[] = $langs->trans('VATIntra')." ".$langs->trans("ErrorProdIdAlreadyExist", $vallabel).' ('.$langs->trans("ForbiddenBySetupRules").')';
						}
					}
				} elseif ($key == 'ACCOUNTANCY_CODE_CUSTOMER' && !empty($this->client)) {
					// Check for unicity
					if ($vallabel && getDolGlobalString('SOCIETE_ACCOUNTANCY_CODE_CUSTOMER_UNIQUE')) {
						if ($this->id_prof_exists($keymin, $vallabel, ($this->id > 0 ? $this->id : 0))) {
							$langs->loadLangs(array("errors", 'compta'));
							$error++;
							$this->errors[] = $langs->trans('CustomerAccountancyCodeShort') . " " . $langs->trans("ErrorProdIdAlreadyExist", $vallabel) . ' (' . $langs->trans("ForbiddenBySetupRules") . ')';
						}
					}

					// Check for mandatory
					if (getDolGlobalString('SOCIETE_ACCOUNTANCY_CODE_CUSTOMER_MANDATORY') && (!isset($vallabel) || trim($vallabel) === '')) {
						$langs->loadLangs(array("errors", 'compta'));
						$error++;
						$this->errors[] = $langs->trans("ErrorFieldRequired", $langs->transnoentitiesnoconv('CustomerAccountancyCodeShort')) . ' (' . $langs->trans("ForbiddenBySetupRules") . ')';
					}
				} elseif ($key == 'ACCOUNTANCY_CODE_SUPPLIER' && !empty($this->fournisseur)) {
					// Check for unicity
					if ($vallabel && getDolGlobalString('SOCIETE_ACCOUNTANCY_CODE_SUPPLIER_UNIQUE')) {
						if ($this->id_prof_exists($keymin, $vallabel, ($this->id > 0 ? $this->id : 0))) {
							$langs->loadLangs(array("errors", 'compta'));
							$error++;
							$this->errors[] = $langs->trans('SupplierAccountancyCodeShort') . " " . $langs->trans("ErrorProdIdAlreadyExist", $vallabel) . ' (' . $langs->trans("ForbiddenBySetupRules") . ')';
						}
					}

					// Check for mandatory
					if (getDolGlobalString('SOCIETE_ACCOUNTANCY_CODE_SUPPLIER_MANDATORY') && (!isset($vallabel) || trim($vallabel) === '')) {
						$langs->loadLangs(array("errors", 'compta'));
						$error++;
						$this->errors[] = $langs->trans("ErrorFieldRequired", $langs->transnoentitiesnoconv('SupplierAccountancyCodeShort')) . ' (' . $langs->trans("ForbiddenBySetupRules") . ')';
					}
				}
			}
		}

		if ($error) {
			$result = -4;
		}

		return $result;
	}

	/**
	 *      Update parameters of third party
	 *
	 *      @param	int		$id              			Id of company (deprecated, use 0 here and call update on an object loaded by a fetch)
	 *      @param  User	$user            			User who requests the update
	 *      @param  int		$call_trigger    			0=no, 1=yes
	 *		@param	int		$allowmodcodeclient			Inclut modif code client et code compta
	 *		@param	int		$allowmodcodefournisseur	Inclut modif code fournisseur et code compta fournisseur
	 *		@param	string	$action						'add' or 'update' or 'merge'
	 *		@param	int		$nosyncmember				Do not synchronize info of linked member
	 *      @return int  			           			Return integer <0 if KO, >=0 if OK
	 */
	public function update($id, User $user, $call_trigger = 1, $allowmodcodeclient = 0, $allowmodcodefournisseur = 0, $action = 'update', $nosyncmember = 1)
	{
		global $langs, $conf, $hookmanager;

		require_once DOL_DOCUMENT_ROOT.'/core/lib/functions2.lib.php';

		if (empty($id)) {
			$id = $this->id;
		}

		$error = 0;

		dol_syslog(get_class($this)."::Update id=".$id." call_trigger=".$call_trigger." allowmodcodeclient=".$allowmodcodeclient." allowmodcodefournisseur=".$allowmodcodefournisseur);

		$now = dol_now();

		// Clean parameters
		$this->id 			= $id;
		$this->entity 		= ((isset($this->entity) && is_numeric($this->entity)) ? $this->entity : $conf->entity);
		$this->name 		= $this->name ? trim($this->name) : trim((string) $this->nom);
		$this->nom 			= $this->name; // For backward compatibility
		$this->name_alias 	= trim((string) $this->name_alias);
		$this->ref_ext		= (empty($this->ref_ext) ? '' : trim($this->ref_ext));
		$this->address		= trim((string) $this->address);
		$this->zip 			= trim((string) $this->zip);
		$this->town 		= trim((string) $this->town);
		$this->state_id 	= (is_numeric($this->state_id)) ? (int) trim((string) $this->state_id) : 0;
		$this->country_id 	= ($this->country_id > 0) ? $this->country_id : 0;
		$this->phone		= trim((string) $this->phone);
		$this->phone		= preg_replace("/\s/", "", $this->phone);
		$this->phone		= preg_replace("/\./", "", $this->phone);
		$this->phone_mobile		= trim((string) $this->phone_mobile);
		$this->phone_mobile		= preg_replace("/\s/", "", $this->phone_mobile);
		$this->phone_mobile		= preg_replace("/\./", "", $this->phone_mobile);
		$this->fax			= trim((string) $this->fax);
		$this->fax			= preg_replace("/\s/", "", $this->fax);
		$this->fax			= preg_replace("/\./", "", $this->fax);
		$this->email		= trim((string) $this->email);
		$this->url			= $this->url ? clean_url($this->url, 0) : '';
		$this->note_private = (empty($this->note_private) ? '' : trim($this->note_private));
		$this->note_public  = (empty($this->note_public) ? '' : trim($this->note_public));
		$this->idprof1		= trim((string) $this->idprof1);
		$this->idprof2		= trim((string) $this->idprof2);
		$this->idprof3		= trim((string) $this->idprof3);
		$this->idprof4		= trim((string) $this->idprof4);
		$this->idprof5		= (!empty($this->idprof5) ? trim($this->idprof5) : '');
		$this->idprof6		= (!empty($this->idprof6) ? trim($this->idprof6) : '');
		$this->prefix_comm 	= trim((string) $this->prefix_comm);
		$this->outstanding_limit = price2num($this->outstanding_limit);
		$this->order_min_amount = price2num($this->order_min_amount);
		$this->supplier_order_min_amount = price2num($this->supplier_order_min_amount);

		$this->tva_assuj			= (is_numeric($this->tva_assuj)) ? (int) trim((string) $this->tva_assuj) : 0;
		$this->tva_intra			= dol_sanitizeFileName($this->tva_intra, '');
		$this->vat_reverse_charge	= empty($this->vat_reverse_charge) ? 0 : 1;
		if (empty($this->status)) {
			$this->status = 0;
		}

		if (!empty($this->multicurrency_code)) {
			$this->fk_multicurrency = MultiCurrency::getIdFromCode($this->db, $this->multicurrency_code);
		}
		if (empty($this->fk_multicurrency)) {
			$this->multicurrency_code = '';
			$this->fk_multicurrency = 0;
		}

		// Local taxes
		$this->localtax1_assuj = trim($this->localtax1_assuj);
		$this->localtax2_assuj = trim($this->localtax2_assuj);

		$this->localtax1_value = trim($this->localtax1_value);
		$this->localtax2_value = trim($this->localtax2_value);

		$this->capital = ($this->capital != '') ? (float) price2num(trim((string) $this->capital)) : null;

		$this->effectif_id = trim((string) $this->effectif_id);
		$this->forme_juridique_code = trim((string) $this->forme_juridique_code);

		//Gencod
		$this->barcode = trim($this->barcode);

		// For automatic creation
		if ($this->code_client == -1 || $this->code_client === 'auto') {
			$this->get_codeclient($this, 0);
		}
		if ($this->code_fournisseur == '-1' || $this->code_fournisseur === 'auto') {
			$this->get_codefournisseur($this, 1);
		}

		$this->code_compta_client = trim(empty($this->code_compta) ? $this->code_compta_client : $this->code_compta);
		$this->code_compta = $this->code_compta_client; // for backward compatibility
		$this->code_compta_fournisseur = (empty($this->code_compta_fournisseur) ? '' : trim($this->code_compta_fournisseur));

		// Check parameters. More tests are done later in the ->verify()
		if (!is_numeric($this->client) && !is_numeric($this->fournisseur)) {
			$langs->load("errors");
			$this->error = $langs->trans("BadValueForParameterClientOrSupplier");
			return -1;
		}

		$customer = false;
		if (!empty($allowmodcodeclient) && !empty($this->client)) {
			// If $allowmodcodeclient is set and value is not set, we generate it
			if (empty($this->code_compta_client)) {
				$ret = $this->get_codecompta('customer');
				if ($ret < 0) {
					return -1;
				}
			}

			$customer = true;
		}

		$supplier = false;
		if (!empty($allowmodcodefournisseur) && !empty($this->fournisseur)) {
			// If $allowmodcodefournisseur is set and value is not set, we generate it
			if (empty($this->code_compta_fournisseur)) {
				$ret = $this->get_codecompta('supplier');
				if ($ret < 0) {
					return -1;
				}
			}

			$supplier = true;
		}

		//Web services
		$this->webservices_url = $this->webservices_url ? clean_url($this->webservices_url, 0) : '';
		$this->webservices_key = trim($this->webservices_key);

		$this->accountancy_code_buy = (empty($this->accountancy_code_buy) ? '' : trim($this->accountancy_code_buy));
		$this->accountancy_code_sell = (empty($this->accountancy_code_sell) ? '' : trim($this->accountancy_code_sell));

		//Incoterms
		$this->fk_incoterms = (int) $this->fk_incoterms;
		$this->location_incoterms = trim($this->location_incoterms);

		$this->db->begin();

		// Check name is required and codes are ok or unique.
		// If error, this->errors[] is filled
		$result = 0;
		if ($action != 'add' && $action != 'merge') {
			// We don't check when update called during a create because verify was already done.
			// For a merge, we suppose source data is clean and a customer code of a deleted thirdparty must be accepted into a target thirdparty with empty code without duplicate error
			$result = $this->verify();

			// If there is only one error and error is ErrorBadCustomerCodeSyntax and we don't change customer code, we allow the update
			// So we can update record that were using and old numbering rule.
			if (is_array($this->errors)) {
				if (in_array('ErrorBadCustomerCodeSyntax', $this->errors) && is_object($this->oldcopy) && $this->oldcopy->code_client == $this->code_client) {
					if (($key = array_search('ErrorBadCustomerCodeSyntax', $this->errors)) !== false) {
						unset($this->errors[$key]); // Remove error message
					}
				}
				if (in_array('ErrorBadSupplierCodeSyntax', $this->errors) && is_object($this->oldcopy) && $this->oldcopy->code_fournisseur == $this->code_fournisseur) {
					if (($key = array_search('ErrorBadSupplierCodeSyntax', $this->errors)) !== false) {
						unset($this->errors[$key]); // Remove error message
					}
				}
				if (empty($this->errors)) {	// If there is no more error, we can make like if there is no error at all
					$result = 0;
				}
			}
		}
		$this->setUpperOrLowerCase();
		if ($result >= 0) {
			dol_syslog(get_class($this)."::update verify ok or not done");

			$sql  = "UPDATE ".MAIN_DB_PREFIX."societe SET ";
			$sql .= "entity = ".$this->db->escape($this->entity);
			$sql .= ",nom = '".$this->db->escape($this->name)."'"; // Required
			$sql .= ",name_alias = '".$this->db->escape($this->name_alias)."'";
			$sql .= ",ref_ext = ".(!empty($this->ref_ext) ? "'".$this->db->escape($this->ref_ext)."'" : "null");
			$sql .= ",address = '".$this->db->escape($this->address)."'";

			$sql .= ",zip = ".(!empty($this->zip) ? "'".$this->db->escape($this->zip)."'" : "null");
			$sql .= ",town = ".(!empty($this->town) ? "'".$this->db->escape($this->town)."'" : "null");

			$sql .= ",fk_departement = ".((!empty($this->state_id) && $this->state_id > 0) ? ((int) $this->state_id) : 'null');
			$sql .= ",fk_pays = ".((!empty($this->country_id) && $this->country_id > 0) ? ((int) $this->country_id) : 'null');

			$sql .= ",phone = ".(!empty($this->phone) ? "'".$this->db->escape($this->phone)."'" : "null");
			$sql .= ",phone_mobile = ".(!empty($this->phone_mobile) ? "'".$this->db->escape($this->phone_mobile)."'" : "null");
			$sql .= ",fax = ".(!empty($this->fax) ? "'".$this->db->escape($this->fax)."'" : "null");
			$sql .= ",email = ".(!empty($this->email) ? "'".$this->db->escape($this->email)."'" : "null");
			$sql .= ",socialnetworks = '".$this->db->escape(json_encode($this->socialnetworks))."'";
			$sql .= ",url = ".(!empty($this->url) ? "'".$this->db->escape($this->url)."'" : "null");

			$sql .= ",parent = ".($this->parent > 0 ? $this->parent : "null");

			$sql .= ",note_private = ".(!empty($this->note_private) ? "'".$this->db->escape($this->note_private)."'" : "null");
			$sql .= ",note_public = ".(!empty($this->note_public) ? "'".$this->db->escape($this->note_public)."'" : "null");

			$sql .= ",siren   = '".$this->db->escape($this->idprof1)."'";
			$sql .= ",siret   = '".$this->db->escape($this->idprof2)."'";
			$sql .= ",ape     = '".$this->db->escape($this->idprof3)."'";
			$sql .= ",idprof4 = '".$this->db->escape($this->idprof4)."'";
			$sql .= ",idprof5 = '".$this->db->escape($this->idprof5)."'";
			$sql .= ",idprof6 = '".$this->db->escape($this->idprof6)."'";

			$sql .= ",tva_assuj = ".($this->tva_assuj != '' ? "'".$this->db->escape($this->tva_assuj)."'" : "null");
			$sql .= ",tva_intra = '".$this->db->escape($this->tva_intra)."'";
			if (!getDolGlobalString('MAIN_COMPANY_PERENTITY_SHARED')) {
				$sql .= ",vat_reverse_charge = " . ($this->vat_reverse_charge != '' ? "'" . $this->db->escape($this->vat_reverse_charge) . "'" : 0);
			}
			$sql .= ",status = ".((int) $this->status);

			// Local taxes
			$sql .= ",localtax1_assuj = ".($this->localtax1_assuj != '' ? "'".$this->db->escape($this->localtax1_assuj)."'" : "null");
			$sql .= ",localtax2_assuj = ".($this->localtax2_assuj != '' ? "'".$this->db->escape($this->localtax2_assuj)."'" : "null");
			if ($this->localtax1_assuj == 1) {
				if ($this->localtax1_value != '') {
					$sql .= ",localtax1_value =".$this->localtax1_value;
				} else {
					$sql .= ",localtax1_value =0.000";
				}
			} else {
				$sql .= ",localtax1_value =0.000";
			}

			if ($this->localtax2_assuj == 1) {
				if ($this->localtax2_value != '') {
					$sql .= ",localtax2_value =".$this->localtax2_value;
				} else {
					$sql .= ",localtax2_value =0.000";
				}
			} else {
				$sql .= ",localtax2_value =0.000";
			}

			$sql .= ",capital = ".($this->capital === null ? "null" : $this->capital);

			$sql .= ",prefix_comm = ".(!empty($this->prefix_comm) ? "'".$this->db->escape($this->prefix_comm)."'" : "null");

			$sql .= ",fk_effectif = ".($this->effectif_id > 0 ? ((int) $this->effectif_id) : "null");
			if (isset($this->stcomm_id)) {
				$sql .= ",fk_stcomm=".(int) $this->stcomm_id;
			}
			if (isset($this->typent_id)) {
				$sql .= ",fk_typent = ".($this->typent_id > 0 ? ((int) $this->typent_id) : "0");
			}

			$sql .= ",fk_forme_juridique = ".(!empty($this->forme_juridique_code) ? "'".$this->db->escape($this->forme_juridique_code)."'" : "null");

			$sql .= ",mode_reglement = ".(!empty($this->mode_reglement_id) ? "'".$this->db->escape($this->mode_reglement_id)."'" : "null");
			$sql .= ",cond_reglement = ".(!empty($this->cond_reglement_id) ? "'".$this->db->escape($this->cond_reglement_id)."'" : "null");
			$sql .= ",deposit_percent = ".(!empty($this->deposit_percent) ? "'".$this->db->escape($this->deposit_percent)."'" : "null");
			$sql .= ",transport_mode = ".(!empty($this->transport_mode_id) ? "'".$this->db->escape($this->transport_mode_id)."'" : "null");
			$sql .= ",mode_reglement_supplier = ".(!empty($this->mode_reglement_supplier_id) ? "'".$this->db->escape($this->mode_reglement_supplier_id)."'" : "null");
			$sql .= ",cond_reglement_supplier = ".(!empty($this->cond_reglement_supplier_id) ? "'".$this->db->escape($this->cond_reglement_supplier_id)."'" : "null");
			$sql .= ",transport_mode_supplier = ".(!empty($this->transport_mode_supplier_id) ? "'".$this->db->escape($this->transport_mode_supplier_id)."'" : "null");
			$sql .= ",fk_shipping_method = ".(!empty($this->shipping_method_id) ? "'".$this->db->escape($this->shipping_method_id)."'" : "null");

			$sql .= ",client = ".(!empty($this->client) ? $this->client : 0);
			$sql .= ",fournisseur = ".(!empty($this->fournisseur) ? $this->fournisseur : 0);
			$sql .= ",barcode = ".(!empty($this->barcode) ? "'".$this->db->escape($this->barcode)."'" : "null");
			$sql .= ",default_lang = ".(!empty($this->default_lang) ? "'".$this->db->escape($this->default_lang)."'" : "null");
			$sql .= ",logo = ".(!empty($this->logo) ? "'".$this->db->escape($this->logo)."'" : "null");
			$sql .= ",logo_squarred = ".(!empty($this->logo_squarred) ? "'".$this->db->escape($this->logo_squarred)."'" : "null");
			$sql .= ",outstanding_limit= ".($this->outstanding_limit != '' ? $this->outstanding_limit : 'null');
			$sql .= ",order_min_amount= ".($this->order_min_amount != '' ? $this->order_min_amount : 'null');
			$sql .= ",supplier_order_min_amount= ".($this->supplier_order_min_amount != '' ? $this->supplier_order_min_amount : 'null');
			$sql .= ",fk_prospectlevel='".$this->db->escape($this->fk_prospectlevel)."'";
			if (!getDolGlobalString('MAIN_COMPANY_PERENTITY_SHARED')) {
				$sql .= ", accountancy_code_buy = '" . $this->db->escape($this->accountancy_code_buy) . "'";
				$sql .= ", accountancy_code_sell= '" . $this->db->escape($this->accountancy_code_sell) . "'";
				if ($customer) {
					$sql .= ", code_compta = ".(!empty($this->code_compta_client) ? "'".$this->db->escape($this->code_compta_client)."'" : "null");
				}

				if ($supplier) {
					$sql .= ", code_compta_fournisseur = ".(($this->code_compta_fournisseur != "") ? "'".$this->db->escape($this->code_compta_fournisseur)."'" : "null");
				}
			}
			$sql .= ",webservices_url = ".(!empty($this->webservices_url) ? "'".$this->db->escape($this->webservices_url)."'" : "null");
			$sql .= ",webservices_key = ".(!empty($this->webservices_key) ? "'".$this->db->escape($this->webservices_key)."'" : "null");

			//Incoterms
			$sql .= ", fk_incoterms = ".((int) $this->fk_incoterms);
			$sql .= ", location_incoterms = ".(!empty($this->location_incoterms) ? "'".$this->db->escape($this->location_incoterms)."'" : "null");

			if ($customer) {
				$sql .= ", code_client = ".(!empty($this->code_client) ? "'".$this->db->escape($this->code_client)."'" : "null");
			}

			if ($supplier) {
				$sql .= ", code_fournisseur = ".(!empty($this->code_fournisseur) ? "'".$this->db->escape($this->code_fournisseur)."'" : "null");
			}
			$sql .= ", fk_user_modif = ".($user->id > 0 ? $user->id : "null");
			$sql .= ", fk_multicurrency = ".(int) $this->fk_multicurrency;
			$sql .= ", multicurrency_code = '".$this->db->escape($this->multicurrency_code)."'";
			$sql .= ", model_pdf = '".$this->db->escape($this->model_pdf)."'";
			$sql .= " WHERE rowid = ".(int) $id;

			$resql = $this->db->query($sql);
			if ($resql) {
				if (is_object($this->oldcopy)) {	// If we have information on old values
					if ($this->oldcopy->country_id != $this->country_id) {
						unset($this->country_code);
						unset($this->country);
					}
					if ($this->oldcopy->state_id != $this->state_id) {
						unset($this->state_code);
						unset($this->state);
					}
				} else {
					unset($this->country_code); // We clean this, in the doubt, because it may have been changed after an update of country_id
					unset($this->country);
					unset($this->state_code);
					unset($this->state);
				}

				$nbrowsaffected = $this->db->affected_rows($resql);

				if (!$error && $nbrowsaffected) {
					// Update information on linked member if it is an update
					if (!$nosyncmember && isModEnabled('member')) {
						require_once DOL_DOCUMENT_ROOT.'/adherents/class/adherent.class.php';

						dol_syslog(get_class($this)."::update update linked member");

						$lmember = new Adherent($this->db);
						$result = $lmember->fetch(0, 0, $this->id);

						if ($result > 0) {
							$lmember->company = $this->name;
							//$lmember->firstname=$this->firstname?$this->firstname:$lmember->firstname;	// We keep firstname and lastname of member unchanged
							//$lmember->lastname=$this->lastname?$this->lastname:$lmember->lastname;		// We keep firstname and lastname of member unchanged
							$lmember->address = $this->address;
							$lmember->zip = $this->zip;
							$lmember->town = $this->town;
							$lmember->email = $this->email;
							$lmember->socialnetworks = $this->socialnetworks;
							$lmember->phone = $this->phone;
							$lmember->state_id = $this->state_id;
							$lmember->country_id = $this->country_id;
							$lmember->default_lang = $this->default_lang;

							$result = $lmember->update($user, 0, 1, 1, 1); // Use nosync to 1 to avoid cyclic updates
							if ($result < 0) {
								$this->error = $lmember->error;
								$this->errors = array_merge($this->errors, $lmember->errors);
								dol_syslog(get_class($this)."::update ".$this->error, LOG_ERR);
								$error++;
							}
						} elseif ($result < 0) {
							$this->error = $lmember->error;
							$error++;
						}
					}
				}

				$action = 'update';

				// update accountancy for this entity
				if (!$error && getDolGlobalString('MAIN_COMPANY_PERENTITY_SHARED')) {
					$this->db->query("DELETE FROM ".MAIN_DB_PREFIX."societe_perentity WHERE fk_soc = ".((int) $this->id)." AND entity = ".((int) $conf->entity));

					$sql = "INSERT INTO ".MAIN_DB_PREFIX."societe_perentity (";
					$sql .= " fk_soc";
					$sql .= ", entity";
					$sql .= ", vat_reverse_charge";
					$sql .= ", accountancy_code_customer";
					$sql .= ", accountancy_code_supplier";
					$sql .= ", accountancy_code_buy";
					$sql .= ", accountancy_code_sell";
					$sql .= ") VALUES (";
					$sql .= $this->id;
					$sql .= ", ".$conf->entity;
					$sql .= ", ".(empty($this->vat_reverse_charge) ? '0' : '1');
					$sql .= ", '".$this->db->escape($this->code_compta_client)."'";
					$sql .= ", '".$this->db->escape($this->code_compta_fournisseur)."'";
					$sql .= ", '".$this->db->escape($this->accountancy_code_buy)."'";
					$sql .= ", '".$this->db->escape($this->accountancy_code_sell)."'";
					$sql .= ")";
					$result = $this->db->query($sql);
					if (!$result) {
						$error++;
						$this->error = 'ErrorFailedToUpdateAccountancyForEntity';
					}
				}

				// Actions on extra fields
				if (!$error) {
					$result = $this->insertExtraFields();
					if ($result < 0) {
						$error++;
					}
				}
				// Actions on extra languages
				if (!$error && !getDolGlobalString('MAIN_EXTRALANGUAGES_DISABLED')) { // For avoid conflicts if trigger used
					$result = $this->insertExtraLanguages();
					if ($result < 0) {
						$error++;
					}
				}

				if (!$error && $call_trigger) {
					// Call trigger
					$result = $this->call_trigger('COMPANY_MODIFY', $user);
					if ($result < 0) {
						$error++;
					}
					// End call triggers
				}

				if (!$error) {
					dol_syslog(get_class($this)."::Update success");
					$this->db->commit();
					return 1;
				} else {
					$this->db->rollback();
					return -1;
				}
			} else {
				if ($this->db->errno() == 'DB_ERROR_RECORD_ALREADY_EXISTS') {
					// Doublon
					$this->error = $langs->trans("ErrorDuplicateField");
					$result = -1;
				} else {
					$this->error = $this->db->lasterror();
					$result = -2;
				}
				$this->db->rollback();
				return $result;
			}
		} else {
			$this->db->rollback();
			dol_syslog(get_class($this)."::Update fails verify ".implode(',', $this->errors), LOG_WARNING);
			return -3;
		}
	}

	/**
	 *    Load a third party from database into memory
	 *
	 *    @param	int		$rowid			Id of third party to load
	 *    @param    string	$ref			Reference of third party, name (Warning, this can return several records)
	 *    @param    string	$ref_ext       	External reference of third party (Warning, this information is a free field not provided by Dolibarr)
	 *    @param    string	$barcode       	Barcode of third party to load
	 *    @param    string	$idprof1		Prof id 1 of third party (Warning, this can return several records)
	 *    @param    string	$idprof2		Prof id 2 of third party (Warning, this can return several records)
	 *    @param    string	$idprof3		Prof id 3 of third party (Warning, this can return several records)
	 *    @param    string	$idprof4		Prof id 4 of third party (Warning, this can return several records)
	 *    @param    string	$idprof5		Prof id 5 of third party (Warning, this can return several records)
	 *    @param    string	$idprof6		Prof id 6 of third party (Warning, this can return several records)
	 *    @param    string	$email   		Email of third party (Warning, this can return several records)
	 *    @param    string	$ref_alias 		Name_alias of third party (Warning, this can return several records)
	 * 	  @param	bool	$is_client		Is the thirdparty a client ?
	 *    @param	bool	$is_supplier	Is the thirdparty a supplier ?
	 *    @return   int						>0 if OK, <0 if KO or if two records found for same ref or idprof, 0 if not found.
	 */
	public function fetch($rowid, $ref = '', $ref_ext = '', $barcode = '', $idprof1 = '', $idprof2 = '', $idprof3 = '', $idprof4 = '', $idprof5 = '', $idprof6 = '', $email = '', $ref_alias = '', $is_client = false, $is_supplier = false)
	{
		global $langs;
		global $conf;

		if (empty($rowid) && empty($ref) && empty($ref_ext) && empty($barcode) && empty($idprof1) && empty($idprof2) && empty($idprof3) && empty($idprof4) && empty($idprof5) && empty($idprof6) && empty($email) && empty($ref_alias)) {
			return -1;
		}

		$sql = 'SELECT s.rowid, s.nom as name, s.name_alias, s.entity, s.ref_ext, s.address, s.datec as date_creation, s.prefix_comm';
		$sql .= ', s.status, s.fk_warehouse';
		$sql .= ', s.price_level';
		$sql .= ', s.tms as date_modification, s.fk_user_creat, s.fk_user_modif';
		$sql .= ', s.phone, s.phone_mobile, s.fax, s.email';
		$sql .= ', s.socialnetworks';
		$sql .= ', s.url, s.zip, s.town, s.note_private, s.note_public, s.client, s.fournisseur';
		$sql .= ', s.siren as idprof1, s.siret as idprof2, s.ape as idprof3, s.idprof4, s.idprof5, s.idprof6';
		$sql .= ', s.capital, s.tva_intra';
		$sql .= ', s.fk_typent as typent_id';
		$sql .= ', s.fk_effectif as effectif_id';
		$sql .= ', s.fk_forme_juridique as forme_juridique_code';
		$sql .= ', s.webservices_url, s.webservices_key, s.model_pdf, s.last_main_doc';
		if (!getDolGlobalString('MAIN_COMPANY_PERENTITY_SHARED')) {
			$sql .= ', s.code_compta, s.code_compta_fournisseur, s.accountancy_code_buy, s.accountancy_code_sell';
			$sql .= ', s.vat_reverse_charge as soc_vat_reverse_charge';
		} else {
			$sql .= ', spe.accountancy_code_customer as code_compta, spe.accountancy_code_supplier as code_compta_fournisseur, spe.accountancy_code_buy, spe.accountancy_code_sell';
			$sql .= ', spe.vat_reverse_charge as spe_vat_reverse_charge';
		}
		$sql .= ', s.code_client, s.code_fournisseur, s.parent, s.barcode';
		$sql .= ', s.fk_departement as state_id, s.fk_pays as country_id, s.fk_stcomm, s.mode_reglement, s.cond_reglement, s.deposit_percent, s.transport_mode';
		$sql .= ', s.fk_account, s.tva_assuj';
		$sql .= ', s.mode_reglement_supplier, s.cond_reglement_supplier, s.transport_mode_supplier';
		$sql .= ', s.localtax1_assuj, s.localtax1_value, s.localtax2_assuj, s.localtax2_value, s.fk_prospectlevel, s.default_lang, s.logo, s.logo_squarred';
		$sql .= ', s.fk_shipping_method';
		$sql .= ', s.outstanding_limit, s.import_key, s.canvas, s.fk_incoterms, s.location_incoterms';
		$sql .= ', s.order_min_amount, s.supplier_order_min_amount';
		$sql .= ', s.fk_multicurrency, s.multicurrency_code';
		$sql .= ', fj.libelle as forme_juridique';
		$sql .= ', e.libelle as effectif';
		$sql .= ', c.code as country_code, c.label as country';
		$sql .= ', d.code_departement as state_code, d.nom as state';
		$sql .= ', r.rowid as region_id, r.code_region as region_code';
		$sql .= ', st.libelle as stcomm, st.picto as stcomm_picto';
		$sql .= ', te.code as typent_code';
		$sql .= ', i.libelle as label_incoterms';
		if (!isModEnabled('multicompany')) {
			$sql .= ', s.remise_client, s.remise_supplier';
		} else {
			$sql .= ', sr.remise_client, sr2.remise_supplier';
		}
		$sql .= ' FROM '.MAIN_DB_PREFIX.'societe as s';
		if (getDolGlobalString('MAIN_COMPANY_PERENTITY_SHARED')) {
			$sql .= " LEFT JOIN ".MAIN_DB_PREFIX."societe_perentity as spe ON spe.fk_soc = s.rowid AND spe.entity = ".((int) $conf->entity);
		}
		$sql .= ' LEFT JOIN '.MAIN_DB_PREFIX.'c_effectif as e ON s.fk_effectif = e.id';
		$sql .= ' LEFT JOIN '.MAIN_DB_PREFIX.'c_country as c ON s.fk_pays = c.rowid';
		$sql .= ' LEFT JOIN '.MAIN_DB_PREFIX.'c_stcomm as st ON s.fk_stcomm = st.id';
		$sql .= ' LEFT JOIN '.MAIN_DB_PREFIX.'c_forme_juridique as fj ON s.fk_forme_juridique = fj.code';
		$sql .= ' LEFT JOIN '.MAIN_DB_PREFIX.'c_departements as d ON s.fk_departement = d.rowid';
		$sql .= ' LEFT JOIN '.MAIN_DB_PREFIX.'c_regions as r ON d.fk_region = r.code_region ';
		$sql .= ' LEFT JOIN '.MAIN_DB_PREFIX.'c_typent as te ON s.fk_typent = te.id';
		$sql .= ' LEFT JOIN '.MAIN_DB_PREFIX.'c_incoterms as i ON s.fk_incoterms = i.rowid';
		// With default setup, llx_societe_remise is a history table in default setup and current value is in llx_societe.
		// We use it for real value when multicompany is on. A better place would be into llx_societe_perentity.
		if (isModEnabled('multicompany')) {
			$sql .= ' LEFT JOIN '.MAIN_DB_PREFIX.'societe_remise as sr ON sr.rowid = (SELECT MAX(rowid) FROM '.MAIN_DB_PREFIX.'societe_remise WHERE fk_soc = s.rowid AND entity IN ('.getEntity('discount').'))';
			$sql .= ' LEFT JOIN '.MAIN_DB_PREFIX.'societe_remise_supplier as sr2 ON sr2.rowid = (SELECT MAX(rowid) FROM '.MAIN_DB_PREFIX.'societe_remise_supplier WHERE fk_soc = s.rowid AND entity IN ('.getEntity('discount').'))';
		}
		$sql .= ' WHERE s.entity IN ('.getEntity($this->element).')';

		// Filter on client or supplier, for Client::fetch() and Fournisseur::fetch()
		if ($is_client) {
			$sql .= ' AND s.client > 0';
		}
		if ($is_supplier) {
			$sql .= ' AND s.fournisseur > 0';
		} // if both false, no test (the thirdparty can be client and/or supplier)

		if ($rowid) {
			$sql .= ' AND s.rowid = '.((int) $rowid);
		}
		if ($ref) {
			$sql .= " AND s.nom = '".$this->db->escape($ref)."'";
		}
		if ($ref_alias) {
			$sql .= " AND s.name_alias = '".$this->db->escape($ref_alias)."'";
		}
		if ($ref_ext) {
			$sql .= " AND s.ref_ext = '".$this->db->escape($ref_ext)."'";
		}
		if ($barcode) {
			$sql .= " AND s.barcode = '".$this->db->escape($barcode)."'";
		}
		if ($idprof1) {
			$sql .= " AND s.siren = '".$this->db->escape($idprof1)."'";
		}
		if ($idprof2) {
			$sql .= " AND s.siret = '".$this->db->escape($idprof2)."'";
		}
		if ($idprof3) {
			$sql .= " AND s.ape = '".$this->db->escape($idprof3)."'";
		}
		if ($idprof4) {
			$sql .= " AND s.idprof4 = '".$this->db->escape($idprof4)."'";
		}
		if ($idprof5) {
			$sql .= " AND s.idprof5 = '".$this->db->escape($idprof5)."'";
		}
		if ($idprof6) {
			$sql .= " AND s.idprof6 = '".$this->db->escape($idprof6)."'";
		}
		if ($email) {
			$sql .= " AND s.email = '".$this->db->escape($email)."'";
		}

		$resql = $this->db->query($sql);
		if ($resql) {
			$num = $this->db->num_rows($resql);
			if ($num > 1) {
				$this->error = 'Fetch found several records. Rename one of thirdparties to avoid duplicate.';
				dol_syslog($this->error, LOG_ERR);
				$result = -2;
			} elseif ($num) {   // $num = 1
				$obj = $this->db->fetch_object($resql);

				$this->id           = $obj->rowid;
				$this->entity       = $obj->entity;
				$this->canvas = $obj->canvas;

				$this->ref          = $obj->rowid;
				$this->name = $obj->name;
				$this->nom          = $obj->name; // deprecated
				$this->name_alias = $obj->name_alias;
				$this->ref_ext      = $obj->ref_ext;

				$this->date_creation     = $this->db->jdate($obj->date_creation);
				$this->date_modification = $this->db->jdate($obj->date_modification);
				$this->user_creation_id     = $obj->fk_user_creat;
				$this->user_modification_id = $obj->fk_user_modif;

				$this->address = $obj->address;
				$this->zip 			= $obj->zip;
				$this->town 		= $obj->town;

				$this->country_id   = $obj->country_id;
				$this->country_code = $obj->country_id ? $obj->country_code : '';
				$this->country = $obj->country_id ? (($langs->transnoentities('Country'.$obj->country_code) != 'Country'.$obj->country_code) ? $langs->transnoentities('Country'.$obj->country_code) : $obj->country) : '';

				$this->state_id     = $obj->state_id;
				$this->state_code   = $obj->state_code;
				$this->region_id    = $obj->region_id;
				$this->region_code  = $obj->region_code;
				$this->state        = ($obj->state != '-' ? $obj->state : '');

				$transcode = $langs->trans('StatusProspect'.$obj->fk_stcomm);
				$label = ($transcode != 'StatusProspect'.$obj->fk_stcomm ? $transcode : $obj->stcomm);
				$this->stcomm_id = $obj->fk_stcomm; // id status prospect
				$this->status_prospect_label = $label; // label status prospect
				$this->stcomm_picto = $obj->stcomm_picto; // picto statut commercial

				$this->email = $obj->email;
				$this->socialnetworks = ($obj->socialnetworks ? (array) json_decode($obj->socialnetworks, true) : array());

				$this->url = $obj->url;
				$this->phone = $obj->phone;
				$this->phone_mobile = $obj->phone_mobile;
				$this->fax = $obj->fax;

				$this->parent = $obj->parent;

				$this->idprof1		= $obj->idprof1;
				$this->idprof2		= $obj->idprof2;
				$this->idprof3		= $obj->idprof3;
				$this->idprof4		= $obj->idprof4;
				$this->idprof5		= $obj->idprof5;
				$this->idprof6		= $obj->idprof6;

				$this->capital = $obj->capital;

				$this->code_client = $obj->code_client;
				$this->code_fournisseur = $obj->code_fournisseur;

				$this->code_compta = $obj->code_compta;			// For backward compatibility
				$this->code_compta_client = $obj->code_compta;
				$this->code_compta_fournisseur = $obj->code_compta_fournisseur;

				$this->barcode = $obj->barcode;

				$this->tva_assuj			= $obj->tva_assuj;
				$this->tva_intra			= $obj->tva_intra;

				if (!empty($obj->spe_vat_reverse_charge)) {
					$this->vat_reverse_charge = $obj->spe_vat_reverse_charge;
				} elseif (!empty($obj->soc_vat_reverse_charge)) {
					$this->vat_reverse_charge = $obj->soc_vat_reverse_charge;
				} else {
					$this->vat_reverse_charge = 0;
				}

				$this->status				= $obj->status;

				// Local Taxes
				$this->localtax1_assuj      = $obj->localtax1_assuj;
				$this->localtax2_assuj      = $obj->localtax2_assuj;

				$this->localtax1_value		= $obj->localtax1_value;
				$this->localtax2_value		= $obj->localtax2_value;

				$this->typent_id      = $obj->typent_id;
				$this->typent_code    = $obj->typent_code;

				$this->effectif_id    = $obj->effectif_id;
				$this->effectif       = $obj->effectif_id ? $obj->effectif : '';

				$this->forme_juridique_code = $obj->forme_juridique_code;
				$this->forme_juridique = $obj->forme_juridique_code ? $obj->forme_juridique : '';

				$this->fk_prospectlevel = $obj->fk_prospectlevel;

				$this->prefix_comm = $obj->prefix_comm;

				$this->remise_percent = $obj->remise_client ? price2num($obj->remise_client) : 0; // 0.000000 must be 0
				$this->remise_supplier_percent = $obj->remise_supplier;

				$this->mode_reglement_id 	= $obj->mode_reglement;
				$this->cond_reglement_id 	= $obj->cond_reglement;
				$this->deposit_percent		= $obj->deposit_percent;
				$this->transport_mode_id 	= $obj->transport_mode;
				$this->mode_reglement_supplier_id 	= $obj->mode_reglement_supplier;
				$this->cond_reglement_supplier_id 	= $obj->cond_reglement_supplier;
				$this->transport_mode_supplier_id = $obj->transport_mode_supplier;
				$this->shipping_method_id = ($obj->fk_shipping_method > 0) ? $obj->fk_shipping_method : null;
				$this->fk_account = $obj->fk_account;

				$this->client = $obj->client;
				$this->fournisseur = $obj->fournisseur;

				$this->note = $obj->note_private; // TODO Deprecated for backward comtability
				$this->note_private = $obj->note_private;
				$this->note_public = $obj->note_public;
				$this->model_pdf = $obj->model_pdf;
				$this->default_lang = $obj->default_lang;
				$this->logo = $obj->logo;
				$this->logo_squarred = $obj->logo_squarred;

				$this->webservices_url = $obj->webservices_url;
				$this->webservices_key = $obj->webservices_key;

				$this->accountancy_code_buy     = $obj->accountancy_code_buy;
				$this->accountancy_code_sell    = $obj->accountancy_code_sell;

				$this->outstanding_limit		= $obj->outstanding_limit;
				$this->order_min_amount			= $obj->order_min_amount;
				$this->supplier_order_min_amount = $obj->supplier_order_min_amount;

				// multiprix
				$this->price_level = $obj->price_level;

				// warehouse
				$this->fk_warehouse = $obj->fk_warehouse;

				$this->import_key = $obj->import_key;

				//Incoterms
				$this->fk_incoterms = $obj->fk_incoterms;
				$this->location_incoterms = $obj->location_incoterms;
				$this->label_incoterms = $obj->label_incoterms;

				// multicurrency
				$this->fk_multicurrency = $obj->fk_multicurrency;
				$this->multicurrency_code = $obj->multicurrency_code;

				// pdf
				$this->model_pdf = $obj->model_pdf;
				$this->last_main_doc = $obj->last_main_doc;

				$result = 1;

				// fetch optionals attributes and labels
				$this->fetch_optionals();
			} else {
				$result = 0;
			}

			$this->db->free($resql);
		} else {
			$this->error = $this->db->lasterror();
			$this->errors[] = $this->db->lasterror();
			$result = -3;
		}

		// Use first price level if level not defined for third party
		if ((getDolGlobalString('PRODUIT_MULTIPRICES') || getDolGlobalString('PRODUIT_CUSTOMER_PRICES_BY_QTY_MULTIPRICES')) && empty($this->price_level)) {
			$this->price_level = 1;
		}

		return $result;
	}

	/**
	 *    Delete a third party from database and all its dependencies (contacts, rib...)
	 *
	 *    @param	int			$id             Id of third party to delete
	 *    @param    User|null   $fuser          User who ask to delete thirdparty
	 *    @param    int			$call_trigger   0=No, 1=yes
	 *    @return	int							Return integer <0 if KO, 0 if nothing done, >0 if OK
	 */
	public function delete($id, User $fuser = null, $call_trigger = 1)
	{
		global $conf, $user;

		if (empty($fuser)) {
			$fuser = $user;
		}

		require_once DOL_DOCUMENT_ROOT.'/core/lib/files.lib.php';

		$entity = isset($this->entity) ? $this->entity : $conf->entity;

		dol_syslog(get_class($this)."::delete", LOG_DEBUG);
		$error = 0;

		// Test if child exists
		$objectisused = $this->isObjectUsed($id);
		if (empty($objectisused)) {
			$this->db->begin();

			// User is mandatory for trigger call
			if (!$error && $call_trigger) {
				// Call trigger
				$result = $this->call_trigger('COMPANY_DELETE', $fuser);
				if ($result < 0) {
					$error++;
				}
				// End call triggers
			}

			if (!$error) {
				require_once DOL_DOCUMENT_ROOT.'/categories/class/categorie.class.php';
				$static_cat = new Categorie($this->db);
				$toute_categs = array();

				// Fill $toute_categs array with an array of (type => array of ("Categorie" instance))
				if ($this->client || $this->prospect) {
					$toute_categs['customer'] = $static_cat->containing($this->id, Categorie::TYPE_CUSTOMER);
				}
				if ($this->fournisseur) {
					$toute_categs['supplier'] = $static_cat->containing($this->id, Categorie::TYPE_SUPPLIER);
				}

				// Remove each "Categorie"
				foreach ($toute_categs as $type => $categs_type) {
					foreach ($categs_type as $cat) {
						$cat->del_type($this, $type);
					}
				}
			}

			if (!$error) {
				foreach ($this->childtablesoncascade as $tabletodelete) {
					$deleteFromObject = explode(':', $tabletodelete, 4);
					if (count($deleteFromObject) >= 2) {
						$className = str_replace('@', '', $deleteFromObject[0]);
						$filepath = $deleteFromObject[1];
						$columnName = $deleteFromObject[2];
						if (dol_include_once($filepath)) {
							$child_object = new $className($this->db);
							$result = $child_object->deleteByParentField($id, $columnName);
							if ($result < 0) {
								$error++;
								$this->errors[] = $child_object->error;
								break;
							}
						} else {
							$error++;
							$this->errors[] = 'Cannot include child class file '.$filepath;
							break;
						}
					} else {
						$sql = "DELETE FROM ".MAIN_DB_PREFIX.$tabletodelete;
						$sql .= " WHERE fk_soc = ".((int) $id);
						if (!$this->db->query($sql)) {
							$error++;
							$this->errors[] = $this->db->lasterror();
							break;
						}
					}
				}
			}

			// Removed extrafields
			if (!$error) {
				$result = $this->deleteExtraFields();
				if ($result < 0) {
					$error++;
					dol_syslog(get_class($this)."::delete error -3 ".$this->error, LOG_ERR);
				}
			}

			// Remove links to subsidiaries companies
			if (!$error) {
				$sql = "UPDATE ".MAIN_DB_PREFIX."societe";
				$sql .= " SET parent = NULL";
				$sql .= " WHERE parent = ".((int) $id);
				if (!$this->db->query($sql)) {
					$error++;
					$this->errors[] = $this->db->lasterror();
				}
			}

			// Remove third party
			if (!$error) {
				if (getDolGlobalString('MAIN_COMPANY_PERENTITY_SHARED')) {
					$sql = "DELETE FROM ".MAIN_DB_PREFIX."societe_perentity";
					$sql .= " WHERE fk_soc = ".((int) $id);
					if (!$this->db->query($sql)) {
						$error++;
						$this->errors[] = $this->db->lasterror();
					}
				}

				$sql = "DELETE FROM ".MAIN_DB_PREFIX."societe";
				$sql .= " WHERE rowid = ".((int) $id);
				if (!$this->db->query($sql)) {
					$error++;
					$this->errors[] = $this->db->lasterror();
				}
			}

			if (!$error) {
				$this->db->commit();

				// Delete directory
				if (!empty($conf->societe->multidir_output[$entity])) {
					$docdir = $conf->societe->multidir_output[$entity]."/".$id;
					if (dol_is_dir($docdir)) {
						dol_delete_dir_recursive($docdir);
					}
				}

				return 1;
			} else {
				dol_syslog($this->error, LOG_ERR);
				$this->db->rollback();
				return -1;
			}
		} else {
			dol_syslog("Can't remove thirdparty with id ".$id.". There are ".$objectisused." children", LOG_WARNING);
		}
		return 0;
	}

	// phpcs:disable PEAR.NamingConventions.ValidFunctionName.ScopeNotCamelCaps
	/**
	 *  Define third party as a customer
	 *
	 *	@return		int		Return integer <0 if KO, >0 if OK
	 *  @deprecated Use setAsCustomer() instead
	 *  @see setAsCustomer()
	 */
	public function set_as_client()
	{
		global $conf;
		// phpcs:enable
		dol_syslog(get_class($this)."::set_as_client is deprecated use setAsCustomer instead", LOG_NOTICE);
		return $this->setAsCustomer();
	}

	/**
	 *  Define third party as a customer
	 *
	 *	@return		int		Return integer <0 if KO, >0 if OK
	 *  @since dolibarr v19
	 */
	public function setAsCustomer()
	{
		if ($this->id) {
			$newclient = 1;
			if (($this->client == 2 || $this->client == 3) && !getDolGlobalInt('SOCIETE_DISABLE_PROSPECTSCUSTOMERS')) {
				$newclient = 3; //If prospect, we keep prospect tag
			}
			$sql = "UPDATE ".MAIN_DB_PREFIX.$this->table_element;
			$sql .= " SET client = ".((int) $newclient);
			$sql .= " WHERE rowid = ".((int) $this->id);

			$resql = $this->db->query($sql);
			if ($resql) {
				$this->client = $newclient;
				return 1;
			} else {
				return -1;
			}
		}
		return 0;
	}

	// phpcs:disable PEAR.NamingConventions.ValidFunctionName.ScopeNotCamelCaps
	/**
	 *  Defines the company as a customer
	 *
	 *  @param	float	$remise		Value in % of the discount
	 *  @param  string	$note		Note/Reason for changing the discount
	 *  @param  User	$user		User who sets the discount
	 *	@return	int					Return integer <0 if KO, >0 if OK
	 */
	public function set_remise_client($remise, $note, User $user)
	{
		// phpcs:enable
		global $conf, $langs;

		// Parameter cleaning
		$note = trim($note);
		if (!$note) {
			$this->error = $langs->trans("ErrorFieldRequired", $langs->transnoentitiesnoconv("NoteReason"));
			return -2;
		}

		dol_syslog(get_class($this)."::set_remise_client ".$remise.", ".$note.", ".$user->id);

		if ($this->id) {
			$this->db->begin();

			$now = dol_now();

			// Position current discount
			$sql = "UPDATE ".MAIN_DB_PREFIX."societe ";
			$sql .= " SET remise_client = '".$this->db->escape($remise)."'";
			$sql .= " WHERE rowid = ".((int) $this->id);
			$resql = $this->db->query($sql);
			if (!$resql) {
				$this->db->rollback();
				$this->error = $this->db->error();
				return -1;
			}

			// Writes trace in discount history
			$sql = "INSERT INTO ".MAIN_DB_PREFIX."societe_remise";
			$sql .= " (entity, datec, fk_soc, remise_client, note, fk_user_author)";
			$sql .= " VALUES (".$conf->entity.", '".$this->db->idate($now)."', ".((int) $this->id).", '".$this->db->escape($remise)."',";
			$sql .= " '".$this->db->escape($note)."',";
			$sql .= " ".((int) $user->id);
			$sql .= ")";

			$resql = $this->db->query($sql);
			if (!$resql) {
				$this->db->rollback();
				$this->error = $this->db->lasterror();
				return -1;
			}

			$this->db->commit();

			return 1;
		}
		return -1;
	}

	// phpcs:disable PEAR.NamingConventions.ValidFunctionName.ScopeNotCamelCaps
	/**
	 *  Defines the company as a customer
	 *
	 *  @param	float	$remise		Value in % of the discount
	 *  @param  string	$note		Note/Reason for changing the discount
	 *  @param  User	$user		User who sets the discount
	 *	@return	int					Return integer <0 if KO, >0 if OK
	 */
	public function set_remise_supplier($remise, $note, User $user)
	{
		// phpcs:enable
		global $conf, $langs;

		// Parameter cleaning
		$note = trim($note);
		if (!$note) {
			$this->error = $langs->trans("ErrorFieldRequired", $langs->transnoentitiesnoconv("NoteReason"));
			return -2;
		}

		dol_syslog(get_class($this)."::set_remise_supplier ".$remise.", ".$note.", ".$user->id);

		if ($this->id) {
			$this->db->begin();

			$now = dol_now();

			// Position current discount
			$sql = "UPDATE ".MAIN_DB_PREFIX."societe ";
			$sql .= " SET remise_supplier = '".$this->db->escape($remise)."'";
			$sql .= " WHERE rowid = ".((int) $this->id);
			$resql = $this->db->query($sql);
			if (!$resql) {
				$this->db->rollback();
				$this->error = $this->db->error();
				return -1;
			}

			// Writes trace in discount history
			$sql = "INSERT INTO ".MAIN_DB_PREFIX."societe_remise_supplier";
			$sql .= " (entity, datec, fk_soc, remise_supplier, note, fk_user_author)";
			$sql .= " VALUES (".$conf->entity.", '".$this->db->idate($now)."', ".((int) $this->id).", '".$this->db->escape($remise)."',";
			$sql .= " '".$this->db->escape($note)."',";
			$sql .= " ".((int) $user->id);
			$sql .= ")";

			$resql = $this->db->query($sql);
			if (!$resql) {
				$this->db->rollback();
				$this->error = $this->db->lasterror();
				return -1;
			}

			$this->db->commit();
			return 1;
		}

		return -1;
	}

	// phpcs:disable PEAR.NamingConventions.ValidFunctionName.ScopeNotCamelCaps
	/**
	 *    	Add a discount for third party
	 *
	 *    	@param	float	$remise     		Amount of discount
	 *    	@param  User	$user       		User adding discount
	 *    	@param  string	$desc				Reason of discount
	 *      @param  string	$vatrate     		VAT rate (may contain the vat code too). Example: '1.23', '1.23 (ABC)', ...
	 *      @param	int		$discount_type		0 => customer discount, 1 => supplier discount
	 *      @param	string	$price_base_type	Price base type 'HT' or 'TTC'
	 *		@return	int							Return integer <0 if KO, id of discount record if OK
	 */
	public function set_remise_except($remise, User $user, $desc, $vatrate = '', $discount_type = 0, $price_base_type = 'HT')
	{
		// phpcs:enable
		global $langs;

		// Clean parameters
		$remise = price2num($remise);
		$desc = trim($desc);

		// Check parameters
		if (!($remise > 0)) {
			$this->error = $langs->trans("ErrorWrongValueForParameter", "1");
			return -1;
		}
		if (!$desc) {
			$this->error = $langs->trans("ErrorWrongValueForParameter", "3");
			return -2;
		}

		if ($this->id > 0) {
			// Clean vat code
			$reg = array();
			$vat_src_code = '';
			if (preg_match('/\((.*)\)/', $vatrate, $reg)) {
				$vat_src_code = $reg[1];
				$vatrate = preg_replace('/\s*\(.*\)/', '', $vatrate); // Remove code into vatrate.
			}

			require_once DOL_DOCUMENT_ROOT.'/core/class/discount.class.php';

			$discount = new DiscountAbsolute($this->db);
			$discount->fk_soc = $this->id;
			$discount->socid = $this->id;

			$discount->discount_type = $discount_type;

			if ($price_base_type == 'TTC') {
				$discount->amount_ttc = $discount->multicurrency_amount_ttc = price2num($remise, 'MT');
				$discount->amount_ht = $discount->multicurrency_amount_ht = price2num((float) $remise / (1 + (float) $vatrate / 100), 'MT');
				$discount->amount_tva = $discount->multicurrency_amount_tva = price2num((float) $discount->amount_ttc - (float) $discount->amount_ht, 'MT');
			} else {
				$discount->amount_ht = $discount->multicurrency_amount_ht = price2num($remise, 'MT');
				$discount->amount_tva = $discount->multicurrency_amount_tva = price2num((float) $remise * (float) $vatrate / 100, 'MT');
				$discount->amount_ttc = $discount->multicurrency_amount_ttc = price2num((float) $discount->amount_ht + (float) $discount->amount_tva, 'MT');
			}

			$discount->tva_tx = price2num($vatrate);
			$discount->vat_src_code = $vat_src_code;

			$discount->description = $desc;

			$result = $discount->create($user);
			if ($result > 0) {
				return $result;
			} else {
				$this->error = $discount->error;
				return -3;
			}
		} else {
			return 0;
		}
	}

	/**
	 * 	Returns amount of included taxes of the current discounts/credits available from the company
	 *
	 *	@param	?User		$user			Filter on a user author of discounts
	 * 	@param	string		$filter			Other filter
	 * 	@param	int			$maxvalue		Filter on max value for discount
	 * 	@param	int<0,1>	$discount_type	0 => customer discount, 1 => supplier discount
	 *	@return	float|int<-1,-1>		Return integer <0 if KO, Credit note amount otherwise
	 */
	public function getAvailableDiscounts($user = null, $filter = '', $maxvalue = 0, $discount_type = 0)
	{
		require_once DOL_DOCUMENT_ROOT.'/core/class/discount.class.php';

		$discountstatic = new DiscountAbsolute($this->db);
		$result = $discountstatic->getAvailableDiscounts($this, $user, $filter, $maxvalue, $discount_type);
		if ($result >= 0) {
			return $result;
		} else {
			$this->error = $discountstatic->error;
			return -1;
		}
	}

	/**
	 *  Return array of sales representatives
	 *
	 *  @param	User		$user			Object user (not used)
	 *  @param	int			$mode			0=Array with properties, 1=Array of id.
	 *  @param	string		$sortfield		List of sort fields, separated by comma. Example: 't1.fielda,t2.fieldb'
	 *  @param	string		$sortorder		Sort order, separated by comma. Example: 'ASC,DESC';
	 *  @return array|int      				Array of sales representatives of third party or <0 if KO
	 */
	public function getSalesRepresentatives(User $user, $mode = 0, $sortfield = null, $sortorder = null)
	{
		global $conf;

		$reparray = array();

		$sql = "SELECT DISTINCT u.rowid, u.login, u.lastname, u.firstname, u.office_phone, u.job, u.email, u.statut as status, u.entity, u.photo, u.gender";
		$sql .= ", u.office_fax, u.user_mobile, u.personal_mobile";
		$sql .= " FROM ".MAIN_DB_PREFIX."societe_commerciaux as sc, ".MAIN_DB_PREFIX."user as u";
		if (isModEnabled('multicompany') && getDolGlobalString('MULTICOMPANY_TRANSVERSE_MODE')) {
			$sql .= ", ".MAIN_DB_PREFIX."usergroup_user as ug";
			$sql .= " WHERE ((ug.fk_user = sc.fk_user";
			$sql .= " AND ug.entity = ".$conf->entity.")";
			$sql .= " OR u.admin = 1)";
		} else {
			$sql .= " WHERE entity in (0, ".$conf->entity.")";
		}

		$sql .= " AND u.rowid = sc.fk_user AND sc.fk_soc = ".((int) $this->id);
		if (empty($sortfield) && empty($sortorder)) {
			$sortfield = 'u.lastname,u.firstname';
			$sortorder = 'ASC,ASC';
		}
		$sql .= $this->db->order($sortfield, $sortorder);

		$resql = $this->db->query($sql);
		if ($resql) {
			$num = $this->db->num_rows($resql);
			$i = 0;
			while ($i < $num) {
				$obj = $this->db->fetch_object($resql);

				if (empty($mode)) {
					$reparray[$i]['id'] = $obj->rowid;
					$reparray[$i]['lastname'] = $obj->lastname;
					$reparray[$i]['firstname'] = $obj->firstname;
					$reparray[$i]['email'] = $obj->email;
					$reparray[$i]['phone'] = $obj->office_phone;
					$reparray[$i]['office_phone'] = $obj->office_phone;			// Pro phone
					$reparray[$i]['office_fax'] = $obj->office_fax;
					$reparray[$i]['user_mobile'] = $obj->user_mobile;			// Pro mobile
					$reparray[$i]['personal_mobile'] = $obj->personal_mobile;	// Personal mobile
					$reparray[$i]['job'] = $obj->job;
					$reparray[$i]['statut'] = $obj->status; // deprecated
					$reparray[$i]['status'] = $obj->status;
					$reparray[$i]['entity'] = $obj->entity;
					$reparray[$i]['login'] = $obj->login;
					$reparray[$i]['photo'] = $obj->photo;
					$reparray[$i]['gender'] = $obj->gender;
				} else {
					$reparray[] = $obj->rowid;
				}
				$i++;
			}
			return $reparray;
		} else {
			dol_print_error($this->db);
			return -1;
		}
	}

	/**
	 * Set the price level
	 *
	 * @param 	int		$price_level	Level of price
	 * @param 	User	$user			Use making change
	 * @return	int						Return integer <0 if KO, >0 if OK
	 */
	public function setPriceLevel($price_level, User $user)
	{
		if ($this->id) {
			$now = dol_now();

			$sql  = "UPDATE ".MAIN_DB_PREFIX."societe";
			$sql .= " SET price_level = ".((int) $price_level);
			$sql .= " WHERE rowid = ".((int) $this->id);

			if (!$this->db->query($sql)) {
				dol_print_error($this->db);
				return -1;
			}

			$sql  = "INSERT INTO ".MAIN_DB_PREFIX."societe_prices";
			$sql .= " (datec, fk_soc, price_level, fk_user_author)";
			$sql .= " VALUES ('".$this->db->idate($now)."', ".((int) $this->id).", ".((int) $price_level).", ".((int) $user->id).")";

			if (!$this->db->query($sql)) {
				dol_print_error($this->db);
				return -1;
			}
			return 1;
		}
		return -1;
	}

	// phpcs:disable PEAR.NamingConventions.ValidFunctionName.ScopeNotCamelCaps
	/**
	 *	Add link to sales representative
	 *
	 *	@param	User	$user		Object user
	 *	@param	int		$commid		Id of user
	 *	@return	int					Return integer <=0 if KO, >0 if OK
	 */
	public function add_commercial(User $user, $commid)
	{
		// phpcs:enable
		$error = 0;

		if ($this->id > 0 && $commid > 0) {
			$this->db->begin();

			if (!$error) {
				$sql = "DELETE FROM  ".MAIN_DB_PREFIX."societe_commerciaux";
				$sql .= " WHERE fk_soc = ".((int) $this->id)." AND fk_user = ".((int) $commid);

				$resql = $this->db->query($sql);
				if (!$resql) {
					dol_syslog(get_class($this)."::add_commercial Error ".$this->db->lasterror());
					$error++;
				}
			}

			if (!$error) {
				$sql = "INSERT INTO ".MAIN_DB_PREFIX."societe_commerciaux";
				$sql .= " (fk_soc, fk_user)";
				$sql .= " VALUES (".((int) $this->id).", ".((int) $commid).")";

				$resql = $this->db->query($sql);
				if (!$resql) {
					dol_syslog(get_class($this)."::add_commercial Error ".$this->db->lasterror());
					$error++;
				}
			}

			if (!$error) {
				$this->context = array('commercial_modified' => $commid);

				$result = $this->call_trigger('COMPANY_LINK_SALE_REPRESENTATIVE', $user);
				if ($result < 0) {
					$error++;
				}
			}

			if (!$error) {
				$this->db->commit();
				return 1;
			} else {
				$this->db->rollback();
				return -1;
			}
		}

		return 0;
	}

	// phpcs:disable PEAR.NamingConventions.ValidFunctionName.ScopeNotCamelCaps
	/**
	 *	Add link to sales representative
	 *
	 *	@param	User	$user		Object user
	 *	@param	int		$commid		Id of user
	 *	@return	int					Return <0 if KO, >0 if OK
	 */
	public function del_commercial(User $user, $commid)
	{
		// phpcs:enable
		$error = 0;
		$this->context = array('commercial_modified' => $commid);

		$result = $this->call_trigger('COMPANY_UNLINK_SALE_REPRESENTATIVE', $user);
		if ($result < 0) {
			$error++;
		}

		if ($this->id > 0 && $commid > 0) {
			$sql  = "DELETE FROM  ".MAIN_DB_PREFIX."societe_commerciaux ";
			$sql .= " WHERE fk_soc = ".((int) $this->id)." AND fk_user = ".((int) $commid);

			if (!$this->db->query($sql)) {
				$error++;
				dol_syslog(get_class($this)."::del_commercial Erreur");
			}
		}

		if ($error) {
			return -1;
		} else {
			return 1;
		}
	}

	/**
	 * getTooltipContentArray
	 *
	 * @param array $params params to construct tooltip data
	 * @since v18
	 * @return array
	 */
	public function getTooltipContentArray($params)
	{
		global $conf, $langs, $user;

		$langs->loadLangs(['companies', 'commercial']);

		$datas = array();

		$option = $params['option'] ?? '';
		$nofetch = !empty($params['nofetch']);

		$noaliasinname = (empty($params['noaliasinname']) ? 0 : $params['noaliasinname']);

		if (getDolGlobalString('MAIN_OPTIMIZEFORTEXTBROWSER')) {
			return ['optimize' => $langs->trans("ShowCompany")];
		}

		if (!empty($this->logo) && class_exists('Form')) {
			$photo = '<div class="photointooltip floatright">';
			$photo .= Form::showphoto('societe', $this, 0, 40, 0, 'photoref', 'mini', 0); // Important, we must force height so image will have height tags and if image is inside a tooltip, the tooltip manager can calculate height and position correctly the tooltip.
			$photo .= '</div>';
			$datas['photo'] = $photo;
		} elseif (!empty($this->logo_squarred) && class_exists('Form')) {
			/*$label.= '<div class="photointooltip">';
			$label.= Form::showphoto('societe', $this, 0, 40, 0, 'photowithmargin', 'mini', 0);	// Important, we must force height so image will have height tags and if image is inside a tooltip, the tooltip manager can calculate height and position correctly the tooltip.
			$label.= '</div><div style="clear: both;"></div>';*/
		}

		$datas['divopen'] = '<div class="centpercent">';

		if ($option == 'customer' || $option == 'compta' || $option == 'category') {
			$datas['picto'] = img_picto('', $this->picto).' <u class="paddingrightonly">'.$langs->trans("Customer").'</u>';
		} elseif ($option == 'prospect' && !getDolGlobalString('SOCIETE_DISABLE_PROSPECTS')) {
			$datas['picto'] = img_picto('', $this->picto).' <u class="paddingrightonly">'.$langs->trans("Prospect").'</u>';
		} elseif ($option == 'supplier' || $option == 'category_supplier') {
			$datas['picto'] = img_picto('', $this->picto).' <u class="paddingrightonly">'.$langs->trans("Supplier").'</u>';
		} elseif ($option == 'agenda') {
			$datas['picto'] = img_picto('', $this->picto).' <u class="paddingrightonly">'.$langs->trans("ThirdParty").'</u>';
		} elseif ($option == 'project') {
			$datas['picto'] = img_picto('', $this->picto).' <u class="paddingrightonly">'.$langs->trans("ThirdParty").'</u>';
		} elseif ($option == 'margin') {
			$datas['picto'] = img_picto('', $this->picto).' <u class="paddingrightonly">'.$langs->trans("ThirdParty").'</u>';
		} elseif ($option == 'contact') {
			$datas['picto'] = img_picto('', $this->picto).' <u class="paddingrightonly">'.$langs->trans("ThirdParty").'</u>';
		} elseif ($option == 'ban') {
			$datas['picto'] = img_picto('', $this->picto).' <u class="paddingrightonly">'.$langs->trans("ThirdParty").'</u>';
		}

		// By default
		if (empty($datas['picto'])) {
			$datas['picto'] = img_picto('', $this->picto).' <u class="paddingrightonly">'.$langs->trans("ThirdParty").'</u>';
		}
		if (isset($this->status)) {
			$datas['status'] = ' '.$this->getLibStatut(5);
		}
		if (isset($this->client) && isset($this->fournisseur)) {
			$datas['type'] = ' &nbsp; ' . $this->getTypeUrl(1);
		}
		$datas['name'] = '<br><b>'.$langs->trans('Name').':</b> '.dol_escape_htmltag(dol_string_nohtmltag($this->name));
		if (!empty($this->name_alias) && empty($noaliasinname)) {
			$datas['namealias'] = ' ('.dol_escape_htmltag(dol_string_nohtmltag($this->name_alias)).')';
		}
		if (!empty($this->email)) {
			$datas['email'] = '<br>'.img_picto('', 'email', 'class="pictofixedwidth"').$this->email;
		}
		if (!empty($this->url)) {
			$datas['url'] = '<br>'.img_picto('', 'globe', 'class="pictofixedwidth"').$this->url;
		}
		if (!empty($this->phone) || !empty($this->phone_mobile) || !empty($this->fax)) {
			$phonelist = array();
			if ($this->phone) {
				$phonelist[] = dol_print_phone($this->phone, $this->country_code, $this->id, 0, '', '&nbsp', 'phone');
			}
			// deliberately not making new list because fax uses same list as phone
			if ($this->phone_mobile) {
				$phonelist[] = dol_print_phone($this->phone_mobile, $this->country_code, $this->id, 0, '', '&nbsp', 'phone_mobile');
			}
			if ($this->fax) {
				$phonelist[] = dol_print_phone($this->fax, $this->country_code, $this->id, 0, '', '&nbsp', 'fax');
			}
			$datas['phonelist'] = '<br>'.implode('&nbsp;', $phonelist);
		}

		if (!empty($this->address)) {
			$datas['address'] = '<br><b>'.$langs->trans("Address").':</b> '.dol_format_address($this, 1, ' ', $langs); // Address + country
		} elseif (!empty($this->country_code)) {
			$datas['address'] = '<br><b>'.$langs->trans('Country').':</b> '.$this->country_code;
		}
		if (!empty($this->tva_intra) || (getDolGlobalString('SOCIETE_SHOW_FIELD_IN_TOOLTIP') && strpos($conf->global->SOCIETE_SHOW_FIELD_IN_TOOLTIP, 'vatnumber') !== false)) {
			$datas['vatintra'] = '<br><b>'.$langs->trans('VATIntra').':</b> '.dol_escape_htmltag($this->tva_intra);
		}

		if (getDolGlobalString('SOCIETE_SHOW_FIELD_IN_TOOLTIP')) {
			if (strpos($conf->global->SOCIETE_SHOW_FIELD_IN_TOOLTIP, 'profid1') !== false && $langs->trans('ProfId1'.$this->country_code) != '-') {
				$datas['profid1'] = '<br><b>'.$langs->trans('ProfId1'.$this->country_code).':</b> '.$this->idprof1;
			}
			if (strpos($conf->global->SOCIETE_SHOW_FIELD_IN_TOOLTIP, 'profid2') !== false && $langs->trans('ProfId2'.$this->country_code) != '-') {
				$datas['profid2'] = '<br><b>'.$langs->trans('ProfId2'.$this->country_code).':</b> '.$this->idprof2;
			}
			if (strpos($conf->global->SOCIETE_SHOW_FIELD_IN_TOOLTIP, 'profid3') !== false && $langs->trans('ProfId3'.$this->country_code) != '-') {
				$datas['profid3'] = '<br><b>'.$langs->trans('ProfId3'.$this->country_code).':</b> '.$this->idprof3;
			}
			if (strpos($conf->global->SOCIETE_SHOW_FIELD_IN_TOOLTIP, 'profid4') !== false && $langs->trans('ProfId4'.$this->country_code) != '-') {
				$datas['profid4'] = '<br><b>'.$langs->trans('ProfId4'.$this->country_code).':</b> '.$this->idprof4;
			}
			if (strpos($conf->global->SOCIETE_SHOW_FIELD_IN_TOOLTIP, 'profid5') !== false && $langs->trans('ProfId5'.$this->country_code) != '-') {
				$datas['profid5'] = '<br><b>'.$langs->trans('ProfId5'.$this->country_code).':</b> '.$this->idprof5;
			}
			if (strpos($conf->global->SOCIETE_SHOW_FIELD_IN_TOOLTIP, 'profid6') !== false && $langs->trans('ProfId6'.$this->country_code) != '-') {
				$datas['profid6'] = '<br><b>'.$langs->trans('ProfId6'.$this->country_code).':</b> '.$this->idprof6;
			}
		}

		$datas['separator'] = '<br>';

		if (!empty($this->code_client) && ($this->client == 1 || $this->client == 3)) {
			$datas['customercode'] = '<br><b>'.$langs->trans('CustomerCode').':</b> '.$this->code_client;
		}
		if (isModEnabled('accounting') && ($this->client == 1 || $this->client == 3)) {
			$langs->load('compta');
			$datas['accountancycustomercode'] = '<br><b>'.$langs->trans('CustomerAccountancyCode').':</b> '.($this->code_compta ? $this->code_compta : $this->code_compta_client);
		}
		// show categories for this record only in ajax to not overload lists
		if (!$nofetch && isModEnabled('category') && $this->client) {
			require_once DOL_DOCUMENT_ROOT . '/categories/class/categorie.class.php';
			$form = new Form($this->db);
			$datas['categories_customer'] = '<br>' . $form->showCategories($this->id, Categorie::TYPE_CUSTOMER, 1, 1);
		}
		if (!empty($this->code_fournisseur) && $this->fournisseur) {
			$datas['suppliercode'] = '<br><b>'.$langs->trans('SupplierCode').':</b> '.$this->code_fournisseur;
		}
		if (isModEnabled('accounting') && $this->fournisseur) {
			$langs->load('compta');
			$datas['accountancysuppliercode'] = '<br><b>'.$langs->trans('SupplierAccountancyCode').':</b> '.$this->code_compta_fournisseur;
		}
		// show categories for this record only in ajax to not overload lists
		if (!$nofetch && isModEnabled('category') && $this->fournisseur) {
			require_once DOL_DOCUMENT_ROOT . '/categories/class/categorie.class.php';
			$form = new Form($this->db);
			$datas['categories_supplier'] = '<br>' . $form->showCategories($this->id, Categorie::TYPE_SUPPLIER, 1, 1);
		}

		$datas['divclose'] = '</div>';

		return $datas;
	}

	/**
	 *    	Return a link on thirdparty (with picto)
	 *
	 *		@param	int		$withpicto		          	Add picto into link (0=No picto, 1=Include picto with link, 2=Picto only)
	 *		@param	string	$option			          	Target of link ('', 'customer', 'prospect', 'supplier', 'project')
	 *		@param	int		$maxlen			          	Max length of name
	 *      @param	int  	$notooltip		          	1=Disable tooltip
	 *      @param  int     $save_lastsearch_value    	-1=Auto, 0=No save of lastsearch_values when clicking, 1=Save lastsearch_values whenclicking
	 *      @param	int		$noaliasinname			  	1=Do not add alias into the link ref
	 *      @param	string	$target			  		  	add attribute target
	 *      @param	string	$morecss					More CSS
	 *		@return	string					          	String with URL
	 */
	public function getNomUrl($withpicto = 0, $option = '', $maxlen = 0, $notooltip = 0, $save_lastsearch_value = -1, $noaliasinname = 0, $target = '', $morecss = '')
	{
		global $conf, $langs, $hookmanager, $user;

		if (!empty($conf->dol_no_mouse_hover)) {
			$notooltip = 1; // Force disable tooltips
		}

		$name = $this->name ? $this->name : $this->nom;

		if (getDolGlobalString('SOCIETE_ON_SEARCH_AND_LIST_GO_ON_CUSTOMER_OR_SUPPLIER_CARD')) {
			if (empty($option) && $this->client > 0) {
				$option = 'customer';
			}
			if (empty($option) && $this->fournisseur > 0) {
				$option = 'supplier';
			}
		}

		if (getDolGlobalString('SOCIETE_ADD_REF_IN_LIST') && (!empty($withpicto))) {
			$code = '';
			if (($this->client) && (!empty($this->code_client)) && (getDolGlobalInt('SOCIETE_ADD_REF_IN_LIST') == 1 || getDolGlobalInt('SOCIETE_ADD_REF_IN_LIST') == 2)) {
				$code = $this->code_client.' - ';
			}

			if (($this->fournisseur) && (!empty($this->code_fournisseur)) && (getDolGlobalInt('SOCIETE_ADD_REF_IN_LIST') == 1 || getDolGlobalInt('SOCIETE_ADD_REF_IN_LIST') == 3)) {
				$code .= $this->code_fournisseur.' - ';
			}

			if ($code) {
				if (getDolGlobalInt('SOCIETE_ADD_REF_IN_LIST') == 1) {
					$name = $code.' '.$name;
				} else {
					$name = $code;
				}
			}
		}

		if (!empty($this->name_alias) && empty($noaliasinname)) {
			$name .= ' ('.$this->name_alias.')';
		}

		$result = '';
		$params = [
			'id' => $this->id,
			'objecttype' => $this->element,
			'option' => $option,
			'nofetch' => 1,
		];
		$classfortooltip = 'classfortooltip';
		$dataparams = '';
		if (getDolGlobalInt('MAIN_ENABLE_AJAX_TOOLTIP')) {
			$classfortooltip = 'classforajaxtooltip';
			$dataparams = ' data-params="'.dol_escape_htmltag(json_encode($params)).'"';
			$label = '';
		} else {
			$label = implode($this->getTooltipContentArray($params));
		}

		$linkstart = '';
		$linkend = '';

		if ($option == 'customer' || $option == 'compta' || $option == 'category') {
			$linkstart = '<a href="'.DOL_URL_ROOT.'/comm/card.php?socid='.$this->id;
		} elseif ($option == 'prospect' && !getDolGlobalString('SOCIETE_DISABLE_PROSPECTS')) {
			$linkstart = '<a href="'.DOL_URL_ROOT.'/comm/card.php?socid='.$this->id;
		} elseif ($option == 'supplier' || $option == 'category_supplier') {
			$linkstart = '<a href="'.DOL_URL_ROOT.'/fourn/card.php?socid='.$this->id;
		} elseif ($option == 'agenda') {
			$linkstart = '<a href="'.DOL_URL_ROOT.'/societe/agenda.php?socid='.$this->id;
		} elseif ($option == 'project') {
			$linkstart = '<a href="'.DOL_URL_ROOT.'/societe/project.php?socid='.$this->id;
		} elseif ($option == 'margin') {
			$linkstart = '<a href="'.DOL_URL_ROOT.'/margin/tabs/thirdpartyMargins.php?socid='.$this->id.'&type=1';
		} elseif ($option == 'contact') {
			$linkstart = '<a href="'.DOL_URL_ROOT.'/societe/contact.php?socid='.$this->id;
		} elseif ($option == 'ban') {
			$linkstart = '<a href="'.DOL_URL_ROOT.'/societe/paymentmodes.php?socid='.$this->id;
		}

		// By default
		if (empty($linkstart)) {
			$linkstart = '<a href="'.DOL_URL_ROOT.'/societe/card.php?socid='.$this->id;
		}

		// Add type of canvas
		$linkstart .= (!empty($this->canvas) ? '&canvas='.$this->canvas : '');
		// Add param to save lastsearch_values or not
		$add_save_lastsearch_values = ($save_lastsearch_value == 1 ? 1 : 0);
		if ($save_lastsearch_value == -1 && isset($_SERVER["PHP_SELF"]) && preg_match('/list\.php/', $_SERVER["PHP_SELF"])) {
			$add_save_lastsearch_values = 1;
		}
		if ($add_save_lastsearch_values) {
			$linkstart .= '&save_lastsearch_values=1';
		}
		$linkstart .= '"';

		$linkclose = '';
		if (empty($notooltip)) {
			if (getDolGlobalString('MAIN_OPTIMIZEFORTEXTBROWSER')) {
				$label = $langs->trans("ShowCompany");
				$linkclose .= ' alt="'.dol_escape_htmltag($label, 1).'"';
			}
			$linkclose .= ($label ? ' title="'.dol_escape_htmltag($label, 1).'"' : ' title="tocomplete"');
			$linkclose .= $dataparams.' class="'.$classfortooltip.($morecss ? ' '.$morecss : '').' refurl valignmiddle"';
			$target_value = array('_self', '_blank', '_parent', '_top');
			if (in_array($target, $target_value)) {
				$linkclose .= ' target="'.dol_escape_htmltag($target).'"';
			}
		} else {
			$linkclose .= ' class="valignmiddle'.($morecss ? ' '.$morecss : '').'"';
		}
		$linkstart .= $linkclose.'>';
		$linkend = '</a>';

		if (!$user->hasRight('societe', 'client', 'voir') && $user->socid > 0 && $this->id != $user->socid) {
			$linkstart = '';
			$linkend = '';
		}

		$result .= $linkstart;
		if ($withpicto) {
			$result .= img_object(($notooltip ? '' : $label), ($this->picto ? $this->picto : 'generic'), (' class="'.(($withpicto != 2) ? 'paddingright' : '').'"'), 0, 0, $notooltip ? 0 : 1);
		}
		if ($withpicto != 2) {
			$result .= dol_escape_htmltag($maxlen ? dol_trunc($name, $maxlen) : $name);
		}
		$result .= $linkend;

		global $action;
		$hookmanager->initHooks(array('thirdpartydao'));
		$parameters = array(
			'id' => $this->id,
			'getnomurl' => &$result,
			'withpicto ' => $withpicto,
			'option' => $option,
			'maxlen' => $maxlen,
			'notooltip' => $notooltip,
			'save_lastsearch_value' => $save_lastsearch_value
		);
		$reshook = $hookmanager->executeHooks('getNomUrl', $parameters, $this, $action); // Note that $action and $object may have been modified by some hooks
		if ($reshook > 0) {
			$result = $hookmanager->resPrint;
		} else {
			$result .= $hookmanager->resPrint;
		}

		return $result;
	}

	/**
	 *    	Return link(s) on type of thirdparty (with picto)
	 *
	 *		@param	int		$withpicto		        Add picto into link (0=No picto, 1=Include picto with link, 2=Picto only)
	 *		@param	string	$option					''=All
	 *      @param	int  	$notooltip		        1=Disable tooltip
	 *      @param	string	$tag					Tag 'a' or 'span'
	 *		@return	string					        String with URL
	 */
	public function getTypeUrl($withpicto = 0, $option = '', $notooltip = 0, $tag = 'a')
	{
		global $conf, $langs;

		$s = '';
		if (empty($option) || preg_match('/prospect/', $option)) {
			if (($this->client == 2 || $this->client == 3) && !getDolGlobalString('SOCIETE_DISABLE_PROSPECTS')) {
				$s .= '<'.$tag.' class="customer-back opacitymedium" title="'.$langs->trans("Prospect").'" href="'.DOL_URL_ROOT.'/comm/card.php?socid='.$this->id.'">'.dol_substr($langs->trans("Prospect"), 0, 1).'</'.$tag.'>';
			}
		}
		if (empty($option) || preg_match('/customer/', $option)) {
			if (($this->client == 1 || $this->client == 3) && !getDolGlobalString('SOCIETE_DISABLE_CUSTOMERS')) {
				$s .= '<'.$tag.' class="customer-back" title="'.$langs->trans("Customer").'" href="'.DOL_URL_ROOT.'/comm/card.php?socid='.$this->id.'">'.dol_substr($langs->trans("Customer"), 0, 1).'</'.$tag.'>';
			}
		}
		if (empty($option) || preg_match('/supplier/', $option)) {
			if ((isModEnabled("supplier_order") || isModEnabled("supplier_invoice")) && $this->fournisseur) {
				$s .= '<'.$tag.' class="vendor-back" title="'.$langs->trans("Supplier").'" href="'.DOL_URL_ROOT.'/fourn/card.php?socid='.$this->id.'">'.dol_substr($langs->trans("Supplier"), 0, 1).'</'.$tag.'>';
			}
		}
		return $s;
	}


	/**
	 *    Return label of status (activity, closed)
	 *
	 *    @param  	int		$mode       0=long label, 1=short label, 2=Picto + short label, 3=Picto, 4=Picto + long label, 5=Short label + Picto, 6=Long label + Picto
	 *    @return   string     	   		Label of status
	 */
	public function getLibStatut($mode = 0)
	{
		return $this->LibStatut($this->status, $mode);
	}

	// phpcs:disable PEAR.NamingConventions.ValidFunctionName.ScopeNotCamelCaps
	/**
	 *  Return the label of a given status
	 *
	 *  @param	int		$status         Status id
	 *  @param	int		$mode           0=Long label, 1=Short label, 2=Picto + Short label, 3=Picto, 4=Picto + Long label, 5=Short label + Picto, 6=Long label + Picto
	 *  @return	string          		Status label
	 */
	public function LibStatut($status, $mode = 0)
	{
		// phpcs:enable
		global $langs;
		$langs->load('companies');

		$statusType = 'status4';
		if ($status == 0) {
			$statusType = 'status6';
		}

		if (empty($this->labelStatus) || empty($this->labelStatusShort)) {
			$this->labelStatus[0] = $langs->transnoentitiesnoconv("ActivityCeased");
			$this->labelStatus[1] = $langs->transnoentitiesnoconv("InActivity");
			$this->labelStatusShort[0] = $langs->transnoentitiesnoconv("ActivityCeased");
			$this->labelStatusShort[1] = $langs->transnoentitiesnoconv("InActivity");
		}

		return dolGetStatus($this->labelStatus[$status], $this->labelStatusShort[$status], '', $statusType, $mode);
	}

	// phpcs:disable PEAR.NamingConventions.ValidFunctionName.ScopeNotCamelCaps
	/**
	 *    Return list of contacts emails existing for third party
	 *
	 *	  @param	int		$addthirdparty		1=Add also a record for thirdparty email, 2=Same than 1 but add text ThirdParty in grey
	 *    @return   array  	    				Array of contacts emails
	 */
	public function thirdparty_and_contact_email_array($addthirdparty = 0)
	{
		// phpcs:enable
		global $langs;

		$contact_emails = $this->contact_property_array('email', 1);

		if ($this->email && $addthirdparty) {
			if (empty($this->name)) {
				$this->name = $this->nom;
			}
			$contact_emails['thirdparty'] = ($addthirdparty == 2 ? '<span class="opacitymedium">' : '').$langs->transnoentitiesnoconv("ThirdParty").($addthirdparty == 2 ? '</span>' : '').': '.dol_trunc($this->name, 16)." <".$this->email.">";
		}

		//var_dump($contact_emails)
		return $contact_emails;
	}

	// phpcs:disable PEAR.NamingConventions.ValidFunctionName.ScopeNotCamelCaps
	/**
	 *    Return list of contacts mobile phone existing for third party
	 *
	 *    @return     array       Array of contacts emails
	 */
	public function thirdparty_and_contact_phone_array()
	{
		// phpcs:enable
		global $langs;

		$contact_phone = $this->contact_property_array('mobile');

		if (!empty($this->phone)) {	// If a phone of thirdparty is defined, we add it to mobile of contacts
			if (empty($this->name)) {
				$this->name = $this->nom;
			}
			// TODO: Tester si tel non deja present dans tableau contact
			$contact_phone['thirdparty'] = $langs->transnoentitiesnoconv("ThirdParty").': '.dol_trunc($this->name, 16)." <".$this->phone.">";
		}
		return $contact_phone;
	}

	// phpcs:disable PEAR.NamingConventions.ValidFunctionName.ScopeNotCamelCaps
	/**
	 *  Return list of contacts emails or mobile existing for third party
	 *
	 *  @param	string	$mode       		'email' or 'mobile'
	 * 	@param	int		$hidedisabled		1=Hide contact if disabled
	 *  @return array       				Array of contacts emails or mobile. Example: array(id=>'Name <email>')
	 */
	public function contact_property_array($mode = 'email', $hidedisabled = 0)
	{
		// phpcs:enable
		global $langs;

		$contact_property = array();


		$sql = "SELECT rowid, email, statut as status, phone_mobile, lastname, poste, firstname";
		$sql .= " FROM ".MAIN_DB_PREFIX."socpeople";
		$sql .= " WHERE fk_soc = ".((int) $this->id);
		$sql .= " AND entity IN (".getEntity($this->element).")";
		$sql .= " ORDER BY lastname, firstname";

		$resql = $this->db->query($sql);
		if ($resql) {
			$nump = $this->db->num_rows($resql);
			if ($nump) {
				$sepa = "(";
				$sepb = ")";
				if ($mode == 'email') {
					//$sepa="&lt;"; $sepb="&gt;";
					$sepa = "<";
					$sepb = ">";
				}
				$i = 0;
				while ($i < $nump) {
					$obj = $this->db->fetch_object($resql);
					if ($mode == 'email') {
						$property = $obj->email;
					} elseif ($mode == 'mobile') {
						$property = $obj->phone_mobile;
					} else {
						$property = $obj->$mode;
					}

					// Show all contact. If hidedisabled is 1, showonly contacts with status = 1
					if ($obj->status == 1 || empty($hidedisabled)) {
						if (empty($property)) {
							if ($mode == 'email') {
								$property = $langs->transnoentitiesnoconv("NoEMail");
							} elseif ($mode == 'mobile') {
								$property = $langs->transnoentitiesnoconv("NoMobilePhone");
							}
						}

						if (!empty($obj->poste)) {
							$contact_property[$obj->rowid] = trim(dolGetFirstLastname($obj->firstname, $obj->lastname)).($obj->poste ? " - ".$obj->poste : "").(($mode != 'poste' && $property) ? " ".$sepa.$property.$sepb : '');
						} else {
							$contact_property[$obj->rowid] = trim(dolGetFirstLastname($obj->firstname, $obj->lastname)).(($mode != 'poste' && $property) ? " ".$sepa.$property.$sepb : '');
						}
					}
					$i++;
				}
			}
		} else {
			dol_print_error($this->db);
		}
		return $contact_property;
	}


	// phpcs:disable PEAR.NamingConventions.ValidFunctionName.ScopeNotCamelCaps
	/**
	 *    Returns the contact list of this company
	 *
	 *    @return     array      array of contacts
	 */
	public function contact_array()
	{
		// phpcs:enable
		$contacts = array();

		$sql = "SELECT rowid, lastname, firstname FROM ".MAIN_DB_PREFIX."socpeople WHERE fk_soc = ".((int) $this->id);
		$resql = $this->db->query($sql);
		if ($resql) {
			$nump = $this->db->num_rows($resql);
			if ($nump) {
				$i = 0;
				while ($i < $nump) {
					$obj = $this->db->fetch_object($resql);
					$contacts[$obj->rowid] = dolGetFirstLastname($obj->firstname, $obj->lastname);
					$i++;
				}
			}
		} else {
			dol_print_error($this->db);
		}
		return $contacts;
	}

	// phpcs:disable PEAR.NamingConventions.ValidFunctionName.ScopeNotCamelCaps
	/**
	 *    Returns the contact list of this company
	 *
	 *    @return    array    $contacts    array of contacts
	 */
	public function contact_array_objects()
	{
		// phpcs:enable
		require_once DOL_DOCUMENT_ROOT.'/contact/class/contact.class.php';
		$contacts = array();

		$sql = "SELECT rowid FROM ".MAIN_DB_PREFIX."socpeople WHERE fk_soc = ".((int) $this->id);
		$resql = $this->db->query($sql);
		if ($resql) {
			$nump = $this->db->num_rows($resql);
			if ($nump) {
				$i = 0;
				while ($i < $nump) {
					$obj = $this->db->fetch_object($resql);
					$contact = new Contact($this->db);
					$contact->fetch($obj->rowid);
					$contacts[] = $contact;
					$i++;
				}
			}
		} else {
			dol_print_error($this->db);
		}
		return $contacts;
	}

	// phpcs:disable PEAR.NamingConventions.ValidFunctionName.ScopeNotCamelCaps
	/**
	 *  Return property of contact from its id
	 *
	 *  @param	int		$rowid      id of contact
	 *  @param  string	$mode       'email' or 'mobile'
	 *  @return string  			Email of contact with format: "Full name <email>"
	 */
	public function contact_get_property($rowid, $mode)
	{
		// phpcs:enable
		$contact_property = '';

		if (empty($rowid)) {
			return '';
		}

		$sql = "SELECT rowid, email, phone_mobile, lastname, firstname";
		$sql .= " FROM ".MAIN_DB_PREFIX."socpeople";
		$sql .= " WHERE rowid = ".((int) $rowid);

		$resql = $this->db->query($sql);
		if ($resql) {
			$nump = $this->db->num_rows($resql);

			if ($nump) {
				$obj = $this->db->fetch_object($resql);

				if ($mode == 'email') {
					$contact_property = dol_string_nospecial(dolGetFirstLastname($obj->firstname, $obj->lastname), ' ', array(","))." <".$obj->email.">";
				} elseif ($mode == 'mobile') {
					$contact_property = $obj->phone_mobile;
				}
			}
			return $contact_property;
		} else {
			dol_print_error($this->db);
		}

		return '';
	}


	// phpcs:disable PEAR.NamingConventions.ValidFunctionName.ScopeNotCamelCaps
	/**
	 *  Return bank number property of thirdparty (label or rum)
	 *
	 *	@param	string	$mode	'label' or 'rum' or 'format'
	 *  @return	string			Bank label or RUM or '' if no bank account found
	 */
	public function display_rib($mode = 'label')
	{
		// phpcs:enable
		require_once DOL_DOCUMENT_ROOT.'/societe/class/companybankaccount.class.php';

		$bac = new CompanyBankAccount($this->db);
		// @phan-suppress-next-line PhanPluginSuspiciousParamPosition
		$bac->fetch(0, $this->id);

		if ($bac->id > 0) {		// If a bank account has been found for company $this->id
			if ($mode == 'label') {
				return $bac->getRibLabel(true);
			} elseif ($mode == 'rum') {
				if (empty($bac->rum)) {
					require_once DOL_DOCUMENT_ROOT.'/compta/prelevement/class/bonprelevement.class.php';
					$prelevement = new BonPrelevement($this->db);
					$bac->fetch_thirdparty();
					$bac->rum = $prelevement->buildRumNumber($bac->thirdparty->code_client, $bac->datec, $bac->id);
				}
				return $bac->rum;
			} elseif ($mode == 'format') {
				return $bac->frstrecur;
			} else {
				return 'BadParameterToFunctionDisplayRib';
			}
		} else {
			return '';
		}
	}

	// phpcs:disable PEAR.NamingConventions.ValidFunctionName.ScopeNotCamelCaps
	/**
	 * Return Array of RIB
	 *
	 * @return    CompanyBankAccount[]|int        Return 0 if KO, Array of CompanyBankAccount if OK
	 */
	public function get_all_rib()
	{
		// phpcs:enable
		require_once DOL_DOCUMENT_ROOT.'/societe/class/companybankaccount.class.php';
		$sql = "SELECT rowid FROM ".MAIN_DB_PREFIX."societe_rib WHERE type='ban' AND fk_soc = ".((int) $this->id);
		$result = $this->db->query($sql);
		if (!$result) {
			$this->error++;
			$this->errors[] = $this->db->lasterror;
			return 0;
		} else {
			$num_rows = $this->db->num_rows($result);
			$rib_array = array();
			if ($num_rows) {
				while ($obj = $this->db->fetch_object($result)) {
					$rib = new CompanyBankAccount($this->db);
					$rib->fetch($obj->rowid);
					$rib_array[] = $rib;
				}
			}
			return $rib_array;
		}
	}

	// phpcs:disable PEAR.NamingConventions.ValidFunctionName.ScopeNotCamelCaps
	/**
	 *  Assigns a customer code from the code control module.
	 *  Return value is stored into this->code_client
	 *
	 *	@param	Societe		$objsoc		Object thirdparty
	 *	@param	int			$type		Should be 0 to say customer
	 *  @return void
	 */
	public function get_codeclient($objsoc = null, $type = 0)
	{
		// phpcs:enable
		global $conf;
		if (getDolGlobalString('SOCIETE_CODECLIENT_ADDON')) {
			$module = getDolGlobalString('SOCIETE_CODECLIENT_ADDON');

			$dirsociete = array_merge(array('/core/modules/societe/'), $conf->modules_parts['societe']);
			foreach ($dirsociete as $dirroot) {
				$res = dol_include_once($dirroot.$module.'.php');
				if ($res) {
					break;
				}
			}
			/** @var ModeleThirdPartyCode $mod */
			$mod = new $module($this->db);

			$this->code_client = $mod->getNextValue($objsoc, $type);
			$this->prefixCustomerIsRequired = $mod->prefixIsRequired;

			dol_syslog(get_class($this)."::get_codeclient code_client=".$this->code_client." module=".$module);
		}
	}

	// phpcs:disable PEAR.NamingConventions.ValidFunctionName.ScopeNotCamelCaps
	/**
	 *  Assigns a vendor code from the code control module.
	 *  Return value is stored into this->code_fournisseur
	 *
	 *	@param	Societe		$objsoc		Object thirdparty
	 *	@param	int			$type		Should be 1 to say supplier
	 *  @return void
	 */
	public function get_codefournisseur($objsoc = null, $type = 1)
	{
		// phpcs:enable
		global $conf;
		if (getDolGlobalString('SOCIETE_CODECLIENT_ADDON')) {
			$module = getDolGlobalString('SOCIETE_CODECLIENT_ADDON');

			$dirsociete = array_merge(array('/core/modules/societe/'), $conf->modules_parts['societe']);
			foreach ($dirsociete as $dirroot) {
				$res = dol_include_once($dirroot.$module.'.php');
				if ($res) {
					break;
				}
			}
			/** @var ModeleThirdPartyCode $mod */
			$mod = new $module($this->db);

			$this->code_fournisseur = $mod->getNextValue($objsoc, $type);

			dol_syslog(get_class($this)."::get_codefournisseur code_fournisseur=".$this->code_fournisseur." module=".$module);
		}
	}

	// phpcs:disable PEAR.NamingConventions.ValidFunctionName.ScopeNotCamelCaps
	/**
	 *    Check if a client code is editable based on the parameters of the
	 *    code control module.
	 *
	 *    @return     int		0=No, 1=Yes
	 */
	public function codeclient_modifiable()
	{
		// phpcs:enable
		global $conf;
		if (getDolGlobalString('SOCIETE_CODECLIENT_ADDON')) {
			$module = getDolGlobalString('SOCIETE_CODECLIENT_ADDON');

			$dirsociete = array_merge(array('/core/modules/societe/'), $conf->modules_parts['societe']);
			foreach ($dirsociete as $dirroot) {
				$res = dol_include_once($dirroot.$module.'.php');
				if ($res) {
					break;
				}
			}

			$mod = new $module($this->db);

			dol_syslog(get_class($this)."::codeclient_modifiable code_client=".$this->code_client." module=".$module);
			if ($mod->code_modifiable_null && !$this->code_client) {
				return 1;
			}
			if ($mod->code_modifiable_invalide && $this->check_codeclient() < 0) {
				return 1;
			}
			if ($mod->code_modifiable) {
				return 1; // A mettre en dernier
			}
			return 0;
		} else {
			return 0;
		}
	}


	// phpcs:disable PEAR.NamingConventions.ValidFunctionName.ScopeNotCamelCaps
	/**
	 *    Check if a vendor code is editable in the code control module configuration
	 *
	 *    @return     int		0=No, 1=Yes
	 */
	public function codefournisseur_modifiable()
	{
		// phpcs:enable
		global $conf;
		if (getDolGlobalString('SOCIETE_CODECLIENT_ADDON')) {
			$module = getDolGlobalString('SOCIETE_CODECLIENT_ADDON');

			$dirsociete = array_merge(array('/core/modules/societe/'), $conf->modules_parts['societe']);
			foreach ($dirsociete as $dirroot) {
				$res = dol_include_once($dirroot.$module.'.php');
				if ($res) {
					break;
				}
			}

			$mod = new $module($this->db);

			dol_syslog(get_class($this)."::codefournisseur_modifiable code_founisseur=".$this->code_fournisseur." module=".$module);
			if ($mod->code_modifiable_null && !$this->code_fournisseur) {
				return 1;
			}
			if ($mod->code_modifiable_invalide && $this->check_codefournisseur() < 0) {
				return 1;
			}
			if ($mod->code_modifiable) {
				return 1; // A mettre en dernier
			}
			return 0;
		} else {
			return 0;
		}
	}


	// phpcs:disable PEAR.NamingConventions.ValidFunctionName.ScopeNotCamelCaps
	/**
	 *  Check customer code
	 *
	 *  @return     int				0 if OK
	 * 								-1 ErrorBadCustomerCodeSyntax
	 * 								-2 ErrorCustomerCodeRequired
	 * 								-3 ErrorCustomerCodeAlreadyUsed
	 * 								-4 ErrorPrefixRequired
	 * 								-5 NotConfigured - Setup empty so any value may be ok or not
	 * 								-6 Other (see this->error)
	 */
	public function check_codeclient()
	{
		// phpcs:enable
		global $conf;
		if (getDolGlobalString('SOCIETE_CODECLIENT_ADDON')) {
			$module = getDolGlobalString('SOCIETE_CODECLIENT_ADDON');

			$dirsociete = array_merge(array('/core/modules/societe/'), $conf->modules_parts['societe']);
			foreach ($dirsociete as $dirroot) {
				$res = dol_include_once($dirroot.$module.'.php');
				if ($res) {
					break;
				}
			}

			$mod = new $module($this->db);

			dol_syslog(get_class($this)."::check_codeclient code_client=".$this->code_client." module=".$module);
			$result = $mod->verif($this->db, $this->code_client, $this, 0);
			if ($result) {	// If error
				$this->error = $mod->error;
				$this->errors = $mod->errors;
			}
			return $result;
		} else {
			return 0;
		}
	}

	// phpcs:disable PEAR.NamingConventions.ValidFunctionName.ScopeNotCamelCaps
	/**
	 *    Check supplier code
	 *
	 *    @return     int		0 if OK
	 * 							-1 ErrorBadCustomerCodeSyntax
	 * 							-2 ErrorCustomerCodeRequired
	 * 							-3 ErrorCustomerCodeAlreadyUsed
	 * 							-4 ErrorPrefixRequired
	 * 							-5 NotConfigured - Setup empty so any value may be ok or not
	 * 							-6 Other (see this->error)
	 */
	public function check_codefournisseur()
	{
		// phpcs:enable
		global $conf;
		if (getDolGlobalString('SOCIETE_CODECLIENT_ADDON')) {
			$module = getDolGlobalString('SOCIETE_CODECLIENT_ADDON');

			$dirsociete = array_merge(array('/core/modules/societe/'), $conf->modules_parts['societe']);
			foreach ($dirsociete as $dirroot) {
				$res = dol_include_once($dirroot.$module.'.php');
				if ($res) {
					break;
				}
			}

			$mod = new $module($this->db);

			dol_syslog(get_class($this)."::check_codefournisseur code_fournisseur=".$this->code_fournisseur." module=".$module);
			$result = $mod->verif($this->db, $this->code_fournisseur, $this, 1);
			if ($result) {	// If error
				$this->error = $mod->error;
				$this->errors = $mod->errors;
			}
			return $result;
		} else {
			return 0;
		}
	}

	// phpcs:disable PEAR.NamingConventions.ValidFunctionName.ScopeNotCamelCaps
	/**
	 *    	Assigns a accounting code from the accounting code module.
	 *      Computed value is stored into this->code_compta or this->code_compta_fournisseur according to $type.
	 *      May be identical to the one entered or generated automatically. Currently, only the automatic generation is implemented.
	 *
	 *    	@param	string	$type		Type of thirdparty ('customer' or 'supplier')
	 *		@return	int					0 if OK, <0 if $type is not valid
	 */
	public function get_codecompta($type)
	{
		// phpcs:enable
		global $conf;

		if (getDolGlobalString('SOCIETE_CODECOMPTA_ADDON')) {
			$module = getDolGlobalString('SOCIETE_CODECOMPTA_ADDON');
			$res = false;
			$dirsociete = array_merge(array('/core/modules/societe/'), $conf->modules_parts['societe']);
			foreach ($dirsociete as $dirroot) {
				$res = dol_include_once($dirroot.$module.'.php');
				if ($res) {
					break;
				}
			}

			if ($res) {
				$mod = new $module();

				// Set code count in $mod->code
				$result = $mod->get_code($this->db, $this, $type);

				if ($type == 'customer') {
					$this->code_compta_client = $mod->code;
					$this->code_compta = $this->code_compta_client; // For backward compatibility
				} elseif ($type == 'supplier') {
					$this->code_compta_fournisseur = $mod->code;
				}

				return $result;
			} else {
				$this->error = 'ErrorAccountancyCodeNotDefined';
				return -1;
			}
		} else {
			if ($type == 'customer') {
				$this->code_compta_client = '';
				$this->code_compta = '';
			} elseif ($type == 'supplier') {
				$this->code_compta_fournisseur = '';
			}

			return 0;
		}
	}

	/**
	 *    Define parent company of current company
	 *
	 *    @param	int		$id     Id of thirdparty to set or '' to remove
	 *    @return	int     		Return integer <0 if KO, >0 if OK
	 */
	public function setParent($id)
	{
		dol_syslog(get_class($this).'::setParent', LOG_DEBUG);

		if ($this->id) {
			// Check if the id we want to add as parent has not already one parent that is the current id we try to update
			if ($id > 0) {
				$sameparent = $this->validateFamilyTree($id, $this->id, 0);
				if ($sameparent < 0) {
					return -1;
				}
				if ($sameparent == 1) {
					setEventMessages('ParentCompanyToAddIsAlreadyAChildOfModifiedCompany', null, 'warnings');
					return -1;
				}
			}

			$sql = 'UPDATE '.MAIN_DB_PREFIX.'societe SET parent = '.($id > 0 ? $id : 'null').' WHERE rowid = '.((int) $this->id);

			$resql = $this->db->query($sql);
			if ($resql) {
				$this->parent = $id;
				return 1;
			} else {
				return -1;
			}
		}

		return -1;
	}

	/**
	 *    Check if a thirdparty $idchild is or not inside the parents (or grand parents) of another thirdparty id $idparent.
	 *
	 *    @param	int		$idparent	Id of thirdparty to check
	 *    @param	int		$idchild	Id of thirdparty to compare to
	 *    @param    int     $counter    Counter to protect against infinite loops
	 *    @return	int     			Return integer <0 if KO, 0 if OK or 1 if at some level a parent company was the child to compare to
	 */
	public function validateFamilyTree($idparent, $idchild, $counter = 0)
	{
		if ($counter > 100) {
			dol_syslog("Too high level of parent - child for company. May be an infinite loop ?", LOG_WARNING);
		}

		$sql = 'SELECT s.parent';
		$sql .= ' FROM '.MAIN_DB_PREFIX.'societe as s';
		$sql .= ' WHERE rowid = '.((int) $idparent);
		$resql = $this->db->query($sql);
		if ($resql) {
			$obj	= $this->db->fetch_object($resql);

			if ($obj->parent == '') {
				return 0;
			} elseif ($obj->parent == $idchild) {
				return 1;
			} else {
				$sameparent = $this->validateFamilyTree($obj->parent, $idchild, ($counter + 1));
			}
			return $sameparent;
		} else {
			return -1;
		}
	}

	/**
	 *	Get parents for company
	 *
	 * @param   int         $company_id     ID of company to search parent
	 * @param   array       $parents        List of companies ID found
	 * @return	array
	 */
	public function getParentsForCompany($company_id, $parents = array())
	{
		global $langs;

		if ($company_id > 0) {
			$sql = "SELECT parent FROM " . MAIN_DB_PREFIX . "societe WHERE rowid = ".((int) $company_id);
			$resql = $this->db->query($sql);
			if ($resql) {
				if ($obj = $this->db->fetch_object($resql)) {
					$parent = $obj->parent;
					if ($parent > 0 && !in_array($parent, $parents)) {
						$parents[] = $parent;
						return $this->getParentsForCompany($parent, $parents);
					} else {
						return $parents;
					}
				}
				$this->db->free($resql);
			} else {
				setEventMessage($langs->trans('GetCompanyParentsError', $this->db->lasterror()), 'errors');
			}
		}
		// Return a default value when $company_id is not greater than 0
		return array();
	}

	// phpcs:disable PEAR.NamingConventions.ValidFunctionName.ScopeNotCamelCaps
	/**
	 *  Returns if a profid should be verified to be unique
	 *
	 *  @param	int		$idprof		1,2,3,4,5,6 (Example: 1=siren, 2=siret, 3=naf, 4=rcs/rm, 5=eori, 6=idprof6)
	 *  @return boolean         	true if the ID must be unique
	 */
	public function id_prof_verifiable($idprof)
	{
		// phpcs:enable
		global $conf;

		switch ($idprof) {
			case 1:
				$ret = (!getDolGlobalString('SOCIETE_IDPROF1_UNIQUE') ? false : true);
				break;
			case 2:
				$ret = (!getDolGlobalString('SOCIETE_IDPROF2_UNIQUE') ? false : true);
				break;
			case 3:
				$ret = (!getDolGlobalString('SOCIETE_IDPROF3_UNIQUE') ? false : true);
				break;
			case 4:
				$ret = (!getDolGlobalString('SOCIETE_IDPROF4_UNIQUE') ? false : true);
				break;
			case 5:
				$ret = (!getDolGlobalString('SOCIETE_IDPROF5_UNIQUE') ? false : true);
				break;
			case 6:
				$ret = (!getDolGlobalString('SOCIETE_IDPROF6_UNIQUE') ? false : true);
				break;
			default:
				$ret = false;
		}

		return $ret;
	}

	// phpcs:disable PEAR.NamingConventions.ValidFunctionName.ScopeNotCamelCaps
	/**
	 *    Verify if a profid exists into database for others thirds
	 *
	 *    @param	string	$idprof		'idprof1','idprof2','idprof3','idprof4','idprof5','idprof6','email' (Example: idprof1=siren, idprof2=siret, idprof3=naf, idprof4=rcs/rm)
	 *    @param	string	$value		Value of profid
	 *    @param	int		$socid		Id of thirdparty to exclude (if update)
	 *    @return   boolean				True if exists, False if not
	 */
	public function id_prof_exists($idprof, $value, $socid = 0)
	{
		// phpcs:enable
		$field = $idprof;

		switch ($idprof) {	// For backward compatibility
			case '1':
			case 'idprof1':
				$field = "siren";
				break;
			case '2':
			case 'idprof2':
				$field = "siret";
				break;
			case '3':
			case 'idprof3':
				$field = "ape";
				break;
			case '4':
			case 'idprof4':
				$field = "idprof4";
				break;
			case '5':
				$field = "idprof5";
				break;
			case '6':
				$field = "idprof6";
				break;
		}

		//Verify duplicate entries
		$sql = "SELECT COUNT(*) as nb FROM ".MAIN_DB_PREFIX."societe WHERE ".$field." = '".$this->db->escape($value)."' AND entity IN (".getEntity('societe').")";
		if ($socid) {
			$sql .= " AND rowid <> ".$socid;
		}
		$resql = $this->db->query($sql);
		if ($resql) {
			$obj = $this->db->fetch_object($resql);
			$count = $obj->nb;
		} else {
			$count = 0;
			print $this->db->error();
		}
		$this->db->free($resql);

		if ($count > 0) {
			return true;
		} else {
			return false;
		}
	}

	// phpcs:disable PEAR.NamingConventions.ValidFunctionName.ScopeNotCamelCaps
	/**
	 *  Check the validity of a professional identifier according to the country of the company (siren, siret, ...)
	 *
	 *  @param	int			$idprof         1,2,3,4 (Example: 1=siren,2=siret,3=naf,4=rcs/rm)
	 *  @param  Societe		$soc            Object societe
	 *  @return int             			Return integer <=0 if KO, >0 if OK
	 *  TODO better to have this in a lib than into a business class
	 */
	public function id_prof_check($idprof, $soc)
	{
		// phpcs:enable
		global $conf;

		// load the library necessary to check the professional identifiers
		require_once DOL_DOCUMENT_ROOT.'/core/lib/profid.lib.php';

		$ok = 1;

		if (getDolGlobalString('MAIN_DISABLEPROFIDRULES')) {
			return 1;
		}

		// Check SIREN
		if ($idprof == 1 && $soc->country_code == 'FR' && !isValidSiren($this->idprof1)) {
			return -1;
		}

		// Check SIRET
		if ($idprof == 2 && $soc->country_code == 'FR' && !isValidSiret($this->idprof2)) {
			return -1;
		}

		//Verify CIF/NIF/NIE if pays ES
		if ($idprof == 1 && $soc->country_code == 'ES') {
			return isValidTinForES($this->idprof1);
		}

		//Verify NIF if country is PT
		if ($idprof == 1 && $soc->country_code == 'PT' && !isValidTinForPT($this->idprof1)) {
			return -1;
		}

		//Verify NIF if country is DZ
		if ($idprof == 1 && $soc->country_code == 'DZ' && !isValidTinForDZ($this->idprof1)) {
			return -1;
		}

		//Verify ID Prof 1 if country is BE
		if ($idprof == 1 && $soc->country_code == 'BE' && !isValidTinForBE($this->idprof1)) {
			return -1;
		}

		return $ok;
	}

	// phpcs:disable PEAR.NamingConventions.ValidFunctionName.ScopeNotCamelCaps
	/**
	 *   Return an url to check online a professional id or empty string
	 *
	 *   @param		int		$idprof         1,2,3,4 (Example: 1=siren,2=siret,3=naf,4=rcs/rm)
	 *   @param 	Societe	$thirdparty     Object thirdparty
	 *   @return	string          		Url or empty string if no URL known
	 *   TODO better in a lib than into business class
	 */
	public function id_prof_url($idprof, $thirdparty)
	{
		// phpcs:enable
		global $conf, $langs, $hookmanager;

		$url = '';
		$action = '';

		$hookmanager->initHooks(array('idprofurl'));
		$parameters = array('idprof' => $idprof, 'company' => $thirdparty);
		$reshook = $hookmanager->executeHooks('getIdProfUrl', $parameters, $this, $action); // Note that $action and $object may have been modified by some hooks
		if (empty($reshook)) {
			if (getDolGlobalString('MAIN_DISABLEPROFIDRULES')) {
				return '';
			}

			// TODO Move links to validate professional ID into a dictionary table "country" + "link"
			$strippedIdProf1 = str_replace(' ', '', $thirdparty->idprof1);
			if ($idprof == 1 && $thirdparty->country_code == 'FR') {
				$url = 'https://annuaire-entreprises.data.gouv.fr/entreprise/'.$strippedIdProf1; // See also http://avis-situation-sirene.insee.fr/
			}
			if ($idprof == 1 && ($thirdparty->country_code == 'GB' || $thirdparty->country_code == 'UK')) {
				$url = 'https://beta.companieshouse.gov.uk/company/'.$strippedIdProf1;
			}
			if ($idprof == 1 && $thirdparty->country_code == 'ES') {
				$url = 'http://www.e-informa.es/servlet/app/portal/ENTP/screen/SProducto/prod/ETIQUETA_EMPRESA/nif/'.$strippedIdProf1;
			}
			if ($idprof == 1 && $thirdparty->country_code == 'IN') {
				$url = 'http://www.tinxsys.com/TinxsysInternetWeb/dealerControllerServlet?tinNumber='.$strippedIdProf1.';&searchBy=TIN&backPage=searchByTin_Inter.jsp';
			}
			if ($idprof == 1 && $thirdparty->country_code == 'DZ') {
				$url = 'http://nif.mfdgi.gov.dz/nif.asp?Nif='.$strippedIdProf1;
			}
			if ($idprof == 1 && $thirdparty->country_code == 'PT') {
				$url = 'http://www.nif.pt/'.$strippedIdProf1;
			}

			if ($url) {
				return '<a target="_blank" rel="noopener noreferrer" href="'.$url.'">'.$langs->trans("Check").'</a>';
			}
		} else {
			return $hookmanager->resPrint;
		}

		return '';
	}

	// phpcs:disable PEAR.NamingConventions.ValidFunctionName.ScopeNotCamelCaps
	/**
	 *   Indicates if the company has projects
	 *
	 *   @return     bool	   true if the company has projects, false otherwise
	 */
	public function has_projects()
	{
		// phpcs:enable
		$sql = "SELECT COUNT(*) as numproj FROM ".MAIN_DB_PREFIX."projet WHERE fk_soc = ".((int) $this->id);
		$resql = $this->db->query($sql);
		if ($resql) {
			$obj = $this->db->fetch_object($resql);
			$count = $obj->numproj;
		} else {
			$count = 0;
			print $this->db->error();
		}
		$this->db->free($resql);
		return ($count > 0);
	}


	/**
	 *  Load information for tab info
	 *
	 *  @param  int		$id     Id of thirdparty to load
	 *  @return	void
	 */
	public function info($id)
	{
		$sql = "SELECT s.rowid, s.nom as name, s.datec, tms as datem,";
		$sql .= " fk_user_creat, fk_user_modif";
		$sql .= " FROM ".MAIN_DB_PREFIX."societe as s";
		$sql .= " WHERE s.rowid = ".((int) $id);

		$result = $this->db->query($sql);
		if ($result) {
			if ($this->db->num_rows($result)) {
				$obj = $this->db->fetch_object($result);

				$this->id = $obj->rowid;

				$this->user_creation_id = $obj->fk_user_creat;
				$this->user_modification_id = $obj->fk_user_modif;
				$this->date_creation     = $this->db->jdate($obj->datec);
				$this->date_modification = empty($obj->datem) ? '' : $this->db->jdate($obj->datem);

				$this->ref = $obj->name;
			}

			$this->db->free($result);
		} else {
			dol_print_error($this->db);
		}
	}

	/**
	 *  Check if third party is a company (Business) or an end user (Consumer)
	 *
	 *  @return		boolean		if a company: true || if a user: false
	 */
	public function isACompany()
	{
		// Define if third party is treated as company (or not) when nature is unknown
		$isACompany = getDolGlobalInt('MAIN_UNKNOWN_CUSTOMERS_ARE_COMPANIES');
		if (!empty($this->tva_intra)) {
			$isACompany = 1;
		} elseif (!empty($this->idprof1) || !empty($this->idprof2) || !empty($this->idprof3) || !empty($this->idprof4) || !empty($this->idprof5) || !empty($this->idprof6)) {
<<<<<<< HEAD
			$isACompany = 1;
		} elseif (!empty($this->typent_code) && $this->typent_code != 'TE_UNKNOWN') {
			// TODO Add a field is_a_company into dictionary
			if (preg_match('/^TE_PRIVATE/', $this->typent_code)) {
				$isACompany = 0;
			} else {
				$isACompany = 1;
=======
			$isacompany = 1;
		} else {
			if (getDolGlobalString('DEFINE_CUSTOMERS_ARE_COMPANIES_BY_TYPE_COMPANY')) {
				// TODO Add a field is_a_company into dictionary
				if (preg_match('/^TE_PRIVATE/', $this->typent_code)) {
					$isacompany = 0;
				} else {
					$isacompany = 1;
				}
			} else {
				$isacompany = 0;
>>>>>>> 404ba881
			}
		}
		return (bool) $isACompany;
	}

	/**
	 *  Return if a company is inside the EEC (European Economic Community)
	 *
	 *  @return     boolean		true = country inside EEC, false = country outside EEC
	 */
	public function isInEEC()
	{
		require_once DOL_DOCUMENT_ROOT.'/core/lib/company.lib.php';
		return isInEEC($this);
	}

	// phpcs:disable PEAR.NamingConventions.ValidFunctionName.ScopeNotCamelCaps
	/**
	 *  Load the list of provider categories
	 *
	 *  @return    int      0 if success, <> 0 if error
	 */
	public function LoadSupplierCateg()
	{
		// phpcs:enable
		$this->SupplierCategories = array();
		$sql = "SELECT rowid, label";
		$sql .= " FROM ".MAIN_DB_PREFIX."categorie";
		$sql .= " WHERE type = ".Categorie::TYPE_SUPPLIER;

		$resql = $this->db->query($sql);
		if ($resql) {
			while ($obj = $this->db->fetch_object($resql)) {
				$this->SupplierCategories[$obj->rowid] = $obj->label;
			}
			return 0;
		} else {
			return -1;
		}
	}

	// phpcs:disable PEAR.NamingConventions.ValidFunctionName.ScopeNotCamelCaps
	/**
	 *  Insert link supplier - category
	 *
	 *	@param	int		$categorie_id		Id of category
	 *  @return int      					0 if success, <> 0 if error
	 */
	public function AddFournisseurInCategory($categorie_id)
	{
		// phpcs:enable
		if ($categorie_id > 0 && $this->id > 0) {
			$sql = "INSERT INTO ".MAIN_DB_PREFIX."categorie_fournisseur (fk_categorie, fk_soc) ";
			$sql .= " VALUES (".((int) $categorie_id).", ".((int) $this->id).")";

			if ($resql = $this->db->query($sql)) {
				return 0;
			}
		} else {
			return 0;
		}
		return -1;
	}

	/**
	 *  Return number of mass Emailing received by this contacts with its email
	 *
	 *  @return       int     Number of EMailings
	 */
	public function getNbOfEMailings()
	{
		$sql = "SELECT count(mc.email) as nb";
		$sql .= " FROM ".MAIN_DB_PREFIX."mailing_cibles as mc, ".MAIN_DB_PREFIX."mailing as m";
		$sql .= " WHERE mc.fk_mailing=m.rowid AND mc.email = '".$this->db->escape($this->email)."' ";
		$sql .= " AND m.entity IN (".getEntity($this->element).") AND mc.statut NOT IN (-1,0)"; // -1 error, 0 not sent, 1 sent with success

		$resql = $this->db->query($sql);
		if ($resql) {
			$obj = $this->db->fetch_object($resql);
			$nb = $obj->nb;

			$this->db->free($resql);
			return $nb;
		} else {
			$this->error = $this->db->error();
			return -1;
		}
	}

	/**
	 *  Set "blacklist" mailing status
	 *
	 *  @param	int		$no_email	1=Do not send mailing, 0=Ok to receive mailing
	 *  @return int					Return integer <0 if KO, >0 if OK
	 */
	public function setNoEmail($no_email)
	{
		$error = 0;

		// Update mass emailing flag into table mailing_unsubscribe
		if ($this->email) {
			$this->db->begin();

			if ($no_email) {
				$sql = "SELECT COUNT(rowid) as nb FROM ".MAIN_DB_PREFIX."mailing_unsubscribe WHERE entity IN (".getEntity('mailing', 0).") AND email = '".$this->db->escape($this->email)."'";
				$resql = $this->db->query($sql);
				if ($resql) {
					$obj = $this->db->fetch_object($resql);
					$noemail = $obj->nb;
					if (empty($noemail)) {
						$sql = "INSERT INTO ".MAIN_DB_PREFIX."mailing_unsubscribe(email, entity, date_creat) VALUES ('".$this->db->escape($this->email)."', ".getEntity('mailing', 0).", '".$this->db->idate(dol_now())."')";
						$resql = $this->db->query($sql);
						if (!$resql) {
							$error++;
							$this->error = $this->db->lasterror();
							$this->errors[] = $this->error;
						}
					}
				} else {
					$error++;
					$this->error = $this->db->lasterror();
					$this->errors[] = $this->error;
				}
			} else {
				$sql = "DELETE FROM ".MAIN_DB_PREFIX."mailing_unsubscribe WHERE email = '".$this->db->escape($this->email)."' AND entity IN (".getEntity('mailing', 0).")";
				$resql = $this->db->query($sql);
				if (!$resql) {
					$error++;
					$this->error = $this->db->lasterror();
					$this->errors[] = $this->error;
				}
			}

			if (empty($error)) {
				$this->no_email = $no_email;
				$this->db->commit();
				return 1;
			} else {
				$this->db->rollback();
				return $error * -1;
			}
		}

		return 0;
	}

	/**
	 *  get "blacklist" mailing status
	 * 	set no_email attribute to 1 or 0
	 *
	 *  @return int					Return integer <0 if KO, >0 if OK
	 */
	public function getNoEmail()
	{
		if ($this->email) {
			$sql = "SELECT COUNT(rowid) as nb FROM ".MAIN_DB_PREFIX."mailing_unsubscribe WHERE entity IN (".getEntity('mailing').") AND email = '".$this->db->escape($this->email)."'";
			$resql = $this->db->query($sql);
			if ($resql) {
				$obj = $this->db->fetch_object($resql);
				$this->no_email = $obj->nb;
				return 1;
			} else {
				$this->error = $this->db->lasterror();
				$this->errors[] = $this->error;
				return -1;
			}
		}
		return 0;
	}

	// phpcs:disable PEAR.NamingConventions.ValidFunctionName.ScopeNotCamelCaps
	/**
	 *  Create a third party into database from a member object
	 *
	 *  @param	Adherent	$member			Object member
	 * 	@param	string		$socname		Name of third party to force
	 *	@param	string		$socalias		Alias name of third party to force
	 *  @param	string		$customercode	Customer code
	 *  @return int							Return integer <0 if KO, id of created account if OK
	 */
	public function create_from_member(Adherent $member, $socname = '', $socalias = '', $customercode = '')
	{
		// phpcs:enable
		global $conf, $user, $langs;

		dol_syslog(get_class($this)."::create_from_member", LOG_DEBUG);
		$fullname = $member->getFullName($langs);

		if ($member->morphy == 'mor') {
			if (empty($socname)) {
				$socname = $member->company ? $member->company : $member->societe;
			}
			if (!empty($fullname) && empty($socalias)) {
				$socalias = $fullname;
			}
		} elseif (empty($socname) && $member->morphy == 'phy') {
			if (empty($socname)) {
				$socname = $fullname;
			}
			if (!empty($member->company) && empty($socalias)) {
				$socalias = $member->company;
			}
		}

		$name = $socname;
		$alias = $socalias ? $socalias : '';

		// Positionne parameters
		$this->nom = $name; // TODO deprecated
		$this->name = $name;
		$this->name_alias = $alias;
		$this->address = $member->address;
		$this->zip = $member->zip;
		$this->town = $member->town;
		$this->country_code = $member->country_code;
		$this->country_id = $member->country_id;
		$this->phone = $member->phone; // Prof phone
		$this->email = $member->email;
		$this->socialnetworks = $member->socialnetworks;
		$this->entity = $member->entity;

		$this->client = 1; // A member is a customer by default
		$this->code_client = ($customercode ? $customercode : -1);
		$this->code_fournisseur = '-1';
		$this->typent_code = ($member->morphy == 'phy' ? 'TE_PRIVATE' : 0);
		$this->typent_id = $this->typent_code ? dol_getIdFromCode($this->db, $this->typent_code, 'c_typent', 'id', 'code') : 0;

		$this->db->begin();

		// Cree et positionne $this->id
		$result = $this->create($user);

		if ($result >= 0) {
			// Auto-create contact on thirdparty creation
			if (getDolGlobalString('THIRDPARTY_DEFAULT_CREATE_CONTACT')) {
				// Fill fields needed by contact
				$this->name_bis = $member->lastname;
				$this->firstname = $member->firstname;
				$this->civility_id = $member->civility_id;

				dol_syslog("We ask to create a contact/address too", LOG_DEBUG);
				$result = $this->create_individual($user);

				if ($result < 0) {
					setEventMessages($this->error, $this->errors, 'errors');
					$this->db->rollback();
					return -1;
				}
			}

			$sql = "UPDATE ".MAIN_DB_PREFIX."adherent";
			$sql .= " SET fk_soc = ".((int) $this->id);
			$sql .= " WHERE rowid = ".((int) $member->id);

			$resql = $this->db->query($sql);
			if ($resql) {
				$this->db->commit();
				return $this->id;
			} else {
				$this->error = $this->db->error();

				$this->db->rollback();
				return -1;
			}
		} else {
			// $this->error deja positionne
			dol_syslog(get_class($this)."::create_from_member - 2 - ".$this->error." - ".implode(',', $this->errors), LOG_ERR);

			$this->db->rollback();
			return $result;
		}
	}

	/**
	 * 	Set properties with value into $conf
	 *
	 * 	@param	Conf	$conf		Conf object (possibility to use another entity)
	 * 	@return	void
	 */
	public function setMysoc(Conf $conf)
	{
		global $langs;

		$this->id = 0;
		$this->entity = $conf->entity;
		$this->name = getDolGlobalString('MAIN_INFO_SOCIETE_NOM');
		$this->nom = $this->name; // deprecated
		$this->address = getDolGlobalString('MAIN_INFO_SOCIETE_ADDRESS');
		$this->zip = getDolGlobalString('MAIN_INFO_SOCIETE_ZIP');
		$this->town = getDolGlobalString('MAIN_INFO_SOCIETE_TOWN');
		$this->region_code = getDolGlobalString('MAIN_INFO_SOCIETE_REGION');

		$this->socialobject = getDolGlobalString('MAIN_INFO_SOCIETE_OBJECT');

		$this->note_private = getDolGlobalString('MAIN_INFO_SOCIETE_NOTE');

		// We define country_id, country_code and country
		$country_id = 0;
		$country_code = $country_label = '';
		if (getDolGlobalString('MAIN_INFO_SOCIETE_COUNTRY')) {
			$tmp = explode(':', getDolGlobalString('MAIN_INFO_SOCIETE_COUNTRY'));
			$country_id =  (is_numeric($tmp[0])) ? (int) $tmp[0] : 0;
			if (!empty($tmp[1])) {   // If $conf->global->MAIN_INFO_SOCIETE_COUNTRY is "id:code:label"
				$country_code = $tmp[1];
				$country_label = $tmp[2];
			} else {
				// For backward compatibility
				dol_syslog("Your country setup use an old syntax. Reedit it using setup area.", LOG_WARNING);
				include_once DOL_DOCUMENT_ROOT.'/core/lib/company.lib.php';
				$country_code = getCountry($country_id, 2, $this->db); // This need a SQL request, but it's the old feature that should not be used anymore
				$country_label = getCountry($country_id, 0, $this->db); // This need a SQL request, but it's the old feature that should not be used anymore
			}
		}
		$this->country_id = $country_id;
		$this->country_code = $country_code;
		$this->country = $country_label;
		if (is_object($langs)) {
			$this->country = ($langs->trans('Country'.$country_code) != 'Country'.$country_code) ? $langs->trans('Country'.$country_code) : $country_label;
		}

		//TODO This could be replicated for region but function `getRegion` didn't exist, so I didn't added it.
		// We define state_id, state_code and state
		$state_id = 0;
		$state_code = $state_label = '';
		if (getDolGlobalString('MAIN_INFO_SOCIETE_STATE')) {
			$tmp = explode(':', getDolGlobalString('MAIN_INFO_SOCIETE_STATE'));
			$state_id = $tmp[0];
			if (!empty($tmp[1])) {   // If $conf->global->MAIN_INFO_SOCIETE_STATE is "id:code:label"
				$state_code = $tmp[1];
				$state_label = $tmp[2];
			} else { // For backward compatibility
				dol_syslog("Your setup of State has an old syntax (entity=".$conf->entity."). Go in Home - Setup - Organization then Save should remove this error.", LOG_ERR);
				include_once DOL_DOCUMENT_ROOT.'/core/lib/company.lib.php';
				$state_code = getState($state_id, 2, $this->db); // This need a SQL request, but it's the old feature that should not be used anymore
				$state_label = getState($state_id, 0, $this->db); // This need a SQL request, but it's the old feature that should not be used anymore
			}
		}
		$this->state_id = $state_id;
		$this->state_code = $state_code;
		$this->state = $state_label;
		if (is_object($langs)) {
			$this->state = ($langs->trans('State'.$state_code) != 'State'.$state_code) ? $langs->trans('State'.$state_code) : $state_label;
		}

		$this->phone = getDolGlobalString('MAIN_INFO_SOCIETE_TEL');
		$this->phone_mobile = getDolGlobalString('MAIN_INFO_SOCIETE_MOBILE');
		$this->fax = getDolGlobalString('MAIN_INFO_SOCIETE_FAX');
		$this->url = getDolGlobalString('MAIN_INFO_SOCIETE_WEB');

		// Social networks
		$facebook_url = getDolGlobalString('MAIN_INFO_SOCIETE_FACEBOOK_URL');
		$twitter_url = getDolGlobalString('MAIN_INFO_SOCIETE_TWITTER_URL');
		$linkedin_url = getDolGlobalString('MAIN_INFO_SOCIETE_LINKEDIN_URL');
		$instagram_url = getDolGlobalString('MAIN_INFO_SOCIETE_INSTAGRAM_URL');
		$youtube_url = getDolGlobalString('MAIN_INFO_SOCIETE_YOUTUBE_URL');
		$github_url = getDolGlobalString('MAIN_INFO_SOCIETE_GITHUB_URL');
		$this->socialnetworks = array();
		if (!empty($facebook_url)) {
			$this->socialnetworks['facebook'] = $facebook_url;
		}
		if (!empty($twitter_url)) {
			$this->socialnetworks['twitter'] = $twitter_url;
		}
		if (!empty($linkedin_url)) {
			$this->socialnetworks['linkedin'] = $linkedin_url;
		}
		if (!empty($instagram_url)) {
			$this->socialnetworks['instagram'] = $instagram_url;
		}
		if (!empty($youtube_url)) {
			$this->socialnetworks['youtube'] = $youtube_url;
		}
		if (!empty($github_url)) {
			$this->socialnetworks['github'] = $github_url;
		}

		// Id prof generiques
		$this->idprof1 = getDolGlobalString('MAIN_INFO_SIREN');
		$this->idprof2 = getDolGlobalString('MAIN_INFO_SIRET');
		$this->idprof3 = getDolGlobalString('MAIN_INFO_APE');
		$this->idprof4 = getDolGlobalString('MAIN_INFO_RCS');
		$this->idprof5 = getDolGlobalString('MAIN_INFO_PROFID5');
		$this->idprof6 = getDolGlobalString('MAIN_INFO_PROFID6');
		$this->tva_intra = getDolGlobalString('MAIN_INFO_TVAINTRA'); // VAT number, not necessarily INTRA.
		$this->managers = getDolGlobalString('MAIN_INFO_SOCIETE_MANAGERS');
		$this->capital = is_numeric(getDolGlobalString('MAIN_INFO_CAPITAL')) ? (float) price2num(getDolGlobalString('MAIN_INFO_CAPITAL')) : 0;
		$this->forme_juridique_code = getDolGlobalString('MAIN_INFO_SOCIETE_FORME_JURIDIQUE');
		$this->email = getDolGlobalString('MAIN_INFO_SOCIETE_MAIL');
		$this->default_lang = getDolGlobalString('MAIN_LANG_DEFAULT', 'auto');
		$this->logo = getDolGlobalString('MAIN_INFO_SOCIETE_LOGO');
		$this->logo_small = getDolGlobalString('MAIN_INFO_SOCIETE_LOGO_SMALL');
		$this->logo_mini = getDolGlobalString('MAIN_INFO_SOCIETE_LOGO_MINI');
		$this->logo_squarred = getDolGlobalString('MAIN_INFO_SOCIETE_LOGO_SQUARRED');
		$this->logo_squarred_small = getDolGlobalString('MAIN_INFO_SOCIETE_LOGO_SQUARRED_SMALL');
		$this->logo_squarred_mini = getDolGlobalString('MAIN_INFO_SOCIETE_LOGO_SQUARRED_MINI');

		// Define if company use vat or not
		$this->tva_assuj = getDolGlobalInt('FACTURE_TVAOPTION');

		// Define if company use local taxes
		$this->localtax1_assuj = ((isset($conf->global->FACTURE_LOCAL_TAX1_OPTION) && (getDolGlobalString('FACTURE_LOCAL_TAX1_OPTION') == '1' || getDolGlobalString('FACTURE_LOCAL_TAX1_OPTION') == 'localtax1on')) ? 1 : 0);
		$this->localtax2_assuj = ((isset($conf->global->FACTURE_LOCAL_TAX2_OPTION) && (getDolGlobalString('FACTURE_LOCAL_TAX2_OPTION') == '1' || getDolGlobalString('FACTURE_LOCAL_TAX2_OPTION') == 'localtax2on')) ? 1 : 0);
	}

	/**
	 *  Initialise an instance with random values.
	 *  Used to build previews or test instances.
	 *	id must be 0 if object instance is a specimen.
	 *
	 *  @return	int >0 if ok
	 */
	public function initAsSpecimen()
	{
		$now = dol_now();

		// Initialize parameters
		$this->id = 0;
		$this->entity = 1;
		$this->name = 'THIRDPARTY SPECIMEN '.dol_print_date($now, 'dayhourlog');
		$this->nom = $this->name; // For backward compatibility
		$this->ref_ext = 'Ref ext';
		$this->specimen = 1;
		$this->address = '21 jump street';
		$this->zip = '99999';
		$this->town = 'MyTown';
		$this->state_id = 1;
		$this->state_code = 'AA';
		$this->state = 'MyState';
		$this->country_id = 1;
		$this->country_code = 'FR';
		$this->email = 'specimen@specimen.com';
		$this->socialnetworks = array(
			'skype' => 'skypepseudo',
			'twitter' => 'twitterpseudo',
			'facebook' => 'facebookpseudo',
			'linkedin' => 'linkedinpseudo',
		);
		$this->url = 'http://www.specimen.com';

		$this->phone = '0909090901';
		$this->phone_mobile = '0909090901';
		$this->fax = '0909090909';

		$this->code_client = 'CC-'.dol_print_date($now, 'dayhourlog');
		$this->code_fournisseur = 'SC-'.dol_print_date($now, 'dayhourlog');
		$this->capital = 10000;
		$this->client = 1;
		$this->prospect = 1;
		$this->fournisseur = 1;
		$this->tva_assuj = 1;
		$this->tva_intra = 'EU1234567';
		$this->note_public = 'This is a comment (public)';
		$this->note_private = 'This is a comment (private)';

		$this->idprof1 = 'idprof1';
		$this->idprof2 = 'idprof2';
		$this->idprof3 = 'idprof3';
		$this->idprof4 = 'idprof4';
		$this->idprof5 = 'idprof5';
		$this->idprof6 = 'idprof6';

		return 1;
	}

	/**
	 *  Check if we must use localtax feature or not according to country (country of $mysoc in most cases).
	 *
	 *	@param		int		$localTaxNum	To get info for only localtax1 or localtax2
	 *  @return		boolean					true or false
	 */
	public function useLocalTax($localTaxNum = 0)
	{
		$sql  = "SELECT t.localtax1, t.localtax2";
		$sql .= " FROM ".MAIN_DB_PREFIX."c_tva as t, ".MAIN_DB_PREFIX."c_country as c";
		$sql .= " WHERE t.fk_pays = c.rowid AND c.code = '".$this->db->escape($this->country_code)."'";
		$sql .= " AND t.active = 1";
		$sql .= " AND t.entity IN (".getEntity('c_tva').")";
		if (empty($localTaxNum)) {
			$sql .= " AND (t.localtax1_type <> '0' OR t.localtax2_type <> '0')";
		} elseif ($localTaxNum == 1) {
			$sql .= " AND t.localtax1_type <> '0'";
		} elseif ($localTaxNum == 2) {
			$sql .= " AND t.localtax2_type <> '0'";
		}

		$resql = $this->db->query($sql);
		if ($resql) {
			return ($this->db->num_rows($resql) > 0);
		} else {
			return false;
		}
	}

	/**
	 *  Check if we must use NPR Vat (french stupid rule) or not according to country (country of $mysoc in most cases).
	 *
	 *  @return		boolean					true or false
	 */
	public function useNPR()
	{
		$sql  = "SELECT t.rowid";
		$sql .= " FROM ".MAIN_DB_PREFIX."c_tva as t, ".MAIN_DB_PREFIX."c_country as c";
		$sql .= " WHERE t.fk_pays = c.rowid AND c.code = '".$this->db->escape($this->country_code)."'";
		$sql .= " AND t.active = 1 AND t.recuperableonly = 1";
		$sql .= " AND t.entity IN (".getEntity('c_tva').")";

		dol_syslog("useNPR", LOG_DEBUG);
		$resql = $this->db->query($sql);
		if ($resql) {
			return ($this->db->num_rows($resql) > 0);
		} else {
			return false;
		}
	}

	/**
	 *  Check if we must use revenue stamps feature or not according to country (country of $mysocin most cases).
	 *  Table c_revenuestamp contains the country and value of stamp per invoice.
	 *
	 *  @return		boolean			true or false
	 */
	public function useRevenueStamp()
	{
		$sql  = "SELECT COUNT(*) as nb";
		$sql .= " FROM ".MAIN_DB_PREFIX."c_revenuestamp as r, ".MAIN_DB_PREFIX."c_country as c";
		$sql .= " WHERE r.fk_pays = c.rowid AND c.code = '".$this->db->escape($this->country_code)."'";
		$sql .= " AND r.active = 1";

		dol_syslog("useRevenueStamp", LOG_DEBUG);
		$resql = $this->db->query($sql);
		if ($resql) {
			$obj = $this->db->fetch_object($resql);
			return (($obj->nb > 0) ? true : false);
		} else {
			$this->error = $this->db->lasterror();
			return false;
		}
	}

	/**
	 *	Return prostect level
	 *
	 *  @return     string        Label of prospect status
	 */
	public function getLibProspLevel()
	{
		return $this->LibProspLevel($this->fk_prospectlevel);
	}

	// phpcs:disable PEAR.NamingConventions.ValidFunctionName.ScopeNotCamelCaps
	/**
	 *  Return label of prospect level
	 *
	 *  @param	string	$fk_prospectlevel   	Prospect level
	 *  @return string        					label of level
	 */
	public function LibProspLevel($fk_prospectlevel)
	{
		// phpcs:enable
		global $langs;

		$label = '';
		if ($fk_prospectlevel != '') {
			$label = $langs->trans("ProspectLevel".$fk_prospectlevel);
			// If label is not found in language file, we get label from cache/database
			if ($label == "ProspectLevel".$fk_prospectlevel) {
				$label = $langs->getLabelFromKey($this->db, $fk_prospectlevel, 'c_prospectlevel', 'code', 'label');
			}
		}

		return $label;
	}

	/**
	 *  Return status of prospect
	 *
	 *  @param	int		$mode       0=label long, 1=label short, 2=Picto + Label short, 3=Picto, 4=Picto + Label long
	 *  @param	string	$label		Label to use for status for added status
	 *  @return string        		Label
	 */
	public function getLibProspCommStatut($mode = 0, $label = '')
	{
		return $this->LibProspCommStatut($this->stcomm_id, $mode, $label, $this->stcomm_picto);
	}

	// phpcs:disable PEAR.NamingConventions.ValidFunctionName.ScopeNotCamelCaps
	/**
	 *  Return label of a given status
	 *
	 *  @param	int|string	$status        	Id or code for prospection status
	 *  @param  int			$mode          	0=long label, 1=short label, 2=Picto + short label, 3=Picto, 4=Picto + long label, 5=Short label + Picto
	 *  @param	string		$label			Label to use for status for added status
	 *	@param 	string		$picto      	Name of image file to show ('filenew', ...)
	 *                                      If no extension provided, we use '.png'. Image must be stored into theme/xxx/img directory.
	 *                                      Example: picto.png                  if picto.png is stored into htdocs/theme/mytheme/img
	 *                                      Example: picto.png@mymodule         if picto.png is stored into htdocs/mymodule/img
	 *                                      Example: /mydir/mysubdir/picto.png  if picto.png is stored into htdocs/mydir/mysubdir (pictoisfullpath must be set to 1)
	 *  @return string       	 			Label of prospection status
	 */
	public function LibProspCommStatut($status, $mode = 0, $label = '', $picto = '')
	{
		// phpcs:enable
		global $langs;

		$langs->load('customers');

		if ($mode == 2) {
			if ($status == '-1' || $status == 'ST_NO') {
				return img_action($langs->trans("StatusProspect-1"), -1, $picto, 'class="inline-block valignmiddle"').' '.$langs->trans("StatusProspect-1");
			} elseif ($status == '0' || $status == 'ST_NEVER') {
				return img_action($langs->trans("StatusProspect0"), 0, $picto, 'class="inline-block valignmiddle"').' '.$langs->trans("StatusProspect0");
			} elseif ($status == '1' || $status == 'ST_TODO') {
				return img_action($langs->trans("StatusProspect1"), 1, $picto, 'class="inline-block valignmiddle"').' '.$langs->trans("StatusProspect1");
			} elseif ($status == '2' || $status == 'ST_PEND') {
				return img_action($langs->trans("StatusProspect2"), 2, $picto, 'class="inline-block valignmiddle"').' '.$langs->trans("StatusProspect2");
			} elseif ($status == '3' || $status == 'ST_DONE') {
				return img_action($langs->trans("StatusProspect3"), 3, $picto, 'class="inline-block valignmiddle"').' '.$langs->trans("StatusProspect3");
			} else {
				return img_action(($langs->trans("StatusProspect".$status) != "StatusProspect".$status) ? $langs->trans("StatusProspect".$status) : $label, 0, $picto, 'class="inline-block valignmiddle"').' '.(($langs->trans("StatusProspect".$status) != "StatusProspect".$status) ? $langs->trans("StatusProspect".$status) : $label);
			}
		} elseif ($mode == 3) {
			if ($status == '-1' || $status == 'ST_NO') {
				return img_action($langs->trans("StatusProspect-1"), -1, $picto, 'class="inline-block valignmiddle"');
			} elseif ($status == '0' || $status == 'ST_NEVER') {
				return img_action($langs->trans("StatusProspect0"), 0, $picto, 'class="inline-block valignmiddle"');
			} elseif ($status == '1' || $status == 'ST_TODO') {
				return img_action($langs->trans("StatusProspect1"), 1, $picto, 'class="inline-block valignmiddle"');
			} elseif ($status == '2' || $status == 'ST_PEND') {
				return img_action($langs->trans("StatusProspect2"), 2, $picto, 'class="inline-block valignmiddle"');
			} elseif ($status == '3' || $status == 'ST_DONE') {
				return img_action($langs->trans("StatusProspect3"), 3, $picto, 'class="inline-block valignmiddle"');
			} else {
				return img_action(($langs->trans("StatusProspect".$status) != "StatusProspect".$status) ? $langs->trans("StatusProspect".$status) : $label, 0, $picto, 'class="inline-block valignmiddle"');
			}
		} elseif ($mode == 4) {
			if ($status == '-1' || $status == 'ST_NO') {
				return img_action($langs->trans("StatusProspect-1"), -1, $picto, 'class="inline-block valignmiddle"').' '.$langs->trans("StatusProspect-1");
			} elseif ($status == '0' || $status == 'ST_NEVER') {
				return img_action($langs->trans("StatusProspect0"), 0, $picto, 'class="inline-block valignmiddle"').' '.$langs->trans("StatusProspect0");
			} elseif ($status == '1' || $status == 'ST_TODO') {
				return img_action($langs->trans("StatusProspect1"), 1, $picto, 'class="inline-block valignmiddle"').' '.$langs->trans("StatusProspect1");
			} elseif ($status == '2' || $status == 'ST_PEND') {
				return img_action($langs->trans("StatusProspect2"), 2, $picto, 'class="inline-block valignmiddle"').' '.$langs->trans("StatusProspect2");
			} elseif ($status == '3' || $status == 'ST_DONE') {
				return img_action($langs->trans("StatusProspect3"), 3, $picto, 'class="inline-block valignmiddle"').' '.$langs->trans("StatusProspect3");
			} else {
				return img_action(($langs->trans("StatusProspect".$status) != "StatusProspect".$status) ? $langs->trans("StatusProspect".$status) : $label, 0, $picto, 'class="inline-block valignmiddle"').' '.(($langs->trans("StatusProspect".$status) != "StatusProspect".$status) ? $langs->trans("StatusProspect".$status) : $label);
			}
		}

		return "Error, mode/status not found";
	}

	/**
	 *  Return amount of proposal not yet paid and total an dlist of all proposals
	 *
	 *  @param     string      $mode    'customer' or 'supplier'
	 *  @return    array				array('opened'=>Amount including tax that remains to pay, 'total_ht'=>Total amount without tax of all objects paid or not, 'total_ttc'=>Total amount including tax of all object paid or not)
	 */
	public function getOutstandingProposals($mode = 'customer')
	{
		$table = 'propal';
		if ($mode == 'supplier') {
			$table = 'supplier_proposal';
		}

		$sql  = "SELECT rowid, ref, total_ht, total_ttc, fk_statut as status FROM ".MAIN_DB_PREFIX.$table." as f";
		$sql .= " WHERE fk_soc = ".((int) $this->id);
		if ($mode == 'supplier') {
			$sql .= " AND entity IN (".getEntity('supplier_proposal').")";
		} else {
			$sql .= " AND entity IN (".getEntity('propal').")";
		}

		dol_syslog("getOutstandingProposals for fk_soc = ".((int) $this->id), LOG_DEBUG);

		$resql = $this->db->query($sql);
		if ($resql) {
			$outstandingOpened = 0;
			$outstandingTotal = 0;
			$outstandingTotalIncTax = 0;
			$arrayofref = array();
			while ($obj = $this->db->fetch_object($resql)) {
				$arrayofref[$obj->rowid] = $obj->ref;
				$outstandingTotal += $obj->total_ht;
				$outstandingTotalIncTax += $obj->total_ttc;
				if ($obj->status != 0) {
					// Not a draft
					$outstandingOpened += $obj->total_ttc;
				}
			}
			return array('opened' => $outstandingOpened, 'total_ht' => $outstandingTotal, 'total_ttc' => $outstandingTotalIncTax, 'refs' => $arrayofref); // 'opened' is 'incl taxes'
		} else {
			return array();
		}
	}

	/**
	 *  Return amount of order not yet paid and total and list of all orders
	 *
	 *  @param     string      $mode    'customer' or 'supplier'
	 *  @return    array				array('opened'=>Amount including tax that remains to pay, 'total_ht'=>Total amount without tax of all objects paid or not, 'total_ttc'=>Total amount including tax of all object paid or not)
	 */
	public function getOutstandingOrders($mode = 'customer')
	{
		$table = 'commande';
		if ($mode == 'supplier') {
			$table = 'commande_fournisseur';
		}

		$sql  = "SELECT rowid, ref, total_ht, total_ttc, fk_statut as status FROM ".MAIN_DB_PREFIX.$table." as f";
		$sql .= " WHERE fk_soc = ".((int) $this->id);
		if ($mode == 'supplier') {
			$sql .= " AND entity IN (".getEntity('supplier_order').")";
		} else {
			$sql .= " AND entity IN (".getEntity('commande').")";
		}

		dol_syslog("getOutstandingOrders", LOG_DEBUG);
		$resql = $this->db->query($sql);
		if ($resql) {
			$outstandingOpened = 0;
			$outstandingTotal = 0;
			$outstandingTotalIncTax = 0;
			$arrayofref = array();
			while ($obj = $this->db->fetch_object($resql)) {
				$arrayofref[$obj->rowid] = $obj->ref;
				$outstandingTotal += $obj->total_ht;
				$outstandingTotalIncTax += $obj->total_ttc;
				if ($obj->status != 0) {
					// Not a draft
					$outstandingOpened += $obj->total_ttc;
				}
			}
			return array('opened' => $outstandingOpened, 'total_ht' => $outstandingTotal, 'total_ttc' => $outstandingTotalIncTax, 'refs' => $arrayofref); // 'opened' is 'incl taxes'
		} else {
			return array();
		}
	}

	/**
	 *  Return amount of bill not yet paid and total of all invoices
	 *
	 *  @param     string   $mode    	'customer' or 'supplier'
	 *  @param     int      $late    	0 => all invoice, 1=> only late
	 *  @return    array				array('opened'=>Amount including tax that remains to pay, 'total_ht'=>Total amount without tax of all objects paid or not, 'total_ttc'=>Total amount including tax of all object paid or not)
	 */
	public function getOutstandingBills($mode = 'customer', $late = 0)
	{
		$table = 'facture';
		if ($mode == 'supplier') {
			$table = 'facture_fourn';
		}

		/* Accurate value of remain to pay is to sum remaintopay for each invoice
		 $paiement = $invoice->getSommePaiement();
		 $creditnotes=$invoice->getSumCreditNotesUsed();
		 $deposits=$invoice->getSumDepositsUsed();
		 $alreadypayed=price2num($paiement + $creditnotes + $deposits,'MT');
		 $remaintopay=price2num($invoice->total_ttc - $paiement - $creditnotes - $deposits,'MT');
		 */
		$sql = "SELECT rowid, ref, total_ht, total_ttc, paye, type, fk_statut as status, close_code FROM ".MAIN_DB_PREFIX.$table." as f";
		$sql .= " WHERE fk_soc = ".((int) $this->id);
		if (!empty($late)) {
			$sql .= " AND date_lim_reglement < '".$this->db->idate(dol_now())."'";
		}
		if ($mode == 'supplier') {
			$sql .= " AND entity IN (".getEntity('facture_fourn').")";
		} else {
			$sql .= " AND entity IN (".getEntity('invoice').")";
		}

		dol_syslog("getOutstandingBills", LOG_DEBUG);
		$resql = $this->db->query($sql);
		if ($resql) {
			$outstandingOpened = 0;
			$outstandingTotal = 0;
			$outstandingTotalIncTax = 0;
			$arrayofref = array();
			$arrayofrefopened = array();
			if ($mode == 'supplier') {
				require_once DOL_DOCUMENT_ROOT.'/fourn/class/fournisseur.facture.class.php';
				$tmpobject = new FactureFournisseur($this->db);
			} else {
				require_once DOL_DOCUMENT_ROOT.'/compta/facture/class/facture.class.php';
				$tmpobject = new Facture($this->db);
			}
			while ($obj = $this->db->fetch_object($resql)) {
				$arrayofref[$obj->rowid] = $obj->ref;
				$tmpobject->id = $obj->rowid;

				if ($obj->status != $tmpobject::STATUS_DRAFT                                           // Not a draft
					&& !($obj->status == $tmpobject::STATUS_ABANDONED && $obj->close_code == 'replaced')  // Not a replaced invoice
				) {
					$outstandingTotal += $obj->total_ht;
					$outstandingTotalIncTax += $obj->total_ttc;
				}

				$remaintopay = 0;

				if ($obj->paye == 0
					&& $obj->status != $tmpobject::STATUS_DRAFT    		// Not a draft
					&& $obj->status != $tmpobject::STATUS_ABANDONED	    // Not abandoned
					&& $obj->status != $tmpobject::STATUS_CLOSED) {		// Not classified as paid
					//$sql .= " AND (status <> 3 OR close_code <> 'abandon')";		// Not abandoned for undefined reason
					$paiement = $tmpobject->getSommePaiement();
					$creditnotes = $tmpobject->getSumCreditNotesUsed();
					$deposits = $tmpobject->getSumDepositsUsed();

					$remaintopay = ($obj->total_ttc - $paiement - $creditnotes - $deposits);
					$outstandingOpened += $remaintopay;
				}

				//if credit note is converted but not used
				// TODO Do this also for customer ?
				if ($mode == 'supplier' && $obj->type == FactureFournisseur::TYPE_CREDIT_NOTE && $tmpobject->isCreditNoteUsed()) {
					$remainingcreditnote = $tmpobject->getSumFromThisCreditNotesNotUsed();
					$remaintopay -= $remainingcreditnote;
					$outstandingOpened -= $remainingcreditnote;
				}

				if ($remaintopay) {
					$arrayofrefopened[$obj->rowid] = $obj->ref;
				}
			}
			return array('opened' => $outstandingOpened, 'total_ht' => $outstandingTotal, 'total_ttc' => $outstandingTotalIncTax, 'refs' => $arrayofref, 'refsopened' => $arrayofrefopened); // 'opened' is 'incl taxes'
		} else {
			dol_syslog("Sql error ".$this->db->lasterror, LOG_ERR);
			return array();
		}
	}

	/**
	 * Return label of status customer is prospect/customer
	 *
	 * @return   string        	Label
	 * @see getTypeUrl()
	 */
	public function getLibCustProspStatut()
	{
		return $this->LibCustProspStatut($this->client);
	}

	// phpcs:disable PEAR.NamingConventions.ValidFunctionName.ScopeNotCamelCaps
	/**
	 *  Return the label of the customer/prospect status
	 *
	 *  @param	int		$status         Id of prospection status
	 *  @return	string          		Label of prospection status
	 */
	public function LibCustProspStatut($status)
	{
		// phpcs:enable
		global $langs;
		$langs->load('companies');

		if ($status == 0) {
			return $langs->trans("NorProspectNorCustomer");
		} elseif ($status == 1) {
			return $langs->trans("Customer");
		} elseif ($status == 2) {
			return $langs->trans("Prospect");
		} elseif ($status == 3) {
			return $langs->trans("ProspectCustomer");
		}

		return '';
	}


	/**
	 *  Create a document onto disk according to template module.
	 *
	 *	@param	string		$modele			Generator to use. Caller must set it to obj->model_pdf.
	 *	@param	Translate	$outputlangs	object lang a utiliser pour traduction
	 *  @param  int			$hidedetails    Hide details of lines
	 *  @param  int			$hidedesc       Hide description
	 *  @param  int			$hideref        Hide ref
	 *  @param  null|array  $moreparams     Array to provide more information
	 *	@return int        					Return integer <0 if KO, >0 if OK
	 */
	public function generateDocument($modele, $outputlangs, $hidedetails = 0, $hidedesc = 0, $hideref = 0, $moreparams = null)
	{
		global $langs;

		if (!empty($moreparams) && !empty($moreparams['use_companybankid'])) {
			$modelpath = "core/modules/bank/doc/";

			include_once DOL_DOCUMENT_ROOT.'/societe/class/companybankaccount.class.php';
			$companybankaccount = new CompanyBankAccount($this->db);
			$result = $companybankaccount->fetch($moreparams['use_companybankid']);
			if (!$result) {
				dol_print_error($this->db, $companybankaccount->error, $companybankaccount->errors);
			}
			$result = $companybankaccount->commonGenerateDocument($modelpath, $modele, $outputlangs, $hidedetails, $hidedesc, $hideref, $moreparams);
			$this->last_main_doc = $companybankaccount->last_main_doc;
		} else {
			// Positionne le modele sur le nom du modele a utiliser
			if (!dol_strlen($modele)) {
				if (getDolGlobalString('COMPANY_ADDON_PDF')) {
					$modele = getDolGlobalString('COMPANY_ADDON_PDF');
				} else {
					print $langs->trans("Error")." ".$langs->trans("Error_COMPANY_ADDON_PDF_NotDefined");
					return 0;
				}
			}

			if (!isset($this->bank_account)) {
				require_once DOL_DOCUMENT_ROOT.'/societe/class/companybankaccount.class.php';
				$bac = new CompanyBankAccount($this->db);
				// @phan-suppress-next-line PhanPluginSuspiciousParamPosition
				$result = $bac->fetch(0, $this->id);
				if ($result > 0) {
					$this->bank_account = $bac;
				} else {
					$this->bank_account = '';
				}
			}

			$modelpath = "core/modules/societe/doc/";

			$result = $this->commonGenerateDocument($modelpath, $modele, $outputlangs, $hidedetails, $hidedesc, $hideref, $moreparams);
		}

		return $result;
	}


	/**
	 * Sets object to supplied categories.
	 *
	 * Deletes object from existing categories not supplied.
	 * Adds it to non existing supplied categories.
	 * Existing categories are left untouch.
	 *
	 * @param 	int[]|int 	$categories 	Category ID or array of Categories IDs
	 * @param 	string 		$type_categ 	Category type ('customer' or 'supplier')
	 * @return	int							Return integer <0 if KO, >0 if OK
	 */
	public function setCategories($categories, $type_categ)
	{
		require_once DOL_DOCUMENT_ROOT.'/categories/class/categorie.class.php';

		// Decode type
		if (!in_array($type_categ, array(Categorie::TYPE_CUSTOMER, Categorie::TYPE_SUPPLIER))) {
			dol_syslog(__METHOD__.': Type '.$type_categ.'is an unknown company category type. Done nothing.', LOG_ERR);
			return -1;
		}

		return parent::setCategoriesCommon($categories, $type_categ);
	}

	/**
	 * Sets sales representatives of the thirdparty
	 *
	 * @param 	int[]|int 	$salesrep	 	User ID or array of user IDs
	 * @param   bool        $onlyAdd        Only add (no delete before)
	 * @return	int							Return integer <0 if KO, >0 if OK
	 */
	public function setSalesRep($salesrep, $onlyAdd = false)
	{
		global $user;

		// Handle single user
		if (!is_array($salesrep)) {
			$salesrep = array($salesrep);
		}

		$to_del = array(); // Nothing to delete
		$to_add = $salesrep;
		if ($onlyAdd === false) {
			// Get current users
			$existing = $this->getSalesRepresentatives($user, 1);

			// Diff
			if (is_array($existing)) {
				$to_del = array_diff($existing, $salesrep);
				$to_add = array_diff($salesrep, $existing);
			}
		}

		$error = 0;

		// Process
		foreach ($to_del as $del) {
			$this->del_commercial($user, $del);
		}
		foreach ($to_add as $add) {
			$result = $this->add_commercial($user, $add);
			if ($result < 0) {
				$error++;
				break;
			}
		}

		return $error ? -1 : 1;
	}

	/**
	 *    Define third-party type of current company
	 *
	 *    @param	int		$typent_id	third party type rowid in llx_c_typent
	 *    @return	int     			Return integer <0 if KO, >0 if OK
	 */
	public function setThirdpartyType($typent_id)
	{
		global $user;

		dol_syslog(__METHOD__, LOG_DEBUG);

		if ($this->id) {
			$result = $this->setValueFrom('fk_typent', $typent_id, '', null, '', '', $user, 'COMPANY_MODIFY');

			if ($result > 0) {
				$this->typent_id = $typent_id;
				$this->typent_code = dol_getIdFromCode($this->db, $this->typent_id, 'c_typent', 'id', 'code');
				return 1;
			} else {
				return -1;
			}
		} else {
			return -1;
		}
	}

	/**
	 * Function used to replace a thirdparty id with another one.
	 * It must be used within a transaction to avoid trouble
	 *
	 * @param 	DoliDB 	$dbs 		Database handler, because function is static we name it $dbs not $db to avoid breaking coding test
	 * @param 	int 	$origin_id 	Old thirdparty id (will be removed)
	 * @param 	int 	$dest_id 	New thirdparty id
	 * @return 	bool				True if success, False if error
	 */
	public static function replaceThirdparty(DoliDB $dbs, $origin_id, $dest_id)
	{
		if ($origin_id == $dest_id) {
			dol_syslog('Error: Try to merge a thirdparty into itself');
			return false;
		}

		/**
		 * Thirdparty commercials cannot be the same in both thirdparties so we look for them and remove some to avoid duplicate.
		 * Because this function is meant to be executed within a transaction, we won't take care of begin/commit.
		 */
		$sql = 'SELECT rowid FROM '.MAIN_DB_PREFIX.'societe_commerciaux ';
		$sql .= ' WHERE fk_soc = '.(int) $dest_id.' AND fk_user IN ( ';
		$sql .= ' SELECT fk_user ';
		$sql .= ' FROM '.MAIN_DB_PREFIX.'societe_commerciaux ';
		$sql .= ' WHERE fk_soc = '.(int) $origin_id.') ';

		$resql = $dbs->query($sql);
		while ($obj = $dbs->fetch_object($resql)) {
			$dbs->query('DELETE FROM '.MAIN_DB_PREFIX.'societe_commerciaux WHERE rowid = '.((int) $obj->rowid));
		}

		/**
		 * llx_societe_extrafields table must not be here because we don't care about the old thirdparty extrafields that are managed directly into mergeCompany.
		 * Do not include llx_societe because it will be replaced later.
		 */
		$tables = array(
			'societe_account',
			'societe_commerciaux',
			'societe_prices',
			'societe_remise',
			'societe_remise_except',
			'societe_rib'
		);

		return CommonObject::commonReplaceThirdparty($dbs, $origin_id, $dest_id, $tables);
	}

	/**
	 * Sets an accountancy code for a thirdparty.
	 * Also calls COMPANY_MODIFY trigger when modified
	 *
	 * @param   string  $type   It can be only 'buy' or 'sell'
	 * @param   string  $value  Accountancy code
	 * @return  int             Return integer <0 KO >0 OK
	 */
	public function setAccountancyCode($type, $value)
	{
		global $user, $langs, $conf;

		$this->db->begin();

		if ($type == 'buy') {
			$field = 'accountancy_code_buy';
		} elseif ($type == 'sell') {
			$field = 'accountancy_code_sell';
		} else {
			return -1;
		}

		$sql = "UPDATE ".MAIN_DB_PREFIX.$this->table_element." SET ";
		$sql .= $field." = '".$this->db->escape($value)."'";
		$sql .= " WHERE rowid = ".((int) $this->id);

		dol_syslog(get_class($this)."::".__FUNCTION__, LOG_DEBUG);
		$resql = $this->db->query($sql);

		if ($resql) {
			// Call triggers
			include_once DOL_DOCUMENT_ROOT.'/core/class/interfaces.class.php';
			$interface = new Interfaces($this->db);
			$result = $interface->run_triggers('COMPANY_MODIFY', $this, $user, $langs, $conf);
			if ($result < 0) {
				$this->errors = $interface->errors;
				$this->db->rollback();
				return -1;
			}
			// End call triggers

			$this->$field = $value;

			$this->db->commit();
			return 1;
		} else {
			$this->error = $this->db->lasterror();
			$this->db->rollback();
			return -1;
		}
	}

	/**
	 *	Function to get partnerships array
	 *
	 *  @param		string		$mode		'member' or 'thirdparty'
	 *	@return		int						Return integer <0 if KO, >0 if OK
	 */
	public function fetchPartnerships($mode)
	{
		global $langs;

		require_once DOL_DOCUMENT_ROOT.'/partnership/class/partnership.class.php';


		$this->partnerships[] = array();

		return 1;
	}

	/**
	 *	Return clicable link of object (with eventually picto)
	 *
	 *	@param      string	    $option                 Where point the link (0=> main card, 1,2 => shipment, 'nolink'=>No link)
	 *  @param		array		$arraydata				Array of data
	 *  @return		string								HTML Code for Kanban thumb.
	 */
	public function getKanbanView($option = '', $arraydata = array())
	{
		$selected = (empty($arraydata['selected']) ? 0 : $arraydata['selected']);

		$return = '<div class="box-flex-item box-flex-grow-zero">';
		$return .= '<div class="info-box info-box-sm">';
		$return .= '<span class="info-box-icon bg-infobox-action">';
		$return .= img_picto('', $this->picto);
		$return .= '</span>';
		$return .= '<div class="info-box-content">';
		$return .= '<span class="info-box-ref inline-block tdoverflowmax150 valignmiddle">'.(method_exists($this, 'getNomUrl') ? $this->getNomUrl() : $this->ref).'</span>';
		if ($selected >= 0) {
			$return .= '<input id="cb'.$this->id.'" class="flat checkforselect fright" type="checkbox" name="toselect[]" value="'.$this->id.'"'.($selected ? ' checked="checked"' : '').'>';
		}
		if (property_exists($this, 'code_client')) {
			$return .= '<br><span class="info-box-label opacitymedium">'.$this->code_client.'</span>';
		}
		if (method_exists($this, 'getLibStatut')) {
			$return .= '<br><div class="info-box-status">'.$this->getLibStatut(3).'</div>';
		}
		$return .= '</div>';
		$return .= '</div>';
		$return .= '</div>';

		return $return;
	}

	/**
	 *    Get array of all contacts for a society (stored in societe_contacts instead of element_contacts for all other objects)
	 *
	 *    @param	int         $list       0:Return array contains all properties, 1:Return array contains just id
	 *    @param    string      $code       Filter on this code of contact type ('SHIPPING', 'BILLING', ...)
	 *	  @param    string      $element    Filter on this element of default contact type ('facture', 'propal', 'commande' ...)
	 *    @return	array|int		        Array of contacts, -1 if error
	 *
	 */
	public function getContacts($list = 0, $code = '', $element = '')
	{
		// phpcs:enable
		global $langs;

		$tab = array();

		$sql = "SELECT sc.rowid, sc.fk_socpeople as id, sc.fk_c_type_contact"; // This field contains id of llx_socpeople or id of llx_user
		$sql .= ", t.fk_soc as socid, t.statut as statuscontact";
		$sql .= ", t.civility as civility, t.lastname as lastname, t.firstname, t.email";
		$sql .= ", tc.source, tc.element, tc.code, tc.libelle as type_label";
		$sql .= " FROM ".$this->db->prefix()."c_type_contact tc";
		$sql .= ", ".$this->db->prefix()."societe_contacts sc";
		$sql .= " LEFT JOIN ".$this->db->prefix()."socpeople t on sc.fk_socpeople = t.rowid";
		$sql .= " WHERE sc.fk_soc = ".((int) $this->id);
		$sql .= " AND sc.fk_c_type_contact = tc.rowid";
		if (!empty($element)) {
			$sql .= " AND tc.element = '".$this->db->escape($element)."'";
		}
		if ($code) {
			$sql .= " AND tc.code = '".$this->db->escape($code)."'";
		}
		$sql .= " AND sc.entity IN (".getEntity($this->element).")";
		$sql .= " AND tc.source = 'external'";
		$sql .= " AND tc.active = 1";

		$sql .= " ORDER BY t.lastname ASC";

		dol_syslog(get_class($this)."::getContacts", LOG_DEBUG);
		$resql = $this->db->query($sql);
		if ($resql) {
			$num = $this->db->num_rows($resql);
			$i = 0;
			while ($i < $num) {
				$obj = $this->db->fetch_object($resql);

				if (!$list) {
					$transkey = "TypeContact_".$obj->element."_".$obj->source."_".$obj->code;
					$libelle_type = ($langs->trans($transkey) != $transkey ? $langs->trans($transkey) : $obj->type_label);
					$tab[$i] = array(
						'source' => $obj->source,
						'socid' => $obj->socid,
						'id' => $obj->id,
						'nom' => $obj->lastname, // For backward compatibility
						'civility' => $obj->civility,
						'lastname' => $obj->lastname,
						'firstname' => $obj->firstname,
						'email' => $obj->email,
						'login' => (empty($obj->login) ? '' : $obj->login),
						'photo' => (empty($obj->photo) ? '' : $obj->photo),
						'statuscontact' => $obj->statuscontact,
						'rowid' => $obj->rowid,
						'code' => $obj->code,
						'element' => $obj->element,
						'libelle' => $libelle_type,
						'status' => $obj->statuslink,
						'fk_c_type_contact' => $obj->fk_c_type_contact
					);
				} else {
					$tab[$i] = $obj->id;
				}

				$i++;
			}

			return $tab;
		} else {
			$this->error = $this->db->lasterror();
			dol_print_error($this->db);
			return -1;
		}
	}

	/**
	 *    Merge a company with another one, deleting the given company.
	 *    The company given in parameter will be removed.
	 *
	 *    @param	int     $soc_origin_id		Company to merge the data from
	 *    @return	int							-1 if error
	 */
	public function mergeCompany($soc_origin_id)
	{
		global $conf, $langs, $hookmanager, $user, $action;

		$error = 0;
		$soc_origin = new Societe($this->db);		// The thirdparty that we will delete

		dol_syslog("mergeCompany merge thirdparty id=".$soc_origin_id." (will be deleted) into the thirdparty id=".$this->id);

		if (!$error && $soc_origin->fetch($soc_origin_id) < 1) {
			$this->error = $langs->trans('ErrorRecordNotFound');
			$error++;
		}

		if (!$error) {
			$this->db->begin();

			// Recopy some data
			$this->client |= $soc_origin->client;
			$this->fournisseur |= $soc_origin->fournisseur;
			$listofproperties = array(
				'address', 'zip', 'town', 'state_id', 'country_id', 'phone', 'phone_mobile', 'fax', 'email', 'socialnetworks', 'url', 'barcode',
				'idprof1', 'idprof2', 'idprof3', 'idprof4', 'idprof5', 'idprof6',
				'tva_intra', 'effectif_id', 'forme_juridique', 'remise_percent', 'remise_supplier_percent', 'mode_reglement_supplier_id', 'cond_reglement_supplier_id', 'name_bis',
				'stcomm_id', 'outstanding_limit', 'order_min_amount', 'supplier_order_min_amount', 'price_level', 'parent', 'default_lang', 'ref', 'ref_ext', 'import_key', 'fk_incoterms', 'fk_multicurrency',
				'code_client', 'code_fournisseur', 'code_compta', 'code_compta_fournisseur',
				'model_pdf', 'webservices_url', 'webservices_key', 'accountancy_code_sell', 'accountancy_code_buy', 'typent_id'
			);
			foreach ($listofproperties as $property) {
				if (empty($this->$property)) {
					$this->$property = $soc_origin->$property;
				}
			}

			if ($this->typent_id == -1) {
				$this->typent_id = $soc_origin->typent_id;
			}

			// Concat some data
			$listofproperties = array(
				'note_public', 'note_private'
			);
			foreach ($listofproperties as $property) {
				$this->$property = dol_concatdesc($this->$property, $soc_origin->$property);
			}

			// Merge extrafields
			if (is_array($soc_origin->array_options)) {
				foreach ($soc_origin->array_options as $key => $val) {
					if (empty($this->array_options[$key])) {
						$this->array_options[$key] = $val;
					}
				}
			}

			// If alias name is not defined on target thirdparty, we can store in it the old name of company.
			if (empty($this->name_bis) && $this->name != $soc_origin->name) {
				$this->name_bis = $this->name;
			}

			// Merge categories
			include_once DOL_DOCUMENT_ROOT.'/categories/class/categorie.class.php';
			$static_cat = new Categorie($this->db);

			$custcats_ori = $static_cat->containing($soc_origin->id, 'customer', 'id');
			$custcats = $static_cat->containing($this->id, 'customer', 'id');
			$custcats = array_merge($custcats, $custcats_ori);
			$this->setCategories($custcats, 'customer');

			$suppcats_ori = $static_cat->containing($soc_origin->id, 'supplier', 'id');
			$suppcats = $static_cat->containing($this->id, 'supplier', 'id');
			$suppcats = array_merge($suppcats, $suppcats_ori);
			$this->setCategories($suppcats, 'supplier');

			// If thirdparty has a new code that is same than origin, we clean origin code to avoid duplicate key from database unique keys.
			if ($soc_origin->code_client == $this->code_client
				|| $soc_origin->code_fournisseur == $this->code_fournisseur
				|| $soc_origin->barcode == $this->barcode) {
				dol_syslog("We clean customer and supplier code so we will be able to make the update of target");
				$soc_origin->code_client = '';
				$soc_origin->code_fournisseur = '';
				$soc_origin->barcode = '';
				$soc_origin->update($soc_origin->id, $user, 0, 1, 1, 'merge');
			}

			// Update
			$result = $this->update($this->id, $user, 0, 1, 1, 'merge');

			if ($result < 0) {
				$error++;
			}

			// Move links
			if (!$error) {
				$objects = array(
					'Adherent' => '/adherents/class/adherent.class.php',
					'Societe' => '/societe/class/societe.class.php',
					//'Categorie' => '/categories/class/categorie.class.php',	// Already processed previously
					'ActionComm' => '/comm/action/class/actioncomm.class.php',
					'Propal' => '/comm/propal/class/propal.class.php',
					'Commande' => '/commande/class/commande.class.php',
					'Facture' => '/compta/facture/class/facture.class.php',
					'FactureRec' => '/compta/facture/class/facture-rec.class.php',
					'LignePrelevement' => '/compta/prelevement/class/ligneprelevement.class.php',
					'Mo' => '/mrp/class/mo.class.php',
					'Contact' => '/contact/class/contact.class.php',
					'Contrat' => '/contrat/class/contrat.class.php',
					'Expedition' => '/expedition/class/expedition.class.php',
					'CommandeFournisseur' => '/fourn/class/fournisseur.commande.class.php',
					'FactureFournisseur' => '/fourn/class/fournisseur.facture.class.php',
					'FactureFournisseurRec' => '/fourn/class/fournisseur.facture-rec.class.php',
					'Reception' => '/reception/class/reception.class.php',
					'SupplierProposal' => '/supplier_proposal/class/supplier_proposal.class.php',
					'ProductFournisseur' => '/fourn/class/fournisseur.product.class.php',
					'Delivery' => '/delivery/class/delivery.class.php',
					'Product' => '/product/class/product.class.php',
					'Project' => '/projet/class/project.class.php',
					'User' => '/user/class/user.class.php',
					'Account' => '/compta/bank/class/account.class.php',
					'ConferenceOrBoothAttendee' => '/eventorganization/class/conferenceorboothattendee.class.php'
				);
				if ($this->db->DDLListTables($conf->db->name, $this->db->prefix().'don')) {
					$objects['Don'] = '/don/class/don.class.php';
				}
				if ($this->db->DDLListTables($conf->db->name, $this->db->prefix().'partnership')) {
					$objects['PartnerShip'] = '/partnership/class/partnership.class.php';
				}
				if ($this->db->DDLListTables($conf->db->name, $this->db->prefix().'fichinter')) {
					$objects['Fichinter'] = '/fichinter/class/fichinter.class.php';
				}
				if ($this->db->DDLListTables($conf->db->name, $this->db->prefix().'ticket')) {
					$objects['Ticket'] = '/ticket/class/ticket.class.php';
				}

				//First, all core objects must update their tables
				foreach ($objects as $object_name => $object_file) {
					if (is_array($object_file)) {
						if (empty($object_file['enabled'])) {
							continue;
						}
						$object_file = $object_file['file'];
					}

					require_once DOL_DOCUMENT_ROOT.$object_file;

					if (!$error && !$object_name::replaceThirdparty($this->db, $soc_origin->id, $this->id)) {
						$error++;
						$this->error = $this->db->lasterror();
						break;
					}
				}
			}

			// External modules should update their ones too
			if (!$error) {
				$parameters = array('soc_origin' => $soc_origin->id, 'soc_dest' => $this->id);
				$reshook = $hookmanager->executeHooks('replaceThirdparty', $parameters, $this, $action);

				if ($reshook < 0) {
					$this->error = $hookmanager->error;
					$this->errors = $hookmanager->errors;
					$error++;
				}
			}


			if (!$error) {
				$this->context = array('merge' => 1, 'mergefromid' => $soc_origin->id, 'mergefromname' => $soc_origin->name);

				// Call trigger
				$result = $this->call_trigger('COMPANY_MODIFY', $user);
				if ($result < 0) {
					$error++;
				}
				// End call triggers
			}

			if (!$error) {
				// We finally remove the old thirdparty
				if ($soc_origin->delete($soc_origin->id, $user) < 1) {
					$this->error = $soc_origin->error;
					$this->errors = $soc_origin->errors;
					$error++;
				}
			}

			if (!$error) {
				$this->db->commit();
				return 0;
			} else {
				$langs->load("errors");
				$this->error = $langs->trans('ErrorsThirdpartyMerge');
				$this->db->rollback();
				return -1;
			}
		}

		return -1;
	}
}<|MERGE_RESOLUTION|>--- conflicted
+++ resolved
@@ -4061,32 +4061,25 @@
 	{
 		// Define if third party is treated as company (or not) when nature is unknown
 		$isACompany = getDolGlobalInt('MAIN_UNKNOWN_CUSTOMERS_ARE_COMPANIES');
+
+		// Now try to guess using different tips
 		if (!empty($this->tva_intra)) {
 			$isACompany = 1;
 		} elseif (!empty($this->idprof1) || !empty($this->idprof2) || !empty($this->idprof3) || !empty($this->idprof4) || !empty($this->idprof5) || !empty($this->idprof6)) {
-<<<<<<< HEAD
 			$isACompany = 1;
-		} elseif (!empty($this->typent_code) && $this->typent_code != 'TE_UNKNOWN') {
-			// TODO Add a field is_a_company into dictionary
-			if (preg_match('/^TE_PRIVATE/', $this->typent_code)) {
-				$isACompany = 0;
+		} else {
+			if (!getDolGlobalString('MAIN_CUSTOMERS_ARE_COMPANIES_EVEN_IF_SET_AS_INDIVIDUAL')) {
+				// TODO Add a field is_a_company into dictionary
+				if (preg_match('/^TE_PRIVATE/', $this->typent_code)) {
+					$isACompany = 0;
+				} else {
+					$isACompany = 1;
+				}
 			} else {
 				$isACompany = 1;
-=======
-			$isacompany = 1;
-		} else {
-			if (getDolGlobalString('DEFINE_CUSTOMERS_ARE_COMPANIES_BY_TYPE_COMPANY')) {
-				// TODO Add a field is_a_company into dictionary
-				if (preg_match('/^TE_PRIVATE/', $this->typent_code)) {
-					$isacompany = 0;
-				} else {
-					$isacompany = 1;
-				}
-			} else {
-				$isacompany = 0;
->>>>>>> 404ba881
-			}
-		}
+			}
+		}
+
 		return (bool) $isACompany;
 	}
 
