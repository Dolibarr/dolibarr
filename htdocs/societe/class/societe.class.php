--- conflicted
+++ resolved
@@ -807,19 +807,13 @@
 		}
 		$this->import_key = trim($this->import_key);
 
-<<<<<<< HEAD
 		$this->accountancy_code_buy = trim($this->accountancy_code_buy);
 		$this->accountancy_code_sell= trim($this->accountancy_code_sell);
 
-		if (!empty($this->multicurrency_code)) $this->fk_multicurrency = MultiCurrency::getIdFromCode($this->db, $this->multicurrency_code);
-		if (empty($this->fk_multicurrency))
-		{
-=======
 		if (!empty($this->multicurrency_code)) {
 			$this->fk_multicurrency = MultiCurrency::getIdFromCode($this->db, $this->multicurrency_code);
 		}
 		if (empty($this->fk_multicurrency)) {
->>>>>>> 9ab67bf7
 			$this->multicurrency_code = '';
 			$this->fk_multicurrency = 0;
 		}
