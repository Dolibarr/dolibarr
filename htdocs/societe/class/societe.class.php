<?php
/* Copyright (C) 2002-2006  Rodolphe Quiedeville    <rodolphe@quiedeville.org>
 * Copyright (C) 2004-2021  Laurent Destailleur     <eldy@users.sourceforge.net>
 * Copyright (C) 2004       Eric Seigne             <eric.seigne@ryxeo.com>
 * Copyright (C) 2003       Brian Fraval            <brian@fraval.org>
 * Copyright (C) 2006       Andre Cianfarani        <acianfa@free.fr>
 * Copyright (C) 2005-2017  Regis Houssin           <regis.houssin@inodbox.com>
 * Copyright (C) 2008       Patrick Raguin          <patrick.raguin@auguria.net>
 * Copyright (C) 2010-2018  Juanjo Menent           <jmenent@2byte.es>
 * Copyright (C) 2013       Florian Henry           <florian.henry@open-concept.pro>
 * Copyright (C) 2013-2021  Alexandre Spangaro      <aspangaro@open-dsi.fr>
 * Copyright (C) 2013       Peter Fontaine          <contact@peterfontaine.fr>
 * Copyright (C) 2014-2015  Marcos García           <marcosgdf@gmail.com>
 * Copyright (C) 2015       Raphaël Doursenaud      <rdoursenaud@gpcsolutions.fr>
 * Copyright (C) 2017       Rui Strecht			    <rui.strecht@aliartalentos.com>
 * Copyright (C) 2018	    Philippe Grand	        <philippe.grand@atoo-net.com>
 * Copyright (C) 2019-2020  Josep Lluís Amador      <joseplluis@lliuretic.cat>
 * Copyright (C) 2019-2022  Frédéric France         <frederic.france@netlogic.fr>
 * Copyright (C) 2020       Open-Dsi         		<support@open-dsi.fr>
 * Copyright (C) 2022		ButterflyOfFire         <butterflyoffire+dolibarr@protonmail.com>
 *
 * This program is free software; you can redistribute it and/or modify
 * it under the terms of the GNU General Public License as published by
 * the Free Software Foundation; either version 3 of the License, or
 * (at your option) any later version.
 *
 * This program is distributed in the hope that it will be useful,
 * but WITHOUT ANY WARRANTY; without even the implied warranty of
 * MERCHANTABILITY or FITNESS FOR A PARTICULAR PURPOSE.  See the
 * GNU General Public License for more details.
 *
 * You should have received a copy of the GNU General Public License
 * along with this program. If not, see <https://www.gnu.org/licenses/>.
 */

/**
 *	\file       htdocs/societe/class/societe.class.php
 *	\ingroup    societe
 *	\brief      File for third party class
 */
require_once DOL_DOCUMENT_ROOT.'/core/class/commonobject.class.php';
require_once DOL_DOCUMENT_ROOT.'/core/class/commonincoterm.class.php';
require_once DOL_DOCUMENT_ROOT.'/multicurrency/class/multicurrency.class.php';


/**
 *	Class to manage third parties objects (customers, suppliers, prospects...)
 */
class Societe extends CommonObject
{
	use CommonIncoterm;

	/**
	 * @var string ID of module.
	 */
	public $module = 'societe';

	/**
	 * @var string ID to identify managed object
	 */
	public $element = 'societe';

	/**
	 * @var string Name of table without prefix where object is stored
	 */
	public $table_element = 'societe';

	/**
	 * @var string Field with ID of parent key if this field has a parent or for child tables
	 */
	public $fk_element = 'fk_soc';

	/**
	 * @var string Fields for combobox
	 */
	public $fieldsforcombobox = 'nom,name_alias';

	/**
	 * @var array	List of child tables. To test if we can delete object.
	 */
	protected $childtables = array(
		'supplier_proposal' => array('name' => 'SupplierProposal'),
		'propal' => array('name' => 'Proposal'),
		'commande' => array('name' => 'Order'),
		'facture' => array('name' => 'Invoice'),
		'facture_rec' => array('name' => 'RecurringInvoiceTemplate'),
		'contrat' => array('name' => 'Contract'),
		'fichinter' => array('name' => 'Fichinter'),
		'facture_fourn' => array('name' => 'SupplierInvoice'),
		'commande_fournisseur' => array('name' => 'SupplierOrder'),
		'projet' => array('name' => 'Project'),
		'expedition' => array('name' => 'Shipment'),
		'prelevement_lignes' => array('name' => 'DirectDebitRecord'),
	);

	/**
	 * @var array    List of child tables. To know object to delete on cascade.
	 *               if name like with @ClassName:FilePathClass:ParentFkFieldName' it will call method deleteByParentField (with parentId as parameters) and FieldName to fetch and delete child object
	 */
	protected $childtablesoncascade = array(
		'societe_prices',
		'societe_address',
		'product_fournisseur_price',
		'product_customer_price_log',
		'product_customer_price',
		'@Contact:/contact/class/contact.class.php:fk_soc',
		'adherent',
		'societe_account',
		'societe_rib',
		'societe_remise',
		'societe_remise_except',
		'societe_commerciaux',
		'categorie',
		'notify',
		'notify_def',
		'actioncomm',
	);

	/**
	 * @var string String with name of icon for myobject. Must be the part after the 'object_' into object_myobject.png
	 */
	public $picto = 'company';

	/**
	 * 0=No test on entity, 1=Test with field entity, 2=Test with link by societe
	 * @var int
	 */
	public $ismultientitymanaged = 1;

	/**
	 * 0=Default, 1=View may be restricted to sales representative only if no permission to see all or to company of external user if external user
	 * @var integer
	 */
	public $restrictiononfksoc = 1;


	/**
	 *  'type' field format ('integer', 'integer:ObjectClass:PathToClass[:AddCreateButtonOrNot[:Filter]]', 'sellist:TableName:LabelFieldName[:KeyFieldName[:KeyFieldParent[:Filter]]]', 'varchar(x)', 'double(24,8)', 'real', 'price', 'text', 'text:none', 'html', 'date', 'datetime', 'timestamp', 'duration', 'mail', 'phone', 'url', 'password')
	 *         Note: Filter can be a string like "(t.ref:like:'SO-%') or (t.date_creation:<:'20160101') or (t.nature:is:NULL)"
	 *  'label' the translation key.
	 *  'picto' is code of a picto to show before value in forms
	 *  'enabled' is a condition when the field must be managed (Example: 1 or '$conf->global->MY_SETUP_PARAM)
	 *  'position' is the sort order of field.
	 *  'notnull' is set to 1 if not null in database. Set to -1 if we must set data to null if empty ('' or 0).
	 *  'visible' says if field is visible in list (Examples: 0=Not visible, 1=Visible on list and create/update/view forms, 2=Visible on list only, 3=Visible on create/update/view form only (not list), 4=Visible on list and update/view form only (not create). 5=Visible on list and view only (not create/not update). Using a negative value means field is not shown by default on list but can be selected for viewing)
	 *  'noteditable' says if field is not editable (1 or 0)
	 *  'default' is a default value for creation (can still be overwrote by the Setup of Default Values if field is editable in creation form). Note: If default is set to '(PROV)' and field is 'ref', the default value will be set to '(PROVid)' where id is rowid when a new record is created.
	 *  'index' if we want an index in database.
	 *  'foreignkey'=>'tablename.field' if the field is a foreign key (it is recommanded to name the field fk_...).
	 *  'searchall' is 1 if we want to search in this field when making a search from the quick search button.
	 *  'isameasure' must be set to 1 if you want to have a total on list for this field. Field type must be summable like integer or double(24,8).
	 *  'css' and 'cssview' and 'csslist' is the CSS style to use on field. 'css' is used in creation and update. 'cssview' is used in view mode. 'csslist' is used for columns in lists. For example: 'maxwidth200', 'wordbreak', 'tdoverflowmax200'
	 *  'help' is a 'TranslationString' to use to show a tooltip on field. You can also use 'TranslationString:keyfortooltiponlick' for a tooltip on click.
	 *  'showoncombobox' if value of the field must be visible into the label of the combobox that list record
	 *  'disabled' is 1 if we want to have the field locked by a 'disabled' attribute. In most cases, this is never set into the definition of $fields into class, but is set dynamically by some part of code.
	 *  'arrayofkeyval' to set list of value if type is a list of predefined values. For example: array("0"=>"Draft","1"=>"Active","-1"=>"Cancel")
	 *  'autofocusoncreate' to have field having the focus on a create form. Only 1 field should have this property set to 1.
	 *  'comment' is not used. You can store here any text of your choice. It is not used by application.
	 *
	 *  Note: To have value dynamic, you can set value to 0 in definition and edit the value on the fly into the constructor.
	 */

	/**
	 * @var array  Array with all fields and their property. Do not use it as a static var. It may be modified by constructor.
	 */
	public $fields = array(
		'rowid' =>array('type'=>'integer', 'label'=>'TechnicalID', 'enabled'=>1, 'visible'=>-1, 'notnull'=>1, 'position'=>10),
		'parent' =>array('type'=>'integer', 'label'=>'Parent', 'enabled'=>1, 'visible'=>-1, 'position'=>20),
		'tms' =>array('type'=>'timestamp', 'label'=>'DateModification', 'enabled'=>1, 'visible'=>-1, 'notnull'=>1, 'position'=>25),
		'datec' =>array('type'=>'datetime', 'label'=>'DateCreation', 'enabled'=>1, 'visible'=>-1, 'position'=>30),
		'nom' =>array('type'=>'varchar(128)', 'label'=>'Nom', 'enabled'=>1, 'visible'=>-1, 'position'=>35, 'showoncombobox'=>1),
		'name_alias' =>array('type'=>'varchar(128)', 'label'=>'Name alias', 'enabled'=>1, 'visible'=>-1, 'position'=>36, 'showoncombobox'=>2),
		'entity' =>array('type'=>'integer', 'label'=>'Entity', 'default'=>1, 'enabled'=>1, 'visible'=>-2, 'notnull'=>1, 'position'=>40, 'index'=>1),
		'ref_ext' =>array('type'=>'varchar(255)', 'label'=>'RefExt', 'enabled'=>1, 'visible'=>0, 'position'=>45),
		'code_client' =>array('type'=>'varchar(24)', 'label'=>'CustomerCode', 'enabled'=>1, 'visible'=>-1, 'position'=>55),
		'code_fournisseur' =>array('type'=>'varchar(24)', 'label'=>'SupplierCode', 'enabled'=>1, 'visible'=>-1, 'position'=>60),
		'code_compta' =>array('type'=>'varchar(24)', 'label'=>'CodeCompta', 'enabled'=>1, 'visible'=>-1, 'position'=>65),
		'code_compta_fournisseur' =>array('type'=>'varchar(24)', 'label'=>'CodeComptaSupplier', 'enabled'=>1, 'visible'=>-1, 'position'=>70),
		'address' =>array('type'=>'varchar(255)', 'label'=>'Address', 'enabled'=>1, 'visible'=>-1, 'position'=>75),
		'zip' =>array('type'=>'varchar(25)', 'label'=>'Zip', 'enabled'=>1, 'visible'=>-1, 'position'=>80),
		'town' =>array('type'=>'varchar(50)', 'label'=>'Town', 'enabled'=>1, 'visible'=>-1, 'position'=>85),
		'fk_departement' =>array('type'=>'integer', 'label'=>'State', 'enabled'=>1, 'visible'=>-1, 'position'=>90),
		'fk_pays' =>array('type'=>'integer:Ccountry:core/class/ccountry.class.php', 'label'=>'Country', 'enabled'=>1, 'visible'=>-1, 'position'=>95),
		'phone' =>array('type'=>'varchar(20)', 'label'=>'Phone', 'enabled'=>1, 'visible'=>-1, 'position'=>100),
		'fax' =>array('type'=>'varchar(20)', 'label'=>'Fax', 'enabled'=>1, 'visible'=>-1, 'position'=>105),
		'url' =>array('type'=>'varchar(255)', 'label'=>'Url', 'enabled'=>1, 'visible'=>-1, 'position'=>110),
		'email' =>array('type'=>'varchar(128)', 'label'=>'Email', 'enabled'=>1, 'visible'=>-1, 'position'=>115),
		'socialnetworks' =>array('type'=>'text', 'label'=>'Socialnetworks', 'enabled'=>1, 'visible'=>-1, 'position'=>120),
		'fk_effectif' =>array('type'=>'integer', 'label'=>'Workforce', 'enabled'=>1, 'visible'=>-1, 'position'=>170),
		'fk_typent' =>array('type'=>'integer', 'label'=>'TypeOfCompany', 'enabled'=>1, 'visible'=>-1, 'position'=>175, 'csslist'=>'minwidth200'),
		'fk_forme_juridique' =>array('type'=>'integer', 'label'=>'JuridicalStatus', 'enabled'=>1, 'visible'=>-1, 'position'=>180),
		'fk_currency' =>array('type'=>'varchar(3)', 'label'=>'Currency', 'enabled'=>1, 'visible'=>-1, 'position'=>185),
		'siren' =>array('type'=>'varchar(128)', 'label'=>'Idprof1', 'enabled'=>1, 'visible'=>-1, 'position'=>190),
		'siret' =>array('type'=>'varchar(128)', 'label'=>'Idprof2', 'enabled'=>1, 'visible'=>-1, 'position'=>195),
		'ape' =>array('type'=>'varchar(128)', 'label'=>'Idprof3', 'enabled'=>1, 'visible'=>-1, 'position'=>200),
		'idprof4' =>array('type'=>'varchar(128)', 'label'=>'Idprof4', 'enabled'=>1, 'visible'=>-1, 'position'=>205),
		'idprof5' =>array('type'=>'varchar(128)', 'label'=>'Idprof5', 'enabled'=>1, 'visible'=>-1, 'position'=>206),
		'idprof6' =>array('type'=>'varchar(128)', 'label'=>'Idprof6', 'enabled'=>1, 'visible'=>-1, 'position'=>207),
		'tva_intra' =>array('type'=>'varchar(20)', 'label'=>'Tva intra', 'enabled'=>1, 'visible'=>-1, 'position'=>210),
		'capital' =>array('type'=>'double(24,8)', 'label'=>'Capital', 'enabled'=>1, 'visible'=>-1, 'position'=>215),
		'fk_stcomm' =>array('type'=>'integer', 'label'=>'CommercialStatus', 'enabled'=>1, 'visible'=>-1, 'notnull'=>1, 'position'=>220),
		'note_public' =>array('type'=>'text', 'label'=>'NotePublic', 'enabled'=>1, 'visible'=>0, 'position'=>225),
		'note_private' =>array('type'=>'text', 'label'=>'NotePrivate', 'enabled'=>1, 'visible'=>0, 'position'=>230),
		'prefix_comm' =>array('type'=>'varchar(5)', 'label'=>'Prefix comm', 'enabled'=>"getDolGlobalInt('SOCIETE_USEPREFIX')", 'visible'=>-1, 'position'=>235),
		'client' =>array('type'=>'tinyint(4)', 'label'=>'Client', 'enabled'=>1, 'visible'=>-1, 'position'=>240),
		'fournisseur' =>array('type'=>'tinyint(4)', 'label'=>'Fournisseur', 'enabled'=>1, 'visible'=>-1, 'position'=>245),
		'supplier_account' =>array('type'=>'varchar(32)', 'label'=>'Supplier account', 'enabled'=>1, 'visible'=>-1, 'position'=>250),
		'fk_prospectlevel' =>array('type'=>'varchar(12)', 'label'=>'ProspectLevel', 'enabled'=>1, 'visible'=>-1, 'position'=>255),
		'customer_bad' =>array('type'=>'tinyint(4)', 'label'=>'Customer bad', 'enabled'=>1, 'visible'=>-1, 'position'=>260),
		'customer_rate' =>array('type'=>'double', 'label'=>'Customer rate', 'enabled'=>1, 'visible'=>-1, 'position'=>265),
		'supplier_rate' =>array('type'=>'double', 'label'=>'Supplier rate', 'enabled'=>1, 'visible'=>-1, 'position'=>270),
		'fk_user_creat' =>array('type'=>'integer:User:user/class/user.class.php', 'label'=>'UserAuthor', 'enabled'=>1, 'visible'=>-2, 'position'=>275),
		'fk_user_modif' =>array('type'=>'integer:User:user/class/user.class.php', 'label'=>'UserModif', 'enabled'=>1, 'visible'=>-2, 'notnull'=>-1, 'position'=>280),
		//'remise_client' =>array('type'=>'double', 'label'=>'CustomerDiscount', 'enabled'=>1, 'visible'=>-1, 'position'=>285, 'isameasure'=>1),
		//'remise_supplier' =>array('type'=>'double', 'label'=>'SupplierDiscount', 'enabled'=>1, 'visible'=>-1, 'position'=>290, 'isameasure'=>1),
		'mode_reglement' =>array('type'=>'tinyint(4)', 'label'=>'Mode reglement', 'enabled'=>1, 'visible'=>-1, 'position'=>295),
		'cond_reglement' =>array('type'=>'tinyint(4)', 'label'=>'Cond reglement', 'enabled'=>1, 'visible'=>-1, 'position'=>300),
		'deposit_percent' =>array('type'=>'varchar(63)', 'label'=>'DepositPercent', 'enabled'=>1, 'visible'=>-1, 'position'=>301),
		'mode_reglement_supplier' =>array('type'=>'integer', 'label'=>'Mode reglement supplier', 'enabled'=>1, 'visible'=>-1, 'position'=>305),
		'cond_reglement_supplier' =>array('type'=>'integer', 'label'=>'Cond reglement supplier', 'enabled'=>1, 'visible'=>-1, 'position'=>308),
		'outstanding_limit' =>array('type'=>'double(24,8)', 'label'=>'OutstandingBill', 'enabled'=>1, 'visible'=>-1, 'position'=>310, 'isameasure'=>1),
		'order_min_amount' =>array('type'=>'double(24,8)', 'label'=>'Order min amount', 'enabled'=>'isModEnabled("commande") && !empty($conf->global->ORDER_MANAGE_MIN_AMOUNT)', 'visible'=>-1, 'position'=>315, 'isameasure'=>1),
		'supplier_order_min_amount' =>array('type'=>'double(24,8)', 'label'=>'Supplier order min amount', 'enabled'=>'isModEnabled("commande") && !empty($conf->global->ORDER_MANAGE_MIN_AMOUNT)', 'visible'=>-1, 'position'=>320, 'isameasure'=>1),
		'fk_shipping_method' =>array('type'=>'integer', 'label'=>'Fk shipping method', 'enabled'=>1, 'visible'=>-1, 'position'=>330),
		'tva_assuj' =>array('type'=>'tinyint(4)', 'label'=>'Tva assuj', 'enabled'=>1, 'visible'=>-1, 'position'=>335),
		'localtax1_assuj' =>array('type'=>'tinyint(4)', 'label'=>'Localtax1 assuj', 'enabled'=>1, 'visible'=>-1, 'position'=>340),
		'localtax1_value' =>array('type'=>'double(6,3)', 'label'=>'Localtax1 value', 'enabled'=>1, 'visible'=>-1, 'position'=>345),
		'localtax2_assuj' =>array('type'=>'tinyint(4)', 'label'=>'Localtax2 assuj', 'enabled'=>1, 'visible'=>-1, 'position'=>350),
		'localtax2_value' =>array('type'=>'double(6,3)', 'label'=>'Localtax2 value', 'enabled'=>1, 'visible'=>-1, 'position'=>355),
		'barcode' =>array('type'=>'varchar(255)', 'label'=>'Barcode', 'enabled'=>1, 'visible'=>-1, 'position'=>360),
		'price_level' =>array('type'=>'integer', 'label'=>'Price level', 'enabled'=>'$conf->global->PRODUIT_MULTIPRICES || $conf->global->PRODUIT_CUSTOMER_PRICES_BY_QTY_MULTIPRICES', 'visible'=>-1, 'position'=>365),
		'default_lang' =>array('type'=>'varchar(6)', 'label'=>'Default lang', 'enabled'=>1, 'visible'=>-1, 'position'=>370),
		'canvas' =>array('type'=>'varchar(32)', 'label'=>'Canvas', 'enabled'=>1, 'visible'=>-1, 'position'=>375),
		'fk_barcode_type' =>array('type'=>'integer', 'label'=>'Fk barcode type', 'enabled'=>1, 'visible'=>-1, 'position'=>405),
		'webservices_url' =>array('type'=>'varchar(255)', 'label'=>'Webservices url', 'enabled'=>1, 'visible'=>-1, 'position'=>410),
		'webservices_key' =>array('type'=>'varchar(128)', 'label'=>'Webservices key', 'enabled'=>1, 'visible'=>-1, 'position'=>415),
		'fk_incoterms' =>array('type'=>'integer', 'label'=>'Fk incoterms', 'enabled'=>1, 'visible'=>-1, 'position'=>425),
		'location_incoterms' =>array('type'=>'varchar(255)', 'label'=>'Location incoterms', 'enabled'=>1, 'visible'=>-1, 'position'=>430),
		'model_pdf' =>array('type'=>'varchar(255)', 'label'=>'Model pdf', 'enabled'=>1, 'visible'=>0, 'position'=>435),
		'last_main_doc' =>array('type'=>'varchar(255)', 'label'=>'LastMainDoc', 'enabled'=>1, 'visible'=>-1, 'position'=>270),
		'fk_multicurrency' =>array('type'=>'integer', 'label'=>'Fk multicurrency', 'enabled'=>1, 'visible'=>-1, 'position'=>440),
		'multicurrency_code' =>array('type'=>'varchar(255)', 'label'=>'Multicurrency code', 'enabled'=>1, 'visible'=>-1, 'position'=>445),
		'fk_account' =>array('type'=>'integer', 'label'=>'PaymentBankAccount', 'enabled'=>1, 'visible'=>-1, 'position'=>450),
		'fk_warehouse' =>array('type'=>'integer', 'label'=>'Warehouse', 'enabled'=>1, 'visible'=>-1, 'position'=>455),
		'logo' =>array('type'=>'varchar(255)', 'label'=>'Logo', 'enabled'=>1, 'visible'=>-1, 'position'=>400),
		'logo_squarred' =>array('type'=>'varchar(255)', 'label'=>'Logo squarred', 'enabled'=>1, 'visible'=>-1, 'position'=>401),
		'status' =>array('type'=>'tinyint(4)', 'label'=>'Status', 'enabled'=>1, 'visible'=>-1, 'position'=>500),
		'import_key' =>array('type'=>'varchar(14)', 'label'=>'ImportId', 'enabled'=>1, 'visible'=>-2, 'position'=>1000),
	);

	/**
	 * @var int Entity
	 */
	public $entity;

	/**
	 * Thirdparty name
	 * @var string
	 * @deprecated Use $name instead
	 * @see $name
	 */
	public $nom;

	/**
	 * @var string Thirdparty name
	 */
	public $name;

	/**
	 * Alias names (commercial, trademark or alias names)
	 * @var string
	 */
	public $name_alias;

	/**
	 * @var int Physical thirdparty not a company
	 */
	public $particulier;

	/**
	 * @var string Address
	 */
	public $address;

	/**
	 * @var string Zip code of thirdparty
	 */
	public $zip;

	/**
	 * @var string Town of thirdparty
	 */
	public $town;

	/**
	 * Thirdparty status : 0=activity ceased, 1= in activity
	 * @var int
	 */
	public $status = 1;

	/**
	 * Id of department
	 * @var int
	 */
	public $state_id;

	/**
	 * @var string State code
	 */
	public $state_code;

	/**
	 * @var string State name
	 */
	public $state;

	/**
	 * Id of region
	 * @var int
	 */
	public $region_code;

	/**
	 * @var string Region name
	 */
	public $region;

	/**
	 * @var string State code
	 * @deprecated Use state_code instead
	 * @see $state_code
	 */
	public $departement_code;

	/**
	 * @var string
	 * @deprecated Use state instead
	 * @see $state
	 */
	public $departement;

	/**
	 * @var string
	 * @deprecated Use country instead
	 * @see $country
	 */
	public $pays;

	/**
	 * Phone number
	 * @var string
	 */
	public $phone;
	/**
	 * Fax number
	 * @var string
	 */
	public $fax;
	/**
	 * Email
	 * @var string
	 */
	public $email;

	/**
	 * @var array array of socialnetworks
	 */
	public $socialnetworks;

	/**
	 * Skype username
	 * @var string
	 * @deprecated
	 */
	public $skype;

	/**
	 * Twitter username
	 * @var string
	 * @deprecated
	 */
	public $twitter;

	/**
	 * Facebook username
	 * @var string
	 * @deprecated
	 */
	public $facebook;

	/**
	 * LinkedIn username
	 * @var string
	 * @deprecated
	 */
	public $linkedin;

	/**
	 * Webpage
	 * @var string
	 */
	public $url;

	/**
	 * Barcode value
	 * @var string
	 */
	public $barcode;

	// 6 professional id (usage depends on country)

	/**
	 * Professional ID 1 (Ex: Siren in France)
	 * @var string
	 */
	public $idprof1;

	/**
	 * @var string Professional ID 1
	 * @deprecated
	 * @see $idprof1
	 */
	public $siren;


	/**
	 * Professional ID 2 (Ex: Siret in France)
	 * @var string
	 */
	public $idprof2;

	/**
	 * @var string Professional ID 2
	 * @deprecated
	 * @see $idprof2
	 */
	public $siret;

	/**
	 * Professional ID 3 (Ex: Ape in France)
	 * @var string
	 */
	public $idprof3;

	/**
	 * @var string Professional ID 3
	 * @deprecated
	 * @see $idprof3
	 */
	public $ape;

	/**
	 * Professional ID 4 (Ex: RCS in France)
	 * @var string
	 */
	public $idprof4;

	/**
	 * Professional ID 5
	 * @var string
	 */
	public $idprof5;

	/**
	 * Professional ID 6
	 * @var string
	 */
	public $idprof6;

	/**
	 * @var string Prefix comm
	 */
	public $prefix_comm;

	/**
	 * @var int Vat concerned
	 */
	public $tva_assuj = 1;

	/**
	 * Intracommunitary VAT ID
	 * @var string
	 */
	public $tva_intra;

	// Local taxes
	public $localtax1_assuj;
	public $localtax1_value;
	public $localtax2_assuj;
	public $localtax2_value;

	/**
	 * @var string Manager
	 */
	public $managers;

	/**
	 * @var float Capital
	 */
	public $capital;

	/**
	 * @var int Type thirdparty
	 */
	public $typent_id = 0;
	public $typent_code;
	public $effectif;
	public $effectif_id = 0;
	public $forme_juridique_code;
	public $forme_juridique = 0;

	public $remise_percent;
	public $remise_supplier_percent;

	public $mode_reglement_id;
	public $cond_reglement_id;
	public $deposit_percent;
	public $mode_reglement_supplier_id;
	public $cond_reglement_supplier_id;
	public $transport_mode_supplier_id;

	/**
	 * @var int ID
	 */
	public $fk_prospectlevel;

	/**
	 * @var string second name
	 */
	public $name_bis;

	//Log data

	/**
	 * Date of last update
	 * @var integer|string
	 */
	public $date_modification;

	/**
	 * User that made last update
	 * @var User
	 */
	public $user_modification;

	/**
	 * Date of creation
	 * @var integer|string
	 */
	public $date_creation;

	/**
	 * User that created the thirdparty
	 * @var User
	 */
	public $user_creation;

	/**
	 * 0=no customer, 1=customer, 2=prospect, 3=customer and prospect
	 * @var int
	 */
	public $client = 0;

	/**
	 * 0=no prospect, 1=prospect
	 * @var int
	 */
	public $prospect = 0;

	/**
	 * 0=no supplier, 1=supplier
	 * @var int
	 */
	public $fournisseur;

	/**
	 * Client code. E.g: CU2014-003
	 * @var string
	 */
	public $code_client;

	/**
	 * Supplier code. E.g: SU2014-003
	 * @var string
	 */
	public $code_fournisseur;

	/**
	 * Accounting code for client
	 * @var string
	 */
	public $code_compta_client;

	/**
	 * Duplicate of code_compta_client (for backward compatibility)
	 * @var string
	 */
	public $code_compta;


	/**
	 * Accounting code for customer
	 * @var string
	 */
	public $accountancy_code_customer;

	/**
	 * Accounting code for supplier
	 * @var string
	 */
	public $code_compta_fournisseur;

	/**
	 * Accounting code for supplier
	 * @var string
	 */
	public $accountancy_code_supplier;


	/**
	 * Accounting code for product (for level 3 of suggestion of prouct accounting account)
	 * @var string
	 */
	public $code_compta_product;


	/**
	 * @var string
	 * @deprecated Note is split in public and private notes
	 * @see $note_public, $note_private
	 */
	public $note;

	/**
	 * Private note
	 * @var string
	 */
	public $note_private;

	/**
	 * Public note
	 * @var string
	 */
	public $note_public;

	/**
	 * Status prospect id
	 * @var int
	 */
	public $stcomm_id;

	/**
	 * Status prospect picto
	 * @var string
	 */
	public $stcomm_picto;

	/**
	 * Status prospect label
	 * @var int
	 */
	public $status_prospect_label;

	/**
	 * Assigned price level
	 * @var int
	 */
	public $price_level;

	/**
	 * @var string outstanding limit
	 */
	public $outstanding_limit;

	/**
	 * @var string Min order amount
	 */
	public $order_min_amount;

	/**
	 * @var string Supplier min order amount
	 */
	public $supplier_order_min_amount;

	/**
	 * Id of sales representative to link (used for thirdparty creation). Not filled by a fetch, because we can have several sales representatives.
	 * @var int
	 */
	public $commercial_id;

	/**
	 * Id of parent thirdparty (if one)
	 * @var int
	 */
	public $parent;

	/**
	 * Default language code of thirdparty (en_US, ...)
	 * @var string
	 */
	public $default_lang;

	/**
	 * @var string Ref
	 */
	public $ref;

	/**
	 * External user reference.
	 * This is to allow external systems to store their id and make self-developed synchronizing functions easier to build.
	 * @var string
	 */
	public $ref_ext;

	/**
	 * Import key.
	 * Set when the thirdparty has been created through an import process. This is to relate those created thirdparties
	 * to an import process
	 * @var string
	 */
	public $import_key;

	/**
	 * Supplier WebServices URL
	 * @var string
	 */
	public $webservices_url;

	/**
	 * Supplier WebServices Key
	 * @var string
	 */
	public $webservices_key;

	/**
	 * @var string Logo
	 */
	public $logo;

	/**
	 * @var string logo small
	 */
	public $logo_small;

	/**
	 * @var string Logo mini
	 */
	public $logo_mini;

	/**
	 * @var string Logo squarred
	 */
	public $logo_squarred;

	/**
	 * @var string Logo squarred small
	 */
	public $logo_squarred_small;

	/**
	 * @var string Logo squarred mini
	 */
	public $logo_squarred_mini;

	/**
	 * @var string Accountancy account for sales
	 */
	public $accountancy_code_sell;

	/**
	 * @var string Accountancy account for bought
	 */
	public $accountancy_code_buy;

	// Multicurrency
	/**
	 * @var int ID
	 */
	public $fk_multicurrency;

	// Warehouse
	/**
	 * @var int ID
	 */
	public $fk_warehouse;

	/**
	 * @var string Multicurrency code
	 */
	public $multicurrency_code;

	/**
	 * @var string  Set if company email found into unsubscribe of emailing list table
	 */
	public $no_email;

	// Fields loaded by fetchPartnerships()

	public $partnerships = array();


	/**
	 * @var Account|string Default BAN account
	 */
	public $bank_account;


	const STATUS_CEASED = 0;
	const STATUS_INACTIVITY = 1;

	/**
	 * Third party type is no customer
	 */
	const NO_CUSTOMER = 0;

	/**
	 * Third party type is a customer
	 */
	const CUSTOMER = 1;

	/**
	 * Third party type is a prospect
	 */
	const PROSPECT = 2;

	/**
	 * Third party type is a customer and a prospect
	 */
	const CUSTOMER_AND_PROSPECT = 3;

	/**
	 * Third party supplier flag is not supplier
	 */
	const NO_SUPPLIER = 0;

	/**
	 * Third party supplier flag is a supplier
	 */
	const SUPPLIER = 1;


	/**
	 *    Constructor
	 *
	 *    @param	DoliDB		$db		Database handler
	 */
	public function __construct($db)
	{
		global $conf;

		$this->db = $db;

		$this->client = 0;
		$this->prospect = 0;
		$this->fournisseur = 0;
		$this->typent_id = 0;
		$this->effectif_id = 0;
		$this->forme_juridique_code = 0;
		$this->tva_assuj = 1;
		$this->status = 1;

		if (!empty($conf->global->COMPANY_SHOW_ADDRESS_SELECTLIST)) {
			$this->fields['address']['showoncombobox'] = $conf->global->COMPANY_SHOW_ADDRESS_SELECTLIST;
			$this->fields['zip']['showoncombobox'] = $conf->global->COMPANY_SHOW_ADDRESS_SELECTLIST;
			$this->fields['town']['showoncombobox'] = $conf->global->COMPANY_SHOW_ADDRESS_SELECTLIST;
			//$this->fields['fk_pays']['showoncombobox'] = $conf->global->COMPANY_SHOW_ADDRESS_SELECTLIST;
		}
	}


	/**
	 *    Create third party in database.
	 *    $this->code_client = -1 and $this->code_fournisseur = -1 means automatic assignement.
	 *
	 *    @param	User	$user           Object of user that ask creation
	 *    @param    int		$notrigger	    1=Does not execute triggers, 0= execute triggers
	 *    @return   int         		    >=0 if OK, <0 if KO
	 */
	public function create(User $user, $notrigger = 0)
	{
		global $langs, $conf, $mysoc;

		$error = 0;

		// Clean parameters
		if (empty($this->status)) {
			$this->status = 0;
		}
		$this->name = $this->name ?trim($this->name) : trim($this->nom);
		$this->setUpperOrLowerCase();
		$this->nom = $this->name; // For backward compatibility
		if (empty($this->client)) {
			$this->client = 0;
		}
		if (empty($this->fournisseur)) {
			$this->fournisseur = 0;
		}
		$this->import_key = trim($this->import_key);

		$this->accountancy_code_customer = trim($this->code_compta);
		$this->accountancy_code_supplier = trim($this->code_compta_fournisseur);
		$this->accountancy_code_buy = trim($this->accountancy_code_buy);
		$this->accountancy_code_sell = trim($this->accountancy_code_sell);

		if (!empty($this->multicurrency_code)) {
			$this->fk_multicurrency = MultiCurrency::getIdFromCode($this->db, $this->multicurrency_code);
		}
		if (empty($this->fk_multicurrency)) {
			$this->multicurrency_code = '';
			$this->fk_multicurrency = 0;
		}

		dol_syslog(get_class($this)."::create ".$this->name);

		$now = dol_now();

		$this->db->begin();

		// For automatic creation during create action (not used by Dolibarr GUI, can be used by scripts)
		if ($this->code_client == -1 || $this->code_client === 'auto') {
			$this->get_codeclient($this, 0);
		}
		if ($this->code_fournisseur == -1 || $this->code_fournisseur === 'auto') {
			$this->get_codefournisseur($this, 1);
		}

		// Check more parameters (including mandatory setup
		// If error, this->errors[] is filled
		$result = $this->verify();

		if ($result >= 0) {
			$this->entity = ((isset($this->entity) && is_numeric($this->entity)) ? $this->entity : $conf->entity);

			$sql = "INSERT INTO ".MAIN_DB_PREFIX."societe (";
			$sql .= "nom";
			$sql .= ", name_alias";
			$sql .= ", entity";
			$sql .= ", datec";
			$sql .= ", fk_user_creat";
			$sql .= ", fk_typent";
			$sql .= ", canvas";
			$sql .= ", status";
			$sql .= ", ref_ext";
			$sql .= ", fk_stcomm";
			$sql .= ", fk_incoterms";
			$sql .= ", location_incoterms";
			$sql .= ", import_key";
			$sql .= ", fk_multicurrency";
			$sql .= ", multicurrency_code";
			if (empty($conf->global->MAIN_COMPANY_PERENTITY_SHARED)) {
				$sql .= ", accountancy_code_buy";
				$sql .= ", accountancy_code_sell";
			}
			$sql .= ") VALUES ('".$this->db->escape($this->name)."', '".$this->db->escape($this->name_alias)."', ".((int) $this->entity).", '".$this->db->idate($now)."'";
			$sql .= ", ".(!empty($user->id) ? ((int) $user->id) : "null");
			$sql .= ", ".(!empty($this->typent_id) ? ((int) $this->typent_id) : "null");
			$sql .= ", ".(!empty($this->canvas) ? "'".$this->db->escape($this->canvas)."'" : "null");
			$sql .= ", ".((int) $this->status);
			$sql .= ", ".(!empty($this->ref_ext) ? "'".$this->db->escape($this->ref_ext)."'" : "null");
			$sql .= ", 0";
			$sql .= ", ".(int) $this->fk_incoterms;
			$sql .= ", '".$this->db->escape($this->location_incoterms)."'";
			$sql .= ", ".(!empty($this->import_key) ? "'".$this->db->escape($this->import_key)."'" : "null");
			$sql .= ", ".(int) $this->fk_multicurrency;
			$sql .= ", '".$this->db->escape($this->multicurrency_code)."'";
			if (empty($conf->global->MAIN_COMPANY_PERENTITY_SHARED)) {
				$sql .= ", '".$this->db->escape($this->accountancy_code_buy)."'";
				$sql .= ", '".$this->db->escape($this->accountancy_code_sell)."'";
			}
			$sql .= ")";

			dol_syslog(get_class($this)."::create", LOG_DEBUG);
			$result = $this->db->query($sql);
			if ($result) {
				$this->id = $this->db->last_insert_id(MAIN_DB_PREFIX."societe");

				$ret = $this->update($this->id, $user, 0, 1, 1, 'add');

				// update accountancy for this entity
				if (!$error && !empty($conf->global->MAIN_COMPANY_PERENTITY_SHARED)) {
					$this->db->query("DELETE FROM ".MAIN_DB_PREFIX."societe_perentity WHERE fk_soc = ".((int) $this->id)." AND entity = ".((int) $conf->entity));

					$sql = "INSERT INTO ".MAIN_DB_PREFIX."societe_perentity (";
					$sql .= " fk_soc";
					$sql .= ", entity";
					$sql .= ", accountancy_code_customer";
					$sql .= ", accountancy_code_supplier";
					$sql .= ", accountancy_code_buy";
					$sql .= ", accountancy_code_sell";
					$sql .= ") VALUES (";
					$sql .= $this->id;
					$sql .= ", ".((int) $conf->entity);
					$sql .= ", '".$this->db->escape($this->accountancy_code_customer)."'";
					$sql .= ", '".$this->db->escape($this->accountancy_code_supplier)."'";
					$sql .= ", '".$this->db->escape($this->accountancy_code_buy)."'";
					$sql .= ", '".$this->db->escape($this->accountancy_code_sell)."'";
					$sql .= ")";
					$result = $this->db->query($sql);
					if (!$result) {
						$error++;
						$this->error = 'ErrorFailedToUpdateAccountancyForEntity';
					}
				}

				// Ajout du commercial affecte
				if ($this->commercial_id != '' && $this->commercial_id != -1) {
					$this->add_commercial($user, $this->commercial_id);
				} elseif (empty($user->rights->societe->client->voir)) {
					// si un commercial cree un client il lui est affecte automatiquement
					$this->add_commercial($user, $user->id);
				}

<<<<<<< HEAD
				if ($ret >= 0 && !$notrigger) {
					// Call trigger
					$result = $this->call_trigger('COMPANY_CREATE', $user);
					if ($result < 0) {
						$error++;
=======
				if ($ret >= 0) {
					if (! $notrigger) {
						// Call trigger
						$result = $this->call_trigger('COMPANY_CREATE', $user);
						if ($result < 0) {
							$error++;
						}
						// End call triggers
>>>>>>> 564d930d
					}
				} else {
					$error++;
				}

				if (!$error) {
					dol_syslog(get_class($this)."::Create success id=".$this->id);
					$this->db->commit();
					return $this->id;
				} else {
					dol_syslog(get_class($this)."::Create echec update ".$this->error.(empty($this->errors) ? '' : ' '.join(',', $this->errors)), LOG_ERR);
					$this->db->rollback();
					return -4;
				}
			} else {
				if ($this->db->lasterrno() == 'DB_ERROR_RECORD_ALREADY_EXISTS') {
					$this->error = $langs->trans("ErrorCompanyNameAlreadyExists", $this->name); // duplicate on a field (code or profid or ...)
					$result = -1;
				} else {
					$this->error = $this->db->lasterror();
					$result = -2;
				}
				$this->db->rollback();
				return $result;
			}
		} else {
			$this->db->rollback();
			dol_syslog(get_class($this)."::Create fails verify ".join(',', $this->errors), LOG_WARNING);
			return -3;
		}
	}


	// phpcs:disable PEAR.NamingConventions.ValidFunctionName.ScopeNotCamelCaps
	/**
	 * Create a contact/address from thirdparty
	 *
	 * @param 	User	$user		    Object user
	 * @param 	int		$no_email	    1=Do not send mailing, 0=Ok to recieve mailling
	 * @param 	array	$tags		    Array of tag to affect to contact
	 * @param   int     $notrigger	    1=Does not execute triggers, 0= execute triggers
	 * @return 	int					    <0 if KO, >0 if OK
	 */
	public function create_individual(User $user, $no_email = 0, $tags = array(), $notrigger = 0)
	{
		global $conf;

		$error = 0;

		$this->db->begin();

		// phpcs:enable
		require_once DOL_DOCUMENT_ROOT.'/contact/class/contact.class.php';
		$contact = new Contact($this->db);

		$contact->name              = $this->name_bis;
		$contact->firstname         = $this->firstname;
		$contact->civility_id       = $this->civility_id;
		$contact->socid             = $this->id; // fk_soc
		$contact->statut            = 1; // deprecated
		$contact->status            = 1;
		$contact->priv              = 0;
		$contact->country_id        = $this->country_id;
		$contact->state_id          = $this->state_id;
		$contact->address           = $this->address;
		$contact->email             = $this->email;
		$contact->zip               = $this->zip;
		$contact->town              = $this->town;
		$this->setUpperOrLowerCase();
		$contact->phone_pro         = $this->phone;

		$contactId = $contact->create($user, $notrigger);
		if ($contactId < 0) {
			$error++;
			$this->error = $contact->error;
			$this->errors = $contact->errors;
			dol_syslog(get_class($this)."::create_individual ERROR:".$this->error, LOG_ERR);
		}

		if (empty($error) && is_array($tags) && !empty($tags)) {
			$result = $contact->setCategories($tags);
			if ($result < 0) {
				$error++;
				$this->error = $contact->error;
				$this->errors = array_merge($this->errors, $contact->errors);
				dol_syslog(get_class($this)."::create_individual Affect Tag ERROR:".$this->error, LOG_ERR);
				$contactId = $result;
			}
		}

		if (empty($error) && isModEnabled('mailing') && !empty($contact->email) && isset($no_email)) {
			$result = $contact->setNoEmail($no_email);
			if ($result < 0) {
				$this->error = $contact->error;
				$this->errors = array_merge($this->errors, $contact->errors);
				dol_syslog(get_class($this)."::create_individual set mailing status ERROR:".$this->error, LOG_ERR);
				$contactId = $result;
			}
		}

		if (empty($error)) {
			dol_syslog(get_class($this)."::create_individual success");
			$this->db->commit();
		} else {
			$this->db->rollback();
		}

		return $contactId;
	}

	/**
	 *    Check properties of third party are ok (like name, third party codes, ...)
	 *    Used before an add or update.
	 *
	 *    @return     int		0 if OK, <0 if KO
	 */
	public function verify()
	{
		global $conf, $langs, $mysoc;

		$error = 0;
		$this->errors = array();

		$result = 0;
		$this->name = trim($this->name);
		$this->nom = $this->name; // For backward compatibility

		if (!$this->name) {
			$this->errors[] = 'ErrorBadThirdPartyName';
			$result = -2;
		}

		if ($this->client) {
			$rescode = $this->check_codeclient();
			if ($rescode != 0 && $rescode != -5) {
				if ($rescode == -1) {
					$this->errors[] = 'ErrorBadCustomerCodeSyntax';
				} elseif ($rescode == -2) {
					$this->errors[] = 'ErrorCustomerCodeRequired';
				} elseif ($rescode == -3) {
					$this->errors[] = 'ErrorCustomerCodeAlreadyUsed';
				} elseif ($rescode == -4) {
					$this->errors[] = 'ErrorPrefixRequired';
				} else {
					$this->errors[] = 'ErrorUnknownOnCustomerCodeCheck';
				}

				$result = -3;
			}
		}

		if ($this->fournisseur) {
			$rescode = $this->check_codefournisseur();
			if ($rescode != 0 && $rescode != -5) {
				if ($rescode == -1) {
					$this->errors[] = 'ErrorBadSupplierCodeSyntax';
				} elseif ($rescode == -2) {
					$this->errors[] = 'ErrorSupplierCodeRequired';
				} elseif ($rescode == -3) {
					$this->errors[] = 'ErrorSupplierCodeAlreadyUsed';
				} elseif ($rescode == -4) {
					$this->errors[] = 'ErrorPrefixRequired';
				} else {
					$this->errors[] = 'ErrorUnknownOnSupplierCodeCheck';
				}
				$result = -3;
			}
		}

		// Check for duplicate or mandatory fields defined into setup
		$array_to_check = array('IDPROF1', 'IDPROF2', 'IDPROF3', 'IDPROF4', 'IDPROF5', 'IDPROF6', 'EMAIL', 'TVA_INTRA');
		foreach ($array_to_check as $key) {
			$keymin = strtolower($key);
			$i = (int) preg_replace('/[^0-9]/', '', $key);
			$vallabel = $this->$keymin;

			if ($i > 0) {
				if ($this->isACompany()) {
					// Check for mandatory prof id (but only if country is same than ours)
					if ($mysoc->country_id > 0 && $this->country_id == $mysoc->country_id) {
						$idprof_mandatory = 'SOCIETE_'.$key.'_MANDATORY';
						if (!$vallabel && !empty($conf->global->$idprof_mandatory)) {
							$langs->load("errors");
							$error++;
							$this->errors[] = $langs->trans("ErrorProdIdIsMandatory", $langs->transcountry('ProfId'.$i, $this->country_code)).' ('.$langs->trans("ForbiddenBySetupRules").')';
						}
					}
				}

				// Check for unicity on profid
				if (!$error && $vallabel && $this->id_prof_verifiable($i)) {
					if ($this->id_prof_exists($keymin, $vallabel, ($this->id > 0 ? $this->id : 0))) {
						$langs->load("errors");
						$error++;
						$this->errors[] = $langs->transcountry('ProfId'.$i, $this->country_code)." ".$langs->trans("ErrorProdIdAlreadyExist", $vallabel).' ('.$langs->trans("ForbiddenBySetupRules").')';
					}
				}
			} else {
				//var_dump($conf->global->SOCIETE_EMAIL_UNIQUE);
				//var_dump($conf->global->SOCIETE_EMAIL_MANDATORY);
				if ($key == 'EMAIL') {
					// Check for mandatory
					if (!empty($conf->global->SOCIETE_EMAIL_MANDATORY) && !isValidEMail($this->email)) {
						$langs->load("errors");
						$error++;
						$this->errors[] = $langs->trans("ErrorBadEMail", $this->email).' ('.$langs->trans("ForbiddenBySetupRules").')';
					}

					// Check for unicity
					if (!$error && $vallabel && !empty($conf->global->SOCIETE_EMAIL_UNIQUE)) {
						if ($this->id_prof_exists($keymin, $vallabel, ($this->id > 0 ? $this->id : 0))) {
							$langs->load("errors");
							$error++; $this->errors[] = $langs->trans('Email')." ".$langs->trans("ErrorProdIdAlreadyExist", $vallabel).' ('.$langs->trans("ForbiddenBySetupRules").')';
						}
					}
				} elseif ($key == 'TVA_INTRA') {
					// Check for unicity
					if ($vallabel && !empty($conf->global->SOCIETE_VAT_INTRA_UNIQUE)) {
						if ($this->id_prof_exists($keymin, $vallabel, ($this->id > 0 ? $this->id : 0))) {
							$langs->load("errors");
							$error++; $this->errors[] = $langs->trans('VATIntra')." ".$langs->trans("ErrorProdIdAlreadyExist", $vallabel).' ('.$langs->trans("ForbiddenBySetupRules").')';
						}
					}
				}
			}
		}

		if ($error) {
			$result = -4;
		}

		return $result;
	}

	/**
	 *      Update parameters of third party
	 *
	 *      @param	int		$id              			Id of company (deprecated, use 0 here and call update on an object loaded by a fetch)
	 *      @param  User	$user            			User who requests the update
	 *      @param  int		$call_trigger    			0=no, 1=yes
	 *		@param	int		$allowmodcodeclient			Inclut modif code client et code compta
	 *		@param	int		$allowmodcodefournisseur	Inclut modif code fournisseur et code compta fournisseur
	 *		@param	string	$action						'add' or 'update' or 'merge'
	 *		@param	int		$nosyncmember				Do not synchronize info of linked member
	 *      @return int  			           			<0 if KO, >=0 if OK
	 */
	public function update($id, $user = '', $call_trigger = 1, $allowmodcodeclient = 0, $allowmodcodefournisseur = 0, $action = 'update', $nosyncmember = 1)
	{
		global $langs, $conf, $hookmanager;

		require_once DOL_DOCUMENT_ROOT.'/core/lib/functions2.lib.php';

		if (empty($id)) {
			$id = $this->id;
		}

		$error = 0;

		dol_syslog(get_class($this)."::Update id=".$id." call_trigger=".$call_trigger." allowmodcodeclient=".$allowmodcodeclient." allowmodcodefournisseur=".$allowmodcodefournisseur);

		$now = dol_now();

		// Clean parameters
		$this->id = $id;
		$this->entity = ((isset($this->entity) && is_numeric($this->entity)) ? $this->entity : $conf->entity);
		$this->name = $this->name ?trim($this->name) : trim($this->nom);
		$this->nom = $this->name; // For backward compatibility
		$this->name_alias = trim($this->name_alias);
		$this->ref_ext		= trim($this->ref_ext);
		$this->address		= $this->address ?trim($this->address) : trim($this->address);
		$this->zip = $this->zip ?trim($this->zip) : trim($this->zip);
		$this->town = $this->town ?trim($this->town) : trim($this->town);
		$this->state_id = trim($this->state_id);
		$this->country_id = ($this->country_id > 0) ? $this->country_id : 0;
		$this->phone		= trim($this->phone);
		$this->phone		= preg_replace("/\s/", "", $this->phone);
		$this->phone		= preg_replace("/\./", "", $this->phone);
		$this->fax			= trim($this->fax);
		$this->fax			= preg_replace("/\s/", "", $this->fax);
		$this->fax			= preg_replace("/\./", "", $this->fax);
		$this->email		= trim($this->email);
		$this->url			= $this->url ?clean_url($this->url, 0) : '';
		$this->note_private = trim($this->note_private);
		$this->note_public  = trim($this->note_public);
		$this->idprof1		= trim($this->idprof1);
		$this->idprof2		= trim($this->idprof2);
		$this->idprof3		= trim($this->idprof3);
		$this->idprof4		= trim($this->idprof4);
		$this->idprof5		= (!empty($this->idprof5) ?trim($this->idprof5) : '');
		$this->idprof6		= (!empty($this->idprof6) ?trim($this->idprof6) : '');
		$this->prefix_comm = trim($this->prefix_comm);
		$this->outstanding_limit = price2num($this->outstanding_limit);
		$this->order_min_amount = price2num($this->order_min_amount);
		$this->supplier_order_min_amount = price2num($this->supplier_order_min_amount);

		$this->tva_assuj	= trim($this->tva_assuj);
		$this->tva_intra	= dol_sanitizeFileName($this->tva_intra, '');
		if (empty($this->status)) {
			$this->status = 0;
		}

		if (!empty($this->multicurrency_code)) {
			$this->fk_multicurrency = MultiCurrency::getIdFromCode($this->db, $this->multicurrency_code);
		}
		if (empty($this->fk_multicurrency)) {
			$this->multicurrency_code = '';
			$this->fk_multicurrency = 0;
		}

		// Local taxes
		$this->localtax1_assuj = trim($this->localtax1_assuj);
		$this->localtax2_assuj = trim($this->localtax2_assuj);

		$this->localtax1_value = trim($this->localtax1_value);
		$this->localtax2_value = trim($this->localtax2_value);

		if ($this->capital != '') {
			$this->capital = price2num(trim($this->capital));
		}
		if (!is_numeric($this->capital)) {
			$this->capital = ''; // '' = undef
		}

		$this->effectif_id = trim($this->effectif_id);
		$this->forme_juridique_code = trim($this->forme_juridique_code);

		//Gencod
		$this->barcode = trim($this->barcode);

		// For automatic creation
		if ($this->code_client == -1 || $this->code_client === 'auto') {
			$this->get_codeclient($this, 0);
		}
		if ($this->code_fournisseur == -1 || $this->code_fournisseur === 'auto') {
			$this->get_codefournisseur($this, 1);
		}

		$this->code_compta_client = trim(empty($this->code_compta) ? $this->code_compta_client : $this->code_compta);
		$this->code_compta = $this->code_compta_client; // for backward compatibility
		$this->code_compta_fournisseur = trim($this->code_compta_fournisseur);

		// Check parameters. More tests are done later in the ->verify()
		if (!is_numeric($this->client) && !is_numeric($this->fournisseur)) {
			$langs->load("errors");
			$this->error = $langs->trans("BadValueForParameterClientOrSupplier");
			return -1;
		}

		$customer = false;
		if (!empty($allowmodcodeclient) && !empty($this->client)) {
			// If $allowmodcodeclient is set and value is not set, we generate it
			if (empty($this->code_compta_client)) {
				$ret = $this->get_codecompta('customer');
				if ($ret < 0) {
					return -1;
				}
			}

			$customer = true;
		}

		$supplier = false;
		if (!empty($allowmodcodefournisseur) && !empty($this->fournisseur)) {
			// If $allowmodcodefournisseur is set and value is not set, we generate it
			if (empty($this->code_compta_fournisseur)) {
				$ret = $this->get_codecompta('supplier');
				if ($ret < 0) {
					return -1;
				}
			}

			$supplier = true;
		}

		//Web services
		$this->webservices_url = $this->webservices_url ?clean_url($this->webservices_url, 0) : '';
		$this->webservices_key = trim($this->webservices_key);

		$this->accountancy_code_buy = trim($this->accountancy_code_buy);
		$this->accountancy_code_sell = trim($this->accountancy_code_sell);

		//Incoterms
		$this->fk_incoterms = (int) $this->fk_incoterms;
		$this->location_incoterms = trim($this->location_incoterms);

		$this->db->begin();

		// Check name is required and codes are ok or unique.
		// If error, this->errors[] is filled
		$result = 0;
		if ($action != 'add' && $action != 'merge') {
			// We don't check when update called during a create because verify was already done.
			// For a merge, we suppose source data is clean and a customer code of a deleted thirdparty must be accepted into a target thirdparty with empty code without duplicate error
			$result = $this->verify();

			// If there is only one error and error is ErrorBadCustomerCodeSyntax and we don't change customer code, we allow the update
			// So we can update record that were using and old numbering rule.
			if (is_array($this->errors)) {
				if (in_array('ErrorBadCustomerCodeSyntax', $this->errors) && is_object($this->oldcopy) && $this->oldcopy->code_client == $this->code_client) {
					if (($key = array_search('ErrorBadCustomerCodeSyntax', $this->errors)) !== false) {
						unset($this->errors[$key]); // Remove error message
					}
				}
				if (in_array('ErrorBadSupplierCodeSyntax', $this->errors) && is_object($this->oldcopy) && $this->oldcopy->code_fournisseur == $this->code_fournisseur) {
					if (($key = array_search('ErrorBadSupplierCodeSyntax', $this->errors)) !== false) {
						unset($this->errors[$key]); // Remove error message
					}
				}
				if (empty($this->errors)) {	// If there is no more error, we can make like if there is no error at all
					$result = 0;
				}
			}
		}
		$this->setUpperOrLowerCase();
		if ($result >= 0) {
			dol_syslog(get_class($this)."::update verify ok or not done");

			$sql  = "UPDATE ".MAIN_DB_PREFIX."societe SET ";
			$sql .= "entity = ".$this->db->escape($this->entity);
			$sql .= ",nom = '".$this->db->escape($this->name)."'"; // Required
			$sql .= ",name_alias = '".$this->db->escape($this->name_alias)."'";
			$sql .= ",ref_ext = ".(!empty($this->ref_ext) ? "'".$this->db->escape($this->ref_ext)."'" : "null");
			$sql .= ",address = '".$this->db->escape($this->address)."'";

			$sql .= ",zip = ".(!empty($this->zip) ? "'".$this->db->escape($this->zip)."'" : "null");
			$sql .= ",town = ".(!empty($this->town) ? "'".$this->db->escape($this->town)."'" : "null");

			$sql .= ",fk_departement = ".((!empty($this->state_id) && $this->state_id > 0) ? ((int) $this->state_id) : 'null');
			$sql .= ",fk_pays = ".((!empty($this->country_id) && $this->country_id > 0) ? ((int) $this->country_id) : 'null');

			$sql .= ",phone = ".(!empty($this->phone) ? "'".$this->db->escape($this->phone)."'" : "null");
			$sql .= ",fax = ".(!empty($this->fax) ? "'".$this->db->escape($this->fax)."'" : "null");
			$sql .= ",email = ".(!empty($this->email) ? "'".$this->db->escape($this->email)."'" : "null");
			$sql .= ",socialnetworks = '".$this->db->escape(json_encode($this->socialnetworks))."'";
			$sql .= ",url = ".(!empty($this->url) ? "'".$this->db->escape($this->url)."'" : "null");

			$sql .= ",parent = ".($this->parent > 0 ? $this->parent : "null");

			$sql .= ",note_private = ".(!empty($this->note_private) ? "'".$this->db->escape($this->note_private)."'" : "null");
			$sql .= ",note_public = ".(!empty($this->note_public) ? "'".$this->db->escape($this->note_public)."'" : "null");

			$sql .= ",siren   = '".$this->db->escape($this->idprof1)."'";
			$sql .= ",siret   = '".$this->db->escape($this->idprof2)."'";
			$sql .= ",ape     = '".$this->db->escape($this->idprof3)."'";
			$sql .= ",idprof4 = '".$this->db->escape($this->idprof4)."'";
			$sql .= ",idprof5 = '".$this->db->escape($this->idprof5)."'";
			$sql .= ",idprof6 = '".$this->db->escape($this->idprof6)."'";

			$sql .= ",tva_assuj = ".($this->tva_assuj != '' ? "'".$this->db->escape($this->tva_assuj)."'" : "null");
			$sql .= ",tva_intra = '".$this->db->escape($this->tva_intra)."'";
			$sql .= ",status = ".((int) $this->status);

			// Local taxes
			$sql .= ",localtax1_assuj = ".($this->localtax1_assuj != '' ? "'".$this->db->escape($this->localtax1_assuj)."'" : "null");
			$sql .= ",localtax2_assuj = ".($this->localtax2_assuj != '' ? "'".$this->db->escape($this->localtax2_assuj)."'" : "null");
			if ($this->localtax1_assuj == 1) {
				if ($this->localtax1_value != '') {
					$sql .= ",localtax1_value =".$this->localtax1_value;
				} else {
					$sql .= ",localtax1_value =0.000";
				}
			} else {
				$sql .= ",localtax1_value =0.000";
			}

			if ($this->localtax2_assuj == 1) {
				if ($this->localtax2_value != '') {
					$sql .= ",localtax2_value =".$this->localtax2_value;
				} else {
					$sql .= ",localtax2_value =0.000";
				}
			} else {
				$sql .= ",localtax2_value =0.000";
			}

			$sql .= ",capital = ".($this->capital == '' ? "null" : $this->capital);

			$sql .= ",prefix_comm = ".(!empty($this->prefix_comm) ? "'".$this->db->escape($this->prefix_comm)."'" : "null");

			$sql .= ",fk_effectif = ".($this->effectif_id > 0 ? ((int) $this->effectif_id) : "null");
			if (isset($this->stcomm_id)) {
				$sql .= ",fk_stcomm=".(int) $this->stcomm_id;
			}
			if (isset($this->typent_id)) {
				$sql .= ",fk_typent = ".($this->typent_id > 0 ? ((int) $this->typent_id) : "0");
			}

			$sql .= ",fk_forme_juridique = ".(!empty($this->forme_juridique_code) ? "'".$this->db->escape($this->forme_juridique_code)."'" : "null");

			$sql .= ",mode_reglement = ".(!empty($this->mode_reglement_id) ? "'".$this->db->escape($this->mode_reglement_id)."'" : "null");
			$sql .= ",cond_reglement = ".(!empty($this->cond_reglement_id) ? "'".$this->db->escape($this->cond_reglement_id)."'" : "null");
			$sql .= ",deposit_percent = ".(!empty($this->deposit_percent) ? "'".$this->db->escape($this->deposit_percent)."'" : "null");
			$sql .= ",transport_mode = ".(!empty($this->transport_mode_id) ? "'".$this->db->escape($this->transport_mode_id)."'" : "null");
			$sql .= ",mode_reglement_supplier = ".(!empty($this->mode_reglement_supplier_id) ? "'".$this->db->escape($this->mode_reglement_supplier_id)."'" : "null");
			$sql .= ",cond_reglement_supplier = ".(!empty($this->cond_reglement_supplier_id) ? "'".$this->db->escape($this->cond_reglement_supplier_id)."'" : "null");
			$sql .= ",transport_mode_supplier = ".(!empty($this->transport_mode_supplier_id) ? "'".$this->db->escape($this->transport_mode_supplier_id)."'" : "null");
			$sql .= ",fk_shipping_method = ".(!empty($this->shipping_method_id) ? "'".$this->db->escape($this->shipping_method_id)."'" : "null");

			$sql .= ",client = ".(!empty($this->client) ? $this->client : 0);
			$sql .= ",fournisseur = ".(!empty($this->fournisseur) ? $this->fournisseur : 0);
			$sql .= ",barcode = ".(!empty($this->barcode) ? "'".$this->db->escape($this->barcode)."'" : "null");
			$sql .= ",default_lang = ".(!empty($this->default_lang) ? "'".$this->db->escape($this->default_lang)."'" : "null");
			$sql .= ",logo = ".(!empty($this->logo) ? "'".$this->db->escape($this->logo)."'" : "null");
			$sql .= ",logo_squarred = ".(!empty($this->logo_squarred) ? "'".$this->db->escape($this->logo_squarred)."'" : "null");
			$sql .= ",outstanding_limit= ".($this->outstanding_limit != '' ? $this->outstanding_limit : 'null');
			$sql .= ",order_min_amount= ".($this->order_min_amount != '' ? $this->order_min_amount : 'null');
			$sql .= ",supplier_order_min_amount= ".($this->supplier_order_min_amount != '' ? $this->supplier_order_min_amount : 'null');
			$sql .= ",fk_prospectlevel='".$this->db->escape($this->fk_prospectlevel)."'";
			if (empty($conf->global->MAIN_COMPANY_PERENTITY_SHARED)) {
				$sql .= ", accountancy_code_buy = '".$this->db->escape($this->accountancy_code_buy)."'";
				$sql .= ", accountancy_code_sell= '".$this->db->escape($this->accountancy_code_sell)."'";

				if ($customer) {
					$sql .= ", code_compta = ".(!empty($this->code_compta_client) ? "'".$this->db->escape($this->code_compta_client)."'" : "null");
				}

				if ($supplier) {
					$sql .= ", code_compta_fournisseur = ".(($this->code_compta_fournisseur != "") ? "'".$this->db->escape($this->code_compta_fournisseur)."'" : "null");
				}
			}
			$sql .= ",webservices_url = ".(!empty($this->webservices_url) ? "'".$this->db->escape($this->webservices_url)."'" : "null");
			$sql .= ",webservices_key = ".(!empty($this->webservices_key) ? "'".$this->db->escape($this->webservices_key)."'" : "null");

			//Incoterms
			$sql .= ", fk_incoterms = ".((int) $this->fk_incoterms);
			$sql .= ", location_incoterms = ".(!empty($this->location_incoterms) ? "'".$this->db->escape($this->location_incoterms)."'" : "null");

			if ($customer) {
				$sql .= ", code_client = ".(!empty($this->code_client) ? "'".$this->db->escape($this->code_client)."'" : "null");
			}

			if ($supplier) {
				$sql .= ", code_fournisseur = ".(!empty($this->code_fournisseur) ? "'".$this->db->escape($this->code_fournisseur)."'" : "null");
			}
			$sql .= ", fk_user_modif = ".($user->id > 0 ? $user->id : "null");
			$sql .= ", fk_multicurrency = ".(int) $this->fk_multicurrency;
			$sql .= ", multicurrency_code = '".$this->db->escape($this->multicurrency_code)."'";
			$sql .= ", model_pdf = '".$this->db->escape($this->model_pdf)."'";
			$sql .= " WHERE rowid = ".(int) $id;

			$resql = $this->db->query($sql);
			if ($resql) {
				if (is_object($this->oldcopy)) {	// If we have information on old values
					if ($this->oldcopy->country_id != $this->country_id) {
						unset($this->country_code);
						unset($this->country);
					}
					if ($this->oldcopy->state_id != $this->state_id) {
						unset($this->state_code);
						unset($this->state);
					}
				} else {
					unset($this->country_code); // We clean this, in the doubt, because it may have been changed after an update of country_id
					unset($this->country);
					unset($this->state_code);
					unset($this->state);
				}

				$nbrowsaffected = $this->db->affected_rows($resql);

				if (!$error && $nbrowsaffected) {
					// Update information on linked member if it is an update
					if (!$nosyncmember && isModEnabled('adherent')) {
						require_once DOL_DOCUMENT_ROOT.'/adherents/class/adherent.class.php';

						dol_syslog(get_class($this)."::update update linked member");

						$lmember = new Adherent($this->db);
						$result = $lmember->fetch(0, 0, $this->id);

						if ($result > 0) {
							$lmember->company = $this->name;
							//$lmember->firstname=$this->firstname?$this->firstname:$lmember->firstname;	// We keep firstname and lastname of member unchanged
							//$lmember->lastname=$this->lastname?$this->lastname:$lmember->lastname;		// We keep firstname and lastname of member unchanged
							$lmember->address = $this->address;
							$lmember->zip = $this->zip;
							$lmember->town = $this->town;
							$lmember->email = $this->email;
							$lmember->socialnetworks = $this->socialnetworks;
							$lmember->phone = $this->phone;
							$lmember->state_id = $this->state_id;
							$lmember->country_id = $this->country_id;
							$lmember->default_lang = $this->default_lang;

							$result = $lmember->update($user, 0, 1, 1, 1); // Use nosync to 1 to avoid cyclic updates
							if ($result < 0) {
								$this->error = $lmember->error;
								$this->errors = array_merge($this->errors, $lmember->errors);
								dol_syslog(get_class($this)."::update ".$this->error, LOG_ERR);
								$error++;
							}
						} elseif ($result < 0) {
							$this->error = $lmember->error;
							$error++;
						}
					}
				}

				$action = 'update';

				// update accountancy for this entity
				if (!$error && !empty($conf->global->MAIN_COMPANY_PERENTITY_SHARED)) {
					$this->db->query("DELETE FROM ".MAIN_DB_PREFIX."societe_perentity WHERE fk_soc = ".((int) $this->id)." AND entity = ".((int) $conf->entity));

					$sql = "INSERT INTO ".MAIN_DB_PREFIX."societe_perentity (";
					$sql .= " fk_soc";
					$sql .= ", entity";
					$sql .= ", accountancy_code_customer";
					$sql .= ", accountancy_code_supplier";
					$sql .= ", accountancy_code_buy";
					$sql .= ", accountancy_code_sell";
					$sql .= ") VALUES (";
					$sql .= $this->id;
					$sql .= ", ".$conf->entity;
					$sql .= ", '".$this->db->escape($this->code_compta_client)."'";
					$sql .= ", '".$this->db->escape($this->code_compta_fournisseur)."'";
					$sql .= ", '".$this->db->escape($this->accountancy_code_buy)."'";
					$sql .= ", '".$this->db->escape($this->accountancy_code_sell)."'";
					$sql .= ")";
					$result = $this->db->query($sql);
					if (!$result) {
						$error++;
						$this->error = 'ErrorFailedToUpdateAccountancyForEntity';
					}
				}

				// Actions on extra fields
				if (!$error) {
					$result = $this->insertExtraFields();
					if ($result < 0) {
						$error++;
					}
				}
				// Actions on extra languages
				if (!$error && empty($conf->global->MAIN_EXTRALANGUAGES_DISABLED)) { // For avoid conflicts if trigger used
					$result = $this->insertExtraLanguages();
					if ($result < 0) {
						$error++;
					}
				}

				if (!$error && $call_trigger) {
					// Call trigger
					$result = $this->call_trigger('COMPANY_MODIFY', $user);
					if ($result < 0) {
						$error++;
					}
					// End call triggers
				}

				if (!$error) {
					dol_syslog(get_class($this)."::Update success");
					$this->db->commit();
					return 1;
				} else {
					$this->db->rollback();
					return -1;
				}
			} else {
				if ($this->db->errno() == 'DB_ERROR_RECORD_ALREADY_EXISTS') {
					// Doublon
					$this->error = $langs->trans("ErrorDuplicateField");
					$result = -1;
				} else {
					$this->error = $this->db->lasterror();
					$result = -2;
				}
				$this->db->rollback();
				return $result;
			}
		} else {
			$this->db->rollback();
			dol_syslog(get_class($this)."::Update fails verify ".join(',', $this->errors), LOG_WARNING);
			return -3;
		}
	}

	/**
	 *    Load a third party from database into memory
	 *
	 *    @param	int		$rowid			Id of third party to load
	 *    @param    string	$ref			Reference of third party, name (Warning, this can return several records)
	 *    @param    string	$ref_ext       	External reference of third party (Warning, this information is a free field not provided by Dolibarr)
	 *    @param    string	$barcode       	Barcode of third party to load
	 *    @param    string	$idprof1		Prof id 1 of third party (Warning, this can return several records)
	 *    @param    string	$idprof2		Prof id 2 of third party (Warning, this can return several records)
	 *    @param    string	$idprof3		Prof id 3 of third party (Warning, this can return several records)
	 *    @param    string	$idprof4		Prof id 4 of third party (Warning, this can return several records)
	 *    @param    string	$idprof5		Prof id 5 of third party (Warning, this can return several records)
	 *    @param    string	$idprof6		Prof id 6 of third party (Warning, this can return several records)
	 *    @param    string	$email   		Email of third party (Warning, this can return several records)
	 *    @param    string	$ref_alias 		Name_alias of third party (Warning, this can return several records)
	 *    @return   int						>0 if OK, <0 if KO or if two records found for same ref or idprof, 0 if not found.
	 */
	public function fetch($rowid, $ref = '', $ref_ext = '', $barcode = '', $idprof1 = '', $idprof2 = '', $idprof3 = '', $idprof4 = '', $idprof5 = '', $idprof6 = '', $email = '', $ref_alias = '')
	{
		global $langs;
		global $conf;

		if (empty($rowid) && empty($ref) && empty($ref_ext) && empty($barcode) && empty($idprof1) && empty($idprof2) && empty($idprof3) && empty($idprof4) && empty($idprof5) && empty($idprof6) && empty($email)) {
			return -1;
		}

		$sql = 'SELECT s.rowid, s.nom as name, s.name_alias, s.entity, s.ref_ext, s.address, s.datec as date_creation, s.prefix_comm';
		$sql .= ', s.status, s.fk_warehouse';
		$sql .= ', s.price_level';
		$sql .= ', s.tms as date_modification, s.fk_user_creat, s.fk_user_modif';
		$sql .= ', s.phone, s.fax, s.email';
		$sql .= ', s.socialnetworks';
		$sql .= ', s.url, s.zip, s.town, s.note_private, s.note_public, s.client, s.fournisseur';
		$sql .= ', s.siren as idprof1, s.siret as idprof2, s.ape as idprof3, s.idprof4, s.idprof5, s.idprof6';
		$sql .= ', s.capital, s.tva_intra';
		$sql .= ', s.fk_typent as typent_id';
		$sql .= ', s.fk_effectif as effectif_id';
		$sql .= ', s.fk_forme_juridique as forme_juridique_code';
		$sql .= ', s.webservices_url, s.webservices_key, s.model_pdf, s.last_main_doc';
		if (empty($conf->global->MAIN_COMPANY_PERENTITY_SHARED)) {
			$sql .= ', s.code_compta, s.code_compta_fournisseur, s.accountancy_code_buy, s.accountancy_code_sell';
		} else {
			$sql .= ', spe.accountancy_code_customer as code_compta, spe.accountancy_code_supplier as code_compta_fournisseur, spe.accountancy_code_buy, spe.accountancy_code_sell';
		}
		$sql .= ', s.code_client, s.code_fournisseur, s.parent, s.barcode';
		$sql .= ', s.fk_departement as state_id, s.fk_pays as country_id, s.fk_stcomm, s.mode_reglement, s.cond_reglement, s.deposit_percent, s.transport_mode';
		$sql .= ', s.fk_account, s.tva_assuj';
		$sql .= ', s.mode_reglement_supplier, s.cond_reglement_supplier, s.transport_mode_supplier';
		$sql .= ', s.localtax1_assuj, s.localtax1_value, s.localtax2_assuj, s.localtax2_value, s.fk_prospectlevel, s.default_lang, s.logo, s.logo_squarred';
		$sql .= ', s.fk_shipping_method';
		$sql .= ', s.outstanding_limit, s.import_key, s.canvas, s.fk_incoterms, s.location_incoterms';
		$sql .= ', s.order_min_amount, s.supplier_order_min_amount';
		$sql .= ', s.fk_multicurrency, s.multicurrency_code';
		$sql .= ', fj.libelle as forme_juridique';
		$sql .= ', e.libelle as effectif';
		$sql .= ', c.code as country_code, c.label as country';
		$sql .= ', d.code_departement as state_code, d.nom as state';
		$sql .= ', r.rowid as region_id, r.code_region as region_code';
		$sql .= ', st.libelle as stcomm, st.picto as stcomm_picto';
		$sql .= ', te.code as typent_code';
		$sql .= ', i.libelle as label_incoterms';
		if (!isModEnabled('multicompany')) {
			$sql .= ', s.remise_client, s.remise_supplier';
		} else {
			$sql .= ', sr.remise_client, sr2.remise_supplier';
		}
		$sql .= ' FROM '.MAIN_DB_PREFIX.'societe as s';
		if (!empty($conf->global->MAIN_COMPANY_PERENTITY_SHARED)) {
			$sql .= " LEFT JOIN ".MAIN_DB_PREFIX."societe_perentity as spe ON spe.fk_soc = s.rowid AND spe.entity = ".((int) $conf->entity);
		}
		$sql .= ' LEFT JOIN '.MAIN_DB_PREFIX.'c_effectif as e ON s.fk_effectif = e.id';
		$sql .= ' LEFT JOIN '.MAIN_DB_PREFIX.'c_country as c ON s.fk_pays = c.rowid';
		$sql .= ' LEFT JOIN '.MAIN_DB_PREFIX.'c_stcomm as st ON s.fk_stcomm = st.id';
		$sql .= ' LEFT JOIN '.MAIN_DB_PREFIX.'c_forme_juridique as fj ON s.fk_forme_juridique = fj.code';
		$sql .= ' LEFT JOIN '.MAIN_DB_PREFIX.'c_departements as d ON s.fk_departement = d.rowid';
		$sql .= ' LEFT JOIN '.MAIN_DB_PREFIX.'c_regions as r ON d.fk_region = r.code_region ';
		$sql .= ' LEFT JOIN '.MAIN_DB_PREFIX.'c_typent as te ON s.fk_typent = te.id';
		$sql .= ' LEFT JOIN '.MAIN_DB_PREFIX.'c_incoterms as i ON s.fk_incoterms = i.rowid';
		// With default setup, llx_societe_remise is a history table in default setup and current value is in llx_societe.
		// We use it for real value when multicompany is on. A better place would be into llx_societe_perentity.
		if (isModEnabled('multicompany')) {
			$sql .= ' LEFT JOIN '.MAIN_DB_PREFIX.'societe_remise as sr ON sr.rowid = (SELECT MAX(rowid) FROM '.MAIN_DB_PREFIX.'societe_remise WHERE fk_soc = s.rowid AND entity IN ('.getEntity('discount').'))';
			$sql .= ' LEFT JOIN '.MAIN_DB_PREFIX.'societe_remise_supplier as sr2 ON sr2.rowid = (SELECT MAX(rowid) FROM '.MAIN_DB_PREFIX.'societe_remise_supplier WHERE fk_soc = s.rowid AND entity IN ('.getEntity('discount').'))';
		}
		$sql .= ' WHERE s.entity IN ('.getEntity($this->element).')';
		if ($rowid) {
			$sql .= ' AND s.rowid = '.((int) $rowid);
		}
		if ($ref) {
			$sql .= " AND s.nom = '".$this->db->escape($ref)."'";
		}
		if ($ref_alias) {
			$sql .= " AND s.name_alias = '".$this->db->escape($ref_alias)."'";
		}
		if ($ref_ext) {
			$sql .= " AND s.ref_ext = '".$this->db->escape($ref_ext)."'";
		}
		if ($barcode) {
			$sql .= " AND s.barcode = '".$this->db->escape($barcode)."'";
		}
		if ($idprof1) {
			$sql .= " AND s.siren = '".$this->db->escape($idprof1)."'";
		}
		if ($idprof2) {
			$sql .= " AND s.siret = '".$this->db->escape($idprof2)."'";
		}
		if ($idprof3) {
			$sql .= " AND s.ape = '".$this->db->escape($idprof3)."'";
		}
		if ($idprof4) {
			$sql .= " AND s.idprof4 = '".$this->db->escape($idprof4)."'";
		}
		if ($idprof5) {
			$sql .= " AND s.idprof5 = '".$this->db->escape($idprof5)."'";
		}
		if ($idprof6) {
			$sql .= " AND s.idprof6 = '".$this->db->escape($idprof6)."'";
		}
		if ($email) {
			$sql .= " AND s.email = '".$this->db->escape($email)."'";
		}

		$resql = $this->db->query($sql);
		if ($resql) {
			$num = $this->db->num_rows($resql);
			if ($num > 1) {
				$this->error = 'Fetch found several records. Rename one of thirdparties to avoid duplicate.';
				dol_syslog($this->error, LOG_ERR);
				$result = -2;
			} elseif ($num) {   // $num = 1
				$obj = $this->db->fetch_object($resql);

				$this->id           = $obj->rowid;
				$this->entity       = $obj->entity;
				$this->canvas = $obj->canvas;

				$this->ref          = $obj->rowid;
				$this->name = $obj->name;
				$this->nom          = $obj->name; // deprecated
				$this->name_alias = $obj->name_alias;
				$this->ref_ext      = $obj->ref_ext;

				$this->date_creation     = $this->db->jdate($obj->date_creation);
				$this->date_modification = $this->db->jdate($obj->date_modification);
				$this->user_creation     = $obj->fk_user_creat;
				$this->user_modification = $obj->fk_user_modif;

				$this->address = $obj->address;
				$this->zip 			= $obj->zip;
				$this->town 		= $obj->town;

				$this->country_id   = $obj->country_id;
				$this->country_code = $obj->country_id ? $obj->country_code : '';
				$this->country = $obj->country_id ? (($langs->transnoentities('Country'.$obj->country_code) != 'Country'.$obj->country_code) ? $langs->transnoentities('Country'.$obj->country_code) : $obj->country) : '';

				$this->state_id     = $obj->state_id;
				$this->state_code   = $obj->state_code;
				$this->region_id    = $obj->region_id;
				$this->region_code = $obj->region_code;
				$this->state        = ($obj->state != '-' ? $obj->state : '');

				$transcode = $langs->trans('StatusProspect'.$obj->fk_stcomm);
				$label = ($transcode != 'StatusProspect'.$obj->fk_stcomm ? $transcode : $obj->stcomm);
				$this->stcomm_id = $obj->fk_stcomm; // id status prospect
				$this->status_prospect_label = $label; // label status prospect
				$this->stcomm_picto = $obj->stcomm_picto; // picto statut commercial

				$this->email = $obj->email;
				$this->socialnetworks = ($obj->socialnetworks ? (array) json_decode($obj->socialnetworks, true) : array());

				$this->url = $obj->url;
				$this->phone = $obj->phone;
				$this->fax = $obj->fax;

				$this->parent = $obj->parent;

				$this->idprof1		= $obj->idprof1;
				$this->idprof2		= $obj->idprof2;
				$this->idprof3		= $obj->idprof3;
				$this->idprof4		= $obj->idprof4;
				$this->idprof5		= $obj->idprof5;
				$this->idprof6		= $obj->idprof6;

				$this->capital = $obj->capital;

				$this->code_client = $obj->code_client;
				$this->code_fournisseur = $obj->code_fournisseur;

				$this->code_compta = $obj->code_compta;			// For backward compatibility
				$this->code_compta_client = $obj->code_compta;
				$this->code_compta_fournisseur = $obj->code_compta_fournisseur;

				$this->barcode = $obj->barcode;

				$this->tva_assuj      = $obj->tva_assuj;
				$this->tva_intra      = $obj->tva_intra;
				$this->status = $obj->status;

				// Local Taxes
				$this->localtax1_assuj      = $obj->localtax1_assuj;
				$this->localtax2_assuj      = $obj->localtax2_assuj;

				$this->localtax1_value		= $obj->localtax1_value;
				$this->localtax2_value		= $obj->localtax2_value;

				$this->typent_id      = $obj->typent_id;
				$this->typent_code    = $obj->typent_code;

				$this->effectif_id    = $obj->effectif_id;
				$this->effectif       = $obj->effectif_id ? $obj->effectif : '';

				$this->forme_juridique_code = $obj->forme_juridique_code;
				$this->forme_juridique = $obj->forme_juridique_code ? $obj->forme_juridique : '';

				$this->fk_prospectlevel = $obj->fk_prospectlevel;

				$this->prefix_comm = $obj->prefix_comm;

				$this->remise_percent = $obj->remise_client ? price2num($obj->remise_client) : 0; // 0.000000 must be 0
				$this->remise_supplier_percent = $obj->remise_supplier;

				$this->mode_reglement_id 	= $obj->mode_reglement;
				$this->cond_reglement_id 	= $obj->cond_reglement;
				$this->deposit_percent		= $obj->deposit_percent;
				$this->transport_mode_id 	= $obj->transport_mode;
				$this->mode_reglement_supplier_id 	= $obj->mode_reglement_supplier;
				$this->cond_reglement_supplier_id 	= $obj->cond_reglement_supplier;
				$this->transport_mode_supplier_id = $obj->transport_mode_supplier;
				$this->shipping_method_id = ($obj->fk_shipping_method > 0) ? $obj->fk_shipping_method : null;
				$this->fk_account = $obj->fk_account;

				$this->client = $obj->client;
				$this->fournisseur = $obj->fournisseur;

				$this->note = $obj->note_private; // TODO Deprecated for backward comtability
				$this->note_private = $obj->note_private;
				$this->note_public = $obj->note_public;
				$this->model_pdf = $obj->model_pdf;
				$this->modelpdf = $obj->model_pdf; // deprecated
				$this->default_lang = $obj->default_lang;
				$this->logo = $obj->logo;
				$this->logo_squarred = $obj->logo_squarred;

				$this->webservices_url = $obj->webservices_url;
				$this->webservices_key = $obj->webservices_key;

				$this->accountancy_code_buy     = $obj->accountancy_code_buy;
				$this->accountancy_code_sell    = $obj->accountancy_code_sell;

				$this->outstanding_limit		= $obj->outstanding_limit;
				$this->order_min_amount			= $obj->order_min_amount;
				$this->supplier_order_min_amount = $obj->supplier_order_min_amount;

				// multiprix
				$this->price_level = $obj->price_level;

				// warehouse
				$this->fk_warehouse = $obj->fk_warehouse;

				$this->import_key = $obj->import_key;

				//Incoterms
				$this->fk_incoterms = $obj->fk_incoterms;
				$this->location_incoterms = $obj->location_incoterms;
				$this->label_incoterms = $obj->label_incoterms;

				// multicurrency
				$this->fk_multicurrency = $obj->fk_multicurrency;
				$this->multicurrency_code = $obj->multicurrency_code;

				// pdf
				$this->model_pdf = $obj->model_pdf;
				$this->last_main_doc = $obj->last_main_doc;

				$result = 1;

				// fetch optionals attributes and labels
				$this->fetch_optionals();
			} else {
				$result = 0;
			}

			$this->db->free($resql);
		} else {
			$this->error = $this->db->lasterror();
			$this->errors[] = $this->db->lasterror();
			$result = -3;
		}

		// Use first price level if level not defined for third party
		if ((!empty($conf->global->PRODUIT_MULTIPRICES) || !empty($conf->global->PRODUIT_CUSTOMER_PRICES_BY_QTY_MULTIPRICES)) && empty($this->price_level)) {
			$this->price_level = 1;
		}

		return $result;
	}

	/**
	 *    Delete a third party from database and all its dependencies (contacts, rib...)
	 *
	 *    @param	int		$id             Id of third party to delete
	 *    @param    User    $fuser          User who ask to delete thirdparty
	 *    @param    int		$call_trigger   0=No, 1=yes
	 *    @return	int						<0 if KO, 0 if nothing done, >0 if OK
	 */
	public function delete($id, User $fuser = null, $call_trigger = 1)
	{
		global $langs, $conf, $user;

		if (empty($fuser)) {
			$fuser = $user;
		}

		require_once DOL_DOCUMENT_ROOT.'/core/lib/files.lib.php';

		$entity = isset($this->entity) ? $this->entity : $conf->entity;

		dol_syslog(get_class($this)."::delete", LOG_DEBUG);
		$error = 0;

		// Test if child exists
		$objectisused = $this->isObjectUsed($id);
		if (empty($objectisused)) {
			$this->db->begin();

			// User is mandatory for trigger call
			if (!$error && $call_trigger) {
				// Call trigger
				$result = $this->call_trigger('COMPANY_DELETE', $fuser);
				if ($result < 0) {
					$error++;
				}
				// End call triggers
			}

			if (!$error) {
				require_once DOL_DOCUMENT_ROOT.'/categories/class/categorie.class.php';
				$static_cat = new Categorie($this->db);
				$toute_categs = array();

				// Fill $toute_categs array with an array of (type => array of ("Categorie" instance))
				if ($this->client || $this->prospect) {
					$toute_categs['customer'] = $static_cat->containing($this->id, Categorie::TYPE_CUSTOMER);
				}
				if ($this->fournisseur) {
					$toute_categs['supplier'] = $static_cat->containing($this->id, Categorie::TYPE_SUPPLIER);
				}

				// Remove each "Categorie"
				foreach ($toute_categs as $type => $categs_type) {
					foreach ($categs_type as $cat) {
						$cat->del_type($this, $type);
					}
				}
			}

			if (!$error) {
				foreach ($this->childtablesoncascade as $tabletodelete) {
					$deleteFromObject = explode(':', $tabletodelete);
					if (count($deleteFromObject) >= 2) {
						$className = str_replace('@', '', $deleteFromObject[0]);
						$filepath = $deleteFromObject[1];
						$columnName = $deleteFromObject[2];
						if (dol_include_once($filepath)) {
							$child_object = new $className($this->db);
							$result = $child_object->deleteByParentField($id, $columnName);
							if ($result < 0) {
								$error++;
								$this->errors[] = $child_object->error;
								break;
							}
						} else {
							$error++;
							$this->errors[] = 'Cannot include child class file '.$filepath;
							break;
						}
					} else {
						$sql = "DELETE FROM ".MAIN_DB_PREFIX.$tabletodelete;
						$sql .= " WHERE fk_soc = ".((int) $id);
						if (!$this->db->query($sql)) {
							$error++;
							$this->errors[] = $this->db->lasterror();
							break;
						}
					}
				}
			}

			// Removed extrafields
			if (!$error) {
				$result = $this->deleteExtraFields();
				if ($result < 0) {
					$error++;
					dol_syslog(get_class($this)."::delete error -3 ".$this->error, LOG_ERR);
				}
			}

			// Remove links to subsidiaries companies
			if (!$error) {
				$sql = "UPDATE ".MAIN_DB_PREFIX."societe";
				$sql .= " SET parent = NULL";
				$sql .= " WHERE parent = ".((int) $id);
				if (!$this->db->query($sql)) {
					$error++;
					$this->errors[] = $this->db->lasterror();
				}
			}

			// Remove third party
			if (!$error) {
				if (!empty($conf->global->MAIN_COMPANY_PERENTITY_SHARED)) {
					$sql = "DELETE FROM ".MAIN_DB_PREFIX."societe_perentity";
					$sql .= " WHERE fk_soc = ".((int) $id);
					if (!$this->db->query($sql)) {
						$error++;
						$this->errors[] = $this->db->lasterror();
					}
				}

				$sql = "DELETE FROM ".MAIN_DB_PREFIX."societe";
				$sql .= " WHERE rowid = ".((int) $id);
				if (!$this->db->query($sql)) {
					$error++;
					$this->errors[] = $this->db->lasterror();
				}
			}

			if (!$error) {
				$this->db->commit();

				// Delete directory
				if (!empty($conf->societe->multidir_output[$entity])) {
					$docdir = $conf->societe->multidir_output[$entity]."/".$id;
					if (dol_is_dir($docdir)) {
						dol_delete_dir_recursive($docdir);
					}
				}

				return 1;
			} else {
				dol_syslog($this->error, LOG_ERR);
				$this->db->rollback();
				return -1;
			}
		} else {
			dol_syslog("Can't remove thirdparty with id ".$id.". There is ".$objectisused." childs", LOG_WARNING);
		}
		return 0;
	}

	// phpcs:disable PEAR.NamingConventions.ValidFunctionName.ScopeNotCamelCaps
	/**
	 *  Define third party as a customer
	 *
	 *	@return		int		<0 if KO, >0 if OK
	 */
	public function set_as_client()
	{
		global $conf;
		// phpcs:enable
		if ($this->id) {
			$newclient = 1;
			if (($this->client == 2 || $this->client == 3) && empty($conf->global->SOCIETE_DISABLE_PROSPECTSCUSTOMERS)) {
				$newclient = 3; //If prospect, we keep prospect tag
			}
			$sql = "UPDATE ".MAIN_DB_PREFIX."societe";
			$sql .= " SET client = ".((int) $newclient);
			$sql .= " WHERE rowid = ".((int) $this->id);

			$resql = $this->db->query($sql);
			if ($resql) {
				$this->client = $newclient;
				return 1;
			} else {
				return -1;
			}
		}
		return 0;
	}

	// phpcs:disable PEAR.NamingConventions.ValidFunctionName.ScopeNotCamelCaps
	/**
	 *  Defines the company as a customer
	 *
	 *  @param	float	$remise		Value in % of the discount
	 *  @param  string	$note		Note/Reason for changing the discount
	 *  @param  User	$user		User who sets the discount
	 *	@return	int					<0 if KO, >0 if OK
	 */
	public function set_remise_client($remise, $note, User $user)
	{
		// phpcs:enable
		global $conf, $langs;

		// Parameter cleaning
		$note = trim($note);
		if (!$note) {
			$this->error = $langs->trans("ErrorFieldRequired", $langs->transnoentitiesnoconv("NoteReason"));
			return -2;
		}

		dol_syslog(get_class($this)."::set_remise_client ".$remise.", ".$note.", ".$user->id);

		if ($this->id) {
			$this->db->begin();

			$now = dol_now();

			// Position current discount
			$sql = "UPDATE ".MAIN_DB_PREFIX."societe ";
			$sql .= " SET remise_client = '".$this->db->escape($remise)."'";
			$sql .= " WHERE rowid = ".((int) $this->id);
			$resql = $this->db->query($sql);
			if (!$resql) {
				$this->db->rollback();
				$this->error = $this->db->error();
				return -1;
			}

			// Writes trace in discount history
			$sql = "INSERT INTO ".MAIN_DB_PREFIX."societe_remise";
			$sql .= " (entity, datec, fk_soc, remise_client, note, fk_user_author)";
			$sql .= " VALUES (".$conf->entity.", '".$this->db->idate($now)."', ".((int) $this->id).", '".$this->db->escape($remise)."',";
			$sql .= " '".$this->db->escape($note)."',";
			$sql .= " ".((int) $user->id);
			$sql .= ")";

			$resql = $this->db->query($sql);
			if (!$resql) {
				$this->db->rollback();
				$this->error = $this->db->lasterror();
				return -1;
			}

			$this->db->commit();
			return 1;
		}
	}

	// phpcs:disable PEAR.NamingConventions.ValidFunctionName.ScopeNotCamelCaps
	/**
	 *  Defines the company as a customer
	 *
	 *  @param	float	$remise		Value in % of the discount
	 *  @param  string	$note		Note/Reason for changing the discount
	 *  @param  User	$user		User who sets the discount
	 *	@return	int					<0 if KO, >0 if OK
	 */
	public function set_remise_supplier($remise, $note, User $user)
	{
		// phpcs:enable
		global $conf, $langs;

		// Parameter cleaning
		$note = trim($note);
		if (!$note) {
			$this->error = $langs->trans("ErrorFieldRequired", $langs->transnoentitiesnoconv("NoteReason"));
			return -2;
		}

		dol_syslog(get_class($this)."::set_remise_supplier ".$remise.", ".$note.", ".$user->id);

		if ($this->id) {
			$this->db->begin();

			$now = dol_now();

			// Position current discount
			$sql = "UPDATE ".MAIN_DB_PREFIX."societe ";
			$sql .= " SET remise_supplier = '".$this->db->escape($remise)."'";
			$sql .= " WHERE rowid = ".((int) $this->id);
			$resql = $this->db->query($sql);
			if (!$resql) {
				$this->db->rollback();
				$this->error = $this->db->error();
				return -1;
			}

			// Writes trace in discount history
			$sql = "INSERT INTO ".MAIN_DB_PREFIX."societe_remise_supplier";
			$sql .= " (entity, datec, fk_soc, remise_supplier, note, fk_user_author)";
			$sql .= " VALUES (".$conf->entity.", '".$this->db->idate($now)."', ".((int) $this->id).", '".$this->db->escape($remise)."',";
			$sql .= " '".$this->db->escape($note)."',";
			$sql .= " ".((int) $user->id);
			$sql .= ")";

			$resql = $this->db->query($sql);
			if (!$resql) {
				$this->db->rollback();
				$this->error = $this->db->lasterror();
				return -1;
			}

			$this->db->commit();
			return 1;
		}
	}

	// phpcs:disable PEAR.NamingConventions.ValidFunctionName.ScopeNotCamelCaps
	/**
	 *    	Add a discount for third party
	 *
	 *    	@param	float	$remise     		Amount of discount
	 *    	@param  User	$user       		User adding discount
	 *    	@param  string	$desc				Reason of discount
	 *      @param  string	$vatrate     		VAT rate (may contain the vat code too). Exemple: '1.23', '1.23 (ABC)', ...
	 *      @param	int		$discount_type		0 => customer discount, 1 => supplier discount
	 *      @param	string	$price_base_type	Price base type 'HT' or 'TTC'
	 *		@return	int							<0 if KO, id of discount record if OK
	 */
	public function set_remise_except($remise, User $user, $desc, $vatrate = '', $discount_type = 0, $price_base_type = 'HT')
	{
		// phpcs:enable
		global $langs;

		// Clean parameters
		$remise = price2num($remise);
		$desc = trim($desc);

		// Check parameters
		if (!($remise > 0)) {
			$this->error = $langs->trans("ErrorWrongValueForParameter", "1");
			return -1;
		}
		if (!$desc) {
			$this->error = $langs->trans("ErrorWrongValueForParameter", "3");
			return -2;
		}

		if ($this->id > 0) {
			// Clean vat code
			$reg = array();
			$vat_src_code = '';
			if (preg_match('/\((.*)\)/', $vatrate, $reg)) {
				$vat_src_code = $reg[1];
				$vatrate = preg_replace('/\s*\(.*\)/', '', $vatrate); // Remove code into vatrate.
			}

			require_once DOL_DOCUMENT_ROOT.'/core/class/discount.class.php';

			$discount = new DiscountAbsolute($this->db);
			$discount->fk_soc = $this->id;

			$discount->discount_type = $discount_type;

			if ($price_base_type == 'TTC') {
				$discount->amount_ttc = $discount->multicurrency_amount_ttc = price2num($remise, 'MT');
				$discount->amount_ht = $discount->multicurrency_amount_ht = price2num($remise / (1 + $vatrate / 100), 'MT');
				$discount->amount_tva = $discount->multicurrency_amount_tva = price2num($discount->amount_ttc - $discount->amount_ht, 'MT');
			} else {
				$discount->amount_ht = $discount->multicurrency_amount_ht = price2num($remise, 'MT');
				$discount->amount_tva = $discount->multicurrency_amount_tva = price2num($remise * $vatrate / 100, 'MT');
				$discount->amount_ttc = $discount->multicurrency_amount_ttc = price2num($discount->amount_ht + $discount->amount_tva, 'MT');
			}

			$discount->tva_tx = price2num($vatrate);
			$discount->vat_src_code = $vat_src_code;

			$discount->description = $desc;

			$result = $discount->create($user);
			if ($result > 0) {
				return $result;
			} else {
				$this->error = $discount->error;
				return -3;
			}
		} else {
			return 0;
		}
	}

	/**
	 * 	Returns amount of included taxes of the current discounts/credits available from the company
	 *
	 *	@param	User	$user			Filter on a user author of discounts
	 * 	@param	string	$filter			Other filter
	 * 	@param	integer	$maxvalue		Filter on max value for discount
	 * 	@param	int		$discount_type	0 => customer discount, 1 => supplier discount
	 *	@return	int					<0 if KO, Credit note amount otherwise
	 */
	public function getAvailableDiscounts($user = '', $filter = '', $maxvalue = 0, $discount_type = 0)
	{
		require_once DOL_DOCUMENT_ROOT.'/core/class/discount.class.php';

		$discountstatic = new DiscountAbsolute($this->db);
		$result = $discountstatic->getAvailableDiscounts($this, $user, $filter, $maxvalue, $discount_type);
		if ($result >= 0) {
			return $result;
		} else {
			$this->error = $discountstatic->error;
			return -1;
		}
	}

	/**
	 *  Return array of sales representatives
	 *
	 *  @param	User		$user			Object user (not used)
	 *  @param	int			$mode			0=Array with properties, 1=Array of id.
	 *  @param	string		$sortfield		List of sort fields, separated by comma. Example: 't1.fielda,t2.fieldb'
	 *  @param	string		$sortorder		Sort order, separated by comma. Example: 'ASC,DESC';
	 *  @return array       				Array of sales representatives of third party
	 */
	public function getSalesRepresentatives(User $user, $mode = 0, $sortfield = null, $sortorder = null)
	{
		global $conf;

		$reparray = array();

		$sql = "SELECT DISTINCT u.rowid, u.login, u.lastname, u.firstname, u.office_phone, u.job, u.email, u.statut as status, u.entity, u.photo, u.gender";
		$sql .= ", u.office_fax, u.user_mobile, u.personal_mobile";
		$sql .= " FROM ".MAIN_DB_PREFIX."societe_commerciaux as sc, ".MAIN_DB_PREFIX."user as u";
		if (isModEnabled('multicompany') && !empty($conf->global->MULTICOMPANY_TRANSVERSE_MODE)) {
			$sql .= ", ".MAIN_DB_PREFIX."usergroup_user as ug";
			$sql .= " WHERE ((ug.fk_user = sc.fk_user";
			$sql .= " AND ug.entity = ".$conf->entity.")";
			$sql .= " OR u.admin = 1)";
		} else {
			$sql .= " WHERE entity in (0, ".$conf->entity.")";
		}

		$sql .= " AND u.rowid = sc.fk_user AND sc.fk_soc = ".((int) $this->id);
		if (empty($sortfield) && empty($sortorder)) {
			$sortfield = 'u.lastname,u.firstname';
			$sortorder = 'ASC,ASC';
		}
		$sql .= $this->db->order($sortfield, $sortorder);

		$resql = $this->db->query($sql);
		if ($resql) {
			$num = $this->db->num_rows($resql);
			$i = 0;
			while ($i < $num) {
				$obj = $this->db->fetch_object($resql);

				if (empty($mode)) {
					$reparray[$i]['id'] = $obj->rowid;
					$reparray[$i]['lastname'] = $obj->lastname;
					$reparray[$i]['firstname'] = $obj->firstname;
					$reparray[$i]['email'] = $obj->email;
					$reparray[$i]['phone'] = $obj->office_phone;
					$reparray[$i]['office_phone'] = $obj->office_phone;
					$reparray[$i]['office_fax'] = $obj->office_fax;
					$reparray[$i]['user_mobile'] = $obj->user_mobile;
					$reparray[$i]['personal_mobile'] = $obj->personal_mobile;
					$reparray[$i]['job'] = $obj->job;
					$reparray[$i]['statut'] = $obj->status; // deprecated
					$reparray[$i]['status'] = $obj->status;
					$reparray[$i]['entity'] = $obj->entity;
					$reparray[$i]['login'] = $obj->login;
					$reparray[$i]['photo'] = $obj->photo;
					$reparray[$i]['gender'] = $obj->gender;
				} else {
					$reparray[] = $obj->rowid;
				}
				$i++;
			}
			return $reparray;
		} else {
			dol_print_error($this->db);
			return -1;
		}
	}

	/**
	 * Set the price level
	 *
	 * @param 	int		$price_level	Level of price
	 * @param 	User	$user			Use making change
	 * @return	int						<0 if KO, >0 if OK
	 */
	public function setPriceLevel($price_level, User $user)
	{
		if ($this->id) {
			$now = dol_now();

			$sql  = "UPDATE ".MAIN_DB_PREFIX."societe";
			$sql .= " SET price_level = ".((int) $price_level);
			$sql .= " WHERE rowid = ".((int) $this->id);

			if (!$this->db->query($sql)) {
				dol_print_error($this->db);
				return -1;
			}

			$sql  = "INSERT INTO ".MAIN_DB_PREFIX."societe_prices";
			$sql .= " (datec, fk_soc, price_level, fk_user_author)";
			$sql .= " VALUES ('".$this->db->idate($now)."', ".((int) $this->id).", ".((int) $price_level).", ".((int) $user->id).")";

			if (!$this->db->query($sql)) {
				dol_print_error($this->db);
				return -1;
			}
			return 1;
		}
		return -1;
	}

	// phpcs:disable PEAR.NamingConventions.ValidFunctionName.ScopeNotCamelCaps
	/**
	 *	Add link to sales representative
	 *
	 *	@param	User	$user		Object user
	 *	@param	int		$commid		Id of user
	 *	@return	int					<=0 if KO, >0 if OK
	 */
	public function add_commercial(User $user, $commid)
	{
		// phpcs:enable
		$error = 0;

		if ($this->id > 0 && $commid > 0) {
			$this->db->begin();

			if (!$error) {
				$sql = "DELETE FROM  ".MAIN_DB_PREFIX."societe_commerciaux";
				$sql .= " WHERE fk_soc = ".((int) $this->id)." AND fk_user = ".((int) $commid);

				$resql = $this->db->query($sql);
				if (!$resql) {
					dol_syslog(get_class($this)."::add_commercial Error ".$this->db->lasterror());
					$error++;
				}
			}

			if (!$error) {
				$sql = "INSERT INTO ".MAIN_DB_PREFIX."societe_commerciaux";
				$sql .= " (fk_soc, fk_user)";
				$sql .= " VALUES (".((int) $this->id).", ".((int) $commid).")";

				$resql = $this->db->query($sql);
				if (!$resql) {
					dol_syslog(get_class($this)."::add_commercial Error ".$this->db->lasterror());
					$error++;
				}
			}

			if (!$error) {
				$this->context = array('commercial_modified' => $commid);

				$result = $this->call_trigger('COMPANY_LINK_SALE_REPRESENTATIVE', $user);
				if ($result < 0) {
					$error++;
				}
			}

			if (!$error) {
				$this->db->commit();
				return 1;
			} else {
				$this->db->rollback();
				return -1;
			}
		}

		return 0;
	}

	// phpcs:disable PEAR.NamingConventions.ValidFunctionName.ScopeNotCamelCaps
	/**
	 *	Add link to sales representative
	 *
	 *	@param	User	$user		Object user
	 *	@param	int		$commid		Id of user
	 *	@return	void
	 */
	public function del_commercial(User $user, $commid)
	{
		// phpcs:enable
		$error = 0;
		$this->context = array('commercial_modified'=>$commid);

		$result = $this->call_trigger('COMPANY_UNLINK_SALE_REPRESENTATIVE', $user);
		if ($result < 0) {
			$error++;
		}

		if ($this->id > 0 && $commid > 0) {
			$sql  = "DELETE FROM  ".MAIN_DB_PREFIX."societe_commerciaux ";
			$sql .= " WHERE fk_soc = ".((int) $this->id)." AND fk_user = ".((int) $commid);

			if (!$this->db->query($sql)) {
				dol_syslog(get_class($this)."::del_commercial Erreur");
			}
		}
	}


	/**
	 *    	Return a link on thirdparty (with picto)
	 *
	 *		@param	int		$withpicto		          Add picto into link (0=No picto, 1=Include picto with link, 2=Picto only)
	 *		@param	string	$option			          Target of link ('', 'customer', 'prospect', 'supplier', 'project')
	 *		@param	int		$maxlen			          Max length of name
	 *      @param	int  	$notooltip		          1=Disable tooltip
	 *      @param  int     $save_lastsearch_value    -1=Auto, 0=No save of lastsearch_values when clicking, 1=Save lastsearch_values whenclicking
	 *      @param	int		$noaliasinname			  1=Do not add alias into the link ref
	 *      @param	string	$target			  		  add attribute target
	 *		@return	string					          String with URL
	 */
	public function getNomUrl($withpicto = 0, $option = '', $maxlen = 0, $notooltip = 0, $save_lastsearch_value = -1, $noaliasinname = 0, $target = '')
	{
		global $conf, $langs, $hookmanager;

		if (!empty($conf->dol_no_mouse_hover)) {
			$notooltip = 1; // Force disable tooltips
		}

		$name = $this->name ? $this->name : $this->nom;

		if (!empty($conf->global->SOCIETE_ON_SEARCH_AND_LIST_GO_ON_CUSTOMER_OR_SUPPLIER_CARD)) {
			if (empty($option) && $this->client > 0) {
				$option = 'customer';
			}
			if (empty($option) && $this->fournisseur > 0) {
				$option = 'supplier';
			}
		}

		if (!empty($conf->global->SOCIETE_ADD_REF_IN_LIST) && (!empty($withpicto))) {
			$code = '';
			if (($this->client) && (!empty($this->code_client)) && ($conf->global->SOCIETE_ADD_REF_IN_LIST == 1 || $conf->global->SOCIETE_ADD_REF_IN_LIST == 2)) {
				$code = $this->code_client.' - ';
			}

			if (($this->fournisseur) && (!empty($this->code_fournisseur)) && ($conf->global->SOCIETE_ADD_REF_IN_LIST == 1 || $conf->global->SOCIETE_ADD_REF_IN_LIST == 3)) {
				$code .= $this->code_fournisseur.' - ';
			}

			if ($code) {
				if ($conf->global->SOCIETE_ADD_REF_IN_LIST == 1) {
					$name = $code.' '.$name;
				} else {
					$name = $code;
				}
			}
		}

		if (!empty($this->name_alias) && empty($noaliasinname)) {
			$name .= ' ('.$this->name_alias.')';
		}

		$result = ''; $label = ''; $label2 = '';
		$linkstart = ''; $linkend = '';

		if (!empty($this->logo) && class_exists('Form')) {
			$label .= '<div class="photointooltip floatright">';
			$label .= Form::showphoto('societe', $this, 0, 40, 0, 'photoref', 'mini', 0); // Important, we must force height so image will have height tags and if image is inside a tooltip, the tooltip manager can calculate height and position correctly the tooltip.
			$label .= '</div>';
			//$label .= '<div style="clear: both;"></div>';
		} elseif (!empty($this->logo_squarred) && class_exists('Form')) {
			/*$label.= '<div class="photointooltip">';
			$label.= Form::showphoto('societe', $this, 0, 40, 0, 'photowithmargin', 'mini', 0);	// Important, we must force height so image will have height tags and if image is inside a tooltip, the tooltip manager can calculate height and position correctly the tooltip.
			$label.= '</div><div style="clear: both;"></div>';*/
		}

		$label .= '<div class="centpercent">';

		if ($option == 'customer' || $option == 'compta' || $option == 'category') {
			$label .= img_picto('', $this->picto).' <u class="paddingrightonly">'.$langs->trans("Customer").'</u>';
			$linkstart = '<a href="'.DOL_URL_ROOT.'/comm/card.php?socid='.$this->id;
		} elseif ($option == 'prospect' && empty($conf->global->SOCIETE_DISABLE_PROSPECTS)) {
			$label .= img_picto('', $this->picto).' <u class="paddingrightonly">'.$langs->trans("Prospect").'</u>';
			$linkstart = '<a href="'.DOL_URL_ROOT.'/comm/card.php?socid='.$this->id;
		} elseif ($option == 'supplier' || $option == 'category_supplier') {
			$label .= img_picto('', $this->picto).' <u class="paddingrightonly">'.$langs->trans("Supplier").'</u>';
			$linkstart = '<a href="'.DOL_URL_ROOT.'/fourn/card.php?socid='.$this->id;
		} elseif ($option == 'agenda') {
			$label .= img_picto('', $this->picto).' <u class="paddingrightonly">'.$langs->trans("ThirdParty").'</u>';
			$linkstart = '<a href="'.DOL_URL_ROOT.'/societe/agenda.php?socid='.$this->id;
		} elseif ($option == 'project') {
			$label .= img_picto('', $this->picto).' <u class="paddingrightonly">'.$langs->trans("ThirdParty").'</u>';
			$linkstart = '<a href="'.DOL_URL_ROOT.'/societe/project.php?socid='.$this->id;
		} elseif ($option == 'margin') {
			$label .= img_picto('', $this->picto).' <u class="paddingrightonly">'.$langs->trans("ThirdParty").'</u>';
			$linkstart = '<a href="'.DOL_URL_ROOT.'/margin/tabs/thirdpartyMargins.php?socid='.$this->id.'&type=1';
		} elseif ($option == 'contact') {
			$label .= img_picto('', $this->picto).' <u class="paddingrightonly">'.$langs->trans("ThirdParty").'</u>';
			$linkstart = '<a href="'.DOL_URL_ROOT.'/societe/contact.php?socid='.$this->id;
		} elseif ($option == 'ban') {
			$label .= img_picto('', $this->picto).' <u class="paddingrightonly">'.$langs->trans("ThirdParty").'</u>';
			$linkstart = '<a href="'.DOL_URL_ROOT.'/societe/paymentmodes.php?socid='.$this->id;
		}

		// By default
		if (empty($linkstart)) {
			$label .= img_picto('', $this->picto).' <u class="paddingrightonly">'.$langs->trans("ThirdParty").'</u>';
			$linkstart = '<a href="'.DOL_URL_ROOT.'/societe/card.php?socid='.$this->id;
		}
		if (isset($this->status)) {
			$label .= ' '.$this->getLibStatut(5);
		}
		if (isset($this->client) && isset($this->fournisseur)) {
			$label .= ' &nbsp; ';
			$label .= $this->getTypeUrl(1);
		}

		$label .= '<br><b>'.$langs->trans('Name').':</b> '.dol_escape_htmltag(dol_string_nohtmltag($this->name));
		if (!empty($this->name_alias)) {
			$label .= ' ('.dol_escape_htmltag(dol_string_nohtmltag($this->name_alias)).')';
		}

		if ($this->email) {
			$label .= '<br>'.img_picto('', 'email', 'class="pictofixedwidth"').$this->email;
		}
		if (!empty($this->phone) || !empty($this->fax)) {
			$phonelist = array();
			if ($this->phone) {
				$phonelist[] = dol_print_phone($this->phone, $this->country_code, $this->id, 0, '', '&nbsp', 'phone');
			}
			if ($this->fax) {
				$phonelist[] = dol_print_phone($this->fax, $this->country_code, $this->id, 0, '', '&nbsp', 'fax');
			}
			$label .= '<br>'.implode('&nbsp;', $phonelist);
		}

		if (!empty($this->address)) {
			$label2 .= '<br><b>'.$langs->trans("Address").':</b> '.dol_format_address($this, 1, ' ', $langs); // Address + country
		} elseif (!empty($this->country_code)) {
			$label2 .= '<br><b>'.$langs->trans('Country').':</b> '.$this->country_code;
		}
		if (!empty($this->tva_intra) || (!empty($conf->global->SOCIETE_SHOW_FIELD_IN_TOOLTIP) && strpos($conf->global->SOCIETE_SHOW_FIELD_IN_TOOLTIP, 'vatnumber') !== false)) {
			$label2 .= '<br><b>'.$langs->trans('VATIntra').':</b> '.dol_escape_htmltag($this->tva_intra);
		}

		if (!empty($conf->global->SOCIETE_SHOW_FIELD_IN_TOOLTIP)) {
			if (strpos($conf->global->SOCIETE_SHOW_FIELD_IN_TOOLTIP, 'profid1') !== false && $langs->trans('ProfId1'.$this->country_code) != '-') {
				$label2 .= '<br><b>'.$langs->trans('ProfId1'.$this->country_code).':</b> '.$this->idprof1;
			}
			if (strpos($conf->global->SOCIETE_SHOW_FIELD_IN_TOOLTIP, 'profid2') !== false && $langs->trans('ProfId2'.$this->country_code) != '-') {
				$label2 .= '<br><b>'.$langs->trans('ProfId2'.$this->country_code).':</b> '.$this->idprof2;
			}
			if (strpos($conf->global->SOCIETE_SHOW_FIELD_IN_TOOLTIP, 'profid3') !== false && $langs->trans('ProfId3'.$this->country_code) != '-') {
				$label2 .= '<br><b>'.$langs->trans('ProfId3'.$this->country_code).':</b> '.$this->idprof3;
			}
			if (strpos($conf->global->SOCIETE_SHOW_FIELD_IN_TOOLTIP, 'profid4') !== false && $langs->trans('ProfId4'.$this->country_code) != '-') {
				$label2 .= '<br><b>'.$langs->trans('ProfId4'.$this->country_code).':</b> '.$this->idprof4;
			}
			if (strpos($conf->global->SOCIETE_SHOW_FIELD_IN_TOOLTIP, 'profid5') !== false && $langs->trans('ProfId5'.$this->country_code) != '-') {
				$label2 .= '<br><b>'.$langs->trans('ProfId5'.$this->country_code).':</b> '.$this->idprof5;
			}
			if (strpos($conf->global->SOCIETE_SHOW_FIELD_IN_TOOLTIP, 'profid6') !== false && $langs->trans('ProfId6'.$this->country_code) != '-') {
				$label2 .= '<br><b>'.$langs->trans('ProfId6'.$this->country_code).':</b> '.$this->idprof6;
			}
		}
		if (!empty($this->code_client) && ($this->client == 1 || $this->client == 3)) {
			$label2 .= '<br><b>'.$langs->trans('CustomerCode').':</b> '.$this->code_client;
		}
		if (!empty($this->code_fournisseur) && $this->fournisseur) {
			$label2 .= '<br><b>'.$langs->trans('SupplierCode').':</b> '.$this->code_fournisseur;
		}
		if (isModEnabled('accounting') && ($this->client == 1 || $this->client == 3)) {
			$label2 .= '<br><b>'.$langs->trans('CustomerAccountancyCode').':</b> '.($this->code_compta ? $this->code_compta : $this->code_compta_client);
		}
		if (isModEnabled('accounting') && $this->fournisseur) {
			$label2 .= '<br><b>'.$langs->trans('SupplierAccountancyCode').':</b> '.$this->code_compta_fournisseur;
		}
		$label .= ($label2 ? '<br>'.$label2 : '').'</div>';

		// Add type of canvas
		$linkstart .= (!empty($this->canvas) ? '&canvas='.$this->canvas : '');
		// Add param to save lastsearch_values or not
		$add_save_lastsearch_values = ($save_lastsearch_value == 1 ? 1 : 0);
		if ($save_lastsearch_value == -1 && preg_match('/list\.php/', $_SERVER["PHP_SELF"])) {
			$add_save_lastsearch_values = 1;
		}
		if ($add_save_lastsearch_values) {
			$linkstart .= '&save_lastsearch_values=1';
		}
		$linkstart .= '"';

		$linkclose = '';
		if (empty($notooltip)) {
			if (!empty($conf->global->MAIN_OPTIMIZEFORTEXTBROWSER)) {
				$label = $langs->trans("ShowCompany");
				$linkclose .= ' alt="'.dol_escape_htmltag($label, 1).'"';
			}
			$linkclose .= ' title="'.dol_escape_htmltag($label, 1).'"';
			$linkclose .= ' class="classfortooltip refurl"';
			$target_value = array('_self', '_blank', '_parent', '_top');
			if (in_array($target, $target_value)) {
				$linkclose .= ' target="'.dol_escape_htmltag($target).'"';
			}
		}
		$linkstart .= $linkclose.'>';
		$linkend = '</a>';

		global $user;
		if (empty($user->rights->societe->client->voir) && $user->socid > 0 && $this->id != $user->socid) {
			$linkstart = '';
			$linkend = '';
		}

		$result .= $linkstart;
		if ($withpicto) {
			$result .= img_object(($notooltip ? '' : $label), ($this->picto ? $this->picto : 'generic'), ($notooltip ? (($withpicto != 2) ? 'class="paddingright"' : '') : 'class="'.(($withpicto != 2) ? 'paddingright ' : '').'classfortooltip"'), 0, 0, $notooltip ? 0 : 1);
		}
		if ($withpicto != 2) {
			$result .= dol_escape_htmltag($maxlen ? dol_trunc($name, $maxlen) : $name);
		}
		$result .= $linkend;

		global $action;
		$hookmanager->initHooks(array('thirdpartydao'));
		$parameters = array(
			'id'=>$this->id,
			'getnomurl' => &$result,
			'withpicto '=> $withpicto,
			'option'=> $option,
			'maxlen'=> $maxlen,
			'notooltip'=> $notooltip,
			'save_lastsearch_value'=> $save_lastsearch_value
		);
		$reshook = $hookmanager->executeHooks('getNomUrl', $parameters, $this, $action); // Note that $action and $object may have been modified by some hooks
		if ($reshook > 0) {
			$result = $hookmanager->resPrint;
		} else {
			$result .= $hookmanager->resPrint;
		}

		return $result;
	}

	/**
	 *    	Return link(s) on type of thirdparty (with picto)
	 *
	 *		@param	int		$withpicto		        Add picto into link (0=No picto, 1=Include picto with link, 2=Picto only)
	 *		@param	string	$option					''=All
	 *      @param	int  	$notooltip		        1=Disable tooltip
	 *      @param	string	$tag					Tag 'a' or 'span'
	 *		@return	string					        String with URL
	 */
	public function getTypeUrl($withpicto = 0, $option = '', $notooltip = 0, $tag = 'a')
	{
		global $conf, $langs;

		$s = '';
		if (empty($option) || preg_match('/prospect/', $option)) {
			if (($this->client == 2 || $this->client == 3) && empty($conf->global->SOCIETE_DISABLE_PROSPECTS)) {
				$s .= '<'.$tag.' class="customer-back opacitymedium" title="'.$langs->trans("Prospect").'" href="'.DOL_URL_ROOT.'/comm/card.php?socid='.$this->id.'">'.dol_substr($langs->trans("Prospect"), 0, 1).'</'.$tag.'>';
			}
		}
		if (empty($option) || preg_match('/customer/', $option)) {
			if (($this->client == 1 || $this->client == 3) && empty($conf->global->SOCIETE_DISABLE_CUSTOMERS)) {
				$s .= '<'.$tag.' class="customer-back" title="'.$langs->trans("Customer").'" href="'.DOL_URL_ROOT.'/comm/card.php?socid='.$this->id.'">'.dol_substr($langs->trans("Customer"), 0, 1).'</'.$tag.'>';
			}
		}
		if (empty($option) || preg_match('/supplier/', $option)) {
			if (((isModEnabled("fournisseur") && empty($conf->global->MAIN_USE_NEW_SUPPLIERMOD)) || isModEnabled("supplier_order") || isModEnabled("supplier_invoice")) && $this->fournisseur) {
				$s .= '<'.$tag.' class="vendor-back" title="'.$langs->trans("Supplier").'" href="'.DOL_URL_ROOT.'/fourn/card.php?socid='.$this->id.'">'.dol_substr($langs->trans("Supplier"), 0, 1).'</'.$tag.'>';
			}
		}
		return $s;
	}


	/**
	 *    Return label of status (activity, closed)
	 *
	 *    @param  	int		$mode       0=long label, 1=short label, 2=Picto + short label, 3=Picto, 4=Picto + long label, 5=Short label + Picto, 6=Long label + Picto
	 *    @return   string     	   		Label of status
	 */
	public function getLibStatut($mode = 0)
	{
		return $this->LibStatut($this->status, $mode);
	}

	// phpcs:disable PEAR.NamingConventions.ValidFunctionName.ScopeNotCamelCaps
	/**
	 *  Return the label of a given status
	 *
	 *  @param	int		$status         Status id
	 *  @param	int		$mode           0=Long label, 1=Short label, 2=Picto + Short label, 3=Picto, 4=Picto + Long label, 5=Short label + Picto, 6=Long label + Picto
	 *  @return	string          		Status label
	 */
	public function LibStatut($status, $mode = 0)
	{
		// phpcs:enable
		global $langs;
		$langs->load('companies');

		$statusType = 'status4';
		if ($status == 0) {
			$statusType = 'status6';
		}

		if (empty($this->labelStatus) || empty($this->labelStatusShort)) {
			$this->labelStatus[0] = $langs->transnoentitiesnoconv("ActivityCeased");
			$this->labelStatus[1] = $langs->transnoentitiesnoconv("InActivity");
			$this->labelStatusShort[0] = $langs->transnoentitiesnoconv("ActivityCeased");
			$this->labelStatusShort[1] = $langs->transnoentitiesnoconv("InActivity");
		}

		return dolGetStatus($this->labelStatus[$status], $this->labelStatusShort[$status], '', $statusType, $mode);
	}

	// phpcs:disable PEAR.NamingConventions.ValidFunctionName.ScopeNotCamelCaps
	/**
	 *    Return list of contacts emails existing for third party
	 *
	 *	  @param	  int		$addthirdparty		1=Add also a record for thirdparty email
	 *    @return     array       					Array of contacts emails
	 */
	public function thirdparty_and_contact_email_array($addthirdparty = 0)
	{
		// phpcs:enable
		global $langs;

		$contact_emails = $this->contact_property_array('email', 1);
		if ($this->email && $addthirdparty) {
			if (empty($this->name)) {
				$this->name = $this->nom;
			}
			$contact_emails['thirdparty'] = $langs->transnoentitiesnoconv("ThirdParty").': '.dol_trunc($this->name, 16)." <".$this->email.">";
		}
		//var_dump($contact_emails)
		return $contact_emails;
	}

	// phpcs:disable PEAR.NamingConventions.ValidFunctionName.ScopeNotCamelCaps
	/**
	 *    Return list of contacts mobile phone existing for third party
	 *
	 *    @return     array       Array of contacts emails
	 */
	public function thirdparty_and_contact_phone_array()
	{
		// phpcs:enable
		global $langs;

		$contact_phone = $this->contact_property_array('mobile');

		if (!empty($this->phone)) {	// If a phone of thirdparty is defined, we add it ot mobile of contacts
			if (empty($this->name)) {
				$this->name = $this->nom;
			}
			// TODO: Tester si tel non deja present dans tableau contact
			$contact_phone['thirdparty'] = $langs->transnoentitiesnoconv("ThirdParty").': '.dol_trunc($this->name, 16)." <".$this->phone.">";
		}
		return $contact_phone;
	}

	// phpcs:disable PEAR.NamingConventions.ValidFunctionName.ScopeNotCamelCaps
	/**
	 *  Return list of contacts emails or mobile existing for third party
	 *
	 *  @param	string	$mode       		'email' or 'mobile'
	 * 	@param	int		$hidedisabled		1=Hide contact if disabled
	 *  @return array       				Array of contacts emails or mobile. Example: array(id=>'Name <email>')
	 */
	public function contact_property_array($mode = 'email', $hidedisabled = 0)
	{
		// phpcs:enable
		global $langs;

		$contact_property = array();


		$sql = "SELECT rowid, email, statut as status, phone_mobile, lastname, poste, firstname";
		$sql .= " FROM ".MAIN_DB_PREFIX."socpeople";
		$sql .= " WHERE fk_soc = ".((int) $this->id);
		$sql .= " ORDER BY lastname, firstname";

		$resql = $this->db->query($sql);
		if ($resql) {
			$nump = $this->db->num_rows($resql);
			if ($nump) {
				$sepa = "("; $sepb = ")";
				if ($mode == 'email') {
					//$sepa="&lt;"; $sepb="&gt;";
					$sepa = "<"; $sepb = ">";
				}
				$i = 0;
				while ($i < $nump) {
					$obj = $this->db->fetch_object($resql);
					if ($mode == 'email') {
						$property = $obj->email;
					} elseif ($mode == 'mobile') {
						$property = $obj->phone_mobile;
					} else {
						$property = $obj->$mode;
					}

					// Show all contact. If hidedisabled is 1, showonly contacts with status = 1
					if ($obj->status == 1 || empty($hidedisabled)) {
						if (empty($property)) {
							if ($mode == 'email') {
								$property = $langs->transnoentitiesnoconv("NoEMail");
							} elseif ($mode == 'mobile') {
								$property = $langs->transnoentitiesnoconv("NoMobilePhone");
							}
						}

						if (!empty($obj->poste)) {
							$contact_property[$obj->rowid] = trim(dolGetFirstLastname($obj->firstname, $obj->lastname)).($obj->poste ? " - ".$obj->poste : "").(($mode != 'poste' && $property) ? " ".$sepa.$property.$sepb : '');
						} else {
							$contact_property[$obj->rowid] = trim(dolGetFirstLastname($obj->firstname, $obj->lastname)).(($mode != 'poste' && $property) ? " ".$sepa.$property.$sepb : '');
						}
					}
					$i++;
				}
			}
		} else {
			dol_print_error($this->db);
		}
		return $contact_property;
	}


	// phpcs:disable PEAR.NamingConventions.ValidFunctionName.ScopeNotCamelCaps
	/**
	 *    Returns the contact list of this company
	 *
	 *    @return     array      array of contacts
	 */
	public function contact_array()
	{
		// phpcs:enable
		$contacts = array();

		$sql = "SELECT rowid, lastname, firstname FROM ".MAIN_DB_PREFIX."socpeople WHERE fk_soc = ".((int) $this->id);
		$resql = $this->db->query($sql);
		if ($resql) {
			$nump = $this->db->num_rows($resql);
			if ($nump) {
				$i = 0;
				while ($i < $nump) {
					$obj = $this->db->fetch_object($resql);
					$contacts[$obj->rowid] = dolGetFirstLastname($obj->firstname, $obj->lastname);
					$i++;
				}
			}
		} else {
			dol_print_error($this->db);
		}
		return $contacts;
	}

	// phpcs:disable PEAR.NamingConventions.ValidFunctionName.ScopeNotCamelCaps
	/**
	 *    Returns the contact list of this company
	 *
	 *    @return    array    $contacts    array of contacts
	 */
	public function contact_array_objects()
	{
		// phpcs:enable
		require_once DOL_DOCUMENT_ROOT.'/contact/class/contact.class.php';
		$contacts = array();

		$sql = "SELECT rowid FROM ".MAIN_DB_PREFIX."socpeople WHERE fk_soc = ".((int) $this->id);
		$resql = $this->db->query($sql);
		if ($resql) {
			$nump = $this->db->num_rows($resql);
			if ($nump) {
				$i = 0;
				while ($i < $nump) {
					$obj = $this->db->fetch_object($resql);
					$contact = new Contact($this->db);
					$contact->fetch($obj->rowid);
					$contacts[] = $contact;
					$i++;
				}
			}
		} else {
			dol_print_error($this->db);
		}
		return $contacts;
	}

	// phpcs:disable PEAR.NamingConventions.ValidFunctionName.ScopeNotCamelCaps
	/**
	 *  Return property of contact from its id
	 *
	 *  @param	int		$rowid      id of contact
	 *  @param  string	$mode       'email' or 'mobile'
	 *  @return string  			Email of contact with format: "Full name <email>"
	 */
	public function contact_get_property($rowid, $mode)
	{
		// phpcs:enable
		$contact_property = '';

		if (empty($rowid)) {
			return '';
		}

		$sql = "SELECT rowid, email, phone_mobile, lastname, firstname";
		$sql .= " FROM ".MAIN_DB_PREFIX."socpeople";
		$sql .= " WHERE rowid = ".((int) $rowid);

		$resql = $this->db->query($sql);
		if ($resql) {
			$nump = $this->db->num_rows($resql);

			if ($nump) {
				$obj = $this->db->fetch_object($resql);

				if ($mode == 'email') {
					$contact_property = dol_string_nospecial(dolGetFirstLastname($obj->firstname, $obj->lastname), ' ', array(","))." <".$obj->email.">";
				} elseif ($mode == 'mobile') {
					$contact_property = $obj->phone_mobile;
				}
			}
			return $contact_property;
		} else {
			dol_print_error($this->db);
		}
	}


	// phpcs:disable PEAR.NamingConventions.ValidFunctionName.ScopeNotCamelCaps
	/**
	 *  Return bank number property of thirdparty (label or rum)
	 *
	 *	@param	string	$mode	'label' or 'rum' or 'format'
	 *  @return	string			Bank label or RUM or '' if no bank account found
	 */
	public function display_rib($mode = 'label')
	{
		// phpcs:enable
		require_once DOL_DOCUMENT_ROOT.'/societe/class/companybankaccount.class.php';

		$bac = new CompanyBankAccount($this->db);
		$bac->fetch(0, $this->id);

		if ($bac->id > 0) {		// If a bank account has been found for company $this->id
			if ($mode == 'label') {
				return $bac->getRibLabel(true);
			} elseif ($mode == 'rum') {
				if (empty($bac->rum)) {
					require_once DOL_DOCUMENT_ROOT.'/compta/prelevement/class/bonprelevement.class.php';
					$prelevement = new BonPrelevement($this->db);
					$bac->fetch_thirdparty();
					$bac->rum = $prelevement->buildRumNumber($bac->thirdparty->code_client, $bac->datec, $bac->id);
				}
				return $bac->rum;
			} elseif ($mode == 'format') {
				return $bac->frstrecur;
			} else {
				return 'BadParameterToFunctionDisplayRib';
			}
		} else {
			return '';
		}
	}

	// phpcs:disable PEAR.NamingConventions.ValidFunctionName.ScopeNotCamelCaps
	/**
	 * Return Array of RIB
	 *
	 * @return     array|int        0 if KO, Array of CompanyBanckAccount if OK
	 */
	public function get_all_rib()
	{
		// phpcs:enable
		require_once DOL_DOCUMENT_ROOT.'/societe/class/companybankaccount.class.php';
		$sql = "SELECT rowid FROM ".MAIN_DB_PREFIX."societe_rib WHERE type='ban' AND fk_soc = ".((int) $this->id);
		$result = $this->db->query($sql);
		if (!$result) {
			$this->error++;
			$this->errors[] = $this->db->lasterror;
			return 0;
		} else {
			$num_rows = $this->db->num_rows($result);
			$rib_array = array();
			if ($num_rows) {
				while ($obj = $this->db->fetch_object($result)) {
					$rib = new CompanyBankAccount($this->db);
					$rib->fetch($obj->rowid);
					$rib_array[] = $rib;
				}
			}
			return $rib_array;
		}
	}

	// phpcs:disable PEAR.NamingConventions.ValidFunctionName.ScopeNotCamelCaps
	/**
	 *  Assigns a customer code from the code control module.
	 *  Return value is stored into this->code_client
	 *
	 *	@param	Societe		$objsoc		Object thirdparty
	 *	@param	int			$type		Should be 0 to say customer
	 *  @return void
	 */
	public function get_codeclient($objsoc = 0, $type = 0)
	{
		// phpcs:enable
		global $conf;
		if (!empty($conf->global->SOCIETE_CODECLIENT_ADDON)) {
			$module = $conf->global->SOCIETE_CODECLIENT_ADDON;

			$dirsociete = array_merge(array('/core/modules/societe/'), $conf->modules_parts['societe']);
			foreach ($dirsociete as $dirroot) {
				$res = dol_include_once($dirroot.$module.'.php');
				if ($res) {
					break;
				}
			}
			$mod = new $module();

			$this->code_client = $mod->getNextValue($objsoc, $type);
			$this->prefixCustomerIsRequired = $mod->prefixIsRequired;

			dol_syslog(get_class($this)."::get_codeclient code_client=".$this->code_client." module=".$module);
		}
	}

	// phpcs:disable PEAR.NamingConventions.ValidFunctionName.ScopeNotCamelCaps
	/**
	 *  Assigns a vendor code from the code control module.
	 *  Return value is stored into this->code_fournisseur
	 *
	 *	@param	Societe		$objsoc		Object thirdparty
	 *	@param	int			$type		Should be 1 to say supplier
	 *  @return void
	 */
	public function get_codefournisseur($objsoc = 0, $type = 1)
	{
		// phpcs:enable
		global $conf;
		if (!empty($conf->global->SOCIETE_CODECLIENT_ADDON)) {
			$module = $conf->global->SOCIETE_CODECLIENT_ADDON;

			$dirsociete = array_merge(array('/core/modules/societe/'), $conf->modules_parts['societe']);
			foreach ($dirsociete as $dirroot) {
				$res = dol_include_once($dirroot.$module.'.php');
				if ($res) {
					break;
				}
			}
			$mod = new $module();

			$this->code_fournisseur = $mod->getNextValue($objsoc, $type);

			dol_syslog(get_class($this)."::get_codefournisseur code_fournisseur=".$this->code_fournisseur." module=".$module);
		}
	}

	// phpcs:disable PEAR.NamingConventions.ValidFunctionName.ScopeNotCamelCaps
	/**
	 *    Check if a client code is editable based on the parameters of the
	 *    code control module.
	 *
	 *    @return     int		0=No, 1=Yes
	 */
	public function codeclient_modifiable()
	{
		// phpcs:enable
		global $conf;
		if (!empty($conf->global->SOCIETE_CODECLIENT_ADDON)) {
			$module = $conf->global->SOCIETE_CODECLIENT_ADDON;

			$dirsociete = array_merge(array('/core/modules/societe/'), $conf->modules_parts['societe']);
			foreach ($dirsociete as $dirroot) {
				$res = dol_include_once($dirroot.$module.'.php');
				if ($res) {
					break;
				}
			}

			$mod = new $module();

			dol_syslog(get_class($this)."::codeclient_modifiable code_client=".$this->code_client." module=".$module);
			if ($mod->code_modifiable_null && !$this->code_client) {
				return 1;
			}
			if ($mod->code_modifiable_invalide && $this->check_codeclient() < 0) {
				return 1;
			}
			if ($mod->code_modifiable) {
				return 1; // A mettre en dernier
			}
			return 0;
		} else {
			return 0;
		}
	}


	// phpcs:disable PEAR.NamingConventions.ValidFunctionName.ScopeNotCamelCaps
	/**
	 *    Check if a vendor code is editable in the code control module configuration
	 *
	 *    @return     int		0=No, 1=Yes
	 */
	public function codefournisseur_modifiable()
	{
		// phpcs:enable
		global $conf;
		if (!empty($conf->global->SOCIETE_CODECLIENT_ADDON)) {
			$module = $conf->global->SOCIETE_CODECLIENT_ADDON;

			$dirsociete = array_merge(array('/core/modules/societe/'), $conf->modules_parts['societe']);
			foreach ($dirsociete as $dirroot) {
				$res = dol_include_once($dirroot.$module.'.php');
				if ($res) {
					break;
				}
			}

			$mod = new $module();

			dol_syslog(get_class($this)."::codefournisseur_modifiable code_founisseur=".$this->code_fournisseur." module=".$module);
			if ($mod->code_modifiable_null && !$this->code_fournisseur) {
				return 1;
			}
			if ($mod->code_modifiable_invalide && $this->check_codefournisseur() < 0) {
				return 1;
			}
			if ($mod->code_modifiable) {
				return 1; // A mettre en dernier
			}
			return 0;
		} else {
			return 0;
		}
	}


	// phpcs:disable PEAR.NamingConventions.ValidFunctionName.ScopeNotCamelCaps
	/**
	 *  Check customer code
	 *
	 *  @return     int				0 if OK
	 * 								-1 ErrorBadCustomerCodeSyntax
	 * 								-2 ErrorCustomerCodeRequired
	 * 								-3 ErrorCustomerCodeAlreadyUsed
	 * 								-4 ErrorPrefixRequired
	 * 								-5 NotConfigured - Setup empty so any value may be ok or not
	 * 								-6 Other (see this->error)
	 */
	public function check_codeclient()
	{
		// phpcs:enable
		global $conf;
		if (!empty($conf->global->SOCIETE_CODECLIENT_ADDON)) {
			$module = $conf->global->SOCIETE_CODECLIENT_ADDON;

			$dirsociete = array_merge(array('/core/modules/societe/'), $conf->modules_parts['societe']);
			foreach ($dirsociete as $dirroot) {
				$res = dol_include_once($dirroot.$module.'.php');
				if ($res) {
					break;
				}
			}

			$mod = new $module();

			dol_syslog(get_class($this)."::check_codeclient code_client=".$this->code_client." module=".$module);
			$result = $mod->verif($this->db, $this->code_client, $this, 0);
			if ($result) {	// If error
				$this->error = $mod->error;
				$this->errors = $mod->errors;
			}
			return $result;
		} else {
			return 0;
		}
	}

	// phpcs:disable PEAR.NamingConventions.ValidFunctionName.ScopeNotCamelCaps
	/**
	 *    Check supplier code
	 *
	 *    @return     int		0 if OK
	 * 							-1 ErrorBadCustomerCodeSyntax
	 * 							-2 ErrorCustomerCodeRequired
	 * 							-3 ErrorCustomerCodeAlreadyUsed
	 * 							-4 ErrorPrefixRequired
	 * 							-5 NotConfigured - Setup empty so any value may be ok or not
	 * 							-6 Other (see this->error)
	 */
	public function check_codefournisseur()
	{
		// phpcs:enable
		global $conf;
		if (!empty($conf->global->SOCIETE_CODECLIENT_ADDON)) {
			$module = $conf->global->SOCIETE_CODECLIENT_ADDON;

			$dirsociete = array_merge(array('/core/modules/societe/'), $conf->modules_parts['societe']);
			foreach ($dirsociete as $dirroot) {
				$res = dol_include_once($dirroot.$module.'.php');
				if ($res) {
					break;
				}
			}

			$mod = new $module();

			dol_syslog(get_class($this)."::check_codefournisseur code_fournisseur=".$this->code_fournisseur." module=".$module);
			$result = $mod->verif($this->db, $this->code_fournisseur, $this, 1);
			if ($result) {	// If error
				$this->error = $mod->error;
				$this->errors = $mod->errors;
			}
			return $result;
		} else {
			return 0;
		}
	}

	// phpcs:disable PEAR.NamingConventions.ValidFunctionName.ScopeNotCamelCaps
	/**
	 *    	Assigns a accounting code from the accounting code module.
	 *      Computed value is stored into this->code_compta or this->code_compta_fournisseur according to $type.
	 *      May be identical to the one entered or generated automatically. Currently, only the automatic generation is implemented.
	 *
	 *    	@param	string	$type		Type of thirdparty ('customer' or 'supplier')
	 *		@return	int					0 if OK, <0 if $type is not valid
	 */
	public function get_codecompta($type)
	{
		// phpcs:enable
		global $conf;

		if (!empty($conf->global->SOCIETE_CODECOMPTA_ADDON)) {
			$res = false;
			$dirsociete = array_merge(array('/core/modules/societe/'), $conf->modules_parts['societe']);
			foreach ($dirsociete as $dirroot) {
				$res = dol_include_once($dirroot.$conf->global->SOCIETE_CODECOMPTA_ADDON.'.php');
				if ($res) {
					break;
				}
			}

			if ($res) {
				$classname = $conf->global->SOCIETE_CODECOMPTA_ADDON;
				$mod = new $classname;

				// Set code count in $mod->code
				$result = $mod->get_code($this->db, $this, $type);

				if ($type == 'customer') {
					$this->code_compta_client = $mod->code;
					$this->code_compta = $this->code_compta_client; // For backward compatibility
				} elseif ($type == 'supplier') {
					$this->code_compta_fournisseur = $mod->code;
				}

				return $result;
			} else {
				$this->error = 'ErrorAccountancyCodeNotDefined';
				return -1;
			}
		} else {
			if ($type == 'customer') {
				$this->code_compta_client = '';
				$this->code_compta = '';
			} elseif ($type == 'supplier') {
				$this->code_compta_fournisseur = '';
			}

			return 0;
		}
	}

	/**
	 *    Define parent company of current company
	 *
	 *    @param	int		$id     Id of thirdparty to set or '' to remove
	 *    @return	int     		<0 if KO, >0 if OK
	 */
	public function setParent($id)
	{
		dol_syslog(get_class($this).'::setParent', LOG_DEBUG);

		if ($this->id) {
			// Check if the id we want to add as parent has not already one parent that is the current id we try to update
			if ($id > 0) {
				$sameparent = $this->validateFamilyTree($id, $this->id, 0);
				if ($sameparent < 0) {
					return -1;
				}
				if ($sameparent == 1) {
					setEventMessages('ParentCompanyToAddIsAlreadyAChildOfModifiedCompany', null, 'warnings');
					return -1;
				}
			}

			$sql = 'UPDATE '.MAIN_DB_PREFIX.'societe SET parent = '.($id > 0 ? $id : 'null').' WHERE rowid = '.((int) $this->id);

			$resql = $this->db->query($sql);
			if ($resql) {
				$this->parent = $id;
				return 1;
			} else {
				return -1;
			}
		} else {
			return -1;
		}
	}

	/**
	 *    Check if a thirdparty $idchild is or not inside the parents (or grand parents) of another thirdparty id $idparent.
	 *
	 *    @param	int		$idparent	Id of thirdparty to check
	 *    @param	int		$idchild	Id of thirdparty to compare to
	 *    @param    int     $counter    Counter to protect against infinite loops
	 *    @return	int     			<0 if KO, 0 if OK or 1 if at some level a parent company was the child to compare to
	 */
	public function validateFamilyTree($idparent, $idchild, $counter = 0)
	{
		if ($counter > 100) {
			dol_syslog("Too high level of parent - child for company. May be an infinite loop ?", LOG_WARNING);
		}

		$sql = 'SELECT s.parent';
		$sql .= ' FROM '.MAIN_DB_PREFIX.'societe as s';
		$sql .= ' WHERE rowid = '.((int) $idparent);
		$resql = $this->db->query($sql);
		if ($resql) {
			$obj	= $this->db->fetch_object($resql);

			if ($obj->parent == '') {
				return 0;
			} elseif ($obj->parent == $idchild) {
				return 1;
			} else {
				$sameparent = $this->validateFamilyTree($obj->parent, $idchild, ($counter + 1));
			}
			return $sameparent;
		} else {
			return -1;
		}
	}

	/**
	 *	Get parents for company
	 *
	 * @param   int         $company_id     ID of company to search parent
	 * @param   array       $parents        List of companies ID found
	 * @return	array
	 */
	public function getParentsForCompany($company_id, $parents = [])
	{
		global $langs;

		if ($company_id > 0) {
			$sql = "SELECT parent FROM " . MAIN_DB_PREFIX . "societe WHERE rowid = $company_id";
			$resql = $this->db->query($sql);
			if ($resql) {
				if ($obj = $this->db->fetch_object($resql)) {
					$parent = $obj->parent;
					if ($parent > 0 && !in_array($parent, $parents)) {
						$parents[] = $parent;
						return $this->getParentsForCompany($parent, $parents);
					} else {
						return $parents;
					}
				}
				$this->db->free($resql);
			} else {
				setEventMessage($langs->trans('GetCompanyParentsError', $this->db->lasterror()), 'errors');
			}
		}
	}

	// phpcs:disable PEAR.NamingConventions.ValidFunctionName.ScopeNotCamelCaps
	/**
	 *  Returns if a profid sould be verified to be unique
	 *
	 *  @param	int		$idprof		1,2,3,4,5,6 (Example: 1=siren, 2=siret, 3=naf, 4=rcs/rm, 5=eori, 6=idprof6)
	 *  @return boolean         	true if the ID must be unique
	 */
	public function id_prof_verifiable($idprof)
	{
		// phpcs:enable
		global $conf;

		switch ($idprof) {
			case 1:
				$ret = (empty($conf->global->SOCIETE_IDPROF1_UNIQUE) ? false : true);
				break;
			case 2:
				$ret = (empty($conf->global->SOCIETE_IDPROF2_UNIQUE) ? false : true);
				break;
			case 3:
				$ret = (empty($conf->global->SOCIETE_IDPROF3_UNIQUE) ? false : true);
				break;
			case 4:
				$ret = (empty($conf->global->SOCIETE_IDPROF4_UNIQUE) ? false : true);
				break;
			case 5:
				$ret = (empty($conf->global->SOCIETE_IDPROF5_UNIQUE) ? false : true);
				break;
			case 6:
				$ret = (empty($conf->global->SOCIETE_IDPROF6_UNIQUE) ? false : true);
				break;
			default:
				$ret = false;
		}

		return $ret;
	}

	// phpcs:disable PEAR.NamingConventions.ValidFunctionName.ScopeNotCamelCaps
	/**
	 *    Verify if a profid exists into database for others thirds
	 *
	 *    @param	string	$idprof		'idprof1','idprof2','idprof3','idprof4','idprof5','idprof6','email' (Example: idprof1=siren, idprof2=siret, idprof3=naf, idprof4=rcs/rm)
	 *    @param	string	$value		Value of profid
	 *    @param	int		$socid		Id of thirdparty to exclude (if update)
	 *    @return   boolean				True if exists, False if not
	 */
	public function id_prof_exists($idprof, $value, $socid = 0)
	{
		// phpcs:enable
		$field = $idprof;

		switch ($idprof) {	// For backward compatibility
			case '1':
			case 'idprof1':
				$field = "siren";
				break;
			case '2':
			case 'idprof2':
				$field = "siret";
				break;
			case '3':
			case 'idprof3':
				$field = "ape";
				break;
			case '4':
			case 'idprof4':
				$field = "idprof4";
				break;
			case '5':
				$field = "idprof5";
				break;
			case '6':
				$field = "idprof6";
				break;
		}

		 //Verify duplicate entries
		$sql = "SELECT COUNT(*) as nb FROM ".MAIN_DB_PREFIX."societe WHERE ".$field." = '".$this->db->escape($value)."' AND entity IN (".getEntity('societe').")";
		if ($socid) {
			$sql .= " AND rowid <> ".$socid;
		}
		$resql = $this->db->query($sql);
		if ($resql) {
			$obj = $this->db->fetch_object($resql);
			$count = $obj->nb;
		} else {
			$count = 0;
			print $this->db->error();
		}
		$this->db->free($resql);

		if ($count > 0) {
			return true;
		} else {
			return false;
		}
	}

	// phpcs:disable PEAR.NamingConventions.ValidFunctionName.ScopeNotCamelCaps
	/**
	 *  Check the validity of a professional identifier according to the country of the company (siren, siret, ...)
	 *
	 *  @param	int			$idprof         1,2,3,4 (Exemple: 1=siren,2=siret,3=naf,4=rcs/rm)
	 *  @param  Societe		$soc            Objet societe
	 *  @return int             			<=0 if KO, >0 if OK
	 *  TODO better to have this in a lib than into a business class
	 */
	public function id_prof_check($idprof, $soc)
	{
		// phpcs:enable
		global $conf;

		$ok = 1;

		if (!empty($conf->global->MAIN_DISABLEPROFIDRULES)) {
			return 1;
		}

		// Check SIREN if country FR
		if ($idprof == 1 && $soc->country_code == 'FR') {
			$chaine = trim($this->idprof1);
			$chaine = preg_replace('/(\s)/', '', $chaine);

			if (!is_numeric($chaine)) {
				return -1;
			}
			if (dol_strlen($chaine) != 9) {
				return -1;
			}

			// on prend chaque chiffre un par un
			// si son index (position dans la chaîne en commence à 0 au premier caractère) est impair
			// on double sa valeur et si cette dernière est supérieure à 9, on lui retranche 9
			// on ajoute cette valeur à la somme totale
			$sum = 0;
			for ($index = 0; $index < 9; $index++) {
				$number = (int) $chaine[$index];
				if (($index % 2) != 0) {
					if (($number *= 2) > 9) {
						$number -= 9;
					}
				}
				$sum += $number;
			}

			// le numéro est valide si la somme des chiffres est multiple de 10
			if (($sum % 10) != 0) {
				return -1;
			}
		}

		// Verifie SIRET si pays FR
		if ($idprof == 2 && $soc->country_code == 'FR') {
			$chaine = trim($this->idprof2);
			$chaine = preg_replace('/(\s)/', '', $chaine);

			if (!is_numeric($chaine)) {
				return -1;
			}
			if (dol_strlen($chaine) != 14) {
				return -1;
			}

			// on prend chaque chiffre un par un
			// si son index (position dans la chaîne en commence à 0 au premier caractère) est pair
			// on double sa valeur et si cette dernière est supérieure à 9, on lui retranche 9
			// on ajoute cette valeur à la somme totale
			$sum = 0;
			for ($index = 0; $index < 14; $index++) {
				$number = (int) $chaine[$index];
				if (($index % 2) == 0) {
					if (($number *= 2) > 9) {
						$number -= 9;
					}
				}
				$sum += $number;
			}

			// le numéro est valide si la somme des chiffres est multiple de 10
			if (($sum % 10) != 0) {
				return -1;
			}
		}

		//Verify CIF/NIF/NIE if pays ES
		//Returns: 1 if NIF ok, 2 if CIF ok, 3 if NIE ok, -1 if NIF bad, -2 if CIF bad, -3 if NIE bad, 0 if unexpected bad
		if ($idprof == 1 && $soc->country_code == 'ES') {
			$string = trim($this->idprof1);
			$string = preg_replace('/(\s)/', '', $string);
			$string = strtoupper($string);

			//Check format
			if (!preg_match('/((^[A-Z]{1}[0-9]{7}[A-Z0-9]{1}$|^[T]{1}[A-Z0-9]{8}$)|^[0-9]{8}[A-Z]{1}$)/', $string)) {
				return 0;
			}

			$num = array();
			for ($i = 0; $i < 9; $i++) {
				$num[$i] = substr($string, $i, 1);
			}

			//Check NIF
			if (preg_match('/(^[0-9]{8}[A-Z]{1}$)/', $string)) {
				if ($num[8] == substr('TRWAGMYFPDXBNJZSQVHLCKE', substr($string, 0, 8) % 23, 1)) {
					return 1;
				} else {
					return -1;
				}
			}

			//algorithm checking type code CIF
			$sum = $num[2] + $num[4] + $num[6];
			for ($i = 1; $i < 8; $i += 2) {
				$sum += intval(substr((2 * $num[$i]), 0, 1)) + intval(substr((2 * $num[$i]), 1, 1));
			}
			$n = 10 - substr($sum, strlen($sum) - 1, 1);

			//Chek special NIF
			if (preg_match('/^[KLM]{1}/', $string)) {
				if ($num[8] == chr(64 + $n) || $num[8] == substr('TRWAGMYFPDXBNJZSQVHLCKE', substr($string, 1, 8) % 23, 1)) {
					return 1;
				} else {
					return -1;
				}
			}

			//Check CIF
			if (preg_match('/^[ABCDEFGHJNPQRSUVW]{1}/', $string)) {
				if ($num[8] == chr(64 + $n) || $num[8] == substr($n, strlen($n) - 1, 1)) {
					return 2;
				} else {
					return -2;
				}
			}

			//Check NIE T
			if (preg_match('/^[T]{1}/', $string)) {
				if ($num[8] == preg_match('/^[T]{1}[A-Z0-9]{8}$/', $string)) {
					return 3;
				} else {
					return -3;
				}
			}

			//Check NIE XYZ
			if (preg_match('/^[XYZ]{1}/', $string)) {
				if ($num[8] == substr('TRWAGMYFPDXBNJZSQVHLCKE', substr(str_replace(array('X', 'Y', 'Z'), array('0', '1', '2'), $string), 0, 8) % 23, 1)) {
					return 3;
				} else {
					return -3;
				}
			}

			//Can not be verified
			return -4;
		}

		//Verify NIF if country is PT
		//Returns: 1 if NIF ok, -1 if NIF bad, 0 if unexpected bad
		if ($idprof == 1 && $soc->country_code == 'PT') {
			$string = trim($this->idprof1);
			$string = preg_replace('/(\s)/', '', $string);

			//Check NIF
			if (preg_match('/(^[0-9]{9}$)/', $string)) {
				return 1;
			} else {
				return -1;
			}
		}

		//Verify NIF if country is DZ
		//Returns: 1 if NIF ok, -1 if NIF bad, 0 if unexpected bad
		if ($idprof == 1 && $soc->country_code == 'DZ') {
			$string = trim($this->idprof1);
			$string = preg_replace('/(\s)/', '', $string);

			//Check NIF
			if (preg_match('/(^[0-9]{15}$)/', $string)) {
				return 1;
			} else {
				return -1;
			}
		}

		return $ok;
	}

	// phpcs:disable PEAR.NamingConventions.ValidFunctionName.ScopeNotCamelCaps
	/**
	 *   Return an url to check online a professional id or empty string
	 *
	 *   @param		int		$idprof         1,2,3,4 (Example: 1=siren,2=siret,3=naf,4=rcs/rm)
	 *   @param 	Societe	$thirdparty     Object thirdparty
	 *   @return	string          		Url or empty string if no URL known
	 *   TODO better in a lib than into business class
	 */
	public function id_prof_url($idprof, $thirdparty)
	{
		// phpcs:enable
		global $conf, $langs, $hookmanager;

		$url = '';
		$action = '';

		$hookmanager->initHooks(array('idprofurl'));
		$parameters = array('idprof'=>$idprof, 'company'=>$thirdparty);
		$reshook = $hookmanager->executeHooks('getIdProfUrl', $parameters, $this, $action); // Note that $action and $object may have been modified by some hooks
		if (empty($reshook)) {
			if (!empty($conf->global->MAIN_DISABLEPROFIDRULES)) {
				return '';
			}

			// TODO Move links to validate professional ID into a dictionary table "country" + "link"
			$strippedIdProf1 = str_replace(' ', '', $thirdparty->idprof1);
			if ($idprof == 1 && $thirdparty->country_code == 'FR') {
				$url = 'https://annuaire-entreprises.data.gouv.fr/entreprise/'.$strippedIdProf1; // See also http://avis-situation-sirene.insee.fr/
			}
			if ($idprof == 1 && ($thirdparty->country_code == 'GB' || $thirdparty->country_code == 'UK')) {
				$url = 'https://beta.companieshouse.gov.uk/company/'.$strippedIdProf1;
			}
			if ($idprof == 1 && $thirdparty->country_code == 'ES') {
				$url = 'http://www.e-informa.es/servlet/app/portal/ENTP/screen/SProducto/prod/ETIQUETA_EMPRESA/nif/'.$strippedIdProf1;
			}
			if ($idprof == 1 && $thirdparty->country_code == 'IN') {
				$url = 'http://www.tinxsys.com/TinxsysInternetWeb/dealerControllerServlet?tinNumber='.$strippedIdProf1.';&searchBy=TIN&backPage=searchByTin_Inter.jsp';
			}
			if ($idprof == 1 && $thirdparty->country_code == 'DZ') {
				$url = 'http://nif.mfdgi.gov.dz/nif.asp?Nif='.$strippedIdProf1;
			}
			if ($idprof == 1 && $thirdparty->country_code == 'PT') {
				$url = 'http://www.nif.pt/'.$strippedIdProf1;
			}

			if ($url) {
				return '<a target="_blank" rel="noopener noreferrer" href="'.$url.'">'.$langs->trans("Check").'</a>';
			}
		} else {
			return $hookmanager->resPrint;
		}

		return '';
	}

	// phpcs:disable PEAR.NamingConventions.ValidFunctionName.ScopeNotCamelCaps
	/**
	 *   Indicates if the company has projects
	 *
	 *   @return     bool	   true if the company has projects, false otherwise
	 */
	public function has_projects()
	{
		// phpcs:enable
		$sql = "SELECT COUNT(*) as numproj FROM ".MAIN_DB_PREFIX."projet WHERE fk_soc = ".((int) $this->id);
		$resql = $this->db->query($sql);
		if ($resql) {
			$obj = $this->db->fetch_object($resql);
			$count = $obj->numproj;
		} else {
			$count = 0;
			print $this->db->error();
		}
		$this->db->free($resql);
		return ($count > 0);
	}


	/**
	 *  Load information for tab info
	 *
	 *  @param  int		$id     Id of thirdparty to load
	 *  @return	void
	 */
	public function info($id)
	{
		$sql = "SELECT s.rowid, s.nom as name, s.datec, tms as datem,";
		$sql .= " fk_user_creat, fk_user_modif";
		$sql .= " FROM ".MAIN_DB_PREFIX."societe as s";
		$sql .= " WHERE s.rowid = ".((int) $id);

		$result = $this->db->query($sql);
		if ($result) {
			if ($this->db->num_rows($result)) {
				$obj = $this->db->fetch_object($result);

				$this->id = $obj->rowid;

				$this->user_creation_id = $obj->fk_user_creat;
				$this->user_modification_id = $obj->fk_user_modif;
				$this->date_creation     = $this->db->jdate($obj->datec);
				$this->date_modification = empty($obj->datem) ? '' : $this->db->jdate($obj->datem);

				$this->ref = $obj->name;
			}

			$this->db->free($result);
		} else {
			dol_print_error($this->db);
		}
	}

	/**
	 *  Return if third party is a company (Business) or an end user (Consumer)
	 *
	 *  @return    boolean     true=is a company, false=a and user
	 */
	public function isACompany()
	{
		global $conf;

		// Define if third party is treated as company (or not) when nature is unknown
		$isacompany = empty($conf->global->MAIN_UNKNOWN_CUSTOMERS_ARE_COMPANIES) ? 0 : 1; // 0 by default
		if (!empty($this->tva_intra)) {
			$isacompany = 1;
		} elseif (!empty($this->idprof1) || !empty($this->idprof2) || !empty($this->idprof3) || !empty($this->idprof4) || !empty($this->idprof5) || !empty($this->idprof6)) {
			$isacompany = 1;
		} elseif (!empty($this->typent_code) && $this->typent_code != 'TE_UNKNOWN') {
			// TODO Add a field is_a_company into dictionary
			if (preg_match('/^TE_PRIVATE/', $this->typent_code)) {
				$isacompany = 0;
			} else {
				$isacompany = 1;
			}
		}

		return $isacompany;
	}

	/**
	 *  Return if a company is inside the EEC (European Economic Community)
	 *
	 *  @return     boolean		true = country inside EEC, false = country outside EEC
	 */
	public function isInEEC()
	{
		require_once DOL_DOCUMENT_ROOT.'/core/lib/company.lib.php';
		return isInEEC($this);
	}

	// phpcs:disable PEAR.NamingConventions.ValidFunctionName.ScopeNotCamelCaps
	/**
	 *  Load the list of provider categories
	 *
	 *  @return    int      0 if success, <> 0 if error
	 */
	public function LoadSupplierCateg()
	{
		// phpcs:enable
		$this->SupplierCategories = array();
		$sql = "SELECT rowid, label";
		$sql .= " FROM ".MAIN_DB_PREFIX."categorie";
		$sql .= " WHERE type = ".Categorie::TYPE_SUPPLIER;

		$resql = $this->db->query($sql);
		if ($resql) {
			while ($obj = $this->db->fetch_object($resql)) {
				$this->SupplierCategories[$obj->rowid] = $obj->label;
			}
			return 0;
		} else {
			return -1;
		}
	}

	// phpcs:disable PEAR.NamingConventions.ValidFunctionName.ScopeNotCamelCaps
	/**
	 *  Insert link supplier - category
	 *
	 *	@param	int		$categorie_id		Id of category
	 *  @return int      					0 if success, <> 0 if error
	 */
	public function AddFournisseurInCategory($categorie_id)
	{
		// phpcs:enable
		if ($categorie_id > 0 && $this->id > 0) {
			$sql = "INSERT INTO ".MAIN_DB_PREFIX."categorie_fournisseur (fk_categorie, fk_soc) ";
			$sql .= " VALUES (".((int) $categorie_id).", ".((int) $this->id).")";

			if ($resql = $this->db->query($sql)) {
				return 0;
			}
		} else {
			return 0;
		}
		return -1;
	}

	/**
	 *  Return number of mass Emailing received by this contacts with its email
	 *
	 *  @return       int     Number of EMailings
	 */
	public function getNbOfEMailings()
	{
		$sql = "SELECT count(mc.email) as nb";
		$sql .= " FROM ".MAIN_DB_PREFIX."mailing_cibles as mc, ".MAIN_DB_PREFIX."mailing as m";
		$sql .= " WHERE mc.fk_mailing=m.rowid AND mc.email = '".$this->db->escape($this->email)."' ";
		$sql .= " AND m.entity IN (".getEntity($this->element).") AND mc.statut NOT IN (-1,0)"; // -1 error, 0 not sent, 1 sent with success

		$resql = $this->db->query($sql);
		if ($resql) {
			$obj = $this->db->fetch_object($resql);
			$nb = $obj->nb;

			$this->db->free($resql);
			return $nb;
		} else {
			$this->error = $this->db->error();
			return -1;
		}
	}

	/**
	 *  Set "blacklist" mailing status
	 *
	 *  @param	int		$no_email	1=Do not send mailing, 0=Ok to recieve mailling
	 *  @return int					<0 if KO, >0 if OK
	 */
	public function setNoEmail($no_email)
	{
		$error = 0;

		// Update mass emailing flag into table mailing_unsubscribe
		if ($this->email) {
			$this->db->begin();

			if ($no_email) {
				$sql = "SELECT COUNT(rowid) as nb FROM ".MAIN_DB_PREFIX."mailing_unsubscribe WHERE entity IN (".getEntity('mailing', 0).") AND email = '".$this->db->escape($this->email)."'";
				$resql = $this->db->query($sql);
				if ($resql) {
					$obj = $this->db->fetch_object($resql);
					$noemail = $obj->nb;
					if (empty($noemail)) {
						$sql = "INSERT INTO ".MAIN_DB_PREFIX."mailing_unsubscribe(email, entity, date_creat) VALUES ('".$this->db->escape($this->email)."', ".getEntity('mailing', 0).", '".$this->db->idate(dol_now())."')";
						$resql = $this->db->query($sql);
						if (!$resql) {
							$error++;
							$this->error = $this->db->lasterror();
							$this->errors[] = $this->error;
						}
					}
				} else {
					$error++;
					$this->error = $this->db->lasterror();
					$this->errors[] = $this->error;
				}
			} else {
				$sql = "DELETE FROM ".MAIN_DB_PREFIX."mailing_unsubscribe WHERE email = '".$this->db->escape($this->email)."' AND entity IN (".getEntity('mailing', 0).")";
				$resql = $this->db->query($sql);
				if (!$resql) {
					$error++;
					$this->error = $this->db->lasterror();
					$this->errors[] = $this->error;
				}
			}

			if (empty($error)) {
				$this->no_email = $no_email;
				$this->db->commit();
				return 1;
			} else {
				$this->db->rollback();
				return $error * -1;
			}
		}

		return 0;
	}

	/**
	 *  get "blacklist" mailing status
	 * 	set no_email attribut to 1 or 0
	 *
	 *  @return int					<0 if KO, >0 if OK
	 */
	public function getNoEmail()
	{
		if ($this->email) {
			$sql = "SELECT COUNT(rowid) as nb FROM ".MAIN_DB_PREFIX."mailing_unsubscribe WHERE entity IN (".getEntity('mailing').") AND email = '".$this->db->escape($this->email)."'";
			$resql = $this->db->query($sql);
			if ($resql) {
				$obj = $this->db->fetch_object($resql);
				$this->no_email = $obj->nb;
				return 1;
			} else {
				$this->error = $this->db->lasterror();
				$this->errors[] = $this->error;
				return -1;
			}
		}
		return 0;
	}

	// phpcs:disable PEAR.NamingConventions.ValidFunctionName.ScopeNotCamelCaps
	/**
	 *  Create a third party into database from a member object
	 *
	 *  @param	Adherent	$member			Object member
	 * 	@param	string		$socname		Name of third party to force
	 *	@param	string		$socalias		Alias name of third party to force
	 *  @param	string		$customercode	Customer code
	 *  @return int							<0 if KO, id of created account if OK
	 */
	public function create_from_member(Adherent $member, $socname = '', $socalias = '', $customercode = '')
	{
		// phpcs:enable
		global $conf, $user, $langs;

		dol_syslog(get_class($this)."::create_from_member", LOG_DEBUG);
		$fullname = $member->getFullName($langs);

		if ($member->morphy == 'mor') {
			if (empty($socname)) {
				$socname = $member->company? $member->company : $member->societe;
			}
			if (!empty($fullname) && empty($socalias)) {
				$socalias = $fullname;
			}
		} elseif (empty($socname) && $member->morphy == 'phy') {
			if (empty($socname)) {
				$socname = $fullname;
			}
			if (!empty($member->company) && empty($socalias)) {
				$socalias = $member->company;
			}
		}

		$name = $socname;
		$alias = $socalias ? $socalias : '';

		// Positionne parametres
		$this->nom = $name; // TODO deprecated
		$this->name = $name;
		$this->name_alias = $alias;
		$this->address = $member->address;
		$this->zip = $member->zip;
		$this->town = $member->town;
		$this->country_code = $member->country_code;
		$this->country_id = $member->country_id;
		$this->phone = $member->phone; // Prof phone
		$this->email = $member->email;
		$this->socialnetworks = $member->socialnetworks;
		$this->entity = $member->entity;

		$this->client = 1; // A member is a customer by default
		$this->code_client = ($customercode ? $customercode : -1);
		$this->code_fournisseur = -1;
		$this->typent_code = ($member->morphy == 'phy' ? 'TE_PRIVATE' : 0);
		$this->typent_id = $this->typent_code ? dol_getIdFromCode($this->db, $this->typent_code, 'c_typent', 'id', 'code') : 0;

		$this->db->begin();

		// Cree et positionne $this->id
		$result = $this->create($user);

		if ($result >= 0) {
			// Auto-create contact on thirdparty creation
			if (!empty($conf->global->THIRDPARTY_DEFAULT_CREATE_CONTACT)) {
				// Fill fields needed by contact
				$this->name_bis = $member->lastname;
				$this->firstname = $member->firstname;
				$this->civility_id = $member->civility_id;

				dol_syslog("We ask to create a contact/address too", LOG_DEBUG);
				$result = $this->create_individual($user);

				if ($result < 0) {
					setEventMessages($this->error, $this->errors, 'errors');
					$this->db->rollback();
					return -1;
				}
			}

			$sql = "UPDATE ".MAIN_DB_PREFIX."adherent";
			$sql .= " SET fk_soc = ".((int) $this->id);
			$sql .= " WHERE rowid = ".((int) $member->id);

			$resql = $this->db->query($sql);
			if ($resql) {
				$this->db->commit();
				return $this->id;
			} else {
				$this->error = $this->db->error();

				$this->db->rollback();
				return -1;
			}
		} else {
			// $this->error deja positionne
			dol_syslog(get_class($this)."::create_from_member - 2 - ".$this->error." - ".join(',', $this->errors), LOG_ERR);

			$this->db->rollback();
			return $result;
		}
	}

	/**
	 * 	Set properties with value into $conf
	 *
	 * 	@param	Conf	$conf		Conf object (possibility to use another entity)
	 * 	@return	void
	 */
	public function setMysoc(Conf $conf)
	{
		global $langs;

		$this->id = 0;
		$this->name = empty($conf->global->MAIN_INFO_SOCIETE_NOM) ? '' : $conf->global->MAIN_INFO_SOCIETE_NOM;
		$this->address = empty($conf->global->MAIN_INFO_SOCIETE_ADDRESS) ? '' : $conf->global->MAIN_INFO_SOCIETE_ADDRESS;
		$this->zip = empty($conf->global->MAIN_INFO_SOCIETE_ZIP) ? '' : $conf->global->MAIN_INFO_SOCIETE_ZIP;
		$this->town = empty($conf->global->MAIN_INFO_SOCIETE_TOWN) ? '' : $conf->global->MAIN_INFO_SOCIETE_TOWN;
		$this->region_code = empty($conf->global->MAIN_INFO_SOCIETE_REGION) ? '' : $conf->global->MAIN_INFO_SOCIETE_REGION;
		$this->object = empty($conf->global->MAIN_INFO_SOCIETE_OBJECT) ? '' : $conf->global->MAIN_INFO_SOCIETE_OBJECT;

		$this->note_private = empty($conf->global->MAIN_INFO_SOCIETE_NOTE) ? '' : $conf->global->MAIN_INFO_SOCIETE_NOTE;

		$this->nom = $this->name; // deprecated

		// We define country_id, country_code and country
		$country_id = $country_code = $country_label = '';
		if (!empty($conf->global->MAIN_INFO_SOCIETE_COUNTRY)) {
			$tmp = explode(':', $conf->global->MAIN_INFO_SOCIETE_COUNTRY);
			$country_id = $tmp[0];
			if (!empty($tmp[1])) {   // If $conf->global->MAIN_INFO_SOCIETE_COUNTRY is "id:code:label"
				$country_code = $tmp[1];
				$country_label = $tmp[2];
			} else // For backward compatibility
			{
				dol_syslog("Your country setup use an old syntax. Reedit it using setup area.", LOG_WARNING);
				include_once DOL_DOCUMENT_ROOT.'/core/lib/company.lib.php';
				$country_code = getCountry($country_id, 2, $this->db); // This need a SQL request, but it's the old feature that should not be used anymore
				$country_label = getCountry($country_id, 0, $this->db); // This need a SQL request, but it's the old feature that should not be used anymore
			}
		}
		$this->country_id = $country_id;
		$this->country_code = $country_code;
		$this->country = $country_label;
		if (is_object($langs)) {
			$this->country = ($langs->trans('Country'.$country_code) != 'Country'.$country_code) ? $langs->trans('Country'.$country_code) : $country_label;
		}

		//TODO This could be replicated for region but function `getRegion` didn't exist, so I didn't added it.
		// We define state_id, state_code and state
		$state_id = 0; $state_code = $state_label = '';
		if (!empty($conf->global->MAIN_INFO_SOCIETE_STATE)) {
			$tmp = explode(':', $conf->global->MAIN_INFO_SOCIETE_STATE);
			$state_id = $tmp[0];
			if (!empty($tmp[1])) {   // If $conf->global->MAIN_INFO_SOCIETE_STATE is "id:code:label"
				$state_code = $tmp[1];
				$state_label = $tmp[2];
			} else { // For backward compatibility
				dol_syslog("Your setup of State has an old syntax (entity=".$conf->entity."). Go in Home - Setup - Organization then Save should remove this error.", LOG_ERR);
				include_once DOL_DOCUMENT_ROOT.'/core/lib/company.lib.php';
				$state_code = getState($state_id, 2, $this->db); // This need a SQL request, but it's the old feature that should not be used anymore
				$state_label = getState($state_id, 0, $this->db); // This need a SQL request, but it's the old feature that should not be used anymore
			}
		}
		$this->state_id = $state_id;
		$this->state_code = $state_code;
		$this->state = $state_label;
		if (is_object($langs)) {
			$this->state = ($langs->trans('State'.$state_code) != 'State'.$state_code) ? $langs->trans('State'.$state_code) : $state_label;
		}

		$this->phone = empty($conf->global->MAIN_INFO_SOCIETE_TEL) ? '' : $conf->global->MAIN_INFO_SOCIETE_TEL;
		$this->fax = empty($conf->global->MAIN_INFO_SOCIETE_FAX) ? '' : $conf->global->MAIN_INFO_SOCIETE_FAX;
		$this->url = empty($conf->global->MAIN_INFO_SOCIETE_WEB) ? '' : $conf->global->MAIN_INFO_SOCIETE_WEB;

		// Social networks
		$this->facebook_url = empty($conf->global->MAIN_INFO_SOCIETE_FACEBOOK_URL) ? '' : $conf->global->MAIN_INFO_SOCIETE_FACEBOOK_URL;
		$this->twitter_url = empty($conf->global->MAIN_INFO_SOCIETE_TWITTER_URL) ? '' : $conf->global->MAIN_INFO_SOCIETE_TWITTER_URL;
		$this->linkedin_url = empty($conf->global->MAIN_INFO_SOCIETE_LINKEDIN_URL) ? '' : $conf->global->MAIN_INFO_SOCIETE_LINKEDIN_URL;
		$this->instagram_url = empty($conf->global->MAIN_INFO_SOCIETE_INSTAGRAM_URL) ? '' : $conf->global->MAIN_INFO_SOCIETE_INSTAGRAM_URL;
		$this->youtube_url = empty($conf->global->MAIN_INFO_SOCIETE_YOUTUBE_URL) ? '' : $conf->global->MAIN_INFO_SOCIETE_YOUTUBE_URL;
		$this->github_url = empty($conf->global->MAIN_INFO_SOCIETE_GITHUB_URL) ? '' : $conf->global->MAIN_INFO_SOCIETE_GITHUB_URL;
		$this->socialnetworks = array();
		if (!empty($this->facebook_url)) {
			$this->socialnetworks['facebook'] = $this->facebook_url;
		}
		if (!empty($this->twitter_url)) {
			$this->socialnetworks['twitter'] = $this->twitter_url;
		}
		if (!empty($this->linkedin_url)) {
			$this->socialnetworks['linkedin'] = $this->linkedin_url;
		}
		if (!empty($this->instagram_url)) {
			$this->socialnetworks['instagram'] = $this->instagram_url;
		}
		if (!empty($this->youtube_url)) {
			$this->socialnetworks['youtube'] = $this->youtube_url;
		}
		if (!empty($this->github_url)) {
			$this->socialnetworks['github'] = $this->github_url;
		}

		// Id prof generiques
		$this->idprof1 = empty($conf->global->MAIN_INFO_SIREN) ? '' : $conf->global->MAIN_INFO_SIREN;
		$this->idprof2 = empty($conf->global->MAIN_INFO_SIRET) ? '' : $conf->global->MAIN_INFO_SIRET;
		$this->idprof3 = empty($conf->global->MAIN_INFO_APE) ? '' : $conf->global->MAIN_INFO_APE;
		$this->idprof4 = empty($conf->global->MAIN_INFO_RCS) ? '' : $conf->global->MAIN_INFO_RCS;
		$this->idprof5 = empty($conf->global->MAIN_INFO_PROFID5) ? '' : $conf->global->MAIN_INFO_PROFID5;
		$this->idprof6 = empty($conf->global->MAIN_INFO_PROFID6) ? '' : $conf->global->MAIN_INFO_PROFID6;
		$this->tva_intra = empty($conf->global->MAIN_INFO_TVAINTRA) ? '' : $conf->global->MAIN_INFO_TVAINTRA; // VAT number, not necessarly INTRA.
		$this->managers = empty($conf->global->MAIN_INFO_SOCIETE_MANAGERS) ? '' : $conf->global->MAIN_INFO_SOCIETE_MANAGERS;
		$this->capital = empty($conf->global->MAIN_INFO_CAPITAL) ? '' : $conf->global->MAIN_INFO_CAPITAL;
		$this->forme_juridique_code = empty($conf->global->MAIN_INFO_SOCIETE_FORME_JURIDIQUE) ? '' : $conf->global->MAIN_INFO_SOCIETE_FORME_JURIDIQUE;
		$this->email = empty($conf->global->MAIN_INFO_SOCIETE_MAIL) ? '' : $conf->global->MAIN_INFO_SOCIETE_MAIL;
		$this->default_lang = (empty($conf->global->MAIN_LANG_DEFAULT) ? 'auto' : $conf->global->MAIN_LANG_DEFAULT);
		$this->logo = empty($conf->global->MAIN_INFO_SOCIETE_LOGO) ? '' : $conf->global->MAIN_INFO_SOCIETE_LOGO;
		$this->logo_small = empty($conf->global->MAIN_INFO_SOCIETE_LOGO_SMALL) ? '' : $conf->global->MAIN_INFO_SOCIETE_LOGO_SMALL;
		$this->logo_mini = empty($conf->global->MAIN_INFO_SOCIETE_LOGO_MINI) ? '' : $conf->global->MAIN_INFO_SOCIETE_LOGO_MINI;
		$this->logo_squarred = empty($conf->global->MAIN_INFO_SOCIETE_LOGO_SQUARRED) ? '' : $conf->global->MAIN_INFO_SOCIETE_LOGO_SQUARRED;
		$this->logo_squarred_small = empty($conf->global->MAIN_INFO_SOCIETE_LOGO_SQUARRED_SMALL) ? '' : $conf->global->MAIN_INFO_SOCIETE_LOGO_SQUARRED_SMALL;
		$this->logo_squarred_mini = empty($conf->global->MAIN_INFO_SOCIETE_LOGO_SQUARRED_MINI) ? '' : $conf->global->MAIN_INFO_SOCIETE_LOGO_SQUARRED_MINI;

		// Define if company use vat or not
		$this->tva_assuj = $conf->global->FACTURE_TVAOPTION;

		// Define if company use local taxes
		$this->localtax1_assuj = ((isset($conf->global->FACTURE_LOCAL_TAX1_OPTION) && ($conf->global->FACTURE_LOCAL_TAX1_OPTION == '1' || $conf->global->FACTURE_LOCAL_TAX1_OPTION == 'localtax1on')) ? 1 : 0);
		$this->localtax2_assuj = ((isset($conf->global->FACTURE_LOCAL_TAX2_OPTION) && ($conf->global->FACTURE_LOCAL_TAX2_OPTION == '1' || $conf->global->FACTURE_LOCAL_TAX2_OPTION == 'localtax2on')) ? 1 : 0);
	}

	/**
	 *  Initialise an instance with random values.
	 *  Used to build previews or test instances.
	 *	id must be 0 if object instance is a specimen.
	 *
	 *  @return	int >0 if ok
	 */
	public function initAsSpecimen()
	{
		$now = dol_now();

		// Initialize parameters
		$this->id = 0;
		$this->entity = 1;
		$this->name = 'THIRDPARTY SPECIMEN '.dol_print_date($now, 'dayhourlog');
		$this->nom = $this->name; // For backward compatibility
		$this->ref_ext = 'Ref ext';
		$this->specimen = 1;
		$this->address = '21 jump street';
		$this->zip = '99999';
		$this->town = 'MyTown';
		$this->state_id = 1;
		$this->state_code = 'AA';
		$this->state = 'MyState';
		$this->country_id = 1;
		$this->country_code = 'FR';
		$this->email = 'specimen@specimen.com';
		$this->socialnetworks = array(
			'skype' => 'tom.hanson',
			'twitter' => 'tomhanson',
			'facebook' => 'tomhanson',
			'linkedin' => 'tomhanson',
		);
		$this->url = 'http://www.specimen.com';

		$this->phone = '0909090901';
		$this->fax = '0909090909';

		$this->code_client = 'CC-'.dol_print_date($now, 'dayhourlog');
		$this->code_fournisseur = 'SC-'.dol_print_date($now, 'dayhourlog');
		$this->capital = 10000;
		$this->client = 1;
		$this->prospect = 1;
		$this->fournisseur = 1;
		$this->tva_assuj = 1;
		$this->tva_intra = 'EU1234567';
		$this->note_public = 'This is a comment (public)';
		$this->note_private = 'This is a comment (private)';

		$this->idprof1 = 'idprof1';
		$this->idprof2 = 'idprof2';
		$this->idprof3 = 'idprof3';
		$this->idprof4 = 'idprof4';
		$this->idprof5 = 'idprof5';
		$this->idprof6 = 'idprof6';
		return 1;
	}

	/**
	 *  Check if we must use localtax feature or not according to country (country of $mysoc in most cases).
	 *
	 *	@param		int		$localTaxNum	To get info for only localtax1 or localtax2
	 *  @return		boolean					true or false
	 */
	public function useLocalTax($localTaxNum = 0)
	{
		$sql  = "SELECT t.localtax1, t.localtax2";
		$sql .= " FROM ".MAIN_DB_PREFIX."c_tva as t, ".MAIN_DB_PREFIX."c_country as c";
		$sql .= " WHERE t.fk_pays = c.rowid AND c.code = '".$this->db->escape($this->country_code)."'";
		$sql .= " AND t.active = 1";
		if (empty($localTaxNum)) {
			$sql .= " AND (t.localtax1_type <> '0' OR t.localtax2_type <> '0')";
		} elseif ($localTaxNum == 1) {
			$sql .= " AND t.localtax1_type <> '0'";
		} elseif ($localTaxNum == 2) {
			$sql .= " AND t.localtax2_type <> '0'";
		}

		$resql = $this->db->query($sql);
		if ($resql) {
			return ($this->db->num_rows($resql) > 0);
		} else {
			return false;
		}
	}

	/**
	 *  Check if we must use NPR Vat (french stupid rule) or not according to country (country of $mysoc in most cases).
	 *
	 *  @return		boolean					true or false
	 */
	public function useNPR()
	{
		$sql  = "SELECT t.rowid";
		$sql .= " FROM ".MAIN_DB_PREFIX."c_tva as t, ".MAIN_DB_PREFIX."c_country as c";
		$sql .= " WHERE t.fk_pays = c.rowid AND c.code = '".$this->db->escape($this->country_code)."'";
		$sql .= " AND t.active = 1 AND t.recuperableonly = 1";

		dol_syslog("useNPR", LOG_DEBUG);
		$resql = $this->db->query($sql);
		if ($resql) {
			return ($this->db->num_rows($resql) > 0);
		} else {
			return false;
		}
	}

	/**
	 *  Check if we must use revenue stamps feature or not according to country (country of $mysocin most cases).
	 *  Table c_revenuestamp contains the country and value of stamp per invoice.
	 *
	 *  @return		boolean			true or false
	 */
	public function useRevenueStamp()
	{
		$sql  = "SELECT COUNT(*) as nb";
		$sql .= " FROM ".MAIN_DB_PREFIX."c_revenuestamp as r, ".MAIN_DB_PREFIX."c_country as c";
		$sql .= " WHERE r.fk_pays = c.rowid AND c.code = '".$this->db->escape($this->country_code)."'";
		$sql .= " AND r.active = 1";

		dol_syslog("useRevenueStamp", LOG_DEBUG);
		$resql = $this->db->query($sql);
		if ($resql) {
			$obj = $this->db->fetch_object($resql);
			return (($obj->nb > 0) ?true:false);
		} else {
			$this->error = $this->db->lasterror();
			return false;
		}
	}

	/**
	 *	Return prostect level
	 *
	 *  @return     string        Libelle
	 */
	public function getLibProspLevel()
	{
		return $this->LibProspLevel($this->fk_prospectlevel);
	}

	// phpcs:disable PEAR.NamingConventions.ValidFunctionName.ScopeNotCamelCaps
	/**
	 *  Return label of prospect level
	 *
	 *  @param	int		$fk_prospectlevel   	Prospect level
	 *  @return string        					label of level
	 */
	public function LibProspLevel($fk_prospectlevel)
	{
		// phpcs:enable
		global $langs;

		$lib = $langs->trans("ProspectLevel".$fk_prospectlevel);
		// If lib not found in language file, we get label from cache/databse
		if ($lib == $langs->trans("ProspectLevel".$fk_prospectlevel)) {
			$lib = $langs->getLabelFromKey($this->db, $fk_prospectlevel, 'c_prospectlevel', 'code', 'label');
		}
		return $lib;
	}

	/**
	 *  Return status of prospect
	 *
	 *  @param	int		$mode       0=libelle long, 1=libelle court, 2=Picto + Libelle court, 3=Picto, 4=Picto + Libelle long
	 *  @param	string	$label		Label to use for status for added status
	 *  @return string        		Libelle
	 */
	public function getLibProspCommStatut($mode = 0, $label = '')
	{
		return $this->LibProspCommStatut($this->stcomm_id, $mode, $label, $this->stcomm_picto);
	}

	// phpcs:disable PEAR.NamingConventions.ValidFunctionName.ScopeNotCamelCaps
	/**
	 *  Return label of a given status
	 *
	 *  @param	int|string	$status        	Id or code for prospection status
	 *  @param  int			$mode          	0=long label, 1=short label, 2=Picto + short label, 3=Picto, 4=Picto + long label, 5=Short label + Picto
	 *  @param	string		$label			Label to use for status for added status
	 *	@param 	string		$picto      	Name of image file to show ('filenew', ...)
	 *                                      If no extension provided, we use '.png'. Image must be stored into theme/xxx/img directory.
	 *                                      Example: picto.png                  if picto.png is stored into htdocs/theme/mytheme/img
	 *                                      Example: picto.png@mymodule         if picto.png is stored into htdocs/mymodule/img
	 *                                      Example: /mydir/mysubdir/picto.png  if picto.png is stored into htdocs/mydir/mysubdir (pictoisfullpath must be set to 1)
	 *  @return string       	 			Label of prospection status
	 */
	public function LibProspCommStatut($status, $mode = 0, $label = '', $picto = '')
	{
		// phpcs:enable
		global $langs;
		$langs->load('customers');

		if ($mode == 2) {
			if ($status == '-1' || $status == 'ST_NO') {
				return img_action($langs->trans("StatusProspect-1"), -1, $picto).' '.$langs->trans("StatusProspect-1");
			} elseif ($status == '0' || $status == 'ST_NEVER') {
				return img_action($langs->trans("StatusProspect0"), 0, $picto).' '.$langs->trans("StatusProspect0");
			} elseif ($status == '1' || $status == 'ST_TODO') {
				return img_action($langs->trans("StatusProspect1"), 1, $picto).' '.$langs->trans("StatusProspect1");
			} elseif ($status == '2' || $status == 'ST_PEND') {
				return img_action($langs->trans("StatusProspect2"), 2, $picto).' '.$langs->trans("StatusProspect2");
			} elseif ($status == '3' || $status == 'ST_DONE') {
				return img_action($langs->trans("StatusProspect3"), 3, $picto).' '.$langs->trans("StatusProspect3");
			} else {
				return img_action(($langs->trans("StatusProspect".$status) != "StatusProspect".$status) ? $langs->trans("StatusProspect".$status) : $label, 0, $picto).' '.(($langs->trans("StatusProspect".$status) != "StatusProspect".$status) ? $langs->trans("StatusProspect".$status) : $label);
			}
		} elseif ($mode == 3) {
			if ($status == '-1' || $status == 'ST_NO') {
				return img_action($langs->trans("StatusProspect-1"), -1, $picto);
			} elseif ($status == '0' || $status == 'ST_NEVER') {
				return img_action($langs->trans("StatusProspect0"), 0, $picto);
			} elseif ($status == '1' || $status == 'ST_TODO') {
				return img_action($langs->trans("StatusProspect1"), 1, $picto);
			} elseif ($status == '2' || $status == 'ST_PEND') {
				return img_action($langs->trans("StatusProspect2"), 2, $picto);
			} elseif ($status == '3' || $status == 'ST_DONE') {
				return img_action($langs->trans("StatusProspect3"), 3, $picto);
			} else {
				return img_action(($langs->trans("StatusProspect".$status) != "StatusProspect".$status) ? $langs->trans("StatusProspect".$status) : $label, 0, $picto);
			}
		} elseif ($mode == 4) {
			if ($status == '-1' || $status == 'ST_NO') {
				return img_action($langs->trans("StatusProspect-1"), -1, $picto).' '.$langs->trans("StatusProspect-1");
			} elseif ($status == '0' || $status == 'ST_NEVER') {
				return img_action($langs->trans("StatusProspect0"), 0, $picto).' '.$langs->trans("StatusProspect0");
			} elseif ($status == '1' || $status == 'ST_TODO') {
				return img_action($langs->trans("StatusProspect1"), 1, $picto).' '.$langs->trans("StatusProspect1");
			} elseif ($status == '2' || $status == 'ST_PEND') {
				return img_action($langs->trans("StatusProspect2"), 2, $picto).' '.$langs->trans("StatusProspect2");
			} elseif ($status == '3' || $status == 'ST_DONE') {
				return img_action($langs->trans("StatusProspect3"), 3, $picto).' '.$langs->trans("StatusProspect3");
			} else {
				return img_action(($langs->trans("StatusProspect".$status) != "StatusProspect".$status) ? $langs->trans("StatusProspect".$status) : $label, 0, $picto).' '.(($langs->trans("StatusProspect".$status) != "StatusProspect".$status) ? $langs->trans("StatusProspect".$status) : $label);
			}
		}

		return "Error, mode/status not found";
	}

	/**
	 *  Return amount of proposal not yet paid and total an dlist of all proposals
	 *
	 *  @param     string      $mode    'customer' or 'supplier'
	 *  @return    array				array('opened'=>Amount including tax that remains to pay, 'total_ht'=>Total amount without tax of all objects paid or not, 'total_ttc'=>Total amunt including tax of all object paid or not)
	 */
	public function getOutstandingProposals($mode = 'customer')
	{
		$table = 'propal';
		if ($mode == 'supplier') {
			$table = 'supplier_proposal';
		}

		$sql  = "SELECT rowid, ref, total_ht, total_ttc, fk_statut as status FROM ".MAIN_DB_PREFIX.$table." as f";
		$sql .= " WHERE fk_soc = ".((int) $this->id);
		if ($mode == 'supplier') {
			$sql .= " AND entity IN (".getEntity('supplier_proposal').")";
		} else {
			$sql .= " AND entity IN (".getEntity('propal').")";
		}

		dol_syslog("getOutstandingProposals for fk_soc = ".((int) $this->id), LOG_DEBUG);

		$resql = $this->db->query($sql);
		if ($resql) {
			$outstandingOpened = 0;
			$outstandingTotal = 0;
			$outstandingTotalIncTax = 0;
			$arrayofref = array();
			while ($obj = $this->db->fetch_object($resql)) {
				$arrayofref[$obj->rowid] = $obj->ref;
				$outstandingTotal += $obj->total_ht;
				$outstandingTotalIncTax += $obj->total_ttc;
				if ($obj->status != 0) {
					// Not a draft
					$outstandingOpened += $obj->total_ttc;
				}
			}
			return array('opened'=>$outstandingOpened, 'total_ht'=>$outstandingTotal, 'total_ttc'=>$outstandingTotalIncTax, 'refs'=>$arrayofref); // 'opened' is 'incl taxes'
		} else {
			return array();
		}
	}

	/**
	 *  Return amount of order not yet paid and total and list of all orders
	 *
	 *  @param     string      $mode    'customer' or 'supplier'
	 *  @return    array				array('opened'=>Amount including tax that remains to pay, 'total_ht'=>Total amount without tax of all objects paid or not, 'total_ttc'=>Total amunt including tax of all object paid or not)
	 */
	public function getOutstandingOrders($mode = 'customer')
	{
		$table = 'commande';
		if ($mode == 'supplier') {
			$table = 'commande_fournisseur';
		}

		$sql  = "SELECT rowid, ref, total_ht, total_ttc, fk_statut as status FROM ".MAIN_DB_PREFIX.$table." as f";
		$sql .= " WHERE fk_soc = ".((int) $this->id);
		if ($mode == 'supplier') {
			$sql .= " AND entity IN (".getEntity('supplier_order').")";
		} else {
			$sql .= " AND entity IN (".getEntity('commande').")";
		}

		dol_syslog("getOutstandingOrders", LOG_DEBUG);
		$resql = $this->db->query($sql);
		if ($resql) {
			$outstandingOpened = 0;
			$outstandingTotal = 0;
			$outstandingTotalIncTax = 0;
			$arrayofref = array();
			while ($obj = $this->db->fetch_object($resql)) {
				$arrayofref[$obj->rowid] = $obj->ref;
				$outstandingTotal += $obj->total_ht;
				$outstandingTotalIncTax += $obj->total_ttc;
				if ($obj->status != 0) {
					// Not a draft
					$outstandingOpened += $obj->total_ttc;
				}
			}
			return array('opened'=>$outstandingOpened, 'total_ht'=>$outstandingTotal, 'total_ttc'=>$outstandingTotalIncTax, 'refs'=>$arrayofref); // 'opened' is 'incl taxes'
		} else {
			return array();
		}
	}

	/**
	 *  Return amount of bill not yet paid and total of all invoices
	 *
	 *  @param     string   $mode    	'customer' or 'supplier'
	 *  @param     int      $late    	0 => all invoice, 1=> only late
	 *  @return    array				array('opened'=>Amount including tax that remains to pay, 'total_ht'=>Total amount without tax of all objects paid or not, 'total_ttc'=>Total amunt including tax of all object paid or not)
	 */
	public function getOutstandingBills($mode = 'customer', $late = 0)
	{
		$table = 'facture';
		if ($mode == 'supplier') {
			$table = 'facture_fourn';
		}

		/* Accurate value of remain to pay is to sum remaintopay for each invoice
		 $paiement = $invoice->getSommePaiement();
		 $creditnotes=$invoice->getSumCreditNotesUsed();
		 $deposits=$invoice->getSumDepositsUsed();
		 $alreadypayed=price2num($paiement + $creditnotes + $deposits,'MT');
		 $remaintopay=price2num($invoice->total_ttc - $paiement - $creditnotes - $deposits,'MT');
		 */
		$sql = "SELECT rowid, ref, total_ht, total_ttc, paye, type, fk_statut as status, close_code FROM ".MAIN_DB_PREFIX.$table." as f";
		$sql .= " WHERE fk_soc = ".((int) $this->id);
		if (!empty($late)) {
			$sql .= " AND date_lim_reglement < '".$this->db->idate(dol_now())."'";
		}
		if ($mode == 'supplier') {
			$sql .= " AND entity IN (".getEntity('facture_fourn').")";
		} else {
			$sql .= " AND entity IN (".getEntity('invoice').")";
		}

		dol_syslog("getOutstandingBills", LOG_DEBUG);
		$resql = $this->db->query($sql);
		if ($resql) {
			$outstandingOpened = 0;
			$outstandingTotal = 0;
			$outstandingTotalIncTax = 0;
			$arrayofref = array();
			$arrayofrefopened = array();
			if ($mode == 'supplier') {
				require_once DOL_DOCUMENT_ROOT.'/fourn/class/fournisseur.facture.class.php';
				$tmpobject = new FactureFournisseur($this->db);
			} else {
				require_once DOL_DOCUMENT_ROOT.'/compta/facture/class/facture.class.php';
				$tmpobject = new Facture($this->db);
			}
			while ($obj = $this->db->fetch_object($resql)) {
				$arrayofref[$obj->rowid] = $obj->ref;
				$tmpobject->id = $obj->rowid;

				if ($obj->status != $tmpobject::STATUS_DRAFT                                           // Not a draft
					&& !($obj->status == $tmpobject::STATUS_ABANDONED && $obj->close_code == 'replaced')  // Not a replaced invoice
					) {
					$outstandingTotal += $obj->total_ht;
					$outstandingTotalIncTax += $obj->total_ttc;
				}

				$remaintopay = 0;

				if ($obj->paye == 0
					&& $obj->status != $tmpobject::STATUS_DRAFT    		// Not a draft
					&& $obj->status != $tmpobject::STATUS_ABANDONED	    // Not abandonned
					&& $obj->status != $tmpobject::STATUS_CLOSED) {		// Not classified as paid
					//$sql .= " AND (status <> 3 OR close_code <> 'abandon')";		// Not abandonned for undefined reason
					$paiement = $tmpobject->getSommePaiement();
					$creditnotes = $tmpobject->getSumCreditNotesUsed();
					$deposits = $tmpobject->getSumDepositsUsed();

					$remaintopay = ($obj->total_ttc - $paiement - $creditnotes - $deposits);
					$outstandingOpened += $remaintopay;
				}

				//if credit note is converted but not used
				// TODO Do this also for customer ?
				if ($mode == 'supplier' && $obj->type == FactureFournisseur::TYPE_CREDIT_NOTE && $tmpobject->isCreditNoteUsed()) {
					$remainingcreditnote = $tmpobject->getSumFromThisCreditNotesNotUsed();
					$remaintopay -= $remainingcreditnote;
					$outstandingOpened -= $remainingcreditnote;
				}

				if ($remaintopay) {
					$arrayofrefopened[$obj->rowid] = $obj->ref;
				}
			}
			return array('opened'=>$outstandingOpened, 'total_ht'=>$outstandingTotal, 'total_ttc'=>$outstandingTotalIncTax, 'refs'=>$arrayofref, 'refsopened'=>$arrayofrefopened); // 'opened' is 'incl taxes'
		} else {
			dol_syslog("Sql error ".$this->db->lasterror, LOG_ERR);
			return array();
		}
	}

	/**
	 * Return label of status customer is prospect/customer
	 *
	 * @return   string        	Label
	 * @see getTypeUrl()
	 */
	public function getLibCustProspStatut()
	{
		return $this->LibCustProspStatut($this->client);
	}

	// phpcs:disable PEAR.NamingConventions.ValidFunctionName.ScopeNotCamelCaps
	/**
	 *  Return the label of the customer/prospect status
	 *
	 *  @param	int		$status         Id of prospection status
	 *  @return	string          		Label of prospection status
	 */
	public function LibCustProspStatut($status)
	{
		// phpcs:enable
		global $langs;
		$langs->load('companies');

		if ($status == 0) {
			return $langs->trans("NorProspectNorCustomer");
		} elseif ($status == 1) {
			return $langs->trans("Customer");
		} elseif ($status == 2) {
			return $langs->trans("Prospect");
		} elseif ($status == 3) {
			return $langs->trans("ProspectCustomer");
		}
	}


	/**
	 *  Create a document onto disk according to template module.
	 *
	 *	@param	string		$modele			Generator to use. Caller must set it to obj->model_pdf or GETPOST('model','alpha') for example.
	 *	@param	Translate	$outputlangs	objet lang a utiliser pour traduction
	 *  @param  int			$hidedetails    Hide details of lines
	 *  @param  int			$hidedesc       Hide description
	 *  @param  int			$hideref        Hide ref
	 *  @param  null|array  $moreparams     Array to provide more information
	 *	@return int        					<0 if KO, >0 if OK
	 */
	public function generateDocument($modele, $outputlangs, $hidedetails = 0, $hidedesc = 0, $hideref = 0, $moreparams = null)
	{
		global $conf, $user, $langs;

		if (!empty($moreparams) && !empty($moreparams['use_companybankid'])) {
			$modelpath = "core/modules/bank/doc/";

			include_once DOL_DOCUMENT_ROOT.'/societe/class/companybankaccount.class.php';
			$companybankaccount = new CompanyBankAccount($this->db);
			$result = $companybankaccount->fetch($moreparams['use_companybankid']);
			if (!$result) {
				dol_print_error($this->db, $companybankaccount->error, $companybankaccount->errors);
			}
			$result = $companybankaccount->commonGenerateDocument($modelpath, $modele, $outputlangs, $hidedetails, $hidedesc, $hideref, $moreparams);
		} else {
			// Positionne le modele sur le nom du modele a utiliser
			if (!dol_strlen($modele)) {
				if (!empty($conf->global->COMPANY_ADDON_PDF)) {
					$modele = $conf->global->COMPANY_ADDON_PDF;
				} else {
					print $langs->trans("Error")." ".$langs->trans("Error_COMPANY_ADDON_PDF_NotDefined");
					return 0;
				}
			}

			if (!isset($this->bank_account)) {
				require_once DOL_DOCUMENT_ROOT.'/societe/class/companybankaccount.class.php';
				$bac = new CompanyBankAccount($this->db);
				$result = $bac->fetch(0, $this->id);
				if ($result > 0) {
					$this->bank_account = $bac;
				} else {
					$this->bank_account = '';
				}
			}

			$modelpath = "core/modules/societe/doc/";

			$result = $this->commonGenerateDocument($modelpath, $modele, $outputlangs, $hidedetails, $hidedesc, $hideref, $moreparams);
		}

		return $result;
	}


	/**
	 * Sets object to supplied categories.
	 *
	 * Deletes object from existing categories not supplied.
	 * Adds it to non existing supplied categories.
	 * Existing categories are left untouch.
	 *
	 * @param 	int[]|int 	$categories 	Category ID or array of Categories IDs
	 * @param 	string 		$type_categ 	Category type ('customer' or 'supplier')
	 * @return	int							<0 if KO, >0 if OK
	 */
	public function setCategories($categories, $type_categ)
	{
		require_once DOL_DOCUMENT_ROOT.'/categories/class/categorie.class.php';

		// Decode type
		if (!in_array($type_categ, array(Categorie::TYPE_CUSTOMER, Categorie::TYPE_SUPPLIER))) {
			dol_syslog(__METHOD__.': Type '.$type_categ.'is an unknown company category type. Done nothing.', LOG_ERR);
			return -1;
		}

		return parent::setCategoriesCommon($categories, $type_categ);
	}

	/**
	 * Sets sales representatives of the thirdparty
	 *
	 * @param 	int[]|int 	$salesrep	 	User ID or array of user IDs
	 * @param   bool        $onlyAdd        Only add (no delete before)
	 * @return	int							<0 if KO, >0 if OK
	 */
	public function setSalesRep($salesrep, $onlyAdd = false)
	{
		global $user;

		// Handle single user
		if (!is_array($salesrep)) {
			$salesrep = array($salesrep);
		}

		$to_del = array(); // Nothing to delete
		$to_add = $salesrep;
		if ($onlyAdd === false) {
			// Get current users
			$existing = $this->getSalesRepresentatives($user, 1);

			// Diff
			if (is_array($existing)) {
				$to_del = array_diff($existing, $salesrep);
				$to_add = array_diff($salesrep, $existing);
			}
		}

		$error = 0;

		// Process
		foreach ($to_del as $del) {
			$this->del_commercial($user, $del);
		}
		foreach ($to_add as $add) {
			$result = $this->add_commercial($user, $add);
			if ($result < 0) {
				$error++;
				break;
			}
		}

		return $error ? -1 : 1;
	}

	/**
	 *    Define third-party type of current company
	 *
	 *    @param	int		$typent_id	third party type rowid in llx_c_typent
	 *    @return	int     			<0 if KO, >0 if OK
	 */
	public function setThirdpartyType($typent_id)
	{
		global $user;

		dol_syslog(__METHOD__, LOG_DEBUG);

		if ($this->id) {
			$result = $this->setValueFrom('fk_typent', $typent_id, '', null, '', '', $user, 'COMPANY_MODIFY');

			if ($result > 0) {
				$this->typent_id = $typent_id;
				$this->typent_code = dol_getIdFromCode($this->db, $this->typent_id, 'c_typent', 'id', 'code');
				return 1;
			} else {
				return -1;
			}
		} else {
			return -1;
		}
	}

	/**
	 * Function used to replace a thirdparty id with another one.
	 * It must be used within a transaction to avoid trouble
	 *
	 * @param 	DoliDB 	$dbs 		Database handler, because function is static we name it $dbs not $db to avoid breaking coding test
	 * @param 	int 	$origin_id 	Old thirdparty id (will be removed)
	 * @param 	int 	$dest_id 	New thirdparty id
	 * @return 	bool				True if success, False if error
	 */
	public static function replaceThirdparty(DoliDB $dbs, $origin_id, $dest_id)
	{
		if ($origin_id == $dest_id) {
			dol_syslog('Error: Try to merge a thirdparty into itself');
			return false;
		}

		/**
		 * Thirdparty commercials cannot be the same in both thirdparties so we look for them and remove some to avoid duplicate.
		 * Because this function is meant to be executed within a transaction, we won't take care of begin/commit.
		 */
		$sql = 'SELECT rowid FROM '.MAIN_DB_PREFIX.'societe_commerciaux ';
		$sql .= ' WHERE fk_soc = '.(int) $dest_id.' AND fk_user IN ( ';
		$sql .= ' SELECT fk_user ';
		$sql .= ' FROM '.MAIN_DB_PREFIX.'societe_commerciaux ';
		$sql .= ' WHERE fk_soc = '.(int) $origin_id.') ';

		$resql = $dbs->query($sql);
		while ($obj = $dbs->fetch_object($resql)) {
			$dbs->query('DELETE FROM '.MAIN_DB_PREFIX.'societe_commerciaux WHERE rowid = '.((int) $obj->rowid));
		}

		/**
		 * llx_societe_extrafields table must not be here because we don't care about the old thirdparty data
		 * Do not include llx_societe because it will be replaced later
		 */
		$tables = array(
			'societe_address',
			'societe_commerciaux',
			'societe_prices',
			'societe_remise',
			'societe_remise_except',
			'societe_rib'
		);

		return CommonObject::commonReplaceThirdparty($dbs, $origin_id, $dest_id, $tables);
	}

	/**
	 * Sets an accountancy code for a thirdparty.
	 * Also calls COMPANY_MODIFY trigger when modified
	 *
	 * @param   string  $type   It can be only 'buy' or 'sell'
	 * @param   string  $value  Accountancy code
	 * @return  int             <0 KO >0 OK
	 */
	public function setAccountancyCode($type, $value)
	{
		global $user, $langs, $conf;

		$this->db->begin();

		$field = 'accountancy_code_sell';
		if ($type == 'buy') {
			$field = 'accountancy_code_buy';
		} elseif ($type == 'sell') {
			$field = 'accountancy_code_sell';
		} else {
			return -1;
		}

		$sql = "UPDATE ".MAIN_DB_PREFIX.$this->table_element." SET ";
		$sql .= $field." = '".$this->db->escape($value)."'";
		$sql .= " WHERE rowid = ".((int) $this->id);

		dol_syslog(get_class($this)."::".__FUNCTION__."", LOG_DEBUG);
		$resql = $this->db->query($sql);

		if ($resql) {
			// Call triggers
			include_once DOL_DOCUMENT_ROOT.'/core/class/interfaces.class.php';
			$interface = new Interfaces($this->db);
			$result = $interface->run_triggers('COMPANY_MODIFY', $this, $user, $langs, $conf);
			if ($result < 0) {
				$this->errors = $interface->errors;
				$this->db->rollback();
				return -1;
			}
			// End call triggers

			$this->$field = $value;

			$this->db->commit();
			return 1;
		} else {
			$this->error = $this->db->lasterror();
			$this->db->rollback();
			return -1;
		}
	}

	/**
	 *	Function to get partnerships array
	 *
	 *  @param		string		$mode		'member' or 'thirdparty'
	 *	@return		int						<0 if KO, >0 if OK
	 */
	public function fetchPartnerships($mode)
	{
		global $langs;

		require_once DOL_DOCUMENT_ROOT.'/partnership/class/partnership.class.php';


		$this->partnerships[] = array();

		return 1;
	}
}<|MERGE_RESOLUTION|>--- conflicted
+++ resolved
@@ -1010,13 +1010,6 @@
 					$this->add_commercial($user, $user->id);
 				}
 
-<<<<<<< HEAD
-				if ($ret >= 0 && !$notrigger) {
-					// Call trigger
-					$result = $this->call_trigger('COMPANY_CREATE', $user);
-					if ($result < 0) {
-						$error++;
-=======
 				if ($ret >= 0) {
 					if (! $notrigger) {
 						// Call trigger
@@ -1025,7 +1018,6 @@
 							$error++;
 						}
 						// End call triggers
->>>>>>> 564d930d
 					}
 				} else {
 					$error++;
