<?php
/* Copyright (C) 2003      Rodolphe Quiedeville <rodolphe@quiedeville.org>
 * Copyright (C) 2004-2014 Laurent Destailleur  <eldy@users.sourceforge.net>
 * Copyright (C) 2010-2014 Juanjo Menent		<jmenent@2byte.es>
 * Copyright (C) 2015      Marcos García        <marcosgdf@gmail.com>
 *
 * This program is free software; you can redistribute it and/or modify
 * it under the terms of the GNU General Public License as published by
 * the Free Software Foundation; either version 3 of the License, or
 * (at your option) any later version.
 *
 * This program is distributed in the hope that it will be useful,
 * but WITHOUT ANY WARRANTY; without even the implied warranty of
 * MERCHANTABILITY or FITNESS FOR A PARTICULAR PURPOSE.  See the
 * GNU General Public License for more details.
 *
 * You should have received a copy of the GNU General Public License
 * along with this program. If not, see <http://www.gnu.org/licenses/>.
 */

/**
 *	    \file       htdocs/societe/notify/card.php
 *      \ingroup    societe notification
 *		\brief      Tab for notifications of third party
 */

require '../../main.inc.php';
require_once DOL_DOCUMENT_ROOT.'/core/class/notify.class.php';
require_once DOL_DOCUMENT_ROOT.'/core/lib/company.lib.php';
require_once DOL_DOCUMENT_ROOT.'/contact/class/contact.class.php';
require_once DOL_DOCUMENT_ROOT.'/core/triggers/interface_50_modNotification_Notification.class.php';

$langs->load("companies");
$langs->load("mails");
$langs->load("admin");
$langs->load("other");

$socid = GETPOST("socid",'int');
$action = GETPOST('action');
$contactid=GETPOST('contactid');    // May be an int or 'thirdparty'
$actionid=GETPOST('actionid');

// Security check
if ($user->societe_id) $socid=$user->societe_id;
$result = restrictedArea($user, 'societe','','');

$sortfield = GETPOST("sortfield",'alpha');
$sortorder = GETPOST("sortorder",'alpha');
$page = GETPOST("page",'int');
if ($page == -1) { $page = 0; }
$offset = $conf->liste_limit * $page;
$pageprev = $page - 1;
$pagenext = $page + 1;
if (! $sortorder) $sortorder="DESC";
if (! $sortfield) $sortfield="n.daten";

$now=dol_now();

$object = new Societe($db);

// Initialize technical object to manage hooks of thirdparties. Note that conf->hooks_modules contains array array
$hookmanager->initHooks(array('thirdpartynotification','globalcard'));



/*
 * Actions
 */

$parameters=array('id'=>$socid);
$reshook=$hookmanager->executeHooks('doActions',$parameters,$object,$action);    // Note that $action and $object may have been modified by some hooks
if ($reshook < 0) setEventMessages($hookmanager->error, $hookmanager->errors, 'errors');

if (empty($reshook))
{
    $error=0;

    // Add a notification
    if ($action == 'add')
    {
        if (empty($contactid))
        {
    	    setEventMessages($langs->trans("ErrorFieldRequired",$langs->transnoentitiesnoconv("Contact")), null, 'errors');
            $error++;
        }
        if ($actionid <= 0)
        {
    	    setEventMessages($langs->trans("ErrorFieldRequired",$langs->transnoentitiesnoconv("Action")), null, 'errors');
            $error++;
        }
    
        if (! $error)
        {
            $db->begin();
            
            $sql = "DELETE FROM ".MAIN_DB_PREFIX."notify_def";
            $sql .= " WHERE fk_soc=".$socid." AND fk_contact=".$contactid." AND fk_action=".$actionid;
            if ($db->query($sql))
            {
                $sql = "INSERT INTO ".MAIN_DB_PREFIX."notify_def (datec,fk_soc, fk_contact, fk_action)";
                $sql .= " VALUES ('".$db->idate($now)."',".$socid.",".$contactid.",".$actionid.")";
    
                if (! $db->query($sql))
                {
                    $error++;
                    dol_print_error($db);
                }
            }
            else
            {
                dol_print_error($db);
            }
    
            if (! $error)
            {
                $db->commit();
            }
            else
            {
                $db->rollback();
            }
        }
    }
    
    // Remove a notification
    if ($action == 'delete')
    {
        $sql = "DELETE FROM ".MAIN_DB_PREFIX."notify_def where rowid=".GETPOST('actid', 'int');
        $db->query($sql);
    }
}



/*
 *	View
 */

$form = new Form($db);

$object = new Societe($db);
$result=$object->fetch($socid);

$title=$langs->trans("ThirdParty").' - '.$langs->trans("Notification");
if (! empty($conf->global->MAIN_HTML_TITLE) && preg_match('/thirdpartynameonly/',$conf->global->MAIN_HTML_TITLE) && $object->name) $title=$object->name.' - '.$langs->trans("Notification");
$help_url='EN:Module_Third_Parties|FR:Module_Tiers|ES:Empresas';
llxHeader('',$title,$help_url);


if ($result > 0)
{
    $langs->load("other");

    $head = societe_prepare_head($object);

    dol_fiche_head($head, 'notify', $langs->trans("ThirdParty"),0,'company');

<<<<<<< HEAD
    dol_banner_tab($object, 'socid', '', ($user->societe_id?0:1), 'rowid', 'nom');
=======
    $linkback = '<a href="'.DOL_URL_ROOT.'/societe/list.php">'.$langs->trans("BackToList").'</a>';
    
    dol_banner_tab($object, 'socid', $linkback, ($user->societe_id?0:1), 'rowid', 'nom');
>>>>>>> 3f5d67d4
        
    print '<div class="fichecenter">';
    
    print '<div class="underbanner clearboth"></div>';
    print '<table class="border centpercent">';
<<<<<<< HEAD

	// Alias names (commercial, trademark or alias names)
	print '<tr><td class="titlefield">'.$langs->trans('AliasNames').'</td><td colspan="3">';
	print $object->name_alias;
	print "</td></tr>";
=======
>>>>>>> 3f5d67d4

    // Prefix
    if (! empty($conf->global->SOCIETE_USEPREFIX))  // Old not used prefix field
    {
        print '<tr><td>'.$langs->trans('Prefix').'</td><td colspan="3">'.$object->prefix_comm.'</td></tr>';
    }

    if ($object->client)
    {
        print '<tr><td class="titlefield">';
        print $langs->trans('CustomerCode').'</td><td colspan="3">';
        print $object->code_client;
        if ($object->check_codeclient() <> 0) print ' <font class="error">('.$langs->trans("WrongCustomerCode").')</font>';
        print '</td></tr>';
    }

    if ($object->fournisseur)
    {
        print '<tr><td class="titlefield">';
        print $langs->trans('SupplierCode').'</td><td colspan="3">';
        print $object->code_fournisseur;
        if ($object->check_codefournisseur() <> 0) print ' <font class="error">('.$langs->trans("WrongSupplierCode").')</font>';
        print '</td></tr>';
    }

    print '<tr><td class="titlefield">'.$langs->trans("NbOfActiveNotifications").'</td>';
    print '<td colspan="3">';
    $notify=new Notify($db);
    $tmparray = $notify->getNotificationsArray('', $object->id);
    print count($tmparray);
    print '</td></tr>';
    print '</table>';

    // Help
    print '<br>'.$langs->trans("NotificationsDesc");

    print '</div>';
    
    dol_fiche_end();

    print "\n";

    print '<br>';
    
    // Add notification form
    print load_fiche_titre($langs->trans("AddNewNotification"),'','');

    print '<form action="'.$_SERVER["PHP_SELF"].'?socid='.$socid.'" method="post">';
    print '<input type="hidden" name="token" value="'.$_SESSION['newtoken'].'">';
    print '<input type="hidden" name="action" value="add">';

    $param="&socid=".$socid;

    // Line with titles
    print '<table width="100%" class="noborder">';
    print '<tr class="liste_titre">';
    print_liste_field_titre($langs->trans("Target"),$_SERVER["PHP_SELF"],"c.lastname,c.firstname",'',$param,'"width="45%"',$sortfield,$sortorder);
    print_liste_field_titre($langs->trans("Action"),$_SERVER["PHP_SELF"],"",'',$param,'"width="35%"',$sortfield,$sortorder);
    print_liste_field_titre($langs->trans("Type"),$_SERVER["PHP_SELF"],"n.type",'',$param,'"width="10%"',$sortfield,$sortorder);
    print_liste_field_titre('');
	print "</tr>\n";

    $var=false;
    $listofemails=$object->thirdparty_and_contact_email_array();
    if (count($listofemails) > 0)
    {
        $actions=array();

        // Load array of available notifications
        $notificationtrigger=new InterfaceNotification($db);
        $listofmanagedeventfornotification=$notificationtrigger->getListOfManagedEvents();

        foreach($listofmanagedeventfornotification as $managedeventfornotification)
        {
 			$label=($langs->trans("Notify_".$managedeventfornotification['code'])!="Notify_".$managedeventfornotification['code']?$langs->trans("Notify_".$managedeventfornotification['code']):$managedeventfornotification['label']);
            $actions[$managedeventfornotification['rowid']]=$label;
        }
        print '<tr '.$bc[$var].'><td class="maxwidthonsmartphone">';
        print $form->selectarray("contactid", $listofemails, '', 0, 0, 0, '', 0, 0, 0, '', 'maxwidthonsmartphone');
        print '</td>';
        print '<td class="maxwidthonsmartphone">';
        print $form->selectarray("actionid", $actions, '', 1, 0, 0, '', 0, 0, 0, '', 'maxwidthonsmartphone');
        print '</td>';
        print '<td>';
        $type=array('email'=>$langs->trans("EMail"));
        print $form->selectarray("typeid",$type);
        print '</td>';
        print '<td align="right"><input type="submit" class="button" value="'.$langs->trans("Add").'"></td>';
        print '</tr>';
    }
    else
    {
        print '<tr '.$bc[$var].'><td colspan="4" class="opacitymedium">';
        print $langs->trans("YouMustCreateContactFirst");
        print '</td></tr>';
    }

    print '</table>';

    
    print '</form>';
    print '<br>';

<<<<<<< HEAD
    // List of active notifications
    print load_fiche_titre($langs->trans("ListOfActiveNotifications"),'','');
    $var=true;

    // Line with titles
    print '<table width="100%" class="noborder">';
    print '<tr class="liste_titre">';
    print_liste_field_titre($langs->trans("Target"),$_SERVER["PHP_SELF"],"c.lastname",'',$param,'"width="45%"',$sortfield,$sortorder);
    print_liste_field_titre($langs->trans("Action"),$_SERVER["PHP_SELF"],"a.titre",'',$param,'"width="35%"',$sortfield,$sortorder);
    print_liste_field_titre($langs->trans("Type"),$_SERVER["PHP_SELF"],"",'',$param,'"width="10%"',$sortfield,$sortorder);
    print_liste_field_titre('','','');
    print '</tr>';

	$langs->load("errors");
	$langs->load("other");

=======
    
>>>>>>> 3f5d67d4
    // List of notifications enabled for contacts
    $sql = "SELECT n.rowid, n.type,";
    $sql.= " a.code, a.label,";
    $sql.= " c.rowid as contactid, c.lastname, c.firstname, c.email";
    $sql.= " FROM ".MAIN_DB_PREFIX."c_action_trigger as a,";
    $sql.= " ".MAIN_DB_PREFIX."notify_def as n,";
    $sql.= " ".MAIN_DB_PREFIX."socpeople c";
    $sql.= " WHERE a.rowid = n.fk_action";
    $sql.= " AND c.rowid = n.fk_contact";
    $sql.= " AND c.fk_soc = ".$object->id;
    
    $resql=$db->query($sql);
    if ($resql)
    {
        $num = $db->num_rows($resql);
    }
    else
    {
        dol_print_error($db);
    }
    
    // List of active notifications
    print load_fiche_titre($langs->trans("ListOfActiveNotifications").' ('.$num.')','','');
    $var=true;

    // Line with titles
    print '<table width="100%" class="noborder">';
    print '<tr class="liste_titre">';
    print_liste_field_titre($langs->trans("Target"),$_SERVER["PHP_SELF"],"c.lastname,c.firstname",'',$param,'"width="45%"',$sortfield,$sortorder);
    print_liste_field_titre($langs->trans("Action"),$_SERVER["PHP_SELF"],"",'',$param,'"width="35%"',$sortfield,$sortorder);
    print_liste_field_titre($langs->trans("Type"),$_SERVER["PHP_SELF"],"n.type",'',$param,'"width="10%"',$sortfield,$sortorder);
    print_liste_field_titre('','','');
    print '</tr>';

	$langs->load("errors");
	$langs->load("other");

    if ($num)
    {
        $i = 0;

        $contactstatic=new Contact($db);

        while ($i < $num)
        {
            $var = !$var;

            $obj = $db->fetch_object($resql);

            $contactstatic->id=$obj->contactid;
            $contactstatic->lastname=$obj->lastname;
            $contactstatic->firstname=$obj->firstname;
            print '<tr '.$bc[$var].'><td>'.$contactstatic->getNomUrl(1);
            if ($obj->type == 'email')
            {
                if (isValidEmail($obj->email))
                {
                    print ' &lt;'.$obj->email.'&gt;';
                }
                else
                {
                    $langs->load("errors");
                    print ' &nbsp; '.img_warning().' '.$langs->trans("ErrorBadEMail",$obj->email);
                }
            }
            print '</td>';
            print '<td>';
            $label=($langs->trans("Notify_".$obj->code)!="Notify_".$obj->code?$langs->trans("Notify_".$obj->code):$obj->label);
            print $label;
            print '</td>';
            print '<td>';
            if ($obj->type == 'email') print $langs->trans("Email");
            if ($obj->type == 'sms') print $langs->trans("SMS");
            print '</td>';
            print '<td align="right"><a href="card.php?socid='.$socid.'&action=delete&actid='.$obj->rowid.'">'.img_delete().'</a></td>';
            print '</tr>';
            $i++;
        }
        $db->free($resql);
    }

    // List of notifications enabled for fixed email
    /*
    foreach($conf->global as $key => $val)
    {
    	if (! preg_match('/^NOTIFICATION_FIXEDEMAIL_(.*)/', $key, $reg)) continue;
    	$var = ! $var;
		print '<tr '.$bc[$var].'><td>';
		$listtmp=explode(',',$val);
		$first=1;
		foreach($listtmp as $keyemail => $valemail)
		{
			if (! $first) print ', ';
			$first=0;
			$valemail=trim($valemail);
    		//print $keyemail.' - '.$valemail.' - '.$reg[1].'<br>';
			if (isValidEmail($valemail, 1))
			{
				if ($valemail == '__SUPERVISOREMAIL__') print $valemail;
				else print ' &lt;'.$valemail.'&gt;';
			}
			else
			{
				print ' '.img_warning().' '.$langs->trans("ErrorBadEMail",$valemail);
			}
		}
		print '</td>';
		print '<td>';
		$notifcode=preg_replace('/_THRESHOLD_.*$/','',$reg[1]);
		$notifcodecond=preg_replace('/^.*_(THRESHOLD_)/','$1',$reg[1]);
		$label=($langs->trans("Notify_".$notifcode)!="Notify_".$notifcode?$langs->trans("Notify_".$notifcode):$notifcode);
		print $label;
		if (preg_match('/^THRESHOLD_HIGHER_(.*)$/',$notifcodecond,$regcond) && ($regcond[1] > 0))
		{
			print ' - '.$langs->trans("IfAmountHigherThan",$regcond[1]);
		}
		print '</td>';
		print '<td>';
		print $langs->trans("Email");
		print '</td>';
		print '<td align="right">'.$langs->trans("SeeModuleSetup", $langs->transnoentitiesnoconv("Module600Name")).'</td>';
		print '</tr>';
    }*/
    if ($user->admin)
    {
	    $var = ! $var;
		print '<tr '.$bc[$var].'><td colspan="4">';
		print '+ <a href="'.DOL_URL_ROOT.'/admin/notification.php">'.$langs->trans("SeeModuleSetup", $langs->transnoentitiesnoconv("Module600Name")).'</a>';
		print '</td></tr>';
    }

    print '</table>';
    print '<br>';


<<<<<<< HEAD
    // List of notifications done
    print load_fiche_titre($langs->trans("ListOfNotificationsDone"),'','');
    $var=true;

    // Line with titles
    print '<table width="100%" class="noborder">';
    print '<tr class="liste_titre">';
    print_liste_field_titre($langs->trans("Target"),$_SERVER["PHP_SELF"],"c.lastname",'',$param,'',$sortfield,$sortorder);
    print_liste_field_titre($langs->trans("Action"),$_SERVER["PHP_SELF"],"a.titre",'',$param,'',$sortfield,$sortorder);
    print_liste_field_titre($langs->trans("Type"),$_SERVER["PHP_SELF"],"",'',$param,'',$sortfield,$sortorder);
    //print_liste_field_titre($langs->trans("Object"),$_SERVER["PHP_SELF"],"",'',$param,'"',$sortfield,$sortorder);
    print_liste_field_titre($langs->trans("Date"),$_SERVER["PHP_SELF"],"a.daten",'',$param,'align="right"',$sortfield,$sortorder);
    print '</tr>';

=======
>>>>>>> 3f5d67d4
    // List
    $sql = "SELECT n.rowid, n.daten, n.email, n.objet_type as object_type, n.objet_id as object_id, n.type,";
    $sql.= " c.rowid as id, c.lastname, c.firstname, c.email as contactemail,";
    $sql.= " a.code, a.label";
    $sql.= " FROM ".MAIN_DB_PREFIX."c_action_trigger as a,";
    $sql.= " ".MAIN_DB_PREFIX."notify as n ";
    $sql.= " LEFT JOIN ".MAIN_DB_PREFIX."socpeople as c ON n.fk_contact = c.rowid";
    $sql.= " WHERE a.rowid = n.fk_action";
    $sql.= " AND n.fk_soc = ".$object->id;
    $sql.= $db->order($sortfield, $sortorder);

    $resql=$db->query($sql);
    if ($resql)
    {
        $num = $db->num_rows($resql);
    }
    else
    {
        dol_print_error($db);
    }
    
    // List of notifications done
    print load_fiche_titre($langs->trans("ListOfNotificationsDone").' ('.$num.')','','');
    $var=true;

    // Line with titles
    print '<table width="100%" class="noborder">';
    print '<tr class="liste_titre">';
    print_liste_field_titre($langs->trans("Target"),$_SERVER["PHP_SELF"],"c.lastname,c.firstname",'',$param,'',$sortfield,$sortorder);
    print_liste_field_titre($langs->trans("Action"),$_SERVER["PHP_SELF"],"",'',$param,'',$sortfield,$sortorder);
    print_liste_field_titre($langs->trans("Type"),$_SERVER["PHP_SELF"],"n.type",'',$param,'',$sortfield,$sortorder);
    //print_liste_field_titre($langs->trans("Object"),$_SERVER["PHP_SELF"],"",'',$param,'"',$sortfield,$sortorder);
    print_liste_field_titre($langs->trans("Date"),$_SERVER["PHP_SELF"],"n.daten",'',$param,'align="right"',$sortfield,$sortorder);
    print '</tr>';

    if ($num > 0)
    {
        $i = 0;

        $contactstatic=new Contact($db);

        while ($i < $num)
        {
            $var = !$var;

            $obj = $db->fetch_object($resql);

            print '<tr '.$bc[$var].'><td>';
            if ($obj->id > 0)
            {
	            $contactstatic->id=$obj->id;
	            $contactstatic->lastname=$obj->lastname;
	            $contactstatic->firstname=$obj->firstname;
	            print $contactstatic->getNomUrl(1);
	            print $obj->email?' &lt;'.$obj->email.'&gt;':$langs->trans("NoMail");
            }
            else
			{
				print $obj->email;
            }
            print '</td>';
            print '<td>';
            $label=($langs->trans("Notify_".$obj->code)!="Notify_".$obj->code?$langs->trans("Notify_".$obj->code):$obj->label);
            print $label;
            print '</td>';
            print '<td>';
            if ($obj->type == 'email') print $langs->trans("Email");
            if ($obj->type == 'sms') print $langs->trans("Sms");
            print '</td>';
            // TODO Add link to object here for other types
            /*print '<td>';
            if ($obj->object_type == 'order')
            {
				$orderstatic->id=$obj->object_id;
				$orderstatic->ref=...
				print $orderstatic->getNomUrl(1);
            }
           	print '</td>';*/
            // print
            print'<td align="right">'.dol_print_date($db->jdate($obj->daten), 'dayhour').'</td>';
            print '</tr>';
            $i++;
        }
        $db->free($resql);
    }

    print '</table>';
}
else dol_print_error('','RecordNotFound');


llxFooter();

$db->close();<|MERGE_RESOLUTION|>--- conflicted
+++ resolved
@@ -155,26 +155,14 @@
 
     dol_fiche_head($head, 'notify', $langs->trans("ThirdParty"),0,'company');
 
-<<<<<<< HEAD
-    dol_banner_tab($object, 'socid', '', ($user->societe_id?0:1), 'rowid', 'nom');
-=======
     $linkback = '<a href="'.DOL_URL_ROOT.'/societe/list.php">'.$langs->trans("BackToList").'</a>';
     
     dol_banner_tab($object, 'socid', $linkback, ($user->societe_id?0:1), 'rowid', 'nom');
->>>>>>> 3f5d67d4
         
     print '<div class="fichecenter">';
     
     print '<div class="underbanner clearboth"></div>';
     print '<table class="border centpercent">';
-<<<<<<< HEAD
-
-	// Alias names (commercial, trademark or alias names)
-	print '<tr><td class="titlefield">'.$langs->trans('AliasNames').'</td><td colspan="3">';
-	print $object->name_alias;
-	print "</td></tr>";
-=======
->>>>>>> 3f5d67d4
 
     // Prefix
     if (! empty($conf->global->SOCIETE_USEPREFIX))  // Old not used prefix field
@@ -278,26 +266,7 @@
     print '</form>';
     print '<br>';
 
-<<<<<<< HEAD
-    // List of active notifications
-    print load_fiche_titre($langs->trans("ListOfActiveNotifications"),'','');
-    $var=true;
-
-    // Line with titles
-    print '<table width="100%" class="noborder">';
-    print '<tr class="liste_titre">';
-    print_liste_field_titre($langs->trans("Target"),$_SERVER["PHP_SELF"],"c.lastname",'',$param,'"width="45%"',$sortfield,$sortorder);
-    print_liste_field_titre($langs->trans("Action"),$_SERVER["PHP_SELF"],"a.titre",'',$param,'"width="35%"',$sortfield,$sortorder);
-    print_liste_field_titre($langs->trans("Type"),$_SERVER["PHP_SELF"],"",'',$param,'"width="10%"',$sortfield,$sortorder);
-    print_liste_field_titre('','','');
-    print '</tr>';
-
-	$langs->load("errors");
-	$langs->load("other");
-
-=======
-    
->>>>>>> 3f5d67d4
+    
     // List of notifications enabled for contacts
     $sql = "SELECT n.rowid, n.type,";
     $sql.= " a.code, a.label,";
@@ -433,23 +402,6 @@
     print '<br>';
 
 
-<<<<<<< HEAD
-    // List of notifications done
-    print load_fiche_titre($langs->trans("ListOfNotificationsDone"),'','');
-    $var=true;
-
-    // Line with titles
-    print '<table width="100%" class="noborder">';
-    print '<tr class="liste_titre">';
-    print_liste_field_titre($langs->trans("Target"),$_SERVER["PHP_SELF"],"c.lastname",'',$param,'',$sortfield,$sortorder);
-    print_liste_field_titre($langs->trans("Action"),$_SERVER["PHP_SELF"],"a.titre",'',$param,'',$sortfield,$sortorder);
-    print_liste_field_titre($langs->trans("Type"),$_SERVER["PHP_SELF"],"",'',$param,'',$sortfield,$sortorder);
-    //print_liste_field_titre($langs->trans("Object"),$_SERVER["PHP_SELF"],"",'',$param,'"',$sortfield,$sortorder);
-    print_liste_field_titre($langs->trans("Date"),$_SERVER["PHP_SELF"],"a.daten",'',$param,'align="right"',$sortfield,$sortorder);
-    print '</tr>';
-
-=======
->>>>>>> 3f5d67d4
     // List
     $sql = "SELECT n.rowid, n.daten, n.email, n.objet_type as object_type, n.objet_id as object_id, n.type,";
     $sql.= " c.rowid as id, c.lastname, c.firstname, c.email as contactemail,";
