--- conflicted
+++ resolved
@@ -4,10 +4,7 @@
  * Copyright (C) 2010-2014 Juanjo Menent		<jmenent@2byte.es>
  * Copyright (C) 2015      Marcos García        <marcosgdf@gmail.com>
  * Copyright (C) 2024		MDW							<mdeweerd@users.noreply.github.com>
-<<<<<<< HEAD
-=======
  * Copyright (C) 2024		Frédéric France			<frederic.france@free.fr>
->>>>>>> cc80841a
  *
  * This program is free software; you can redistribute it and/or modify
  * it under the terms of the GNU General Public License as published by
@@ -132,13 +129,8 @@
 	}
 
 	// Remove a notification
-<<<<<<< HEAD
-	if ($action == 'delete') {
-		$sql = "DELETE FROM ".MAIN_DB_PREFIX."notify_def where rowid=".GETPOSTINT('actid');
-=======
 	if ($action == 'delete' && $permissiontoadd) {
 		$sql = "DELETE FROM ".MAIN_DB_PREFIX."notify_def where rowid = ".GETPOSTINT('actid');
->>>>>>> cc80841a
 		$db->query($sql);
 	}
 }
@@ -312,19 +304,11 @@
 
 			print '<tr class="oddeven nohover">';
 			print '<td class="nowraponall">';
-<<<<<<< HEAD
-			print img_picto('', 'contact', '', false, 0, 0, '', 'paddingright');
-			print $form->selectarray("contactid", $newlistofemails, '', 1, 0, 0, '', 0, 0, 0, '', 'minwidth100imp maxwidthonsmartphone');
-			print '</td>';
-			print '<td class="nowraponall">';
-			print img_picto('', 'object_action', '', false, 0, 0, '', 'paddingright');
-=======
 			print img_picto('', 'contact', '', 0, 0, 0, '', 'paddingright');
 			print $form->selectarray("contactid", $newlistofemails, '', 1, 0, 0, '', 0, 0, 0, '', 'minwidth100imp maxwidthonsmartphone');
 			print '</td>';
 			print '<td class="nowraponall">';
 			print img_picto('', 'object_action', '', 0, 0, 0, '', 'paddingright');
->>>>>>> cc80841a
 			print $form->selectarray("actionid", $actions, '', 1, 0, 0, '', 0, 0, 0, '', 'minwidth100imp maxwidthonsmartphone');
 			print '</td>';
 			print '<td>';
@@ -346,17 +330,10 @@
 			$i = 0;
 
 			$contactstatic = new Contact($db);
-<<<<<<< HEAD
 
 			while ($i < $num) {
 				$obj = $db->fetch_object($resql);
 
-=======
-
-			while ($i < $num) {
-				$obj = $db->fetch_object($resql);
-
->>>>>>> cc80841a
 				$contactstatic->id = $obj->contactid;
 				$contactstatic->lastname = $obj->lastname;
 				$contactstatic->firstname = $obj->firstname;
@@ -375,11 +352,7 @@
 
 				$label = ($langs->trans("Notify_".$obj->code) != "Notify_".$obj->code ? $langs->trans("Notify_".$obj->code) : $obj->label);
 				print '<td class="tdoverflowmax200" title="'.dol_escape_htmltag($label).'">';
-<<<<<<< HEAD
-				print img_picto('', 'object_action', '', false, 0, 0, '', 'paddingright').$label;
-=======
 				print img_picto('', 'object_action', '', 0, 0, 0, '', 'paddingright').$label;
->>>>>>> cc80841a
 				print '</td>';
 				print '<td>';
 				if ($obj->type == 'email') {
