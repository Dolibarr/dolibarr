<?php
/* Copyright (C) 2003      Rodolphe Quiedeville <rodolphe@quiedeville.org>
 * Copyright (C) 2004-2017 Laurent Destailleur  <eldy@users.sourceforge.net>
 * Copyright (C) 2010-2014 Juanjo Menent		<jmenent@2byte.es>
 * Copyright (C) 2015      Marcos García        <marcosgdf@gmail.com>
 *
 * This program is free software; you can redistribute it and/or modify
 * it under the terms of the GNU General Public License as published by
 * the Free Software Foundation; either version 3 of the License, or
 * (at your option) any later version.
 *
 * This program is distributed in the hope that it will be useful,
 * but WITHOUT ANY WARRANTY; without even the implied warranty of
 * MERCHANTABILITY or FITNESS FOR A PARTICULAR PURPOSE.  See the
 * GNU General Public License for more details.
 *
 * You should have received a copy of the GNU General Public License
 * along with this program. If not, see <https://www.gnu.org/licenses/>.
 */

/**
 *	    \file       htdocs/societe/notify/card.php
 *      \ingroup    societe notification
 *		\brief      Tab for notifications of third party
 */

require '../../main.inc.php';
require_once DOL_DOCUMENT_ROOT.'/core/class/notify.class.php';
require_once DOL_DOCUMENT_ROOT.'/core/lib/company.lib.php';
require_once DOL_DOCUMENT_ROOT.'/contact/class/contact.class.php';
require_once DOL_DOCUMENT_ROOT.'/core/triggers/interface_50_modNotification_Notification.class.php';

$langs->loadLangs(array("companies", "mails", "admin", "other", "errors"));

$socid     = GETPOST("socid", 'int');
$action    = GETPOST('action', 'aZ09');
$contactid = GETPOST('contactid'); // May be an int or 'thirdparty'
$actionid  = GETPOST('actionid');
$optioncss = GETPOST('optioncss', 'aZ'); // Option for the css output (always '' except when 'print')

// Security check
if ($user->socid) {
	$socid = $user->socid;
}
$result = restrictedArea($user, 'societe', '', '');

$limit = GETPOST('limit', 'int') ?GETPOST('limit', 'int') : $conf->liste_limit;
$sortfield = GETPOST("sortfield", 'alpha');
$sortorder = GETPOST("sortorder", 'alpha');
$page = GETPOSTISSET('pageplusone') ? (GETPOST('pageplusone') - 1) : GETPOST("page", 'int');
if (!$sortorder) {
	$sortorder = "DESC";
}
if (!$sortfield) {
	$sortfield = "n.daten";
}
if (empty($page) || $page == -1) {
	$page = 0;
}
$offset = $limit * $page;
$pageprev = $page - 1;
$pagenext = $page + 1;

$now = dol_now();

$object = new Societe($db);

// Initialize technical object to manage hooks of page. Note that conf->hooks_modules contains array of hook context
$hookmanager->initHooks(array('thirdpartynotification', 'globalcard'));



/*
 * Actions
 */

$parameters = array('id'=>$socid);
$reshook = $hookmanager->executeHooks('doActions', $parameters, $object, $action); // Note that $action and $object may have been modified by some hooks
if ($reshook < 0) {
	setEventMessages($hookmanager->error, $hookmanager->errors, 'errors');
}

if (empty($reshook)) {
	$error = 0;

	// Add a notification
	if ($action == 'add') {
		if (empty($contactid)) {
			setEventMessages($langs->trans("ErrorFieldRequired", $langs->transnoentitiesnoconv("Contact")), null, 'errors');
			$error++;
		}
		if ($actionid <= 0) {
			setEventMessages($langs->trans("ErrorFieldRequired", $langs->transnoentitiesnoconv("Action")), null, 'errors');
			$error++;
		}

		if (!$error) {
			$db->begin();

			$sql = "DELETE FROM ".MAIN_DB_PREFIX."notify_def";
			$sql .= " WHERE fk_soc=".$socid." AND fk_contact=".$contactid." AND fk_action=".$actionid;
			if ($db->query($sql)) {
				$sql = "INSERT INTO ".MAIN_DB_PREFIX."notify_def (datec,fk_soc, fk_contact, fk_action)";
				$sql .= " VALUES ('".$db->idate($now)."',".$socid.",".$contactid.",".$actionid.")";

				if (!$db->query($sql)) {
					$error++;
					dol_print_error($db);
				}
			} else {
				dol_print_error($db);
			}

			if (!$error) {
				$db->commit();
			} else {
				$db->rollback();
			}
		}
	}

	// Remove a notification
	if ($action == 'delete') {
		$sql = "DELETE FROM ".MAIN_DB_PREFIX."notify_def where rowid=".GETPOST('actid', 'int');
		$db->query($sql);
	}
}



/*
 *	View
 */

$form = new Form($db);

$object = new Societe($db);
$result = $object->fetch($socid);

$title = $langs->trans("ThirdParty").' - '.$langs->trans("Notification");
if (!empty($conf->global->MAIN_HTML_TITLE) && preg_match('/thirdpartynameonly/', $conf->global->MAIN_HTML_TITLE) && $object->name) {
	$title = $object->name.' - '.$langs->trans("Notification");
}
$help_url = 'EN:Module_Third_Parties|FR:Module_Tiers|ES:Empresas';

llxHeader('', $title, $help_url);


if ($result > 0) {
	$langs->load("other");

	$head = societe_prepare_head($object);

	print dol_get_fiche_head($head, 'notify', $langs->trans("ThirdParty"), -1, 'company');

	$linkback = '<a href="'.DOL_URL_ROOT.'/societe/list.php?restore_lastsearch_values=1">'.$langs->trans("BackToList").'</a>';

	dol_banner_tab($object, 'socid', $linkback, ($user->socid ? 0 : 1), 'rowid', 'nom');

	print '<div class="fichecenter">';

	print '<div class="underbanner clearboth"></div>';
	print '<table class="border centpercent tableforfield">';

	// Prefix
	if (!empty($conf->global->SOCIETE_USEPREFIX)) {  // Old not used prefix field
		print '<tr><td class="titlefield">'.$langs->trans('Prefix').'</td><td colspan="3">'.$object->prefix_comm.'</td></tr>';
	}

<<<<<<< HEAD
	if ($object->client) {
		print '<tr><td class="titlefield">';
		print $langs->trans('CustomerCode').'</td><td colspan="3">';
		print $object->code_client;
		$tmpcheck = $object->check_codeclient();
		if ($tmpcheck != 0 && $tmpcheck != -5) {
			print ' <font class="error">('.$langs->trans("WrongCustomerCode").')</font>';
		}
		print '</td></tr>';
	}

	if (!empty($conf->fournisseur->enabled) && $object->fournisseur && !empty($user->rights->fournisseur->lire)) {
		print '<tr><td class="titlefield">';
		print $langs->trans('SupplierCode').'</td><td colspan="3">';
		print $object->code_fournisseur;
		$tmpcheck = $object->check_codefournisseur();
		if ($tmpcheck != 0 && $tmpcheck != -5) {
			print ' <font class="error">('.$langs->trans("WrongSupplierCode").')</font>';
		}
		print '</td></tr>';
	}
=======
    if ($object->client) {
        print '<tr><td class="titlefield">';
        print $langs->trans('CustomerCode').'</td><td colspan="3">';
        print showValueWithClipboardCPButton(dol_escape_htmltag($object->code_client));
        $tmpcheck = $object->check_codeclient();
        if ($tmpcheck != 0 && $tmpcheck != -5) {
        	print ' <font class="error">('.$langs->trans("WrongCustomerCode").')</font>';
        }
        print '</td></tr>';
    }

    if (!empty($conf->fournisseur->enabled) && $object->fournisseur && !empty($user->rights->fournisseur->lire)) {
        print '<tr><td class="titlefield">';
        print $langs->trans('SupplierCode').'</td><td colspan="3">';
        print showValueWithClipboardCPButton(dol_escape_htmltag($object->code_fournisseur));
        $tmpcheck = $object->check_codefournisseur();
        if ($tmpcheck != 0 && $tmpcheck != -5) {
        	print ' <font class="error">('.$langs->trans("WrongSupplierCode").')</font>';
        }
        print '</td></tr>';
    }
>>>>>>> 87bc0f9c

	/*print '<tr><td class="titlefield">'.$langs->trans("NbOfActiveNotifications").'</td>';   // Notification for this thirdparty
	print '<td colspan="3">';
	$nbofrecipientemails=0;
	$notify=new Notify($db);
	$tmparray = $notify->getNotificationsArray('', $object->id, null, 0, array('thirdparty'));
	foreach($tmparray as $tmpkey => $tmpval)
	{
		if (! empty($tmpkey)) $nbofrecipientemails++;
	}
	print $nbofrecipientemails;
	print '</td></tr>';*/

	print '</table>';

	print '</div>';

	print dol_get_fiche_end();

	print "\n";

	// Help
	print '<div class="opacitymedium hideonsmartphone">';
	print $langs->trans("NotificationsDesc");
	print '<br>'.$langs->trans("NotificationsDescUser");
	print '<br>'.$langs->trans("NotificationsDescContact");
	print '<br>'.$langs->trans("NotificationsDescGlobal");
	print '<br>';
	print '</div>';

	print '<br>'."\n";


	// List of notifications enabled for contacts
	$sql = "SELECT n.rowid, n.type,";
	$sql .= " a.code, a.label,";
	$sql .= " c.rowid as contactid, c.lastname, c.firstname, c.email";
	$sql .= " FROM ".MAIN_DB_PREFIX."c_action_trigger as a,";
	$sql .= " ".MAIN_DB_PREFIX."notify_def as n,";
	$sql .= " ".MAIN_DB_PREFIX."socpeople c";
	$sql .= " WHERE a.rowid = n.fk_action";
	$sql .= " AND c.rowid = n.fk_contact";
	$sql .= " AND c.fk_soc = ".$object->id;

	$resql = $db->query($sql);
	if ($resql) {
		$num = $db->num_rows($resql);
	} else {
		dol_print_error($db);
	}


	// Add notification form
	print load_fiche_titre($langs->trans("ListOfActiveNotifications").' <span class="opacitymedium colorblack paddingleft">('.$num.')</span>', '', '');

	print '<form action="'.$_SERVER["PHP_SELF"].'?socid='.$socid.'" method="post">';
	print '<input type="hidden" name="token" value="'.newToken().'">';
	print '<input type="hidden" name="action" value="add">';

	$param = "&socid=".$socid;

	// Line with titles
	print '<div class="div-table-responsive-no-min">';
	print '<table class="centpercent noborder">';
	print '<tr class="liste_titre">';
	print_liste_field_titre("Target", $_SERVER["PHP_SELF"], "c.lastname,c.firstname", '', $param, 'width="45%"', $sortfield, $sortorder);
	print_liste_field_titre("Action", $_SERVER["PHP_SELF"], "", '', $param, 'width="35%"', $sortfield, $sortorder);
	print_liste_field_titre("Type", $_SERVER["PHP_SELF"], "n.type", '', $param, 'width="10%"', $sortfield, $sortorder);
	print_liste_field_titre('');
	print "</tr>\n";

	// Line to add a new subscription
	$listofemails = $object->thirdparty_and_contact_email_array();
	if (count($listofemails) > 0) {
		$actions = array();

		// Load array of available notifications
		$notificationtrigger = new InterfaceNotification($db);
		$listofmanagedeventfornotification = $notificationtrigger->getListOfManagedEvents();

		foreach ($listofmanagedeventfornotification as $managedeventfornotification) {
			$label = ($langs->trans("Notify_".$managedeventfornotification['code']) != "Notify_".$managedeventfornotification['code'] ? $langs->trans("Notify_".$managedeventfornotification['code']) : $managedeventfornotification['label']);
			$actions[$managedeventfornotification['rowid']] = $label;
		}
		print '<tr class="oddeven nohover">';
		print '<td class="nowraponall">';
		print img_picto('', 'contact', '', false, 0, 0, '', 'paddingright').$form->selectarray("contactid", $listofemails, '', 1, 0, 0, '', 0, 0, 0, '', 'minwidth100imp maxwidthonsmartphone');
		print '</td>';
		print '<td class="nowraponall">';
		print img_picto('', 'object_action', '', false, 0, 0, '', 'paddingright').$form->selectarray("actionid", $actions, '', 1, 0, 0, '', 0, 0, 0, '', 'minwidth100imp maxwidthonsmartphone');
		print '</td>';
		print '<td>';
		$type = array('email'=>$langs->trans("EMail"));
		print $form->selectarray("typeid", $type, '', 0, 0, 0, '', 0, 0, 0, '', 'minwidth75imp');
		print '</td>';
		print '<td class="right"><input type="submit" class="button" value="'.$langs->trans("Add").'"></td>';
		print '</tr>';
	} else {
		print '<tr class="oddeven"><td colspan="4" class="opacitymedium">';
		print $langs->trans("YouMustCreateContactFirst");
		print '</td></tr>';
	}


	if ($num) {
		$i = 0;

		$contactstatic = new Contact($db);

		while ($i < $num) {
			$obj = $db->fetch_object($resql);

			$contactstatic->id = $obj->contact_id;
			$contactstatic->lastname = $obj->lastname;
			$contactstatic->firstname = $obj->firstname;

			print '<tr class="oddeven">';
			print '<td>'.$contactstatic->getNomUrl(1);
			if ($obj->type == 'email') {
				if (isValidEmail($obj->email)) {
					print ' &lt;'.$obj->email.'&gt;';
				} else {
					$langs->load("errors");
					print ' '.img_warning().' <span class="warning">'.$langs->trans("ErrorBadEMail", $obj->email).'</span>';
				}
			}
			print '</td>';
			print '<td class="tdoverflowmax200" title="'.dol_escape_htmltag($label).'">';
			$label = ($langs->trans("Notify_".$obj->code) != "Notify_".$obj->code ? $langs->trans("Notify_".$obj->code) : $obj->label);
			print img_picto('', 'object_action', '', false, 0, 0, '', 'paddingright').$label;
			print '</td>';
			print '<td>';
			if ($obj->type == 'email') {
				print $langs->trans("Email");
			}
			if ($obj->type == 'sms') {
				print $langs->trans("SMS");
			}
			print '</td>';
			print '<td class="right"><a href="card.php?socid='.$socid.'&action=delete&token='.newToken().'&actid='.$obj->rowid.'">'.img_delete().'</a></td>';
			print '</tr>';
			$i++;
		}
		$db->free($resql);
	}

	// List of notifications enabled for fixed email
	/*
	foreach($conf->global as $key => $val)
	{
		if (! preg_match('/^NOTIFICATION_FIXEDEMAIL_(.*)/', $key, $reg)) continue;
		print '<tr class="oddeven"><td>';
		$listtmp=explode(',',$val);
		$first=1;
		foreach($listtmp as $keyemail => $valemail)
		{
			if (! $first) print ', ';
			$first=0;
			$valemail=trim($valemail);
			//print $keyemail.' - '.$valemail.' - '.$reg[1].'<br>';
			if (isValidEmail($valemail, 1))
			{
				if ($valemail == '__SUPERVISOREMAIL__') print $valemail;
				else print ' &lt;'.$valemail.'&gt;';
			}
			else
			{
				$langs->load("errors");
				print ' '.img_warning().' <span class="warning">'.$langs->trans("ErrorBadEMail",$valemail).'</span>;
			}
		}
		print '</td>';
		print '<td>';
		$notifcode=preg_replace('/_THRESHOLD_.*$/','',$reg[1]);
		$notifcodecond=preg_replace('/^.*_(THRESHOLD_)/','$1',$reg[1]);
		$label=($langs->trans("Notify_".$notifcode)!="Notify_".$notifcode?$langs->trans("Notify_".$notifcode):$notifcode);
		print $label;
		if (preg_match('/^THRESHOLD_HIGHER_(.*)$/',$notifcodecond,$regcond) && ($regcond[1] > 0))
		{
			print ' - '.$langs->trans("IfAmountHigherThan",$regcond[1]);
		}
		print '</td>';
		print '<td>';
		print $langs->trans("Email");
		print '</td>';
		print '<td class="right">'.$langs->trans("SeeModuleSetup", $langs->transnoentitiesnoconv("Module600Name")).'</td>';
		print '</tr>';
	}*/

	/*if ($user->admin)
	{
		print '<tr class="oddeven"><td colspan="4">';
		print '+ <a href="'.DOL_URL_ROOT.'/admin/notification.php">'.$langs->trans("SeeModuleSetup", $langs->transnoentitiesnoconv("Module600Name")).'</a>';
		print '</td></tr>';
	}*/

	print '</table>';
	print '</div>';
	print '</form>';

	print '<br><br>'."\n";


	// List
	$sql = "SELECT n.rowid, n.daten, n.email, n.objet_type as object_type, n.objet_id as object_id, n.type,";
	$sql .= " c.rowid as id, c.lastname, c.firstname, c.email as contactemail,";
	$sql .= " a.code, a.label";
	$sql .= " FROM ".MAIN_DB_PREFIX."c_action_trigger as a,";
	$sql .= " ".MAIN_DB_PREFIX."notify as n ";
	$sql .= " LEFT JOIN ".MAIN_DB_PREFIX."socpeople as c ON n.fk_contact = c.rowid";
	$sql .= " WHERE a.rowid = n.fk_action";
	$sql .= " AND n.fk_soc = ".$object->id;
	$sql .= $db->order($sortfield, $sortorder);

	// Count total nb of records
	$nbtotalofrecords = '';
	if (empty($conf->global->MAIN_DISABLE_FULL_SCANLIST)) {
		$result = $db->query($sql);
		$nbtotalofrecords = $db->num_rows($result);
		if (($page * $limit) > $nbtotalofrecords) {	// if total resultset is smaller then paging size (filtering), goto and load page 0
			$page = 0;
			$offset = 0;
		}
	}

	$sql .= $db->plimit($limit + 1, $offset);

	$resql = $db->query($sql);
	if ($resql) {
		$num = $db->num_rows($resql);
	} else {
		dol_print_error($db);
	}

	$param = '&socid='.$object->id;
	if (!empty($contextpage) && $contextpage != $_SERVER["PHP_SELF"]) {
		$param .= '&contextpage='.$contextpage;
	}
	if ($limit > 0 && $limit != $conf->liste_limit) {
		$param .= '&limit='.$limit;
	}

	print '<form method="post" action="'.$_SERVER["PHP_SELF"].'" name="formfilter">';
	if ($optioncss != '') {
		print '<input type="hidden" name="optioncss" value="'.$optioncss.'">';
	}
	print '<input type="hidden" name="token" value="'.newToken().'">';
	print '<input type="hidden" name="formfilteraction" id="formfilteraction" value="list">';
	print '<input type="hidden" name="sortfield" value="'.$sortfield.'">';
	print '<input type="hidden" name="sortorder" value="'.$sortorder.'">';
	print '<input type="hidden" name="page" value="'.$page.'">';
	print '<input type="hidden" name="socid" value="'.$object->id.'">';

	// List of active notifications
	print_barre_liste($langs->trans("ListOfNotificationsDone"), $page, $_SERVER["PHP_SELF"], $param, $sortfield, $sortorder, '', $num, $nbtotalofrecords, '', 0, '', '', $limit);

	// Line with titles
	print '<div class="div-table-responsive-no-min">';
	print '<table class="centpercent noborder">';
	print '<tr class="liste_titre">';
	print_liste_field_titre("Target", $_SERVER["PHP_SELF"], "c.lastname,c.firstname", '', $param, '', $sortfield, $sortorder);
	print_liste_field_titre("Action", $_SERVER["PHP_SELF"], "", '', $param, '', $sortfield, $sortorder);
	print_liste_field_titre("Type", $_SERVER["PHP_SELF"], "n.type", '', $param, '', $sortfield, $sortorder);
	//print_liste_field_titre("Object",$_SERVER["PHP_SELF"],"",'',$param,'"',$sortfield,$sortorder);
	print_liste_field_titre("Date", $_SERVER["PHP_SELF"], "n.daten", '', $param, '', $sortfield, $sortorder, 'right ');
	print '</tr>';

	if ($num > 0) {
		$i = 0;

		$contactstatic = new Contact($db);

		while ($i < $num) {
			$obj = $db->fetch_object($resql);

			print '<tr class="oddeven"><td>';
			if ($obj->id > 0) {
				$contactstatic->id = $obj->id;
				$contactstatic->lastname = $obj->lastname;
				$contactstatic->firstname = $obj->firstname;
				print $contactstatic->getNomUrl(1);
				print $obj->email ? ' &lt;'.$obj->email.'&gt;' : $langs->trans("NoMail");
			} else {
				print $obj->email;
			}
			print '</td>';
			print '<td>';
			$label = ($langs->trans("Notify_".$obj->code) != "Notify_".$obj->code ? $langs->trans("Notify_".$obj->code) : $obj->label);
			print $label;
			print '</td>';
			print '<td>';
			if ($obj->type == 'email') {
				print $langs->trans("Email");
			}
			if ($obj->type == 'sms') {
				print $langs->trans("Sms");
			}
			print '</td>';
			// TODO Add link to object here for other types
			/*print '<td>';
			if ($obj->object_type == 'order')
			{
				$orderstatic->id=$obj->object_id;
				$orderstatic->ref=...
				print $orderstatic->getNomUrl(1);
			}
			   print '</td>';*/
			// print
			print'<td class="right">'.dol_print_date($db->jdate($obj->daten), 'dayhour').'</td>';
			print '</tr>';
			$i++;
		}
		$db->free($resql);
	} else {
		print '<tr><td colspan="4"><span class="opacitymedium">'.$langs->trans("None").'</span></td></tr>';
	}

	print '</table>';
	print '</div>';

	print '</form>';
} else {
	dol_print_error('', 'RecordNotFound');
}

// End of page
llxFooter();
$db->close();<|MERGE_RESOLUTION|>--- conflicted
+++ resolved
@@ -167,11 +167,10 @@
 		print '<tr><td class="titlefield">'.$langs->trans('Prefix').'</td><td colspan="3">'.$object->prefix_comm.'</td></tr>';
 	}
 
-<<<<<<< HEAD
 	if ($object->client) {
 		print '<tr><td class="titlefield">';
 		print $langs->trans('CustomerCode').'</td><td colspan="3">';
-		print $object->code_client;
+		print showValueWithClipboardCPButton(dol_escape_htmltag($object->code_client));
 		$tmpcheck = $object->check_codeclient();
 		if ($tmpcheck != 0 && $tmpcheck != -5) {
 			print ' <font class="error">('.$langs->trans("WrongCustomerCode").')</font>';
@@ -182,36 +181,13 @@
 	if (!empty($conf->fournisseur->enabled) && $object->fournisseur && !empty($user->rights->fournisseur->lire)) {
 		print '<tr><td class="titlefield">';
 		print $langs->trans('SupplierCode').'</td><td colspan="3">';
-		print $object->code_fournisseur;
+		print showValueWithClipboardCPButton(dol_escape_htmltag($object->code_fournisseur));
 		$tmpcheck = $object->check_codefournisseur();
 		if ($tmpcheck != 0 && $tmpcheck != -5) {
 			print ' <font class="error">('.$langs->trans("WrongSupplierCode").')</font>';
 		}
 		print '</td></tr>';
 	}
-=======
-    if ($object->client) {
-        print '<tr><td class="titlefield">';
-        print $langs->trans('CustomerCode').'</td><td colspan="3">';
-        print showValueWithClipboardCPButton(dol_escape_htmltag($object->code_client));
-        $tmpcheck = $object->check_codeclient();
-        if ($tmpcheck != 0 && $tmpcheck != -5) {
-        	print ' <font class="error">('.$langs->trans("WrongCustomerCode").')</font>';
-        }
-        print '</td></tr>';
-    }
-
-    if (!empty($conf->fournisseur->enabled) && $object->fournisseur && !empty($user->rights->fournisseur->lire)) {
-        print '<tr><td class="titlefield">';
-        print $langs->trans('SupplierCode').'</td><td colspan="3">';
-        print showValueWithClipboardCPButton(dol_escape_htmltag($object->code_fournisseur));
-        $tmpcheck = $object->check_codefournisseur();
-        if ($tmpcheck != 0 && $tmpcheck != -5) {
-        	print ' <font class="error">('.$langs->trans("WrongSupplierCode").')</font>';
-        }
-        print '</td></tr>';
-    }
->>>>>>> 87bc0f9c
 
 	/*print '<tr><td class="titlefield">'.$langs->trans("NbOfActiveNotifications").'</td>';   // Notification for this thirdparty
 	print '<td colspan="3">';
