--- conflicted
+++ resolved
@@ -67,50 +67,32 @@
  * Actions
  */
 
-<<<<<<< HEAD
-// Add a notification
-if ($action == 'add')
-{
-    $error=0;
-
-    if (empty($contactid))
-    {
-	    setEventMessages($langs->trans("ErrorFieldRequired", $langs->transnoentitiesnoconv("Contact")), null, 'errors');
-        $error++;
-    }
-    if ($actionid <= 0)
-    {
-	    setEventMessages($langs->trans("ErrorFieldRequired", $langs->transnoentitiesnoconv("Action")), null, 'errors');
-        $error++;
-    }
-=======
 $parameters=array('id'=>$socid);
 $reshook=$hookmanager->executeHooks('doActions',$parameters,$object,$action);    // Note that $action and $object may have been modified by some hooks
 if ($reshook < 0) setEventMessages($hookmanager->error, $hookmanager->errors, 'errors');
->>>>>>> e536e102
 
 if (empty($reshook))
 {
+    $error=0;
+
     // Add a notification
     if ($action == 'add')
     {
-        $error=0;
-    
         if (empty($contactid))
         {
-    	    setEventMessage($langs->trans("ErrorFieldRequired",$langs->transnoentitiesnoconv("Contact")), 'errors');
+    	    setEventMessages($langs->trans("ErrorFieldRequired",$langs->transnoentitiesnoconv("Contact")), null, 'errors');
             $error++;
         }
         if ($actionid <= 0)
         {
-    	    setEventMessage($langs->trans("ErrorFieldRequired",$langs->transnoentitiesnoconv("Action")), 'errors');
+    	    setEventMessages($langs->trans("ErrorFieldRequired",$langs->transnoentitiesnoconv("Action")), null, 'errors');
             $error++;
         }
     
         if (! $error)
         {
             $db->begin();
-    
+            
             $sql = "DELETE FROM ".MAIN_DB_PREFIX."notify_def";
             $sql .= " WHERE fk_soc=".$socid." AND fk_contact=".$contactid." AND fk_action=".$actionid;
             if ($db->query($sql))
@@ -181,11 +163,7 @@
     print '<table class="border centpercent">';
 
 	// Alias names (commercial, trademark or alias names)
-<<<<<<< HEAD
 	print '<tr><td class="titlefield">'.$langs->trans('AliasNames').'</td><td colspan="3">';
-=======
-	print '<tr><td>'.$langs->trans('AliasNames').'</td><td colspan="3">';
->>>>>>> e536e102
 	print $object->name_alias;
 	print "</td></tr>";
 
