--- conflicted
+++ resolved
@@ -1075,17 +1075,10 @@
 		if (! $i) $totalarray['nbfield']++;
 	}
 	// Type ent
-<<<<<<< HEAD
 	if (! empty($arrayfields['typent.code']['checked']))
 	{
 		print '<td align="center">';
-		if (count($typenArray)==0) $typenArray = $formcompany->typent_array(1);
-=======
-    if (! empty($arrayfields['typent.code']['checked']))
-    {
-        print '<td align="center">';
-        if (! is_array($typenArray) || count($typenArray)==0) $typenArray = $formcompany->typent_array(1);
->>>>>>> 48499fb5
+		if (! is_array($typenArray) || count($typenArray)==0) $typenArray = $formcompany->typent_array(1);
 		print $typenArray[$obj->typent_code];
 		print '</td>';
 		if (! $i) $totalarray['nbfield']++;
