<?php
/* Copyright (C) 2001-2004  Rodolphe Quiedeville    <rodolphe@quiedeville.org>
 * Copyright (C) 2004-2019  Laurent Destailleur     <eldy@users.sourceforge.net>
 * Copyright (C) 2005-2019  Regis Houssin           <regis.houssin@inodbox.com>
 * Copyright (C) 2012       Marcos García           <marcosgdf@gmail.com>
 * Copyright (C) 2013-2015  Raphaël Doursenaud      <rdoursenaud@gpcsolutions.fr>
 * Copyright (C) 2015       Florian Henry           <florian.henry@open-concept.pro>
 * Copyright (C) 2016-2018  Josep Lluis Amador      <joseplluis@lliuretic.cat>
 * Copyright (C) 2016       Ferran Marcet      	    <fmarcet@2byte.es>
 * Copyright (C) 2017       Rui Strecht      	    <rui.strecht@aliartalentos.com>
 * Copyright (C) 2017       Juanjo Menent      	    <jmenent@2byte.es>
 * Copyright (C) 2018       Nicolas ZABOURI         <info@inovea-conseil.com>
 * Copyright (C) 2020       Open-Dsi         		<support@open-dsi.fr>
 * Copyright (C) 2021		Frédéric France			<frederic.france@netlogic.fr>
 * Copyright (C) 2022		Anthony Berton			<anthony.berton@bb2a.fr>
 * Copyright (C) 2023		William Mead			<william.mead@manchenumerique.fr>
 *
 * This program is free software; you can redistribute it and/or modify
 * it under the terms of the GNU General Public License as published by
 * the Free Software Foundation; either version 3 of the License, or
 * (at your option) any later version.
 *
 * This program is distributed in the hope that it will be useful,
 * but WITHOUT ANY WARRANTY; without even the implied warranty of
 * MERCHANTABILITY or FITNESS FOR A PARTICULAR PURPOSE.  See the
 * GNU General Public License for more details.
 *
 * You should have received a copy of the GNU General Public License
 * along with this program. If not, see <https://www.gnu.org/licenses/>.
 */

/**
 *	\file       htdocs/societe/list.php
 *	\ingroup    societe
 *	\brief      Page to show list of third parties
 */


// Load Dolibarr environment
require_once '../main.inc.php';
include_once DOL_DOCUMENT_ROOT.'/contact/class/contact.class.php';
require_once DOL_DOCUMENT_ROOT.'/core/class/html.formother.class.php';
require_once DOL_DOCUMENT_ROOT.'/core/lib/company.lib.php';
require_once DOL_DOCUMENT_ROOT.'/core/lib/functions2.lib.php';
require_once DOL_DOCUMENT_ROOT.'/core/class/html.formcompany.class.php';
require_once DOL_DOCUMENT_ROOT.'/societe/class/client.class.php';


// Load translation files required by the page
$langs->loadLangs(array("companies", "commercial", "customers", "suppliers", "bills", "compta", "categories", "cashdesk"));


// Get parameters
$action 	= GETPOST('action', 'aZ09');
$massaction = GETPOST('massaction', 'alpha');
$show_files = GETPOST('show_files', 'int');
$confirm 	= GETPOST('confirm', 'alpha');
$toselect 	= GETPOST('toselect', 'array');
$contextpage = GETPOST('contextpage', 'aZ') ? GETPOST('contextpage', 'aZ') : 'thirdpartylist';
$optioncss 	= GETPOST('optioncss', 'alpha');
if ($contextpage == 'poslist') {
	$optioncss = 'print';
}
$mode = GETPOST("mode", 'alpha');

// search fields
$search_all = trim(GETPOST('search_all', 'alphanohtml') ? GETPOST('search_all', 'alphanohtml') : GETPOST('sall', 'alphanohtml'));
$search_cti = preg_replace('/^0+/', '', preg_replace('/[^0-9]/', '', GETPOST('search_cti', 'alphanohtml'))); // Phone number without any special chars

$search_id = trim(GETPOST("search_id", "int"));
$search_nom = trim(GETPOST("search_nom", 'restricthtml'));
$search_alias = trim(GETPOST("search_alias", 'restricthtml'));
$search_nom_only = trim(GETPOST("search_nom_only", 'restricthtml'));
$search_barcode = trim(GETPOST("search_barcode", 'alpha'));
$search_customer_code = trim(GETPOST('search_customer_code', 'alpha'));
$search_supplier_code = trim(GETPOST('search_supplier_code', 'alpha'));
$search_account_customer_code = trim(GETPOST('search_account_customer_code', 'alpha'));
$search_account_supplier_code = trim(GETPOST('search_account_supplier_code', 'alpha'));
$search_address = trim(GETPOST('search_address', 'alpha'));
$search_zip = trim(GETPOST("search_zip", 'alpha'));
$search_town = trim(GETPOST("search_town", 'alpha'));
$search_state = trim(GETPOST("search_state", 'alpha'));
$search_region = trim(GETPOST("search_region", 'alpha'));
$search_email = trim(GETPOST('search_email', 'alpha'));
$search_phone = trim(GETPOST('search_phone', 'alpha'));
$search_fax = trim(GETPOST('search_fax', 'alpha'));
$search_url = trim(GETPOST('search_url', 'alpha'));
$search_idprof1 = trim(GETPOST('search_idprof1', 'alpha'));
$search_idprof2 = trim(GETPOST('search_idprof2', 'alpha'));
$search_idprof3 = trim(GETPOST('search_idprof3', 'alpha'));
$search_idprof4 = trim(GETPOST('search_idprof4', 'alpha'));
$search_idprof5 = trim(GETPOST('search_idprof5', 'alpha'));
$search_idprof6 = trim(GETPOST('search_idprof6', 'alpha'));
$search_vat = trim(GETPOST('search_vat', 'alpha'));
$search_sale = GETPOST("search_sale", 'int');
$search_categ_cus = GETPOST("search_categ_cus", 'int');
$search_categ_sup = GETPOST("search_categ_sup", 'int');
$search_country = GETPOST("search_country", 'intcomma');
$search_type_thirdparty = GETPOST("search_type_thirdparty", 'int');
$search_price_level = GETPOST('search_price_level', 'int');
$search_staff = GETPOST("search_staff", 'int');
$search_status = GETPOST("search_status", 'int');
$search_type = GETPOST('search_type', 'alpha');
$search_level = GETPOST("search_level", "array:alpha");
$search_stcomm = GETPOST('search_stcomm', "array:int");
$search_import_key  = trim(GETPOST("search_import_key", "alpha"));
$search_parent_name = trim(GETPOST('search_parent_name', 'alpha'));

$search_date_creation_startmonth = GETPOST('search_date_creation_startmonth', 'int');
$search_date_creation_startyear = GETPOST('search_date_creation_startyear', 'int');
$search_date_creation_startday = GETPOST('search_date_creation_startday', 'int');
$search_date_creation_start = dol_mktime(0, 0, 0, $search_date_creation_startmonth, $search_date_creation_startday, $search_date_creation_startyear);	// Use tzserver
$search_date_creation_endmonth = GETPOST('search_date_creation_endmonth', 'int');
$search_date_creation_endyear = GETPOST('search_date_creation_endyear', 'int');
$search_date_creation_endday = GETPOST('search_date_creation_endday', 'int');
$search_date_creation_end = dol_mktime(23, 59, 59, $search_date_creation_endmonth, $search_date_creation_endday, $search_date_creation_endyear);	// Use tzserver

$search_date_modif_startmonth = GETPOST('search_date_modif_startmonth', 'int');
$search_date_modif_startyear = GETPOST('search_date_modif_startyear', 'int');
$search_date_modif_startday = GETPOST('search_date_modif_startday', 'int');
$search_date_modif_start = dol_mktime(0, 0, 0, $search_date_modif_startmonth, $search_date_modif_startday, $search_date_modif_startyear);	// Use tzserver
$search_date_modif_endmonth = GETPOST('search_date_modif_endmonth', 'int');
$search_date_modif_endyear = GETPOST('search_date_modif_endyear', 'int');
$search_date_modif_endday = GETPOST('search_date_modif_endday', 'int');
$search_date_modif_end = dol_mktime(23, 59, 59, $search_date_modif_endmonth, $search_date_modif_endday, $search_date_modif_endyear);	// Use tzserver


$type = GETPOST('type', 'alpha');
$place = GETPOST('place', 'aZ09') ? GETPOST('place', 'aZ09') : '0'; // $place is string id of table for Bar or Restaurant

$diroutputmassaction = $conf->societe->dir_output.'/temp/massgeneration/'.$user->id;

// Load variable for pagination
$limit = GETPOST('limit', 'int') ?GETPOST('limit', 'int') : $conf->liste_limit;
$sortfield = GETPOST('sortfield', 'aZ09comma');
$sortorder = GETPOST('sortorder', 'aZ09comma');
$page = GETPOSTISSET('pageplusone') ? (GETPOST('pageplusone') - 1) : GETPOST("page", 'int');
if (!$sortorder) {
	$sortorder = "ASC";
}
if (!$sortfield) {
	$sortfield = "s.nom";
}
if (empty($page) || $page < 0 || GETPOST('button_search', 'alpha') || GETPOST('button_removefilter', 'alpha')) {
	// If $page is not defined, or '' or -1 or if we click on clear filters
	$page = 0;
}
$offset = $limit * $page;
$pageprev = $page - 1;
$pagenext = $page + 1;

if ($type == 'c') {
	if (empty($contextpage) || $contextpage == 'thirdpartylist') {
		$contextpage = 'customerlist';
	} if ($search_type == '') {
		$search_type = '1,3';
	}
}
if ($type == 'p') {
	if (empty($contextpage) || $contextpage == 'thirdpartylist') {
		$contextpage = 'prospectlist';
	} if ($search_type == '') {
		$search_type = '2,3';
	}
}
if ($type == 't') {
	if (empty($contextpage) || $contextpage == 'poslist') {
		$contextpage = 'poslist';
	} if ($search_type == '') {
		$search_type = '1,2,3';
	}
}
if ($type == 'f') {
	if (empty($contextpage) || $contextpage == 'thirdpartylist') {
		$contextpage = 'supplierlist';
	} if ($search_type == '') {
		$search_type = '4';
	}
}

// Initialize technical objects to manage hooks of page. Note that conf->hooks_modules contains array of hook context
$object = new Societe($db);
$extrafields = new ExtraFields($db);
$hookmanager->initHooks(array($contextpage));

// Fetch optionals attributes and labels
$extrafields->fetch_name_optionals_label($object->table_element);

$search_array_options = $extrafields->getOptionalsFromPost($object->table_element, '', 'search_');

// List of fields to search into when doing a "search in all"
$fieldstosearchall = array(
	's.nom'=>"ThirdPartyName",
	's.name_alias'=>"AliasNameShort",
	's.code_client'=>"CustomerCode",
	's.code_fournisseur'=>"SupplierCode",
	's.code_compta'=>"CustomerAccountancyCodeShort",
	's.code_compta_fournisseur'=>"SupplierAccountancyCodeShort",
	's.zip'=>"Zip",
	's.town'=>"Town",
	's.email'=>"EMail",
	's.url'=>"URL",
	's.tva_intra'=>"VATIntra",
	's.siren'=>"ProfId1",
	's.siret'=>"ProfId2",
	's.ape'=>"ProfId3",
	's.phone'=>"Phone",
	's.fax'=>"Fax",
);
if (($tmp = $langs->transnoentities("ProfId4".$mysoc->country_code)) && $tmp != "ProfId4".$mysoc->country_code && $tmp != '-') {
	$fieldstosearchall['s.idprof4'] = 'ProfId4';
}
if (($tmp = $langs->transnoentities("ProfId5".$mysoc->country_code)) && $tmp != "ProfId5".$mysoc->country_code && $tmp != '-') {
	$fieldstosearchall['s.idprof5'] = 'ProfId5';
}
if (($tmp = $langs->transnoentities("ProfId6".$mysoc->country_code)) && $tmp != "ProfId6".$mysoc->country_code && $tmp != '-') {
	$fieldstosearchall['s.idprof6'] = 'ProfId6';
}
if (isModEnabled('barcode')) {
	$fieldstosearchall['s.barcode'] = 'Gencod';
}
// Personalized search criterias. Example: $conf->global->THIRDPARTY_QUICKSEARCH_ON_FIELDS = 's.nom=ThirdPartyName;s.name_alias=AliasNameShort;s.code_client=CustomerCode'
if (getDolGlobalString('THIRDPARTY_QUICKSEARCH_ON_FIELDS')) {
	$fieldstosearchall = dolExplodeIntoArray($conf->global->THIRDPARTY_QUICKSEARCH_ON_FIELDS);
}


// Define list of fields to show into list
$checkedcustomercode = (in_array($contextpage, array('thirdpartylist', 'customerlist', 'prospectlist', 'poslist')) ? 1 : 0);
$checkedsuppliercode = (in_array($contextpage, array('supplierlist')) ? 1 : 0);
$checkedcustomeraccountcode = (in_array($contextpage, array('customerlist')) ? 1 : 0);
$checkedsupplieraccountcode = (in_array($contextpage, array('supplierlist')) ? 1 : 0);
$checkedtypetiers = 1;
$checkedprofid1 = 0;
$checkedprofid2 = 0;
$checkedprofid3 = 0;
$checkedprofid4 = 0;
$checkedprofid5 = 0;
$checkedprofid6 = 0;
//$checkedprofid4=((($tmp = $langs->transnoentities("ProfId4".$mysoc->country_code)) && $tmp != "ProfId4".$mysoc->country_code && $tmp != '-') ? 1 : 0);
//$checkedprofid5=((($tmp = $langs->transnoentities("ProfId5".$mysoc->country_code)) && $tmp != "ProfId5".$mysoc->country_code && $tmp != '-') ? 1 : 0);
//$checkedprofid6=((($tmp = $langs->transnoentities("ProfId6".$mysoc->country_code)) && $tmp != "ProfId6".$mysoc->country_code && $tmp != '-') ? 1 : 0);
$checkprospectlevel = (in_array($contextpage, array('prospectlist')) ? 1 : 0);
$checkstcomm = (in_array($contextpage, array('prospectlist')) ? 1 : 0);
$arrayfields = array(
	's.rowid'=>array('label'=>"TechnicalID", 'position'=>1, 'checked'=>(getDolGlobalString('MAIN_SHOW_TECHNICAL_ID')), 'enabled'=>(getDolGlobalString('MAIN_SHOW_TECHNICAL_ID'))),
	's.nom'=>array('label'=>"ThirdPartyName", 'position'=>2, 'checked'=>1),
	's.name_alias'=>array('label'=>"AliasNameShort", 'position'=>3, 'checked'=>1),
	's.barcode'=>array('label'=>"Gencod", 'position'=>5, 'checked'=>1, 'enabled'=>(isModEnabled('barcode'))),
	's.code_client'=>array('label'=>"CustomerCodeShort", 'position'=>10, 'checked'=>$checkedcustomercode),
	's.code_fournisseur'=>array('label'=>"SupplierCodeShort", 'position'=>11, 'checked'=>$checkedsuppliercode, 'enabled'=>(isModEnabled("supplier_order") || isModEnabled("supplier_invoice"))),
	's.code_compta'=>array('label'=>"CustomerAccountancyCodeShort", 'position'=>13, 'checked'=>$checkedcustomeraccountcode),
	's.code_compta_fournisseur'=>array('label'=>"SupplierAccountancyCodeShort", 'position'=>14, 'checked'=>$checkedsupplieraccountcode, 'enabled'=>(isModEnabled("supplier_order") || isModEnabled("supplier_invoice"))),
	's.address'=>array('label'=>"Address", 'position'=>19, 'checked'=>0),
	's.zip'=>array('label'=>"Zip", 'position'=>20, 'checked'=>1),
	's.town'=>array('label'=>"Town", 'position'=>21, 'checked'=>0),
	'state.nom'=>array('label'=>"State", 'position'=>22, 'checked'=>0),
	'region.nom'=>array('label'=>"Region", 'position'=>23, 'checked'=>0),
	'country.code_iso'=>array('label'=>"Country", 'position'=>24, 'checked'=>0),
	's.email'=>array('label'=>"Email", 'position'=>25, 'checked'=>0),
	's.url'=>array('label'=>"Url", 'position'=>26, 'checked'=>0),
	's.phone'=>array('label'=>"Phone", 'position'=>27, 'checked'=>1),
	's.fax'=>array('label'=>"Fax", 'position'=>28, 'checked'=>0),
	'typent.code'=>array('label'=>"ThirdPartyType", 'position'=>29, 'checked'=>$checkedtypetiers),
	'staff.code'=>array('label'=>"Workforce", 'position'=>31, 'checked'=>0),
	's.siren'=>array('label'=>"ProfId1Short", 'position'=>40, 'checked'=>$checkedprofid1),
	's.siret'=>array('label'=>"ProfId2Short", 'position'=>41, 'checked'=>$checkedprofid2),
	's.ape'=>array('label'=>"ProfId3Short", 'position'=>42, 'checked'=>$checkedprofid3),
	's.idprof4'=>array('label'=>"ProfId4Short", 'position'=>43, 'checked'=>$checkedprofid4),
	's.idprof5'=>array('label'=>"ProfId5Short", 'position'=>44, 'checked'=>$checkedprofid5),
	's.idprof6'=>array('label'=>"ProfId6Short", 'position'=>45, 'checked'=>$checkedprofid6),
	's.tva_intra'=>array('label'=>"VATIntraShort", 'position'=>50, 'checked'=>0),
	'customerorsupplier'=>array('label'=>'NatureOfThirdParty', 'position'=>61, 'checked'=>1),
	's.fk_prospectlevel'=>array('label'=>"ProspectLevel", 'position'=>62, 'checked'=>$checkprospectlevel),
	's.fk_stcomm'=>array('label'=>"StatusProsp", 'position'=>63, 'checked'=>$checkstcomm),
	's2.nom'=>array('label'=>'ParentCompany', 'position'=>64, 'checked'=>0),
	's.datec'=>array('label'=>"DateCreation", 'checked'=>0, 'position'=>500),
	's.tms'=>array('label'=>"DateModificationShort", 'checked'=>0, 'position'=>500),
	's.status'=>array('label'=>"Status", 'checked'=>1, 'position'=>1000),
	's.import_key'=>array('label'=>"ImportId", 'checked'=>0, 'position'=>1100),
);
if (getDolGlobalString('PRODUIT_MULTIPRICES') || getDolGlobalString('PRODUIT_CUSTOMER_PRICES_BY_QTY_MULTIPRICES')) {
	$arrayfields['s.price_level'] = array('label'=>"PriceLevel", 'position'=>30, 'checked'=>0);
}

// Add non object fields to fields for list
$arrayfields['sales.representative'] = array('label'=>$langs->trans("SalesRepresentatives"), 'checked'=>1, 'position'=>12);

// Extra fields
include DOL_DOCUMENT_ROOT.'/core/tpl/extrafields_list_array_fields.tpl.php';

$object->fields = dol_sort_array($object->fields, 'position');
$arrayfields = dol_sort_array($arrayfields, 'position');

// Security check
$socid = GETPOST('socid', 'int');
if ($user->socid) {
	$socid = $user->socid;
}
$result = restrictedArea($user, 'societe', $socid, '');



/*
 * Actions
 */

if ($action == "change") {	// Change customer for TakePOS
	$idcustomer = GETPOST('idcustomer', 'int');

	// Check if draft invoice already exists, if not create it
	$sql = "SELECT rowid FROM ".MAIN_DB_PREFIX."facture where ref='(PROV-POS".$_SESSION["takeposterminal"]."-".$place.")' AND entity IN (".getEntity('invoice').")";
	$result = $db->query($sql);
	$num_lines = $db->num_rows($result);
	if ($num_lines == 0) {
		require_once DOL_DOCUMENT_ROOT.'/compta/facture/class/facture.class.php';
		$invoice = new Facture($db);
		$constforthirdpartyid = 'CASHDESK_ID_THIRDPARTY'.$_SESSION["takeposterminal"];
		$invoice->socid = getDolGlobalInt($constforthirdpartyid);
		$invoice->date = dol_now();
		$invoice->module_source = 'takepos';
		$invoice->pos_source = $_SESSION["takeposterminal"];
		$placeid = $invoice->create($user);
		$sql = "UPDATE ".MAIN_DB_PREFIX."facture set ref='(PROV-POS".$_SESSION["takeposterminal"]."-".$place.")' where rowid = ".((int) $placeid);
		$db->query($sql);
	}

	$sql = "UPDATE ".MAIN_DB_PREFIX."facture set fk_soc=".((int) $idcustomer)." where ref='(PROV-POS".$_SESSION["takeposterminal"]."-".$place.")'";
	$resql = $db->query($sql);
	?>
		<script>
		console.log("Reload page invoice.php with place=<?php print $place; ?>");
		parent.$("#poslines").load("invoice.php?place=<?php print $place; ?>", function() {
			//parent.$("#poslines").scrollTop(parent.$("#poslines")[0].scrollHeight);
			<?php if (!$resql) { ?>
				alert('Error failed to update customer on draft invoice.');
			<?php } ?>
			parent.$.colorbox.close(); /* Close the popup */
		});
		</script>
	<?php
	exit;
}

if (GETPOST('cancel', 'alpha')) {
	$action = 'list';
	$massaction = '';
}
if (!GETPOST('confirmmassaction', 'alpha') && $massaction != 'presend' && $massaction != 'confirm_presend') {
	$massaction = '';
}

$parameters = array();
$reshook = $hookmanager->executeHooks('doActions', $parameters, $object, $action); // Note that $action and $object may have been modified by some hooks
if ($reshook < 0) {
	setEventMessages($hookmanager->error, $hookmanager->errors, 'errors');
}

if (empty($reshook)) {
	// Selection of new fields
	include DOL_DOCUMENT_ROOT.'/core/actions_changeselectedfields.inc.php';

	// Purge search criteria
	if (GETPOST('button_removefilter_x', 'alpha') || GETPOST('button_removefilter.x', 'alpha') || GETPOST('button_removefilter', 'alpha')) { // All tests are required to be compatible with all browsers
		$search_id = '';
		$search_nom = '';
		$search_alias = '';
		$search_categ_cus = 0;
		$search_categ_sup = 0;
		$search_sale = '';
		$search_barcode = "";
		$search_customer_code = '';
		$search_supplier_code = '';
		$search_account_customer_code = '';
		$search_account_supplier_code = '';
		$search_address = '';
		$search_zip = "";
		$search_town = "";
		$search_state = "";
		$search_region = "";
		$search_country = '';
		$search_email = '';
		$search_phone = '';
		$search_fax = '';
		$search_url = '';
		$search_idprof1 = '';
		$search_idprof2 = '';
		$search_idprof3 = '';
		$search_idprof4 = '';
		$search_idprof5 = '';
		$search_idprof6 = '';
		$search_vat = '';
		$search_type = '';
		$search_price_level = '';
		$search_type_thirdparty = '';
		$search_staff = '';
		$search_date_creation_startmonth = "";
		$search_date_creation_startyear = "";
		$search_date_creation_startday = "";
		$search_date_creation_start = "";
		$search_date_creation_endmonth = "";
		$search_date_creation_endyear = "";
		$search_date_creation_endday = "";
		$search_date_creation_end = "";
		$search_date_modif_startmonth = "";
		$search_date_modif_startyear = "";
		$search_date_modif_startday = "";
		$search_date_modif_start = "";
		$search_date_modif_endmonth = "";
		$search_date_modif_endyear = "";
		$search_date_modif_endday = "";
		$search_date_modif_end = "";
		$search_status = -1;
		$search_stcomm = '';
		$search_level = '';
		$search_parent_name = '';
		$search_import_key = '';
		$toselect = array();
		$search_array_options = array();
	}

	// Mass actions
	$objectclass = 'Societe';
	$objectlabel = 'ThirdParty';
	$permissiontoread = $user->hasRight('societe', 'lire');
	$permissiontodelete = $user->hasRight('societe', 'supprimer');
	$permissiontoadd = $user->hasRight("societe", "creer");
	$uploaddir = $conf->societe->dir_output;
	include DOL_DOCUMENT_ROOT.'/core/actions_massactions.inc.php';

	if ($action == 'setstcomm') {
		$object = new Client($db);
		$result = $object->fetch(GETPOST('stcommsocid'));
		$object->stcomm_id = dol_getIdFromCode($db, GETPOST('stcomm', 'alpha'), 'c_stcomm');
		$result = $object->update($object->id, $user);
		if ($result < 0) {
			setEventMessages($object->error, $object->errors, 'errors');
		}

		$action = '';
	}
}

if ($search_status == '') {
	$search_status = 1; // always display active thirdparty first
}



/*
 * View
 */

/*
 REM: Rules on permissions to see thirdparties
 Internal or External user + No permission to see customers => See nothing
 Internal user socid=0 + Permission to see ALL customers    => See all thirdparties
 Internal user socid=0 + No permission to see ALL customers => See only thirdparties linked to user that are sale representative
 External user socid=x + Permission to see ALL customers    => Can see only himself
 External user socid=x + No permission to see ALL customers => Can see only himself
 */

$form = new Form($db);
$formother = new FormOther($db);
$companystatic = new Societe($db);
$companyparent = new Societe($db);
$formcompany = new FormCompany($db);
$prospectstatic = new Client($db);
$prospectstatic->client = 2;
$prospectstatic->loadCacheOfProspStatus();

$now = dol_now();

$title = $langs->trans("ThirdParties");
if ($type == 'c' && (empty($search_type) || ($search_type == '1,3'))) {
	$title = $langs->trans("Customers");
}
if ($type == 'p' && (empty($search_type) || ($search_type == '2,3'))) {
	$title = $langs->trans("Prospects");
}
if ($type == 'f' && (empty($search_type) || ($search_type == '4'))) {
	$title = $langs->trans("Suppliers");
}
$help_url = 'EN:Module_Third_Parties|FR:Module_Tiers|ES:Empresas';


// Select every potentiels, and note each potentiels which fit in search parameters
$tab_level = array();
$sql = "SELECT code, label, sortorder";
$sql .= " FROM ".MAIN_DB_PREFIX."c_prospectlevel";
$sql .= " WHERE active > 0";
$sql .= " ORDER BY sortorder";
$resql = $db->query($sql);
if ($resql) {
	while ($obj = $db->fetch_object($resql)) {
		// Compute level text
		$level = $langs->trans($obj->code);
		if ($level == $obj->code) {
			$level = $langs->trans($obj->label);
		}
		$tab_level[$obj->code] = $level;
	}
} else {
	dol_print_error($db);
}

// Build and execute select
// --------------------------------------------------------------------
$sql = "SELECT s.rowid, s.nom as name, s.name_alias, s.barcode, s.address, s.town, s.zip, s.datec, s.code_client, s.code_fournisseur, s.logo,";
$sql .= " s.entity,";
$sql .= " st.libelle as stcomm, st.picto as stcomm_picto, s.fk_stcomm as stcomm_id, s.fk_prospectlevel, s.prefix_comm, s.client, s.fournisseur, s.canvas, s.status as status,";
$sql .= " s.email, s.phone, s.fax, s.url, s.siren as idprof1, s.siret as idprof2, s.ape as idprof3, s.idprof4 as idprof4, s.idprof5 as idprof5, s.idprof6 as idprof6, s.tva_intra, s.fk_pays,";
$sql .= " s.tms as date_update, s.datec as date_creation, s.import_key,";
$sql .= " s.code_compta, s.code_compta_fournisseur, s.parent as fk_parent,s.price_level,";
$sql .= " s2.nom as name2,";
$sql .= " typent.code as typent_code,";
$sql .= " staff.code as staff_code,";
$sql .= " country.code as country_code, country.label as country_label,";
$sql .= " state.code_departement as state_code, state.nom as state_name,";
$sql .= " region.code_region as region_code, region.nom as region_name";
// We'll need these fields in order to filter by sale (including the case where the user can only see his prospects)
if ($search_sale && $search_sale != '-1') {
	$sql .= ", sc.fk_soc, sc.fk_user";
}
// Add fields from extrafields
if (!empty($extrafields->attributes[$object->table_element]['label'])) {
	foreach ($extrafields->attributes[$object->table_element]['label'] as $key => $val) {
		$sql .= ($extrafields->attributes[$object->table_element]['type'][$key] != 'separate' ? ", ef.".$key." as options_".$key : '');
	}
}
// Add fields from hooks
$parameters = array();
$reshook = $hookmanager->executeHooks('printFieldListSelect', $parameters, $object, $action); // Note that $action and $object may have been modified by hook
$sql .= $hookmanager->resPrint;
$sql = preg_replace('/,\s*$/', '', $sql);
//$sql .= ", COUNT(rc.rowid) as anotherfield";

$sqlfields = $sql; // $sql fields to remove for count totall

$sql .= " FROM ".MAIN_DB_PREFIX."societe as s";
$sql .= " LEFT JOIN ".MAIN_DB_PREFIX."societe as s2 ON s.parent = s2.rowid";
if (!empty($extrafields->attributes[$object->table_element]['label']) && is_array($extrafields->attributes[$object->table_element]['label']) && count($extrafields->attributes[$object->table_element]['label'])) {
	$sql .= " LEFT JOIN ".MAIN_DB_PREFIX.$object->table_element."_extrafields as ef on (s.rowid = ef.fk_object)";
}

$sql .= " LEFT JOIN ".MAIN_DB_PREFIX."c_country as country on (country.rowid = s.fk_pays)";
$sql .= " LEFT JOIN ".MAIN_DB_PREFIX."c_typent as typent on (typent.id = s.fk_typent)";
$sql .= " LEFT JOIN ".MAIN_DB_PREFIX."c_effectif as staff on (staff.id = s.fk_effectif)";
$sql .= " LEFT JOIN ".MAIN_DB_PREFIX."c_departements as state on (state.rowid = s.fk_departement)";
$sql .= " LEFT JOIN ".MAIN_DB_PREFIX."c_regions as region on (region.code_region = state.fk_region)";
$sql .= ' LEFT JOIN '.MAIN_DB_PREFIX."c_stcomm as st ON s.fk_stcomm = st.id";
// We'll need this table joined to the select in order to filter by sale
if ($search_sale == -2) {
	$sql .= " LEFT JOIN ".MAIN_DB_PREFIX."societe_commerciaux as sc ON sc.fk_soc = s.rowid";
	//elseif ($search_sale || (empty($user->rights->societe->client->voir) && (empty($conf->global->MAIN_USE_ADVANCED_PERMS) || empty($user->rights->societe->client->readallthirdparties_advance)) && !$socid)) $sql .= ", ".MAIN_DB_PREFIX."societe_commerciaux as sc";
} elseif (!empty($search_sale) && $search_sale != '-1' || (!$user->hasRight('societe', 'client', 'voir') && !$socid)) {
	$sql .= ", ".MAIN_DB_PREFIX."societe_commerciaux as sc";
}
// Add table from hooks
$parameters = array();
$reshook = $hookmanager->executeHooks('printFieldListFrom', $parameters, $object, $action); // Note that $action and $object may have been modified by hook
$sql .= $hookmanager->resPrint;
$sql .= " WHERE s.entity IN (".getEntity('societe').")";
//if (empty($user->rights->societe->client->voir) && (empty($conf->global->MAIN_USE_ADVANCED_PERMS) || empty($user->rights->societe->client->readallthirdparties_advance)) && !$socid)	$sql .= " AND s.rowid = sc.fk_soc AND sc.fk_user = ".((int) $user->id);
if (!$user->hasRight('societe', 'client', 'voir') && !$socid) {
	$sql .= " AND s.rowid = sc.fk_soc AND sc.fk_user = ".((int) $user->id);
}
if ($search_sale && $search_sale != '-1' && $search_sale != '-2') {
	$sql .= " AND s.rowid = sc.fk_soc"; // Join for the needed table to filter by sale
}
if (!$user->hasRight('fournisseur', 'lire')) {
	$sql .= " AND (s.fournisseur <> 1 OR s.client <> 0)"; // client=0, fournisseur=0 must be visible
}
if ($search_sale == -2) {
	$sql .= " AND sc.fk_user IS NULL";
} elseif ($search_sale > 0) {
	$sql .= " AND sc.fk_user = ".((int) $search_sale);
}
$searchCategoryCustomerList = $search_categ_cus ? array($search_categ_cus) : array();
$searchCategoryCustomerOperator = 0;
// Search for tag/category ($searchCategoryCustomerList is an array of ID)
if (!empty($searchCategoryCustomerList)) {
	$searchCategoryCustomerSqlList = array();
	$listofcategoryid = '';
	foreach ($searchCategoryCustomerList as $searchCategoryCustomer) {
		if (intval($searchCategoryCustomer) == -2) {
			$searchCategoryCustomerSqlList[] = "NOT EXISTS (SELECT ck.fk_soc FROM ".MAIN_DB_PREFIX."categorie_societe as ck WHERE s.rowid = ck.fk_soc)";
		} elseif (intval($searchCategoryCustomer) > 0) {
			if ($searchCategoryCustomerOperator == 0) {
				$searchCategoryCustomerSqlList[] = " EXISTS (SELECT ck.fk_soc FROM ".MAIN_DB_PREFIX."categorie_societe as ck WHERE s.rowid = ck.fk_soc AND ck.fk_categorie = ".((int) $searchCategoryCustomer).")";
			} else {
				$listofcategoryid .= ($listofcategoryid ? ', ' : '') .((int) $searchCategoryCustomer);
			}
		}
	}
	if ($listofcategoryid) {
		$searchCategoryCustomerSqlList[] = " EXISTS (SELECT ck.fk_soc FROM ".MAIN_DB_PREFIX."categorie_societe as ck WHERE s.rowid = ck.fk_soc AND ck.fk_categorie IN (".$db->sanitize($listofcategoryid)."))";
	}
	if ($searchCategoryCustomerOperator == 1) {
		if (!empty($searchCategoryCustomerSqlList)) {
			$sql .= " AND (".implode(' OR ', $searchCategoryCustomerSqlList).")";
		}
	} else {
		if (!empty($searchCategoryCustomerSqlList)) {
			$sql .= " AND (".implode(' AND ', $searchCategoryCustomerSqlList).")";
		}
	}
}
$searchCategorySupplierList = $search_categ_sup ? array($search_categ_sup) : array();
$searchCategorySupplierOperator = 0;
// Search for tag/category ($searchCategorySupplierList is an array of ID)
if (!empty($searchCategorySupplierList)) {
	$searchCategorySupplierSqlList = array();
	$listofcategoryid = '';
	foreach ($searchCategorySupplierList as $searchCategorySupplier) {
		if (intval($searchCategorySupplier) == -2) {
			$searchCategorySupplierSqlList[] = "NOT EXISTS (SELECT ck.fk_soc FROM ".MAIN_DB_PREFIX."categorie_fournisseur as ck WHERE s.rowid = ck.fk_soc)";
		} elseif (intval($searchCategorySupplier) > 0) {
			if ($searchCategorySupplierOperator == 0) {
				$searchCategorySupplierSqlList[] = " EXISTS (SELECT ck.fk_soc FROM ".MAIN_DB_PREFIX."categorie_fournisseur as ck WHERE s.rowid = ck.fk_soc AND ck.fk_categorie = ".((int) $searchCategorySupplier).")";
			} else {
				$listofcategoryid .= ($listofcategoryid ? ', ' : '') .((int) $searchCategorySupplier);
			}
		}
	}
	if ($listofcategoryid) {
		$searchCategorySupplierSqlList[] = " EXISTS (SELECT ck.fk_soc FROM ".MAIN_DB_PREFIX."categorie_fournisseur as ck WHERE s.rowid = ck.fk_soc AND ck.fk_categorie IN (".$db->sanitize($listofcategoryid)."))";
	}
	if ($searchCategorySupplierOperator == 1) {
		if (!empty($searchCategorySupplierSqlList)) {
			$sql .= " AND (".implode(' OR ', $searchCategorySupplierSqlList).")";
		}
	} else {
		if (!empty($searchCategorySupplierSqlList)) {
			$sql .= " AND (".implode(' AND ', $searchCategorySupplierSqlList).")";
		}
	}
}
if ($search_all) {
	$sql .= natural_search(array_keys($fieldstosearchall), $search_all);
}
if (strlen($search_cti)) {
	$sql .= natural_search('s.phone', $search_cti);
}
if ($search_id > 0) {
	$sql .= natural_search("s.rowid", $search_id, 1);
}
if (empty($arrayfields['s.name_alias']['checked']) && $search_nom) {
	$sql .= natural_search(array("s.nom", "s.name_alias"), $search_nom);
} else {
	if ($search_nom) {
		$sql .= natural_search("s.nom", $search_nom);
	}

	if ($search_alias) {
		$sql .= natural_search("s.name_alias", $search_alias);
	}
}
if ($search_nom_only) {
	$sql .= natural_search("s.nom", $search_nom_only);
}
if ($search_customer_code) {
	$sql .= natural_search("s.code_client", $search_customer_code);
}
if ($search_supplier_code) {
	$sql .= natural_search("s.code_fournisseur", $search_supplier_code);
}
if ($search_account_customer_code) {
	$sql .= natural_search("s.code_compta", $search_account_customer_code);
}
if ($search_account_supplier_code) {
	$sql .= natural_search("s.code_compta_fournisseur", $search_account_supplier_code);
}
if ($search_address) {
	$sql .= natural_search('s.address', $search_address);
}
if (strlen($search_zip)) {
	$sql .= natural_search("s.zip", $search_zip);
}
if ($search_town) {
	$sql .= natural_search("s.town", $search_town);
}
if ($search_state) {
	$sql .= natural_search("state.nom", $search_state);
}
if ($search_region) {
	$sql .= natural_search("region.nom", $search_region);
}
if ($search_country && $search_country != '-1') {
	$sql .= " AND s.fk_pays IN (".$db->sanitize($search_country).')';
}
if ($search_email) {
	$sql .= natural_search("s.email", $search_email);
}
if (strlen($search_phone)) {
	$sql .= natural_search("s.phone", $search_phone);
}
if (strlen($search_fax)) {
	$sql .= natural_search("s.fax", $search_fax);
}
if ($search_url) {
	$sql .= natural_search("s.url", $search_url);
}
if (strlen($search_idprof1)) {
	$sql .= natural_search("s.siren", $search_idprof1);
}
if (strlen($search_idprof2)) {
	$sql .= natural_search("s.siret", $search_idprof2);
}
if (strlen($search_idprof3)) {
	$sql .= natural_search("s.ape", $search_idprof3);
}
if (strlen($search_idprof4)) {
	$sql .= natural_search("s.idprof4", $search_idprof4);
}
if (strlen($search_idprof5)) {
	$sql .= natural_search("s.idprof5", $search_idprof5);
}
if (strlen($search_idprof6)) {
	$sql .= natural_search("s.idprof6", $search_idprof6);
}
if (strlen($search_vat)) {
	$sql .= natural_search("s.tva_intra", $search_vat);
}
// Filter on type of thirdparty
if ($search_type > 0 && in_array($search_type, array('1,3', '1,2,3', '2,3'))) {
	$sql .= " AND s.client IN (".$db->sanitize($search_type).")";
}
if ($search_type > 0 && in_array($search_type, array('4'))) {
	$sql .= " AND s.fournisseur = 1";
}
if ($search_type == '0') {
	$sql .= " AND s.client = 0 AND s.fournisseur = 0";
}
if ($search_status != '' && $search_status >= 0) {
	$sql .= natural_search("s.status", $search_status, 2);
}
if (isModEnabled('barcode') && $search_barcode) {
	$sql .= natural_search("s.barcode", $search_barcode);
}
if ($search_price_level && $search_price_level != '-1') {
	$sql .= natural_search("s.price_level", $search_price_level, 2);
}
if ($search_type_thirdparty && $search_type_thirdparty > 0) {
	$sql .= natural_search("s.fk_typent", $search_type_thirdparty, 2);
}
if (!empty($search_staff) && $search_staff != '-1') {
	$sql .= natural_search("s.fk_effectif", $search_staff, 2);
}
if ($search_parent_name) {
	$sql .= natural_search("s2.nom", $search_parent_name);
}
if ($search_level) {
	$sql .= natural_search("s.fk_prospectlevel", join(',', $search_level), 3);
}
if ($search_stcomm) {
	$sql .= natural_search("s.fk_stcomm", join(',', $search_stcomm), 2);
}
if ($search_import_key) {
	$sql .= natural_search("s.import_key", $search_import_key);
}
if ($search_date_creation_start) {
	$sql .= " AND s.datec >= '".$db->idate($search_date_creation_start)."'";
}
if ($search_date_creation_end) {
	$sql .= " AND s.datec <= '".$db->idate($search_date_creation_end)."'";
}

if ($search_date_modif_start) {
	$sql .= " AND s.tms >= '".$db->idate($search_date_modif_start)."'";
}
if ($search_date_modif_end) {
	$sql .= " AND s.tms <= '".$db->idate($search_date_modif_end)."'";
}

// Add where from extra fields
include DOL_DOCUMENT_ROOT.'/core/tpl/extrafields_list_search_sql.tpl.php';
// Add where from hooks
$parameters = array('socid' => $socid);
$reshook = $hookmanager->executeHooks('printFieldListWhere', $parameters, $object, $action); // Note that $action and $object may have been modified by hook
if (empty($reshook)) {
	if ($socid) {
		$sql .= " AND s.rowid = ".((int) $socid);
	}
}
$sql .= $hookmanager->resPrint;

// Add GroupBy from hooks
$parameters = array('fieldstosearchall' => $fieldstosearchall);
$reshook = $hookmanager->executeHooks('printFieldListGroupBy', $parameters, $object, $action); // Note that $action and $object may have been modified by hook
$sql .= $hookmanager->resPrint;

// Count total nb of records
$nbtotalofrecords = '';
if (!getDolGlobalInt('MAIN_DISABLE_FULL_SCANLIST')) {
	/* The fast and low memory method to get and count full list converts the sql into a sql count */
	$sqlforcount = preg_replace('/^'.preg_quote($sqlfields, '/').'/', 'SELECT COUNT(*) as nbtotalofrecords', $sql);
	$sqlforcount = preg_replace('/GROUP BY .*$/', '', $sqlforcount);
	$resql = $db->query($sqlforcount);
	if ($resql) {
		$objforcount = $db->fetch_object($resql);
		$nbtotalofrecords = $objforcount->nbtotalofrecords;
	} else {
		dol_print_error($db);
	}

	if (($page * $limit) > $nbtotalofrecords) {	// if total resultset is smaller than the paging size (filtering), goto and load page 0
		$page = 0;
		$offset = 0;
	}
	$db->free($resql);
}

// Complete request and execute it with limit
$sql .= $db->order($sortfield, $sortorder);
if ($limit) {
	$sql .= $db->plimit($limit + 1, $offset);
}

$resql = $db->query($sql);
if (!$resql) {
	dol_print_error($db);
	exit;
}

$num = $db->num_rows($resql);


// Direct jump if only one record found
if ($num == 1 && getDolGlobalString('MAIN_SEARCH_DIRECT_OPEN_IF_ONLY_ONE') && ($search_all != '' || $search_cti != '') && $action != 'list') {
	$obj = $db->fetch_object($resql);
	$id = $obj->rowid;
	if (getDolGlobalString('SOCIETE_ON_SEARCH_AND_LIST_GO_ON_CUSTOMER_OR_SUPPLIER_CARD')) {
		if ($obj->client > 0) {
			header("Location: ".DOL_URL_ROOT.'/comm/card.php?socid='.$id);
			exit;
		}
		if ($obj->fournisseur > 0) {
			header("Location: ".DOL_URL_ROOT.'/fourn/card.php?socid='.$id);
			exit;
		}
	}

	header("Location: ".DOL_URL_ROOT.'/societe/card.php?socid='.$id);
	exit;
}

// Output page
// --------------------------------------------------------------------

llxHeader('', $title, $help_url);


$arrayofselected = is_array($toselect) ? $toselect : array();

$param = '';
if (!empty($mode)) {
	$param .= '&mode='.urlencode($mode);
}
if (!empty($contextpage) && $contextpage != $_SERVER["PHP_SELF"]) {
	$param .= '&contextpage='.urlencode($contextpage);
}
if ($limit > 0 && $limit != $conf->liste_limit) {
	$param .= '&limit='.((int) $limit);
}
if ($optioncss != '') {
	$param .= '&optioncss='.urlencode($optioncss);
}
if ($search_all != '') {
	$param = "&search_all=".urlencode($search_all);
}
if ($search_categ_cus > 0) {
	$param .= '&search_categ_cus='.urlencode($search_categ_cus);
}
if ($search_categ_sup > 0) {
	$param .= '&search_categ_sup='.urlencode($search_categ_sup);
}
if ($search_sale > 0) {
	$param .= '&search_sale='.urlencode($search_sale);
}
if ($search_id > 0) {
	$param .= "&search_id=".urlencode($search_id);
}
if ($search_nom != '') {
	$param .= "&search_nom=".urlencode($search_nom);
}
if ($search_alias != '') {
	$param .= "&search_alias=".urlencode($search_alias);
}
if ($search_address != '') {
	$param .= '&search_address='.urlencode($search_address);
}
if ($search_zip != '') {
	$param .= "&search_zip=".urlencode($search_zip);
}
if ($search_town != '') {
	$param .= "&search_town=".urlencode($search_town);
}
if ($search_phone != '') {
	$param .= "&search_phone=".urlencode($search_phone);
}
if ($search_fax != '') {
	$param .= "&search_fax=".urlencode($search_fax);
}
if ($search_email != '') {
	$param .= "&search_email=".urlencode($search_email);
}
if ($search_url != '') {
	$param .= "&search_url=".urlencode($search_url);
}
if ($search_state != '') {
	$param .= "&search_state=".urlencode($search_state);
}
if ($search_region != '') {
	$param .= "&search_region=".urlencode($search_region);
}
if ($search_country != '') {
	$param .= "&search_country=".urlencode($search_country);
}
if ($search_customer_code != '') {
	$param .= "&search_customer_code=".urlencode($search_customer_code);
}
if ($search_supplier_code != '') {
	$param .= "&search_supplier_code=".urlencode($search_supplier_code);
}
if ($search_account_customer_code != '') {
	$param .= "&search_account_customer_code=".urlencode($search_account_customer_code);
}
if ($search_account_supplier_code != '') {
	$param .= "&search_account_supplier_code=".urlencode($search_account_supplier_code);
}
if ($search_barcode != '') {
	$param .= "&search_barcode=".urlencode($search_barcode);
}
if ($search_idprof1 != '') {
	$param .= '&search_idprof1='.urlencode($search_idprof1);
}
if ($search_idprof2 != '') {
	$param .= '&search_idprof2='.urlencode($search_idprof2);
}
if ($search_idprof3 != '') {
	$param .= '&search_idprof3='.urlencode($search_idprof3);
}
if ($search_idprof4 != '') {
	$param .= '&search_idprof4='.urlencode($search_idprof4);
}
if ($search_idprof5 != '') {
	$param .= '&search_idprof5='.urlencode($search_idprof5);
}
if ($search_idprof6 != '') {
	$param .= '&search_idprof6='.urlencode($search_idprof6);
}
if ($search_vat != '') {
	$param .= '&search_vat='.urlencode($search_vat);
}
if ($search_price_level != '') {
	$param .= '&search_price_level='.urlencode($search_price_level);
}
if ($search_type_thirdparty != '' && $search_type_thirdparty > 0) {
	$param .= '&search_type_thirdparty='.urlencode($search_type_thirdparty);
}
if ($search_type != '') {
	$param .= '&search_type='.urlencode($search_type);
}
if ($search_status != '') {
	$param .= '&search_status='.urlencode($search_status);
}
if (is_array($search_level) && count($search_level)) {
	foreach ($search_level as $slevel) {
		$param .= '&search_level[]='.urlencode($slevel);
	}
}
if (is_array($search_stcomm) && count($search_stcomm)) {
	foreach ($search_stcomm as $slevel) {
		$param .= '&search_stcomm[]='.urlencode($slevel);
	}
}
if ($search_parent_name != '') {
	$param .= '&search_parent_name='.urlencode($search_parent_name);
}
if ($search_import_key != '') {
	$param .= '&search_import_key='.urlencode($search_import_key);
}
if ($type != '') {
	$param .= '&type='.urlencode($type);
}
if ($search_date_creation_startmonth) {
	$param .= '&search_date_creation_startmonth='.urlencode($search_date_creation_startmonth);
}
if ($search_date_creation_startyear) {
	$param .= '&search_date_creation_startyear='.urlencode($search_date_creation_startyear);
}
if ($search_date_creation_startday) {
	$param .= '&search_date_creation_startday='.urlencode($search_date_creation_startday);
}
if ($search_date_creation_start) {
	$param .= '&search_date_creation_start='.urlencode($search_date_creation_start);
}
if ($search_date_creation_endmonth) {
	$param .= '&search_date_creation_endmonth='.urlencode($search_date_creation_endmonth);
}
if ($search_date_creation_endyear) {
	$param .= '&search_date_creation_endyear='.urlencode($search_date_creation_endyear);
}
if ($search_date_creation_endday) {
	$param .= '&search_date_creation_endday='.urlencode($search_date_creation_endday);
}
if ($search_date_creation_end) {
	$param .= '&search_date_creation_end='.urlencode($search_date_creation_end);
}
if ($search_date_modif_startmonth) {
	$param .= '&search_date_modif_startmonth='.urlencode($search_date_modif_startmonth);
}
if ($search_date_modif_startyear) {
	$param .= '&search_date_modif_startyear='.urlencode($search_date_modif_startyear);
}
if ($search_date_modif_startday) {
	$param .= '&search_date_modif_startday='.urlencode($search_date_modif_startday);
}
if ($search_date_modif_start) {
	$param .= '&search_date_modif_start='.urlencode($search_date_modif_start);
}
if ($search_date_modif_endmonth) {
	$param .= '&search_date_modif_endmonth='.urlencode($search_date_modif_endmonth);
}
if ($search_date_modif_endyear) {
	$param .= '&search_date_modif_endyear='.urlencode($search_date_modif_endyear);
}
if ($search_date_modif_endday) {
	$param .= '&search_date_modif_endday='.urlencode($search_date_modif_endday);
}
if ($search_date_modif_end) {
	$param .= '&search_date_modif_end=' . urlencode($search_date_modif_end);
}

// Add $param from extra fields
include DOL_DOCUMENT_ROOT.'/core/tpl/extrafields_list_search_param.tpl.php';
// Add $param from hooks
$parameters = array();
$reshook = $hookmanager->executeHooks('printFieldListSearchParam', $parameters, $object, $action); // Note that $action and $object may have been modified by hook
$param .= $hookmanager->resPrint;

// Show delete result message
if (GETPOST('delsoc')) {
	setEventMessages($langs->trans("CompanyDeleted", GETPOST('delsoc')), null, 'mesgs');
}

// List of mass actions available
$arrayofmassactions = array(
	'presend'=>img_picto('', 'email', 'class="pictofixedwidth"').$langs->trans("SendByMail"),
	//'builddoc'=>img_picto('', 'pdf', 'class="pictofixedwidth"').$langs->trans("PDFMerge"),
);
//if($user->rights->societe->creer) $arrayofmassactions['createbills']=$langs->trans("CreateInvoiceForThisCustomer");
if (isModEnabled('category') && $user->hasRight("societe", "creer")) {
	$arrayofmassactions['preaffecttag'] = img_picto('', 'category', 'class="pictofixedwidth"').$langs->trans("AffectTag");
}
if ($user->hasRight("societe", "creer")) {
	$arrayofmassactions['preenable'] = img_picto('', 'stop-circle', 'class="pictofixedwidth"').$langs->trans("SetToStatus", $object->LibStatut($object::STATUS_INACTIVITY));
}
if ($user->hasRight("societe", "creer")) {
	$arrayofmassactions['predisable'] = img_picto('', 'stop-circle', 'class="pictofixedwidth"').$langs->trans("SetToStatus", $object->LibStatut($object::STATUS_CEASED));
}
if ($user->hasRight("societe", "creer")) {
	$arrayofmassactions['presetcommercial'] = img_picto('', 'user', 'class="pictofixedwidth"').$langs->trans("AllocateCommercial");
}
if ($user->hasRight('societe', 'supprimer')) {
	$arrayofmassactions['predelete'] = img_picto('', 'delete', 'class="pictofixedwidth"').$langs->trans("Delete");
}
if (GETPOST('nomassaction', 'int') || in_array($massaction, array('presend', 'predelete', 'preaffecttag', 'preenable', 'preclose'))) {
	$arrayofmassactions = array();
}
$massactionbutton = $form->selectMassAction('', $arrayofmassactions);

$typefilter = '';
$label = 'MenuNewThirdParty';

if (!empty($type)) {
	$typefilter = '&amp;type='.$type;
	if ($type == 'p') {
		$label = 'MenuNewProspect';
	}
	if ($type == 'c') {
		$label = 'MenuNewCustomer';
	}
	if ($type == 'f') {
		$label = 'NewSupplier';
	}
}

if ($contextpage == 'poslist' && $type == 't' && (getDolGlobalString('PRODUIT_MULTIPRICES') || getDolGlobalString('PRODUIT_CUSTOMER_PRICES') || getDolGlobalString('PRODUIT_CUSTOMER_PRICES_BY_QTY_MULTIPRICES'))) {
	print get_htmloutput_mesg(img_warning('default').' '.$langs->trans("BecarefullChangeThirdpartyBeforeAddProductToInvoice"), '', 'warning', 1);
}

// Show the new button only when this page is not opend from the Extended POS (pop-up window)
// but allow it too, when a user has the rights to create a new customer
if ($contextpage != 'poslist') {
	$url = DOL_URL_ROOT.'/societe/card.php?action=create'.$typefilter;
	if (!empty($socid)) {
		$url .= '&socid='.$socid;
	}
	$newcardbutton   = '';
	$newcardbutton .= dolGetButtonTitle($langs->trans('ViewList'), '', 'fa fa-bars imgforviewmode', $_SERVER["PHP_SELF"].'?mode=common'.preg_replace('/(&|\?)*mode=[^&]+/', '', $param), '', ((empty($mode) || $mode == 'common') ? 2 : 1), array('morecss'=>'reposition'));
	$newcardbutton .= dolGetButtonTitle($langs->trans('ViewKanban'), '', 'fa fa-th-list imgforviewmode', $_SERVER["PHP_SELF"].'?mode=kanban'.preg_replace('/(&|\?)*mode=[^&]+/', '', $param), '', ($mode == 'kanban' ? 2 : 1), array('morecss'=>'reposition'));
	$newcardbutton .= dolGetButtonTitle($langs->trans($label), '', 'fa fa-plus-circle', $url, '', $user->hasRight('societe', 'creer'));
} elseif ($user->hasRight('societe', 'creer')) {
	$url = DOL_URL_ROOT.'/societe/card.php?action=create&type=t&contextpage=poslist&optioncss=print&backtopage='.urlencode($_SERVER["PHP_SELF"].'?type=t&contextpage=poslist&nomassaction=1&optioncss=print&place='.$place);
	$label = 'MenuNewCustomer';
	$newcardbutton = dolGetButtonTitle($langs->trans($label), '', 'fa fa-plus-circle', $url);
}

print '<form method="POST" id="searchFormList" action="'.$_SERVER["PHP_SELF"].'" name="formfilter" autocomplete="off">'."\n";
if ($optioncss != '') {
	print '<input type="hidden" name="optioncss" value="'.$optioncss.'">';
}
print '<input type="hidden" name="token" value="'.newToken().'">';
print '<input type="hidden" name="formfilteraction" id="formfilteraction" value="list">';
print '<input type="hidden" name="action" value="list">';
print '<input type="hidden" name="sortfield" value="'.$sortfield.'">';
print '<input type="hidden" name="sortorder" value="'.$sortorder.'">';
//print '<input type="hidden" name="page" value="'.$page.'">';
print '<input type="hidden" name="contextpage" value="'.$contextpage.'">';
if (!empty($place)) {
	print '<input type="hidden" name="place" value="'.$place.'">';
}
print '<input type="hidden" name="page_y" value="">';
print '<input type="hidden" name="mode" value="'.$mode.'">';
if (empty($arrayfields['customerorsupplier']['checked'])) {
	print '<input type="hidden" name="type" value="'.$type.'">';
}
if (!empty($place)) {
	print '<input type="hidden" name="place" value="'.$place.'">';
}

print_barre_liste($title, $page, $_SERVER["PHP_SELF"], $param, $sortfield, $sortorder, $massactionbutton, $num, $nbtotalofrecords, 'building', 0, $newcardbutton, '', $limit, 0, 0, 1);

$langs->load("other");
$textprofid = array();
foreach (array(1, 2, 3, 4, 5, 6) as $key) {
	$label = $langs->transnoentities("ProfId".$key.$mysoc->country_code);
	$textprofid[$key] = '';
	if ($label != "ProfId".$key.$mysoc->country_code) {	// Get only text between ()
		if (preg_match('/\((.*)\)/i', $label, $reg)) {
			$label = $reg[1];
		}
		$textprofid[$key] = $langs->trans("ProfIdShortDesc", $key, $mysoc->country_code, $label);
	}
}

// Add code for pre mass action (confirmation or email presend form)
$topicmail = "Information";
$modelmail = "thirdparty";
$objecttmp = new Societe($db);
$trackid = 'thi'.$object->id;
include DOL_DOCUMENT_ROOT.'/core/tpl/massactions_pre.tpl.php';

if ($search_all) {
	$setupstring = '';
	foreach ($fieldstosearchall as $key => $val) {
		$fieldstosearchall[$key] = $langs->trans($val);
		$setupstring .= $key."=".$val.";";
	}
	print '<!-- Search done like if SOCIETE_QUICKSEARCH_ON_FIELDS = '.$setupstring.' -->'."\n";
	print '<div class="divsearchfieldfilter">'.$langs->trans("FilterOnInto", $search_all).join(', ', $fieldstosearchall).'</div>';
}

$moreforfilter = '';
if (empty($type) || $type == 'c' || $type == 'p') {
	if (isModEnabled('categorie') && $user->hasRight("categorie", "lire")) {
		require_once DOL_DOCUMENT_ROOT.'/categories/class/categorie.class.php';
		$moreforfilter .= '<div class="divsearchfield">';
		$tmptitle = $langs->trans('Categories');
		$moreforfilter .= img_picto($tmptitle, 'category', 'class="pictofixedwidth"');
		$moreforfilter .= $formother->select_categories('customer', $search_categ_cus, 'search_categ_cus', 1, $langs->trans('CustomersProspectsCategoriesShort'));
		$moreforfilter .= '</div>';
	}
}

if (empty($type) || $type == 'f') {
	if (isModEnabled("fournisseur") && isModEnabled('categorie') && $user->hasRight("categorie", "lire")) {
		require_once DOL_DOCUMENT_ROOT.'/categories/class/categorie.class.php';
		$moreforfilter .= '<div class="divsearchfield">';
		$tmptitle = $langs->trans('Categories');
		$moreforfilter .= img_picto($tmptitle, 'category', 'class="pictofixedwidth"');
		$moreforfilter .= $formother->select_categories('supplier', $search_categ_sup, 'search_categ_sup', 1, $langs->trans('SuppliersCategoriesShort'));
		$moreforfilter .= '</div>';
	}
}

// If the user can view prospects other than his'
if ($user->hasRight("societe", "client", "voir") || $socid) {
	$moreforfilter .= '<div class="divsearchfield">';
	$tmptitle = $langs->trans('SalesRepresentatives');
	$moreforfilter .= img_picto($tmptitle, 'user', 'class="pictofixedwidth"');
	$moreforfilter .= $formother->select_salesrepresentatives($search_sale, 'search_sale', $user, 0, $langs->trans('SalesRepresentatives'), ($conf->dol_optimize_smallscreen ? 'maxwidth200' : 'maxwidth300'), 1);
	$moreforfilter .= '</div>';
}
if (!empty($moreforfilter)) {
	print '<div class="liste_titre liste_titre_bydiv centpercent">';
	print $moreforfilter;
	$parameters = array('type'=>$type);
	$reshook = $hookmanager->executeHooks('printFieldPreListTitle', $parameters, $object, $action); // Note that $action and $object may have been modified by hook
	print $hookmanager->resPrint;
	print '</div>';
}

$varpage = empty($contextpage) ? $_SERVER["PHP_SELF"] : $contextpage;
$selectedfields = $form->multiSelectArrayWithCheckbox('selectedfields', $arrayfields, $varpage, getDolGlobalString('MAIN_CHECKBOX_LEFT_COLUMN', '')); // This also change content of $arrayfields
//$selectedfields = ($mode != 'kanban' ? $form->multiSelectArrayWithCheckbox('selectedfields', $arrayfields, $varpage, getDolGlobalString('MAIN_CHECKBOX_LEFT_COLUMN', '')) : ''); // This also change content of $arrayfields
$selectedfields .= ((count($arrayofmassactions) && $contextpage != 'poslist') ? $form->showCheckAddButtons('checkforselect', 1) : '');

print '<div class="div-table-responsive">'; // You can use div-table-responsive-no-min if you dont need reserved height for your table
print '<table class="tagtable nobottomiftotal liste'.($moreforfilter ? " listwithfilterbefore" : "").'">'."\n";

// Fields title search
// --------------------------------------------------------------------
print '<tr class="liste_titre_filter">';
// Action column
if (getDolGlobalString('MAIN_CHECKBOX_LEFT_COLUMN')) {
	print '<td class="liste_titre maxwidthsearch center actioncolumn">';
	$searchpicto = $form->showFilterButtons('left');
	print $searchpicto;
	print '</td>';
}
if (!empty($arrayfields['s.rowid']['checked'])) {
	print '<td class="liste_titre" data-key="id">';
	print '<input class="flat searchstring" type="text" name="search_id" size="1" value="'.dol_escape_htmltag($search_id).'">';
	print '</td>';
}
if (!empty($arrayfields['s.nom']['checked'])) {
	print '<td class="liste_titre" data-key="ref">';
	if (!empty($search_nom_only) && empty($search_nom)) {
		$search_nom = $search_nom_only;
	}
	print '<input class="flat searchstring maxwidth75imp" type="text" name="search_nom" value="'.dol_escape_htmltag($search_nom).'">';
	print '</td>';
}
if (!empty($arrayfields['s.name_alias']['checked'])) {
	print '<td class="liste_titre">';
	print '<input class="flat searchstring maxwidth75imp" type="text" name="search_alias" value="'.dol_escape_htmltag($search_alias).'">';
	print '</td>';
}
// Barcode
if (!empty($arrayfields['s.barcode']['checked'])) {
	print '<td class="liste_titre">';
	print '<input class="flat searchstring maxwidth75imp" type="text" name="search_barcode" value="'.dol_escape_htmltag($search_barcode).'">';
	print '</td>';
}
// Customer code
if (!empty($arrayfields['s.code_client']['checked'])) {
	print '<td class="liste_titre">';
	print '<input class="flat searchstring maxwidth75imp" type="text" name="search_customer_code" value="'.dol_escape_htmltag($search_customer_code).'">';
	print '</td>';
}
// Supplier code
if (!empty($arrayfields['s.code_fournisseur']['checked'])) {
	print '<td class="liste_titre">';
	print '<input class="flat searchstring maxwidth75imp" type="text" name="search_supplier_code" value="'.dol_escape_htmltag($search_supplier_code).'">';
	print '</td>';
}
// Account Customer code
if (!empty($arrayfields['s.code_compta']['checked'])) {
	print '<td class="liste_titre">';
	print '<input class="flat searchstring maxwidth75imp" type="text" name="search_account_customer_code" value="'.dol_escape_htmltag($search_account_customer_code).'">';
	print '</td>';
}
// Account Supplier code
if (!empty($arrayfields['s.code_compta_fournisseur']['checked'])) {
	print '<td class="liste_titre">';
	print '<input class="flat maxwidth75imp" type="text" name="search_account_supplier_code" value="'.dol_escape_htmltag($search_account_supplier_code).'">';
	print '</td>';
}
// Address
if (!empty($arrayfields['s.address']['checked'])) {
	print '<td class="liste_titre">';
	print '<input class="flat searchstring maxwidth50imp" type="text" name="search_address" value="'.dol_escape_htmltag($search_address).'">';
	print '</td>';
}
// Sales representatives
if (!empty($arrayfields['sales.representative']['checked'])) {
	print '<td class="liste_titre">';
	print '</td>';
}
// Zip
if (!empty($arrayfields['s.zip']['checked'])) {
	print '<td class="liste_titre">';
	print '<input class="flat searchstring maxwidth50imp" type="text" name="search_zip" value="'.dol_escape_htmltag($search_zip).'">';
	print '</td>';
}
// Town
if (!empty($arrayfields['s.town']['checked'])) {
	print '<td class="liste_titre">';
	print '<input class="flat searchstring maxwidth50imp" type="text" name="search_town" value="'.dol_escape_htmltag($search_town).'">';
	print '</td>';
}
// State
if (!empty($arrayfields['state.nom']['checked'])) {
	print '<td class="liste_titre">';
	print '<input class="flat searchstring maxwidth50imp" type="text" name="search_state" value="'.dol_escape_htmltag($search_state).'">';
	print '</td>';
}
// Region
if (!empty($arrayfields['region.nom']['checked'])) {
	print '<td class="liste_titre">';
	print '<input class="flat searchstring maxwidth50imp" type="text" name="search_region" value="'.dol_escape_htmltag($search_region).'">';
	print '</td>';
}
// Country
if (!empty($arrayfields['country.code_iso']['checked'])) {
	print '<td class="liste_titre center">';
	print $form->select_country($search_country, 'search_country', '', 0, 'minwidth100imp maxwidth100');
	print '</td>';
}
// Company type
if (!empty($arrayfields['typent.code']['checked'])) {
	print '<td class="liste_titre maxwidthonsmartphone center">';
	// We use showempty=0 here because there is already an unknown value into dictionary.
	print $form->selectarray("search_type_thirdparty", $formcompany->typent_array(0), $search_type_thirdparty, 1, 0, 0, '', 0, 0, 0, (!getDolGlobalString('SOCIETE_SORT_ON_TYPEENT') ? 'ASC' : $conf->global->SOCIETE_SORT_ON_TYPEENT), 'minwidth50 maxwidth125', 1);
	print '</td>';
}
// Multiprice level
if (!empty($arrayfields['s.price_level']['checked'])) {
	print '<td class="liste_titre">';
	print '<input class="flat searchstring maxwidth50imp" type="text" name="search_price_level" value="'.dol_escape_htmltag($search_price_level).'">';
	print '</td>';
}
// Staff
if (!empty($arrayfields['staff.code']['checked'])) {
	print '<td class="liste_titre maxwidthonsmartphone center">';
	print $form->selectarray("search_staff", $formcompany->effectif_array(0), $search_staff, 0, 0, 0, '', 0, 0, 0, 'ASC', 'maxwidth100', 1);
	print '</td>';
}
if (!empty($arrayfields['s.email']['checked'])) {
	// Email
	print '<td class="liste_titre">';
	print '<input class="flat searchemail maxwidth50imp" type="text" name="search_email" value="'.dol_escape_htmltag($search_email).'">';
	print '</td>';
}
if (!empty($arrayfields['s.phone']['checked'])) {
	// Phone
	print '<td class="liste_titre">';
	print '<input class="flat searchstring maxwidth50imp" type="text" name="search_phone" value="'.dol_escape_htmltag($search_phone).'">';
	print '</td>';
}
if (!empty($arrayfields['s.fax']['checked'])) {
	// Fax
	print '<td class="liste_titre">';
	print '<input class="flat searchstring maxwidth50imp" type="text" name="search_fax" value="'.dol_escape_htmltag($search_fax).'">';
	print '</td>';
}
if (!empty($arrayfields['s.url']['checked'])) {
	// Url
	print '<td class="liste_titre">';
	print '<input class="flat searchstring maxwidth50imp" type="text" name="search_url" value="'.dol_escape_htmltag($search_url).'">';
	print '</td>';
}
if (!empty($arrayfields['s.siren']['checked'])) {
	// IdProf1
	print '<td class="liste_titre">';
	print '<input class="flat searchstring maxwidth50imp" type="text" name="search_idprof1" value="'.dol_escape_htmltag($search_idprof1).'">';
	print '</td>';
}
if (!empty($arrayfields['s.siret']['checked'])) {
	// IdProf2
	print '<td class="liste_titre">';
	print '<input class="flat searchstring maxwidth50imp" type="text" name="search_idprof2" value="'.dol_escape_htmltag($search_idprof2).'">';
	print '</td>';
}
if (!empty($arrayfields['s.ape']['checked'])) {
	// IdProf3
	print '<td class="liste_titre">';
	print '<input class="flat searchstring maxwidth50imp" type="text" name="search_idprof3" value="'.dol_escape_htmltag($search_idprof3).'">';
	print '</td>';
}
if (!empty($arrayfields['s.idprof4']['checked'])) {
	// IdProf4
	print '<td class="liste_titre">';
	print '<input class="flat searchstring maxwidth50imp" type="text" name="search_idprof4" value="'.dol_escape_htmltag($search_idprof4).'">';
	print '</td>';
}
if (!empty($arrayfields['s.idprof5']['checked'])) {
	// IdProf5
	print '<td class="liste_titre">';
	print '<input class="flat searchstring maxwidth50imp" type="text" name="search_idprof5" value="'.dol_escape_htmltag($search_idprof5).'">';
	print '</td>';
}
if (!empty($arrayfields['s.idprof6']['checked'])) {
	// IdProf6
	print '<td class="liste_titre">';
	print '<input class="flat searchstring maxwidth50imp" type="text" name="search_idprof6" value="'.dol_escape_htmltag($search_idprof6).'">';
	print '</td>';
}
if (!empty($arrayfields['s.tva_intra']['checked'])) {
	// Vat number
	print '<td class="liste_titre">';
	print '<input class="flat searchstring maxwidth50imp" type="text" name="search_vat" value="'.dol_escape_htmltag($search_vat).'">';
	print '</td>';
}

// Nature (customer/prospect/supplier)
if (!empty($arrayfields['customerorsupplier']['checked'])) {
	print '<td class="liste_titre maxwidthonsmartphone center">';
	if ($type != '') {
		print '<input type="hidden" name="type" value="'.$type.'">';
	}
	print $formcompany->selectProspectCustomerType($search_type, 'search_type', 'search_type', 'list');
	print '</td>';
}
// Prospect level
if (!empty($arrayfields['s.fk_prospectlevel']['checked'])) {
	print '<td class="liste_titre center">';
	print $form->multiselectarray('search_level', $tab_level, $search_level, 0, 0, 'width75', 0, 0, '', '', '', 2);
	print '</td>';
}
// Prospect status
if (!empty($arrayfields['s.fk_stcomm']['checked'])) {
	print '<td class="liste_titre maxwidthonsmartphone center">';
	$arraystcomm = array();
	foreach ($prospectstatic->cacheprospectstatus as $key => $val) {
		$arraystcomm[$val['id']] = ($langs->trans("StatusProspect".$val['id']) != "StatusProspect".$val['id'] ? $langs->trans("StatusProspect".$val['id']) : $val['label']);
	}
	//print $form->selectarray('search_stcomm', $arraystcomm, $search_stcomm, -2, 0, 0, '', 0, 0, 0, '', '', 1);
	print $form->multiselectarray('search_stcomm', $arraystcomm, $search_stcomm, 0, 0, 'width100', 0, 0, '', '', '', 2);
	print '</td>';
}
if (!empty($arrayfields['s2.nom']['checked'])) {
	print '<td class="liste_titre center">';
	print '<input class="flat searchstring maxwidth75imp" type="text" name="search_parent_name" value="'.dol_escape_htmltag($search_parent_name).'">';
	print '</td>';
}
// Extra fields
include DOL_DOCUMENT_ROOT.'/core/tpl/extrafields_list_search_input.tpl.php';

// Fields from hook
$parameters = array('arrayfields'=>$arrayfields);
$reshook = $hookmanager->executeHooks('printFieldListOption', $parameters, $object, $action); // Note that $action and $object may have been modified by hook
print $hookmanager->resPrint;
// Creation date
if (!empty($arrayfields['s.datec']['checked'])) {
	print '<td class="liste_titre center nowraponall">';
<<<<<<< HEAD
	print '<div class="nowrap">';
	print $form->selectDate($search_date_creation_start ? $search_date_creation_start : -1, 'search_date_creation_start', 0, 0, 1, '', 1, 0, 0, '', '', '', '', 1, '', $langs->trans('From'));
	print '</div>';
	print '<div class="nowrap">';
=======
	print '<div class="nowrapfordate">';
	print $form->selectDate($search_date_creation_start ? $search_date_creation_start : -1, 'search_date_creation_start', 0, 0, 1, '', 1, 0, 0, '', '', '', '', 1, '', $langs->trans('From'));
	print '</div>';
	print '<div class="nowrapfordate">';
>>>>>>> 729451fa
	print $form->selectDate($search_date_creation_end ? $search_date_creation_end : -1, 'search_date_creation_end', 0, 0, 1, '', 1, 0, 0, '', '', '', '', 1, '', $langs->trans('to'));
	print '</div>';
	print '</td>';
}
// Modification date
if (!empty($arrayfields['s.tms']['checked'])) {
	print '<td class="liste_titre center nowraponall">';
<<<<<<< HEAD
	print '<div class="nowrap">';
	print $form->selectDate($search_date_modif_start ? $search_date_modif_start : -1, 'search_date_modif_start', 0, 0, 1, '', 1, 0, 0, '', '', '', '', 1, '', $langs->trans('From'));
	print '</div>';
	print '<div class="nowrap">';
=======
	print '<div class="nowrapfordate">';
	print $form->selectDate($search_date_modif_start ? $search_date_modif_start : -1, 'search_date_modif_start', 0, 0, 1, '', 1, 0, 0, '', '', '', '', 1, '', $langs->trans('From'));
	print '</div>';
	print '<div class="nowrapfordate">';
>>>>>>> 729451fa
	print $form->selectDate($search_date_modif_end ? $search_date_modif_end : -1, 'search_date_modif_end', 0, 0, 1, '', 1, 0, 0, '', '', '', '', 1, '', $langs->trans('to'));
	print '</div>';
	print '</td>';
}
// Status
if (!empty($arrayfields['s.status']['checked'])) {
	print '<td class="liste_titre center minwidth75imp parentonrightofpage">';
	print $form->selectarray('search_status', array('0'=>$langs->trans('ActivityCeased'), '1'=>$langs->trans('InActivity')), $search_status, 1, 0, 0, '', 0, 0, 0, '', 'search_status width100 onrightofpage', 1);
	print '</td>';
}
if (!empty($arrayfields['s.import_key']['checked'])) {
	print '<td class="liste_titre center">';
	print '<input class="flat searchstring maxwidth50" type="text" name="search_import_key" value="'.dol_escape_htmltag($search_import_key).'">';
	print '</td>';
}
// Action column
if (!getDolGlobalString('MAIN_CHECKBOX_LEFT_COLUMN')) {
	print '<td class="liste_titre center maxwidthsearch actioncolumn">';
	$searchpicto = $form->showFilterButtons();
	print $searchpicto;
	print '</td>';
}

print '</tr>'."\n";

$totalarray = array();
$totalarray['nbfield'] = 0;

// Fields title label
// --------------------------------------------------------------------
print '<tr class="liste_titre">';
// Action column
if (getDolGlobalString('MAIN_CHECKBOX_LEFT_COLUMN')) {
	print getTitleFieldOfList($selectedfields, 0, $_SERVER["PHP_SELF"], '', '', '', '', $sortfield, $sortorder, 'center maxwidthsearch ')."\n";
	$totalarray['nbfield']++;
}
if (!empty($arrayfields['s.rowid']['checked'])) {
	print_liste_field_titre($arrayfields['s.rowid']['label'], $_SERVER["PHP_SELF"], "s.rowid", "", $param, ' data-key="id"', $sortfield, $sortorder, '');
	$totalarray['nbfield']++;
}
if (!empty($arrayfields['s.nom']['checked'])) {
	print_liste_field_titre($arrayfields['s.nom']['label'], $_SERVER["PHP_SELF"], "s.nom", "", $param, ' data-key="ref"', $sortfield, $sortorder, ' ');
	$totalarray['nbfield']++;
}
if (!empty($arrayfields['s.name_alias']['checked'])) {
	print_liste_field_titre($arrayfields['s.name_alias']['label'], $_SERVER["PHP_SELF"], "s.name_alias", "", $param, "", $sortfield, $sortorder);
	$totalarray['nbfield']++;
}
if (!empty($arrayfields['s.barcode']['checked'])) {
	print_liste_field_titre($arrayfields['s.barcode']['label'], $_SERVER["PHP_SELF"], "s.barcode", $param, '', '', $sortfield, $sortorder);
	$totalarray['nbfield']++;
}
if (!empty($arrayfields['s.code_client']['checked'])) {
	print_liste_field_titre($arrayfields['s.code_client']['label'], $_SERVER["PHP_SELF"], "s.code_client", "", $param, '', $sortfield, $sortorder);
	$totalarray['nbfield']++;
}
if (!empty($arrayfields['s.code_fournisseur']['checked'])) {
	print_liste_field_titre($arrayfields['s.code_fournisseur']['label'], $_SERVER["PHP_SELF"], "s.code_fournisseur", "", $param, '', $sortfield, $sortorder);
	$totalarray['nbfield']++;
}
if (!empty($arrayfields['s.code_compta']['checked'])) {
	print_liste_field_titre($arrayfields['s.code_compta']['label'], $_SERVER["PHP_SELF"], "s.code_compta", "", $param, '', $sortfield, $sortorder);
	$totalarray['nbfield']++;
}
if (!empty($arrayfields['s.code_compta_fournisseur']['checked'])) {
	print_liste_field_titre($arrayfields['s.code_compta_fournisseur']['label'], $_SERVER["PHP_SELF"], "s.code_compta_fournisseur", "", $param, '', $sortfield, $sortorder);
	$totalarray['nbfield']++;
}
if (!empty($arrayfields['s.address']['checked'])) {
	print_liste_field_titre($arrayfields['s.address']['label'], $_SERVER['PHP_SELF'], 's.address', '', $param, '', $sortfield, $sortorder);
	$totalarray['nbfield']++;
}
if (!empty($arrayfields['sales.representative']['checked'])) {
	print_liste_field_titre($arrayfields['sales.representative']['label'], $_SERVER['PHP_SELF'], '', '', $param, '', $sortfield, $sortorder);
	$totalarray['nbfield']++;
}
if (!empty($arrayfields['s.zip']['checked'])) {
	print_liste_field_titre($arrayfields['s.zip']['label'], $_SERVER["PHP_SELF"], "s.zip", "", $param, '', $sortfield, $sortorder);
	$totalarray['nbfield']++;
}
if (!empty($arrayfields['s.town']['checked'])) {
	print_liste_field_titre($arrayfields['s.town']['label'], $_SERVER["PHP_SELF"], "s.town", "", $param, '', $sortfield, $sortorder);
	$totalarray['nbfield']++;
}
if (!empty($arrayfields['state.nom']['checked'])) {
	print_liste_field_titre($arrayfields['state.nom']['label'], $_SERVER["PHP_SELF"], "state.nom", "", $param, '', $sortfield, $sortorder);
	$totalarray['nbfield']++;
}
if (!empty($arrayfields['region.nom']['checked'])) {
	print_liste_field_titre($arrayfields['region.nom']['label'], $_SERVER["PHP_SELF"], "region.nom", "", $param, '', $sortfield, $sortorder);
	$totalarray['nbfield']++;
}
if (!empty($arrayfields['country.code_iso']['checked'])) {
	print_liste_field_titre($arrayfields['country.code_iso']['label'], $_SERVER["PHP_SELF"], "country.code_iso", "", $param, '', $sortfield, $sortorder, 'center ');
	$totalarray['nbfield']++;
}
if (!empty($arrayfields['typent.code']['checked'])) {
	print_liste_field_titre($arrayfields['typent.code']['label'], $_SERVER["PHP_SELF"], "typent.code", "", $param, "", $sortfield, $sortorder, 'center ');
	$totalarray['nbfield']++;
}
if (!empty($arrayfields['staff.code']['checked'])) {
	print_liste_field_titre($arrayfields['staff.code']['label'], $_SERVER["PHP_SELF"], "staff.code", "", $param, '', $sortfield, $sortorder, 'center ');
	$totalarray['nbfield']++;
}
if (!empty($arrayfields['s.price_level']['checked'])) {
	print_liste_field_titre($arrayfields['s.price_level']['label'], $_SERVER["PHP_SELF"], "s.price_level", "", $param, '', $sortfield, $sortorder);
	$totalarray['nbfield']++;
}
if (!empty($arrayfields['s.email']['checked'])) {
	print_liste_field_titre($arrayfields['s.email']['label'], $_SERVER["PHP_SELF"], "s.email", "", $param, '', $sortfield, $sortorder);
	$totalarray['nbfield']++;
}
if (!empty($arrayfields['s.phone']['checked'])) {
	print_liste_field_titre($arrayfields['s.phone']['label'], $_SERVER["PHP_SELF"], "s.phone", "", $param, '', $sortfield, $sortorder);
	$totalarray['nbfield']++;
}
if (!empty($arrayfields['s.fax']['checked'])) {
	print_liste_field_titre($arrayfields['s.fax']['label'], $_SERVER["PHP_SELF"], "s.fax", "", $param, '', $sortfield, $sortorder);
	$totalarray['nbfield']++;
}
if (!empty($arrayfields['s.url']['checked'])) {
	print_liste_field_titre($arrayfields['s.url']['label'], $_SERVER["PHP_SELF"], "s.url", "", $param, '', $sortfield, $sortorder);
	$totalarray['nbfield']++;
}
if (!empty($arrayfields['s.siren']['checked'])) {
	print_liste_field_titre($form->textwithpicto($langs->trans("ProfId1Short"), $textprofid[1], 1, 0), $_SERVER["PHP_SELF"], "s.siren", "", $param, '', $sortfield, $sortorder, 'nowrap ');
	$totalarray['nbfield']++;
}
if (!empty($arrayfields['s.siret']['checked'])) {
	print_liste_field_titre($form->textwithpicto($langs->trans("ProfId2Short"), $textprofid[2], 1, 0), $_SERVER["PHP_SELF"], "s.siret", "", $param, '', $sortfield, $sortorder, 'nowrap ');
	$totalarray['nbfield']++;
}
if (!empty($arrayfields['s.ape']['checked'])) {
	print_liste_field_titre($form->textwithpicto($langs->trans("ProfId3Short"), $textprofid[3], 1, 0), $_SERVER["PHP_SELF"], "s.ape", "", $param, '', $sortfield, $sortorder, 'nowrap ');
	$totalarray['nbfield']++;
}
if (!empty($arrayfields['s.idprof4']['checked'])) {
	print_liste_field_titre($form->textwithpicto($langs->trans("ProfId4Short"), $textprofid[4], 1, 0), $_SERVER["PHP_SELF"], "s.idprof4", "", $param, '', $sortfield, $sortorder, 'nowrap ');
	$totalarray['nbfield']++;
}
if (!empty($arrayfields['s.idprof5']['checked'])) {
	print_liste_field_titre($form->textwithpicto($langs->trans("ProfId5Short"), $textprofid[5], 1, 0), $_SERVER["PHP_SELF"], "s.idprof5", "", $param, '', $sortfield, $sortorder, 'nowrap ');
	$totalarray['nbfield']++;
}
if (!empty($arrayfields['s.idprof6']['checked'])) {
	print_liste_field_titre($form->textwithpicto($langs->trans("ProfId6Short"), $textprofid[6], 1, 0), $_SERVER["PHP_SELF"], "s.idprof6", "", $param, '', $sortfield, $sortorder, 'nowrap ');
	$totalarray['nbfield']++;
}
if (!empty($arrayfields['s.tva_intra']['checked'])) {
	print_liste_field_titre($arrayfields['s.tva_intra']['label'], $_SERVER["PHP_SELF"], "s.tva_intra", "", $param, '', $sortfield, $sortorder, 'nowrap ');
	$totalarray['nbfield']++;
}
if (!empty($arrayfields['customerorsupplier']['checked'])) {
	print_liste_field_titre($arrayfields['customerorsupplier']['label'], $_SERVER['PHP_SELF'], '', '', $param, '', $sortfield, $sortorder, 'center '); // type of customer
	$totalarray['nbfield']++;
}
if (!empty($arrayfields['s.fk_prospectlevel']['checked'])) {
	print_liste_field_titre($arrayfields['s.fk_prospectlevel']['label'], $_SERVER["PHP_SELF"], "s.fk_prospectlevel", "", $param, '', $sortfield, $sortorder, 'center ');
	$totalarray['nbfield']++;
}
if (!empty($arrayfields['s.fk_stcomm']['checked'])) {
	print_liste_field_titre($arrayfields['s.fk_stcomm']['label'], $_SERVER["PHP_SELF"], "s.fk_stcomm", "", $param, '', $sortfield, $sortorder, 'center ');
	$totalarray['nbfield']++;
}
if (!empty($arrayfields['s2.nom']['checked'])) {
	print_liste_field_titre($arrayfields['s2.nom']['label'], $_SERVER["PHP_SELF"], "s2.nom", "", $param, '', $sortfield, $sortorder, 'center ');
	$totalarray['nbfield']++;
}
// Extra fields
include DOL_DOCUMENT_ROOT.'/core/tpl/extrafields_list_search_title.tpl.php';
// Hook fields
$parameters = array('arrayfields'=>$arrayfields, 'param'=>$param, 'sortfield'=>$sortfield, 'sortorder'=>$sortorder);
$reshook = $hookmanager->executeHooks('printFieldListTitle', $parameters, $object, $action); // Note that $action and $object may have been modified by hook
print $hookmanager->resPrint;
if (!empty($arrayfields['s.datec']['checked'])) {
	print_liste_field_titre($arrayfields['s.datec']['label'], $_SERVER["PHP_SELF"], "s.datec", "", $param, '', $sortfield, $sortorder, 'center nowrap ');
	$totalarray['nbfield']++;	// For the column action
}
if (!empty($arrayfields['s.tms']['checked'])) {
	print_liste_field_titre($arrayfields['s.tms']['label'], $_SERVER["PHP_SELF"], "s.tms", "", $param, '', $sortfield, $sortorder, 'center nowrap ');
	$totalarray['nbfield']++;	// For the column action
}
if (!empty($arrayfields['s.status']['checked'])) {
	print_liste_field_titre($arrayfields['s.status']['label'], $_SERVER["PHP_SELF"], "s.status", "", $param, '', $sortfield, $sortorder, 'center ');
	$totalarray['nbfield']++;	// For the column action
}
if (!empty($arrayfields['s.import_key']['checked'])) {
	print_liste_field_titre($arrayfields['s.import_key']['label'], $_SERVER["PHP_SELF"], "s.import_key", "", $param, '', $sortfield, $sortorder, 'center ');
	$totalarray['nbfield']++;	// For the column action
}
// Action column
if (!getDolGlobalString('MAIN_CHECKBOX_LEFT_COLUMN')) {
	print getTitleFieldOfList($selectedfields, 0, $_SERVER["PHP_SELF"], '', '', '', '', $sortfield, $sortorder, 'center maxwidthsearch ')."\n";
	$totalarray['nbfield']++;
}
print '</tr>'."\n";


// Loop on record
// --------------------------------------------------------------------
$i = 0;
$savnbfield = $totalarray['nbfield'];
$totalarray = array();
$totalarray['nbfield'] = 0;
$imaxinloop = ($limit ? min($num, $limit) : $num);
while ($i < $imaxinloop) {
	$obj = $db->fetch_object($resql);
	if (empty($obj)) {
		break; // Should not happen
	}

	$parameters = array('staticdata' => $obj);
	// Note that $action and $object may have been modified by hook
	// do companystatic fetch in hook if wanted or anything else
	$reshook = $hookmanager->executeHooks('loadStaticObject', $parameters, $companystatic, $action);
	if (empty($reshook)) {
		$companystatic->id = $obj->rowid;
		$companystatic->name = $obj->name;
		$companystatic->name_alias = $obj->name_alias;
		$companystatic->logo = $obj->logo;
		$companystatic->barcode = $obj->barcode;
		$companystatic->canvas = $obj->canvas;
		$companystatic->client = $obj->client;
		$companystatic->status = $obj->status;
		$companystatic->email = $obj->email;
		$companystatic->address = $obj->address;
		$companystatic->zip = $obj->zip;
		$companystatic->town = $obj->town;
		$companystatic->fournisseur = $obj->fournisseur;
		$companystatic->code_client = $obj->code_client;
		$companystatic->code_fournisseur = $obj->code_fournisseur;
		$companystatic->tva_intra = $obj->tva_intra;
		$companystatic->country_code = $obj->country_code;

		$companystatic->code_compta_client = $obj->code_compta;
		$companystatic->code_compta_fournisseur = $obj->code_compta_fournisseur;

		$companystatic->fk_prospectlevel = $obj->fk_prospectlevel;
		$companystatic->fk_parent = $obj->fk_parent;
		$companystatic->entity = $obj->entity;
	}

	if ($mode == 'kanban') {
		if ($i == 0) {
			print '<tr class="trkanban"><td colspan="'.$savnbfield.'">';
			print '<div class="box-flex-container kanban">';
		}
		// Output Kanban
		print $companystatic->getKanbanView('', array('selected' => in_array($obj->rowid, $arrayofselected)));
		if ($i == ($imaxinloop - 1)) {
			print '</div>';
			print '</td></tr>';
		}
	} else {
		// Show line of result
		$j = 0;
		print '<tr data-rowid="'.$object->id.'" class="oddeven"';
		if ($contextpage == 'poslist') {
			print ' onclick="location.href=\'list.php?action=change&contextpage=poslist&idcustomer='.$obj->rowid.'&place='.urlencode($place).'\'"';
		}
		print '>';

		// Action column (Show the massaction button only when this page is not opend from the Extended POS)
		if (getDolGlobalString('MAIN_CHECKBOX_LEFT_COLUMN')) {
			print '<td class="nowrap center actioncolumn">';
			if (($massactionbutton || $massaction) && $contextpage != 'poslist') {   // If we are in select mode (massactionbutton defined) or if we have already selected and sent an action ($massaction) defined
				$selected = 0;
				if (in_array($obj->rowid, $arrayofselected)) {
					$selected = 1;
				}
				print '<input id="cb'.$obj->rowid.'" class="flat checkforselect" type="checkbox" name="toselect[]" value="'.$obj->rowid.'"'.($selected ? ' checked="checked"' : '').'>';
			}
			print '</td>';
			if (!$i) {
				$totalarray['nbfield']++;
			}
		}
		if (!empty($arrayfields['s.rowid']['checked'])) {
			print '<td class="tdoverflowmax50" data-key="id">';
			print $obj->rowid;
			print "</td>\n";
			if (!$i) {
				$totalarray['nbfield']++;
			}
		}
		if (!empty($arrayfields['s.nom']['checked'])) {
			print '<td'.(!getDolGlobalString('MAIN_SOCIETE_SHOW_COMPLETE_NAME') ? ' class="tdoverflowmax200"' : '').' data-key="ref">';
			if ($contextpage == 'poslist') {
				print dol_escape_htmltag($companystatic->name);
			} else {
				print $companystatic->getNomUrl(1, '', 100, 0, 1, empty($arrayfields['s.name_alias']['checked']) ? 0 : 1);
			}
			print "</td>\n";
			if (!$i) {
				$totalarray['nbfield']++;
			}
		}
		if (!empty($arrayfields['s.name_alias']['checked'])) {
			print '<td class="tdoverflowmax150" title="'.dol_escape_htmltag($companystatic->name_alias).'">';
			print dol_escape_htmltag($companystatic->name_alias);
			print "</td>\n";
			if (!$i) {
				$totalarray['nbfield']++;
			}
		}
		// Barcode
		if (!empty($arrayfields['s.barcode']['checked'])) {
			print '<td class="tdoverflowmax150" title="'.dol_escape_htmltag($companystatic->barcode).'">'.dol_escape_htmltag($companystatic->barcode).'</td>';
			if (!$i) {
				$totalarray['nbfield']++;
			}
		}
		// Customer code
		if (!empty($arrayfields['s.code_client']['checked'])) {
			print '<td class="nowraponall">'.dol_escape_htmltag($companystatic->code_client).'</td>';
			if (!$i) {
				$totalarray['nbfield']++;
			}
		}
		// Supplier code
		if (!empty($arrayfields['s.code_fournisseur']['checked'])) {
			print '<td class="nowraponall">'.dol_escape_htmltag($companystatic->code_fournisseur).'</td>';
			if (!$i) {
				$totalarray['nbfield']++;
			}
		}
		// Account customer code
		if (!empty($arrayfields['s.code_compta']['checked'])) {
			print '<td>'.dol_escape_htmltag($companystatic->code_compta_client).'</td>';
			if (!$i) {
				$totalarray['nbfield']++;
			}
		}
		// Account supplier code
		if (!empty($arrayfields['s.code_compta_fournisseur']['checked'])) {
			print '<td>'.dol_escape_htmltag($companystatic->code_compta_fournisseur).'</td>';
			if (!$i) {
				$totalarray['nbfield']++;
			}
		}
		// Address
		if (!empty($arrayfields['s.address']['checked'])) {
			print '<td class="tdoverflowmax250" title="'.dol_escape_htmltag($companystatic->address).'">'.dol_escape_htmltag($companystatic->address).'</td>';
			if (!$i) {
				$totalarray['nbfield']++;
			}
		}
		// Sales Representative
		if (!empty($arrayfields['sales.representative']['checked'])) {
			print '<td class="nowraponall tdoverflowmax200">';
			$listsalesrepresentatives = $companystatic->getSalesRepresentatives($user);
			$nbofsalesrepresentative = count($listsalesrepresentatives);
			if ($nbofsalesrepresentative > 6) {
				// We print only number
				print $nbofsalesrepresentative;
			} elseif ($nbofsalesrepresentative > 0) {
				$userstatic = new User($db);
				$j = 0;
				foreach ($listsalesrepresentatives as $val) {
					$userstatic->id = $val['id'];
					$userstatic->lastname = $val['lastname'];
					$userstatic->firstname = $val['firstname'];
					$userstatic->email = $val['email'];
					$userstatic->entity = $val['entity'];
					$userstatic->photo = $val['photo'];
					$userstatic->login = $val['login'];
					$userstatic->office_phone = $val['office_phone'];
					$userstatic->office_fax = $val['office_fax'];
					$userstatic->user_mobile = $val['user_mobile'];
					$userstatic->job = $val['job'];
					$userstatic->gender = $val['gender'];
					print ($nbofsalesrepresentative < 2) ? $userstatic->getNomUrl(-1, '', 0, 0, 12) : $userstatic->getNomUrl(-2);
					$j++;
					if ($j < $nbofsalesrepresentative) {
						print ' ';
					}
				}
			} else {
				print '&nbsp;';
			}
			print '</td>';
			if (!$i) {
				$totalarray['nbfield']++;
			}
		}
		// Zip
		if (!empty($arrayfields['s.zip']['checked'])) {
			print "<td>".dol_escape_htmltag($companystatic->zip)."</td>\n";
			if (!$i) {
				$totalarray['nbfield']++;
			}
		}
		// Town
		if (!empty($arrayfields['s.town']['checked'])) {
			print '<td class="tdoverflowmax150" title="'.dol_escape_htmltag($companystatic->town).'">'.dol_escape_htmltag($companystatic->town)."</td>\n";
			if (!$i) {
				$totalarray['nbfield']++;
			}
		}
		// State
		if (!empty($arrayfields['state.nom']['checked'])) {
			print "<td>".dol_escape_htmltag($obj->state_name)."</td>\n";
			if (!$i) {
				$totalarray['nbfield']++;
			}
		}
		// Region
		if (!empty($arrayfields['region.nom']['checked'])) {
			print "<td>".dol_escape_htmltag($obj->region_name)."</td>\n";
			if (!$i) {
				$totalarray['nbfield']++;
			}
		}
		// Country
		if (!empty($arrayfields['country.code_iso']['checked'])) {
			print '<td class="center tdoverflowmax100">';
			$labelcountry = ($companystatic->country_code && ($langs->trans("Country".$companystatic->country_code) != "Country".$companystatic->country_code)) ? $langs->trans("Country".$companystatic->country_code) : $obj->country_label;
			print $labelcountry;
			print '</td>';
			if (!$i) {
				$totalarray['nbfield']++;
			}
		}
		// Type ent
		if (!empty($arrayfields['typent.code']['checked'])) {
			if (!isset($typenArray) || !is_array($typenArray) || count($typenArray) == 0) {
				$typenArray = $formcompany->typent_array(1);
			}
			$labeltypeofcompany= empty($typenArray[$obj->typent_code]) ? '' : $typenArray[$obj->typent_code];

			print '<td class="center tdoverflowmax125" title="'.dol_escape_htmltag($labeltypeofcompany).'">';
			print dol_escape_htmltag($labeltypeofcompany);
			print '</td>';
			if (!$i) {
				$totalarray['nbfield']++;
			}
		}
		// Multiprice level
		if (!empty($arrayfields['s.price_level']['checked'])) {
			print '<td class="center">'.$obj->price_level."</td>\n";
			if (!$i) {
				$totalarray['nbfield']++;
			}
		}
		// Staff
		if (!empty($arrayfields['staff.code']['checked'])) {
			print '<td class="center">';
			if (!empty($obj->staff_code)) {
				if (empty($conf->cache['staffArray'])) {
					$conf->cache['staffArray'] = $formcompany->effectif_array(1);
				}
				print $conf->cache['staffArray'][$obj->staff_code];
			}
			print '</td>';
			if (!$i) {
				$totalarray['nbfield']++;
			}
		}
		if (!empty($arrayfields['s.email']['checked'])) {
			print '<td class="tdoverflowmax150">'.dol_print_email($obj->email, $obj->rowid, $obj->rowid, 'AC_EMAIL', 0, 0, 1)."</td>\n";
			if (!$i) {
				$totalarray['nbfield']++;
			}
		}
		if (!empty($arrayfields['s.phone']['checked'])) {
			print '<td class="nowraponall">'.dol_print_phone($obj->phone, $companystatic->country_code, 0, $obj->rowid, 'AC_TEL', ' ', 'phone')."</td>\n";
			if (!$i) {
				$totalarray['nbfield']++;
			}
		}
		if (!empty($arrayfields['s.fax']['checked'])) {
			print '<td class="nowraponall">'.dol_print_phone($obj->fax, $companystatic->country_code, 0, $obj->rowid, 'AC_TEL', ' ', 'fax')."</td>\n";
			if (!$i) {
				$totalarray['nbfield']++;
			}
		}
		if (!empty($arrayfields['s.url']['checked'])) {
			print "<td>".dol_print_url($obj->url, '', '', 1)."</td>\n";
			if (!$i) {
				$totalarray['nbfield']++;
			}
		}
		if (!empty($arrayfields['s.siren']['checked'])) {
			print "<td>".$obj->idprof1."</td>\n";
			if (!$i) {
				$totalarray['nbfield']++;
			}
		}
		if (!empty($arrayfields['s.siret']['checked'])) {
			print "<td>".$obj->idprof2."</td>\n";
			if (!$i) {
				$totalarray['nbfield']++;
			}
		}
		if (!empty($arrayfields['s.ape']['checked'])) {
			print "<td>".$obj->idprof3."</td>\n";
			if (!$i) {
				$totalarray['nbfield']++;
			}
		}
		if (!empty($arrayfields['s.idprof4']['checked'])) {
			print "<td>".$obj->idprof4."</td>\n";
			if (!$i) {
				$totalarray['nbfield']++;
			}
		}
		if (!empty($arrayfields['s.idprof5']['checked'])) {
			print "<td>".$obj->idprof5."</td>\n";
			if (!$i) {
				$totalarray['nbfield']++;
			}
		}
		if (!empty($arrayfields['s.idprof6']['checked'])) {
			print "<td>".$obj->idprof6."</td>\n";
			if (!$i) {
				$totalarray['nbfield']++;
			}
		}
		// VAT
		if (!empty($arrayfields['s.tva_intra']['checked'])) {
			print '<td class="tdoverflowmax125" title="'.dol_escape_htmltag($companystatic->tva_intra).'">';
			if ($companystatic->tva_intra && !isValidVATID($companystatic)) {
				print img_warning("BadVATNumber", '', 'pictofixedwidth');
			}
			print $companystatic->tva_intra;
			print "</td>\n";
			if (!$i) {
				$totalarray['nbfield']++;
			}
		}
		// Type
		if (!empty($arrayfields['customerorsupplier']['checked'])) {
			print '<td class="center">';
			print $companystatic->getTypeUrl(1);
			print '</td>';
			if (!$i) {
				$totalarray['nbfield']++;
			}
		}

		if (!empty($arrayfields['s.fk_prospectlevel']['checked'])) {
			// Prospect level
			print '<td class="center nowraponall">';
			print $companystatic->getLibProspLevel();
			print "</td>";
			if (!$i) {
				$totalarray['nbfield']++;
			}
		}

		if (!empty($arrayfields['s.fk_stcomm']['checked'])) {
			// Prospect status
			print '<td class="center nowraponall">';

			$prospectid = $obj->rowid;
			$statusprospect = $obj->stcomm_id;

			$formcompany->selectProspectStatus('status_prospect', $prospectstatic, $statusprospect, $prospectid);

			print '</td>';
			if (!$i) {
				$totalarray['nbfield']++;
			}
		}
		// Parent company
		if (!empty($arrayfields['s2.nom']['checked'])) {
			print '<td class="center tdoverflowmax100">';
			if ($companystatic->fk_parent > 0) {
				$companyparent->fetch($companystatic->fk_parent);
				print $companyparent->getNomUrl(1);
			}
			print "</td>";
			if (!$i) {
				$totalarray['nbfield']++;
			}
		}
		// Extra fields
		include DOL_DOCUMENT_ROOT.'/core/tpl/extrafields_list_print_fields.tpl.php';
		// Fields from hook
		$parameters = array('arrayfields'=>$arrayfields, 'obj'=>$obj, 'i'=>$i, 'totalarray'=>&$totalarray);
		$reshook = $hookmanager->executeHooks('printFieldListValue', $parameters, $object, $action); // Note that $action and $object may have been modified by hook
		print $hookmanager->resPrint;
		// Date creation
		if (!empty($arrayfields['s.datec']['checked'])) {
			print '<td class="center nowraponall">';
			print dol_print_date($db->jdate($obj->date_creation), 'dayhour', 'tzuser');
			print '</td>';
			if (!$i) {
				$totalarray['nbfield']++;
			}
		}
		// Date modification
		if (!empty($arrayfields['s.tms']['checked'])) {
			print '<td class="center nowraponall">';
			print dol_print_date($db->jdate($obj->date_update), 'dayhour', 'tzuser');
			print '</td>';
			if (!$i) {
				$totalarray['nbfield']++;
			}
		}
		// Status
		if (!empty($arrayfields['s.status']['checked'])) {
			print '<td class="center nowraponall">'.$companystatic->getLibStatut(5).'</td>';
			if (!$i) {
				$totalarray['nbfield']++;
			}
		}
		// Import key
		if (!empty($arrayfields['s.import_key']['checked'])) {
			print '<td class="tdoverflowmax100" title="'.dol_escape_htmltag($obj->import_key).'">';
			print dol_escape_htmltag($obj->import_key);
			print "</td>\n";
			if (!$i) {
				$totalarray['nbfield']++;
			}
		}
		// Action column (Show the massaction button only when this page is not opend from the Extended POS)
		if (!getDolGlobalString('MAIN_CHECKBOX_LEFT_COLUMN')) {
			print '<td class="nowrap center actioncolumn">';
			if (($massactionbutton || $massaction) && $contextpage != 'poslist') {   // If we are in select mode (massactionbutton defined) or if we have already selected and sent an action ($massaction) defined
				$selected = 0;
				if (in_array($obj->rowid, $arrayofselected)) {
					$selected = 1;
				}
				print '<input id="cb'.$obj->rowid.'" class="flat checkforselect" type="checkbox" name="toselect[]" value="'.$obj->rowid.'"'.($selected ? ' checked="checked"' : '').'>';
			}
			print '</td>';
			if (!$i) {
				$totalarray['nbfield']++;
			}
		}

		print '</tr>'."\n";
	}
	$i++;
}

// Show total line
include DOL_DOCUMENT_ROOT.'/core/tpl/list_print_total.tpl.php';

// If no record found
if ($num == 0) {
	$colspan = 1;
	foreach ($arrayfields as $key => $val) {
		if (!empty($val['checked'])) {
			$colspan++;
		}
	}
	print '<tr><td colspan="'.$colspan.'"><span class="opacitymedium">'.$langs->trans("NoRecordFound").'</span></td></tr>';
}

$db->free($resql);

$parameters = array('arrayfields'=>$arrayfields, 'sql'=>$sql);
$reshook = $hookmanager->executeHooks('printFieldListFooter', $parameters, $object, $action); // Note that $action and $object may have been modified by hook
print $hookmanager->resPrint;

print '</table>'."\n";
print '</div>'."\n";

// Line that calls the select_status function by passing it js as the 5th parameter in order to activate the js script
$formcompany->selectProspectStatus('status_prospect', $prospectstatic, null, null, "js");

print '</form>'."\n";

// End of page
llxFooter();
$db->close();<|MERGE_RESOLUTION|>--- conflicted
+++ resolved
@@ -1437,17 +1437,10 @@
 // Creation date
 if (!empty($arrayfields['s.datec']['checked'])) {
 	print '<td class="liste_titre center nowraponall">';
-<<<<<<< HEAD
-	print '<div class="nowrap">';
-	print $form->selectDate($search_date_creation_start ? $search_date_creation_start : -1, 'search_date_creation_start', 0, 0, 1, '', 1, 0, 0, '', '', '', '', 1, '', $langs->trans('From'));
-	print '</div>';
-	print '<div class="nowrap">';
-=======
 	print '<div class="nowrapfordate">';
 	print $form->selectDate($search_date_creation_start ? $search_date_creation_start : -1, 'search_date_creation_start', 0, 0, 1, '', 1, 0, 0, '', '', '', '', 1, '', $langs->trans('From'));
 	print '</div>';
 	print '<div class="nowrapfordate">';
->>>>>>> 729451fa
 	print $form->selectDate($search_date_creation_end ? $search_date_creation_end : -1, 'search_date_creation_end', 0, 0, 1, '', 1, 0, 0, '', '', '', '', 1, '', $langs->trans('to'));
 	print '</div>';
 	print '</td>';
@@ -1455,17 +1448,10 @@
 // Modification date
 if (!empty($arrayfields['s.tms']['checked'])) {
 	print '<td class="liste_titre center nowraponall">';
-<<<<<<< HEAD
-	print '<div class="nowrap">';
-	print $form->selectDate($search_date_modif_start ? $search_date_modif_start : -1, 'search_date_modif_start', 0, 0, 1, '', 1, 0, 0, '', '', '', '', 1, '', $langs->trans('From'));
-	print '</div>';
-	print '<div class="nowrap">';
-=======
 	print '<div class="nowrapfordate">';
 	print $form->selectDate($search_date_modif_start ? $search_date_modif_start : -1, 'search_date_modif_start', 0, 0, 1, '', 1, 0, 0, '', '', '', '', 1, '', $langs->trans('From'));
 	print '</div>';
 	print '<div class="nowrapfordate">';
->>>>>>> 729451fa
 	print $form->selectDate($search_date_modif_end ? $search_date_modif_end : -1, 'search_date_modif_end', 0, 0, 1, '', 1, 0, 0, '', '', '', '', 1, '', $langs->trans('to'));
 	print '</div>';
 	print '</td>';
