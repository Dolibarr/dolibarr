<?php
/* Copyright (C) 2001-2004  Rodolphe Quiedeville    <rodolphe@quiedeville.org>
 * Copyright (C) 2004-2019  Laurent Destailleur     <eldy@users.sourceforge.net>
 * Copyright (C) 2005-2019  Regis Houssin           <regis.houssin@inodbox.com>
 * Copyright (C) 2012       Marcos García           <marcosgdf@gmail.com>
 * Copyright (C) 2013-2015  Raphaël Doursenaud      <rdoursenaud@gpcsolutions.fr>
 * Copyright (C) 2015       Florian Henry           <florian.henry@open-concept.pro>
 * Copyright (C) 2016-2018  Josep Lluis Amador      <joseplluis@lliuretic.cat>
 * Copyright (C) 2016       Ferran Marcet      	    <fmarcet@2byte.es>
 * Copyright (C) 2017       Rui Strecht      	    <rui.strecht@aliartalentos.com>
 * Copyright (C) 2017       Juanjo Menent      	    <jmenent@2byte.es>
 * Copyright (C) 2018       Nicolas ZABOURI         <info@inovea-conseil.com>
 * Copyright (C) 2020       Open-Dsi         		<support@open-dsi.fr>

 *
 * This program is free software; you can redistribute it and/or modify
 * it under the terms of the GNU General Public License as published by
 * the Free Software Foundation; either version 3 of the License, or
 * (at your option) any later version.
 *
 * This program is distributed in the hope that it will be useful,
 * but WITHOUT ANY WARRANTY; without even the implied warranty of
 * MERCHANTABILITY or FITNESS FOR A PARTICULAR PURPOSE.  See the
 * GNU General Public License for more details.
 *
 * You should have received a copy of the GNU General Public License
 * along with this program. If not, see <https://www.gnu.org/licenses/>.
 */

/**
 *	\file       htdocs/societe/list.php
 *	\ingroup    societe
 *	\brief      Page to show list of third parties
 */

require_once '../main.inc.php';
include_once DOL_DOCUMENT_ROOT.'/contact/class/contact.class.php';
require_once DOL_DOCUMENT_ROOT.'/core/class/html.formother.class.php';
require_once DOL_DOCUMENT_ROOT.'/core/lib/company.lib.php';
require_once DOL_DOCUMENT_ROOT.'/core/lib/functions2.lib.php';
require_once DOL_DOCUMENT_ROOT.'/core/class/html.formcompany.class.php';
require_once DOL_DOCUMENT_ROOT.'/societe/class/client.class.php';

$langs->loadLangs(array("companies", "commercial", "customers", "suppliers", "bills", "compta", "categories", "cashdesk"));

$action = GETPOST('action', 'aZ09');
$massaction = GETPOST('massaction', 'alpha');
$show_files = GETPOST('show_files', 'int');
$confirm = GETPOST('confirm', 'alpha');
$toselect = GETPOST('toselect', 'array');
$contextpage = GETPOST('contextpage', 'aZ') ?GETPOST('contextpage', 'aZ') : 'thirdpartylist';

if ($contextpage == 'poslist')
{
	$_GET['optioncss'] = 'print';
}

// Security check
$socid = GETPOST('socid', 'int');
if ($user->socid) $socid = $user->socid;
$result = restrictedArea($user, 'societe', $socid, '');

$search_all = trim(GETPOST('search_all', 'alphanohtml') ?GETPOST('search_all', 'alphanohtml') : GETPOST('sall', 'alphanohtml'));
$search_cti = preg_replace('/^0+/', '', preg_replace('/[^0-9]/', '', GETPOST('search_cti', 'alphanohtml'))); // Phone number without any special chars

$search_id = trim(GETPOST("search_id", "int"));
$search_nom = trim(GETPOST("search_nom", 'restricthtml'));
$search_alias = trim(GETPOST("search_alias", 'restricthtml'));
$search_nom_only = trim(GETPOST("search_nom_only", 'restricthtml'));
$search_barcode = trim(GETPOST("search_barcode", 'alpha'));
$search_customer_code = trim(GETPOST('search_customer_code', 'alpha'));
$search_supplier_code = trim(GETPOST('search_supplier_code', 'alpha'));
$search_account_customer_code = trim(GETPOST('search_account_customer_code', 'alpha'));
$search_account_supplier_code = trim(GETPOST('search_account_supplier_code', 'alpha'));
$search_address = trim(GETPOST('search_address', 'alpha'));
$search_town = trim(GETPOST("search_town", 'alpha'));
$search_zip = trim(GETPOST("search_zip", 'alpha'));
$search_state = trim(GETPOST("search_state", 'alpha'));
$search_region = trim(GETPOST("search_region", 'alpha'));
$search_email = trim(GETPOST('search_email', 'alpha'));
$search_phone = trim(GETPOST('search_phone', 'alpha'));
$search_fax = trim(GETPOST('search_fax', 'alpha'));
$search_url = trim(GETPOST('search_url', 'alpha'));
$search_idprof1 = trim(GETPOST('search_idprof1', 'alpha'));
$search_idprof2 = trim(GETPOST('search_idprof2', 'alpha'));
$search_idprof3 = trim(GETPOST('search_idprof3', 'alpha'));
$search_idprof4 = trim(GETPOST('search_idprof4', 'alpha'));
$search_idprof5 = trim(GETPOST('search_idprof5', 'alpha'));
$search_idprof6 = trim(GETPOST('search_idprof6', 'alpha'));
$search_vat = trim(GETPOST('search_vat', 'alpha'));
$search_sale = trim(GETPOST("search_sale", 'int'));
$searchCategoryCustomerOperator = 0;
if (GETPOSTISSET('search_category_customer_list')) {
	$searchCategoryCustomerOperator = GETPOST('search_category_customer_operator', 'int');
} elseif (!empty($conf->global->MAIN_SEARCH_CAT_OR_BY_DEFAULT)) {
	$searchCategoryCustomerOperator = $conf->global->MAIN_SEARCH_CAT_OR_BY_DEFAULT;
}
$searchCategoryCustomerList = GETPOST('search_category_customer_list', 'array');
$searchCategorySupplierOperator = 0;
if (GETPOSTISSET('search_category_supplier_list')) {
	$searchCategorySupplierOperator = GETPOST('search_category_supplier_operator', 'int');
} elseif (!empty($conf->global->MAIN_SEARCH_CAT_OR_BY_DEFAULT)) {
	$searchCategorySupplierOperator = $conf->global->MAIN_SEARCH_CAT_OR_BY_DEFAULT;
}
$searchCategorySupplierList = GETPOST('search_category_supplier_list', 'array');
$search_country = GETPOST("search_country", 'intcomma');
$search_type_thirdparty = GETPOST("search_type_thirdparty", 'int');
$search_price_level = GETPOST('search_prive_level', 'int');
$search_staff = GETPOST("search_staff", 'int');
$search_status = GETPOST("search_status", 'int');
$search_type = GETPOST('search_type', 'alpha');
$search_level = GETPOST("search_level", "array");
$search_stcomm = GETPOST('search_stcomm', 'int');
$search_import_key  = GETPOST("search_import_key", "alpha");
$search_parent_name = GETPOST('search_parent_name', 'alpha');

$type = GETPOST('type', 'alpha');
$optioncss = GETPOST('optioncss', 'alpha');
$mode = GETPOST("mode", 'alpha');
$place = GETPOST('place', 'aZ09') ? GETPOST('place', 'aZ09') : '0'; // $place is string id of table for Bar or Restaurant

$diroutputmassaction = $conf->societe->dir_output.'/temp/massgeneration/'.$user->id;

$limit = GETPOST('limit', 'int') ?GETPOST('limit', 'int') : $conf->liste_limit;
$sortfield = GETPOST("sortfield", 'alpha');
$sortorder = GETPOST("sortorder", 'alpha');
$page = GETPOSTISSET('pageplusone') ? (GETPOST('pageplusone') - 1) : GETPOST("page", 'int');
if (!$sortorder) $sortorder = "ASC";
if (!$sortfield) $sortfield = "s.nom";
if (empty($page) || $page < 0 || GETPOST('button_search', 'alpha') || GETPOST('button_removefilter', 'alpha')) { $page = 0; }     // If $page is not defined, or '' or -1 or if we click on clear filters or if we select empty mass action
$offset = $limit * $page;
$pageprev = $page - 1;
$pagenext = $page + 1;

if ($type == 'c') { if (empty($contextpage) || $contextpage == 'thirdpartylist') $contextpage = 'customerlist'; if ($search_type == '') $search_type = '1,3'; }
if ($type == 'p') { if (empty($contextpage) || $contextpage == 'thirdpartylist') $contextpage = 'prospectlist'; if ($search_type == '') $search_type = '2,3'; }
if ($type == 't') { if (empty($contextpage) || $contextpage == 'poslist') $contextpage = 'poslist'; if ($search_type == '') $search_type = '1,2,3'; }
if ($type == 'f') { if (empty($contextpage) || $contextpage == 'thirdpartylist') $contextpage = 'supplierlist'; if ($search_type == '') $search_type = '4'; }

// Initialize technical object to manage hooks of page. Note that conf->hooks_modules contains array of hook context
$object = new Societe($db);
$hookmanager->initHooks(array('thirdpartylist'));
$extrafields = new ExtraFields($db);

// fetch optionals attributes and labels
$extrafields->fetch_name_optionals_label($object->table_element);

$search_array_options = $extrafields->getOptionalsFromPost($object->table_element, '', 'search_');

// List of fields to search into when doing a "search in all"
$fieldstosearchall = array(
	's.nom'=>"ThirdPartyName",
	's.name_alias'=>"AliasNameShort",
	's.code_client'=>"CustomerCode",
	's.code_fournisseur'=>"SupplierCode",
	's.code_compta'=>"CustomerAccountancyCodeShort",
	's.code_compta_fournisseur'=>"SupplierAccountancyCodeShort",
	's.zip'=>"Zip",
	's.town'=>"Town",
	's.email'=>"EMail",
	's.url'=>"URL",
	's.tva_intra'=>"VATIntra",
	's.siren'=>"ProfId1",
	's.siret'=>"ProfId2",
	's.ape'=>"ProfId3",
	's.phone'=>"Phone",
	's.fax'=>"Fax",
);
if (($tmp = $langs->transnoentities("ProfId4".$mysoc->country_code)) && $tmp != "ProfId4".$mysoc->country_code && $tmp != '-') $fieldstosearchall['s.idprof4'] = 'ProfId4';
if (($tmp = $langs->transnoentities("ProfId5".$mysoc->country_code)) && $tmp != "ProfId5".$mysoc->country_code && $tmp != '-') $fieldstosearchall['s.idprof5'] = 'ProfId5';
if (($tmp = $langs->transnoentities("ProfId6".$mysoc->country_code)) && $tmp != "ProfId6".$mysoc->country_code && $tmp != '-') $fieldstosearchall['s.idprof6'] = 'ProfId6';
if (!empty($conf->barcode->enabled)) $fieldstosearchall['s.barcode'] = 'Gencod';
// Personalized search criterias. Example: $conf->global->THIRDPARTY_QUICKSEARCH_ON_FIELDS = 's.nom=ThirdPartyName;s.name_alias=AliasNameShort;s.code_client=CustomerCode'
if (!empty($conf->global->THIRDPARTY_QUICKSEARCH_ON_FIELDS)) $fieldstosearchall = dolExplodeIntoArray($conf->global->THIRDPARTY_QUICKSEARCH_ON_FIELDS);


// Define list of fields to show into list
$checkedcustomercode = (in_array($contextpage, array('thirdpartylist', 'customerlist', 'prospectlist', 'poslist')) ? 1 : 0);
$checkedsuppliercode = (in_array($contextpage, array('supplierlist')) ? 1 : 0);
$checkedcustomeraccountcode = (in_array($contextpage, array('customerlist')) ? 1 : 0);
$checkedsupplieraccountcode = (in_array($contextpage, array('supplierlist')) ? 1 : 0);
$checkedtypetiers = 1;
$checkedprofid1 = 0;
$checkedprofid2 = 0;
$checkedprofid3 = 0;
$checkedprofid4 = 0;
$checkedprofid5 = 0;
$checkedprofid6 = 0;
//$checkedprofid4=((($tmp = $langs->transnoentities("ProfId4".$mysoc->country_code)) && $tmp != "ProfId4".$mysoc->country_code && $tmp != '-') ? 1 : 0);
//$checkedprofid5=((($tmp = $langs->transnoentities("ProfId5".$mysoc->country_code)) && $tmp != "ProfId5".$mysoc->country_code && $tmp != '-') ? 1 : 0);
//$checkedprofid6=((($tmp = $langs->transnoentities("ProfId6".$mysoc->country_code)) && $tmp != "ProfId6".$mysoc->country_code && $tmp != '-') ? 1 : 0);
$checkprospectlevel = (in_array($contextpage, array('prospectlist')) ? 1 : 0);
$checkstcomm = (in_array($contextpage, array('prospectlist')) ? 1 : 0);
$arrayfields = array(
	's.rowid'=>array('label'=>"TechnicalID", 'position'=>1, 'checked'=>($conf->global->MAIN_SHOW_TECHNICAL_ID ? 1 : 0), 'enabled'=>($conf->global->MAIN_SHOW_TECHNICAL_ID ? 1 : 0)),
	's.nom'=>array('label'=>"ThirdPartyName", 'position'=>2, 'checked'=>1),
	's.name_alias'=>array('label'=>"AliasNameShort", 'position'=>3, 'checked'=>1),
	's.barcode'=>array('label'=>"Gencod", 'position'=>5, 'checked'=>1, 'enabled'=>(!empty($conf->barcode->enabled))),
	's.code_client'=>array('label'=>"CustomerCodeShort", 'position'=>10, 'checked'=>$checkedcustomercode),
	's.code_fournisseur'=>array('label'=>"SupplierCodeShort", 'position'=>11, 'checked'=>$checkedsuppliercode, 'enabled'=>(!empty($conf->fournisseur->enabled) && empty($conf->global->MAIN_USE_NEW_SUPPLIERMOD) || !empty($conf->supplier_order->enabled) || !empty($conf->supplier_invoice->enabled))),
	's.code_compta'=>array('label'=>"CustomerAccountancyCodeShort", 'position'=>13, 'checked'=>$checkedcustomeraccountcode),
	's.code_compta_fournisseur'=>array('label'=>"SupplierAccountancyCodeShort", 'position'=>14, 'checked'=>$checkedsupplieraccountcode, 'enabled'=>(!empty($conf->fournisseur->enabled) && empty($conf->global->MAIN_USE_NEW_SUPPLIERMOD) || !empty($conf->supplier_order->enabled) || !empty($conf->supplier_invoice->enabled))),
	's.address'=>array('label'=>"Address", 'position'=>19, 'checked'=>0),
	's.zip'=>array('label'=>"Zip", 'position'=>20, 'checked'=>1),
	's.town'=>array('label'=>"Town", 'position'=>21, 'checked'=>0),
	'state.nom'=>array('label'=>"State", 'position'=>22, 'checked'=>0),
	'region.nom'=>array('label'=>"Region", 'position'=>23, 'checked'=>0),
	'country.code_iso'=>array('label'=>"Country", 'position'=>24, 'checked'=>0),
	's.email'=>array('label'=>"Email", 'position'=>25, 'checked'=>0),
	's.url'=>array('label'=>"Url", 'position'=>26, 'checked'=>0),
	's.phone'=>array('label'=>"Phone", 'position'=>27, 'checked'=>1),
	's.fax'=>array('label'=>"Fax", 'position'=>28, 'checked'=>0),
	'typent.code'=>array('label'=>"ThirdPartyType", 'position'=>29, 'checked'=>$checkedtypetiers),
	'staff.code'=>array('label'=>"Staff", 'position'=>31, 'checked'=>0),
	's.siren'=>array('label'=>"ProfId1Short", 'position'=>40, 'checked'=>$checkedprofid1),
	's.siret'=>array('label'=>"ProfId2Short", 'position'=>41, 'checked'=>$checkedprofid2),
	's.ape'=>array('label'=>"ProfId3Short", 'position'=>42, 'checked'=>$checkedprofid3),
	's.idprof4'=>array('label'=>"ProfId4Short", 'position'=>43, 'checked'=>$checkedprofid4),
	's.idprof5'=>array('label'=>"ProfId5Short", 'position'=>44, 'checked'=>$checkedprofid5),
	's.idprof6'=>array('label'=>"ProfId6Short", 'position'=>45, 'checked'=>$checkedprofid6),
	's.tva_intra'=>array('label'=>"VATIntraShort", 'position'=>50, 'checked'=>0),
	'customerorsupplier'=>array('label'=>'NatureOfThirdParty', 'position'=>61, 'checked'=>1),
	's.fk_prospectlevel'=>array('label'=>"ProspectLevelShort", 'position'=>62, 'checked'=>$checkprospectlevel),
	's.fk_stcomm'=>array('label'=>"StatusProsp", 'position'=>63, 'checked'=>$checkstcomm),
	's2.nom'=>array('label'=>'ParentCompany', 'position'=>64, 'checked'=>0),
	's.datec'=>array('label'=>"DateCreation", 'checked'=>0, 'position'=>500),
	's.tms'=>array('label'=>"DateModificationShort", 'checked'=>0, 'position'=>500),
	's.status'=>array('label'=>"Status", 'checked'=>1, 'position'=>1000),
	's.import_key'=>array('label'=>"ImportId", 'checked'=>0, 'position'=>1100),
);
if (!empty($conf->global->PRODUIT_MULTIPRICES) || !empty($conf->global->PRODUIT_CUSTOMER_PRICES_BY_QTY_MULTIPRICES))
{
	$arrayfields['s.price_level'] =array('label'=>"PriceLevel", 'position'=>30, 'checked'=>0);
}

// Extra fields
include DOL_DOCUMENT_ROOT.'/core/tpl/extrafields_list_array_fields.tpl.php';

$object->fields = dol_sort_array($object->fields, 'position');
$arrayfields = dol_sort_array($arrayfields, 'position');


/*
 * Actions
 */

if ($action == "change")	// Change customer for TakePOS
{
	$idcustomer = GETPOST('idcustomer', 'int');

	// Check if draft invoice already exists, if not create it
	$sql = "SELECT rowid FROM ".MAIN_DB_PREFIX."facture where ref='(PROV-POS".$_SESSION["takeposterminal"]."-".$place.")' AND entity IN (".getEntity('invoice').")";
	$result = $db->query($sql);
	$num_lines = $db->num_rows($result);
	if ($num_lines == 0)
	{
		require_once DOL_DOCUMENT_ROOT.'/compta/facture/class/facture.class.php';
		$invoice = new Facture($db);
		$constforthirdpartyid = 'CASHDESK_ID_THIRDPARTY'.$_SESSION["takeposterminal"];
		$invoice->socid = $conf->global->$constforthirdpartyid;
		$invoice->date = dol_now();
		$invoice->module_source = 'takepos';
		$invoice->pos_source = $_SESSION["takeposterminal"];
		$placeid = $invoice->create($user);
		$sql = "UPDATE ".MAIN_DB_PREFIX."facture set ref='(PROV-POS".$_SESSION["takeposterminal"]."-".$place.")' where rowid=".$placeid;
		$db->query($sql);
	}

	$sql = "UPDATE ".MAIN_DB_PREFIX."facture set fk_soc=".$idcustomer." where ref='(PROV-POS".$_SESSION["takeposterminal"]."-".$place.")'";
	$resql = $db->query($sql);
	?>
	    <script>
	    console.log("Reload page invoice.php with place=<?php print $place; ?>");
	    parent.$("#poslines").load("invoice.php?place=<?php print $place; ?>", function() {
	        //parent.$("#poslines").scrollTop(parent.$("#poslines")[0].scrollHeight);
			<?php if (!$resql) { ?>
				alert('Error failed to update customer on draft invoice.');
			<?php } ?>
	        parent.$.colorbox.close(); /* Close the popup */
	    });
	    </script>
    <?php
	exit;
}

if (GETPOST('cancel', 'alpha')) { $action = 'list'; $massaction = ''; }
if (!GETPOST('confirmmassaction', 'alpha') && $massaction != 'presend' && $massaction != 'confirm_presend') { $massaction = ''; }

$parameters = array();
$reshook = $hookmanager->executeHooks('doActions', $parameters, $object, $action); // Note that $action and $object may have been modified by some hooks
if ($reshook < 0) setEventMessages($hookmanager->error, $hookmanager->errors, 'errors');

if (empty($reshook))
{
	// Selection of new fields
	include DOL_DOCUMENT_ROOT.'/core/actions_changeselectedfields.inc.php';

	// Did we click on purge search criteria ?
	if (GETPOST('button_removefilter_x', 'alpha') || GETPOST('button_removefilter.x', 'alpha') || GETPOST('button_removefilter', 'alpha')) // All tests are required to be compatible with all browsers
	{
		$search_id = '';
		$search_nom = '';
		$search_alias = '';
		$searchCategoryCustomerOperator = 0;
		$searchCategoryCustomerList = array();
		$searchCategorySupplierOperator = 0;
		$searchCategorySupplierList = array();
		$search_sale = '';
		$search_barcode = "";
		$search_customer_code = '';
		$search_supplier_code = '';
		$search_account_customer_code = '';
		$search_account_supplier_code = '';
		$search_address = '';
		$search_town = "";
		$search_zip = "";
		$search_state = "";
		$search_country = '';
		$search_email = '';
		$search_phone = '';
		$search_fax = '';
		$search_url = '';
		$search_idprof1 = '';
		$search_idprof2 = '';
		$search_idprof3 = '';
		$search_idprof4 = '';
		$search_idprof5 = '';
		$search_idprof6 = '';
		$search_vat = '';
		$search_type = '';
		$search_prive_level = '';
		$search_type_thirdparty = '';
		$search_staff = '';
		$search_status = -1;
		$search_stcomm = '';
	 	$search_level = '';
	 	$search_parent_name = '';
	 	$search_import_key = '';
	 	$toselect = '';
		$search_array_options = array();
	}

	// Mass actions
	$objectclass = 'Societe';
	$objectlabel = 'ThirdParty';
	$permissiontoread = $user->rights->societe->lire;
	$permissiontodelete = $user->rights->societe->supprimer;
	$permissiontoadd = $user->rights->societe->creer;
	$uploaddir = $conf->societe->dir_output;
	include DOL_DOCUMENT_ROOT.'/core/actions_massactions.inc.php';

	if ($action == 'setstcomm')
	{
		$object = new Client($db);
		$result = $object->fetch(GETPOST('stcommsocid'));
		$object->stcomm_id = dol_getIdFromCode($db, GETPOST('stcomm', 'alpha'), 'c_stcomm');
		$result = $object->update($object->id, $user);
		if ($result < 0) setEventMessages($object->error, $object->errors, 'errors');

		$action = '';
	}
}

if ($search_status == '') $search_status = 1; // always display active thirdparty first



/*
 * View
 */

/*
 REM: Rules on permissions to see thirdparties
 Internal or External user + No permission to see customers => See nothing
 Internal user socid=0 + Permission to see ALL customers    => See all thirdparties
 Internal user socid=0 + No permission to see ALL customers => See only thirdparties linked to user that are sale representative
 External user socid=x + Permission to see ALL customers    => Can see only himself
 External user socid=x + No permission to see ALL customers => Can see only himself
 */

$form = new Form($db);
$formother = new FormOther($db);
$companystatic = new Societe($db);
$companyparent = new Societe($db);
$formcompany = new FormCompany($db);
$prospectstatic = new Client($db);
$prospectstatic->client = 2;
$prospectstatic->loadCacheOfProspStatus();


$title = $langs->trans("ListOfThirdParties");
if ($type == 'c' && (empty($search_type) || ($search_type == '1,3'))) $title = $langs->trans("ListOfCustomers");
if ($type == 'p' && (empty($search_type) || ($search_type == '2,3'))) $title = $langs->trans("ListOfProspects");
if ($type == 'f' && (empty($search_type) || ($search_type == '4'))) $title = $langs->trans("ListOfSuppliers");

// Select every potentiels, and note each potentiels which fit in search parameters
$tab_level = array();
$sql = "SELECT code, label, sortorder";
$sql .= " FROM ".MAIN_DB_PREFIX."c_prospectlevel";
$sql .= " WHERE active > 0";
$sql .= " ORDER BY sortorder";
$resql = $db->query($sql);
if ($resql)
{
	while ($obj = $db->fetch_object($resql))
	{
		// Compute level text
		$level = $langs->trans($obj->code);
		if ($level == $obj->code) $level = $langs->trans($obj->label);
		$tab_level[$obj->code] = $level;
	}
} else dol_print_error($db);

$sql  = "SELECT DISTINCT s.rowid, s.nom as name, s.name_alias, s.barcode, s.address, s.town, s.zip, s.datec, s.code_client, s.code_fournisseur, s.logo,";
$sql .= " s.entity,";
$sql .= " st.libelle as stcomm, st.picto as stcomm_picto, s.fk_stcomm as stcomm_id, s.fk_prospectlevel, s.prefix_comm, s.client, s.fournisseur, s.canvas, s.status as status,";
$sql .= " s.email, s.phone, s.fax, s.url, s.siren as idprof1, s.siret as idprof2, s.ape as idprof3, s.idprof4 as idprof4, s.idprof5 as idprof5, s.idprof6 as idprof6, s.tva_intra, s.fk_pays,";
$sql .= " s.tms as date_update, s.datec as date_creation,";
<<<<<<< HEAD
$sql .= " s.code_compta, s.code_compta_fournisseur, s.parent as fk_parent, s.import_key,";
=======
$sql .= " s.code_compta, s.code_compta_fournisseur, s.parent as fk_parent,s.price_level,";
>>>>>>> 6e7e8d7d
$sql .= " s2.nom as name2,";
$sql .= " typent.code as typent_code,";
$sql .= " staff.code as staff_code,";
$sql .= " country.code as country_code, country.label as country_label, country.code_iso,";
$sql .= " state.code_departement as state_code, state.nom as state_name,";
$sql .= " region.code_region as region_code, region.nom as region_name";
// We'll need these fields in order to filter by sale (including the case where the user can only see his prospects)
if ($search_sale) $sql .= ", sc.fk_soc, sc.fk_user";
// Add fields from extrafields
if (!empty($extrafields->attributes[$object->table_element]['label'])) {
	foreach ($extrafields->attributes[$object->table_element]['label'] as $key => $val) $sql .= ($extrafields->attributes[$object->table_element]['type'][$key] != 'separate' ? ", ef.".$key.' as options_'.$key : '');
}
// Add fields from hooks
$parameters = array();
$reshook = $hookmanager->executeHooks('printFieldListSelect', $parameters); // Note that $action and $object may have been modified by hook
$sql .= $hookmanager->resPrint;
$sql .= " FROM ".MAIN_DB_PREFIX."societe as s";
$sql .= " LEFT JOIN ".MAIN_DB_PREFIX."societe as s2 ON s.parent = s2.rowid";
if (is_array($extrafields->attributes[$object->table_element]['label']) && count($extrafields->attributes[$object->table_element]['label'])) $sql .= " LEFT JOIN ".MAIN_DB_PREFIX.$object->table_element."_extrafields as ef on (s.rowid = ef.fk_object)";
$sql .= " LEFT JOIN ".MAIN_DB_PREFIX."c_country as country on (country.rowid = s.fk_pays)";
$sql .= " LEFT JOIN ".MAIN_DB_PREFIX."c_typent as typent on (typent.id = s.fk_typent)";
$sql .= " LEFT JOIN ".MAIN_DB_PREFIX."c_effectif as staff on (staff.id = s.fk_effectif)";
$sql .= " LEFT JOIN ".MAIN_DB_PREFIX."c_departements as state on (state.rowid = s.fk_departement)";
$sql .= " LEFT JOIN ".MAIN_DB_PREFIX."c_regions as region on (region.	code_region = state.fk_region)";
// We'll need this table joined to the select in order to filter by categ
if (!empty($searchCategoryCustomerList)) {
	// search customer categories
	$sql .= " LEFT JOIN " . MAIN_DB_PREFIX . "categorie_societe as cc ON s.rowid = cc.fk_soc";
}
if (!empty($searchCategorySupplierList)) {
	// search supplier categories
	$sql .= " LEFT JOIN " . MAIN_DB_PREFIX . "categorie_fournisseur as cs ON s.rowid = cs.fk_soc";
}
$sql .= ' LEFT JOIN '.MAIN_DB_PREFIX."c_stcomm as st ON s.fk_stcomm = st.id";
$parameters = array();
$reshook = $hookmanager->executeHooks('printFieldListFrom', $parameters, $object); // Note that $action and $object may have been modified by hook
$sql .= $hookmanager->resPrint;
// We'll need this table joined to the select in order to filter by sale
if ($search_sale == -2) $sql .= " LEFT JOIN ".MAIN_DB_PREFIX."societe_commerciaux as sc ON sc.fk_soc = s.rowid";
//elseif ($search_sale || (empty($user->rights->societe->client->voir) && (empty($conf->global->MAIN_USE_ADVANCED_PERMS) || empty($user->rights->societe->client->readallthirdparties_advance)) && !$socid)) $sql .= ", ".MAIN_DB_PREFIX."societe_commerciaux as sc";
elseif ($search_sale || (empty($user->rights->societe->client->voir) && !$socid)) $sql .= ", ".MAIN_DB_PREFIX."societe_commerciaux as sc";
$sql .= " WHERE s.entity IN (".getEntity('societe').")";
//if (empty($user->rights->societe->client->voir) && (empty($conf->global->MAIN_USE_ADVANCED_PERMS) || empty($user->rights->societe->client->readallthirdparties_advance)) && !$socid)	$sql .= " AND s.rowid = sc.fk_soc AND sc.fk_user = ".$user->id;
if (empty($user->rights->societe->client->voir) && !$socid)	$sql .= " AND s.rowid = sc.fk_soc AND sc.fk_user = ".$user->id;
if ($search_sale && $search_sale != -2)    $sql .= " AND s.rowid = sc.fk_soc"; // Join for the needed table to filter by sale
if (!$user->rights->fournisseur->lire) $sql .= " AND (s.fournisseur <> 1 OR s.client <> 0)"; // client=0, fournisseur=0 must be visible
if ($search_sale == -2)    $sql .= " AND sc.fk_user IS NULL";
elseif ($search_sale)          $sql .= " AND sc.fk_user = ".$db->escape($search_sale);
if (!empty($searchCategoryCustomerList)) {
	if ($searchCategoryCustomerOperator == 1) {
		// OR search categories
		$sqlWhere = array();
		foreach ($searchCategoryCustomerList as $categoryId) {
			if ($categoryId == -2) $sqlWhere[] = "cc.fk_categorie IS NULL";
			else $sqlWhere[] = "cc.fk_categorie = " . $categoryId;
		}
		$sql .= " AND (" . implode(" OR ", $sqlWhere) . ")";
	} else {
		// AND search categories for JOIN statement
		$searchCategoryCustomerNb = count($searchCategoryCustomerList);
		if (in_array(-2, $searchCategoryCustomerList)) {
			$searchCategoryCustomerNb = $searchCategoryCustomerNb - 1;
			$sql .= " AND cc.fk_categorie IS NULL";
		}
		if ($searchCategoryCustomerNb > 0) {
			$sql .= " AND (SELECT COUNT(*) FROM " . MAIN_DB_PREFIX . "categorie_societe as cc1 WHERE cc1.fk_categorie IN (" . implode(',', $searchCategoryCustomerList) . ") AND cc1.fk_soc = s.rowid) = " . $searchCategoryCustomerNb;
		}
	}
}
if (!empty($searchCategorySupplierList)) {
	if ($searchCategorySupplierOperator == 1) {
		// OR search categories
		$sqlWhere = array();
		foreach ($searchCategorySupplierList as $categoryId) {
			if ($categoryId == -2) $sqlWhere[] = "cs.fk_categorie IS NULL";
			else $sqlWhere[] = "cs.fk_categorie = " . $categoryId;
		}
		$sql .= " AND (" . implode(" OR ", $sqlWhere) . ")";
	} else {
		// AND search categories for JOIN statement
		$searchCategorySupplierNb = count($searchCategorySupplierList);
		if (in_array(-2, $searchCategorySupplierList)) {
			$searchCategorySupplierNb = $searchCategorySupplierNb - 1;
			$sql .= " AND cs.fk_categorie IS NULL";
		}
		if ($searchCategorySupplierNb > 0) {
			$sql .= " AND (SELECT COUNT(*) FROM " . MAIN_DB_PREFIX . "categorie_fournisseur as cs1 WHERE cs1.fk_categorie IN (" . implode(',', $searchCategorySupplierList) . ") AND cs1.fk_soc = s.rowid) = " . $searchCategorySupplierNb;
		}
	}
}

if ($search_all)           $sql .= natural_search(array_keys($fieldstosearchall), $search_all);
if (strlen($search_cti))   $sql .= natural_search('s.phone', $search_cti);

if ($search_id > 0)        $sql .= natural_search("s.rowid", $search_id, 1);
if ($search_nom)           $sql .= natural_search("s.nom", $search_nom);
if ($search_alias)         $sql .= natural_search("s.name_alias", $search_alias);
if ($search_nom_only)      $sql .= natural_search("s.nom", $search_nom_only);
if ($search_customer_code) $sql .= natural_search("s.code_client", $search_customer_code);
if ($search_supplier_code) $sql .= natural_search("s.code_fournisseur", $search_supplier_code);
if ($search_account_customer_code) $sql .= natural_search("s.code_compta", $search_account_customer_code);
if ($search_account_supplier_code) $sql .= natural_search("s.code_compta_fournisseur", $search_account_supplier_code);
if ($search_address)	   $sql.= natural_search('s.address', $search_address);
if ($search_town)          $sql .= natural_search("s.town", $search_town);
if (strlen($search_zip))   $sql .= natural_search("s.zip", $search_zip);
if ($search_state)         $sql .= natural_search("state.nom", $search_state);
if ($search_region)        $sql .= natural_search("region.nom", $search_region);
if ($search_country && $search_country != '-1')       $sql .= " AND s.fk_pays IN (".$db->sanitize($db->escape($search_country)).')';
if ($search_email)         $sql .= natural_search("s.email", $search_email);
if (strlen($search_phone)) $sql .= natural_search("s.phone", $search_phone);
if (strlen($search_fax))   $sql .= natural_search("s.fax", $search_fax);
if ($search_url)           $sql .= natural_search("s.url", $search_url);
if (strlen($search_idprof1)) $sql .= natural_search("s.siren", $search_idprof1);
if (strlen($search_idprof2)) $sql .= natural_search("s.siret", $search_idprof2);
if (strlen($search_idprof3)) $sql .= natural_search("s.ape", $search_idprof3);
if (strlen($search_idprof4)) $sql .= natural_search("s.idprof4", $search_idprof4);
if (strlen($search_idprof5)) $sql .= natural_search("s.idprof5", $search_idprof5);
if (strlen($search_idprof6)) $sql .= natural_search("s.idprof6", $search_idprof6);
if (strlen($search_vat))     $sql .= natural_search("s.tva_intra", $search_vat);
// Filter on type of thirdparty
if ($search_type > 0 && in_array($search_type, array('1,3', '1,2,3', '2,3'))) $sql .= " AND s.client IN (".$db->sanitize($db->escape($search_type)).")";
if ($search_type > 0 && in_array($search_type, array('4')))         $sql .= " AND s.fournisseur = 1";
if ($search_type == '0') $sql .= " AND s.client = 0 AND s.fournisseur = 0";
if ($search_status != '' && $search_status >= 0) $sql .= natural_search("s.status", $search_status, 2);
if (!empty($conf->barcode->enabled) && $search_barcode) $sql .= natural_search("s.barcode", $search_barcode);
if ($search_prive_level && $search_prive_level != '-1') $sql .= natural_search("s.price_level", $search_prive_level, 2);
if ($search_type_thirdparty && $search_type_thirdparty != '-1') $sql .= natural_search("s.fk_typent", $search_type_thirdparty, 2);
if (!empty($search_staff) && $search_staff != '-1')            $sql .= natural_search("s.fk_effectif", $search_staff, 2);
if ($search_level)  $sql .= natural_search("s.fk_prospectlevel", join(',', $search_level), 3);
if ($search_parent_name)   $sql .= natural_search("s2.nom", $search_parent_name);
if ($search_stcomm != '' && $search_stcomm != -2) $sql .= natural_search("s.fk_stcomm", $search_stcomm, 2);
if ($search_import_key)    $sql .= natural_search("s.import_key", $search_import_key);
// Add where from extra fields
include DOL_DOCUMENT_ROOT.'/core/tpl/extrafields_list_search_sql.tpl.php';
// Add where from hooks
$parameters = array('socid' => $socid);
$reshook = $hookmanager->executeHooks('printFieldListWhere', $parameters); // Note that $action and $object may have been modified by hook
if (empty($reshook)) {
	if ($socid) $sql .= " AND s.rowid = ".$socid;
}
$sql .= $hookmanager->resPrint;

$sql .= $db->order($sortfield, $sortorder);

// Count total nb of records
$nbtotalofrecords = '';
if (empty($conf->global->MAIN_DISABLE_FULL_SCANLIST))
{
	$result = $db->query($sql);
	$nbtotalofrecords = $db->num_rows($result);
	if (($page * $limit) > $nbtotalofrecords)	// if total resultset is smaller then paging size (filtering), goto and load page 0
	{
		$page = 0;
		$offset = 0;
	}
}

$sql .= $db->plimit($limit + 1, $offset);

$resql = $db->query($sql);
if (!$resql)
{
	dol_print_error($db);
	exit;
}

$num = $db->num_rows($resql);

$arrayofselected = is_array($toselect) ? $toselect : array();

if ($num == 1 && !empty($conf->global->MAIN_SEARCH_DIRECT_OPEN_IF_ONLY_ONE) && ($search_all != '' || $search_cti != '') && $action != 'list') {
	$obj = $db->fetch_object($resql);
	$id = $obj->rowid;
	if (!empty($conf->global->SOCIETE_ON_SEARCH_AND_LIST_GO_ON_CUSTOMER_OR_SUPPLIER_CARD)) {
		if ($obj->client > 0) {
			header("Location: ".DOL_URL_ROOT.'/comm/card.php?socid='.$id);
			exit;
		}
		if ($obj->fournisseur > 0) {
			header("Location: ".DOL_URL_ROOT.'/fourn/card.php?socid='.$id);
			exit;
		}
	}

	header("Location: ".DOL_URL_ROOT.'/societe/card.php?socid='.$id);
	exit;
}

$help_url = 'EN:Module_Third_Parties|FR:Module_Tiers|ES:Empresas';
llxHeader('', $langs->trans("ThirdParty"), $help_url);

$param = '';
if (!empty($contextpage) && $contextpage != $_SERVER["PHP_SELF"]) $param .= '&contextpage='.urlencode($contextpage);
if ($limit > 0 && $limit != $conf->liste_limit) $param .= '&limit='.urlencode($limit);
if ($search_all != '')     $param = "&sall=".urlencode($search_all);
if ($searchCategoryCustomerOperator == 1) $param .= '&search_category_customer_operator=' . urlencode($searchCategoryCustomerOperator);
foreach ($searchCategoryCustomerList as $searchCategoryCustomer) {
	$param .= '&search_category_customer_list[]=' . urlencode($searchCategoryCustomer);
}
if ($searchCategorySupplierOperator == 1) $param .= '&search_category_supplier_operator=' . urlencode($searchCategorySupplierOperator);
foreach ($searchCategorySupplierList as $searchCategorySupplier) {
	$param .= '&search_category_supplier_list[]=' . urlencode($searchCategorySupplier);
}
if ($search_sale > 0)	   $param .= '&search_sale='.urlencode($search_sale);
if ($search_id > 0)        $param .= "&search_id=".urlencode($search_id);
if ($search_nom != '')     $param .= "&search_nom=".urlencode($search_nom);
if ($search_alias != '')   $param .= "&search_alias=".urlencode($search_alias);
if ($search_address != '') $param .= '&search_address=' . urlencode($search_address);
if ($search_town != '')    $param .= "&search_town=".urlencode($search_town);
if ($search_zip != '')     $param .= "&search_zip=".urlencode($search_zip);
if ($search_phone != '')   $param .= "&search_phone=".urlencode($search_phone);
if ($search_fax != '')     $param .= "&search_fax=".urlencode($search_fax);
if ($search_email != '')   $param .= "&search_email=".urlencode($search_email);
if ($search_url != '')     $param .= "&search_url=".urlencode($search_url);
if ($search_state != '')   $param .= "&search_state=".urlencode($search_state);
if ($search_country != '') $param .= "&search_country=".urlencode($search_country);
if ($search_customer_code != '') $param .= "&search_customer_code=".urlencode($search_customer_code);
if ($search_supplier_code != '') $param .= "&search_supplier_code=".urlencode($search_supplier_code);
if ($search_account_customer_code != '') $param .= "&search_account_customer_code=".urlencode($search_account_customer_code);
if ($search_account_supplier_code != '') $param .= "&search_account_supplier_code=".urlencode($search_account_supplier_code);
if ($search_barcode != '') $param .= "&search_barcode=".urlencode($search_barcode);
if ($search_idprof1 != '') $param .= '&search_idprof1='.urlencode($search_idprof1);
if ($search_idprof2 != '') $param .= '&search_idprof2='.urlencode($search_idprof2);
if ($search_idprof3 != '') $param .= '&search_idprof3='.urlencode($search_idprof3);
if ($search_idprof4 != '') $param .= '&search_idprof4='.urlencode($search_idprof4);
if ($search_idprof5 != '') $param .= '&search_idprof5='.urlencode($search_idprof5);
if ($search_idprof6 != '') $param .= '&search_idprof6='.urlencode($search_idprof6);
if ($search_vat != '')     $param .= '&search_vat='.urlencode($search_vat);
if ($search_prive_level != '')    $param .= '&search_prive_level='.urlencode($search_prive_level);
if ($search_type_thirdparty != '')    $param .= '&search_type_thirdparty='.urlencode($search_type_thirdparty);
if ($search_type != '')    $param .= '&search_type='.urlencode($search_type);
if (is_array($search_level) && count($search_level)) foreach ($search_level as $slevel) $param .= '&search_level[]='.urlencode($slevel);
if ($search_status != '')  $param .= '&search_status='.urlencode($search_status);
if ($search_stcomm != '')  $param .= '&search_stcomm='.urlencode($search_stcomm);
if ($search_parent_name != '') $param .= '&search_parent_name='.urlencode($search_parent_name);
if ($search_import_key != '') $param .= '&search_import_key='.urlencode($search_import_key);
if ($type != '') $param .= '&type='.urlencode($type);
if ($optioncss != '')      $param .= '&optioncss='.urlencode($optioncss);
// Add $param from extra fields
include DOL_DOCUMENT_ROOT.'/core/tpl/extrafields_list_search_param.tpl.php';

// Show delete result message
if (GETPOST('delsoc'))
{
	setEventMessages($langs->trans("CompanyDeleted", GETPOST('delsoc')), null, 'mesgs');
}

// List of mass actions available
$arrayofmassactions = array(
	'presend'=>$langs->trans("SendByMail"),
//    'builddoc'=>$langs->trans("PDFMerge"),
);
//if($user->rights->societe->creer) $arrayofmassactions['createbills']=$langs->trans("CreateInvoiceForThisCustomer");
if ($user->rights->societe->supprimer) $arrayofmassactions['predelete'] = '<span class="fa fa-trash paddingrightonly"></span>'.$langs->trans("Delete");
if ($user->rights->societe->creer) $arrayofmassactions['preaffecttag'] = '<span class="fa fa-tag paddingrightonly"></span>'.$langs->trans("AffectTag");
if (GETPOST('nomassaction', 'int') || in_array($massaction, array('presend', 'predelete', 'preaffecttag'))) $arrayofmassactions = array();
$massactionbutton = $form->selectMassAction('', $arrayofmassactions);

$typefilter = '';
$label = 'MenuNewThirdParty';

if (!empty($type))
{
	$typefilter = '&amp;type='.$type;
	if ($type == 'p') $label = 'MenuNewProspect';
	if ($type == 'c') $label = 'MenuNewCustomer';
	if ($type == 'f') $label = 'NewSupplier';
}

if ($contextpage == 'poslist' && $type == 't' && (!empty($conf->global->PRODUIT_MULTIPRICES) || !empty($conf->global->PRODUIT_CUSTOMER_PRICES) || !empty($conf->global->PRODUIT_CUSTOMER_PRICES_BY_QTY_MULTIPRICES))) {
	print get_htmloutput_mesg(img_warning('default').' '.$langs->trans("BecarefullChangeThirdpartyBeforeAddProductToInvoice"), '', 'warning', 1);
}

// Show the new button only when this page is not opend from the Extended POS (pop-up window)
// but allow it too, when a user has the rights to create a new customer
if ($contextpage != 'poslist') {
	$url = DOL_URL_ROOT.'/societe/card.php?action=create'.$typefilter;
	if (!empty($socid)) $url .= '&socid='.$socid;
	$newcardbutton = dolGetButtonTitle($langs->trans($label), '', 'fa fa-plus-circle', $url, '', $user->rights->societe->creer);
} elseif ($user->rights->societe->creer) {
	$url = DOL_URL_ROOT.'/societe/card.php?action=create&type=t&contextpage=poslist&optioncss=print&backtopage='.urlencode($_SERVER["PHP_SELF"].'?type=t&contextpage=poslist&nomassaction=1&optioncss=print&place='.$place);
	$label = 'MenuNewCustomer';
	$newcardbutton .= dolGetButtonTitle($langs->trans($label), '', 'fa fa-plus-circle', $url);
}

print '<form method="POST" action="'.$_SERVER["PHP_SELF"].'" name="formfilter" autocomplete="off">';
if ($optioncss != '') print '<input type="hidden" name="optioncss" value="'.$optioncss.'">';
print '<input type="hidden" name="token" value="'.newToken().'">';
print '<input type="hidden" name="formfilteraction" id="formfilteraction" value="list">';
print '<input type="hidden" name="sortfield" value="'.$sortfield.'">';
print '<input type="hidden" name="sortorder" value="'.$sortorder.'">';
//print '<input type="hidden" name="page" value="'.$page.'">';
print '<input type="hidden" name="contextpage" value="'.$contextpage.'">';

print_barre_liste($title, $page, $_SERVER["PHP_SELF"], $param, $sortfield, $sortorder, $massactionbutton, $num, $nbtotalofrecords, 'building', 0, $newcardbutton, '', $limit, 0, 0, 1);

$langs->load("other");
$textprofid = array();
foreach (array(1, 2, 3, 4, 5, 6) as $key)
{
	$label = $langs->transnoentities("ProfId".$key.$mysoc->country_code);
	$textprofid[$key] = '';
	if ($label != "ProfId".$key.$mysoc->country_code)
	{	// Get only text between ()
		if (preg_match('/\((.*)\)/i', $label, $reg)) $label = $reg[1];
		$textprofid[$key] = $langs->trans("ProfIdShortDesc", $key, $mysoc->country_code, $label);
	}
}

$topicmail = "Information";
$modelmail = "thirdparty";
$objecttmp = new Societe($db);
$trackid = 'thi'.$object->id;
include DOL_DOCUMENT_ROOT.'/core/tpl/massactions_pre.tpl.php';

if ($search_all)
{
	foreach ($fieldstosearchall as $key => $val) $fieldstosearchall[$key] = $langs->trans($val);
	print '<div class="divsearchfieldfilter">'.$langs->trans("FilterOnInto", $search_all).join(', ', $fieldstosearchall).'</div>';
}

// Filter on categories
$moreforfilter = '';
if (empty($type) || $type == 'c' || $type == 'p')
{
	if (!empty($conf->categorie->enabled) && $user->rights->categorie->lire)
	{
		require_once DOL_DOCUMENT_ROOT.'/categories/class/categorie.class.php';
		$moreforfilter .= '<div class="divsearchfield">';
	 	$moreforfilter .= $langs->trans('CustomersProspectsCategoriesShort').': ';
		$categoriesCustomerArr = $form->select_all_categories(Categorie::TYPE_CUSTOMER, '', '', 64, 0, 1);
		$categoriesCustomerArr[-2] = '- ' . $langs->trans('NotCategorized') . ' -';
		$moreforfilter .= Form::multiselectarray('search_category_customer_list', $categoriesCustomerArr, $searchCategoryCustomerList, 0, 0, 'minwidth300');
		$moreforfilter .= '<input type="checkbox" class="valignmiddle" name="search_category_customer_operator" value="1"' . ($searchCategoryCustomerOperator==1 ? ' checked="checked"' : '') . '/> ' . $langs->trans('UseOrOperatorForCategories');
	 	$moreforfilter .= '</div>';
	}
}
if (empty($type) || $type == 'f')
{
	if (!empty($conf->categorie->enabled) && $user->rights->categorie->lire)
	{
		require_once DOL_DOCUMENT_ROOT.'/categories/class/categorie.class.php';
		$moreforfilter .= '<div class="divsearchfield">';
		$moreforfilter .= $langs->trans('SuppliersCategoriesShort').': ';
		$categoriesSupplierArr = $form->select_all_categories(Categorie::TYPE_SUPPLIER, '', '', 64, 0, 1);
		$categoriesSupplierArr[-2] = '- ' . $langs->trans('NotCategorized') . ' -';
		$moreforfilter .= Form::multiselectarray('search_category_supplier_list', $categoriesSupplierArr, $searchCategorySupplierList, 0, 0, 'minwidth300');
		$moreforfilter .= '<input type="checkbox" class="valignmiddle" name="search_category_supplier_operator" value="1"' . ($searchCategorySupplierOperator==1 ? ' checked="checked"' : '') . '/> ' . $langs->trans('UseOrOperatorForCategories');
		$moreforfilter .= '</div>';
	}
}

// If the user can view prospects other than his'
if ($user->rights->societe->client->voir || $socid)
{
 	$moreforfilter .= '<div class="divsearchfield">';
 	$moreforfilter .= $langs->trans('SalesRepresentatives').': ';
	$moreforfilter .= $formother->select_salesrepresentatives($search_sale, 'search_sale', $user, 0, 1, 'maxwidth300', 1);
	$moreforfilter .= '</div>';
}
if ($moreforfilter)
{
	print '<div class="liste_titre liste_titre_bydiv centpercent">';
	print $moreforfilter;
	$parameters = array('type'=>$type);
	$reshook = $hookmanager->executeHooks('printFieldPreListTitle', $parameters); // Note that $action and $object may have been modified by hook
	print $hookmanager->resPrint;
	print '</div>';
}

$varpage = empty($contextpage) ? $_SERVER["PHP_SELF"] : $contextpage;
$selectedfields = $form->multiSelectArrayWithCheckbox('selectedfields', $arrayfields, $varpage); // This also change content of $arrayfields
// Show the massaction checkboxes only when this page is not opend from the Extended POS
if ($massactionbutton && $contextpage != 'poslist') $selectedfields .= $form->showCheckAddButtons('checkforselect', 1);

if (empty($arrayfields['customerorsupplier']['checked'])) print '<input type="hidden" name="type" value="'.$type.'">';

print '<div class="div-table-responsive">';
print '<table class="tagtable liste'.($moreforfilter ? " listwithfilterbefore" : "").'">'."\n";

// Fields title search
print '<tr class="liste_titre_filter">';
if (!empty($arrayfields['s.rowid']['checked']))
{
	print '<td class="liste_titre">';
	print '<input class="flat searchstring" type="text" name="search_id" size="1" value="'.dol_escape_htmltag($search_id).'">';
	print '</td>';
}
if (!empty($arrayfields['s.nom']['checked']))
{
	print '<td class="liste_titre">';
	if (!empty($search_nom_only) && empty($search_nom)) $search_nom = $search_nom_only;
	print '<input class="flat searchstring maxwidth75imp" type="text" name="search_nom" value="'.dol_escape_htmltag($search_nom).'">';
	print '</td>';
}
if (!empty($arrayfields['s.name_alias']['checked']))
{
	print '<td class="liste_titre">';
	print '<input class="flat searchstring maxwidth75imp" type="text" name="search_alias" value="'.dol_escape_htmltag($search_alias).'">';
	print '</td>';
}
// Barcode
if (!empty($arrayfields['s.barcode']['checked']))
{
	print '<td class="liste_titre">';
	print '<input class="flat searchstring maxwidth75imp" type="text" name="search_barcode" value="'.dol_escape_htmltag($search_barcode).'">';
	print '</td>';
}
// Customer code
if (!empty($arrayfields['s.code_client']['checked']))
{
	print '<td class="liste_titre">';
	print '<input class="flat searchstring maxwidth75imp" type="text" name="search_customer_code" value="'.dol_escape_htmltag($search_customer_code).'">';
	print '</td>';
}
// Supplier code
if (!empty($arrayfields['s.code_fournisseur']['checked']))
{
	print '<td class="liste_titre">';
	print '<input class="flat searchstring maxwidth75imp" type="text" name="search_supplier_code" value="'.dol_escape_htmltag($search_supplier_code).'">';
	print '</td>';
}
// Account Customer code
if (!empty($arrayfields['s.code_compta']['checked']))
{
	print '<td class="liste_titre">';
	print '<input class="flat searchstring maxwidth75imp" type="text" name="search_account_customer_code" value="'.dol_escape_htmltag($search_account_customer_code).'">';
	print '</td>';
}
// Account Supplier code
if (!empty($arrayfields['s.code_compta_fournisseur']['checked']))
{
	print '<td class="liste_titre">';
	print '<input class="flat maxwidth75imp" type="text" name="search_account_supplier_code" value="'.dol_escape_htmltag($search_account_supplier_code).'">';
	print '</td>';
}
// Address
if (!empty($arrayfields['s.address']['checked']))
{
	print '<td class="liste_titre">';
	print '<input class="flat searchstring maxwidth50imp" type="text" name="search_address" value="'.dol_escape_htmltag($search_address).'">';
	print '</td>';
}
// Zip
if (!empty($arrayfields['s.zip']['checked']))
{
	print '<td class="liste_titre">';
	print '<input class="flat searchstring maxwidth50imp" type="text" name="search_zip" value="'.dol_escape_htmltag($search_zip).'">';
	print '</td>';
}
// Town
if (!empty($arrayfields['s.town']['checked']))
{
	print '<td class="liste_titre">';
	print '<input class="flat searchstring maxwidth50imp" type="text" name="search_town" value="'.dol_escape_htmltag($search_town).'">';
	print '</td>';
}
// State
if (!empty($arrayfields['state.nom']['checked']))
{
	print '<td class="liste_titre">';
	print '<input class="flat searchstring maxwidth50imp" type="text" name="search_state" value="'.dol_escape_htmltag($search_state).'">';
	print '</td>';
}
// Region
if (!empty($arrayfields['region.nom']['checked']))
{
	print '<td class="liste_titre">';
	print '<input class="flat searchstring maxwidth50imp" type="text" name="search_region" value="'.dol_escape_htmltag($search_region).'">';
	print '</td>';
}
// Country
if (!empty($arrayfields['country.code_iso']['checked']))
{
	print '<td class="liste_titre center">';
	print $form->select_country($search_country, 'search_country', '', 0, 'minwidth100imp maxwidth100');
	print '</td>';
}
// Company type
if (!empty($arrayfields['typent.code']['checked']))
{
	print '<td class="liste_titre maxwidthonsmartphone center">';
	print $form->selectarray("search_type_thirdparty", $formcompany->typent_array(0), $search_type_thirdparty, 1, 0, 0, '', 0, 0, 0, (empty($conf->global->SOCIETE_SORT_ON_TYPEENT) ? 'ASC' : $conf->global->SOCIETE_SORT_ON_TYPEENT), 'maxwidth75', 1);
	print '</td>';
}
// Multiprice level
if (!empty($arrayfields['s.price_level']['checked']))
{
	print '<td class="liste_titre">';
	print '<input class="flat searchstring maxwidth50imp" type="text" name="search_prive_level" value="'.dol_escape_htmltag($search_prive_level).'">';
	print '</td>';
}
// Staff
if (!empty($arrayfields['staff.code']['checked']))
{
	print '<td class="liste_titre maxwidthonsmartphone center">';
	print $form->selectarray("search_staff", $formcompany->effectif_array(0), $search_staff, 0, 0, 0, '', 0, 0, 0, 'ASC', 'maxwidth100', 1);
	print '</td>';
}
if (!empty($arrayfields['s.email']['checked']))
{
	// Email
	print '<td class="liste_titre">';
	print '<input class="flat searchemail maxwidth50imp" type="text" name="search_email" value="'.dol_escape_htmltag($search_email).'">';
	print '</td>';
}
if (!empty($arrayfields['s.phone']['checked']))
{
	// Phone
	print '<td class="liste_titre">';
	print '<input class="flat searchstring maxwidth50imp" type="text" name="search_phone" value="'.dol_escape_htmltag($search_phone).'">';
	print '</td>';
}
if (!empty($arrayfields['s.fax']['checked']))
{
	// Fax
	print '<td class="liste_titre">';
	print '<input class="flat searchstring maxwidth50imp" type="text" name="search_fax" value="'.dol_escape_htmltag($search_fax).'">';
	print '</td>';
}
if (!empty($arrayfields['s.url']['checked']))
{
	// Url
	print '<td class="liste_titre">';
	print '<input class="flat searchstring maxwidth50imp" type="text" name="search_url" value="'.dol_escape_htmltag($search_url).'">';
	print '</td>';
}
if (!empty($arrayfields['s.siren']['checked']))
{
	// IdProf1
	print '<td class="liste_titre">';
	print '<input class="flat searchstring maxwidth50imp" type="text" name="search_idprof1" value="'.dol_escape_htmltag($search_idprof1).'">';
	print '</td>';
}
if (!empty($arrayfields['s.siret']['checked']))
{
	// IdProf2
	print '<td class="liste_titre">';
	print '<input class="flat searchstring maxwidth50imp" type="text" name="search_idprof2" value="'.dol_escape_htmltag($search_idprof2).'">';
	print '</td>';
}
if (!empty($arrayfields['s.ape']['checked']))
{
	// IdProf3
	print '<td class="liste_titre">';
	print '<input class="flat searchstring maxwidth50imp" type="text" name="search_idprof3" value="'.dol_escape_htmltag($search_idprof3).'">';
	print '</td>';
}
if (!empty($arrayfields['s.idprof4']['checked']))
{
	// IdProf4
	print '<td class="liste_titre">';
	print '<input class="flat searchstring maxwidth50imp" type="text" name="search_idprof4" value="'.dol_escape_htmltag($search_idprof4).'">';
	print '</td>';
}
if (!empty($arrayfields['s.idprof5']['checked']))
{
	// IdProf5
	print '<td class="liste_titre">';
	print '<input class="flat searchstring maxwidth50imp" type="text" name="search_idprof5" value="'.dol_escape_htmltag($search_idprof5).'">';
	print '</td>';
}
if (!empty($arrayfields['s.idprof6']['checked']))
{
	// IdProf6
	print '<td class="liste_titre">';
	print '<input class="flat searchstring maxwidth50imp" type="text" name="search_idprof6" value="'.dol_escape_htmltag($search_idprof6).'">';
	print '</td>';
}
if (!empty($arrayfields['s.tva_intra']['checked']))
{
	// Vat number
	print '<td class="liste_titre">';
	print '<input class="flat searchstring maxwidth50imp" type="text" name="search_vat" value="'.dol_escape_htmltag($search_vat).'">';
	print '</td>';
}

// Type (customer/prospect/supplier)
if (!empty($arrayfields['customerorsupplier']['checked']))
{
	print '<td class="liste_titre maxwidthonsmartphone center">';
	if ($type != '') print '<input type="hidden" name="type" value="'.$type.'">';
	print $formcompany->selectProspectCustomerType($search_type, 'search_type', 'search_type', 'list');
	print '</select></td>';
}
// Prospect level
if (!empty($arrayfields['s.fk_prospectlevel']['checked']))
{
 	print '<td class="liste_titre center">';
 	print $form->multiselectarray('search_level', $tab_level, $search_level, 0, 0, 'width75', 0, 0, '', '', '', 2);
	print '</td>';
}
// Prospect status
if (!empty($arrayfields['s.fk_stcomm']['checked']))
{
	print '<td class="liste_titre maxwidthonsmartphone center">';
	$arraystcomm = array();
	foreach ($prospectstatic->cacheprospectstatus as $key => $val)
	{
		$arraystcomm[$val['id']] = ($langs->trans("StatusProspect".$val['id']) != "StatusProspect".$val['id'] ? $langs->trans("StatusProspect".$val['id']) : $val['label']);
	}
	print $form->selectarray('search_stcomm', $arraystcomm, $search_stcomm, -2, 0, 0, '', 0, 0, 0, '', '', 1);
	print '</td>';
}
if (!empty($arrayfields['s2.nom']['checked']))
{
	print '<td class="liste_titre center">';
	print '<input class="flat searchstring maxwidth75imp" type="text" name="search_parent_name" value="'.dol_escape_htmltag($search_parent_name).'">';
	print '</td>';
}
// Extra fields
include DOL_DOCUMENT_ROOT.'/core/tpl/extrafields_list_search_input.tpl.php';

// Fields from hook
$parameters = array('arrayfields'=>$arrayfields);
$reshook = $hookmanager->executeHooks('printFieldListOption', $parameters); // Note that $action and $object may have been modified by hook
print $hookmanager->resPrint;
// Date creation
if (!empty($arrayfields['s.datec']['checked']))
{
	print '<td class="liste_titre">';
	print '</td>';
}
// Date modification
if (!empty($arrayfields['s.tms']['checked']))
{
	print '<td class="liste_titre">';
	print '</td>';
}
// Status
if (!empty($arrayfields['s.status']['checked']))
{
	print '<td class="liste_titre center minwidth75imp">';
	print $form->selectarray('search_status', array('0'=>$langs->trans('ActivityCeased'), '1'=>$langs->trans('InActivity')), $search_status, 1, 0, 0, '', 0, 0, 0, '', '', 1);
	print '</td>';
}
if (!empty($arrayfields['s.import_key']['checked']))
{
	print '<td class="liste_titre center">';
	print '<input class="flat searchstring maxwidth50" type="text" name="search_import_key" value="'.dol_escape_htmltag($search_import_key).'">';
	print '</td>';
}
// Action column
print '<td class="liste_titre center">';
$searchpicto = $form->showFilterButtons();
print $searchpicto;
print '</td>';

print "</tr>\n";

print '<tr class="liste_titre">';
if (!empty($arrayfields['s.rowid']['checked']))                   print_liste_field_titre($arrayfields['s.rowid']['label'], $_SERVER["PHP_SELF"], "s.rowid", "", $param, "", $sortfield, $sortorder);
if (!empty($arrayfields['s.nom']['checked']))                     print_liste_field_titre($arrayfields['s.nom']['label'], $_SERVER["PHP_SELF"], "s.nom", "", $param, "", $sortfield, $sortorder);
if (!empty($arrayfields['s.name_alias']['checked']))              print_liste_field_titre($arrayfields['s.name_alias']['label'], $_SERVER["PHP_SELF"], "s.name_alias", "", $param, "", $sortfield, $sortorder);
if (!empty($arrayfields['s.barcode']['checked']))                 print_liste_field_titre($arrayfields['s.barcode']['label'], $_SERVER["PHP_SELF"], "s.barcode", $param, '', '', $sortfield, $sortorder);
if (!empty($arrayfields['s.code_client']['checked']))             print_liste_field_titre($arrayfields['s.code_client']['label'], $_SERVER["PHP_SELF"], "s.code_client", "", $param, '', $sortfield, $sortorder);
if (!empty($arrayfields['s.code_fournisseur']['checked']))        print_liste_field_titre($arrayfields['s.code_fournisseur']['label'], $_SERVER["PHP_SELF"], "s.code_fournisseur", "", $param, '', $sortfield, $sortorder);
if (!empty($arrayfields['s.code_compta']['checked']))             print_liste_field_titre($arrayfields['s.code_compta']['label'], $_SERVER["PHP_SELF"], "s.code_compta", "", $param, '', $sortfield, $sortorder);
if (!empty($arrayfields['s.code_compta_fournisseur']['checked'])) print_liste_field_titre($arrayfields['s.code_compta_fournisseur']['label'], $_SERVER["PHP_SELF"], "s.code_compta_fournisseur", "", $param, '', $sortfield, $sortorder);
if (!empty($arrayfields['s.address']['checked']))		 print_liste_field_titre($arrayfields['s.address']['label'], $_SERVER['PHP_SELF'], 's.address', '', $param, '', $sortfield, $sortorder);
if (!empty($arrayfields['s.zip']['checked']))            print_liste_field_titre($arrayfields['s.zip']['label'], $_SERVER["PHP_SELF"], "s.zip", "", $param, '', $sortfield, $sortorder);
if (!empty($arrayfields['s.town']['checked']))           print_liste_field_titre($arrayfields['s.town']['label'], $_SERVER["PHP_SELF"], "s.town", "", $param, '', $sortfield, $sortorder);
if (!empty($arrayfields['state.nom']['checked']))        print_liste_field_titre($arrayfields['state.nom']['label'], $_SERVER["PHP_SELF"], "state.nom", "", $param, '', $sortfield, $sortorder);
if (!empty($arrayfields['region.nom']['checked']))       print_liste_field_titre($arrayfields['region.nom']['label'], $_SERVER["PHP_SELF"], "region.nom", "", $param, '', $sortfield, $sortorder);
if (!empty($arrayfields['country.code_iso']['checked'])) print_liste_field_titre($arrayfields['country.code_iso']['label'], $_SERVER["PHP_SELF"], "country.code_iso", "", $param, '', $sortfield, $sortorder, 'center ');
if (!empty($arrayfields['typent.code']['checked']))      print_liste_field_titre($arrayfields['typent.code']['label'], $_SERVER["PHP_SELF"], "typent.code", "", $param, '', $sortfield, $sortorder, 'center ');
if (!empty($arrayfields['staff.code']['checked']))       print_liste_field_titre($arrayfields['staff.code']['label'], $_SERVER["PHP_SELF"], "staff.code", "", $param, '', $sortfield, $sortorder, 'center ');
if (!empty($arrayfields['s.price_level']['checked']))    print_liste_field_titre($arrayfields['s.price_level']['label'], $_SERVER["PHP_SELF"], "s.price_level", "", $param, '', $sortfield, $sortorder);
if (!empty($arrayfields['s.email']['checked']))          print_liste_field_titre($arrayfields['s.email']['label'], $_SERVER["PHP_SELF"], "s.email", "", $param, '', $sortfield, $sortorder);
if (!empty($arrayfields['s.phone']['checked']))          print_liste_field_titre($arrayfields['s.phone']['label'], $_SERVER["PHP_SELF"], "s.phone", "", $param, '', $sortfield, $sortorder);
if (!empty($arrayfields['s.fax']['checked']))			 print_liste_field_titre($arrayfields['s.fax']['label'], $_SERVER["PHP_SELF"], "s.fax", "", $param, '', $sortfield, $sortorder);
if (!empty($arrayfields['s.url']['checked']))            print_liste_field_titre($arrayfields['s.url']['label'], $_SERVER["PHP_SELF"], "s.url", "", $param, '', $sortfield, $sortorder);
if (!empty($arrayfields['s.siren']['checked']))          print_liste_field_titre($form->textwithpicto($langs->trans("ProfId1Short"), $textprofid[1], 1, 0), $_SERVER["PHP_SELF"], "s.siren", "", $param, '', $sortfield, $sortorder, 'nowrap ');
if (!empty($arrayfields['s.siret']['checked']))          print_liste_field_titre($form->textwithpicto($langs->trans("ProfId2Short"), $textprofid[2], 1, 0), $_SERVER["PHP_SELF"], "s.siret", "", $param, '', $sortfield, $sortorder, 'nowrap ');
if (!empty($arrayfields['s.ape']['checked']))            print_liste_field_titre($form->textwithpicto($langs->trans("ProfId3Short"), $textprofid[3], 1, 0), $_SERVER["PHP_SELF"], "s.ape", "", $param, '', $sortfield, $sortorder, 'nowrap ');
if (!empty($arrayfields['s.idprof4']['checked']))        print_liste_field_titre($form->textwithpicto($langs->trans("ProfId4Short"), $textprofid[4], 1, 0), $_SERVER["PHP_SELF"], "s.idprof4", "", $param, '', $sortfield, $sortorder, 'nowrap ');
if (!empty($arrayfields['s.idprof5']['checked']))        print_liste_field_titre($form->textwithpicto($langs->trans("ProfId5Short"), $textprofid[4], 1, 0), $_SERVER["PHP_SELF"], "s.idprof5", "", $param, '', $sortfield, $sortorder, 'nowrap ');
if (!empty($arrayfields['s.idprof6']['checked']))        print_liste_field_titre($form->textwithpicto($langs->trans("ProfId6Short"), $textprofid[4], 1, 0), $_SERVER["PHP_SELF"], "s.idprof6", "", $param, '', $sortfield, $sortorder, 'nowrap ');
if (!empty($arrayfields['s.tva_intra']['checked']))      print_liste_field_titre($arrayfields['s.tva_intra']['label'], $_SERVER["PHP_SELF"], "s.tva_intra", "", $param, '', $sortfield, $sortorder, 'nowrap ');
if (!empty($arrayfields['customerorsupplier']['checked']))        print_liste_field_titre(''); // type of customer
if (!empty($arrayfields['s.fk_prospectlevel']['checked']))        print_liste_field_titre($arrayfields['s.fk_prospectlevel']['label'], $_SERVER["PHP_SELF"], "s.fk_prospectlevel", "", $param, '', $sortfield, $sortorder, 'center ');
if (!empty($arrayfields['s.fk_stcomm']['checked']))               print_liste_field_titre($arrayfields['s.fk_stcomm']['label'], $_SERVER["PHP_SELF"], "s.fk_stcomm", "", $param, '', $sortfield, $sortorder, 'center ');
if (!empty($arrayfields['s2.nom']['checked']))           print_liste_field_titre($arrayfields['s2.nom']['label'], $_SERVER["PHP_SELF"], "s2.nom", "", $param, '', $sortfield, $sortorder, 'center ');

// Extra fields
include DOL_DOCUMENT_ROOT.'/core/tpl/extrafields_list_search_title.tpl.php';
// Hook fields
$parameters = array('arrayfields'=>$arrayfields, 'param'=>$param, 'sortfield'=>$sortfield, 'sortorder'=>$sortorder);
$reshook = $hookmanager->executeHooks('printFieldListTitle', $parameters); // Note that $action and $object may have been modified by hook
print $hookmanager->resPrint;
if (!empty($arrayfields['s.datec']['checked']))      print_liste_field_titre($arrayfields['s.datec']['label'], $_SERVER["PHP_SELF"], "s.datec", "", $param, '', $sortfield, $sortorder, 'center nowrap ');
if (!empty($arrayfields['s.tms']['checked']))        print_liste_field_titre($arrayfields['s.tms']['label'], $_SERVER["PHP_SELF"], "s.tms", "", $param, '', $sortfield, $sortorder, 'center nowrap ');
if (!empty($arrayfields['s.status']['checked']))     print_liste_field_titre($arrayfields['s.status']['label'], $_SERVER["PHP_SELF"], "s.status", "", $param, '', $sortfield, $sortorder, 'center ');
if (!empty($arrayfields['s.import_key']['checked'])) print_liste_field_titre($arrayfields['s.import_key']['label'], $_SERVER["PHP_SELF"], "s.import_key", "", $param, '', $sortfield, $sortorder, 'center ');
print_liste_field_titre($selectedfields, $_SERVER["PHP_SELF"], "", '', '', '', $sortfield, $sortorder, 'center maxwidthsearch ');
print "</tr>\n";


$i = 0;
$totalarray = array();
while ($i < min($num, $limit))
{
	$obj = $db->fetch_object($resql);

	$companystatic->id = $obj->rowid;
	$companystatic->name = $obj->name;
	$companystatic->name_alias = $obj->name_alias;
	$companystatic->logo = $obj->logo;
	$companystatic->canvas = $obj->canvas;
	$companystatic->client = $obj->client;
	$companystatic->status = $obj->status;
	$companystatic->email = $obj->email;
	$companystatic->fournisseur = $obj->fournisseur;
	$companystatic->code_client = $obj->code_client;
	$companystatic->code_fournisseur = $obj->code_fournisseur;
	$companystatic->tva_intra = $obj->tva_intra;
	$companystatic->country_code = $obj->country_code;

	$companystatic->code_compta_client = $obj->code_compta;
	$companystatic->code_compta_fournisseur = $obj->code_compta_fournisseur;

   	$companystatic->fk_prospectlevel = $obj->fk_prospectlevel;
   	$companystatic->fk_parent = $obj->fk_parent;
	$companystatic->entity = $obj->entity;

	print '<tr class="oddeven"';
	if ($contextpage == 'poslist')
	{
		print ' onclick="location.href=\'list.php?action=change&contextpage=poslist&idcustomer='.$obj->rowid.'&place='.urlencode($place).'\'"';
	}
	print '>';
	if (!empty($arrayfields['s.rowid']['checked']))
	{
		print '<td class="tdoverflowmax50">';
		print $obj->rowid;
		print "</td>\n";
		if (!$i) $totalarray['nbfield']++;
	}
	if (!empty($arrayfields['s.nom']['checked']))
	{
		$savalias = $obj->name_alias;
		if (!empty($arrayfields['s.name_alias']['checked'])) $companystatic->name_alias = '';
		print '<td'.(empty($conf->global->MAIN_SOCIETE_SHOW_COMPLETE_NAME) ? ' class="tdoverflowmax200"' : '').'>';
		if ($contextpage == 'poslist')
		{
			print $obj->name;
		} else {
			print $companystatic->getNomUrl(1, '', 100, 0, 1);
		}
		print "</td>\n";
		$companystatic->name_alias = $savalias;
		if (!$i) $totalarray['nbfield']++;
	}
	if (!empty($arrayfields['s.name_alias']['checked']))
	{
		print '<td class="tdoverflowmax200">';
		print $companystatic->name_alias;
		print "</td>\n";
		if (!$i) $totalarray['nbfield']++;
	}
	// Barcode
	if (!empty($arrayfields['s.barcode']['checked']))
	{
		print '<td>'.$obj->barcode.'</td>';
		if (!$i) $totalarray['nbfield']++;
	}
	// Customer code
	if (!empty($arrayfields['s.code_client']['checked']))
	{
		print '<td class="nowraponall">'.$obj->code_client.'</td>';
		if (!$i) $totalarray['nbfield']++;
	}
	// Supplier code
	if (!empty($arrayfields['s.code_fournisseur']['checked']))
	{
		print '<td class="nowraponall">'.$obj->code_fournisseur.'</td>';
		if (!$i) $totalarray['nbfield']++;
	}
	// Account customer code
	if (!empty($arrayfields['s.code_compta']['checked']))
	{
		print '<td>'.$obj->code_compta.'</td>';
		if (!$i) $totalarray['nbfield']++;
	}
	// Account supplier code
	if (!empty($arrayfields['s.code_compta_fournisseur']['checked']))
	{
		print '<td>'.$obj->code_compta_fournisseur.'</td>';
		if (!$i) $totalarray['nbfield']++;
	}
	// Address
	if (!empty($arrayfields['s.address']['checked']))
	{
		print '<td>'.$obj->address.'</td>';
		if (!$i) $totalarray['nbfield']++;
	}
	// Zip
	if (!empty($arrayfields['s.zip']['checked']))
	{
		print "<td>".$obj->zip."</td>\n";
		if (!$i) $totalarray['nbfield']++;
	}
	// Town
	if (!empty($arrayfields['s.town']['checked']))
	{
		print "<td>".$obj->town."</td>\n";
		if (!$i) $totalarray['nbfield']++;
	}
	// State
	if (!empty($arrayfields['state.nom']['checked']))
	{
		print "<td>".$obj->state_name."</td>\n";
		if (!$i) $totalarray['nbfield']++;
	}
	// Region
	if (!empty($arrayfields['region.nom']['checked']))
	{
		print "<td>".$obj->region_name."</td>\n";
		if (!$i) $totalarray['nbfield']++;
	}
	// Country
	if (!empty($arrayfields['country.code_iso']['checked']))
	{
		print '<td class="center tdoverflowmax100">';
		$labelcountry = ($obj->country_code && ($langs->trans("Country".$obj->country_code) != "Country".$obj->country_code)) ? $langs->trans("Country".$obj->country_code) : $obj->country_label;
		print $labelcountry;
		print '</td>';
		if (!$i) $totalarray['nbfield']++;
	}
	// Type ent
	if (!empty($arrayfields['typent.code']['checked']))
	{
		print '<td class="center">';
		if (!is_array($typenArray) || count($typenArray) == 0) $typenArray = $formcompany->typent_array(1);
		print $typenArray[$obj->typent_code];
		print '</td>';
		if (!$i) $totalarray['nbfield']++;
	}
	// Multiprice level
	if (!empty($arrayfields['s.price_level']['checked']))
	{
		print '<td class="center">'.$obj->price_level."</td>\n";
		if (!$i) $totalarray['nbfield']++;
	}
	// Staff
	if (!empty($arrayfields['staff.code']['checked']))
	{
		print '<td class="center">';
		if (!is_array($staffArray) || count($staffArray) == 0) $staffArray = $formcompany->effectif_array(1);
		print $staffArray[$obj->staff_code];
		print '</td>';
		if (!$i) $totalarray['nbfield']++;
	}
	if (!empty($arrayfields['s.email']['checked']))
	{
		print '<td class="tdoverflowmax150">'.dol_print_email($obj->email, $obj->rowid, $obj->socid, 'AC_EMAIL', 0, 0, 1)."</td>\n";
		if (!$i) $totalarray['nbfield']++;
	}
	if (!empty($arrayfields['s.phone']['checked']))
	{
		print "<td>".dol_print_phone($obj->phone, $obj->country_code, 0, $obj->rowid, 'AC_TEL', ' ', 'phone')."</td>\n";
		if (!$i) $totalarray['nbfield']++;
	}
	if (!empty($arrayfields['s.fax']['checked']))
	{
		print "<td>".dol_print_phone($obj->fax, $obj->country_code, 0, $obj->rowid, 'AC_TEL', ' ', 'fax')."</td>\n";
		if (!$i) $totalarray['nbfield']++;
	}
	if (!empty($arrayfields['s.url']['checked']))
	{
		print "<td>".dol_print_url($obj->url, '', '', 1)."</td>\n";
		if (!$i) $totalarray['nbfield']++;
	}
	if (!empty($arrayfields['s.siren']['checked']))
	{
		print "<td>".$obj->idprof1."</td>\n";
		if (!$i) $totalarray['nbfield']++;
	}
	if (!empty($arrayfields['s.siret']['checked']))
	{
		print "<td>".$obj->idprof2."</td>\n";
		if (!$i) $totalarray['nbfield']++;
	}
	if (!empty($arrayfields['s.ape']['checked']))
	{
		print "<td>".$obj->idprof3."</td>\n";
		if (!$i) $totalarray['nbfield']++;
	}
	if (!empty($arrayfields['s.idprof4']['checked']))
	{
		print "<td>".$obj->idprof4."</td>\n";
		if (!$i) $totalarray['nbfield']++;
	}
	if (!empty($arrayfields['s.idprof5']['checked']))
	{
		print "<td>".$obj->idprof5."</td>\n";
		if (!$i) $totalarray['nbfield']++;
	}
	if (!empty($arrayfields['s.idprof6']['checked']))
	{
		print "<td>".$obj->idprof6."</td>\n";
		if (!$i) $totalarray['nbfield']++;
	}
	// VAT
	if (!empty($arrayfields['s.tva_intra']['checked']))
	{
		print "<td>";
		print $obj->tva_intra;
		if ($obj->tva_intra && !isValidVATID($companystatic))
		{
			print img_warning("BadVATNumber", '', '');
		}
		print "</td>\n";
		if (!$i) $totalarray['nbfield']++;
	}
	// Type
	if (!empty($arrayfields['customerorsupplier']['checked']))
	{
		print '<td class="center">';
		$s = '';
		if (($obj->client == 2 || $obj->client == 3) && empty($conf->global->SOCIETE_DISABLE_PROSPECTS))
		{
			$s .= '<a class="customer-back opacitymedium" title="'.$langs->trans("Prospect").'" href="'.DOL_URL_ROOT.'/comm/card.php?socid='.$companystatic->id.'">'.dol_substr($langs->trans("Prospect"), 0, 1).'</a>';
		}
		if (($obj->client == 1 || $obj->client == 3) && empty($conf->global->SOCIETE_DISABLE_CUSTOMERS))
		{
			$s .= '<a class="customer-back" title="'.$langs->trans("Customer").'" href="'.DOL_URL_ROOT.'/comm/card.php?socid='.$companystatic->id.'">'.dol_substr($langs->trans("Customer"), 0, 1).'</a>';
		}
		if ((!empty($conf->fournisseur->enabled) && empty($conf->global->MAIN_USE_NEW_SUPPLIERMOD) || !empty($conf->supplier_order->enabled) || !empty($conf->supplier_invoice->enabled)) && $obj->fournisseur)
		{
			$s .= '<a class="vendor-back" title="'.$langs->trans("Supplier").'" href="'.DOL_URL_ROOT.'/fourn/card.php?socid='.$companystatic->id.'">'.dol_substr($langs->trans("Supplier"), 0, 1).'</a>';
		}
		print $s;
		print '</td>';
		if (!$i) $totalarray['nbfield']++;
	}

	if (!empty($arrayfields['s.fk_prospectlevel']['checked']))
	{
		// Prospect level
		print '<td class="center">';
		print $companystatic->getLibProspLevel();
		print "</td>";
		if (!$i) $totalarray['nbfield']++;
	}

	if (!empty($arrayfields['s.fk_stcomm']['checked']))
	{
		// Prospect status
		print '<td class="center nowrap"><div class="nowrap">';
		print '<div class="inline-block">'.$companystatic->LibProspCommStatut($obj->stcomm_id, 2, $prospectstatic->cacheprospectstatus[$obj->stcomm_id]['label'], $obj->stcomm_picto);
		print '</div> - <div class="inline-block">';
		foreach ($prospectstatic->cacheprospectstatus as $key => $val)
		{
			$titlealt = 'default';
			if (!empty($val['code']) && !in_array($val['code'], array('ST_NO', 'ST_NEVER', 'ST_TODO', 'ST_PEND', 'ST_DONE'))) $titlealt = $val['label'];
			if ($obj->stcomm_id != $val['id']) print '<a class="pictosubstatus" href="'.$_SERVER["PHP_SELF"].'?stcommsocid='.$obj->rowid.'&stcomm='.$val['code'].'&action=setstcomm&token='.newToken().$param.($page ? '&page='.urlencode($page) : '').'">'.img_action($titlealt, $val['code'], $val['picto']).'</a>';
		}
		print '</div></div></td>';
		if (!$i) $totalarray['nbfield']++;
	}
	// Parent company
	if (!empty($arrayfields['s2.nom']['checked']))
	{
		print '<td class="center tdoverflowmax100">';
		if ($companystatic->fk_parent > 0)
		{
			$companyparent->fetch($companystatic->fk_parent);
			print $companyparent->getNomUrl(1);
		}
		print "</td>";
		if (!$i) $totalarray['nbfield']++;
	}
	// Extra fields
	include DOL_DOCUMENT_ROOT.'/core/tpl/extrafields_list_print_fields.tpl.php';
	// Fields from hook
	$parameters = array('arrayfields'=>$arrayfields, 'obj'=>$obj, 'i'=>$i, 'totalarray'=>&$totalarray);
	$reshook = $hookmanager->executeHooks('printFieldListValue', $parameters); // Note that $action and $object may have been modified by hook
	print $hookmanager->resPrint;
	// Date creation
	if (!empty($arrayfields['s.datec']['checked']))
	{
		print '<td class="center nowrap">';
		print dol_print_date($db->jdate($obj->date_creation), 'dayhour', 'tzuser');
		print '</td>';
		if (!$i) $totalarray['nbfield']++;
	}
	// Date modification
	if (!empty($arrayfields['s.tms']['checked']))
	{
		print '<td class="center nowrap">';
		print dol_print_date($db->jdate($obj->date_update), 'dayhour', 'tzuser');
		print '</td>';
		if (!$i) $totalarray['nbfield']++;
	}
	// Status
	if (!empty($arrayfields['s.status']['checked']))
	{
		print '<td class="center nowrap">'.$companystatic->getLibStatut(5).'</td>';
		if (!$i) $totalarray['nbfield']++;
	}
	if (!empty($arrayfields['s.import_key']['checked']))
	{
		print '<td class="tdoverflowmax100">';
		print $obj->import_key;
		print "</td>\n";
		if (!$i) $totalarray['nbfield']++;
	}

	// Action column (Show the massaction button only when this page is not opend from the Extended POS)
	print '<td class="nowrap center">';
	if (($massactionbutton || $massaction) && $contextpage != 'poslist')   // If we are in select mode (massactionbutton defined) or if we have already selected and sent an action ($massaction) defined
	{
		$selected = 0;
		if (in_array($obj->rowid, $arrayofselected)) $selected = 1;
		print '<input id="cb'.$obj->rowid.'" class="flat checkforselect" type="checkbox" name="toselect[]" value="'.$obj->rowid.'"'.($selected ? ' checked="checked"' : '').'>';
	}
	print '</td>';
	if (!$i) $totalarray['nbfield']++;

	print '</tr>'."\n";
	$i++;
}

$db->free($resql);

$parameters = array('arrayfields'=>$arrayfields, 'sql'=>$sql);
$reshook = $hookmanager->executeHooks('printFieldListFooter', $parameters); // Note that $action and $object may have been modified by hook
print $hookmanager->resPrint;

print "</table>";
print "</div>";

print '</form>';

// End of page
llxFooter();
$db->close();<|MERGE_RESOLUTION|>--- conflicted
+++ resolved
@@ -416,11 +416,7 @@
 $sql .= " st.libelle as stcomm, st.picto as stcomm_picto, s.fk_stcomm as stcomm_id, s.fk_prospectlevel, s.prefix_comm, s.client, s.fournisseur, s.canvas, s.status as status,";
 $sql .= " s.email, s.phone, s.fax, s.url, s.siren as idprof1, s.siret as idprof2, s.ape as idprof3, s.idprof4 as idprof4, s.idprof5 as idprof5, s.idprof6 as idprof6, s.tva_intra, s.fk_pays,";
 $sql .= " s.tms as date_update, s.datec as date_creation,";
-<<<<<<< HEAD
-$sql .= " s.code_compta, s.code_compta_fournisseur, s.parent as fk_parent, s.import_key,";
-=======
-$sql .= " s.code_compta, s.code_compta_fournisseur, s.parent as fk_parent,s.price_level,";
->>>>>>> 6e7e8d7d
+$sql .= " s.code_compta, s.code_compta_fournisseur, s.parent as fk_parent, s.price_level, s.import_key,";
 $sql .= " s2.nom as name2,";
 $sql .= " typent.code as typent_code,";
 $sql .= " staff.code as staff_code,";
