<?php
/* Copyright (C) 2001-2004  Rodolphe Quiedeville    <rodolphe@quiedeville.org>
 * Copyright (C) 2004-2019  Laurent Destailleur     <eldy@users.sourceforge.net>
 * Copyright (C) 2005-2019  Regis Houssin           <regis.houssin@inodbox.com>
 * Copyright (C) 2012       Marcos García           <marcosgdf@gmail.com>
 * Copyright (C) 2013-2015  Raphaël Doursenaud      <rdoursenaud@gpcsolutions.fr>
 * Copyright (C) 2015       Florian Henry           <florian.henry@open-concept.pro>
 * Copyright (C) 2016-2024  Josep Lluis Amador      <joseplluis@lliuretic.cat>
 * Copyright (C) 2016       Ferran Marcet      	    <fmarcet@2byte.es>
 * Copyright (C) 2017       Rui Strecht      	    <rui.strecht@aliartalentos.com>
 * Copyright (C) 2017       Juanjo Menent      	    <jmenent@2byte.es>
 * Copyright (C) 2018       Nicolas ZABOURI         <info@inovea-conseil.com>
 * Copyright (C) 2020       Open-Dsi                <support@open-dsi.fr>
 * Copyright (C) 2021       Frédéric France         <frederic.france@netlogic.fr>
 * Copyright (C) 2022       Anthony Berton          <anthony.berton@bb2a.fr>
 * Copyright (C) 2023       William Mead            <william.mead@manchenumerique.fr>
 * Copyright (C) 2024		MDW							<mdeweerd@users.noreply.github.com>
 * Copyright (C) 2024		Benjamin Falière		<benjamin.faliere@altairis.fr>
 *
 * This program is free software; you can redistribute it and/or modify
 * it under the terms of the GNU General Public License as published by
 * the Free Software Foundation; either version 3 of the License, or
 * (at your option) any later version.
 *
 * This program is distributed in the hope that it will be useful,
 * but WITHOUT ANY WARRANTY; without even the implied warranty of
 * MERCHANTABILITY or FITNESS FOR A PARTICULAR PURPOSE.  See the
 * GNU General Public License for more details.
 *
 * You should have received a copy of the GNU General Public License
 * along with this program. If not, see <https://www.gnu.org/licenses/>.
 */

/**
 *	\file       htdocs/societe/list.php
 *	\ingroup    societe
 *	\brief      Page to show list of third parties
 */

// Load Dolibarr environment
require_once '../main.inc.php';
include_once DOL_DOCUMENT_ROOT.'/contact/class/contact.class.php';
require_once DOL_DOCUMENT_ROOT.'/core/class/html.formother.class.php';
require_once DOL_DOCUMENT_ROOT.'/core/lib/company.lib.php';
require_once DOL_DOCUMENT_ROOT.'/core/lib/functions2.lib.php';
require_once DOL_DOCUMENT_ROOT.'/core/class/html.formcompany.class.php';
require_once DOL_DOCUMENT_ROOT.'/societe/class/client.class.php';
if (isModEnabled('category')) {
	require_once DOL_DOCUMENT_ROOT.'/categories/class/categorie.class.php';
	require_once DOL_DOCUMENT_ROOT.'/core/class/html.formcategory.class.php';
}

// Load translation files required by the page
$langs->loadLangs(array("companies", "commercial", "customers", "suppliers", "bills", "compta", "categories", "cashdesk"));


// Get parameters
$action 	= GETPOST('action', 'aZ09');
$massaction = GETPOST('massaction', 'alpha');
$show_files = GETPOSTINT('show_files');
$confirm 	= GETPOST('confirm', 'alpha');
$toselect 	= GETPOST('toselect', 'array');
$contextpage = GETPOST('contextpage', 'aZ') ? GETPOST('contextpage', 'aZ') : 'thirdpartylist';
$optioncss 	= GETPOST('optioncss', 'alpha');
if ($contextpage == 'poslist') {
	$optioncss = 'print';
}
$mode = GETPOST("mode", 'alpha');

// search fields
$search_all = trim(GETPOST('search_all', 'alphanohtml') ? GETPOST('search_all', 'alphanohtml') : GETPOST('sall', 'alphanohtml'));
$search_cti = preg_replace('/^0+/', '', preg_replace('/[^0-9]/', '', GETPOST('search_cti', 'alphanohtml'))); // Phone number without any special chars

$search_id = GETPOST("search_id", 'int');
$search_nom = trim(GETPOST("search_nom", 'restricthtml'));
$search_alias = trim(GETPOST("search_alias", 'restricthtml'));
$search_nom_only = trim(GETPOST("search_nom_only", 'restricthtml'));
$search_barcode = trim(GETPOST("search_barcode", 'alpha'));
$search_customer_code = trim(GETPOST('search_customer_code', 'alpha'));
$search_supplier_code = trim(GETPOST('search_supplier_code', 'alpha'));
$search_account_customer_code = trim(GETPOST('search_account_customer_code', 'alpha'));
$search_account_supplier_code = trim(GETPOST('search_account_supplier_code', 'alpha'));
$search_address = trim(GETPOST('search_address', 'alpha'));
$search_zip = trim(GETPOST("search_zip", 'alpha'));
$search_town = trim(GETPOST("search_town", 'alpha'));
$search_state = trim(GETPOST("search_state", 'alpha'));
$search_region = trim(GETPOST("search_region", 'alpha'));
$search_email = trim(GETPOST('search_email', 'alpha'));
$search_phone = trim(GETPOST('search_phone', 'alpha'));
$search_phone_mobile = trim(GETPOST('search_phone_mobile', 'alpha'));
$search_fax = trim(GETPOST('search_fax', 'alpha'));
$search_url = trim(GETPOST('search_url', 'alpha'));
$search_idprof1 = trim(GETPOST('search_idprof1', 'alpha'));
$search_idprof2 = trim(GETPOST('search_idprof2', 'alpha'));
$search_idprof3 = trim(GETPOST('search_idprof3', 'alpha'));
$search_idprof4 = trim(GETPOST('search_idprof4', 'alpha'));
$search_idprof5 = trim(GETPOST('search_idprof5', 'alpha'));
$search_idprof6 = trim(GETPOST('search_idprof6', 'alpha'));
$search_vat = trim(GETPOST('search_vat', 'alpha'));
$search_sale = GETPOSTINT("search_sale");
$search_categ_cus = GETPOSTINT("search_categ_cus");
$search_categ_sup = GETPOSTINT("search_categ_sup");
$searchCategoryCustomerOperator = 0;
$searchCategorySupplierOperator = 0;
if (GETPOSTISSET('formfilteraction')) {
	$searchCategoryCustomerOperator = GETPOST('search_category_customer_operator');
	$searchCategorySupplierOperator = GETPOST('search_category_supplier_operator');
} elseif (getDolGlobalString('MAIN_SEARCH_CAT_OR_BY_DEFAULT')) {
	$searchCategoryCustomerOperator = getDolGlobalString('MAIN_SEARCH_CAT_OR_BY_DEFAULT');
	$searchCategorySupplierOperator = getDolGlobalString('MAIN_SEARCH_CAT_OR_BY_DEFAULT');
}
$searchCategoryCustomerList = GETPOST('search_category_customer_list', 'array');
if (!empty($search_categ_cus) && empty($searchCategoryCustomerList)) {
	$searchCategoryCustomerList = array($search_categ_cus);
}
$searchCategorySupplierList = GETPOST('search_category_supplier_list', 'array');
if (!empty($search_categ_sup) && empty($searchCategorySupplierList)) {
	$searchCategorySupplierList = array($search_categ_sup);
}
$search_country = GETPOST("search_country", 'aZ09');
$search_type_thirdparty = GETPOST("search_type_thirdparty", 'intcomma');
$search_price_level = GETPOST('search_price_level', 'int');
$search_staff = GETPOST("search_staff", 'int');
$search_legalform = GETPOST("search_legalform", 'int');
$search_status = GETPOST("search_status", 'intcomma');
$search_type = GETPOST('search_type', 'alpha');
$search_level = GETPOST("search_level", "array:alpha");
$search_stcomm = GETPOST('search_stcomm', "array:int");
$search_import_key  = trim(GETPOST("search_import_key", "alpha"));
$search_parent_name = trim(GETPOST('search_parent_name', 'alpha'));

$search_date_creation_startmonth = GETPOSTINT('search_date_creation_startmonth');
$search_date_creation_startyear = GETPOSTINT('search_date_creation_startyear');
$search_date_creation_startday = GETPOSTINT('search_date_creation_startday');
$search_date_creation_start = dol_mktime(0, 0, 0, $search_date_creation_startmonth, $search_date_creation_startday, $search_date_creation_startyear);	// Use tzserver
$search_date_creation_endmonth = GETPOSTINT('search_date_creation_endmonth');
$search_date_creation_endyear = GETPOSTINT('search_date_creation_endyear');
$search_date_creation_endday = GETPOSTINT('search_date_creation_endday');
$search_date_creation_end = dol_mktime(23, 59, 59, $search_date_creation_endmonth, $search_date_creation_endday, $search_date_creation_endyear);	// Use tzserver

$search_date_modif_startmonth = GETPOSTINT('search_date_modif_startmonth');
$search_date_modif_startyear = GETPOSTINT('search_date_modif_startyear');
$search_date_modif_startday = GETPOSTINT('search_date_modif_startday');
$search_date_modif_start = dol_mktime(0, 0, 0, $search_date_modif_startmonth, $search_date_modif_startday, $search_date_modif_startyear);	// Use tzserver
$search_date_modif_endmonth = GETPOSTINT('search_date_modif_endmonth');
$search_date_modif_endyear = GETPOSTINT('search_date_modif_endyear');
$search_date_modif_endday = GETPOSTINT('search_date_modif_endday');
$search_date_modif_end = dol_mktime(23, 59, 59, $search_date_modif_endmonth, $search_date_modif_endday, $search_date_modif_endyear);	// Use tzserver

$type = GETPOST('type', 'alpha');
$place = GETPOST('place', 'aZ09') ? GETPOST('place', 'aZ09') : '0'; // $place is string id of table for Bar or Restaurant

$diroutputmassaction = $conf->societe->dir_output.'/temp/massgeneration/'.$user->id;

// Load variable for pagination
$limit = GETPOSTINT('limit') ? GETPOSTINT('limit') : $conf->liste_limit;
$sortfield = GETPOST('sortfield', 'aZ09comma');
$sortorder = GETPOST('sortorder', 'aZ09comma');
$page = GETPOSTISSET('pageplusone') ? (GETPOSTINT('pageplusone') - 1) : GETPOSTINT("page");
if (!$sortorder) {
	$sortorder = "ASC";
}
if (!$sortfield) {
	$sortfield = "s.nom";
}
if (empty($page) || $page < 0 || GETPOST('button_search', 'alpha') || GETPOST('button_removefilter', 'alpha')) {
	// If $page is not defined, or '' or -1 or if we click on clear filters
	$page = 0;
}
$offset = $limit * $page;
$pageprev = $page - 1;
$pagenext = $page + 1;

if ($type == 'c') {
	if (empty($contextpage) || $contextpage == 'thirdpartylist') {
		$contextpage = 'customerlist';
	}
	if ($search_type == '') {
		$search_type = '1,3';
	}
}
if ($type == 'p') {
	if (empty($contextpage) || $contextpage == 'thirdpartylist') {
		$contextpage = 'prospectlist';
	}
	if ($search_type == '') {
		$search_type = '2,3';
	}
}
if ($type == 't') {
	if (empty($contextpage) || $contextpage == 'poslist') {
		$contextpage = 'poslist';
	}
	if ($search_type == '') {
		$search_type = '1,2,3';
	}
}
if ($type == 'f') {
	if (empty($contextpage) || $contextpage == 'thirdpartylist') {
		$contextpage = 'supplierlist';
	}
	if ($search_type == '') {
		$search_type = '4';
	}
}
<<<<<<< HEAD
// Initialize a technical objects to manage hooks of page. Note that conf->hooks_modules contains an array of hook context
=======
// Initialize technical objects to manage hooks of page. Note that conf->hooks_modules contains array of hook context
>>>>>>> 263c1e54
$object = new Societe($db);
$extrafields = new ExtraFields($db);
$hookmanager->initHooks(array($contextpage));

// Fetch optionals attributes and labels
$extrafields->fetch_name_optionals_label($object->table_element);

$search_array_options = $extrafields->getOptionalsFromPost($object->table_element, '', 'search_');

// List of fields to search into when doing a "search in all"
$fieldstosearchall = array(
	's.nom' => "ThirdPartyName",
	's.name_alias' => "AliasNameShort",
	's.code_client' => "CustomerCode",
	's.code_fournisseur' => "SupplierCode",
	's.code_compta' => "CustomerAccountancyCodeShort",
	's.code_compta_fournisseur' => "SupplierAccountancyCodeShort",
	's.zip' => "Zip",
	's.town' => "Town",
	's.email' => "EMail",
	's.url' => "URL",
	's.tva_intra' => "VATIntra",
	's.siren' => "ProfId1",
	's.siret' => "ProfId2",
	's.ape' => "ProfId3",
	's.phone' => "Phone",
	's.phone_mobile' => "PhoneMobile",
	's.fax' => "Fax",
);
if (($tmp = $langs->transnoentities("ProfId4".$mysoc->country_code)) && $tmp != "ProfId4".$mysoc->country_code && $tmp != '-') {
	$fieldstosearchall['s.idprof4'] = 'ProfId4';
}
if (($tmp = $langs->transnoentities("ProfId5".$mysoc->country_code)) && $tmp != "ProfId5".$mysoc->country_code && $tmp != '-') {
	$fieldstosearchall['s.idprof5'] = 'ProfId5';
}
if (($tmp = $langs->transnoentities("ProfId6".$mysoc->country_code)) && $tmp != "ProfId6".$mysoc->country_code && $tmp != '-') {
	$fieldstosearchall['s.idprof6'] = 'ProfId6';
}
if (isModEnabled('barcode')) {
	$fieldstosearchall['s.barcode'] = 'Gencod';
}
// Personalized search criteria. Example: $conf->global->THIRDPARTY_QUICKSEARCH_ON_FIELDS = 's.nom=ThirdPartyName;s.name_alias=AliasNameShort;s.code_client=CustomerCode'
if (getDolGlobalString('THIRDPARTY_QUICKSEARCH_ON_FIELDS')) {
	$fieldstosearchall = dolExplodeIntoArray($conf->global->THIRDPARTY_QUICKSEARCH_ON_FIELDS);
}


// Define list of fields to show into list
$checkedcustomercode = (in_array($contextpage, array('thirdpartylist', 'customerlist', 'prospectlist', 'poslist')) ? 1 : 0);
$checkedsuppliercode = (in_array($contextpage, array('supplierlist')) ? 1 : 0);
$checkedcustomeraccountcode = (in_array($contextpage, array('customerlist')) ? 1 : 0);
$checkedsupplieraccountcode = (in_array($contextpage, array('supplierlist')) ? 1 : 0);
$checkedtypetiers = 1;
$checkedprofid1 = 0;
$checkedprofid2 = 0;
$checkedprofid3 = 0;
$checkedprofid4 = 0;
$checkedprofid5 = 0;
$checkedprofid6 = 0;
//$checkedprofid4=((($tmp = $langs->transnoentities("ProfId4".$mysoc->country_code)) && $tmp != "ProfId4".$mysoc->country_code && $tmp != '-') ? 1 : 0);
//$checkedprofid5=((($tmp = $langs->transnoentities("ProfId5".$mysoc->country_code)) && $tmp != "ProfId5".$mysoc->country_code && $tmp != '-') ? 1 : 0);
//$checkedprofid6=((($tmp = $langs->transnoentities("ProfId6".$mysoc->country_code)) && $tmp != "ProfId6".$mysoc->country_code && $tmp != '-') ? 1 : 0);
$checkprospectlevel = (in_array($contextpage, array('prospectlist')) ? 1 : 0);
$checkstcomm = (in_array($contextpage, array('prospectlist')) ? 1 : 0);
$arrayfields = array(
	's.rowid' => array('label' => "TechnicalID", 'position' => 1, 'checked' => -1, 'enabled' => 1),
	's.nom' => array('label' => "ThirdPartyName", 'position' => 2, 'checked' => 1),
	's.name_alias' => array('label' => "AliasNameShort", 'position' => 3, 'checked' => 1),
	's.barcode' => array('label' => "Gencod", 'position' => 5, 'checked' => 1, 'enabled' => (isModEnabled('barcode'))),
	's.code_client' => array('label' => "CustomerCodeShort", 'position' => 10, 'checked' => $checkedcustomercode),
	's.code_fournisseur' => array('label' => "SupplierCodeShort", 'position' => 11, 'checked' => $checkedsuppliercode, 'enabled' => (isModEnabled("supplier_order") || isModEnabled("supplier_invoice"))),
	's.code_compta' => array('label' => "CustomerAccountancyCodeShort", 'position' => 13, 'checked' => $checkedcustomeraccountcode),
	's.code_compta_fournisseur' => array('label' => "SupplierAccountancyCodeShort", 'position' => 14, 'checked' => $checkedsupplieraccountcode, 'enabled' => (isModEnabled("supplier_order") || isModEnabled("supplier_invoice"))),
	's.address' => array('label' => "Address", 'position' => 19, 'checked' => 0),
	's.zip' => array('label' => "Zip", 'position' => 20, 'checked' => 1),
	's.town' => array('label' => "Town", 'position' => 21, 'checked' => 0),
	'state.nom' => array('label' => "State", 'position' => 22, 'checked' => 0),
	'region.nom' => array('label' => "Region", 'position' => 23, 'checked' => 0),
	'country.code_iso' => array('label' => "Country", 'position' => 24, 'checked' => 0),
	's.email' => array('label' => "Email", 'position' => 25, 'checked' => 0),
	's.url' => array('label' => "Url", 'position' => 26, 'checked' => 0),
	's.phone' => array('label' => "Phone", 'position' => 27, 'checked' => 1),
	's.fax' => array('label' => "Fax", 'position' => 28, 'checked' => 0),
	'typent.code' => array('label' => "ThirdPartyType", 'position' => 29, 'checked' => $checkedtypetiers),
	'staff.code' => array('label' => "Workforce", 'position' => 31, 'checked' => 0),
	'legalform.code' => array('label' => 'JuridicalStatus', 'position'=>32, 'checked' => 0),
	's.phone_mobile' => array('label' => "PhoneMobile", 'position' => 35, 'checked' => 0),
	's.siren' => array('label' => "ProfId1Short", 'position' => 40, 'checked' => $checkedprofid1),
	's.siret' => array('label' => "ProfId2Short", 'position' => 41, 'checked' => $checkedprofid2),
	's.ape' => array('label' => "ProfId3Short", 'position' => 42, 'checked' => $checkedprofid3),
	's.idprof4' => array('label' => "ProfId4Short", 'position' => 43, 'checked' => $checkedprofid4),
	's.idprof5' => array('label' => "ProfId5Short", 'position' => 44, 'checked' => $checkedprofid5),
	's.idprof6' => array('label' => "ProfId6Short", 'position' => 45, 'checked' => $checkedprofid6),
	's.tva_intra' => array('label' => "VATIntraShort", 'position' => 50, 'checked' => 0),
	'customerorsupplier' => array('label' => 'NatureOfThirdParty', 'position' => 61, 'checked' => 1),
	's.fk_prospectlevel' => array('label' => "ProspectLevel", 'position' => 62, 'checked' => $checkprospectlevel),
	's.fk_stcomm' => array('label' => "StatusProsp", 'position' => 63, 'checked' => $checkstcomm),
	's2.nom' => array('label' => 'ParentCompany', 'position' => 64, 'checked' => 0),
	's.datec' => array('label' => "DateCreation", 'checked' => 0, 'position' => 500),
	's.tms' => array('label' => "DateModificationShort", 'checked' => 0, 'position' => 500),
	's.status' => array('label' => "Status", 'checked' => 1, 'position' => 1000),
	's.import_key' => array('label' => "ImportId", 'checked' => 0, 'position' => 1100),
);
if (getDolGlobalString('PRODUIT_MULTIPRICES') || getDolGlobalString('PRODUIT_CUSTOMER_PRICES_BY_QTY_MULTIPRICES')) {
	$arrayfields['s.price_level'] = array('label' => "PriceLevel", 'position' => 30, 'checked' => 0);
}

// Add non object fields to fields for list
$arrayfields['sales.representative'] = array('label' => $langs->trans("SalesRepresentatives"), 'checked' => 1, 'position' => 12);

// Extra fields
include DOL_DOCUMENT_ROOT.'/core/tpl/extrafields_list_array_fields.tpl.php';

$object->fields = dol_sort_array($object->fields, 'position');
$arrayfields = dol_sort_array($arrayfields, 'position');
'@phan-var-force array<string,array{label:string,checked?:int<0,1>,position?:int,help?:string}> $arrayfields';  // dol_sort_array looses type for Phan

// Security check
$socid = GETPOSTINT('socid');
if ($user->socid) {
	$socid = $user->socid;
}
$result = restrictedArea($user, 'societe', $socid, '');



/*
 * Actions
 */

if ($action == "change" && $user->hasRight('takepos', 'run')) {	// Change customer for TakePOS
	$idcustomer = GETPOSTINT('idcustomer');

	// Check if draft invoice already exists, if not create it
	$sql = "SELECT rowid FROM ".MAIN_DB_PREFIX."facture where ref='(PROV-POS".$_SESSION["takeposterminal"]."-".$place.")' AND entity IN (".getEntity('invoice').")";
	$result = $db->query($sql);
	$num_lines = $db->num_rows($result);
	if ($num_lines == 0) {
		require_once DOL_DOCUMENT_ROOT.'/compta/facture/class/facture.class.php';
		$invoice = new Facture($db);
		$constforthirdpartyid = 'CASHDESK_ID_THIRDPARTY'.$_SESSION["takeposterminal"];
		$invoice->socid = getDolGlobalInt($constforthirdpartyid);
		$invoice->date = dol_now();
		$invoice->module_source = 'takepos';
		$invoice->pos_source = $_SESSION["takeposterminal"];
		$placeid = $invoice->create($user);
		$sql = "UPDATE ".MAIN_DB_PREFIX."facture set ref='(PROV-POS".$_SESSION["takeposterminal"]."-".$place.")' where rowid = ".((int) $placeid);
		$db->query($sql);
	}

	$sql = "UPDATE ".MAIN_DB_PREFIX."facture set fk_soc=".((int) $idcustomer)." where ref='(PROV-POS".$_SESSION["takeposterminal"]."-".$place.")'";
	$resql = $db->query($sql); ?>
		<script>
		console.log("Reload page invoice.php with place=<?php print $place; ?>");
		parent.$("#poslines").load("invoice.php?place=<?php print $place; ?>", function() {
			//parent.$("#poslines").scrollTop(parent.$("#poslines")[0].scrollHeight);
			<?php if (!$resql) { ?>
				alert('Error failed to update customer on draft invoice.');
			<?php } ?>
			parent.$.colorbox.close(); /* Close the popup */
		});
		</script>
	<?php
	exit;
}

if (GETPOST('cancel', 'alpha')) {
	$action = 'list';
	$massaction = '';
}
if (!GETPOST('confirmmassaction', 'alpha') && $massaction != 'presend' && $massaction != 'confirm_presend') {
	$massaction = '';
}

$parameters = array('arrayfields' => &$arrayfields);
$reshook = $hookmanager->executeHooks('doActions', $parameters, $object, $action); // Note that $action and $object may have been modified by some hooks
if ($reshook < 0) {
	setEventMessages($hookmanager->error, $hookmanager->errors, 'errors');
}

if (empty($reshook)) {
	// Selection of new fields
	include DOL_DOCUMENT_ROOT.'/core/actions_changeselectedfields.inc.php';

	// Purge search criteria
	if (GETPOST('button_removefilter_x', 'alpha') || GETPOST('button_removefilter.x', 'alpha') || GETPOST('button_removefilter', 'alpha')) { // All tests are required to be compatible with all browsers
		$search_id = '';
		$search_nom = '';
		$search_alias = '';
		$search_categ_cus = 0;
		$search_categ_sup = 0;
		$searchCategoryCustomerOperator = 0;
		$searchCategorySupplierOperator = 0;
		$searchCategoryCustomerList = array();
		$searchCategorySupplierList = array();
		$search_sale = '';
		$search_barcode = "";
		$search_customer_code = '';
		$search_supplier_code = '';
		$search_account_customer_code = '';
		$search_account_supplier_code = '';
		$search_address = '';
		$search_zip = "";
		$search_town = "";
		$search_state = "";
		$search_region = "";
		$search_country = '';
		$search_email = '';
		$search_phone = '';
		$search_phone_mobile = '';
		$search_fax = '';
		$search_url = '';
		$search_idprof1 = '';
		$search_idprof2 = '';
		$search_idprof3 = '';
		$search_idprof4 = '';
		$search_idprof5 = '';
		$search_idprof6 = '';
		$search_vat = '';
		$search_type = '';
		$search_price_level = '';
		$search_type_thirdparty = '';
		$search_staff = '';
		$search_legalform = '';
		$search_date_creation_startmonth = "";
		$search_date_creation_startyear = "";
		$search_date_creation_startday = "";
		$search_date_creation_start = "";
		$search_date_creation_endmonth = "";
		$search_date_creation_endyear = "";
		$search_date_creation_endday = "";
		$search_date_creation_end = "";
		$search_date_modif_startmonth = "";
		$search_date_modif_startyear = "";
		$search_date_modif_startday = "";
		$search_date_modif_start = "";
		$search_date_modif_endmonth = "";
		$search_date_modif_endyear = "";
		$search_date_modif_endday = "";
		$search_date_modif_end = "";
		$search_status = -1;
		$search_stcomm = '';
		$search_level = '';
		$search_parent_name = '';
		$search_import_key = '';

		$search_all = '';
		$toselect = array();
		$search_array_options = array();
	}

	// Mass actions
	$objectclass = 'Societe';
	$objectlabel = 'ThirdParty';
	$permissiontoread = $user->hasRight('societe', 'lire');
	$permissiontodelete = $user->hasRight('societe', 'supprimer');
	$permissiontoadd = $user->hasRight("societe", "creer");
	$uploaddir = $conf->societe->dir_output;
	include DOL_DOCUMENT_ROOT.'/core/actions_massactions.inc.php';

	if ($action == 'setstcomm') {
		$object = new Client($db);
		$result = $object->fetch(GETPOST('stcommsocid'));
		$object->stcomm_id = dol_getIdFromCode($db, GETPOST('stcomm', 'alpha'), 'c_stcomm');
		$result = $object->update($object->id, $user);
		if ($result < 0) {
			setEventMessages($object->error, $object->errors, 'errors');
		}

		$action = '';
	}
}

if ($search_status == '' && empty($search_all)) {
	$search_status = 1; // display active thirdparty only by default
}



/*
 * View
 */

/*
 REM: Rules on permissions to see thirdparties
 Internal or External user + No permission to see customers => See nothing
 Internal user socid=0 + Permission to see ALL customers    => See all thirdparties
 Internal user socid=0 + No permission to see ALL customers => See only thirdparties linked to user that are sale representative
 External user socid=x + Permission to see ALL customers    => Can see only himself
 External user socid=x + No permission to see ALL customers => Can see only himself
 */

$form = new Form($db);
$formother = new FormOther($db);
$companystatic = new Societe($db);
$companyparent = new Societe($db);
$formcompany = new FormCompany($db);
$prospectstatic = new Client($db);
$prospectstatic->client = 2;
$prospectstatic->loadCacheOfProspStatus();

$now = dol_now();

$title = $langs->trans("ThirdParties");
if ($type == 'c' && (empty($search_type) || ($search_type == '1,3'))) {
	$title = $langs->trans("Customers");
}
if ($type == 'p' && (empty($search_type) || ($search_type == '2,3'))) {
	$title = $langs->trans("Prospects");
}
if ($type == 'f' && (empty($search_type) || ($search_type == '4'))) {
	$title = $langs->trans("Suppliers");
}
$help_url = 'EN:Module_Third_Parties|FR:Module_Tiers|ES:Empresas';


// Select every potentials, and note each potentials which fit in search parameters
$tab_level = array();
$sql = "SELECT code, label, sortorder";
$sql .= " FROM ".MAIN_DB_PREFIX."c_prospectlevel";
$sql .= " WHERE active > 0";
$sql .= " ORDER BY sortorder";
$resql = $db->query($sql);
if ($resql) {
	while ($obj = $db->fetch_object($resql)) {
		// Compute level text
		$level = $langs->trans($obj->code);
		if ($level == $obj->code) {
			$level = $langs->trans($obj->label);
		}
		$tab_level[$obj->code] = $level;
	}
} else {
	dol_print_error($db);
}

// Build and execute select
// --------------------------------------------------------------------
$sql = "SELECT s.rowid, s.nom as name, s.name_alias, s.barcode, s.address, s.town, s.zip, s.datec, s.code_client, s.code_fournisseur, s.logo,";
$sql .= " s.entity,";
$sql .= " st.libelle as stcomm, st.picto as stcomm_picto, s.fk_stcomm as stcomm_id, s.fk_prospectlevel, s.prefix_comm, s.client, s.fournisseur, s.canvas, s.status as status,";
$sql .= " s.email, s.phone, s.phone_mobile, s.fax, s.url, s.siren as idprof1, s.siret as idprof2, s.ape as idprof3, s.idprof4 as idprof4, s.idprof5 as idprof5, s.idprof6 as idprof6, s.tva_intra, s.fk_pays,";
$sql .= " s.tms as date_modification, s.datec as date_creation, s.import_key,";
$sql .= " s.code_compta, s.code_compta_fournisseur, s.parent as fk_parent,s.price_level,";
$sql .= " s2.nom as name2,";
$sql .= " typent.code as typent_code,";
$sql .= " staff.code as staff_code,";
$sql .= " s.fk_forme_juridique as legalform_code,";
$sql .= " country.code as country_code, country.label as country_label,";
$sql .= " state.code_departement as state_code, state.nom as state_name,";
$sql .= " region.code_region as region_code, region.nom as region_name";
// Add fields from extrafields
if (!empty($extrafields->attributes[$object->table_element]['label'])) {
	foreach ($extrafields->attributes[$object->table_element]['label'] as $key => $val) {
		$sql .= ($extrafields->attributes[$object->table_element]['type'][$key] != 'separate' ? ", ef.".$key." as options_".$key : '');
	}
}
// Add fields from hooks
$parameters = array();
$reshook = $hookmanager->executeHooks('printFieldListSelect', $parameters, $object, $action); // Note that $action and $object may have been modified by hook
$sql .= $hookmanager->resPrint;
$sql = preg_replace('/,\s*$/', '', $sql);
//$sql .= ", COUNT(rc.rowid) as anotherfield";

$sqlfields = $sql; // $sql fields to remove for count total

$sql .= " FROM ".MAIN_DB_PREFIX."societe as s";
$sql .= " LEFT JOIN ".MAIN_DB_PREFIX."societe as s2 ON s.parent = s2.rowid";
if (!empty($extrafields->attributes[$object->table_element]['label']) && is_array($extrafields->attributes[$object->table_element]['label']) && count($extrafields->attributes[$object->table_element]['label'])) {
	$sql .= " LEFT JOIN ".MAIN_DB_PREFIX.$object->table_element."_extrafields as ef on (s.rowid = ef.fk_object)";
}

$sql .= " LEFT JOIN ".MAIN_DB_PREFIX."c_country as country on (country.rowid = s.fk_pays)";
$sql .= " LEFT JOIN ".MAIN_DB_PREFIX."c_typent as typent on (typent.id = s.fk_typent)";
$sql .= " LEFT JOIN ".MAIN_DB_PREFIX."c_effectif as staff on (staff.id = s.fk_effectif)";
//$sql .= " LEFT JOIN ".MAIN_DB_PREFIX."c_forme_juridique as legalform on (legalform.rowid = s.fk_forme_juridique)";
$sql .= " LEFT JOIN ".MAIN_DB_PREFIX."c_departements as state on (state.rowid = s.fk_departement)";
$sql .= " LEFT JOIN ".MAIN_DB_PREFIX."c_regions as region on (region.code_region = state.fk_region)";
$sql .= ' LEFT JOIN '.MAIN_DB_PREFIX."c_stcomm as st ON s.fk_stcomm = st.id";
// Add table from hooks
$parameters = array();
$reshook = $hookmanager->executeHooks('printFieldListFrom', $parameters, $object, $action); // Note that $action and $object may have been modified by hook
$sql .= $hookmanager->resPrint;
$sql .= " WHERE s.entity IN (".getEntity('societe').")";
if (!$user->hasRight('fournisseur', 'lire')) {
	$sql .= " AND (s.fournisseur <> 1 OR s.client <> 0)"; // client=0, fournisseur=0 must be visible
}
// Search on sale representative
if ($search_sale && $search_sale != '-1') {
	if ($search_sale == -2) {
		$sql .= " AND NOT EXISTS (SELECT sc.fk_soc FROM ".MAIN_DB_PREFIX."societe_commerciaux as sc WHERE sc.fk_soc = s.rowid)";
	} elseif ($search_sale > 0) {
		$sql .= " AND EXISTS (SELECT sc.fk_soc FROM ".MAIN_DB_PREFIX."societe_commerciaux as sc WHERE sc.fk_soc = s.rowid AND sc.fk_user = ".((int) $search_sale).")";
	}
}

// Search for tag/category ($searchCategoryCustomerList is an array of ID)
if (!empty($searchCategoryCustomerList)) {
	$searchCategoryCustomerSqlList = array();
	$listofcategoryid = '';
	foreach ($searchCategoryCustomerList as $searchCategoryCustomer) {
		if (intval($searchCategoryCustomer) == -2) {
			$searchCategoryCustomerSqlList[] = "NOT EXISTS (SELECT ck.fk_soc FROM ".MAIN_DB_PREFIX."categorie_societe as ck WHERE s.rowid = ck.fk_soc)";
		} elseif (intval($searchCategoryCustomer) > 0) {
			if ($searchCategoryCustomerOperator == 0) {
				$searchCategoryCustomerSqlList[] = " EXISTS (SELECT ck.fk_soc FROM ".MAIN_DB_PREFIX."categorie_societe as ck WHERE s.rowid = ck.fk_soc AND ck.fk_categorie = ".((int) $searchCategoryCustomer).")";
			} else {
				$listofcategoryid .= ($listofcategoryid ? ', ' : '') .((int) $searchCategoryCustomer);
			}
		}
	}
	if ($listofcategoryid) {
		$searchCategoryCustomerSqlList[] = " EXISTS (SELECT ck.fk_soc FROM ".MAIN_DB_PREFIX."categorie_societe as ck WHERE s.rowid = ck.fk_soc AND ck.fk_categorie IN (".$db->sanitize($listofcategoryid)."))";
	}
	if ($searchCategoryCustomerOperator == 1) {
		if (!empty($searchCategoryCustomerSqlList)) {
			$sql .= " AND (".implode(' OR ', $searchCategoryCustomerSqlList).")";
		}
	} else {
		if (!empty($searchCategoryCustomerSqlList)) {
			$sql .= " AND (".implode(' AND ', $searchCategoryCustomerSqlList).")";
		}
	}
}

// Search for tag/category ($searchCategorySupplierList is an array of ID)
if (!empty($searchCategorySupplierList)) {
	$searchCategorySupplierSqlList = array();
	$listofcategoryid = '';
	foreach ($searchCategorySupplierList as $searchCategorySupplier) {
		if (intval($searchCategorySupplier) == -2) {
			$searchCategorySupplierSqlList[] = "NOT EXISTS (SELECT ck.fk_soc FROM ".MAIN_DB_PREFIX."categorie_fournisseur as ck WHERE s.rowid = ck.fk_soc)";
		} elseif (intval($searchCategorySupplier) > 0) {
			if ($searchCategorySupplierOperator == 0) {
				$searchCategorySupplierSqlList[] = " EXISTS (SELECT ck.fk_soc FROM ".MAIN_DB_PREFIX."categorie_fournisseur as ck WHERE s.rowid = ck.fk_soc AND ck.fk_categorie = ".((int) $searchCategorySupplier).")";
			} else {
				$listofcategoryid .= ($listofcategoryid ? ', ' : '') .((int) $searchCategorySupplier);
			}
		}
	}
	if ($listofcategoryid) {
		$searchCategorySupplierSqlList[] = " EXISTS (SELECT ck.fk_soc FROM ".MAIN_DB_PREFIX."categorie_fournisseur as ck WHERE s.rowid = ck.fk_soc AND ck.fk_categorie IN (".$db->sanitize($listofcategoryid)."))";
	}
	if ($searchCategorySupplierOperator == 1) {
		if (!empty($searchCategorySupplierSqlList)) {
			$sql .= " AND (".implode(' OR ', $searchCategorySupplierSqlList).")";
		}
	} else {
		if (!empty($searchCategorySupplierSqlList)) {
			$sql .= " AND (".implode(' AND ', $searchCategorySupplierSqlList).")";
		}
	}
}
if ($search_all) {
	$sql .= natural_search(array_keys($fieldstosearchall), $search_all);
}
if (strlen($search_cti)) {
	$sql .= natural_search('s.phone', $search_cti);
}
if ($search_id > 0) {
	$sql .= natural_search("s.rowid", $search_id, 1);
}
if (empty($arrayfields['s.name_alias']['checked']) && $search_nom) {
	$sql .= natural_search(array("s.nom", "s.name_alias"), $search_nom);
} else {
	if ($search_nom) {
		$sql .= natural_search("s.nom", $search_nom);
	}

	if ($search_alias) {
		$sql .= natural_search("s.name_alias", $search_alias);
	}
}
if ($search_nom_only) {
	$sql .= natural_search("s.nom", $search_nom_only);
}
if ($search_customer_code) {
	$sql .= natural_search("s.code_client", $search_customer_code);
}
if ($search_supplier_code) {
	$sql .= natural_search("s.code_fournisseur", $search_supplier_code);
}
if ($search_account_customer_code) {
	$sql .= natural_search("s.code_compta", $search_account_customer_code);
}
if ($search_account_supplier_code) {
	$sql .= natural_search("s.code_compta_fournisseur", $search_account_supplier_code);
}
if ($search_address) {
	$sql .= natural_search('s.address', $search_address);
}
if (strlen($search_zip)) {
	$sql .= natural_search("s.zip", $search_zip);
}
if ($search_town) {
	$sql .= natural_search("s.town", $search_town);
}
if ($search_state) {
	$sql .= natural_search("state.nom", $search_state);
}
if ($search_region) {
	$sql .= natural_search("region.nom", $search_region);
}
if ($search_country && $search_country != '-1') {
	$sql .= " AND s.fk_pays IN (".$db->sanitize($search_country).')';
}
if ($search_email) {
	$sql .= natural_search("s.email", $search_email);
}
if (strlen($search_phone)) {
	$sql .= natural_search("s.phone", $search_phone);
}
if (strlen($search_phone_mobile)) {
	$sql .= natural_search("s.phone_mobile", $search_phone_mobile);
}
if (strlen($search_fax)) {
	$sql .= natural_search("s.fax", $search_fax);
}
if ($search_url) {
	$sql .= natural_search("s.url", $search_url);
}
if (strlen($search_idprof1)) {
	$sql .= natural_search("s.siren", $search_idprof1);
}
if (strlen($search_idprof2)) {
	$sql .= natural_search("s.siret", $search_idprof2);
}
if (strlen($search_idprof3)) {
	$sql .= natural_search("s.ape", $search_idprof3);
}
if (strlen($search_idprof4)) {
	$sql .= natural_search("s.idprof4", $search_idprof4);
}
if (strlen($search_idprof5)) {
	$sql .= natural_search("s.idprof5", $search_idprof5);
}
if (strlen($search_idprof6)) {
	$sql .= natural_search("s.idprof6", $search_idprof6);
}
if (strlen($search_vat)) {
	$sql .= natural_search("s.tva_intra", $search_vat);
}
// Filter on type of thirdparty
if ($search_type > 0 && in_array($search_type, array('1,3', '1,2,3', '2,3'))) {
	$sql .= " AND s.client IN (".$db->sanitize($search_type).")";
}
if ($search_type > 0 && in_array($search_type, array('4'))) {
	$sql .= " AND s.fournisseur = 1";
}
if ($search_type == '0') {
	$sql .= " AND s.client = 0 AND s.fournisseur = 0";
}
if ($search_status != '' && $search_status >= 0) {
	$sql .= natural_search("s.status", $search_status, 2);
}
if (isModEnabled('barcode') && $search_barcode) {
	$sql .= natural_search("s.barcode", $search_barcode);
}
if ($search_price_level && $search_price_level != '-1') {
	$sql .= natural_search("s.price_level", $search_price_level, 2);
}
if ($search_type_thirdparty && $search_type_thirdparty > 0) {
	$sql .= natural_search("s.fk_typent", $search_type_thirdparty, 2);
}
if (!empty($search_staff) && $search_staff != '-1') {
	$sql .= natural_search("s.fk_effectif", $search_staff, 2);
}
if (!empty($search_legalform) && $search_legalform != '-1') {
	$sql .= natural_search("s.fk_forme_juridique", $search_legalform, 2);
}
if ($search_parent_name) {
	$sql .= natural_search("s2.nom", $search_parent_name);
}
if ($search_level) {
	$sql .= natural_search("s.fk_prospectlevel", implode(',', $search_level), 3);
}
if ($search_stcomm) {
	$sql .= natural_search("s.fk_stcomm", implode(',', $search_stcomm), 2);
}
if ($search_import_key) {
	$sql .= natural_search("s.import_key", $search_import_key);
}
if ($search_date_creation_start) {
	$sql .= " AND s.datec >= '".$db->idate($search_date_creation_start)."'";
}
if ($search_date_creation_end) {
	$sql .= " AND s.datec <= '".$db->idate($search_date_creation_end)."'";
}

if ($search_date_modif_start) {
	$sql .= " AND s.tms >= '".$db->idate($search_date_modif_start)."'";
}
if ($search_date_modif_end) {
	$sql .= " AND s.tms <= '".$db->idate($search_date_modif_end)."'";
}

// Add where from extra fields
include DOL_DOCUMENT_ROOT.'/core/tpl/extrafields_list_search_sql.tpl.php';
// Add where from hooks
$parameters = array('socid' => $socid);
$reshook = $hookmanager->executeHooks('printFieldListWhere', $parameters, $object, $action); // Note that $action and $object may have been modified by hook
if (empty($reshook)) {
	if ($socid) {
		$sql .= " AND s.rowid = ".((int) $socid);
	}
}
$sql .= $hookmanager->resPrint;

// Add GroupBy from hooks
$parameters = array('fieldstosearchall' => $fieldstosearchall);
$reshook = $hookmanager->executeHooks('printFieldListGroupBy', $parameters, $object, $action); // Note that $action and $object may have been modified by hook
$sql .= $hookmanager->resPrint;

// Count total nb of records
$nbtotalofrecords = '';
if (!getDolGlobalInt('MAIN_DISABLE_FULL_SCANLIST')) {
	/* The fast and low memory method to get and count full list converts the sql into a sql count */
	$sqlforcount = preg_replace('/^'.preg_quote($sqlfields, '/').'/', 'SELECT COUNT(*) as nbtotalofrecords', $sql);
	$sqlforcount = preg_replace('/GROUP BY .*$/', '', $sqlforcount);
	$resql = $db->query($sqlforcount);
	if ($resql) {
		$objforcount = $db->fetch_object($resql);
		$nbtotalofrecords = $objforcount->nbtotalofrecords;
	} else {
		dol_print_error($db);
	}

	if (($page * $limit) > $nbtotalofrecords) {	// if total resultset is smaller than the paging size (filtering), goto and load page 0
		$page = 0;
		$offset = 0;
	}
	$db->free($resql);
}

// Complete request and execute it with limit
$sql .= $db->order($sortfield, $sortorder);
if ($limit) {
	$sql .= $db->plimit($limit + 1, $offset);
}

$resql = $db->query($sql);
if (!$resql) {
	dol_print_error($db);
	exit;
}

$num = $db->num_rows($resql);


// Direct jump if only one record found
if ($num == 1 && getDolGlobalString('MAIN_SEARCH_DIRECT_OPEN_IF_ONLY_ONE') && ($search_all != '' || $search_cti != '') && $action != 'list') {
	$obj = $db->fetch_object($resql);
	$id = $obj->rowid;
	if (getDolGlobalString('SOCIETE_ON_SEARCH_AND_LIST_GO_ON_CUSTOMER_OR_SUPPLIER_CARD')) {
		if ($obj->client > 0) {
			header("Location: ".DOL_URL_ROOT.'/comm/card.php?socid='.$id);
			exit;
		}
		if ($obj->fournisseur > 0) {
			header("Location: ".DOL_URL_ROOT.'/fourn/card.php?socid='.$id);
			exit;
		}
	}

	header("Location: ".DOL_URL_ROOT.'/societe/card.php?socid='.$id);
	exit;
}

// Output page
// --------------------------------------------------------------------

$paramsCat = '';
foreach ($searchCategoryCustomerList as $searchCategoryCustomer) {
	$paramsCat .= "&search_category_customer_list[]=".urlencode($searchCategoryCustomer);
}
foreach ($searchCategorySupplierList as $searchCategorySupplier) {
	$paramsCat .= "&search_category_supplier_list[]=".urlencode($searchCategorySupplier);
}

<<<<<<< HEAD
llxHeader('', $title, $help_url, '', 0, 0, array(), array(), $paramsCat);
=======
llxHeader('', $title, $help_url, '', 0, 0, array(), array(), $paramsCat, 'bodyforlist');
>>>>>>> 263c1e54


$arrayofselected = is_array($toselect) ? $toselect : array();

$param = '';
if (!empty($mode)) {
	$param .= '&mode='.urlencode($mode);
}
if (!empty($contextpage) && $contextpage != $_SERVER["PHP_SELF"]) {
	$param .= '&contextpage='.urlencode($contextpage);
}
if ($limit > 0 && $limit != $conf->liste_limit) {
	$param .= '&limit='.((int) $limit);
}
if ($optioncss != '') {
	$param .= '&optioncss='.urlencode($optioncss);
}
if ($search_all != '') {
	$param = "&search_all=".urlencode($search_all);
}
if ($search_categ_cus > 0) {
	$param .= '&search_categ_cus='.urlencode((string) ($search_categ_cus));
}
if ($search_categ_sup > 0) {
	$param .= '&search_categ_sup='.urlencode((string) ($search_categ_sup));
}
if ($searchCategoryCustomerOperator == 1) {
	$param .= "&search_category_customer_operator=".urlencode((string) ($searchCategoryCustomerOperator));
}
if ($searchCategorySupplierOperator == 1) {
	$param .= "&search_category_supplier_operator=".urlencode((string) ($searchCategorySupplierOperator));
}
foreach ($searchCategoryCustomerList as $searchCategoryCustomer) {
	$param .= "&search_category_customer_list[]=".urlencode($searchCategoryCustomer);
}
foreach ($searchCategorySupplierList as $searchCategorySupplier) {
	$param .= "&search_category_supplier_list[]=".urlencode($searchCategorySupplier);
}
if ($search_sale > 0) {
	$param .= '&search_sale='.((int) $search_sale);
}
if ($search_id > 0) {
	$param .= "&search_id=".((int) $search_id);
}
if ($search_nom != '') {
	$param .= "&search_nom=".urlencode($search_nom);
}
if ($search_alias != '') {
	$param .= "&search_alias=".urlencode($search_alias);
}
if ($search_address != '') {
	$param .= '&search_address='.urlencode($search_address);
}
if ($search_zip != '') {
	$param .= "&search_zip=".urlencode($search_zip);
}
if ($search_town != '') {
	$param .= "&search_town=".urlencode($search_town);
}
if ($search_phone != '') {
	$param .= "&search_phone=".urlencode($search_phone);
}
if ($search_phone_mobile != '') {
	$param .= "&search_phone_mobile=".urlencode($search_phone_mobile);
}
if ($search_fax != '') {
	$param .= "&search_fax=".urlencode($search_fax);
}
if ($search_email != '') {
	$param .= "&search_email=".urlencode($search_email);
}
if ($search_url != '') {
	$param .= "&search_url=".urlencode($search_url);
}
if ($search_state != '') {
	$param .= "&search_state=".urlencode($search_state);
}
if ($search_region != '') {
	$param .= "&search_region=".urlencode($search_region);
}
if ($search_country != '') {
	$param .= "&search_country=".urlencode($search_country);
}
if ($search_customer_code != '') {
	$param .= "&search_customer_code=".urlencode($search_customer_code);
}
if ($search_supplier_code != '') {
	$param .= "&search_supplier_code=".urlencode($search_supplier_code);
}
if ($search_account_customer_code != '') {
	$param .= "&search_account_customer_code=".urlencode($search_account_customer_code);
}
if ($search_account_supplier_code != '') {
	$param .= "&search_account_supplier_code=".urlencode($search_account_supplier_code);
}
if ($search_barcode != '') {
	$param .= "&search_barcode=".urlencode($search_barcode);
}
if ($search_idprof1 != '') {
	$param .= '&search_idprof1='.urlencode($search_idprof1);
}
if ($search_idprof2 != '') {
	$param .= '&search_idprof2='.urlencode($search_idprof2);
}
if ($search_idprof3 != '') {
	$param .= '&search_idprof3='.urlencode($search_idprof3);
}
if ($search_idprof4 != '') {
	$param .= '&search_idprof4='.urlencode($search_idprof4);
}
if ($search_idprof5 != '') {
	$param .= '&search_idprof5='.urlencode($search_idprof5);
}
if ($search_idprof6 != '') {
	$param .= '&search_idprof6='.urlencode($search_idprof6);
}
if ($search_vat != '') {
	$param .= '&search_vat='.urlencode($search_vat);
}
if ($search_price_level != '') {
	$param .= '&search_price_level='.urlencode($search_price_level);
}
if ($search_type_thirdparty != '' && $search_type_thirdparty > 0) {
	$param .= '&search_type_thirdparty='.urlencode((string) ($search_type_thirdparty));
}
if ($search_type != '') {
	$param .= '&search_type='.urlencode($search_type);
}
if ($search_status != '') {
	$param .= '&search_status='.urlencode((string) ($search_status));
}
if (is_array($search_level) && count($search_level)) {
	foreach ($search_level as $slevel) {
		$param .= '&search_level[]='.urlencode($slevel);
	}
}
if (is_array($search_stcomm) && count($search_stcomm)) {
	foreach ($search_stcomm as $slevel) {
		$param .= '&search_stcomm[]='.urlencode($slevel);
	}
}
if ($search_parent_name != '') {
	$param .= '&search_parent_name='.urlencode($search_parent_name);
}
if ($search_import_key != '') {
	$param .= '&search_import_key='.urlencode($search_import_key);
}
if ($type != '') {
	$param .= '&type='.urlencode($type);
}
if ($search_date_creation_startmonth) {
	$param .= '&search_date_creation_startmonth='.urlencode((string) ($search_date_creation_startmonth));
}
if ($search_date_creation_startyear) {
	$param .= '&search_date_creation_startyear='.urlencode((string) ($search_date_creation_startyear));
}
if ($search_date_creation_startday) {
	$param .= '&search_date_creation_startday='.urlencode((string) ($search_date_creation_startday));
}
if ($search_date_creation_start) {
	$param .= '&search_date_creation_start='.urlencode($search_date_creation_start);
}
if ($search_date_creation_endmonth) {
	$param .= '&search_date_creation_endmonth='.urlencode((string) ($search_date_creation_endmonth));
}
if ($search_date_creation_endyear) {
	$param .= '&search_date_creation_endyear='.urlencode((string) ($search_date_creation_endyear));
}
if ($search_date_creation_endday) {
	$param .= '&search_date_creation_endday='.urlencode((string) ($search_date_creation_endday));
}
if ($search_date_creation_end) {
	$param .= '&search_date_creation_end='.urlencode($search_date_creation_end);
}
if ($search_date_modif_startmonth) {
	$param .= '&search_date_modif_startmonth='.urlencode((string) ($search_date_modif_startmonth));
}
if ($search_date_modif_startyear) {
	$param .= '&search_date_modif_startyear='.urlencode((string) ($search_date_modif_startyear));
}
if ($search_date_modif_startday) {
	$param .= '&search_date_modif_startday='.urlencode((string) ($search_date_modif_startday));
}
if ($search_date_modif_start) {
	$param .= '&search_date_modif_start='.urlencode($search_date_modif_start);
}
if ($search_date_modif_endmonth) {
	$param .= '&search_date_modif_endmonth='.urlencode((string) ($search_date_modif_endmonth));
}
if ($search_date_modif_endyear) {
	$param .= '&search_date_modif_endyear='.urlencode((string) ($search_date_modif_endyear));
}
if ($search_date_modif_endday) {
	$param .= '&search_date_modif_endday='.urlencode((string) ($search_date_modif_endday));
}
if ($search_date_modif_end) {
	$param .= '&search_date_modif_end=' . urlencode($search_date_modif_end);
}

// Add $param from extra fields
include DOL_DOCUMENT_ROOT.'/core/tpl/extrafields_list_search_param.tpl.php';
// Add $param from hooks
$parameters = array('param' => &$param);
$reshook = $hookmanager->executeHooks('printFieldListSearchParam', $parameters, $object, $action); // Note that $action and $object may have been modified by hook
$param .= $hookmanager->resPrint;

// Show delete result message
if (GETPOST('delsoc')) {
	setEventMessages($langs->trans("CompanyDeleted", GETPOST('delsoc')), null, 'mesgs');
}

// List of mass actions available
$arrayofmassactions = array(
	'presend' => img_picto('', 'email', 'class="pictofixedwidth"').$langs->trans("SendByMail"),
	//'builddoc'=>img_picto('', 'pdf', 'class="pictofixedwidth"').$langs->trans("PDFMerge"),
);
//if($user->rights->societe->creer) $arrayofmassactions['createbills']=$langs->trans("CreateInvoiceForThisCustomer");
if (isModEnabled('category') && $user->hasRight("societe", "creer")) {
	$arrayofmassactions['preaffecttag'] = img_picto('', 'category', 'class="pictofixedwidth"').$langs->trans("AffectTag");
}
if ($user->hasRight("societe", "creer")) {
	$arrayofmassactions['preenable'] = img_picto('', 'stop-circle', 'class="pictofixedwidth"').$langs->trans("SetToStatus", $object->LibStatut($object::STATUS_INACTIVITY));
}
if ($user->hasRight("societe", "creer")) {
	$arrayofmassactions['predisable'] = img_picto('', 'stop-circle', 'class="pictofixedwidth"').$langs->trans("SetToStatus", $object->LibStatut($object::STATUS_CEASED));
}
if ($user->hasRight("societe", "creer")) {
	$arrayofmassactions['presetcommercial'] = img_picto('', 'user', 'class="pictofixedwidth"').$langs->trans("AllocateCommercial");
	$arrayofmassactions['unsetcommercial'] = img_picto('', 'user', 'class="pictofixedwidth"').$langs->trans("UnallocateCommercial");
}

if ($user->hasRight('societe', 'supprimer')) {
	$arrayofmassactions['predelete'] = img_picto('', 'delete', 'class="pictofixedwidth"').$langs->trans("Delete");
}
if (GETPOSTINT('nomassaction') || in_array($massaction, array('presend', 'predelete', 'preaffecttag', 'preenable', 'preclose'))) {
	$arrayofmassactions = array();
}
$massactionbutton = $form->selectMassAction('', $arrayofmassactions);

$typefilter = '';
$label = 'MenuNewThirdParty';

if (!empty($type)) {
	$typefilter = '&amp;type='.$type;
	if ($type == 'p') {
		$label = 'MenuNewProspect';
	}
	if ($type == 'c') {
		$label = 'MenuNewCustomer';
	}
	if ($type == 'f') {
		$label = 'NewSupplier';
	}
}

if ($contextpage == 'poslist' && $type == 't' && (getDolGlobalString('PRODUIT_MULTIPRICES') || getDolGlobalString('PRODUIT_CUSTOMER_PRICES') || getDolGlobalString('PRODUIT_CUSTOMER_PRICES_BY_QTY_MULTIPRICES'))) {
	print get_htmloutput_mesg(img_warning('default').' '.$langs->trans("BecarefullChangeThirdpartyBeforeAddProductToInvoice"), '', 'warning', 1);
}

// Show the new button only when this page is not opend from the Extended POS (pop-up window)
// but allow it too, when a user has the rights to create a new customer
if ($contextpage != 'poslist') {
	$url = DOL_URL_ROOT.'/societe/card.php?action=create'.$typefilter;
	if (!empty($socid)) {
		$url .= '&socid='.$socid;
	}
	$newcardbutton   = '';
	$newcardbutton .= dolGetButtonTitle($langs->trans('ViewList'), '', 'fa fa-bars imgforviewmode', $_SERVER["PHP_SELF"].'?mode=common'.preg_replace('/(&|\?)*mode=[^&]+/', '', $param), '', ((empty($mode) || $mode == 'common') ? 2 : 1), array('morecss' => 'reposition'));
	$newcardbutton .= dolGetButtonTitle($langs->trans('ViewKanban'), '', 'fa fa-th-list imgforviewmode', $_SERVER["PHP_SELF"].'?mode=kanban'.preg_replace('/(&|\?)*mode=[^&]+/', '', $param), '', ($mode == 'kanban' ? 2 : 1), array('morecss' => 'reposition'));
	$newcardbutton .= dolGetButtonTitle($langs->trans($label), '', 'fa fa-plus-circle', $url, '', $user->hasRight('societe', 'creer'));
} elseif ($user->hasRight('societe', 'creer')) {
	$url = DOL_URL_ROOT.'/societe/card.php?action=create&type=t&contextpage=poslist&optioncss=print&backtopage='.urlencode($_SERVER["PHP_SELF"].'?type=t&contextpage=poslist&nomassaction=1&optioncss=print&place='.$place);
	$label = 'MenuNewCustomer';
	$newcardbutton = dolGetButtonTitle($langs->trans($label), '', 'fa fa-plus-circle', $url);
}

print '<form method="POST" id="searchFormList" action="'.$_SERVER["PHP_SELF"].'" name="formfilter" autocomplete="off">'."\n";
if ($optioncss != '') {
	print '<input type="hidden" name="optioncss" value="'.$optioncss.'">';
}
print '<input type="hidden" name="token" value="'.newToken().'">';
print '<input type="hidden" name="formfilteraction" id="formfilteraction" value="list">';
print '<input type="hidden" name="action" value="list">';
print '<input type="hidden" name="sortfield" value="'.$sortfield.'">';
print '<input type="hidden" name="sortorder" value="'.$sortorder.'">';
//print '<input type="hidden" name="page" value="'.$page.'">';
print '<input type="hidden" name="contextpage" value="'.$contextpage.'">';
if (!empty($place)) {
	print '<input type="hidden" name="place" value="'.$place.'">';
}
print '<input type="hidden" name="page_y" value="">';
print '<input type="hidden" name="mode" value="'.$mode.'">';
if (empty($arrayfields['customerorsupplier']['checked'])) {
	print '<input type="hidden" name="type" value="'.$type.'">';
}
if (!empty($place)) {
	print '<input type="hidden" name="place" value="'.$place.'">';
}

print_barre_liste($title, $page, $_SERVER["PHP_SELF"], $param, $sortfield, $sortorder, $massactionbutton, $num, $nbtotalofrecords, 'building', 0, $newcardbutton, '', $limit, 0, 0, 1);

$langs->load("other");
$textprofid = array();
foreach (array(1, 2, 3, 4, 5, 6) as $key) {
	$label = $langs->transnoentities("ProfId".$key.$mysoc->country_code);
	$textprofid[$key] = '';
	if ($label != "ProfId".$key.$mysoc->country_code) {	// Get only text between ()
		if (preg_match('/\((.*)\)/i', $label, $reg)) {
			$label = $reg[1];
		}
		// @phan-suppress-next-line PhanPluginSuspiciousParamPosition
		$textprofid[$key] = $langs->trans("ProfIdShortDesc", $key, $mysoc->country_code, $label);
	}
}

// Add code for pre mass action (confirmation or email presend form)
$topicmail = "Information";
$modelmail = "thirdparty";
$objecttmp = new Societe($db);
$trackid = 'thi'.$object->id;
include DOL_DOCUMENT_ROOT.'/core/tpl/massactions_pre.tpl.php';

/*
if (!empty($search_categ_cus) || !empty($search_categ_sup)) {
	print "<div id='ways'>";
	$c = new Categorie($db);
	$ways = $c->print_all_ways(' &gt; ', 'societe/list.php');
	print " &gt; ".$ways[0]."<br>\n";
	print "</div><br>";
}
*/

if ($search_all) {
	$setupstring = '';
	foreach ($fieldstosearchall as $key => $val) {
		$fieldstosearchall[$key] = $langs->trans($val);
		$setupstring .= $key."=".$val.";";
	}
	print '<!-- Search done like if SOCIETE_QUICKSEARCH_ON_FIELDS = '.$setupstring.' -->'."\n";
	print '<div class="divsearchfieldfilter">'.$langs->trans("FilterOnInto", $search_all).implode(', ', $fieldstosearchall).'</div>';
}

// Filter on categories
$moreforfilter = '';
if (empty($type) || $type == 'c' || $type == 'p') {
	if (isModEnabled('category') && $user->hasRight('categorie', 'read')) {
		$formcategory = new FormCategory($db);
		$moreforfilter .= $formcategory->getFilterBox(Categorie::TYPE_CUSTOMER, $searchCategoryCustomerList, 'minwidth300', $searchCategoryCustomerOperator ? $searchCategoryCustomerOperator : 0);
	}
}

if (empty($type) || $type == 'f') {
	if (isModEnabled("fournisseur") && isModEnabled('category') && $user->hasRight('categorie', 'read')) {
		$formcategory = new FormCategory($db);
		$moreforfilter .= $formcategory->getFilterBox(Categorie::TYPE_SUPPLIER, $searchCategorySupplierList, 'minwidth300', $searchCategorySupplierOperator ? $searchCategorySupplierOperator : 0);
	}
}

// If the user can view prospects other than his'
if ($user->hasRight("societe", "client", "voir") || $socid) {
	$moreforfilter .= '<div class="divsearchfield">';
	$tmptitle = $langs->trans('SalesRepresentatives');
	$moreforfilter .= img_picto($tmptitle, 'user', 'class="pictofixedwidth"');
	$moreforfilter .= $formother->select_salesrepresentatives($search_sale, 'search_sale', $user, 0, $langs->trans('SalesRepresentatives'), ($conf->dol_optimize_smallscreen ? 'maxwidth200' : 'maxwidth300'), 1);
	$moreforfilter .= '</div>';
}
if (!empty($moreforfilter)) {
	print '<div class="liste_titre liste_titre_bydiv centpercent">';
	print $moreforfilter;
	$parameters = array('type' => $type);
	$reshook = $hookmanager->executeHooks('printFieldPreListTitle', $parameters, $object, $action); // Note that $action and $object may have been modified by hook
	print $hookmanager->resPrint;
	print '</div>';
}

$varpage = empty($contextpage) ? $_SERVER["PHP_SELF"] : $contextpage;
$htmlofselectarray = $form->multiSelectArrayWithCheckbox('selectedfields', $arrayfields, $varpage, getDolGlobalString('MAIN_CHECKBOX_LEFT_COLUMN'));  // This also change content of $arrayfields with user setup
$selectedfields = ($mode != 'kanban' ? $htmlofselectarray : '');
$selectedfields .= ((count($arrayofmassactions) && $contextpage != 'poslist') ? $form->showCheckAddButtons('checkforselect', 1) : '');

print '<div class="div-table-responsive">'; // You can use div-table-responsive-no-min if you don't need reserved height for your table
print '<table class="tagtable nobottomiftotal liste'.($moreforfilter ? " listwithfilterbefore" : "").'">'."\n";

// Fields title search
// --------------------------------------------------------------------
print '<tr class="liste_titre_filter">';
// Action column
if (getDolGlobalString('MAIN_CHECKBOX_LEFT_COLUMN')) {
	print '<td class="liste_titre maxwidthsearch center actioncolumn">';
	$searchpicto = $form->showFilterButtons('left');
	print $searchpicto;
	print '</td>';
}
if (!empty($arrayfields['s.rowid']['checked'])) {
	print '<td class="liste_titre" data-key="id">';
	print '<input class="flat searchstring" type="text" name="search_id" size="1" value="'.dol_escape_htmltag($search_id).'">';
	print '</td>';
}
if (!empty($arrayfields['s.nom']['checked'])) {
	print '<td class="liste_titre" data-key="ref">';
	if (!empty($search_nom_only) && empty($search_nom)) {
		$search_nom = $search_nom_only;
	}
	print '<input class="flat searchstring maxwidth75imp" type="text" name="search_nom" value="'.dol_escape_htmltag($search_nom).'">';
	print '</td>';
}
if (!empty($arrayfields['s.name_alias']['checked'])) {
	print '<td class="liste_titre">';
	print '<input class="flat searchstring maxwidth75imp" type="text" name="search_alias" value="'.dol_escape_htmltag($search_alias).'">';
	print '</td>';
}
// Barcode
if (!empty($arrayfields['s.barcode']['checked'])) {
	print '<td class="liste_titre">';
	print '<input class="flat searchstring maxwidth75imp" type="text" name="search_barcode" value="'.dol_escape_htmltag($search_barcode).'">';
	print '</td>';
}
// Customer code
if (!empty($arrayfields['s.code_client']['checked'])) {
	print '<td class="liste_titre">';
	print '<input class="flat searchstring maxwidth75imp" type="text" name="search_customer_code" value="'.dol_escape_htmltag($search_customer_code).'">';
	print '</td>';
}
// Supplier code
if (!empty($arrayfields['s.code_fournisseur']['checked'])) {
	print '<td class="liste_titre">';
	print '<input class="flat searchstring maxwidth75imp" type="text" name="search_supplier_code" value="'.dol_escape_htmltag($search_supplier_code).'">';
	print '</td>';
}
// Account Customer code
if (!empty($arrayfields['s.code_compta']['checked'])) {
	print '<td class="liste_titre">';
	print '<input class="flat searchstring maxwidth75imp" type="text" name="search_account_customer_code" value="'.dol_escape_htmltag($search_account_customer_code).'">';
	print '</td>';
}
// Account Supplier code
if (!empty($arrayfields['s.code_compta_fournisseur']['checked'])) {
	print '<td class="liste_titre">';
	print '<input class="flat maxwidth75imp" type="text" name="search_account_supplier_code" value="'.dol_escape_htmltag($search_account_supplier_code).'">';
	print '</td>';
}
// Address
if (!empty($arrayfields['s.address']['checked'])) {
	print '<td class="liste_titre">';
	print '<input class="flat searchstring maxwidth50imp" type="text" name="search_address" value="'.dol_escape_htmltag($search_address).'">';
	print '</td>';
}
// Sales representatives
if (!empty($arrayfields['sales.representative']['checked'])) {
	print '<td class="liste_titre">';
	print '</td>';
}
// Zip
if (!empty($arrayfields['s.zip']['checked'])) {
	print '<td class="liste_titre">';
	print '<input class="flat searchstring maxwidth50imp" type="text" name="search_zip" value="'.dol_escape_htmltag($search_zip).'">';
	print '</td>';
}
// Town
if (!empty($arrayfields['s.town']['checked'])) {
	print '<td class="liste_titre">';
	print '<input class="flat searchstring maxwidth50imp" type="text" name="search_town" value="'.dol_escape_htmltag($search_town).'">';
	print '</td>';
}
// State
if (!empty($arrayfields['state.nom']['checked'])) {
	print '<td class="liste_titre">';
	print '<input class="flat searchstring maxwidth50imp" type="text" name="search_state" value="'.dol_escape_htmltag($search_state).'">';
	print '</td>';
}
// Region
if (!empty($arrayfields['region.nom']['checked'])) {
	print '<td class="liste_titre">';
	print '<input class="flat searchstring maxwidth50imp" type="text" name="search_region" value="'.dol_escape_htmltag($search_region).'">';
	print '</td>';
}
// Country
if (!empty($arrayfields['country.code_iso']['checked'])) {
	print '<td class="liste_titre center">';
	print $form->select_country($search_country, 'search_country', '', 0, 'minwidth100imp maxwidth100');
	print '</td>';
}
// Company type
if (!empty($arrayfields['typent.code']['checked'])) {
	print '<td class="liste_titre maxwidthonsmartphone center">';
	// We use showempty=0 here because there is already an unknown value into dictionary.
	print $form->selectarray("search_type_thirdparty", $formcompany->typent_array(0), $search_type_thirdparty, 1, 0, 0, '', 0, 0, 0, (!getDolGlobalString('SOCIETE_SORT_ON_TYPEENT') ? 'ASC' : $conf->global->SOCIETE_SORT_ON_TYPEENT), 'minwidth50 maxwidth125', 1);
	print '</td>';
}
// Multiprice level
if (!empty($arrayfields['s.price_level']['checked'])) {
	print '<td class="liste_titre">';
	print '<input class="flat searchstring maxwidth50imp" type="text" name="search_price_level" value="'.dol_escape_htmltag($search_price_level).'">';
	print '</td>';
}
// Staff
if (!empty($arrayfields['staff.code']['checked'])) {
	print '<td class="liste_titre maxwidthonsmartphone center">';
	print $form->selectarray("search_staff", $formcompany->effectif_array(0), $search_staff, 0, 0, 0, '', 0, 0, 0, 'ASC', 'maxwidth100', 1);
	print '</td>';
}
// Legal form
if (!empty($arrayfields['legalform.code']['checked'])) {
	print '<td class="liste_titre maxwidthonsmartphone center">';
	//print $form->selectarray("search_legalform", $formcompany->effectif_array(0), $search_legalform, 0, 0, 0, '', 0, 0, 0, 'ASC', 'maxwidth100', 1);
	print '</td>';
}
if (!empty($arrayfields['s.email']['checked'])) {
	// Email
	print '<td class="liste_titre">';
	print '<input class="flat searchemail maxwidth50imp" type="text" name="search_email" value="'.dol_escape_htmltag($search_email).'">';
	print '</td>';
}
if (!empty($arrayfields['s.phone']['checked'])) {
	// Phone
	print '<td class="liste_titre">';
	print '<input class="flat searchstring maxwidth50imp" type="text" name="search_phone" value="'.dol_escape_htmltag($search_phone).'">';
	print '</td>';
}
if (!empty($arrayfields['s.phone_mobile']['checked'])) {
	// PhoneMobile
	print '<td class="liste_titre">';
	print '<input class="flat searchstring maxwidth50imp" type="text" name="search_phone_mobile" value="'.dol_escape_htmltag($search_phone_mobile).'">';
	print '</td>';
}
if (!empty($arrayfields['s.fax']['checked'])) {
	// Fax
	print '<td class="liste_titre">';
	print '<input class="flat searchstring maxwidth50imp" type="text" name="search_fax" value="'.dol_escape_htmltag($search_fax).'">';
	print '</td>';
}
if (!empty($arrayfields['s.url']['checked'])) {
	// Url
	print '<td class="liste_titre">';
	print '<input class="flat searchstring maxwidth50imp" type="text" name="search_url" value="'.dol_escape_htmltag($search_url).'">';
	print '</td>';
}
if (!empty($arrayfields['s.siren']['checked'])) {
	// IdProf1
	print '<td class="liste_titre">';
	print '<input class="flat searchstring maxwidth50imp" type="text" name="search_idprof1" value="'.dol_escape_htmltag($search_idprof1).'">';
	print '</td>';
}
if (!empty($arrayfields['s.siret']['checked'])) {
	// IdProf2
	print '<td class="liste_titre">';
	print '<input class="flat searchstring maxwidth50imp" type="text" name="search_idprof2" value="'.dol_escape_htmltag($search_idprof2).'">';
	print '</td>';
}
if (!empty($arrayfields['s.ape']['checked'])) {
	// IdProf3
	print '<td class="liste_titre">';
	print '<input class="flat searchstring maxwidth50imp" type="text" name="search_idprof3" value="'.dol_escape_htmltag($search_idprof3).'">';
	print '</td>';
}
if (!empty($arrayfields['s.idprof4']['checked'])) {
	// IdProf4
	print '<td class="liste_titre">';
	print '<input class="flat searchstring maxwidth50imp" type="text" name="search_idprof4" value="'.dol_escape_htmltag($search_idprof4).'">';
	print '</td>';
}
if (!empty($arrayfields['s.idprof5']['checked'])) {
	// IdProf5
	print '<td class="liste_titre">';
	print '<input class="flat searchstring maxwidth50imp" type="text" name="search_idprof5" value="'.dol_escape_htmltag($search_idprof5).'">';
	print '</td>';
}
if (!empty($arrayfields['s.idprof6']['checked'])) {
	// IdProf6
	print '<td class="liste_titre">';
	print '<input class="flat searchstring maxwidth50imp" type="text" name="search_idprof6" value="'.dol_escape_htmltag($search_idprof6).'">';
	print '</td>';
}
if (!empty($arrayfields['s.tva_intra']['checked'])) {
	// Vat number
	print '<td class="liste_titre">';
	print '<input class="flat searchstring maxwidth50imp" type="text" name="search_vat" value="'.dol_escape_htmltag($search_vat).'">';
	print '</td>';
}

// Nature (customer/prospect/supplier)
if (!empty($arrayfields['customerorsupplier']['checked'])) {
	print '<td class="liste_titre maxwidthonsmartphone center">';
	if ($type != '') {
		print '<input type="hidden" name="type" value="'.$type.'">';
	}
	print $formcompany->selectProspectCustomerType($search_type, 'search_type', 'search_type', 'list');
	print '</td>';
}
// Prospect level
if (!empty($arrayfields['s.fk_prospectlevel']['checked'])) {
	print '<td class="liste_titre center">';
	print $form->multiselectarray('search_level', $tab_level, $search_level, 0, 0, 'width75', 0, 0, '', '', '', 2);
	print '</td>';
}
// Prospect status
if (!empty($arrayfields['s.fk_stcomm']['checked'])) {
	print '<td class="liste_titre maxwidthonsmartphone center">';
	$arraystcomm = array();
	foreach ($prospectstatic->cacheprospectstatus as $key => $val) {
		$arraystcomm[$val['id']] = ($langs->trans("StatusProspect".$val['id']) != "StatusProspect".$val['id'] ? $langs->trans("StatusProspect".$val['id']) : $val['label']);
	}
	//print $form->selectarray('search_stcomm', $arraystcomm, $search_stcomm, -2, 0, 0, '', 0, 0, 0, '', '', 1);
	print $form->multiselectarray('search_stcomm', $arraystcomm, $search_stcomm, 0, 0, 'width100', 0, 0, '', '', '', 2);
	print '</td>';
}
if (!empty($arrayfields['s2.nom']['checked'])) {
	print '<td class="liste_titre center">';
	print '<input class="flat searchstring maxwidth75imp" type="text" name="search_parent_name" value="'.dol_escape_htmltag($search_parent_name).'">';
	print '</td>';
}
// Extra fields
include DOL_DOCUMENT_ROOT.'/core/tpl/extrafields_list_search_input.tpl.php';

// Fields from hook
$parameters = array('arrayfields' => $arrayfields);
$reshook = $hookmanager->executeHooks('printFieldListOption', $parameters, $object, $action); // Note that $action and $object may have been modified by hook
print $hookmanager->resPrint;
// Creation date
if (!empty($arrayfields['s.datec']['checked'])) {
	print '<td class="liste_titre center nowraponall">';
	print '<div class="nowrapfordate">';
	print $form->selectDate($search_date_creation_start ? $search_date_creation_start : -1, 'search_date_creation_start', 0, 0, 1, '', 1, 0, 0, '', '', '', '', 1, '', $langs->trans('From'));
	print '</div>';
	print '<div class="nowrapfordate">';
	print $form->selectDate($search_date_creation_end ? $search_date_creation_end : -1, 'search_date_creation_end', 0, 0, 1, '', 1, 0, 0, '', '', '', '', 1, '', $langs->trans('to'));
	print '</div>';
	print '</td>';
}
// Modification date
if (!empty($arrayfields['s.tms']['checked'])) {
	print '<td class="liste_titre center nowraponall">';
	print '<div class="nowrapfordate">';
	print $form->selectDate($search_date_modif_start ? $search_date_modif_start : -1, 'search_date_modif_start', 0, 0, 1, '', 1, 0, 0, '', '', '', '', 1, '', $langs->trans('From'));
	print '</div>';
	print '<div class="nowrapfordate">';
	print $form->selectDate($search_date_modif_end ? $search_date_modif_end : -1, 'search_date_modif_end', 0, 0, 1, '', 1, 0, 0, '', '', '', '', 1, '', $langs->trans('to'));
	print '</div>';
	print '</td>';
}
// Status
if (!empty($arrayfields['s.status']['checked'])) {
	print '<td class="liste_titre center minwidth75imp parentonrightofpage">';
	print $form->selectarray('search_status', array('0' => $langs->trans('ActivityCeased'), '1' => $langs->trans('InActivity')), $search_status, 1, 0, 0, '', 0, 0, 0, '', 'search_status width100 onrightofpage', 1);
	print '</td>';
}
if (!empty($arrayfields['s.import_key']['checked'])) {
	print '<td class="liste_titre center">';
	print '<input class="flat searchstring maxwidth50" type="text" name="search_import_key" value="'.dol_escape_htmltag($search_import_key).'">';
	print '</td>';
}
// Action column
if (!getDolGlobalString('MAIN_CHECKBOX_LEFT_COLUMN')) {
	print '<td class="liste_titre center maxwidthsearch actioncolumn">';
	$searchpicto = $form->showFilterButtons();
	print $searchpicto;
	print '</td>';
}

print '</tr>'."\n";

$totalarray = array();
$totalarray['nbfield'] = 0;

// Fields title label
// --------------------------------------------------------------------
print '<tr class="liste_titre">';
// Action column
if (getDolGlobalString('MAIN_CHECKBOX_LEFT_COLUMN')) {
	print getTitleFieldOfList($selectedfields, 0, $_SERVER["PHP_SELF"], '', '', '', '', $sortfield, $sortorder, 'center maxwidthsearch ')."\n";
	$totalarray['nbfield']++;
}
if (!empty($arrayfields['s.rowid']['checked'])) {
	print_liste_field_titre($arrayfields['s.rowid']['label'], $_SERVER["PHP_SELF"], "s.rowid", "", $param, ' data-key="id"', $sortfield, $sortorder, '');
	$totalarray['nbfield']++;
}
if (!empty($arrayfields['s.nom']['checked'])) {
	print_liste_field_titre($arrayfields['s.nom']['label'], $_SERVER["PHP_SELF"], "s.nom", "", $param, ' data-key="ref"', $sortfield, $sortorder, ' ');
	$totalarray['nbfield']++;
}
if (!empty($arrayfields['s.name_alias']['checked'])) {
	print_liste_field_titre($arrayfields['s.name_alias']['label'], $_SERVER["PHP_SELF"], "s.name_alias", "", $param, "", $sortfield, $sortorder);
	$totalarray['nbfield']++;
}
if (!empty($arrayfields['s.barcode']['checked'])) {
	print_liste_field_titre($arrayfields['s.barcode']['label'], $_SERVER["PHP_SELF"], "s.barcode", $param, '', '', $sortfield, $sortorder);
	$totalarray['nbfield']++;
}
if (!empty($arrayfields['s.code_client']['checked'])) {
	print_liste_field_titre($arrayfields['s.code_client']['label'], $_SERVER["PHP_SELF"], "s.code_client", "", $param, '', $sortfield, $sortorder);
	$totalarray['nbfield']++;
}
if (!empty($arrayfields['s.code_fournisseur']['checked'])) {
	print_liste_field_titre($arrayfields['s.code_fournisseur']['label'], $_SERVER["PHP_SELF"], "s.code_fournisseur", "", $param, '', $sortfield, $sortorder);
	$totalarray['nbfield']++;
}
if (!empty($arrayfields['s.code_compta']['checked'])) {
	print_liste_field_titre($arrayfields['s.code_compta']['label'], $_SERVER["PHP_SELF"], "s.code_compta", "", $param, '', $sortfield, $sortorder);
	$totalarray['nbfield']++;
}
if (!empty($arrayfields['s.code_compta_fournisseur']['checked'])) {
	print_liste_field_titre($arrayfields['s.code_compta_fournisseur']['label'], $_SERVER["PHP_SELF"], "s.code_compta_fournisseur", "", $param, '', $sortfield, $sortorder);
	$totalarray['nbfield']++;
}
if (!empty($arrayfields['s.address']['checked'])) {
	print_liste_field_titre($arrayfields['s.address']['label'], $_SERVER['PHP_SELF'], 's.address', '', $param, '', $sortfield, $sortorder);
	$totalarray['nbfield']++;
}
if (!empty($arrayfields['sales.representative']['checked'])) {
	print_liste_field_titre($arrayfields['sales.representative']['label'], $_SERVER['PHP_SELF'], '', '', $param, '', $sortfield, $sortorder);
	$totalarray['nbfield']++;
}
if (!empty($arrayfields['s.zip']['checked'])) {
	print_liste_field_titre($arrayfields['s.zip']['label'], $_SERVER["PHP_SELF"], "s.zip", "", $param, '', $sortfield, $sortorder);
	$totalarray['nbfield']++;
}
if (!empty($arrayfields['s.town']['checked'])) {
	print_liste_field_titre($arrayfields['s.town']['label'], $_SERVER["PHP_SELF"], "s.town", "", $param, '', $sortfield, $sortorder);
	$totalarray['nbfield']++;
}
if (!empty($arrayfields['state.nom']['checked'])) {
	print_liste_field_titre($arrayfields['state.nom']['label'], $_SERVER["PHP_SELF"], "state.nom", "", $param, '', $sortfield, $sortorder);
	$totalarray['nbfield']++;
}
if (!empty($arrayfields['region.nom']['checked'])) {
	print_liste_field_titre($arrayfields['region.nom']['label'], $_SERVER["PHP_SELF"], "region.nom", "", $param, '', $sortfield, $sortorder);
	$totalarray['nbfield']++;
}
if (!empty($arrayfields['country.code_iso']['checked'])) {
	print_liste_field_titre($arrayfields['country.code_iso']['label'], $_SERVER["PHP_SELF"], "country.code_iso", "", $param, '', $sortfield, $sortorder, 'center ');
	$totalarray['nbfield']++;
}
if (!empty($arrayfields['typent.code']['checked'])) {
	print_liste_field_titre($arrayfields['typent.code']['label'], $_SERVER["PHP_SELF"], "typent.code", "", $param, "", $sortfield, $sortorder, 'center ');
	$totalarray['nbfield']++;
}
if (!empty($arrayfields['staff.code']['checked'])) {
	print_liste_field_titre($arrayfields['staff.code']['label'], $_SERVER["PHP_SELF"], "staff.code", "", $param, '', $sortfield, $sortorder, 'center ');
	$totalarray['nbfield']++;
}
if (!empty($arrayfields['legalform.code']['checked'])) {
	print_liste_field_titre($arrayfields['legalform.code']['label'], $_SERVER["PHP_SELF"], "legalform.code", "", $param, '', $sortfield, $sortorder);
	$totalarray['nbfield']++;
}
if (!empty($arrayfields['s.price_level']['checked'])) {
	print_liste_field_titre($arrayfields['s.price_level']['label'], $_SERVER["PHP_SELF"], "s.price_level", "", $param, '', $sortfield, $sortorder);
	$totalarray['nbfield']++;
}
if (!empty($arrayfields['s.email']['checked'])) {
	print_liste_field_titre($arrayfields['s.email']['label'], $_SERVER["PHP_SELF"], "s.email", "", $param, '', $sortfield, $sortorder);
	$totalarray['nbfield']++;
}
if (!empty($arrayfields['s.phone']['checked'])) {
	print_liste_field_titre($arrayfields['s.phone']['label'], $_SERVER["PHP_SELF"], "s.phone", "", $param, '', $sortfield, $sortorder);
	$totalarray['nbfield']++;
}
if (!empty($arrayfields['s.phone_mobile']['checked'])) {
	print_liste_field_titre($arrayfields['s.phone_mobile']['label'], $_SERVER["PHP_SELF"], "s.phone_mobile", "", $param, '', $sortfield, $sortorder);
	$totalarray['nbfield']++;
}
if (!empty($arrayfields['s.fax']['checked'])) {
	print_liste_field_titre($arrayfields['s.fax']['label'], $_SERVER["PHP_SELF"], "s.fax", "", $param, '', $sortfield, $sortorder);
	$totalarray['nbfield']++;
}
if (!empty($arrayfields['s.url']['checked'])) {
	print_liste_field_titre($arrayfields['s.url']['label'], $_SERVER["PHP_SELF"], "s.url", "", $param, '', $sortfield, $sortorder);
	$totalarray['nbfield']++;
}
if (!empty($arrayfields['s.siren']['checked'])) {
	print_liste_field_titre($form->textwithpicto($langs->trans("ProfId1Short"), $textprofid[1], 1, 0), $_SERVER["PHP_SELF"], "s.siren", "", $param, '', $sortfield, $sortorder, 'nowrap ');
	$totalarray['nbfield']++;
}
if (!empty($arrayfields['s.siret']['checked'])) {
	print_liste_field_titre($form->textwithpicto($langs->trans("ProfId2Short"), $textprofid[2], 1, 0), $_SERVER["PHP_SELF"], "s.siret", "", $param, '', $sortfield, $sortorder, 'nowrap ');
	$totalarray['nbfield']++;
}
if (!empty($arrayfields['s.ape']['checked'])) {
	print_liste_field_titre($form->textwithpicto($langs->trans("ProfId3Short"), $textprofid[3], 1, 0), $_SERVER["PHP_SELF"], "s.ape", "", $param, '', $sortfield, $sortorder, 'nowrap ');
	$totalarray['nbfield']++;
}
if (!empty($arrayfields['s.idprof4']['checked'])) {
	print_liste_field_titre($form->textwithpicto($langs->trans("ProfId4Short"), $textprofid[4], 1, 0), $_SERVER["PHP_SELF"], "s.idprof4", "", $param, '', $sortfield, $sortorder, 'nowrap ');
	$totalarray['nbfield']++;
}
if (!empty($arrayfields['s.idprof5']['checked'])) {
	print_liste_field_titre($form->textwithpicto($langs->trans("ProfId5Short"), $textprofid[5], 1, 0), $_SERVER["PHP_SELF"], "s.idprof5", "", $param, '', $sortfield, $sortorder, 'nowrap ');
	$totalarray['nbfield']++;
}
if (!empty($arrayfields['s.idprof6']['checked'])) {
	print_liste_field_titre($form->textwithpicto($langs->trans("ProfId6Short"), $textprofid[6], 1, 0), $_SERVER["PHP_SELF"], "s.idprof6", "", $param, '', $sortfield, $sortorder, 'nowrap ');
	$totalarray['nbfield']++;
}
if (!empty($arrayfields['s.tva_intra']['checked'])) {
	print_liste_field_titre($arrayfields['s.tva_intra']['label'], $_SERVER["PHP_SELF"], "s.tva_intra", "", $param, '', $sortfield, $sortorder, 'nowrap ');
	$totalarray['nbfield']++;
}
if (!empty($arrayfields['customerorsupplier']['checked'])) {
	print_liste_field_titre($arrayfields['customerorsupplier']['label'], $_SERVER['PHP_SELF'], '', '', $param, '', $sortfield, $sortorder, 'center '); // type of customer
	$totalarray['nbfield']++;
}
if (!empty($arrayfields['s.fk_prospectlevel']['checked'])) {
	print_liste_field_titre($arrayfields['s.fk_prospectlevel']['label'], $_SERVER["PHP_SELF"], "s.fk_prospectlevel", "", $param, '', $sortfield, $sortorder, 'center ');
	$totalarray['nbfield']++;
}
if (!empty($arrayfields['s.fk_stcomm']['checked'])) {
	print_liste_field_titre($arrayfields['s.fk_stcomm']['label'], $_SERVER["PHP_SELF"], "s.fk_stcomm", "", $param, '', $sortfield, $sortorder, 'center ');
	$totalarray['nbfield']++;
}
if (!empty($arrayfields['s2.nom']['checked'])) {
	print_liste_field_titre($arrayfields['s2.nom']['label'], $_SERVER["PHP_SELF"], "s2.nom", "", $param, '', $sortfield, $sortorder, 'center ');
	$totalarray['nbfield']++;
}
// Extra fields
include DOL_DOCUMENT_ROOT.'/core/tpl/extrafields_list_search_title.tpl.php';
// Hook fields
$parameters = array('arrayfields' => $arrayfields, 'param' => $param, 'sortfield' => $sortfield, 'sortorder' => $sortorder);
$reshook = $hookmanager->executeHooks('printFieldListTitle', $parameters, $object, $action); // Note that $action and $object may have been modified by hook
print $hookmanager->resPrint;
if (!empty($arrayfields['s.datec']['checked'])) {
	print_liste_field_titre($arrayfields['s.datec']['label'], $_SERVER["PHP_SELF"], "s.datec", "", $param, '', $sortfield, $sortorder, 'center nowrap ');
	$totalarray['nbfield']++;	// For the column action
}
if (!empty($arrayfields['s.tms']['checked'])) {
	print_liste_field_titre($arrayfields['s.tms']['label'], $_SERVER["PHP_SELF"], "s.tms", "", $param, '', $sortfield, $sortorder, 'center nowrap ');
	$totalarray['nbfield']++;	// For the column action
}
if (!empty($arrayfields['s.status']['checked'])) {
	print_liste_field_titre($arrayfields['s.status']['label'], $_SERVER["PHP_SELF"], "s.status", "", $param, '', $sortfield, $sortorder, 'center ');
	$totalarray['nbfield']++;	// For the column action
}
if (!empty($arrayfields['s.import_key']['checked'])) {
	print_liste_field_titre($arrayfields['s.import_key']['label'], $_SERVER["PHP_SELF"], "s.import_key", "", $param, '', $sortfield, $sortorder, 'center ');
	$totalarray['nbfield']++;	// For the column action
}
// Action column
if (!getDolGlobalString('MAIN_CHECKBOX_LEFT_COLUMN')) {
	print getTitleFieldOfList($selectedfields, 0, $_SERVER["PHP_SELF"], '', '', '', '', $sortfield, $sortorder, 'center maxwidthsearch ')."\n";
	$totalarray['nbfield']++;
}
print '</tr>'."\n";


// Loop on record
// --------------------------------------------------------------------
$i = 0;
$savnbfield = $totalarray['nbfield'];
$totalarray = array();
$totalarray['nbfield'] = 0;
$imaxinloop = ($limit ? min($num, $limit) : $num);
while ($i < $imaxinloop) {
	$obj = $db->fetch_object($resql);
	if (empty($obj)) {
		break; // Should not happen
	}

	$parameters = array('staticdata' => $obj);
	// Note that $action and $object may have been modified by hook
	// do companystatic fetch in hook if wanted or anything else
	$reshook = $hookmanager->executeHooks('loadStaticObject', $parameters, $companystatic, $action);
	if (empty($reshook)) {
		$companystatic->id = $obj->rowid;
		$companystatic->name = $obj->name;
		$companystatic->name_alias = $obj->name_alias;
		$companystatic->logo = $obj->logo;
		$companystatic->barcode = $obj->barcode;
		$companystatic->canvas = $obj->canvas;
		$companystatic->client = $obj->client;
		$companystatic->status = $obj->status;
		$companystatic->email = $obj->email;
		$companystatic->address = $obj->address;
		$companystatic->zip = $obj->zip;
		$companystatic->town = $obj->town;
		$companystatic->fournisseur = $obj->fournisseur;
		$companystatic->code_client = $obj->code_client;
		$companystatic->code_fournisseur = $obj->code_fournisseur;
		$companystatic->tva_intra = $obj->tva_intra;
		$companystatic->country_code = $obj->country_code;

		$companystatic->code_compta_client = $obj->code_compta;
		$companystatic->code_compta_fournisseur = $obj->code_compta_fournisseur;

		$companystatic->fk_prospectlevel = $obj->fk_prospectlevel;
		$companystatic->parent = $obj->fk_parent;
		$companystatic->entity = $obj->entity;

		$object = $companystatic;
	}

	if ($mode == 'kanban') {
		if ($i == 0) {
			print '<tr class="trkanban"><td colspan="'.$savnbfield.'">';
			print '<div class="box-flex-container kanban">';
		}
		// Output Kanban
		print $companystatic->getKanbanView('', array('selected' => in_array($obj->rowid, $arrayofselected)));
		if ($i == ($imaxinloop - 1)) {
			print '</div>';
			print '</td></tr>';
		}
	} else {
		// Show line of result
		$j = 0;
		print '<tr data-rowid="'.$companystatic->id.'" class="oddeven"';
		if ($contextpage == 'poslist') {
			print ' onclick="location.href=\'list.php?action=change&contextpage=poslist&idcustomer='.$obj->rowid.'&place='.urlencode($place).'\'"';
		}
		print '>';

		// Action column (Show the massaction button only when this page is not opend from the Extended POS)
		if (getDolGlobalString('MAIN_CHECKBOX_LEFT_COLUMN')) {
			print '<td class="nowrap center actioncolumn">';
			if (($massactionbutton || $massaction) && $contextpage != 'poslist') {   // If we are in select mode (massactionbutton defined) or if we have already selected and sent an action ($massaction) defined
				$selected = 0;
				if (in_array($obj->rowid, $arrayofselected)) {
					$selected = 1;
				}
				print '<input id="cb'.$obj->rowid.'" class="flat checkforselect" type="checkbox" name="toselect[]" value="'.$obj->rowid.'"'.($selected ? ' checked="checked"' : '').'>';
			}
			print '</td>';
			if (!$i) {
				$totalarray['nbfield']++;
			}
		}
		if (!empty($arrayfields['s.rowid']['checked'])) {
			print '<td class="tdoverflowmax50" data-key="id">';
			print dol_escape_htmltag($obj->rowid);
			print "</td>\n";
			if (!$i) {
				$totalarray['nbfield']++;
			}
		}
		if (!empty($arrayfields['s.nom']['checked'])) {
			print '<td'.(getDolGlobalString('MAIN_SOCIETE_SHOW_COMPLETE_NAME') ? '' : ' class="tdoverflowmax200"').' data-key="ref">';
			if ($contextpage == 'poslist') {
				print dol_escape_htmltag($companystatic->name);
			} else {
				print $companystatic->getNomUrl(1, '', 100, 0, 1, empty($arrayfields['s.name_alias']['checked']) ? 0 : 1);
			}
			print "</td>\n";
			if (!$i) {
				$totalarray['nbfield']++;
			}
		}
		if (!empty($arrayfields['s.name_alias']['checked'])) {
			print '<td class="tdoverflowmax150" title="'.dol_escape_htmltag($companystatic->name_alias).'">';
			print dol_escape_htmltag($companystatic->name_alias);
			print "</td>\n";
			if (!$i) {
				$totalarray['nbfield']++;
			}
		}
		// Barcode
		if (!empty($arrayfields['s.barcode']['checked'])) {
			print '<td class="tdoverflowmax150" title="'.dol_escape_htmltag($companystatic->barcode).'">'.dol_escape_htmltag($companystatic->barcode).'</td>';
			if (!$i) {
				$totalarray['nbfield']++;
			}
		}
		// Customer code
		if (!empty($arrayfields['s.code_client']['checked'])) {
			print '<td class="nowraponall">'.dol_escape_htmltag($companystatic->code_client).'</td>';
			if (!$i) {
				$totalarray['nbfield']++;
			}
		}
		// Supplier code
		if (!empty($arrayfields['s.code_fournisseur']['checked'])) {
			print '<td class="nowraponall">'.dol_escape_htmltag($companystatic->code_fournisseur).'</td>';
			if (!$i) {
				$totalarray['nbfield']++;
			}
		}
		// Account customer code
		if (!empty($arrayfields['s.code_compta']['checked'])) {
			print '<td>'.dol_escape_htmltag($companystatic->code_compta_client).'</td>';
			if (!$i) {
				$totalarray['nbfield']++;
			}
		}
		// Account supplier code
		if (!empty($arrayfields['s.code_compta_fournisseur']['checked'])) {
			print '<td>'.dol_escape_htmltag($companystatic->code_compta_fournisseur).'</td>';
			if (!$i) {
				$totalarray['nbfield']++;
			}
		}
		// Address
		if (!empty($arrayfields['s.address']['checked'])) {
			print '<td class="tdoverflowmax250" title="'.dol_escape_htmltag($companystatic->address).'">'.dol_escape_htmltag($companystatic->address).'</td>';
			if (!$i) {
				$totalarray['nbfield']++;
			}
		}
		// Sales Representative
		if (!empty($arrayfields['sales.representative']['checked'])) {
			print '<td class="nowraponall tdoverflowmax200">';
			$listsalesrepresentatives = $companystatic->getSalesRepresentatives($user);
			$nbofsalesrepresentative = count($listsalesrepresentatives);
			if ($nbofsalesrepresentative > 6) {
				// We print only number
				print $nbofsalesrepresentative;
			} elseif ($nbofsalesrepresentative > 0) {
				$userstatic = new User($db);
				$j = 0;
				foreach ($listsalesrepresentatives as $val) {
					$userstatic->id = $val['id'];
					$userstatic->lastname = $val['lastname'];
					$userstatic->firstname = $val['firstname'];
					$userstatic->email = $val['email'];
					$userstatic->entity = $val['entity'];
					$userstatic->photo = $val['photo'];
					$userstatic->login = $val['login'];
					$userstatic->office_phone = $val['office_phone'];
					$userstatic->office_fax = $val['office_fax'];
					$userstatic->user_mobile = $val['user_mobile'];
					$userstatic->job = $val['job'];
					$userstatic->gender = $val['gender'];
					print ($nbofsalesrepresentative < 2) ? $userstatic->getNomUrl(-1, '', 0, 0, 12) : $userstatic->getNomUrl(-2);
					$j++;
					if ($j < $nbofsalesrepresentative) {
						print ' ';
					}
				}
			} else {
				print '&nbsp;';
			}
			print '</td>';
			if (!$i) {
				$totalarray['nbfield']++;
			}
		}
		// Zip
		if (!empty($arrayfields['s.zip']['checked'])) {
			print "<td>".dol_escape_htmltag($companystatic->zip)."</td>\n";
			if (!$i) {
				$totalarray['nbfield']++;
			}
		}
		// Town
		if (!empty($arrayfields['s.town']['checked'])) {
			print '<td class="tdoverflowmax150" title="'.dol_escape_htmltag($companystatic->town).'">'.dol_escape_htmltag($companystatic->town)."</td>\n";
			if (!$i) {
				$totalarray['nbfield']++;
			}
		}
		// State
		if (!empty($arrayfields['state.nom']['checked'])) {
			print "<td>".dol_escape_htmltag($obj->state_name)."</td>\n";
			if (!$i) {
				$totalarray['nbfield']++;
			}
		}
		// Region
		if (!empty($arrayfields['region.nom']['checked'])) {
			print "<td>".dol_escape_htmltag($obj->region_name)."</td>\n";
			if (!$i) {
				$totalarray['nbfield']++;
			}
		}
		// Country
		if (!empty($arrayfields['country.code_iso']['checked'])) {
			print '<td class="center tdoverflowmax100">';
			$labelcountry = ($companystatic->country_code && ($langs->trans("Country".$companystatic->country_code) != "Country".$companystatic->country_code)) ? $langs->trans("Country".$companystatic->country_code) : $obj->country_label;
			print $labelcountry;
			print '</td>';
			if (!$i) {
				$totalarray['nbfield']++;
			}
		}
		// Type ent
		if (!empty($arrayfields['typent.code']['checked'])) {
			if (!isset($typenArray) || !is_array($typenArray) || count($typenArray) == 0) {
				$typenArray = $formcompany->typent_array(1);
			}
			$labeltypeofcompany = empty($typenArray[$obj->typent_code]) ? '' : $typenArray[$obj->typent_code];

			print '<td class="center tdoverflowmax125" title="'.dol_escape_htmltag($labeltypeofcompany).'">';
			print dol_escape_htmltag($labeltypeofcompany);
			print '</td>';
			if (!$i) {
				$totalarray['nbfield']++;
			}
		}
		// Multiprice level
		if (!empty($arrayfields['s.price_level']['checked'])) {
			print '<td class="center">'.$obj->price_level."</td>\n";
			if (!$i) {
				$totalarray['nbfield']++;
			}
		}
		// Staff
		if (!empty($arrayfields['staff.code']['checked'])) {
			print '<td class="center">';
			if (!empty($obj->staff_code)) {
				if (empty($conf->cache['staffArray'])) {
					$conf->cache['staffArray'] = $formcompany->effectif_array(1);
				}
				print $conf->cache['staffArray'][$obj->staff_code];
			}
			print '</td>';
			if (!$i) {
				$totalarray['nbfield']++;
			}
		}
		// Legal form
		if (!empty($arrayfields['legalform.code']['checked'])) {
			$labeltoshow = '';
			if (!empty($obj->legalform_code)) {
				if (empty($conf->cache['legalformArray'][$obj->legalform_code])) {
					$conf->cache['legalformArray'][$obj->legalform_code] = getFormeJuridiqueLabel($obj->legalform_code);
				}
				$labeltoshow = $conf->cache['legalformArray'][$obj->legalform_code];
			}
			print '<td class="center tdoverflowmax100" title="'.dol_escape_htmltag($labeltoshow).'">';
			print dol_escape_htmltag($labeltoshow);
			print '</td>';
			if (!$i) {
				$totalarray['nbfield']++;
			}
		}
		// Email
		if (!empty($arrayfields['s.email']['checked'])) {
			print '<td class="tdoverflowmax150">'.dol_print_email($obj->email, $obj->rowid, $obj->rowid, 1, 0, 0, 1)."</td>\n";
			if (!$i) {
				$totalarray['nbfield']++;
			}
		}
		if (!empty($arrayfields['s.phone']['checked'])) {
			print '<td class="nowraponall">'.dol_print_phone($obj->phone, $companystatic->country_code, 0, $obj->rowid, 'AC_TEL', ' ', 'phone')."</td>\n";
			if (!$i) {
				$totalarray['nbfield']++;
			}
		}
		if (!empty($arrayfields['s.phone_mobile']['checked'])) {
			print '<td class="nowraponall">'.dol_print_phone($obj->phone_mobile, $companystatic->country_code, 0, $obj->rowid, 'AC_TEL', ' ', 'phone_mobile')."</td>\n";
			if (!$i) {
				$totalarray['nbfield']++;
			}
		}
		if (!empty($arrayfields['s.fax']['checked'])) {
			print '<td class="nowraponall">'.dol_print_phone($obj->fax, $companystatic->country_code, 0, $obj->rowid, 'AC_TEL', ' ', 'fax')."</td>\n";
			if (!$i) {
				$totalarray['nbfield']++;
			}
		}
		if (!empty($arrayfields['s.url']['checked'])) {
			print "<td>".dol_print_url($obj->url, '', '', 1)."</td>\n";
			if (!$i) {
				$totalarray['nbfield']++;
			}
		}
		if (!empty($arrayfields['s.siren']['checked'])) {
			print "<td>".$obj->idprof1."</td>\n";
			if (!$i) {
				$totalarray['nbfield']++;
			}
		}
		if (!empty($arrayfields['s.siret']['checked'])) {
			print "<td>".$obj->idprof2."</td>\n";
			if (!$i) {
				$totalarray['nbfield']++;
			}
		}
		if (!empty($arrayfields['s.ape']['checked'])) {
			print "<td>".$obj->idprof3."</td>\n";
			if (!$i) {
				$totalarray['nbfield']++;
			}
		}
		if (!empty($arrayfields['s.idprof4']['checked'])) {
			print "<td>".$obj->idprof4."</td>\n";
			if (!$i) {
				$totalarray['nbfield']++;
			}
		}
		if (!empty($arrayfields['s.idprof5']['checked'])) {
			print "<td>".$obj->idprof5."</td>\n";
			if (!$i) {
				$totalarray['nbfield']++;
			}
		}
		if (!empty($arrayfields['s.idprof6']['checked'])) {
			print "<td>".$obj->idprof6."</td>\n";
			if (!$i) {
				$totalarray['nbfield']++;
			}
		}
		// VAT
		if (!empty($arrayfields['s.tva_intra']['checked'])) {
			print '<td class="tdoverflowmax125" title="'.dol_escape_htmltag($companystatic->tva_intra).'">';
			if ($companystatic->tva_intra && !isValidVATID($companystatic)) {
				print img_warning("BadVATNumber", '', 'pictofixedwidth');
			}
			print $companystatic->tva_intra;
			print "</td>\n";
			if (!$i) {
				$totalarray['nbfield']++;
			}
		}
		// Nature
		if (!empty($arrayfields['customerorsupplier']['checked'])) {
			print '<td class="center">';
			print $companystatic->getTypeUrl(1);
			print '</td>';
			if (!$i) {
				$totalarray['nbfield']++;
			}
		}
		// Prospect level
		if (!empty($arrayfields['s.fk_prospectlevel']['checked'])) {
			print '<td class="center nowraponall">';
			print $companystatic->getLibProspLevel();
			print "</td>";
			if (!$i) {
				$totalarray['nbfield']++;
			}
		}
		// Prospect status
		if (!empty($arrayfields['s.fk_stcomm']['checked'])) {
			print '<td class="center nowraponall">';

			$prospectid = $obj->rowid;
			$statusprospect = $obj->stcomm_id;

			$formcompany->selectProspectStatus('status_prospect', $prospectstatic, $statusprospect, $prospectid);

			print '</td>';
			if (!$i) {
				$totalarray['nbfield']++;
			}
		}
		// Parent company
		if (!empty($arrayfields['s2.nom']['checked'])) {
			print '<td class="center tdoverflowmax100">';
			if ($companystatic->parent > 0) {
				$companyparent->fetch($companystatic->parent);
				print $companyparent->getNomUrl(1);
			}
			print "</td>";
			if (!$i) {
				$totalarray['nbfield']++;
			}
		}
		// Extra fields
		include DOL_DOCUMENT_ROOT.'/core/tpl/extrafields_list_print_fields.tpl.php';
		// Fields from hook
		$parameters = array('arrayfields' => $arrayfields, 'obj' => $obj, 'i' => $i, 'totalarray' => &$totalarray);
		$reshook = $hookmanager->executeHooks('printFieldListValue', $parameters, $object, $action); // Note that $action and $object may have been modified by hook
		print $hookmanager->resPrint;
		// Date creation
		if (!empty($arrayfields['s.datec']['checked'])) {
			print '<td class="center nowraponall">';
			print dol_print_date($db->jdate($obj->date_creation), 'dayhour', 'tzuser');
			print '</td>';
			if (!$i) {
				$totalarray['nbfield']++;
			}
		}
		// Date modification
		if (!empty($arrayfields['s.tms']['checked'])) {
			print '<td class="center nowraponall">';
			print dol_print_date($db->jdate($obj->date_modification), 'dayhour', 'tzuser');
			print '</td>';
			if (!$i) {
				$totalarray['nbfield']++;
			}
		}
		// Status
		if (!empty($arrayfields['s.status']['checked'])) {
			print '<td class="center nowraponall">'.$companystatic->getLibStatut(5).'</td>';
			if (!$i) {
				$totalarray['nbfield']++;
			}
		}
		// Import key
		if (!empty($arrayfields['s.import_key']['checked'])) {
			print '<td class="tdoverflowmax125" title="'.dol_escape_htmltag($obj->import_key).'">';
			print dol_escape_htmltag($obj->import_key);
			print "</td>\n";
			if (!$i) {
				$totalarray['nbfield']++;
			}
		}
		// Action column (Show the massaction button only when this page is not opend from the Extended POS)
		if (!getDolGlobalString('MAIN_CHECKBOX_LEFT_COLUMN')) {
			print '<td class="nowrap center actioncolumn">';
			if (($massactionbutton || $massaction) && $contextpage != 'poslist') {   // If we are in select mode (massactionbutton defined) or if we have already selected and sent an action ($massaction) defined
				$selected = 0;
				if (in_array($obj->rowid, $arrayofselected)) {
					$selected = 1;
				}
				print '<input id="cb'.$obj->rowid.'" class="flat checkforselect" type="checkbox" name="toselect[]" value="'.$obj->rowid.'"'.($selected ? ' checked="checked"' : '').'>';
			}
			print '</td>';
			if (!$i) {
				$totalarray['nbfield']++;
			}
		}

		print '</tr>'."\n";
	}
	$i++;
}

// Show total line
include DOL_DOCUMENT_ROOT.'/core/tpl/list_print_total.tpl.php';

// If no record found
if ($num == 0) {
	$colspan = 1;
	foreach ($arrayfields as $key => $val) {
		if (!empty($val['checked'])) {
			$colspan++;
		}
	}
	print '<tr><td colspan="'.$colspan.'"><span class="opacitymedium">'.$langs->trans("NoRecordFound").'</span></td></tr>';
}

$db->free($resql);

$parameters = array('arrayfields' => $arrayfields, 'sql' => $sql);
$reshook = $hookmanager->executeHooks('printFieldListFooter', $parameters, $object, $action); // Note that $action and $object may have been modified by hook
print $hookmanager->resPrint;

print '</table>'."\n";
print '</div>'."\n";

// Line that calls the select_status function by passing it js as the 5th parameter in order to activate the js script
$formcompany->selectProspectStatus('status_prospect', $prospectstatic, null, null, "js");

print '</form>'."\n";

// End of page
llxFooter();
$db->close();<|MERGE_RESOLUTION|>--- conflicted
+++ resolved
@@ -203,11 +203,7 @@
 		$search_type = '4';
 	}
 }
-<<<<<<< HEAD
 // Initialize a technical objects to manage hooks of page. Note that conf->hooks_modules contains an array of hook context
-=======
-// Initialize technical objects to manage hooks of page. Note that conf->hooks_modules contains array of hook context
->>>>>>> 263c1e54
 $object = new Societe($db);
 $extrafields = new ExtraFields($db);
 $hookmanager->initHooks(array($contextpage));
@@ -887,11 +883,7 @@
 	$paramsCat .= "&search_category_supplier_list[]=".urlencode($searchCategorySupplier);
 }
 
-<<<<<<< HEAD
-llxHeader('', $title, $help_url, '', 0, 0, array(), array(), $paramsCat);
-=======
 llxHeader('', $title, $help_url, '', 0, 0, array(), array(), $paramsCat, 'bodyforlist');
->>>>>>> 263c1e54
 
 
 $arrayofselected = is_array($toselect) ? $toselect : array();
