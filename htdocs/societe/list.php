<?php
/* Copyright (C) 2001-2004  Rodolphe Quiedeville    <rodolphe@quiedeville.org>
 * Copyright (C) 2004-2019  Laurent Destailleur     <eldy@users.sourceforge.net>
 * Copyright (C) 2005-2019  Regis Houssin           <regis.houssin@inodbox.com>
 * Copyright (C) 2012       Marcos García           <marcosgdf@gmail.com>
 * Copyright (C) 2013-2015  Raphaël Doursenaud      <rdoursenaud@gpcsolutions.fr>
 * Copyright (C) 2015       Florian Henry           <florian.henry@open-concept.pro>
 * Copyright (C) 2016-2018  Josep Lluis Amador      <joseplluis@lliuretic.cat>
 * Copyright (C) 2016       Ferran Marcet      	    <fmarcet@2byte.es>
 * Copyright (C) 2017       Rui Strecht      	    <rui.strecht@aliartalentos.com>
 * Copyright (C) 2017       Juanjo Menent      	    <jmenent@2byte.es>
 * Copyright (C) 2018       Nicolas ZABOURI         <info@inovea-conseil.com>
 * Copyright (C) 2020       Open-Dsi         		<support@open-dsi.fr>
 * Copyright (C) 2021		Frédéric France			<frederic.france@netlogic.fr>
 * Copyright (C) 2022		Anthony Berton			<anthony.berton@bb2a.fr>
 *
 * This program is free software; you can redistribute it and/or modify
 * it under the terms of the GNU General Public License as published by
 * the Free Software Foundation; either version 3 of the License, or
 * (at your option) any later version.
 *
 * This program is distributed in the hope that it will be useful,
 * but WITHOUT ANY WARRANTY; without even the implied warranty of
 * MERCHANTABILITY or FITNESS FOR A PARTICULAR PURPOSE.  See the
 * GNU General Public License for more details.
 *
 * You should have received a copy of the GNU General Public License
 * along with this program. If not, see <https://www.gnu.org/licenses/>.
 */

/**
 *	\file       htdocs/societe/list.php
 *	\ingroup    societe
 *	\brief      Page to show list of third parties
 */


// Load Dolibarr environment
require_once '../main.inc.php';
include_once DOL_DOCUMENT_ROOT.'/contact/class/contact.class.php';
require_once DOL_DOCUMENT_ROOT.'/core/class/html.formother.class.php';
require_once DOL_DOCUMENT_ROOT.'/core/lib/company.lib.php';
require_once DOL_DOCUMENT_ROOT.'/core/lib/functions2.lib.php';
require_once DOL_DOCUMENT_ROOT.'/core/class/html.formcompany.class.php';
require_once DOL_DOCUMENT_ROOT.'/societe/class/client.class.php';


// Load translation files required by the page
$langs->loadLangs(array("companies", "commercial", "customers", "suppliers", "bills", "compta", "categories", "cashdesk"));


// Get parameters
$action 	= GETPOST('action', 'aZ09');
$massaction = GETPOST('massaction', 'alpha');
$show_files = GETPOST('show_files', 'int');
$confirm 	= GETPOST('confirm', 'alpha');
$toselect 	= GETPOST('toselect', 'array');
$contextpage = GETPOST('contextpage', 'aZ') ? GETPOST('contextpage', 'aZ') : 'thirdpartylist';
$optioncss 	= GETPOST('optioncss', 'alpha');
if ($contextpage == 'poslist') {
	$optioncss = 'print';
}
$mode = GETPOST("mode", 'alpha');

// search fields
$search_all = trim(GETPOST('search_all', 'alphanohtml') ? GETPOST('search_all', 'alphanohtml') : GETPOST('sall', 'alphanohtml'));
$search_cti = preg_replace('/^0+/', '', preg_replace('/[^0-9]/', '', GETPOST('search_cti', 'alphanohtml'))); // Phone number without any special chars

$search_id = trim(GETPOST("search_id", "int"));
$search_nom = trim(GETPOST("search_nom", 'restricthtml'));
$search_alias = trim(GETPOST("search_alias", 'restricthtml'));
$search_nom_only = trim(GETPOST("search_nom_only", 'restricthtml'));
$search_barcode = trim(GETPOST("search_barcode", 'alpha'));
$search_customer_code = trim(GETPOST('search_customer_code', 'alpha'));
$search_supplier_code = trim(GETPOST('search_supplier_code', 'alpha'));
$search_account_customer_code = trim(GETPOST('search_account_customer_code', 'alpha'));
$search_account_supplier_code = trim(GETPOST('search_account_supplier_code', 'alpha'));
$search_address = trim(GETPOST('search_address', 'alpha'));
$search_zip = trim(GETPOST("search_zip", 'alpha'));
$search_town = trim(GETPOST("search_town", 'alpha'));
$search_state = trim(GETPOST("search_state", 'alpha'));
$search_region = trim(GETPOST("search_region", 'alpha'));
$search_email = trim(GETPOST('search_email', 'alpha'));
$search_phone = trim(GETPOST('search_phone', 'alpha'));
$search_fax = trim(GETPOST('search_fax', 'alpha'));
$search_url = trim(GETPOST('search_url', 'alpha'));
$search_idprof1 = trim(GETPOST('search_idprof1', 'alpha'));
$search_idprof2 = trim(GETPOST('search_idprof2', 'alpha'));
$search_idprof3 = trim(GETPOST('search_idprof3', 'alpha'));
$search_idprof4 = trim(GETPOST('search_idprof4', 'alpha'));
$search_idprof5 = trim(GETPOST('search_idprof5', 'alpha'));
$search_idprof6 = trim(GETPOST('search_idprof6', 'alpha'));
$search_vat = trim(GETPOST('search_vat', 'alpha'));
$search_sale = GETPOST("search_sale", 'int');
$search_categ_cus = GETPOST("search_categ_cus", 'int');
$search_categ_sup = GETPOST("search_categ_sup", 'int');
$search_country = GETPOST("search_country", 'intcomma');
$search_type_thirdparty = GETPOST("search_type_thirdparty", 'int');
$search_price_level = GETPOST('search_price_level', 'int');
$search_staff = GETPOST("search_staff", 'int');
$search_status = GETPOST("search_status", 'int');
$search_type = GETPOST('search_type', 'alpha');
$search_level = GETPOST("search_level", "array:alpha");
$search_stcomm = GETPOST('search_stcomm', "array:int");
$search_import_key  = trim(GETPOST("search_import_key", "alpha"));
$search_parent_name = trim(GETPOST('search_parent_name', 'alpha'));

$search_date_creation_startmonth = GETPOST('search_date_creation_startmonth', 'int');
$search_date_creation_startyear = GETPOST('search_date_creation_startyear', 'int');
$search_date_creation_startday = GETPOST('search_date_creation_startday', 'int');
$search_date_creation_start = dol_mktime(0, 0, 0, $search_date_creation_startmonth, $search_date_creation_startday, $search_date_creation_startyear);	// Use tzserver
$search_date_creation_endmonth = GETPOST('search_date_creation_endmonth', 'int');
$search_date_creation_endyear = GETPOST('search_date_creation_endyear', 'int');
$search_date_creation_endday = GETPOST('search_date_creation_endday', 'int');
$search_date_creation_end = dol_mktime(23, 59, 59, $search_date_creation_endmonth, $search_date_creation_endday, $search_date_creation_endyear);	// Use tzserver

$search_date_modif_startmonth = GETPOST('search_date_modif_startmonth', 'int');
$search_date_modif_startyear = GETPOST('search_date_modif_startyear', 'int');
$search_date_modif_startday = GETPOST('search_date_modif_startday', 'int');
$search_date_modif_start = dol_mktime(0, 0, 0, $search_date_modif_startmonth, $search_date_modif_startday, $search_date_modif_startyear);	// Use tzserver
$search_date_modif_endmonth = GETPOST('search_date_modif_endmonth', 'int');
$search_date_modif_endyear = GETPOST('search_date_modif_endyear', 'int');
$search_date_modif_endday = GETPOST('search_date_modif_endday', 'int');
$search_date_modif_end = dol_mktime(23, 59, 59, $search_date_modif_endmonth, $search_date_modif_endday, $search_date_modif_endyear);	// Use tzserver


$type = GETPOST('type', 'alpha');
$place = GETPOST('place', 'aZ09') ? GETPOST('place', 'aZ09') : '0'; // $place is string id of table for Bar or Restaurant

$diroutputmassaction = $conf->societe->dir_output.'/temp/massgeneration/'.$user->id;

// Load variable for pagination
$limit = GETPOST('limit', 'int') ?GETPOST('limit', 'int') : $conf->liste_limit;
$sortfield = GETPOST('sortfield', 'aZ09comma');
$sortorder = GETPOST('sortorder', 'aZ09comma');
$page = GETPOSTISSET('pageplusone') ? (GETPOST('pageplusone') - 1) : GETPOST("page", 'int');
if (!$sortorder) {
	$sortorder = "ASC";
}
if (!$sortfield) {
	$sortfield = "s.nom";
}
if (empty($page) || $page < 0 || GETPOST('button_search', 'alpha') || GETPOST('button_removefilter', 'alpha')) {
	// If $page is not defined, or '' or -1 or if we click on clear filters
	$page = 0;
}
$offset = $limit * $page;
$pageprev = $page - 1;
$pagenext = $page + 1;

if ($type == 'c') {
	if (empty($contextpage) || $contextpage == 'thirdpartylist') {
		$contextpage = 'customerlist';
	} if ($search_type == '') {
		$search_type = '1,3';
	}
}
if ($type == 'p') {
	if (empty($contextpage) || $contextpage == 'thirdpartylist') {
		$contextpage = 'prospectlist';
	} if ($search_type == '') {
		$search_type = '2,3';
	}
}
if ($type == 't') {
	if (empty($contextpage) || $contextpage == 'poslist') {
		$contextpage = 'poslist';
	} if ($search_type == '') {
		$search_type = '1,2,3';
	}
}
if ($type == 'f') {
	if (empty($contextpage) || $contextpage == 'thirdpartylist') {
		$contextpage = 'supplierlist';
	} if ($search_type == '') {
		$search_type = '4';
	}
}

// Initialize technical objects to manage hooks of page. Note that conf->hooks_modules contains array of hook context
$object = new Societe($db);
$extrafields = new ExtraFields($db);
$hookmanager->initHooks(array($contextpage));

// Fetch optionals attributes and labels
$extrafields->fetch_name_optionals_label($object->table_element);

$search_array_options = $extrafields->getOptionalsFromPost($object->table_element, '', 'search_');

// List of fields to search into when doing a "search in all"
$fieldstosearchall = array(
	's.nom'=>"ThirdPartyName",
	's.name_alias'=>"AliasNameShort",
	's.code_client'=>"CustomerCode",
	's.code_fournisseur'=>"SupplierCode",
	's.code_compta'=>"CustomerAccountancyCodeShort",
	's.code_compta_fournisseur'=>"SupplierAccountancyCodeShort",
	's.zip'=>"Zip",
	's.town'=>"Town",
	's.email'=>"EMail",
	's.url'=>"URL",
	's.tva_intra'=>"VATIntra",
	's.siren'=>"ProfId1",
	's.siret'=>"ProfId2",
	's.ape'=>"ProfId3",
	's.phone'=>"Phone",
	's.fax'=>"Fax",
);
if (($tmp = $langs->transnoentities("ProfId4".$mysoc->country_code)) && $tmp != "ProfId4".$mysoc->country_code && $tmp != '-') {
	$fieldstosearchall['s.idprof4'] = 'ProfId4';
}
if (($tmp = $langs->transnoentities("ProfId5".$mysoc->country_code)) && $tmp != "ProfId5".$mysoc->country_code && $tmp != '-') {
	$fieldstosearchall['s.idprof5'] = 'ProfId5';
}
if (($tmp = $langs->transnoentities("ProfId6".$mysoc->country_code)) && $tmp != "ProfId6".$mysoc->country_code && $tmp != '-') {
	$fieldstosearchall['s.idprof6'] = 'ProfId6';
}
if (isModEnabled('barcode')) {
	$fieldstosearchall['s.barcode'] = 'Gencod';
}
// Personalized search criterias. Example: $conf->global->THIRDPARTY_QUICKSEARCH_ON_FIELDS = 's.nom=ThirdPartyName;s.name_alias=AliasNameShort;s.code_client=CustomerCode'
if (!empty($conf->global->THIRDPARTY_QUICKSEARCH_ON_FIELDS)) {
	$fieldstosearchall = dolExplodeIntoArray($conf->global->THIRDPARTY_QUICKSEARCH_ON_FIELDS);
}


// Define list of fields to show into list
$checkedcustomercode = (in_array($contextpage, array('thirdpartylist', 'customerlist', 'prospectlist', 'poslist')) ? 1 : 0);
$checkedsuppliercode = (in_array($contextpage, array('supplierlist')) ? 1 : 0);
$checkedcustomeraccountcode = (in_array($contextpage, array('customerlist')) ? 1 : 0);
$checkedsupplieraccountcode = (in_array($contextpage, array('supplierlist')) ? 1 : 0);
$checkedtypetiers = 1;
$checkedprofid1 = 0;
$checkedprofid2 = 0;
$checkedprofid3 = 0;
$checkedprofid4 = 0;
$checkedprofid5 = 0;
$checkedprofid6 = 0;
//$checkedprofid4=((($tmp = $langs->transnoentities("ProfId4".$mysoc->country_code)) && $tmp != "ProfId4".$mysoc->country_code && $tmp != '-') ? 1 : 0);
//$checkedprofid5=((($tmp = $langs->transnoentities("ProfId5".$mysoc->country_code)) && $tmp != "ProfId5".$mysoc->country_code && $tmp != '-') ? 1 : 0);
//$checkedprofid6=((($tmp = $langs->transnoentities("ProfId6".$mysoc->country_code)) && $tmp != "ProfId6".$mysoc->country_code && $tmp != '-') ? 1 : 0);
$checkprospectlevel = (in_array($contextpage, array('prospectlist')) ? 1 : 0);
$checkstcomm = (in_array($contextpage, array('prospectlist')) ? 1 : 0);
$arrayfields = array(
	's.rowid'=>array('label'=>"TechnicalID", 'position'=>1, 'checked'=>(!empty($conf->global->MAIN_SHOW_TECHNICAL_ID)), 'enabled'=>(!empty($conf->global->MAIN_SHOW_TECHNICAL_ID))),
	's.nom'=>array('label'=>"ThirdPartyName", 'position'=>2, 'checked'=>1),
	's.name_alias'=>array('label'=>"AliasNameShort", 'position'=>3, 'checked'=>1),
	's.barcode'=>array('label'=>"Gencod", 'position'=>5, 'checked'=>1, 'enabled'=>(isModEnabled('barcode'))),
	's.code_client'=>array('label'=>"CustomerCodeShort", 'position'=>10, 'checked'=>$checkedcustomercode),
	's.code_fournisseur'=>array('label'=>"SupplierCodeShort", 'position'=>11, 'checked'=>$checkedsuppliercode, 'enabled'=>(isModEnabled("supplier_order") || isModEnabled("supplier_invoice"))),
	's.code_compta'=>array('label'=>"CustomerAccountancyCodeShort", 'position'=>13, 'checked'=>$checkedcustomeraccountcode),
	's.code_compta_fournisseur'=>array('label'=>"SupplierAccountancyCodeShort", 'position'=>14, 'checked'=>$checkedsupplieraccountcode, 'enabled'=>(isModEnabled("supplier_order") || isModEnabled("supplier_invoice"))),
	's.address'=>array('label'=>"Address", 'position'=>19, 'checked'=>0),
	's.zip'=>array('label'=>"Zip", 'position'=>20, 'checked'=>1),
	's.town'=>array('label'=>"Town", 'position'=>21, 'checked'=>0),
	'state.nom'=>array('label'=>"State", 'position'=>22, 'checked'=>0),
	'region.nom'=>array('label'=>"Region", 'position'=>23, 'checked'=>0),
	'country.code_iso'=>array('label'=>"Country", 'position'=>24, 'checked'=>0),
	's.email'=>array('label'=>"Email", 'position'=>25, 'checked'=>0),
	's.url'=>array('label'=>"Url", 'position'=>26, 'checked'=>0),
	's.phone'=>array('label'=>"Phone", 'position'=>27, 'checked'=>1),
	's.fax'=>array('label'=>"Fax", 'position'=>28, 'checked'=>0),
	'typent.code'=>array('label'=>"ThirdPartyType", 'position'=>29, 'checked'=>$checkedtypetiers),
	'staff.code'=>array('label'=>"Workforce", 'position'=>31, 'checked'=>0),
	's.siren'=>array('label'=>"ProfId1Short", 'position'=>40, 'checked'=>$checkedprofid1),
	's.siret'=>array('label'=>"ProfId2Short", 'position'=>41, 'checked'=>$checkedprofid2),
	's.ape'=>array('label'=>"ProfId3Short", 'position'=>42, 'checked'=>$checkedprofid3),
	's.idprof4'=>array('label'=>"ProfId4Short", 'position'=>43, 'checked'=>$checkedprofid4),
	's.idprof5'=>array('label'=>"ProfId5Short", 'position'=>44, 'checked'=>$checkedprofid5),
	's.idprof6'=>array('label'=>"ProfId6Short", 'position'=>45, 'checked'=>$checkedprofid6),
	's.tva_intra'=>array('label'=>"VATIntraShort", 'position'=>50, 'checked'=>0),
	'customerorsupplier'=>array('label'=>'NatureOfThirdParty', 'position'=>61, 'checked'=>1),
	's.fk_prospectlevel'=>array('label'=>"ProspectLevel", 'position'=>62, 'checked'=>$checkprospectlevel),
	's.fk_stcomm'=>array('label'=>"StatusProsp", 'position'=>63, 'checked'=>$checkstcomm),
	's2.nom'=>array('label'=>'ParentCompany', 'position'=>64, 'checked'=>0),
	's.datec'=>array('label'=>"DateCreation", 'checked'=>0, 'position'=>500),
	's.tms'=>array('label'=>"DateModificationShort", 'checked'=>0, 'position'=>500),
	's.status'=>array('label'=>"Status", 'checked'=>1, 'position'=>1000),
	's.import_key'=>array('label'=>"ImportId", 'checked'=>0, 'position'=>1100),
);
if (!empty($conf->global->PRODUIT_MULTIPRICES) || !empty($conf->global->PRODUIT_CUSTOMER_PRICES_BY_QTY_MULTIPRICES)) {
	$arrayfields['s.price_level'] = array('label'=>"PriceLevel", 'position'=>30, 'checked'=>0);
}

// Extra fields
include DOL_DOCUMENT_ROOT.'/core/tpl/extrafields_list_array_fields.tpl.php';

$object->fields = dol_sort_array($object->fields, 'position');
$arrayfields = dol_sort_array($arrayfields, 'position');

// Security check
$socid = GETPOST('socid', 'int');
if ($user->socid) {
	$socid = $user->socid;
}
$result = restrictedArea($user, 'societe', $socid, '');



/*
 * Actions
 */

if ($action == "change") {	// Change customer for TakePOS
	$idcustomer = GETPOST('idcustomer', 'int');

	// Check if draft invoice already exists, if not create it
	$sql = "SELECT rowid FROM ".MAIN_DB_PREFIX."facture where ref='(PROV-POS".$_SESSION["takeposterminal"]."-".$place.")' AND entity IN (".getEntity('invoice').")";
	$result = $db->query($sql);
	$num_lines = $db->num_rows($result);
	if ($num_lines == 0) {
		require_once DOL_DOCUMENT_ROOT.'/compta/facture/class/facture.class.php';
		$invoice = new Facture($db);
		$constforthirdpartyid = 'CASHDESK_ID_THIRDPARTY'.$_SESSION["takeposterminal"];
		$invoice->socid = getDolGlobalInt($constforthirdpartyid);
		$invoice->date = dol_now();
		$invoice->module_source = 'takepos';
		$invoice->pos_source = $_SESSION["takeposterminal"];
		$placeid = $invoice->create($user);
		$sql = "UPDATE ".MAIN_DB_PREFIX."facture set ref='(PROV-POS".$_SESSION["takeposterminal"]."-".$place.")' where rowid = ".((int) $placeid);
		$db->query($sql);
	}

	$sql = "UPDATE ".MAIN_DB_PREFIX."facture set fk_soc=".((int) $idcustomer)." where ref='(PROV-POS".$_SESSION["takeposterminal"]."-".$place.")'";
	$resql = $db->query($sql);
	?>
		<script>
		console.log("Reload page invoice.php with place=<?php print $place; ?>");
		parent.$("#poslines").load("invoice.php?place=<?php print $place; ?>", function() {
			//parent.$("#poslines").scrollTop(parent.$("#poslines")[0].scrollHeight);
			<?php if (!$resql) { ?>
				alert('Error failed to update customer on draft invoice.');
			<?php } ?>
			parent.$.colorbox.close(); /* Close the popup */
		});
		</script>
	<?php
	exit;
}

if (GETPOST('cancel', 'alpha')) {
	$action = 'list';
	$massaction = '';
}
if (!GETPOST('confirmmassaction', 'alpha') && $massaction != 'presend' && $massaction != 'confirm_presend') {
	$massaction = '';
}

$parameters = array();
$reshook = $hookmanager->executeHooks('doActions', $parameters, $object, $action); // Note that $action and $object may have been modified by some hooks
if ($reshook < 0) {
	setEventMessages($hookmanager->error, $hookmanager->errors, 'errors');
}

if (empty($reshook)) {
	// Selection of new fields
	include DOL_DOCUMENT_ROOT.'/core/actions_changeselectedfields.inc.php';

	// Purge search criteria
	if (GETPOST('button_removefilter_x', 'alpha') || GETPOST('button_removefilter.x', 'alpha') || GETPOST('button_removefilter', 'alpha')) { // All tests are required to be compatible with all browsers
		$search_id = '';
		$search_nom = '';
		$search_alias = '';
		$search_categ_cus = 0;
		$search_categ_sup = 0;
		$search_sale = '';
		$search_barcode = "";
		$search_customer_code = '';
		$search_supplier_code = '';
		$search_account_customer_code = '';
		$search_account_supplier_code = '';
		$search_address = '';
		$search_zip = "";
		$search_town = "";
		$search_state = "";
		$search_region = "";
		$search_country = '';
		$search_email = '';
		$search_phone = '';
		$search_fax = '';
		$search_url = '';
		$search_idprof1 = '';
		$search_idprof2 = '';
		$search_idprof3 = '';
		$search_idprof4 = '';
		$search_idprof5 = '';
		$search_idprof6 = '';
		$search_vat = '';
		$search_type = '';
		$search_price_level = '';
		$search_type_thirdparty = '';
		$search_staff = '';
		$search_date_creation_startmonth = "";
		$search_date_creation_startyear = "";
		$search_date_creation_startday = "";
		$search_date_creation_start = "";
		$search_date_creation_endmonth = "";
		$search_date_creation_endyear = "";
		$search_date_creation_endday = "";
		$search_date_creation_end = "";
		$search_date_modif_startmonth = "";
		$search_date_modif_startyear = "";
		$search_date_modif_startday = "";
		$search_date_modif_start = "";
		$search_date_modif_endmonth = "";
		$search_date_modif_endyear = "";
		$search_date_modif_endday = "";
		$search_date_modif_end = "";
		$search_status = -1;
		$search_stcomm = '';
		$search_level = '';
		$search_parent_name = '';
		$search_import_key = '';
		$toselect = array();
		$search_array_options = array();
	}

	// Mass actions
	$objectclass = 'Societe';
	$objectlabel = 'ThirdParty';
	$permissiontoread = $user->hasRight('societe', 'lire');
	$permissiontodelete = $user->hasRight('societe', 'supprimer');
	$permissiontoadd = $user->hasRight("societe", "creer");
	$uploaddir = $conf->societe->dir_output;
	include DOL_DOCUMENT_ROOT.'/core/actions_massactions.inc.php';

	if ($action == 'setstcomm') {
		$object = new Client($db);
		$result = $object->fetch(GETPOST('stcommsocid'));
		$object->stcomm_id = dol_getIdFromCode($db, GETPOST('stcomm', 'alpha'), 'c_stcomm');
		$result = $object->update($object->id, $user);
		if ($result < 0) {
			setEventMessages($object->error, $object->errors, 'errors');
		}

		$action = '';
	}
}

if ($search_status == '') {
	$search_status = 1; // always display active thirdparty first
}



/*
 * View
 */

/*
 REM: Rules on permissions to see thirdparties
 Internal or External user + No permission to see customers => See nothing
 Internal user socid=0 + Permission to see ALL customers    => See all thirdparties
 Internal user socid=0 + No permission to see ALL customers => See only thirdparties linked to user that are sale representative
 External user socid=x + Permission to see ALL customers    => Can see only himself
 External user socid=x + No permission to see ALL customers => Can see only himself
 */

$form = new Form($db);
$formother = new FormOther($db);
$companystatic = new Societe($db);
$companyparent = new Societe($db);
$formcompany = new FormCompany($db);
$prospectstatic = new Client($db);
$prospectstatic->client = 2;
$prospectstatic->loadCacheOfProspStatus();

$now = dol_now();

$title = $langs->trans("ThirdParties");
if ($type == 'c' && (empty($search_type) || ($search_type == '1,3'))) {
	$title = $langs->trans("Customers");
}
if ($type == 'p' && (empty($search_type) || ($search_type == '2,3'))) {
	$title = $langs->trans("Prospects");
}
if ($type == 'f' && (empty($search_type) || ($search_type == '4'))) {
	$title = $langs->trans("Suppliers");
}
$help_url = 'EN:Module_Third_Parties|FR:Module_Tiers|ES:Empresas';


// Select every potentiels, and note each potentiels which fit in search parameters
$tab_level = array();
$sql = "SELECT code, label, sortorder";
$sql .= " FROM ".MAIN_DB_PREFIX."c_prospectlevel";
$sql .= " WHERE active > 0";
$sql .= " ORDER BY sortorder";
$resql = $db->query($sql);
if ($resql) {
	while ($obj = $db->fetch_object($resql)) {
		// Compute level text
		$level = $langs->trans($obj->code);
		if ($level == $obj->code) {
			$level = $langs->trans($obj->label);
		}
		$tab_level[$obj->code] = $level;
	}
} else {
	dol_print_error($db);
}

// Build and execute select
// --------------------------------------------------------------------
$sql = "SELECT s.rowid, s.nom as name, s.name_alias, s.barcode, s.address, s.town, s.zip, s.datec, s.code_client, s.code_fournisseur, s.logo,";
$sql .= " s.entity,";
$sql .= " st.libelle as stcomm, st.picto as stcomm_picto, s.fk_stcomm as stcomm_id, s.fk_prospectlevel, s.prefix_comm, s.client, s.fournisseur, s.canvas, s.status as status,";
$sql .= " s.email, s.phone, s.fax, s.url, s.siren as idprof1, s.siret as idprof2, s.ape as idprof3, s.idprof4 as idprof4, s.idprof5 as idprof5, s.idprof6 as idprof6, s.tva_intra, s.fk_pays,";
$sql .= " s.tms as date_update, s.datec as date_creation, s.import_key,";
$sql .= " s.code_compta, s.code_compta_fournisseur, s.parent as fk_parent,s.price_level,";
$sql .= " s2.nom as name2,";
$sql .= " typent.code as typent_code,";
$sql .= " staff.code as staff_code,";
$sql .= " country.code as country_code, country.label as country_label,";
$sql .= " state.code_departement as state_code, state.nom as state_name,";
$sql .= " region.code_region as region_code, region.nom as region_name";
// We'll need these fields in order to filter by sale (including the case where the user can only see his prospects)
if ($search_sale && $search_sale != '-1') {
	$sql .= ", sc.fk_soc, sc.fk_user";
}
// Add fields from extrafields
if (!empty($extrafields->attributes[$object->table_element]['label'])) {
	foreach ($extrafields->attributes[$object->table_element]['label'] as $key => $val) {
		$sql .= ($extrafields->attributes[$object->table_element]['type'][$key] != 'separate' ? ", ef.".$key." as options_".$key : '');
	}
}
// Add fields from hooks
$parameters = array();
$reshook = $hookmanager->executeHooks('printFieldListSelect', $parameters, $object, $action); // Note that $action and $object may have been modified by hook
$sql .= $hookmanager->resPrint;
$sql = preg_replace('/,\s*$/', '', $sql);
//$sql .= ", COUNT(rc.rowid) as anotherfield";

$sqlfields = $sql; // $sql fields to remove for count totall

$sql .= " FROM ".MAIN_DB_PREFIX."societe as s";
$sql .= " LEFT JOIN ".MAIN_DB_PREFIX."societe as s2 ON s.parent = s2.rowid";
if (!empty($extrafields->attributes[$object->table_element]['label']) && is_array($extrafields->attributes[$object->table_element]['label']) && count($extrafields->attributes[$object->table_element]['label'])) {
	$sql .= " LEFT JOIN ".MAIN_DB_PREFIX.$object->table_element."_extrafields as ef on (s.rowid = ef.fk_object)";
}

$sql .= " LEFT JOIN ".MAIN_DB_PREFIX."c_country as country on (country.rowid = s.fk_pays)";
$sql .= " LEFT JOIN ".MAIN_DB_PREFIX."c_typent as typent on (typent.id = s.fk_typent)";
$sql .= " LEFT JOIN ".MAIN_DB_PREFIX."c_effectif as staff on (staff.id = s.fk_effectif)";
$sql .= " LEFT JOIN ".MAIN_DB_PREFIX."c_departements as state on (state.rowid = s.fk_departement)";
$sql .= " LEFT JOIN ".MAIN_DB_PREFIX."c_regions as region on (region.code_region = state.fk_region)";
$sql .= ' LEFT JOIN '.MAIN_DB_PREFIX."c_stcomm as st ON s.fk_stcomm = st.id";
// We'll need this table joined to the select in order to filter by sale
if ($search_sale == -2) {
	$sql .= " LEFT JOIN ".MAIN_DB_PREFIX."societe_commerciaux as sc ON sc.fk_soc = s.rowid";
	//elseif ($search_sale || (empty($user->rights->societe->client->voir) && (empty($conf->global->MAIN_USE_ADVANCED_PERMS) || empty($user->rights->societe->client->readallthirdparties_advance)) && !$socid)) $sql .= ", ".MAIN_DB_PREFIX."societe_commerciaux as sc";
} elseif (!empty($search_sale) && $search_sale != '-1' || (empty($user->rights->societe->client->voir) && !$socid)) {
	$sql .= ", ".MAIN_DB_PREFIX."societe_commerciaux as sc";
}
// Add table from hooks
$parameters = array();
$reshook = $hookmanager->executeHooks('printFieldListFrom', $parameters, $object, $action); // Note that $action and $object may have been modified by hook
$sql .= $hookmanager->resPrint;
$sql .= " WHERE s.entity IN (".getEntity('societe').")";
//if (empty($user->rights->societe->client->voir) && (empty($conf->global->MAIN_USE_ADVANCED_PERMS) || empty($user->rights->societe->client->readallthirdparties_advance)) && !$socid)	$sql .= " AND s.rowid = sc.fk_soc AND sc.fk_user = ".((int) $user->id);
if (empty($user->rights->societe->client->voir) && !$socid) {
	$sql .= " AND s.rowid = sc.fk_soc AND sc.fk_user = ".((int) $user->id);
}
if ($search_sale && $search_sale != '-1' && $search_sale != '-2') {
	$sql .= " AND s.rowid = sc.fk_soc"; // Join for the needed table to filter by sale
}
if (empty($user->rights->fournisseur->lire)) {
	$sql .= " AND (s.fournisseur <> 1 OR s.client <> 0)"; // client=0, fournisseur=0 must be visible
}
if ($search_sale == -2) {
	$sql .= " AND sc.fk_user IS NULL";
} elseif ($search_sale > 0) {
	$sql .= " AND sc.fk_user = ".((int) $search_sale);
}
$searchCategoryCustomerList = $search_categ_cus ? array($search_categ_cus) : array();
$searchCategoryCustomerOperator = 0;
// Search for tag/category ($searchCategoryCustomerList is an array of ID)
if (!empty($searchCategoryCustomerList)) {
	$searchCategoryCustomerSqlList = array();
	$listofcategoryid = '';
	foreach ($searchCategoryCustomerList as $searchCategoryCustomer) {
		if (intval($searchCategoryCustomer) == -2) {
			$searchCategoryCustomerSqlList[] = "NOT EXISTS (SELECT ck.fk_soc FROM ".MAIN_DB_PREFIX."categorie_societe as ck WHERE s.rowid = ck.fk_soc)";
		} elseif (intval($searchCategoryCustomer) > 0) {
			if ($searchCategoryCustomerOperator == 0) {
				$searchCategoryCustomerSqlList[] = " EXISTS (SELECT ck.fk_soc FROM ".MAIN_DB_PREFIX."categorie_societe as ck WHERE s.rowid = ck.fk_soc AND ck.fk_categorie = ".((int) $searchCategoryCustomer).")";
			} else {
				$listofcategoryid .= ($listofcategoryid ? ', ' : '') .((int) $searchCategoryCustomer);
			}
		}
	}
	if ($listofcategoryid) {
		$searchCategoryCustomerSqlList[] = " EXISTS (SELECT ck.fk_soc FROM ".MAIN_DB_PREFIX."categorie_societe as ck WHERE s.rowid = ck.fk_soc AND ck.fk_categorie IN (".$db->sanitize($listofcategoryid)."))";
	}
	if ($searchCategoryCustomerOperator == 1) {
		if (!empty($searchCategoryCustomerSqlList)) {
			$sql .= " AND (".implode(' OR ', $searchCategoryCustomerSqlList).")";
		}
	} else {
		if (!empty($searchCategoryCustomerSqlList)) {
			$sql .= " AND (".implode(' AND ', $searchCategoryCustomerSqlList).")";
		}
	}
}
$searchCategorySupplierList = $search_categ_sup ? array($search_categ_sup) : array();
$searchCategorySupplierOperator = 0;
// Search for tag/category ($searchCategorySupplierList is an array of ID)
if (!empty($searchCategorySupplierList)) {
	$searchCategorySupplierSqlList = array();
	$listofcategoryid = '';
	foreach ($searchCategorySupplierList as $searchCategorySupplier) {
		if (intval($searchCategorySupplier) == -2) {
			$searchCategorySupplierSqlList[] = "NOT EXISTS (SELECT ck.fk_soc FROM ".MAIN_DB_PREFIX."categorie_fournisseur as ck WHERE s.rowid = ck.fk_soc)";
		} elseif (intval($searchCategorySupplier) > 0) {
			if ($searchCategorySupplierOperator == 0) {
				$searchCategorySupplierSqlList[] = " EXISTS (SELECT ck.fk_soc FROM ".MAIN_DB_PREFIX."categorie_fournisseur as ck WHERE s.rowid = ck.fk_soc AND ck.fk_categorie = ".((int) $searchCategorySupplier).")";
			} else {
				$listofcategoryid .= ($listofcategoryid ? ', ' : '') .((int) $searchCategorySupplier);
			}
		}
	}
	if ($listofcategoryid) {
		$searchCategorySupplierSqlList[] = " EXISTS (SELECT ck.fk_soc FROM ".MAIN_DB_PREFIX."categorie_fournisseur as ck WHERE s.rowid = ck.fk_soc AND ck.fk_categorie IN (".$db->sanitize($listofcategoryid)."))";
	}
	if ($searchCategorySupplierOperator == 1) {
		if (!empty($searchCategorySupplierSqlList)) {
			$sql .= " AND (".implode(' OR ', $searchCategorySupplierSqlList).")";
		}
	} else {
		if (!empty($searchCategorySupplierSqlList)) {
			$sql .= " AND (".implode(' AND ', $searchCategorySupplierSqlList).")";
		}
	}
}
if ($search_all) {
	$sql .= natural_search(array_keys($fieldstosearchall), $search_all);
}
if (strlen($search_cti)) {
	$sql .= natural_search('s.phone', $search_cti);
}
if ($search_id > 0) {
	$sql .= natural_search("s.rowid", $search_id, 1);
}
if (empty($arrayfields['s.name_alias']['checked']) && $search_nom) {
	$sql .= natural_search(array("s.nom", "s.name_alias"), $search_nom);
} else {
	if ($search_nom) {
		$sql .= natural_search("s.nom", $search_nom);
	}

	if ($search_alias) {
		$sql .= natural_search("s.name_alias", $search_alias);
	}
}
if ($search_nom_only) {
	$sql .= natural_search("s.nom", $search_nom_only);
}
if ($search_customer_code) {
	$sql .= natural_search("s.code_client", $search_customer_code);
}
if ($search_supplier_code) {
	$sql .= natural_search("s.code_fournisseur", $search_supplier_code);
}
if ($search_account_customer_code) {
	$sql .= natural_search("s.code_compta", $search_account_customer_code);
}
if ($search_account_supplier_code) {
	$sql .= natural_search("s.code_compta_fournisseur", $search_account_supplier_code);
}
if ($search_address) {
	$sql .= natural_search('s.address', $search_address);
}
if (strlen($search_zip)) {
	$sql .= natural_search("s.zip", $search_zip);
}
if ($search_town) {
	$sql .= natural_search("s.town", $search_town);
}
if ($search_state) {
	$sql .= natural_search("state.nom", $search_state);
}
if ($search_region) {
	$sql .= natural_search("region.nom", $search_region);
}
if ($search_country && $search_country != '-1') {
	$sql .= " AND s.fk_pays IN (".$db->sanitize($search_country).')';
}
if ($search_email) {
	$sql .= natural_search("s.email", $search_email);
}
if (strlen($search_phone)) {
	$sql .= natural_search("s.phone", $search_phone);
}
if (strlen($search_fax)) {
	$sql .= natural_search("s.fax", $search_fax);
}
if ($search_url) {
	$sql .= natural_search("s.url", $search_url);
}
if (strlen($search_idprof1)) {
	$sql .= natural_search("s.siren", $search_idprof1);
}
if (strlen($search_idprof2)) {
	$sql .= natural_search("s.siret", $search_idprof2);
}
if (strlen($search_idprof3)) {
	$sql .= natural_search("s.ape", $search_idprof3);
}
if (strlen($search_idprof4)) {
	$sql .= natural_search("s.idprof4", $search_idprof4);
}
if (strlen($search_idprof5)) {
	$sql .= natural_search("s.idprof5", $search_idprof5);
}
if (strlen($search_idprof6)) {
	$sql .= natural_search("s.idprof6", $search_idprof6);
}
if (strlen($search_vat)) {
	$sql .= natural_search("s.tva_intra", $search_vat);
}
// Filter on type of thirdparty
if ($search_type > 0 && in_array($search_type, array('1,3', '1,2,3', '2,3'))) {
	$sql .= " AND s.client IN (".$db->sanitize($search_type).")";
}
if ($search_type > 0 && in_array($search_type, array('4'))) {
	$sql .= " AND s.fournisseur = 1";
}
if ($search_type == '0') {
	$sql .= " AND s.client = 0 AND s.fournisseur = 0";
}
if ($search_status != '' && $search_status >= 0) {
	$sql .= natural_search("s.status", $search_status, 2);
}
if (isModEnabled('barcode') && $search_barcode) {
	$sql .= natural_search("s.barcode", $search_barcode);
}
if ($search_price_level && $search_price_level != '-1') {
	$sql .= natural_search("s.price_level", $search_price_level, 2);
}
if ($search_type_thirdparty && $search_type_thirdparty > 0) {
	$sql .= natural_search("s.fk_typent", $search_type_thirdparty, 2);
}
if (!empty($search_staff) && $search_staff != '-1') {
	$sql .= natural_search("s.fk_effectif", $search_staff, 2);
}
if ($search_parent_name) {
	$sql .= natural_search("s2.nom", $search_parent_name);
}
if ($search_level) {
	$sql .= natural_search("s.fk_prospectlevel", join(',', $search_level), 3);
}
if ($search_stcomm) {
	$sql .= natural_search("s.fk_stcomm", join(',', $search_stcomm), 2);
}
if ($search_import_key) {
	$sql .= natural_search("s.import_key", $search_import_key);
}
if ($search_date_creation_start) {
	$sql .= " AND s.datec >= '".$db->idate($search_date_creation_start)."'";
}
if ($search_date_creation_end) {
	$sql .= " AND s.datec <= '".$db->idate($search_date_creation_end)."'";
}

if ($search_date_modif_start) {
	$sql .= " AND s.tms >= '".$db->idate($search_date_modif_start)."'";
}
if ($search_date_modif_end) {
	$sql .= " AND s.tms <= '".$db->idate($search_date_modif_end)."'";
}

// Add where from extra fields
include DOL_DOCUMENT_ROOT.'/core/tpl/extrafields_list_search_sql.tpl.php';
// Add where from hooks
$parameters = array('socid' => $socid);
$reshook = $hookmanager->executeHooks('printFieldListWhere', $parameters, $object, $action); // Note that $action and $object may have been modified by hook
if (empty($reshook)) {
	if ($socid) {
		$sql .= " AND s.rowid = ".((int) $socid);
	}
}
$sql .= $hookmanager->resPrint;

// Add GroupBy from hooks
$parameters = array('fieldstosearchall' => $fieldstosearchall);
$reshook = $hookmanager->executeHooks('printFieldListGroupBy', $parameters, $object, $action); // Note that $action and $object may have been modified by hook
$sql .= $hookmanager->resPrint;

// Count total nb of records
$nbtotalofrecords = '';
if (!getDolGlobalInt('MAIN_DISABLE_FULL_SCANLIST')) {
	/* The fast and low memory method to get and count full list converts the sql into a sql count */
	$sqlforcount = preg_replace('/^'.preg_quote($sqlfields, '/').'/', 'SELECT COUNT(*) as nbtotalofrecords', $sql);
	$sqlforcount = preg_replace('/GROUP BY .*$/', '', $sqlforcount);
	$resql = $db->query($sqlforcount);
	if ($resql) {
		$objforcount = $db->fetch_object($resql);
		$nbtotalofrecords = $objforcount->nbtotalofrecords;
	} else {
		dol_print_error($db);
	}

	if (($page * $limit) > $nbtotalofrecords) {	// if total resultset is smaller than the paging size (filtering), goto and load page 0
		$page = 0;
		$offset = 0;
	}
	$db->free($resql);
}

// Complete request and execute it with limit
$sql .= $db->order($sortfield, $sortorder);
if ($limit) {
	$sql .= $db->plimit($limit + 1, $offset);
}

$resql = $db->query($sql);
if (!$resql) {
	dol_print_error($db);
	exit;
}

$num = $db->num_rows($resql);


// Direct jump if only one record found
if ($num == 1 && !empty($conf->global->MAIN_SEARCH_DIRECT_OPEN_IF_ONLY_ONE) && ($search_all != '' || $search_cti != '') && $action != 'list') {
	$obj = $db->fetch_object($resql);
	$id = $obj->rowid;
	if (!empty($conf->global->SOCIETE_ON_SEARCH_AND_LIST_GO_ON_CUSTOMER_OR_SUPPLIER_CARD)) {
		if ($obj->client > 0) {
			header("Location: ".DOL_URL_ROOT.'/comm/card.php?socid='.$id);
			exit;
		}
		if ($obj->fournisseur > 0) {
			header("Location: ".DOL_URL_ROOT.'/fourn/card.php?socid='.$id);
			exit;
		}
	}

	header("Location: ".DOL_URL_ROOT.'/societe/card.php?socid='.$id);
	exit;
}

// Output page
// --------------------------------------------------------------------

llxHeader('', $title, $help_url);


$arrayofselected = is_array($toselect) ? $toselect : array();

$param = '';
if (!empty($mode)) {
	$param .= '&mode='.urlencode($mode);
}
if (!empty($contextpage) && $contextpage != $_SERVER["PHP_SELF"]) {
	$param .= '&contextpage='.urlencode($contextpage);
}
if ($limit > 0 && $limit != $conf->liste_limit) {
	$param .= '&limit='.((int) $limit);
}
if ($optioncss != '') {
	$param .= '&optioncss='.urlencode($optioncss);
}
if ($search_all != '') {
	$param = "&search_all=".urlencode($search_all);
}
if ($search_categ_cus > 0) {
	$param .= '&search_categ_cus='.urlencode($search_categ_cus);
}
if ($search_categ_sup > 0) {
	$param .= '&search_categ_sup='.urlencode($search_categ_sup);
}
if ($search_sale > 0) {
	$param .= '&search_sale='.urlencode($search_sale);
}
if ($search_id > 0) {
	$param .= "&search_id=".urlencode($search_id);
}
if ($search_nom != '') {
	$param .= "&search_nom=".urlencode($search_nom);
}
if ($search_alias != '') {
	$param .= "&search_alias=".urlencode($search_alias);
}
if ($search_address != '') {
	$param .= '&search_address='.urlencode($search_address);
}
if ($search_zip != '') {
	$param .= "&search_zip=".urlencode($search_zip);
}
if ($search_town != '') {
	$param .= "&search_town=".urlencode($search_town);
}
if ($search_phone != '') {
	$param .= "&search_phone=".urlencode($search_phone);
}
if ($search_fax != '') {
	$param .= "&search_fax=".urlencode($search_fax);
}
if ($search_email != '') {
	$param .= "&search_email=".urlencode($search_email);
}
if ($search_url != '') {
	$param .= "&search_url=".urlencode($search_url);
}
if ($search_state != '') {
	$param .= "&search_state=".urlencode($search_state);
}
if ($search_region != '') {
	$param .= "&search_region=".urlencode($search_region);
}
if ($search_country != '') {
	$param .= "&search_country=".urlencode($search_country);
}
if ($search_customer_code != '') {
	$param .= "&search_customer_code=".urlencode($search_customer_code);
}
if ($search_supplier_code != '') {
	$param .= "&search_supplier_code=".urlencode($search_supplier_code);
}
if ($search_account_customer_code != '') {
	$param .= "&search_account_customer_code=".urlencode($search_account_customer_code);
}
if ($search_account_supplier_code != '') {
	$param .= "&search_account_supplier_code=".urlencode($search_account_supplier_code);
}
if ($search_barcode != '') {
	$param .= "&search_barcode=".urlencode($search_barcode);
}
if ($search_idprof1 != '') {
	$param .= '&search_idprof1='.urlencode($search_idprof1);
}
if ($search_idprof2 != '') {
	$param .= '&search_idprof2='.urlencode($search_idprof2);
}
if ($search_idprof3 != '') {
	$param .= '&search_idprof3='.urlencode($search_idprof3);
}
if ($search_idprof4 != '') {
	$param .= '&search_idprof4='.urlencode($search_idprof4);
}
if ($search_idprof5 != '') {
	$param .= '&search_idprof5='.urlencode($search_idprof5);
}
if ($search_idprof6 != '') {
	$param .= '&search_idprof6='.urlencode($search_idprof6);
}
if ($search_vat != '') {
	$param .= '&search_vat='.urlencode($search_vat);
}
if ($search_price_level != '') {
	$param .= '&search_price_level='.urlencode($search_price_level);
}
if ($search_type_thirdparty != '' && $search_type_thirdparty > 0) {
	$param .= '&search_type_thirdparty='.urlencode($search_type_thirdparty);
}
if ($search_type != '') {
	$param .= '&search_type='.urlencode($search_type);
}
if ($search_status != '') {
	$param .= '&search_status='.urlencode($search_status);
}
if (is_array($search_level) && count($search_level)) {
	foreach ($search_level as $slevel) {
		$param .= '&search_level[]='.urlencode($slevel);
	}
}
if (is_array($search_stcomm) && count($search_stcomm)) {
	foreach ($search_stcomm as $slevel) {
		$param .= '&search_stcomm[]='.urlencode($slevel);
	}
}
if ($search_parent_name != '') {
	$param .= '&search_parent_name='.urlencode($search_parent_name);
}
if ($search_import_key != '') {
	$param .= '&search_import_key='.urlencode($search_import_key);
}
if ($type != '') {
	$param .= '&type='.urlencode($type);
}
<<<<<<< HEAD
if ($optioncss != '') {
	$param .= '&optioncss='.urlencode($optioncss);
}
if ($search_date_creation_startmonth) {
	$param .= '&search_date_creation_startmonth='.urlencode($search_date_creation_startmonth);
}
if ($search_date_creation_startyear) {
	$param .= '&search_date_creation_startyear='.urlencode($search_date_creation_startyear);
}
if ($search_date_creation_startday) {
	$param .= '&search_date_creation_startday='.urlencode($search_date_creation_startday);
}
if ($search_date_creation_start) {
	$param .= '&search_date_creation_start='.urlencode($search_date_creation_start);
}
if ($search_date_creation_endmonth) {
	$param .= '&search_date_creation_endmonth='.urlencode($search_date_creation_endmonth);
}
if ($search_date_creation_endyear) {
	$param .= '&search_date_creation_endyear='.urlencode($search_date_creation_endyear);
}
if ($search_date_creation_endday) {
	$param .= '&search_date_creation_endday='.urlencode($search_date_creation_endday);
}
if ($search_date_creation_end) {
	$param .= '&search_date_creation_end='.urlencode($search_date_creation_end);
}
if ($search_date_modif_startmonth) {
	$param .= '&search_date_modif_startmonth='.urlencode($search_date_modif_startmonth);
}
if ($search_date_modif_startyear) {
	$param .= '&search_date_modif_startyear='.urlencode($search_date_modif_startyear);
}
if ($search_date_modif_startday) {
	$param .= '&search_date_modif_startday='.urlencode($search_date_modif_startday);
}
if ($search_date_modif_start) {
	$param .= '&search_date_modif_start='.urlencode($search_date_modif_start);
}
if ($search_date_modif_endmonth) {
	$param .= '&search_date_modif_endmonth='.urlencode($search_date_modif_endmonth);
}
if ($search_date_modif_endyear) {
	$param .= '&search_date_modif_endyear='.urlencode($search_date_modif_endyear);
}
if ($search_date_modif_endday) {
	$param .= '&search_date_modif_endday='.urlencode($search_date_modif_endday);
}
if ($search_date_modif_end) {
	$param .= '&search_date_modif_end=' . urlencode($search_date_modif_end);
}
if ($search_status != '') {
	$param .= '&search_status='.urlencode($search_status);
}

=======
>>>>>>> e19e1da5
// Add $param from extra fields
include DOL_DOCUMENT_ROOT.'/core/tpl/extrafields_list_search_param.tpl.php';
// Add $param from hooks
$parameters = array();
$reshook = $hookmanager->executeHooks('printFieldListSearchParam', $parameters, $object, $action); // Note that $action and $object may have been modified by hook
$param .= $hookmanager->resPrint;

// Show delete result message
if (GETPOST('delsoc')) {
	setEventMessages($langs->trans("CompanyDeleted", GETPOST('delsoc')), null, 'mesgs');
}

// List of mass actions available
$arrayofmassactions = array(
	'presend'=>img_picto('', 'email', 'class="pictofixedwidth"').$langs->trans("SendByMail"),
	//'builddoc'=>img_picto('', 'pdf', 'class="pictofixedwidth"').$langs->trans("PDFMerge"),
);
//if($user->rights->societe->creer) $arrayofmassactions['createbills']=$langs->trans("CreateInvoiceForThisCustomer");
if (isModEnabled('category') && $user->hasRight("societe", "creer")) {
	$arrayofmassactions['preaffecttag'] = img_picto('', 'category', 'class="pictofixedwidth"').$langs->trans("AffectTag");
}
if ($user->hasRight("societe", "creer")) {
	$arrayofmassactions['preenable'] = img_picto('', 'stop-circle', 'class="pictofixedwidth"').$langs->trans("SetToStatus", $object->LibStatut($object::STATUS_INACTIVITY));
}
if ($user->hasRight("societe", "creer")) {
	$arrayofmassactions['predisable'] = img_picto('', 'stop-circle', 'class="pictofixedwidth"').$langs->trans("SetToStatus", $object->LibStatut($object::STATUS_CEASED));
}
if ($user->hasRight("societe", "creer")) {
	$arrayofmassactions['presetcommercial'] = img_picto('', 'user', 'class="pictofixedwidth"').$langs->trans("AllocateCommercial");
}
if ($user->hasRight('societe', 'supprimer')) {
	$arrayofmassactions['predelete'] = img_picto('', 'delete', 'class="pictofixedwidth"').$langs->trans("Delete");
}
if (GETPOST('nomassaction', 'int') || in_array($massaction, array('presend', 'predelete', 'preaffecttag', 'preenable', 'preclose'))) {
	$arrayofmassactions = array();
}
$massactionbutton = $form->selectMassAction('', $arrayofmassactions);

$typefilter = '';
$label = 'MenuNewThirdParty';

if (!empty($type)) {
	$typefilter = '&amp;type='.$type;
	if ($type == 'p') {
		$label = 'MenuNewProspect';
	}
	if ($type == 'c') {
		$label = 'MenuNewCustomer';
	}
	if ($type == 'f') {
		$label = 'NewSupplier';
	}
}

if ($contextpage == 'poslist' && $type == 't' && (!empty($conf->global->PRODUIT_MULTIPRICES) || !empty($conf->global->PRODUIT_CUSTOMER_PRICES) || !empty($conf->global->PRODUIT_CUSTOMER_PRICES_BY_QTY_MULTIPRICES))) {
	print get_htmloutput_mesg(img_warning('default').' '.$langs->trans("BecarefullChangeThirdpartyBeforeAddProductToInvoice"), '', 'warning', 1);
}

// Show the new button only when this page is not opend from the Extended POS (pop-up window)
// but allow it too, when a user has the rights to create a new customer
if ($contextpage != 'poslist') {
	$url = DOL_URL_ROOT.'/societe/card.php?action=create'.$typefilter;
	if (!empty($socid)) {
		$url .= '&socid='.$socid;
	}
	$newcardbutton   = '';
	$newcardbutton .= dolGetButtonTitle($langs->trans('ViewList'), '', 'fa fa-bars imgforviewmode', $_SERVER["PHP_SELF"].'?mode=common'.preg_replace('/(&|\?)*mode=[^&]+/', '', $param), '', ((empty($mode) || $mode == 'common') ? 2 : 1), array('morecss'=>'reposition'));
	$newcardbutton .= dolGetButtonTitle($langs->trans('ViewKanban'), '', 'fa fa-th-list imgforviewmode', $_SERVER["PHP_SELF"].'?mode=kanban'.preg_replace('/(&|\?)*mode=[^&]+/', '', $param), '', ($mode == 'kanban' ? 2 : 1), array('morecss'=>'reposition'));
	$newcardbutton .= dolGetButtonTitle($langs->trans($label), '', 'fa fa-plus-circle', $url, '', $user->hasRight('societe', 'creer'));
} elseif ($user->hasRight('societe', 'creer')) {
	$url = DOL_URL_ROOT.'/societe/card.php?action=create&type=t&contextpage=poslist&optioncss=print&backtopage='.urlencode($_SERVER["PHP_SELF"].'?type=t&contextpage=poslist&nomassaction=1&optioncss=print&place='.$place);
	$label = 'MenuNewCustomer';
	$newcardbutton = dolGetButtonTitle($langs->trans($label), '', 'fa fa-plus-circle', $url);
}

print '<form method="POST" id="searchFormList" action="'.$_SERVER["PHP_SELF"].'" name="formfilter" autocomplete="off">'."\n";
if ($optioncss != '') {
	print '<input type="hidden" name="optioncss" value="'.$optioncss.'">';
}
print '<input type="hidden" name="token" value="'.newToken().'">';
print '<input type="hidden" name="formfilteraction" id="formfilteraction" value="list">';
print '<input type="hidden" name="action" value="list">';
print '<input type="hidden" name="sortfield" value="'.$sortfield.'">';
print '<input type="hidden" name="sortorder" value="'.$sortorder.'">';
//print '<input type="hidden" name="page" value="'.$page.'">';
print '<input type="hidden" name="contextpage" value="'.$contextpage.'">';
if (!empty($place)) {
	print '<input type="hidden" name="place" value="'.$place.'">';
}
print '<input type="hidden" name="page_y" value="">';
print '<input type="hidden" name="mode" value="'.$mode.'">';
if (empty($arrayfields['customerorsupplier']['checked'])) {
	print '<input type="hidden" name="type" value="'.$type.'">';
}
if (!empty($place)) {
	print '<input type="hidden" name="place" value="'.$place.'">';
}

print_barre_liste($title, $page, $_SERVER["PHP_SELF"], $param, $sortfield, $sortorder, $massactionbutton, $num, $nbtotalofrecords, 'building', 0, $newcardbutton, '', $limit, 0, 0, 1);

$langs->load("other");
$textprofid = array();
foreach (array(1, 2, 3, 4, 5, 6) as $key) {
	$label = $langs->transnoentities("ProfId".$key.$mysoc->country_code);
	$textprofid[$key] = '';
	if ($label != "ProfId".$key.$mysoc->country_code) {	// Get only text between ()
		if (preg_match('/\((.*)\)/i', $label, $reg)) {
			$label = $reg[1];
		}
		$textprofid[$key] = $langs->trans("ProfIdShortDesc", $key, $mysoc->country_code, $label);
	}
}

// Add code for pre mass action (confirmation or email presend form)
$topicmail = "Information";
$modelmail = "thirdparty";
$objecttmp = new Societe($db);
$trackid = 'thi'.$object->id;
include DOL_DOCUMENT_ROOT.'/core/tpl/massactions_pre.tpl.php';

if ($search_all) {
	$setupstring = '';
	foreach ($fieldstosearchall as $key => $val) {
		$fieldstosearchall[$key] = $langs->trans($val);
		$setupstring .= $key."=".$val.";";
	}
	print '<!-- Search done like if SOCIETE_QUICKSEARCH_ON_FIELDS = '.$setupstring.' -->'."\n";
	print '<div class="divsearchfieldfilter">'.$langs->trans("FilterOnInto", $search_all).join(', ', $fieldstosearchall).'</div>';
}

$moreforfilter = '';
if (empty($type) || $type == 'c' || $type == 'p') {
	if (isModEnabled('categorie') && $user->hasRight("categorie", "lire")) {
		require_once DOL_DOCUMENT_ROOT.'/categories/class/categorie.class.php';
		$moreforfilter .= '<div class="divsearchfield">';
		$tmptitle = $langs->trans('Categories');
		$moreforfilter .= img_picto($tmptitle, 'category', 'class="pictofixedwidth"');
		$moreforfilter .= $formother->select_categories('customer', $search_categ_cus, 'search_categ_cus', 1, $langs->trans('CustomersProspectsCategoriesShort'));
		$moreforfilter .= '</div>';
	}
}

if (empty($type) || $type == 'f') {
	if (isModEnabled("fournisseur") && isModEnabled('categorie') && $user->hasRight("categorie", "lire")) {
		require_once DOL_DOCUMENT_ROOT.'/categories/class/categorie.class.php';
		$moreforfilter .= '<div class="divsearchfield">';
		$tmptitle = $langs->trans('Categories');
		$moreforfilter .= img_picto($tmptitle, 'category', 'class="pictofixedwidth"');
		$moreforfilter .= $formother->select_categories('supplier', $search_categ_sup, 'search_categ_sup', 1, $langs->trans('SuppliersCategoriesShort'));
		$moreforfilter .= '</div>';
	}
}

// If the user can view prospects other than his'
if ($user->hasRight("societe", "client", "voir") || $socid) {
	$moreforfilter .= '<div class="divsearchfield">';
	$tmptitle = $langs->trans('SalesRepresentatives');
	$moreforfilter .= img_picto($tmptitle, 'user', 'class="pictofixedwidth"');
	$moreforfilter .= $formother->select_salesrepresentatives($search_sale, 'search_sale', $user, 0, $langs->trans('SalesRepresentatives'), ($conf->dol_optimize_smallscreen ? 'maxwidth200' : 'maxwidth300'), 1);
	$moreforfilter .= '</div>';
}
if (!empty($moreforfilter)) {
	print '<div class="liste_titre liste_titre_bydiv centpercent">';
	print $moreforfilter;
	$parameters = array('type'=>$type);
	$reshook = $hookmanager->executeHooks('printFieldPreListTitle', $parameters, $object, $action); // Note that $action and $object may have been modified by hook
	print $hookmanager->resPrint;
	print '</div>';
}

$varpage = empty($contextpage) ? $_SERVER["PHP_SELF"] : $contextpage;
$selectedfields = $form->multiSelectArrayWithCheckbox('selectedfields', $arrayfields, $varpage, getDolGlobalString('MAIN_CHECKBOX_LEFT_COLUMN', '')); // This also change content of $arrayfields
//$selectedfields = ($mode != 'kanban' ? $form->multiSelectArrayWithCheckbox('selectedfields', $arrayfields, $varpage, getDolGlobalString('MAIN_CHECKBOX_LEFT_COLUMN', '')) : ''); // This also change content of $arrayfields
$selectedfields .= ((count($arrayofmassactions) && $contextpage != 'poslist') ? $form->showCheckAddButtons('checkforselect', 1) : '');

print '<div class="div-table-responsive">'; // You can use div-table-responsive-no-min if you dont need reserved height for your table
print '<table class="tagtable nobottomiftotal liste'.($moreforfilter ? " listwithfilterbefore" : "").'">'."\n";

// Fields title search
// --------------------------------------------------------------------
print '<tr class="liste_titre_filter">';
// Action column
if (getDolGlobalString('MAIN_CHECKBOX_LEFT_COLUMN')) {
	print '<td class="liste_titre maxwidthsearch center actioncolumn">';
	$searchpicto = $form->showFilterButtons('left');
	print $searchpicto;
	print '</td>';
}
if (!empty($arrayfields['s.rowid']['checked'])) {
	print '<td class="liste_titre" data-key="id">';
	print '<input class="flat searchstring" type="text" name="search_id" size="1" value="'.dol_escape_htmltag($search_id).'">';
	print '</td>';
}
if (!empty($arrayfields['s.nom']['checked'])) {
	print '<td class="liste_titre" data-key="ref">';
	if (!empty($search_nom_only) && empty($search_nom)) {
		$search_nom = $search_nom_only;
	}
	print '<input class="flat searchstring maxwidth75imp" type="text" name="search_nom" value="'.dol_escape_htmltag($search_nom).'">';
	print '</td>';
}
if (!empty($arrayfields['s.name_alias']['checked'])) {
	print '<td class="liste_titre">';
	print '<input class="flat searchstring maxwidth75imp" type="text" name="search_alias" value="'.dol_escape_htmltag($search_alias).'">';
	print '</td>';
}
// Barcode
if (!empty($arrayfields['s.barcode']['checked'])) {
	print '<td class="liste_titre">';
	print '<input class="flat searchstring maxwidth75imp" type="text" name="search_barcode" value="'.dol_escape_htmltag($search_barcode).'">';
	print '</td>';
}
// Customer code
if (!empty($arrayfields['s.code_client']['checked'])) {
	print '<td class="liste_titre">';
	print '<input class="flat searchstring maxwidth75imp" type="text" name="search_customer_code" value="'.dol_escape_htmltag($search_customer_code).'">';
	print '</td>';
}
// Supplier code
if (!empty($arrayfields['s.code_fournisseur']['checked'])) {
	print '<td class="liste_titre">';
	print '<input class="flat searchstring maxwidth75imp" type="text" name="search_supplier_code" value="'.dol_escape_htmltag($search_supplier_code).'">';
	print '</td>';
}
// Account Customer code
if (!empty($arrayfields['s.code_compta']['checked'])) {
	print '<td class="liste_titre">';
	print '<input class="flat searchstring maxwidth75imp" type="text" name="search_account_customer_code" value="'.dol_escape_htmltag($search_account_customer_code).'">';
	print '</td>';
}
// Account Supplier code
if (!empty($arrayfields['s.code_compta_fournisseur']['checked'])) {
	print '<td class="liste_titre">';
	print '<input class="flat maxwidth75imp" type="text" name="search_account_supplier_code" value="'.dol_escape_htmltag($search_account_supplier_code).'">';
	print '</td>';
}
// Address
if (!empty($arrayfields['s.address']['checked'])) {
	print '<td class="liste_titre">';
	print '<input class="flat searchstring maxwidth50imp" type="text" name="search_address" value="'.dol_escape_htmltag($search_address).'">';
	print '</td>';
}
// Zip
if (!empty($arrayfields['s.zip']['checked'])) {
	print '<td class="liste_titre">';
	print '<input class="flat searchstring maxwidth50imp" type="text" name="search_zip" value="'.dol_escape_htmltag($search_zip).'">';
	print '</td>';
}
// Town
if (!empty($arrayfields['s.town']['checked'])) {
	print '<td class="liste_titre">';
	print '<input class="flat searchstring maxwidth50imp" type="text" name="search_town" value="'.dol_escape_htmltag($search_town).'">';
	print '</td>';
}
// State
if (!empty($arrayfields['state.nom']['checked'])) {
	print '<td class="liste_titre">';
	print '<input class="flat searchstring maxwidth50imp" type="text" name="search_state" value="'.dol_escape_htmltag($search_state).'">';
	print '</td>';
}
// Region
if (!empty($arrayfields['region.nom']['checked'])) {
	print '<td class="liste_titre">';
	print '<input class="flat searchstring maxwidth50imp" type="text" name="search_region" value="'.dol_escape_htmltag($search_region).'">';
	print '</td>';
}
// Country
if (!empty($arrayfields['country.code_iso']['checked'])) {
	print '<td class="liste_titre center">';
	print $form->select_country($search_country, 'search_country', '', 0, 'minwidth100imp maxwidth100');
	print '</td>';
}
// Company type
if (!empty($arrayfields['typent.code']['checked'])) {
	print '<td class="liste_titre maxwidthonsmartphone center">';
	// We use showempty=0 here because there is already an unknown value into dictionary.
	print $form->selectarray("search_type_thirdparty", $formcompany->typent_array(0), $search_type_thirdparty, 1, 0, 0, '', 0, 0, 0, (empty($conf->global->SOCIETE_SORT_ON_TYPEENT) ? 'ASC' : $conf->global->SOCIETE_SORT_ON_TYPEENT), 'minwidth50 maxwidth125', 1);
	print '</td>';
}
// Multiprice level
if (!empty($arrayfields['s.price_level']['checked'])) {
	print '<td class="liste_titre">';
	print '<input class="flat searchstring maxwidth50imp" type="text" name="search_price_level" value="'.dol_escape_htmltag($search_price_level).'">';
	print '</td>';
}
// Staff
if (!empty($arrayfields['staff.code']['checked'])) {
	print '<td class="liste_titre maxwidthonsmartphone center">';
	print $form->selectarray("search_staff", $formcompany->effectif_array(0), $search_staff, 0, 0, 0, '', 0, 0, 0, 'ASC', 'maxwidth100', 1);
	print '</td>';
}
if (!empty($arrayfields['s.email']['checked'])) {
	// Email
	print '<td class="liste_titre">';
	print '<input class="flat searchemail maxwidth50imp" type="text" name="search_email" value="'.dol_escape_htmltag($search_email).'">';
	print '</td>';
}
if (!empty($arrayfields['s.phone']['checked'])) {
	// Phone
	print '<td class="liste_titre">';
	print '<input class="flat searchstring maxwidth50imp" type="text" name="search_phone" value="'.dol_escape_htmltag($search_phone).'">';
	print '</td>';
}
if (!empty($arrayfields['s.fax']['checked'])) {
	// Fax
	print '<td class="liste_titre">';
	print '<input class="flat searchstring maxwidth50imp" type="text" name="search_fax" value="'.dol_escape_htmltag($search_fax).'">';
	print '</td>';
}
if (!empty($arrayfields['s.url']['checked'])) {
	// Url
	print '<td class="liste_titre">';
	print '<input class="flat searchstring maxwidth50imp" type="text" name="search_url" value="'.dol_escape_htmltag($search_url).'">';
	print '</td>';
}
if (!empty($arrayfields['s.siren']['checked'])) {
	// IdProf1
	print '<td class="liste_titre">';
	print '<input class="flat searchstring maxwidth50imp" type="text" name="search_idprof1" value="'.dol_escape_htmltag($search_idprof1).'">';
	print '</td>';
}
if (!empty($arrayfields['s.siret']['checked'])) {
	// IdProf2
	print '<td class="liste_titre">';
	print '<input class="flat searchstring maxwidth50imp" type="text" name="search_idprof2" value="'.dol_escape_htmltag($search_idprof2).'">';
	print '</td>';
}
if (!empty($arrayfields['s.ape']['checked'])) {
	// IdProf3
	print '<td class="liste_titre">';
	print '<input class="flat searchstring maxwidth50imp" type="text" name="search_idprof3" value="'.dol_escape_htmltag($search_idprof3).'">';
	print '</td>';
}
if (!empty($arrayfields['s.idprof4']['checked'])) {
	// IdProf4
	print '<td class="liste_titre">';
	print '<input class="flat searchstring maxwidth50imp" type="text" name="search_idprof4" value="'.dol_escape_htmltag($search_idprof4).'">';
	print '</td>';
}
if (!empty($arrayfields['s.idprof5']['checked'])) {
	// IdProf5
	print '<td class="liste_titre">';
	print '<input class="flat searchstring maxwidth50imp" type="text" name="search_idprof5" value="'.dol_escape_htmltag($search_idprof5).'">';
	print '</td>';
}
if (!empty($arrayfields['s.idprof6']['checked'])) {
	// IdProf6
	print '<td class="liste_titre">';
	print '<input class="flat searchstring maxwidth50imp" type="text" name="search_idprof6" value="'.dol_escape_htmltag($search_idprof6).'">';
	print '</td>';
}
if (!empty($arrayfields['s.tva_intra']['checked'])) {
	// Vat number
	print '<td class="liste_titre">';
	print '<input class="flat searchstring maxwidth50imp" type="text" name="search_vat" value="'.dol_escape_htmltag($search_vat).'">';
	print '</td>';
}

// Nature (customer/prospect/supplier)
if (!empty($arrayfields['customerorsupplier']['checked'])) {
	print '<td class="liste_titre maxwidthonsmartphone center">';
	if ($type != '') {
		print '<input type="hidden" name="type" value="'.$type.'">';
	}
	print $formcompany->selectProspectCustomerType($search_type, 'search_type', 'search_type', 'list');
	print '</td>';
}
// Prospect level
if (!empty($arrayfields['s.fk_prospectlevel']['checked'])) {
	print '<td class="liste_titre center">';
	print $form->multiselectarray('search_level', $tab_level, $search_level, 0, 0, 'width75', 0, 0, '', '', '', 2);
	print '</td>';
}
// Prospect status
if (!empty($arrayfields['s.fk_stcomm']['checked'])) {
	print '<td class="liste_titre maxwidthonsmartphone center">';
	$arraystcomm = array();
	foreach ($prospectstatic->cacheprospectstatus as $key => $val) {
		$arraystcomm[$val['id']] = ($langs->trans("StatusProspect".$val['id']) != "StatusProspect".$val['id'] ? $langs->trans("StatusProspect".$val['id']) : $val['label']);
	}
	//print $form->selectarray('search_stcomm', $arraystcomm, $search_stcomm, -2, 0, 0, '', 0, 0, 0, '', '', 1);
	print $form->multiselectarray('search_stcomm', $arraystcomm, $search_stcomm, 0, 0, 'width100', 0, 0, '', '', '', 2);
	print '</td>';
}
if (!empty($arrayfields['s2.nom']['checked'])) {
	print '<td class="liste_titre center">';
	print '<input class="flat searchstring maxwidth75imp" type="text" name="search_parent_name" value="'.dol_escape_htmltag($search_parent_name).'">';
	print '</td>';
}
// Extra fields
include DOL_DOCUMENT_ROOT.'/core/tpl/extrafields_list_search_input.tpl.php';

// Fields from hook
$parameters = array('arrayfields'=>$arrayfields);
$reshook = $hookmanager->executeHooks('printFieldListOption', $parameters, $object, $action); // Note that $action and $object may have been modified by hook
print $hookmanager->resPrint;
// Creation date
if (!empty($arrayfields['s.datec']['checked'])) {
	print '<td class="liste_titre center nowraponall">';
	print '<div class="nowrap">';
	print $form->selectDate($search_date_creation_start ? $search_date_creation_start : -1, 'search_date_creation_start', 0, 0, 1, '', 1, 0, 0, '', '', '', '', 1, '', $langs->trans('From'));
	print '</div>';
	print '<div class="nowrap">';
	print $form->selectDate($search_date_creation_end ? $search_date_creation_end : -1, 'search_date_creation_end', 0, 0, 1, '', 1, 0, 0, '', '', '', '', 1, '', $langs->trans('to'));
	print '</div>';
	print '</td>';
}
// Modification date
if (!empty($arrayfields['s.tms']['checked'])) {
	print '<td class="liste_titre center nowraponall">';
	print '<div class="nowrap">';
	print $form->selectDate($search_date_modif_start ? $search_date_modif_start : -1, 'search_date_modif_start', 0, 0, 1, '', 1, 0, 0, '', '', '', '', 1, '', $langs->trans('From'));
	print '</div>';
	print '<div class="nowrap">';
	print $form->selectDate($search_date_modif_end ? $search_date_modif_end : -1, 'search_date_modif_end', 0, 0, 1, '', 1, 0, 0, '', '', '', '', 1, '', $langs->trans('to'));
	print '</div>';
	print '</td>';
}
// Status
if (!empty($arrayfields['s.status']['checked'])) {
	print '<td class="liste_titre center minwidth75imp parentonrightofpage">';
	print $form->selectarray('search_status', array('0'=>$langs->trans('ActivityCeased'), '1'=>$langs->trans('InActivity')), $search_status, 1, 0, 0, '', 0, 0, 0, '', 'search_status width100 onrightofpage', 1);
	print '</td>';
}
if (!empty($arrayfields['s.import_key']['checked'])) {
	print '<td class="liste_titre center">';
	print '<input class="flat searchstring maxwidth50" type="text" name="search_import_key" value="'.dol_escape_htmltag($search_import_key).'">';
	print '</td>';
}
// Action column
if (!getDolGlobalString('MAIN_CHECKBOX_LEFT_COLUMN')) {
	print '<td class="liste_titre center maxwidthsearch actioncolumn">';
	$searchpicto = $form->showFilterButtons();
	print $searchpicto;
	print '</td>';
}

print '</tr>'."\n";

$totalarray = array();
$totalarray['nbfield'] = 0;

// Fields title label
// --------------------------------------------------------------------
print '<tr class="liste_titre">';
// Action column
if (getDolGlobalString('MAIN_CHECKBOX_LEFT_COLUMN')) {
	print getTitleFieldOfList($selectedfields, 0, $_SERVER["PHP_SELF"], '', '', '', '', $sortfield, $sortorder, 'center maxwidthsearch ')."\n";
	$totalarray['nbfield']++;
}
if (!empty($arrayfields['s.rowid']['checked'])) {
	print_liste_field_titre($arrayfields['s.rowid']['label'], $_SERVER["PHP_SELF"], "s.rowid", "", $param, ' data-key="id"', $sortfield, $sortorder, '');
	$totalarray['nbfield']++;
}
if (!empty($arrayfields['s.nom']['checked'])) {
	print_liste_field_titre($arrayfields['s.nom']['label'], $_SERVER["PHP_SELF"], "s.nom", "", $param, ' data-key="ref"', $sortfield, $sortorder, ' ');
	$totalarray['nbfield']++;
}
if (!empty($arrayfields['s.name_alias']['checked'])) {
	print_liste_field_titre($arrayfields['s.name_alias']['label'], $_SERVER["PHP_SELF"], "s.name_alias", "", $param, "", $sortfield, $sortorder);
	$totalarray['nbfield']++;
}
if (!empty($arrayfields['s.barcode']['checked'])) {
	print_liste_field_titre($arrayfields['s.barcode']['label'], $_SERVER["PHP_SELF"], "s.barcode", $param, '', '', $sortfield, $sortorder);
	$totalarray['nbfield']++;
}
if (!empty($arrayfields['s.code_client']['checked'])) {
	print_liste_field_titre($arrayfields['s.code_client']['label'], $_SERVER["PHP_SELF"], "s.code_client", "", $param, '', $sortfield, $sortorder);
	$totalarray['nbfield']++;
}
if (!empty($arrayfields['s.code_fournisseur']['checked'])) {
	print_liste_field_titre($arrayfields['s.code_fournisseur']['label'], $_SERVER["PHP_SELF"], "s.code_fournisseur", "", $param, '', $sortfield, $sortorder);
	$totalarray['nbfield']++;
}
if (!empty($arrayfields['s.code_compta']['checked'])) {
	print_liste_field_titre($arrayfields['s.code_compta']['label'], $_SERVER["PHP_SELF"], "s.code_compta", "", $param, '', $sortfield, $sortorder);
	$totalarray['nbfield']++;
}
if (!empty($arrayfields['s.code_compta_fournisseur']['checked'])) {
	print_liste_field_titre($arrayfields['s.code_compta_fournisseur']['label'], $_SERVER["PHP_SELF"], "s.code_compta_fournisseur", "", $param, '', $sortfield, $sortorder);
	$totalarray['nbfield']++;
}
if (!empty($arrayfields['s.address']['checked'])) {
	print_liste_field_titre($arrayfields['s.address']['label'], $_SERVER['PHP_SELF'], 's.address', '', $param, '', $sortfield, $sortorder);
	$totalarray['nbfield']++;
}
if (!empty($arrayfields['s.zip']['checked'])) {
	print_liste_field_titre($arrayfields['s.zip']['label'], $_SERVER["PHP_SELF"], "s.zip", "", $param, '', $sortfield, $sortorder);
	$totalarray['nbfield']++;
}
if (!empty($arrayfields['s.town']['checked'])) {
	print_liste_field_titre($arrayfields['s.town']['label'], $_SERVER["PHP_SELF"], "s.town", "", $param, '', $sortfield, $sortorder);
	$totalarray['nbfield']++;
}
if (!empty($arrayfields['state.nom']['checked'])) {
	print_liste_field_titre($arrayfields['state.nom']['label'], $_SERVER["PHP_SELF"], "state.nom", "", $param, '', $sortfield, $sortorder);
	$totalarray['nbfield']++;
}
if (!empty($arrayfields['region.nom']['checked'])) {
	print_liste_field_titre($arrayfields['region.nom']['label'], $_SERVER["PHP_SELF"], "region.nom", "", $param, '', $sortfield, $sortorder);
	$totalarray['nbfield']++;
}
if (!empty($arrayfields['country.code_iso']['checked'])) {
	print_liste_field_titre($arrayfields['country.code_iso']['label'], $_SERVER["PHP_SELF"], "country.code_iso", "", $param, '', $sortfield, $sortorder, 'center ');
	$totalarray['nbfield']++;
}
if (!empty($arrayfields['typent.code']['checked'])) {
	print_liste_field_titre($arrayfields['typent.code']['label'], $_SERVER["PHP_SELF"], "typent.code", "", $param, "", $sortfield, $sortorder, 'center ');
	$totalarray['nbfield']++;
}
if (!empty($arrayfields['staff.code']['checked'])) {
	print_liste_field_titre($arrayfields['staff.code']['label'], $_SERVER["PHP_SELF"], "staff.code", "", $param, '', $sortfield, $sortorder, 'center ');
	$totalarray['nbfield']++;
}
if (!empty($arrayfields['s.price_level']['checked'])) {
	print_liste_field_titre($arrayfields['s.price_level']['label'], $_SERVER["PHP_SELF"], "s.price_level", "", $param, '', $sortfield, $sortorder);
	$totalarray['nbfield']++;
}
if (!empty($arrayfields['s.email']['checked'])) {
	print_liste_field_titre($arrayfields['s.email']['label'], $_SERVER["PHP_SELF"], "s.email", "", $param, '', $sortfield, $sortorder);
	$totalarray['nbfield']++;
}
if (!empty($arrayfields['s.phone']['checked'])) {
	print_liste_field_titre($arrayfields['s.phone']['label'], $_SERVER["PHP_SELF"], "s.phone", "", $param, '', $sortfield, $sortorder);
	$totalarray['nbfield']++;
}
if (!empty($arrayfields['s.fax']['checked'])) {
	print_liste_field_titre($arrayfields['s.fax']['label'], $_SERVER["PHP_SELF"], "s.fax", "", $param, '', $sortfield, $sortorder);
	$totalarray['nbfield']++;
}
if (!empty($arrayfields['s.url']['checked'])) {
	print_liste_field_titre($arrayfields['s.url']['label'], $_SERVER["PHP_SELF"], "s.url", "", $param, '', $sortfield, $sortorder);
	$totalarray['nbfield']++;
}
if (!empty($arrayfields['s.siren']['checked'])) {
	print_liste_field_titre($form->textwithpicto($langs->trans("ProfId1Short"), $textprofid[1], 1, 0), $_SERVER["PHP_SELF"], "s.siren", "", $param, '', $sortfield, $sortorder, 'nowrap ');
	$totalarray['nbfield']++;
}
if (!empty($arrayfields['s.siret']['checked'])) {
	print_liste_field_titre($form->textwithpicto($langs->trans("ProfId2Short"), $textprofid[2], 1, 0), $_SERVER["PHP_SELF"], "s.siret", "", $param, '', $sortfield, $sortorder, 'nowrap ');
	$totalarray['nbfield']++;
}
if (!empty($arrayfields['s.ape']['checked'])) {
	print_liste_field_titre($form->textwithpicto($langs->trans("ProfId3Short"), $textprofid[3], 1, 0), $_SERVER["PHP_SELF"], "s.ape", "", $param, '', $sortfield, $sortorder, 'nowrap ');
	$totalarray['nbfield']++;
}
if (!empty($arrayfields['s.idprof4']['checked'])) {
	print_liste_field_titre($form->textwithpicto($langs->trans("ProfId4Short"), $textprofid[4], 1, 0), $_SERVER["PHP_SELF"], "s.idprof4", "", $param, '', $sortfield, $sortorder, 'nowrap ');
	$totalarray['nbfield']++;
}
if (!empty($arrayfields['s.idprof5']['checked'])) {
	print_liste_field_titre($form->textwithpicto($langs->trans("ProfId5Short"), $textprofid[5], 1, 0), $_SERVER["PHP_SELF"], "s.idprof5", "", $param, '', $sortfield, $sortorder, 'nowrap ');
	$totalarray['nbfield']++;
}
if (!empty($arrayfields['s.idprof6']['checked'])) {
	print_liste_field_titre($form->textwithpicto($langs->trans("ProfId6Short"), $textprofid[6], 1, 0), $_SERVER["PHP_SELF"], "s.idprof6", "", $param, '', $sortfield, $sortorder, 'nowrap ');
	$totalarray['nbfield']++;
}
if (!empty($arrayfields['s.tva_intra']['checked'])) {
	print_liste_field_titre($arrayfields['s.tva_intra']['label'], $_SERVER["PHP_SELF"], "s.tva_intra", "", $param, '', $sortfield, $sortorder, 'nowrap ');
	$totalarray['nbfield']++;
}
if (!empty($arrayfields['customerorsupplier']['checked'])) {
	print_liste_field_titre($arrayfields['customerorsupplier']['label'], $_SERVER['PHP_SELF'], '', '', $param, '', $sortfield, $sortorder, 'center '); // type of customer
	$totalarray['nbfield']++;
}
if (!empty($arrayfields['s.fk_prospectlevel']['checked'])) {
	print_liste_field_titre($arrayfields['s.fk_prospectlevel']['label'], $_SERVER["PHP_SELF"], "s.fk_prospectlevel", "", $param, '', $sortfield, $sortorder, 'center ');
	$totalarray['nbfield']++;
}
if (!empty($arrayfields['s.fk_stcomm']['checked'])) {
	print_liste_field_titre($arrayfields['s.fk_stcomm']['label'], $_SERVER["PHP_SELF"], "s.fk_stcomm", "", $param, '', $sortfield, $sortorder, 'center ');
	$totalarray['nbfield']++;
}
if (!empty($arrayfields['s2.nom']['checked'])) {
	print_liste_field_titre($arrayfields['s2.nom']['label'], $_SERVER["PHP_SELF"], "s2.nom", "", $param, '', $sortfield, $sortorder, 'center ');
	$totalarray['nbfield']++;
}
// Extra fields
include DOL_DOCUMENT_ROOT.'/core/tpl/extrafields_list_search_title.tpl.php';
// Hook fields
$parameters = array('arrayfields'=>$arrayfields, 'param'=>$param, 'sortfield'=>$sortfield, 'sortorder'=>$sortorder);
$reshook = $hookmanager->executeHooks('printFieldListTitle', $parameters, $object, $action); // Note that $action and $object may have been modified by hook
print $hookmanager->resPrint;
if (!empty($arrayfields['s.datec']['checked'])) {
	print_liste_field_titre($arrayfields['s.datec']['label'], $_SERVER["PHP_SELF"], "s.datec", "", $param, '', $sortfield, $sortorder, 'center nowrap ');
	$totalarray['nbfield']++;	// For the column action
}
if (!empty($arrayfields['s.tms']['checked'])) {
	print_liste_field_titre($arrayfields['s.tms']['label'], $_SERVER["PHP_SELF"], "s.tms", "", $param, '', $sortfield, $sortorder, 'center nowrap ');
	$totalarray['nbfield']++;	// For the column action
}
if (!empty($arrayfields['s.status']['checked'])) {
	print_liste_field_titre($arrayfields['s.status']['label'], $_SERVER["PHP_SELF"], "s.status", "", $param, '', $sortfield, $sortorder, 'center ');
	$totalarray['nbfield']++;	// For the column action
}
if (!empty($arrayfields['s.import_key']['checked'])) {
	print_liste_field_titre($arrayfields['s.import_key']['label'], $_SERVER["PHP_SELF"], "s.import_key", "", $param, '', $sortfield, $sortorder, 'center ');
	$totalarray['nbfield']++;	// For the column action
}
// Action column
if (!getDolGlobalString('MAIN_CHECKBOX_LEFT_COLUMN')) {
	print getTitleFieldOfList($selectedfields, 0, $_SERVER["PHP_SELF"], '', '', '', '', $sortfield, $sortorder, 'center maxwidthsearch ')."\n";
	$totalarray['nbfield']++;
}
print '</tr>'."\n";


// Loop on record
// --------------------------------------------------------------------
$i = 0;
$savnbfield = $totalarray['nbfield'];
$totalarray = array();
$totalarray['nbfield'] = 0;
$imaxinloop = ($limit ? min($num, $limit) : $num);
while ($i < $imaxinloop) {
	$obj = $db->fetch_object($resql);
	if (empty($obj)) {
		break; // Should not happen
	}

	$parameters = array('staticdata' => $obj);
	// Note that $action and $object may have been modified by hook
	// do companystatic fetch in hook if wanted or anything else
	$reshook = $hookmanager->executeHooks('loadStaticObject', $parameters, $companystatic, $action);
	if (empty($reshook)) {
		$companystatic->id = $obj->rowid;
		$companystatic->name = $obj->name;
		$companystatic->name_alias = $obj->name_alias;
		$companystatic->logo = $obj->logo;
		$companystatic->barcode = $obj->barcode;
		$companystatic->canvas = $obj->canvas;
		$companystatic->client = $obj->client;
		$companystatic->status = $obj->status;
		$companystatic->email = $obj->email;
		$companystatic->address = $obj->address;
		$companystatic->zip = $obj->zip;
		$companystatic->town = $obj->town;
		$companystatic->fournisseur = $obj->fournisseur;
		$companystatic->code_client = $obj->code_client;
		$companystatic->code_fournisseur = $obj->code_fournisseur;
		$companystatic->tva_intra = $obj->tva_intra;
		$companystatic->country_code = $obj->country_code;

		$companystatic->code_compta_client = $obj->code_compta;
		$companystatic->code_compta_fournisseur = $obj->code_compta_fournisseur;

		$companystatic->fk_prospectlevel = $obj->fk_prospectlevel;
		$companystatic->fk_parent = $obj->fk_parent;
		$companystatic->entity = $obj->entity;
	}

	if ($mode == 'kanban') {
		if ($i == 0) {
			print '<tr class="trkanban"><td colspan="'.$savnbfield.'">';
			print '<div class="box-flex-container kanban">';
		}
		// Output Kanban
		print $companystatic->getKanbanView('', array('selected' => in_array($obj->rowid, $arrayofselected)));
		if ($i == ($imaxinloop - 1)) {
			print '</div>';
			print '</td></tr>';
		}
	} else {
		// Show line of result
		$j = 0;
		print '<tr data-rowid="'.$object->id.'" class="oddeven"';
		if ($contextpage == 'poslist') {
			print ' onclick="location.href=\'list.php?action=change&contextpage=poslist&idcustomer='.$obj->rowid.'&place='.urlencode($place).'\'"';
		}
		print '>';

		// Action column (Show the massaction button only when this page is not opend from the Extended POS)
		if (getDolGlobalString('MAIN_CHECKBOX_LEFT_COLUMN')) {
			print '<td class="nowrap center actioncolumn">';
			if (($massactionbutton || $massaction) && $contextpage != 'poslist') {   // If we are in select mode (massactionbutton defined) or if we have already selected and sent an action ($massaction) defined
				$selected = 0;
				if (in_array($obj->rowid, $arrayofselected)) {
					$selected = 1;
				}
				print '<input id="cb'.$obj->rowid.'" class="flat checkforselect" type="checkbox" name="toselect[]" value="'.$obj->rowid.'"'.($selected ? ' checked="checked"' : '').'>';
			}
			print '</td>';
			if (!$i) {
				$totalarray['nbfield']++;
			}
		}
		if (!empty($arrayfields['s.rowid']['checked'])) {
			print '<td class="tdoverflowmax50" data-key="id">';
			print $obj->rowid;
			print "</td>\n";
			if (!$i) {
				$totalarray['nbfield']++;
			}
		}
		if (!empty($arrayfields['s.nom']['checked'])) {
			print '<td'.(empty($conf->global->MAIN_SOCIETE_SHOW_COMPLETE_NAME) ? ' class="tdoverflowmax200"' : '').' data-key="ref">';
			if ($contextpage == 'poslist') {
				print dol_escape_htmltag($companystatic->name);
			} else {
				print $companystatic->getNomUrl(1, '', 100, 0, 1, empty($arrayfields['s.name_alias']['checked']) ? 0 : 1);
			}
			print "</td>\n";
			if (!$i) {
				$totalarray['nbfield']++;
			}
		}
		if (!empty($arrayfields['s.name_alias']['checked'])) {
			print '<td class="tdoverflowmax150" title="'.dol_escape_htmltag($companystatic->name_alias).'">';
			print dol_escape_htmltag($companystatic->name_alias);
			print "</td>\n";
			if (!$i) {
				$totalarray['nbfield']++;
			}
		}
		// Barcode
		if (!empty($arrayfields['s.barcode']['checked'])) {
			print '<td class="tdoverflowmax150" title="'.dol_escape_htmltag($companystatic->barcode).'">'.dol_escape_htmltag($companystatic->barcode).'</td>';
			if (!$i) {
				$totalarray['nbfield']++;
			}
		}
		// Customer code
		if (!empty($arrayfields['s.code_client']['checked'])) {
			print '<td class="nowraponall">'.dol_escape_htmltag($companystatic->code_client).'</td>';
			if (!$i) {
				$totalarray['nbfield']++;
			}
		}
		// Supplier code
		if (!empty($arrayfields['s.code_fournisseur']['checked'])) {
			print '<td class="nowraponall">'.dol_escape_htmltag($companystatic->code_fournisseur).'</td>';
			if (!$i) {
				$totalarray['nbfield']++;
			}
		}
		// Account customer code
		if (!empty($arrayfields['s.code_compta']['checked'])) {
			print '<td>'.dol_escape_htmltag($companystatic->code_compta_client).'</td>';
			if (!$i) {
				$totalarray['nbfield']++;
			}
		}
		// Account supplier code
		if (!empty($arrayfields['s.code_compta_fournisseur']['checked'])) {
			print '<td>'.dol_escape_htmltag($companystatic->code_compta_fournisseur).'</td>';
			if (!$i) {
				$totalarray['nbfield']++;
			}
		}
		// Address
		if (!empty($arrayfields['s.address']['checked'])) {
			print '<td class="tdoverflowmax250" title="'.dol_escape_htmltag($companystatic->address).'">'.dol_escape_htmltag($companystatic->address).'</td>';
			if (!$i) {
				$totalarray['nbfield']++;
			}
		}
		// Zip
		if (!empty($arrayfields['s.zip']['checked'])) {
			print "<td>".dol_escape_htmltag($companystatic->zip)."</td>\n";
			if (!$i) {
				$totalarray['nbfield']++;
			}
		}
		// Town
		if (!empty($arrayfields['s.town']['checked'])) {
			print '<td class="tdoverflowmax150" title="'.dol_escape_htmltag($companystatic->town).'">'.dol_escape_htmltag($companystatic->town)."</td>\n";
			if (!$i) {
				$totalarray['nbfield']++;
			}
		}
		// State
		if (!empty($arrayfields['state.nom']['checked'])) {
			print "<td>".dol_escape_htmltag($obj->state_name)."</td>\n";
			if (!$i) {
				$totalarray['nbfield']++;
			}
		}
		// Region
		if (!empty($arrayfields['region.nom']['checked'])) {
			print "<td>".dol_escape_htmltag($obj->region_name)."</td>\n";
			if (!$i) {
				$totalarray['nbfield']++;
			}
		}
		// Country
		if (!empty($arrayfields['country.code_iso']['checked'])) {
			print '<td class="center tdoverflowmax100">';
			$labelcountry = ($companystatic->country_code && ($langs->trans("Country".$companystatic->country_code) != "Country".$companystatic->country_code)) ? $langs->trans("Country".$companystatic->country_code) : $obj->country_label;
			print $labelcountry;
			print '</td>';
			if (!$i) {
				$totalarray['nbfield']++;
			}
		}
		// Type ent
		if (!empty($arrayfields['typent.code']['checked'])) {
			if (!isset($typenArray) || !is_array($typenArray) || count($typenArray) == 0) {
				$typenArray = $formcompany->typent_array(1);
			}
			$labeltypeofcompany= empty($typenArray[$obj->typent_code]) ? '' : $typenArray[$obj->typent_code];

			print '<td class="center tdoverflowmax125" title="'.dol_escape_htmltag($labeltypeofcompany).'">';
			print dol_escape_htmltag($labeltypeofcompany);
			print '</td>';
			if (!$i) {
				$totalarray['nbfield']++;
			}
		}
		// Multiprice level
		if (!empty($arrayfields['s.price_level']['checked'])) {
			print '<td class="center">'.$obj->price_level."</td>\n";
			if (!$i) {
				$totalarray['nbfield']++;
			}
		}
		// Staff
		if (!empty($arrayfields['staff.code']['checked'])) {
			print '<td class="center">';
			if (!empty($obj->staff_code)) {
				if (empty($conf->cache['staffArray'])) {
					$conf->cache['staffArray'] = $formcompany->effectif_array(1);
				}
				print $conf->cache['staffArray'][$obj->staff_code];
			}
			print '</td>';
			if (!$i) {
				$totalarray['nbfield']++;
			}
		}
		if (!empty($arrayfields['s.email']['checked'])) {
			print '<td class="tdoverflowmax150">'.dol_print_email($obj->email, $obj->rowid, $obj->rowid, 'AC_EMAIL', 0, 0, 1)."</td>\n";
			if (!$i) {
				$totalarray['nbfield']++;
			}
		}
		if (!empty($arrayfields['s.phone']['checked'])) {
			print '<td class="nowraponall">'.dol_print_phone($obj->phone, $companystatic->country_code, 0, $obj->rowid, 'AC_TEL', ' ', 'phone')."</td>\n";
			if (!$i) {
				$totalarray['nbfield']++;
			}
		}
		if (!empty($arrayfields['s.fax']['checked'])) {
			print '<td class="nowraponall">'.dol_print_phone($obj->fax, $companystatic->country_code, 0, $obj->rowid, 'AC_TEL', ' ', 'fax')."</td>\n";
			if (!$i) {
				$totalarray['nbfield']++;
			}
		}
		if (!empty($arrayfields['s.url']['checked'])) {
			print "<td>".dol_print_url($obj->url, '', '', 1)."</td>\n";
			if (!$i) {
				$totalarray['nbfield']++;
			}
		}
		if (!empty($arrayfields['s.siren']['checked'])) {
			print "<td>".$obj->idprof1."</td>\n";
			if (!$i) {
				$totalarray['nbfield']++;
			}
		}
		if (!empty($arrayfields['s.siret']['checked'])) {
			print "<td>".$obj->idprof2."</td>\n";
			if (!$i) {
				$totalarray['nbfield']++;
			}
		}
		if (!empty($arrayfields['s.ape']['checked'])) {
			print "<td>".$obj->idprof3."</td>\n";
			if (!$i) {
				$totalarray['nbfield']++;
			}
		}
		if (!empty($arrayfields['s.idprof4']['checked'])) {
			print "<td>".$obj->idprof4."</td>\n";
			if (!$i) {
				$totalarray['nbfield']++;
			}
		}
		if (!empty($arrayfields['s.idprof5']['checked'])) {
			print "<td>".$obj->idprof5."</td>\n";
			if (!$i) {
				$totalarray['nbfield']++;
			}
		}
		if (!empty($arrayfields['s.idprof6']['checked'])) {
			print "<td>".$obj->idprof6."</td>\n";
			if (!$i) {
				$totalarray['nbfield']++;
			}
		}
		// VAT
		if (!empty($arrayfields['s.tva_intra']['checked'])) {
			print '<td class="tdoverflowmax125" title="'.dol_escape_htmltag($companystatic->tva_intra).'">';
			if ($companystatic->tva_intra && !isValidVATID($companystatic)) {
				print img_warning("BadVATNumber", '', 'pictofixedwidth');
			}
			print $companystatic->tva_intra;
			print "</td>\n";
			if (!$i) {
				$totalarray['nbfield']++;
			}
		}
		// Type
		if (!empty($arrayfields['customerorsupplier']['checked'])) {
			print '<td class="center">';
			print $companystatic->getTypeUrl(1);
			print '</td>';
			if (!$i) {
				$totalarray['nbfield']++;
			}
		}

		if (!empty($arrayfields['s.fk_prospectlevel']['checked'])) {
			// Prospect level
			print '<td class="center nowraponall">';
			print $companystatic->getLibProspLevel();
			print "</td>";
			if (!$i) {
				$totalarray['nbfield']++;
			}
		}

		if (!empty($arrayfields['s.fk_stcomm']['checked'])) {
			// Prospect status
			print '<td class="center nowraponall">';

			$prospectid = $obj->rowid;
			$statusprospect = $obj->stcomm_id;

			$formcompany->selectProspectStatus('status_prospect', $prospectstatic, $statusprospect, $prospectid);

			print '</td>';
			if (!$i) {
				$totalarray['nbfield']++;
			}
		}
		// Parent company
		if (!empty($arrayfields['s2.nom']['checked'])) {
			print '<td class="center tdoverflowmax100">';
			if ($companystatic->fk_parent > 0) {
				$companyparent->fetch($companystatic->fk_parent);
				print $companyparent->getNomUrl(1);
			}
			print "</td>";
			if (!$i) {
				$totalarray['nbfield']++;
			}
		}
		// Extra fields
		include DOL_DOCUMENT_ROOT.'/core/tpl/extrafields_list_print_fields.tpl.php';
		// Fields from hook
		$parameters = array('arrayfields'=>$arrayfields, 'obj'=>$obj, 'i'=>$i, 'totalarray'=>&$totalarray);
		$reshook = $hookmanager->executeHooks('printFieldListValue', $parameters, $object, $action); // Note that $action and $object may have been modified by hook
		print $hookmanager->resPrint;
		// Date creation
		if (!empty($arrayfields['s.datec']['checked'])) {
			print '<td class="center nowraponall">';
			print dol_print_date($db->jdate($obj->date_creation), 'dayhour', 'tzuser');
			print '</td>';
			if (!$i) {
				$totalarray['nbfield']++;
			}
		}
		// Date modification
		if (!empty($arrayfields['s.tms']['checked'])) {
			print '<td class="center nowraponall">';
			print dol_print_date($db->jdate($obj->date_update), 'dayhour', 'tzuser');
			print '</td>';
			if (!$i) {
				$totalarray['nbfield']++;
			}
		}
		// Status
		if (!empty($arrayfields['s.status']['checked'])) {
			print '<td class="center nowraponall">'.$companystatic->getLibStatut(5).'</td>';
			if (!$i) {
				$totalarray['nbfield']++;
			}
		}
		// Import key
		if (!empty($arrayfields['s.import_key']['checked'])) {
			print '<td class="tdoverflowmax100" title="'.dol_escape_htmltag($obj->import_key).'">';
			print dol_escape_htmltag($obj->import_key);
			print "</td>\n";
			if (!$i) {
				$totalarray['nbfield']++;
			}
		}
		// Action column (Show the massaction button only when this page is not opend from the Extended POS)
		if (!getDolGlobalString('MAIN_CHECKBOX_LEFT_COLUMN')) {
			print '<td class="nowrap center actioncolumn">';
			if (($massactionbutton || $massaction) && $contextpage != 'poslist') {   // If we are in select mode (massactionbutton defined) or if we have already selected and sent an action ($massaction) defined
				$selected = 0;
				if (in_array($obj->rowid, $arrayofselected)) {
					$selected = 1;
				}
				print '<input id="cb'.$obj->rowid.'" class="flat checkforselect" type="checkbox" name="toselect[]" value="'.$obj->rowid.'"'.($selected ? ' checked="checked"' : '').'>';
			}
			print '</td>';
			if (!$i) {
				$totalarray['nbfield']++;
			}
		}

		print '</tr>'."\n";
	}
	$i++;
}

// Line that calls the select_status function by passing it js as the 5th parameter in order to activate the js script
$formcompany->selectProspectStatus('status_prospect', $prospectstatic, null, null, "js");

// If no record found
if ($num == 0) {
	$colspan = 1;
	foreach ($arrayfields as $key => $val) {
		if (!empty($val['checked'])) {
			$colspan++;
		}
	}
	print '<tr><td colspan="'.$colspan.'"><span class="opacitymedium">'.$langs->trans("NoRecordFound").'</span></td></tr>';
}

$db->free($resql);

$parameters = array('arrayfields'=>$arrayfields, 'sql'=>$sql);
$reshook = $hookmanager->executeHooks('printFieldListFooter', $parameters, $object, $action); // Note that $action and $object may have been modified by hook
print $hookmanager->resPrint;

print '</table>'."\n";
print '</div>'."\n";

print '</form>'."\n";

// End of page
llxFooter();
$db->close();<|MERGE_RESOLUTION|>--- conflicted
+++ resolved
@@ -980,10 +980,6 @@
 if ($type != '') {
 	$param .= '&type='.urlencode($type);
 }
-<<<<<<< HEAD
-if ($optioncss != '') {
-	$param .= '&optioncss='.urlencode($optioncss);
-}
 if ($search_date_creation_startmonth) {
 	$param .= '&search_date_creation_startmonth='.urlencode($search_date_creation_startmonth);
 }
@@ -1032,12 +1028,7 @@
 if ($search_date_modif_end) {
 	$param .= '&search_date_modif_end=' . urlencode($search_date_modif_end);
 }
-if ($search_status != '') {
-	$param .= '&search_status='.urlencode($search_status);
-}
-
-=======
->>>>>>> e19e1da5
+
 // Add $param from extra fields
 include DOL_DOCUMENT_ROOT.'/core/tpl/extrafields_list_search_param.tpl.php';
 // Add $param from hooks
