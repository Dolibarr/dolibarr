<?php
/* Copyright (C) 2001-2004  Rodolphe Quiedeville    <rodolphe@quiedeville.org>
 * Copyright (C) 2004-2019  Laurent Destailleur     <eldy@users.sourceforge.net>
 * Copyright (C) 2005-2019  Regis Houssin           <regis.houssin@inodbox.com>
 * Copyright (C) 2012       Marcos García           <marcosgdf@gmail.com>
 * Copyright (C) 2013-2015  Raphaël Doursenaud      <rdoursenaud@gpcsolutions.fr>
 * Copyright (C) 2015       Florian Henry           <florian.henry@open-concept.pro>
 * Copyright (C) 2016-2018  Josep Lluis Amador      <joseplluis@lliuretic.cat>
 * Copyright (C) 2016       Ferran Marcet      	    <fmarcet@2byte.es>
 * Copyright (C) 2017       Rui Strecht      	    <rui.strecht@aliartalentos.com>
 * Copyright (C) 2017       Juanjo Menent      	    <jmenent@2byte.es>
 * Copyright (C) 2018       Nicolas ZABOURI         <info@inovea-conseil.com>
 * Copyright (C) 2020       Open-Dsi         		<support@open-dsi.fr>

 *
 * This program is free software; you can redistribute it and/or modify
 * it under the terms of the GNU General Public License as published by
 * the Free Software Foundation; either version 3 of the License, or
 * (at your option) any later version.
 *
 * This program is distributed in the hope that it will be useful,
 * but WITHOUT ANY WARRANTY; without even the implied warranty of
 * MERCHANTABILITY or FITNESS FOR A PARTICULAR PURPOSE.  See the
 * GNU General Public License for more details.
 *
 * You should have received a copy of the GNU General Public License
 * along with this program. If not, see <https://www.gnu.org/licenses/>.
 */

/**
 *	\file       htdocs/societe/list.php
 *	\ingroup    societe
 *	\brief      Page to show list of third parties
 */

require_once '../main.inc.php';
include_once DOL_DOCUMENT_ROOT.'/contact/class/contact.class.php';
require_once DOL_DOCUMENT_ROOT.'/core/class/html.formother.class.php';
require_once DOL_DOCUMENT_ROOT.'/core/lib/company.lib.php';
require_once DOL_DOCUMENT_ROOT.'/core/lib/functions2.lib.php';
require_once DOL_DOCUMENT_ROOT.'/core/class/html.formcompany.class.php';
require_once DOL_DOCUMENT_ROOT.'/societe/class/client.class.php';

$langs->loadLangs(array("companies", "commercial", "customers", "suppliers", "bills", "compta", "categories", "cashdesk"));

$action = GETPOST('action', 'aZ09');
$massaction = GETPOST('massaction', 'alpha');
$show_files = GETPOST('show_files', 'int');
$confirm = GETPOST('confirm', 'alpha');
$toselect = GETPOST('toselect', 'array');
$contextpage = GETPOST('contextpage', 'aZ') ?GETPOST('contextpage', 'aZ') : 'thirdpartylist';

if ($contextpage == 'poslist') {
	$_GET['optioncss'] = 'print';
}

// Security check
$socid = GETPOST('socid', 'int');
if ($user->socid) {
	$socid = $user->socid;
}
$result = restrictedArea($user, 'societe', $socid, '');

$search_all = trim(GETPOST('search_all', 'alphanohtml') ?GETPOST('search_all', 'alphanohtml') : GETPOST('sall', 'alphanohtml'));
$search_cti = preg_replace('/^0+/', '', preg_replace('/[^0-9]/', '', GETPOST('search_cti', 'alphanohtml'))); // Phone number without any special chars

$search_id = trim(GETPOST("search_id", "int"));
$search_nom = trim(GETPOST("search_nom", 'restricthtml'));
$search_alias = trim(GETPOST("search_alias", 'restricthtml'));
$search_nom_only = trim(GETPOST("search_nom_only", 'restricthtml'));
$search_barcode = trim(GETPOST("search_barcode", 'alpha'));
$search_customer_code = trim(GETPOST('search_customer_code', 'alpha'));
$search_supplier_code = trim(GETPOST('search_supplier_code', 'alpha'));
$search_account_customer_code = trim(GETPOST('search_account_customer_code', 'alpha'));
$search_account_supplier_code = trim(GETPOST('search_account_supplier_code', 'alpha'));
$search_address = trim(GETPOST('search_address', 'alpha'));
$search_town = trim(GETPOST("search_town", 'alpha'));
$search_zip = trim(GETPOST("search_zip", 'alpha'));
$search_state = trim(GETPOST("search_state", 'alpha'));
$search_region = trim(GETPOST("search_region", 'alpha'));
$search_email = trim(GETPOST('search_email', 'alpha'));
$search_phone = trim(GETPOST('search_phone', 'alpha'));
$search_fax = trim(GETPOST('search_fax', 'alpha'));
$search_url = trim(GETPOST('search_url', 'alpha'));
$search_idprof1 = trim(GETPOST('search_idprof1', 'alpha'));
$search_idprof2 = trim(GETPOST('search_idprof2', 'alpha'));
$search_idprof3 = trim(GETPOST('search_idprof3', 'alpha'));
$search_idprof4 = trim(GETPOST('search_idprof4', 'alpha'));
$search_idprof5 = trim(GETPOST('search_idprof5', 'alpha'));
$search_idprof6 = trim(GETPOST('search_idprof6', 'alpha'));
$search_vat = trim(GETPOST('search_vat', 'alpha'));
$search_sale = trim(GETPOST("search_sale", 'int'));
$search_categ_cus = trim(GETPOST("search_categ_cus", 'int'));
$search_categ_sup = trim(GETPOST("search_categ_sup", 'int'));
$search_country = GETPOST("search_country", 'intcomma');
$search_type_thirdparty = GETPOST("search_type_thirdparty", 'int');
$search_price_level = GETPOST('search_prive_level', 'int');
$search_staff = GETPOST("search_staff", 'int');
$search_status = GETPOST("search_status", 'int');
$search_type = GETPOST('search_type', 'alpha');
$search_level = GETPOST("search_level", "array");
$search_stcomm = GETPOST('search_stcomm', 'int');
$search_import_key  = GETPOST("search_import_key", "alpha");
$search_parent_name = GETPOST('search_parent_name', 'alpha');

$type = GETPOST('type', 'alpha');
$optioncss = GETPOST('optioncss', 'alpha');
$mode = GETPOST("mode", 'alpha');
$place = GETPOST('place', 'aZ09') ? GETPOST('place', 'aZ09') : '0'; // $place is string id of table for Bar or Restaurant

$diroutputmassaction = $conf->societe->dir_output.'/temp/massgeneration/'.$user->id;

$limit = GETPOST('limit', 'int') ?GETPOST('limit', 'int') : $conf->liste_limit;
$sortfield = GETPOST("sortfield", 'alpha');
$sortorder = GETPOST("sortorder", 'alpha');
$page = GETPOSTISSET('pageplusone') ? (GETPOST('pageplusone') - 1) : GETPOST("page", 'int');
if (!$sortorder) {
	$sortorder = "ASC";
}
if (!$sortfield) {
	$sortfield = "s.nom";
}
if (empty($page) || $page < 0 || GETPOST('button_search', 'alpha') || GETPOST('button_removefilter', 'alpha')) {
	$page = 0;
}     // If $page is not defined, or '' or -1 or if we click on clear filters or if we select empty mass action
$offset = $limit * $page;
$pageprev = $page - 1;
$pagenext = $page + 1;

if ($type == 'c') {
	if (empty($contextpage) || $contextpage == 'thirdpartylist') {
		$contextpage = 'customerlist';
	} if ($search_type == '') {
		$search_type = '1,3';
	}
}
if ($type == 'p') {
	if (empty($contextpage) || $contextpage == 'thirdpartylist') {
		$contextpage = 'prospectlist';
	} if ($search_type == '') {
		$search_type = '2,3';
	}
}
if ($type == 't') {
	if (empty($contextpage) || $contextpage == 'poslist') {
		$contextpage = 'poslist';
	} if ($search_type == '') {
		$search_type = '1,2,3';
	}
}
if ($type == 'f') {
	if (empty($contextpage) || $contextpage == 'thirdpartylist') {
		$contextpage = 'supplierlist';
	} if ($search_type == '') {
		$search_type = '4';
	}
}

// Initialize technical object to manage hooks of page. Note that conf->hooks_modules contains array of hook context
$object = new Societe($db);
$hookmanager->initHooks(array('thirdpartylist'));
$extrafields = new ExtraFields($db);

// fetch optionals attributes and labels
$extrafields->fetch_name_optionals_label($object->table_element);

$search_array_options = $extrafields->getOptionalsFromPost($object->table_element, '', 'search_');

// List of fields to search into when doing a "search in all"
$fieldstosearchall = array(
	's.nom'=>"ThirdPartyName",
	's.name_alias'=>"AliasNameShort",
	's.code_client'=>"CustomerCode",
	's.code_fournisseur'=>"SupplierCode",
	's.code_compta'=>"CustomerAccountancyCodeShort",
	's.code_compta_fournisseur'=>"SupplierAccountancyCodeShort",
	's.zip'=>"Zip",
	's.town'=>"Town",
	's.email'=>"EMail",
	's.url'=>"URL",
	's.tva_intra'=>"VATIntra",
	's.siren'=>"ProfId1",
	's.siret'=>"ProfId2",
	's.ape'=>"ProfId3",
	's.phone'=>"Phone",
	's.fax'=>"Fax",
);
if (($tmp = $langs->transnoentities("ProfId4".$mysoc->country_code)) && $tmp != "ProfId4".$mysoc->country_code && $tmp != '-') {
	$fieldstosearchall['s.idprof4'] = 'ProfId4';
}
if (($tmp = $langs->transnoentities("ProfId5".$mysoc->country_code)) && $tmp != "ProfId5".$mysoc->country_code && $tmp != '-') {
	$fieldstosearchall['s.idprof5'] = 'ProfId5';
}
if (($tmp = $langs->transnoentities("ProfId6".$mysoc->country_code)) && $tmp != "ProfId6".$mysoc->country_code && $tmp != '-') {
	$fieldstosearchall['s.idprof6'] = 'ProfId6';
}
if (!empty($conf->barcode->enabled)) {
	$fieldstosearchall['s.barcode'] = 'Gencod';
}
// Personalized search criterias. Example: $conf->global->THIRDPARTY_QUICKSEARCH_ON_FIELDS = 's.nom=ThirdPartyName;s.name_alias=AliasNameShort;s.code_client=CustomerCode'
if (!empty($conf->global->THIRDPARTY_QUICKSEARCH_ON_FIELDS)) {
	$fieldstosearchall = dolExplodeIntoArray($conf->global->THIRDPARTY_QUICKSEARCH_ON_FIELDS);
}


// Define list of fields to show into list
$checkedcustomercode = (in_array($contextpage, array('thirdpartylist', 'customerlist', 'prospectlist', 'poslist')) ? 1 : 0);
$checkedsuppliercode = (in_array($contextpage, array('supplierlist')) ? 1 : 0);
$checkedcustomeraccountcode = (in_array($contextpage, array('customerlist')) ? 1 : 0);
$checkedsupplieraccountcode = (in_array($contextpage, array('supplierlist')) ? 1 : 0);
$checkedtypetiers = 1;
$checkedprofid1 = 0;
$checkedprofid2 = 0;
$checkedprofid3 = 0;
$checkedprofid4 = 0;
$checkedprofid5 = 0;
$checkedprofid6 = 0;
//$checkedprofid4=((($tmp = $langs->transnoentities("ProfId4".$mysoc->country_code)) && $tmp != "ProfId4".$mysoc->country_code && $tmp != '-') ? 1 : 0);
//$checkedprofid5=((($tmp = $langs->transnoentities("ProfId5".$mysoc->country_code)) && $tmp != "ProfId5".$mysoc->country_code && $tmp != '-') ? 1 : 0);
//$checkedprofid6=((($tmp = $langs->transnoentities("ProfId6".$mysoc->country_code)) && $tmp != "ProfId6".$mysoc->country_code && $tmp != '-') ? 1 : 0);
$checkprospectlevel = (in_array($contextpage, array('prospectlist')) ? 1 : 0);
$checkstcomm = (in_array($contextpage, array('prospectlist')) ? 1 : 0);
$arrayfields = array(
	's.rowid'=>array('label'=>"TechnicalID", 'position'=>1, 'checked'=>($conf->global->MAIN_SHOW_TECHNICAL_ID ? 1 : 0), 'enabled'=>($conf->global->MAIN_SHOW_TECHNICAL_ID ? 1 : 0)),
	's.nom'=>array('label'=>"ThirdPartyName", 'position'=>2, 'checked'=>1),
	's.name_alias'=>array('label'=>"AliasNameShort", 'position'=>3, 'checked'=>1),
	's.barcode'=>array('label'=>"Gencod", 'position'=>5, 'checked'=>1, 'enabled'=>(!empty($conf->barcode->enabled))),
	's.code_client'=>array('label'=>"CustomerCodeShort", 'position'=>10, 'checked'=>$checkedcustomercode),
	's.code_fournisseur'=>array('label'=>"SupplierCodeShort", 'position'=>11, 'checked'=>$checkedsuppliercode, 'enabled'=>((!empty($conf->fournisseur->enabled) && empty($conf->global->MAIN_USE_NEW_SUPPLIERMOD)) || !empty($conf->supplier_order->enabled) || !empty($conf->supplier_invoice->enabled))),
	's.code_compta'=>array('label'=>"CustomerAccountancyCodeShort", 'position'=>13, 'checked'=>$checkedcustomeraccountcode),
	's.code_compta_fournisseur'=>array('label'=>"SupplierAccountancyCodeShort", 'position'=>14, 'checked'=>$checkedsupplieraccountcode, 'enabled'=>((!empty($conf->fournisseur->enabled) && empty($conf->global->MAIN_USE_NEW_SUPPLIERMOD)) || !empty($conf->supplier_order->enabled) || !empty($conf->supplier_invoice->enabled))),
	's.address'=>array('label'=>"Address", 'position'=>19, 'checked'=>0),
	's.zip'=>array('label'=>"Zip", 'position'=>20, 'checked'=>1),
	's.town'=>array('label'=>"Town", 'position'=>21, 'checked'=>0),
	'state.nom'=>array('label'=>"State", 'position'=>22, 'checked'=>0),
	'region.nom'=>array('label'=>"Region", 'position'=>23, 'checked'=>0),
	'country.code_iso'=>array('label'=>"Country", 'position'=>24, 'checked'=>0),
	's.email'=>array('label'=>"Email", 'position'=>25, 'checked'=>0),
	's.url'=>array('label'=>"Url", 'position'=>26, 'checked'=>0),
	's.phone'=>array('label'=>"Phone", 'position'=>27, 'checked'=>1),
	's.fax'=>array('label'=>"Fax", 'position'=>28, 'checked'=>0),
	'typent.code'=>array('label'=>"ThirdPartyType", 'position'=>29, 'checked'=>$checkedtypetiers),
	'staff.code'=>array('label'=>"Staff", 'position'=>31, 'checked'=>0),
	's.siren'=>array('label'=>"ProfId1Short", 'position'=>40, 'checked'=>$checkedprofid1),
	's.siret'=>array('label'=>"ProfId2Short", 'position'=>41, 'checked'=>$checkedprofid2),
	's.ape'=>array('label'=>"ProfId3Short", 'position'=>42, 'checked'=>$checkedprofid3),
	's.idprof4'=>array('label'=>"ProfId4Short", 'position'=>43, 'checked'=>$checkedprofid4),
	's.idprof5'=>array('label'=>"ProfId5Short", 'position'=>44, 'checked'=>$checkedprofid5),
	's.idprof6'=>array('label'=>"ProfId6Short", 'position'=>45, 'checked'=>$checkedprofid6),
	's.tva_intra'=>array('label'=>"VATIntraShort", 'position'=>50, 'checked'=>0),
	'customerorsupplier'=>array('label'=>'NatureOfThirdParty', 'position'=>61, 'checked'=>1),
	's.fk_prospectlevel'=>array('label'=>"ProspectLevelShort", 'position'=>62, 'checked'=>$checkprospectlevel),
	's.fk_stcomm'=>array('label'=>"StatusProsp", 'position'=>63, 'checked'=>$checkstcomm),
	's2.nom'=>array('label'=>'ParentCompany', 'position'=>64, 'checked'=>0),
	's.datec'=>array('label'=>"DateCreation", 'checked'=>0, 'position'=>500),
	's.tms'=>array('label'=>"DateModificationShort", 'checked'=>0, 'position'=>500),
	's.status'=>array('label'=>"Status", 'checked'=>1, 'position'=>1000),
	's.import_key'=>array('label'=>"ImportId", 'checked'=>0, 'position'=>1100),
);
if (!empty($conf->global->PRODUIT_MULTIPRICES) || !empty($conf->global->PRODUIT_CUSTOMER_PRICES_BY_QTY_MULTIPRICES)) {
	$arrayfields['s.price_level'] =array('label'=>"PriceLevel", 'position'=>30, 'checked'=>0);
}

// Extra fields
include DOL_DOCUMENT_ROOT.'/core/tpl/extrafields_list_array_fields.tpl.php';

$object->fields = dol_sort_array($object->fields, 'position');
$arrayfields = dol_sort_array($arrayfields, 'position');


/*
 * Actions
 */

if ($action == "change") {	// Change customer for TakePOS
	$idcustomer = GETPOST('idcustomer', 'int');

	// Check if draft invoice already exists, if not create it
	$sql = "SELECT rowid FROM ".MAIN_DB_PREFIX."facture where ref='(PROV-POS".$_SESSION["takeposterminal"]."-".$place.")' AND entity IN (".getEntity('invoice').")";
	$result = $db->query($sql);
	$num_lines = $db->num_rows($result);
	if ($num_lines == 0) {
		require_once DOL_DOCUMENT_ROOT.'/compta/facture/class/facture.class.php';
		$invoice = new Facture($db);
		$constforthirdpartyid = 'CASHDESK_ID_THIRDPARTY'.$_SESSION["takeposterminal"];
		$invoice->socid = $conf->global->$constforthirdpartyid;
		$invoice->date = dol_now();
		$invoice->module_source = 'takepos';
		$invoice->pos_source = $_SESSION["takeposterminal"];
		$placeid = $invoice->create($user);
		$sql = "UPDATE ".MAIN_DB_PREFIX."facture set ref='(PROV-POS".$_SESSION["takeposterminal"]."-".$place.")' where rowid=".$placeid;
		$db->query($sql);
	}

	$sql = "UPDATE ".MAIN_DB_PREFIX."facture set fk_soc=".$idcustomer." where ref='(PROV-POS".$_SESSION["takeposterminal"]."-".$place.")'";
	$resql = $db->query($sql);
	?>
		<script>
		console.log("Reload page invoice.php with place=<?php print $place; ?>");
		parent.$("#poslines").load("invoice.php?place=<?php print $place; ?>", function() {
			//parent.$("#poslines").scrollTop(parent.$("#poslines")[0].scrollHeight);
			<?php if (!$resql) { ?>
				alert('Error failed to update customer on draft invoice.');
			<?php } ?>
			parent.$.colorbox.close(); /* Close the popup */
		});
		</script>
	<?php
	exit;
}

if (GETPOST('cancel', 'alpha')) {
	$action = 'list'; $massaction = '';
}
if (!GETPOST('confirmmassaction', 'alpha') && $massaction != 'presend' && $massaction != 'confirm_presend') {
	$massaction = '';
}

$parameters = array();
$reshook = $hookmanager->executeHooks('doActions', $parameters, $object, $action); // Note that $action and $object may have been modified by some hooks
if ($reshook < 0) {
	setEventMessages($hookmanager->error, $hookmanager->errors, 'errors');
}

if (empty($reshook)) {
	// Selection of new fields
	include DOL_DOCUMENT_ROOT.'/core/actions_changeselectedfields.inc.php';

	// Did we click on purge search criteria ?
	if (GETPOST('button_removefilter_x', 'alpha') || GETPOST('button_removefilter.x', 'alpha') || GETPOST('button_removefilter', 'alpha')) { // All tests are required to be compatible with all browsers
		$search_id = '';
		$search_nom = '';
		$search_alias = '';
		$search_categ_cus = 0;
		$search_categ_sup = 0;
		$search_sale = '';
		$search_barcode = "";
		$search_customer_code = '';
		$search_supplier_code = '';
		$search_account_customer_code = '';
		$search_account_supplier_code = '';
		$search_address = '';
		$search_town = "";
		$search_zip = "";
		$search_state = "";
		$search_country = '';
		$search_email = '';
		$search_phone = '';
		$search_fax = '';
		$search_url = '';
		$search_idprof1 = '';
		$search_idprof2 = '';
		$search_idprof3 = '';
		$search_idprof4 = '';
		$search_idprof5 = '';
		$search_idprof6 = '';
		$search_vat = '';
		$search_type = '';
		$search_prive_level = '';
		$search_type_thirdparty = '';
		$search_staff = '';
		$search_status = -1;
		$search_stcomm = '';
		$search_level = '';
		$search_parent_name = '';
		$search_import_key = '';
		$toselect = '';
		$search_array_options = array();
	}

	// Mass actions
	$objectclass = 'Societe';
	$objectlabel = 'ThirdParty';
	$permissiontoread = $user->rights->societe->lire;
	$permissiontodelete = $user->rights->societe->supprimer;
	$permissiontoadd = $user->rights->societe->creer;
	$uploaddir = $conf->societe->dir_output;
	include DOL_DOCUMENT_ROOT.'/core/actions_massactions.inc.php';

	if ($action == 'setstcomm') {
		$object = new Client($db);
		$result = $object->fetch(GETPOST('stcommsocid'));
		$object->stcomm_id = dol_getIdFromCode($db, GETPOST('stcomm', 'alpha'), 'c_stcomm');
		$result = $object->update($object->id, $user);
		if ($result < 0) {
			setEventMessages($object->error, $object->errors, 'errors');
		}

		$action = '';
	}
}

if ($search_status == '') {
	$search_status = 1; // always display active thirdparty first
}



/*
 * View
 */

/*
 REM: Rules on permissions to see thirdparties
 Internal or External user + No permission to see customers => See nothing
 Internal user socid=0 + Permission to see ALL customers    => See all thirdparties
 Internal user socid=0 + No permission to see ALL customers => See only thirdparties linked to user that are sale representative
 External user socid=x + Permission to see ALL customers    => Can see only himself
 External user socid=x + No permission to see ALL customers => Can see only himself
 */

$form = new Form($db);
$formother = new FormOther($db);
$companystatic = new Societe($db);
$companyparent = new Societe($db);
$formcompany = new FormCompany($db);
$prospectstatic = new Client($db);
$prospectstatic->client = 2;
$prospectstatic->loadCacheOfProspStatus();


$title = $langs->trans("ListOfThirdParties");
if ($type == 'c' && (empty($search_type) || ($search_type == '1,3'))) {
	$title = $langs->trans("ListOfCustomers");
}
if ($type == 'p' && (empty($search_type) || ($search_type == '2,3'))) {
	$title = $langs->trans("ListOfProspects");
}
if ($type == 'f' && (empty($search_type) || ($search_type == '4'))) {
	$title = $langs->trans("ListOfSuppliers");
}

// Select every potentiels, and note each potentiels which fit in search parameters
$tab_level = array();
$sql = "SELECT code, label, sortorder";
$sql .= " FROM ".MAIN_DB_PREFIX."c_prospectlevel";
$sql .= " WHERE active > 0";
$sql .= " ORDER BY sortorder";
$resql = $db->query($sql);
if ($resql) {
	while ($obj = $db->fetch_object($resql)) {
		// Compute level text
		$level = $langs->trans($obj->code);
		if ($level == $obj->code) {
			$level = $langs->trans($obj->label);
		}
		$tab_level[$obj->code] = $level;
	}
} else {
	dol_print_error($db);
}

$sql = "SELECT s.rowid, s.nom as name, s.name_alias, s.barcode, s.address, s.town, s.zip, s.datec, s.code_client, s.code_fournisseur, s.logo,";
$sql .= " s.entity,";
$sql .= " st.libelle as stcomm, st.picto as stcomm_picto, s.fk_stcomm as stcomm_id, s.fk_prospectlevel, s.prefix_comm, s.client, s.fournisseur, s.canvas, s.status as status,";
$sql .= " s.email, s.phone, s.fax, s.url, s.siren as idprof1, s.siret as idprof2, s.ape as idprof3, s.idprof4 as idprof4, s.idprof5 as idprof5, s.idprof6 as idprof6, s.tva_intra, s.fk_pays,";
$sql .= " s.tms as date_update, s.datec as date_creation,";
$sql .= " s.code_compta, s.code_compta_fournisseur, s.parent as fk_parent,s.price_level,";
$sql .= " s2.nom as name2,";
$sql .= " typent.code as typent_code,";
$sql .= " staff.code as staff_code,";
$sql .= " country.code as country_code, country.label as country_label,";
$sql .= " state.code_departement as state_code, state.nom as state_name,";
$sql .= " region.code_region as region_code, region.nom as region_name";
// We'll need these fields in order to filter by sale (including the case where the user can only see his prospects)
if ($search_sale && $search_sale != '-1') {
	$sql .= ", sc.fk_soc, sc.fk_user";
}
// We'll need these fields in order to filter by categ
if ($search_categ_cus) {
	$sql .= ", cc.fk_categorie, cc.fk_soc";
}
if ($search_categ_sup) {
	$sql .= ", cs.fk_categorie, cs.fk_soc";
}
// Add fields from extrafields
if (!empty($extrafields->attributes[$object->table_element]['label'])) {
	foreach ($extrafields->attributes[$object->table_element]['label'] as $key => $val) {
		$sql .= ($extrafields->attributes[$object->table_element]['type'][$key] != 'separate' ? ", ef.".$key.' as options_'.$key : '');
	}
}
// Add fields from hooks
$parameters = array();
$reshook = $hookmanager->executeHooks('printFieldListSelect', $parameters); // Note that $action and $object may have been modified by hook
$sql .= $hookmanager->resPrint;
$sql .= " FROM ".MAIN_DB_PREFIX."societe as s";
$sql .= " LEFT JOIN ".MAIN_DB_PREFIX."societe as s2 ON s.parent = s2.rowid";
if (is_array($extrafields->attributes[$object->table_element]['label']) && count($extrafields->attributes[$object->table_element]['label'])) {
	$sql .= " LEFT JOIN ".MAIN_DB_PREFIX.$object->table_element."_extrafields as ef on (s.rowid = ef.fk_object)";
}
$sql .= " LEFT JOIN ".MAIN_DB_PREFIX."c_country as country on (country.rowid = s.fk_pays)";
$sql .= " LEFT JOIN ".MAIN_DB_PREFIX."c_typent as typent on (typent.id = s.fk_typent)";
$sql .= " LEFT JOIN ".MAIN_DB_PREFIX."c_effectif as staff on (staff.id = s.fk_effectif)";
$sql .= " LEFT JOIN ".MAIN_DB_PREFIX."c_departements as state on (state.rowid = s.fk_departement)";
$sql .= " LEFT JOIN ".MAIN_DB_PREFIX."c_regions as region on (region.	code_region = state.fk_region)";
// We'll need this table joined to the select in order to filter by categ
if (!empty($search_categ_cus)) {
	$sql .= ' LEFT JOIN '.MAIN_DB_PREFIX."categorie_societe as cc ON s.rowid = cc.fk_soc"; // We'll need this table joined to the select in order to filter by categ
}
if (!empty($search_categ_sup)) {
	$sql .= ' LEFT JOIN '.MAIN_DB_PREFIX."categorie_fournisseur as cs ON s.rowid = cs.fk_soc"; // We'll need this table joined to the select in order to filter by categ
}
$sql .= ' LEFT JOIN '.MAIN_DB_PREFIX."c_stcomm as st ON s.fk_stcomm = st.id";
// We'll need this table joined to the select in order to filter by sale
if ($search_sale == -2) {
	$sql .= " LEFT JOIN ".MAIN_DB_PREFIX."societe_commerciaux as sc ON sc.fk_soc = s.rowid";
	//elseif ($search_sale || (empty($user->rights->societe->client->voir) && (empty($conf->global->MAIN_USE_ADVANCED_PERMS) || empty($user->rights->societe->client->readallthirdparties_advance)) && !$socid)) $sql .= ", ".MAIN_DB_PREFIX."societe_commerciaux as sc";
} elseif (!empty($search_sale) && $search_sale != '-1' || (empty($user->rights->societe->client->voir) && !$socid)) {
	$sql .= ", ".MAIN_DB_PREFIX."societe_commerciaux as sc";
}
$sql .= " WHERE s.entity IN (".getEntity('societe').")";
//if (empty($user->rights->societe->client->voir) && (empty($conf->global->MAIN_USE_ADVANCED_PERMS) || empty($user->rights->societe->client->readallthirdparties_advance)) && !$socid)	$sql .= " AND s.rowid = sc.fk_soc AND sc.fk_user = ".$user->id;
if (empty($user->rights->societe->client->voir) && !$socid) {
	$sql .= " AND s.rowid = sc.fk_soc AND sc.fk_user = ".$user->id;
}
if ($search_sale && $search_sale != '-1' && $search_sale != '-2') {
	$sql .= " AND s.rowid = sc.fk_soc"; // Join for the needed table to filter by sale
}
if (!$user->rights->fournisseur->lire) {
	$sql .= " AND (s.fournisseur <> 1 OR s.client <> 0)"; // client=0, fournisseur=0 must be visible
}
if ($search_sale == -2) {
	$sql .= " AND sc.fk_user IS NULL";
} elseif ($search_sale > 0) {
	$sql .= " AND sc.fk_user = ".$db->escape($search_sale);
}
if ($search_categ_cus > 0) {
	$sql .= " AND cc.fk_categorie = ".$db->escape($search_categ_cus);
}
if ($search_categ_sup > 0) {
	$sql .= " AND cs.fk_categorie = ".$db->escape($search_categ_sup);
}
if ($search_categ_cus == -2) {
	$sql .= " AND cc.fk_categorie IS NULL";
}
if ($search_categ_sup == -2) {
	$sql .= " AND cs.fk_categorie IS NULL";
}

if ($search_all) {
	$sql .= natural_search(array_keys($fieldstosearchall), $search_all);
}
if (strlen($search_cti)) {
	$sql .= natural_search('s.phone', $search_cti);
}

if ($search_id > 0) {
	$sql .= natural_search("s.rowid", $search_id, 1);
}
if ($search_nom) {
	$sql .= natural_search("s.nom", $search_nom);
}
if ($search_alias) {
	$sql .= natural_search("s.name_alias", $search_alias);
}
if ($search_nom_only) {
	$sql .= natural_search("s.nom", $search_nom_only);
}
if ($search_customer_code) {
	$sql .= natural_search("s.code_client", $search_customer_code);
}
if ($search_supplier_code) {
	$sql .= natural_search("s.code_fournisseur", $search_supplier_code);
}
if ($search_account_customer_code) {
	$sql .= natural_search("s.code_compta", $search_account_customer_code);
}
if ($search_account_supplier_code) {
	$sql .= natural_search("s.code_compta_fournisseur", $search_account_supplier_code);
}
if ($search_address) {
	$sql.= natural_search('s.address', $search_address);
}
if ($search_town) {
	$sql .= natural_search("s.town", $search_town);
}
if (strlen($search_zip)) {
	$sql .= natural_search("s.zip", $search_zip);
}
if ($search_state) {
	$sql .= natural_search("state.nom", $search_state);
}
if ($search_region) {
	$sql .= natural_search("region.nom", $search_region);
}
if ($search_country && $search_country != '-1') {
	$sql .= " AND s.fk_pays IN (".$db->sanitize($search_country).')';
}
if ($search_email) {
	$sql .= natural_search("s.email", $search_email);
}
if (strlen($search_phone)) {
	$sql .= natural_search("s.phone", $search_phone);
}
if (strlen($search_fax)) {
	$sql .= natural_search("s.fax", $search_fax);
}
if ($search_url) {
	$sql .= natural_search("s.url", $search_url);
}
if (strlen($search_idprof1)) {
	$sql .= natural_search("s.siren", $search_idprof1);
}
if (strlen($search_idprof2)) {
	$sql .= natural_search("s.siret", $search_idprof2);
}
if (strlen($search_idprof3)) {
	$sql .= natural_search("s.ape", $search_idprof3);
}
if (strlen($search_idprof4)) {
	$sql .= natural_search("s.idprof4", $search_idprof4);
}
if (strlen($search_idprof5)) {
	$sql .= natural_search("s.idprof5", $search_idprof5);
}
if (strlen($search_idprof6)) {
	$sql .= natural_search("s.idprof6", $search_idprof6);
}
if (strlen($search_vat)) {
	$sql .= natural_search("s.tva_intra", $search_vat);
}
// Filter on type of thirdparty
if ($search_type > 0 && in_array($search_type, array('1,3', '1,2,3', '2,3'))) {
	$sql .= " AND s.client IN (".$db->sanitize($search_type).")";
}
if ($search_type > 0 && in_array($search_type, array('4'))) {
	$sql .= " AND s.fournisseur = 1";
}
if ($search_type == '0') {
	$sql .= " AND s.client = 0 AND s.fournisseur = 0";
}
if ($search_status != '' && $search_status >= 0) {
	$sql .= natural_search("s.status", $search_status, 2);
}
if (!empty($conf->barcode->enabled) && $search_barcode) {
	$sql .= natural_search("s.barcode", $search_barcode);
}
if ($search_prive_level && $search_prive_level != '-1') {
	$sql .= natural_search("s.price_level", $search_prive_level, 2);
}
if ($search_type_thirdparty && $search_type_thirdparty > 0) {
	$sql .= natural_search("s.fk_typent", $search_type_thirdparty, 2);
}
if (!empty($search_staff) && $search_staff != '-1') {
	$sql .= natural_search("s.fk_effectif", $search_staff, 2);
}
if ($search_level) {
	$sql .= natural_search("s.fk_prospectlevel", join(',', $search_level), 3);
}
if ($search_parent_name) {
	$sql .= natural_search("s2.nom", $search_parent_name);
}
if ($search_stcomm != '' && $search_stcomm != -2) {
	$sql .= natural_search("s.fk_stcomm", $search_stcomm, 2);
}
if ($search_import_key) {
	$sql .= natural_search("s.import_key", $search_import_key);
}
// Add where from extra fields
include DOL_DOCUMENT_ROOT.'/core/tpl/extrafields_list_search_sql.tpl.php';
// Add where from hooks
$parameters = array('socid' => $socid);
$reshook = $hookmanager->executeHooks('printFieldListWhere', $parameters); // Note that $action and $object may have been modified by hook
if (empty($reshook)) {
	if ($socid) {
		$sql .= " AND s.rowid = ".$socid;
	}
}
$sql .= $hookmanager->resPrint;

$sql .= $db->order($sortfield, $sortorder);

// Count total nb of records
$nbtotalofrecords = '';
if (empty($conf->global->MAIN_DISABLE_FULL_SCANLIST)) {
	$result = $db->query($sql);
	$nbtotalofrecords = $db->num_rows($result);
	if (($page * $limit) > $nbtotalofrecords) {	// if total resultset is smaller then paging size (filtering), goto and load page 0
		$page = 0;
		$offset = 0;
	}
}

$sql .= $db->plimit($limit + 1, $offset);

$resql = $db->query($sql);
if (!$resql) {
	dol_print_error($db);
	exit;
}

$num = $db->num_rows($resql);

$arrayofselected = is_array($toselect) ? $toselect : array();

if ($num == 1 && !empty($conf->global->MAIN_SEARCH_DIRECT_OPEN_IF_ONLY_ONE) && ($search_all != '' || $search_cti != '') && $action != 'list') {
	$obj = $db->fetch_object($resql);
	$id = $obj->rowid;
	if (!empty($conf->global->SOCIETE_ON_SEARCH_AND_LIST_GO_ON_CUSTOMER_OR_SUPPLIER_CARD)) {
		if ($obj->client > 0) {
			header("Location: ".DOL_URL_ROOT.'/comm/card.php?socid='.$id);
			exit;
		}
		if ($obj->fournisseur > 0) {
			header("Location: ".DOL_URL_ROOT.'/fourn/card.php?socid='.$id);
			exit;
		}
	}

	header("Location: ".DOL_URL_ROOT.'/societe/card.php?socid='.$id);
	exit;
}

$help_url = 'EN:Module_Third_Parties|FR:Module_Tiers|ES:Empresas';
llxHeader('', $langs->trans("ThirdParty"), $help_url);

$param = '';
if (!empty($contextpage) && $contextpage != $_SERVER["PHP_SELF"]) {
	$param .= '&contextpage='.urlencode($contextpage);
}
if ($limit > 0 && $limit != $conf->liste_limit) {
	$param .= '&limit='.urlencode($limit);
}
if ($search_all != '') {
	$param = "&sall=".urlencode($search_all);
}
if ($search_categ_cus > 0) {
	$param .= '&search_categ_cus='.urlencode($search_categ_cus);
}
if ($search_categ_sup > 0) {
	$param .= '&search_categ_sup='.urlencode($search_categ_sup);
}
if ($search_sale > 0) {
	$param .= '&search_sale='.urlencode($search_sale);
}
if ($search_id > 0) {
	$param .= "&search_id=".urlencode($search_id);
}
if ($search_nom != '') {
	$param .= "&search_nom=".urlencode($search_nom);
}
if ($search_alias != '') {
	$param .= "&search_alias=".urlencode($search_alias);
}
if ($search_address != '') {
	$param .= '&search_address=' . urlencode($search_address);
}
if ($search_town != '') {
	$param .= "&search_town=".urlencode($search_town);
}
if ($search_zip != '') {
	$param .= "&search_zip=".urlencode($search_zip);
}
if ($search_phone != '') {
	$param .= "&search_phone=".urlencode($search_phone);
}
if ($search_fax != '') {
	$param .= "&search_fax=".urlencode($search_fax);
}
if ($search_email != '') {
	$param .= "&search_email=".urlencode($search_email);
}
if ($search_url != '') {
	$param .= "&search_url=".urlencode($search_url);
}
if ($search_state != '') {
	$param .= "&search_state=".urlencode($search_state);
}
if ($search_country != '') {
	$param .= "&search_country=".urlencode($search_country);
}
if ($search_customer_code != '') {
	$param .= "&search_customer_code=".urlencode($search_customer_code);
}
if ($search_supplier_code != '') {
	$param .= "&search_supplier_code=".urlencode($search_supplier_code);
}
if ($search_account_customer_code != '') {
	$param .= "&search_account_customer_code=".urlencode($search_account_customer_code);
}
if ($search_account_supplier_code != '') {
	$param .= "&search_account_supplier_code=".urlencode($search_account_supplier_code);
}
if ($search_barcode != '') {
	$param .= "&search_barcode=".urlencode($search_barcode);
}
if ($search_idprof1 != '') {
	$param .= '&search_idprof1='.urlencode($search_idprof1);
}
if ($search_idprof2 != '') {
	$param .= '&search_idprof2='.urlencode($search_idprof2);
}
if ($search_idprof3 != '') {
	$param .= '&search_idprof3='.urlencode($search_idprof3);
}
if ($search_idprof4 != '') {
	$param .= '&search_idprof4='.urlencode($search_idprof4);
}
if ($search_idprof5 != '') {
	$param .= '&search_idprof5='.urlencode($search_idprof5);
}
if ($search_idprof6 != '') {
	$param .= '&search_idprof6='.urlencode($search_idprof6);
}
if ($search_vat != '') {
	$param .= '&search_vat='.urlencode($search_vat);
}
if ($search_prive_level != '') {
	$param .= '&search_prive_level='.urlencode($search_prive_level);
}
if ($search_type_thirdparty != '' && $search_type_thirdparty > 0) {
	$param .= '&search_type_thirdparty='.urlencode($search_type_thirdparty);
}
if ($search_type != '') {
	$param .= '&search_type='.urlencode($search_type);
}
if (is_array($search_level) && count($search_level)) {
	foreach ($search_level as $slevel) {
		$param .= '&search_level[]='.urlencode($slevel);
	}
}
if ($search_status != '') {
	$param .= '&search_status='.urlencode($search_status);
}
if ($search_stcomm != '') {
	$param .= '&search_stcomm='.urlencode($search_stcomm);
}
if ($search_parent_name != '') {
	$param .= '&search_parent_name='.urlencode($search_parent_name);
}
if ($search_import_key != '') {
	$param .= '&search_import_key='.urlencode($search_import_key);
}
if ($type != '') {
	$param .= '&type='.urlencode($type);
}
if ($optioncss != '') {
	$param .= '&optioncss='.urlencode($optioncss);
}
// Add $param from extra fields
include DOL_DOCUMENT_ROOT.'/core/tpl/extrafields_list_search_param.tpl.php';

// Show delete result message
if (GETPOST('delsoc')) {
	setEventMessages($langs->trans("CompanyDeleted", GETPOST('delsoc')), null, 'mesgs');
}

// List of mass actions available
$arrayofmassactions = array(
	'presend'=>$langs->trans("SendByMail"),
//    'builddoc'=>$langs->trans("PDFMerge"),
);
//if($user->rights->societe->creer) $arrayofmassactions['createbills']=$langs->trans("CreateInvoiceForThisCustomer");
if ($user->rights->societe->supprimer) {
	$arrayofmassactions['predelete'] = '<span class="fa fa-trash paddingrightonly"></span>'.$langs->trans("Delete");
}
if ($user->rights->societe->creer) {
	$arrayofmassactions['preaffecttag'] = '<span class="fa fa-tag paddingrightonly"></span>'.$langs->trans("AffectTag");
}
if (GETPOST('nomassaction', 'int') || in_array($massaction, array('presend', 'predelete', 'preaffecttag'))) {
	$arrayofmassactions = array();
}
$massactionbutton = $form->selectMassAction('', $arrayofmassactions);

$typefilter = '';
$label = 'MenuNewThirdParty';

if (!empty($type)) {
	$typefilter = '&amp;type='.$type;
	if ($type == 'p') {
		$label = 'MenuNewProspect';
	}
	if ($type == 'c') {
		$label = 'MenuNewCustomer';
	}
	if ($type == 'f') {
		$label = 'NewSupplier';
	}
}

if ($contextpage == 'poslist' && $type == 't' && (!empty($conf->global->PRODUIT_MULTIPRICES) || !empty($conf->global->PRODUIT_CUSTOMER_PRICES) || !empty($conf->global->PRODUIT_CUSTOMER_PRICES_BY_QTY_MULTIPRICES))) {
	print get_htmloutput_mesg(img_warning('default').' '.$langs->trans("BecarefullChangeThirdpartyBeforeAddProductToInvoice"), '', 'warning', 1);
}

// Show the new button only when this page is not opend from the Extended POS (pop-up window)
// but allow it too, when a user has the rights to create a new customer
if ($contextpage != 'poslist') {
	$url = DOL_URL_ROOT.'/societe/card.php?action=create'.$typefilter;
	if (!empty($socid)) {
		$url .= '&socid='.$socid;
	}
	$newcardbutton = dolGetButtonTitle($langs->trans($label), '', 'fa fa-plus-circle', $url, '', $user->rights->societe->creer);
} elseif ($user->rights->societe->creer) {
	$url = DOL_URL_ROOT.'/societe/card.php?action=create&type=t&contextpage=poslist&optioncss=print&backtopage='.urlencode($_SERVER["PHP_SELF"].'?type=t&contextpage=poslist&nomassaction=1&optioncss=print&place='.$place);
	$label = 'MenuNewCustomer';
	$newcardbutton .= dolGetButtonTitle($langs->trans($label), '', 'fa fa-plus-circle', $url);
}

print '<form method="POST" action="'.$_SERVER["PHP_SELF"].'" name="formfilter" autocomplete="off">';
if ($optioncss != '') {
	print '<input type="hidden" name="optioncss" value="'.$optioncss.'">';
}
print '<input type="hidden" name="token" value="'.newToken().'">';
print '<input type="hidden" name="formfilteraction" id="formfilteraction" value="list">';
print '<input type="hidden" name="sortfield" value="'.$sortfield.'">';
print '<input type="hidden" name="sortorder" value="'.$sortorder.'">';
//print '<input type="hidden" name="page" value="'.$page.'">';
print '<input type="hidden" name="contextpage" value="'.$contextpage.'">';

print_barre_liste($title, $page, $_SERVER["PHP_SELF"], $param, $sortfield, $sortorder, $massactionbutton, $num, $nbtotalofrecords, 'building', 0, $newcardbutton, '', $limit, 0, 0, 1);

$langs->load("other");
$textprofid = array();
foreach (array(1, 2, 3, 4, 5, 6) as $key) {
	$label = $langs->transnoentities("ProfId".$key.$mysoc->country_code);
	$textprofid[$key] = '';
	if ($label != "ProfId".$key.$mysoc->country_code) {	// Get only text between ()
		if (preg_match('/\((.*)\)/i', $label, $reg)) {
			$label = $reg[1];
		}
		$textprofid[$key] = $langs->trans("ProfIdShortDesc", $key, $mysoc->country_code, $label);
	}
}

$topicmail = "Information";
$modelmail = "thirdparty";
$objecttmp = new Societe($db);
$trackid = 'thi'.$object->id;
include DOL_DOCUMENT_ROOT.'/core/tpl/massactions_pre.tpl.php';

if ($search_all) {
	foreach ($fieldstosearchall as $key => $val) {
		$fieldstosearchall[$key] = $langs->trans($val);
	}
	print '<div class="divsearchfieldfilter">'.$langs->trans("FilterOnInto", $search_all).join(', ', $fieldstosearchall).'</div>';
}

// Filter on categories
$moreforfilter = '';
if (empty($type) || $type == 'c' || $type == 'p') {
	if (!empty($conf->categorie->enabled) && $user->rights->categorie->lire) {
		require_once DOL_DOCUMENT_ROOT.'/categories/class/categorie.class.php';
		$moreforfilter .= '<div class="divsearchfield">';
		$tmptitle = $langs->trans('Categories');
		$moreforfilter .= img_picto($tmptile, 'category', 'class="pictofixedwidth"');
		$moreforfilter .= $formother->select_categories('customer', $search_categ_cus, 'search_categ_cus', 1, $langs->trans('CustomersProspectsCategoriesShort'));
		$moreforfilter .= '</div>';
	}
}
<<<<<<< HEAD
if (empty($type) || $type == 'f') {
	if (!empty($conf->categorie->enabled) && $user->rights->categorie->lire) {
=======
if (empty($type) || $type == 'f')
{
	if (!empty($conf->fournisseur->enabled) && !empty($conf->categorie->enabled) && $user->rights->categorie->lire)
	{
>>>>>>> fe57ba21
		require_once DOL_DOCUMENT_ROOT.'/categories/class/categorie.class.php';
		$moreforfilter .= '<div class="divsearchfield">';
		$tmptitle = $langs->trans('Categories');
		$moreforfilter .= img_picto($tmptilte, 'category', 'class="pictofixedwidth"');
		$moreforfilter .= $formother->select_categories('supplier', $search_categ_sup, 'search_categ_sup', 1, $langs->trans('SuppliersCategoriesShort'));
		$moreforfilter .= '</div>';
	}
}

// If the user can view prospects other than his'
if ($user->rights->societe->client->voir || $socid) {
	$moreforfilter .= '<div class="divsearchfield">';
	$tmptile = $langs->trans('SalesRepresentatives');
	$moreforfilter .= img_picto($tmptile, 'user', 'class="pictofixedwidth"');
	$moreforfilter .= $formother->select_salesrepresentatives($search_sale, 'search_sale', $user, 0, $langs->trans('SalesRepresentatives'), ($conf->dol_optimize_smallscreen ? 'maxwidth200' : 'maxwidth300'), 1);
	$moreforfilter .= '</div>';
}
if ($moreforfilter) {
	print '<div class="liste_titre liste_titre_bydiv centpercent">';
	print $moreforfilter;
	$parameters = array('type'=>$type);
	$reshook = $hookmanager->executeHooks('printFieldPreListTitle', $parameters); // Note that $action and $object may have been modified by hook
	print $hookmanager->resPrint;
	print '</div>';
}

$varpage = empty($contextpage) ? $_SERVER["PHP_SELF"] : $contextpage;
$selectedfields = $form->multiSelectArrayWithCheckbox('selectedfields', $arrayfields, $varpage); // This also change content of $arrayfields
// Show the massaction checkboxes only when this page is not opend from the Extended POS
if ($massactionbutton && $contextpage != 'poslist') {
	$selectedfields .= $form->showCheckAddButtons('checkforselect', 1);
}

if (empty($arrayfields['customerorsupplier']['checked'])) {
	print '<input type="hidden" name="type" value="'.$type.'">';
}

print '<div class="div-table-responsive">';
print '<table class="tagtable liste'.($moreforfilter ? " listwithfilterbefore" : "").'">'."\n";

// Fields title search
print '<tr class="liste_titre_filter">';
if (!empty($arrayfields['s.rowid']['checked'])) {
	print '<td class="liste_titre">';
	print '<input class="flat searchstring" type="text" name="search_id" size="1" value="'.dol_escape_htmltag($search_id).'">';
	print '</td>';
}
if (!empty($arrayfields['s.nom']['checked'])) {
	print '<td class="liste_titre">';
	if (!empty($search_nom_only) && empty($search_nom)) {
		$search_nom = $search_nom_only;
	}
	print '<input class="flat searchstring maxwidth75imp" type="text" name="search_nom" value="'.dol_escape_htmltag($search_nom).'">';
	print '</td>';
}
if (!empty($arrayfields['s.name_alias']['checked'])) {
	print '<td class="liste_titre">';
	print '<input class="flat searchstring maxwidth75imp" type="text" name="search_alias" value="'.dol_escape_htmltag($search_alias).'">';
	print '</td>';
}
// Barcode
if (!empty($arrayfields['s.barcode']['checked'])) {
	print '<td class="liste_titre">';
	print '<input class="flat searchstring maxwidth75imp" type="text" name="search_barcode" value="'.dol_escape_htmltag($search_barcode).'">';
	print '</td>';
}
// Customer code
if (!empty($arrayfields['s.code_client']['checked'])) {
	print '<td class="liste_titre">';
	print '<input class="flat searchstring maxwidth75imp" type="text" name="search_customer_code" value="'.dol_escape_htmltag($search_customer_code).'">';
	print '</td>';
}
// Supplier code
if (!empty($arrayfields['s.code_fournisseur']['checked'])) {
	print '<td class="liste_titre">';
	print '<input class="flat searchstring maxwidth75imp" type="text" name="search_supplier_code" value="'.dol_escape_htmltag($search_supplier_code).'">';
	print '</td>';
}
// Account Customer code
if (!empty($arrayfields['s.code_compta']['checked'])) {
	print '<td class="liste_titre">';
	print '<input class="flat searchstring maxwidth75imp" type="text" name="search_account_customer_code" value="'.dol_escape_htmltag($search_account_customer_code).'">';
	print '</td>';
}
// Account Supplier code
if (!empty($arrayfields['s.code_compta_fournisseur']['checked'])) {
	print '<td class="liste_titre">';
	print '<input class="flat maxwidth75imp" type="text" name="search_account_supplier_code" value="'.dol_escape_htmltag($search_account_supplier_code).'">';
	print '</td>';
}
// Address
if (!empty($arrayfields['s.address']['checked'])) {
	print '<td class="liste_titre">';
	print '<input class="flat searchstring maxwidth50imp" type="text" name="search_address" value="'.dol_escape_htmltag($search_address).'">';
	print '</td>';
}
// Zip
if (!empty($arrayfields['s.zip']['checked'])) {
	print '<td class="liste_titre">';
	print '<input class="flat searchstring maxwidth50imp" type="text" name="search_zip" value="'.dol_escape_htmltag($search_zip).'">';
	print '</td>';
}
// Town
if (!empty($arrayfields['s.town']['checked'])) {
	print '<td class="liste_titre">';
	print '<input class="flat searchstring maxwidth50imp" type="text" name="search_town" value="'.dol_escape_htmltag($search_town).'">';
	print '</td>';
}
// State
if (!empty($arrayfields['state.nom']['checked'])) {
	print '<td class="liste_titre">';
	print '<input class="flat searchstring maxwidth50imp" type="text" name="search_state" value="'.dol_escape_htmltag($search_state).'">';
	print '</td>';
}
// Region
if (!empty($arrayfields['region.nom']['checked'])) {
	print '<td class="liste_titre">';
	print '<input class="flat searchstring maxwidth50imp" type="text" name="search_region" value="'.dol_escape_htmltag($search_region).'">';
	print '</td>';
}
// Country
if (!empty($arrayfields['country.code_iso']['checked'])) {
	print '<td class="liste_titre center">';
	print $form->select_country($search_country, 'search_country', '', 0, 'minwidth100imp maxwidth100');
	print '</td>';
}
// Company type
if (!empty($arrayfields['typent.code']['checked'])) {
	print '<td class="liste_titre maxwidthonsmartphone center">';
	// We use showempty=0 here because there is already an unknown value into dictionary.
	print $form->selectarray("search_type_thirdparty", $formcompany->typent_array(0), $search_type_thirdparty, 1, 0, 0, '', 0, 0, 0, (empty($conf->global->SOCIETE_SORT_ON_TYPEENT) ? 'ASC' : $conf->global->SOCIETE_SORT_ON_TYPEENT), 'minwidth50 maxwidth100', 1);
	print '</td>';
}
// Multiprice level
if (!empty($arrayfields['s.price_level']['checked'])) {
	print '<td class="liste_titre">';
	print '<input class="flat searchstring maxwidth50imp" type="text" name="search_prive_level" value="'.dol_escape_htmltag($search_prive_level).'">';
	print '</td>';
}
// Staff
if (!empty($arrayfields['staff.code']['checked'])) {
	print '<td class="liste_titre maxwidthonsmartphone center">';
	print $form->selectarray("search_staff", $formcompany->effectif_array(0), $search_staff, 0, 0, 0, '', 0, 0, 0, 'ASC', 'maxwidth100', 1);
	print '</td>';
}
if (!empty($arrayfields['s.email']['checked'])) {
	// Email
	print '<td class="liste_titre">';
	print '<input class="flat searchemail maxwidth50imp" type="text" name="search_email" value="'.dol_escape_htmltag($search_email).'">';
	print '</td>';
}
if (!empty($arrayfields['s.phone']['checked'])) {
	// Phone
	print '<td class="liste_titre">';
	print '<input class="flat searchstring maxwidth50imp" type="text" name="search_phone" value="'.dol_escape_htmltag($search_phone).'">';
	print '</td>';
}
if (!empty($arrayfields['s.fax']['checked'])) {
	// Fax
	print '<td class="liste_titre">';
	print '<input class="flat searchstring maxwidth50imp" type="text" name="search_fax" value="'.dol_escape_htmltag($search_fax).'">';
	print '</td>';
}
if (!empty($arrayfields['s.url']['checked'])) {
	// Url
	print '<td class="liste_titre">';
	print '<input class="flat searchstring maxwidth50imp" type="text" name="search_url" value="'.dol_escape_htmltag($search_url).'">';
	print '</td>';
}
if (!empty($arrayfields['s.siren']['checked'])) {
	// IdProf1
	print '<td class="liste_titre">';
	print '<input class="flat searchstring maxwidth50imp" type="text" name="search_idprof1" value="'.dol_escape_htmltag($search_idprof1).'">';
	print '</td>';
}
if (!empty($arrayfields['s.siret']['checked'])) {
	// IdProf2
	print '<td class="liste_titre">';
	print '<input class="flat searchstring maxwidth50imp" type="text" name="search_idprof2" value="'.dol_escape_htmltag($search_idprof2).'">';
	print '</td>';
}
if (!empty($arrayfields['s.ape']['checked'])) {
	// IdProf3
	print '<td class="liste_titre">';
	print '<input class="flat searchstring maxwidth50imp" type="text" name="search_idprof3" value="'.dol_escape_htmltag($search_idprof3).'">';
	print '</td>';
}
if (!empty($arrayfields['s.idprof4']['checked'])) {
	// IdProf4
	print '<td class="liste_titre">';
	print '<input class="flat searchstring maxwidth50imp" type="text" name="search_idprof4" value="'.dol_escape_htmltag($search_idprof4).'">';
	print '</td>';
}
if (!empty($arrayfields['s.idprof5']['checked'])) {
	// IdProf5
	print '<td class="liste_titre">';
	print '<input class="flat searchstring maxwidth50imp" type="text" name="search_idprof5" value="'.dol_escape_htmltag($search_idprof5).'">';
	print '</td>';
}
if (!empty($arrayfields['s.idprof6']['checked'])) {
	// IdProf6
	print '<td class="liste_titre">';
	print '<input class="flat searchstring maxwidth50imp" type="text" name="search_idprof6" value="'.dol_escape_htmltag($search_idprof6).'">';
	print '</td>';
}
if (!empty($arrayfields['s.tva_intra']['checked'])) {
	// Vat number
	print '<td class="liste_titre">';
	print '<input class="flat searchstring maxwidth50imp" type="text" name="search_vat" value="'.dol_escape_htmltag($search_vat).'">';
	print '</td>';
}

// Nature (customer/prospect/supplier)
if (!empty($arrayfields['customerorsupplier']['checked'])) {
	print '<td class="liste_titre maxwidthonsmartphone center">';
	if ($type != '') {
		print '<input type="hidden" name="type" value="'.$type.'">';
	}
	print $formcompany->selectProspectCustomerType($search_type, 'search_type', 'search_type', 'list');
	print '</select></td>';
}
// Prospect level
if (!empty($arrayfields['s.fk_prospectlevel']['checked'])) {
	print '<td class="liste_titre center">';
	print $form->multiselectarray('search_level', $tab_level, $search_level, 0, 0, 'width75', 0, 0, '', '', '', 2);
	print '</td>';
}
// Prospect status
if (!empty($arrayfields['s.fk_stcomm']['checked'])) {
	print '<td class="liste_titre maxwidthonsmartphone center">';
	$arraystcomm = array();
	foreach ($prospectstatic->cacheprospectstatus as $key => $val) {
		$arraystcomm[$val['id']] = ($langs->trans("StatusProspect".$val['id']) != "StatusProspect".$val['id'] ? $langs->trans("StatusProspect".$val['id']) : $val['label']);
	}
	print $form->selectarray('search_stcomm', $arraystcomm, $search_stcomm, -2, 0, 0, '', 0, 0, 0, '', '', 1);
	print '</td>';
}
if (!empty($arrayfields['s2.nom']['checked'])) {
	print '<td class="liste_titre center">';
	print '<input class="flat searchstring maxwidth75imp" type="text" name="search_parent_name" value="'.dol_escape_htmltag($search_parent_name).'">';
	print '</td>';
}
// Extra fields
include DOL_DOCUMENT_ROOT.'/core/tpl/extrafields_list_search_input.tpl.php';

// Fields from hook
$parameters = array('arrayfields'=>$arrayfields);
$reshook = $hookmanager->executeHooks('printFieldListOption', $parameters); // Note that $action and $object may have been modified by hook
print $hookmanager->resPrint;
// Date creation
if (!empty($arrayfields['s.datec']['checked'])) {
	print '<td class="liste_titre">';
	print '</td>';
}
// Date modification
if (!empty($arrayfields['s.tms']['checked'])) {
	print '<td class="liste_titre">';
	print '</td>';
}
// Status
if (!empty($arrayfields['s.status']['checked'])) {
	print '<td class="liste_titre center minwidth75imp">';
	print $form->selectarray('search_status', array('0'=>$langs->trans('ActivityCeased'), '1'=>$langs->trans('InActivity')), $search_status, 1, 0, 0, '', 0, 0, 0, '', '', 1);
	print '</td>';
}
if (!empty($arrayfields['s.import_key']['checked'])) {
	print '<td class="liste_titre center">';
	print '<input class="flat searchstring maxwidth50" type="text" name="search_import_key" value="'.dol_escape_htmltag($search_import_key).'">';
	print '</td>';
}
// Action column
print '<td class="liste_titre center">';
$searchpicto = $form->showFilterButtons();
print $searchpicto;
print '</td>';

print "</tr>\n";
print '<tr class="liste_titre">';
if (!empty($arrayfields['s.rowid']['checked'])) {
	print_liste_field_titre($arrayfields['s.rowid']['label'], $_SERVER["PHP_SELF"], "s.rowid", "", $param, "", $sortfield, $sortorder);
}
if (!empty($arrayfields['s.nom']['checked'])) {
	print_liste_field_titre($arrayfields['s.nom']['label'], $_SERVER["PHP_SELF"], "s.nom", "", $param, "", $sortfield, $sortorder);
}
if (!empty($arrayfields['s.name_alias']['checked'])) {
	print_liste_field_titre($arrayfields['s.name_alias']['label'], $_SERVER["PHP_SELF"], "s.name_alias", "", $param, "", $sortfield, $sortorder);
}
if (!empty($arrayfields['s.barcode']['checked'])) {
	print_liste_field_titre($arrayfields['s.barcode']['label'], $_SERVER["PHP_SELF"], "s.barcode", $param, '', '', $sortfield, $sortorder);
}
if (!empty($arrayfields['s.code_client']['checked'])) {
	print_liste_field_titre($arrayfields['s.code_client']['label'], $_SERVER["PHP_SELF"], "s.code_client", "", $param, '', $sortfield, $sortorder);
}
if (!empty($arrayfields['s.code_fournisseur']['checked'])) {
	print_liste_field_titre($arrayfields['s.code_fournisseur']['label'], $_SERVER["PHP_SELF"], "s.code_fournisseur", "", $param, '', $sortfield, $sortorder);
}
if (!empty($arrayfields['s.code_compta']['checked'])) {
	print_liste_field_titre($arrayfields['s.code_compta']['label'], $_SERVER["PHP_SELF"], "s.code_compta", "", $param, '', $sortfield, $sortorder);
}
if (!empty($arrayfields['s.code_compta_fournisseur']['checked'])) {
	print_liste_field_titre($arrayfields['s.code_compta_fournisseur']['label'], $_SERVER["PHP_SELF"], "s.code_compta_fournisseur", "", $param, '', $sortfield, $sortorder);
}
if (!empty($arrayfields['s.address']['checked'])) {
	print_liste_field_titre($arrayfields['s.address']['label'], $_SERVER['PHP_SELF'], 's.address', '', $param, '', $sortfield, $sortorder);
}
if (!empty($arrayfields['s.zip']['checked'])) {
	print_liste_field_titre($arrayfields['s.zip']['label'], $_SERVER["PHP_SELF"], "s.zip", "", $param, '', $sortfield, $sortorder);
}
if (!empty($arrayfields['s.town']['checked'])) {
	print_liste_field_titre($arrayfields['s.town']['label'], $_SERVER["PHP_SELF"], "s.town", "", $param, '', $sortfield, $sortorder);
}
if (!empty($arrayfields['state.nom']['checked'])) {
	print_liste_field_titre($arrayfields['state.nom']['label'], $_SERVER["PHP_SELF"], "state.nom", "", $param, '', $sortfield, $sortorder);
}
if (!empty($arrayfields['region.nom']['checked'])) {
	print_liste_field_titre($arrayfields['region.nom']['label'], $_SERVER["PHP_SELF"], "region.nom", "", $param, '', $sortfield, $sortorder);
}
if (!empty($arrayfields['country.code_iso']['checked'])) {
	print_liste_field_titre($arrayfields['country.code_iso']['label'], $_SERVER["PHP_SELF"], "country.code_iso", "", $param, '', $sortfield, $sortorder, 'center ');
}
if (!empty($arrayfields['typent.code']['checked'])) {
	print_liste_field_titre($arrayfields['typent.code']['label'], $_SERVER["PHP_SELF"], "typent.code", "", $param, "", $sortfield, $sortorder, 'center ');
}
if (!empty($arrayfields['staff.code']['checked'])) {
	print_liste_field_titre($arrayfields['staff.code']['label'], $_SERVER["PHP_SELF"], "staff.code", "", $param, '', $sortfield, $sortorder, 'center ');
}
if (!empty($arrayfields['s.price_level']['checked'])) {
	print_liste_field_titre($arrayfields['s.price_level']['label'], $_SERVER["PHP_SELF"], "s.price_level", "", $param, '', $sortfield, $sortorder);
}
if (!empty($arrayfields['s.email']['checked'])) {
	print_liste_field_titre($arrayfields['s.email']['label'], $_SERVER["PHP_SELF"], "s.email", "", $param, '', $sortfield, $sortorder);
}
if (!empty($arrayfields['s.phone']['checked'])) {
	print_liste_field_titre($arrayfields['s.phone']['label'], $_SERVER["PHP_SELF"], "s.phone", "", $param, '', $sortfield, $sortorder);
}
if (!empty($arrayfields['s.fax']['checked'])) {
	print_liste_field_titre($arrayfields['s.fax']['label'], $_SERVER["PHP_SELF"], "s.fax", "", $param, '', $sortfield, $sortorder);
}
if (!empty($arrayfields['s.url']['checked'])) {
	print_liste_field_titre($arrayfields['s.url']['label'], $_SERVER["PHP_SELF"], "s.url", "", $param, '', $sortfield, $sortorder);
}
if (!empty($arrayfields['s.siren']['checked'])) {
	print_liste_field_titre($form->textwithpicto($langs->trans("ProfId1Short"), $textprofid[1], 1, 0), $_SERVER["PHP_SELF"], "s.siren", "", $param, '', $sortfield, $sortorder, 'nowrap ');
}
if (!empty($arrayfields['s.siret']['checked'])) {
	print_liste_field_titre($form->textwithpicto($langs->trans("ProfId2Short"), $textprofid[2], 1, 0), $_SERVER["PHP_SELF"], "s.siret", "", $param, '', $sortfield, $sortorder, 'nowrap ');
}
if (!empty($arrayfields['s.ape']['checked'])) {
	print_liste_field_titre($form->textwithpicto($langs->trans("ProfId3Short"), $textprofid[3], 1, 0), $_SERVER["PHP_SELF"], "s.ape", "", $param, '', $sortfield, $sortorder, 'nowrap ');
}
if (!empty($arrayfields['s.idprof4']['checked'])) {
	print_liste_field_titre($form->textwithpicto($langs->trans("ProfId4Short"), $textprofid[4], 1, 0), $_SERVER["PHP_SELF"], "s.idprof4", "", $param, '', $sortfield, $sortorder, 'nowrap ');
}
if (!empty($arrayfields['s.idprof5']['checked'])) {
	print_liste_field_titre($form->textwithpicto($langs->trans("ProfId5Short"), $textprofid[4], 1, 0), $_SERVER["PHP_SELF"], "s.idprof5", "", $param, '', $sortfield, $sortorder, 'nowrap ');
}
if (!empty($arrayfields['s.idprof6']['checked'])) {
	print_liste_field_titre($form->textwithpicto($langs->trans("ProfId6Short"), $textprofid[4], 1, 0), $_SERVER["PHP_SELF"], "s.idprof6", "", $param, '', $sortfield, $sortorder, 'nowrap ');
}
if (!empty($arrayfields['s.tva_intra']['checked'])) {
	print_liste_field_titre($arrayfields['s.tva_intra']['label'], $_SERVER["PHP_SELF"], "s.tva_intra", "", $param, '', $sortfield, $sortorder, 'nowrap ');
}
if (!empty($arrayfields['customerorsupplier']['checked'])) {
	print_liste_field_titre(''); // type of customer
}
if (!empty($arrayfields['s.fk_prospectlevel']['checked'])) {
	print_liste_field_titre($arrayfields['s.fk_prospectlevel']['label'], $_SERVER["PHP_SELF"], "s.fk_prospectlevel", "", $param, '', $sortfield, $sortorder, 'center ');
}
if (!empty($arrayfields['s.fk_stcomm']['checked'])) {
	print_liste_field_titre($arrayfields['s.fk_stcomm']['label'], $_SERVER["PHP_SELF"], "s.fk_stcomm", "", $param, '', $sortfield, $sortorder, 'center ');
}
if (!empty($arrayfields['s2.nom']['checked'])) {
	print_liste_field_titre($arrayfields['s2.nom']['label'], $_SERVER["PHP_SELF"], "s2.nom", "", $param, '', $sortfield, $sortorder, 'center ');
}

// Extra fields
include DOL_DOCUMENT_ROOT.'/core/tpl/extrafields_list_search_title.tpl.php';
// Hook fields
$parameters = array('arrayfields'=>$arrayfields, 'param'=>$param, 'sortfield'=>$sortfield, 'sortorder'=>$sortorder);
$reshook = $hookmanager->executeHooks('printFieldListTitle', $parameters); // Note that $action and $object may have been modified by hook
print $hookmanager->resPrint;
if (!empty($arrayfields['s.datec']['checked'])) {
	print_liste_field_titre($arrayfields['s.datec']['label'], $_SERVER["PHP_SELF"], "s.datec", "", $param, '', $sortfield, $sortorder, 'center nowrap ');
}
if (!empty($arrayfields['s.tms']['checked'])) {
	print_liste_field_titre($arrayfields['s.tms']['label'], $_SERVER["PHP_SELF"], "s.tms", "", $param, '', $sortfield, $sortorder, 'center nowrap ');
}
if (!empty($arrayfields['s.status']['checked'])) {
	print_liste_field_titre($arrayfields['s.status']['label'], $_SERVER["PHP_SELF"], "s.status", "", $param, '', $sortfield, $sortorder, 'center ');
}
if (!empty($arrayfields['s.import_key']['checked'])) {
	print_liste_field_titre($arrayfields['s.import_key']['label'], $_SERVER["PHP_SELF"], "s.import_key", "", $param, '', $sortfield, $sortorder, 'center ');
}
print_liste_field_titre($selectedfields, $_SERVER["PHP_SELF"], "", '', '', '', $sortfield, $sortorder, 'center maxwidthsearch ');
print "</tr>\n";


$i = 0;
$totalarray = array();
while ($i < min($num, $limit)) {
	$obj = $db->fetch_object($resql);

	$companystatic->id = $obj->rowid;
	$companystatic->name = $obj->name;
	$companystatic->name_alias = $obj->name_alias;
	$companystatic->logo = $obj->logo;
	$companystatic->canvas = $obj->canvas;
	$companystatic->client = $obj->client;
	$companystatic->status = $obj->status;
	$companystatic->email = $obj->email;
	$companystatic->fournisseur = $obj->fournisseur;
	$companystatic->code_client = $obj->code_client;
	$companystatic->code_fournisseur = $obj->code_fournisseur;
	$companystatic->tva_intra = $obj->tva_intra;
	$companystatic->country_code = $obj->country_code;

	$companystatic->code_compta_client = $obj->code_compta;
	$companystatic->code_compta_fournisseur = $obj->code_compta_fournisseur;

	$companystatic->fk_prospectlevel = $obj->fk_prospectlevel;
	$companystatic->fk_parent = $obj->fk_parent;
	$companystatic->entity = $obj->entity;

	print '<tr class="oddeven"';
	if ($contextpage == 'poslist') {
		print ' onclick="location.href=\'list.php?action=change&contextpage=poslist&idcustomer='.$obj->rowid.'&place='.urlencode($place).'\'"';
	}
	print '>';
	if (!empty($arrayfields['s.rowid']['checked'])) {
		print '<td class="tdoverflowmax50">';
		print $obj->rowid;
		print "</td>\n";
		if (!$i) {
			$totalarray['nbfield']++;
		}
	}
	if (!empty($arrayfields['s.nom']['checked'])) {
		$savalias = $obj->name_alias;
		if (!empty($arrayfields['s.name_alias']['checked'])) {
			$companystatic->name_alias = '';
		}
		print '<td'.(empty($conf->global->MAIN_SOCIETE_SHOW_COMPLETE_NAME) ? ' class="tdoverflowmax200"' : '').'>';
		if ($contextpage == 'poslist') {
			print $obj->name;
		} else {
			print $companystatic->getNomUrl(1, '', 100, 0, 1);
		}
		print "</td>\n";
		$companystatic->name_alias = $savalias;
		if (!$i) {
			$totalarray['nbfield']++;
		}
	}
	if (!empty($arrayfields['s.name_alias']['checked'])) {
		print '<td class="tdoverflowmax200">';
		print $companystatic->name_alias;
		print "</td>\n";
		if (!$i) {
			$totalarray['nbfield']++;
		}
	}
	// Barcode
	if (!empty($arrayfields['s.barcode']['checked'])) {
		print '<td>'.$obj->barcode.'</td>';
		if (!$i) {
			$totalarray['nbfield']++;
		}
	}
	// Customer code
	if (!empty($arrayfields['s.code_client']['checked'])) {
		print '<td class="nowraponall">'.$obj->code_client.'</td>';
		if (!$i) {
			$totalarray['nbfield']++;
		}
	}
	// Supplier code
	if (!empty($arrayfields['s.code_fournisseur']['checked'])) {
		print '<td class="nowraponall">'.$obj->code_fournisseur.'</td>';
		if (!$i) {
			$totalarray['nbfield']++;
		}
	}
	// Account customer code
	if (!empty($arrayfields['s.code_compta']['checked'])) {
		print '<td>'.$obj->code_compta.'</td>';
		if (!$i) {
			$totalarray['nbfield']++;
		}
	}
	// Account supplier code
	if (!empty($arrayfields['s.code_compta_fournisseur']['checked'])) {
		print '<td>'.$obj->code_compta_fournisseur.'</td>';
		if (!$i) {
			$totalarray['nbfield']++;
		}
	}
	// Address
	if (!empty($arrayfields['s.address']['checked'])) {
		print '<td>'.$obj->address.'</td>';
		if (!$i) {
			$totalarray['nbfield']++;
		}
	}
	// Zip
	if (!empty($arrayfields['s.zip']['checked'])) {
		print "<td>".$obj->zip."</td>\n";
		if (!$i) {
			$totalarray['nbfield']++;
		}
	}
	// Town
	if (!empty($arrayfields['s.town']['checked'])) {
		print "<td>".$obj->town."</td>\n";
		if (!$i) {
			$totalarray['nbfield']++;
		}
	}
	// State
	if (!empty($arrayfields['state.nom']['checked'])) {
		print "<td>".$obj->state_name."</td>\n";
		if (!$i) {
			$totalarray['nbfield']++;
		}
	}
	// Region
	if (!empty($arrayfields['region.nom']['checked'])) {
		print "<td>".$obj->region_name."</td>\n";
		if (!$i) {
			$totalarray['nbfield']++;
		}
	}
	// Country
	if (!empty($arrayfields['country.code_iso']['checked'])) {
		print '<td class="center tdoverflowmax100">';
		$labelcountry = ($obj->country_code && ($langs->trans("Country".$obj->country_code) != "Country".$obj->country_code)) ? $langs->trans("Country".$obj->country_code) : $obj->country_label;
		print $labelcountry;
		print '</td>';
		if (!$i) {
			$totalarray['nbfield']++;
		}
	}
	// Type ent
	if (!empty($arrayfields['typent.code']['checked'])) {
		print '<td class="center">';
		if (!is_array($typenArray) || count($typenArray) == 0) {
			$typenArray = $formcompany->typent_array(1);
		}
		print $typenArray[$obj->typent_code];
		print '</td>';
		if (!$i) {
			$totalarray['nbfield']++;
		}
	}
	// Multiprice level
	if (!empty($arrayfields['s.price_level']['checked'])) {
		print '<td class="center">'.$obj->price_level."</td>\n";
		if (!$i) {
			$totalarray['nbfield']++;
		}
	}
	// Staff
	if (!empty($arrayfields['staff.code']['checked'])) {
		print '<td class="center">';
		if (!is_array($staffArray) || count($staffArray) == 0) {
			$staffArray = $formcompany->effectif_array(1);
		}
		print $staffArray[$obj->staff_code];
		print '</td>';
		if (!$i) {
			$totalarray['nbfield']++;
		}
	}
	if (!empty($arrayfields['s.email']['checked'])) {
		print '<td class="tdoverflowmax150">'.dol_print_email($obj->email, $obj->rowid, $obj->socid, 'AC_EMAIL', 0, 0, 1)."</td>\n";
		if (!$i) {
			$totalarray['nbfield']++;
		}
	}
	if (!empty($arrayfields['s.phone']['checked'])) {
		print '<td class="nowraponall">'.dol_print_phone($obj->phone, $obj->country_code, 0, $obj->rowid, 'AC_TEL', ' ', 'phone')."</td>\n";
		if (!$i) {
			$totalarray['nbfield']++;
		}
	}
	if (!empty($arrayfields['s.fax']['checked'])) {
		print '<td class="nowraponall">'.dol_print_phone($obj->fax, $obj->country_code, 0, $obj->rowid, 'AC_TEL', ' ', 'fax')."</td>\n";
		if (!$i) {
			$totalarray['nbfield']++;
		}
	}
	if (!empty($arrayfields['s.url']['checked'])) {
		print "<td>".dol_print_url($obj->url, '', '', 1)."</td>\n";
		if (!$i) {
			$totalarray['nbfield']++;
		}
	}
	if (!empty($arrayfields['s.siren']['checked'])) {
		print "<td>".$obj->idprof1."</td>\n";
		if (!$i) {
			$totalarray['nbfield']++;
		}
	}
	if (!empty($arrayfields['s.siret']['checked'])) {
		print "<td>".$obj->idprof2."</td>\n";
		if (!$i) {
			$totalarray['nbfield']++;
		}
	}
	if (!empty($arrayfields['s.ape']['checked'])) {
		print "<td>".$obj->idprof3."</td>\n";
		if (!$i) {
			$totalarray['nbfield']++;
		}
	}
	if (!empty($arrayfields['s.idprof4']['checked'])) {
		print "<td>".$obj->idprof4."</td>\n";
		if (!$i) {
			$totalarray['nbfield']++;
		}
	}
	if (!empty($arrayfields['s.idprof5']['checked'])) {
		print "<td>".$obj->idprof5."</td>\n";
		if (!$i) {
			$totalarray['nbfield']++;
		}
	}
	if (!empty($arrayfields['s.idprof6']['checked'])) {
		print "<td>".$obj->idprof6."</td>\n";
		if (!$i) {
			$totalarray['nbfield']++;
		}
	}
	// VAT
	if (!empty($arrayfields['s.tva_intra']['checked'])) {
		print "<td>";
		print $obj->tva_intra;
		if ($obj->tva_intra && !isValidVATID($companystatic)) {
			print img_warning("BadVATNumber", '', '');
		}
		print "</td>\n";
		if (!$i) {
			$totalarray['nbfield']++;
		}
	}
	// Type
	if (!empty($arrayfields['customerorsupplier']['checked'])) {
		print '<td class="center">';
		print $companystatic->getTypeUrl(1);
		print '</td>';
		if (!$i) {
			$totalarray['nbfield']++;
		}
	}

	if (!empty($arrayfields['s.fk_prospectlevel']['checked'])) {
		// Prospect level
		print '<td class="center">';
		print $companystatic->getLibProspLevel();
		print "</td>";
		if (!$i) {
			$totalarray['nbfield']++;
		}
	}

	if (!empty($arrayfields['s.fk_stcomm']['checked'])) {
		// Prospect status
		print '<td class="center nowrap"><div class="nowrap">';
		print '<div class="inline-block">'.$companystatic->LibProspCommStatut($obj->stcomm_id, 2, $prospectstatic->cacheprospectstatus[$obj->stcomm_id]['label'], $obj->stcomm_picto);
		print '</div> - <div class="inline-block">';
		foreach ($prospectstatic->cacheprospectstatus as $key => $val) {
			$titlealt = 'default';
			if (!empty($val['code']) && !in_array($val['code'], array('ST_NO', 'ST_NEVER', 'ST_TODO', 'ST_PEND', 'ST_DONE'))) {
				$titlealt = $val['label'];
			}
			if ($obj->stcomm_id != $val['id']) {
				print '<a class="pictosubstatus" href="'.$_SERVER["PHP_SELF"].'?stcommsocid='.$obj->rowid.'&stcomm='.$val['code'].'&action=setstcomm&token='.newToken().$param.($page ? '&page='.urlencode($page) : '').'">'.img_action($titlealt, $val['code'], $val['picto']).'</a>';
			}
		}
		print '</div></div></td>';
		if (!$i) {
			$totalarray['nbfield']++;
		}
	}
	// Parent company
	if (!empty($arrayfields['s2.nom']['checked'])) {
		print '<td class="center tdoverflowmax100">';
		if ($companystatic->fk_parent > 0) {
			$companyparent->fetch($companystatic->fk_parent);
			print $companyparent->getNomUrl(1);
		}
		print "</td>";
		if (!$i) {
			$totalarray['nbfield']++;
		}
	}
	// Extra fields
	include DOL_DOCUMENT_ROOT.'/core/tpl/extrafields_list_print_fields.tpl.php';
	// Fields from hook
	$parameters = array('arrayfields'=>$arrayfields, 'obj'=>$obj, 'i'=>$i, 'totalarray'=>&$totalarray);
	$reshook = $hookmanager->executeHooks('printFieldListValue', $parameters); // Note that $action and $object may have been modified by hook
	print $hookmanager->resPrint;
	// Date creation
	if (!empty($arrayfields['s.datec']['checked'])) {
		print '<td class="center nowrap">';
		print dol_print_date($db->jdate($obj->date_creation), 'dayhour', 'tzuser');
		print '</td>';
		if (!$i) {
			$totalarray['nbfield']++;
		}
	}
	// Date modification
	if (!empty($arrayfields['s.tms']['checked'])) {
		print '<td class="center nowrap">';
		print dol_print_date($db->jdate($obj->date_update), 'dayhour', 'tzuser');
		print '</td>';
		if (!$i) {
			$totalarray['nbfield']++;
		}
	}
	// Status
	if (!empty($arrayfields['s.status']['checked'])) {
		print '<td class="center nowrap">'.$companystatic->getLibStatut(5).'</td>';
		if (!$i) {
			$totalarray['nbfield']++;
		}
	}
	if (!empty($arrayfields['s.import_key']['checked'])) {
		print '<td class="tdoverflowmax100">';
		print $obj->import_key;
		print "</td>\n";
		if (!$i) {
			$totalarray['nbfield']++;
		}
	}

	// Action column (Show the massaction button only when this page is not opend from the Extended POS)
	print '<td class="nowrap center">';
	if (($massactionbutton || $massaction) && $contextpage != 'poslist') {   // If we are in select mode (massactionbutton defined) or if we have already selected and sent an action ($massaction) defined
		$selected = 0;
		if (in_array($obj->rowid, $arrayofselected)) {
			$selected = 1;
		}
		print '<input id="cb'.$obj->rowid.'" class="flat checkforselect" type="checkbox" name="toselect[]" value="'.$obj->rowid.'"'.($selected ? ' checked="checked"' : '').'>';
	}
	print '</td>';
	if (!$i) {
		$totalarray['nbfield']++;
	}

	print '</tr>'."\n";
	$i++;
}

// If no record found
if ($num == 0) {
	$colspan = 1;
	foreach ($arrayfields as $key => $val) {
		if (!empty($val['checked'])) {
			$colspan++;
		}
	}
	print '<tr><td colspan="'.$colspan.'" class="opacitymedium">'.$langs->trans("NoRecordFound").'</td></tr>';
}

$db->free($resql);

$parameters = array('arrayfields'=>$arrayfields, 'sql'=>$sql);
$reshook = $hookmanager->executeHooks('printFieldListFooter', $parameters); // Note that $action and $object may have been modified by hook
print $hookmanager->resPrint;

print "</table>";
print "</div>";

print '</form>';

// End of page
llxFooter();
$db->close();<|MERGE_RESOLUTION|>--- conflicted
+++ resolved
@@ -947,15 +947,9 @@
 		$moreforfilter .= '</div>';
 	}
 }
-<<<<<<< HEAD
+
 if (empty($type) || $type == 'f') {
-	if (!empty($conf->categorie->enabled) && $user->rights->categorie->lire) {
-=======
-if (empty($type) || $type == 'f')
-{
-	if (!empty($conf->fournisseur->enabled) && !empty($conf->categorie->enabled) && $user->rights->categorie->lire)
-	{
->>>>>>> fe57ba21
+	if (!empty($conf->fournisseur->enabled) && !empty($conf->categorie->enabled) && $user->rights->categorie->lire) {
 		require_once DOL_DOCUMENT_ROOT.'/categories/class/categorie.class.php';
 		$moreforfilter .= '<div class="divsearchfield">';
 		$tmptitle = $langs->trans('Categories');
