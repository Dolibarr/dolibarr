<?php
/* Copyright (C) 2001-2004  Rodolphe Quiedeville    <rodolphe@quiedeville.org>
 * Copyright (C) 2004-2019  Laurent Destailleur     <eldy@users.sourceforge.net>
 * Copyright (C) 2005-2019  Regis Houssin           <regis.houssin@inodbox.com>
 * Copyright (C) 2012       Marcos García           <marcosgdf@gmail.com>
 * Copyright (C) 2013-2015  Raphaël Doursenaud      <rdoursenaud@gpcsolutions.fr>
 * Copyright (C) 2015       Florian Henry           <florian.henry@open-concept.pro>
 * Copyright (C) 2016-2024  Josep Lluis Amador      <joseplluis@lliuretic.cat>
 * Copyright (C) 2016       Ferran Marcet      	    <fmarcet@2byte.es>
 * Copyright (C) 2017       Rui Strecht      	    <rui.strecht@aliartalentos.com>
 * Copyright (C) 2017       Juanjo Menent      	    <jmenent@2byte.es>
 * Copyright (C) 2018       Nicolas ZABOURI         <info@inovea-conseil.com>
 * Copyright (C) 2020       Open-Dsi                <support@open-dsi.fr>
<<<<<<< HEAD
 * Copyright (C) 2021       Frédéric France         <frederic.france@netlogic.fr>
 * Copyright (C) 2022       Anthony Berton          <anthony.berton@bb2a.fr>
 * Copyright (C) 2023       William Mead            <william.mead@manchenumerique.fr>
 * Copyright (C) 2024		MDW							<mdeweerd@users.noreply.github.com>
 * Copyright (C) 2024		Benjamin Falière		<benjamin.faliere@altairis.fr>
=======
 * Copyright (C) 2021-2024	Frédéric France         <frederic.france@free.fr>
 * Copyright (C) 2022       Anthony Berton          <anthony.berton@bb2a.fr>
 * Copyright (C) 2023       William Mead            <william.mead@manchenumerique.fr>
 * Copyright (C) 2024		MDW						<mdeweerd@users.noreply.github.com>
 * Copyright (C) 2024		Benjamin Falière		<benjamin.faliere@altairis.fr>
 * Copyright (C) 2024       Nick Fragoulis
>>>>>>> cc80841a
 *
 * This program is free software; you can redistribute it and/or modify
 * it under the terms of the GNU General Public License as published by
 * the Free Software Foundation; either version 3 of the License, or
 * (at your option) any later version.
 *
 * This program is distributed in the hope that it will be useful,
 * but WITHOUT ANY WARRANTY; without even the implied warranty of
 * MERCHANTABILITY or FITNESS FOR A PARTICULAR PURPOSE.  See the
 * GNU General Public License for more details.
 *
 * You should have received a copy of the GNU General Public License
 * along with this program. If not, see <https://www.gnu.org/licenses/>.
 */

/**
 *	\file       htdocs/societe/list.php
 *	\ingroup    societe
 *	\brief      Page to show list of third parties
 */

// Load Dolibarr environment
require_once '../main.inc.php';
include_once DOL_DOCUMENT_ROOT.'/contact/class/contact.class.php';
require_once DOL_DOCUMENT_ROOT.'/core/class/html.formother.class.php';
require_once DOL_DOCUMENT_ROOT.'/core/lib/company.lib.php';
require_once DOL_DOCUMENT_ROOT.'/core/lib/functions2.lib.php';
require_once DOL_DOCUMENT_ROOT.'/core/class/html.formcompany.class.php';
require_once DOL_DOCUMENT_ROOT.'/societe/class/client.class.php';
if (isModEnabled('category')) {
	require_once DOL_DOCUMENT_ROOT.'/categories/class/categorie.class.php';
	require_once DOL_DOCUMENT_ROOT.'/core/class/html.formcategory.class.php';
}

// Load translation files required by the page
$langs->loadLangs(array("companies", "commercial", "customers", "suppliers", "bills", "compta", "categories", "cashdesk"));


// Get parameters
$action 	= GETPOST('action', 'aZ09');
$massaction = GETPOST('massaction', 'alpha');
$show_files = GETPOSTINT('show_files');
$confirm 	= GETPOST('confirm', 'alpha');
$toselect 	= GETPOST('toselect', 'array');
$contextpage = GETPOST('contextpage', 'aZ') ? GETPOST('contextpage', 'aZ') : 'thirdpartylist';
$optioncss 	= GETPOST('optioncss', 'alpha');
if ($contextpage == 'poslist') {
	$optioncss = 'print';
}
$mode = GETPOST("mode", 'alpha');

// search fields
$search_all = trim(GETPOST('search_all', 'alphanohtml') ? GETPOST('search_all', 'alphanohtml') : GETPOST('sall', 'alphanohtml'));
$search_cti = preg_replace('/^0+/', '', preg_replace('/[^0-9]/', '', GETPOST('search_cti', 'alphanohtml'))); // Phone number without any special chars

$search_id = GETPOST("search_id", 'int');
$search_nom = trim(GETPOST("search_nom", 'restricthtml'));
$search_alias = trim(GETPOST("search_alias", 'restricthtml'));
$search_nom_only = trim(GETPOST("search_nom_only", 'restricthtml'));
$search_barcode = trim(GETPOST("search_barcode", 'alpha'));
$search_customer_code = trim(GETPOST('search_customer_code', 'alpha'));
$search_supplier_code = trim(GETPOST('search_supplier_code', 'alpha'));
$search_account_customer_code = trim(GETPOST('search_account_customer_code', 'alpha'));
$search_account_supplier_code = trim(GETPOST('search_account_supplier_code', 'alpha'));
$search_address = trim(GETPOST('search_address', 'alpha'));
$search_zip = trim(GETPOST("search_zip", 'alpha'));
$search_town = trim(GETPOST("search_town", 'alpha'));
$search_state = trim(GETPOST("search_state", 'alpha'));
$search_region = trim(GETPOST("search_region", 'alpha'));
$search_email = trim(GETPOST('search_email', 'alpha'));
$search_phone = trim(GETPOST('search_phone', 'alpha'));
$search_phone_mobile = trim(GETPOST('search_phone_mobile', 'alpha'));
$search_fax = trim(GETPOST('search_fax', 'alpha'));
$search_url = trim(GETPOST('search_url', 'alpha'));
$search_idprof1 = trim(GETPOST('search_idprof1', 'alpha'));
$search_idprof2 = trim(GETPOST('search_idprof2', 'alpha'));
$search_idprof3 = trim(GETPOST('search_idprof3', 'alpha'));
$search_idprof4 = trim(GETPOST('search_idprof4', 'alpha'));
$search_idprof5 = trim(GETPOST('search_idprof5', 'alpha'));
$search_idprof6 = trim(GETPOST('search_idprof6', 'alpha'));
$search_vat = trim(GETPOST('search_vat', 'alpha'));
$search_sale = GETPOSTINT("search_sale");
$search_categ_cus = GETPOSTINT("search_categ_cus");
$search_categ_sup = GETPOSTINT("search_categ_sup");
$searchCategoryCustomerOperator = GETPOSTINT('search_category_customer_operator');
$searchCategorySupplierOperator = GETPOSTINT('search_category_supplier_operator');
if (GETPOSTISSET('formfilteraction')) {
	$searchCategoryCustomerOperator = GETPOST('search_category_customer_operator');
	$searchCategorySupplierOperator = GETPOST('search_category_supplier_operator');
} elseif (getDolGlobalString('MAIN_SEARCH_CAT_OR_BY_DEFAULT')) {
	$searchCategoryCustomerOperator = getDolGlobalString('MAIN_SEARCH_CAT_OR_BY_DEFAULT');
	$searchCategorySupplierOperator = getDolGlobalString('MAIN_SEARCH_CAT_OR_BY_DEFAULT');
}
$searchCategoryCustomerList = GETPOST('search_category_customer_list', 'array');
if (!empty($search_categ_cus) && empty($searchCategoryCustomerList)) {
	$searchCategoryCustomerList = array($search_categ_cus);
}
$searchCategorySupplierList = GETPOST('search_category_supplier_list', 'array');
if (!empty($search_categ_sup) && empty($searchCategorySupplierList)) {
	$searchCategorySupplierList = array($search_categ_sup);
}
$search_country = GETPOST("search_country", 'aZ09');
$search_type_thirdparty = GETPOST("search_type_thirdparty", 'intcomma');
$search_price_level = GETPOST('search_price_level', 'int');
$search_staff = GETPOST("search_staff", 'int');
$search_legalform = GETPOST("search_legalform", 'int');
$search_status = GETPOST("search_status", 'intcomma');
$search_type = GETPOST('search_type', 'alpha');
$search_level = GETPOST("search_level", "array:alpha");
$search_stcomm = GETPOST('search_stcomm', "array:int");
$search_import_key  = trim(GETPOST("search_import_key", "alpha"));
$search_parent_name = trim(GETPOST('search_parent_name', 'alpha'));

$search_date_creation_startmonth = GETPOSTINT('search_date_creation_startmonth');
$search_date_creation_startyear = GETPOSTINT('search_date_creation_startyear');
$search_date_creation_startday = GETPOSTINT('search_date_creation_startday');
$search_date_creation_start = dol_mktime(0, 0, 0, $search_date_creation_startmonth, $search_date_creation_startday, $search_date_creation_startyear);	// Use tzserver
$search_date_creation_endmonth = GETPOSTINT('search_date_creation_endmonth');
$search_date_creation_endyear = GETPOSTINT('search_date_creation_endyear');
$search_date_creation_endday = GETPOSTINT('search_date_creation_endday');
$search_date_creation_end = dol_mktime(23, 59, 59, $search_date_creation_endmonth, $search_date_creation_endday, $search_date_creation_endyear);	// Use tzserver

$search_date_modif_startmonth = GETPOSTINT('search_date_modif_startmonth');
$search_date_modif_startyear = GETPOSTINT('search_date_modif_startyear');
$search_date_modif_startday = GETPOSTINT('search_date_modif_startday');
$search_date_modif_start = dol_mktime(0, 0, 0, $search_date_modif_startmonth, $search_date_modif_startday, $search_date_modif_startyear);	// Use tzserver
$search_date_modif_endmonth = GETPOSTINT('search_date_modif_endmonth');
$search_date_modif_endyear = GETPOSTINT('search_date_modif_endyear');
$search_date_modif_endday = GETPOSTINT('search_date_modif_endday');
$search_date_modif_end = dol_mktime(23, 59, 59, $search_date_modif_endmonth, $search_date_modif_endday, $search_date_modif_endyear);	// Use tzserver

$type = GETPOST('type', 'alpha');
$place = GETPOST('place', 'aZ09') ? GETPOST('place', 'aZ09') : '0'; // $place is string id of table for Bar or Restaurant

$diroutputmassaction = $conf->societe->dir_output.'/temp/massgeneration/'.$user->id;

// Load variable for pagination
$limit = GETPOSTINT('limit') ? GETPOSTINT('limit') : $conf->liste_limit;
$sortfield = GETPOST('sortfield', 'aZ09comma');
$sortorder = GETPOST('sortorder', 'aZ09comma');
$page = GETPOSTISSET('pageplusone') ? (GETPOSTINT('pageplusone') - 1) : GETPOSTINT("page");
if (!$sortorder) {
	$sortorder = "ASC";
}
if (!$sortfield) {
	$sortfield = "s.nom";
}
if (empty($page) || $page < 0 || GETPOST('button_search', 'alpha') || GETPOST('button_removefilter', 'alpha')) {
	// If $page is not defined, or '' or -1 or if we click on clear filters
	$page = 0;
}
$offset = $limit * $page;
$pageprev = $page - 1;
$pagenext = $page + 1;

if ($type == 'c') {
	if (empty($contextpage) || $contextpage == 'thirdpartylist') {
		$contextpage = 'customerlist';
	}
	if ($search_type == '') {
		$search_type = '1,3';
	}
}
if ($type == 'p') {
	if (empty($contextpage) || $contextpage == 'thirdpartylist') {
		$contextpage = 'prospectlist';
	}
	if ($search_type == '') {
		$search_type = '2,3';
	}
}
if ($type == 't') {
	if (empty($contextpage) || $contextpage == 'poslist') {
		$contextpage = 'poslist';
	}
	if ($search_type == '') {
		$search_type = '1,2,3';
	}
}
if ($type == 'f') {
	if (empty($contextpage) || $contextpage == 'thirdpartylist') {
		$contextpage = 'supplierlist';
	}
	if ($search_type == '') {
		$search_type = '4';
	}
}
<<<<<<< HEAD
// Initialize technical objects to manage hooks of page. Note that conf->hooks_modules contains array of hook context
=======
// Initialize a technical objects to manage hooks of page. Note that conf->hooks_modules contains an array of hook context
>>>>>>> cc80841a
$object = new Societe($db);
$extrafields = new ExtraFields($db);
$hookmanager->initHooks(array($contextpage, 'thirdpartylist'));

// Fetch optionals attributes and labels
$extrafields->fetch_name_optionals_label($object->table_element);

$search_array_options = $extrafields->getOptionalsFromPost($object->table_element, '', 'search_');

// List of fields to search into when doing a "search in all"
$fieldstosearchall = array(
	's.nom' => "ThirdPartyName",
	's.name_alias' => "AliasNameShort",
	's.code_client' => "CustomerCode",
	's.code_fournisseur' => "SupplierCode",
	's.code_compta' => "CustomerAccountancyCodeShort",
	's.code_compta_fournisseur' => "SupplierAccountancyCodeShort",
	's.zip' => "Zip",
	's.town' => "Town",
	's.email' => "EMail",
	's.url' => "URL",
	's.tva_intra' => "VATIntra",
	's.siren' => "ProfId1",
	's.siret' => "ProfId2",
	's.ape' => "ProfId3",
	's.phone' => "Phone",
	's.phone_mobile' => "PhoneMobile",
	's.fax' => "Fax",
);
if (($tmp = $langs->transnoentities("ProfId4".$mysoc->country_code)) && $tmp != "ProfId4".$mysoc->country_code && $tmp != '-') {
	$fieldstosearchall['s.idprof4'] = 'ProfId4';
}
if (($tmp = $langs->transnoentities("ProfId5".$mysoc->country_code)) && $tmp != "ProfId5".$mysoc->country_code && $tmp != '-') {
	$fieldstosearchall['s.idprof5'] = 'ProfId5';
}
if (($tmp = $langs->transnoentities("ProfId6".$mysoc->country_code)) && $tmp != "ProfId6".$mysoc->country_code && $tmp != '-') {
	$fieldstosearchall['s.idprof6'] = 'ProfId6';
}
if (isModEnabled('barcode')) {
	$fieldstosearchall['s.barcode'] = 'Gencod';
}
// Personalized search criteria. Example: $conf->global->THIRDPARTY_QUICKSEARCH_ON_FIELDS = 's.nom=ThirdPartyName;s.name_alias=AliasNameShort;s.code_client=CustomerCode'
if (getDolGlobalString('THIRDPARTY_QUICKSEARCH_ON_FIELDS')) {
	$fieldstosearchall = dolExplodeIntoArray($conf->global->THIRDPARTY_QUICKSEARCH_ON_FIELDS);
}


// Define list of fields to show into list
$checkedcustomercode = (in_array($contextpage, array('thirdpartylist', 'customerlist', 'prospectlist', 'poslist')) ? 1 : 0);
$checkedsuppliercode = (in_array($contextpage, array('supplierlist')) ? 1 : 0);
$checkedcustomeraccountcode = (in_array($contextpage, array('customerlist')) ? 1 : 0);
$checkedsupplieraccountcode = (in_array($contextpage, array('supplierlist')) ? 1 : 0);
$checkedtypetiers = 1;
$checkedprofid1 = 0;
$checkedprofid2 = 0;
$checkedprofid3 = 0;
$checkedprofid4 = 0;
$checkedprofid5 = 0;
$checkedprofid6 = 0;
//$checkedprofid4=((($tmp = $langs->transnoentities("ProfId4".$mysoc->country_code)) && $tmp != "ProfId4".$mysoc->country_code && $tmp != '-') ? 1 : 0);
//$checkedprofid5=((($tmp = $langs->transnoentities("ProfId5".$mysoc->country_code)) && $tmp != "ProfId5".$mysoc->country_code && $tmp != '-') ? 1 : 0);
//$checkedprofid6=((($tmp = $langs->transnoentities("ProfId6".$mysoc->country_code)) && $tmp != "ProfId6".$mysoc->country_code && $tmp != '-') ? 1 : 0);
$checkprospectlevel = (in_array($contextpage, array('prospectlist')) ? 1 : 0);
$checkstcomm = (in_array($contextpage, array('prospectlist')) ? 1 : 0);
$arrayfields = array(
	's.rowid' => array('label' => "TechnicalID", 'position' => 1, 'checked' => -1, 'enabled' => 1),
	's.nom' => array('label' => "ThirdPartyName", 'position' => 2, 'checked' => 1),
	's.name_alias' => array('label' => "AliasNameShort", 'position' => 3, 'checked' => 1),
	's.barcode' => array('label' => "Gencod", 'position' => 5, 'checked' => 1, 'enabled' => (isModEnabled('barcode'))),
	's.code_client' => array('label' => "CustomerCodeShort", 'position' => 10, 'checked' => $checkedcustomercode),
	's.code_fournisseur' => array('label' => "SupplierCodeShort", 'position' => 11, 'checked' => $checkedsuppliercode, 'enabled' => (isModEnabled("supplier_order") || isModEnabled("supplier_invoice"))),
	's.code_compta' => array('label' => "CustomerAccountancyCodeShort", 'position' => 13, 'checked' => $checkedcustomeraccountcode),
	's.code_compta_fournisseur' => array('label' => "SupplierAccountancyCodeShort", 'position' => 14, 'checked' => $checkedsupplieraccountcode, 'enabled' => (isModEnabled("supplier_order") || isModEnabled("supplier_invoice"))),
	's.address' => array('label' => "Address", 'position' => 19, 'checked' => 0),
	's.zip' => array('label' => "Zip", 'position' => 20, 'checked' => 1),
	's.town' => array('label' => "Town", 'position' => 21, 'checked' => 0),
	'state.nom' => array('label' => "State", 'position' => 22, 'checked' => 0),
	'region.nom' => array('label' => "Region", 'position' => 23, 'checked' => 0),
	'country.code_iso' => array('label' => "Country", 'position' => 24, 'checked' => 0),
	's.email' => array('label' => "Email", 'position' => 25, 'checked' => 0),
	's.url' => array('label' => "Url", 'position' => 26, 'checked' => 0),
	's.phone' => array('label' => "Phone", 'position' => 27, 'checked' => 1),
	's.fax' => array('label' => "Fax", 'position' => 28, 'checked' => 0),
	'typent.code' => array('label' => "ThirdPartyType", 'position' => 29, 'checked' => $checkedtypetiers),
	'staff.code' => array('label' => "Workforce", 'position' => 31, 'checked' => 0),
	'legalform.code' => array('label' => 'JuridicalStatus', 'position'=>32, 'checked' => 0),
	's.phone_mobile' => array('label' => "PhoneMobile", 'position' => 35, 'checked' => 0),
	's.siren' => array('label' => "ProfId1Short", 'position' => 40, 'checked' => $checkedprofid1),
	's.siret' => array('label' => "ProfId2Short", 'position' => 41, 'checked' => $checkedprofid2),
	's.ape' => array('label' => "ProfId3Short", 'position' => 42, 'checked' => $checkedprofid3),
	's.idprof4' => array('label' => "ProfId4Short", 'position' => 43, 'checked' => $checkedprofid4),
	's.idprof5' => array('label' => "ProfId5Short", 'position' => 44, 'checked' => $checkedprofid5),
	's.idprof6' => array('label' => "ProfId6Short", 'position' => 45, 'checked' => $checkedprofid6),
	's.tva_intra' => array('label' => "VATIntraShort", 'position' => 50, 'checked' => 0),
	'customerorsupplier' => array('label' => 'NatureOfThirdParty', 'position' => 61, 'checked' => 1),
	's.fk_prospectlevel' => array('label' => "ProspectLevel", 'position' => 62, 'checked' => $checkprospectlevel),
	's.fk_stcomm' => array('label' => "StatusProsp", 'position' => 63, 'checked' => $checkstcomm),
	's2.nom' => array('label' => 'ParentCompany', 'position' => 64, 'checked' => 0),
	's.datec' => array('label' => "DateCreation", 'checked' => 0, 'position' => 500),
	's.tms' => array('label' => "DateModificationShort", 'checked' => 0, 'position' => 500),
<<<<<<< HEAD
	's.status' => array('label' => "Status", 'checked' => 1, 'position' => 1000),
	's.import_key' => array('label' => "ImportId", 'checked' => 0, 'position' => 1100),
);
if (getDolGlobalString('PRODUIT_MULTIPRICES') || getDolGlobalString('PRODUIT_CUSTOMER_PRICES_BY_QTY_MULTIPRICES')) {
=======
	's.note_public' => array('label' => 'NotePublic', 'checked' => 0, 'position' => 520, 'enabled' => (!getDolGlobalInt('MAIN_LIST_HIDE_PUBLIC_NOTES'))),
	's.note_private' => array('label' => 'NotePrivate', 'checked' => 0, 'position' => 521, 'enabled' => (!getDolGlobalInt('MAIN_LIST_HIDE_PRIVATE_NOTES'))),
	's.status' => array('label' => "Status", 'checked' => 1, 'position' => 1000),
	's.import_key' => array('label' => "ImportId", 'checked' => 0, 'position' => 1100),
);
if (getDolGlobalString('PRODUIT_MULTIPRICES') || getDolGlobalString('PRODUIT_CUSTOMER_PRICES_BY_QTY_MULTIPRICES') || getDolGlobalString('PRODUIT_CUSTOMER_PRICES_AND_MULTIPRICES')) {
>>>>>>> cc80841a
	$arrayfields['s.price_level'] = array('label' => "PriceLevel", 'position' => 30, 'checked' => 0);
}

// Add non object fields to fields for list
$arrayfields['sales.representative'] = array('label' => $langs->trans("SalesRepresentatives"), 'checked' => 1, 'position' => 12);

// Extra fields
include DOL_DOCUMENT_ROOT.'/core/tpl/extrafields_list_array_fields.tpl.php';

$object->fields = dol_sort_array($object->fields, 'position');
$arrayfields = dol_sort_array($arrayfields, 'position');
'@phan-var-force array<string,array{label:string,checked?:int<0,1>,position?:int,help?:string}> $arrayfields';  // dol_sort_array looses type for Phan

// Security check
$socid = GETPOSTINT('socid');
if ($user->socid) {
	$socid = $user->socid;
}
$result = restrictedArea($user, 'societe', $socid, '');
<<<<<<< HEAD
=======

$permissiontoadd = $user->hasRight('societe', 'lire');
>>>>>>> cc80841a


/*
 * Actions
 */

if ($action == "change" && $user->hasRight('takepos', 'run')) {	// Change customer for TakePOS
	$idcustomer = GETPOSTINT('idcustomer');

	// Check if draft invoice already exists, if not create it
	$sql = "SELECT rowid FROM ".MAIN_DB_PREFIX."facture where ref='(PROV-POS".$_SESSION["takeposterminal"]."-".$place.")' AND entity IN (".getEntity('invoice').")";
	$result = $db->query($sql);
	$num_lines = $db->num_rows($result);
	if ($num_lines == 0) {
		require_once DOL_DOCUMENT_ROOT.'/compta/facture/class/facture.class.php';
		$invoice = new Facture($db);
		$constforthirdpartyid = 'CASHDESK_ID_THIRDPARTY'.$_SESSION["takeposterminal"];
		$invoice->socid = getDolGlobalInt($constforthirdpartyid);
		$invoice->date = dol_now();
		$invoice->module_source = 'takepos';
		$invoice->pos_source = $_SESSION["takeposterminal"];
		$placeid = $invoice->create($user);
		$sql = "UPDATE ".MAIN_DB_PREFIX."facture set ref='(PROV-POS".$_SESSION["takeposterminal"]."-".$place.")' where rowid = ".((int) $placeid);
		$db->query($sql);
	}

	$sql = "UPDATE ".MAIN_DB_PREFIX."facture set fk_soc=".((int) $idcustomer)." where ref='(PROV-POS".$_SESSION["takeposterminal"]."-".$place.")'";
	$resql = $db->query($sql); ?>
		<script>
		console.log("Reload page invoice.php with place=<?php print $place; ?>");
		parent.$("#poslines").load("invoice.php?place=<?php print $place; ?>", function() {
			//parent.$("#poslines").scrollTop(parent.$("#poslines")[0].scrollHeight);
			<?php if (!$resql) { ?>
				alert('Error failed to update customer on draft invoice.');
			<?php } ?>
			parent.$.colorbox.close(); /* Close the popup */
		});
		</script>
	<?php
	exit;
}

if (GETPOST('cancel', 'alpha')) {
	$action = 'list';
	$massaction = '';
}
if (!GETPOST('confirmmassaction', 'alpha') && $massaction != 'presend' && $massaction != 'confirm_presend') {
	$massaction = '';
}

$parameters = array('arrayfields' => &$arrayfields);
$reshook = $hookmanager->executeHooks('doActions', $parameters, $object, $action); // Note that $action and $object may have been modified by some hooks
if ($reshook < 0) {
	setEventMessages($hookmanager->error, $hookmanager->errors, 'errors');
}

if (empty($reshook)) {
	// Selection of new fields
	include DOL_DOCUMENT_ROOT.'/core/actions_changeselectedfields.inc.php';

	// Purge search criteria
	if (GETPOST('button_removefilter_x', 'alpha') || GETPOST('button_removefilter.x', 'alpha') || GETPOST('button_removefilter', 'alpha')) { // All tests are required to be compatible with all browsers
		$search_id = '';
		$search_nom = '';
		$search_alias = '';
		$search_categ_cus = 0;
		$search_categ_sup = 0;
		$searchCategoryCustomerOperator = 0;
		$searchCategorySupplierOperator = 0;
		$searchCategoryCustomerList = array();
		$searchCategorySupplierList = array();
		$search_sale = '';
		$search_barcode = "";
		$search_customer_code = '';
		$search_supplier_code = '';
		$search_account_customer_code = '';
		$search_account_supplier_code = '';
		$search_address = '';
		$search_zip = "";
		$search_town = "";
		$search_state = "";
		$search_region = "";
		$search_country = '';
		$search_email = '';
		$search_phone = '';
		$search_phone_mobile = '';
		$search_fax = '';
		$search_url = '';
		$search_idprof1 = '';
		$search_idprof2 = '';
		$search_idprof3 = '';
		$search_idprof4 = '';
		$search_idprof5 = '';
		$search_idprof6 = '';
		$search_vat = '';
		$search_type = '';
		$search_price_level = '';
		$search_type_thirdparty = '';
		$search_staff = '';
		$search_legalform = '';
		$search_date_creation_startmonth = "";
		$search_date_creation_startyear = "";
		$search_date_creation_startday = "";
		$search_date_creation_start = "";
		$search_date_creation_endmonth = "";
		$search_date_creation_endyear = "";
		$search_date_creation_endday = "";
		$search_date_creation_end = "";
		$search_date_modif_startmonth = "";
		$search_date_modif_startyear = "";
		$search_date_modif_startday = "";
		$search_date_modif_start = "";
		$search_date_modif_endmonth = "";
		$search_date_modif_endyear = "";
		$search_date_modif_endday = "";
		$search_date_modif_end = "";
		$search_status = -1;
		$search_stcomm = '';
		$search_level = '';
		$search_parent_name = '';
		$search_import_key = '';

		$search_all = '';
		$toselect = array();
		$search_array_options = array();
	}

	// Mass actions
	$objectclass = 'Societe';
	$objectlabel = 'ThirdParty';
	$permissiontoread = $user->hasRight('societe', 'lire');
	$permissiontodelete = $user->hasRight('societe', 'supprimer');
	$permissiontoadd = $user->hasRight("societe", "creer");
	$uploaddir = $conf->societe->dir_output;
	include DOL_DOCUMENT_ROOT.'/core/actions_massactions.inc.php';

	if ($action == 'setstcomm' && $permissiontoadd) {
		$object = new Client($db);
		$result = $object->fetch(GETPOST('stcommsocid'));
		$object->stcomm_id = dol_getIdFromCode($db, GETPOST('stcomm', 'alpha'), 'c_stcomm');
		$result = $object->update($object->id, $user);
		if ($result < 0) {
			setEventMessages($object->error, $object->errors, 'errors');
		}

		$action = '';
	}
}

if ($search_status == '' && empty($search_all)) {
	$search_status = 1; // display active thirdparty only by default
}



/*
 * View
 */

/*
 REM: Rules on permissions to see thirdparties
 Internal or External user + No permission to see customers => See nothing
 Internal user socid=0 + Permission to see ALL customers    => See all thirdparties
 Internal user socid=0 + No permission to see ALL customers => See only thirdparties linked to user that are sale representative
 External user socid=x + Permission to see ALL customers    => Can see only himself
 External user socid=x + No permission to see ALL customers => Can see only himself
 */

$form = new Form($db);
$formother = new FormOther($db);
$companystatic = new Societe($db);
$companyparent = new Societe($db);
$formcompany = new FormCompany($db);
$prospectstatic = new Client($db);
$prospectstatic->client = 2;
$prospectstatic->loadCacheOfProspStatus();

$now = dol_now();

$title = $langs->trans("ThirdParties");
if ($type == 'c' && (empty($search_type) || ($search_type == '1,3'))) {
	$title = $langs->trans("Customers");
}
if ($type == 'p' && (empty($search_type) || ($search_type == '2,3'))) {
	$title = $langs->trans("Prospects");
}
if ($type == 'f' && (empty($search_type) || ($search_type == '4'))) {
	$title = $langs->trans("Suppliers");
}
$help_url = 'EN:Module_Third_Parties|FR:Module_Tiers|ES:Empresas';


// Select every potentials, and note each potentials which fit in search parameters
$tab_level = array();
$sql = "SELECT code, label, sortorder";
$sql .= " FROM ".MAIN_DB_PREFIX."c_prospectlevel";
$sql .= " WHERE active > 0";
$sql .= " ORDER BY sortorder";
$resql = $db->query($sql);
if ($resql) {
	while ($obj = $db->fetch_object($resql)) {
		// Compute level text
		$level = $langs->trans($obj->code);
		if ($level == $obj->code) {
			$level = $langs->trans($obj->label);
		}
		$tab_level[$obj->code] = $level;
	}
} else {
	dol_print_error($db);
}

// Build and execute select
// --------------------------------------------------------------------
$sql = "SELECT s.rowid, s.nom as name, s.name_alias, s.barcode, s.address, s.town, s.zip, s.datec, s.code_client, s.code_fournisseur, s.logo,";
$sql .= " s.entity,";
<<<<<<< HEAD
$sql .= " st.libelle as stcomm, st.picto as stcomm_picto, s.fk_stcomm as stcomm_id, s.fk_prospectlevel, s.prefix_comm, s.client, s.fournisseur, s.canvas, s.status as status,";
=======
$sql .= " st.libelle as stcomm, st.picto as stcomm_picto, s.fk_stcomm as stcomm_id, s.fk_prospectlevel, s.prefix_comm, s.client, s.fournisseur, s.canvas, s.status as status, s.note_private, s.note_public,";
>>>>>>> cc80841a
$sql .= " s.email, s.phone, s.phone_mobile, s.fax, s.url, s.siren as idprof1, s.siret as idprof2, s.ape as idprof3, s.idprof4 as idprof4, s.idprof5 as idprof5, s.idprof6 as idprof6, s.tva_intra, s.fk_pays,";
$sql .= " s.tms as date_modification, s.datec as date_creation, s.import_key,";
$sql .= " s.code_compta, s.code_compta_fournisseur, s.parent as fk_parent,s.price_level,";
$sql .= " s2.nom as name2,";
$sql .= " typent.code as typent_code,";
$sql .= " staff.code as staff_code,";
$sql .= " s.fk_forme_juridique as legalform_code,";
$sql .= " country.code as country_code, country.label as country_label,";
$sql .= " state.code_departement as state_code, state.nom as state_name,";
$sql .= " region.code_region as region_code, region.nom as region_name";
// Add fields from extrafields
if (!empty($extrafields->attributes[$object->table_element]['label'])) {
	foreach ($extrafields->attributes[$object->table_element]['label'] as $key => $val) {
		$sql .= ($extrafields->attributes[$object->table_element]['type'][$key] != 'separate' ? ", ef.".$key." as options_".$key : '');
	}
}
// Add fields from hooks
$parameters = array();
$reshook = $hookmanager->executeHooks('printFieldListSelect', $parameters, $object, $action); // Note that $action and $object may have been modified by hook
$sql .= $hookmanager->resPrint;
$sql = preg_replace('/,\s*$/', '', $sql);
//$sql .= ", COUNT(rc.rowid) as anotherfield";

$sqlfields = $sql; // $sql fields to remove for count total

$sql .= " FROM ".MAIN_DB_PREFIX."societe as s";
$sql .= " LEFT JOIN ".MAIN_DB_PREFIX."societe as s2 ON s.parent = s2.rowid";
if (!empty($extrafields->attributes[$object->table_element]['label']) && is_array($extrafields->attributes[$object->table_element]['label']) && count($extrafields->attributes[$object->table_element]['label'])) {
	$sql .= " LEFT JOIN ".MAIN_DB_PREFIX.$object->table_element."_extrafields as ef on (s.rowid = ef.fk_object)";
}

$sql .= " LEFT JOIN ".MAIN_DB_PREFIX."c_country as country on (country.rowid = s.fk_pays)";
$sql .= " LEFT JOIN ".MAIN_DB_PREFIX."c_typent as typent on (typent.id = s.fk_typent)";
$sql .= " LEFT JOIN ".MAIN_DB_PREFIX."c_effectif as staff on (staff.id = s.fk_effectif)";
//$sql .= " LEFT JOIN ".MAIN_DB_PREFIX."c_forme_juridique as legalform on (legalform.rowid = s.fk_forme_juridique)";
$sql .= " LEFT JOIN ".MAIN_DB_PREFIX."c_departements as state on (state.rowid = s.fk_departement)";
$sql .= " LEFT JOIN ".MAIN_DB_PREFIX."c_regions as region on (region.code_region = state.fk_region)";
$sql .= ' LEFT JOIN '.MAIN_DB_PREFIX."c_stcomm as st ON s.fk_stcomm = st.id";
// Add table from hooks
$parameters = array();
$reshook = $hookmanager->executeHooks('printFieldListFrom', $parameters, $object, $action); // Note that $action and $object may have been modified by hook
$sql .= $hookmanager->resPrint;
$sql .= " WHERE s.entity IN (".getEntity('societe').")";
if (!$user->hasRight('fournisseur', 'lire')) {
	$sql .= " AND (s.fournisseur <> 1 OR s.client <> 0)"; // client=0, fournisseur=0 must be visible
}
// Search on sale representative
if ($search_sale && $search_sale != '-1') {
	if ($search_sale == -2) {
		$sql .= " AND NOT EXISTS (SELECT sc.fk_soc FROM ".MAIN_DB_PREFIX."societe_commerciaux as sc WHERE sc.fk_soc = s.rowid)";
	} elseif ($search_sale > 0) {
		$sql .= " AND EXISTS (SELECT sc.fk_soc FROM ".MAIN_DB_PREFIX."societe_commerciaux as sc WHERE sc.fk_soc = s.rowid AND sc.fk_user = ".((int) $search_sale).")";
	}
}

// Search for tag/category ($searchCategoryCustomerList is an array of ID)
if (!empty($searchCategoryCustomerList)) {
	$searchCategoryCustomerSqlList = array();
	$listofcategoryid = '';
	foreach ($searchCategoryCustomerList as $searchCategoryCustomer) {
		if (intval($searchCategoryCustomer) == -2) {
			$searchCategoryCustomerSqlList[] = "NOT EXISTS (SELECT ck.fk_soc FROM ".MAIN_DB_PREFIX."categorie_societe as ck WHERE s.rowid = ck.fk_soc)";
		} elseif (intval($searchCategoryCustomer) > 0) {
			if ($searchCategoryCustomerOperator == 0) {
				$searchCategoryCustomerSqlList[] = " EXISTS (SELECT ck.fk_soc FROM ".MAIN_DB_PREFIX."categorie_societe as ck WHERE s.rowid = ck.fk_soc AND ck.fk_categorie = ".((int) $searchCategoryCustomer).")";
			} else {
				$listofcategoryid .= ($listofcategoryid ? ', ' : '') .((int) $searchCategoryCustomer);
			}
		}
	}
	if ($listofcategoryid) {
		$searchCategoryCustomerSqlList[] = " EXISTS (SELECT ck.fk_soc FROM ".MAIN_DB_PREFIX."categorie_societe as ck WHERE s.rowid = ck.fk_soc AND ck.fk_categorie IN (".$db->sanitize($listofcategoryid)."))";
	}
	if ($searchCategoryCustomerOperator == 1) {
		if (!empty($searchCategoryCustomerSqlList)) {
			$sql .= " AND (".implode(' OR ', $searchCategoryCustomerSqlList).")";
		}
	} else {
		if (!empty($searchCategoryCustomerSqlList)) {
			$sql .= " AND (".implode(' AND ', $searchCategoryCustomerSqlList).")";
		}
	}
}

// Search for tag/category ($searchCategorySupplierList is an array of ID)
if (!empty($searchCategorySupplierList)) {
	$searchCategorySupplierSqlList = array();
	$listofcategoryid = '';
	foreach ($searchCategorySupplierList as $searchCategorySupplier) {
		if (intval($searchCategorySupplier) == -2) {
			$searchCategorySupplierSqlList[] = "NOT EXISTS (SELECT ck.fk_soc FROM ".MAIN_DB_PREFIX."categorie_fournisseur as ck WHERE s.rowid = ck.fk_soc)";
		} elseif (intval($searchCategorySupplier) > 0) {
			if ($searchCategorySupplierOperator == 0) {
				$searchCategorySupplierSqlList[] = " EXISTS (SELECT ck.fk_soc FROM ".MAIN_DB_PREFIX."categorie_fournisseur as ck WHERE s.rowid = ck.fk_soc AND ck.fk_categorie = ".((int) $searchCategorySupplier).")";
			} else {
				$listofcategoryid .= ($listofcategoryid ? ', ' : '') .((int) $searchCategorySupplier);
			}
		}
	}
	if ($listofcategoryid) {
		$searchCategorySupplierSqlList[] = " EXISTS (SELECT ck.fk_soc FROM ".MAIN_DB_PREFIX."categorie_fournisseur as ck WHERE s.rowid = ck.fk_soc AND ck.fk_categorie IN (".$db->sanitize($listofcategoryid)."))";
	}
	if ($searchCategorySupplierOperator == 1) {
		if (!empty($searchCategorySupplierSqlList)) {
			$sql .= " AND (".implode(' OR ', $searchCategorySupplierSqlList).")";
		}
	} else {
		if (!empty($searchCategorySupplierSqlList)) {
			$sql .= " AND (".implode(' AND ', $searchCategorySupplierSqlList).")";
		}
	}
}
if ($search_all) {
	$sql .= natural_search(array_keys($fieldstosearchall), $search_all);
}
if (strlen($search_cti)) {
	$sql .= natural_search('s.phone', $search_cti);
}
if ($search_id > 0) {
	$sql .= natural_search("s.rowid", $search_id, 1);
}
if (empty($arrayfields['s.name_alias']['checked']) && $search_nom) {
	$sql .= natural_search(array("s.nom", "s.name_alias"), $search_nom);
} else {
	if ($search_nom) {
		$sql .= natural_search("s.nom", $search_nom);
	}

	if ($search_alias) {
		$sql .= natural_search("s.name_alias", $search_alias);
	}
}
if ($search_nom_only) {
	$sql .= natural_search("s.nom", $search_nom_only);
}
if ($search_customer_code) {
	$sql .= natural_search("s.code_client", $search_customer_code);
}
if ($search_supplier_code) {
	$sql .= natural_search("s.code_fournisseur", $search_supplier_code);
}
if ($search_account_customer_code) {
	$sql .= natural_search("s.code_compta", $search_account_customer_code);
}
if ($search_account_supplier_code) {
	$sql .= natural_search("s.code_compta_fournisseur", $search_account_supplier_code);
}
if ($search_address) {
	$sql .= natural_search('s.address', $search_address);
}
if (strlen($search_zip)) {
	$sql .= natural_search("s.zip", $search_zip);
}
if ($search_town) {
	$sql .= natural_search("s.town", $search_town);
}
if ($search_state) {
	$sql .= natural_search("state.nom", $search_state);
}
if ($search_region) {
	$sql .= natural_search("region.nom", $search_region);
}
if ($search_country && $search_country != '-1') {
	$sql .= " AND s.fk_pays IN (".$db->sanitize($search_country).')';
}
if ($search_email) {
	$sql .= natural_search("s.email", $search_email);
}
if (strlen($search_phone)) {
	$sql .= natural_search("s.phone", $search_phone);
}
if (strlen($search_phone_mobile)) {
	$sql .= natural_search("s.phone_mobile", $search_phone_mobile);
}
if (strlen($search_fax)) {
	$sql .= natural_search("s.fax", $search_fax);
}
if ($search_url) {
	$sql .= natural_search("s.url", $search_url);
}
if (strlen($search_idprof1)) {
	$sql .= natural_search("s.siren", $search_idprof1);
}
if (strlen($search_idprof2)) {
	$sql .= natural_search("s.siret", $search_idprof2);
}
if (strlen($search_idprof3)) {
	$sql .= natural_search("s.ape", $search_idprof3);
}
if (strlen($search_idprof4)) {
	$sql .= natural_search("s.idprof4", $search_idprof4);
}
if (strlen($search_idprof5)) {
	$sql .= natural_search("s.idprof5", $search_idprof5);
}
if (strlen($search_idprof6)) {
	$sql .= natural_search("s.idprof6", $search_idprof6);
}
if (strlen($search_vat)) {
	$sql .= natural_search("s.tva_intra", $search_vat);
}
// Filter on type of thirdparty
if ($search_type > 0 && in_array($search_type, array('1,3', '1,2,3', '2,3'))) {
	$sql .= " AND s.client IN (".$db->sanitize($search_type).")";
}
if ($search_type > 0 && in_array($search_type, array('4'))) {
	$sql .= " AND s.fournisseur = 1";
}
if ($search_type == '0') {
	$sql .= " AND s.client = 0 AND s.fournisseur = 0";
}
if ($search_status != '' && $search_status >= 0) {
	$sql .= natural_search("s.status", $search_status, 2);
}
if (isModEnabled('barcode') && $search_barcode) {
	$sql .= natural_search("s.barcode", $search_barcode);
}
if ($search_price_level && $search_price_level != '-1') {
	$sql .= natural_search("s.price_level", $search_price_level, 2);
}
if ($search_type_thirdparty && $search_type_thirdparty > 0) {
	$sql .= natural_search("s.fk_typent", $search_type_thirdparty, 2);
}
if (!empty($search_staff) && $search_staff != '-1') {
	$sql .= natural_search("s.fk_effectif", $search_staff, 2);
}
if (!empty($search_legalform) && $search_legalform != '-1') {
	$sql .= natural_search("s.fk_forme_juridique", $search_legalform, 2);
}
if ($search_parent_name) {
	$sql .= natural_search("s2.nom", $search_parent_name);
}
if ($search_level) {
	$sql .= natural_search("s.fk_prospectlevel", implode(',', $search_level), 3);
}
if ($search_stcomm) {
	$sql .= natural_search("s.fk_stcomm", implode(',', $search_stcomm), 2);
}
if ($search_import_key) {
	$sql .= natural_search("s.import_key", $search_import_key);
}
if ($search_date_creation_start) {
	$sql .= " AND s.datec >= '".$db->idate($search_date_creation_start)."'";
}
if ($search_date_creation_end) {
	$sql .= " AND s.datec <= '".$db->idate($search_date_creation_end)."'";
}

if ($search_date_modif_start) {
	$sql .= " AND s.tms >= '".$db->idate($search_date_modif_start)."'";
}
if ($search_date_modif_end) {
	$sql .= " AND s.tms <= '".$db->idate($search_date_modif_end)."'";
}

// Add where from extra fields
include DOL_DOCUMENT_ROOT.'/core/tpl/extrafields_list_search_sql.tpl.php';
// Add where from hooks
$parameters = array('socid' => $socid);
$reshook = $hookmanager->executeHooks('printFieldListWhere', $parameters, $object, $action); // Note that $action and $object may have been modified by hook
if (empty($reshook)) {
	if ($socid) {
		$sql .= " AND s.rowid = ".((int) $socid);
	}
}
$sql .= $hookmanager->resPrint;

// Add GroupBy from hooks
$parameters = array('fieldstosearchall' => $fieldstosearchall);
$reshook = $hookmanager->executeHooks('printFieldListGroupBy', $parameters, $object, $action); // Note that $action and $object may have been modified by hook
$sql .= $hookmanager->resPrint;

// Count total nb of records
$nbtotalofrecords = '';
if (!getDolGlobalInt('MAIN_DISABLE_FULL_SCANLIST')) {
	/* The fast and low memory method to get and count full list converts the sql into a sql count */
	$sqlforcount = preg_replace('/^'.preg_quote($sqlfields, '/').'/', 'SELECT COUNT(*) as nbtotalofrecords', $sql);
	$sqlforcount = preg_replace('/GROUP BY .*$/', '', $sqlforcount);
	$resql = $db->query($sqlforcount);
	if ($resql) {
		$objforcount = $db->fetch_object($resql);
		$nbtotalofrecords = $objforcount->nbtotalofrecords;
	} else {
		dol_print_error($db);
	}

	if (($page * $limit) > $nbtotalofrecords) {	// if total resultset is smaller than the paging size (filtering), goto and load page 0
		$page = 0;
		$offset = 0;
	}
	$db->free($resql);
}

// Complete request and execute it with limit
$sql .= $db->order($sortfield, $sortorder);
if ($limit) {
	$sql .= $db->plimit($limit + 1, $offset);
}

$resql = $db->query($sql);
if (!$resql) {
	dol_print_error($db);
	exit;
}

$num = $db->num_rows($resql);


// Direct jump if only one record found
if ($num == 1 && getDolGlobalString('MAIN_SEARCH_DIRECT_OPEN_IF_ONLY_ONE') && ($search_all != '' || $search_cti != '') && $action != 'list') {
	$obj = $db->fetch_object($resql);
	$id = $obj->rowid;
	if (getDolGlobalString('SOCIETE_ON_SEARCH_AND_LIST_GO_ON_CUSTOMER_OR_SUPPLIER_CARD')) {
		if ($obj->client > 0) {
			header("Location: ".DOL_URL_ROOT.'/comm/card.php?socid='.$id);
			exit;
		}
		if ($obj->fournisseur > 0) {
			header("Location: ".DOL_URL_ROOT.'/fourn/card.php?socid='.$id);
			exit;
		}
	}

	header("Location: ".DOL_URL_ROOT.'/societe/card.php?socid='.$id);
	exit;
}

// Output page
// --------------------------------------------------------------------

$paramsCat = '';
foreach ($searchCategoryCustomerList as $searchCategoryCustomer) {
	$paramsCat .= "&search_category_customer_list[]=".urlencode($searchCategoryCustomer);
}
foreach ($searchCategorySupplierList as $searchCategorySupplier) {
	$paramsCat .= "&search_category_supplier_list[]=".urlencode($searchCategorySupplier);
}

llxHeader('', $title, $help_url, '', 0, 0, array(), array(), $paramsCat, 'bodyforlist');


$arrayofselected = is_array($toselect) ? $toselect : array();

$param = '';
if (!empty($mode)) {
	$param .= '&mode='.urlencode($mode);
}
if (!empty($contextpage) && $contextpage != $_SERVER["PHP_SELF"]) {
	$param .= '&contextpage='.urlencode($contextpage);
}
if ($limit > 0 && $limit != $conf->liste_limit) {
	$param .= '&limit='.((int) $limit);
}
if ($optioncss != '') {
	$param .= '&optioncss='.urlencode($optioncss);
}
if ($search_all != '') {
	$param = "&search_all=".urlencode($search_all);
}
if ($search_categ_cus > 0) {
	$param .= '&search_categ_cus='.urlencode((string) ($search_categ_cus));
}
if ($search_categ_sup > 0) {
	$param .= '&search_categ_sup='.urlencode((string) ($search_categ_sup));
}
if ($searchCategoryCustomerOperator == 1) {
	$param .= "&search_category_customer_operator=".urlencode((string) ($searchCategoryCustomerOperator));
}
if ($searchCategorySupplierOperator == 1) {
	$param .= "&search_category_supplier_operator=".urlencode((string) ($searchCategorySupplierOperator));
}
foreach ($searchCategoryCustomerList as $searchCategoryCustomer) {
	$param .= "&search_category_customer_list[]=".urlencode($searchCategoryCustomer);
}
foreach ($searchCategorySupplierList as $searchCategorySupplier) {
	$param .= "&search_category_supplier_list[]=".urlencode($searchCategorySupplier);
}
if ($search_sale > 0) {
	$param .= '&search_sale='.((int) $search_sale);
}
if ($search_id > 0) {
	$param .= "&search_id=".((int) $search_id);
}
if ($search_nom != '') {
	$param .= "&search_nom=".urlencode($search_nom);
}
if ($search_alias != '') {
	$param .= "&search_alias=".urlencode($search_alias);
}
if ($search_address != '') {
	$param .= '&search_address='.urlencode($search_address);
}
if ($search_zip != '') {
	$param .= "&search_zip=".urlencode($search_zip);
}
if ($search_town != '') {
	$param .= "&search_town=".urlencode($search_town);
}
if ($search_phone != '') {
	$param .= "&search_phone=".urlencode($search_phone);
}
if ($search_phone_mobile != '') {
	$param .= "&search_phone_mobile=".urlencode($search_phone_mobile);
}
if ($search_fax != '') {
	$param .= "&search_fax=".urlencode($search_fax);
}
if ($search_email != '') {
	$param .= "&search_email=".urlencode($search_email);
}
if ($search_url != '') {
	$param .= "&search_url=".urlencode($search_url);
}
if ($search_state != '') {
	$param .= "&search_state=".urlencode($search_state);
}
if ($search_region != '') {
	$param .= "&search_region=".urlencode($search_region);
}
if ($search_country != '') {
	$param .= "&search_country=".urlencode($search_country);
}
if ($search_customer_code != '') {
	$param .= "&search_customer_code=".urlencode($search_customer_code);
}
if ($search_supplier_code != '') {
	$param .= "&search_supplier_code=".urlencode($search_supplier_code);
}
if ($search_account_customer_code != '') {
	$param .= "&search_account_customer_code=".urlencode($search_account_customer_code);
}
if ($search_account_supplier_code != '') {
	$param .= "&search_account_supplier_code=".urlencode($search_account_supplier_code);
}
if ($search_barcode != '') {
	$param .= "&search_barcode=".urlencode($search_barcode);
}
if ($search_idprof1 != '') {
	$param .= '&search_idprof1='.urlencode($search_idprof1);
}
if ($search_idprof2 != '') {
	$param .= '&search_idprof2='.urlencode($search_idprof2);
}
if ($search_idprof3 != '') {
	$param .= '&search_idprof3='.urlencode($search_idprof3);
}
if ($search_idprof4 != '') {
	$param .= '&search_idprof4='.urlencode($search_idprof4);
}
if ($search_idprof5 != '') {
	$param .= '&search_idprof5='.urlencode($search_idprof5);
}
if ($search_idprof6 != '') {
	$param .= '&search_idprof6='.urlencode($search_idprof6);
}
if ($search_vat != '') {
	$param .= '&search_vat='.urlencode($search_vat);
}
if ($search_price_level != '') {
	$param .= '&search_price_level='.urlencode($search_price_level);
}
if ($search_type_thirdparty != '' && $search_type_thirdparty > 0) {
	$param .= '&search_type_thirdparty='.urlencode((string) ($search_type_thirdparty));
}
if ($search_type != '') {
	$param .= '&search_type='.urlencode($search_type);
}
if ($search_status != '') {
	$param .= '&search_status='.urlencode((string) ($search_status));
}
if (is_array($search_level) && count($search_level)) {
	foreach ($search_level as $slevel) {
		$param .= '&search_level[]='.urlencode($slevel);
	}
}
if (is_array($search_stcomm) && count($search_stcomm)) {
	foreach ($search_stcomm as $slevel) {
		$param .= '&search_stcomm[]='.urlencode($slevel);
	}
}
if ($search_parent_name != '') {
	$param .= '&search_parent_name='.urlencode($search_parent_name);
}
if ($search_import_key != '') {
	$param .= '&search_import_key='.urlencode($search_import_key);
}
if ($type != '') {
	$param .= '&type='.urlencode($type);
}
if ($search_date_creation_startmonth) {
	$param .= '&search_date_creation_startmonth='.urlencode((string) ($search_date_creation_startmonth));
}
if ($search_date_creation_startyear) {
	$param .= '&search_date_creation_startyear='.urlencode((string) ($search_date_creation_startyear));
}
if ($search_date_creation_startday) {
	$param .= '&search_date_creation_startday='.urlencode((string) ($search_date_creation_startday));
}
if ($search_date_creation_start) {
	$param .= '&search_date_creation_start='.urlencode($search_date_creation_start);
}
if ($search_date_creation_endmonth) {
	$param .= '&search_date_creation_endmonth='.urlencode((string) ($search_date_creation_endmonth));
}
if ($search_date_creation_endyear) {
	$param .= '&search_date_creation_endyear='.urlencode((string) ($search_date_creation_endyear));
}
if ($search_date_creation_endday) {
	$param .= '&search_date_creation_endday='.urlencode((string) ($search_date_creation_endday));
<<<<<<< HEAD
}
if ($search_date_creation_end) {
	$param .= '&search_date_creation_end='.urlencode($search_date_creation_end);
}
if ($search_date_modif_startmonth) {
	$param .= '&search_date_modif_startmonth='.urlencode((string) ($search_date_modif_startmonth));
}
=======
}
if ($search_date_creation_end) {
	$param .= '&search_date_creation_end='.urlencode($search_date_creation_end);
}
if ($search_date_modif_startmonth) {
	$param .= '&search_date_modif_startmonth='.urlencode((string) ($search_date_modif_startmonth));
}
>>>>>>> cc80841a
if ($search_date_modif_startyear) {
	$param .= '&search_date_modif_startyear='.urlencode((string) ($search_date_modif_startyear));
}
if ($search_date_modif_startday) {
	$param .= '&search_date_modif_startday='.urlencode((string) ($search_date_modif_startday));
}
if ($search_date_modif_start) {
	$param .= '&search_date_modif_start='.urlencode($search_date_modif_start);
}
if ($search_date_modif_endmonth) {
	$param .= '&search_date_modif_endmonth='.urlencode((string) ($search_date_modif_endmonth));
}
if ($search_date_modif_endyear) {
	$param .= '&search_date_modif_endyear='.urlencode((string) ($search_date_modif_endyear));
}
if ($search_date_modif_endday) {
	$param .= '&search_date_modif_endday='.urlencode((string) ($search_date_modif_endday));
}
if ($search_date_modif_end) {
	$param .= '&search_date_modif_end=' . urlencode($search_date_modif_end);
}

// Add $param from extra fields
include DOL_DOCUMENT_ROOT.'/core/tpl/extrafields_list_search_param.tpl.php';
// Add $param from hooks
$parameters = array('param' => &$param);
$reshook = $hookmanager->executeHooks('printFieldListSearchParam', $parameters, $object, $action); // Note that $action and $object may have been modified by hook
$param .= $hookmanager->resPrint;

// Show delete result message
if (GETPOST('delsoc')) {
	setEventMessages($langs->trans("CompanyDeleted", GETPOST('delsoc')), null, 'mesgs');
}

// List of mass actions available
$arrayofmassactions = array(
	'presend' => img_picto('', 'email', 'class="pictofixedwidth"').$langs->trans("SendByMail"),
	//'builddoc'=>img_picto('', 'pdf', 'class="pictofixedwidth"').$langs->trans("PDFMerge"),
);
//if($user->rights->societe->creer) $arrayofmassactions['createbills']=$langs->trans("CreateInvoiceForThisCustomer");
if (isModEnabled('category') && $user->hasRight("societe", "creer")) {
	$arrayofmassactions['preaffecttag'] = img_picto('', 'category', 'class="pictofixedwidth"').$langs->trans("AffectTag");
}
if ($user->hasRight("societe", "creer")) {
	$arrayofmassactions['preenable'] = img_picto('', 'stop-circle', 'class="pictofixedwidth"').$langs->trans("SetToStatus", $object->LibStatut($object::STATUS_INACTIVITY));
}
if ($user->hasRight("societe", "creer")) {
	$arrayofmassactions['predisable'] = img_picto('', 'stop-circle', 'class="pictofixedwidth"').$langs->trans("SetToStatus", $object->LibStatut($object::STATUS_CEASED));
}
if ($user->hasRight("societe", "creer")) {
	$arrayofmassactions['presetcommercial'] = img_picto('', 'user', 'class="pictofixedwidth"').$langs->trans("AllocateCommercial");
	$arrayofmassactions['unsetcommercial'] = img_picto('', 'user', 'class="pictofixedwidth"').$langs->trans("UnallocateCommercial");
}

if ($user->hasRight('societe', 'supprimer')) {
	$arrayofmassactions['predelete'] = img_picto('', 'delete', 'class="pictofixedwidth"').$langs->trans("Delete");
}
if (GETPOSTINT('nomassaction') || in_array($massaction, array('presend', 'predelete', 'preaffecttag', 'preenable', 'preclose'))) {
	$arrayofmassactions = array();
}
$massactionbutton = $form->selectMassAction('', $arrayofmassactions);

$typefilter = '';
$label = 'MenuNewThirdParty';

if (!empty($type)) {
	$typefilter = '&amp;type='.$type;
	if ($type == 'p') {
		$label = 'MenuNewProspect';
	}
	if ($type == 'c') {
		$label = 'MenuNewCustomer';
	}
	if ($type == 'f') {
		$label = 'NewSupplier';
	}
}

<<<<<<< HEAD
if ($contextpage == 'poslist' && $type == 't' && (getDolGlobalString('PRODUIT_MULTIPRICES') || getDolGlobalString('PRODUIT_CUSTOMER_PRICES') || getDolGlobalString('PRODUIT_CUSTOMER_PRICES_BY_QTY_MULTIPRICES'))) {
	print get_htmloutput_mesg(img_warning('default').' '.$langs->trans("BecarefullChangeThirdpartyBeforeAddProductToInvoice"), '', 'warning', 1);
=======
if ($contextpage == 'poslist' && $type == 't' && (getDolGlobalString('PRODUIT_MULTIPRICES') || getDolGlobalString('PRODUIT_CUSTOMER_PRICES') || getDolGlobalString('PRODUIT_CUSTOMER_PRICES_BY_QTY_MULTIPRICES') || getDolGlobalString('PRODUIT_CUSTOMER_PRICES_AND_MULTIPRICES'))) {
	print get_htmloutput_mesg(img_warning('default').' '.$langs->trans("BecarefullChangeThirdpartyBeforeAddProductToInvoice"), [], 'warning', 1);
>>>>>>> cc80841a
}

// Show the new button only when this page is not opend from the Extended POS (pop-up window)
// but allow it too, when a user has the rights to create a new customer
if ($contextpage != 'poslist') {
	$url = DOL_URL_ROOT.'/societe/card.php?action=create'.$typefilter;
	if (!empty($socid)) {
		$url .= '&socid='.$socid;
	}
	$newcardbutton   = '';
	$newcardbutton .= dolGetButtonTitle($langs->trans('ViewList'), '', 'fa fa-bars imgforviewmode', $_SERVER["PHP_SELF"].'?mode=common'.preg_replace('/(&|\?)*mode=[^&]+/', '', $param), '', ((empty($mode) || $mode == 'common') ? 2 : 1), array('morecss' => 'reposition'));
	$newcardbutton .= dolGetButtonTitle($langs->trans('ViewKanban'), '', 'fa fa-th-list imgforviewmode', $_SERVER["PHP_SELF"].'?mode=kanban'.preg_replace('/(&|\?)*mode=[^&]+/', '', $param), '', ($mode == 'kanban' ? 2 : 1), array('morecss' => 'reposition'));
	$newcardbutton .= dolGetButtonTitle($langs->trans($label), '', 'fa fa-plus-circle', $url, '', $user->hasRight('societe', 'creer'));
} elseif ($user->hasRight('societe', 'creer')) {
	$url = DOL_URL_ROOT.'/societe/card.php?action=create&type=t&contextpage=poslist&optioncss=print&backtopage='.urlencode($_SERVER["PHP_SELF"].'?type=t&contextpage=poslist&nomassaction=1&optioncss=print&place='.$place);
	$label = 'MenuNewCustomer';
	$newcardbutton = dolGetButtonTitle($langs->trans($label), '', 'fa fa-plus-circle', $url);
}

print '<form method="POST" id="searchFormList" action="'.$_SERVER["PHP_SELF"].'" name="formfilter" autocomplete="off">'."\n";
if ($optioncss != '') {
	print '<input type="hidden" name="optioncss" value="'.$optioncss.'">';
}
print '<input type="hidden" name="token" value="'.newToken().'">';
print '<input type="hidden" name="formfilteraction" id="formfilteraction" value="list">';
print '<input type="hidden" name="action" value="list">';
print '<input type="hidden" name="sortfield" value="'.$sortfield.'">';
print '<input type="hidden" name="sortorder" value="'.$sortorder.'">';
//print '<input type="hidden" name="page" value="'.$page.'">';
print '<input type="hidden" name="contextpage" value="'.$contextpage.'">';
if (!empty($place)) {
	print '<input type="hidden" name="place" value="'.$place.'">';
}
print '<input type="hidden" name="page_y" value="">';
print '<input type="hidden" name="mode" value="'.$mode.'">';
if (empty($arrayfields['customerorsupplier']['checked'])) {
	print '<input type="hidden" name="type" value="'.$type.'">';
}
if (!empty($place)) {
	print '<input type="hidden" name="place" value="'.$place.'">';
}

print_barre_liste($title, $page, $_SERVER["PHP_SELF"], $param, $sortfield, $sortorder, $massactionbutton, $num, $nbtotalofrecords, 'building', 0, $newcardbutton, '', $limit, 0, 0, 1);

$langs->load("other");
$textprofid = array();
foreach (array(1, 2, 3, 4, 5, 6) as $key) {
	$label = $langs->transnoentities("ProfId".$key.$mysoc->country_code);
	$textprofid[$key] = '';
	if ($label != "ProfId".$key.$mysoc->country_code) {	// Get only text between ()
		if (preg_match('/\((.*)\)/i', $label, $reg)) {
			$label = $reg[1];
		}
		// @phan-suppress-next-line PhanPluginSuspiciousParamPosition
		$textprofid[$key] = $langs->trans("ProfIdShortDesc", $key, $mysoc->country_code, $label);
	}
}

// Add code for pre mass action (confirmation or email presend form)
$topicmail = "Information";
$modelmail = "thirdparty";
$objecttmp = new Societe($db);
$trackid = 'thi'.$object->id;
include DOL_DOCUMENT_ROOT.'/core/tpl/massactions_pre.tpl.php';

/*
if (!empty($search_categ_cus) || !empty($search_categ_sup)) {
	print "<div id='ways'>";
	$c = new Categorie($db);
	$ways = $c->print_all_ways(' &gt; ', 'societe/list.php');
	print " &gt; ".$ways[0]."<br>\n";
	print "</div><br>";
}
*/

if ($search_all) {
	$setupstring = '';
	foreach ($fieldstosearchall as $key => $val) {
		$fieldstosearchall[$key] = $langs->trans($val);
		$setupstring .= $key."=".$val.";";
	}
	print '<!-- Search done like if SOCIETE_QUICKSEARCH_ON_FIELDS = '.$setupstring.' -->'."\n";
	print '<div class="divsearchfieldfilter">'.$langs->trans("FilterOnInto", $search_all).implode(', ', $fieldstosearchall).'</div>';
}

$moreforfilter = '';

// Filter for customer categories
if (empty($type) || $type == 'c' || $type == 'p') {
	if (isModEnabled('category') && $user->hasRight('categorie', 'read')) {
		$formcategory = new FormCategory($db);
		$moreforfilter .= $formcategory->getFilterBox(Categorie::TYPE_CUSTOMER, $searchCategoryCustomerList, 'minwidth300', $searchCategoryCustomerOperator ? $searchCategoryCustomerOperator : 0, 1, 1, $langs->transnoentities("CustomersProspectsCategoriesShort"));
	}
}

// Filter for supplier categories
if (empty($type) || $type == 'f') {
	if (isModEnabled("fournisseur") && isModEnabled('category') && $user->hasRight('categorie', 'read')) {
		$formcategory = new FormCategory($db);
		$moreforfilter .= $formcategory->getFilterBox(Categorie::TYPE_SUPPLIER, $searchCategorySupplierList, 'minwidth300', $searchCategorySupplierOperator ? $searchCategorySupplierOperator : 0, 1, 1, $langs->transnoentities("SuppliersCategoriesShort"));
	}
}

// If the user can view prospects other than his'
if ($user->hasRight("societe", "client", "voir") || $socid) {
	$moreforfilter .= '<div class="divsearchfield">';
	$tmptitle = $langs->trans('SalesRepresentatives');
	$moreforfilter .= img_picto($tmptitle, 'user', 'class="pictofixedwidth"');
	$moreforfilter .= $formother->select_salesrepresentatives($search_sale, 'search_sale', $user, 0, $langs->trans('SalesRepresentatives'), ($conf->dol_optimize_smallscreen ? 'maxwidth200' : 'maxwidth300'), 1);
	$moreforfilter .= '</div>';
}
if (!empty($moreforfilter)) {
	print '<div class="liste_titre liste_titre_bydiv centpercent">';
	print $moreforfilter;
	$parameters = array('type' => $type);
	$reshook = $hookmanager->executeHooks('printFieldPreListTitle', $parameters, $object, $action); // Note that $action and $object may have been modified by hook
	print $hookmanager->resPrint;
	print '</div>';
}

$varpage = empty($contextpage) ? $_SERVER["PHP_SELF"] : $contextpage;
$htmlofselectarray = $form->multiSelectArrayWithCheckbox('selectedfields', $arrayfields, $varpage, getDolGlobalString('MAIN_CHECKBOX_LEFT_COLUMN'));  // This also change content of $arrayfields with user setup
$selectedfields = ($mode != 'kanban' ? $htmlofselectarray : '');
$selectedfields .= ((count($arrayofmassactions) && $contextpage != 'poslist') ? $form->showCheckAddButtons('checkforselect', 1) : '');

print '<div class="div-table-responsive">'; // You can use div-table-responsive-no-min if you don't need reserved height for your table
print '<table class="tagtable nobottomiftotal liste'.($moreforfilter ? " listwithfilterbefore" : "").'">'."\n";

// Fields title search
// --------------------------------------------------------------------
print '<tr class="liste_titre_filter">';
// Action column
if (getDolGlobalString('MAIN_CHECKBOX_LEFT_COLUMN')) {
	print '<td class="liste_titre maxwidthsearch center actioncolumn">';
	$searchpicto = $form->showFilterButtons('left');
	print $searchpicto;
	print '</td>';
}
if (!empty($arrayfields['s.rowid']['checked'])) {
	print '<td class="liste_titre" data-key="id">';
	print '<input class="flat searchstring" type="text" name="search_id" size="1" value="'.dol_escape_htmltag($search_id).'">';
	print '</td>';
}
if (!empty($arrayfields['s.nom']['checked'])) {
	print '<td class="liste_titre" data-key="ref">';
	if (!empty($search_nom_only) && empty($search_nom)) {
		$search_nom = $search_nom_only;
	}
	print '<input class="flat searchstring maxwidth75imp" type="text" name="search_nom" value="'.dol_escape_htmltag($search_nom).'">';
	print '</td>';
}
if (!empty($arrayfields['s.name_alias']['checked'])) {
	print '<td class="liste_titre">';
	print '<input class="flat searchstring maxwidth75imp" type="text" name="search_alias" value="'.dol_escape_htmltag($search_alias).'">';
	print '</td>';
}
// Barcode
if (!empty($arrayfields['s.barcode']['checked'])) {
	print '<td class="liste_titre">';
	print '<input class="flat searchstring maxwidth75imp" type="text" name="search_barcode" value="'.dol_escape_htmltag($search_barcode).'">';
	print '</td>';
}
// Customer code
if (!empty($arrayfields['s.code_client']['checked'])) {
	print '<td class="liste_titre">';
	print '<input class="flat searchstring maxwidth75imp" type="text" name="search_customer_code" value="'.dol_escape_htmltag($search_customer_code).'">';
	print '</td>';
}
// Supplier code
if (!empty($arrayfields['s.code_fournisseur']['checked'])) {
	print '<td class="liste_titre">';
	print '<input class="flat searchstring maxwidth75imp" type="text" name="search_supplier_code" value="'.dol_escape_htmltag($search_supplier_code).'">';
	print '</td>';
}
// Account Customer code
if (!empty($arrayfields['s.code_compta']['checked'])) {
	print '<td class="liste_titre">';
	print '<input class="flat searchstring maxwidth75imp" type="text" name="search_account_customer_code" value="'.dol_escape_htmltag($search_account_customer_code).'">';
	print '</td>';
}
// Account Supplier code
if (!empty($arrayfields['s.code_compta_fournisseur']['checked'])) {
	print '<td class="liste_titre">';
	print '<input class="flat maxwidth75imp" type="text" name="search_account_supplier_code" value="'.dol_escape_htmltag($search_account_supplier_code).'">';
	print '</td>';
}
// Address
if (!empty($arrayfields['s.address']['checked'])) {
	print '<td class="liste_titre">';
	print '<input class="flat searchstring maxwidth50imp" type="text" name="search_address" value="'.dol_escape_htmltag($search_address).'">';
	print '</td>';
}
// Sales representatives
if (!empty($arrayfields['sales.representative']['checked'])) {
	print '<td class="liste_titre">';
	print '</td>';
}
// Zip
if (!empty($arrayfields['s.zip']['checked'])) {
	print '<td class="liste_titre">';
	print '<input class="flat searchstring maxwidth50imp" type="text" name="search_zip" value="'.dol_escape_htmltag($search_zip).'">';
	print '</td>';
}
// Town
if (!empty($arrayfields['s.town']['checked'])) {
	print '<td class="liste_titre">';
	print '<input class="flat searchstring maxwidth50imp" type="text" name="search_town" value="'.dol_escape_htmltag($search_town).'">';
	print '</td>';
}
// State
if (!empty($arrayfields['state.nom']['checked'])) {
	print '<td class="liste_titre">';
	print '<input class="flat searchstring maxwidth50imp" type="text" name="search_state" value="'.dol_escape_htmltag($search_state).'">';
	print '</td>';
}
// Region
if (!empty($arrayfields['region.nom']['checked'])) {
	print '<td class="liste_titre">';
	print '<input class="flat searchstring maxwidth50imp" type="text" name="search_region" value="'.dol_escape_htmltag($search_region).'">';
	print '</td>';
}
// Country
if (!empty($arrayfields['country.code_iso']['checked'])) {
	print '<td class="liste_titre center">';
	print $form->select_country($search_country, 'search_country', '', 0, 'minwidth100imp maxwidth100');
	print '</td>';
}
// Company type
if (!empty($arrayfields['typent.code']['checked'])) {
	print '<td class="liste_titre maxwidthonsmartphone center">';
	// We use showempty=0 here because there is already an unknown value into dictionary.
	print $form->selectarray("search_type_thirdparty", $formcompany->typent_array(0), $search_type_thirdparty, 1, 0, 0, '', 0, 0, 0, (!getDolGlobalString('SOCIETE_SORT_ON_TYPEENT') ? 'ASC' : $conf->global->SOCIETE_SORT_ON_TYPEENT), 'minwidth50 maxwidth125', 1);
	print '</td>';
}
// Multiprice level
if (!empty($arrayfields['s.price_level']['checked'])) {
	print '<td class="liste_titre">';
	print '<input class="flat searchstring maxwidth50imp" type="text" name="search_price_level" value="'.dol_escape_htmltag($search_price_level).'">';
	print '</td>';
}
// Staff
if (!empty($arrayfields['staff.code']['checked'])) {
	print '<td class="liste_titre maxwidthonsmartphone center">';
	print $form->selectarray("search_staff", $formcompany->effectif_array(0), $search_staff, 0, 0, 0, '', 0, 0, 0, 'ASC', 'maxwidth100', 1);
	print '</td>';
}
// Legal form
if (!empty($arrayfields['legalform.code']['checked'])) {
	print '<td class="liste_titre maxwidthonsmartphone center">';
	//print $form->selectarray("search_legalform", $formcompany->effectif_array(0), $search_legalform, 0, 0, 0, '', 0, 0, 0, 'ASC', 'maxwidth100', 1);
	print '</td>';
}
if (!empty($arrayfields['s.email']['checked'])) {
	// Email
	print '<td class="liste_titre">';
	print '<input class="flat searchemail maxwidth50imp" type="text" name="search_email" value="'.dol_escape_htmltag($search_email).'">';
	print '</td>';
}
if (!empty($arrayfields['s.phone']['checked'])) {
	// Phone
	print '<td class="liste_titre">';
	print '<input class="flat searchstring maxwidth50imp" type="text" name="search_phone" value="'.dol_escape_htmltag($search_phone).'">';
	print '</td>';
}
if (!empty($arrayfields['s.phone_mobile']['checked'])) {
	// PhoneMobile
	print '<td class="liste_titre">';
	print '<input class="flat searchstring maxwidth50imp" type="text" name="search_phone_mobile" value="'.dol_escape_htmltag($search_phone_mobile).'">';
	print '</td>';
}
if (!empty($arrayfields['s.fax']['checked'])) {
	// Fax
	print '<td class="liste_titre">';
	print '<input class="flat searchstring maxwidth50imp" type="text" name="search_fax" value="'.dol_escape_htmltag($search_fax).'">';
	print '</td>';
}
if (!empty($arrayfields['s.url']['checked'])) {
	// Url
	print '<td class="liste_titre">';
	print '<input class="flat searchstring maxwidth50imp" type="text" name="search_url" value="'.dol_escape_htmltag($search_url).'">';
	print '</td>';
}
if (!empty($arrayfields['s.siren']['checked'])) {
	// IdProf1
	print '<td class="liste_titre">';
	print '<input class="flat searchstring maxwidth50imp" type="text" name="search_idprof1" value="'.dol_escape_htmltag($search_idprof1).'">';
	print '</td>';
}
if (!empty($arrayfields['s.siret']['checked'])) {
	// IdProf2
	print '<td class="liste_titre">';
	print '<input class="flat searchstring maxwidth50imp" type="text" name="search_idprof2" value="'.dol_escape_htmltag($search_idprof2).'">';
	print '</td>';
}
if (!empty($arrayfields['s.ape']['checked'])) {
	// IdProf3
	print '<td class="liste_titre">';
	print '<input class="flat searchstring maxwidth50imp" type="text" name="search_idprof3" value="'.dol_escape_htmltag($search_idprof3).'">';
	print '</td>';
}
if (!empty($arrayfields['s.idprof4']['checked'])) {
	// IdProf4
	print '<td class="liste_titre">';
	print '<input class="flat searchstring maxwidth50imp" type="text" name="search_idprof4" value="'.dol_escape_htmltag($search_idprof4).'">';
	print '</td>';
}
if (!empty($arrayfields['s.idprof5']['checked'])) {
	// IdProf5
	print '<td class="liste_titre">';
	print '<input class="flat searchstring maxwidth50imp" type="text" name="search_idprof5" value="'.dol_escape_htmltag($search_idprof5).'">';
	print '</td>';
}
if (!empty($arrayfields['s.idprof6']['checked'])) {
	// IdProf6
	print '<td class="liste_titre">';
	print '<input class="flat searchstring maxwidth50imp" type="text" name="search_idprof6" value="'.dol_escape_htmltag($search_idprof6).'">';
	print '</td>';
}
if (!empty($arrayfields['s.tva_intra']['checked'])) {
	// Vat number
	print '<td class="liste_titre">';
	print '<input class="flat searchstring maxwidth50imp" type="text" name="search_vat" value="'.dol_escape_htmltag($search_vat).'">';
	print '</td>';
}

// Nature (customer/prospect/supplier)
if (!empty($arrayfields['customerorsupplier']['checked'])) {
	print '<td class="liste_titre maxwidthonsmartphone center">';
	if ($type != '') {
		print '<input type="hidden" name="type" value="'.$type.'">';
	}
	print $formcompany->selectProspectCustomerType($search_type, 'search_type', 'search_type', 'list');
	print '</td>';
}
// Prospect level
if (!empty($arrayfields['s.fk_prospectlevel']['checked'])) {
	print '<td class="liste_titre center">';
	print $form->multiselectarray('search_level', $tab_level, $search_level, 0, 0, 'width75', 0, 0, '', '', '', 2);
	print '</td>';
}
// Prospect status
if (!empty($arrayfields['s.fk_stcomm']['checked'])) {
	print '<td class="liste_titre maxwidthonsmartphone center">';
	$arraystcomm = array();
	foreach ($prospectstatic->cacheprospectstatus as $key => $val) {
		$arraystcomm[$val['id']] = ($langs->trans("StatusProspect".$val['id']) != "StatusProspect".$val['id'] ? $langs->trans("StatusProspect".$val['id']) : $val['label']);
	}
	//print $form->selectarray('search_stcomm', $arraystcomm, $search_stcomm, -2, 0, 0, '', 0, 0, 0, '', '', 1);
	print $form->multiselectarray('search_stcomm', $arraystcomm, $search_stcomm, 0, 0, 'width100', 0, 0, '', '', '', 2);
	print '</td>';
}
if (!empty($arrayfields['s2.nom']['checked'])) {
	print '<td class="liste_titre center">';
	print '<input class="flat searchstring maxwidth75imp" type="text" name="search_parent_name" value="'.dol_escape_htmltag($search_parent_name).'">';
	print '</td>';
}
// Extra fields
include DOL_DOCUMENT_ROOT.'/core/tpl/extrafields_list_search_input.tpl.php';

// Fields from hook
$parameters = array('arrayfields' => $arrayfields);
$reshook = $hookmanager->executeHooks('printFieldListOption', $parameters, $object, $action); // Note that $action and $object may have been modified by hook
print $hookmanager->resPrint;
// Creation date
if (!empty($arrayfields['s.datec']['checked'])) {
	print '<td class="liste_titre center nowraponall">';
	print '<div class="nowrapfordate">';
	print $form->selectDate($search_date_creation_start ? $search_date_creation_start : -1, 'search_date_creation_start', 0, 0, 1, '', 1, 0, 0, '', '', '', '', 1, '', $langs->trans('From'));
	print '</div>';
	print '<div class="nowrapfordate">';
	print $form->selectDate($search_date_creation_end ? $search_date_creation_end : -1, 'search_date_creation_end', 0, 0, 1, '', 1, 0, 0, '', '', '', '', 1, '', $langs->trans('to'));
	print '</div>';
	print '</td>';
}
// Modification date
if (!empty($arrayfields['s.tms']['checked'])) {
	print '<td class="liste_titre center nowraponall">';
	print '<div class="nowrapfordate">';
	print $form->selectDate($search_date_modif_start ? $search_date_modif_start : -1, 'search_date_modif_start', 0, 0, 1, '', 1, 0, 0, '', '', '', '', 1, '', $langs->trans('From'));
	print '</div>';
	print '<div class="nowrapfordate">';
	print $form->selectDate($search_date_modif_end ? $search_date_modif_end : -1, 'search_date_modif_end', 0, 0, 1, '', 1, 0, 0, '', '', '', '', 1, '', $langs->trans('to'));
	print '</div>';
<<<<<<< HEAD
=======
	print '</td>';
}
if (!empty($arrayfields['s.note_public']['checked'])) {
	// Note public
	print '<td class="liste_titre">';
	print '</td>';
}
if (!empty($arrayfields['s.note_private']['checked'])) {
	// Note private
	print '<td class="liste_titre">';
>>>>>>> cc80841a
	print '</td>';
}
// Status
if (!empty($arrayfields['s.status']['checked'])) {
	print '<td class="liste_titre center minwidth75imp parentonrightofpage">';
	print $form->selectarray('search_status', array('0' => $langs->trans('ActivityCeased'), '1' => $langs->trans('InActivity')), $search_status, 1, 0, 0, '', 0, 0, 0, '', 'search_status width100 onrightofpage', 1);
	print '</td>';
}
if (!empty($arrayfields['s.import_key']['checked'])) {
	print '<td class="liste_titre center">';
	print '<input class="flat searchstring maxwidth50" type="text" name="search_import_key" value="'.dol_escape_htmltag($search_import_key).'">';
	print '</td>';
}
// Action column
if (!getDolGlobalString('MAIN_CHECKBOX_LEFT_COLUMN')) {
	print '<td class="liste_titre center maxwidthsearch actioncolumn">';
	$searchpicto = $form->showFilterButtons();
	print $searchpicto;
	print '</td>';
}

print '</tr>'."\n";

$totalarray = array();
$totalarray['nbfield'] = 0;

// Fields title label
// --------------------------------------------------------------------
print '<tr class="liste_titre">';
// Action column
if (getDolGlobalString('MAIN_CHECKBOX_LEFT_COLUMN')) {
	print getTitleFieldOfList($selectedfields, 0, $_SERVER["PHP_SELF"], '', '', '', '', $sortfield, $sortorder, 'center maxwidthsearch ')."\n";
	$totalarray['nbfield']++;
}
if (!empty($arrayfields['s.rowid']['checked'])) {
	print_liste_field_titre($arrayfields['s.rowid']['label'], $_SERVER["PHP_SELF"], "s.rowid", "", $param, ' data-key="id"', $sortfield, $sortorder, '');
	$totalarray['nbfield']++;
}
if (!empty($arrayfields['s.nom']['checked'])) {
	print_liste_field_titre($arrayfields['s.nom']['label'], $_SERVER["PHP_SELF"], "s.nom", "", $param, ' data-key="ref"', $sortfield, $sortorder, ' ');
	$totalarray['nbfield']++;
}
if (!empty($arrayfields['s.name_alias']['checked'])) {
	print_liste_field_titre($arrayfields['s.name_alias']['label'], $_SERVER["PHP_SELF"], "s.name_alias", "", $param, "", $sortfield, $sortorder);
	$totalarray['nbfield']++;
}
if (!empty($arrayfields['s.barcode']['checked'])) {
	print_liste_field_titre($arrayfields['s.barcode']['label'], $_SERVER["PHP_SELF"], "s.barcode", $param, '', '', $sortfield, $sortorder);
	$totalarray['nbfield']++;
}
if (!empty($arrayfields['s.code_client']['checked'])) {
	print_liste_field_titre($arrayfields['s.code_client']['label'], $_SERVER["PHP_SELF"], "s.code_client", "", $param, '', $sortfield, $sortorder);
	$totalarray['nbfield']++;
}
if (!empty($arrayfields['s.code_fournisseur']['checked'])) {
	print_liste_field_titre($arrayfields['s.code_fournisseur']['label'], $_SERVER["PHP_SELF"], "s.code_fournisseur", "", $param, '', $sortfield, $sortorder);
	$totalarray['nbfield']++;
}
if (!empty($arrayfields['s.code_compta']['checked'])) {
	print_liste_field_titre($arrayfields['s.code_compta']['label'], $_SERVER["PHP_SELF"], "s.code_compta", "", $param, '', $sortfield, $sortorder);
	$totalarray['nbfield']++;
}
if (!empty($arrayfields['s.code_compta_fournisseur']['checked'])) {
	print_liste_field_titre($arrayfields['s.code_compta_fournisseur']['label'], $_SERVER["PHP_SELF"], "s.code_compta_fournisseur", "", $param, '', $sortfield, $sortorder);
	$totalarray['nbfield']++;
}
if (!empty($arrayfields['s.address']['checked'])) {
	print_liste_field_titre($arrayfields['s.address']['label'], $_SERVER['PHP_SELF'], 's.address', '', $param, '', $sortfield, $sortorder);
	$totalarray['nbfield']++;
}
if (!empty($arrayfields['sales.representative']['checked'])) {
	print_liste_field_titre($arrayfields['sales.representative']['label'], $_SERVER['PHP_SELF'], '', '', $param, '', $sortfield, $sortorder);
	$totalarray['nbfield']++;
}
if (!empty($arrayfields['s.zip']['checked'])) {
	print_liste_field_titre($arrayfields['s.zip']['label'], $_SERVER["PHP_SELF"], "s.zip", "", $param, '', $sortfield, $sortorder);
	$totalarray['nbfield']++;
}
if (!empty($arrayfields['s.town']['checked'])) {
	print_liste_field_titre($arrayfields['s.town']['label'], $_SERVER["PHP_SELF"], "s.town", "", $param, '', $sortfield, $sortorder);
	$totalarray['nbfield']++;
}
if (!empty($arrayfields['state.nom']['checked'])) {
	print_liste_field_titre($arrayfields['state.nom']['label'], $_SERVER["PHP_SELF"], "state.nom", "", $param, '', $sortfield, $sortorder);
	$totalarray['nbfield']++;
}
if (!empty($arrayfields['region.nom']['checked'])) {
	print_liste_field_titre($arrayfields['region.nom']['label'], $_SERVER["PHP_SELF"], "region.nom", "", $param, '', $sortfield, $sortorder);
	$totalarray['nbfield']++;
}
if (!empty($arrayfields['country.code_iso']['checked'])) {
	print_liste_field_titre($arrayfields['country.code_iso']['label'], $_SERVER["PHP_SELF"], "country.code_iso", "", $param, '', $sortfield, $sortorder, 'center ');
	$totalarray['nbfield']++;
}
if (!empty($arrayfields['typent.code']['checked'])) {
	print_liste_field_titre($arrayfields['typent.code']['label'], $_SERVER["PHP_SELF"], "typent.code", "", $param, "", $sortfield, $sortorder, 'center ');
	$totalarray['nbfield']++;
}
if (!empty($arrayfields['staff.code']['checked'])) {
	print_liste_field_titre($arrayfields['staff.code']['label'], $_SERVER["PHP_SELF"], "staff.code", "", $param, '', $sortfield, $sortorder, 'center ');
	$totalarray['nbfield']++;
}
if (!empty($arrayfields['legalform.code']['checked'])) {
	print_liste_field_titre($arrayfields['legalform.code']['label'], $_SERVER["PHP_SELF"], "legalform.code", "", $param, '', $sortfield, $sortorder);
	$totalarray['nbfield']++;
}
if (!empty($arrayfields['s.price_level']['checked'])) {
	print_liste_field_titre($arrayfields['s.price_level']['label'], $_SERVER["PHP_SELF"], "s.price_level", "", $param, '', $sortfield, $sortorder);
	$totalarray['nbfield']++;
}
if (!empty($arrayfields['s.email']['checked'])) {
	print_liste_field_titre($arrayfields['s.email']['label'], $_SERVER["PHP_SELF"], "s.email", "", $param, '', $sortfield, $sortorder);
	$totalarray['nbfield']++;
}
if (!empty($arrayfields['s.phone']['checked'])) {
	print_liste_field_titre($arrayfields['s.phone']['label'], $_SERVER["PHP_SELF"], "s.phone", "", $param, '', $sortfield, $sortorder);
	$totalarray['nbfield']++;
}
if (!empty($arrayfields['s.phone_mobile']['checked'])) {
	print_liste_field_titre($arrayfields['s.phone_mobile']['label'], $_SERVER["PHP_SELF"], "s.phone_mobile", "", $param, '', $sortfield, $sortorder);
	$totalarray['nbfield']++;
}
if (!empty($arrayfields['s.fax']['checked'])) {
	print_liste_field_titre($arrayfields['s.fax']['label'], $_SERVER["PHP_SELF"], "s.fax", "", $param, '', $sortfield, $sortorder);
	$totalarray['nbfield']++;
}
if (!empty($arrayfields['s.url']['checked'])) {
	print_liste_field_titre($arrayfields['s.url']['label'], $_SERVER["PHP_SELF"], "s.url", "", $param, '', $sortfield, $sortorder);
	$totalarray['nbfield']++;
}
if (!empty($arrayfields['s.siren']['checked'])) {
	print_liste_field_titre($form->textwithpicto($langs->trans("ProfId1Short"), $textprofid[1], 1, 0), $_SERVER["PHP_SELF"], "s.siren", "", $param, '', $sortfield, $sortorder, 'nowrap ');
	$totalarray['nbfield']++;
}
if (!empty($arrayfields['s.siret']['checked'])) {
	print_liste_field_titre($form->textwithpicto($langs->trans("ProfId2Short"), $textprofid[2], 1, 0), $_SERVER["PHP_SELF"], "s.siret", "", $param, '', $sortfield, $sortorder, 'nowrap ');
	$totalarray['nbfield']++;
}
if (!empty($arrayfields['s.ape']['checked'])) {
	print_liste_field_titre($form->textwithpicto($langs->trans("ProfId3Short"), $textprofid[3], 1, 0), $_SERVER["PHP_SELF"], "s.ape", "", $param, '', $sortfield, $sortorder, 'nowrap ');
	$totalarray['nbfield']++;
}
if (!empty($arrayfields['s.idprof4']['checked'])) {
	print_liste_field_titre($form->textwithpicto($langs->trans("ProfId4Short"), $textprofid[4], 1, 0), $_SERVER["PHP_SELF"], "s.idprof4", "", $param, '', $sortfield, $sortorder, 'nowrap ');
	$totalarray['nbfield']++;
}
if (!empty($arrayfields['s.idprof5']['checked'])) {
	print_liste_field_titre($form->textwithpicto($langs->trans("ProfId5Short"), $textprofid[5], 1, 0), $_SERVER["PHP_SELF"], "s.idprof5", "", $param, '', $sortfield, $sortorder, 'nowrap ');
	$totalarray['nbfield']++;
}
if (!empty($arrayfields['s.idprof6']['checked'])) {
	print_liste_field_titre($form->textwithpicto($langs->trans("ProfId6Short"), $textprofid[6], 1, 0), $_SERVER["PHP_SELF"], "s.idprof6", "", $param, '', $sortfield, $sortorder, 'nowrap ');
	$totalarray['nbfield']++;
}
if (!empty($arrayfields['s.tva_intra']['checked'])) {
	print_liste_field_titre($arrayfields['s.tva_intra']['label'], $_SERVER["PHP_SELF"], "s.tva_intra", "", $param, '', $sortfield, $sortorder, 'nowrap ');
	$totalarray['nbfield']++;
}
if (!empty($arrayfields['customerorsupplier']['checked'])) {
	print_liste_field_titre($arrayfields['customerorsupplier']['label'], $_SERVER['PHP_SELF'], '', '', $param, '', $sortfield, $sortorder, 'center '); // type of customer
	$totalarray['nbfield']++;
}
if (!empty($arrayfields['s.fk_prospectlevel']['checked'])) {
	print_liste_field_titre($arrayfields['s.fk_prospectlevel']['label'], $_SERVER["PHP_SELF"], "s.fk_prospectlevel", "", $param, '', $sortfield, $sortorder, 'center ');
	$totalarray['nbfield']++;
}
if (!empty($arrayfields['s.fk_stcomm']['checked'])) {
	print_liste_field_titre($arrayfields['s.fk_stcomm']['label'], $_SERVER["PHP_SELF"], "s.fk_stcomm", "", $param, '', $sortfield, $sortorder, 'center ');
	$totalarray['nbfield']++;
}
if (!empty($arrayfields['s2.nom']['checked'])) {
	print_liste_field_titre($arrayfields['s2.nom']['label'], $_SERVER["PHP_SELF"], "s2.nom", "", $param, '', $sortfield, $sortorder, 'center ');
	$totalarray['nbfield']++;
}
// Extra fields
include DOL_DOCUMENT_ROOT.'/core/tpl/extrafields_list_search_title.tpl.php';
// Hook fields
$parameters = array('arrayfields' => $arrayfields, 'param' => $param, 'sortfield' => $sortfield, 'sortorder' => $sortorder);
$reshook = $hookmanager->executeHooks('printFieldListTitle', $parameters, $object, $action); // Note that $action and $object may have been modified by hook
print $hookmanager->resPrint;
if (!empty($arrayfields['s.datec']['checked'])) {
	print_liste_field_titre($arrayfields['s.datec']['label'], $_SERVER["PHP_SELF"], "s.datec", "", $param, '', $sortfield, $sortorder, 'center nowrap ');
	$totalarray['nbfield']++;	// For the column action
}
if (!empty($arrayfields['s.tms']['checked'])) {
	print_liste_field_titre($arrayfields['s.tms']['label'], $_SERVER["PHP_SELF"], "s.tms", "", $param, '', $sortfield, $sortorder, 'center nowrap ');
	$totalarray['nbfield']++;	// For the column action
}
if (!empty($arrayfields['s.status']['checked'])) {
	print_liste_field_titre($arrayfields['s.status']['label'], $_SERVER["PHP_SELF"], "s.status", "", $param, '', $sortfield, $sortorder, 'center ');
	$totalarray['nbfield']++;	// For the column action
<<<<<<< HEAD
=======
}
if (!empty($arrayfields['s.note_public']['checked'])) {
	print_liste_field_titre($arrayfields['s.note_public']['label'], $_SERVER["PHP_SELF"], "s.note_public", "", $param, '', $sortfield, $sortorder, 'center nowrap ');
	$totalarray['nbfield']++;
}
if (!empty($arrayfields['s.note_private']['checked'])) {
	print_liste_field_titre($arrayfields['s.note_private']['label'], $_SERVER["PHP_SELF"], "s.note_private", "", $param, '', $sortfield, $sortorder, 'center nowrap ');
	$totalarray['nbfield']++;
>>>>>>> cc80841a
}
if (!empty($arrayfields['s.import_key']['checked'])) {
	print_liste_field_titre($arrayfields['s.import_key']['label'], $_SERVER["PHP_SELF"], "s.import_key", "", $param, '', $sortfield, $sortorder, 'center ');
	$totalarray['nbfield']++;	// For the column action
}
// Action column
if (!getDolGlobalString('MAIN_CHECKBOX_LEFT_COLUMN')) {
	print getTitleFieldOfList($selectedfields, 0, $_SERVER["PHP_SELF"], '', '', '', '', $sortfield, $sortorder, 'center maxwidthsearch ')."\n";
	$totalarray['nbfield']++;
}
print '</tr>'."\n";


// Loop on record
// --------------------------------------------------------------------
$i = 0;
$savnbfield = $totalarray['nbfield'];
$totalarray = array();
$totalarray['nbfield'] = 0;
$imaxinloop = ($limit ? min($num, $limit) : $num);
while ($i < $imaxinloop) {
	$obj = $db->fetch_object($resql);
	if (empty($obj)) {
		break; // Should not happen
	}

	$parameters = array('staticdata' => $obj);
	// Note that $action and $object may have been modified by hook
	// do companystatic fetch in hook if wanted or anything else
	$reshook = $hookmanager->executeHooks('loadStaticObject', $parameters, $companystatic, $action);
	if (empty($reshook)) {
		$companystatic->id = $obj->rowid;
		$companystatic->name = $obj->name;
		$companystatic->name_alias = $obj->name_alias;
		$companystatic->logo = $obj->logo;
		$companystatic->barcode = $obj->barcode;
		$companystatic->canvas = $obj->canvas;
		$companystatic->client = $obj->client;
		$companystatic->status = $obj->status;
		$companystatic->email = $obj->email;
<<<<<<< HEAD
=======
		$companystatic->phone = $obj->phone;
		$companystatic->phone_mobile = $obj->phone_mobile;
		$companystatic->fax = $obj->fax;
>>>>>>> cc80841a
		$companystatic->address = $obj->address;
		$companystatic->zip = $obj->zip;
		$companystatic->town = $obj->town;
		$companystatic->fournisseur = $obj->fournisseur;
		$companystatic->code_client = $obj->code_client;
		$companystatic->code_fournisseur = $obj->code_fournisseur;
		$companystatic->tva_intra = $obj->tva_intra;
		$companystatic->country_code = $obj->country_code;

		$companystatic->code_compta_client = $obj->code_compta;
		$companystatic->code_compta_fournisseur = $obj->code_compta_fournisseur;
<<<<<<< HEAD

=======
		$companystatic->note_public = $obj->note_public;
		$companystatic->note_private = $obj->note_private;
>>>>>>> cc80841a
		$companystatic->fk_prospectlevel = $obj->fk_prospectlevel;
		$companystatic->parent = $obj->fk_parent;
		$companystatic->entity = $obj->entity;

		$object = $companystatic;
	}

	if ($mode == 'kanban') {
		if ($i == 0) {
			print '<tr class="trkanban"><td colspan="'.$savnbfield.'">';
			print '<div class="box-flex-container kanban">';
		}
		// Output Kanban
		print $companystatic->getKanbanView('', array('selected' => in_array($obj->rowid, $arrayofselected)));
		if ($i == ($imaxinloop - 1)) {
			print '</div>';
			print '</td></tr>';
		}
	} else {
		// Show line of result
		$j = 0;
		print '<tr data-rowid="'.$companystatic->id.'" class="oddeven"';
		if ($contextpage == 'poslist') {
			print ' onclick="location.href=\'list.php?action=change&contextpage=poslist&idcustomer='.$obj->rowid.'&place='.urlencode($place).'\'"';
		}
		print '>';

		// Action column (Show the massaction button only when this page is not opend from the Extended POS)
		if (getDolGlobalString('MAIN_CHECKBOX_LEFT_COLUMN')) {
			print '<td class="nowrap center actioncolumn">';
			if (($massactionbutton || $massaction) && $contextpage != 'poslist') {   // If we are in select mode (massactionbutton defined) or if we have already selected and sent an action ($massaction) defined
				$selected = 0;
				if (in_array($obj->rowid, $arrayofselected)) {
					$selected = 1;
				}
				print '<input id="cb'.$obj->rowid.'" class="flat checkforselect" type="checkbox" name="toselect[]" value="'.$obj->rowid.'"'.($selected ? ' checked="checked"' : '').'>';
			}
			print '</td>';
			if (!$i) {
				$totalarray['nbfield']++;
			}
		}
		if (!empty($arrayfields['s.rowid']['checked'])) {
			print '<td class="tdoverflowmax50" data-key="id">';
			print dol_escape_htmltag($obj->rowid);
			print "</td>\n";
			if (!$i) {
				$totalarray['nbfield']++;
			}
		}
		if (!empty($arrayfields['s.nom']['checked'])) {
			print '<td'.(getDolGlobalString('MAIN_SOCIETE_SHOW_COMPLETE_NAME') ? '' : ' class="tdoverflowmax200"').' data-key="ref">';
			if ($contextpage == 'poslist') {
				print dol_escape_htmltag($companystatic->name);
			} else {
				print $companystatic->getNomUrl(1, '', 100, 0, 1, empty($arrayfields['s.name_alias']['checked']) ? 0 : 1);
			}
			print "</td>\n";
			if (!$i) {
				$totalarray['nbfield']++;
			}
		}
		if (!empty($arrayfields['s.name_alias']['checked'])) {
			print '<td class="tdoverflowmax150" title="'.dol_escape_htmltag($companystatic->name_alias).'">';
			print dol_escape_htmltag($companystatic->name_alias);
			print "</td>\n";
			if (!$i) {
				$totalarray['nbfield']++;
			}
		}
		// Barcode
		if (!empty($arrayfields['s.barcode']['checked'])) {
			print '<td class="tdoverflowmax150" title="'.dol_escape_htmltag($companystatic->barcode).'">'.dol_escape_htmltag($companystatic->barcode).'</td>';
			if (!$i) {
				$totalarray['nbfield']++;
			}
		}
		// Customer code
		if (!empty($arrayfields['s.code_client']['checked'])) {
			print '<td class="nowraponall">'.dol_escape_htmltag($companystatic->code_client).'</td>';
			if (!$i) {
				$totalarray['nbfield']++;
			}
		}
		// Supplier code
		if (!empty($arrayfields['s.code_fournisseur']['checked'])) {
			print '<td class="nowraponall">'.dol_escape_htmltag($companystatic->code_fournisseur).'</td>';
			if (!$i) {
				$totalarray['nbfield']++;
			}
		}
		// Account customer code
		if (!empty($arrayfields['s.code_compta']['checked'])) {
			print '<td>'.dol_escape_htmltag($companystatic->code_compta_client).'</td>';
			if (!$i) {
				$totalarray['nbfield']++;
			}
		}
		// Account supplier code
		if (!empty($arrayfields['s.code_compta_fournisseur']['checked'])) {
			print '<td>'.dol_escape_htmltag($companystatic->code_compta_fournisseur).'</td>';
			if (!$i) {
				$totalarray['nbfield']++;
			}
		}
		// Address
		if (!empty($arrayfields['s.address']['checked'])) {
			print '<td class="tdoverflowmax250" title="'.dol_escape_htmltag($companystatic->address).'">'.dol_escape_htmltag($companystatic->address).'</td>';
			if (!$i) {
				$totalarray['nbfield']++;
			}
		}
		// Sales Representative
		if (!empty($arrayfields['sales.representative']['checked'])) {
			print '<td class="nowraponall tdoverflowmax200">';
			$listsalesrepresentatives = $companystatic->getSalesRepresentatives($user);
			$nbofsalesrepresentative = count($listsalesrepresentatives);
			if ($nbofsalesrepresentative > 6) {
				// We print only number
				print $nbofsalesrepresentative;
			} elseif ($nbofsalesrepresentative > 0) {
				$userstatic = new User($db);
				$j = 0;
				foreach ($listsalesrepresentatives as $val) {
					$userstatic->id = $val['id'];
					$userstatic->lastname = $val['lastname'];
					$userstatic->firstname = $val['firstname'];
					$userstatic->email = $val['email'];
					$userstatic->entity = $val['entity'];
					$userstatic->photo = $val['photo'];
					$userstatic->login = $val['login'];
					$userstatic->office_phone = $val['office_phone'];
					$userstatic->office_fax = $val['office_fax'];
					$userstatic->user_mobile = $val['user_mobile'];
					$userstatic->job = $val['job'];
					$userstatic->gender = $val['gender'];
					print ($nbofsalesrepresentative < 2) ? $userstatic->getNomUrl(-1, '', 0, 0, 12) : $userstatic->getNomUrl(-2);
					$j++;
					if ($j < $nbofsalesrepresentative) {
						print ' ';
					}
				}
			} else {
				print '&nbsp;';
			}
			print '</td>';
			if (!$i) {
				$totalarray['nbfield']++;
			}
		}
		// Zip
		if (!empty($arrayfields['s.zip']['checked'])) {
			print "<td>".dol_escape_htmltag($companystatic->zip)."</td>\n";
			if (!$i) {
				$totalarray['nbfield']++;
			}
		}
		// Town
		if (!empty($arrayfields['s.town']['checked'])) {
			print '<td class="tdoverflowmax150" title="'.dol_escape_htmltag($companystatic->town).'">'.dol_escape_htmltag($companystatic->town)."</td>\n";
			if (!$i) {
				$totalarray['nbfield']++;
			}
		}
		// State
		if (!empty($arrayfields['state.nom']['checked'])) {
			print "<td>".dol_escape_htmltag($obj->state_name)."</td>\n";
			if (!$i) {
				$totalarray['nbfield']++;
			}
		}
		// Region
		if (!empty($arrayfields['region.nom']['checked'])) {
			print "<td>".dol_escape_htmltag($obj->region_name)."</td>\n";
			if (!$i) {
				$totalarray['nbfield']++;
			}
		}
		// Country
		if (!empty($arrayfields['country.code_iso']['checked'])) {
			print '<td class="center tdoverflowmax100">';
			$labelcountry = ($companystatic->country_code && ($langs->trans("Country".$companystatic->country_code) != "Country".$companystatic->country_code)) ? $langs->trans("Country".$companystatic->country_code) : $obj->country_label;
			print $labelcountry;
			print '</td>';
			if (!$i) {
				$totalarray['nbfield']++;
			}
		}
		// Type ent
		if (!empty($arrayfields['typent.code']['checked'])) {
			if (!isset($typenArray) || !is_array($typenArray) || count($typenArray) == 0) {
				$typenArray = $formcompany->typent_array(1);
			}
			$labeltypeofcompany = empty($typenArray[$obj->typent_code]) ? '' : $typenArray[$obj->typent_code];

			print '<td class="center tdoverflowmax125" title="'.dol_escape_htmltag($labeltypeofcompany).'">';
			print dol_escape_htmltag($labeltypeofcompany);
			print '</td>';
			if (!$i) {
				$totalarray['nbfield']++;
			}
		}
		// Multiprice level
		if (!empty($arrayfields['s.price_level']['checked'])) {
			print '<td class="center">'.$obj->price_level."</td>\n";
			if (!$i) {
				$totalarray['nbfield']++;
			}
		}
		// Staff
		if (!empty($arrayfields['staff.code']['checked'])) {
			print '<td class="center">';
			if (!empty($obj->staff_code)) {
				if (empty($conf->cache['staffArray'])) {
					$conf->cache['staffArray'] = $formcompany->effectif_array(1);
				}
				print $conf->cache['staffArray'][$obj->staff_code];
			}
			print '</td>';
			if (!$i) {
				$totalarray['nbfield']++;
			}
		}
		// Legal form
		if (!empty($arrayfields['legalform.code']['checked'])) {
			$labeltoshow = '';
			if (!empty($obj->legalform_code)) {
				if (empty($conf->cache['legalformArray'][$obj->legalform_code])) {
					$conf->cache['legalformArray'][$obj->legalform_code] = getFormeJuridiqueLabel($obj->legalform_code);
				}
				$labeltoshow = $conf->cache['legalformArray'][$obj->legalform_code];
			}
			print '<td class="center tdoverflowmax100" title="'.dol_escape_htmltag($labeltoshow).'">';
			print dol_escape_htmltag($labeltoshow);
			print '</td>';
			if (!$i) {
				$totalarray['nbfield']++;
			}
		}
		// Email
		if (!empty($arrayfields['s.email']['checked'])) {
			print '<td class="tdoverflowmax150">'.dol_print_email($obj->email, $obj->rowid, $obj->rowid, 1, 0, 0, 1)."</td>\n";
			if (!$i) {
				$totalarray['nbfield']++;
			}
		}
		if (!empty($arrayfields['s.phone']['checked'])) {
			print '<td class="nowraponall">'.dol_print_phone($obj->phone, $companystatic->country_code, 0, $obj->rowid, 'AC_TEL', ' ', 'phone')."</td>\n";
			if (!$i) {
				$totalarray['nbfield']++;
			}
		}
		if (!empty($arrayfields['s.phone_mobile']['checked'])) {
			print '<td class="nowraponall">'.dol_print_phone($obj->phone_mobile, $companystatic->country_code, 0, $obj->rowid, 'AC_TEL', ' ', 'phone_mobile')."</td>\n";
			if (!$i) {
				$totalarray['nbfield']++;
			}
		}
		if (!empty($arrayfields['s.fax']['checked'])) {
			print '<td class="nowraponall">'.dol_print_phone($obj->fax, $companystatic->country_code, 0, $obj->rowid, 'AC_TEL', ' ', 'fax')."</td>\n";
			if (!$i) {
				$totalarray['nbfield']++;
			}
		}
		if (!empty($arrayfields['s.url']['checked'])) {
<<<<<<< HEAD
			print "<td>".dol_print_url($obj->url, '', '', 1)."</td>\n";
=======
			print "<td>".dol_print_url($obj->url, '', 0, 1)."</td>\n";
>>>>>>> cc80841a
			if (!$i) {
				$totalarray['nbfield']++;
			}
		}
		if (!empty($arrayfields['s.siren']['checked'])) {
			print "<td>".$obj->idprof1."</td>\n";
			if (!$i) {
				$totalarray['nbfield']++;
			}
		}
		if (!empty($arrayfields['s.siret']['checked'])) {
			print "<td>".$obj->idprof2."</td>\n";
			if (!$i) {
				$totalarray['nbfield']++;
			}
		}
		if (!empty($arrayfields['s.ape']['checked'])) {
			print "<td>".$obj->idprof3."</td>\n";
			if (!$i) {
				$totalarray['nbfield']++;
			}
		}
		if (!empty($arrayfields['s.idprof4']['checked'])) {
			print "<td>".$obj->idprof4."</td>\n";
			if (!$i) {
				$totalarray['nbfield']++;
			}
		}
		if (!empty($arrayfields['s.idprof5']['checked'])) {
			print "<td>".$obj->idprof5."</td>\n";
			if (!$i) {
				$totalarray['nbfield']++;
			}
		}
		if (!empty($arrayfields['s.idprof6']['checked'])) {
			print "<td>".$obj->idprof6."</td>\n";
			if (!$i) {
				$totalarray['nbfield']++;
			}
<<<<<<< HEAD
		}
		// VAT
		if (!empty($arrayfields['s.tva_intra']['checked'])) {
			print '<td class="tdoverflowmax125" title="'.dol_escape_htmltag($companystatic->tva_intra).'">';
			if ($companystatic->tva_intra && !isValidVATID($companystatic)) {
				print img_warning("BadVATNumber", '', 'pictofixedwidth');
			}
			print $companystatic->tva_intra;
			print "</td>\n";
=======
		}
		// VAT
		if (!empty($arrayfields['s.tva_intra']['checked'])) {
			print '<td class="tdoverflowmax125" title="'.dol_escape_htmltag($companystatic->tva_intra).'">';
			if ($companystatic->tva_intra && !isValidVATID($companystatic)) {
				print img_warning("BadVATNumber", '', 'pictofixedwidth');
			}
			print $companystatic->tva_intra;
			print "</td>\n";
			if (!$i) {
				$totalarray['nbfield']++;
			}
		}
		// Nature
		if (!empty($arrayfields['customerorsupplier']['checked'])) {
			print '<td class="center">';
			print $companystatic->getTypeUrl(1);
			print '</td>';
			if (!$i) {
				$totalarray['nbfield']++;
			}
		}
		// Prospect level
		if (!empty($arrayfields['s.fk_prospectlevel']['checked'])) {
			print '<td class="center nowraponall">';
			print $companystatic->getLibProspLevel();
			print "</td>";
>>>>>>> cc80841a
			if (!$i) {
				$totalarray['nbfield']++;
			}
		}
<<<<<<< HEAD
		// Nature
		if (!empty($arrayfields['customerorsupplier']['checked'])) {
			print '<td class="center">';
			print $companystatic->getTypeUrl(1);
=======
		// Prospect status
		if (!empty($arrayfields['s.fk_stcomm']['checked'])) {
			print '<td class="center nowraponall">';

			$prospectid = $obj->rowid;
			$statusprospect = $obj->stcomm_id;

			$formcompany->selectProspectStatus('status_prospect', $prospectstatic, $statusprospect, $prospectid);

>>>>>>> cc80841a
			print '</td>';
			if (!$i) {
				$totalarray['nbfield']++;
			}
		}
<<<<<<< HEAD
		// Prospect level
		if (!empty($arrayfields['s.fk_prospectlevel']['checked'])) {
			print '<td class="center nowraponall">';
			print $companystatic->getLibProspLevel();
=======
		// Parent company
		if (!empty($arrayfields['s2.nom']['checked'])) {
			print '<td class="center tdoverflowmax100">';
			if ($companystatic->parent > 0) {
				$companyparent->fetch($companystatic->parent);
				print $companyparent->getNomUrl(1);
			}
>>>>>>> cc80841a
			print "</td>";
			if (!$i) {
				$totalarray['nbfield']++;
			}
		}
<<<<<<< HEAD
		// Prospect status
		if (!empty($arrayfields['s.fk_stcomm']['checked'])) {
			print '<td class="center nowraponall">';

			$prospectid = $obj->rowid;
			$statusprospect = $obj->stcomm_id;

			$formcompany->selectProspectStatus('status_prospect', $prospectstatic, $statusprospect, $prospectid);

=======
		// Extra fields
		include DOL_DOCUMENT_ROOT.'/core/tpl/extrafields_list_print_fields.tpl.php';
		// Fields from hook
		$parameters = array('arrayfields' => $arrayfields, 'obj' => $obj, 'i' => $i, 'totalarray' => &$totalarray);
		$reshook = $hookmanager->executeHooks('printFieldListValue', $parameters, $object, $action); // Note that $action and $object may have been modified by hook
		print $hookmanager->resPrint;
		// Date creation
		if (!empty($arrayfields['s.datec']['checked'])) {
			print '<td class="center nowraponall">';
			print dol_print_date($db->jdate($obj->date_creation), 'dayhour', 'tzuser');
>>>>>>> cc80841a
			print '</td>';
			if (!$i) {
				$totalarray['nbfield']++;
			}
		}
<<<<<<< HEAD
		// Parent company
		if (!empty($arrayfields['s2.nom']['checked'])) {
			print '<td class="center tdoverflowmax100">';
			if ($companystatic->parent > 0) {
				$companyparent->fetch($companystatic->parent);
				print $companyparent->getNomUrl(1);
			}
			print "</td>";
=======
		// Date modification
		if (!empty($arrayfields['s.tms']['checked'])) {
			print '<td class="center nowraponall">';
			print dol_print_date($db->jdate($obj->date_modification), 'dayhour', 'tzuser');
			print '</td>';
>>>>>>> cc80841a
			if (!$i) {
				$totalarray['nbfield']++;
			}
		}
<<<<<<< HEAD
		// Extra fields
		include DOL_DOCUMENT_ROOT.'/core/tpl/extrafields_list_print_fields.tpl.php';
		// Fields from hook
		$parameters = array('arrayfields' => $arrayfields, 'obj' => $obj, 'i' => $i, 'totalarray' => &$totalarray);
		$reshook = $hookmanager->executeHooks('printFieldListValue', $parameters, $object, $action); // Note that $action and $object may have been modified by hook
		print $hookmanager->resPrint;
		// Date creation
		if (!empty($arrayfields['s.datec']['checked'])) {
			print '<td class="center nowraponall">';
			print dol_print_date($db->jdate($obj->date_creation), 'dayhour', 'tzuser');
=======
		// Note public
		if (!empty($arrayfields['s.note_public']['checked'])) {
			print '<td class="flat maxwidth250imp">';
			print dolPrintHTML(dolGetFirstLineOfText($obj->note_public), 5);
>>>>>>> cc80841a
			print '</td>';
			if (!$i) {
				$totalarray['nbfield']++;
			}
		}
<<<<<<< HEAD
		// Date modification
		if (!empty($arrayfields['s.tms']['checked'])) {
			print '<td class="center nowraponall">';
			print dol_print_date($db->jdate($obj->date_modification), 'dayhour', 'tzuser');
=======
		// Note private
		if (!empty($arrayfields['s.note_private']['checked'])) {
			print '<td class="flat maxwidth250imp">';
			print dolPrintHTML(dolGetFirstLineOfText($obj->note_private), 5);
>>>>>>> cc80841a
			print '</td>';
			if (!$i) {
				$totalarray['nbfield']++;
			}
		}
		// Status
		if (!empty($arrayfields['s.status']['checked'])) {
			print '<td class="center nowraponall">'.$companystatic->getLibStatut(5).'</td>';
			if (!$i) {
				$totalarray['nbfield']++;
			}
		}
		// Import key
		if (!empty($arrayfields['s.import_key']['checked'])) {
			print '<td class="tdoverflowmax125" title="'.dol_escape_htmltag($obj->import_key).'">';
			print dol_escape_htmltag($obj->import_key);
			print "</td>\n";
			if (!$i) {
				$totalarray['nbfield']++;
			}
		}
		// Action column (Show the massaction button only when this page is not opend from the Extended POS)
		if (!getDolGlobalString('MAIN_CHECKBOX_LEFT_COLUMN')) {
			print '<td class="nowrap center actioncolumn">';
			if (($massactionbutton || $massaction) && $contextpage != 'poslist') {   // If we are in select mode (massactionbutton defined) or if we have already selected and sent an action ($massaction) defined
				$selected = 0;
				if (in_array($obj->rowid, $arrayofselected)) {
					$selected = 1;
				}
				print '<input id="cb'.$obj->rowid.'" class="flat checkforselect" type="checkbox" name="toselect[]" value="'.$obj->rowid.'"'.($selected ? ' checked="checked"' : '').'>';
			}
			print '</td>';
			if (!$i) {
				$totalarray['nbfield']++;
			}
		}

		print '</tr>'."\n";
	}
	$i++;
}

// Show total line
include DOL_DOCUMENT_ROOT.'/core/tpl/list_print_total.tpl.php';

// If no record found
if ($num == 0) {
	$colspan = 1;
	foreach ($arrayfields as $key => $val) {
		if (!empty($val['checked'])) {
			$colspan++;
		}
	}
	print '<tr><td colspan="'.$colspan.'"><span class="opacitymedium">'.$langs->trans("NoRecordFound").'</span></td></tr>';
}

$db->free($resql);

$parameters = array('arrayfields' => $arrayfields, 'sql' => $sql);
$reshook = $hookmanager->executeHooks('printFieldListFooter', $parameters, $object, $action); // Note that $action and $object may have been modified by hook
print $hookmanager->resPrint;

print '</table>'."\n";
print '</div>'."\n";

// Line that calls the select_status function by passing it js as the 5th parameter in order to activate the js script
$formcompany->selectProspectStatus('status_prospect', $prospectstatic, null, null, "js");

print '</form>'."\n";

// End of page
llxFooter();
$db->close();<|MERGE_RESOLUTION|>--- conflicted
+++ resolved
@@ -11,20 +11,12 @@
  * Copyright (C) 2017       Juanjo Menent      	    <jmenent@2byte.es>
  * Copyright (C) 2018       Nicolas ZABOURI         <info@inovea-conseil.com>
  * Copyright (C) 2020       Open-Dsi                <support@open-dsi.fr>
-<<<<<<< HEAD
- * Copyright (C) 2021       Frédéric France         <frederic.france@netlogic.fr>
- * Copyright (C) 2022       Anthony Berton          <anthony.berton@bb2a.fr>
- * Copyright (C) 2023       William Mead            <william.mead@manchenumerique.fr>
- * Copyright (C) 2024		MDW							<mdeweerd@users.noreply.github.com>
- * Copyright (C) 2024		Benjamin Falière		<benjamin.faliere@altairis.fr>
-=======
  * Copyright (C) 2021-2024	Frédéric France         <frederic.france@free.fr>
  * Copyright (C) 2022       Anthony Berton          <anthony.berton@bb2a.fr>
  * Copyright (C) 2023       William Mead            <william.mead@manchenumerique.fr>
  * Copyright (C) 2024		MDW						<mdeweerd@users.noreply.github.com>
  * Copyright (C) 2024		Benjamin Falière		<benjamin.faliere@altairis.fr>
  * Copyright (C) 2024       Nick Fragoulis
->>>>>>> cc80841a
  *
  * This program is free software; you can redistribute it and/or modify
  * it under the terms of the GNU General Public License as published by
@@ -212,11 +204,7 @@
 		$search_type = '4';
 	}
 }
-<<<<<<< HEAD
-// Initialize technical objects to manage hooks of page. Note that conf->hooks_modules contains array of hook context
-=======
 // Initialize a technical objects to manage hooks of page. Note that conf->hooks_modules contains an array of hook context
->>>>>>> cc80841a
 $object = new Societe($db);
 $extrafields = new ExtraFields($db);
 $hookmanager->initHooks(array($contextpage, 'thirdpartylist'));
@@ -317,19 +305,12 @@
 	's2.nom' => array('label' => 'ParentCompany', 'position' => 64, 'checked' => 0),
 	's.datec' => array('label' => "DateCreation", 'checked' => 0, 'position' => 500),
 	's.tms' => array('label' => "DateModificationShort", 'checked' => 0, 'position' => 500),
-<<<<<<< HEAD
-	's.status' => array('label' => "Status", 'checked' => 1, 'position' => 1000),
-	's.import_key' => array('label' => "ImportId", 'checked' => 0, 'position' => 1100),
-);
-if (getDolGlobalString('PRODUIT_MULTIPRICES') || getDolGlobalString('PRODUIT_CUSTOMER_PRICES_BY_QTY_MULTIPRICES')) {
-=======
 	's.note_public' => array('label' => 'NotePublic', 'checked' => 0, 'position' => 520, 'enabled' => (!getDolGlobalInt('MAIN_LIST_HIDE_PUBLIC_NOTES'))),
 	's.note_private' => array('label' => 'NotePrivate', 'checked' => 0, 'position' => 521, 'enabled' => (!getDolGlobalInt('MAIN_LIST_HIDE_PRIVATE_NOTES'))),
 	's.status' => array('label' => "Status", 'checked' => 1, 'position' => 1000),
 	's.import_key' => array('label' => "ImportId", 'checked' => 0, 'position' => 1100),
 );
 if (getDolGlobalString('PRODUIT_MULTIPRICES') || getDolGlobalString('PRODUIT_CUSTOMER_PRICES_BY_QTY_MULTIPRICES') || getDolGlobalString('PRODUIT_CUSTOMER_PRICES_AND_MULTIPRICES')) {
->>>>>>> cc80841a
 	$arrayfields['s.price_level'] = array('label' => "PriceLevel", 'position' => 30, 'checked' => 0);
 }
 
@@ -349,11 +330,8 @@
 	$socid = $user->socid;
 }
 $result = restrictedArea($user, 'societe', $socid, '');
-<<<<<<< HEAD
-=======
 
 $permissiontoadd = $user->hasRight('societe', 'lire');
->>>>>>> cc80841a
 
 
 /*
@@ -570,11 +548,7 @@
 // --------------------------------------------------------------------
 $sql = "SELECT s.rowid, s.nom as name, s.name_alias, s.barcode, s.address, s.town, s.zip, s.datec, s.code_client, s.code_fournisseur, s.logo,";
 $sql .= " s.entity,";
-<<<<<<< HEAD
-$sql .= " st.libelle as stcomm, st.picto as stcomm_picto, s.fk_stcomm as stcomm_id, s.fk_prospectlevel, s.prefix_comm, s.client, s.fournisseur, s.canvas, s.status as status,";
-=======
 $sql .= " st.libelle as stcomm, st.picto as stcomm_picto, s.fk_stcomm as stcomm_id, s.fk_prospectlevel, s.prefix_comm, s.client, s.fournisseur, s.canvas, s.status as status, s.note_private, s.note_public,";
->>>>>>> cc80841a
 $sql .= " s.email, s.phone, s.phone_mobile, s.fax, s.url, s.siren as idprof1, s.siret as idprof2, s.ape as idprof3, s.idprof4 as idprof4, s.idprof5 as idprof5, s.idprof6 as idprof6, s.tva_intra, s.fk_pays,";
 $sql .= " s.tms as date_modification, s.datec as date_creation, s.import_key,";
 $sql .= " s.code_compta, s.code_compta_fournisseur, s.parent as fk_parent,s.price_level,";
@@ -1084,7 +1058,6 @@
 }
 if ($search_date_creation_endday) {
 	$param .= '&search_date_creation_endday='.urlencode((string) ($search_date_creation_endday));
-<<<<<<< HEAD
 }
 if ($search_date_creation_end) {
 	$param .= '&search_date_creation_end='.urlencode($search_date_creation_end);
@@ -1092,15 +1065,6 @@
 if ($search_date_modif_startmonth) {
 	$param .= '&search_date_modif_startmonth='.urlencode((string) ($search_date_modif_startmonth));
 }
-=======
-}
-if ($search_date_creation_end) {
-	$param .= '&search_date_creation_end='.urlencode($search_date_creation_end);
-}
-if ($search_date_modif_startmonth) {
-	$param .= '&search_date_modif_startmonth='.urlencode((string) ($search_date_modif_startmonth));
-}
->>>>>>> cc80841a
 if ($search_date_modif_startyear) {
 	$param .= '&search_date_modif_startyear='.urlencode((string) ($search_date_modif_startyear));
 }
@@ -1179,13 +1143,8 @@
 	}
 }
 
-<<<<<<< HEAD
-if ($contextpage == 'poslist' && $type == 't' && (getDolGlobalString('PRODUIT_MULTIPRICES') || getDolGlobalString('PRODUIT_CUSTOMER_PRICES') || getDolGlobalString('PRODUIT_CUSTOMER_PRICES_BY_QTY_MULTIPRICES'))) {
-	print get_htmloutput_mesg(img_warning('default').' '.$langs->trans("BecarefullChangeThirdpartyBeforeAddProductToInvoice"), '', 'warning', 1);
-=======
 if ($contextpage == 'poslist' && $type == 't' && (getDolGlobalString('PRODUIT_MULTIPRICES') || getDolGlobalString('PRODUIT_CUSTOMER_PRICES') || getDolGlobalString('PRODUIT_CUSTOMER_PRICES_BY_QTY_MULTIPRICES') || getDolGlobalString('PRODUIT_CUSTOMER_PRICES_AND_MULTIPRICES'))) {
 	print get_htmloutput_mesg(img_warning('default').' '.$langs->trans("BecarefullChangeThirdpartyBeforeAddProductToInvoice"), [], 'warning', 1);
->>>>>>> cc80841a
 }
 
 // Show the new button only when this page is not opend from the Extended POS (pop-up window)
@@ -1569,8 +1528,6 @@
 	print '<div class="nowrapfordate">';
 	print $form->selectDate($search_date_modif_end ? $search_date_modif_end : -1, 'search_date_modif_end', 0, 0, 1, '', 1, 0, 0, '', '', '', '', 1, '', $langs->trans('to'));
 	print '</div>';
-<<<<<<< HEAD
-=======
 	print '</td>';
 }
 if (!empty($arrayfields['s.note_public']['checked'])) {
@@ -1581,7 +1538,6 @@
 if (!empty($arrayfields['s.note_private']['checked'])) {
 	// Note private
 	print '<td class="liste_titre">';
->>>>>>> cc80841a
 	print '</td>';
 }
 // Status
@@ -1773,8 +1729,6 @@
 if (!empty($arrayfields['s.status']['checked'])) {
 	print_liste_field_titre($arrayfields['s.status']['label'], $_SERVER["PHP_SELF"], "s.status", "", $param, '', $sortfield, $sortorder, 'center ');
 	$totalarray['nbfield']++;	// For the column action
-<<<<<<< HEAD
-=======
 }
 if (!empty($arrayfields['s.note_public']['checked'])) {
 	print_liste_field_titre($arrayfields['s.note_public']['label'], $_SERVER["PHP_SELF"], "s.note_public", "", $param, '', $sortfield, $sortorder, 'center nowrap ');
@@ -1783,7 +1737,6 @@
 if (!empty($arrayfields['s.note_private']['checked'])) {
 	print_liste_field_titre($arrayfields['s.note_private']['label'], $_SERVER["PHP_SELF"], "s.note_private", "", $param, '', $sortfield, $sortorder, 'center nowrap ');
 	$totalarray['nbfield']++;
->>>>>>> cc80841a
 }
 if (!empty($arrayfields['s.import_key']['checked'])) {
 	print_liste_field_titre($arrayfields['s.import_key']['label'], $_SERVER["PHP_SELF"], "s.import_key", "", $param, '', $sortfield, $sortorder, 'center ');
@@ -1824,12 +1777,9 @@
 		$companystatic->client = $obj->client;
 		$companystatic->status = $obj->status;
 		$companystatic->email = $obj->email;
-<<<<<<< HEAD
-=======
 		$companystatic->phone = $obj->phone;
 		$companystatic->phone_mobile = $obj->phone_mobile;
 		$companystatic->fax = $obj->fax;
->>>>>>> cc80841a
 		$companystatic->address = $obj->address;
 		$companystatic->zip = $obj->zip;
 		$companystatic->town = $obj->town;
@@ -1841,12 +1791,8 @@
 
 		$companystatic->code_compta_client = $obj->code_compta;
 		$companystatic->code_compta_fournisseur = $obj->code_compta_fournisseur;
-<<<<<<< HEAD
-
-=======
 		$companystatic->note_public = $obj->note_public;
 		$companystatic->note_private = $obj->note_private;
->>>>>>> cc80841a
 		$companystatic->fk_prospectlevel = $obj->fk_prospectlevel;
 		$companystatic->parent = $obj->fk_parent;
 		$companystatic->entity = $obj->entity;
@@ -2112,11 +2058,7 @@
 			}
 		}
 		if (!empty($arrayfields['s.url']['checked'])) {
-<<<<<<< HEAD
-			print "<td>".dol_print_url($obj->url, '', '', 1)."</td>\n";
-=======
 			print "<td>".dol_print_url($obj->url, '', 0, 1)."</td>\n";
->>>>>>> cc80841a
 			if (!$i) {
 				$totalarray['nbfield']++;
 			}
@@ -2156,7 +2098,6 @@
 			if (!$i) {
 				$totalarray['nbfield']++;
 			}
-<<<<<<< HEAD
 		}
 		// VAT
 		if (!empty($arrayfields['s.tva_intra']['checked'])) {
@@ -2166,16 +2107,6 @@
 			}
 			print $companystatic->tva_intra;
 			print "</td>\n";
-=======
-		}
-		// VAT
-		if (!empty($arrayfields['s.tva_intra']['checked'])) {
-			print '<td class="tdoverflowmax125" title="'.dol_escape_htmltag($companystatic->tva_intra).'">';
-			if ($companystatic->tva_intra && !isValidVATID($companystatic)) {
-				print img_warning("BadVATNumber", '', 'pictofixedwidth');
-			}
-			print $companystatic->tva_intra;
-			print "</td>\n";
 			if (!$i) {
 				$totalarray['nbfield']++;
 			}
@@ -2194,17 +2125,10 @@
 			print '<td class="center nowraponall">';
 			print $companystatic->getLibProspLevel();
 			print "</td>";
->>>>>>> cc80841a
-			if (!$i) {
-				$totalarray['nbfield']++;
-			}
-		}
-<<<<<<< HEAD
-		// Nature
-		if (!empty($arrayfields['customerorsupplier']['checked'])) {
-			print '<td class="center">';
-			print $companystatic->getTypeUrl(1);
-=======
+			if (!$i) {
+				$totalarray['nbfield']++;
+			}
+		}
 		// Prospect status
 		if (!empty($arrayfields['s.fk_stcomm']['checked'])) {
 			print '<td class="center nowraponall">';
@@ -2214,18 +2138,11 @@
 
 			$formcompany->selectProspectStatus('status_prospect', $prospectstatic, $statusprospect, $prospectid);
 
->>>>>>> cc80841a
 			print '</td>';
 			if (!$i) {
 				$totalarray['nbfield']++;
 			}
 		}
-<<<<<<< HEAD
-		// Prospect level
-		if (!empty($arrayfields['s.fk_prospectlevel']['checked'])) {
-			print '<td class="center nowraponall">';
-			print $companystatic->getLibProspLevel();
-=======
 		// Parent company
 		if (!empty($arrayfields['s2.nom']['checked'])) {
 			print '<td class="center tdoverflowmax100">';
@@ -2233,23 +2150,11 @@
 				$companyparent->fetch($companystatic->parent);
 				print $companyparent->getNomUrl(1);
 			}
->>>>>>> cc80841a
 			print "</td>";
 			if (!$i) {
 				$totalarray['nbfield']++;
 			}
 		}
-<<<<<<< HEAD
-		// Prospect status
-		if (!empty($arrayfields['s.fk_stcomm']['checked'])) {
-			print '<td class="center nowraponall">';
-
-			$prospectid = $obj->rowid;
-			$statusprospect = $obj->stcomm_id;
-
-			$formcompany->selectProspectStatus('status_prospect', $prospectstatic, $statusprospect, $prospectid);
-
-=======
 		// Extra fields
 		include DOL_DOCUMENT_ROOT.'/core/tpl/extrafields_list_print_fields.tpl.php';
 		// Fields from hook
@@ -2260,65 +2165,33 @@
 		if (!empty($arrayfields['s.datec']['checked'])) {
 			print '<td class="center nowraponall">';
 			print dol_print_date($db->jdate($obj->date_creation), 'dayhour', 'tzuser');
->>>>>>> cc80841a
 			print '</td>';
 			if (!$i) {
 				$totalarray['nbfield']++;
 			}
 		}
-<<<<<<< HEAD
-		// Parent company
-		if (!empty($arrayfields['s2.nom']['checked'])) {
-			print '<td class="center tdoverflowmax100">';
-			if ($companystatic->parent > 0) {
-				$companyparent->fetch($companystatic->parent);
-				print $companyparent->getNomUrl(1);
-			}
-			print "</td>";
-=======
 		// Date modification
 		if (!empty($arrayfields['s.tms']['checked'])) {
 			print '<td class="center nowraponall">';
 			print dol_print_date($db->jdate($obj->date_modification), 'dayhour', 'tzuser');
 			print '</td>';
->>>>>>> cc80841a
-			if (!$i) {
-				$totalarray['nbfield']++;
-			}
-		}
-<<<<<<< HEAD
-		// Extra fields
-		include DOL_DOCUMENT_ROOT.'/core/tpl/extrafields_list_print_fields.tpl.php';
-		// Fields from hook
-		$parameters = array('arrayfields' => $arrayfields, 'obj' => $obj, 'i' => $i, 'totalarray' => &$totalarray);
-		$reshook = $hookmanager->executeHooks('printFieldListValue', $parameters, $object, $action); // Note that $action and $object may have been modified by hook
-		print $hookmanager->resPrint;
-		// Date creation
-		if (!empty($arrayfields['s.datec']['checked'])) {
-			print '<td class="center nowraponall">';
-			print dol_print_date($db->jdate($obj->date_creation), 'dayhour', 'tzuser');
-=======
+			if (!$i) {
+				$totalarray['nbfield']++;
+			}
+		}
 		// Note public
 		if (!empty($arrayfields['s.note_public']['checked'])) {
 			print '<td class="flat maxwidth250imp">';
 			print dolPrintHTML(dolGetFirstLineOfText($obj->note_public), 5);
->>>>>>> cc80841a
 			print '</td>';
 			if (!$i) {
 				$totalarray['nbfield']++;
 			}
 		}
-<<<<<<< HEAD
-		// Date modification
-		if (!empty($arrayfields['s.tms']['checked'])) {
-			print '<td class="center nowraponall">';
-			print dol_print_date($db->jdate($obj->date_modification), 'dayhour', 'tzuser');
-=======
 		// Note private
 		if (!empty($arrayfields['s.note_private']['checked'])) {
 			print '<td class="flat maxwidth250imp">';
 			print dolPrintHTML(dolGetFirstLineOfText($obj->note_private), 5);
->>>>>>> cc80841a
 			print '</td>';
 			if (!$i) {
 				$totalarray['nbfield']++;
