<?php
/* Copyright (C) 2001-2004  Rodolphe Quiedeville    <rodolphe@quiedeville.org>
 * Copyright (C) 2004-2016  Laurent Destailleur     <eldy@users.sourceforge.net>
 * Copyright (C) 2005-2012  Regis Houssin           <regis.houssin@capnetworks.com>
 * Copyright (C) 2012       Marcos García           <marcosgdf@gmail.com>
 * Copyright (C) 2013-2015  Raphaël Doursenaud      <rdoursenaud@gpcsolutions.fr>
 * Copyright (C) 2015       Florian Henry           <florian.henry@open-concept.pro>
 * Copyright (C) 2016       Josep Lluis Amador      <joseplluis@lliuretic.cat>
 * Copyright (C) 2016       Ferran Marcet      		<fmarcet@2byte.es>
 *
 * This program is free software; you can redistribute it and/or modify
 * it under the terms of the GNU General Public License as published by
 * the Free Software Foundation; either version 3 of the License, or
 * (at your option) any later version.
 *
 * This program is distributed in the hope that it will be useful,
 * but WITHOUT ANY WARRANTY; without even the implied warranty of
 * MERCHANTABILITY or FITNESS FOR A PARTICULAR PURPOSE.  See the
 * GNU General Public License for more details.
 *
 * You should have received a copy of the GNU General Public License
 * along with this program. If not, see <http://www.gnu.org/licenses/>.
 */

/**
 *	\file       htdocs/societe/list.php
 *	\ingroup    societe
 *	\brief      Page to show list of third parties
 */

require_once '../main.inc.php';
include_once DOL_DOCUMENT_ROOT.'/contact/class/contact.class.php';
require_once DOL_DOCUMENT_ROOT.'/core/class/html.formother.class.php';
require_once DOL_DOCUMENT_ROOT.'/core/lib/company.lib.php';
require_once DOL_DOCUMENT_ROOT.'/core/class/html.formcompany.class.php';
require_once DOL_DOCUMENT_ROOT.'/societe/class/client.class.php';

$langs->loadLangs(array("companies", "commercial", "customers", "suppliers", "bills", "compta", "commercial"));

$action=GETPOST('action','alpha');
$massaction=GETPOST('massaction','alpha');
$show_files=GETPOST('show_files','int');
$confirm=GETPOST('confirm','alpha');
$toselect = GETPOST('toselect', 'array');

// Security check
$socid = GETPOST('socid','int');
if ($user->societe_id) $socid=$user->societe_id;
$result = restrictedArea($user,'societe',$socid,'');

$search_all=trim(GETPOST('sall', 'alphanohtml'));
$search_cti=preg_replace('/^0+/', '', preg_replace('/[^0-9]/', '', GETPOST('search_cti', 'alphanohtml')));	// Phone number without any special chars

$search_id=trim(GETPOST("search_id","int"));
$search_nom=trim(GETPOST("search_nom"));
$search_alias=trim(GETPOST("search_alias"));
$search_nom_only=trim(GETPOST("search_nom_only"));
$search_barcode=trim(GETPOST("sbarcode"));
$search_customer_code=trim(GETPOST('search_customer_code'));
$search_supplier_code=trim(GETPOST('search_supplier_code'));
$search_account_customer_code=trim(GETPOST('search_account_customer_code'));
$search_account_supplier_code=trim(GETPOST('search_account_supplier_code'));
$search_town=trim(GETPOST("search_town"));
$search_zip=trim(GETPOST("search_zip"));
$search_state=trim(GETPOST("search_state"));
$search_email=trim(GETPOST('search_email'));
$search_phone=trim(GETPOST('search_phone'));
$search_url=trim(GETPOST('search_url'));
$search_idprof1=trim(GETPOST('search_idprof1'));
$search_idprof2=trim(GETPOST('search_idprof2'));
$search_idprof3=trim(GETPOST('search_idprof3'));
$search_idprof4=trim(GETPOST('search_idprof4'));
$search_idprof5=trim(GETPOST('search_idprof5'));
$search_idprof6=trim(GETPOST('search_idprof6'));
$search_sale=trim(GETPOST("search_sale",'int'));
$search_categ_cus=trim(GETPOST("search_categ_cus",'int'));
$search_categ_sup=trim(GETPOST("search_categ_sup",'int'));
$search_country=GETPOST("search_country",'intcomma');
$search_type_thirdparty=GETPOST("search_type_thirdparty",'int');
$search_status=GETPOST("search_status",'int');
$search_type=GETPOST('search_type','alpha');
$search_level_from = GETPOST("search_level_from","alpha");
$search_level_to   = GETPOST("search_level_to","alpha");
$search_stcomm=GETPOST('search_stcomm','int');
$search_import_key  = GETPOST("search_import_key","alpha");

$type=GETPOST('type');
$optioncss=GETPOST('optioncss','alpha');
$mode=GETPOST("mode");

$diroutputmassaction=$conf->societe->dir_output . '/temp/massgeneration/'.$user->id;

$limit = GETPOST('limit','int')?GETPOST('limit','int'):$conf->liste_limit;
$sortfield=GETPOST("sortfield",'alpha');
$sortorder=GETPOST("sortorder",'alpha');
$page=GETPOST("page",'int');
if (! $sortorder) $sortorder="ASC";
if (! $sortfield) $sortfield="s.nom";
if (empty($page) || $page == -1) { $page = 0; }
$offset = $limit * $page;
$pageprev = $page - 1;
$pagenext = $page + 1;

// Initialize technical object to manage hooks of page. Note that conf->hooks_modules contains array of hook context
$contextpage='thirdpartylist';
/*if ($search_type == '1,3') { $contextpage='customerlist'; $type='c'; }
if ($search_type == '2,3') { $contextpage='prospectlist'; $type='p'; }
if ($search_type == '4') { $contextpage='supplierlist'; $type='f'; }
*/
if ($type == 'c') { $contextpage='customerlist'; if ($search_type=='') $search_type='1,3'; }
if ($type == 'p') { $contextpage='prospectlist'; if ($search_type=='') $search_type='2,3'; }
if ($type == 'f') { $contextpage='supplierlist'; if ($search_type=='') $search_type='4'; }

// Initialize technical object to manage hooks of page. Note that conf->hooks_modules contains array of hook context
$hookmanager->initHooks(array($contextpage));
$extrafields = new ExtraFields($db);

// fetch optionals attributes and labels
$extralabels = $extrafields->fetch_name_optionals_label('societe');
$search_array_options=$extrafields->getOptionalsFromPost($extralabels,'','search_');

// List of fields to search into when doing a "search in all"
$fieldstosearchall = array(
	's.nom'=>"ThirdPartyName",
	's.name_alias'=>"AliasNameShort",
	's.code_client'=>"CustomerCode",
    's.code_fournisseur'=>"SupplierCode",
	's.code_compta'=>"CustomerAccountancyCodeShort",
	's.code_compta_fournisseur'=>"SupplierAccountancyCodeShort",
	's.email'=>"EMail",
	's.url'=>"URL",
    's.tva_intra'=>"VATIntra",
    's.siren'=>"ProfId1",
    's.siret'=>"ProfId2",
    's.ape'=>"ProfId3",
);
if (($tmp = $langs->transnoentities("ProfId4".$mysoc->country_code)) && $tmp != "ProfId4".$mysoc->country_code && $tmp != '-') $fieldstosearchall['s.idprof4']='ProfId4';
if (($tmp = $langs->transnoentities("ProfId5".$mysoc->country_code)) && $tmp != "ProfId5".$mysoc->country_code && $tmp != '-') $fieldstosearchall['s.idprof5']='ProfId5';
if (($tmp = $langs->transnoentities("ProfId6".$mysoc->country_code)) && $tmp != "ProfId6".$mysoc->country_code && $tmp != '-') $fieldstosearchall['s.idprof6']='ProfId6';
if (!empty($conf->barcode->enabled)) $fieldstosearchall['s.barcode']='Gencod';

// Define list of fields to show into list
$checkedcustomercode=(in_array($contextpage, array('thirdpartylist', 'customerlist', 'prospectlist')) ? 1 : 0);
$checkedsuppliercode=(in_array($contextpage, array('supplierlist')) ? 1 : 0);
$checkedcustomeraccountcode=(in_array($contextpage, array('customerlist')) ? 1 : 0);
$checkedsupplieraccountcode=(in_array($contextpage, array('supplierlist')) ? 1 : 0);
$checkedtypetiers=1;
$checkedprofid1=0;
$checkedprofid2=0;
$checkedprofid3=0;
$checkedprofid4=0;
$checkedprofid5=0;
$checkedprofid6=0;
//$checkedprofid4=((($tmp = $langs->transnoentities("ProfId4".$mysoc->country_code)) && $tmp != "ProfId4".$mysoc->country_code && $tmp != '-') ? 1 : 0);
//$checkedprofid5=((($tmp = $langs->transnoentities("ProfId5".$mysoc->country_code)) && $tmp != "ProfId5".$mysoc->country_code && $tmp != '-') ? 1 : 0);
//$checkedprofid6=((($tmp = $langs->transnoentities("ProfId6".$mysoc->country_code)) && $tmp != "ProfId6".$mysoc->country_code && $tmp != '-') ? 1 : 0);
$checkprospectlevel=(in_array($contextpage, array('prospectlist')) ? 1 : 0);
$checkstcomm=(in_array($contextpage, array('prospectlist')) ? 1 : 0);
$arrayfields=array(
	's.rowid'=>array('label'=>"TechnicalID", 'checked'=>($conf->global->MAIN_SHOW_TECHNICAL_ID?1:0), 'enabled'=>($conf->global->MAIN_SHOW_TECHNICAL_ID?1:0)),
    's.nom'=>array('label'=>"ThirdPartyName", 'checked'=>1),
    's.name_alias'=>array('label'=>"AliasNameShort", 'checked'=>1),
    's.barcode'=>array('label'=>"Gencod", 'checked'=>1, 'enabled'=>(! empty($conf->barcode->enabled))),
    's.code_client'=>array('label'=>"CustomerCodeShort", 'checked'=>$checkedcustomercode),
    's.code_fournisseur'=>array('label'=>"SupplierCodeShort", 'checked'=>$checkedsuppliercode, 'enabled'=>(! empty($conf->fournisseur->enabled))),
    's.code_compta'=>array('label'=>"CustomerAccountancyCodeShort", 'checked'=>$checkedcustomeraccountcode),
    's.code_compta_fournisseur'=>array('label'=>"SupplierAccountancyCodeShort", 'checked'=>$checkedsupplieraccountcode, 'enabled'=>(! empty($conf->fournisseur->enabled))),
    's.town'=>array('label'=>"Town", 'checked'=>1),
    's.zip'=>array('label'=>"Zip", 'checked'=>1),
    'state.nom'=>array('label'=>"State", 'checked'=>0),
	'country.code_iso'=>array('label'=>"Country", 'checked'=>0),
    's.email'=>array('label'=>"Email", 'checked'=>0),
    's.url'=>array('label'=>"Url", 'checked'=>0),
    's.phone'=>array('label'=>"Phone", 'checked'=>1),
    'typent.code'=>array('label'=>"ThirdPartyType", 'checked'=>$checkedtypetiers),
    's.siren'=>array('label'=>"ProfId1Short", 'checked'=>$checkedprofid1),
    's.siret'=>array('label'=>"ProfId2Short", 'checked'=>$checkedprofid2),
    's.ape'=>array('label'=>"ProfId3Short", 'checked'=>$checkedprofid3),
    's.idprof4'=>array('label'=>"ProfId4Short", 'checked'=>$checkedprofid4),
    's.idprof5'=>array('label'=>"ProfId5Short", 'checked'=>$checkedprofid5),
    's.idprof6'=>array('label'=>"ProfId6Short", 'checked'=>$checkedprofid6),
    'customerorsupplier'=>array('label'=>'Nature', 'checked'=>1),
    's.fk_prospectlevel'=>array('label'=>"ProspectLevelShort", 'checked'=>$checkprospectlevel),
	's.fk_stcomm'=>array('label'=>"StatusProsp", 'checked'=>$checkstcomm),
    's.datec'=>array('label'=>"DateCreation", 'checked'=>0, 'position'=>500),
    's.tms'=>array('label'=>"DateModificationShort", 'checked'=>0, 'position'=>500),
    's.status'=>array('label'=>"Status", 'checked'=>1, 'position'=>1000),
	's.import_key'=>array('label'=>"ImportId", 'checked'=>0, 'position'=>1100),
);
// Extra fields
if (is_array($extrafields->attribute_label) && count($extrafields->attribute_label))
{
   foreach($extrafields->attribute_label as $key => $val)
   {
       $arrayfields["ef.".$key]=array('label'=>$extrafields->attribute_label[$key], 'checked'=>$extrafields->attribute_list[$key], 'position'=>$extrafields->attribute_pos[$key], 'enabled'=>$extrafields->attribute_perms[$key]);
   }
}

$object = new Societe($db);


/*
 * Actions
 */

if (GETPOST('cancel')) { $action='list'; $massaction=''; }
if (! GETPOST('confirmmassaction') && $massaction != 'presend' && $massaction != 'confirm_presend') { $massaction=''; }

$parameters=array();
$reshook=$hookmanager->executeHooks('doActions',$parameters, $object, $action);    // Note that $action and $object may have been modified by some hooks
if ($reshook < 0) setEventMessages($hookmanager->error, $hookmanager->errors, 'errors');

if (empty($reshook))
{
    // Selection of new fields
    include DOL_DOCUMENT_ROOT.'/core/actions_changeselectedfields.inc.php';

    // Did we click on purge search criteria ?
    if (GETPOST('button_removefilter_x','alpha') || GETPOST('button_removefilter.x','alpha') || GETPOST('button_removefilter','alpha')) // All tests are required to be compatible with all browsers
    {
    	$search_id='';
        $search_nom='';
        $search_alias='';
        $search_categ_cus=0;
        $search_categ_sup=0;
        $search_sale='';
    	$search_barcode="";
        $search_customer_code='';
        $search_supplier_code='';
        $search_account_customer_code='';
        $search_account_supplier_code='';
    	$search_town="";
    	$search_zip="";
    	$search_state="";
    	$search_country='';
    	$search_email='';
    	$search_phone='';
    	$search_url='';
    	$search_idprof1='';
    	$search_idprof2='';
    	$search_idprof3='';
    	$search_idprof4='';
    	$search_idprof5='';
    	$search_idprof6='';
    	$search_type='';
    	$search_type_thirdparty='';
    	$search_status=-1;
    	$search_stcomm='';
     	$search_level_from='';
     	$search_level_to='';
     	$search_import_key='';
     	$toselect='';
    	$search_array_options=array();
    }

    // Mass actions
    $objectclass='Societe';
    $objectlabel='ThirdParty';
    $permtoread = $user->rights->societe->lire;
    $permtodelete = $user->rights->societe->supprimer;
    $uploaddir = $conf->societe->dir_output;
    include DOL_DOCUMENT_ROOT.'/core/actions_massactions.inc.php';

    if ($action == 'setstcomm')
    {
        $object = new Client($db);
        $result=$object->fetch(GETPOST('stcommsocid'));
        $object->stcomm_id=dol_getIdFromCode($db, GETPOST('stcomm','alpha'), 'c_stcomm');
        $result=$object->update($object->id, $user);
        if ($result < 0) setEventMessages($object->error,$object->errors,'errors');

        $action='';
    }
}

if ($search_status=='') $search_status=1; // always display active thirdparty first



/*
 * View
 */

/*
 REM: Rules on permissions to see thirdparties
 Internal or External user + No permission to see customers => See nothing
 Internal user socid=0 + Permission to see ALL customers    => See all thirdparties
 Internal user socid=0 + No permission to see ALL customers => See only thirdparties linked to user that are sale representative
 External user socid=x + Permission to see ALL customers    => Can see only himself
 External user socid=x + No permission to see ALL customers => Can see only himself
 */

$form=new Form($db);
$formother=new FormOther($db);
$companystatic=new Societe($db);
$formcompany=new FormCompany($db);
$prospectstatic=new Client($db);
$prospectstatic->client=2;
$prospectstatic->loadCacheOfProspStatus();


$title=$langs->trans("ListOfThirdParties");
if ($type == 'c' && (empty($search_type) || ($search_type == '1,3'))) $title=$langs->trans("ListOfCustomers");
if ($type == 'p' && (empty($search_type) || ($search_type == '2,3'))) $title=$langs->trans("ListOfProspects");
if ($type == 'f' && (empty($search_type) || ($search_type == '4'))) $title=$langs->trans("ListOfSuppliers");

// If both parameters are set, search for everything BETWEEN them
if ($search_level_from != '' && $search_level_to != '')
{
	// Ensure that these parameters are numbers
	$search_level_from = (int) $search_level_from;
	$search_level_to = (int) $search_level_to;

	// If from is greater than to, reverse orders
	if ($search_level_from > $search_level_to)
	{
		$tmp = $search_level_to;
		$search_level_to = $search_level_from;
		$search_level_from = $tmp;
	}

	// Generate the SQL request
	$sortwhere = '(sortorder BETWEEN '.$search_level_from.' AND '.$search_level_to.') AS is_in_range';
}
// If only "from" parameter is set, search for everything GREATER THAN it
else if ($search_level_from != '')
{
	// Ensure that this parameter is a number
	$search_level_from = (int) $search_level_from;

	// Generate the SQL request
	$sortwhere = '(sortorder >= '.$search_level_from.') AS is_in_range';
}
// If only "to" parameter is set, search for everything LOWER THAN it
else if ($search_level_to != '')
{
	// Ensure that this parameter is a number
	$search_level_to = (int) $search_level_to;

	// Generate the SQL request
	$sortwhere = '(sortorder <= '.$search_level_to.') AS is_in_range';
}
// If no parameters are set, dont search for anything
else
{
	$sortwhere = '0 as is_in_range';
}

// Select every potentiels, and note each potentiels which fit in search parameters
dol_syslog('societe/list.php',LOG_DEBUG);
$sql = "SELECT code, label, sortorder, ".$sortwhere;
$sql.= " FROM ".MAIN_DB_PREFIX."c_prospectlevel";
$sql.= " WHERE active > 0";
$sql.= " ORDER BY sortorder";

$resql = $db->query($sql);
if ($resql)
{
	$tab_level = array();
	$search_levels = array();

	while ($obj = $db->fetch_object($resql))
	{
		// Compute level text
		$level=$langs->trans($obj->code);
		if ($level == $obj->code) $level=$langs->trans($obj->label);

		// Put it in the array sorted by sortorder
		$tab_level[$obj->sortorder] = $level;

		// If this potentiel fit in parameters, add its code to the $search_levels array
		if ($obj->is_in_range == 1)
		{
			$search_levels[] = '"'.preg_replace('[^A-Za-z0-9_-]', '', $obj->code).'"';
		}
	}

	// Implode the $search_levels array so that it can be use in a "IN (...)" where clause.
	// If no paramters was set, $search_levels will be empty
	$search_levels = implode(',', $search_levels);
}
else dol_print_error($db);

$sql = "SELECT s.rowid, s.nom as name, s.name_alias, s.barcode, s.town, s.zip, s.datec, s.code_client, s.code_fournisseur, ";
$sql.= " st.libelle as stcomm, s.fk_stcomm as stcomm_id, s.fk_prospectlevel, s.prefix_comm, s.client, s.fournisseur, s.canvas, s.status as status,";
$sql.= " s.email, s.phone, s.url, s.siren as idprof1, s.siret as idprof2, s.ape as idprof3, s.idprof4 as idprof4, s.fk_pays,";
$sql.= " s.tms as date_update, s.datec as date_creation,";
$sql.= " s.code_compta,s.code_compta_fournisseur,";
$sql.= " typent.code as typent_code,";
$sql.= " state.code_departement as state_code, state.nom as state_name";
// We'll need these fields in order to filter by sale (including the case where the user can only see his prospects)
if ($search_sale) $sql .= ", sc.fk_soc, sc.fk_user";
// We'll need these fields in order to filter by categ
if ($search_categ_cus) $sql .= ", cc.fk_categorie, cc.fk_soc";
if ($search_categ_sup) $sql .= ", cs.fk_categorie, cs.fk_soc";
// Add fields from extrafields
foreach ($extrafields->attribute_label as $key => $val) $sql.=($extrafields->attribute_type[$key] != 'separate' ? ",ef.".$key.' as options_'.$key : '');
// Add fields from hooks
$parameters=array();
$reshook=$hookmanager->executeHooks('printFieldListSelect',$parameters);    // Note that $action and $object may have been modified by hook
$sql.=$hookmanager->resPrint;
$sql.= " FROM ".MAIN_DB_PREFIX."societe as s";
if (is_array($extrafields->attribute_label) && count($extrafields->attribute_label)) $sql.= " LEFT JOIN ".MAIN_DB_PREFIX."societe_extrafields as ef on (s.rowid = ef.fk_object)";
$sql.= " LEFT JOIN ".MAIN_DB_PREFIX."c_country as country on (country.rowid = s.fk_pays)";
$sql.= " LEFT JOIN ".MAIN_DB_PREFIX."c_typent as typent on (typent.id = s.fk_typent)";
$sql.= " LEFT JOIN ".MAIN_DB_PREFIX."c_departements as state on (state.rowid = s.fk_departement)";
// We'll need this table joined to the select in order to filter by categ
if (! empty($search_categ_cus)) $sql.= ' LEFT JOIN '.MAIN_DB_PREFIX."categorie_societe as cc ON s.rowid = cc.fk_soc"; // We'll need this table joined to the select in order to filter by categ
if (! empty($search_categ_sup)) $sql.= ' LEFT JOIN '.MAIN_DB_PREFIX."categorie_fournisseur as cs ON s.rowid = cs.fk_soc"; // We'll need this table joined to the select in order to filter by categ
$sql.= " ,".MAIN_DB_PREFIX."c_stcomm as st";
// We'll need this table joined to the select in order to filter by sale
if ($search_sale || (!$user->rights->societe->client->voir && !$socid)) $sql.= ", ".MAIN_DB_PREFIX."societe_commerciaux as sc";
$sql.= " WHERE s.fk_stcomm = st.id";
$sql.= " AND s.entity IN (".getEntity('societe').")";
if (! $user->rights->societe->client->voir && ! $socid)	$sql.= " AND s.rowid = sc.fk_soc AND sc.fk_user = " .$user->id;
if ($socid)                $sql.= " AND s.rowid = ".$socid;
if ($search_sale)          $sql.= " AND s.rowid = sc.fk_soc";        // Join for the needed table to filter by sale
if (! $user->rights->fournisseur->lire) $sql.=" AND (s.fournisseur <> 1 OR s.client <> 0)";    // client=0, fournisseur=0 must be visible
if ($search_sale)          $sql.= " AND sc.fk_user = ".$db->escape($search_sale);
if ($search_categ_cus > 0) $sql.= " AND cc.fk_categorie = ".$db->escape($search_categ_cus);
if ($search_categ_sup > 0) $sql.= " AND cs.fk_categorie = ".$db->escape($search_categ_sup);
if ($search_categ_cus == -2)   $sql.= " AND cc.fk_categorie IS NULL";
if ($search_categ_sup == -2)   $sql.= " AND cs.fk_categorie IS NULL";

if ($search_all)           $sql.= natural_search(array_keys($fieldstosearchall), $search_all);
if (strlen($search_cti))   $sql.= natural_search('s.phone', $search_cti);

if ($search_id > 0)        $sql.= natural_search("s.rowid",$search_id,1);
if ($search_nom)           $sql.= natural_search("s.nom",$search_nom);
if ($search_alias)         $sql.= natural_search("s.name_alias",$search_alias);
if ($search_nom_only)      $sql.= natural_search("s.nom",$search_nom_only);
if ($search_customer_code) $sql.= natural_search("s.code_client",$search_customer_code);
if ($search_supplier_code) $sql.= natural_search("s.code_fournisseur",$search_supplier_code);
if ($search_account_customer_code) $sql.= natural_search("s.code_compta",$search_account_customer_code);
if ($search_account_supplier_code) $sql.= natural_search("s.code_compta_fournisseur",$search_account_supplier_code);
if ($search_town)          $sql.= natural_search("s.town",$search_town);
if (strlen($search_zip))   $sql.= natural_search("s.zip",$search_zip);
if ($search_state)         $sql.= natural_search("state.nom",$search_state);
if ($search_country)       $sql .= " AND s.fk_pays IN (".$search_country.')';
if ($search_email)         $sql.= natural_search("s.email",$search_email);
if (strlen($search_phone)) $sql.= natural_search("s.phone", $search_phone);
if ($search_url)           $sql.= natural_search("s.url",$search_url);
if (strlen($search_idprof1)) $sql.= natural_search("s.siren",$search_idprof1);
if (strlen($search_idprof2)) $sql.= natural_search("s.siret",$search_idprof2);
if (strlen($search_idprof3)) $sql.= natural_search("s.ape",$search_idprof3);
if (strlen($search_idprof4)) $sql.= natural_search("s.idprof4",$search_idprof4);
if (strlen($search_idprof5)) $sql.= natural_search("s.idprof5",$search_idprof5);
if (strlen($search_idprof6)) $sql.= natural_search("s.idprof6",$search_idprof6);
// Filter on type of thirdparty
if ($search_type > 0 && in_array($search_type,array('1,3','2,3'))) $sql .= " AND s.client IN (".$db->escape($search_type).")";
if ($search_type > 0 && in_array($search_type,array('4')))         $sql .= " AND s.fournisseur = 1";
if ($search_type == '0') $sql .= " AND s.client = 0 AND s.fournisseur = 0";
if ($search_status!='' && $search_status >= 0) $sql .= " AND s.status = ".$db->escape($search_status);
if (!empty($conf->barcode->enabled) && $search_barcode) $sql.= natural_search("s.barcode", $search_barcode);
if ($search_type_thirdparty) $sql .= " AND s.fk_typent IN (".$search_type_thirdparty.')';
if ($search_levels)  $sql .= " AND s.fk_prospectlevel IN (".$search_levels.')';
if ($search_stcomm != '' && $search_stcomm != -2) $sql.= natural_search("s.fk_stcomm",$search_stcomm,2);
if ($search_import_key)    $sql.= natural_search("s.import_key",$search_import_key);
// Add where from extra fields
foreach ($search_array_options as $key => $val)
{
    $crit=$val;
    $tmpkey=preg_replace('/search_options_/','',$key);
    $typ=$extrafields->attribute_type[$tmpkey];
    $mode=0;
    if (in_array($typ, array('int','double','real'))) $mode=1;    // Search on a numeric
    if ($crit != '' && (! in_array($typ, array('select')) || $crit != '0'))
    {
        $sql .= natural_search('ef.'.$tmpkey, $crit, $mode);
    }
}
// Add where from hooks
$parameters=array();
$reshook=$hookmanager->executeHooks('printFieldListWhere',$parameters);    // Note that $action and $object may have been modified by hook
$sql.=$hookmanager->resPrint;

$sql.= $db->order($sortfield,$sortorder);

// Count total nb of records
$nbtotalofrecords = '';
if (empty($conf->global->MAIN_DISABLE_FULL_SCANLIST))
{
	$result = $db->query($sql);
	$nbtotalofrecords = $db->num_rows($result);
}

$sql.= $db->plimit($limit+1, $offset);

$resql = $db->query($sql);
if (! $resql)
{
    dol_print_error($db);
    exit;
}

$num = $db->num_rows($resql);

$arrayofselected=is_array($toselect)?$toselect:array();

if ($num == 1 && ! empty($conf->global->MAIN_SEARCH_DIRECT_OPEN_IF_ONLY_ONE) && ($search_all != '' || $search_cti != '') && $action != 'list')
{
    $obj = $db->fetch_object($resql);
    $id = $obj->rowid;
    header("Location: ".DOL_URL_ROOT.'/societe/card.php?socid='.$id);
    exit;
}

$help_url='EN:Module_Third_Parties|FR:Module_Tiers|ES:Empresas';
llxHeader('',$langs->trans("ThirdParty"),$help_url);

$param='';
if (! empty($contextpage) && $contextpage != $_SERVER["PHP_SELF"]) $param.='&contextpage='.$contextpage;
if ($limit > 0 && $limit != $conf->liste_limit) $param.='&limit='.$limit;
if ($search_all != '') $param = "&sall=".urlencode($search_all);
if ($sall != '') $param .= "&sall=".urlencode($sall);
if ($search_categ_cus > 0) $param.='&search_categ_cus='.urlencode($search_categ_cus);
if ($search_categ_sup > 0) $param.='&search_categ_sup='.urlencode($search_categ_sup);
if ($search_sale > 0)	$param.='&search_sale='.urlencode($search_sale);
if ($search_id > 0) $param.= "&search_id=".urlencode($search_id);
if ($search_nom != '') $param.= "&search_nom=".urlencode($search_nom);
if ($search_alias != '') $param.= "&search_alias=".urlencode($search_alias);
if ($search_town != '') $param.= "&search_town=".urlencode($search_town);
if ($search_zip != '') $param.= "&search_zip=".urlencode($search_zip);
if ($search_phone != '') $param.= "&search_phone=".urlencode($search_phone);
if ($search_email != '') $param.= "&search_email=".urlencode($search_email);
if ($search_url != '') $param.= "&search_url=".urlencode($search_url);
if ($search_state != '') $param.= "&search_state=".urlencode($search_state);
if ($search_country != '') $param.= "&search_country=".urlencode($search_country);
if ($search_customer_code != '') $param.= "&search_customer_code=".urlencode($search_customer_code);
if ($search_supplier_code != '') $param.= "&search_supplier_code=".urlencode($search_supplier_code);
if ($search_account_customer_code != '') $param.= "&search_account_customer_code=".urlencode($search_account_customer_code);
if ($search_account_supplier_code != '') $param.= "&search_account_supplier_code=".urlencode($search_account_supplier_code);
if ($search_barcode != '') $param.= "&sbarcode=".urlencode($search_barcode);
if ($search_idprof1 != '') $param.= '&search_idprof1='.urlencode($search_idprof1);
if ($search_idprof2 != '') $param.= '&search_idprof2='.urlencode($search_idprof2);
if ($search_idprof3 != '') $param.= '&search_idprof3='.urlencode($search_idprof3);
if ($search_idprof4 != '') $param.= '&search_idprof4='.urlencode($search_idprof4);
if ($search_idprof5 != '') $param.= '&search_idprof5='.urlencode($search_idprof5);
if ($search_idprof6 != '') $param.= '&search_idprof6='.urlencode($search_idprof6);
if ($search_country != '') $param.='&search_country='.urlencode($search_country);
if ($search_type_thirdparty != '') $param.='&search_type_thirdparty='.urlencode($search_type_thirdparty);
if ($optioncss != '') $param.='&optioncss='.urlencode($optioncss);
if ($search_status != '') $param.='&search_status='.urlencode($search_status);
if ($search_stcomm != '') $param.='&search_stcomm='.urlencode($search_stcomm);
if ($search_level_from != '') $param.='&search_level_from='.urlencode($search_level_from);
if ($search_level_to != '')   $param.='&search_level_to='.urlencode($search_level_to);
if ($search_import_key != '') $param.='&search_import_key='.urlencode($search_import_key);
if ($type != '') $param.='&type='.urlencode($type);
// Add $param from extra fields
foreach ($search_array_options as $key => $val)
{
    $crit=$val;
    $tmpkey=preg_replace('/search_options_/','',$key);
    if ($val != '') $param.='&search_options_'.$tmpkey.'='.urlencode($val);
}

// Show delete result message
if (GETPOST('delsoc'))
{
    setEventMessages($langs->trans("CompanyDeleted",GETPOST('delsoc')), null, 'mesgs');
}

// List of mass actions available
$arrayofmassactions =  array(
//    'presend'=>$langs->trans("SendByMail"),
//    'builddoc'=>$langs->trans("PDFMerge"),
);
//if($user->rights->societe->creer) $arrayofmassactions['createbills']=$langs->trans("CreateInvoiceForThisCustomer");
if ($user->rights->societe->supprimer) $arrayofmassactions['delete']=$langs->trans("Delete");
if ($massaction == 'presend') $arrayofmassactions=array();
$massactionbutton=$form->selectMassAction('', $arrayofmassactions);

print '<form method="post" action="'.$_SERVER["PHP_SELF"].'" name="formfilter">';
if ($optioncss != '') print '<input type="hidden" name="optioncss" value="'.$optioncss.'">';
print '<input type="hidden" name="token" value="'.$_SESSION['newtoken'].'">';
print '<input type="hidden" name="formfilteraction" id="formfilteraction" value="list">';
print '<input type="hidden" name="sortfield" value="'.$sortfield.'">';
print '<input type="hidden" name="sortorder" value="'.$sortorder.'">';
print '<input type="hidden" name="page" value="'.$page.'">';

print_barre_liste($title, $page, $_SERVER["PHP_SELF"], $param, $sortfield, $sortorder, $massactionbutton, $num, $nbtotalofrecords, 'title_companies', 0, '', '', $limit);

$langs->load("other");
$textprofid=array();
foreach(array(1,2,3,4,5,6) as $key)
{
	$label=$langs->transnoentities("ProfId".$key.$mysoc->country_code);
	$textprofid[$key]='';
	if ($label != "ProfId".$key.$mysoc->country_code)
	{	// Get only text between ()
		if (preg_match('/\((.*)\)/i',$label,$reg)) $label=$reg[1];
		$textprofid[$key]=$langs->trans("ProfIdShortDesc",$key,$mysoc->country_code,$label);
	}
}

if ($search_all)
{
    foreach($fieldstosearchall as $key => $val) $fieldstosearchall[$key]=$langs->trans($val);
    print $langs->trans("FilterOnInto", $search_all) . join(', ',$fieldstosearchall);
}

// Filter on categories
$moreforfilter='';
<<<<<<< HEAD
//if ($type == 'c' || $type == 'p')
//{
=======
if (empty($type) || $type == 'c' || $type == 'p')
{
>>>>>>> ef31c47c
	if (! empty($conf->categorie->enabled))
	{
		require_once DOL_DOCUMENT_ROOT . '/categories/class/categorie.class.php';
		$moreforfilter.='<div class="divsearchfield">';
<<<<<<< HEAD
	 	$moreforfilter.=$langs->trans('Categories'). ' ('.$langs->trans("Customer").'): ';
		$moreforfilter.=$formother->select_categories('customer',$search_categ_cus,'search_categ_cus',1);
	 	$moreforfilter.='</div>';
	}
//}
//if ($type == 'f')
//{
=======
	 	$moreforfilter.=$langs->trans('CustomersProspectsCategoriesShort').': ';
		$moreforfilter.=$formother->select_categories('customer',$search_categ_cus,'search_categ_cus',1);
	 	$moreforfilter.='</div>';
	}
}
if (empty($type) || $type == 'f')
{
>>>>>>> ef31c47c
    if (! empty($conf->categorie->enabled))
    {
        require_once DOL_DOCUMENT_ROOT . '/categories/class/categorie.class.php';
        $moreforfilter.='<div class="divsearchfield">';
<<<<<<< HEAD
        $moreforfilter.=$langs->trans('Categories'). ' ('.$langs->trans("Supplier").'): ';
=======
        $moreforfilter.=$langs->trans('SuppliersCategoriesShort').': ';
>>>>>>> ef31c47c
        $moreforfilter.=$formother->select_categories('supplier',$search_categ_sup,'search_categ_sup',1);
        $moreforfilter.='</div>';
    }
//}

// If the user can view prospects other than his'
if ($user->rights->societe->client->voir || $socid)
{
 	$moreforfilter.='<div class="divsearchfield">';
 	$moreforfilter.=$langs->trans('SalesRepresentatives'). ': ';
	$moreforfilter.=$formother->select_salesrepresentatives($search_sale,'search_sale',$user, 0, 1, 'maxwidth300');
	$moreforfilter.='</div>';
}
if ($moreforfilter)
{
	print '<div class="liste_titre liste_titre_bydiv centpercent">';
	print $moreforfilter;
	$parameters=array('type'=>$type);
	$reshook=$hookmanager->executeHooks('printFieldPreListTitle',$parameters);    // Note that $action and $object may have been modified by hook
    print $hookmanager->resPrint;
    print '</div>';
}

$varpage=empty($contextpage)?$_SERVER["PHP_SELF"]:$contextpage;
$selectedfields=$form->multiSelectArrayWithCheckbox('selectedfields', $arrayfields, $varpage);	// This also change content of $arrayfields
if ($massactionbutton) $selectedfields.=$form->showCheckAddButtons('checkforselect', 1);

if (empty($arrayfields['customerorsupplier']['checked'])) print '<input type="hidden" name="type" value="'.$type.'">';

print '<div class="div-table-responsive">';
print '<table class="tagtable liste'.($moreforfilter?" listwithfilterbefore":"").'">'."\n";

// Fields title search
print '<tr class="liste_titre_filter">';
if (! empty($arrayfields['s.rowid']['checked']))
{
	print '<td class="liste_titre">';
	print '<input class="flat searchstring" type="text" name="search_id" size="1" value="'.dol_escape_htmltag($search_id).'">';
	print '</td>';
}
if (! empty($arrayfields['s.nom']['checked']))
{
	print '<td class="liste_titre">';
	if (! empty($search_nom_only) && empty($search_nom)) $search_nom=$search_nom_only;
	print '<input class="flat searchstring" type="text" name="search_nom" size="8" value="'.dol_escape_htmltag($search_nom).'">';
	print '</td>';
}
if (! empty($arrayfields['s.name_alias']['checked']))
{
	print '<td class="liste_titre">';
	print '<input class="flat searchstring" type="text" name="search_alias" size="8" value="'.dol_escape_htmltag($search_alias).'">';
	print '</td>';
}
// Barcode
if (! empty($arrayfields['s.barcode']['checked']))
{
	print '<td class="liste_titre">';
	print '<input class="flat searchstring" type="text" name="sbarcode" size="6" value="'.dol_escape_htmltag($search_barcode).'">';
	print '</td>';
}
// Customer code
if (! empty($arrayfields['s.code_client']['checked']))
{
    print '<td class="liste_titre">';
	print '<input class="flat searchstring" size="8" type="text" name="search_customer_code" value="'.dol_escape_htmltag($search_customer_code).'">';
	print '</td>';
}
// Supplier code
if (! empty($arrayfields['s.code_fournisseur']['checked']))
{
    print '<td class="liste_titre">';
	print '<input class="flat searchstring" size="8" type="text" name="search_supplier_code" value="'.dol_escape_htmltag($search_supplier_code).'">';
	print '</td>';
}
// Account Customer code
if (! empty($arrayfields['s.code_compta']['checked']))
{
    print '<td class="liste_titre">';
	print '<input class="flat searchstring" size="8" type="text" name="search_account_customer_code" value="'.dol_escape_htmltag($search_account_customer_code).'">';
	print '</td>';
}
// Account Supplier code
if (! empty($arrayfields['s.code_compta_fournisseur']['checked']))
{
    print '<td class="liste_titre">';
	print '<input class="flat" size="8" type="text" name="search_account_supplier_code" value="'.dol_escape_htmltag($search_account_supplier_code).'">';
	print '</td>';
}
// Town
if (! empty($arrayfields['s.town']['checked']))
{
    print '<td class="liste_titre">';
	print '<input class="flat searchstring" size="6" type="text" name="search_town" value="'.dol_escape_htmltag($search_town).'">';
	print '</td>';
}
// Zip
if (! empty($arrayfields['s.zip']['checked']))
{
    print '<td class="liste_titre">';
	print '<input class="flat searchstring" size="4" type="text" name="search_zip" value="'.dol_escape_htmltag($search_zip).'">';
	print '</td>';
}
// State
if (! empty($arrayfields['state.nom']['checked']))
{
    print '<td class="liste_titre">';
	print '<input class="flat searchstring" size="4" type="text" name="search_state" value="'.dol_escape_htmltag($search_state).'">';
	print '</td>';
}
// Country
if (! empty($arrayfields['country.code_iso']['checked']))
{
    print '<td class="liste_titre" align="center">';
	print $form->select_country($search_country,'search_country','',0,'maxwidth100');
	print '</td>';
}
// Company type
if (! empty($arrayfields['typent.code']['checked']))
{
    print '<td class="liste_titre maxwidthonsmartphone" align="center">';
	print $form->selectarray("search_type_thirdparty", $formcompany->typent_array(0), $search_type_thirdparty, 0, 0, 0, '', 0, 0, 0, (empty($conf->global->SOCIETE_SORT_ON_TYPEENT)?'ASC':$conf->global->SOCIETE_SORT_ON_TYPEENT));
	print '</td>';
}
if (! empty($arrayfields['s.email']['checked']))
{
    // Email
	print '<td class="liste_titre">';
	print '<input class="flat searchemail" size="4" type="text" name="search_email" value="'.dol_escape_htmltag($search_email).'">';
	print '</td>';
}
if (! empty($arrayfields['s.phone']['checked']))
{
    // Phone
	print '<td class="liste_titre">';
	print '<input class="flat searchstring" size="4" type="text" name="search_phone" value="'.dol_escape_htmltag($search_phone).'">';
	print '</td>';
}
if (! empty($arrayfields['s.url']['checked']))
{
    // Url
	print '<td class="liste_titre">';
	print '<input class="flat searchstring" size="4" type="text" name="search_url" value="'.dol_escape_htmltag($search_url).'">';
	print '</td>';
}
if (! empty($arrayfields['s.siren']['checked']))
{
    // IdProf1
	print '<td class="liste_titre">';
	print '<input class="flat searchstring" size="4" type="text" name="search_idprof1" value="'.dol_escape_htmltag($search_idprof1).'">';
	print '</td>';
}
if (! empty($arrayfields['s.siret']['checked']))
{
    // IdProf2
	print '<td class="liste_titre">';
	print '<input class="flat searchstring" size="4" type="text" name="search_idprof2" value="'.dol_escape_htmltag($search_idprof2).'">';
	print '</td>';
}
if (! empty($arrayfields['s.ape']['checked']))
{
    // IdProf3
	print '<td class="liste_titre">';
	print '<input class="flat searchstring" size="4" type="text" name="search_idprof3" value="'.dol_escape_htmltag($search_idprof3).'">';
	print '</td>';
}
if (! empty($arrayfields['s.idprof4']['checked']))
{
    // IdProf4
	print '<td class="liste_titre">';
	print '<input class="flat searchstring" size="4" type="text" name="search_idprof4" value="'.dol_escape_htmltag($search_idprof4).'">';
	print '</td>';
}
if (! empty($arrayfields['s.idprof5']['checked']))
{
    // IdProf5
	print '<td class="liste_titre">';
	print '<input class="flat searchstring" size="4" type="text" name="search_idprof5" value="'.dol_escape_htmltag($search_idprof5).'">';
	print '</td>';
}
if (! empty($arrayfields['s.idprof6']['checked']))
{
    // IdProf6
	print '<td class="liste_titre">';
	print '<input class="flat searchstring" size="4" type="text" name="search_idprof6" value="'.dol_escape_htmltag($search_idprof6).'">';
	print '</td>';
}

// Type (customer/prospect/supplier)
if (! empty($arrayfields['customerorsupplier']['checked']))
{
    print '<td class="liste_titre maxwidthonsmartphone" align="middle">';
    if ($type != '') print '<input type="hidden" name="type" value="'.$type.'">';
    print '<select class="flat" name="search_type">';
    print '<option value="-1"'.($search_type==''?' selected':'').'>&nbsp;</option>';
    if (empty($conf->global->SOCIETE_DISABLE_CUSTOMERS)) print '<option value="1,3"'.($search_type=='1,3'?' selected':'').'>'.$langs->trans('Customer').'</option>';
    if (empty($conf->global->SOCIETE_DISABLE_PROSPECTS)) print '<option value="2,3"'.($search_type=='2,3'?' selected':'').'>'.$langs->trans('Prospect').'</option>';
    //if (empty($conf->global->SOCIETE_DISABLE_PROSPECTS)) print '<option value="3"'.($search_type=='3'?' selected':'').'>'.$langs->trans('ProspectCustomer').'</option>';
    print '<option value="4"'.($search_type=='4'?' selected':'').'>'.$langs->trans('Supplier').'</option>';
    print '<option value="0"'.($search_type=='0'?' selected':'').'>'.$langs->trans('Others').'</option>';
    print '</select></td>';
}
if (! empty($arrayfields['s.fk_prospectlevel']['checked']))
{
    // Prospect level
 	print '<td class="liste_titre" align="center">';
 	$options_from = '<option value="">&nbsp;</option>';	 	// Generate in $options_from the list of each option sorted
 	foreach ($tab_level as $tab_level_sortorder => $tab_level_label)
 	{
 		$options_from .= '<option value="'.$tab_level_sortorder.'"'.($search_level_from == $tab_level_sortorder ? ' selected':'').'>';
 		$options_from .= $langs->trans($tab_level_label);
 		$options_from .= '</option>';
 	}
 	array_reverse($tab_level, true);	// Reverse the list
 	$options_to = '<option value="">&nbsp;</option>';		// Generate in $options_to the list of each option sorted in the reversed order
 	foreach ($tab_level as $tab_level_sortorder => $tab_level_label)
 	{
 		$options_to .= '<option value="'.$tab_level_sortorder.'"'.($search_level_to == $tab_level_sortorder ? ' selected':'').'>';
 		$options_to .= $langs->trans($tab_level_label);
 		$options_to .= '</option>';
 	}

    // Print these two select
 	print $langs->trans("From").' <select class="flat" name="search_level_from">'.$options_from.'</select>';
 	print ' ';
 	print $langs->trans("to").' <select class="flat" name="search_level_to">'.$options_to.'</select>';

    print '</td>';
}

if (! empty($arrayfields['s.fk_stcomm']['checked']))
{
    // Prospect status
    print '<td class="liste_titre maxwidthonsmartphone" align="center">';
    $arraystcomm=array();
	foreach($prospectstatic->cacheprospectstatus as $key => $val)
	{
        $arraystcomm[$val['id']]=($langs->trans("StatusProspect".$val['id']) != "StatusProspect".$val['id'] ? $langs->trans("StatusProspect".$val['id']) : $val['label']);
	}
    print $form->selectarray('search_stcomm', $arraystcomm, $search_stcomm, -2);
    print '</td>';
}
// Extra fields
if (is_array($extrafields->attribute_label) && count($extrafields->attribute_label))
{
   foreach($extrafields->attribute_label as $key => $val)
   {
		if (! empty($arrayfields["ef.".$key]['checked']))
		{
            $align=$extrafields->getAlignFlag($key);
            $typeofextrafield=$extrafields->attribute_type[$key];
            print '<td class="liste_titre'.($align?' '.$align:'').'">';
		    if (in_array($typeofextrafield, array('varchar', 'int', 'double', 'select')) && empty($extrafields->attribute_computed[$key]))
			{
			    $crit=$val;
				$tmpkey=preg_replace('/search_options_/','',$key);
				$searchclass='';
				if (in_array($typeofextrafield, array('varchar', 'select'))) $searchclass='searchstring';
				if (in_array($typeofextrafield, array('int', 'double'))) $searchclass='searchnum';
				print '<input class="flat'.($searchclass?' '.$searchclass:'').'" size="4" type="text" name="search_options_'.$tmpkey.'" value="'.dol_escape_htmltag($search_array_options['search_options_'.$tmpkey]).'">';
			}
			else
			{
				// for the type as 'checkbox', 'chkbxlst', 'sellist' we should use code instead of id (example: I declare a 'chkbxlst' to have a link with dictionnairy, I have to extend it with the 'code' instead 'rowid')
				echo $extrafields->showInputField($key, $search_array_options['search_options_'.$key], '', '', 'search_');
			}
			print '</td>';
		}
   }
}
// Fields from hook
$parameters=array('arrayfields'=>$arrayfields);
$reshook=$hookmanager->executeHooks('printFieldListOption',$parameters);    // Note that $action and $object may have been modified by hook
print $hookmanager->resPrint;
// Date creation
if (! empty($arrayfields['s.datec']['checked']))
{
    print '<td class="liste_titre">';
    print '</td>';
}
// Date modification
if (! empty($arrayfields['s.tms']['checked']))
{
    print '<td class="liste_titre">';
    print '</td>';
}
// Status
if (! empty($arrayfields['s.status']['checked']))
{
    print '<td class="liste_titre maxwidthonsmartphone center">';
    print $form->selectarray('search_status', array('0'=>$langs->trans('ActivityCeased'),'1'=>$langs->trans('InActivity')), $search_status, 1);
    print '</td>';
}
if (! empty($arrayfields['s.import_key']['checked']))
{
	print '<td class="liste_titre center">';
	print '<input class="flat searchstring" type="text" name="search_import_key" size="3" value="'.dol_escape_htmltag($search_import_key).'">';
	print '</td>';
}
// Action column
print '<td class="liste_titre" align="right">';
$searchpicto=$form->showFilterButtons();
print $searchpicto;
print '</td>';

print "</tr>\n";

print '<tr class="liste_titre">';
if (! empty($arrayfields['s.rowid']['checked']))                   print_liste_field_titre($arrayfields['s.rowid']['label'], $_SERVER["PHP_SELF"],"s.rowid","",$param,"",$sortfield,$sortorder);
if (! empty($arrayfields['s.nom']['checked']))                     print_liste_field_titre($arrayfields['s.nom']['label'], $_SERVER["PHP_SELF"],"s.nom","",$param,"",$sortfield,$sortorder);
if (! empty($arrayfields['s.name_alias']['checked']))              print_liste_field_titre($arrayfields['s.name_alias']['label'], $_SERVER["PHP_SELF"],"s.name_alias","",$param,"",$sortfield,$sortorder);
if (! empty($arrayfields['s.barcode']['checked']))                 print_liste_field_titre($arrayfields['s.barcode']['label'], $_SERVER["PHP_SELF"], "s.barcode",$param,'','',$sortfield,$sortorder);
if (! empty($arrayfields['s.code_client']['checked']))             print_liste_field_titre($arrayfields['s.code_client']['label'],$_SERVER["PHP_SELF"],"s.code_client","",$param,'',$sortfield,$sortorder);
if (! empty($arrayfields['s.code_fournisseur']['checked']))        print_liste_field_titre($arrayfields['s.code_fournisseur']['label'],$_SERVER["PHP_SELF"],"s.code_fournisseur","",$param,'',$sortfield,$sortorder);
if (! empty($arrayfields['s.code_compta']['checked']))             print_liste_field_titre($arrayfields['s.code_compta']['label'],$_SERVER["PHP_SELF"],"s.code_compta","",$param,'',$sortfield,$sortorder);
if (! empty($arrayfields['s.code_compta_fournisseur']['checked'])) print_liste_field_titre($arrayfields['s.code_compta_fournisseur']['label'],$_SERVER["PHP_SELF"],"s.code_compta_fournisseur","",$param,'',$sortfield,$sortorder);
if (! empty($arrayfields['s.town']['checked']))           print_liste_field_titre($arrayfields['s.town']['label'],$_SERVER["PHP_SELF"],"s.town","",$param,'',$sortfield,$sortorder);
if (! empty($arrayfields['s.zip']['checked']))            print_liste_field_titre($arrayfields['s.zip']['label'],$_SERVER["PHP_SELF"],"s.zip","",$param,'',$sortfield,$sortorder);
if (! empty($arrayfields['state.nom']['checked']))        print_liste_field_titre($arrayfields['state.nom']['label'],$_SERVER["PHP_SELF"],"state.nom","",$param,'',$sortfield,$sortorder);
if (! empty($arrayfields['country.code_iso']['checked'])) print_liste_field_titre($arrayfields['country.code_iso']['label'],$_SERVER["PHP_SELF"],"country.code_iso","",$param,'align="center"',$sortfield,$sortorder);
if (! empty($arrayfields['typent.code']['checked']))      print_liste_field_titre($arrayfields['typent.code']['label'],$_SERVER["PHP_SELF"],"typent.code","",$param,'align="center"',$sortfield,$sortorder);
if (! empty($arrayfields['s.email']['checked']))          print_liste_field_titre($arrayfields['s.email']['label'],$_SERVER["PHP_SELF"],"s.email","",$param,'',$sortfield,$sortorder);
if (! empty($arrayfields['s.phone']['checked']))          print_liste_field_titre($arrayfields['s.phone']['label'],$_SERVER["PHP_SELF"],"s.phone","",$param,'',$sortfield,$sortorder);
if (! empty($arrayfields['s.url']['checked']))            print_liste_field_titre($arrayfields['s.url']['label'],$_SERVER["PHP_SELF"],"s.url","",$param,'',$sortfield,$sortorder);
if (! empty($arrayfields['s.siren']['checked']))          print_liste_field_titre($form->textwithpicto($langs->trans("ProfId1Short"),$textprofid[1],1,0),$_SERVER["PHP_SELF"],"s.siren","",$param,'class="nowrap"',$sortfield,$sortorder);
if (! empty($arrayfields['s.siret']['checked']))          print_liste_field_titre($form->textwithpicto($langs->trans("ProfId2Short"),$textprofid[2],1,0),$_SERVER["PHP_SELF"],"s.siret","",$param,'class="nowrap"',$sortfield,$sortorder);
if (! empty($arrayfields['s.ape']['checked']))            print_liste_field_titre($form->textwithpicto($langs->trans("ProfId3Short"),$textprofid[3],1,0),$_SERVER["PHP_SELF"],"s.ape","",$param,'class="nowrap"',$sortfield,$sortorder);
if (! empty($arrayfields['s.idprof4']['checked']))        print_liste_field_titre($form->textwithpicto($langs->trans("ProfId4Short"),$textprofid[4],1,0),$_SERVER["PHP_SELF"],"s.idprof4","",$param,'class="nowrap"',$sortfield,$sortorder);
if (! empty($arrayfields['s.idprof5']['checked']))        print_liste_field_titre($form->textwithpicto($langs->trans("ProfId5Short"),$textprofid[4],1,0),$_SERVER["PHP_SELF"],"s.idprof5","",$param,'class="nowrap"',$sortfield,$sortorder);
if (! empty($arrayfields['s.idprof6']['checked']))        print_liste_field_titre($form->textwithpicto($langs->trans("ProfId6Short"),$textprofid[4],1,0),$_SERVER["PHP_SELF"],"s.idprof6","",$param,'class="nowrap"',$sortfield,$sortorder);
if (! empty($arrayfields['customerorsupplier']['checked']))        print_liste_field_titre('');   // type of customer
if (! empty($arrayfields['s.fk_prospectlevel']['checked']))        print_liste_field_titre($arrayfields['s.fk_prospectlevel']['label'],$_SERVER["PHP_SELF"],"s.fk_prospectlevel","",$param,'align="center"',$sortfield,$sortorder);
if (! empty($arrayfields['s.fk_stcomm']['checked']))               print_liste_field_titre($arrayfields['s.fk_stcomm']['label'],$_SERVER["PHP_SELF"],"s.fk_stcomm","",$param,'align="center"',$sortfield,$sortorder);
// Extra fields
if (is_array($extrafields->attribute_label) && count($extrafields->attribute_label))
{
    foreach($extrafields->attribute_label as $key => $val)
    {
        if (! empty($arrayfields["ef.".$key]['checked']))
        {
            $align=$extrafields->getAlignFlag($key);
            $sortonfield = "ef.".$key;
            if (! empty($extrafields->attribute_computed[$key])) $sortonfield='';
            print_liste_field_titre($extralabels[$key],$_SERVER["PHP_SELF"],$sortonfield,"",$param,($align?'align="'.$align.'"':''),$sortfield,$sortorder);
        }
    }
}
// Hook fields
$parameters=array('arrayfields'=>$arrayfields);
$reshook=$hookmanager->executeHooks('printFieldListTitle',$parameters);    // Note that $action and $object may have been modified by hook
print $hookmanager->resPrint;
if (! empty($arrayfields['s.datec']['checked']))  print_liste_field_titre($arrayfields['s.datec']['label'],$_SERVER["PHP_SELF"],"s.datec","",$param,'align="center" class="nowrap"',$sortfield,$sortorder);
if (! empty($arrayfields['s.tms']['checked']))    print_liste_field_titre($arrayfields['s.tms']['label'],$_SERVER["PHP_SELF"],"s.tms","",$param,'align="center" class="nowrap"',$sortfield,$sortorder);
if (! empty($arrayfields['s.status']['checked'])) print_liste_field_titre($arrayfields['s.status']['label'],$_SERVER["PHP_SELF"],"s.status","",$param,'align="center"',$sortfield,$sortorder);
if (! empty($arrayfields['s.import_key']['checked'])) print_liste_field_titre($arrayfields['s.import_key']['label'],$_SERVER["PHP_SELF"],"s.import_key","",$param,'align="center"',$sortfield,$sortorder);
print_liste_field_titre($selectedfields, $_SERVER["PHP_SELF"],"",'','','align="center"',$sortfield,$sortorder,'maxwidthsearch ');
print "</tr>\n";


$i = 0;
$totalarray=array();
while ($i < min($num, $limit))
{
	$obj = $db->fetch_object($resql);

	$companystatic->id=$obj->rowid;
	$companystatic->name=$obj->name;
	$companystatic->canvas=$obj->canvas;
	$companystatic->client=$obj->client;
	$companystatic->status=$obj->status;
	$companystatic->fournisseur=$obj->fournisseur;
	$companystatic->code_client=$obj->code_client;
	$companystatic->code_fournisseur=$obj->code_fournisseur;

	$companystatic->code_compta_client=$obj->code_compta;
	$companystatic->code_compta_fournisseur=$obj->code_compta_fournisseur;

   	$companystatic->fk_prospectlevel=$obj->fk_prospectlevel;

	print '<tr class="oddeven">';
	if (! empty($arrayfields['s.rowid']['checked']))
	{
		print '<td class="tdoverflowmax50">';
		print $obj->rowid;
		print "</td>\n";
        if (! $i) $totalarray['nbfield']++;
	}
	if (! empty($arrayfields['s.nom']['checked']))
	{
		print '<td class="tdoverflowmax200">';
		print $companystatic->getNomUrl(1,'',100);
		print "</td>\n";
        if (! $i) $totalarray['nbfield']++;
	}
	if (! empty($arrayfields['s.name_alias']['checked']))
	{
	    $companystatic->name_alias=$obj->name_alias;   // Added after the getNomUrl
	    print '<td class="tdoverflowmax200">';
	    print $companystatic->name_alias;
	    print "</td>\n";
	    if (! $i) $totalarray['nbfield']++;
	}
	// Barcode
    if (! empty($arrayfields['s.barcode']['checked']))
	{
		print '<td>'.$obj->barcode.'</td>';
        if (! $i) $totalarray['nbfield']++;
	}
	// Customer code
    if (! empty($arrayfields['s.code_client']['checked']))
	{
		print '<td>'.$obj->code_client.'</td>';
        if (! $i) $totalarray['nbfield']++;
	}
    // Supplier code
    if (! empty($arrayfields['s.code_fournisseur']['checked']))
	{
		print '<td>'.$obj->code_fournisseur.'</td>';
        if (! $i) $totalarray['nbfield']++;
	}
	// Account customer code
    if (! empty($arrayfields['s.code_compta']['checked']))
	{
		print '<td>'.$obj->code_compta.'</td>';
        if (! $i) $totalarray['nbfield']++;
	}
    // Account supplier code
    if (! empty($arrayfields['s.code_compta_fournisseur']['checked']))
	{
		print '<td>'.$obj->code_compta_fournisseur.'</td>';
        if (! $i) $totalarray['nbfield']++;
	}
	// Town
    if (! empty($arrayfields['s.town']['checked']))
    {
        print "<td>".$obj->town."</td>\n";
        if (! $i) $totalarray['nbfield']++;
    }
    // Zip
    if (! empty($arrayfields['s.zip']['checked']))
    {
        print "<td>".$obj->zip."</td>\n";
        if (! $i) $totalarray['nbfield']++;
    }
    // State
    if (! empty($arrayfields['state.nom']['checked']))
    {
        print "<td>".$obj->state_name."</td>\n";
        if (! $i) $totalarray['nbfield']++;
    }
    // Country
    if (! empty($arrayfields['country.code_iso']['checked']))
    {
        print '<td align="center">';
		$tmparray=getCountry($obj->fk_pays,'all');
		print $tmparray['label'];
		print '</td>';
        if (! $i) $totalarray['nbfield']++;
    }
	// Type ent
    if (! empty($arrayfields['typent.code']['checked']))
    {
        print '<td align="center">';
		if (count($typenArray)==0) $typenArray = $formcompany->typent_array(1);
		print $typenArray[$obj->typent_code];
		print '</td>';
        if (! $i) $totalarray['nbfield']++;
    }
    if (! empty($arrayfields['s.email']['checked']))
    {
        print "<td>".$obj->email."</td>\n";
        if (! $i) $totalarray['nbfield']++;
    }
    if (! empty($arrayfields['s.phone']['checked']))
    {
        print "<td>".$obj->phone."</td>\n";
        if (! $i) $totalarray['nbfield']++;
    }
    if (! empty($arrayfields['s.url']['checked']))
    {
        print "<td>".$obj->url."</td>\n";
        if (! $i) $totalarray['nbfield']++;
    }
    if (! empty($arrayfields['s.siren']['checked']))
    {
        print "<td>".$obj->idprof1."</td>\n";
        if (! $i) $totalarray['nbfield']++;
    }
    if (! empty($arrayfields['s.siret']['checked']))
    {
        print "<td>".$obj->idprof2."</td>\n";
        if (! $i) $totalarray['nbfield']++;
    }
    if (! empty($arrayfields['s.ape']['checked']))
    {
        print "<td>".$obj->idprof3."</td>\n";
        if (! $i) $totalarray['nbfield']++;
    }
    if (! empty($arrayfields['s.idprof4']['checked']))
    {
        print "<td>".$obj->idprof4."</td>\n";
        if (! $i) $totalarray['nbfield']++;
    }
    if (! empty($arrayfields['s.idprof5']['checked']))
    {
        print "<td>".$obj->idprof5."</td>\n";
        if (! $i) $totalarray['nbfield']++;
    }
    if (! empty($arrayfields['s.idprof6']['checked']))
    {
        print "<td>".$obj->idprof6."</td>\n";
        if (! $i) $totalarray['nbfield']++;
    }
    // Type
    if (! empty($arrayfields['customerorsupplier']['checked']))
    {
        print '<td align="center">';
    	$s='';
    	if (($obj->client==1 || $obj->client==3) && empty($conf->global->SOCIETE_DISABLE_CUSTOMERS))
    	{
      		$companystatic->name=$langs->trans("Customer");
      		$companystatic->name_alias='';
    	    $s.=$companystatic->getNomUrl(0,'customer');
    	}
    	if (($obj->client==2 || $obj->client==3) && empty($conf->global->SOCIETE_DISABLE_PROSPECTS))
    	{
            if ($s) $s.=" / ";
    	    $companystatic->name=$langs->trans("Prospect");
      		$companystatic->name_alias='';
    	    $s.=$companystatic->getNomUrl(0,'prospect');
    	}
    	if (! empty($conf->fournisseur->enabled) && $obj->fournisseur)
    	{
    		if ($s) $s.=" / ";
            $companystatic->name=$langs->trans("Supplier");
      		$companystatic->name_alias='';
            $s.=$companystatic->getNomUrl(0,'supplier');
    	}
    	print $s;
    	print '</td>';
        if (! $i) $totalarray['nbfield']++;
    }

    if (! empty($arrayfields['s.fk_prospectlevel']['checked']))
    {
		// Prospect level
		print '<td align="center">';
		print $companystatic->getLibProspLevel();
		print "</td>";
        if (! $i) $totalarray['nbfield']++;
    }

    if (! empty($arrayfields['s.fk_stcomm']['checked']))
    {
        // Prospect status
		print '<td align="center" class="nowrap"><div class="nowrap">';
		print '<div class="inline-block">'.$companystatic->LibProspCommStatut($obj->stcomm_id,2,$prospectstatic->cacheprospectstatus[$obj->stcomm_id]['label']);
		print '</div> - <div class="inline-block">';
		foreach($prospectstatic->cacheprospectstatus as $key => $val)
		{
			$titlealt='default';
			if (! empty($val['code']) && ! in_array($val['code'], array('ST_NO', 'ST_NEVER', 'ST_TODO', 'ST_PEND', 'ST_DONE'))) $titlealt=$val['label'];
			if ($obj->stcomm_id != $val['id']) print '<a class="pictosubstatus" href="'.$_SERVER["PHP_SELF"].'?stcommsocid='.$obj->rowid.'&stcomm='.$val['code'].'&action=setstcomm'.$param.($page?'&page='.urlencode($page):'').'">'.img_action($titlealt,$val['code']).'</a>';
		}
		print '</div></div></td>';
        if (! $i) $totalarray['nbfield']++;
    }
	// Extra fields
	if (is_array($extrafields->attribute_label) && count($extrafields->attribute_label))
	{
	   foreach($extrafields->attribute_label as $key => $val)
	   {
			if (! empty($arrayfields["ef.".$key]['checked']))
			{
				print '<td';
				$align=$extrafields->getAlignFlag($key);
				if ($align) print ' align="'.$align.'"';
				print '>';
				$tmpkey='options_'.$key;
				print $extrafields->showOutputField($key, $obj->$tmpkey, '', 1);
				print '</td>';
                if (! $i) $totalarray['nbfield']++;
			}
	   }
	}
    // Fields from hook
    $parameters=array('arrayfields'=>$arrayfields, 'obj'=>$obj);
	$reshook=$hookmanager->executeHooks('printFieldListValue',$parameters);    // Note that $action and $object may have been modified by hook
    print $hookmanager->resPrint;
    // Date creation
    if (! empty($arrayfields['s.datec']['checked']))
    {
        print '<td align="center" class="nowrap">';
        print dol_print_date($db->jdate($obj->date_creation), 'dayhour');
        print '</td>';
        if (! $i) $totalarray['nbfield']++;
    }
    // Date modification
    if (! empty($arrayfields['s.tms']['checked']))
    {
        print '<td align="center" class="nowrap">';
        print dol_print_date($db->jdate($obj->date_update), 'dayhour');
        print '</td>';
        if (! $i) $totalarray['nbfield']++;
    }
    // Status
    if (! empty($arrayfields['s.status']['checked']))
    {
        print '<td align="center" class="nowrap">'.$companystatic->getLibStatut(3).'</td>';
        if (! $i) $totalarray['nbfield']++;
    }
    if (! empty($arrayfields['s.import_key']['checked']))
    {
    	print '<td class="tdoverflowmax100">';
    	print $obj->import_key;
    	print "</td>\n";
    	if (! $i) $totalarray['nbfield']++;
    }

    // Action column
    print '<td class="nowrap" align="center">';
    if ($massactionbutton || $massaction)   // If we are in select mode (massactionbutton defined) or if we have already selected and sent an action ($massaction) defined
    {
        $selected=0;
		if (in_array($obj->rowid, $arrayofselected)) $selected=1;
		print '<input id="cb'.$obj->rowid.'" class="flat checkforselect" type="checkbox" name="toselect[]" value="'.$obj->rowid.'"'.($selected?' checked="checked"':'').'>';
    }
    print '</td>';
    if (! $i) $totalarray['nbfield']++;

	print '</tr>'."\n";
	$i++;
}

$db->free($resql);

$parameters=array('arrayfields'=>$arrayfields, 'sql'=>$sql);
$reshook=$hookmanager->executeHooks('printFieldListFooter',$parameters);    // Note that $action and $object may have been modified by hook
print $hookmanager->resPrint;

print "</table>";
print "</div>";

print '</form>';

llxFooter();
$db->close();<|MERGE_RESOLUTION|>--- conflicted
+++ resolved
@@ -601,26 +601,12 @@
 
 // Filter on categories
 $moreforfilter='';
-<<<<<<< HEAD
-//if ($type == 'c' || $type == 'p')
-//{
-=======
 if (empty($type) || $type == 'c' || $type == 'p')
 {
->>>>>>> ef31c47c
 	if (! empty($conf->categorie->enabled))
 	{
 		require_once DOL_DOCUMENT_ROOT . '/categories/class/categorie.class.php';
 		$moreforfilter.='<div class="divsearchfield">';
-<<<<<<< HEAD
-	 	$moreforfilter.=$langs->trans('Categories'). ' ('.$langs->trans("Customer").'): ';
-		$moreforfilter.=$formother->select_categories('customer',$search_categ_cus,'search_categ_cus',1);
-	 	$moreforfilter.='</div>';
-	}
-//}
-//if ($type == 'f')
-//{
-=======
 	 	$moreforfilter.=$langs->trans('CustomersProspectsCategoriesShort').': ';
 		$moreforfilter.=$formother->select_categories('customer',$search_categ_cus,'search_categ_cus',1);
 	 	$moreforfilter.='</div>';
@@ -628,20 +614,15 @@
 }
 if (empty($type) || $type == 'f')
 {
->>>>>>> ef31c47c
     if (! empty($conf->categorie->enabled))
     {
         require_once DOL_DOCUMENT_ROOT . '/categories/class/categorie.class.php';
         $moreforfilter.='<div class="divsearchfield">';
-<<<<<<< HEAD
-        $moreforfilter.=$langs->trans('Categories'). ' ('.$langs->trans("Supplier").'): ';
-=======
         $moreforfilter.=$langs->trans('SuppliersCategoriesShort').': ';
->>>>>>> ef31c47c
         $moreforfilter.=$formother->select_categories('supplier',$search_categ_sup,'search_categ_sup',1);
         $moreforfilter.='</div>';
     }
-//}
+}
 
 // If the user can view prospects other than his'
 if ($user->rights->societe->client->voir || $socid)
