<?php
/* Copyright (C) 2001-2004  Rodolphe Quiedeville    <rodolphe@quiedeville.org>
 * Copyright (C) 2004-2019  Laurent Destailleur     <eldy@users.sourceforge.net>
 * Copyright (C) 2005-2019  Regis Houssin           <regis.houssin@inodbox.com>
 * Copyright (C) 2012       Marcos García           <marcosgdf@gmail.com>
 * Copyright (C) 2013-2015  Raphaël Doursenaud      <rdoursenaud@gpcsolutions.fr>
 * Copyright (C) 2015       Florian Henry           <florian.henry@open-concept.pro>
 * Copyright (C) 2016-2018  Josep Lluis Amador      <joseplluis@lliuretic.cat>
 * Copyright (C) 2016       Ferran Marcet      	    <fmarcet@2byte.es>
 * Copyright (C) 2017       Rui Strecht      	    <rui.strecht@aliartalentos.com>
 * Copyright (C) 2017       Juanjo Menent      	    <jmenent@2byte.es>
 * Copyright (C) 2018       Nicolas ZABOURI         <info@inovea-conseil.com>
 * Copyright (C) 2020       Open-Dsi         		<support@open-dsi.fr>
 * Copyright (C) 2021		Frédéric France			<frederic.france@netlogic.fr>
 *
 * This program is free software; you can redistribute it and/or modify
 * it under the terms of the GNU General Public License as published by
 * the Free Software Foundation; either version 3 of the License, or
 * (at your option) any later version.
 *
 * This program is distributed in the hope that it will be useful,
 * but WITHOUT ANY WARRANTY; without even the implied warranty of
 * MERCHANTABILITY or FITNESS FOR A PARTICULAR PURPOSE.  See the
 * GNU General Public License for more details.
 *
 * You should have received a copy of the GNU General Public License
 * along with this program. If not, see <https://www.gnu.org/licenses/>.
 */

/**
 *	\file       htdocs/societe/list.php
 *	\ingroup    societe
 *	\brief      Page to show list of third parties
 */

require_once '../main.inc.php';
include_once DOL_DOCUMENT_ROOT.'/contact/class/contact.class.php';
require_once DOL_DOCUMENT_ROOT.'/core/class/html.formother.class.php';
require_once DOL_DOCUMENT_ROOT.'/core/lib/company.lib.php';
require_once DOL_DOCUMENT_ROOT.'/core/lib/functions2.lib.php';
require_once DOL_DOCUMENT_ROOT.'/core/class/html.formcompany.class.php';
require_once DOL_DOCUMENT_ROOT.'/societe/class/client.class.php';

$langs->loadLangs(array("companies", "commercial", "customers", "suppliers", "bills", "compta", "categories", "cashdesk"));

$action = GETPOST('action', 'aZ09');
$massaction = GETPOST('massaction', 'alpha');
$show_files = GETPOST('show_files', 'int');
$confirm = GETPOST('confirm', 'alpha');
$toselect = GETPOST('toselect', 'array');
$contextpage = GETPOST('contextpage', 'aZ') ?GETPOST('contextpage', 'aZ') : 'thirdpartylist';

if ($contextpage == 'poslist') {
	$_GET['optioncss'] = 'print';
}

// Security check
$socid = GETPOST('socid', 'int');
if ($user->socid) {
	$socid = $user->socid;
}
$result = restrictedArea($user, 'societe', $socid, '');

$search_all = trim(GETPOST('search_all', 'alphanohtml') ?GETPOST('search_all', 'alphanohtml') : GETPOST('sall', 'alphanohtml'));
$search_cti = preg_replace('/^0+/', '', preg_replace('/[^0-9]/', '', GETPOST('search_cti', 'alphanohtml'))); // Phone number without any special chars

$search_id = trim(GETPOST("search_id", "int"));
$search_nom = trim(GETPOST("search_nom", 'restricthtml'));
$search_alias = trim(GETPOST("search_alias", 'restricthtml'));
$search_nom_only = trim(GETPOST("search_nom_only", 'restricthtml'));
$search_barcode = trim(GETPOST("search_barcode", 'alpha'));
$search_customer_code = trim(GETPOST('search_customer_code', 'alpha'));
$search_supplier_code = trim(GETPOST('search_supplier_code', 'alpha'));
$search_account_customer_code = trim(GETPOST('search_account_customer_code', 'alpha'));
$search_account_supplier_code = trim(GETPOST('search_account_supplier_code', 'alpha'));
$search_address = trim(GETPOST('search_address', 'alpha'));
$search_town = trim(GETPOST("search_town", 'alpha'));
$search_zip = trim(GETPOST("search_zip", 'alpha'));
$search_state = trim(GETPOST("search_state", 'alpha'));
$search_region = trim(GETPOST("search_region", 'alpha'));
$search_email = trim(GETPOST('search_email', 'alpha'));
$search_phone = trim(GETPOST('search_phone', 'alpha'));
$search_fax = trim(GETPOST('search_fax', 'alpha'));
$search_url = trim(GETPOST('search_url', 'alpha'));
$search_idprof1 = trim(GETPOST('search_idprof1', 'alpha'));
$search_idprof2 = trim(GETPOST('search_idprof2', 'alpha'));
$search_idprof3 = trim(GETPOST('search_idprof3', 'alpha'));
$search_idprof4 = trim(GETPOST('search_idprof4', 'alpha'));
$search_idprof5 = trim(GETPOST('search_idprof5', 'alpha'));
$search_idprof6 = trim(GETPOST('search_idprof6', 'alpha'));
$search_vat = trim(GETPOST('search_vat', 'alpha'));
$search_sale = GETPOST("search_sale", 'int');
$search_categ_cus = GETPOST("search_categ_cus", 'int');
$search_categ_sup = GETPOST("search_categ_sup", 'int');
$search_country = GETPOST("search_country", 'intcomma');
$search_type_thirdparty = GETPOST("search_type_thirdparty", 'int');
$search_price_level = GETPOST('search_price_level', 'int');
$search_staff = GETPOST("search_staff", 'int');
$search_status = GETPOST("search_status", 'int');
$search_type = GETPOST('search_type', 'alpha');
$search_level = GETPOST("search_level", "array");
$search_stcomm = GETPOST('search_stcomm', 'int');
$search_import_key  = trim(GETPOST("search_import_key", "alpha"));
$search_parent_name = trim(GETPOST('search_parent_name', 'alpha'));

$type = GETPOST('type', 'alpha');
$optioncss = GETPOST('optioncss', 'alpha');
$mode = GETPOST("mode", 'alpha');
$place = GETPOST('place', 'aZ09') ? GETPOST('place', 'aZ09') : '0'; // $place is string id of table for Bar or Restaurant

$diroutputmassaction = $conf->societe->dir_output.'/temp/massgeneration/'.$user->id;

$limit = GETPOST('limit', 'int') ?GETPOST('limit', 'int') : $conf->liste_limit;
$sortfield = GETPOST("sortfield", 'alpha');
$sortorder = GETPOST("sortorder", 'alpha');
$page = GETPOSTISSET('pageplusone') ? (GETPOST('pageplusone') - 1) : GETPOST("page", 'int');
if (!$sortorder) {
	$sortorder = "ASC";
}
if (!$sortfield) {
	$sortfield = "s.nom";
}
if (empty($page) || $page < 0 || GETPOST('button_search', 'alpha') || GETPOST('button_removefilter', 'alpha')) {
	$page = 0;
}     // If $page is not defined, or '' or -1 or if we click on clear filters or if we select empty mass action
$offset = $limit * $page;
$pageprev = $page - 1;
$pagenext = $page + 1;

if ($type == 'c') {
	if (empty($contextpage) || $contextpage == 'thirdpartylist') {
		$contextpage = 'customerlist';
	} if ($search_type == '') {
		$search_type = '1,3';
	}
}
if ($type == 'p') {
	if (empty($contextpage) || $contextpage == 'thirdpartylist') {
		$contextpage = 'prospectlist';
	} if ($search_type == '') {
		$search_type = '2,3';
	}
}
if ($type == 't') {
	if (empty($contextpage) || $contextpage == 'poslist') {
		$contextpage = 'poslist';
	} if ($search_type == '') {
		$search_type = '1,2,3';
	}
}
if ($type == 'f') {
	if (empty($contextpage) || $contextpage == 'thirdpartylist') {
		$contextpage = 'supplierlist';
	} if ($search_type == '') {
		$search_type = '4';
	}
}

// Initialize technical object to manage hooks of page. Note that conf->hooks_modules contains array of hook context
$object = new Societe($db);
$hookmanager->initHooks(array('thirdpartylist'));
$extrafields = new ExtraFields($db);

// fetch optionals attributes and labels
$extrafields->fetch_name_optionals_label($object->table_element);

$search_array_options = $extrafields->getOptionalsFromPost($object->table_element, '', 'search_');

// List of fields to search into when doing a "search in all"
$fieldstosearchall = array(
	's.nom'=>"ThirdPartyName",
	's.name_alias'=>"AliasNameShort",
	's.code_client'=>"CustomerCode",
	's.code_fournisseur'=>"SupplierCode",
	's.code_compta'=>"CustomerAccountancyCodeShort",
	's.code_compta_fournisseur'=>"SupplierAccountancyCodeShort",
	's.zip'=>"Zip",
	's.town'=>"Town",
	's.email'=>"EMail",
	's.url'=>"URL",
	's.tva_intra'=>"VATIntra",
	's.siren'=>"ProfId1",
	's.siret'=>"ProfId2",
	's.ape'=>"ProfId3",
	's.phone'=>"Phone",
	's.fax'=>"Fax",
);
if (($tmp = $langs->transnoentities("ProfId4".$mysoc->country_code)) && $tmp != "ProfId4".$mysoc->country_code && $tmp != '-') {
	$fieldstosearchall['s.idprof4'] = 'ProfId4';
}
if (($tmp = $langs->transnoentities("ProfId5".$mysoc->country_code)) && $tmp != "ProfId5".$mysoc->country_code && $tmp != '-') {
	$fieldstosearchall['s.idprof5'] = 'ProfId5';
}
if (($tmp = $langs->transnoentities("ProfId6".$mysoc->country_code)) && $tmp != "ProfId6".$mysoc->country_code && $tmp != '-') {
	$fieldstosearchall['s.idprof6'] = 'ProfId6';
}
if (!empty($conf->barcode->enabled)) {
	$fieldstosearchall['s.barcode'] = 'Gencod';
}
// Personalized search criterias. Example: $conf->global->THIRDPARTY_QUICKSEARCH_ON_FIELDS = 's.nom=ThirdPartyName;s.name_alias=AliasNameShort;s.code_client=CustomerCode'
if (!empty($conf->global->THIRDPARTY_QUICKSEARCH_ON_FIELDS)) {
	$fieldstosearchall = dolExplodeIntoArray($conf->global->THIRDPARTY_QUICKSEARCH_ON_FIELDS);
}


// Define list of fields to show into list
$checkedcustomercode = (in_array($contextpage, array('thirdpartylist', 'customerlist', 'prospectlist', 'poslist')) ? 1 : 0);
$checkedsuppliercode = (in_array($contextpage, array('supplierlist')) ? 1 : 0);
$checkedcustomeraccountcode = (in_array($contextpage, array('customerlist')) ? 1 : 0);
$checkedsupplieraccountcode = (in_array($contextpage, array('supplierlist')) ? 1 : 0);
$checkedtypetiers = 1;
$checkedprofid1 = 0;
$checkedprofid2 = 0;
$checkedprofid3 = 0;
$checkedprofid4 = 0;
$checkedprofid5 = 0;
$checkedprofid6 = 0;
//$checkedprofid4=((($tmp = $langs->transnoentities("ProfId4".$mysoc->country_code)) && $tmp != "ProfId4".$mysoc->country_code && $tmp != '-') ? 1 : 0);
//$checkedprofid5=((($tmp = $langs->transnoentities("ProfId5".$mysoc->country_code)) && $tmp != "ProfId5".$mysoc->country_code && $tmp != '-') ? 1 : 0);
//$checkedprofid6=((($tmp = $langs->transnoentities("ProfId6".$mysoc->country_code)) && $tmp != "ProfId6".$mysoc->country_code && $tmp != '-') ? 1 : 0);
$checkprospectlevel = (in_array($contextpage, array('prospectlist')) ? 1 : 0);
$checkstcomm = (in_array($contextpage, array('prospectlist')) ? 1 : 0);
$arrayfields = array(
	's.rowid'=>array('label'=>"TechnicalID", 'position'=>1, 'checked'=>(!empty($conf->global->MAIN_SHOW_TECHNICAL_ID)), 'enabled'=>(!empty($conf->global->MAIN_SHOW_TECHNICAL_ID))),
	's.nom'=>array('label'=>"ThirdPartyName", 'position'=>2, 'checked'=>1),
	's.name_alias'=>array('label'=>"AliasNameShort", 'position'=>3, 'checked'=>1),
	's.barcode'=>array('label'=>"Gencod", 'position'=>5, 'checked'=>1, 'enabled'=>(!empty($conf->barcode->enabled))),
	's.code_client'=>array('label'=>"CustomerCodeShort", 'position'=>10, 'checked'=>$checkedcustomercode),
	's.code_fournisseur'=>array('label'=>"SupplierCodeShort", 'position'=>11, 'checked'=>$checkedsuppliercode, 'enabled'=>((!empty($conf->fournisseur->enabled) && empty($conf->global->MAIN_USE_NEW_SUPPLIERMOD)) || !empty($conf->supplier_order->enabled) || !empty($conf->supplier_invoice->enabled))),
	's.code_compta'=>array('label'=>"CustomerAccountancyCodeShort", 'position'=>13, 'checked'=>$checkedcustomeraccountcode),
	's.code_compta_fournisseur'=>array('label'=>"SupplierAccountancyCodeShort", 'position'=>14, 'checked'=>$checkedsupplieraccountcode, 'enabled'=>((!empty($conf->fournisseur->enabled) && empty($conf->global->MAIN_USE_NEW_SUPPLIERMOD)) || !empty($conf->supplier_order->enabled) || !empty($conf->supplier_invoice->enabled))),
	's.address'=>array('label'=>"Address", 'position'=>19, 'checked'=>0),
	's.zip'=>array('label'=>"Zip", 'position'=>20, 'checked'=>1),
	's.town'=>array('label'=>"Town", 'position'=>21, 'checked'=>0),
	'state.nom'=>array('label'=>"State", 'position'=>22, 'checked'=>0),
	'region.nom'=>array('label'=>"Region", 'position'=>23, 'checked'=>0),
	'country.code_iso'=>array('label'=>"Country", 'position'=>24, 'checked'=>0),
	's.email'=>array('label'=>"Email", 'position'=>25, 'checked'=>0),
	's.url'=>array('label'=>"Url", 'position'=>26, 'checked'=>0),
	's.phone'=>array('label'=>"Phone", 'position'=>27, 'checked'=>1),
	's.fax'=>array('label'=>"Fax", 'position'=>28, 'checked'=>0),
	'typent.code'=>array('label'=>"ThirdPartyType", 'position'=>29, 'checked'=>$checkedtypetiers),
	'staff.code'=>array('label'=>"Staff", 'position'=>31, 'checked'=>0),
	's.siren'=>array('label'=>"ProfId1Short", 'position'=>40, 'checked'=>$checkedprofid1),
	's.siret'=>array('label'=>"ProfId2Short", 'position'=>41, 'checked'=>$checkedprofid2),
	's.ape'=>array('label'=>"ProfId3Short", 'position'=>42, 'checked'=>$checkedprofid3),
	's.idprof4'=>array('label'=>"ProfId4Short", 'position'=>43, 'checked'=>$checkedprofid4),
	's.idprof5'=>array('label'=>"ProfId5Short", 'position'=>44, 'checked'=>$checkedprofid5),
	's.idprof6'=>array('label'=>"ProfId6Short", 'position'=>45, 'checked'=>$checkedprofid6),
	's.tva_intra'=>array('label'=>"VATIntraShort", 'position'=>50, 'checked'=>0),
	'customerorsupplier'=>array('label'=>'NatureOfThirdParty', 'position'=>61, 'checked'=>1),
	's.fk_prospectlevel'=>array('label'=>"ProspectLevelShort", 'position'=>62, 'checked'=>$checkprospectlevel),
	's.fk_stcomm'=>array('label'=>"StatusProsp", 'position'=>63, 'checked'=>$checkstcomm),
	's2.nom'=>array('label'=>'ParentCompany', 'position'=>64, 'checked'=>0),
	's.datec'=>array('label'=>"DateCreation", 'checked'=>0, 'position'=>500),
	's.tms'=>array('label'=>"DateModificationShort", 'checked'=>0, 'position'=>500),
	's.status'=>array('label'=>"Status", 'checked'=>1, 'position'=>1000),
	's.import_key'=>array('label'=>"ImportId", 'checked'=>0, 'position'=>1100),
);
if (!empty($conf->global->PRODUIT_MULTIPRICES) || !empty($conf->global->PRODUIT_CUSTOMER_PRICES_BY_QTY_MULTIPRICES)) {
	$arrayfields['s.price_level'] =array('label'=>"PriceLevel", 'position'=>30, 'checked'=>0);
}

// Extra fields
include DOL_DOCUMENT_ROOT.'/core/tpl/extrafields_list_array_fields.tpl.php';

$object->fields = dol_sort_array($object->fields, 'position');
$arrayfields = dol_sort_array($arrayfields, 'position');


/*
 * Actions
 */

if ($action == "change") {	// Change customer for TakePOS
	$idcustomer = GETPOST('idcustomer', 'int');

	// Check if draft invoice already exists, if not create it
	$sql = "SELECT rowid FROM ".MAIN_DB_PREFIX."facture where ref='(PROV-POS".$_SESSION["takeposterminal"]."-".$place.")' AND entity IN (".getEntity('invoice').")";
	$result = $db->query($sql);
	$num_lines = $db->num_rows($result);
	if ($num_lines == 0) {
		require_once DOL_DOCUMENT_ROOT.'/compta/facture/class/facture.class.php';
		$invoice = new Facture($db);
		$constforthirdpartyid = 'CASHDESK_ID_THIRDPARTY'.$_SESSION["takeposterminal"];
		$invoice->socid = $conf->global->$constforthirdpartyid;
		$invoice->date = dol_now();
		$invoice->module_source = 'takepos';
		$invoice->pos_source = $_SESSION["takeposterminal"];
		$placeid = $invoice->create($user);
		$sql = "UPDATE ".MAIN_DB_PREFIX."facture set ref='(PROV-POS".$_SESSION["takeposterminal"]."-".$place.")' where rowid = ".((int) $placeid);
		$db->query($sql);
	}

	$sql = "UPDATE ".MAIN_DB_PREFIX."facture set fk_soc=".((int) $idcustomer)." where ref='(PROV-POS".$_SESSION["takeposterminal"]."-".$place.")'";
	$resql = $db->query($sql);
	?>
		<script>
		console.log("Reload page invoice.php with place=<?php print $place; ?>");
		parent.$("#poslines").load("invoice.php?place=<?php print $place; ?>", function() {
			//parent.$("#poslines").scrollTop(parent.$("#poslines")[0].scrollHeight);
			<?php if (!$resql) { ?>
				alert('Error failed to update customer on draft invoice.');
			<?php } ?>
			parent.$.colorbox.close(); /* Close the popup */
		});
		</script>
	<?php
	exit;
}

if (GETPOST('cancel', 'alpha')) {
	$action = 'list'; $massaction = '';
}
if (!GETPOST('confirmmassaction', 'alpha') && $massaction != 'presend' && $massaction != 'confirm_presend') {
	$massaction = '';
}

$parameters = array();
$reshook = $hookmanager->executeHooks('doActions', $parameters, $object, $action); // Note that $action and $object may have been modified by some hooks
if ($reshook < 0) {
	setEventMessages($hookmanager->error, $hookmanager->errors, 'errors');
}

if (empty($reshook)) {
	// Selection of new fields
	include DOL_DOCUMENT_ROOT.'/core/actions_changeselectedfields.inc.php';

	// Did we click on purge search criteria ?
	if (GETPOST('button_removefilter_x', 'alpha') || GETPOST('button_removefilter.x', 'alpha') || GETPOST('button_removefilter', 'alpha')) { // All tests are required to be compatible with all browsers
		$search_id = '';
		$search_nom = '';
		$search_alias = '';
		$search_categ_cus = 0;
		$search_categ_sup = 0;
		$search_sale = '';
		$search_barcode = "";
		$search_customer_code = '';
		$search_supplier_code = '';
		$search_account_customer_code = '';
		$search_account_supplier_code = '';
		$search_address = '';
		$search_town = "";
		$search_zip = "";
		$search_state = "";
		$search_region = "";
		$search_country = '';
		$search_email = '';
		$search_phone = '';
		$search_fax = '';
		$search_url = '';
		$search_idprof1 = '';
		$search_idprof2 = '';
		$search_idprof3 = '';
		$search_idprof4 = '';
		$search_idprof5 = '';
		$search_idprof6 = '';
		$search_vat = '';
		$search_type = '';
		$search_price_level = '';
		$search_type_thirdparty = '';
		$search_staff = '';
		$search_status = -1;
		$search_stcomm = '';
		$search_level = '';
		$search_parent_name = '';
		$search_import_key = '';
		$toselect = '';
		$search_array_options = array();
	}

	// Mass actions
	$objectclass = 'Societe';
	$objectlabel = 'ThirdParty';
	$permissiontoread = $user->rights->societe->lire;
	$permissiontodelete = $user->rights->societe->supprimer;
	$permissiontoadd = $user->rights->societe->creer;
	$uploaddir = $conf->societe->dir_output;
	include DOL_DOCUMENT_ROOT.'/core/actions_massactions.inc.php';

	if ($action == 'setstcomm') {
		$object = new Client($db);
		$result = $object->fetch(GETPOST('stcommsocid'));
		$object->stcomm_id = dol_getIdFromCode($db, GETPOST('stcomm', 'alpha'), 'c_stcomm');
		$result = $object->update($object->id, $user);
		if ($result < 0) {
			setEventMessages($object->error, $object->errors, 'errors');
		}

		$action = '';
	}
}

if ($search_status == '') {
	$search_status = 1; // always display active thirdparty first
}



/*
 * View
 */

/*
 REM: Rules on permissions to see thirdparties
 Internal or External user + No permission to see customers => See nothing
 Internal user socid=0 + Permission to see ALL customers    => See all thirdparties
 Internal user socid=0 + No permission to see ALL customers => See only thirdparties linked to user that are sale representative
 External user socid=x + Permission to see ALL customers    => Can see only himself
 External user socid=x + No permission to see ALL customers => Can see only himself
 */

$form = new Form($db);
$formother = new FormOther($db);
$companystatic = new Societe($db);
$companyparent = new Societe($db);
$formcompany = new FormCompany($db);
$prospectstatic = new Client($db);
$prospectstatic->client = 2;
$prospectstatic->loadCacheOfProspStatus();


$title = $langs->trans("ListOfThirdParties");
if ($type == 'c' && (empty($search_type) || ($search_type == '1,3'))) {
	$title = $langs->trans("ListOfCustomers");
}
if ($type == 'p' && (empty($search_type) || ($search_type == '2,3'))) {
	$title = $langs->trans("ListOfProspects");
}
if ($type == 'f' && (empty($search_type) || ($search_type == '4'))) {
	$title = $langs->trans("ListOfSuppliers");
}

// Select every potentiels, and note each potentiels which fit in search parameters
$tab_level = array();
$sql = "SELECT code, label, sortorder";
$sql .= " FROM ".MAIN_DB_PREFIX."c_prospectlevel";
$sql .= " WHERE active > 0";
$sql .= " ORDER BY sortorder";
$resql = $db->query($sql);
if ($resql) {
	while ($obj = $db->fetch_object($resql)) {
		// Compute level text
		$level = $langs->trans($obj->code);
		if ($level == $obj->code) {
			$level = $langs->trans($obj->label);
		}
		$tab_level[$obj->code] = $level;
	}
} else {
	dol_print_error($db);
}

$sql = "SELECT s.rowid, s.nom as name, s.name_alias, s.barcode, s.address, s.town, s.zip, s.datec, s.code_client, s.code_fournisseur, s.logo,";
$sql .= " s.entity,";
$sql .= " st.libelle as stcomm, st.picto as stcomm_picto, s.fk_stcomm as stcomm_id, s.fk_prospectlevel, s.prefix_comm, s.client, s.fournisseur, s.canvas, s.status as status,";
$sql .= " s.email, s.phone, s.fax, s.url, s.siren as idprof1, s.siret as idprof2, s.ape as idprof3, s.idprof4 as idprof4, s.idprof5 as idprof5, s.idprof6 as idprof6, s.tva_intra, s.fk_pays,";
$sql .= " s.tms as date_update, s.datec as date_creation, s.import_key,";
$sql .= " s.code_compta, s.code_compta_fournisseur, s.parent as fk_parent,s.price_level,";
$sql .= " s2.nom as name2,";
$sql .= " typent.code as typent_code,";
$sql .= " staff.code as staff_code,";
$sql .= " country.code as country_code, country.label as country_label,";
$sql .= " state.code_departement as state_code, state.nom as state_name,";
$sql .= " region.code_region as region_code, region.nom as region_name";
// We'll need these fields in order to filter by sale (including the case where the user can only see his prospects)
if ($search_sale && $search_sale != '-1') {
	$sql .= ", sc.fk_soc, sc.fk_user";
}
// We'll need these fields in order to filter by categ
if ($search_categ_cus && $search_categ_cus!=-1) {
	$sql .= ", cc.fk_categorie, cc.fk_soc";
}
if ($search_categ_sup && $search_categ_sup!=-1) {
	$sql .= ", cs.fk_categorie, cs.fk_soc";
}
// Add fields from extrafields
if (!empty($extrafields->attributes[$object->table_element]['label'])) {
	foreach ($extrafields->attributes[$object->table_element]['label'] as $key => $val) {
		$sql .= ($extrafields->attributes[$object->table_element]['type'][$key] != 'separate' ? ", ef.".$key.' as options_'.$key : '');
	}
}
// Add fields from hooks
$parameters = array();
$reshook = $hookmanager->executeHooks('printFieldListSelect', $parameters); // Note that $action and $object may have been modified by hook
$sql .= $hookmanager->resPrint;
$sql .= " FROM ".MAIN_DB_PREFIX."societe as s";
$sql .= " LEFT JOIN ".MAIN_DB_PREFIX."societe as s2 ON s.parent = s2.rowid";
if (is_array($extrafields->attributes[$object->table_element]['label']) && count($extrafields->attributes[$object->table_element]['label'])) {
	$sql .= " LEFT JOIN ".MAIN_DB_PREFIX.$object->table_element."_extrafields as ef on (s.rowid = ef.fk_object)";
}
$sql .= " LEFT JOIN ".MAIN_DB_PREFIX."c_country as country on (country.rowid = s.fk_pays)";
$sql .= " LEFT JOIN ".MAIN_DB_PREFIX."c_typent as typent on (typent.id = s.fk_typent)";
$sql .= " LEFT JOIN ".MAIN_DB_PREFIX."c_effectif as staff on (staff.id = s.fk_effectif)";
$sql .= " LEFT JOIN ".MAIN_DB_PREFIX."c_departements as state on (state.rowid = s.fk_departement)";
$sql .= " LEFT JOIN ".MAIN_DB_PREFIX."c_regions as region on (region.code_region = state.fk_region)";
// We'll need this table joined to the select in order to filter by categ
if (!empty($search_categ_cus) && $search_categ_cus != '-1') {
	$sql .= ' LEFT JOIN '.MAIN_DB_PREFIX."categorie_societe as cc ON s.rowid = cc.fk_soc"; // We'll need this table joined to the select in order to filter by categ
}
if (!empty($search_categ_sup) && $search_categ_sup != '-1') {
	$sql .= ' LEFT JOIN '.MAIN_DB_PREFIX."categorie_fournisseur as cs ON s.rowid = cs.fk_soc"; // We'll need this table joined to the select in order to filter by categ
}
$sql .= ' LEFT JOIN '.MAIN_DB_PREFIX."c_stcomm as st ON s.fk_stcomm = st.id";
// We'll need this table joined to the select in order to filter by sale
if ($search_sale == -2) {
	$sql .= " LEFT JOIN ".MAIN_DB_PREFIX."societe_commerciaux as sc ON sc.fk_soc = s.rowid";
	//elseif ($search_sale || (empty($user->rights->societe->client->voir) && (empty($conf->global->MAIN_USE_ADVANCED_PERMS) || empty($user->rights->societe->client->readallthirdparties_advance)) && !$socid)) $sql .= ", ".MAIN_DB_PREFIX."societe_commerciaux as sc";
} elseif (!empty($search_sale) && $search_sale != '-1' || (empty($user->rights->societe->client->voir) && !$socid)) {
	$sql .= ", ".MAIN_DB_PREFIX."societe_commerciaux as sc";
}
// Add table from hooks
$parameters = array();
$reshook = $hookmanager->executeHooks('printFieldListFrom', $parameters, $object); // Note that $action and $object may have been modified by hook
$sql .= $hookmanager->resPrint;
$sql .= " WHERE s.entity IN (".getEntity('societe').")";
//if (empty($user->rights->societe->client->voir) && (empty($conf->global->MAIN_USE_ADVANCED_PERMS) || empty($user->rights->societe->client->readallthirdparties_advance)) && !$socid)	$sql .= " AND s.rowid = sc.fk_soc AND sc.fk_user = ".((int) $user->id);
if (empty($user->rights->societe->client->voir) && !$socid) {
	$sql .= " AND s.rowid = sc.fk_soc AND sc.fk_user = ".((int) $user->id);
}
if ($search_sale && $search_sale != '-1' && $search_sale != '-2') {
	$sql .= " AND s.rowid = sc.fk_soc"; // Join for the needed table to filter by sale
}
if (!$user->rights->fournisseur->lire) {
	$sql .= " AND (s.fournisseur <> 1 OR s.client <> 0)"; // client=0, fournisseur=0 must be visible
}
if ($search_sale == -2) {
	$sql .= " AND sc.fk_user IS NULL";
} elseif ($search_sale > 0) {
	$sql .= " AND sc.fk_user = ".((int) $search_sale);
}
if ($search_categ_cus > 0) {
	$sql .= " AND cc.fk_categorie = ".((int) $search_categ_cus);
}
if ($search_categ_sup > 0) {
	$sql .= " AND cs.fk_categorie = ".((int) $search_categ_sup);
}
if ($search_categ_cus == -2) {
	$sql .= " AND cc.fk_categorie IS NULL";
}
if ($search_categ_sup == -2) {
	$sql .= " AND cs.fk_categorie IS NULL";
}

if ($search_all) {
	$sql .= natural_search(array_keys($fieldstosearchall), $search_all);
}
if (strlen($search_cti)) {
	$sql .= natural_search('s.phone', $search_cti);
}

if ($search_id > 0) {
	$sql .= natural_search("s.rowid", $search_id, 1);
}
if ($search_nom) {
	$sql .= natural_search("s.nom", $search_nom);
}
if ($search_alias) {
	$sql .= natural_search("s.name_alias", $search_alias);
}
if ($search_nom_only) {
	$sql .= natural_search("s.nom", $search_nom_only);
}
if ($search_customer_code) {
	$sql .= natural_search("s.code_client", $search_customer_code);
}
if ($search_supplier_code) {
	$sql .= natural_search("s.code_fournisseur", $search_supplier_code);
}
if ($search_account_customer_code) {
	$sql .= natural_search("s.code_compta", $search_account_customer_code);
}
if ($search_account_supplier_code) {
	$sql .= natural_search("s.code_compta_fournisseur", $search_account_supplier_code);
}
if ($search_address) {
	$sql.= natural_search('s.address', $search_address);
}
if ($search_town) {
	$sql .= natural_search("s.town", $search_town);
}
if (strlen($search_zip)) {
	$sql .= natural_search("s.zip", $search_zip);
}
if ($search_state) {
	$sql .= natural_search("state.nom", $search_state);
}
if ($search_region) {
	$sql .= natural_search("region.nom", $search_region);
}
if ($search_country && $search_country != '-1') {
	$sql .= " AND s.fk_pays IN (".$db->sanitize($search_country).')';
}
if ($search_email) {
	$sql .= natural_search("s.email", $search_email);
}
if (strlen($search_phone)) {
	$sql .= natural_search("s.phone", $search_phone);
}
if (strlen($search_fax)) {
	$sql .= natural_search("s.fax", $search_fax);
}
if ($search_url) {
	$sql .= natural_search("s.url", $search_url);
}
if (strlen($search_idprof1)) {
	$sql .= natural_search("s.siren", $search_idprof1);
}
if (strlen($search_idprof2)) {
	$sql .= natural_search("s.siret", $search_idprof2);
}
if (strlen($search_idprof3)) {
	$sql .= natural_search("s.ape", $search_idprof3);
}
if (strlen($search_idprof4)) {
	$sql .= natural_search("s.idprof4", $search_idprof4);
}
if (strlen($search_idprof5)) {
	$sql .= natural_search("s.idprof5", $search_idprof5);
}
if (strlen($search_idprof6)) {
	$sql .= natural_search("s.idprof6", $search_idprof6);
}
if (strlen($search_vat)) {
	$sql .= natural_search("s.tva_intra", $search_vat);
}
// Filter on type of thirdparty
if ($search_type > 0 && in_array($search_type, array('1,3', '1,2,3', '2,3'))) {
	$sql .= " AND s.client IN (".$db->sanitize($search_type).")";
}
if ($search_type > 0 && in_array($search_type, array('4'))) {
	$sql .= " AND s.fournisseur = 1";
}
if ($search_type == '0') {
	$sql .= " AND s.client = 0 AND s.fournisseur = 0";
}
if ($search_status != '' && $search_status >= 0) {
	$sql .= natural_search("s.status", $search_status, 2);
}
if (!empty($conf->barcode->enabled) && $search_barcode) {
	$sql .= natural_search("s.barcode", $search_barcode);
}
if ($search_price_level && $search_price_level != '-1') {
	$sql .= natural_search("s.price_level", $search_price_level, 2);
}
if ($search_type_thirdparty && $search_type_thirdparty > 0) {
	$sql .= natural_search("s.fk_typent", $search_type_thirdparty, 2);
}
if (!empty($search_staff) && $search_staff != '-1') {
	$sql .= natural_search("s.fk_effectif", $search_staff, 2);
}
if ($search_level) {
	$sql .= natural_search("s.fk_prospectlevel", join(',', $search_level), 3);
}
if ($search_parent_name) {
	$sql .= natural_search("s2.nom", $search_parent_name);
}
if ($search_stcomm != '' && $search_stcomm != '-2') {	// -2 is not filter
	$sql .= natural_search("s.fk_stcomm", $search_stcomm, 1);
}
if ($search_import_key) {
	$sql .= natural_search("s.import_key", $search_import_key);
}
// Add where from extra fields
include DOL_DOCUMENT_ROOT.'/core/tpl/extrafields_list_search_sql.tpl.php';
// Add where from hooks
$parameters = array('socid' => $socid);
$reshook = $hookmanager->executeHooks('printFieldListWhere', $parameters); // Note that $action and $object may have been modified by hook
if (empty($reshook)) {
	if ($socid) {
		$sql .= " AND s.rowid = ".((int) $socid);
	}
}
$sql .= $hookmanager->resPrint;
// Add GroupBy from hooks
$parameters = array('all' => $all, 'fieldstosearchall' => $fieldstosearchall);
$reshook = $hookmanager->executeHooks('printFieldListGroupBy', $parameters, $object); // Note that $action and $object may have been modified by hook
$sql .= $hookmanager->resPrint;

$sql .= $db->order($sortfield, $sortorder);

// Count total nb of records
$nbtotalofrecords = '';
if (empty($conf->global->MAIN_DISABLE_FULL_SCANLIST)) {
	$result = $db->query($sql);
	$nbtotalofrecords = $db->num_rows($result);
	if (($page * $limit) > $nbtotalofrecords) {	// if total resultset is smaller then paging size (filtering), goto and load page 0
		$page = 0;
		$offset = 0;
	}
}

$sql .= $db->plimit($limit + 1, $offset);

$resql = $db->query($sql);
if (!$resql) {
	dol_print_error($db);
	exit;
}

$num = $db->num_rows($resql);

$arrayofselected = is_array($toselect) ? $toselect : array();

if ($num == 1 && !empty($conf->global->MAIN_SEARCH_DIRECT_OPEN_IF_ONLY_ONE) && ($search_all != '' || $search_cti != '') && $action != 'list') {
	$obj = $db->fetch_object($resql);
	$id = $obj->rowid;
	if (!empty($conf->global->SOCIETE_ON_SEARCH_AND_LIST_GO_ON_CUSTOMER_OR_SUPPLIER_CARD)) {
		if ($obj->client > 0) {
			header("Location: ".DOL_URL_ROOT.'/comm/card.php?socid='.$id);
			exit;
		}
		if ($obj->fournisseur > 0) {
			header("Location: ".DOL_URL_ROOT.'/fourn/card.php?socid='.$id);
			exit;
		}
	}

	header("Location: ".DOL_URL_ROOT.'/societe/card.php?socid='.$id);
	exit;
}

$help_url = 'EN:Module_Third_Parties|FR:Module_Tiers|ES:Empresas';
llxHeader('', $langs->trans("ThirdParty"), $help_url);

$param = '';
<<<<<<< HEAD
if (!empty($contextpage) && $contextpage != $_SERVER["PHP_SELF"]) {
	$param .= '&contextpage='.urlencode($contextpage);
}
if ($limit > 0 && $limit != $conf->liste_limit) {
	$param .= '&limit='.urlencode($limit);
}
if ($search_all != '') {
	$param = "&sall=".urlencode($search_all);
}
if ($search_categ_cus > 0) {
	$param .= '&search_categ_cus='.urlencode($search_categ_cus);
}
if ($search_categ_sup > 0) {
	$param .= '&search_categ_sup='.urlencode($search_categ_sup);
}
if ($search_sale > 0) {
	$param .= '&search_sale='.urlencode($search_sale);
}
if ($search_id > 0) {
	$param .= "&search_id=".urlencode($search_id);
}
if ($search_nom != '') {
	$param .= "&search_nom=".urlencode($search_nom);
}
if ($search_alias != '') {
	$param .= "&search_alias=".urlencode($search_alias);
}
if ($search_address != '') {
	$param .= '&search_address=' . urlencode($search_address);
}
if ($search_town != '') {
	$param .= "&search_town=".urlencode($search_town);
}
if ($search_zip != '') {
	$param .= "&search_zip=".urlencode($search_zip);
}
if ($search_phone != '') {
	$param .= "&search_phone=".urlencode($search_phone);
}
if ($search_fax != '') {
	$param .= "&search_fax=".urlencode($search_fax);
}
if ($search_email != '') {
	$param .= "&search_email=".urlencode($search_email);
}
if ($search_url != '') {
	$param .= "&search_url=".urlencode($search_url);
}
if ($search_state != '') {
	$param .= "&search_state=".urlencode($search_state);
}
if ($search_country != '') {
	$param .= "&search_country=".urlencode($search_country);
}
if ($search_customer_code != '') {
	$param .= "&search_customer_code=".urlencode($search_customer_code);
}
if ($search_supplier_code != '') {
	$param .= "&search_supplier_code=".urlencode($search_supplier_code);
}
if ($search_account_customer_code != '') {
	$param .= "&search_account_customer_code=".urlencode($search_account_customer_code);
}
if ($search_account_supplier_code != '') {
	$param .= "&search_account_supplier_code=".urlencode($search_account_supplier_code);
}
if ($search_barcode != '') {
	$param .= "&search_barcode=".urlencode($search_barcode);
}
if ($search_idprof1 != '') {
	$param .= '&search_idprof1='.urlencode($search_idprof1);
}
if ($search_idprof2 != '') {
	$param .= '&search_idprof2='.urlencode($search_idprof2);
}
if ($search_idprof3 != '') {
	$param .= '&search_idprof3='.urlencode($search_idprof3);
}
if ($search_idprof4 != '') {
	$param .= '&search_idprof4='.urlencode($search_idprof4);
}
if ($search_idprof5 != '') {
	$param .= '&search_idprof5='.urlencode($search_idprof5);
}
if ($search_idprof6 != '') {
	$param .= '&search_idprof6='.urlencode($search_idprof6);
}
if ($search_vat != '') {
	$param .= '&search_vat='.urlencode($search_vat);
}
if ($search_price_level != '') {
	$param .= '&search_price_level='.urlencode($search_price_level);
}
if ($search_type_thirdparty != '' && $search_type_thirdparty > 0) {
	$param .= '&search_type_thirdparty='.urlencode($search_type_thirdparty);
}
if ($search_type != '') {
	$param .= '&search_type='.urlencode($search_type);
}
if (is_array($search_level) && count($search_level)) {
	foreach ($search_level as $slevel) {
		$param .= '&search_level[]='.urlencode($slevel);
	}
}
if ($search_status != '') {
	$param .= '&search_status='.urlencode($search_status);
}
if ($search_stcomm != '' && $search_stcomm != '-2') {		// -2 is no filter
	$param .= '&search_stcomm='.urlencode($search_stcomm);
}
if ($search_parent_name != '') {
	$param .= '&search_parent_name='.urlencode($search_parent_name);
}
if ($search_import_key != '') {
	$param .= '&search_import_key='.urlencode($search_import_key);
}
if ($type != '') {
	$param .= '&type='.urlencode($type);
}
if ($optioncss != '') {
	$param .= '&optioncss='.urlencode($optioncss);
}
=======
if (!empty($contextpage) && $contextpage != $_SERVER["PHP_SELF"]) $param .= '&contextpage='.urlencode($contextpage);
if ($limit > 0 && $limit != $conf->liste_limit) $param .= '&limit='.urlencode($limit);
if ($search_all != '')     $param = "&sall=".urlencode($search_all);
if ($search_categ_cus > 0) $param .= '&search_categ_cus='.urlencode($search_categ_cus);
if ($search_categ_sup > 0) $param .= '&search_categ_sup='.urlencode($search_categ_sup);
if ($search_sale > 0)	   $param .= '&search_sale='.urlencode($search_sale);
if ($search_id > 0)        $param .= "&search_id=".urlencode($search_id);
if ($search_nom != '')     $param .= "&search_nom=".urlencode($search_nom);
if ($search_alias != '')   $param .= "&search_alias=".urlencode($search_alias);
if ($search_address != '') $param .= '&search_address=' . urlencode($search_address);
if ($search_town != '')    $param .= "&search_town=".urlencode($search_town);
if ($search_zip != '')     $param .= "&search_zip=".urlencode($search_zip);
if ($search_phone != '')   $param .= "&search_phone=".urlencode($search_phone);
if ($search_fax != '')     $param .= "&search_fax=".urlencode($search_fax);
if ($search_email != '')   $param .= "&search_email=".urlencode($search_email);
if ($search_url != '')     $param .= "&search_url=".urlencode($search_url);
if ($search_state != '')   $param .= "&search_state=".urlencode($search_state);
if ($search_region != '')   $param .= "&search_region=".urlencode($search_region);
if ($search_country != '') $param .= "&search_country=".urlencode($search_country);
if ($search_customer_code != '') $param .= "&search_customer_code=".urlencode($search_customer_code);
if ($search_supplier_code != '') $param .= "&search_supplier_code=".urlencode($search_supplier_code);
if ($search_account_customer_code != '') $param .= "&search_account_customer_code=".urlencode($search_account_customer_code);
if ($search_account_supplier_code != '') $param .= "&search_account_supplier_code=".urlencode($search_account_supplier_code);
if ($search_barcode != '') $param .= "&search_barcode=".urlencode($search_barcode);
if ($search_idprof1 != '') $param .= '&search_idprof1='.urlencode($search_idprof1);
if ($search_idprof2 != '') $param .= '&search_idprof2='.urlencode($search_idprof2);
if ($search_idprof3 != '') $param .= '&search_idprof3='.urlencode($search_idprof3);
if ($search_idprof4 != '') $param .= '&search_idprof4='.urlencode($search_idprof4);
if ($search_idprof5 != '') $param .= '&search_idprof5='.urlencode($search_idprof5);
if ($search_idprof6 != '') $param .= '&search_idprof6='.urlencode($search_idprof6);
if ($search_vat != '')     $param .= '&search_vat='.urlencode($search_vat);
if ($search_type_thirdparty != '')    $param .= '&search_type_thirdparty='.urlencode($search_type_thirdparty);
if ($search_type != '')    $param .= '&search_type='.urlencode($search_type);
if (is_array($search_level) && count($search_level)) foreach ($search_level as $slevel) $param .= '&search_level[]='.urlencode($slevel);
if ($search_status != '')  $param .= '&search_status='.urlencode($search_status);
if ($search_stcomm != '')  $param .= '&search_stcomm='.urlencode($search_stcomm);
if ($search_parent_name != '') $param .= '&search_parent_name='.urlencode($search_parent_name);
if ($search_import_key != '') $param .= '&search_import_key='.urlencode($search_import_key);
if ($type != '') $param .= '&type='.urlencode($type);
if ($optioncss != '')      $param .= '&optioncss='.urlencode($optioncss);
>>>>>>> e7a4f04d
// Add $param from extra fields
include DOL_DOCUMENT_ROOT.'/core/tpl/extrafields_list_search_param.tpl.php';

// Show delete result message
if (GETPOST('delsoc')) {
	setEventMessages($langs->trans("CompanyDeleted", GETPOST('delsoc')), null, 'mesgs');
}

// List of mass actions available
$arrayofmassactions = array(
'presend'=>img_picto('', 'email', 'class="pictofixedwidth"').$langs->trans("SendByMail"),
//    'builddoc'=>img_picto('', 'pdf', 'class="pictofixedwidth"').$langs->trans("PDFMerge"),
);
//if($user->rights->societe->creer) $arrayofmassactions['createbills']=$langs->trans("CreateInvoiceForThisCustomer");
if ($user->rights->societe->supprimer) {
	$arrayofmassactions['predelete'] = img_picto('', 'delete', 'class="pictofixedwidth"').$langs->trans("Delete");
}
if ($user->rights->societe->creer) {
	$arrayofmassactions['preaffecttag'] = img_picto('', 'category', 'class="pictofixedwidth"').$langs->trans("AffectTag");
}
if (GETPOST('nomassaction', 'int') || in_array($massaction, array('presend', 'predelete', 'preaffecttag'))) {
	$arrayofmassactions = array();
}
$massactionbutton = $form->selectMassAction('', $arrayofmassactions);

$typefilter = '';
$label = 'MenuNewThirdParty';

if (!empty($type)) {
	$typefilter = '&amp;type='.$type;
	if ($type == 'p') {
		$label = 'MenuNewProspect';
	}
	if ($type == 'c') {
		$label = 'MenuNewCustomer';
	}
	if ($type == 'f') {
		$label = 'NewSupplier';
	}
}

if ($contextpage == 'poslist' && $type == 't' && (!empty($conf->global->PRODUIT_MULTIPRICES) || !empty($conf->global->PRODUIT_CUSTOMER_PRICES) || !empty($conf->global->PRODUIT_CUSTOMER_PRICES_BY_QTY_MULTIPRICES))) {
	print get_htmloutput_mesg(img_warning('default').' '.$langs->trans("BecarefullChangeThirdpartyBeforeAddProductToInvoice"), '', 'warning', 1);
}

// Show the new button only when this page is not opend from the Extended POS (pop-up window)
// but allow it too, when a user has the rights to create a new customer
if ($contextpage != 'poslist') {
	$url = DOL_URL_ROOT.'/societe/card.php?action=create'.$typefilter;
	if (!empty($socid)) {
		$url .= '&socid='.$socid;
	}
	$newcardbutton = dolGetButtonTitle($langs->trans($label), '', 'fa fa-plus-circle', $url, '', $user->rights->societe->creer);
} elseif ($user->rights->societe->creer) {
	$url = DOL_URL_ROOT.'/societe/card.php?action=create&type=t&contextpage=poslist&optioncss=print&backtopage='.urlencode($_SERVER["PHP_SELF"].'?type=t&contextpage=poslist&nomassaction=1&optioncss=print&place='.$place);
	$label = 'MenuNewCustomer';
	$newcardbutton .= dolGetButtonTitle($langs->trans($label), '', 'fa fa-plus-circle', $url);
}

print '<form method="POST" action="'.$_SERVER["PHP_SELF"].'" name="formfilter" autocomplete="off">';
if ($optioncss != '') {
	print '<input type="hidden" name="optioncss" value="'.$optioncss.'">';
}
print '<input type="hidden" name="token" value="'.newToken().'">';
print '<input type="hidden" name="formfilteraction" id="formfilteraction" value="list">';
print '<input type="hidden" name="sortfield" value="'.$sortfield.'">';
print '<input type="hidden" name="sortorder" value="'.$sortorder.'">';
//print '<input type="hidden" name="page" value="'.$page.'">';
print '<input type="hidden" name="contextpage" value="'.$contextpage.'">';

print_barre_liste($title, $page, $_SERVER["PHP_SELF"], $param, $sortfield, $sortorder, $massactionbutton, $num, $nbtotalofrecords, 'building', 0, $newcardbutton, '', $limit, 0, 0, 1);

$langs->load("other");
$textprofid = array();
foreach (array(1, 2, 3, 4, 5, 6) as $key) {
	$label = $langs->transnoentities("ProfId".$key.$mysoc->country_code);
	$textprofid[$key] = '';
	if ($label != "ProfId".$key.$mysoc->country_code) {	// Get only text between ()
		if (preg_match('/\((.*)\)/i', $label, $reg)) {
			$label = $reg[1];
		}
		$textprofid[$key] = $langs->trans("ProfIdShortDesc", $key, $mysoc->country_code, $label);
	}
}

$topicmail = "Information";
$modelmail = "thirdparty";
$objecttmp = new Societe($db);
$trackid = 'thi'.$object->id;
include DOL_DOCUMENT_ROOT.'/core/tpl/massactions_pre.tpl.php';

if ($search_all) {
	foreach ($fieldstosearchall as $key => $val) {
		$fieldstosearchall[$key] = $langs->trans($val);
	}
	print '<div class="divsearchfieldfilter">'.$langs->trans("FilterOnInto", $search_all).join(', ', $fieldstosearchall).'</div>';
}

// Filter on categories
$moreforfilter = '';
if (empty($type) || $type == 'c' || $type == 'p') {
	if (!empty($conf->categorie->enabled) && $user->rights->categorie->lire) {
		require_once DOL_DOCUMENT_ROOT.'/categories/class/categorie.class.php';
		$moreforfilter .= '<div class="divsearchfield">';
		$tmptitle = $langs->trans('Categories');
		$moreforfilter .= img_picto($tmptitle, 'category', 'class="pictofixedwidth"');
		$moreforfilter .= $formother->select_categories('customer', $search_categ_cus, 'search_categ_cus', 1, $langs->trans('CustomersProspectsCategoriesShort'));
		$moreforfilter .= '</div>';
	}
}

if (empty($type) || $type == 'f') {
	if (!empty($conf->fournisseur->enabled) && !empty($conf->categorie->enabled) && $user->rights->categorie->lire) {
		require_once DOL_DOCUMENT_ROOT.'/categories/class/categorie.class.php';
		$moreforfilter .= '<div class="divsearchfield">';
		$tmptitle = $langs->trans('Categories');
		$moreforfilter .= img_picto($tmptitle, 'category', 'class="pictofixedwidth"');
		$moreforfilter .= $formother->select_categories('supplier', $search_categ_sup, 'search_categ_sup', 1, $langs->trans('SuppliersCategoriesShort'));
		$moreforfilter .= '</div>';
	}
}

// If the user can view prospects other than his'
if ($user->rights->societe->client->voir || $socid) {
	$moreforfilter .= '<div class="divsearchfield">';
	$tmptitle = $langs->trans('SalesRepresentatives');
	$moreforfilter .= img_picto($tmptitle, 'user', 'class="pictofixedwidth"');
	$moreforfilter .= $formother->select_salesrepresentatives($search_sale, 'search_sale', $user, 0, $langs->trans('SalesRepresentatives'), ($conf->dol_optimize_smallscreen ? 'maxwidth200' : 'maxwidth300'), 1);
	$moreforfilter .= '</div>';
}
if ($moreforfilter) {
	print '<div class="liste_titre liste_titre_bydiv centpercent">';
	print $moreforfilter;
	$parameters = array('type'=>$type);
	$reshook = $hookmanager->executeHooks('printFieldPreListTitle', $parameters); // Note that $action and $object may have been modified by hook
	print $hookmanager->resPrint;
	print '</div>';
}

$varpage = empty($contextpage) ? $_SERVER["PHP_SELF"] : $contextpage;
$selectedfields = $form->multiSelectArrayWithCheckbox('selectedfields', $arrayfields, $varpage); // This also change content of $arrayfields
// Show the massaction checkboxes only when this page is not opend from the Extended POS
if ($massactionbutton && $contextpage != 'poslist') {
	$selectedfields .= $form->showCheckAddButtons('checkforselect', 1);
}

if (empty($arrayfields['customerorsupplier']['checked'])) {
	print '<input type="hidden" name="type" value="'.$type.'">';
}

print '<div class="div-table-responsive">';
print '<table class="tagtable liste'.($moreforfilter ? " listwithfilterbefore" : "").'">'."\n";

// Fields title search
print '<tr class="liste_titre_filter">';
if (!empty($arrayfields['s.rowid']['checked'])) {
	print '<td class="liste_titre" data-key="id">';
	print '<input class="flat searchstring" type="text" name="search_id" size="1" value="'.dol_escape_htmltag($search_id).'">';
	print '</td>';
}
if (!empty($arrayfields['s.nom']['checked'])) {
	print '<td class="liste_titre" data-key="ref">';
	if (!empty($search_nom_only) && empty($search_nom)) {
		$search_nom = $search_nom_only;
	}
	print '<input class="flat searchstring maxwidth75imp" type="text" name="search_nom" value="'.dol_escape_htmltag($search_nom).'">';
	print '</td>';
}
if (!empty($arrayfields['s.name_alias']['checked'])) {
	print '<td class="liste_titre">';
	print '<input class="flat searchstring maxwidth75imp" type="text" name="search_alias" value="'.dol_escape_htmltag($search_alias).'">';
	print '</td>';
}
// Barcode
if (!empty($arrayfields['s.barcode']['checked'])) {
	print '<td class="liste_titre">';
	print '<input class="flat searchstring maxwidth75imp" type="text" name="search_barcode" value="'.dol_escape_htmltag($search_barcode).'">';
	print '</td>';
}
// Customer code
if (!empty($arrayfields['s.code_client']['checked'])) {
	print '<td class="liste_titre">';
	print '<input class="flat searchstring maxwidth75imp" type="text" name="search_customer_code" value="'.dol_escape_htmltag($search_customer_code).'">';
	print '</td>';
}
// Supplier code
if (!empty($arrayfields['s.code_fournisseur']['checked'])) {
	print '<td class="liste_titre">';
	print '<input class="flat searchstring maxwidth75imp" type="text" name="search_supplier_code" value="'.dol_escape_htmltag($search_supplier_code).'">';
	print '</td>';
}
// Account Customer code
if (!empty($arrayfields['s.code_compta']['checked'])) {
	print '<td class="liste_titre">';
	print '<input class="flat searchstring maxwidth75imp" type="text" name="search_account_customer_code" value="'.dol_escape_htmltag($search_account_customer_code).'">';
	print '</td>';
}
// Account Supplier code
if (!empty($arrayfields['s.code_compta_fournisseur']['checked'])) {
	print '<td class="liste_titre">';
	print '<input class="flat maxwidth75imp" type="text" name="search_account_supplier_code" value="'.dol_escape_htmltag($search_account_supplier_code).'">';
	print '</td>';
}
// Address
if (!empty($arrayfields['s.address']['checked'])) {
	print '<td class="liste_titre">';
	print '<input class="flat searchstring maxwidth50imp" type="text" name="search_address" value="'.dol_escape_htmltag($search_address).'">';
	print '</td>';
}
// Zip
if (!empty($arrayfields['s.zip']['checked'])) {
	print '<td class="liste_titre">';
	print '<input class="flat searchstring maxwidth50imp" type="text" name="search_zip" value="'.dol_escape_htmltag($search_zip).'">';
	print '</td>';
}
// Town
if (!empty($arrayfields['s.town']['checked'])) {
	print '<td class="liste_titre">';
	print '<input class="flat searchstring maxwidth50imp" type="text" name="search_town" value="'.dol_escape_htmltag($search_town).'">';
	print '</td>';
}
// State
if (!empty($arrayfields['state.nom']['checked'])) {
	print '<td class="liste_titre">';
	print '<input class="flat searchstring maxwidth50imp" type="text" name="search_state" value="'.dol_escape_htmltag($search_state).'">';
	print '</td>';
}
// Region
if (!empty($arrayfields['region.nom']['checked'])) {
	print '<td class="liste_titre">';
	print '<input class="flat searchstring maxwidth50imp" type="text" name="search_region" value="'.dol_escape_htmltag($search_region).'">';
	print '</td>';
}
// Country
if (!empty($arrayfields['country.code_iso']['checked'])) {
	print '<td class="liste_titre center">';
	print $form->select_country($search_country, 'search_country', '', 0, 'minwidth100imp maxwidth100');
	print '</td>';
}
// Company type
if (!empty($arrayfields['typent.code']['checked'])) {
	print '<td class="liste_titre maxwidthonsmartphone center">';
	// We use showempty=0 here because there is already an unknown value into dictionary.
	print $form->selectarray("search_type_thirdparty", $formcompany->typent_array(0), $search_type_thirdparty, 1, 0, 0, '', 0, 0, 0, (empty($conf->global->SOCIETE_SORT_ON_TYPEENT) ? 'ASC' : $conf->global->SOCIETE_SORT_ON_TYPEENT), 'minwidth50 maxwidth100', 1);
	print '</td>';
}
// Multiprice level
if (!empty($arrayfields['s.price_level']['checked'])) {
	print '<td class="liste_titre">';
	print '<input class="flat searchstring maxwidth50imp" type="text" name="search_price_level" value="'.dol_escape_htmltag($search_price_level).'">';
	print '</td>';
}
// Staff
if (!empty($arrayfields['staff.code']['checked'])) {
	print '<td class="liste_titre maxwidthonsmartphone center">';
	print $form->selectarray("search_staff", $formcompany->effectif_array(0), $search_staff, 0, 0, 0, '', 0, 0, 0, 'ASC', 'maxwidth100', 1);
	print '</td>';
}
if (!empty($arrayfields['s.email']['checked'])) {
	// Email
	print '<td class="liste_titre">';
	print '<input class="flat searchemail maxwidth50imp" type="text" name="search_email" value="'.dol_escape_htmltag($search_email).'">';
	print '</td>';
}
if (!empty($arrayfields['s.phone']['checked'])) {
	// Phone
	print '<td class="liste_titre">';
	print '<input class="flat searchstring maxwidth50imp" type="text" name="search_phone" value="'.dol_escape_htmltag($search_phone).'">';
	print '</td>';
}
if (!empty($arrayfields['s.fax']['checked'])) {
	// Fax
	print '<td class="liste_titre">';
	print '<input class="flat searchstring maxwidth50imp" type="text" name="search_fax" value="'.dol_escape_htmltag($search_fax).'">';
	print '</td>';
}
if (!empty($arrayfields['s.url']['checked'])) {
	// Url
	print '<td class="liste_titre">';
	print '<input class="flat searchstring maxwidth50imp" type="text" name="search_url" value="'.dol_escape_htmltag($search_url).'">';
	print '</td>';
}
if (!empty($arrayfields['s.siren']['checked'])) {
	// IdProf1
	print '<td class="liste_titre">';
	print '<input class="flat searchstring maxwidth50imp" type="text" name="search_idprof1" value="'.dol_escape_htmltag($search_idprof1).'">';
	print '</td>';
}
if (!empty($arrayfields['s.siret']['checked'])) {
	// IdProf2
	print '<td class="liste_titre">';
	print '<input class="flat searchstring maxwidth50imp" type="text" name="search_idprof2" value="'.dol_escape_htmltag($search_idprof2).'">';
	print '</td>';
}
if (!empty($arrayfields['s.ape']['checked'])) {
	// IdProf3
	print '<td class="liste_titre">';
	print '<input class="flat searchstring maxwidth50imp" type="text" name="search_idprof3" value="'.dol_escape_htmltag($search_idprof3).'">';
	print '</td>';
}
if (!empty($arrayfields['s.idprof4']['checked'])) {
	// IdProf4
	print '<td class="liste_titre">';
	print '<input class="flat searchstring maxwidth50imp" type="text" name="search_idprof4" value="'.dol_escape_htmltag($search_idprof4).'">';
	print '</td>';
}
if (!empty($arrayfields['s.idprof5']['checked'])) {
	// IdProf5
	print '<td class="liste_titre">';
	print '<input class="flat searchstring maxwidth50imp" type="text" name="search_idprof5" value="'.dol_escape_htmltag($search_idprof5).'">';
	print '</td>';
}
if (!empty($arrayfields['s.idprof6']['checked'])) {
	// IdProf6
	print '<td class="liste_titre">';
	print '<input class="flat searchstring maxwidth50imp" type="text" name="search_idprof6" value="'.dol_escape_htmltag($search_idprof6).'">';
	print '</td>';
}
if (!empty($arrayfields['s.tva_intra']['checked'])) {
	// Vat number
	print '<td class="liste_titre">';
	print '<input class="flat searchstring maxwidth50imp" type="text" name="search_vat" value="'.dol_escape_htmltag($search_vat).'">';
	print '</td>';
}

// Nature (customer/prospect/supplier)
if (!empty($arrayfields['customerorsupplier']['checked'])) {
	print '<td class="liste_titre maxwidthonsmartphone center">';
	if ($type != '') {
		print '<input type="hidden" name="type" value="'.$type.'">';
	}
	print $formcompany->selectProspectCustomerType($search_type, 'search_type', 'search_type', 'list');
	print '</select></td>';
}
// Prospect level
if (!empty($arrayfields['s.fk_prospectlevel']['checked'])) {
	print '<td class="liste_titre center">';
	print $form->multiselectarray('search_level', $tab_level, $search_level, 0, 0, 'width75', 0, 0, '', '', '', 2);
	print '</td>';
}
// Prospect status
if (!empty($arrayfields['s.fk_stcomm']['checked'])) {
	print '<td class="liste_titre maxwidthonsmartphone center">';
	$arraystcomm = array();
	foreach ($prospectstatic->cacheprospectstatus as $key => $val) {
		$arraystcomm[$val['id']] = ($langs->trans("StatusProspect".$val['id']) != "StatusProspect".$val['id'] ? $langs->trans("StatusProspect".$val['id']) : $val['label']);
	}
	print $form->selectarray('search_stcomm', $arraystcomm, $search_stcomm, -2, 0, 0, '', 0, 0, 0, '', '', 1);
	print '</td>';
}
if (!empty($arrayfields['s2.nom']['checked'])) {
	print '<td class="liste_titre center">';
	print '<input class="flat searchstring maxwidth75imp" type="text" name="search_parent_name" value="'.dol_escape_htmltag($search_parent_name).'">';
	print '</td>';
}
// Extra fields
include DOL_DOCUMENT_ROOT.'/core/tpl/extrafields_list_search_input.tpl.php';

// Fields from hook
$parameters = array('arrayfields'=>$arrayfields);
$reshook = $hookmanager->executeHooks('printFieldListOption', $parameters); // Note that $action and $object may have been modified by hook
print $hookmanager->resPrint;
// Date creation
if (!empty($arrayfields['s.datec']['checked'])) {
	print '<td class="liste_titre">';
	print '</td>';
}
// Date modification
if (!empty($arrayfields['s.tms']['checked'])) {
	print '<td class="liste_titre">';
	print '</td>';
}
// Status
if (!empty($arrayfields['s.status']['checked'])) {
	print '<td class="liste_titre center minwidth75imp">';
	print $form->selectarray('search_status', array('0'=>$langs->trans('ActivityCeased'), '1'=>$langs->trans('InActivity')), $search_status, 1, 0, 0, '', 0, 0, 0, '', '', 1);
	print '</td>';
}
if (!empty($arrayfields['s.import_key']['checked'])) {
	print '<td class="liste_titre center">';
	print '<input class="flat searchstring maxwidth50" type="text" name="search_import_key" value="'.dol_escape_htmltag($search_import_key).'">';
	print '</td>';
}
// Action column
print '<td class="liste_titre center">';
$searchpicto = $form->showFilterButtons();
print $searchpicto;
print '</td>';

print "</tr>\n";
print '<tr class="liste_titre">';
if (!empty($arrayfields['s.rowid']['checked'])) {
	print_liste_field_titre($arrayfields['s.rowid']['label'], $_SERVER["PHP_SELF"], "s.rowid", "", $param, ' data-key="id"', $sortfield, $sortorder);
}
if (!empty($arrayfields['s.nom']['checked'])) {
	print_liste_field_titre($arrayfields['s.nom']['label'], $_SERVER["PHP_SELF"], "s.nom", "", $param, ' data-key="ref"', $sortfield, $sortorder);
}
if (!empty($arrayfields['s.name_alias']['checked'])) {
	print_liste_field_titre($arrayfields['s.name_alias']['label'], $_SERVER["PHP_SELF"], "s.name_alias", "", $param, "", $sortfield, $sortorder);
}
if (!empty($arrayfields['s.barcode']['checked'])) {
	print_liste_field_titre($arrayfields['s.barcode']['label'], $_SERVER["PHP_SELF"], "s.barcode", $param, '', '', $sortfield, $sortorder);
}
if (!empty($arrayfields['s.code_client']['checked'])) {
	print_liste_field_titre($arrayfields['s.code_client']['label'], $_SERVER["PHP_SELF"], "s.code_client", "", $param, '', $sortfield, $sortorder);
}
if (!empty($arrayfields['s.code_fournisseur']['checked'])) {
	print_liste_field_titre($arrayfields['s.code_fournisseur']['label'], $_SERVER["PHP_SELF"], "s.code_fournisseur", "", $param, '', $sortfield, $sortorder);
}
if (!empty($arrayfields['s.code_compta']['checked'])) {
	print_liste_field_titre($arrayfields['s.code_compta']['label'], $_SERVER["PHP_SELF"], "s.code_compta", "", $param, '', $sortfield, $sortorder);
}
if (!empty($arrayfields['s.code_compta_fournisseur']['checked'])) {
	print_liste_field_titre($arrayfields['s.code_compta_fournisseur']['label'], $_SERVER["PHP_SELF"], "s.code_compta_fournisseur", "", $param, '', $sortfield, $sortorder);
}
if (!empty($arrayfields['s.address']['checked'])) {
	print_liste_field_titre($arrayfields['s.address']['label'], $_SERVER['PHP_SELF'], 's.address', '', $param, '', $sortfield, $sortorder);
}
if (!empty($arrayfields['s.zip']['checked'])) {
	print_liste_field_titre($arrayfields['s.zip']['label'], $_SERVER["PHP_SELF"], "s.zip", "", $param, '', $sortfield, $sortorder);
}
if (!empty($arrayfields['s.town']['checked'])) {
	print_liste_field_titre($arrayfields['s.town']['label'], $_SERVER["PHP_SELF"], "s.town", "", $param, '', $sortfield, $sortorder);
}
if (!empty($arrayfields['state.nom']['checked'])) {
	print_liste_field_titre($arrayfields['state.nom']['label'], $_SERVER["PHP_SELF"], "state.nom", "", $param, '', $sortfield, $sortorder);
}
if (!empty($arrayfields['region.nom']['checked'])) {
	print_liste_field_titre($arrayfields['region.nom']['label'], $_SERVER["PHP_SELF"], "region.nom", "", $param, '', $sortfield, $sortorder);
}
if (!empty($arrayfields['country.code_iso']['checked'])) {
	print_liste_field_titre($arrayfields['country.code_iso']['label'], $_SERVER["PHP_SELF"], "country.code_iso", "", $param, '', $sortfield, $sortorder, 'center ');
}
if (!empty($arrayfields['typent.code']['checked'])) {
	print_liste_field_titre($arrayfields['typent.code']['label'], $_SERVER["PHP_SELF"], "typent.code", "", $param, "", $sortfield, $sortorder, 'center ');
}
if (!empty($arrayfields['staff.code']['checked'])) {
	print_liste_field_titre($arrayfields['staff.code']['label'], $_SERVER["PHP_SELF"], "staff.code", "", $param, '', $sortfield, $sortorder, 'center ');
}
if (!empty($arrayfields['s.price_level']['checked'])) {
	print_liste_field_titre($arrayfields['s.price_level']['label'], $_SERVER["PHP_SELF"], "s.price_level", "", $param, '', $sortfield, $sortorder);
}
if (!empty($arrayfields['s.email']['checked'])) {
	print_liste_field_titre($arrayfields['s.email']['label'], $_SERVER["PHP_SELF"], "s.email", "", $param, '', $sortfield, $sortorder);
}
if (!empty($arrayfields['s.phone']['checked'])) {
	print_liste_field_titre($arrayfields['s.phone']['label'], $_SERVER["PHP_SELF"], "s.phone", "", $param, '', $sortfield, $sortorder);
}
if (!empty($arrayfields['s.fax']['checked'])) {
	print_liste_field_titre($arrayfields['s.fax']['label'], $_SERVER["PHP_SELF"], "s.fax", "", $param, '', $sortfield, $sortorder);
}
if (!empty($arrayfields['s.url']['checked'])) {
	print_liste_field_titre($arrayfields['s.url']['label'], $_SERVER["PHP_SELF"], "s.url", "", $param, '', $sortfield, $sortorder);
}
if (!empty($arrayfields['s.siren']['checked'])) {
	print_liste_field_titre($form->textwithpicto($langs->trans("ProfId1Short"), $textprofid[1], 1, 0), $_SERVER["PHP_SELF"], "s.siren", "", $param, '', $sortfield, $sortorder, 'nowrap ');
}
if (!empty($arrayfields['s.siret']['checked'])) {
	print_liste_field_titre($form->textwithpicto($langs->trans("ProfId2Short"), $textprofid[2], 1, 0), $_SERVER["PHP_SELF"], "s.siret", "", $param, '', $sortfield, $sortorder, 'nowrap ');
}
if (!empty($arrayfields['s.ape']['checked'])) {
	print_liste_field_titre($form->textwithpicto($langs->trans("ProfId3Short"), $textprofid[3], 1, 0), $_SERVER["PHP_SELF"], "s.ape", "", $param, '', $sortfield, $sortorder, 'nowrap ');
}
if (!empty($arrayfields['s.idprof4']['checked'])) {
	print_liste_field_titre($form->textwithpicto($langs->trans("ProfId4Short"), $textprofid[4], 1, 0), $_SERVER["PHP_SELF"], "s.idprof4", "", $param, '', $sortfield, $sortorder, 'nowrap ');
}
if (!empty($arrayfields['s.idprof5']['checked'])) {
	print_liste_field_titre($form->textwithpicto($langs->trans("ProfId5Short"), $textprofid[4], 1, 0), $_SERVER["PHP_SELF"], "s.idprof5", "", $param, '', $sortfield, $sortorder, 'nowrap ');
}
if (!empty($arrayfields['s.idprof6']['checked'])) {
	print_liste_field_titre($form->textwithpicto($langs->trans("ProfId6Short"), $textprofid[4], 1, 0), $_SERVER["PHP_SELF"], "s.idprof6", "", $param, '', $sortfield, $sortorder, 'nowrap ');
}
if (!empty($arrayfields['s.tva_intra']['checked'])) {
	print_liste_field_titre($arrayfields['s.tva_intra']['label'], $_SERVER["PHP_SELF"], "s.tva_intra", "", $param, '', $sortfield, $sortorder, 'nowrap ');
}
if (!empty($arrayfields['customerorsupplier']['checked'])) {
	print_liste_field_titre(''); // type of customer
}
if (!empty($arrayfields['s.fk_prospectlevel']['checked'])) {
	print_liste_field_titre($arrayfields['s.fk_prospectlevel']['label'], $_SERVER["PHP_SELF"], "s.fk_prospectlevel", "", $param, '', $sortfield, $sortorder, 'center ');
}
if (!empty($arrayfields['s.fk_stcomm']['checked'])) {
	print_liste_field_titre($arrayfields['s.fk_stcomm']['label'], $_SERVER["PHP_SELF"], "s.fk_stcomm", "", $param, '', $sortfield, $sortorder, 'center ');
}
if (!empty($arrayfields['s2.nom']['checked'])) {
	print_liste_field_titre($arrayfields['s2.nom']['label'], $_SERVER["PHP_SELF"], "s2.nom", "", $param, '', $sortfield, $sortorder, 'center ');
}

// Extra fields
include DOL_DOCUMENT_ROOT.'/core/tpl/extrafields_list_search_title.tpl.php';
// Hook fields
$parameters = array('arrayfields'=>$arrayfields, 'param'=>$param, 'sortfield'=>$sortfield, 'sortorder'=>$sortorder);
$reshook = $hookmanager->executeHooks('printFieldListTitle', $parameters); // Note that $action and $object may have been modified by hook
print $hookmanager->resPrint;
if (!empty($arrayfields['s.datec']['checked'])) {
	print_liste_field_titre($arrayfields['s.datec']['label'], $_SERVER["PHP_SELF"], "s.datec", "", $param, '', $sortfield, $sortorder, 'center nowrap ');
}
if (!empty($arrayfields['s.tms']['checked'])) {
	print_liste_field_titre($arrayfields['s.tms']['label'], $_SERVER["PHP_SELF"], "s.tms", "", $param, '', $sortfield, $sortorder, 'center nowrap ');
}
if (!empty($arrayfields['s.status']['checked'])) {
	print_liste_field_titre($arrayfields['s.status']['label'], $_SERVER["PHP_SELF"], "s.status", "", $param, '', $sortfield, $sortorder, 'center ');
}
if (!empty($arrayfields['s.import_key']['checked'])) {
	print_liste_field_titre($arrayfields['s.import_key']['label'], $_SERVER["PHP_SELF"], "s.import_key", "", $param, '', $sortfield, $sortorder, 'center ');
}
print_liste_field_titre($selectedfields, $_SERVER["PHP_SELF"], "", '', '', '', $sortfield, $sortorder, 'center maxwidthsearch ');
print "</tr>\n";


$i = 0;
$totalarray = array();
while ($i < min($num, $limit)) {
	$obj = $db->fetch_object($resql);

	$companystatic->id = $obj->rowid;
	$companystatic->name = $obj->name;
	$companystatic->name_alias = $obj->name_alias;
	$companystatic->logo = $obj->logo;
	$companystatic->canvas = $obj->canvas;
	$companystatic->client = $obj->client;
	$companystatic->status = $obj->status;
	$companystatic->email = $obj->email;
	$companystatic->fournisseur = $obj->fournisseur;
	$companystatic->code_client = $obj->code_client;
	$companystatic->code_fournisseur = $obj->code_fournisseur;
	$companystatic->tva_intra = $obj->tva_intra;
	$companystatic->country_code = $obj->country_code;

	$companystatic->code_compta_client = $obj->code_compta;
	$companystatic->code_compta_fournisseur = $obj->code_compta_fournisseur;

	$companystatic->fk_prospectlevel = $obj->fk_prospectlevel;
	$companystatic->fk_parent = $obj->fk_parent;
	$companystatic->entity = $obj->entity;

	print '<tr class="oddeven"';
	if ($contextpage == 'poslist') {
		print ' onclick="location.href=\'list.php?action=change&contextpage=poslist&idcustomer='.$obj->rowid.'&place='.urlencode($place).'\'"';
	}
	print '>';
	if (!empty($arrayfields['s.rowid']['checked'])) {
		print '<td class="tdoverflowmax50" data-key="id">';
		print $obj->rowid;
		print "</td>\n";
		if (!$i) {
			$totalarray['nbfield']++;
		}
	}
	if (!empty($arrayfields['s.nom']['checked'])) {
		$savalias = $obj->name_alias;
		if (!empty($arrayfields['s.name_alias']['checked'])) {
			$companystatic->name_alias = '';
		}
		print '<td'.(empty($conf->global->MAIN_SOCIETE_SHOW_COMPLETE_NAME) ? ' class="tdoverflowmax200"' : '').' data-key="ref">';
		if ($contextpage == 'poslist') {
			print $obj->name;
		} else {
			print $companystatic->getNomUrl(1, '', 100, 0, 1);
		}
		print "</td>\n";
		$companystatic->name_alias = $savalias;
		if (!$i) {
			$totalarray['nbfield']++;
		}
	}
	if (!empty($arrayfields['s.name_alias']['checked'])) {
		print '<td class="tdoverflowmax200">';
		print dol_escape_htmltag($companystatic->name_alias);
		print "</td>\n";
		if (!$i) {
			$totalarray['nbfield']++;
		}
	}
	// Barcode
	if (!empty($arrayfields['s.barcode']['checked'])) {
		print '<td>'.dol_escape_htmltag($obj->barcode).'</td>';
		if (!$i) {
			$totalarray['nbfield']++;
		}
	}
	// Customer code
	if (!empty($arrayfields['s.code_client']['checked'])) {
		print '<td class="nowraponall">'.dol_escape_htmltag($obj->code_client).'</td>';
		if (!$i) {
			$totalarray['nbfield']++;
		}
	}
	// Supplier code
	if (!empty($arrayfields['s.code_fournisseur']['checked'])) {
		print '<td class="nowraponall">'.dol_escape_htmltag($obj->code_fournisseur).'</td>';
		if (!$i) {
			$totalarray['nbfield']++;
		}
	}
	// Account customer code
	if (!empty($arrayfields['s.code_compta']['checked'])) {
		print '<td>'.dol_escape_htmltag($obj->code_compta).'</td>';
		if (!$i) {
			$totalarray['nbfield']++;
		}
	}
	// Account supplier code
	if (!empty($arrayfields['s.code_compta_fournisseur']['checked'])) {
		print '<td>'.dol_escape_htmltag($obj->code_compta_fournisseur).'</td>';
		if (!$i) {
			$totalarray['nbfield']++;
		}
	}
	// Address
	if (!empty($arrayfields['s.address']['checked'])) {
		print '<td>'.dol_escape_htmltag($obj->address).'</td>';
		if (!$i) {
			$totalarray['nbfield']++;
		}
	}
	// Zip
	if (!empty($arrayfields['s.zip']['checked'])) {
		print "<td>".dol_escape_htmltag($obj->zip)."</td>\n";
		if (!$i) {
			$totalarray['nbfield']++;
		}
	}
	// Town
	if (!empty($arrayfields['s.town']['checked'])) {
		print '<td class="tdoverflowmax150" title="'.dol_escape_htmltag($obj->town).'">'.dol_escape_htmltag($obj->town)."</td>\n";
		if (!$i) {
			$totalarray['nbfield']++;
		}
	}
	// State
	if (!empty($arrayfields['state.nom']['checked'])) {
		print "<td>".dol_escape_htmltag($obj->state_name)."</td>\n";
		if (!$i) {
			$totalarray['nbfield']++;
		}
	}
	// Region
	if (!empty($arrayfields['region.nom']['checked'])) {
		print "<td>".dol_escape_htmltag($obj->region_name)."</td>\n";
		if (!$i) {
			$totalarray['nbfield']++;
		}
	}
	// Country
	if (!empty($arrayfields['country.code_iso']['checked'])) {
		print '<td class="center tdoverflowmax100">';
		$labelcountry = ($obj->country_code && ($langs->trans("Country".$obj->country_code) != "Country".$obj->country_code)) ? $langs->trans("Country".$obj->country_code) : $obj->country_label;
		print $labelcountry;
		print '</td>';
		if (!$i) {
			$totalarray['nbfield']++;
		}
	}
	// Type ent
	if (!empty($arrayfields['typent.code']['checked'])) {
		print '<td class="center">';
		if (!is_array($typenArray) || count($typenArray) == 0) {
			$typenArray = $formcompany->typent_array(1);
		}
		print $typenArray[$obj->typent_code];
		print '</td>';
		if (!$i) {
			$totalarray['nbfield']++;
		}
	}
	// Multiprice level
	if (!empty($arrayfields['s.price_level']['checked'])) {
		print '<td class="center">'.$obj->price_level."</td>\n";
		if (!$i) {
			$totalarray['nbfield']++;
		}
	}
	// Staff
	if (!empty($arrayfields['staff.code']['checked'])) {
		print '<td class="center">';
		if (!is_array($staffArray) || count($staffArray) == 0) {
			$staffArray = $formcompany->effectif_array(1);
		}
		print $staffArray[$obj->staff_code];
		print '</td>';
		if (!$i) {
			$totalarray['nbfield']++;
		}
	}
	if (!empty($arrayfields['s.email']['checked'])) {
		print '<td class="tdoverflowmax150">'.dol_print_email($obj->email, $obj->rowid, $obj->socid, 'AC_EMAIL', 0, 0, 1)."</td>\n";
		if (!$i) {
			$totalarray['nbfield']++;
		}
	}
	if (!empty($arrayfields['s.phone']['checked'])) {
		print '<td class="nowraponall">'.dol_print_phone($obj->phone, $obj->country_code, 0, $obj->rowid, 'AC_TEL', ' ', 'phone')."</td>\n";
		if (!$i) {
			$totalarray['nbfield']++;
		}
	}
	if (!empty($arrayfields['s.fax']['checked'])) {
		print '<td class="nowraponall">'.dol_print_phone($obj->fax, $obj->country_code, 0, $obj->rowid, 'AC_TEL', ' ', 'fax')."</td>\n";
		if (!$i) {
			$totalarray['nbfield']++;
		}
	}
	if (!empty($arrayfields['s.url']['checked'])) {
		print "<td>".dol_print_url($obj->url, '', '', 1)."</td>\n";
		if (!$i) {
			$totalarray['nbfield']++;
		}
	}
	if (!empty($arrayfields['s.siren']['checked'])) {
		print "<td>".$obj->idprof1."</td>\n";
		if (!$i) {
			$totalarray['nbfield']++;
		}
	}
	if (!empty($arrayfields['s.siret']['checked'])) {
		print "<td>".$obj->idprof2."</td>\n";
		if (!$i) {
			$totalarray['nbfield']++;
		}
	}
	if (!empty($arrayfields['s.ape']['checked'])) {
		print "<td>".$obj->idprof3."</td>\n";
		if (!$i) {
			$totalarray['nbfield']++;
		}
	}
	if (!empty($arrayfields['s.idprof4']['checked'])) {
		print "<td>".$obj->idprof4."</td>\n";
		if (!$i) {
			$totalarray['nbfield']++;
		}
	}
	if (!empty($arrayfields['s.idprof5']['checked'])) {
		print "<td>".$obj->idprof5."</td>\n";
		if (!$i) {
			$totalarray['nbfield']++;
		}
	}
	if (!empty($arrayfields['s.idprof6']['checked'])) {
		print "<td>".$obj->idprof6."</td>\n";
		if (!$i) {
			$totalarray['nbfield']++;
		}
	}
	// VAT
	if (!empty($arrayfields['s.tva_intra']['checked'])) {
		print "<td>";
		print $obj->tva_intra;
		if ($obj->tva_intra && !isValidVATID($companystatic)) {
			print img_warning("BadVATNumber", '', '');
		}
		print "</td>\n";
		if (!$i) {
			$totalarray['nbfield']++;
		}
	}
	// Type
	if (!empty($arrayfields['customerorsupplier']['checked'])) {
		print '<td class="center">';
		print $companystatic->getTypeUrl(1);
		print '</td>';
		if (!$i) {
			$totalarray['nbfield']++;
		}
	}

	if (!empty($arrayfields['s.fk_prospectlevel']['checked'])) {
		// Prospect level
		print '<td class="center">';
		print $companystatic->getLibProspLevel();
		print "</td>";
		if (!$i) {
			$totalarray['nbfield']++;
		}
	}

	if (!empty($arrayfields['s.fk_stcomm']['checked'])) {
		// Prospect status
		print '<td class="center nowrap"><div class="nowrap">';
		print '<div class="inline-block">'.$companystatic->LibProspCommStatut($obj->stcomm_id, 2, $prospectstatic->cacheprospectstatus[$obj->stcomm_id]['label'], $obj->stcomm_picto);
		print '</div> - <div class="inline-block">';
		foreach ($prospectstatic->cacheprospectstatus as $key => $val) {
			$titlealt = 'default';
			if (!empty($val['code']) && !in_array($val['code'], array('ST_NO', 'ST_NEVER', 'ST_TODO', 'ST_PEND', 'ST_DONE'))) {
				$titlealt = $val['label'];
			}
			if ($obj->stcomm_id != $val['id']) {
				print '<a class="pictosubstatus" href="'.$_SERVER["PHP_SELF"].'?stcommsocid='.$obj->rowid.'&stcomm='.$val['code'].'&action=setstcomm&token='.newToken().$param.($page ? '&page='.urlencode($page) : '').'">'.img_action($titlealt, $val['code'], $val['picto']).'</a>';
			}
		}
		print '</div></div></td>';
		if (!$i) {
			$totalarray['nbfield']++;
		}
	}
	// Parent company
	if (!empty($arrayfields['s2.nom']['checked'])) {
		print '<td class="center tdoverflowmax100">';
		if ($companystatic->fk_parent > 0) {
			$companyparent->fetch($companystatic->fk_parent);
			print $companyparent->getNomUrl(1);
		}
		print "</td>";
		if (!$i) {
			$totalarray['nbfield']++;
		}
	}
	// Extra fields
	include DOL_DOCUMENT_ROOT.'/core/tpl/extrafields_list_print_fields.tpl.php';
	// Fields from hook
	$parameters = array('arrayfields'=>$arrayfields, 'obj'=>$obj, 'i'=>$i, 'totalarray'=>&$totalarray);
	$reshook = $hookmanager->executeHooks('printFieldListValue', $parameters); // Note that $action and $object may have been modified by hook
	print $hookmanager->resPrint;
	// Date creation
	if (!empty($arrayfields['s.datec']['checked'])) {
		print '<td class="center nowrap">';
		print dol_print_date($db->jdate($obj->date_creation), 'dayhour', 'tzuser');
		print '</td>';
		if (!$i) {
			$totalarray['nbfield']++;
		}
	}
	// Date modification
	if (!empty($arrayfields['s.tms']['checked'])) {
		print '<td class="center nowrap">';
		print dol_print_date($db->jdate($obj->date_update), 'dayhour', 'tzuser');
		print '</td>';
		if (!$i) {
			$totalarray['nbfield']++;
		}
	}
	// Status
	if (!empty($arrayfields['s.status']['checked'])) {
		print '<td class="center nowrap">'.$companystatic->getLibStatut(5).'</td>';
		if (!$i) {
			$totalarray['nbfield']++;
		}
	}
	if (!empty($arrayfields['s.import_key']['checked'])) {
		print '<td class="tdoverflowmax100">';
		print $obj->import_key;
		print "</td>\n";
		if (!$i) {
			$totalarray['nbfield']++;
		}
	}

	// Action column (Show the massaction button only when this page is not opend from the Extended POS)
	print '<td class="nowrap center">';
	if (($massactionbutton || $massaction) && $contextpage != 'poslist') {   // If we are in select mode (massactionbutton defined) or if we have already selected and sent an action ($massaction) defined
		$selected = 0;
		if (in_array($obj->rowid, $arrayofselected)) {
			$selected = 1;
		}
		print '<input id="cb'.$obj->rowid.'" class="flat checkforselect" type="checkbox" name="toselect[]" value="'.$obj->rowid.'"'.($selected ? ' checked="checked"' : '').'>';
	}
	print '</td>';
	if (!$i) {
		$totalarray['nbfield']++;
	}

	print '</tr>'."\n";
	$i++;
}

// If no record found
if ($num == 0) {
	$colspan = 1;
	foreach ($arrayfields as $key => $val) {
		if (!empty($val['checked'])) {
			$colspan++;
		}
	}
	print '<tr><td colspan="'.$colspan.'" class="opacitymedium">'.$langs->trans("NoRecordFound").'</td></tr>';
}

$db->free($resql);

$parameters = array('arrayfields'=>$arrayfields, 'sql'=>$sql);
$reshook = $hookmanager->executeHooks('printFieldListFooter', $parameters); // Note that $action and $object may have been modified by hook
print $hookmanager->resPrint;

print "</table>";
print "</div>";

print '</form>';

// End of page
llxFooter();
$db->close();<|MERGE_RESOLUTION|>--- conflicted
+++ resolved
@@ -724,7 +724,6 @@
 llxHeader('', $langs->trans("ThirdParty"), $help_url);
 
 $param = '';
-<<<<<<< HEAD
 if (!empty($contextpage) && $contextpage != $_SERVER["PHP_SELF"]) {
 	$param .= '&contextpage='.urlencode($contextpage);
 }
@@ -775,6 +774,9 @@
 }
 if ($search_state != '') {
 	$param .= "&search_state=".urlencode($search_state);
+}
+if ($search_region != '') {
+	$param .= "&search_region=".urlencode($search_region);
 }
 if ($search_country != '') {
 	$param .= "&search_country=".urlencode($search_country);
@@ -847,48 +849,6 @@
 if ($optioncss != '') {
 	$param .= '&optioncss='.urlencode($optioncss);
 }
-=======
-if (!empty($contextpage) && $contextpage != $_SERVER["PHP_SELF"]) $param .= '&contextpage='.urlencode($contextpage);
-if ($limit > 0 && $limit != $conf->liste_limit) $param .= '&limit='.urlencode($limit);
-if ($search_all != '')     $param = "&sall=".urlencode($search_all);
-if ($search_categ_cus > 0) $param .= '&search_categ_cus='.urlencode($search_categ_cus);
-if ($search_categ_sup > 0) $param .= '&search_categ_sup='.urlencode($search_categ_sup);
-if ($search_sale > 0)	   $param .= '&search_sale='.urlencode($search_sale);
-if ($search_id > 0)        $param .= "&search_id=".urlencode($search_id);
-if ($search_nom != '')     $param .= "&search_nom=".urlencode($search_nom);
-if ($search_alias != '')   $param .= "&search_alias=".urlencode($search_alias);
-if ($search_address != '') $param .= '&search_address=' . urlencode($search_address);
-if ($search_town != '')    $param .= "&search_town=".urlencode($search_town);
-if ($search_zip != '')     $param .= "&search_zip=".urlencode($search_zip);
-if ($search_phone != '')   $param .= "&search_phone=".urlencode($search_phone);
-if ($search_fax != '')     $param .= "&search_fax=".urlencode($search_fax);
-if ($search_email != '')   $param .= "&search_email=".urlencode($search_email);
-if ($search_url != '')     $param .= "&search_url=".urlencode($search_url);
-if ($search_state != '')   $param .= "&search_state=".urlencode($search_state);
-if ($search_region != '')   $param .= "&search_region=".urlencode($search_region);
-if ($search_country != '') $param .= "&search_country=".urlencode($search_country);
-if ($search_customer_code != '') $param .= "&search_customer_code=".urlencode($search_customer_code);
-if ($search_supplier_code != '') $param .= "&search_supplier_code=".urlencode($search_supplier_code);
-if ($search_account_customer_code != '') $param .= "&search_account_customer_code=".urlencode($search_account_customer_code);
-if ($search_account_supplier_code != '') $param .= "&search_account_supplier_code=".urlencode($search_account_supplier_code);
-if ($search_barcode != '') $param .= "&search_barcode=".urlencode($search_barcode);
-if ($search_idprof1 != '') $param .= '&search_idprof1='.urlencode($search_idprof1);
-if ($search_idprof2 != '') $param .= '&search_idprof2='.urlencode($search_idprof2);
-if ($search_idprof3 != '') $param .= '&search_idprof3='.urlencode($search_idprof3);
-if ($search_idprof4 != '') $param .= '&search_idprof4='.urlencode($search_idprof4);
-if ($search_idprof5 != '') $param .= '&search_idprof5='.urlencode($search_idprof5);
-if ($search_idprof6 != '') $param .= '&search_idprof6='.urlencode($search_idprof6);
-if ($search_vat != '')     $param .= '&search_vat='.urlencode($search_vat);
-if ($search_type_thirdparty != '')    $param .= '&search_type_thirdparty='.urlencode($search_type_thirdparty);
-if ($search_type != '')    $param .= '&search_type='.urlencode($search_type);
-if (is_array($search_level) && count($search_level)) foreach ($search_level as $slevel) $param .= '&search_level[]='.urlencode($slevel);
-if ($search_status != '')  $param .= '&search_status='.urlencode($search_status);
-if ($search_stcomm != '')  $param .= '&search_stcomm='.urlencode($search_stcomm);
-if ($search_parent_name != '') $param .= '&search_parent_name='.urlencode($search_parent_name);
-if ($search_import_key != '') $param .= '&search_import_key='.urlencode($search_import_key);
-if ($type != '') $param .= '&type='.urlencode($type);
-if ($optioncss != '')      $param .= '&optioncss='.urlencode($optioncss);
->>>>>>> e7a4f04d
 // Add $param from extra fields
 include DOL_DOCUMENT_ROOT.'/core/tpl/extrafields_list_search_param.tpl.php';
 
