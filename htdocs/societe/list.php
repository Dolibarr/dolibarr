<?php
/* Copyright (C) 2001-2004  Rodolphe Quiedeville    <rodolphe@quiedeville.org>
 * Copyright (C) 2004-2019  Laurent Destailleur     <eldy@users.sourceforge.net>
 * Copyright (C) 2005-2019  Regis Houssin           <regis.houssin@inodbox.com>
 * Copyright (C) 2012       Marcos García           <marcosgdf@gmail.com>
 * Copyright (C) 2013-2015  Raphaël Doursenaud      <rdoursenaud@gpcsolutions.fr>
 * Copyright (C) 2015       Florian Henry           <florian.henry@open-concept.pro>
 * Copyright (C) 2016-2018  Josep Lluis Amador      <joseplluis@lliuretic.cat>
 * Copyright (C) 2016       Ferran Marcet      	    <fmarcet@2byte.es>
 * Copyright (C) 2017       Rui Strecht      	    <rui.strecht@aliartalentos.com>
 * Copyright (C) 2017       Juanjo Menent      	    <jmenent@2byte.es>
 * Copyright (C) 2018       Nicolas ZABOURI         <info@inovea-conseil.com>
 * Copyright (C) 2020       Open-Dsi         		<support@open-dsi.fr>
 * Copyright (C) 2021		Frédéric France			<frederic.france@netlogic.fr>
 *
 * This program is free software; you can redistribute it and/or modify
 * it under the terms of the GNU General Public License as published by
 * the Free Software Foundation; either version 3 of the License, or
 * (at your option) any later version.
 *
 * This program is distributed in the hope that it will be useful,
 * but WITHOUT ANY WARRANTY; without even the implied warranty of
 * MERCHANTABILITY or FITNESS FOR A PARTICULAR PURPOSE.  See the
 * GNU General Public License for more details.
 *
 * You should have received a copy of the GNU General Public License
 * along with this program. If not, see <https://www.gnu.org/licenses/>.
 */

/**
 *	\file       htdocs/societe/list.php
 *	\ingroup    societe
 *	\brief      Page to show list of third parties
 */

require_once '../main.inc.php';
include_once DOL_DOCUMENT_ROOT.'/contact/class/contact.class.php';
require_once DOL_DOCUMENT_ROOT.'/core/class/html.formother.class.php';
require_once DOL_DOCUMENT_ROOT.'/core/lib/company.lib.php';
require_once DOL_DOCUMENT_ROOT.'/core/lib/functions2.lib.php';
require_once DOL_DOCUMENT_ROOT.'/core/class/html.formcompany.class.php';
require_once DOL_DOCUMENT_ROOT.'/societe/class/client.class.php';

$langs->loadLangs(array("companies", "commercial", "customers", "suppliers", "bills", "compta", "categories", "cashdesk"));

$action = GETPOST('action', 'aZ09');
$massaction = GETPOST('massaction', 'alpha');
$show_files = GETPOST('show_files', 'int');
$confirm = GETPOST('confirm', 'alpha');
$toselect = GETPOST('toselect', 'array');
$contextpage = GETPOST('contextpage', 'aZ') ?GETPOST('contextpage', 'aZ') : 'thirdpartylist';

if ($contextpage == 'poslist') {
	$_GET['optioncss'] = 'print';
}

// Security check
$socid = GETPOST('socid', 'int');
if ($user->socid) {
	$socid = $user->socid;
}
$result = restrictedArea($user, 'societe', $socid, '');

$search_all = trim(GETPOST('search_all', 'alphanohtml') ?GETPOST('search_all', 'alphanohtml') : GETPOST('sall', 'alphanohtml'));
$search_cti = preg_replace('/^0+/', '', preg_replace('/[^0-9]/', '', GETPOST('search_cti', 'alphanohtml'))); // Phone number without any special chars

$search_id = trim(GETPOST("search_id", "int"));
$search_nom = trim(GETPOST("search_nom", 'restricthtml'));
$search_alias = trim(GETPOST("search_alias", 'restricthtml'));
$search_nom_only = trim(GETPOST("search_nom_only", 'restricthtml'));
$search_barcode = trim(GETPOST("search_barcode", 'alpha'));
$search_customer_code = trim(GETPOST('search_customer_code', 'alpha'));
$search_supplier_code = trim(GETPOST('search_supplier_code', 'alpha'));
$search_account_customer_code = trim(GETPOST('search_account_customer_code', 'alpha'));
$search_account_supplier_code = trim(GETPOST('search_account_supplier_code', 'alpha'));
$search_address = trim(GETPOST('search_address', 'alpha'));
$search_town = trim(GETPOST("search_town", 'alpha'));
$search_zip = trim(GETPOST("search_zip", 'alpha'));
$search_state = trim(GETPOST("search_state", 'alpha'));
$search_region = trim(GETPOST("search_region", 'alpha'));
$search_email = trim(GETPOST('search_email', 'alpha'));
$search_phone = trim(GETPOST('search_phone', 'alpha'));
$search_fax = trim(GETPOST('search_fax', 'alpha'));
$search_url = trim(GETPOST('search_url', 'alpha'));
$search_idprof1 = trim(GETPOST('search_idprof1', 'alpha'));
$search_idprof2 = trim(GETPOST('search_idprof2', 'alpha'));
$search_idprof3 = trim(GETPOST('search_idprof3', 'alpha'));
$search_idprof4 = trim(GETPOST('search_idprof4', 'alpha'));
$search_idprof5 = trim(GETPOST('search_idprof5', 'alpha'));
$search_idprof6 = trim(GETPOST('search_idprof6', 'alpha'));
$search_vat = trim(GETPOST('search_vat', 'alpha'));
$search_sale = trim(GETPOST("search_sale", 'int'));
$search_categ_cus = trim(GETPOST("search_categ_cus", 'int'));
$search_categ_sup = trim(GETPOST("search_categ_sup", 'int'));
$search_country = GETPOST("search_country", 'intcomma');
$search_type_thirdparty = GETPOST("search_type_thirdparty", 'int');
$search_price_level = GETPOST('search_price_level', 'int');
$search_staff = GETPOST("search_staff", 'int');
$search_status = GETPOST("search_status", 'int');
$search_type = GETPOST('search_type', 'alpha');
$search_level = GETPOST("search_level", "array");
$search_stcomm = GETPOST('search_stcomm', 'int');
$search_import_key  = GETPOST("search_import_key", "alpha");
$search_parent_name = GETPOST('search_parent_name', 'alpha');

$type = GETPOST('type', 'alpha');
$optioncss = GETPOST('optioncss', 'alpha');
$mode = GETPOST("mode", 'alpha');
$place = GETPOST('place', 'aZ09') ? GETPOST('place', 'aZ09') : '0'; // $place is string id of table for Bar or Restaurant

$diroutputmassaction = $conf->societe->dir_output.'/temp/massgeneration/'.$user->id;

$limit = GETPOST('limit', 'int') ?GETPOST('limit', 'int') : $conf->liste_limit;
$sortfield = GETPOST("sortfield", 'alpha');
$sortorder = GETPOST("sortorder", 'alpha');
$page = GETPOSTISSET('pageplusone') ? (GETPOST('pageplusone') - 1) : GETPOST("page", 'int');
if (!$sortorder) {
	$sortorder = "ASC";
}
if (!$sortfield) {
	$sortfield = "s.nom";
}
if (empty($page) || $page < 0 || GETPOST('button_search', 'alpha') || GETPOST('button_removefilter', 'alpha')) {
	$page = 0;
}     // If $page is not defined, or '' or -1 or if we click on clear filters or if we select empty mass action
$offset = $limit * $page;
$pageprev = $page - 1;
$pagenext = $page + 1;

if ($type == 'c') {
	if (empty($contextpage) || $contextpage == 'thirdpartylist') {
		$contextpage = 'customerlist';
	} if ($search_type == '') {
		$search_type = '1,3';
	}
}
if ($type == 'p') {
	if (empty($contextpage) || $contextpage == 'thirdpartylist') {
		$contextpage = 'prospectlist';
	} if ($search_type == '') {
		$search_type = '2,3';
	}
}
if ($type == 't') {
	if (empty($contextpage) || $contextpage == 'poslist') {
		$contextpage = 'poslist';
	} if ($search_type == '') {
		$search_type = '1,2,3';
	}
}
if ($type == 'f') {
	if (empty($contextpage) || $contextpage == 'thirdpartylist') {
		$contextpage = 'supplierlist';
	} if ($search_type == '') {
		$search_type = '4';
	}
}

// Initialize technical object to manage hooks of page. Note that conf->hooks_modules contains array of hook context
$object = new Societe($db);
$hookmanager->initHooks(array('thirdpartylist'));
$extrafields = new ExtraFields($db);

// fetch optionals attributes and labels
$extrafields->fetch_name_optionals_label($object->table_element);

$search_array_options = $extrafields->getOptionalsFromPost($object->table_element, '', 'search_');

// List of fields to search into when doing a "search in all"
$fieldstosearchall = array(
	's.nom'=>"ThirdPartyName",
	's.name_alias'=>"AliasNameShort",
	's.code_client'=>"CustomerCode",
	's.code_fournisseur'=>"SupplierCode",
	's.code_compta'=>"CustomerAccountancyCodeShort",
	's.code_compta_fournisseur'=>"SupplierAccountancyCodeShort",
	's.zip'=>"Zip",
	's.town'=>"Town",
	's.email'=>"EMail",
	's.url'=>"URL",
	's.tva_intra'=>"VATIntra",
	's.siren'=>"ProfId1",
	's.siret'=>"ProfId2",
	's.ape'=>"ProfId3",
	's.phone'=>"Phone",
	's.fax'=>"Fax",
);
if (($tmp = $langs->transnoentities("ProfId4".$mysoc->country_code)) && $tmp != "ProfId4".$mysoc->country_code && $tmp != '-') {
	$fieldstosearchall['s.idprof4'] = 'ProfId4';
}
if (($tmp = $langs->transnoentities("ProfId5".$mysoc->country_code)) && $tmp != "ProfId5".$mysoc->country_code && $tmp != '-') {
	$fieldstosearchall['s.idprof5'] = 'ProfId5';
}
if (($tmp = $langs->transnoentities("ProfId6".$mysoc->country_code)) && $tmp != "ProfId6".$mysoc->country_code && $tmp != '-') {
	$fieldstosearchall['s.idprof6'] = 'ProfId6';
}
if (!empty($conf->barcode->enabled)) {
	$fieldstosearchall['s.barcode'] = 'Gencod';
}
// Personalized search criterias. Example: $conf->global->THIRDPARTY_QUICKSEARCH_ON_FIELDS = 's.nom=ThirdPartyName;s.name_alias=AliasNameShort;s.code_client=CustomerCode'
if (!empty($conf->global->THIRDPARTY_QUICKSEARCH_ON_FIELDS)) {
	$fieldstosearchall = dolExplodeIntoArray($conf->global->THIRDPARTY_QUICKSEARCH_ON_FIELDS);
}


// Define list of fields to show into list
$checkedcustomercode = (in_array($contextpage, array('thirdpartylist', 'customerlist', 'prospectlist', 'poslist')) ? 1 : 0);
$checkedsuppliercode = (in_array($contextpage, array('supplierlist')) ? 1 : 0);
$checkedcustomeraccountcode = (in_array($contextpage, array('customerlist')) ? 1 : 0);
$checkedsupplieraccountcode = (in_array($contextpage, array('supplierlist')) ? 1 : 0);
$checkedtypetiers = 1;
$checkedprofid1 = 0;
$checkedprofid2 = 0;
$checkedprofid3 = 0;
$checkedprofid4 = 0;
$checkedprofid5 = 0;
$checkedprofid6 = 0;
//$checkedprofid4=((($tmp = $langs->transnoentities("ProfId4".$mysoc->country_code)) && $tmp != "ProfId4".$mysoc->country_code && $tmp != '-') ? 1 : 0);
//$checkedprofid5=((($tmp = $langs->transnoentities("ProfId5".$mysoc->country_code)) && $tmp != "ProfId5".$mysoc->country_code && $tmp != '-') ? 1 : 0);
//$checkedprofid6=((($tmp = $langs->transnoentities("ProfId6".$mysoc->country_code)) && $tmp != "ProfId6".$mysoc->country_code && $tmp != '-') ? 1 : 0);
$checkprospectlevel = (in_array($contextpage, array('prospectlist')) ? 1 : 0);
$checkstcomm = (in_array($contextpage, array('prospectlist')) ? 1 : 0);
$arrayfields = array(
	's.rowid'=>array('label'=>"TechnicalID", 'position'=>1, 'checked'=>(!empty($conf->global->MAIN_SHOW_TECHNICAL_ID)), 'enabled'=>(!empty($conf->global->MAIN_SHOW_TECHNICAL_ID))),
	's.nom'=>array('label'=>"ThirdPartyName", 'position'=>2, 'checked'=>1),
	's.name_alias'=>array('label'=>"AliasNameShort", 'position'=>3, 'checked'=>1),
	's.barcode'=>array('label'=>"Gencod", 'position'=>5, 'checked'=>1, 'enabled'=>(!empty($conf->barcode->enabled))),
	's.code_client'=>array('label'=>"CustomerCodeShort", 'position'=>10, 'checked'=>$checkedcustomercode),
	's.code_fournisseur'=>array('label'=>"SupplierCodeShort", 'position'=>11, 'checked'=>$checkedsuppliercode, 'enabled'=>((!empty($conf->fournisseur->enabled) && empty($conf->global->MAIN_USE_NEW_SUPPLIERMOD)) || !empty($conf->supplier_order->enabled) || !empty($conf->supplier_invoice->enabled))),
	's.code_compta'=>array('label'=>"CustomerAccountancyCodeShort", 'position'=>13, 'checked'=>$checkedcustomeraccountcode),
	's.code_compta_fournisseur'=>array('label'=>"SupplierAccountancyCodeShort", 'position'=>14, 'checked'=>$checkedsupplieraccountcode, 'enabled'=>((!empty($conf->fournisseur->enabled) && empty($conf->global->MAIN_USE_NEW_SUPPLIERMOD)) || !empty($conf->supplier_order->enabled) || !empty($conf->supplier_invoice->enabled))),
	's.address'=>array('label'=>"Address", 'position'=>19, 'checked'=>0),
	's.zip'=>array('label'=>"Zip", 'position'=>20, 'checked'=>1),
	's.town'=>array('label'=>"Town", 'position'=>21, 'checked'=>0),
	'state.nom'=>array('label'=>"State", 'position'=>22, 'checked'=>0),
	'region.nom'=>array('label'=>"Region", 'position'=>23, 'checked'=>0),
	'country.code_iso'=>array('label'=>"Country", 'position'=>24, 'checked'=>0),
	's.email'=>array('label'=>"Email", 'position'=>25, 'checked'=>0),
	's.url'=>array('label'=>"Url", 'position'=>26, 'checked'=>0),
	's.phone'=>array('label'=>"Phone", 'position'=>27, 'checked'=>1),
	's.fax'=>array('label'=>"Fax", 'position'=>28, 'checked'=>0),
	'typent.code'=>array('label'=>"ThirdPartyType", 'position'=>29, 'checked'=>$checkedtypetiers),
	'staff.code'=>array('label'=>"Staff", 'position'=>31, 'checked'=>0),
	's.siren'=>array('label'=>"ProfId1Short", 'position'=>40, 'checked'=>$checkedprofid1),
	's.siret'=>array('label'=>"ProfId2Short", 'position'=>41, 'checked'=>$checkedprofid2),
	's.ape'=>array('label'=>"ProfId3Short", 'position'=>42, 'checked'=>$checkedprofid3),
	's.idprof4'=>array('label'=>"ProfId4Short", 'position'=>43, 'checked'=>$checkedprofid4),
	's.idprof5'=>array('label'=>"ProfId5Short", 'position'=>44, 'checked'=>$checkedprofid5),
	's.idprof6'=>array('label'=>"ProfId6Short", 'position'=>45, 'checked'=>$checkedprofid6),
	's.tva_intra'=>array('label'=>"VATIntraShort", 'position'=>50, 'checked'=>0),
	'customerorsupplier'=>array('label'=>'NatureOfThirdParty', 'position'=>61, 'checked'=>1),
	's.fk_prospectlevel'=>array('label'=>"ProspectLevelShort", 'position'=>62, 'checked'=>$checkprospectlevel),
	's.fk_stcomm'=>array('label'=>"StatusProsp", 'position'=>63, 'checked'=>$checkstcomm),
	's2.nom'=>array('label'=>'ParentCompany', 'position'=>64, 'checked'=>0),
	's.datec'=>array('label'=>"DateCreation", 'checked'=>0, 'position'=>500),
	's.tms'=>array('label'=>"DateModificationShort", 'checked'=>0, 'position'=>500),
	's.status'=>array('label'=>"Status", 'checked'=>1, 'position'=>1000),
	's.import_key'=>array('label'=>"ImportId", 'checked'=>0, 'position'=>1100),
);
if (!empty($conf->global->PRODUIT_MULTIPRICES) || !empty($conf->global->PRODUIT_CUSTOMER_PRICES_BY_QTY_MULTIPRICES)) {
	$arrayfields['s.price_level'] =array('label'=>"PriceLevel", 'position'=>30, 'checked'=>0);
}

// Extra fields
include DOL_DOCUMENT_ROOT.'/core/tpl/extrafields_list_array_fields.tpl.php';

$object->fields = dol_sort_array($object->fields, 'position');
$arrayfields = dol_sort_array($arrayfields, 'position');


/*
 * Actions
 */

if ($action == "change") {	// Change customer for TakePOS
	$idcustomer = GETPOST('idcustomer', 'int');

	// Check if draft invoice already exists, if not create it
	$sql = "SELECT rowid FROM ".MAIN_DB_PREFIX."facture where ref='(PROV-POS".$_SESSION["takeposterminal"]."-".$place.")' AND entity IN (".getEntity('invoice').")";
	$result = $db->query($sql);
	$num_lines = $db->num_rows($result);
	if ($num_lines == 0) {
		require_once DOL_DOCUMENT_ROOT.'/compta/facture/class/facture.class.php';
		$invoice = new Facture($db);
		$constforthirdpartyid = 'CASHDESK_ID_THIRDPARTY'.$_SESSION["takeposterminal"];
		$invoice->socid = $conf->global->$constforthirdpartyid;
		$invoice->date = dol_now();
		$invoice->module_source = 'takepos';
		$invoice->pos_source = $_SESSION["takeposterminal"];
		$placeid = $invoice->create($user);
		$sql = "UPDATE ".MAIN_DB_PREFIX."facture set ref='(PROV-POS".$_SESSION["takeposterminal"]."-".$place.")' where rowid = ".((int) $placeid);
		$db->query($sql);
	}

	$sql = "UPDATE ".MAIN_DB_PREFIX."facture set fk_soc=".((int) $idcustomer)." where ref='(PROV-POS".$_SESSION["takeposterminal"]."-".$place.")'";
	$resql = $db->query($sql);
	?>
		<script>
		console.log("Reload page invoice.php with place=<?php print $place; ?>");
		parent.$("#poslines").load("invoice.php?place=<?php print $place; ?>", function() {
			//parent.$("#poslines").scrollTop(parent.$("#poslines")[0].scrollHeight);
			<?php if (!$resql) { ?>
				alert('Error failed to update customer on draft invoice.');
			<?php } ?>
			parent.$.colorbox.close(); /* Close the popup */
		});
		</script>
	<?php
	exit;
}

if (GETPOST('cancel', 'alpha')) {
	$action = 'list'; $massaction = '';
}
if (!GETPOST('confirmmassaction', 'alpha') && $massaction != 'presend' && $massaction != 'confirm_presend') {
	$massaction = '';
}

$parameters = array();
$reshook = $hookmanager->executeHooks('doActions', $parameters, $object, $action); // Note that $action and $object may have been modified by some hooks
if ($reshook < 0) {
	setEventMessages($hookmanager->error, $hookmanager->errors, 'errors');
}

if (empty($reshook)) {
	// Selection of new fields
	include DOL_DOCUMENT_ROOT.'/core/actions_changeselectedfields.inc.php';

	// Did we click on purge search criteria ?
	if (GETPOST('button_removefilter_x', 'alpha') || GETPOST('button_removefilter.x', 'alpha') || GETPOST('button_removefilter', 'alpha')) { // All tests are required to be compatible with all browsers
		$search_id = '';
		$search_nom = '';
		$search_alias = '';
		$search_categ_cus = 0;
		$search_categ_sup = 0;
		$search_sale = '';
		$search_barcode = "";
		$search_customer_code = '';
		$search_supplier_code = '';
		$search_account_customer_code = '';
		$search_account_supplier_code = '';
		$search_address = '';
		$search_town = "";
		$search_zip = "";
		$search_state = "";
		$search_country = '';
		$search_email = '';
		$search_phone = '';
		$search_fax = '';
		$search_url = '';
		$search_idprof1 = '';
		$search_idprof2 = '';
		$search_idprof3 = '';
		$search_idprof4 = '';
		$search_idprof5 = '';
		$search_idprof6 = '';
		$search_vat = '';
		$search_type = '';
		$search_price_level = '';
		$search_type_thirdparty = '';
		$search_staff = '';
		$search_status = -1;
		$search_stcomm = '';
		$search_level = '';
		$search_parent_name = '';
		$search_import_key = '';
		$toselect = '';
		$search_array_options = array();
	}

	// Mass actions
	$objectclass = 'Societe';
	$objectlabel = 'ThirdParty';
	$permissiontoread = $user->rights->societe->lire;
	$permissiontodelete = $user->rights->societe->supprimer;
	$permissiontoadd = $user->rights->societe->creer;
	$uploaddir = $conf->societe->dir_output;
	include DOL_DOCUMENT_ROOT.'/core/actions_massactions.inc.php';

	if ($action == 'setstcomm') {
		$object = new Client($db);
		$result = $object->fetch(GETPOST('stcommsocid'));
		$object->stcomm_id = dol_getIdFromCode($db, GETPOST('stcomm', 'alpha'), 'c_stcomm');
		$result = $object->update($object->id, $user);
		if ($result < 0) {
			setEventMessages($object->error, $object->errors, 'errors');
		}

		$action = '';
	}
}

if ($search_status == '') {
	$search_status = 1; // always display active thirdparty first
}



/*
 * View
 */

/*
 REM: Rules on permissions to see thirdparties
 Internal or External user + No permission to see customers => See nothing
 Internal user socid=0 + Permission to see ALL customers    => See all thirdparties
 Internal user socid=0 + No permission to see ALL customers => See only thirdparties linked to user that are sale representative
 External user socid=x + Permission to see ALL customers    => Can see only himself
 External user socid=x + No permission to see ALL customers => Can see only himself
 */

$form = new Form($db);
$formother = new FormOther($db);
$companystatic = new Societe($db);
$companyparent = new Societe($db);
$formcompany = new FormCompany($db);
$prospectstatic = new Client($db);
$prospectstatic->client = 2;
$prospectstatic->loadCacheOfProspStatus();


$title = $langs->trans("ListOfThirdParties");
if ($type == 'c' && (empty($search_type) || ($search_type == '1,3'))) {
	$title = $langs->trans("ListOfCustomers");
}
if ($type == 'p' && (empty($search_type) || ($search_type == '2,3'))) {
	$title = $langs->trans("ListOfProspects");
}
if ($type == 'f' && (empty($search_type) || ($search_type == '4'))) {
	$title = $langs->trans("ListOfSuppliers");
}

// Select every potentiels, and note each potentiels which fit in search parameters
$tab_level = array();
$sql = "SELECT code, label, sortorder";
$sql .= " FROM ".MAIN_DB_PREFIX."c_prospectlevel";
$sql .= " WHERE active > 0";
$sql .= " ORDER BY sortorder";
$resql = $db->query($sql);
if ($resql) {
	while ($obj = $db->fetch_object($resql)) {
		// Compute level text
		$level = $langs->trans($obj->code);
		if ($level == $obj->code) {
			$level = $langs->trans($obj->label);
		}
		$tab_level[$obj->code] = $level;
	}
} else {
	dol_print_error($db);
}

$sql = "SELECT s.rowid, s.nom as name, s.name_alias, s.barcode, s.address, s.town, s.zip, s.datec, s.code_client, s.code_fournisseur, s.logo,";
$sql .= " s.entity,";
$sql .= " st.libelle as stcomm, st.picto as stcomm_picto, s.fk_stcomm as stcomm_id, s.fk_prospectlevel, s.prefix_comm, s.client, s.fournisseur, s.canvas, s.status as status,";
$sql .= " s.email, s.phone, s.fax, s.url, s.siren as idprof1, s.siret as idprof2, s.ape as idprof3, s.idprof4 as idprof4, s.idprof5 as idprof5, s.idprof6 as idprof6, s.tva_intra, s.fk_pays,";
$sql .= " s.tms as date_update, s.datec as date_creation,";
$sql .= " s.code_compta, s.code_compta_fournisseur, s.parent as fk_parent,s.price_level,";
$sql .= " s2.nom as name2,";
$sql .= " typent.code as typent_code,";
$sql .= " staff.code as staff_code,";
$sql .= " country.code as country_code, country.label as country_label,";
$sql .= " state.code_departement as state_code, state.nom as state_name,";
$sql .= " region.code_region as region_code, region.nom as region_name";
// We'll need these fields in order to filter by sale (including the case where the user can only see his prospects)
if ($search_sale && $search_sale != '-1') {
	$sql .= ", sc.fk_soc, sc.fk_user";
}
// We'll need these fields in order to filter by categ
if ($search_categ_cus && $search_categ_cus!=-1) {
	$sql .= ", cc.fk_categorie, cc.fk_soc";
}
if ($search_categ_sup && $search_categ_sup!=-1) {
	$sql .= ", cs.fk_categorie, cs.fk_soc";
}
// Add fields from extrafields
if (!empty($extrafields->attributes[$object->table_element]['label'])) {
	foreach ($extrafields->attributes[$object->table_element]['label'] as $key => $val) {
		$sql .= ($extrafields->attributes[$object->table_element]['type'][$key] != 'separate' ? ", ef.".$key.' as options_'.$key : '');
	}
}
// Add fields from hooks
$parameters = array();
$reshook = $hookmanager->executeHooks('printFieldListSelect', $parameters); // Note that $action and $object may have been modified by hook
$sql .= $hookmanager->resPrint;
$sql .= " FROM ".MAIN_DB_PREFIX."societe as s";
$sql .= " LEFT JOIN ".MAIN_DB_PREFIX."societe as s2 ON s.parent = s2.rowid";
if (is_array($extrafields->attributes[$object->table_element]['label']) && count($extrafields->attributes[$object->table_element]['label'])) {
	$sql .= " LEFT JOIN ".MAIN_DB_PREFIX.$object->table_element."_extrafields as ef on (s.rowid = ef.fk_object)";
}
$sql .= " LEFT JOIN ".MAIN_DB_PREFIX."c_country as country on (country.rowid = s.fk_pays)";
$sql .= " LEFT JOIN ".MAIN_DB_PREFIX."c_typent as typent on (typent.id = s.fk_typent)";
$sql .= " LEFT JOIN ".MAIN_DB_PREFIX."c_effectif as staff on (staff.id = s.fk_effectif)";
$sql .= " LEFT JOIN ".MAIN_DB_PREFIX."c_departements as state on (state.rowid = s.fk_departement)";
$sql .= " LEFT JOIN ".MAIN_DB_PREFIX."c_regions as region on (region.	code_region = state.fk_region)";
// We'll need this table joined to the select in order to filter by categ
if (!empty($search_categ_cus) && $search_categ_cus!=-1) {
	$sql .= ' LEFT JOIN '.MAIN_DB_PREFIX."categorie_societe as cc ON s.rowid = cc.fk_soc"; // We'll need this table joined to the select in order to filter by categ
}
if (!empty($search_categ_sup) && $search_categ_sup!=-1) {
	$sql .= ' LEFT JOIN '.MAIN_DB_PREFIX."categorie_fournisseur as cs ON s.rowid = cs.fk_soc"; // We'll need this table joined to the select in order to filter by categ
}
$sql .= ' LEFT JOIN '.MAIN_DB_PREFIX."c_stcomm as st ON s.fk_stcomm = st.id";
// We'll need this table joined to the select in order to filter by sale
if ($search_sale == -2) {
	$sql .= " LEFT JOIN ".MAIN_DB_PREFIX."societe_commerciaux as sc ON sc.fk_soc = s.rowid";
	//elseif ($search_sale || (empty($user->rights->societe->client->voir) && (empty($conf->global->MAIN_USE_ADVANCED_PERMS) || empty($user->rights->societe->client->readallthirdparties_advance)) && !$socid)) $sql .= ", ".MAIN_DB_PREFIX."societe_commerciaux as sc";
} elseif (!empty($search_sale) && $search_sale != '-1' || (empty($user->rights->societe->client->voir) && !$socid)) {
	$sql .= ", ".MAIN_DB_PREFIX."societe_commerciaux as sc";
}
// Add table from hooks
$parameters = array();
$reshook = $hookmanager->executeHooks('printFieldListFrom', $parameters, $object); // Note that $action and $object may have been modified by hook
$sql .= $hookmanager->resPrint;
$sql .= " WHERE s.entity IN (".getEntity('societe').")";
//if (empty($user->rights->societe->client->voir) && (empty($conf->global->MAIN_USE_ADVANCED_PERMS) || empty($user->rights->societe->client->readallthirdparties_advance)) && !$socid)	$sql .= " AND s.rowid = sc.fk_soc AND sc.fk_user = ".$user->id;
if (empty($user->rights->societe->client->voir) && !$socid) {
	$sql .= " AND s.rowid = sc.fk_soc AND sc.fk_user = ".$user->id;
}
if ($search_sale && $search_sale != '-1' && $search_sale != '-2') {
	$sql .= " AND s.rowid = sc.fk_soc"; // Join for the needed table to filter by sale
}
if (!$user->rights->fournisseur->lire) {
	$sql .= " AND (s.fournisseur <> 1 OR s.client <> 0)"; // client=0, fournisseur=0 must be visible
}
if ($search_sale == -2) {
	$sql .= " AND sc.fk_user IS NULL";
} elseif ($search_sale > 0) {
	$sql .= " AND sc.fk_user = ".((int) $search_sale);
}
if ($search_categ_cus > 0) {
	$sql .= " AND cc.fk_categorie = ".((int) $search_categ_cus);
}
if ($search_categ_sup > 0) {
	$sql .= " AND cs.fk_categorie = ".((int) $search_categ_sup);
}
if ($search_categ_cus == -2) {
	$sql .= " AND cc.fk_categorie IS NULL";
}
if ($search_categ_sup == -2) {
	$sql .= " AND cs.fk_categorie IS NULL";
}

if ($search_all) {
	$sql .= natural_search(array_keys($fieldstosearchall), $search_all);
}
if (strlen($search_cti)) {
	$sql .= natural_search('s.phone', $search_cti);
}

if ($search_id > 0) {
	$sql .= natural_search("s.rowid", $search_id, 1);
}
if ($search_nom) {
	$sql .= natural_search("s.nom", $search_nom);
}
if ($search_alias) {
	$sql .= natural_search("s.name_alias", $search_alias);
}
if ($search_nom_only) {
	$sql .= natural_search("s.nom", $search_nom_only);
}
if ($search_customer_code) {
	$sql .= natural_search("s.code_client", $search_customer_code);
}
if ($search_supplier_code) {
	$sql .= natural_search("s.code_fournisseur", $search_supplier_code);
}
if ($search_account_customer_code) {
	$sql .= natural_search("s.code_compta", $search_account_customer_code);
}
if ($search_account_supplier_code) {
	$sql .= natural_search("s.code_compta_fournisseur", $search_account_supplier_code);
}
if ($search_address) {
	$sql.= natural_search('s.address', $search_address);
}
if ($search_town) {
	$sql .= natural_search("s.town", $search_town);
}
if (strlen($search_zip)) {
	$sql .= natural_search("s.zip", $search_zip);
}
if ($search_state) {
	$sql .= natural_search("state.nom", $search_state);
}
if ($search_region) {
	$sql .= natural_search("region.nom", $search_region);
}
if ($search_country && $search_country != '-1') {
	$sql .= " AND s.fk_pays IN (".$db->sanitize($search_country).')';
}
if ($search_email) {
	$sql .= natural_search("s.email", $search_email);
}
if (strlen($search_phone)) {
	$sql .= natural_search("s.phone", $search_phone);
}
if (strlen($search_fax)) {
	$sql .= natural_search("s.fax", $search_fax);
}
if ($search_url) {
	$sql .= natural_search("s.url", $search_url);
}
if (strlen($search_idprof1)) {
	$sql .= natural_search("s.siren", $search_idprof1);
}
if (strlen($search_idprof2)) {
	$sql .= natural_search("s.siret", $search_idprof2);
}
if (strlen($search_idprof3)) {
	$sql .= natural_search("s.ape", $search_idprof3);
}
if (strlen($search_idprof4)) {
	$sql .= natural_search("s.idprof4", $search_idprof4);
}
if (strlen($search_idprof5)) {
	$sql .= natural_search("s.idprof5", $search_idprof5);
}
if (strlen($search_idprof6)) {
	$sql .= natural_search("s.idprof6", $search_idprof6);
}
if (strlen($search_vat)) {
	$sql .= natural_search("s.tva_intra", $search_vat);
}
// Filter on type of thirdparty
<<<<<<< HEAD
if ($search_type > 0 && in_array($search_type, array('1,3', '1,2,3', '2,3'))) {
	$sql .= " AND s.client IN (".$db->sanitize($search_type).")";
}
if ($search_type > 0 && in_array($search_type, array('4'))) {
	$sql .= " AND s.fournisseur = 1";
}
if ($search_type == '0') {
	$sql .= " AND s.client = 0 AND s.fournisseur = 0";
}
if ($search_status != '' && $search_status >= 0) {
	$sql .= natural_search("s.status", $search_status, 2);
}
if (!empty($conf->barcode->enabled) && $search_barcode) {
	$sql .= natural_search("s.barcode", $search_barcode);
}
if ($search_price_level && $search_price_level != '-1') {
	$sql .= natural_search("s.price_level", $search_price_level, 2);
}
if ($search_type_thirdparty && $search_type_thirdparty > 0) {
	$sql .= natural_search("s.fk_typent", $search_type_thirdparty, 2);
}
if (!empty($search_staff) && $search_staff != '-1') {
	$sql .= natural_search("s.fk_effectif", $search_staff, 2);
}
if ($search_level) {
	$sql .= natural_search("s.fk_prospectlevel", join(',', $search_level), 3);
}
if ($search_parent_name) {
	$sql .= natural_search("s2.nom", $search_parent_name);
}
if ($search_stcomm != '' && $search_stcomm != -2) {
	$sql .= natural_search("s.fk_stcomm", $search_stcomm, 2);
}
if ($search_import_key) {
	$sql .= natural_search("s.import_key", $search_import_key);
}
=======
if ($search_type > 0 && in_array($search_type, array('1,3', '1,2,3', '2,3'))) $sql .= " AND s.client IN (".$db->sanitize($db->escape($search_type)).")";
if ($search_type > 0 && in_array($search_type, array('4')))         $sql .= " AND s.fournisseur = 1";
if ($search_type == '0') $sql .= " AND s.client = 0 AND s.fournisseur = 0";
if ($search_status != '' && $search_status >= 0) $sql .= natural_search("s.status", $search_status, 2);
if (!empty($conf->barcode->enabled) && $search_barcode) $sql .= natural_search("s.barcode", $search_barcode);
if ($search_type_thirdparty && $search_type_thirdparty != '-1') $sql .= natural_search("s.fk_typent", $search_type_thirdparty, 2);
if (!empty($search_staff) && $search_staff != '-1')            $sql .= natural_search("s.fk_effectif", $search_staff, 2);
if ($search_level)  $sql .= natural_search("s.fk_prospectlevel", join(',', $search_level), 3);
if ($search_parent_name)   $sql .= natural_search("s2.nom", $search_parent_name);
if ($search_stcomm != '' && $search_stcomm != -2) $sql .= natural_search("s.fk_stcomm", $search_stcomm, 1);
if ($search_import_key)    $sql .= natural_search("s.import_key", $search_import_key);
>>>>>>> 03ac579b
// Add where from extra fields
include DOL_DOCUMENT_ROOT.'/core/tpl/extrafields_list_search_sql.tpl.php';
// Add where from hooks
$parameters = array('socid' => $socid);
$reshook = $hookmanager->executeHooks('printFieldListWhere', $parameters); // Note that $action and $object may have been modified by hook
if (empty($reshook)) {
	if ($socid) {
		$sql .= " AND s.rowid = ".((int) $socid);
	}
}
$sql .= $hookmanager->resPrint;
// Add GroupBy from hooks
$parameters = array('all' => $all, 'fieldstosearchall' => $fieldstosearchall);
$reshook = $hookmanager->executeHooks('printFieldListGroupBy', $parameters, $object); // Note that $action and $object may have been modified by hook
$sql .= $hookmanager->resPrint;

$sql .= $db->order($sortfield, $sortorder);

// Count total nb of records
$nbtotalofrecords = '';
if (empty($conf->global->MAIN_DISABLE_FULL_SCANLIST)) {
	$result = $db->query($sql);
	$nbtotalofrecords = $db->num_rows($result);
	if (($page * $limit) > $nbtotalofrecords) {	// if total resultset is smaller then paging size (filtering), goto and load page 0
		$page = 0;
		$offset = 0;
	}
}

$sql .= $db->plimit($limit + 1, $offset);

$resql = $db->query($sql);
if (!$resql) {
	dol_print_error($db);
	exit;
}

$num = $db->num_rows($resql);

$arrayofselected = is_array($toselect) ? $toselect : array();

if ($num == 1 && !empty($conf->global->MAIN_SEARCH_DIRECT_OPEN_IF_ONLY_ONE) && ($search_all != '' || $search_cti != '') && $action != 'list') {
	$obj = $db->fetch_object($resql);
	$id = $obj->rowid;
	if (!empty($conf->global->SOCIETE_ON_SEARCH_AND_LIST_GO_ON_CUSTOMER_OR_SUPPLIER_CARD)) {
		if ($obj->client > 0) {
			header("Location: ".DOL_URL_ROOT.'/comm/card.php?socid='.$id);
			exit;
		}
		if ($obj->fournisseur > 0) {
			header("Location: ".DOL_URL_ROOT.'/fourn/card.php?socid='.$id);
			exit;
		}
	}

	header("Location: ".DOL_URL_ROOT.'/societe/card.php?socid='.$id);
	exit;
}

$help_url = 'EN:Module_Third_Parties|FR:Module_Tiers|ES:Empresas';
llxHeader('', $langs->trans("ThirdParty"), $help_url);

$param = '';
if (!empty($contextpage) && $contextpage != $_SERVER["PHP_SELF"]) {
	$param .= '&contextpage='.urlencode($contextpage);
}
if ($limit > 0 && $limit != $conf->liste_limit) {
	$param .= '&limit='.urlencode($limit);
}
if ($search_all != '') {
	$param = "&sall=".urlencode($search_all);
}
if ($search_categ_cus > 0) {
	$param .= '&search_categ_cus='.urlencode($search_categ_cus);
}
if ($search_categ_sup > 0) {
	$param .= '&search_categ_sup='.urlencode($search_categ_sup);
}
if ($search_sale > 0) {
	$param .= '&search_sale='.urlencode($search_sale);
}
if ($search_id > 0) {
	$param .= "&search_id=".urlencode($search_id);
}
if ($search_nom != '') {
	$param .= "&search_nom=".urlencode($search_nom);
}
if ($search_alias != '') {
	$param .= "&search_alias=".urlencode($search_alias);
}
if ($search_address != '') {
	$param .= '&search_address=' . urlencode($search_address);
}
if ($search_town != '') {
	$param .= "&search_town=".urlencode($search_town);
}
if ($search_zip != '') {
	$param .= "&search_zip=".urlencode($search_zip);
}
if ($search_phone != '') {
	$param .= "&search_phone=".urlencode($search_phone);
}
if ($search_fax != '') {
	$param .= "&search_fax=".urlencode($search_fax);
}
if ($search_email != '') {
	$param .= "&search_email=".urlencode($search_email);
}
if ($search_url != '') {
	$param .= "&search_url=".urlencode($search_url);
}
if ($search_state != '') {
	$param .= "&search_state=".urlencode($search_state);
}
if ($search_country != '') {
	$param .= "&search_country=".urlencode($search_country);
}
if ($search_customer_code != '') {
	$param .= "&search_customer_code=".urlencode($search_customer_code);
}
if ($search_supplier_code != '') {
	$param .= "&search_supplier_code=".urlencode($search_supplier_code);
}
if ($search_account_customer_code != '') {
	$param .= "&search_account_customer_code=".urlencode($search_account_customer_code);
}
if ($search_account_supplier_code != '') {
	$param .= "&search_account_supplier_code=".urlencode($search_account_supplier_code);
}
if ($search_barcode != '') {
	$param .= "&search_barcode=".urlencode($search_barcode);
}
if ($search_idprof1 != '') {
	$param .= '&search_idprof1='.urlencode($search_idprof1);
}
if ($search_idprof2 != '') {
	$param .= '&search_idprof2='.urlencode($search_idprof2);
}
if ($search_idprof3 != '') {
	$param .= '&search_idprof3='.urlencode($search_idprof3);
}
if ($search_idprof4 != '') {
	$param .= '&search_idprof4='.urlencode($search_idprof4);
}
if ($search_idprof5 != '') {
	$param .= '&search_idprof5='.urlencode($search_idprof5);
}
if ($search_idprof6 != '') {
	$param .= '&search_idprof6='.urlencode($search_idprof6);
}
if ($search_vat != '') {
	$param .= '&search_vat='.urlencode($search_vat);
}
if ($search_price_level != '') {
	$param .= '&search_price_level='.urlencode($search_price_level);
}
if ($search_type_thirdparty != '' && $search_type_thirdparty > 0) {
	$param .= '&search_type_thirdparty='.urlencode($search_type_thirdparty);
}
if ($search_type != '') {
	$param .= '&search_type='.urlencode($search_type);
}
if (is_array($search_level) && count($search_level)) {
	foreach ($search_level as $slevel) {
		$param .= '&search_level[]='.urlencode($slevel);
	}
}
if ($search_status != '') {
	$param .= '&search_status='.urlencode($search_status);
}
if ($search_stcomm != '') {
	$param .= '&search_stcomm='.urlencode($search_stcomm);
}
if ($search_parent_name != '') {
	$param .= '&search_parent_name='.urlencode($search_parent_name);
}
if ($search_import_key != '') {
	$param .= '&search_import_key='.urlencode($search_import_key);
}
if ($type != '') {
	$param .= '&type='.urlencode($type);
}
if ($optioncss != '') {
	$param .= '&optioncss='.urlencode($optioncss);
}
// Add $param from extra fields
include DOL_DOCUMENT_ROOT.'/core/tpl/extrafields_list_search_param.tpl.php';

// Show delete result message
if (GETPOST('delsoc')) {
	setEventMessages($langs->trans("CompanyDeleted", GETPOST('delsoc')), null, 'mesgs');
}

// List of mass actions available
$arrayofmassactions = array(
'presend'=>img_picto('', 'email', 'class="pictofixedwidth"').$langs->trans("SendByMail"),
//    'builddoc'=>img_picto('', 'pdf', 'class="pictofixedwidth"').$langs->trans("PDFMerge"),
);
//if($user->rights->societe->creer) $arrayofmassactions['createbills']=$langs->trans("CreateInvoiceForThisCustomer");
if ($user->rights->societe->supprimer) {
	$arrayofmassactions['predelete'] = img_picto('', 'delete', 'class="pictofixedwidth"').$langs->trans("Delete");
}
if ($user->rights->societe->creer) {
	$arrayofmassactions['preaffecttag'] = img_picto('', 'category', 'class="pictofixedwidth"').$langs->trans("AffectTag");
}
if (GETPOST('nomassaction', 'int') || in_array($massaction, array('presend', 'predelete', 'preaffecttag'))) {
	$arrayofmassactions = array();
}
$massactionbutton = $form->selectMassAction('', $arrayofmassactions);

$typefilter = '';
$label = 'MenuNewThirdParty';

if (!empty($type)) {
	$typefilter = '&amp;type='.$type;
	if ($type == 'p') {
		$label = 'MenuNewProspect';
	}
	if ($type == 'c') {
		$label = 'MenuNewCustomer';
	}
	if ($type == 'f') {
		$label = 'NewSupplier';
	}
}

if ($contextpage == 'poslist' && $type == 't' && (!empty($conf->global->PRODUIT_MULTIPRICES) || !empty($conf->global->PRODUIT_CUSTOMER_PRICES) || !empty($conf->global->PRODUIT_CUSTOMER_PRICES_BY_QTY_MULTIPRICES))) {
	print get_htmloutput_mesg(img_warning('default').' '.$langs->trans("BecarefullChangeThirdpartyBeforeAddProductToInvoice"), '', 'warning', 1);
}

// Show the new button only when this page is not opend from the Extended POS (pop-up window)
// but allow it too, when a user has the rights to create a new customer
if ($contextpage != 'poslist') {
	$url = DOL_URL_ROOT.'/societe/card.php?action=create'.$typefilter;
	if (!empty($socid)) {
		$url .= '&socid='.$socid;
	}
	$newcardbutton = dolGetButtonTitle($langs->trans($label), '', 'fa fa-plus-circle', $url, '', $user->rights->societe->creer);
} elseif ($user->rights->societe->creer) {
	$url = DOL_URL_ROOT.'/societe/card.php?action=create&type=t&contextpage=poslist&optioncss=print&backtopage='.urlencode($_SERVER["PHP_SELF"].'?type=t&contextpage=poslist&nomassaction=1&optioncss=print&place='.$place);
	$label = 'MenuNewCustomer';
	$newcardbutton .= dolGetButtonTitle($langs->trans($label), '', 'fa fa-plus-circle', $url);
}

print '<form method="POST" action="'.$_SERVER["PHP_SELF"].'" name="formfilter" autocomplete="off">';
if ($optioncss != '') {
	print '<input type="hidden" name="optioncss" value="'.$optioncss.'">';
}
print '<input type="hidden" name="token" value="'.newToken().'">';
print '<input type="hidden" name="formfilteraction" id="formfilteraction" value="list">';
print '<input type="hidden" name="sortfield" value="'.$sortfield.'">';
print '<input type="hidden" name="sortorder" value="'.$sortorder.'">';
//print '<input type="hidden" name="page" value="'.$page.'">';
print '<input type="hidden" name="contextpage" value="'.$contextpage.'">';

print_barre_liste($title, $page, $_SERVER["PHP_SELF"], $param, $sortfield, $sortorder, $massactionbutton, $num, $nbtotalofrecords, 'building', 0, $newcardbutton, '', $limit, 0, 0, 1);

$langs->load("other");
$textprofid = array();
foreach (array(1, 2, 3, 4, 5, 6) as $key) {
	$label = $langs->transnoentities("ProfId".$key.$mysoc->country_code);
	$textprofid[$key] = '';
	if ($label != "ProfId".$key.$mysoc->country_code) {	// Get only text between ()
		if (preg_match('/\((.*)\)/i', $label, $reg)) {
			$label = $reg[1];
		}
		$textprofid[$key] = $langs->trans("ProfIdShortDesc", $key, $mysoc->country_code, $label);
	}
}

$topicmail = "Information";
$modelmail = "thirdparty";
$objecttmp = new Societe($db);
$trackid = 'thi'.$object->id;
include DOL_DOCUMENT_ROOT.'/core/tpl/massactions_pre.tpl.php';

if ($search_all) {
	foreach ($fieldstosearchall as $key => $val) {
		$fieldstosearchall[$key] = $langs->trans($val);
	}
	print '<div class="divsearchfieldfilter">'.$langs->trans("FilterOnInto", $search_all).join(', ', $fieldstosearchall).'</div>';
}

// Filter on categories
$moreforfilter = '';
if (empty($type) || $type == 'c' || $type == 'p') {
	if (!empty($conf->categorie->enabled) && $user->rights->categorie->lire) {
		require_once DOL_DOCUMENT_ROOT.'/categories/class/categorie.class.php';
		$moreforfilter .= '<div class="divsearchfield">';
		$tmptitle = $langs->trans('Categories');
		$moreforfilter .= img_picto($tmptitle, 'category', 'class="pictofixedwidth"');
		$moreforfilter .= $formother->select_categories('customer', $search_categ_cus, 'search_categ_cus', 1, $langs->trans('CustomersProspectsCategoriesShort'));
		$moreforfilter .= '</div>';
	}
}

if (empty($type) || $type == 'f') {
	if (!empty($conf->fournisseur->enabled) && !empty($conf->categorie->enabled) && $user->rights->categorie->lire) {
		require_once DOL_DOCUMENT_ROOT.'/categories/class/categorie.class.php';
		$moreforfilter .= '<div class="divsearchfield">';
		$tmptitle = $langs->trans('Categories');
		$moreforfilter .= img_picto($tmptitle, 'category', 'class="pictofixedwidth"');
		$moreforfilter .= $formother->select_categories('supplier', $search_categ_sup, 'search_categ_sup', 1, $langs->trans('SuppliersCategoriesShort'));
		$moreforfilter .= '</div>';
	}
}

// If the user can view prospects other than his'
if ($user->rights->societe->client->voir || $socid) {
	$moreforfilter .= '<div class="divsearchfield">';
	$tmptitle = $langs->trans('SalesRepresentatives');
	$moreforfilter .= img_picto($tmptitle, 'user', 'class="pictofixedwidth"');
	$moreforfilter .= $formother->select_salesrepresentatives($search_sale, 'search_sale', $user, 0, $langs->trans('SalesRepresentatives'), ($conf->dol_optimize_smallscreen ? 'maxwidth200' : 'maxwidth300'), 1);
	$moreforfilter .= '</div>';
}
if ($moreforfilter) {
	print '<div class="liste_titre liste_titre_bydiv centpercent">';
	print $moreforfilter;
	$parameters = array('type'=>$type);
	$reshook = $hookmanager->executeHooks('printFieldPreListTitle', $parameters); // Note that $action and $object may have been modified by hook
	print $hookmanager->resPrint;
	print '</div>';
}

$varpage = empty($contextpage) ? $_SERVER["PHP_SELF"] : $contextpage;
$selectedfields = $form->multiSelectArrayWithCheckbox('selectedfields', $arrayfields, $varpage); // This also change content of $arrayfields
// Show the massaction checkboxes only when this page is not opend from the Extended POS
if ($massactionbutton && $contextpage != 'poslist') {
	$selectedfields .= $form->showCheckAddButtons('checkforselect', 1);
}

if (empty($arrayfields['customerorsupplier']['checked'])) {
	print '<input type="hidden" name="type" value="'.$type.'">';
}

print '<div class="div-table-responsive">';
print '<table class="tagtable liste'.($moreforfilter ? " listwithfilterbefore" : "").'">'."\n";

// Fields title search
print '<tr class="liste_titre_filter">';
if (!empty($arrayfields['s.rowid']['checked'])) {
	print '<td class="liste_titre">';
	print '<input class="flat searchstring" type="text" name="search_id" size="1" value="'.dol_escape_htmltag($search_id).'">';
	print '</td>';
}
if (!empty($arrayfields['s.nom']['checked'])) {
	print '<td class="liste_titre">';
	if (!empty($search_nom_only) && empty($search_nom)) {
		$search_nom = $search_nom_only;
	}
	print '<input class="flat searchstring maxwidth75imp" type="text" name="search_nom" value="'.dol_escape_htmltag($search_nom).'">';
	print '</td>';
}
if (!empty($arrayfields['s.name_alias']['checked'])) {
	print '<td class="liste_titre">';
	print '<input class="flat searchstring maxwidth75imp" type="text" name="search_alias" value="'.dol_escape_htmltag($search_alias).'">';
	print '</td>';
}
// Barcode
if (!empty($arrayfields['s.barcode']['checked'])) {
	print '<td class="liste_titre">';
	print '<input class="flat searchstring maxwidth75imp" type="text" name="search_barcode" value="'.dol_escape_htmltag($search_barcode).'">';
	print '</td>';
}
// Customer code
if (!empty($arrayfields['s.code_client']['checked'])) {
	print '<td class="liste_titre">';
	print '<input class="flat searchstring maxwidth75imp" type="text" name="search_customer_code" value="'.dol_escape_htmltag($search_customer_code).'">';
	print '</td>';
}
// Supplier code
if (!empty($arrayfields['s.code_fournisseur']['checked'])) {
	print '<td class="liste_titre">';
	print '<input class="flat searchstring maxwidth75imp" type="text" name="search_supplier_code" value="'.dol_escape_htmltag($search_supplier_code).'">';
	print '</td>';
}
// Account Customer code
if (!empty($arrayfields['s.code_compta']['checked'])) {
	print '<td class="liste_titre">';
	print '<input class="flat searchstring maxwidth75imp" type="text" name="search_account_customer_code" value="'.dol_escape_htmltag($search_account_customer_code).'">';
	print '</td>';
}
// Account Supplier code
if (!empty($arrayfields['s.code_compta_fournisseur']['checked'])) {
	print '<td class="liste_titre">';
	print '<input class="flat maxwidth75imp" type="text" name="search_account_supplier_code" value="'.dol_escape_htmltag($search_account_supplier_code).'">';
	print '</td>';
}
// Address
if (!empty($arrayfields['s.address']['checked'])) {
	print '<td class="liste_titre">';
	print '<input class="flat searchstring maxwidth50imp" type="text" name="search_address" value="'.dol_escape_htmltag($search_address).'">';
	print '</td>';
}
// Zip
if (!empty($arrayfields['s.zip']['checked'])) {
	print '<td class="liste_titre">';
	print '<input class="flat searchstring maxwidth50imp" type="text" name="search_zip" value="'.dol_escape_htmltag($search_zip).'">';
	print '</td>';
}
// Town
if (!empty($arrayfields['s.town']['checked'])) {
	print '<td class="liste_titre">';
	print '<input class="flat searchstring maxwidth50imp" type="text" name="search_town" value="'.dol_escape_htmltag($search_town).'">';
	print '</td>';
}
// State
if (!empty($arrayfields['state.nom']['checked'])) {
	print '<td class="liste_titre">';
	print '<input class="flat searchstring maxwidth50imp" type="text" name="search_state" value="'.dol_escape_htmltag($search_state).'">';
	print '</td>';
}
// Region
if (!empty($arrayfields['region.nom']['checked'])) {
	print '<td class="liste_titre">';
	print '<input class="flat searchstring maxwidth50imp" type="text" name="search_region" value="'.dol_escape_htmltag($search_region).'">';
	print '</td>';
}
// Country
if (!empty($arrayfields['country.code_iso']['checked'])) {
	print '<td class="liste_titre center">';
	print $form->select_country($search_country, 'search_country', '', 0, 'minwidth100imp maxwidth100');
	print '</td>';
}
// Company type
if (!empty($arrayfields['typent.code']['checked'])) {
	print '<td class="liste_titre maxwidthonsmartphone center">';
	// We use showempty=0 here because there is already an unknown value into dictionary.
	print $form->selectarray("search_type_thirdparty", $formcompany->typent_array(0), $search_type_thirdparty, 1, 0, 0, '', 0, 0, 0, (empty($conf->global->SOCIETE_SORT_ON_TYPEENT) ? 'ASC' : $conf->global->SOCIETE_SORT_ON_TYPEENT), 'minwidth50 maxwidth100', 1);
	print '</td>';
}
// Multiprice level
if (!empty($arrayfields['s.price_level']['checked'])) {
	print '<td class="liste_titre">';
	print '<input class="flat searchstring maxwidth50imp" type="text" name="search_price_level" value="'.dol_escape_htmltag($search_price_level).'">';
	print '</td>';
}
// Staff
if (!empty($arrayfields['staff.code']['checked'])) {
	print '<td class="liste_titre maxwidthonsmartphone center">';
	print $form->selectarray("search_staff", $formcompany->effectif_array(0), $search_staff, 0, 0, 0, '', 0, 0, 0, 'ASC', 'maxwidth100', 1);
	print '</td>';
}
if (!empty($arrayfields['s.email']['checked'])) {
	// Email
	print '<td class="liste_titre">';
	print '<input class="flat searchemail maxwidth50imp" type="text" name="search_email" value="'.dol_escape_htmltag($search_email).'">';
	print '</td>';
}
if (!empty($arrayfields['s.phone']['checked'])) {
	// Phone
	print '<td class="liste_titre">';
	print '<input class="flat searchstring maxwidth50imp" type="text" name="search_phone" value="'.dol_escape_htmltag($search_phone).'">';
	print '</td>';
}
if (!empty($arrayfields['s.fax']['checked'])) {
	// Fax
	print '<td class="liste_titre">';
	print '<input class="flat searchstring maxwidth50imp" type="text" name="search_fax" value="'.dol_escape_htmltag($search_fax).'">';
	print '</td>';
}
if (!empty($arrayfields['s.url']['checked'])) {
	// Url
	print '<td class="liste_titre">';
	print '<input class="flat searchstring maxwidth50imp" type="text" name="search_url" value="'.dol_escape_htmltag($search_url).'">';
	print '</td>';
}
if (!empty($arrayfields['s.siren']['checked'])) {
	// IdProf1
	print '<td class="liste_titre">';
	print '<input class="flat searchstring maxwidth50imp" type="text" name="search_idprof1" value="'.dol_escape_htmltag($search_idprof1).'">';
	print '</td>';
}
if (!empty($arrayfields['s.siret']['checked'])) {
	// IdProf2
	print '<td class="liste_titre">';
	print '<input class="flat searchstring maxwidth50imp" type="text" name="search_idprof2" value="'.dol_escape_htmltag($search_idprof2).'">';
	print '</td>';
}
if (!empty($arrayfields['s.ape']['checked'])) {
	// IdProf3
	print '<td class="liste_titre">';
	print '<input class="flat searchstring maxwidth50imp" type="text" name="search_idprof3" value="'.dol_escape_htmltag($search_idprof3).'">';
	print '</td>';
}
if (!empty($arrayfields['s.idprof4']['checked'])) {
	// IdProf4
	print '<td class="liste_titre">';
	print '<input class="flat searchstring maxwidth50imp" type="text" name="search_idprof4" value="'.dol_escape_htmltag($search_idprof4).'">';
	print '</td>';
}
if (!empty($arrayfields['s.idprof5']['checked'])) {
	// IdProf5
	print '<td class="liste_titre">';
	print '<input class="flat searchstring maxwidth50imp" type="text" name="search_idprof5" value="'.dol_escape_htmltag($search_idprof5).'">';
	print '</td>';
}
if (!empty($arrayfields['s.idprof6']['checked'])) {
	// IdProf6
	print '<td class="liste_titre">';
	print '<input class="flat searchstring maxwidth50imp" type="text" name="search_idprof6" value="'.dol_escape_htmltag($search_idprof6).'">';
	print '</td>';
}
if (!empty($arrayfields['s.tva_intra']['checked'])) {
	// Vat number
	print '<td class="liste_titre">';
	print '<input class="flat searchstring maxwidth50imp" type="text" name="search_vat" value="'.dol_escape_htmltag($search_vat).'">';
	print '</td>';
}

// Nature (customer/prospect/supplier)
if (!empty($arrayfields['customerorsupplier']['checked'])) {
	print '<td class="liste_titre maxwidthonsmartphone center">';
	if ($type != '') {
		print '<input type="hidden" name="type" value="'.$type.'">';
	}
	print $formcompany->selectProspectCustomerType($search_type, 'search_type', 'search_type', 'list');
	print '</select></td>';
}
// Prospect level
if (!empty($arrayfields['s.fk_prospectlevel']['checked'])) {
	print '<td class="liste_titre center">';
	print $form->multiselectarray('search_level', $tab_level, $search_level, 0, 0, 'width75', 0, 0, '', '', '', 2);
	print '</td>';
}
// Prospect status
if (!empty($arrayfields['s.fk_stcomm']['checked'])) {
	print '<td class="liste_titre maxwidthonsmartphone center">';
	$arraystcomm = array();
	foreach ($prospectstatic->cacheprospectstatus as $key => $val) {
		$arraystcomm[$val['id']] = ($langs->trans("StatusProspect".$val['id']) != "StatusProspect".$val['id'] ? $langs->trans("StatusProspect".$val['id']) : $val['label']);
	}
	print $form->selectarray('search_stcomm', $arraystcomm, $search_stcomm, -2, 0, 0, '', 0, 0, 0, '', '', 1);
	print '</td>';
}
if (!empty($arrayfields['s2.nom']['checked'])) {
	print '<td class="liste_titre center">';
	print '<input class="flat searchstring maxwidth75imp" type="text" name="search_parent_name" value="'.dol_escape_htmltag($search_parent_name).'">';
	print '</td>';
}
// Extra fields
include DOL_DOCUMENT_ROOT.'/core/tpl/extrafields_list_search_input.tpl.php';

// Fields from hook
$parameters = array('arrayfields'=>$arrayfields);
$reshook = $hookmanager->executeHooks('printFieldListOption', $parameters); // Note that $action and $object may have been modified by hook
print $hookmanager->resPrint;
// Date creation
if (!empty($arrayfields['s.datec']['checked'])) {
	print '<td class="liste_titre">';
	print '</td>';
}
// Date modification
if (!empty($arrayfields['s.tms']['checked'])) {
	print '<td class="liste_titre">';
	print '</td>';
}
// Status
if (!empty($arrayfields['s.status']['checked'])) {
	print '<td class="liste_titre center minwidth75imp">';
	print $form->selectarray('search_status', array('0'=>$langs->trans('ActivityCeased'), '1'=>$langs->trans('InActivity')), $search_status, 1, 0, 0, '', 0, 0, 0, '', '', 1);
	print '</td>';
}
if (!empty($arrayfields['s.import_key']['checked'])) {
	print '<td class="liste_titre center">';
	print '<input class="flat searchstring maxwidth50" type="text" name="search_import_key" value="'.dol_escape_htmltag($search_import_key).'">';
	print '</td>';
}
// Action column
print '<td class="liste_titre center">';
$searchpicto = $form->showFilterButtons();
print $searchpicto;
print '</td>';

print "</tr>\n";
print '<tr class="liste_titre">';
if (!empty($arrayfields['s.rowid']['checked'])) {
	print_liste_field_titre($arrayfields['s.rowid']['label'], $_SERVER["PHP_SELF"], "s.rowid", "", $param, "", $sortfield, $sortorder);
}
if (!empty($arrayfields['s.nom']['checked'])) {
	print_liste_field_titre($arrayfields['s.nom']['label'], $_SERVER["PHP_SELF"], "s.nom", "", $param, "", $sortfield, $sortorder);
}
if (!empty($arrayfields['s.name_alias']['checked'])) {
	print_liste_field_titre($arrayfields['s.name_alias']['label'], $_SERVER["PHP_SELF"], "s.name_alias", "", $param, "", $sortfield, $sortorder);
}
if (!empty($arrayfields['s.barcode']['checked'])) {
	print_liste_field_titre($arrayfields['s.barcode']['label'], $_SERVER["PHP_SELF"], "s.barcode", $param, '', '', $sortfield, $sortorder);
}
if (!empty($arrayfields['s.code_client']['checked'])) {
	print_liste_field_titre($arrayfields['s.code_client']['label'], $_SERVER["PHP_SELF"], "s.code_client", "", $param, '', $sortfield, $sortorder);
}
if (!empty($arrayfields['s.code_fournisseur']['checked'])) {
	print_liste_field_titre($arrayfields['s.code_fournisseur']['label'], $_SERVER["PHP_SELF"], "s.code_fournisseur", "", $param, '', $sortfield, $sortorder);
}
if (!empty($arrayfields['s.code_compta']['checked'])) {
	print_liste_field_titre($arrayfields['s.code_compta']['label'], $_SERVER["PHP_SELF"], "s.code_compta", "", $param, '', $sortfield, $sortorder);
}
if (!empty($arrayfields['s.code_compta_fournisseur']['checked'])) {
	print_liste_field_titre($arrayfields['s.code_compta_fournisseur']['label'], $_SERVER["PHP_SELF"], "s.code_compta_fournisseur", "", $param, '', $sortfield, $sortorder);
}
if (!empty($arrayfields['s.address']['checked'])) {
	print_liste_field_titre($arrayfields['s.address']['label'], $_SERVER['PHP_SELF'], 's.address', '', $param, '', $sortfield, $sortorder);
}
if (!empty($arrayfields['s.zip']['checked'])) {
	print_liste_field_titre($arrayfields['s.zip']['label'], $_SERVER["PHP_SELF"], "s.zip", "", $param, '', $sortfield, $sortorder);
}
if (!empty($arrayfields['s.town']['checked'])) {
	print_liste_field_titre($arrayfields['s.town']['label'], $_SERVER["PHP_SELF"], "s.town", "", $param, '', $sortfield, $sortorder);
}
if (!empty($arrayfields['state.nom']['checked'])) {
	print_liste_field_titre($arrayfields['state.nom']['label'], $_SERVER["PHP_SELF"], "state.nom", "", $param, '', $sortfield, $sortorder);
}
if (!empty($arrayfields['region.nom']['checked'])) {
	print_liste_field_titre($arrayfields['region.nom']['label'], $_SERVER["PHP_SELF"], "region.nom", "", $param, '', $sortfield, $sortorder);
}
if (!empty($arrayfields['country.code_iso']['checked'])) {
	print_liste_field_titre($arrayfields['country.code_iso']['label'], $_SERVER["PHP_SELF"], "country.code_iso", "", $param, '', $sortfield, $sortorder, 'center ');
}
if (!empty($arrayfields['typent.code']['checked'])) {
	print_liste_field_titre($arrayfields['typent.code']['label'], $_SERVER["PHP_SELF"], "typent.code", "", $param, "", $sortfield, $sortorder, 'center ');
}
if (!empty($arrayfields['staff.code']['checked'])) {
	print_liste_field_titre($arrayfields['staff.code']['label'], $_SERVER["PHP_SELF"], "staff.code", "", $param, '', $sortfield, $sortorder, 'center ');
}
if (!empty($arrayfields['s.price_level']['checked'])) {
	print_liste_field_titre($arrayfields['s.price_level']['label'], $_SERVER["PHP_SELF"], "s.price_level", "", $param, '', $sortfield, $sortorder);
}
if (!empty($arrayfields['s.email']['checked'])) {
	print_liste_field_titre($arrayfields['s.email']['label'], $_SERVER["PHP_SELF"], "s.email", "", $param, '', $sortfield, $sortorder);
}
if (!empty($arrayfields['s.phone']['checked'])) {
	print_liste_field_titre($arrayfields['s.phone']['label'], $_SERVER["PHP_SELF"], "s.phone", "", $param, '', $sortfield, $sortorder);
}
if (!empty($arrayfields['s.fax']['checked'])) {
	print_liste_field_titre($arrayfields['s.fax']['label'], $_SERVER["PHP_SELF"], "s.fax", "", $param, '', $sortfield, $sortorder);
}
if (!empty($arrayfields['s.url']['checked'])) {
	print_liste_field_titre($arrayfields['s.url']['label'], $_SERVER["PHP_SELF"], "s.url", "", $param, '', $sortfield, $sortorder);
}
if (!empty($arrayfields['s.siren']['checked'])) {
	print_liste_field_titre($form->textwithpicto($langs->trans("ProfId1Short"), $textprofid[1], 1, 0), $_SERVER["PHP_SELF"], "s.siren", "", $param, '', $sortfield, $sortorder, 'nowrap ');
}
if (!empty($arrayfields['s.siret']['checked'])) {
	print_liste_field_titre($form->textwithpicto($langs->trans("ProfId2Short"), $textprofid[2], 1, 0), $_SERVER["PHP_SELF"], "s.siret", "", $param, '', $sortfield, $sortorder, 'nowrap ');
}
if (!empty($arrayfields['s.ape']['checked'])) {
	print_liste_field_titre($form->textwithpicto($langs->trans("ProfId3Short"), $textprofid[3], 1, 0), $_SERVER["PHP_SELF"], "s.ape", "", $param, '', $sortfield, $sortorder, 'nowrap ');
}
if (!empty($arrayfields['s.idprof4']['checked'])) {
	print_liste_field_titre($form->textwithpicto($langs->trans("ProfId4Short"), $textprofid[4], 1, 0), $_SERVER["PHP_SELF"], "s.idprof4", "", $param, '', $sortfield, $sortorder, 'nowrap ');
}
if (!empty($arrayfields['s.idprof5']['checked'])) {
	print_liste_field_titre($form->textwithpicto($langs->trans("ProfId5Short"), $textprofid[4], 1, 0), $_SERVER["PHP_SELF"], "s.idprof5", "", $param, '', $sortfield, $sortorder, 'nowrap ');
}
if (!empty($arrayfields['s.idprof6']['checked'])) {
	print_liste_field_titre($form->textwithpicto($langs->trans("ProfId6Short"), $textprofid[4], 1, 0), $_SERVER["PHP_SELF"], "s.idprof6", "", $param, '', $sortfield, $sortorder, 'nowrap ');
}
if (!empty($arrayfields['s.tva_intra']['checked'])) {
	print_liste_field_titre($arrayfields['s.tva_intra']['label'], $_SERVER["PHP_SELF"], "s.tva_intra", "", $param, '', $sortfield, $sortorder, 'nowrap ');
}
if (!empty($arrayfields['customerorsupplier']['checked'])) {
	print_liste_field_titre(''); // type of customer
}
if (!empty($arrayfields['s.fk_prospectlevel']['checked'])) {
	print_liste_field_titre($arrayfields['s.fk_prospectlevel']['label'], $_SERVER["PHP_SELF"], "s.fk_prospectlevel", "", $param, '', $sortfield, $sortorder, 'center ');
}
if (!empty($arrayfields['s.fk_stcomm']['checked'])) {
	print_liste_field_titre($arrayfields['s.fk_stcomm']['label'], $_SERVER["PHP_SELF"], "s.fk_stcomm", "", $param, '', $sortfield, $sortorder, 'center ');
}
if (!empty($arrayfields['s2.nom']['checked'])) {
	print_liste_field_titre($arrayfields['s2.nom']['label'], $_SERVER["PHP_SELF"], "s2.nom", "", $param, '', $sortfield, $sortorder, 'center ');
}

// Extra fields
include DOL_DOCUMENT_ROOT.'/core/tpl/extrafields_list_search_title.tpl.php';
// Hook fields
$parameters = array('arrayfields'=>$arrayfields, 'param'=>$param, 'sortfield'=>$sortfield, 'sortorder'=>$sortorder);
$reshook = $hookmanager->executeHooks('printFieldListTitle', $parameters); // Note that $action and $object may have been modified by hook
print $hookmanager->resPrint;
if (!empty($arrayfields['s.datec']['checked'])) {
	print_liste_field_titre($arrayfields['s.datec']['label'], $_SERVER["PHP_SELF"], "s.datec", "", $param, '', $sortfield, $sortorder, 'center nowrap ');
}
if (!empty($arrayfields['s.tms']['checked'])) {
	print_liste_field_titre($arrayfields['s.tms']['label'], $_SERVER["PHP_SELF"], "s.tms", "", $param, '', $sortfield, $sortorder, 'center nowrap ');
}
if (!empty($arrayfields['s.status']['checked'])) {
	print_liste_field_titre($arrayfields['s.status']['label'], $_SERVER["PHP_SELF"], "s.status", "", $param, '', $sortfield, $sortorder, 'center ');
}
if (!empty($arrayfields['s.import_key']['checked'])) {
	print_liste_field_titre($arrayfields['s.import_key']['label'], $_SERVER["PHP_SELF"], "s.import_key", "", $param, '', $sortfield, $sortorder, 'center ');
}
print_liste_field_titre($selectedfields, $_SERVER["PHP_SELF"], "", '', '', '', $sortfield, $sortorder, 'center maxwidthsearch ');
print "</tr>\n";


$i = 0;
$totalarray = array();
while ($i < min($num, $limit)) {
	$obj = $db->fetch_object($resql);

	$companystatic->id = $obj->rowid;
	$companystatic->name = $obj->name;
	$companystatic->name_alias = $obj->name_alias;
	$companystatic->logo = $obj->logo;
	$companystatic->canvas = $obj->canvas;
	$companystatic->client = $obj->client;
	$companystatic->status = $obj->status;
	$companystatic->email = $obj->email;
	$companystatic->fournisseur = $obj->fournisseur;
	$companystatic->code_client = $obj->code_client;
	$companystatic->code_fournisseur = $obj->code_fournisseur;
	$companystatic->tva_intra = $obj->tva_intra;
	$companystatic->country_code = $obj->country_code;

	$companystatic->code_compta_client = $obj->code_compta;
	$companystatic->code_compta_fournisseur = $obj->code_compta_fournisseur;

	$companystatic->fk_prospectlevel = $obj->fk_prospectlevel;
	$companystatic->fk_parent = $obj->fk_parent;
	$companystatic->entity = $obj->entity;

	print '<tr class="oddeven"';
	if ($contextpage == 'poslist') {
		print ' onclick="location.href=\'list.php?action=change&contextpage=poslist&idcustomer='.$obj->rowid.'&place='.urlencode($place).'\'"';
	}
	print '>';
	if (!empty($arrayfields['s.rowid']['checked'])) {
		print '<td class="tdoverflowmax50">';
		print $obj->rowid;
		print "</td>\n";
		if (!$i) {
			$totalarray['nbfield']++;
		}
	}
	if (!empty($arrayfields['s.nom']['checked'])) {
		$savalias = $obj->name_alias;
		if (!empty($arrayfields['s.name_alias']['checked'])) {
			$companystatic->name_alias = '';
		}
		print '<td'.(empty($conf->global->MAIN_SOCIETE_SHOW_COMPLETE_NAME) ? ' class="tdoverflowmax200"' : '').'>';
		if ($contextpage == 'poslist') {
			print $obj->name;
		} else {
			print $companystatic->getNomUrl(1, '', 100, 0, 1);
		}
		print "</td>\n";
		$companystatic->name_alias = $savalias;
		if (!$i) {
			$totalarray['nbfield']++;
		}
	}
	if (!empty($arrayfields['s.name_alias']['checked'])) {
		print '<td class="tdoverflowmax200">';
		print dol_escape_htmltag($companystatic->name_alias);
		print "</td>\n";
		if (!$i) {
			$totalarray['nbfield']++;
		}
	}
	// Barcode
	if (!empty($arrayfields['s.barcode']['checked'])) {
		print '<td>'.dol_escape_htmltag($obj->barcode).'</td>';
		if (!$i) {
			$totalarray['nbfield']++;
		}
	}
	// Customer code
	if (!empty($arrayfields['s.code_client']['checked'])) {
		print '<td class="nowraponall">'.dol_escape_htmltag($obj->code_client).'</td>';
		if (!$i) {
			$totalarray['nbfield']++;
		}
	}
	// Supplier code
	if (!empty($arrayfields['s.code_fournisseur']['checked'])) {
		print '<td class="nowraponall">'.dol_escape_htmltag($obj->code_fournisseur).'</td>';
		if (!$i) {
			$totalarray['nbfield']++;
		}
	}
	// Account customer code
	if (!empty($arrayfields['s.code_compta']['checked'])) {
		print '<td>'.dol_escape_htmltag($obj->code_compta).'</td>';
		if (!$i) {
			$totalarray['nbfield']++;
		}
	}
	// Account supplier code
	if (!empty($arrayfields['s.code_compta_fournisseur']['checked'])) {
		print '<td>'.dol_escape_htmltag($obj->code_compta_fournisseur).'</td>';
		if (!$i) {
			$totalarray['nbfield']++;
		}
	}
	// Address
	if (!empty($arrayfields['s.address']['checked'])) {
		print '<td>'.dol_escape_htmltag($obj->address).'</td>';
		if (!$i) {
			$totalarray['nbfield']++;
		}
	}
	// Zip
	if (!empty($arrayfields['s.zip']['checked'])) {
		print "<td>".dol_escape_htmltag($obj->zip)."</td>\n";
		if (!$i) {
			$totalarray['nbfield']++;
		}
	}
	// Town
	if (!empty($arrayfields['s.town']['checked'])) {
		print '<td class="tdoverflowmax150" title="'.dol_escape_htmltag($obj->town).'">'.dol_escape_htmltag($obj->town)."</td>\n";
		if (!$i) {
			$totalarray['nbfield']++;
		}
	}
	// State
	if (!empty($arrayfields['state.nom']['checked'])) {
		print "<td>".dol_escape_htmltag($obj->state_name)."</td>\n";
		if (!$i) {
			$totalarray['nbfield']++;
		}
	}
	// Region
	if (!empty($arrayfields['region.nom']['checked'])) {
		print "<td>".dol_escape_htmltag($obj->region_name)."</td>\n";
		if (!$i) {
			$totalarray['nbfield']++;
		}
	}
	// Country
	if (!empty($arrayfields['country.code_iso']['checked'])) {
		print '<td class="center tdoverflowmax100">';
		$labelcountry = ($obj->country_code && ($langs->trans("Country".$obj->country_code) != "Country".$obj->country_code)) ? $langs->trans("Country".$obj->country_code) : $obj->country_label;
		print $labelcountry;
		print '</td>';
		if (!$i) {
			$totalarray['nbfield']++;
		}
	}
	// Type ent
	if (!empty($arrayfields['typent.code']['checked'])) {
		print '<td class="center">';
		if (!is_array($typenArray) || count($typenArray) == 0) {
			$typenArray = $formcompany->typent_array(1);
		}
		print $typenArray[$obj->typent_code];
		print '</td>';
		if (!$i) {
			$totalarray['nbfield']++;
		}
	}
	// Multiprice level
	if (!empty($arrayfields['s.price_level']['checked'])) {
		print '<td class="center">'.$obj->price_level."</td>\n";
		if (!$i) {
			$totalarray['nbfield']++;
		}
	}
	// Staff
	if (!empty($arrayfields['staff.code']['checked'])) {
		print '<td class="center">';
		if (!is_array($staffArray) || count($staffArray) == 0) {
			$staffArray = $formcompany->effectif_array(1);
		}
		print $staffArray[$obj->staff_code];
		print '</td>';
		if (!$i) {
			$totalarray['nbfield']++;
		}
	}
	if (!empty($arrayfields['s.email']['checked'])) {
		print '<td class="tdoverflowmax150">'.dol_print_email($obj->email, $obj->rowid, $obj->socid, 'AC_EMAIL', 0, 0, 1)."</td>\n";
		if (!$i) {
			$totalarray['nbfield']++;
		}
	}
	if (!empty($arrayfields['s.phone']['checked'])) {
		print '<td class="nowraponall">'.dol_print_phone($obj->phone, $obj->country_code, 0, $obj->rowid, 'AC_TEL', ' ', 'phone')."</td>\n";
		if (!$i) {
			$totalarray['nbfield']++;
		}
	}
	if (!empty($arrayfields['s.fax']['checked'])) {
		print '<td class="nowraponall">'.dol_print_phone($obj->fax, $obj->country_code, 0, $obj->rowid, 'AC_TEL', ' ', 'fax')."</td>\n";
		if (!$i) {
			$totalarray['nbfield']++;
		}
	}
	if (!empty($arrayfields['s.url']['checked'])) {
		print "<td>".dol_print_url($obj->url, '', '', 1)."</td>\n";
		if (!$i) {
			$totalarray['nbfield']++;
		}
	}
	if (!empty($arrayfields['s.siren']['checked'])) {
		print "<td>".$obj->idprof1."</td>\n";
		if (!$i) {
			$totalarray['nbfield']++;
		}
	}
	if (!empty($arrayfields['s.siret']['checked'])) {
		print "<td>".$obj->idprof2."</td>\n";
		if (!$i) {
			$totalarray['nbfield']++;
		}
	}
	if (!empty($arrayfields['s.ape']['checked'])) {
		print "<td>".$obj->idprof3."</td>\n";
		if (!$i) {
			$totalarray['nbfield']++;
		}
	}
	if (!empty($arrayfields['s.idprof4']['checked'])) {
		print "<td>".$obj->idprof4."</td>\n";
		if (!$i) {
			$totalarray['nbfield']++;
		}
	}
	if (!empty($arrayfields['s.idprof5']['checked'])) {
		print "<td>".$obj->idprof5."</td>\n";
		if (!$i) {
			$totalarray['nbfield']++;
		}
	}
	if (!empty($arrayfields['s.idprof6']['checked'])) {
		print "<td>".$obj->idprof6."</td>\n";
		if (!$i) {
			$totalarray['nbfield']++;
		}
	}
	// VAT
	if (!empty($arrayfields['s.tva_intra']['checked'])) {
		print "<td>";
		print $obj->tva_intra;
		if ($obj->tva_intra && !isValidVATID($companystatic)) {
			print img_warning("BadVATNumber", '', '');
		}
		print "</td>\n";
		if (!$i) {
			$totalarray['nbfield']++;
		}
	}
	// Type
	if (!empty($arrayfields['customerorsupplier']['checked'])) {
		print '<td class="center">';
		print $companystatic->getTypeUrl(1);
		print '</td>';
		if (!$i) {
			$totalarray['nbfield']++;
		}
	}

	if (!empty($arrayfields['s.fk_prospectlevel']['checked'])) {
		// Prospect level
		print '<td class="center">';
		print $companystatic->getLibProspLevel();
		print "</td>";
		if (!$i) {
			$totalarray['nbfield']++;
		}
	}

	if (!empty($arrayfields['s.fk_stcomm']['checked'])) {
		// Prospect status
		print '<td class="center nowrap"><div class="nowrap">';
		print '<div class="inline-block">'.$companystatic->LibProspCommStatut($obj->stcomm_id, 2, $prospectstatic->cacheprospectstatus[$obj->stcomm_id]['label'], $obj->stcomm_picto);
		print '</div> - <div class="inline-block">';
		foreach ($prospectstatic->cacheprospectstatus as $key => $val) {
			$titlealt = 'default';
			if (!empty($val['code']) && !in_array($val['code'], array('ST_NO', 'ST_NEVER', 'ST_TODO', 'ST_PEND', 'ST_DONE'))) {
				$titlealt = $val['label'];
			}
			if ($obj->stcomm_id != $val['id']) {
				print '<a class="pictosubstatus" href="'.$_SERVER["PHP_SELF"].'?stcommsocid='.$obj->rowid.'&stcomm='.$val['code'].'&action=setstcomm&token='.newToken().$param.($page ? '&page='.urlencode($page) : '').'">'.img_action($titlealt, $val['code'], $val['picto']).'</a>';
			}
		}
		print '</div></div></td>';
		if (!$i) {
			$totalarray['nbfield']++;
		}
	}
	// Parent company
	if (!empty($arrayfields['s2.nom']['checked'])) {
		print '<td class="center tdoverflowmax100">';
		if ($companystatic->fk_parent > 0) {
			$companyparent->fetch($companystatic->fk_parent);
			print $companyparent->getNomUrl(1);
		}
		print "</td>";
		if (!$i) {
			$totalarray['nbfield']++;
		}
	}
	// Extra fields
	include DOL_DOCUMENT_ROOT.'/core/tpl/extrafields_list_print_fields.tpl.php';
	// Fields from hook
	$parameters = array('arrayfields'=>$arrayfields, 'obj'=>$obj, 'i'=>$i, 'totalarray'=>&$totalarray);
	$reshook = $hookmanager->executeHooks('printFieldListValue', $parameters); // Note that $action and $object may have been modified by hook
	print $hookmanager->resPrint;
	// Date creation
	if (!empty($arrayfields['s.datec']['checked'])) {
		print '<td class="center nowrap">';
		print dol_print_date($db->jdate($obj->date_creation), 'dayhour', 'tzuser');
		print '</td>';
		if (!$i) {
			$totalarray['nbfield']++;
		}
	}
	// Date modification
	if (!empty($arrayfields['s.tms']['checked'])) {
		print '<td class="center nowrap">';
		print dol_print_date($db->jdate($obj->date_update), 'dayhour', 'tzuser');
		print '</td>';
		if (!$i) {
			$totalarray['nbfield']++;
		}
	}
	// Status
	if (!empty($arrayfields['s.status']['checked'])) {
		print '<td class="center nowrap">'.$companystatic->getLibStatut(5).'</td>';
		if (!$i) {
			$totalarray['nbfield']++;
		}
	}
	if (!empty($arrayfields['s.import_key']['checked'])) {
		print '<td class="tdoverflowmax100">';
		print $obj->import_key;
		print "</td>\n";
		if (!$i) {
			$totalarray['nbfield']++;
		}
	}

	// Action column (Show the massaction button only when this page is not opend from the Extended POS)
	print '<td class="nowrap center">';
	if (($massactionbutton || $massaction) && $contextpage != 'poslist') {   // If we are in select mode (massactionbutton defined) or if we have already selected and sent an action ($massaction) defined
		$selected = 0;
		if (in_array($obj->rowid, $arrayofselected)) {
			$selected = 1;
		}
		print '<input id="cb'.$obj->rowid.'" class="flat checkforselect" type="checkbox" name="toselect[]" value="'.$obj->rowid.'"'.($selected ? ' checked="checked"' : '').'>';
	}
	print '</td>';
	if (!$i) {
		$totalarray['nbfield']++;
	}

	print '</tr>'."\n";
	$i++;
}

// If no record found
if ($num == 0) {
	$colspan = 1;
	foreach ($arrayfields as $key => $val) {
		if (!empty($val['checked'])) {
			$colspan++;
		}
	}
	print '<tr><td colspan="'.$colspan.'" class="opacitymedium">'.$langs->trans("NoRecordFound").'</td></tr>';
}

$db->free($resql);

$parameters = array('arrayfields'=>$arrayfields, 'sql'=>$sql);
$reshook = $hookmanager->executeHooks('printFieldListFooter', $parameters); // Note that $action and $object may have been modified by hook
print $hookmanager->resPrint;

print "</table>";
print "</div>";

print '</form>';

// End of page
llxFooter();
$db->close();<|MERGE_RESOLUTION|>--- conflicted
+++ resolved
@@ -624,7 +624,6 @@
 	$sql .= natural_search("s.tva_intra", $search_vat);
 }
 // Filter on type of thirdparty
-<<<<<<< HEAD
 if ($search_type > 0 && in_array($search_type, array('1,3', '1,2,3', '2,3'))) {
 	$sql .= " AND s.client IN (".$db->sanitize($search_type).")";
 }
@@ -655,25 +654,12 @@
 if ($search_parent_name) {
 	$sql .= natural_search("s2.nom", $search_parent_name);
 }
-if ($search_stcomm != '' && $search_stcomm != -2) {
-	$sql .= natural_search("s.fk_stcomm", $search_stcomm, 2);
+if ($search_stcomm != '' && $search_stcomm != '-2') {	// -2 is not filter
+	$sql .= natural_search("s.fk_stcomm", $search_stcomm, 1);
 }
 if ($search_import_key) {
 	$sql .= natural_search("s.import_key", $search_import_key);
 }
-=======
-if ($search_type > 0 && in_array($search_type, array('1,3', '1,2,3', '2,3'))) $sql .= " AND s.client IN (".$db->sanitize($db->escape($search_type)).")";
-if ($search_type > 0 && in_array($search_type, array('4')))         $sql .= " AND s.fournisseur = 1";
-if ($search_type == '0') $sql .= " AND s.client = 0 AND s.fournisseur = 0";
-if ($search_status != '' && $search_status >= 0) $sql .= natural_search("s.status", $search_status, 2);
-if (!empty($conf->barcode->enabled) && $search_barcode) $sql .= natural_search("s.barcode", $search_barcode);
-if ($search_type_thirdparty && $search_type_thirdparty != '-1') $sql .= natural_search("s.fk_typent", $search_type_thirdparty, 2);
-if (!empty($search_staff) && $search_staff != '-1')            $sql .= natural_search("s.fk_effectif", $search_staff, 2);
-if ($search_level)  $sql .= natural_search("s.fk_prospectlevel", join(',', $search_level), 3);
-if ($search_parent_name)   $sql .= natural_search("s2.nom", $search_parent_name);
-if ($search_stcomm != '' && $search_stcomm != -2) $sql .= natural_search("s.fk_stcomm", $search_stcomm, 1);
-if ($search_import_key)    $sql .= natural_search("s.import_key", $search_import_key);
->>>>>>> 03ac579b
 // Add where from extra fields
 include DOL_DOCUMENT_ROOT.'/core/tpl/extrafields_list_search_sql.tpl.php';
 // Add where from hooks
@@ -844,7 +830,7 @@
 if ($search_status != '') {
 	$param .= '&search_status='.urlencode($search_status);
 }
-if ($search_stcomm != '') {
+if ($search_stcomm != '' && $search_stcomm != '-2') {		// -2 is no filter
 	$param .= '&search_stcomm='.urlencode($search_stcomm);
 }
 if ($search_parent_name != '') {
