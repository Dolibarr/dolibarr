<?php
/* Copyright (C) 2001-2004  Rodolphe Quiedeville    <rodolphe@quiedeville.org>
 * Copyright (C) 2004-2019  Laurent Destailleur     <eldy@users.sourceforge.net>
 * Copyright (C) 2005-2019  Regis Houssin           <regis.houssin@inodbox.com>
 * Copyright (C) 2012       Marcos García           <marcosgdf@gmail.com>
 * Copyright (C) 2013-2015  Raphaël Doursenaud      <rdoursenaud@gpcsolutions.fr>
 * Copyright (C) 2015       Florian Henry           <florian.henry@open-concept.pro>
 * Copyright (C) 2016-2018  Josep Lluis Amador      <joseplluis@lliuretic.cat>
 * Copyright (C) 2016       Ferran Marcet      	    <fmarcet@2byte.es>
 * Copyright (C) 2017       Rui Strecht      	    <rui.strecht@aliartalentos.com>
 * Copyright (C) 2017       Juanjo Menent      	    <jmenent@2byte.es>
 * Copyright (C) 2018       Nicolas ZABOURI         <info@inovea-conseil.com>
 * Copyright (C) 2020       Open-Dsi         		<support@open-dsi.fr>

 *
 * This program is free software; you can redistribute it and/or modify
 * it under the terms of the GNU General Public License as published by
 * the Free Software Foundation; either version 3 of the License, or
 * (at your option) any later version.
 *
 * This program is distributed in the hope that it will be useful,
 * but WITHOUT ANY WARRANTY; without even the implied warranty of
 * MERCHANTABILITY or FITNESS FOR A PARTICULAR PURPOSE.  See the
 * GNU General Public License for more details.
 *
 * You should have received a copy of the GNU General Public License
 * along with this program. If not, see <https://www.gnu.org/licenses/>.
 */

/**
 *	\file       htdocs/societe/list.php
 *	\ingroup    societe
 *	\brief      Page to show list of third parties
 */

require_once '../main.inc.php';
include_once DOL_DOCUMENT_ROOT.'/contact/class/contact.class.php';
require_once DOL_DOCUMENT_ROOT.'/core/class/html.formother.class.php';
require_once DOL_DOCUMENT_ROOT.'/core/lib/company.lib.php';
require_once DOL_DOCUMENT_ROOT.'/core/lib/functions2.lib.php';
require_once DOL_DOCUMENT_ROOT.'/core/class/html.formcompany.class.php';
require_once DOL_DOCUMENT_ROOT.'/societe/class/client.class.php';

$langs->loadLangs(array("companies", "commercial", "customers", "suppliers", "bills", "compta", "categories", "cashdesk"));

$action = GETPOST('action', 'aZ09');
$massaction = GETPOST('massaction', 'alpha');
$show_files = GETPOST('show_files', 'int');
$confirm = GETPOST('confirm', 'alpha');
$toselect = GETPOST('toselect', 'array');
$contextpage = GETPOST('contextpage', 'aZ') ?GETPOST('contextpage', 'aZ') : 'thirdpartylist';

if ($contextpage == 'poslist')
{
	$_GET['optioncss'] = 'print';
}

// Security check
$socid = GETPOST('socid', 'int');
if ($user->socid) $socid = $user->socid;
$result = restrictedArea($user, 'societe', $socid, '');

$search_all = trim(GETPOST('search_all', 'alphanohtml') ?GETPOST('search_all', 'alphanohtml') : GETPOST('sall', 'alphanohtml'));
$search_cti = preg_replace('/^0+/', '', preg_replace('/[^0-9]/', '', GETPOST('search_cti', 'alphanohtml'))); // Phone number without any special chars

$search_id = trim(GETPOST("search_id", "int"));
$search_nom = trim(GETPOST("search_nom", 'restricthtml'));
$search_alias = trim(GETPOST("search_alias", 'restricthtml'));
$search_nom_only = trim(GETPOST("search_nom_only", 'restricthtml'));
$search_barcode = trim(GETPOST("search_barcode", 'alpha'));
$search_customer_code = trim(GETPOST('search_customer_code', 'alpha'));
$search_supplier_code = trim(GETPOST('search_supplier_code', 'alpha'));
$search_account_customer_code = trim(GETPOST('search_account_customer_code', 'alpha'));
$search_account_supplier_code = trim(GETPOST('search_account_supplier_code', 'alpha'));
$search_address = trim(GETPOST('search_address', 'alpha'));
$search_town = trim(GETPOST("search_town", 'alpha'));
$search_zip = trim(GETPOST("search_zip", 'alpha'));
$search_state = trim(GETPOST("search_state", 'alpha'));
$search_region = trim(GETPOST("search_region", 'alpha'));
$search_email = trim(GETPOST('search_email', 'alpha'));
$search_phone = trim(GETPOST('search_phone', 'ahttps://wiki.dolibarr.org/index.php?title=Migrer_mon_Dolibarr_vers_une_offre_Cloudlpha'));
$search_fax = trim(GETPOST('search_fax', 'alpha'));
$search_url = trim(GETPOST('search_url', 'alpha'));
$search_idprof1 = trim(GETPOST('search_idprof1', 'alpha'));
$search_idprof2 = trim(GETPOST('search_idprof2', 'alpha'));
$search_idprof3 = trim(GETPOST('search_idprof3', 'alpha'));
$search_idprof4 = trim(GETPOST('search_idprof4', 'alpha'));
$search_idprof5 = trim(GETPOST('search_idprof5', 'alpha'));
$search_idprof6 = trim(GETPOST('search_idprof6', 'alpha'));
$search_vat = trim(GETPOST('search_vat', 'alpha'));
$search_sale = trim(GETPOST("search_sale", 'int'));
//$search_categ_cus = trim(GETPOST("search_categ_cus", 'int'));
//$search_categ_sup = trim(GETPOST("search_categ_sup", 'int'));
if (!empty($conf->categorie->enabled)) {
	require_once DOL_DOCUMENT_ROOT.'/categories/class/categorie.class.php';
	require_once DOL_DOCUMENT_ROOT.'/core/class/html.formcategory.class.php';
	$searchCategoryCustomerList = GETPOST('search_category_' . Categorie::TYPE_CUSTOMER . '_list', 'array');
	$searchCategorySupplierList = GETPOST('search_category_' . Categorie::TYPE_SUPPLIER . '_list', 'array');
	$searchCategoryCustomerOperator = (GETPOST('search_category_' . Categorie::TYPE_CUSTOMER . '_operator', 'int') ? GETPOST('search_category_' . Categorie::TYPE_CUSTOMER . '_operator', 'int') : 0);
	$searchCategorySupplierOperator = (GETPOST('search_category_' . Categorie::TYPE_SUPPLIER . '_operator', 'int') ? GETPOST('search_category_' . Categorie::TYPE_SUPPLIER . '_operator', 'int') : 0);
}
$search_country = GETPOST("search_country", 'intcomma');
$search_type_thirdparty = GETPOST("search_type_thirdparty", 'int');
$search_price_level = GETPOST('search_prive_level', 'int');
$search_staff = GETPOST("search_staff", 'int');
$search_status = GETPOST("search_status", 'int');
$search_type = GETPOST('search_type', 'alpha');
$search_level = GETPOST("search_level", "array");
$search_stcomm = GETPOST('search_stcomm', 'int');
$search_import_key  = GETPOST("search_import_key", "alpha");
$search_parent_name = GETPOST('search_parent_name', 'alpha');

$type = GETPOST('type', 'alpha');
$optioncss = GETPOST('optioncss', 'alpha');
$mode = GETPOST("mode", 'alpha');
$place = GETPOST('place', 'aZ09') ? GETPOST('place', 'aZ09') : '0'; // $place is string id of table for Bar or Restaurant

$diroutputmassaction = $conf->societe->dir_output.'/temp/massgeneration/'.$user->id;

$limit = GETPOST('limit', 'int') ?GETPOST('limit', 'int') : $conf->liste_limit;
$sortfield = GETPOST("sortfield", 'alpha');
$sortorder = GETPOST("sortorder", 'alpha');
$page = GETPOSTISSET('pageplusone') ? (GETPOST('pageplusone') - 1) : GETPOST("page", 'int');
if (!$sortorder) $sortorder = "ASC";
if (!$sortfield) $sortfield = "s.nom";
if (empty($page) || $page < 0 || GETPOST('button_search', 'alpha') || GETPOST('button_removefilter', 'alpha')) { $page = 0; }     // If $page is not defined, or '' or -1 or if we click on clear filters or if we select empty mass action
$offset = $limit * $page;
$pageprev = $page - 1;
$pagenext = $page + 1;

if ($type == 'c') { if (empty($contextpage) || $contextpage == 'thirdpartylist') $contextpage = 'customerlist'; if ($search_type == '') $search_type = '1,3'; }
if ($type == 'p') { if (empty($contextpage) || $contextpage == 'thirdpartylist') $contextpage = 'prospectlist'; if ($search_type == '') $search_type = '2,3'; }
if ($type == 't') { if (empty($contextpage) || $contextpage == 'poslist') $contextpage = 'poslist'; if ($search_type == '') $search_type = '1,2,3'; }
if ($type == 'f') { if (empty($contextpage) || $contextpage == 'thirdpartylist') $contextpage = 'supplierlist'; if ($search_type == '') $search_type = '4'; }

// Initialize technical object to manage hooks of page. Note that conf->hooks_modules contains array of hook context
$object = new Societe($db);
$hookmanager->initHooks(array('thirdpartylist'));
$extrafields = new ExtraFields($db);

// fetch optionals attributes and labels
$extrafields->fetch_name_optionals_label($object->table_element);

$search_array_options = $extrafields->getOptionalsFromPost($object->table_element, '', 'search_');

// List of fields to search into when doing a "search in all"
$fieldstosearchall = array(
	's.nom'=>"ThirdPartyName",
	's.name_alias'=>"AliasNameShort",
	's.code_client'=>"CustomerCode",
	's.code_fournisseur'=>"SupplierCode",
	's.code_compta'=>"CustomerAccountancyCodeShort",
	's.code_compta_fournisseur'=>"SupplierAccountancyCodeShort",
	's.zip'=>"Zip",
	's.town'=>"Town",
	's.email'=>"EMail",
	's.url'=>"URL",
	's.tva_intra'=>"VATIntra",
	's.siren'=>"ProfId1",
	's.siret'=>"ProfId2",
	's.ape'=>"ProfId3",
	's.phone'=>"Phone",
	's.fax'=>"Fax",
);
if (($tmp = $langs->transnoentities("ProfId4".$mysoc->country_code)) && $tmp != "ProfId4".$mysoc->country_code && $tmp != '-') $fieldstosearchall['s.idprof4'] = 'ProfId4';
if (($tmp = $langs->transnoentities("ProfId5".$mysoc->country_code)) && $tmp != "ProfId5".$mysoc->country_code && $tmp != '-') $fieldstosearchall['s.idprof5'] = 'ProfId5';
if (($tmp = $langs->transnoentities("ProfId6".$mysoc->country_code)) && $tmp != "ProfId6".$mysoc->country_code && $tmp != '-') $fieldstosearchall['s.idprof6'] = 'ProfId6';
if (!empty($conf->barcode->enabled)) $fieldstosearchall['s.barcode'] = 'Gencod';
// Personalized search criterias. Example: $conf->global->THIRDPARTY_QUICKSEARCH_ON_FIELDS = 's.nom=ThirdPartyName;s.name_alias=AliasNameShort;s.code_client=CustomerCode'
if (!empty($conf->global->THIRDPARTY_QUICKSEARCH_ON_FIELDS)) $fieldstosearchall = dolExplodeIntoArray($conf->global->THIRDPARTY_QUICKSEARCH_ON_FIELDS);


// Define list of fields to show into list
$checkedcustomercode = (in_array($contextpage, array('thirdpartylist', 'customerlist', 'prospectlist', 'poslist')) ? 1 : 0);
$checkedsuppliercode = (in_array($contextpage, array('supplierlist')) ? 1 : 0);
$checkedcustomeraccountcode = (in_array($contextpage, array('customerlist')) ? 1 : 0);
$checkedsupplieraccountcode = (in_array($contextpage, array('supplierlist')) ? 1 : 0);
$checkedtypetiers = 1;
$checkedprofid1 = 0;
$checkedprofid2 = 0;
$checkedprofid3 = 0;
$checkedprofid4 = 0;
$checkedprofid5 = 0;
$checkedprofid6 = 0;
//$checkedprofid4=((($tmp = $langs->transnoentities("ProfId4".$mysoc->country_code)) && $tmp != "ProfId4".$mysoc->country_code && $tmp != '-') ? 1 : 0);
//$checkedprofid5=((($tmp = $langs->transnoentities("ProfId5".$mysoc->country_code)) && $tmp != "ProfId5".$mysoc->country_code && $tmp != '-') ? 1 : 0);
//$checkedprofid6=((($tmp = $langs->transnoentities("ProfId6".$mysoc->country_code)) && $tmp != "ProfId6".$mysoc->country_code && $tmp != '-') ? 1 : 0);
$checkprospectlevel = (in_array($contextpage, array('prospectlist')) ? 1 : 0);
$checkstcomm = (in_array($contextpage, array('prospectlist')) ? 1 : 0);
$arrayfields = array(
	's.rowid'=>array('label'=>"TechnicalID", 'position'=>1, 'checked'=>($conf->global->MAIN_SHOW_TECHNICAL_ID ? 1 : 0), 'enabled'=>($conf->global->MAIN_SHOW_TECHNICAL_ID ? 1 : 0)),
	's.nom'=>array('label'=>"ThirdPartyName", 'position'=>2, 'checked'=>1),
	's.name_alias'=>array('label'=>"AliasNameShort", 'position'=>3, 'checked'=>1),
	's.barcode'=>array('label'=>"Gencod", 'position'=>5, 'checked'=>1, 'enabled'=>(!empty($conf->barcode->enabled))),
	's.code_client'=>array('label'=>"CustomerCodeShort", 'position'=>10, 'checked'=>$checkedcustomercode),
	's.code_fournisseur'=>array('label'=>"SupplierCodeShort", 'position'=>11, 'checked'=>$checkedsuppliercode, 'enabled'=>(!empty($conf->fournisseur->enabled) && empty($conf->global->MAIN_USE_NEW_SUPPLIERMOD) || !empty($conf->supplier_order->enabled) || !empty($conf->supplier_invoice->enabled))),
	's.code_compta'=>array('label'=>"CustomerAccountancyCodeShort", 'position'=>13, 'checked'=>$checkedcustomeraccountcode),
	's.code_compta_fournisseur'=>array('label'=>"SupplierAccountancyCodeShort", 'position'=>14, 'checked'=>$checkedsupplieraccountcode, 'enabled'=>(!empty($conf->fournisseur->enabled) && empty($conf->global->MAIN_USE_NEW_SUPPLIERMOD) || !empty($conf->supplier_order->enabled) || !empty($conf->supplier_invoice->enabled))),
	's.address'=>array('label'=>"Address", 'position'=>19, 'checked'=>0),
	's.zip'=>array('label'=>"Zip", 'position'=>20, 'checked'=>1),
	's.town'=>array('label'=>"Town", 'position'=>21, 'checked'=>0),
	'state.nom'=>array('label'=>"State", 'position'=>22, 'checked'=>0),
	'region.nom'=>array('label'=>"Region", 'position'=>23, 'checked'=>0),
	'country.code_iso'=>array('label'=>"Country", 'position'=>24, 'checked'=>0),
	's.email'=>array('label'=>"Email", 'position'=>25, 'checked'=>0),
	's.url'=>array('label'=>"Url", 'position'=>26, 'checked'=>0),
	's.phone'=>array('label'=>"Phone", 'position'=>27, 'checked'=>1),
	's.fax'=>array('label'=>"Fax", 'position'=>28, 'checked'=>0),
	'typent.code'=>array('label'=>"ThirdPartyType", 'position'=>29, 'checked'=>$checkedtypetiers),
	'staff.code'=>array('label'=>"Staff", 'position'=>31, 'checked'=>0),
	's.siren'=>array('label'=>"ProfId1Short", 'position'=>40, 'checked'=>$checkedprofid1),
	's.siret'=>array('label'=>"ProfId2Short", 'position'=>41, 'checked'=>$checkedprofid2),
	's.ape'=>array('label'=>"ProfId3Short", 'position'=>42, 'checked'=>$checkedprofid3),
	's.idprof4'=>array('label'=>"ProfId4Short", 'position'=>43, 'checked'=>$checkedprofid4),
	's.idprof5'=>array('label'=>"ProfId5Short", 'position'=>44, 'checked'=>$checkedprofid5),
	's.idprof6'=>array('label'=>"ProfId6Short", 'position'=>45, 'checked'=>$checkedprofid6),
	's.tva_intra'=>array('label'=>"VATIntraShort", 'position'=>50, 'checked'=>0),
	'customerorsupplier'=>array('label'=>'NatureOfThirdParty', 'position'=>61, 'checked'=>1),
	's.fk_prospectlevel'=>array('label'=>"ProspectLevelShort", 'position'=>62, 'checked'=>$checkprospectlevel),
	's.fk_stcomm'=>array('label'=>"StatusProsp", 'position'=>63, 'checked'=>$checkstcomm),
	's2.nom'=>array('label'=>'ParentCompany', 'position'=>64, 'checked'=>0),
	's.datec'=>array('label'=>"DateCreation", 'checked'=>0, 'position'=>500),
	's.tms'=>array('label'=>"DateModificationShort", 'checked'=>0, 'position'=>500),
	's.status'=>array('label'=>"Status", 'checked'=>1, 'position'=>1000),
	's.import_key'=>array('label'=>"ImportId", 'checked'=>0, 'position'=>1100),
);
if (!empty($conf->global->PRODUIT_MULTIPRICES) || !empty($conf->global->PRODUIT_CUSTOMER_PRICES_BY_QTY_MULTIPRICES))
{
	$arrayfields['s.price_level'] =array('label'=>"PriceLevel", 'position'=>30, 'checked'=>0);
}

// Extra fields
include DOL_DOCUMENT_ROOT.'/core/tpl/extrafields_list_array_fields.tpl.php';

$object->fields = dol_sort_array($object->fields, 'position');
$arrayfields = dol_sort_array($arrayfields, 'position');


/*
 * Actions
 */

if ($action == "change")	// Change customer for TakePOS
{
	$idcustomer = GETPOST('idcustomer', 'int');

	// Check if draft invoice already exists, if not create it
	$sql = "SELECT rowid FROM ".MAIN_DB_PREFIX."facture where ref='(PROV-POS".$_SESSION["takeposterminal"]."-".$place.")' AND entity IN (".getEntity('invoice').")";
	$result = $db->query($sql);
	$num_lines = $db->num_rows($result);
	if ($num_lines == 0)
	{
		require_once DOL_DOCUMENT_ROOT.'/compta/facture/class/facture.class.php';
		$invoice = new Facture($db);
		$constforthirdpartyid = 'CASHDESK_ID_THIRDPARTY'.$_SESSION["takeposterminal"];
		$invoice->socid = $conf->global->$constforthirdpartyid;
		$invoice->date = dol_now();
		$invoice->module_source = 'takepos';
		$invoice->pos_source = $_SESSION["takeposterminal"];
		$placeid = $invoice->create($user);
		$sql = "UPDATE ".MAIN_DB_PREFIX."facture set ref='(PROV-POS".$_SESSION["takeposterminal"]."-".$place.")' where rowid=".$placeid;
		$db->query($sql);
	}

	$sql = "UPDATE ".MAIN_DB_PREFIX."facture set fk_soc=".$idcustomer." where ref='(PROV-POS".$_SESSION["takeposterminal"]."-".$place.")'";
	$resql = $db->query($sql);
	?>
	    <script>
	    console.log("Reload page invoice.php with place=<?php print $place; ?>");
	    parent.$("#poslines").load("invoice.php?place=<?php print $place; ?>", function() {
	        //parent.$("#poslines").scrollTop(parent.$("#poslines")[0].scrollHeight);
			<?php if (!$resql) { ?>
				alert('Error failed to update customer on draft invoice.');
			<?php } ?>
	        parent.$.colorbox.close(); /* Close the popup */
	    });
	    </script>
    <?php
	exit;
}

if (GETPOST('cancel', 'alpha')) { $action = 'list'; $massaction = ''; }
if (!GETPOST('confirmmassaction', 'alpha') && $massaction != 'presend' && $massaction != 'confirm_presend') { $massaction = ''; }

$parameters = array();
$reshook = $hookmanager->executeHooks('doActions', $parameters, $object, $action); // Note that $action and $object may have been modified by some hooks
if ($reshook < 0) setEventMessages($hookmanager->error, $hookmanager->errors, 'errors');

if (empty($reshook))
{
	// Selection of new fields
	include DOL_DOCUMENT_ROOT.'/core/actions_changeselectedfields.inc.php';

	// Did we click on purge search criteria ?
	if (GETPOST('button_removefilter_x', 'alpha') || GETPOST('button_removefilter.x', 'alpha') || GETPOST('button_removefilter', 'alpha')) // All tests are required to be compatible with all browsers
	{
		$search_id = '';
		$search_nom = '';
		$search_alias = '';
		$searchCategoryCustomerList = array();
		$searchCategorySupplierList = array();
		$searchCategoryCustomerOperator = 0;
		$searchCategorySupplierOperator = 0;
		$search_sale = '';
		$search_barcode = "";
		$search_customer_code = '';
		$search_supplier_code = '';
		$search_account_customer_code = '';
		$search_account_supplier_code = '';
		$search_address = '';
		$search_town = "";
		$search_zip = "";
		$search_state = "";
		$search_country = '';
		$search_email = '';
		$search_phone = '';
		$search_fax = '';
		$search_url = '';
		$search_idprof1 = '';
		$search_idprof2 = '';
		$search_idprof3 = '';
		$search_idprof4 = '';
		$search_idprof5 = '';
		$search_idprof6 = '';
		$search_vat = '';
		$search_type = '';
		$search_prive_level = '';
		$search_type_thirdparty = '';
		$search_staff = '';
		$search_status = -1;
		$search_stcomm = '';
	 	$search_level = '';
	 	$search_parent_name = '';
	 	$search_import_key = '';
	 	$toselect = '';
		$search_array_options = array();
	}

	// Mass actions
	$objectclass = 'Societe';
	$objectlabel = 'ThirdParty';
	$permissiontoread = $user->rights->societe->lire;
	$permissiontodelete = $user->rights->societe->supprimer;
	$permissiontoadd = $user->rights->societe->creer;
	$uploaddir = $conf->societe->dir_output;
	include DOL_DOCUMENT_ROOT.'/core/actions_massactions.inc.php';

	if ($action == 'setstcomm')
	{
		$object = new Client($db);
		$result = $object->fetch(GETPOST('stcommsocid'));
		$object->stcomm_id = dol_getIdFromCode($db, GETPOST('stcomm', 'alpha'), 'c_stcomm');
		$result = $object->update($object->id, $user);
		if ($result < 0) setEventMessages($object->error, $object->errors, 'errors');

		$action = '';
	}
}

if ($search_status == '') $search_status = 1; // always display active thirdparty first



/*
 * View
 */

/*
 REM: Rules on permissions to see thirdparties
 Internal or External user + No permission to see customers => See nothing
 Internal user socid=0 + Permission to see ALL customers    => See all thirdparties
 Internal user socid=0 + No permission to see ALL customers => See only thirdparties linked to user that are sale representative
 External user socid=x + Permission to see ALL customers    => Can see only himself
 External user socid=x + No permission to see ALL customers => Can see only himself
 */

$form = new Form($db);
$formother = new FormOther($db);
$companystatic = new Societe($db);
$companyparent = new Societe($db);
$formcompany = new FormCompany($db);
$prospectstatic = new Client($db);
$prospectstatic->client = 2;
$prospectstatic->loadCacheOfProspStatus();


$title = $langs->trans("ListOfThirdParties");
if ($type == 'c' && (empty($search_type) || ($search_type == '1,3'))) $title = $langs->trans("ListOfCustomers");
if ($type == 'p' && (empty($search_type) || ($search_type == '2,3'))) $title = $langs->trans("ListOfProspects");
if ($type == 'f' && (empty($search_type) || ($search_type == '4'))) $title = $langs->trans("ListOfSuppliers");

// Select every potentiels, and note each potentiels which fit in search parameters
$tab_level = array();
$sql = "SELECT code, label, sortorder";
$sql .= " FROM ".MAIN_DB_PREFIX."c_prospectlevel";
$sql .= " WHERE active > 0";
$sql .= " ORDER BY sortorder";
$resql = $db->query($sql);
if ($resql)
{
	while ($obj = $db->fetch_object($resql))
	{
		// Compute level text
		$level = $langs->trans($obj->code);
		if ($level == $obj->code) $level = $langs->trans($obj->label);
		$tab_level[$obj->code] = $level;
	}
} else dol_print_error($db);

$sql = "SELECT s.rowid, s.nom as name, s.name_alias, s.barcode, s.address, s.town, s.zip, s.datec, s.code_client, s.code_fournisseur, s.logo,";
$sql .= " s.entity,";
$sql .= " st.libelle as stcomm, st.picto as stcomm_picto, s.fk_stcomm as stcomm_id, s.fk_prospectlevel, s.prefix_comm, s.client, s.fournisseur, s.canvas, s.status as status,";
$sql .= " s.email, s.phone, s.fax, s.url, s.siren as idprof1, s.siret as idprof2, s.ape as idprof3, s.idprof4 as idprof4, s.idprof5 as idprof5, s.idprof6 as idprof6, s.tva_intra, s.fk_pays,";
$sql .= " s.tms as date_update, s.datec as date_creation,";
$sql .= " s.code_compta, s.code_compta_fournisseur, s.parent as fk_parent,s.price_level,";
$sql .= " s2.nom as name2,";
$sql .= " typent.code as typent_code,";
$sql .= " staff.code as staff_code,";
$sql .= " country.code as country_code, country.label as country_label,";
$sql .= " state.code_departement as state_code, state.nom as state_name,";
$sql .= " region.code_region as region_code, region.nom as region_name";
// We'll need these fields in order to filter by sale (including the case where the user can only see his prospects)
if ($search_sale) $sql .= ", sc.fk_soc, sc.fk_user";
// We'll need these fields in order to filter by categ
if ($searchCategoryCustomerList) $sql .= ', cc.fk_categorie, cc.fk_soc';
if ($searchCategorySupplierList) $sql .= ', cs.fk_categorie, cs.fk_soc';
// Add fields from extrafields
if (!empty($extrafields->attributes[$object->table_element]['label'])) {
	foreach ($extrafields->attributes[$object->table_element]['label'] as $key => $val) $sql .= ($extrafields->attributes[$object->table_element]['type'][$key] != 'separate' ? ", ef.".$key.' as options_'.$key : '');
}
// Add fields from hooks
$parameters = array();
$reshook = $hookmanager->executeHooks('printFieldListSelect', $parameters); // Note that $action and $object may have been modified by hook
$sql .= $hookmanager->resPrint;
$sql .= " FROM ".MAIN_DB_PREFIX."societe as s";
$sql .= " LEFT JOIN ".MAIN_DB_PREFIX."societe as s2 ON s.parent = s2.rowid";
if (is_array($extrafields->attributes[$object->table_element]['label']) && count($extrafields->attributes[$object->table_element]['label'])) $sql .= " LEFT JOIN ".MAIN_DB_PREFIX.$object->table_element."_extrafields as ef on (s.rowid = ef.fk_object)";
$sql .= " LEFT JOIN ".MAIN_DB_PREFIX."c_country as country on (country.rowid = s.fk_pays)";
$sql .= " LEFT JOIN ".MAIN_DB_PREFIX."c_typent as typent on (typent.id = s.fk_typent)";
$sql .= " LEFT JOIN ".MAIN_DB_PREFIX."c_effectif as staff on (staff.id = s.fk_effectif)";
$sql .= " LEFT JOIN ".MAIN_DB_PREFIX."c_departements as state on (state.rowid = s.fk_departement)";
$sql .= " LEFT JOIN ".MAIN_DB_PREFIX."c_regions as region on (region.	code_region = state.fk_region)";
// We'll need this table joined to the select in order to filter by categ
if ($conf->categorie->enabled) {
	if (!empty($searchCategoryCustomerList)) $sql .= ' LEFT JOIN '.MAIN_DB_PREFIX."categorie_societe as cc ON s.rowid = cc.fk_soc"; // We'll need this table joined to the select in order to filter by categ
	if (!empty($searchCategorySupplierList)) $sql .= ' LEFT JOIN '.MAIN_DB_PREFIX."categorie_fournisseur as cs ON s.rowid = cs.fk_soc"; // We'll need this table joined to the select in order to filter by categ
}
$sql .= ' LEFT JOIN '.MAIN_DB_PREFIX."c_stcomm as st ON s.fk_stcomm = st.id";
// We'll need this table joined to the select in order to filter by sale
if ($search_sale == -2) $sql .= " LEFT JOIN ".MAIN_DB_PREFIX."societe_commerciaux as sc ON sc.fk_soc = s.rowid";
//elseif ($search_sale || (empty($user->rights->societe->client->voir) && (empty($conf->global->MAIN_USE_ADVANCED_PERMS) || empty($user->rights->societe->client->readallthirdparties_advance)) && !$socid)) $sql .= ", ".MAIN_DB_PREFIX."societe_commerciaux as sc";
elseif ($search_sale || (empty($user->rights->societe->client->voir) && !$socid)) $sql .= ", ".MAIN_DB_PREFIX."societe_commerciaux as sc";
$sql .= " WHERE s.entity IN (".getEntity('societe').")";
//if (empty($user->rights->societe->client->voir) && (empty($conf->global->MAIN_USE_ADVANCED_PERMS) || empty($user->rights->societe->client->readallthirdparties_advance)) && !$socid)	$sql .= " AND s.rowid = sc.fk_soc AND sc.fk_user = ".$user->id;
if (empty($user->rights->societe->client->voir) && !$socid)	$sql .= " AND s.rowid = sc.fk_soc AND sc.fk_user = ".$user->id;
if ($search_sale && $search_sale != -2)    $sql .= " AND s.rowid = sc.fk_soc"; // Join for the needed table to filter by sale
if (!$user->rights->fournisseur->lire) $sql .= " AND (s.fournisseur <> 1 OR s.client <> 0)"; // client=0, fournisseur=0 must be visible
if ($search_sale == -2)    $sql .= " AND sc.fk_user IS NULL";
<<<<<<< HEAD
elseif ($search_sale)          $sql .= " AND sc.fk_user = ".$db->escape($search_sale);
if ($conf->categorie->enabled) {
	if ($searchCategoryCustomerList) {
		$sql .= Categorie::getFilterSelectQuery(Categorie::TYPE_CUSTOMER, "s.rowid", $searchCategoryCustomerList, !empty($searchCategoryCustomerOperator)?Categorie::FILTER_MODE_OR:Categorie::FILTER_MODE_AND, 'cc');
	}
	if ($searchCategorySupplierList) {
		$sql .= Categorie::getFilterSelectQuery(Categorie::TYPE_SUPPLIER, "s.rowid", $searchCategorySupplierList, !empty($searchCategorySupplierOperator)?Categorie::FILTER_MODE_OR:Categorie::FILTER_MODE_AND, 'cs');
	}
}
=======
elseif ($search_sale > 0)  $sql .= " AND sc.fk_user = ".$db->escape($search_sale);
if ($search_categ_cus > 0) $sql .= " AND cc.fk_categorie = ".$db->escape($search_categ_cus);
if ($search_categ_sup > 0) $sql .= " AND cs.fk_categorie = ".$db->escape($search_categ_sup);
if ($search_categ_cus == -2)   $sql .= " AND cc.fk_categorie IS NULL";
if ($search_categ_sup == -2)   $sql .= " AND cs.fk_categorie IS NULL";
>>>>>>> 485dd07f

if ($search_all)           $sql .= natural_search(array_keys($fieldstosearchall), $search_all);
if (strlen($search_cti))   $sql .= natural_search('s.phone', $search_cti);

if ($search_id > 0)        $sql .= natural_search("s.rowid", $search_id, 1);
if ($search_nom)           $sql .= natural_search("s.nom", $search_nom);
if ($search_alias)         $sql .= natural_search("s.name_alias", $search_alias);
if ($search_nom_only)      $sql .= natural_search("s.nom", $search_nom_only);
if ($search_customer_code) $sql .= natural_search("s.code_client", $search_customer_code);
if ($search_supplier_code) $sql .= natural_search("s.code_fournisseur", $search_supplier_code);
if ($search_account_customer_code) $sql .= natural_search("s.code_compta", $search_account_customer_code);
if ($search_account_supplier_code) $sql .= natural_search("s.code_compta_fournisseur", $search_account_supplier_code);
if ($search_address)	   $sql.= natural_search('s.address', $search_address);
if ($search_town)          $sql .= natural_search("s.town", $search_town);
if (strlen($search_zip))   $sql .= natural_search("s.zip", $search_zip);
if ($search_state)         $sql .= natural_search("state.nom", $search_state);
if ($search_region)        $sql .= natural_search("region.nom", $search_region);
if ($search_country && $search_country != '-1')       $sql .= " AND s.fk_pays IN (".$db->sanitize($db->escape($search_country)).')';
if ($search_email)         $sql .= natural_search("s.email", $search_email);
if (strlen($search_phone)) $sql .= natural_search("s.phone", $search_phone);
if (strlen($search_fax))   $sql .= natural_search("s.fax", $search_fax);
if ($search_url)           $sql .= natural_search("s.url", $search_url);
if (strlen($search_idprof1)) $sql .= natural_search("s.siren", $search_idprof1);
if (strlen($search_idprof2)) $sql .= natural_search("s.siret", $search_idprof2);
if (strlen($search_idprof3)) $sql .= natural_search("s.ape", $search_idprof3);
if (strlen($search_idprof4)) $sql .= natural_search("s.idprof4", $search_idprof4);
if (strlen($search_idprof5)) $sql .= natural_search("s.idprof5", $search_idprof5);
if (strlen($search_idprof6)) $sql .= natural_search("s.idprof6", $search_idprof6);
if (strlen($search_vat))     $sql .= natural_search("s.tva_intra", $search_vat);
// Filter on type of thirdparty
if ($search_type > 0 && in_array($search_type, array('1,3', '1,2,3', '2,3'))) $sql .= " AND s.client IN (".$db->sanitize($db->escape($search_type)).")";
if ($search_type > 0 && in_array($search_type, array('4')))         $sql .= " AND s.fournisseur = 1";
if ($search_type == '0') $sql .= " AND s.client = 0 AND s.fournisseur = 0";
if ($search_status != '' && $search_status >= 0) $sql .= natural_search("s.status", $search_status, 2);
if (!empty($conf->barcode->enabled) && $search_barcode) $sql .= natural_search("s.barcode", $search_barcode);
if ($search_prive_level && $search_prive_level != '-1') $sql .= natural_search("s.price_level", $search_prive_level, 2);
if ($search_type_thirdparty && $search_type_thirdparty > 0) $sql .= natural_search("s.fk_typent", $search_type_thirdparty, 2);
if (!empty($search_staff) && $search_staff != '-1')            $sql .= natural_search("s.fk_effectif", $search_staff, 2);
if ($search_level)  $sql .= natural_search("s.fk_prospectlevel", join(',', $search_level), 3);
if ($search_parent_name)   $sql .= natural_search("s2.nom", $search_parent_name);
if ($search_stcomm != '' && $search_stcomm != -2) $sql .= natural_search("s.fk_stcomm", $search_stcomm, 2);
if ($search_import_key)    $sql .= natural_search("s.import_key", $search_import_key);
// Add where from extra fields
include DOL_DOCUMENT_ROOT.'/core/tpl/extrafields_list_search_sql.tpl.php';
// Add where from hooks
$parameters = array('socid' => $socid);
$reshook = $hookmanager->executeHooks('printFieldListWhere', $parameters); // Note that $action and $object may have been modified by hook
if (empty($reshook)) {
	if ($socid) $sql .= " AND s.rowid = ".$socid;
}
$sql .= $hookmanager->resPrint;
$sql .= ' GROUP BY s.rowid';

$sql .= $db->order($sortfield, $sortorder);

// Count total nb of records
$nbtotalofrecords = '';
if (empty($conf->global->MAIN_DISABLE_FULL_SCANLIST))
{
	$result = $db->query($sql);
	$nbtotalofrecords = $db->num_rows($result);
	if (($page * $limit) > $nbtotalofrecords)	// if total resultset is smaller then paging size (filtering), goto and load page 0
	{
		$page = 0;
		$offset = 0;
	}
}

$sql .= $db->plimit($limit + 1, $offset);

$resql = $db->query($sql);
if (!$resql)
{
	dol_print_error($db);
	exit;
}

$num = $db->num_rows($resql);

$arrayofselected = is_array($toselect) ? $toselect : array();

if ($num == 1 && !empty($conf->global->MAIN_SEARCH_DIRECT_OPEN_IF_ONLY_ONE) && ($search_all != '' || $search_cti != '') && $action != 'list') {
	$obj = $db->fetch_object($resql);
	$id = $obj->rowid;
	if (!empty($conf->global->SOCIETE_ON_SEARCH_AND_LIST_GO_ON_CUSTOMER_OR_SUPPLIER_CARD)) {
		if ($obj->client > 0) {
			header("Location: ".DOL_URL_ROOT.'/comm/card.php?socid='.$id);
			exit;
		}
		if ($obj->fournisseur > 0) {
			header("Location: ".DOL_URL_ROOT.'/fourn/card.php?socid='.$id);
			exit;
		}
	}

	header("Location: ".DOL_URL_ROOT.'/societe/card.php?socid='.$id);
	exit;
}

$help_url = 'EN:Module_Third_Parties|FR:Module_Tiers|ES:Empresas';
llxHeader('', $langs->trans("ThirdParty"), $help_url);

$param = '';
if (!empty($contextpage) && $contextpage != $_SERVER["PHP_SELF"]) $param .= '&contextpage='.urlencode($contextpage);
if ($limit > 0 && $limit != $conf->liste_limit) $param .= '&limit='.urlencode($limit);
if ($search_all != '')     $param = "&sall=".urlencode($search_all);
foreach ($searchCategoryCustomerList as $searchCategoryCustomerParam) {
	$param .= '&search_category_' . Categorie::TYPE_CUSTOMER . '_list[]=' . urlencode($searchCategoryCustomerParam);
}
foreach ($searchCategorySupplierList as $searchCategorySupplierParam) {
	$param .= '&search_category_' . Categorie::TYPE_SUPPLIER . '_list[]=' . urlencode($searchCategorySupplierParam);
}
if ($searchCategoryCustomerOperator == 1) $param .= "&search_category_customer_operator=".urlencode($searchCategoryCustomerOperator);
if ($searchCategorySupplierOperator == 1) $param .= "&search_category_supplier_operator=".urlencode($searchCategorySupplierOperator);

if ($search_sale > 0)	   $param .= '&search_sale='.urlencode($search_sale);
if ($search_id > 0)        $param .= "&search_id=".urlencode($search_id);
if ($search_nom != '')     $param .= "&search_nom=".urlencode($search_nom);
if ($search_alias != '')   $param .= "&search_alias=".urlencode($search_alias);
if ($search_address != '') $param .= '&search_address=' . urlencode($search_address);
if ($search_town != '')    $param .= "&search_town=".urlencode($search_town);
if ($search_zip != '')     $param .= "&search_zip=".urlencode($search_zip);
if ($search_phone != '')   $param .= "&search_phone=".urlencode($search_phone);
if ($search_fax != '')     $param .= "&search_fax=".urlencode($search_fax);
if ($search_email != '')   $param .= "&search_email=".urlencode($search_email);
if ($search_url != '')     $param .= "&search_url=".urlencode($search_url);
if ($search_state != '')   $param .= "&search_state=".urlencode($search_state);
if ($search_country != '') $param .= "&search_country=".urlencode($search_country);
if ($search_customer_code != '') $param .= "&search_customer_code=".urlencode($search_customer_code);
if ($search_supplier_code != '') $param .= "&search_supplier_code=".urlencode($search_supplier_code);
if ($search_account_customer_code != '') $param .= "&search_account_customer_code=".urlencode($search_account_customer_code);
if ($search_account_supplier_code != '') $param .= "&search_account_supplier_code=".urlencode($search_account_supplier_code);
if ($search_barcode != '') $param .= "&search_barcode=".urlencode($search_barcode);
if ($search_idprof1 != '') $param .= '&search_idprof1='.urlencode($search_idprof1);
if ($search_idprof2 != '') $param .= '&search_idprof2='.urlencode($search_idprof2);
if ($search_idprof3 != '') $param .= '&search_idprof3='.urlencode($search_idprof3);
if ($search_idprof4 != '') $param .= '&search_idprof4='.urlencode($search_idprof4);
if ($search_idprof5 != '') $param .= '&search_idprof5='.urlencode($search_idprof5);
if ($search_idprof6 != '') $param .= '&search_idprof6='.urlencode($search_idprof6);
if ($search_vat != '')     $param .= '&search_vat='.urlencode($search_vat);
if ($search_prive_level != '')    $param .= '&search_prive_level='.urlencode($search_prive_level);
if ($search_type_thirdparty != '' && $search_type_thirdparty > 0)    $param .= '&search_type_thirdparty='.urlencode($search_type_thirdparty);
if ($search_type != '')    $param .= '&search_type='.urlencode($search_type);
if (is_array($search_level) && count($search_level)) foreach ($search_level as $slevel) $param .= '&search_level[]='.urlencode($slevel);
if ($search_status != '')  $param .= '&search_status='.urlencode($search_status);
if ($search_stcomm != '')  $param .= '&search_stcomm='.urlencode($search_stcomm);
if ($search_parent_name != '') $param .= '&search_parent_name='.urlencode($search_parent_name);
if ($search_import_key != '') $param .= '&search_import_key='.urlencode($search_import_key);
if ($type != '') $param .= '&type='.urlencode($type);
if ($optioncss != '')      $param .= '&optioncss='.urlencode($optioncss);
// Add $param from extra fields
include DOL_DOCUMENT_ROOT.'/core/tpl/extrafields_list_search_param.tpl.php';

// Show delete result message
if (GETPOST('delsoc'))
{
	setEventMessages($langs->trans("CompanyDeleted", GETPOST('delsoc')), null, 'mesgs');
}

// List of mass actions available
$arrayofmassactions = array(
	'presend'=>$langs->trans("SendByMail"),
//    'builddoc'=>$langs->trans("PDFMerge"),
);
//if($user->rights->societe->creer) $arrayofmassactions['createbills']=$langs->trans("CreateInvoiceForThisCustomer");
if ($user->rights->societe->supprimer) $arrayofmassactions['predelete'] = '<span class="fa fa-trash paddingrightonly"></span>'.$langs->trans("Delete");
if ($user->rights->societe->creer) $arrayofmassactions['preaffecttag'] = '<span class="fa fa-tag paddingrightonly"></span>'.$langs->trans("AffectTag");
if (GETPOST('nomassaction', 'int') || in_array($massaction, array('presend', 'predelete', 'preaffecttag'))) $arrayofmassactions = array();
$massactionbutton = $form->selectMassAction('', $arrayofmassactions);

$typefilter = '';
$label = 'MenuNewThirdParty';

if (!empty($type))
{
	$typefilter = '&amp;type='.$type;
	if ($type == 'p') $label = 'MenuNewProspect';
	if ($type == 'c') $label = 'MenuNewCustomer';
	if ($type == 'f') $label = 'NewSupplier';
}

if ($contextpage == 'poslist' && $type == 't' && (!empty($conf->global->PRODUIT_MULTIPRICES) || !empty($conf->global->PRODUIT_CUSTOMER_PRICES) || !empty($conf->global->PRODUIT_CUSTOMER_PRICES_BY_QTY_MULTIPRICES))) {
	print get_htmloutput_mesg(img_warning('default').' '.$langs->trans("BecarefullChangeThirdpartyBeforeAddProductToInvoice"), '', 'warning', 1);
}

// Show the new button only when this page is not opend from the Extended POS (pop-up window)
// but allow it too, when a user has the rights to create a new customer
if ($contextpage != 'poslist') {
	$url = DOL_URL_ROOT.'/societe/card.php?action=create'.$typefilter;
	if (!empty($socid)) $url .= '&socid='.$socid;
	$newcardbutton = dolGetButtonTitle($langs->trans($label), '', 'fa fa-plus-circle', $url, '', $user->rights->societe->creer);
} elseif ($user->rights->societe->creer) {
	$url = DOL_URL_ROOT.'/societe/card.php?action=create&type=t&contextpage=poslist&optioncss=print&backtopage='.urlencode($_SERVER["PHP_SELF"].'?type=t&contextpage=poslist&nomassaction=1&optioncss=print&place='.$place);
	$label = 'MenuNewCustomer';
	$newcardbutton .= dolGetButtonTitle($langs->trans($label), '', 'fa fa-plus-circle', $url);
}

print '<form method="POST" action="'.$_SERVER["PHP_SELF"].'" name="formfilter" autocomplete="off">';
if ($optioncss != '') print '<input type="hidden" name="optioncss" value="'.$optioncss.'">';
print '<input type="hidden" name="token" value="'.newToken().'">';
print '<input type="hidden" name="formfilteraction" id="formfilteraction" value="list">';
print '<input type="hidden" name="sortfield" value="'.$sortfield.'">';
print '<input type="hidden" name="sortorder" value="'.$sortorder.'">';
//print '<input type="hidden" name="page" value="'.$page.'">';
print '<input type="hidden" name="contextpage" value="'.$contextpage.'">';

print_barre_liste($title, $page, $_SERVER["PHP_SELF"], $param, $sortfield, $sortorder, $massactionbutton, $num, $nbtotalofrecords, 'building', 0, $newcardbutton, '', $limit, 0, 0, 1);

$langs->load("other");
$textprofid = array();
foreach (array(1, 2, 3, 4, 5, 6) as $key)
{
	$label = $langs->transnoentities("ProfId".$key.$mysoc->country_code);
	$textprofid[$key] = '';
	if ($label != "ProfId".$key.$mysoc->country_code)
	{	// Get only text between ()
		if (preg_match('/\((.*)\)/i', $label, $reg)) $label = $reg[1];
		$textprofid[$key] = $langs->trans("ProfIdShortDesc", $key, $mysoc->country_code, $label);
	}
}

$topicmail = "Information";
$modelmail = "thirdparty";
$objecttmp = new Societe($db);
$trackid = 'thi'.$object->id;
include DOL_DOCUMENT_ROOT.'/core/tpl/massactions_pre.tpl.php';

if ($search_all)
{
	foreach ($fieldstosearchall as $key => $val) $fieldstosearchall[$key] = $langs->trans($val);
	print '<div class="divsearchfieldfilter">'.$langs->trans("FilterOnInto", $search_all).join(', ', $fieldstosearchall).'</div>';
}

// Filter on categories
$moreforfilter = '';
<<<<<<< HEAD
if (!empty($conf->categorie->enabled)) {
	$formcategory = new FormCategory($db);
	if (empty($type) || $type == 'c' || $type == 'p') {
		$moreforfilter .= $formcategory->getFilterBox(Categorie::TYPE_CUSTOMER, $searchCategoryCustomerList, 'CustomersCategoriesShort', true, $searchCategoryCustomerOperator);
	}
	if (empty($type) || $type == 'f') {
		$moreforfilter .= $formcategory->getFilterBox(Categorie::TYPE_SUPPLIER, $searchCategorySupplierList, 'SuppliersCategoriesShort', true, $searchCategorySupplierOperator);
=======
if (empty($type) || $type == 'c' || $type == 'p')
{
	if (!empty($conf->categorie->enabled) && $user->rights->categorie->lire)
	{
		require_once DOL_DOCUMENT_ROOT.'/categories/class/categorie.class.php';
		$moreforfilter .= '<div class="divsearchfield">';
	 	$moreforfilter .= img_picto('', 'category', 'class="pictofixedwidth"');
		$moreforfilter .= $formother->select_categories('customer', $search_categ_cus, 'search_categ_cus', 1, $langs->trans('CustomersProspectsCategoriesShort'));
	 	$moreforfilter .= '</div>';
	}
}
if (empty($type) || $type == 'f')
{
	if (!empty($conf->categorie->enabled) && $user->rights->categorie->lire)
	{
		require_once DOL_DOCUMENT_ROOT.'/categories/class/categorie.class.php';
		$moreforfilter .= '<div class="divsearchfield">';
		$moreforfilter .= img_picto('', 'category', 'class="pictofixedwidth"');
		$moreforfilter .= $formother->select_categories('supplier', $search_categ_sup, 'search_categ_sup', 1, $langs->trans('SuppliersCategoriesShort'));
		$moreforfilter .= '</div>';
>>>>>>> 485dd07f
	}
}
// If the user can view prospects other than his'
if ($user->rights->societe->client->voir || $socid)
{
 	$moreforfilter .= '<div class="divsearchfield">';
 	$moreforfilter .= img_picto('', 'user', 'class="pictofixedwidth"');
 	$moreforfilter .= $formother->select_salesrepresentatives($search_sale, 'search_sale', $user, 0, $langs->trans('SalesRepresentatives'), 'maxwidth300', 1);
	$moreforfilter .= '</div>';
}
if ($moreforfilter)
{
	print '<div class="liste_titre liste_titre_bydiv centpercent">';
	print $moreforfilter;
	$parameters = array('type'=>$type);
	$reshook = $hookmanager->executeHooks('printFieldPreListTitle', $parameters); // Note that $action and $object may have been modified by hook
	print $hookmanager->resPrint;
	print '</div>';
}

$varpage = empty($contextpage) ? $_SERVER["PHP_SELF"] : $contextpage;
$selectedfields = $form->multiSelectArrayWithCheckbox('selectedfields', $arrayfields, $varpage); // This also change content of $arrayfields
// Show the massaction checkboxes only when this page is not opend from the Extended POS
if ($massactionbutton && $contextpage != 'poslist') $selectedfields .= $form->showCheckAddButtons('checkforselect', 1);

if (empty($arrayfields['customerorsupplier']['checked'])) print '<input type="hidden" name="type" value="'.$type.'">';

print '<div class="div-table-responsive">';
print '<table class="tagtable liste'.($moreforfilter ? " listwithfilterbefore" : "").'">'."\n";

// Fields title search
print '<tr class="liste_titre_filter">';
if (!empty($arrayfields['s.rowid']['checked']))
{
	print '<td class="liste_titre">';
	print '<input class="flat searchstring" type="text" name="search_id" size="1" value="'.dol_escape_htmltag($search_id).'">';
	print '</td>';
}
if (!empty($arrayfields['s.nom']['checked']))
{
	print '<td class="liste_titre">';
	if (!empty($search_nom_only) && empty($search_nom)) $search_nom = $search_nom_only;
	print '<input class="flat searchstring maxwidth75imp" type="text" name="search_nom" value="'.dol_escape_htmltag($search_nom).'">';
	print '</td>';
}
if (!empty($arrayfields['s.name_alias']['checked']))
{
	print '<td class="liste_titre">';
	print '<input class="flat searchstring maxwidth75imp" type="text" name="search_alias" value="'.dol_escape_htmltag($search_alias).'">';
	print '</td>';
}
// Barcode
if (!empty($arrayfields['s.barcode']['checked']))
{
	print '<td class="liste_titre">';
	print '<input class="flat searchstring maxwidth75imp" type="text" name="search_barcode" value="'.dol_escape_htmltag($search_barcode).'">';
	print '</td>';
}
// Customer code
if (!empty($arrayfields['s.code_client']['checked']))
{
	print '<td class="liste_titre">';
	print '<input class="flat searchstring maxwidth75imp" type="text" name="search_customer_code" value="'.dol_escape_htmltag($search_customer_code).'">';
	print '</td>';
}
// Supplier code
if (!empty($arrayfields['s.code_fournisseur']['checked']))
{
	print '<td class="liste_titre">';
	print '<input class="flat searchstring maxwidth75imp" type="text" name="search_supplier_code" value="'.dol_escape_htmltag($search_supplier_code).'">';
	print '</td>';
}
// Account Customer code
if (!empty($arrayfields['s.code_compta']['checked']))
{
	print '<td class="liste_titre">';
	print '<input class="flat searchstring maxwidth75imp" type="text" name="search_account_customer_code" value="'.dol_escape_htmltag($search_account_customer_code).'">';
	print '</td>';
}
// Account Supplier code
if (!empty($arrayfields['s.code_compta_fournisseur']['checked']))
{
	print '<td class="liste_titre">';
	print '<input class="flat maxwidth75imp" type="text" name="search_account_supplier_code" value="'.dol_escape_htmltag($search_account_supplier_code).'">';
	print '</td>';
}
// Address
if (!empty($arrayfields['s.address']['checked']))
{
	print '<td class="liste_titre">';
	print '<input class="flat searchstring maxwidth50imp" type="text" name="search_address" value="'.dol_escape_htmltag($search_address).'">';
	print '</td>';
}
// Zip
if (!empty($arrayfields['s.zip']['checked']))
{
	print '<td class="liste_titre">';
	print '<input class="flat searchstring maxwidth50imp" type="text" name="search_zip" value="'.dol_escape_htmltag($search_zip).'">';
	print '</td>';
}
// Town
if (!empty($arrayfields['s.town']['checked']))
{
	print '<td class="liste_titre">';
	print '<input class="flat searchstring maxwidth50imp" type="text" name="search_town" value="'.dol_escape_htmltag($search_town).'">';
	print '</td>';
}
// State
if (!empty($arrayfields['state.nom']['checked']))
{
	print '<td class="liste_titre">';
	print '<input class="flat searchstring maxwidth50imp" type="text" name="search_state" value="'.dol_escape_htmltag($search_state).'">';
	print '</td>';
}
// Region
if (!empty($arrayfields['region.nom']['checked']))
{
	print '<td class="liste_titre">';
	print '<input class="flat searchstring maxwidth50imp" type="text" name="search_region" value="'.dol_escape_htmltag($search_region).'">';
	print '</td>';
}
// Country
if (!empty($arrayfields['country.code_iso']['checked']))
{
	print '<td class="liste_titre center">';
	print $form->select_country($search_country, 'search_country', '', 0, 'minwidth100imp maxwidth100');
	print '</td>';
}
// Company type
if (!empty($arrayfields['typent.code']['checked']))
{
	print '<td class="liste_titre maxwidthonsmartphone center">';
	// We use showempty=0 here because there is already an unknown value into dictionary.
	print $form->selectarray("search_type_thirdparty", $formcompany->typent_array(0), $search_type_thirdparty, 0, 0, 0, '', 0, 0, 0, (empty($conf->global->SOCIETE_SORT_ON_TYPEENT) ? 'ASC' : $conf->global->SOCIETE_SORT_ON_TYPEENT), 'minwidth50 maxwidth100', 1);
	print '</td>';
}
// Multiprice level
if (!empty($arrayfields['s.price_level']['checked']))
{
	print '<td class="liste_titre">';
	print '<input class="flat searchstring maxwidth50imp" type="text" name="search_prive_level" value="'.dol_escape_htmltag($search_prive_level).'">';
	print '</td>';
}
// Staff
if (!empty($arrayfields['staff.code']['checked']))
{
	print '<td class="liste_titre maxwidthonsmartphone center">';
	print $form->selectarray("search_staff", $formcompany->effectif_array(0), $search_staff, 0, 0, 0, '', 0, 0, 0, 'ASC', 'maxwidth100', 1);
	print '</td>';
}
if (!empty($arrayfields['s.email']['checked']))
{
	// Email
	print '<td class="liste_titre">';
	print '<input class="flat searchemail maxwidth50imp" type="text" name="search_email" value="'.dol_escape_htmltag($search_email).'">';
	print '</td>';
}
if (!empty($arrayfields['s.phone']['checked']))
{
	// Phone
	print '<td class="liste_titre">';
	print '<input class="flat searchstring maxwidth50imp" type="text" name="search_phone" value="'.dol_escape_htmltag($search_phone).'">';
	print '</td>';
}
if (!empty($arrayfields['s.fax']['checked']))
{
	// Fax
	print '<td class="liste_titre">';
	print '<input class="flat searchstring maxwidth50imp" type="text" name="search_fax" value="'.dol_escape_htmltag($search_fax).'">';
	print '</td>';
}
if (!empty($arrayfields['s.url']['checked']))
{
	// Url
	print '<td class="liste_titre">';
	print '<input class="flat searchstring maxwidth50imp" type="text" name="search_url" value="'.dol_escape_htmltag($search_url).'">';
	print '</td>';
}
if (!empty($arrayfields['s.siren']['checked']))
{
	// IdProf1
	print '<td class="liste_titre">';
	print '<input class="flat searchstring maxwidth50imp" type="text" name="search_idprof1" value="'.dol_escape_htmltag($search_idprof1).'">';
	print '</td>';
}
if (!empty($arrayfields['s.siret']['checked']))
{
	// IdProf2
	print '<td class="liste_titre">';
	print '<input class="flat searchstring maxwidth50imp" type="text" name="search_idprof2" value="'.dol_escape_htmltag($search_idprof2).'">';
	print '</td>';
}
if (!empty($arrayfields['s.ape']['checked']))
{
	// IdProf3
	print '<td class="liste_titre">';
	print '<input class="flat searchstring maxwidth50imp" type="text" name="search_idprof3" value="'.dol_escape_htmltag($search_idprof3).'">';
	print '</td>';
}
if (!empty($arrayfields['s.idprof4']['checked']))
{
	// IdProf4
	print '<td class="liste_titre">';
	print '<input class="flat searchstring maxwidth50imp" type="text" name="search_idprof4" value="'.dol_escape_htmltag($search_idprof4).'">';
	print '</td>';
}
if (!empty($arrayfields['s.idprof5']['checked']))
{
	// IdProf5
	print '<td class="liste_titre">';
	print '<input class="flat searchstring maxwidth50imp" type="text" name="search_idprof5" value="'.dol_escape_htmltag($search_idprof5).'">';
	print '</td>';
}
if (!empty($arrayfields['s.idprof6']['checked']))
{
	// IdProf6
	print '<td class="liste_titre">';
	print '<input class="flat searchstring maxwidth50imp" type="text" name="search_idprof6" value="'.dol_escape_htmltag($search_idprof6).'">';
	print '</td>';
}
if (!empty($arrayfields['s.tva_intra']['checked']))
{
	// Vat number
	print '<td class="liste_titre">';
	print '<input class="flat searchstring maxwidth50imp" type="text" name="search_vat" value="'.dol_escape_htmltag($search_vat).'">';
	print '</td>';
}

// Nature (customer/prospect/supplier)
if (!empty($arrayfields['customerorsupplier']['checked']))
{
	print '<td class="liste_titre maxwidthonsmartphone center">';
	if ($type != '') print '<input type="hidden" name="type" value="'.$type.'">';
	print $formcompany->selectProspectCustomerType($search_type, 'search_type', 'search_type', 'list');
	print '</select></td>';
}
// Prospect level
if (!empty($arrayfields['s.fk_prospectlevel']['checked']))
{
 	print '<td class="liste_titre center">';
 	print $form->multiselectarray('search_level', $tab_level, $search_level, 0, 0, 'width75', 0, 0, '', '', '', 2);
	print '</td>';
}
// Prospect status
if (!empty($arrayfields['s.fk_stcomm']['checked']))
{
	print '<td class="liste_titre maxwidthonsmartphone center">';
	$arraystcomm = array();
	foreach ($prospectstatic->cacheprospectstatus as $key => $val)
	{
		$arraystcomm[$val['id']] = ($langs->trans("StatusProspect".$val['id']) != "StatusProspect".$val['id'] ? $langs->trans("StatusProspect".$val['id']) : $val['label']);
	}
	print $form->selectarray('search_stcomm', $arraystcomm, $search_stcomm, -2, 0, 0, '', 0, 0, 0, '', '', 1);
	print '</td>';
}
if (!empty($arrayfields['s2.nom']['checked']))
{
	print '<td class="liste_titre center">';
	print '<input class="flat searchstring maxwidth75imp" type="text" name="search_parent_name" value="'.dol_escape_htmltag($search_parent_name).'">';
	print '</td>';
}
// Extra fields
include DOL_DOCUMENT_ROOT.'/core/tpl/extrafields_list_search_input.tpl.php';

// Fields from hook
$parameters = array('arrayfields'=>$arrayfields);
$reshook = $hookmanager->executeHooks('printFieldListOption', $parameters); // Note that $action and $object may have been modified by hook
print $hookmanager->resPrint;
// Date creation
if (!empty($arrayfields['s.datec']['checked']))
{
	print '<td class="liste_titre">';
	print '</td>';
}
// Date modification
if (!empty($arrayfields['s.tms']['checked']))
{
	print '<td class="liste_titre">';
	print '</td>';
}
// Status
if (!empty($arrayfields['s.status']['checked']))
{
	print '<td class="liste_titre center minwidth75imp">';
	print $form->selectarray('search_status', array('0'=>$langs->trans('ActivityCeased'), '1'=>$langs->trans('InActivity')), $search_status, 1, 0, 0, '', 0, 0, 0, '', '', 1);
	print '</td>';
}
if (!empty($arrayfields['s.import_key']['checked']))
{
	print '<td class="liste_titre center">';
	print '<input class="flat searchstring maxwidth50" type="text" name="search_import_key" value="'.dol_escape_htmltag($search_import_key).'">';
	print '</td>';
}
// Action column
print '<td class="liste_titre center">';
$searchpicto = $form->showFilterButtons();
print $searchpicto;
print '</td>';

print "</tr>\n";
print '<tr class="liste_titre">';
if (!empty($arrayfields['s.rowid']['checked']))                   print_liste_field_titre($arrayfields['s.rowid']['label'], $_SERVER["PHP_SELF"], "s.rowid", "", $param, "", $sortfield, $sortorder);
if (!empty($arrayfields['s.nom']['checked']))                     print_liste_field_titre($arrayfields['s.nom']['label'], $_SERVER["PHP_SELF"], "s.nom", "", $param, "", $sortfield, $sortorder);
if (!empty($arrayfields['s.name_alias']['checked']))              print_liste_field_titre($arrayfields['s.name_alias']['label'], $_SERVER["PHP_SELF"], "s.name_alias", "", $param, "", $sortfield, $sortorder);
if (!empty($arrayfields['s.barcode']['checked']))                 print_liste_field_titre($arrayfields['s.barcode']['label'], $_SERVER["PHP_SELF"], "s.barcode", $param, '', '', $sortfield, $sortorder);
if (!empty($arrayfields['s.code_client']['checked']))             print_liste_field_titre($arrayfields['s.code_client']['label'], $_SERVER["PHP_SELF"], "s.code_client", "", $param, '', $sortfield, $sortorder);
if (!empty($arrayfields['s.code_fournisseur']['checked']))        print_liste_field_titre($arrayfields['s.code_fournisseur']['label'], $_SERVER["PHP_SELF"], "s.code_fournisseur", "", $param, '', $sortfield, $sortorder);
if (!empty($arrayfields['s.code_compta']['checked']))             print_liste_field_titre($arrayfields['s.code_compta']['label'], $_SERVER["PHP_SELF"], "s.code_compta", "", $param, '', $sortfield, $sortorder);
if (!empty($arrayfields['s.code_compta_fournisseur']['checked'])) print_liste_field_titre($arrayfields['s.code_compta_fournisseur']['label'], $_SERVER["PHP_SELF"], "s.code_compta_fournisseur", "", $param, '', $sortfield, $sortorder);
if (!empty($arrayfields['s.address']['checked']))		 print_liste_field_titre($arrayfields['s.address']['label'], $_SERVER['PHP_SELF'], 's.address', '', $param, '', $sortfield, $sortorder);
if (!empty($arrayfields['s.zip']['checked']))            print_liste_field_titre($arrayfields['s.zip']['label'], $_SERVER["PHP_SELF"], "s.zip", "", $param, '', $sortfield, $sortorder);
if (!empty($arrayfields['s.town']['checked']))           print_liste_field_titre($arrayfields['s.town']['label'], $_SERVER["PHP_SELF"], "s.town", "", $param, '', $sortfield, $sortorder);
if (!empty($arrayfields['state.nom']['checked']))        print_liste_field_titre($arrayfields['state.nom']['label'], $_SERVER["PHP_SELF"], "state.nom", "", $param, '', $sortfield, $sortorder);
if (!empty($arrayfields['region.nom']['checked']))       print_liste_field_titre($arrayfields['region.nom']['label'], $_SERVER["PHP_SELF"], "region.nom", "", $param, '', $sortfield, $sortorder);
if (!empty($arrayfields['country.code_iso']['checked'])) print_liste_field_titre($arrayfields['country.code_iso']['label'], $_SERVER["PHP_SELF"], "country.code_iso", "", $param, '', $sortfield, $sortorder, 'center ');
if (!empty($arrayfields['typent.code']['checked']))      print_liste_field_titre($arrayfields['typent.code']['label'], $_SERVER["PHP_SELF"], "typent.code", "", $param, "", $sortfield, $sortorder, 'center ');
if (!empty($arrayfields['staff.code']['checked']))       print_liste_field_titre($arrayfields['staff.code']['label'], $_SERVER["PHP_SELF"], "staff.code", "", $param, '', $sortfield, $sortorder, 'center ');
if (!empty($arrayfields['s.price_level']['checked']))    print_liste_field_titre($arrayfields['s.price_level']['label'], $_SERVER["PHP_SELF"], "s.price_level", "", $param, '', $sortfield, $sortorder);
if (!empty($arrayfields['s.email']['checked']))          print_liste_field_titre($arrayfields['s.email']['label'], $_SERVER["PHP_SELF"], "s.email", "", $param, '', $sortfield, $sortorder);
if (!empty($arrayfields['s.phone']['checked']))          print_liste_field_titre($arrayfields['s.phone']['label'], $_SERVER["PHP_SELF"], "s.phone", "", $param, '', $sortfield, $sortorder);
if (!empty($arrayfields['s.fax']['checked']))			 print_liste_field_titre($arrayfields['s.fax']['label'], $_SERVER["PHP_SELF"], "s.fax", "", $param, '', $sortfield, $sortorder);
if (!empty($arrayfields['s.url']['checked']))            print_liste_field_titre($arrayfields['s.url']['label'], $_SERVER["PHP_SELF"], "s.url", "", $param, '', $sortfield, $sortorder);
if (!empty($arrayfields['s.siren']['checked']))          print_liste_field_titre($form->textwithpicto($langs->trans("ProfId1Short"), $textprofid[1], 1, 0), $_SERVER["PHP_SELF"], "s.siren", "", $param, '', $sortfield, $sortorder, 'nowrap ');
if (!empty($arrayfields['s.siret']['checked']))          print_liste_field_titre($form->textwithpicto($langs->trans("ProfId2Short"), $textprofid[2], 1, 0), $_SERVER["PHP_SELF"], "s.siret", "", $param, '', $sortfield, $sortorder, 'nowrap ');
if (!empty($arrayfields['s.ape']['checked']))            print_liste_field_titre($form->textwithpicto($langs->trans("ProfId3Short"), $textprofid[3], 1, 0), $_SERVER["PHP_SELF"], "s.ape", "", $param, '', $sortfield, $sortorder, 'nowrap ');
if (!empty($arrayfields['s.idprof4']['checked']))        print_liste_field_titre($form->textwithpicto($langs->trans("ProfId4Short"), $textprofid[4], 1, 0), $_SERVER["PHP_SELF"], "s.idprof4", "", $param, '', $sortfield, $sortorder, 'nowrap ');
if (!empty($arrayfields['s.idprof5']['checked']))        print_liste_field_titre($form->textwithpicto($langs->trans("ProfId5Short"), $textprofid[4], 1, 0), $_SERVER["PHP_SELF"], "s.idprof5", "", $param, '', $sortfield, $sortorder, 'nowrap ');
if (!empty($arrayfields['s.idprof6']['checked']))        print_liste_field_titre($form->textwithpicto($langs->trans("ProfId6Short"), $textprofid[4], 1, 0), $_SERVER["PHP_SELF"], "s.idprof6", "", $param, '', $sortfield, $sortorder, 'nowrap ');
if (!empty($arrayfields['s.tva_intra']['checked']))      print_liste_field_titre($arrayfields['s.tva_intra']['label'], $_SERVER["PHP_SELF"], "s.tva_intra", "", $param, '', $sortfield, $sortorder, 'nowrap ');
if (!empty($arrayfields['customerorsupplier']['checked']))        print_liste_field_titre(''); // type of customer
if (!empty($arrayfields['s.fk_prospectlevel']['checked']))        print_liste_field_titre($arrayfields['s.fk_prospectlevel']['label'], $_SERVER["PHP_SELF"], "s.fk_prospectlevel", "", $param, '', $sortfield, $sortorder, 'center ');
if (!empty($arrayfields['s.fk_stcomm']['checked']))               print_liste_field_titre($arrayfields['s.fk_stcomm']['label'], $_SERVER["PHP_SELF"], "s.fk_stcomm", "", $param, '', $sortfield, $sortorder, 'center ');
if (!empty($arrayfields['s2.nom']['checked']))           print_liste_field_titre($arrayfields['s2.nom']['label'], $_SERVER["PHP_SELF"], "s2.nom", "", $param, '', $sortfield, $sortorder, 'center ');

// Extra fields
include DOL_DOCUMENT_ROOT.'/core/tpl/extrafields_list_search_title.tpl.php';
// Hook fields
$parameters = array('arrayfields'=>$arrayfields, 'param'=>$param, 'sortfield'=>$sortfield, 'sortorder'=>$sortorder);
$reshook = $hookmanager->executeHooks('printFieldListTitle', $parameters); // Note that $action and $object may have been modified by hook
print $hookmanager->resPrint;
if (!empty($arrayfields['s.datec']['checked']))      print_liste_field_titre($arrayfields['s.datec']['label'], $_SERVER["PHP_SELF"], "s.datec", "", $param, '', $sortfield, $sortorder, 'center nowrap ');
if (!empty($arrayfields['s.tms']['checked']))        print_liste_field_titre($arrayfields['s.tms']['label'], $_SERVER["PHP_SELF"], "s.tms", "", $param, '', $sortfield, $sortorder, 'center nowrap ');
if (!empty($arrayfields['s.status']['checked']))     print_liste_field_titre($arrayfields['s.status']['label'], $_SERVER["PHP_SELF"], "s.status", "", $param, '', $sortfield, $sortorder, 'center ');
if (!empty($arrayfields['s.import_key']['checked'])) print_liste_field_titre($arrayfields['s.import_key']['label'], $_SERVER["PHP_SELF"], "s.import_key", "", $param, '', $sortfield, $sortorder, 'center ');
print_liste_field_titre($selectedfields, $_SERVER["PHP_SELF"], "", '', '', '', $sortfield, $sortorder, 'center maxwidthsearch ');
print "</tr>\n";


$i = 0;
$totalarray = array();
while ($i < min($num, $limit))
{
	$obj = $db->fetch_object($resql);

	$companystatic->id = $obj->rowid;
	$companystatic->name = $obj->name;
	$companystatic->name_alias = $obj->name_alias;
	$companystatic->logo = $obj->logo;
	$companystatic->canvas = $obj->canvas;
	$companystatic->client = $obj->client;
	$companystatic->status = $obj->status;
	$companystatic->email = $obj->email;
	$companystatic->fournisseur = $obj->fournisseur;
	$companystatic->code_client = $obj->code_client;
	$companystatic->code_fournisseur = $obj->code_fournisseur;
	$companystatic->tva_intra = $obj->tva_intra;
	$companystatic->country_code = $obj->country_code;

	$companystatic->code_compta_client = $obj->code_compta;
	$companystatic->code_compta_fournisseur = $obj->code_compta_fournisseur;

   	$companystatic->fk_prospectlevel = $obj->fk_prospectlevel;
   	$companystatic->fk_parent = $obj->fk_parent;
	$companystatic->entity = $obj->entity;

	print '<tr class="oddeven"';
	if ($contextpage == 'poslist')
	{
		print ' onclick="location.href=\'list.php?action=change&contextpage=poslist&idcustomer='.$obj->rowid.'&place='.urlencode($place).'\'"';
	}
	print '>';
	if (!empty($arrayfields['s.rowid']['checked']))
	{
		print '<td class="tdoverflowmax50">';
		print $obj->rowid;
		print "</td>\n";
		if (!$i) $totalarray['nbfield']++;
	}
	if (!empty($arrayfields['s.nom']['checked']))
	{
		$savalias = $obj->name_alias;
		if (!empty($arrayfields['s.name_alias']['checked'])) $companystatic->name_alias = '';
		print '<td'.(empty($conf->global->MAIN_SOCIETE_SHOW_COMPLETE_NAME) ? ' class="tdoverflowmax200"' : '').'>';
		if ($contextpage == 'poslist')
		{
			print $obj->name;
		} else {
			print $companystatic->getNomUrl(1, '', 100, 0, 1);
		}
		print "</td>\n";
		$companystatic->name_alias = $savalias;
		if (!$i) $totalarray['nbfield']++;
	}
	if (!empty($arrayfields['s.name_alias']['checked']))
	{
		print '<td class="tdoverflowmax200">';
		print $companystatic->name_alias;
		print "</td>\n";
		if (!$i) $totalarray['nbfield']++;
	}
	// Barcode
	if (!empty($arrayfields['s.barcode']['checked']))
	{
		print '<td>'.$obj->barcode.'</td>';
		if (!$i) $totalarray['nbfield']++;
	}
	// Customer code
	if (!empty($arrayfields['s.code_client']['checked']))
	{
		print '<td class="nowraponall">'.$obj->code_client.'</td>';
		if (!$i) $totalarray['nbfield']++;
	}
	// Supplier code
	if (!empty($arrayfields['s.code_fournisseur']['checked']))
	{
		print '<td class="nowraponall">'.$obj->code_fournisseur.'</td>';
		if (!$i) $totalarray['nbfield']++;
	}
	// Account customer code
	if (!empty($arrayfields['s.code_compta']['checked']))
	{
		print '<td>'.$obj->code_compta.'</td>';
		if (!$i) $totalarray['nbfield']++;
	}
	// Account supplier code
	if (!empty($arrayfields['s.code_compta_fournisseur']['checked']))
	{
		print '<td>'.$obj->code_compta_fournisseur.'</td>';
		if (!$i) $totalarray['nbfield']++;
	}
	// Address
	if (!empty($arrayfields['s.address']['checked']))
	{
		print '<td>'.$obj->address.'</td>';
		if (!$i) $totalarray['nbfield']++;
	}
	// Zip
	if (!empty($arrayfields['s.zip']['checked']))
	{
		print "<td>".$obj->zip."</td>\n";
		if (!$i) $totalarray['nbfield']++;
	}
	// Town
	if (!empty($arrayfields['s.town']['checked']))
	{
		print "<td>".$obj->town."</td>\n";
		if (!$i) $totalarray['nbfield']++;
	}
	// State
	if (!empty($arrayfields['state.nom']['checked']))
	{
		print "<td>".$obj->state_name."</td>\n";
		if (!$i) $totalarray['nbfield']++;
	}
	// Region
	if (!empty($arrayfields['region.nom']['checked']))
	{
		print "<td>".$obj->region_name."</td>\n";
		if (!$i) $totalarray['nbfield']++;
	}
	// Country
	if (!empty($arrayfields['country.code_iso']['checked']))
	{
		print '<td class="center tdoverflowmax100">';
		$labelcountry = ($obj->country_code && ($langs->trans("Country".$obj->country_code) != "Country".$obj->country_code)) ? $langs->trans("Country".$obj->country_code) : $obj->country_label;
		print $labelcountry;
		print '</td>';
		if (!$i) $totalarray['nbfield']++;
	}
	// Type ent
	if (!empty($arrayfields['typent.code']['checked']))
	{
		print '<td class="center">';
		if (!is_array($typenArray) || count($typenArray) == 0) $typenArray = $formcompany->typent_array(1);
		print $typenArray[$obj->typent_code];
		print '</td>';
		if (!$i) $totalarray['nbfield']++;
	}
	// Multiprice level
	if (!empty($arrayfields['s.price_level']['checked']))
	{
		print '<td class="center">'.$obj->price_level."</td>\n";
		if (!$i) $totalarray['nbfield']++;
	}
	// Staff
	if (!empty($arrayfields['staff.code']['checked']))
	{
		print '<td class="center">';
		if (!is_array($staffArray) || count($staffArray) == 0) $staffArray = $formcompany->effectif_array(1);
		print $staffArray[$obj->staff_code];
		print '</td>';
		if (!$i) $totalarray['nbfield']++;
	}
	if (!empty($arrayfields['s.email']['checked']))
	{
		print '<td class="tdoverflowmax150">'.dol_print_email($obj->email, $obj->rowid, $obj->socid, 'AC_EMAIL', 0, 0, 1)."</td>\n";
		if (!$i) $totalarray['nbfield']++;
	}
	if (!empty($arrayfields['s.phone']['checked']))
	{
		print "<td>".dol_print_phone($obj->phone, $obj->country_code, 0, $obj->rowid, 'AC_TEL', ' ', 'phone')."</td>\n";
		if (!$i) $totalarray['nbfield']++;
	}
	if (!empty($arrayfields['s.fax']['checked']))
	{
		print "<td>".dol_print_phone($obj->fax, $obj->country_code, 0, $obj->rowid, 'AC_TEL', ' ', 'fax')."</td>\n";
		if (!$i) $totalarray['nbfield']++;
	}
	if (!empty($arrayfields['s.url']['checked']))
	{
		print "<td>".dol_print_url($obj->url, '', '', 1)."</td>\n";
		if (!$i) $totalarray['nbfield']++;
	}
	if (!empty($arrayfields['s.siren']['checked']))
	{
		print "<td>".$obj->idprof1."</td>\n";
		if (!$i) $totalarray['nbfield']++;
	}
	if (!empty($arrayfields['s.siret']['checked']))
	{
		print "<td>".$obj->idprof2."</td>\n";
		if (!$i) $totalarray['nbfield']++;
	}
	if (!empty($arrayfields['s.ape']['checked']))
	{
		print "<td>".$obj->idprof3."</td>\n";
		if (!$i) $totalarray['nbfield']++;
	}
	if (!empty($arrayfields['s.idprof4']['checked']))
	{
		print "<td>".$obj->idprof4."</td>\n";
		if (!$i) $totalarray['nbfield']++;
	}
	if (!empty($arrayfields['s.idprof5']['checked']))
	{
		print "<td>".$obj->idprof5."</td>\n";
		if (!$i) $totalarray['nbfield']++;
	}
	if (!empty($arrayfields['s.idprof6']['checked']))
	{
		print "<td>".$obj->idprof6."</td>\n";
		if (!$i) $totalarray['nbfield']++;
	}
	// VAT
	if (!empty($arrayfields['s.tva_intra']['checked']))
	{
		print "<td>";
		print $obj->tva_intra;
		if ($obj->tva_intra && !isValidVATID($companystatic))
		{
			print img_warning("BadVATNumber", '', '');
		}
		print "</td>\n";
		if (!$i) $totalarray['nbfield']++;
	}
	// Type
	if (!empty($arrayfields['customerorsupplier']['checked']))
	{
		print '<td class="center">';
		print $companystatic->getTypeUrl(1);
		print '</td>';
		if (!$i) $totalarray['nbfield']++;
	}

	if (!empty($arrayfields['s.fk_prospectlevel']['checked']))
	{
		// Prospect level
		print '<td class="center">';
		print $companystatic->getLibProspLevel();
		print "</td>";
		if (!$i) $totalarray['nbfield']++;
	}

	if (!empty($arrayfields['s.fk_stcomm']['checked']))
	{
		// Prospect status
		print '<td class="center nowrap"><div class="nowrap">';
		print '<div class="inline-block">'.$companystatic->LibProspCommStatut($obj->stcomm_id, 2, $prospectstatic->cacheprospectstatus[$obj->stcomm_id]['label'], $obj->stcomm_picto);
		print '</div> - <div class="inline-block">';
		foreach ($prospectstatic->cacheprospectstatus as $key => $val)
		{
			$titlealt = 'default';
			if (!empty($val['code']) && !in_array($val['code'], array('ST_NO', 'ST_NEVER', 'ST_TODO', 'ST_PEND', 'ST_DONE'))) $titlealt = $val['label'];
			if ($obj->stcomm_id != $val['id']) print '<a class="pictosubstatus" href="'.$_SERVER["PHP_SELF"].'?stcommsocid='.$obj->rowid.'&stcomm='.$val['code'].'&action=setstcomm&token='.newToken().$param.($page ? '&page='.urlencode($page) : '').'">'.img_action($titlealt, $val['code'], $val['picto']).'</a>';
		}
		print '</div></div></td>';
		if (!$i) $totalarray['nbfield']++;
	}
	// Parent company
	if (!empty($arrayfields['s2.nom']['checked']))
	{
		print '<td class="center tdoverflowmax100">';
		if ($companystatic->fk_parent > 0)
		{
			$companyparent->fetch($companystatic->fk_parent);
			print $companyparent->getNomUrl(1);
		}
		print "</td>";
		if (!$i) $totalarray['nbfield']++;
	}
	// Extra fields
	include DOL_DOCUMENT_ROOT.'/core/tpl/extrafields_list_print_fields.tpl.php';
	// Fields from hook
	$parameters = array('arrayfields'=>$arrayfields, 'obj'=>$obj, 'i'=>$i, 'totalarray'=>&$totalarray);
	$reshook = $hookmanager->executeHooks('printFieldListValue', $parameters); // Note that $action and $object may have been modified by hook
	print $hookmanager->resPrint;
	// Date creation
	if (!empty($arrayfields['s.datec']['checked']))
	{
		print '<td class="center nowrap">';
		print dol_print_date($db->jdate($obj->date_creation), 'dayhour', 'tzuser');
		print '</td>';
		if (!$i) $totalarray['nbfield']++;
	}
	// Date modification
	if (!empty($arrayfields['s.tms']['checked']))
	{
		print '<td class="center nowrap">';
		print dol_print_date($db->jdate($obj->date_update), 'dayhour', 'tzuser');
		print '</td>';
		if (!$i) $totalarray['nbfield']++;
	}
	// Status
	if (!empty($arrayfields['s.status']['checked']))
	{
		print '<td class="center nowrap">'.$companystatic->getLibStatut(5).'</td>';
		if (!$i) $totalarray['nbfield']++;
	}
	if (!empty($arrayfields['s.import_key']['checked']))
	{
		print '<td class="tdoverflowmax100">';
		print $obj->import_key;
		print "</td>\n";
		if (!$i) $totalarray['nbfield']++;
	}

	// Action column (Show the massaction button only when this page is not opend from the Extended POS)
	print '<td class="nowrap center">';
	if (($massactionbutton || $massaction) && $contextpage != 'poslist')   // If we are in select mode (massactionbutton defined) or if we have already selected and sent an action ($massaction) defined
	{
		$selected = 0;
		if (in_array($obj->rowid, $arrayofselected)) $selected = 1;
		print '<input id="cb'.$obj->rowid.'" class="flat checkforselect" type="checkbox" name="toselect[]" value="'.$obj->rowid.'"'.($selected ? ' checked="checked"' : '').'>';
	}
	print '</td>';
	if (!$i) $totalarray['nbfield']++;

	print '</tr>'."\n";
	$i++;
}

// If no record found
if ($num == 0)
{
	$colspan = 1;
	foreach ($arrayfields as $key => $val) { if (!empty($val['checked'])) $colspan++; }
	print '<tr><td colspan="'.$colspan.'" class="opacitymedium">'.$langs->trans("NoRecordFound").'</td></tr>';
}

$db->free($resql);

$parameters = array('arrayfields'=>$arrayfields, 'sql'=>$sql);
$reshook = $hookmanager->executeHooks('printFieldListFooter', $parameters); // Note that $action and $object may have been modified by hook
print $hookmanager->resPrint;

print "</table>";
print "</div>";

print '</form>';

// End of page
llxFooter();
$db->close();<|MERGE_RESOLUTION|>--- conflicted
+++ resolved
@@ -456,23 +456,11 @@
 if ($search_sale && $search_sale != -2)    $sql .= " AND s.rowid = sc.fk_soc"; // Join for the needed table to filter by sale
 if (!$user->rights->fournisseur->lire) $sql .= " AND (s.fournisseur <> 1 OR s.client <> 0)"; // client=0, fournisseur=0 must be visible
 if ($search_sale == -2)    $sql .= " AND sc.fk_user IS NULL";
-<<<<<<< HEAD
-elseif ($search_sale)          $sql .= " AND sc.fk_user = ".$db->escape($search_sale);
-if ($conf->categorie->enabled) {
-	if ($searchCategoryCustomerList) {
-		$sql .= Categorie::getFilterSelectQuery(Categorie::TYPE_CUSTOMER, "s.rowid", $searchCategoryCustomerList, !empty($searchCategoryCustomerOperator)?Categorie::FILTER_MODE_OR:Categorie::FILTER_MODE_AND, 'cc');
-	}
-	if ($searchCategorySupplierList) {
-		$sql .= Categorie::getFilterSelectQuery(Categorie::TYPE_SUPPLIER, "s.rowid", $searchCategorySupplierList, !empty($searchCategorySupplierOperator)?Categorie::FILTER_MODE_OR:Categorie::FILTER_MODE_AND, 'cs');
-	}
-}
-=======
 elseif ($search_sale > 0)  $sql .= " AND sc.fk_user = ".$db->escape($search_sale);
 if ($search_categ_cus > 0) $sql .= " AND cc.fk_categorie = ".$db->escape($search_categ_cus);
 if ($search_categ_sup > 0) $sql .= " AND cs.fk_categorie = ".$db->escape($search_categ_sup);
 if ($search_categ_cus == -2)   $sql .= " AND cc.fk_categorie IS NULL";
 if ($search_categ_sup == -2)   $sql .= " AND cs.fk_categorie IS NULL";
->>>>>>> 485dd07f
 
 if ($search_all)           $sql .= natural_search(array_keys($fieldstosearchall), $search_all);
 if (strlen($search_cti))   $sql .= natural_search('s.phone', $search_cti);
@@ -708,7 +696,6 @@
 
 // Filter on categories
 $moreforfilter = '';
-<<<<<<< HEAD
 if (!empty($conf->categorie->enabled)) {
 	$formcategory = new FormCategory($db);
 	if (empty($type) || $type == 'c' || $type == 'p') {
@@ -716,30 +703,9 @@
 	}
 	if (empty($type) || $type == 'f') {
 		$moreforfilter .= $formcategory->getFilterBox(Categorie::TYPE_SUPPLIER, $searchCategorySupplierList, 'SuppliersCategoriesShort', true, $searchCategorySupplierOperator);
-=======
-if (empty($type) || $type == 'c' || $type == 'p')
-{
-	if (!empty($conf->categorie->enabled) && $user->rights->categorie->lire)
-	{
-		require_once DOL_DOCUMENT_ROOT.'/categories/class/categorie.class.php';
-		$moreforfilter .= '<div class="divsearchfield">';
-	 	$moreforfilter .= img_picto('', 'category', 'class="pictofixedwidth"');
-		$moreforfilter .= $formother->select_categories('customer', $search_categ_cus, 'search_categ_cus', 1, $langs->trans('CustomersProspectsCategoriesShort'));
-	 	$moreforfilter .= '</div>';
-	}
-}
-if (empty($type) || $type == 'f')
-{
-	if (!empty($conf->categorie->enabled) && $user->rights->categorie->lire)
-	{
-		require_once DOL_DOCUMENT_ROOT.'/categories/class/categorie.class.php';
-		$moreforfilter .= '<div class="divsearchfield">';
-		$moreforfilter .= img_picto('', 'category', 'class="pictofixedwidth"');
-		$moreforfilter .= $formother->select_categories('supplier', $search_categ_sup, 'search_categ_sup', 1, $langs->trans('SuppliersCategoriesShort'));
-		$moreforfilter .= '</div>';
->>>>>>> 485dd07f
-	}
-}
+	}
+}
+
 // If the user can view prospects other than his'
 if ($user->rights->societe->client->voir || $socid)
 {
