<?php
/* Copyright (C) 2001-2004  Rodolphe Quiedeville    <rodolphe@quiedeville.org>
 * Copyright (C) 2004-2019  Laurent Destailleur     <eldy@users.sourceforge.net>
 * Copyright (C) 2005-2019  Regis Houssin           <regis.houssin@inodbox.com>
 * Copyright (C) 2012       Marcos García           <marcosgdf@gmail.com>
 * Copyright (C) 2013-2015  Raphaël Doursenaud      <rdoursenaud@gpcsolutions.fr>
 * Copyright (C) 2015       Florian Henry           <florian.henry@open-concept.pro>
 * Copyright (C) 2016-2018  Josep Lluis Amador      <joseplluis@lliuretic.cat>
 * Copyright (C) 2016       Ferran Marcet      	    <fmarcet@2byte.es>
 * Copyright (C) 2017       Rui Strecht      	    <rui.strecht@aliartalentos.com>
 * Copyright (C) 2017       Juanjo Menent      	    <jmenent@2byte.es>
 * Copyright (C) 2018       Nicolas ZABOURI         <info@inovea-conseil.com>
 *
 * This program is free software; you can redistribute it and/or modify
 * it under the terms of the GNU General Public License as published by
 * the Free Software Foundation; either version 3 of the License, or
 * (at your option) any later version.
 *
 * This program is distributed in the hope that it will be useful,
 * but WITHOUT ANY WARRANTY; without even the implied warranty of
 * MERCHANTABILITY or FITNESS FOR A PARTICULAR PURPOSE.  See the
 * GNU General Public License for more details.
 *
 * You should have received a copy of the GNU General Public License
 * along with this program. If not, see <https://www.gnu.org/licenses/>.
 */

/**
 *	\file       htdocs/societe/list.php
 *	\ingroup    societe
 *	\brief      Page to show list of third parties
 */

require_once '../main.inc.php';
include_once DOL_DOCUMENT_ROOT.'/contact/class/contact.class.php';
require_once DOL_DOCUMENT_ROOT.'/core/class/html.formother.class.php';
require_once DOL_DOCUMENT_ROOT.'/core/lib/company.lib.php';
require_once DOL_DOCUMENT_ROOT.'/core/lib/functions2.lib.php';
require_once DOL_DOCUMENT_ROOT.'/core/class/html.formcompany.class.php';
require_once DOL_DOCUMENT_ROOT.'/societe/class/client.class.php';

$langs->loadLangs(array("companies", "commercial", "customers", "suppliers", "bills", "compta", "categories", "cashdesk"));

$action = GETPOST('action', 'alpha');
$massaction = GETPOST('massaction', 'alpha');
$show_files = GETPOST('show_files', 'int');
$confirm = GETPOST('confirm', 'alpha');
$toselect = GETPOST('toselect', 'array');
$contextpage = GETPOST('contextpage', 'aZ') ?GETPOST('contextpage', 'aZ') : 'thirdpartylist';

if ($contextpage == 'poslist')
{
    $_GET['optioncss'] = 'print';
}

// Security check
$socid = GETPOST('socid', 'int');
if ($user->socid) $socid = $user->socid;
$result = restrictedArea($user, 'societe', $socid, '');

$search_all = trim(GETPOST('search_all', 'alphanohtml') ?GETPOST('search_all', 'alphanohtml') : GETPOST('sall', 'alphanohtml'));
$search_cti = preg_replace('/^0+/', '', preg_replace('/[^0-9]/', '', GETPOST('search_cti', 'alphanohtml'))); // Phone number without any special chars

$search_id = trim(GETPOST("search_id", "int"));
$search_nom = trim(GETPOST("search_nom", 'none'));
$search_alias = trim(GETPOST("search_alias", 'none'));
$search_nom_only = trim(GETPOST("search_nom_only", 'none'));
$search_barcode = trim(GETPOST("search_barcode", 'alpha'));
$search_customer_code = trim(GETPOST('search_customer_code', 'alpha'));
$search_supplier_code = trim(GETPOST('search_supplier_code', 'alpha'));
$search_account_customer_code = trim(GETPOST('search_account_customer_code', 'alpha'));
$search_account_supplier_code = trim(GETPOST('search_account_supplier_code', 'alpha'));
$search_town = trim(GETPOST("search_town", 'alpha'));
$search_zip = trim(GETPOST("search_zip", 'alpha'));
$search_state = trim(GETPOST("search_state", 'alpha'));
$search_region = trim(GETPOST("search_region", 'alpha'));
$search_email = trim(GETPOST('search_email', 'alpha'));
$search_phone = trim(GETPOST('search_phone', 'alpha'));
$search_fax = trim(GETPOST('search_fax', 'alpha'));
$search_url = trim(GETPOST('search_url', 'alpha'));
$search_idprof1 = trim(GETPOST('search_idprof1', 'alpha'));
$search_idprof2 = trim(GETPOST('search_idprof2', 'alpha'));
$search_idprof3 = trim(GETPOST('search_idprof3', 'alpha'));
$search_idprof4 = trim(GETPOST('search_idprof4', 'alpha'));
$search_idprof5 = trim(GETPOST('search_idprof5', 'alpha'));
$search_idprof6 = trim(GETPOST('search_idprof6', 'alpha'));
$search_vat = trim(GETPOST('search_vat', 'alpha'));
$search_sale = trim(GETPOST("search_sale", 'int'));
$search_categ_cus = trim(GETPOST("search_categ_cus", 'int'));
$search_categ_sup = trim(GETPOST("search_categ_sup", 'int'));
$search_country = GETPOST("search_country", 'intcomma');
$search_type_thirdparty = GETPOST("search_type_thirdparty", 'int');
$search_staff = GETPOST("search_staff", 'int');
$search_status = GETPOST("search_status", 'int');
$search_type = GETPOST('search_type', 'alpha');
$search_level = GETPOST("search_level", "array");
$search_stcomm = GETPOST('search_stcomm', 'int');
$search_import_key  = GETPOST("search_import_key", "alpha");
$search_btn = GETPOST('button_search', 'alpha');
$search_remove_btn = GETPOST('button_removefilter', 'alpha');
$search_parent_name = GETPOST('search_parent_name', 'alpha');

$type = GETPOST('type', 'alpha');
$optioncss = GETPOST('optioncss', 'alpha');
$mode = GETPOST("mode", 'alpha');

$diroutputmassaction = $conf->societe->dir_output.'/temp/massgeneration/'.$user->id;

$limit = GETPOST('limit', 'int') ?GETPOST('limit', 'int') : $conf->liste_limit;
$sortfield = GETPOST("sortfield", 'alpha');
$sortorder = GETPOST("sortorder", 'alpha');
$page = GETPOST("page", 'int');
if (!$sortorder) $sortorder = "ASC";
if (!$sortfield) $sortfield = "s.nom";
if (empty($page) || $page == -1 || !empty($search_btn) || !empty($search_remove_btn) || (empty($toselect) && $massaction === '0')) { $page = 0; }
$offset = $limit * $page;
$pageprev = $page - 1;
$pagenext = $page + 1;

if ($type == 'c') { if (empty($contextpage) || $contextpage == 'thirdpartylist') $contextpage = 'customerlist'; if ($search_type == '') $search_type = '1,3'; }
if ($type == 'p') { if (empty($contextpage) || $contextpage == 'thirdpartylist') $contextpage = 'prospectlist'; if ($search_type == '') $search_type = '2,3'; }
if ($type == 'f') { if (empty($contextpage) || $contextpage == 'thirdpartylist') $contextpage = 'supplierlist'; if ($search_type == '') $search_type = '4'; }

// Initialize technical object to manage hooks of page. Note that conf->hooks_modules contains array of hook context
$object = new Societe($db);
$hookmanager->initHooks(array('thirdpartylist'));
$extrafields = new ExtraFields($db);

// fetch optionals attributes and labels
$extrafields->fetch_name_optionals_label($object->table_element);

$search_array_options = $extrafields->getOptionalsFromPost($object->table_element, '', 'search_');

// List of fields to search into when doing a "search in all"
$fieldstosearchall = array(
	's.nom'=>"ThirdPartyName",
	's.name_alias'=>"AliasNameShort",
	's.code_client'=>"CustomerCode",
	's.code_fournisseur'=>"SupplierCode",
	's.code_compta'=>"CustomerAccountancyCodeShort",
	's.code_compta_fournisseur'=>"SupplierAccountancyCodeShort",
	's.email'=>"EMail",
	's.url'=>"URL",
	's.tva_intra'=>"VATIntra",
	's.siren'=>"ProfId1",
	's.siret'=>"ProfId2",
	's.ape'=>"ProfId3",
	's.phone'=>"Phone",
	's.fax'=>"Fax",
);
if (($tmp = $langs->transnoentities("ProfId4".$mysoc->country_code)) && $tmp != "ProfId4".$mysoc->country_code && $tmp != '-') $fieldstosearchall['s.idprof4'] = 'ProfId4';
if (($tmp = $langs->transnoentities("ProfId5".$mysoc->country_code)) && $tmp != "ProfId5".$mysoc->country_code && $tmp != '-') $fieldstosearchall['s.idprof5'] = 'ProfId5';
if (($tmp = $langs->transnoentities("ProfId6".$mysoc->country_code)) && $tmp != "ProfId6".$mysoc->country_code && $tmp != '-') $fieldstosearchall['s.idprof6'] = 'ProfId6';
if (!empty($conf->barcode->enabled)) $fieldstosearchall['s.barcode'] = 'Gencod';
// Personalized search criterias. Example: $conf->global->THIRDPARTY_QUICKSEARCH_ON_FIELDS = 's.nom=ThirdPartyName;s.name_alias=AliasNameShort;s.code_client=CustomerCode'
if (!empty($conf->global->THIRDPARTY_QUICKSEARCH_ON_FIELDS)) $fieldstosearchall = dolExplodeIntoArray($conf->global->THIRDPARTY_QUICKSEARCH_ON_FIELDS);


// Define list of fields to show into list
$checkedcustomercode = (in_array($contextpage, array('thirdpartylist', 'customerlist', 'prospectlist', 'poslist')) ? 1 : 0);
$checkedsuppliercode = (in_array($contextpage, array('supplierlist')) ? 1 : 0);
$checkedcustomeraccountcode = (in_array($contextpage, array('customerlist')) ? 1 : 0);
$checkedsupplieraccountcode = (in_array($contextpage, array('supplierlist')) ? 1 : 0);
$checkedtypetiers = 1;
$checkedprofid1 = 0;
$checkedprofid2 = 0;
$checkedprofid3 = 0;
$checkedprofid4 = 0;
$checkedprofid5 = 0;
$checkedprofid6 = 0;
//$checkedprofid4=((($tmp = $langs->transnoentities("ProfId4".$mysoc->country_code)) && $tmp != "ProfId4".$mysoc->country_code && $tmp != '-') ? 1 : 0);
//$checkedprofid5=((($tmp = $langs->transnoentities("ProfId5".$mysoc->country_code)) && $tmp != "ProfId5".$mysoc->country_code && $tmp != '-') ? 1 : 0);
//$checkedprofid6=((($tmp = $langs->transnoentities("ProfId6".$mysoc->country_code)) && $tmp != "ProfId6".$mysoc->country_code && $tmp != '-') ? 1 : 0);
$checkprospectlevel = (in_array($contextpage, array('prospectlist')) ? 1 : 0);
$checkstcomm = (in_array($contextpage, array('prospectlist')) ? 1 : 0);
$arrayfields = array(
	's.rowid'=>array('label'=>"TechnicalID", 'checked'=>($conf->global->MAIN_SHOW_TECHNICAL_ID ? 1 : 0), 'enabled'=>($conf->global->MAIN_SHOW_TECHNICAL_ID ? 1 : 0)),
	's.nom'=>array('label'=>"ThirdPartyName", 'checked'=>1),
	's.name_alias'=>array('label'=>"AliasNameShort", 'checked'=>1),
	's.barcode'=>array('label'=>"Gencod", 'checked'=>1, 'enabled'=>(!empty($conf->barcode->enabled))),
	's.code_client'=>array('label'=>"CustomerCodeShort", 'checked'=>$checkedcustomercode),
	's.code_fournisseur'=>array('label'=>"SupplierCodeShort", 'checked'=>$checkedsuppliercode, 'enabled'=>(!empty($conf->fournisseur->enabled))),
	's.code_compta'=>array('label'=>"CustomerAccountancyCodeShort", 'checked'=>$checkedcustomeraccountcode),
	's.code_compta_fournisseur'=>array('label'=>"SupplierAccountancyCodeShort", 'checked'=>$checkedsupplieraccountcode, 'enabled'=>(!empty($conf->fournisseur->enabled))),
	's.town'=>array('label'=>"Town", 'checked'=>1),
	's.zip'=>array('label'=>"Zip", 'checked'=>1),
	'state.nom'=>array('label'=>"State", 'checked'=>0),
	'region.nom'=>array('label'=>"Region", 'checked'=>0),
	'country.code_iso'=>array('label'=>"Country", 'checked'=>0),
	's.email'=>array('label'=>"Email", 'checked'=>0),
	's.url'=>array('label'=>"Url", 'checked'=>0),
	's.phone'=>array('label'=>"Phone", 'checked'=>1),
	's.fax'=>array('label'=>"Fax", 'checked'=>0),
	'typent.code'=>array('label'=>"ThirdPartyType", 'checked'=>$checkedtypetiers),
	'staff.code'=>array('label'=>"Staff", 'checked'=>0),
	's.siren'=>array('label'=>"ProfId1Short", 'checked'=>$checkedprofid1),
	's.siret'=>array('label'=>"ProfId2Short", 'checked'=>$checkedprofid2),
	's.ape'=>array('label'=>"ProfId3Short", 'checked'=>$checkedprofid3),
	's.idprof4'=>array('label'=>"ProfId4Short", 'checked'=>$checkedprofid4),
	's.idprof5'=>array('label'=>"ProfId5Short", 'checked'=>$checkedprofid5),
	's.idprof6'=>array('label'=>"ProfId6Short", 'checked'=>$checkedprofid6),
	's.tva_intra'=>array('label'=>"VATIntraShort", 'checked'=>0),
	'customerorsupplier'=>array('label'=>'NatureOfThirdParty', 'checked'=>1),
	's.fk_prospectlevel'=>array('label'=>"ProspectLevelShort", 'checked'=>$checkprospectlevel),
	's.fk_stcomm'=>array('label'=>"StatusProsp", 'checked'=>$checkstcomm),
    's2.nom'=>array('label'=>'ParentCompany', 'checked'=>0),
	's.datec'=>array('label'=>"DateCreation", 'checked'=>0, 'position'=>500),
	's.tms'=>array('label'=>"DateModificationShort", 'checked'=>0, 'position'=>500),
	's.status'=>array('label'=>"Status", 'checked'=>1, 'position'=>1000),
	's.import_key'=>array('label'=>"ImportId", 'checked'=>0, 'position'=>1100),
);
// Extra fields
if (is_array($extrafields->attributes[$object->table_element]['label']) && count($extrafields->attributes[$object->table_element]['label']) > 0)
{
	foreach ($extrafields->attributes[$object->table_element]['label'] as $key => $val)
	{
		if (!empty($extrafields->attributes[$object->table_element]['list'][$key]))
			$arrayfields["ef.".$key] = array('label'=>$extrafields->attributes[$object->table_element]['label'][$key], 'checked'=>(($extrafields->attributes[$object->table_element]['list'][$key] < 0) ? 0 : 1), 'position'=>$extrafields->attributes[$object->table_element]['pos'][$key], 'enabled'=>(abs($extrafields->attributes[$object->table_element]['list'][$key]) != 3 && $extrafields->attributes[$object->table_element]['perms'][$key]));
	}
}
$object->fields = dol_sort_array($object->fields, 'position');
$arrayfields = dol_sort_array($arrayfields, 'position');


/*
 * Actions
 */

if ($action == "change")	// Change customer for TakePOS
{
    $idcustomer = GETPOST('idcustomer', 'int');
    $place = (GETPOST('place', 'int') > 0 ? GETPOST('place', 'int') : 0); // $place is id of table for Ba or Restaurant

    // @TODO Check if draft invoice already exists, if not create it or return a warning to ask to enter at least one line to have it created automatically
    $sql = "UPDATE ".MAIN_DB_PREFIX."facture set fk_soc=".$idcustomer." where ref='(PROV-POS".$_SESSION["takeposterminal"]."-".$place.")'";
    $resql = $db->query($sql);
    ?>
	    <script>
	    parent.$("#poslines").load("invoice.php?place="+<?php print $place; ?>, function() {
	        //parent.$("#poslines").scrollTop(parent.$("#poslines")[0].scrollHeight);
			<?php if (!$resql) { ?>
				alert('Error failed to update customer on draft invoice.');
			<?php } ?>
	        parent.$.colorbox.close(); /* Close the popup */
	    });
	    </script>
    <?php
    exit;
}

if (GETPOST('cancel', 'alpha')) { $action = 'list'; $massaction = ''; }
if (!GETPOST('confirmmassaction', 'alpha') && $massaction != 'presend' && $massaction != 'confirm_presend') { $massaction = ''; }

$parameters = array();
$reshook = $hookmanager->executeHooks('doActions', $parameters, $object, $action); // Note that $action and $object may have been modified by some hooks
if ($reshook < 0) setEventMessages($hookmanager->error, $hookmanager->errors, 'errors');

if (empty($reshook))
{
	// Selection of new fields
	include DOL_DOCUMENT_ROOT.'/core/actions_changeselectedfields.inc.php';

	// Did we click on purge search criteria ?
	if (GETPOST('button_removefilter_x', 'alpha') || GETPOST('button_removefilter.x', 'alpha') || GETPOST('button_removefilter', 'alpha')) // All tests are required to be compatible with all browsers
	{
		$search_id = '';
		$search_nom = '';
		$search_alias = '';
		$search_categ_cus = 0;
		$search_categ_sup = 0;
		$search_sale = '';
		$search_barcode = "";
		$search_customer_code = '';
		$search_supplier_code = '';
		$search_account_customer_code = '';
		$search_account_supplier_code = '';
		$search_town = "";
		$search_zip = "";
		$search_state = "";
		$search_country = '';
		$search_email = '';
		$search_phone = '';
		$search_fax = '';
		$search_url = '';
		$search_idprof1 = '';
		$search_idprof2 = '';
		$search_idprof3 = '';
		$search_idprof4 = '';
		$search_idprof5 = '';
		$search_idprof6 = '';
		$search_vat = '';
		$search_type = '';
		$search_type_thirdparty = '';
		$search_staff = '';
		$search_status = -1;
		$search_stcomm = '';
	 	$search_level = '';
	 	$search_parent_name = '';
	 	$search_import_key = '';
	 	$toselect = '';
		$search_array_options = array();
	}

	// Mass actions
	$objectclass = 'Societe';
	$objectlabel = 'ThirdParty';
	$permissiontoread = $user->rights->societe->lire;
	$permissiontodelete = $user->rights->societe->supprimer;
	$uploaddir = $conf->societe->dir_output;
	include DOL_DOCUMENT_ROOT.'/core/actions_massactions.inc.php';

	if ($action == 'setstcomm')
	{
		$object = new Client($db);
		$result = $object->fetch(GETPOST('stcommsocid'));
		$object->stcomm_id = dol_getIdFromCode($db, GETPOST('stcomm', 'alpha'), 'c_stcomm');
		$result = $object->update($object->id, $user);
		if ($result < 0) setEventMessages($object->error, $object->errors, 'errors');

		$action = '';
	}
}

<<<<<<< HEAD
if ($search_status=='') $search_status=1; // always display active thirdparty first
if ($search_type_thirdparty=='') $search_type_thirdparty='0'; // use unknown if the thirdparty type is not set
=======
if ($search_status == '') $search_status = 1; // always display active thirdparty first

>>>>>>> 39229b7a


/*
 * View
 */

/*
 REM: Rules on permissions to see thirdparties
 Internal or External user + No permission to see customers => See nothing
 Internal user socid=0 + Permission to see ALL customers    => See all thirdparties
 Internal user socid=0 + No permission to see ALL customers => See only thirdparties linked to user that are sale representative
 External user socid=x + Permission to see ALL customers    => Can see only himself
 External user socid=x + No permission to see ALL customers => Can see only himself
 */

$form=new Form($db);
$formother=new FormOther($db);
$companystatic=new Societe($db);
$companyparent=new Societe($db);
$formcompany=new FormCompany($db);
$prospectstatic=new Client($db);
$prospectstatic->client=2;
$prospectstatic->loadCacheOfProspStatus();


$title=$langs->trans("ListOfThirdParties");
if ($type == 'c' && (empty($search_type) || ($search_type == '1,3'))) $title=$langs->trans("ListOfCustomers");
if ($type == 'p' && (empty($search_type) || ($search_type == '2,3'))) $title=$langs->trans("ListOfProspects");
if ($type == 'f' && (empty($search_type) || ($search_type == '4'))) $title=$langs->trans("ListOfSuppliers");

// Select every potentiels, and note each potentiels which fit in search parameters
$tab_level = array();
$sql = "SELECT code, label, sortorder";
$sql.= " FROM ".MAIN_DB_PREFIX."c_prospectlevel";
$sql.= " WHERE active > 0";
$sql.= " ORDER BY sortorder";
$resql = $db->query($sql);
if ($resql)
{
	while ($obj = $db->fetch_object($resql))
	{
		// Compute level text
		$level=$langs->trans($obj->code);
		if ($level == $obj->code) $level=$langs->trans($obj->label);
		$tab_level[$obj->code] = $level;
	}
}
else dol_print_error($db);

$sql = "SELECT s.rowid, s.nom as name, s.name_alias, s.barcode, s.town, s.zip, s.datec, s.code_client, s.code_fournisseur, s.logo,";
$sql.= " st.libelle as stcomm, s.fk_stcomm as stcomm_id, s.fk_prospectlevel, s.prefix_comm, s.client, s.fournisseur, s.canvas, s.status as status,";
$sql.= " s.email, s.phone, s.fax, s.url, s.siren as idprof1, s.siret as idprof2, s.ape as idprof3, s.idprof4 as idprof4, s.idprof5 as idprof5, s.idprof6 as idprof6, s.tva_intra, s.fk_pays,";
$sql.= " s.tms as date_update, s.datec as date_creation,";
$sql.= " s.code_compta, s.code_compta_fournisseur, s.parent as fk_parent,";
$sql.= " s2.nom as name2,";
$sql.= " typent.code as typent_code,";
$sql.= " staff.code as staff_code,";
$sql.= " country.code as country_code, country.label as country_label,";
$sql.= " state.code_departement as state_code, state.nom as state_name,";
$sql.= " region.code_region as region_code, region.nom as region_name";
// We'll need these fields in order to filter by sale (including the case where the user can only see his prospects)
if ($search_sale) $sql .= ", sc.fk_soc, sc.fk_user";
// We'll need these fields in order to filter by categ
if ($search_categ_cus) $sql .= ", cc.fk_categorie, cc.fk_soc";
if ($search_categ_sup) $sql .= ", cs.fk_categorie, cs.fk_soc";
// Add fields from extrafields
if (! empty($extrafields->attributes[$object->table_element]['label'])) {
	foreach ($extrafields->attributes[$object->table_element]['label'] as $key => $val) $sql.=($extrafields->attributes[$object->table_element]['type'][$key] != 'separate' ? ", ef.".$key.' as options_'.$key : '');
}
// Add fields from hooks
$parameters=array();
$reshook=$hookmanager->executeHooks('printFieldListSelect', $parameters);    // Note that $action and $object may have been modified by hook
$sql.=$hookmanager->resPrint;
$sql.= " FROM ".MAIN_DB_PREFIX."societe as s";
$sql.= " LEFT JOIN ".MAIN_DB_PREFIX."societe as s2 ON s.parent = s2.rowid";
if (is_array($extrafields->attributes[$object->table_element]['label']) && count($extrafields->attributes[$object->table_element]['label'])) $sql.= " LEFT JOIN ".MAIN_DB_PREFIX.$object->table_element."_extrafields as ef on (s.rowid = ef.fk_object)";
$sql.= " LEFT JOIN ".MAIN_DB_PREFIX."c_country as country on (country.rowid = s.fk_pays)";
$sql.= " LEFT JOIN ".MAIN_DB_PREFIX."c_typent as typent on (typent.id = s.fk_typent)";
$sql.= " LEFT JOIN ".MAIN_DB_PREFIX."c_effectif as staff on (staff.id = s.fk_effectif)";
$sql.= " LEFT JOIN ".MAIN_DB_PREFIX."c_departements as state on (state.rowid = s.fk_departement)";
$sql.= " LEFT JOIN ".MAIN_DB_PREFIX."c_regions as region on (region.	code_region = state.fk_region)";
// We'll need this table joined to the select in order to filter by categ
if (! empty($search_categ_cus)) $sql.= ' LEFT JOIN '.MAIN_DB_PREFIX."categorie_societe as cc ON s.rowid = cc.fk_soc"; // We'll need this table joined to the select in order to filter by categ
if (! empty($search_categ_sup)) $sql.= ' LEFT JOIN '.MAIN_DB_PREFIX."categorie_fournisseur as cs ON s.rowid = cs.fk_soc"; // We'll need this table joined to the select in order to filter by categ
$sql.= ' LEFT JOIN '.MAIN_DB_PREFIX."c_stcomm as st ON s.fk_stcomm = st.id";
// We'll need this table joined to the select in order to filter by sale
if ($search_sale == -2) $sql.= " LEFT JOIN ".MAIN_DB_PREFIX."societe_commerciaux as sc ON sc.fk_soc = s.rowid";
elseif ($search_sale || (!$user->rights->societe->client->voir && !$socid)) $sql.= ", ".MAIN_DB_PREFIX."societe_commerciaux as sc";
$sql.= " WHERE s.entity IN (".getEntity('societe').")";
if (! $user->rights->societe->client->voir && ! $socid)	$sql.= " AND s.rowid = sc.fk_soc AND sc.fk_user = " .$user->id;
if ($socid)                $sql.= " AND s.rowid = ".$socid;
if ($search_sale && $search_sale != -2)    $sql.= " AND s.rowid = sc.fk_soc";        // Join for the needed table to filter by sale
if (! $user->rights->fournisseur->lire) $sql.=" AND (s.fournisseur <> 1 OR s.client <> 0)";    // client=0, fournisseur=0 must be visible
if ($search_sale == -2)    $sql.= " AND sc.fk_user IS NULL";
elseif ($search_sale)          $sql.= " AND sc.fk_user = ".$db->escape($search_sale);
if ($search_categ_cus > 0) $sql.= " AND cc.fk_categorie = ".$db->escape($search_categ_cus);
if ($search_categ_sup > 0) $sql.= " AND cs.fk_categorie = ".$db->escape($search_categ_sup);
if ($search_categ_cus == -2)   $sql.= " AND cc.fk_categorie IS NULL";
if ($search_categ_sup == -2)   $sql.= " AND cs.fk_categorie IS NULL";

if ($search_all)           $sql.= natural_search(array_keys($fieldstosearchall), $search_all);
if (strlen($search_cti))   $sql.= natural_search('s.phone', $search_cti);

if ($search_id > 0)        $sql.= natural_search("s.rowid", $search_id, 1);
if ($search_nom)           $sql.= natural_search("s.nom", $search_nom);
if ($search_alias)         $sql.= natural_search("s.name_alias", $search_alias);
if ($search_nom_only)      $sql.= natural_search("s.nom", $search_nom_only);
if ($search_customer_code) $sql.= natural_search("s.code_client", $search_customer_code);
if ($search_supplier_code) $sql.= natural_search("s.code_fournisseur", $search_supplier_code);
if ($search_account_customer_code) $sql.= natural_search("s.code_compta", $search_account_customer_code);
if ($search_account_supplier_code) $sql.= natural_search("s.code_compta_fournisseur", $search_account_supplier_code);
if ($search_town)          $sql.= natural_search("s.town", $search_town);
if (strlen($search_zip))   $sql.= natural_search("s.zip", $search_zip);
if ($search_state)         $sql.= natural_search("state.nom", $search_state);
if ($search_region)        $sql.= natural_search("region.nom", $search_region);
if ($search_country && $search_country != '-1')       $sql .= " AND s.fk_pays IN (".$db->escape($search_country).')';
if ($search_email)         $sql.= natural_search("s.email", $search_email);
if (strlen($search_phone)) $sql.= natural_search("s.phone", $search_phone);
if (strlen($search_fax))   $sql.= natural_search("s.fax", $search_fax);
if ($search_url)           $sql.= natural_search("s.url", $search_url);
if (strlen($search_idprof1)) $sql.= natural_search("s.siren", $search_idprof1);
if (strlen($search_idprof2)) $sql.= natural_search("s.siret", $search_idprof2);
if (strlen($search_idprof3)) $sql.= natural_search("s.ape", $search_idprof3);
if (strlen($search_idprof4)) $sql.= natural_search("s.idprof4", $search_idprof4);
if (strlen($search_idprof5)) $sql.= natural_search("s.idprof5", $search_idprof5);
if (strlen($search_idprof6)) $sql.= natural_search("s.idprof6", $search_idprof6);
if (strlen($search_vat))     $sql.= natural_search("s.tva_intra", $search_vat);
// Filter on type of thirdparty
if ($search_type > 0 && in_array($search_type, array('1,3','2,3'))) $sql .= " AND s.client IN (".$db->escape($search_type).")";
if ($search_type > 0 && in_array($search_type, array('4')))         $sql .= " AND s.fournisseur = 1";
if ($search_type == '0') $sql .= " AND s.client = 0 AND s.fournisseur = 0";
if ($search_status!='' && $search_status >= 0) $sql .= natural_search("s.status", $search_status, 2);
if (!empty($conf->barcode->enabled) && $search_barcode) $sql.= natural_search("s.barcode", $search_barcode);
if ($search_type_thirdparty && $search_type_thirdparty != '-1') $sql.= natural_search("s.fk_typent", $search_type_thirdparty, 2);
if (! empty($search_staff) && $search_staff != '-1')            $sql.= natural_search("s.fk_effectif", $search_staff, 2);
if ($search_level)  $sql .= natural_search("s.fk_prospectlevel", join(',', $search_level), 3);
if ($search_parent_name)   $sql.= natural_search("s2.nom", $search_parent_name);
if ($search_stcomm != '' && $search_stcomm != -2) $sql.= natural_search("s.fk_stcomm", $search_stcomm, 2);
if ($search_import_key)    $sql.= natural_search("s.import_key", $search_import_key);
// Add where from extra fields
include DOL_DOCUMENT_ROOT.'/core/tpl/extrafields_list_search_sql.tpl.php';

// Add where from hooks
$parameters=array();
$reshook=$hookmanager->executeHooks('printFieldListWhere', $parameters);    // Note that $action and $object may have been modified by hook
$sql.=$hookmanager->resPrint;

$sql.= $db->order($sortfield, $sortorder);

// Count total nb of records
$nbtotalofrecords = '';
if (empty($conf->global->MAIN_DISABLE_FULL_SCANLIST))
{
	$result = $db->query($sql);
	$nbtotalofrecords = $db->num_rows($result);
	if (($page * $limit) > $nbtotalofrecords)	// if total resultset is smaller then paging size (filtering), goto and load page 0
	{
		$page = 0;
		$offset = 0;
	}
}

$sql .= $db->plimit($limit + 1, $offset);

$resql = $db->query($sql);
if (!$resql)
{
	dol_print_error($db);
	exit;
}

$num = $db->num_rows($resql);

$arrayofselected = is_array($toselect) ? $toselect : array();

if ($num == 1 && !empty($conf->global->MAIN_SEARCH_DIRECT_OPEN_IF_ONLY_ONE) && ($search_all != '' || $search_cti != '') && $action != 'list') {
    $obj = $db->fetch_object($resql);
    $id = $obj->rowid;
    if (!empty($conf->global->SOCIETE_ON_SEARCH_AND_LIST_GO_ON_CUSTOMER_OR_SUPPLIER_CARD)) {
        if ($obj->client > 0) {
            header("Location: ".DOL_URL_ROOT.'/comm/card.php?socid='.$id);
            exit;
        }
        if ($obj->fournisseur > 0) {
            header("Location: ".DOL_URL_ROOT.'/fourn/card.php?socid='.$id);
            exit;
        }
    }

    header("Location: ".DOL_URL_ROOT.'/societe/card.php?socid='.$id);
    exit;
}

$help_url = 'EN:Module_Third_Parties|FR:Module_Tiers|ES:Empresas';
llxHeader('', $langs->trans("ThirdParty"), $help_url);

$param = '';
if (!empty($contextpage) && $contextpage != $_SERVER["PHP_SELF"]) $param .= '&contextpage='.urlencode($contextpage);
if ($limit > 0 && $limit != $conf->liste_limit) $param .= '&limit='.urlencode($limit);
if ($search_all != '')     $param = "&sall=".urlencode($search_all);
if ($sall != '')           $param .= "&sall=".urlencode($sall);
if ($search_categ_cus > 0) $param .= '&search_categ_cus='.urlencode($search_categ_cus);
if ($search_categ_sup > 0) $param .= '&search_categ_sup='.urlencode($search_categ_sup);
if ($search_sale > 0)	   $param .= '&search_sale='.urlencode($search_sale);
if ($search_id > 0)        $param .= "&search_id=".urlencode($search_id);
if ($search_nom != '')     $param .= "&search_nom=".urlencode($search_nom);
if ($search_alias != '')   $param .= "&search_alias=".urlencode($search_alias);
if ($search_town != '')    $param .= "&search_town=".urlencode($search_town);
if ($search_zip != '')     $param .= "&search_zip=".urlencode($search_zip);
if ($search_phone != '')   $param .= "&search_phone=".urlencode($search_phone);
if ($search_fax != '')     $param .= "&search_fax=".urlencode($search_fax);
if ($search_email != '')   $param .= "&search_email=".urlencode($search_email);
if ($search_url != '')     $param .= "&search_url=".urlencode($search_url);
if ($search_state != '')   $param .= "&search_state=".urlencode($search_state);
if ($search_country != '') $param .= "&search_country=".urlencode($search_country);
if ($search_customer_code != '') $param .= "&search_customer_code=".urlencode($search_customer_code);
if ($search_supplier_code != '') $param .= "&search_supplier_code=".urlencode($search_supplier_code);
if ($search_account_customer_code != '') $param .= "&search_account_customer_code=".urlencode($search_account_customer_code);
if ($search_account_supplier_code != '') $param .= "&search_account_supplier_code=".urlencode($search_account_supplier_code);
if ($search_barcode != '') $param .= "&search_barcode=".urlencode($search_barcode);
if ($search_idprof1 != '') $param .= '&search_idprof1='.urlencode($search_idprof1);
if ($search_idprof2 != '') $param .= '&search_idprof2='.urlencode($search_idprof2);
if ($search_idprof3 != '') $param .= '&search_idprof3='.urlencode($search_idprof3);
if ($search_idprof4 != '') $param .= '&search_idprof4='.urlencode($search_idprof4);
if ($search_idprof5 != '') $param .= '&search_idprof5='.urlencode($search_idprof5);
if ($search_idprof6 != '') $param .= '&search_idprof6='.urlencode($search_idprof6);
if ($search_vat != '')     $param .= '&search_vat='.urlencode($search_vat);
if ($search_type_thirdparty != '')    $param .= '&search_type_thirdparty='.urlencode($search_type_thirdparty);
if ($search_type != '')    $param .= '&search_type='.urlencode($search_type);
if (is_array($search_level) && count($search_level)) foreach ($search_level as $slevel) $param .= '&search_level[]='.urlencode($slevel);
if ($search_status != '')  $param .= '&search_status='.urlencode($search_status);
if ($search_stcomm != '')  $param .= '&search_stcomm='.urlencode($search_stcomm);
if ($search_parent_name != '') $param .= '&search_parent_name='.urlencode($search_parent_name);
if ($search_import_key != '') $param .= '&search_import_key='.urlencode($search_import_key);
if ($type != '') $param .= '&type='.urlencode($type);
if ($optioncss != '')      $param .= '&optioncss='.urlencode($optioncss);
// Add $param from extra fields
include DOL_DOCUMENT_ROOT.'/core/tpl/extrafields_list_search_param.tpl.php';

// Show delete result message
if (GETPOST('delsoc'))
{
	setEventMessages($langs->trans("CompanyDeleted", GETPOST('delsoc')), null, 'mesgs');
}

// List of mass actions available
$arrayofmassactions = array(
	'presend'=>$langs->trans("SendByMail"),
//    'builddoc'=>$langs->trans("PDFMerge"),
);
//if($user->rights->societe->creer) $arrayofmassactions['createbills']=$langs->trans("CreateInvoiceForThisCustomer");
if ($user->rights->societe->supprimer) $arrayofmassactions['predelete'] = '<span class="fa fa-trash paddingrightonly"></span>'.$langs->trans("Delete");
if (GETPOST('nomassaction', 'int') || in_array($massaction, array('presend', 'predelete'))) $arrayofmassactions = array();
$massactionbutton = $form->selectMassAction('', $arrayofmassactions);

$newcardbutton = '';
if ($user->rights->societe->creer && $contextpage != 'poslist')
{
	$typefilter = '';
	$label = 'MenuNewThirdParty';

	if (!empty($type))
	{
		$typefilter = '&amp;type='.$type;
		if ($type == 'p') $label = 'MenuNewProspect';
		if ($type == 'c') $label = 'MenuNewCustomer';
		if ($type == 'f') $label = 'NewSupplier';
	}

    $newcardbutton .= dolGetButtonTitle($langs->trans($label), '', 'fa fa-plus-circle', DOL_URL_ROOT.'/societe/card.php?action=create'.$typefilter);
}

print '<form method="POST" action="'.$_SERVER["PHP_SELF"].'" name="formfilter" autocomplete="off">';
if ($optioncss != '') print '<input type="hidden" name="optioncss" value="'.$optioncss.'">';
print '<input type="hidden" name="token" value="'.$_SESSION['newtoken'].'">';
print '<input type="hidden" name="formfilteraction" id="formfilteraction" value="list">';
print '<input type="hidden" name="sortfield" value="'.$sortfield.'">';
print '<input type="hidden" name="sortorder" value="'.$sortorder.'">';
print '<input type="hidden" name="page" value="'.$page.'">';
print '<input type="hidden" name="contextpage" value="'.$contextpage.'">';

print_barre_liste($title, $page, $_SERVER["PHP_SELF"], $param, $sortfield, $sortorder, $massactionbutton, $num, $nbtotalofrecords, 'building', 0, $newcardbutton, '', $limit);

$langs->load("other");
$textprofid=array();
foreach(array(1,2,3,4,5,6) as $key)
{
	$label=$langs->transnoentities("ProfId".$key.$mysoc->country_code);
	$textprofid[$key]='';
	if ($label != "ProfId".$key.$mysoc->country_code)
	{	// Get only text between ()
		if (preg_match('/\((.*)\)/i', $label, $reg)) $label=$reg[1];
		$textprofid[$key]=$langs->trans("ProfIdShortDesc", $key, $mysoc->country_code, $label);
	}
}

$topicmail="Information";
$modelmail="thirdparty";
$objecttmp=new Societe($db);
$trackid='thi'.$object->id;
include DOL_DOCUMENT_ROOT.'/core/tpl/massactions_pre.tpl.php';

if ($search_all)
{
	foreach($fieldstosearchall as $key => $val) $fieldstosearchall[$key]=$langs->trans($val);
	print '<div class="divsearchfieldfilter">'.$langs->trans("FilterOnInto", $search_all) . join(', ', $fieldstosearchall).'</div>';
}

// Filter on categories
$moreforfilter='';
if (empty($type) || $type == 'c' || $type == 'p')
{
	if (! empty($conf->categorie->enabled))
	{
		require_once DOL_DOCUMENT_ROOT . '/categories/class/categorie.class.php';
		$moreforfilter.='<div class="divsearchfield">';
	 	$moreforfilter.=$langs->trans('CustomersProspectsCategoriesShort').': ';
		$moreforfilter.=$formother->select_categories('customer', $search_categ_cus, 'search_categ_cus', 1, $langs->trans('CustomersProspectsCategoriesShort'));
	 	$moreforfilter.='</div>';
	}
}
if (empty($type) || $type == 'f')
{
	if (! empty($conf->categorie->enabled))
	{
		require_once DOL_DOCUMENT_ROOT . '/categories/class/categorie.class.php';
		$moreforfilter.='<div class="divsearchfield">';
		$moreforfilter.=$langs->trans('SuppliersCategoriesShort').': ';
		$moreforfilter.=$formother->select_categories('supplier', $search_categ_sup, 'search_categ_sup', 1);
		$moreforfilter.='</div>';
	}
}

// If the user can view prospects other than his'
if ($user->rights->societe->client->voir || $socid)
{
 	$moreforfilter.='<div class="divsearchfield">';
 	$moreforfilter.=$langs->trans('SalesRepresentatives'). ': ';
	$moreforfilter.=$formother->select_salesrepresentatives($search_sale, 'search_sale', $user, 0, 1, 'maxwidth300', 1);
	$moreforfilter.='</div>';
}
if ($moreforfilter)
{
	print '<div class="liste_titre liste_titre_bydiv centpercent">';
	print $moreforfilter;
	$parameters=array('type'=>$type);
	$reshook=$hookmanager->executeHooks('printFieldPreListTitle', $parameters);    // Note that $action and $object may have been modified by hook
	print $hookmanager->resPrint;
	print '</div>';
}

$varpage=empty($contextpage)?$_SERVER["PHP_SELF"]:$contextpage;
$selectedfields=$form->multiSelectArrayWithCheckbox('selectedfields', $arrayfields, $varpage);	// This also change content of $arrayfields
if ($massactionbutton && $contextpage != 'poslist') $selectedfields.=$form->showCheckAddButtons('checkforselect', 1);

if (empty($arrayfields['customerorsupplier']['checked'])) print '<input type="hidden" name="type" value="'.$type.'">';

print '<div class="div-table-responsive">';
print '<table class="tagtable liste'.($moreforfilter?" listwithfilterbefore":"").'">'."\n";

// Fields title search
print '<tr class="liste_titre_filter">';
if (! empty($arrayfields['s.rowid']['checked']))
{
	print '<td class="liste_titre">';
	print '<input class="flat searchstring" type="text" name="search_id" size="1" value="'.dol_escape_htmltag($search_id).'">';
	print '</td>';
}
if (! empty($arrayfields['s.nom']['checked']))
{
	print '<td class="liste_titre">';
	if (! empty($search_nom_only) && empty($search_nom)) $search_nom=$search_nom_only;
	print '<input class="flat searchstring maxwidth75imp" type="text" name="search_nom" value="'.dol_escape_htmltag($search_nom).'">';
	print '</td>';
}
if (! empty($arrayfields['s.name_alias']['checked']))
{
	print '<td class="liste_titre">';
	print '<input class="flat searchstring maxwidth75imp" type="text" name="search_alias" value="'.dol_escape_htmltag($search_alias).'">';
	print '</td>';
}
// Barcode
if (! empty($arrayfields['s.barcode']['checked']))
{
	print '<td class="liste_titre">';
	print '<input class="flat searchstring maxwidth75imp" type="text" name="search_barcode" value="'.dol_escape_htmltag($search_barcode).'">';
	print '</td>';
}
// Customer code
if (! empty($arrayfields['s.code_client']['checked']))
{
	print '<td class="liste_titre">';
	print '<input class="flat searchstring maxwidth75imp" type="text" name="search_customer_code" value="'.dol_escape_htmltag($search_customer_code).'">';
	print '</td>';
}
// Supplier code
if (! empty($arrayfields['s.code_fournisseur']['checked']))
{
	print '<td class="liste_titre">';
	print '<input class="flat searchstring maxwidth75imp" type="text" name="search_supplier_code" value="'.dol_escape_htmltag($search_supplier_code).'">';
	print '</td>';
}
// Account Customer code
if (! empty($arrayfields['s.code_compta']['checked']))
{
	print '<td class="liste_titre">';
	print '<input class="flat searchstring maxwidth75imp" type="text" name="search_account_customer_code" value="'.dol_escape_htmltag($search_account_customer_code).'">';
	print '</td>';
}
// Account Supplier code
if (! empty($arrayfields['s.code_compta_fournisseur']['checked']))
{
	print '<td class="liste_titre">';
	print '<input class="flat maxwidth75imp" type="text" name="search_account_supplier_code" value="'.dol_escape_htmltag($search_account_supplier_code).'">';
	print '</td>';
}
// Town
if (! empty($arrayfields['s.town']['checked']))
{
	print '<td class="liste_titre">';
	print '<input class="flat searchstring maxwidth50imp" type="text" name="search_town" value="'.dol_escape_htmltag($search_town).'">';
	print '</td>';
}
// Zip
if (! empty($arrayfields['s.zip']['checked']))
{
	print '<td class="liste_titre">';
	print '<input class="flat searchstring maxwidth50imp" type="text" name="search_zip" value="'.dol_escape_htmltag($search_zip).'">';
	print '</td>';
}
// State
if (! empty($arrayfields['state.nom']['checked']))
{
	print '<td class="liste_titre">';
	print '<input class="flat searchstring maxwidth50imp" type="text" name="search_state" value="'.dol_escape_htmltag($search_state).'">';
	print '</td>';
}
// Region
if (! empty($arrayfields['region.nom']['checked']))
{
	print '<td class="liste_titre">';
	print '<input class="flat searchstring maxwidth50imp" type="text" name="search_region" value="'.dol_escape_htmltag($search_region).'">';
	print '</td>';
}
// Country
if (! empty($arrayfields['country.code_iso']['checked']))
{
	print '<td class="liste_titre center">';
	print $form->select_country($search_country, 'search_country', '', 0, 'minwidth100imp maxwidth100');
	print '</td>';
}
// Company type
if (! empty($arrayfields['typent.code']['checked']))
{
	print '<td class="liste_titre maxwidthonsmartphone center">';
	print $form->selectarray("search_type_thirdparty", $formcompany->typent_array(0), $search_type_thirdparty, 0, 0, 0, '', 0, 0, 0, (empty($conf->global->SOCIETE_SORT_ON_TYPEENT)?'ASC':$conf->global->SOCIETE_SORT_ON_TYPEENT));
	print '</td>';
}
// Staff
if (! empty($arrayfields['staff.code']['checked']))
{
	print '<td class="liste_titre maxwidthonsmartphone center">';
	print $form->selectarray("search_staff", $formcompany->effectif_array(0), $search_staff, 0, 0, 0, '', 0, 0, 0, $sort, 'maxwidth100');
	print '</td>';
}
if (! empty($arrayfields['s.email']['checked']))
{
	// Email
	print '<td class="liste_titre">';
	print '<input class="flat searchemail maxwidth50imp" type="text" name="search_email" value="'.dol_escape_htmltag($search_email).'">';
	print '</td>';
}
if (! empty($arrayfields['s.phone']['checked']))
{
	// Phone
	print '<td class="liste_titre">';
	print '<input class="flat searchstring maxwidth50imp" type="text" name="search_phone" value="'.dol_escape_htmltag($search_phone).'">';
	print '</td>';
}
if (! empty($arrayfields['s.fax']['checked']))
{
	// Fax
	print '<td class="liste_titre">';
	print '<input class="flat searchstring maxwidth50imp" type="text" name="search_fax" value="'.dol_escape_htmltag($search_fax).'">';
	print '</td>';
}
if (! empty($arrayfields['s.url']['checked']))
{
	// Url
	print '<td class="liste_titre">';
	print '<input class="flat searchstring maxwidth50imp" type="text" name="search_url" value="'.dol_escape_htmltag($search_url).'">';
	print '</td>';
}
if (! empty($arrayfields['s.siren']['checked']))
{
	// IdProf1
	print '<td class="liste_titre">';
	print '<input class="flat searchstring maxwidth50imp" type="text" name="search_idprof1" value="'.dol_escape_htmltag($search_idprof1).'">';
	print '</td>';
}
if (! empty($arrayfields['s.siret']['checked']))
{
	// IdProf2
	print '<td class="liste_titre">';
	print '<input class="flat searchstring maxwidth50imp" type="text" name="search_idprof2" value="'.dol_escape_htmltag($search_idprof2).'">';
	print '</td>';
}
if (! empty($arrayfields['s.ape']['checked']))
{
	// IdProf3
	print '<td class="liste_titre">';
	print '<input class="flat searchstring maxwidth50imp" type="text" name="search_idprof3" value="'.dol_escape_htmltag($search_idprof3).'">';
	print '</td>';
}
if (! empty($arrayfields['s.idprof4']['checked']))
{
	// IdProf4
	print '<td class="liste_titre">';
	print '<input class="flat searchstring maxwidth50imp" type="text" name="search_idprof4" value="'.dol_escape_htmltag($search_idprof4).'">';
	print '</td>';
}
if (! empty($arrayfields['s.idprof5']['checked']))
{
	// IdProf5
	print '<td class="liste_titre">';
	print '<input class="flat searchstring maxwidth50imp" type="text" name="search_idprof5" value="'.dol_escape_htmltag($search_idprof5).'">';
	print '</td>';
}
if (! empty($arrayfields['s.idprof6']['checked']))
{
	// IdProf6
	print '<td class="liste_titre">';
	print '<input class="flat searchstring maxwidth50imp" type="text" name="search_idprof6" value="'.dol_escape_htmltag($search_idprof6).'">';
	print '</td>';
}
if (! empty($arrayfields['s.tva_intra']['checked']))
{
	// Vat number
	print '<td class="liste_titre">';
	print '<input class="flat searchstring maxwidth50imp" type="text" name="search_vat" value="'.dol_escape_htmltag($search_vat).'">';
	print '</td>';
}

// Type (customer/prospect/supplier)
if (!empty($arrayfields['customerorsupplier']['checked']))
{
	print '<td class="liste_titre maxwidthonsmartphone center">';
	if ($type != '') print '<input type="hidden" name="type" value="'.$type.'">';
	print $formcompany->selectProspectCustomerType($search_type, 'search_type', 'search_type', 'list');
	print '</select></td>';
}
// Prospect level
if (!empty($arrayfields['s.fk_prospectlevel']['checked']))
{
 	print '<td class="liste_titre center">';
 	print $form->multiselectarray('search_level', $tab_level, $search_level, 0, 0, 'width75', 0, 0, '', '', '', 2);
	print '</td>';
}
// Prospect status
if (!empty($arrayfields['s.fk_stcomm']['checked']))
{
	print '<td class="liste_titre maxwidthonsmartphone center">';
	$arraystcomm = array();
	foreach ($prospectstatic->cacheprospectstatus as $key => $val)
	{
		$arraystcomm[$val['id']] = ($langs->trans("StatusProspect".$val['id']) != "StatusProspect".$val['id'] ? $langs->trans("StatusProspect".$val['id']) : $val['label']);
	}
	print $form->selectarray('search_stcomm', $arraystcomm, $search_stcomm, -2);
	print '</td>';
}
if (!empty($arrayfields['s2.nom']['checked']))
{
    print '<td class="liste_titre center">';
    print '<input class="flat searchstring maxwidth75imp" type="text" name="search_parent_name" value="'.dol_escape_htmltag($search_parent_name).'">';
    print '</td>';
}
// Extra fields
include DOL_DOCUMENT_ROOT.'/core/tpl/extrafields_list_search_input.tpl.php';

// Fields from hook
$parameters = array('arrayfields'=>$arrayfields);
$reshook = $hookmanager->executeHooks('printFieldListOption', $parameters); // Note that $action and $object may have been modified by hook
print $hookmanager->resPrint;
// Date creation
if (!empty($arrayfields['s.datec']['checked']))
{
	print '<td class="liste_titre">';
	print '</td>';
}
// Date modification
if (!empty($arrayfields['s.tms']['checked']))
{
	print '<td class="liste_titre">';
	print '</td>';
}
// Status
if (!empty($arrayfields['s.status']['checked']))
{
	print '<td class="liste_titre center minwidth75imp">';
	print $form->selectarray('search_status', array('0'=>$langs->trans('ActivityCeased'), '1'=>$langs->trans('InActivity')), $search_status, 1);
	print '</td>';
}
if (!empty($arrayfields['s.import_key']['checked']))
{
	print '<td class="liste_titre center">';
	print '<input class="flat searchstring maxwidth50" type="text" name="search_import_key" value="'.dol_escape_htmltag($search_import_key).'">';
	print '</td>';
}
// Action column
print '<td class="liste_titre right">';
$searchpicto = $form->showFilterButtons();
print $searchpicto;
print '</td>';

print "</tr>\n";

print '<tr class="liste_titre">';
if (!empty($arrayfields['s.rowid']['checked']))                   print_liste_field_titre($arrayfields['s.rowid']['label'], $_SERVER["PHP_SELF"], "s.rowid", "", $param, "", $sortfield, $sortorder);
if (!empty($arrayfields['s.nom']['checked']))                     print_liste_field_titre($arrayfields['s.nom']['label'], $_SERVER["PHP_SELF"], "s.nom", "", $param, "", $sortfield, $sortorder);
if (!empty($arrayfields['s.name_alias']['checked']))              print_liste_field_titre($arrayfields['s.name_alias']['label'], $_SERVER["PHP_SELF"], "s.name_alias", "", $param, "", $sortfield, $sortorder);
if (!empty($arrayfields['s.barcode']['checked']))                 print_liste_field_titre($arrayfields['s.barcode']['label'], $_SERVER["PHP_SELF"], "s.barcode", $param, '', '', $sortfield, $sortorder);
if (!empty($arrayfields['s.code_client']['checked']))             print_liste_field_titre($arrayfields['s.code_client']['label'], $_SERVER["PHP_SELF"], "s.code_client", "", $param, '', $sortfield, $sortorder);
if (!empty($arrayfields['s.code_fournisseur']['checked']))        print_liste_field_titre($arrayfields['s.code_fournisseur']['label'], $_SERVER["PHP_SELF"], "s.code_fournisseur", "", $param, '', $sortfield, $sortorder);
if (!empty($arrayfields['s.code_compta']['checked']))             print_liste_field_titre($arrayfields['s.code_compta']['label'], $_SERVER["PHP_SELF"], "s.code_compta", "", $param, '', $sortfield, $sortorder);
if (!empty($arrayfields['s.code_compta_fournisseur']['checked'])) print_liste_field_titre($arrayfields['s.code_compta_fournisseur']['label'], $_SERVER["PHP_SELF"], "s.code_compta_fournisseur", "", $param, '', $sortfield, $sortorder);
if (!empty($arrayfields['s.town']['checked']))           print_liste_field_titre($arrayfields['s.town']['label'], $_SERVER["PHP_SELF"], "s.town", "", $param, '', $sortfield, $sortorder);
if (!empty($arrayfields['s.zip']['checked']))            print_liste_field_titre($arrayfields['s.zip']['label'], $_SERVER["PHP_SELF"], "s.zip", "", $param, '', $sortfield, $sortorder);
if (!empty($arrayfields['state.nom']['checked']))        print_liste_field_titre($arrayfields['state.nom']['label'], $_SERVER["PHP_SELF"], "state.nom", "", $param, '', $sortfield, $sortorder);
if (!empty($arrayfields['region.nom']['checked']))       print_liste_field_titre($arrayfields['region.nom']['label'], $_SERVER["PHP_SELF"], "region.nom", "", $param, '', $sortfield, $sortorder);
if (!empty($arrayfields['country.code_iso']['checked'])) print_liste_field_titre($arrayfields['country.code_iso']['label'], $_SERVER["PHP_SELF"], "country.code_iso", "", $param, '', $sortfield, $sortorder, 'center ');
if (!empty($arrayfields['typent.code']['checked']))      print_liste_field_titre($arrayfields['typent.code']['label'], $_SERVER["PHP_SELF"], "typent.code", "", $param, '', $sortfield, $sortorder, 'center ');
if (!empty($arrayfields['staff.code']['checked']))       print_liste_field_titre($arrayfields['staff.code']['label'], $_SERVER["PHP_SELF"], "staff.code", "", $param, '', $sortfield, $sortorder, 'center ');
if (!empty($arrayfields['s.email']['checked']))          print_liste_field_titre($arrayfields['s.email']['label'], $_SERVER["PHP_SELF"], "s.email", "", $param, '', $sortfield, $sortorder);
if (!empty($arrayfields['s.phone']['checked']))          print_liste_field_titre($arrayfields['s.phone']['label'], $_SERVER["PHP_SELF"], "s.phone", "", $param, '', $sortfield, $sortorder);
if (!empty($arrayfields['s.fax']['checked'])) print_liste_field_titre($arrayfields['s.fax']['label'], $_SERVER["PHP_SELF"], "s.fax", "", $param, '', $sortfield, $sortorder);
if (!empty($arrayfields['s.url']['checked']))            print_liste_field_titre($arrayfields['s.url']['label'], $_SERVER["PHP_SELF"], "s.url", "", $param, '', $sortfield, $sortorder);
if (!empty($arrayfields['s.siren']['checked']))          print_liste_field_titre($form->textwithpicto($langs->trans("ProfId1Short"), $textprofid[1], 1, 0), $_SERVER["PHP_SELF"], "s.siren", "", $param, '', $sortfield, $sortorder, 'nowrap ');
if (!empty($arrayfields['s.siret']['checked']))          print_liste_field_titre($form->textwithpicto($langs->trans("ProfId2Short"), $textprofid[2], 1, 0), $_SERVER["PHP_SELF"], "s.siret", "", $param, '', $sortfield, $sortorder, 'nowrap ');
if (!empty($arrayfields['s.ape']['checked']))            print_liste_field_titre($form->textwithpicto($langs->trans("ProfId3Short"), $textprofid[3], 1, 0), $_SERVER["PHP_SELF"], "s.ape", "", $param, '', $sortfield, $sortorder, 'nowrap ');
if (!empty($arrayfields['s.idprof4']['checked']))        print_liste_field_titre($form->textwithpicto($langs->trans("ProfId4Short"), $textprofid[4], 1, 0), $_SERVER["PHP_SELF"], "s.idprof4", "", $param, '', $sortfield, $sortorder, 'nowrap ');
if (!empty($arrayfields['s.idprof5']['checked']))        print_liste_field_titre($form->textwithpicto($langs->trans("ProfId5Short"), $textprofid[4], 1, 0), $_SERVER["PHP_SELF"], "s.idprof5", "", $param, '', $sortfield, $sortorder, 'nowrap ');
if (!empty($arrayfields['s.idprof6']['checked']))        print_liste_field_titre($form->textwithpicto($langs->trans("ProfId6Short"), $textprofid[4], 1, 0), $_SERVER["PHP_SELF"], "s.idprof6", "", $param, '', $sortfield, $sortorder, 'nowrap ');
if (!empty($arrayfields['s.tva_intra']['checked']))      print_liste_field_titre($arrayfields['s.tva_intra']['label'], $_SERVER["PHP_SELF"], "s.tva_intra", "", $param, '', $sortfield, $sortorder, 'nowrap ');
if (!empty($arrayfields['customerorsupplier']['checked']))        print_liste_field_titre(''); // type of customer
if (!empty($arrayfields['s.fk_prospectlevel']['checked']))        print_liste_field_titre($arrayfields['s.fk_prospectlevel']['label'], $_SERVER["PHP_SELF"], "s.fk_prospectlevel", "", $param, '', $sortfield, $sortorder, 'center ');
if (!empty($arrayfields['s.fk_stcomm']['checked']))               print_liste_field_titre($arrayfields['s.fk_stcomm']['label'], $_SERVER["PHP_SELF"], "s.fk_stcomm", "", $param, '', $sortfield, $sortorder, 'center ');
if (!empty($arrayfields['s2.nom']['checked']))           print_liste_field_titre($arrayfields['s2.nom']['label'], $_SERVER["PHP_SELF"], "s2.nom", "", $param, '', $sortfield, $sortorder, 'center ');
// Extra fields
include DOL_DOCUMENT_ROOT.'/core/tpl/extrafields_list_search_title.tpl.php';
// Hook fields
$parameters = array('arrayfields'=>$arrayfields, 'param'=>$param, 'sortfield'=>$sortfield, 'sortorder'=>$sortorder);
$reshook = $hookmanager->executeHooks('printFieldListTitle', $parameters); // Note that $action and $object may have been modified by hook
print $hookmanager->resPrint;
if (!empty($arrayfields['s.datec']['checked']))      print_liste_field_titre($arrayfields['s.datec']['label'], $_SERVER["PHP_SELF"], "s.datec", "", $param, '', $sortfield, $sortorder, 'center nowrap ');
if (!empty($arrayfields['s.tms']['checked']))        print_liste_field_titre($arrayfields['s.tms']['label'], $_SERVER["PHP_SELF"], "s.tms", "", $param, '', $sortfield, $sortorder, 'center nowrap ');
if (!empty($arrayfields['s.status']['checked']))     print_liste_field_titre($arrayfields['s.status']['label'], $_SERVER["PHP_SELF"], "s.status", "", $param, '', $sortfield, $sortorder, 'center ');
if (!empty($arrayfields['s.import_key']['checked'])) print_liste_field_titre($arrayfields['s.import_key']['label'], $_SERVER["PHP_SELF"], "s.import_key", "", $param, '', $sortfield, $sortorder, 'center ');
print_liste_field_titre($selectedfields, $_SERVER["PHP_SELF"], "", '', '', '', $sortfield, $sortorder, 'center maxwidthsearch ');
print "</tr>\n";


$i = 0;
$totalarray = array();
while ($i < min($num, $limit))
{
	$obj = $db->fetch_object($resql);

	$companystatic->id = $obj->rowid;
	$companystatic->name = $obj->name;
	$companystatic->name_alias = $obj->name_alias;
	$companystatic->logo = $obj->logo;
	$companystatic->canvas = $obj->canvas;
	$companystatic->client = $obj->client;
	$companystatic->status = $obj->status;
	$companystatic->email = $obj->email;
	$companystatic->fournisseur = $obj->fournisseur;
	$companystatic->code_client = $obj->code_client;
	$companystatic->code_fournisseur = $obj->code_fournisseur;
	$companystatic->tva_intra = $obj->tva_intra;
	$companystatic->country_code = $obj->country_code;

	$companystatic->code_compta_client = $obj->code_compta;
	$companystatic->code_compta_fournisseur = $obj->code_compta_fournisseur;

   	$companystatic->fk_prospectlevel = $obj->fk_prospectlevel;
   	$companystatic->fk_parent = $obj->fk_parent;

	print '<tr class="oddeven"';
	if ($contextpage == 'poslist')
	{
		$place = (GETPOST('place', 'int') > 0 ? GETPOST('place', 'int') : 0); // $place is id of table for Ba or Restaurant
	    print ' onclick="location.href=\'list.php?action=change&contextpage=poslist&idcustomer='.$obj->rowid.'&place='.$place.'\'"';
	}
	print '>';
	if (!empty($arrayfields['s.rowid']['checked']))
	{
		print '<td class="tdoverflowmax50">';
		print $obj->rowid;
		print "</td>\n";
		if (!$i) $totalarray['nbfield']++;
	}
	if (!empty($arrayfields['s.nom']['checked']))
	{
		$savalias = $obj->name_alias;
		if (!empty($arrayfields['s.name_alias']['checked'])) $companystatic->name_alias = '';
		print '<td class="tdoverflowmax200">';
		if ($contextpage == 'poslist')
		{
		    print $obj->name;
		}
		else
		{
		    print $companystatic->getNomUrl(1, '', 100, 0, 1);
		}
		print "</td>\n";
		$companystatic->name_alias = $savalias;
        if (!$i) $totalarray['nbfield']++;
	}
	if (!empty($arrayfields['s.name_alias']['checked']))
	{
		print '<td class="tdoverflowmax200">';
		print $companystatic->name_alias;
		print "</td>\n";
		if (!$i) $totalarray['nbfield']++;
	}
	// Barcode
	if (!empty($arrayfields['s.barcode']['checked']))
	{
		print '<td>'.$obj->barcode.'</td>';
		if (!$i) $totalarray['nbfield']++;
	}
	// Customer code
	if (!empty($arrayfields['s.code_client']['checked']))
	{
		print '<td class="nowraponall">'.$obj->code_client.'</td>';
		if (!$i) $totalarray['nbfield']++;
	}
	// Supplier code
	if (!empty($arrayfields['s.code_fournisseur']['checked']))
	{
		print '<td class="nowraponall">'.$obj->code_fournisseur.'</td>';
		if (!$i) $totalarray['nbfield']++;
	}
	// Account customer code
	if (!empty($arrayfields['s.code_compta']['checked']))
	{
		print '<td>'.$obj->code_compta.'</td>';
		if (!$i) $totalarray['nbfield']++;
	}
	// Account supplier code
	if (!empty($arrayfields['s.code_compta_fournisseur']['checked']))
	{
		print '<td>'.$obj->code_compta_fournisseur.'</td>';
		if (!$i) $totalarray['nbfield']++;
	}
	// Town
	if (!empty($arrayfields['s.town']['checked']))
	{
		print "<td>".$obj->town."</td>\n";
		if (!$i) $totalarray['nbfield']++;
	}
	// Zip
	if (!empty($arrayfields['s.zip']['checked']))
	{
		print "<td>".$obj->zip."</td>\n";
		if (!$i) $totalarray['nbfield']++;
	}
	// State
	if (!empty($arrayfields['state.nom']['checked']))
	{
		print "<td>".$obj->state_name."</td>\n";
		if (!$i) $totalarray['nbfield']++;
	}
	// Region
	if (!empty($arrayfields['region.nom']['checked']))
	{
		print "<td>".$obj->region_name."</td>\n";
		if (!$i) $totalarray['nbfield']++;
	}
	// Country
	if (!empty($arrayfields['country.code_iso']['checked']))
	{
		print '<td class="center">';
		$labelcountry = ($obj->country_code && ($langs->trans("Country".$obj->country_code) != "Country".$obj->country_code)) ? $langs->trans("Country".$obj->country_code) : $obj->country_label;
		print $labelcountry;
		print '</td>';
		if (!$i) $totalarray['nbfield']++;
	}
	// Type ent
	if (!empty($arrayfields['typent.code']['checked']))
	{
		print '<td class="center">';
		if (!is_array($typenArray) || count($typenArray) == 0) $typenArray = $formcompany->typent_array(1);
		print $typenArray[$obj->typent_code];
		print '</td>';
		if (!$i) $totalarray['nbfield']++;
	}
	// Staff
	if (!empty($arrayfields['staff.code']['checked']))
	{
		print '<td class="center">';
		if (!is_array($staffArray) || count($staffArray) == 0) $staffArray = $formcompany->effectif_array(1);
		print $staffArray[$obj->staff_code];
		print '</td>';
		if (!$i) $totalarray['nbfield']++;
	}
	if (!empty($arrayfields['s.email']['checked']))
	{
		print "<td>".$obj->email."</td>\n";
		if (!$i) $totalarray['nbfield']++;
	}
	if (!empty($arrayfields['s.phone']['checked']))
	{
		print "<td>".dol_print_phone($obj->phone, $obj->country_code, 0, $obj->rowid)."</td>\n";
		if (!$i) $totalarray['nbfield']++;
	}
	if (!empty($arrayfields['s.fax']['checked']))
	{
		print "<td>".dol_print_phone($obj->fax, $obj->country_code, 0, $obj->rowid)."</td>\n";
		if (!$i) $totalarray['nbfield']++;
	}
	if (!empty($arrayfields['s.url']['checked']))
	{
		print "<td>".$obj->url."</td>\n";
		if (!$i) $totalarray['nbfield']++;
	}
	if (!empty($arrayfields['s.siren']['checked']))
	{
		print "<td>".$obj->idprof1."</td>\n";
		if (!$i) $totalarray['nbfield']++;
	}
	if (!empty($arrayfields['s.siret']['checked']))
	{
		print "<td>".$obj->idprof2."</td>\n";
		if (!$i) $totalarray['nbfield']++;
	}
	if (!empty($arrayfields['s.ape']['checked']))
	{
		print "<td>".$obj->idprof3."</td>\n";
		if (!$i) $totalarray['nbfield']++;
	}
	if (!empty($arrayfields['s.idprof4']['checked']))
	{
		print "<td>".$obj->idprof4."</td>\n";
		if (!$i) $totalarray['nbfield']++;
	}
	if (!empty($arrayfields['s.idprof5']['checked']))
	{
		print "<td>".$obj->idprof5."</td>\n";
		if (!$i) $totalarray['nbfield']++;
	}
	if (!empty($arrayfields['s.idprof6']['checked']))
	{
		print "<td>".$obj->idprof6."</td>\n";
		if (!$i) $totalarray['nbfield']++;
	}
	if (!empty($arrayfields['s.tva_intra']['checked']))
	{
		print "<td>";
		print $obj->tva_intra;
		if ($obj->tva_intra && !isValidVATID($companystatic))
		{
			print img_warning("BadVATNumber", '', '');
		}
		print "</td>\n";
		if (!$i) $totalarray['nbfield']++;
	}
	// Type
	if (!empty($arrayfields['customerorsupplier']['checked']))
	{
		print '<td class="center">';
		$s = '';
		if (($obj->client == 1 || $obj->client == 3) && empty($conf->global->SOCIETE_DISABLE_CUSTOMERS))
		{
	  		$companystatic->name = $langs->trans("Customer");
	  		$companystatic->name_alias = '';
			$s .= $companystatic->getNomUrl(0, 'customer', 0, 1);
		}
		if (($obj->client == 2 || $obj->client == 3) && empty($conf->global->SOCIETE_DISABLE_PROSPECTS))
		{
			if ($s) $s .= " / ";
			$companystatic->name = $langs->trans("Prospect");
	  		$companystatic->name_alias = '';
			$s .= $companystatic->getNomUrl(0, 'prospect', 0, 1);
		}
		if ((!empty($conf->fournisseur->enabled) || !empty($conf->supplier_proposal->enabled)) && $obj->fournisseur)
		{
			if ($s) $s .= " / ";
			$companystatic->name = $langs->trans("Supplier");
	  		$companystatic->name_alias = '';
			$s .= $companystatic->getNomUrl(0, 'supplier', 0, 1);
		}
		print $s;
		print '</td>';
		if (!$i) $totalarray['nbfield']++;
	}

	if (!empty($arrayfields['s.fk_prospectlevel']['checked']))
	{
		// Prospect level
		print '<td class="center">';
		print $companystatic->getLibProspLevel();
		print "</td>";
		if (!$i) $totalarray['nbfield']++;
	}

	if (!empty($arrayfields['s.fk_stcomm']['checked']))
	{
		// Prospect status
		print '<td class="center nowrap"><div class="nowrap">';
		print '<div class="inline-block">'.$companystatic->LibProspCommStatut($obj->stcomm_id, 2, $prospectstatic->cacheprospectstatus[$obj->stcomm_id]['label']);
		print '</div> - <div class="inline-block">';
		foreach ($prospectstatic->cacheprospectstatus as $key => $val)
		{
			$titlealt = 'default';
			if (!empty($val['code']) && !in_array($val['code'], array('ST_NO', 'ST_NEVER', 'ST_TODO', 'ST_PEND', 'ST_DONE'))) $titlealt = $val['label'];
			if ($obj->stcomm_id != $val['id']) print '<a class="pictosubstatus" href="'.$_SERVER["PHP_SELF"].'?stcommsocid='.$obj->rowid.'&stcomm='.$val['code'].'&action=setstcomm'.$param.($page ? '&page='.urlencode($page) : '').'">'.img_action($titlealt, $val['code']).'</a>';
		}
		print '</div></div></td>';
		if (!$i) $totalarray['nbfield']++;
	}
	// Parent company
	if (!empty($arrayfields['s2.nom']['checked']))
	{
	    print '<td class="center">';
	    if ($companystatic->fk_parent > 0)
	    {
	        $companyparent->fetch($companystatic->fk_parent);
	        print $companyparent->getNomUrl(1);
	    }
	    print "</td>";
	    if (!$i) $totalarray['nbfield']++;
	}
	// Extra fields
	include DOL_DOCUMENT_ROOT.'/core/tpl/extrafields_list_print_fields.tpl.php';
	// Fields from hook
	$parameters = array('arrayfields'=>$arrayfields, 'obj'=>$obj);
	$reshook = $hookmanager->executeHooks('printFieldListValue', $parameters); // Note that $action and $object may have been modified by hook
	print $hookmanager->resPrint;
	// Date creation
	if (!empty($arrayfields['s.datec']['checked']))
	{
		print '<td class="center nowrap">';
		print dol_print_date($db->jdate($obj->date_creation), 'dayhour', 'tzuser');
		print '</td>';
		if (!$i) $totalarray['nbfield']++;
	}
	// Date modification
	if (!empty($arrayfields['s.tms']['checked']))
	{
		print '<td class="center nowrap">';
		print dol_print_date($db->jdate($obj->date_update), 'dayhour', 'tzuser');
		print '</td>';
		if (!$i) $totalarray['nbfield']++;
	}
	// Status
	if (!empty($arrayfields['s.status']['checked']))
	{
		print '<td class="center nowrap">'.$companystatic->getLibStatut(5).'</td>';
		if (!$i) $totalarray['nbfield']++;
	}
	if (!empty($arrayfields['s.import_key']['checked']))
	{
		print '<td class="tdoverflowmax100">';
		print $obj->import_key;
		print "</td>\n";
		if (!$i) $totalarray['nbfield']++;
	}

	// Action column
	print '<td class="nowrap center">';
	if (($massactionbutton || $massaction) && $contextpage != 'poslist')   // If we are in select mode (massactionbutton defined) or if we have already selected and sent an action ($massaction) defined
	{
		$selected = 0;
		if (in_array($obj->rowid, $arrayofselected)) $selected = 1;
		print '<input id="cb'.$obj->rowid.'" class="flat checkforselect" type="checkbox" name="toselect[]" value="'.$obj->rowid.'"'.($selected ? ' checked="checked"' : '').'>';
	}
	print '</td>';
	if (!$i) $totalarray['nbfield']++;

	print '</tr>'."\n";
	$i++;
}

$db->free($resql);

$parameters = array('arrayfields'=>$arrayfields, 'sql'=>$sql);
$reshook = $hookmanager->executeHooks('printFieldListFooter', $parameters); // Note that $action and $object may have been modified by hook
print $hookmanager->resPrint;

print "</table>";
print "</div>";

print '</form>';

// End of page
llxFooter();
$db->close();<|MERGE_RESOLUTION|>--- conflicted
+++ resolved
@@ -321,13 +321,9 @@
 	}
 }
 
-<<<<<<< HEAD
+
 if ($search_status=='') $search_status=1; // always display active thirdparty first
 if ($search_type_thirdparty=='') $search_type_thirdparty='0'; // use unknown if the thirdparty type is not set
-=======
-if ($search_status == '') $search_status = 1; // always display active thirdparty first
-
->>>>>>> 39229b7a
 
 
 /*
