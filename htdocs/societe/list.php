<?php
/* Copyright (C) 2001-2004  Rodolphe Quiedeville    <rodolphe@quiedeville.org>
 * Copyright (C) 2004-2013  Laurent Destailleur     <eldy@users.sourceforge.net>
 * Copyright (C) 2005-2012  Regis Houssin           <regis.houssin@capnetworks.com>
 * Copyright (C) 2012       Marcos García           <marcosgdf@gmail.com>
 * Copyright (C) 2013-2015  Raphaël Doursenaud      <rdoursenaud@gpcsolutions.fr>
<<<<<<< HEAD
 * Copyright (C) 2015       Florian Henry           <florian.henry@open-concept.pro>
 * Copyright (C) 2016       Josep Lluis Amador      <joseplluis@lliuretic.cat>
=======
 * Copyright (C) 2015       Florian Henry      		<florian.henry@open-concept.pro>
 * Copyright (C) 2016       Ferran Marcet      		<fmarcet@2byte.es>
>>>>>>> da41c3ff
 *
 * This program is free software; you can redistribute it and/or modify
 * it under the terms of the GNU General Public License as published by
 * the Free Software Foundation; either version 3 of the License, or
 * (at your option) any later version.
 *
 * This program is distributed in the hope that it will be useful,
 * but WITHOUT ANY WARRANTY; without even the implied warranty of
 * MERCHANTABILITY or FITNESS FOR A PARTICULAR PURPOSE.  See the
 * GNU General Public License for more details.
 *
 * You should have received a copy of the GNU General Public License
 * along with this program. If not, see <http://www.gnu.org/licenses/>.
 */

/**
 *	\file       htdocs/societe/list.php
 *	\ingroup    societe
 *	\brief      Page to show list of third parties
 */

require_once '../main.inc.php';
include_once DOL_DOCUMENT_ROOT.'/contact/class/contact.class.php';
require_once DOL_DOCUMENT_ROOT.'/core/class/html.formother.class.php';
require_once DOL_DOCUMENT_ROOT.'/core/lib/company.lib.php';
require_once DOL_DOCUMENT_ROOT.'/core/class/html.formcompany.class.php';
require_once DOL_DOCUMENT_ROOT.'/societe/class/client.class.php';

$langs->load("companies");
$langs->load("customers");
$langs->load("suppliers");
$langs->load("bills");
$langs->load("compta");

// Security check
$socid = GETPOST('socid','int');
if ($user->societe_id) $socid=$user->societe_id;
$result = restrictedArea($user,'societe',$socid,'');

$search_all=trim(GETPOST("sall"));
$search_nom=trim(GETPOST("search_nom"));
$search_nom_only=trim(GETPOST("search_nom_only"));
$search_barcode=trim(GETPOST("sbarcode"));
$search_customer_code=trim(GETPOST('search_customer_code'));
$search_supplier_code=trim(GETPOST('search_supplier_code'));
$search_account_customer_code=trim(GETPOST('search_account_customer_code'));
$search_account_supplier_code=trim(GETPOST('search_account_supplier_code'));
$search_town=trim(GETPOST("search_town"));
$search_zip=trim(GETPOST("search_zip"));
$search_state=trim(GETPOST("search_state"));
$search_idprof1=trim(GETPOST('search_idprof1'));
$search_idprof2=trim(GETPOST('search_idprof2'));
$search_idprof3=trim(GETPOST('search_idprof3'));
$search_idprof4=trim(GETPOST('search_idprof4'));
$search_idprof5=trim(GETPOST('search_idprof5'));
$search_idprof6=trim(GETPOST('search_idprof6'));
$search_sale=trim(GETPOST("search_sale",'int'));
$search_categ=trim(GETPOST("search_categ",'int'));
$search_country=GETPOST("search_country",'int');
$search_type_thirdparty=GETPOST("search_type_thirdparty",'int');
$search_status=GETPOST("search_status",'int');
$search_type=GETPOST('search_type','alpha');
$search_level_from = GETPOST("search_level_from","alpha");
$search_level_to   = GETPOST("search_level_to","alpha");
$search_stcomm=GETPOST('search_stcomm','int');

$type=GETPOST('type');
$optioncss=GETPOST('optioncss','alpha');
$mode=GETPOST("mode");
$action=GETPOST('action');

$limit = GETPOST("limit")?GETPOST("limit","int"):$conf->liste_limit;
$sortfield=GETPOST("sortfield",'alpha');
$sortorder=GETPOST("sortorder",'alpha');
$page=GETPOST("page",'int');
if (! $sortorder) $sortorder="ASC";
if (! $sortfield) $sortfield="s.nom";
if ($page == -1) { $page = 0 ; }
$offset = $limit * $page;
$pageprev = $page - 1;
$pagenext = $page + 1;

// Initialize technical object to manage hooks of thirdparties. Note that conf->hooks_modules contains array array
$contextpage='thirdpartylist';
/*if ($search_type == '1,3') { $contextpage='customerlist'; $type='c'; }
if ($search_type == '2,3') { $contextpage='prospectlist'; $type='p'; }
if ($search_type == '4') { $contextpage='supplierlist'; $type='f'; }
*/
if ($type == 'c') { $contextpage='customerlist'; if ($search_type=='') $search_type='1,3'; }
if ($type == 'p') { $contextpage='prospectlist'; if ($search_type=='') $search_type='2,3'; }
if ($type == 'f') { $contextpage='supplierlist'; if ($search_type=='') $search_type='4'; }

// Initialize technical object to manage hooks of thirdparties. Note that conf->hooks_modules contains array array
$hookmanager->initHooks(array($contextpage));
$extrafields = new ExtraFields($db);

// fetch optionals attributes and labels
$extralabels = $extrafields->fetch_name_optionals_label('societe');
$search_array_options=$extrafields->getOptionalsFromPost($extralabels,'','search_');

// List of fields to search into when doing a "search in all"
$fieldstosearchall = array(
	's.nom'=>"ThirdPartyName",
	's.name_alias'=>"AliasNameShort",
	's.code_client'=>"CustomerCode",
    "s.code_fournisseur"=>"SupplierCode",
	's.email'=>"EMail",
	's.url'=>"URL",
    's.tva_intra'=>"VATIntra",
    's.siren'=>"ProfId1",
    's.siret'=>"ProfId2",
    's.ape'=>"ProfId3",
);
if (($tmp = $langs->transnoentities("ProfId4".$mysoc->country_code)) && $tmp != "ProfId4".$mysoc->country_code && $tmp != '-') $fieldstosearchall['s.idprof4']='ProfId4';
if (($tmp = $langs->transnoentities("ProfId5".$mysoc->country_code)) && $tmp != "ProfId5".$mysoc->country_code && $tmp != '-') $fieldstosearchall['s.idprof5']='ProfId5';
if (($tmp = $langs->transnoentities("ProfId6".$mysoc->country_code)) && $tmp != "ProfId6".$mysoc->country_code && $tmp != '-') $fieldstosearchall['s.idprof6']='ProfId6';
if (!empty($conf->barcode->enabled)) $fieldstosearchall['s.barcode']='Gencod';

// Define list of fields to show into list
$checkedcustomercode=(in_array($contextpage, array('thirdpartylist', 'customerlist', 'prospectlist')) ? 1 : 0);
$checkedsuppliercode=(in_array($contextpage, array('supplierlist')) ? 1 : 0);
$checkedcustomeraccountcode=(in_array($contextpage, array('customerlist')) ? 1 : 0);
$checkedsupplieraccountcode=(in_array($contextpage, array('supplierlist')) ? 1 : 0);
$checkedtypetiers=1;
$checkedprofid1=0;
$checkedprofid2=0;
$checkedprofid3=0;
$checkedprofid4=0;
$checkedprofid5=0;
$checkedprofid6=0;
//$checkedprofid4=((($tmp = $langs->transnoentities("ProfId4".$mysoc->country_code)) && $tmp != "ProfId4".$mysoc->country_code && $tmp != '-') ? 1 : 0);
//$checkedprofid5=((($tmp = $langs->transnoentities("ProfId5".$mysoc->country_code)) && $tmp != "ProfId5".$mysoc->country_code && $tmp != '-') ? 1 : 0);
//$checkedprofid6=((($tmp = $langs->transnoentities("ProfId6".$mysoc->country_code)) && $tmp != "ProfId6".$mysoc->country_code && $tmp != '-') ? 1 : 0);
$checkprospectlevel=(in_array($contextpage, array('prospectlist')) ? 1 : 0);
$checkstcomm=(in_array($contextpage, array('prospectlist')) ? 1 : 0);
$arrayfields=array(
    's.nom'=>array('label'=>$langs->trans("Company"), 'checked'=>1),
    's.barcode'=>array('label'=>$langs->trans("Gencod"), 'checked'=>1, 'enabled'=>(! empty($conf->barcode->enabled))),
    's.code_client'=>array('label'=>$langs->trans("CustomerCodeShort"), 'checked'=>$checkedcustomercode),
    's.code_fournisseur'=>array('label'=>$langs->trans("SupplierCodeShort"), 'checked'=>$checkedsuppliercode, 'enabled'=>(! empty($conf->fournisseur->enabled))),
    's.code_compta'=>array('label'=>$langs->trans("CustomerAccountancyCodeShort"), 'checked'=>$checkedcustomeraccountcode),
    's.code_compta_fournisseur'=>array('label'=>$langs->trans("SupplierAccountancyCodeShort"), 'checked'=>$checkedsupplieraccountcode, 'enabled'=>(! empty($conf->fournisseur->enabled))),
    's.town'=>array('label'=>$langs->trans("Town"), 'checked'=>1),
    's.zip'=>array('label'=>$langs->trans("Zip"), 'checked'=>1),
    'state.nom'=>array('label'=>$langs->trans("State"), 'checked'=>0),
	'country.code_iso'=>array('label'=>$langs->trans("Country"), 'checked'=>0),
    'typent.code'=>array('label'=>$langs->trans("ThirdPartyType"), 'checked'=>$checkedtypetiers),
    's.siren'=>array('label'=>$langs->trans("ProfId1Short"), 'checked'=>$checkedprofid1),
    's.siret'=>array('label'=>$langs->trans("ProfId2Short"), 'checked'=>$checkedprofid2),
    's.ape'=>array('label'=>$langs->trans("ProfId3Short"), 'checked'=>$checkedprofid3),
    's.idprof4'=>array('label'=>$langs->trans("ProfId4Short"), 'checked'=>$checkedprofid4),
    's.idprof5'=>array('label'=>$langs->trans("ProfId5Short"), 'checked'=>$checkedprofid5),
    's.idprof6'=>array('label'=>$langs->trans("ProfId6Short"), 'checked'=>$checkedprofid6),
    'customerorsupplier'=>array('label'=>'Nature', 'checked'=>1),
    's.fk_prospectlevel'=>array('label'=>$langs->trans("ProspectLevelShort"), 'checked'=>$checkprospectlevel),
	's.fk_stcomm'=>array('label'=>$langs->trans("StatusProsp"), 'checked'=>$checkstcomm),
    's.datec'=>array('label'=>$langs->trans("DateCreation"), 'checked'=>0, 'position'=>500),
    's.tms'=>array('label'=>$langs->trans("DateModificationShort"), 'checked'=>0, 'position'=>500),
    's.status'=>array('label'=>$langs->trans("Status"), 'checked'=>1, 'position'=>1000),
);
// Extra fields
if (is_array($extrafields->attribute_label) && count($extrafields->attribute_label))
{
   foreach($extrafields->attribute_label as $key => $val) 
   {
       $arrayfields["ef.".$key]=array('label'=>$extrafields->attribute_label[$key], 'checked'=>$extrafields->attribute_list[$key], 'position'=>$extrafields->attribute_pos[$key], 'enabled'=>$extrafields->attribute_perms[$key]);
   }
}


/*
 * Actions
 */

$parameters=array();
$reshook=$hookmanager->executeHooks('doActions',$parameters);    // Note that $action and $object may have been modified by some hooks
if ($reshook < 0) setEventMessages($hookmanager->error, $hookmanager->errors, 'errors');

include DOL_DOCUMENT_ROOT.'/core/actions_changeselectedfields.inc.php';

if (empty($reshook))
{
	if ($action == 'setstcomm')
	{
		$object = new Client($db);
		$result=$object->fetch(GETPOST('stcommsocid'));
		$object->stcomm_id=dol_getIdFromCode($db, GETPOST('stcomm','alpha'), 'c_stcomm');
		$result=$object->update($object->id, $user);
		if ($result < 0) setEventMessages($object->error,$object->errors,'errors');

		$action='';
	}
}

// Do we click on purge search criteria ?
if (GETPOST("button_removefilter_x") || GETPOST("button_removefilter.x") || GETPOST("button_removefilter")) // Both test are required to be compatible with all browsers
{
    $search_nom='';
    $search_categ=0;
    $search_sale='';
	$search_barcode="";
    $search_customer_code='';
    $search_supplier_code='';
    $search_account_customer_code='';
    $search_account_supplier_code='';
	$search_town="";
	$search_zip="";
	$search_state="";
	$search_country='';
	$search_idprof1='';
	$search_idprof2='';
	$search_idprof3='';
	$search_idprof4='';
	$search_idprof5='';
	$search_idprof6='';
	$search_type='';
	$search_type_thirdparty='';
	$search_status='';
	$search_stcomm='';
 	$search_level_from='';
 	$search_level_to='';
	$search_array_options=array();
}

if ($search_status=='') $search_status=1; // always display active thirdparty first



/*
 * View
 */

/*
 REM: Rules on permissions to see thirdparties
 Internal or External user + No permission to see customers => See nothing
 Internal user socid=0 + Permission to see ALL customers    => See all thirdparties
 Internal user socid=0 + No permission to see ALL customers => See only thirdparties linked to user that are sale representative
 External user socid=x + Permission to see ALL customers    => Can see only himself
 External user socid=x + No permission to see ALL customers => Can see only himself
 */

$form=new Form($db);
$formother=new FormOther($db);
$companystatic=new Societe($db);
$formcompany=new FormCompany($db);
$prospectstatic=new Client($db);
$prospectstatic->client=2;
$prospectstatic->loadCacheOfProspStatus();


$title=$langs->trans("ListOfThirdParties");
if ($type == 'c' && (empty($search_type) || ($search_type == '1,3'))) $title=$langs->trans("ListOfCustomers");
if ($type == 'p' && (empty($search_type) || ($search_type == '2,3'))) $title=$langs->trans("ListOfProspects");
if ($type == 'f' && (empty($search_type) || ($search_type == '4'))) $title=$langs->trans("ListOfSuppliers");

// If both parameters are set, search for everything BETWEEN them
if ($search_level_from != '' && $search_level_to != '')
{
	// Ensure that these parameters are numbers
	$search_level_from = (int) $search_level_from;
	$search_level_to = (int) $search_level_to;

	// If from is greater than to, reverse orders
	if ($search_level_from > $search_level_to)
	{
		$tmp = $search_level_to;
		$search_level_to = $search_level_from;
		$search_level_from = $tmp;
	}

	// Generate the SQL request
	$sortwhere = '(sortorder BETWEEN '.$search_level_from.' AND '.$search_level_to.') AS is_in_range';
}
// If only "from" parameter is set, search for everything GREATER THAN it
else if ($search_level_from != '')
{
	// Ensure that this parameter is a number
	$search_level_from = (int) $search_level_from;

	// Generate the SQL request
	$sortwhere = '(sortorder >= '.$search_level_from.') AS is_in_range';
}
// If only "to" parameter is set, search for everything LOWER THAN it
else if ($search_level_to != '')
{
	// Ensure that this parameter is a number
	$search_level_to = (int) $search_level_to;

	// Generate the SQL request
	$sortwhere = '(sortorder <= '.$search_level_to.') AS is_in_range';
}
// If no parameters are set, dont search for anything
else
{
	$sortwhere = '0 as is_in_range';
}

// Select every potentiels, and note each potentiels which fit in search parameters
dol_syslog('societe/list.php',LOG_DEBUG);
$sql = "SELECT code, label, sortorder, ".$sortwhere;
$sql.= " FROM ".MAIN_DB_PREFIX."c_prospectlevel";
$sql.= " WHERE active > 0";
$sql.= " ORDER BY sortorder";

$resql = $db->query($sql);
if ($resql)
{
	$tab_level = array();
	$search_levels = array();

	while ($obj = $db->fetch_object($resql))
	{
		// Compute level text
		$level=$langs->trans($obj->code);
		if ($level == $obj->code) $level=$langs->trans($obj->label);

		// Put it in the array sorted by sortorder
		$tab_level[$obj->sortorder] = $level;

		// If this potentiel fit in parameters, add its code to the $search_levels array
		if ($obj->is_in_range == 1)
		{
			$search_levels[] = '"'.preg_replace('[^A-Za-z0-9_-]', '', $obj->code).'"';
		}
	}

	// Implode the $search_levels array so that it can be use in a "IN (...)" where clause.
	// If no paramters was set, $search_levels will be empty
	$search_levels = implode(',', $search_levels);
}
else dol_print_error($db);

$sql = "SELECT s.rowid, s.nom as name, s.name_alias, s.barcode, s.town, s.zip, s.datec, s.code_client, s.code_fournisseur, ";
$sql.= " st.libelle as stcomm, s.fk_stcomm as stcomm_id, s.fk_prospectlevel, s.prefix_comm, s.client, s.fournisseur, s.canvas, s.status as status,";
$sql.= " s.siren as idprof1, s.siret as idprof2, ape as idprof3, idprof4 as idprof4, s.fk_pays,";
$sql.= " s.tms as date_update, s.datec as date_creation,";
$sql.= " typent.code as typent_code,";
$sql.= " state.code_departement as state_code, state.nom as state_name";
// We'll need these fields in order to filter by sale (including the case where the user can only see his prospects)
if ($search_sale) $sql .= ", sc.fk_soc, sc.fk_user";
// We'll need these fields in order to filter by categ
if ($search_categ) $sql .= ", cs.fk_categorie, cs.fk_soc";
// Add fields from extrafields
foreach ($extrafields->attribute_label as $key => $val) $sql.=($extrafields->attribute_type[$key] != 'separate' ? ",ef.".$key.' as options_'.$key : '');
// Add fields from hooks
$parameters=array();
$reshook=$hookmanager->executeHooks('printFieldListSelect',$parameters);    // Note that $action and $object may have been modified by hook
$sql.=$hookmanager->resPrint;
$sql.= " FROM ".MAIN_DB_PREFIX."societe as s";
if (is_array($extrafields->attribute_label) && count($extrafields->attribute_label)) $sql.= " LEFT JOIN ".MAIN_DB_PREFIX."societe_extrafields as ef on (s.rowid = ef.fk_object)";
$sql.= " LEFT JOIN ".MAIN_DB_PREFIX."c_country as country on (country.rowid = s.fk_pays)";
$sql.= " LEFT JOIN ".MAIN_DB_PREFIX."c_typent as typent on (typent.id = s.fk_typent)";
$sql.= " LEFT JOIN ".MAIN_DB_PREFIX."c_departements as state on (state.rowid = s.fk_departement)";
// We'll need this table joined to the select in order to filter by categ
if (! empty($search_categ)) $sql.= ' LEFT JOIN '.MAIN_DB_PREFIX."categorie_".($type=='f'?"fournisseur":"societe")." as cs ON s.rowid = cs.fk_soc"; // We'll need this table joined to the select in order to filter by categ
$sql.= " ,".MAIN_DB_PREFIX."c_stcomm as st";
// We'll need this table joined to the select in order to filter by sale
if ($search_sale || (!$user->rights->societe->client->voir && !$socid)) $sql.= ", ".MAIN_DB_PREFIX."societe_commerciaux as sc";
$sql.= " WHERE s.fk_stcomm = st.id";
$sql.= " AND s.entity IN (".getEntity('societe', 1).")";
if (! $user->rights->societe->client->voir && ! $socid)	$sql.= " AND s.rowid = sc.fk_soc AND sc.fk_user = " .$user->id;
if ($socid)           $sql.= " AND s.rowid = ".$socid;
if ($search_sale)     $sql.= " AND s.rowid = sc.fk_soc";        // Join for the needed table to filter by sale
if (! $user->rights->fournisseur->lire) $sql.=" AND (s.fournisseur <> 1 OR s.client <> 0)";    // client=0, fournisseur=0 must be visible
if ($search_sale)     $sql.= " AND sc.fk_user = ".$db->escape($search_sale);
if ($search_categ > 0)    $sql.= " AND cs.fk_categorie = ".$db->escape($search_categ);
if ($search_categ == -2)  $sql.= " AND cs.fk_categorie IS NULL";
if ($search_all)      $sql.= natural_search(array_keys($fieldstosearchall), $search_all);
if ($search_nom)      $sql.= natural_search("s.nom",$search_nom);
if ($search_nom_only) $sql.= natural_search("s.nom",$search_nom_only);
if ($search_customer_code) $sql.= natural_search("s.code_client",$search_customer_code);
if ($search_supplier_code) $sql.= natural_search("s.code_fournisseur",$search_supplier_code);
if ($search_account_customer_code) $sql.= natural_search("s.code_compta",$search_account_customer_code);
if ($search_account_supplier_code) $sql.= natural_search("s.code_compta_fournisseur",$search_account_supplier_code);
if ($search_town)     $sql.= natural_search("s.town",$search_town);
if ($search_zip)      $sql.= natural_search("s.zip",$search_zip);
if ($search_state)    $sql.= natural_search("state.nom",$search_state);
if ($search_country) $sql .= " AND s.fk_pays IN (".$search_country.')';
if ($search_idprof1)  $sql.= natural_search("s.siren",$search_idprof1);
if ($search_idprof2)  $sql.= natural_search("s.siret",$search_idprof2);
if ($search_idprof3)  $sql.= natural_search("s.ape",$search_idprof3);
if ($search_idprof4)  $sql.= natural_search("s.idprof4",$search_idprof4);
if ($search_idprof5)  $sql.= natural_search("s.idprof5",$search_idprof5);
if ($search_idprof6)  $sql.= natural_search("s.idprof6",$search_idprof6);
// Filter on type of thirdparty
if ($search_type > 0 && in_array($search_type,array('1,3','2,3'))) $sql .= " AND s.client IN (".$db->escape($search_type).")";
if ($search_type > 0 && in_array($search_type,array('4')))         $sql .= " AND s.fournisseur = 1";
if ($search_type == '0') $sql .= " AND s.client = 0 AND s.fournisseur = 0";
if ($search_status!='') $sql .= " AND s.status = ".$db->escape($search_status);
if (!empty($conf->barcode->enabled) && $search_barcode) $sql.= " AND s.barcode LIKE '%".$db->escape($search_barcode)."%'";
if ($search_type_thirdparty) $sql .= " AND s.fk_typent IN (".$search_type_thirdparty.')';
if ($search_levels)  $sql .= " AND s.fk_prospectlevel IN (".$search_levels.')';
if ($search_stcomm != '' && $search_stcomm != -2) $sql.= natural_search("s.fk_stcomm",$search_stcomm,2);
// Add where from extra fields
foreach ($search_array_options as $key => $val)
{
    $crit=$val;
    $tmpkey=preg_replace('/search_options_/','',$key);
    $typ=$extrafields->attribute_type[$tmpkey];
    $mode=0;
    if (in_array($typ, array('int','double'))) $mode=1;    // Search on a numeric
    if ($val && ( ($crit != '' && ! in_array($typ, array('select'))) || ! empty($crit))) 
    {
        $sql .= natural_search('ef.'.$tmpkey, $crit, $mode);
    }
}
// Add where from hooks
$parameters=array();
$reshook=$hookmanager->executeHooks('printFieldListWhere',$parameters);    // Note that $action and $object may have been modified by hook
$sql.=$hookmanager->resPrint;

$sql.= $db->order($sortfield,$sortorder);

// Count total nb of records
$nbtotalofrecords = 0;
if (empty($conf->global->MAIN_DISABLE_FULL_SCANLIST))
{
	$result = $db->query($sql);
	$nbtotalofrecords = $db->num_rows($result);
}

$sql.= $db->plimit($limit+1, $offset);

$resql = $db->query($sql);
if (! $resql)
{
<<<<<<< HEAD
    dol_print_error($db);
    exit;
}
=======
	$num = $db->num_rows($resql);
	$i = 0;

	if ($search_all != '') $param = "&amp;sall=".urlencode($search_all);
 	if ($search_categ != '') $param.='&amp;search_categ='.urlencode($search_categ);
 	if ($search_sale > 0)	$param.='&amp;search_sale='.urlencode($search_sale);
	if ($search_nom != '') $param.= "&amp;search_nom=".urlencode($search_nom);
	if ($search_town != '') $param.= "&amp;search_town=".urlencode($search_town);
	if ($search_zip != '') $param.= "&amp;search_zip=".urlencode($search_zip);
	if ($search_country != '') $param.= "&amp;search_country=".urlencode($search_country);
	if ($search_customer_code != '') $param.= "&amp;search_customer_code=".urlencode($search_customer_code);
	if ($search_supplier_code != '') $param.= "&amp;search_supplier_code=".urlencode($search_supplier_code);
	if ($search_account_customer_code != '') $param.= "&amp;search_account_customer_code=".urlencode($search_account_customer_code);
	if ($search_account_supplier_code != '') $param.= "&amp;search_account_supplier_code=".urlencode($search_account_supplier_code);
	if ($search_barcode != '') $param.= "&amp;sbarcode=".urlencode($search_barcode);
	if ($search_idprof1 != '') $param.= '&amp;search_idprof1='.urlencode($search_idprof1);
	if ($search_idprof2 != '') $param.= '&amp;search_idprof2='.urlencode($search_idprof2);
	if ($search_idprof3 != '') $param.= '&amp;search_idprof3='.urlencode($search_idprof3);
	if ($search_idprof4 != '') $param.= '&amp;search_idprof4='.urlencode($search_idprof4);
	if ($search_idprof5 != '') $param.= '&amp;search_idprof5='.urlencode($search_idprof5);
	if ($search_idprof6 != '') $param.= '&amp;search_idprof6='.urlencode($search_idprof6);
	if ($search_country != '') $param.='&amp;search_country='.urlencode($search_country);
	if ($search_type_thirdparty != '') $param.='&amp;search_type_thirdparty='.urlencode($search_type_thirdparty);
	if ($optioncss != '') $param.='&amp;optioncss='.urlencode($optioncss);
    if ($search_status != '') $param.='&amp;search_status='.urlencode($search_status);
	if ($search_stcomm != '') $param.='&search_stcomm='.$search_stcomm;
 	if ($search_level_from != '') $param.='&search_level_from='.$search_level_from;
 	if ($search_level_to != '') $param.='&search_level_to='.$search_level_to;
    if ($type != '') $param.='&amp;type='.urlencode($type);
    // Add $param from extra fields
    foreach ($search_array_options as $key => $val)
    {
        $crit=$val;
        $tmpkey=preg_replace('/search_options_/','',$key);
        if ($val != '') $param.='&search_options_'.$tmpkey.'='.urlencode($val);
    } 	
    
	print_barre_liste($title, $page, $_SERVER["PHP_SELF"], $param, $sortfield, $sortorder, '', $num, $nbtotalofrecords, 'title_companies');

    // Show delete result message
    if (GETPOST('delsoc'))
    {
	    setEventMessages($langs->trans("CompanyDeleted",GETPOST('delsoc')), null, 'mesgs');
    }
>>>>>>> da41c3ff

$num = $db->num_rows($resql);
$i = 0;

if ($num == 1 && ! empty($conf->global->MAIN_SEARCH_DIRECT_OPEN_IF_ONLY_ONE))
{
    $obj = $db->fetch_object($resql);
    $id = $obj->rowid;
    header("Location: ".DOL_URL_ROOT.'/societe/soc.php?socid='.$id);
    exit;
}

$help_url='EN:Module_Third_Parties|FR:Module_Tiers|ES:Empresas';
llxHeader('',$langs->trans("ThirdParty"),$help_url);

$param='';
if (! empty($contextpage) && $contextpage != $_SERVER["PHP_SELF"]) $param.='&contextpage='.$contextpage;
if ($limit > 0 && $limit != $conf->liste_limit) $param.='&limit='.$limit;
if ($sall != '') $param .= "&amp;sall=".urlencode($sall);
if ($search_categ > 0) $param.='&amp;search_categ='.urlencode($search_categ);
if ($search_sale > 0)	$param.='&amp;search_sale='.urlencode($search_sale);
if ($search_nom != '') $param.= "&amp;search_nom=".urlencode($search_nom);
if ($search_town != '') $param.= "&amp;search_town=".urlencode($search_town);
if ($search_zip != '') $param.= "&amp;search_zip=".urlencode($search_zip);
if ($search_state != '') $param.= "&amp;search_state=".urlencode($search_state);
if ($search_country != '') $param.= "&amp;search_country=".urlencode($search_country);
if ($search_customer_code != '') $param.= "&amp;search_customer_code=".urlencode($search_customer_code);
if ($search_supplier_code != '') $param.= "&amp;search_supplier_code=".urlencode($search_supplier_code);
if ($search_account_customer_code != '') $param.= "&amp;search_account_customer_code=".urlencode($search_account_customer_code);
if ($search_account_supplier_code != '') $param.= "&amp;search_account_supplier_code=".urlencode($search_account_supplier_code);
if ($search_barcode != '') $param.= "&amp;sbarcode=".urlencode($search_barcode);
if ($search_idprof1 != '') $param.= '&amp;search_idprof1='.urlencode($search_idprof1);
if ($search_idprof2 != '') $param.= '&amp;search_idprof2='.urlencode($search_idprof2);
if ($search_idprof3 != '') $param.= '&amp;search_idprof3='.urlencode($search_idprof3);
if ($search_idprof4 != '') $param.= '&amp;search_idprof4='.urlencode($search_idprof4);
if ($search_idprof5 != '') $param.= '&amp;search_idprof5='.urlencode($search_idprof5);
if ($search_idprof6 != '') $param.= '&amp;search_idprof6='.urlencode($search_idprof6);
if ($search_country != '') $param.='&amp;search_country='.urlencode($search_country);
if ($search_type_thirdparty != '') $param.='&amp;search_type_thirdparty='.urlencode($search_type_thirdparty);
if ($optioncss != '') $param.='&amp;optioncss='.urlencode($optioncss);
if ($search_status != '') $param.='&amp;search_status='.urlencode($search_status);
if ($search_stcomm != '') $param.='&search_stcomm='.$search_stcomm;
if ($search_level_from != '') $param.='&search_level_from='.$search_level_from;
if ($search_level_to != '') $param.='&search_level_to='.$search_level_to;
if ($type != '') $param.='&amp;type='.urlencode($type);
// Add $param from extra fields
foreach ($search_array_options as $key => $val)
{
    $crit=$val;
    $tmpkey=preg_replace('/search_options_/','',$key);
    if ($val != '') $param.='&search_options_'.$tmpkey.'='.urlencode($val);
} 	

// Show delete result message
if (GETPOST('delsoc'))
{
    setEventMessages($langs->trans("CompanyDeleted",GETPOST('delsoc')), null, 'mesgs');
}

print '<form method="post" action="'.$_SERVER["PHP_SELF"].'" name="formfilter">';
if ($optioncss != '') print '<input type="hidden" name="optioncss" value="'.$optioncss.'">';
print '<input type="hidden" name="token" value="'.$_SESSION['newtoken'].'">';
print '<input type="hidden" name="formfilteraction" id="formfilteraction" value="list">';
print '<input type="hidden" name="sortfield" value="'.$sortfield.'">';
print '<input type="hidden" name="sortorder" value="'.$sortorder.'">';

print_barre_liste($title, $page, $_SERVER["PHP_SELF"], $param, $sortfield, $sortorder, '', $num, $nbtotalofrecords, 'title_companies', 0, '', '', $limit);

$langs->load("other");
$textprofid=array();
foreach(array(1,2,3,4,5,6) as $key)
{
	$label=$langs->transnoentities("ProfId".$key.$mysoc->country_code);
	$textprofid[$key]='';
	if ($label != "ProfId".$key.$mysoc->country_code)
	{	// Get only text between ()
		if (preg_match('/\((.*)\)/i',$label,$reg)) $label=$reg[1];
		$textprofid[$key]=$langs->trans("ProfIdShortDesc",$key,$mysoc->country_code,$label);
	}
}

if ($search_all)
{
    foreach($fieldstosearchall as $key => $val) $fieldstosearchall[$key]=$langs->trans($val);
    print $langs->trans("FilterOnInto", $search_all) . join(', ',$fieldstosearchall);
}

// Filter on categories
$moreforfilter='';
if ($type == 'c' || $type == 'p')
{
	if (! empty($conf->categorie->enabled))
	{
		require_once DOL_DOCUMENT_ROOT . '/categories/class/categorie.class.php';
		$moreforfilter.='<div class="divsearchfield">';
	 	$moreforfilter.=$langs->trans('Categories'). ': ';
		$moreforfilter.=$formother->select_categories('customer',$search_categ,'search_categ',1);
	 	$moreforfilter.='</div>';
	}
}

// If the user can view prospects other than his'
if ($user->rights->societe->client->voir || $socid)
{
 	$moreforfilter.='<div class="divsearchfield">';
 	$moreforfilter.=$langs->trans('SalesRepresentatives'). ': ';
	$moreforfilter.=$formother->select_salesrepresentatives($search_sale,'search_sale',$user, 0, 1, 'maxwidth300');
	$moreforfilter.='</div>';
}
if ($type == 'f')
{
	if (! empty($conf->categorie->enabled))
	{
		require_once DOL_DOCUMENT_ROOT . '/categories/class/categorie.class.php';
		$moreforfilter.='<div class="divsearchfield">';
		$moreforfilter.=$langs->trans('Categories'). ': ';
		$moreforfilter.=$formother->select_categories('supplier',$search_categ,'search_categ',1);
		$moreforfilter.='</div>';
	}
}
if (! empty($moreforfilter))
{
	print '<div class="liste_titre liste_titre_bydiv centpercent">';
	print $moreforfilter;
	$parameters=array('type'=>$type);
	$reshook=$hookmanager->executeHooks('printFieldPreListTitle',$parameters);    // Note that $action and $object may have been modified by hook
    print $hookmanager->resPrint;
    print '</div>';
}

$varpage=empty($contextpage)?$_SERVER["PHP_SELF"]:$contextpage;
$selectedfields=$form->multiSelectArrayWithCheckbox('selectedfields', $arrayfields, $varpage);	// This also change content of $arrayfields

if (empty($arrayfields['customerorsupplier']['checked'])) print '<input type="hidden" name="type" value="'.$type.'">';

print '<table class="liste'.($moreforfilter?" listwithfilterbefore":"").'">';

print '<tr class="liste_titre">';
if (! empty($arrayfields['s.nom']['checked']))            print_liste_field_titre($langs->trans("Company"), $_SERVER["PHP_SELF"],"s.nom","",$param,"",$sortfield,$sortorder);
if (! empty($arrayfields['s.barcode']['checked']))        print_liste_field_titre($langs->trans("Gencod"), $_SERVER["PHP_SELF"], "s.barcode",$param,'','',$sortfield,$sortorder);
if (! empty($arrayfields['s.code_client']['checked']))             print_liste_field_titre($arrayfields['s.code_client']['label'],$_SERVER["PHP_SELF"],"s.code_client","",$param,'',$sortfield,$sortorder);
if (! empty($arrayfields['s.code_fournisseur']['checked']))        print_liste_field_titre($arrayfields['s.code_fournisseur']['label'],$_SERVER["PHP_SELF"],"s.code_fournisseur","",$param,'',$sortfield,$sortorder);
if (! empty($arrayfields['s.code_compta']['checked']))             print_liste_field_titre($arrayfields['s.code_compta']['label'],$_SERVER["PHP_SELF"],"s.code_compta","",$param,'',$sortfield,$sortorder);
if (! empty($arrayfields['s.code_compta_fournisseur']['checked'])) print_liste_field_titre($arrayfields['s.code_compta_fournisseur']['label'],$_SERVER["PHP_SELF"],"s.code_compta_fournisseur","",$param,'',$sortfield,$sortorder);
if (! empty($arrayfields['s.town']['checked']))           print_liste_field_titre($langs->trans("Town"),$_SERVER["PHP_SELF"],"s.town","",$param,'',$sortfield,$sortorder);
if (! empty($arrayfields['s.zip']['checked']))            print_liste_field_titre($langs->trans("Zip"),$_SERVER["PHP_SELF"],"s.zip","",$param,'',$sortfield,$sortorder);
if (! empty($arrayfields['state.nom']['checked']))        print_liste_field_titre($langs->trans("StateShort"),$_SERVER["PHP_SELF"],"state.nom","",$param,'',$sortfield,$sortorder);
if (! empty($arrayfields['country.code_iso']['checked'])) print_liste_field_titre($langs->trans("Country"),$_SERVER["PHP_SELF"],"country.code_iso","",$param,'align="center"',$sortfield,$sortorder);
if (! empty($arrayfields['typent.code']['checked']))      print_liste_field_titre($langs->trans("ThirdPartyType"),$_SERVER["PHP_SELF"],"typent.code","",$param,'align="center"',$sortfield,$sortorder);
if (! empty($arrayfields['s.siren']['checked']))          print_liste_field_titre($form->textwithpicto($langs->trans("ProfId1Short"),$textprofid[1],1,0),$_SERVER["PHP_SELF"],"s.siren","",$param,'class="nowrap"',$sortfield,$sortorder);
if (! empty($arrayfields['s.siret']['checked']))          print_liste_field_titre($form->textwithpicto($langs->trans("ProfId2Short"),$textprofid[2],1,0),$_SERVER["PHP_SELF"],"s.siret","",$param,'class="nowrap"',$sortfield,$sortorder);
if (! empty($arrayfields['s.ape']['checked']))            print_liste_field_titre($form->textwithpicto($langs->trans("ProfId3Short"),$textprofid[3],1,0),$_SERVER["PHP_SELF"],"s.ape","",$param,'class="nowrap"',$sortfield,$sortorder);
if (! empty($arrayfields['s.idprof4']['checked']))        print_liste_field_titre($form->textwithpicto($langs->trans("ProfId4Short"),$textprofid[4],1,0),$_SERVER["PHP_SELF"],"s.idprof4","",$param,'class="nowrap"',$sortfield,$sortorder);
if (! empty($arrayfields['s.idprof5']['checked']))        print_liste_field_titre($form->textwithpicto($langs->trans("ProfId5Short"),$textprofid[4],1,0),$_SERVER["PHP_SELF"],"s.idprof5","",$param,'class="nowrap"',$sortfield,$sortorder);
if (! empty($arrayfields['s.idprof6']['checked']))        print_liste_field_titre($form->textwithpicto($langs->trans("ProfId6Short"),$textprofid[4],1,0),$_SERVER["PHP_SELF"],"s.idprof6","",$param,'class="nowrap"',$sortfield,$sortorder);
if (! empty($arrayfields['customerorsupplier']['checked'])) print_liste_field_titre('');   // type of customer
if (! empty($arrayfields['s.fk_prospectlevel']['checked'])) print_liste_field_titre($arrayfields['s.fk_prospectlevel']['label'],$_SERVER["PHP_SELF"],"s.fk_prospectlevel","",$param,'align="center"',$sortfield,$sortorder);
if (! empty($arrayfields['s.fk_stcomm']['checked']))      print_liste_field_titre($arrayfields['s.fk_stcomm']['label'],$_SERVER["PHP_SELF"],"s.fk_stcomm","",$param,'align="center"',$sortfield,$sortorder);
// Extra fields
if (is_array($extrafields->attribute_label) && count($extrafields->attribute_label))
{
   foreach($extrafields->attribute_label as $key => $val) 
   {
       if (! empty($arrayfields["ef.".$key]['checked'])) 
       {
			$align=$extrafields->getAlignFlag($key);
			print_liste_field_titre($extralabels[$key],$_SERVER["PHP_SELF"],"ef.".$key,"",$param,($align?'align="'.$align.'"':''),$sortfield,$sortorder);
       }
   }
}
// Hook fields
$parameters=array('arrayfields'=>$arrayfields);
$reshook=$hookmanager->executeHooks('printFieldListTitle',$parameters);    // Note that $action and $object may have been modified by hook
print $hookmanager->resPrint;
if (! empty($arrayfields['s.datec']['checked']))  print_liste_field_titre($langs->trans("DateCreationShort"),$_SERVER["PHP_SELF"],"s.datec","",$param,'align="center" class="nowrap"',$sortfield,$sortorder);
if (! empty($arrayfields['s.tms']['checked']))    print_liste_field_titre($langs->trans("DateModificationShort"),$_SERVER["PHP_SELF"],"s.tms","",$param,'align="center" class="nowrap"',$sortfield,$sortorder);
if (! empty($arrayfields['s.status']['checked'])) print_liste_field_titre($langs->trans("Status"),$_SERVER["PHP_SELF"],"s.status","",$param,'align="center"',$sortfield,$sortorder);
print_liste_field_titre($selectedfields, $_SERVER["PHP_SELF"],"",'','','align="right"',$sortfield,$sortorder,'maxwidthsearch ');
print "</tr>\n";

// Fields title search
print '<tr class="liste_titre">';
if (! empty($arrayfields['s.nom']['checked']))
{
	print '<td class="liste_titre">';
	if (! empty($search_nom_only) && empty($search_nom)) $search_nom=$search_nom_only;
	print '<input class="flat searchstring" type="text" name="search_nom" size="8" value="'.dol_escape_htmltag($search_nom).'">';
	print '</td>';
}
// Barcode
if (! empty($arrayfields['s.barcode']['checked']))
{
	print '<td class="liste_titre">';
	print '<input class="flat searchstring" type="text" name="sbarcode" size="6" value="'.dol_escape_htmltag($search_barcode).'">';
	print '</td>';
}
// Customer code
if (! empty($arrayfields['s.code_client']['checked']))
{
    print '<td class="liste_titre">';
	print '<input class="flat searchstring" size="8" type="text" name="search_customer_code" value="'.dol_escape_htmltag($search_customer_code).'">';
	print '</td>';
}
// Supplier code
if (! empty($arrayfields['s.code_fournisseur']['checked']))
{
    print '<td class="liste_titre">';
	print '<input class="flat searchstring" size="8" type="text" name="search_supplier_code" value="'.dol_escape_htmltag($search_supplier_code).'">';
	print '</td>';
}
// Account Customer code
if (! empty($arrayfields['s.code_compta']['checked']))
{
    print '<td class="liste_titre">';
	print '<input class="flat searchstring" size="8" type="text" name="search_account_customer_code" value="'.dol_escape_htmltag($search_account_customer_code).'">';
	print '</td>';
}
// Account Supplier code
if (! empty($arrayfields['s.code_compta_fournisseur']['checked']))
{
    print '<td class="liste_titre">';
	print '<input class="flat" size="8" type="text" name="search_account_supplier_code" value="'.dol_escape_htmltag($search_account_supplier_code).'">';
	print '</td>';
}
// Town
if (! empty($arrayfields['s.town']['checked']))
{
    print '<td class="liste_titre">';
	print '<input class="flat searchstring" size="6" type="text" name="search_town" value="'.dol_escape_htmltag($search_town).'">';
	print '</td>';
}
// Zip
if (! empty($arrayfields['s.zip']['checked']))
{
    print '<td class="liste_titre">';
	print '<input class="flat searchstring" size="4" type="text" name="search_zip" value="'.dol_escape_htmltag($search_zip).'">';
	print '</td>';
}
// State
if (! empty($arrayfields['state.nom']['checked']))
{
    print '<td class="liste_titre">';
	print '<input class="flat searchstring" size="4" type="text" name="search_state" value="'.dol_escape_htmltag($search_state).'">';
	print '</td>';
}
// Country
if (! empty($arrayfields['country.code_iso']['checked']))
{
    print '<td class="liste_titre" align="center">';
	print $form->select_country($search_country,'search_country','',0,'maxwidth100');
	print '</td>';
}
// Company type
if (! empty($arrayfields['typent.code']['checked']))
{
    print '<td class="liste_titre maxwidthonsmartphone" align="center">';
	print $form->selectarray("search_type_thirdparty", $formcompany->typent_array(0), $search_type_thirdparty, 0, 0, 0, '', 0, 0, 0, (empty($conf->global->SOCIETE_SORT_ON_TYPEENT)?'ASC':$conf->global->SOCIETE_SORT_ON_TYPEENT));
	print '</td>';
}
if (! empty($arrayfields['s.siren']['checked']))
{
    // IdProf1
	print '<td class="liste_titre">';
	print '<input class="flat searchstring" size="4" type="text" name="search_idprof1" value="'.dol_escape_htmltag($search_idprof1).'">';
	print '</td>';
}
if (! empty($arrayfields['s.siret']['checked']))
{
    // IdProf2
	print '<td class="liste_titre">';
	print '<input class="flat searchstring" size="4" type="text" name="search_idprof2" value="'.dol_escape_htmltag($search_idprof2).'">';
	print '</td>';
}
if (! empty($arrayfields['s.ape']['checked']))
{
    // IdProf3
	print '<td class="liste_titre">';
	print '<input class="flat searchstring" size="4" type="text" name="search_idprof3" value="'.dol_escape_htmltag($search_idprof3).'">';
	print '</td>';
}
if (! empty($arrayfields['s.idprof4']['checked']))
{
    // IdProf4
	print '<td class="liste_titre">';
	print '<input class="flat searchstring" size="4" type="text" name="search_idprof4" value="'.dol_escape_htmltag($search_idprof4).'">';
	print '</td>';
}
if (! empty($arrayfields['s.idprof5']['checked']))
{
    // IdProf5
	print '<td class="liste_titre">';
	print '<input class="flat searchstring" size="4" type="text" name="search_idprof5" value="'.dol_escape_htmltag($search_idprof5).'">';
	print '</td>';
}
if (! empty($arrayfields['s.idprof6']['checked']))
{
    // IdProf6
	print '<td class="liste_titre">';
	print '<input class="flat searchstring" size="4" type="text" name="search_idprof6" value="'.dol_escape_htmltag($search_idprof6).'">';
	print '</td>';
}

// Type (customer/prospect/supplier)
if (! empty($arrayfields['customerorsupplier']['checked']))
{
    print '<td class="liste_titre maxwidthonsmartphone" align="middle">';
    if ($type != '') print '<input type="hidden" name="type" value="'.$type.'">';
    print '<select class="flat" name="search_type">';
    print '<option value="-1"'.($search_type==''?' selected':'').'>&nbsp;</option>';
    if (empty($conf->global->SOCIETE_DISABLE_CUSTOMERS)) print '<option value="1,3"'.($search_type=='1,3'?' selected':'').'>'.$langs->trans('Customer').'</option>';
    if (empty($conf->global->SOCIETE_DISABLE_PROSPECTS)) print '<option value="2,3"'.($search_type=='2,3'?' selected':'').'>'.$langs->trans('Prospect').'</option>';
    //if (empty($conf->global->SOCIETE_DISABLE_PROSPECTS)) print '<option value="3"'.($search_type=='3'?' selected':'').'>'.$langs->trans('ProspectCustomer').'</option>';
    print '<option value="4"'.($search_type=='4'?' selected':'').'>'.$langs->trans('Supplier').'</option>';
    print '<option value="0"'.($search_type=='0'?' selected':'').'>'.$langs->trans('Others').'</option>';
    print '</select></td>';
}
if (! empty($arrayfields['s.fk_prospectlevel']['checked']))
{
    // Prospect level
 	print '<td class="liste_titre" align="center">';
 	$options_from = '<option value="">&nbsp;</option>';	 	// Generate in $options_from the list of each option sorted
 	foreach ($tab_level as $tab_level_sortorder => $tab_level_label)
 	{
 		$options_from .= '<option value="'.$tab_level_sortorder.'"'.($search_level_from == $tab_level_sortorder ? ' selected':'').'>';
 		$options_from .= $langs->trans($tab_level_label);
 		$options_from .= '</option>';
 	}
 	array_reverse($tab_level, true);	// Reverse the list
 	$options_to = '<option value="">&nbsp;</option>';		// Generate in $options_to the list of each option sorted in the reversed order
 	foreach ($tab_level as $tab_level_sortorder => $tab_level_label)
 	{
 		$options_to .= '<option value="'.$tab_level_sortorder.'"'.($search_level_to == $tab_level_sortorder ? ' selected':'').'>';
 		$options_to .= $langs->trans($tab_level_label);
 		$options_to .= '</option>';
 	}

    // Print these two select
 	print $langs->trans("From").' <select class="flat" name="search_level_from">'.$options_from.'</select>';
 	print ' ';
 	print $langs->trans("to").' <select class="flat" name="search_level_to">'.$options_to.'</select>';

    print '</td>';
}

if (! empty($arrayfields['s.fk_stcomm']['checked']))
{
    // Prospect status
    print '<td class="liste_titre maxwidthonsmartphone" align="center">';
    $arraystcomm=array();
	foreach($prospectstatic->cacheprospectstatus as $key => $val)
	{
        $arraystcomm[$val['id']]=($langs->trans("StatusProspect".$val['id']) != "StatusProspect".$val['id'] ? $langs->trans("StatusProspect".$val['id']) : $val['label']);
	}
    print $form->selectarray('search_stcomm', $arraystcomm, $search_stcomm, -2);
    print '</td>';
}
// Extra fields
if (is_array($extrafields->attribute_label) && count($extrafields->attribute_label))
{
   foreach($extrafields->attribute_label as $key => $val) 
   {
		if (! empty($arrayfields["ef.".$key]['checked'])) 
		{
            $align=$extrafields->getAlignFlag($key);
            $typeofextrafield=$extrafields->attribute_type[$key];
            print '<td class="liste_titre'.($align?' '.$align:'').'">';
		    if (in_array($typeofextrafield, array('varchar', 'int', 'double', 'select')))
			{
			    $crit=$val;
				$tmpkey=preg_replace('/search_options_/','',$key);
				$searchclass='';
				if (in_array($typeofextrafield, array('varchar', 'select'))) $searchclass='searchstring';
				if (in_array($typeofextrafield, array('int', 'double'))) $searchclass='searchnum';
				print '<input class="flat'.($searchclass?' '.$searchclass:'').'" size="4" type="text" name="search_options_'.$tmpkey.'" value="'.dol_escape_htmltag($search_array_options['search_options_'.$tmpkey]).'">';
			}
			print '</td>';
		}
   }
}
// Fields from hook
$parameters=array('arrayfields'=>$arrayfields);
$reshook=$hookmanager->executeHooks('printFieldListOption',$parameters);    // Note that $action and $object may have been modified by hook
print $hookmanager->resPrint;
// Date creation
if (! empty($arrayfields['s.datec']['checked']))
{
    print '<td class="liste_titre">';
    print '</td>';
}
// Date modification
if (! empty($arrayfields['s.tms']['checked']))
{
    print '<td class="liste_titre">';
    print '</td>';
}
// Status
if (! empty($arrayfields['s.status']['checked']))
{
    print '<td class="liste_titre maxwidthonsmartphone" align="center">';
    print $form->selectarray('search_status', array('0'=>$langs->trans('ActivityCeased'),'1'=>$langs->trans('InActivity')),$search_status);
    print '</td>';
}
// Action column
print '<td class="liste_titre" align="right">';
$searchpitco=$form->showFilterAndCheckAddButtons(0);
print $searchpitco;
print '</td>';

print "</tr>\n";

$var=True;

while ($i < min($num, $limit))
{
	$obj = $db->fetch_object($resql);
	$var=!$var;
	
	$companystatic->id=$obj->rowid;
	$companystatic->name=$obj->name;
	$companystatic->canvas=$obj->canvas;
	$companystatic->client=$obj->client;
	$companystatic->status=$obj->status;
	$companystatic->fournisseur=$obj->fournisseur;
	$companystatic->code_client=$obj->code_client;
	$companystatic->code_fournisseur=$obj->code_fournisseur;
    $companystatic->fk_prospectlevel=$obj->fk_prospectlevel;
    $companystatic->name_alias=$obj->name_alias;
	
	print "<tr ".$bc[$var].">";
	if (! empty($arrayfields['s.nom']['checked']))
	{
		print "<td>";
		print $companystatic->getNomUrl(1,'',100);
		print "</td>\n";
	}
	// Barcode
    if (! empty($arrayfields['s.barcode']['checked']))
	{
		print '<td>'.$obj->barcode.'</td>';
	}
	// Customer code
    if (! empty($arrayfields['s.code_client']['checked']))
	{
		print '<td>'.$obj->code_client.'</td>';
	}
    // Supplier code
    if (! empty($arrayfields['s.code_fournisseur']['checked']))
	{
		print '<td>'.$obj->code_fournisseur.'</td>';
	}
	// Account customer code
    if (! empty($arrayfields['s.code_compta']['checked']))
	{
		print '<td>'.$obj->code_compta.'</td>';
	}
    // Account supplier code
    if (! empty($arrayfields['s.code_compta_fournisseur']['checked']))
	{
		print '<td>'.$obj->code_compta_fournisseur.'</td>';
	}
	// Town
    if (! empty($arrayfields['s.town']['checked']))
    {
        print "<td>".$obj->town."</td>\n";
    }
    // Zip
    if (! empty($arrayfields['s.zip']['checked']))
    {
        print "<td>".$obj->zip."</td>\n";
    }        
    // State
    if (! empty($arrayfields['state.nom']['checked']))
    {
        print "<td>".$obj->state_name."</td>\n";
    }        
    // Country
    if (! empty($arrayfields['country.code_iso']['checked']))
    {
        print '<td align="center">';
		$tmparray=getCountry($obj->fk_pays,'all');
		print $tmparray['label'];
		print '</td>';
    }
	// Type ent
    if (! empty($arrayfields['typent.code']['checked']))
    {
        print '<td align="center">';
		if (count($typenArray)==0) $typenArray = $formcompany->typent_array(1);
		print $typenArray[$obj->typent_code];
		print '</td>';
    }
    if (! empty($arrayfields['s.siren']['checked']))
    {
        print "<td>".$obj->idprof1."</td>\n";
    }
    if (! empty($arrayfields['s.siret']['checked']))
    {
        print "<td>".$obj->idprof2."</td>\n";
    }
    if (! empty($arrayfields['s.ape']['checked']))
    {
        print "<td>".$obj->idprof3."</td>\n";
    }
    if (! empty($arrayfields['s.idprof4']['checked']))
    {
        print "<td>".$obj->idprof4."</td>\n";
    }
    if (! empty($arrayfields['s.idprof5']['checked']))
    {
        print "<td>".$obj->idprof5."</td>\n";
    }
    if (! empty($arrayfields['s.idprof6']['checked']))
    {
        print "<td>".$obj->idprof6."</td>\n";
    }
    // Type
    if (! empty($arrayfields['customerorsupplier']['checked']))
    {
        print '<td align="center">';
    	$s='';
    	if (($obj->client==1 || $obj->client==3) && empty($conf->global->SOCIETE_DISABLE_CUSTOMERS))
    	{
      		$companystatic->name=$langs->trans("Customer");
      		$companystatic->name_alias='';
    	    $s.=$companystatic->getNomUrl(0,'customer');
    	}
    	if (($obj->client==2 || $obj->client==3) && empty($conf->global->SOCIETE_DISABLE_PROSPECTS))
    	{
            if ($s) $s.=" / ";
    	    $companystatic->name=$langs->trans("Prospect");
      		$companystatic->name_alias='';
    	    $s.=$companystatic->getNomUrl(0,'prospect');
    	}
    	if (! empty($conf->fournisseur->enabled) && $obj->fournisseur)
    	{
    		if ($s) $s.=" / ";
            $companystatic->name=$langs->trans("Supplier");
      		$companystatic->name_alias='';
            $s.=$companystatic->getNomUrl(0,'supplier');
    	}
    	print $s;
    	print '</td>';
    }
    if (! empty($arrayfields['s.fk_prospectlevel']['checked']))
    {
		// Prospect level
		print '<td align="center">';
		print $companystatic->getLibProspLevel();
		print "</td>";
    }
    if (! empty($arrayfields['s.fk_stcomm']['checked']))
    {
        // Prospect status
		print '<td align="center" class="nowrap"><div class="nowrap">';
		print '<div class="inline-block">'.$companystatic->LibProspCommStatut($obj->stcomm_id,2,$prospectstatic->cacheprospectstatus[$obj->stcomm_id]['label']);
		print '</div> - <div class="inline-block">';
		foreach($prospectstatic->cacheprospectstatus as $key => $val)
		{
			$titlealt='default';
			if (! empty($val['code']) && ! in_array($val['code'], array('ST_NO', 'ST_NEVER', 'ST_TODO', 'ST_PEND', 'ST_DONE'))) $titlealt=$val['label'];
			if ($obj->stcomm_id != $val['id']) print '<a class="pictosubstatus" href="'.$_SERVER["PHP_SELF"].'?stcommsocid='.$obj->rowid.'&stcomm='.$val['code'].'&action=setstcomm'.$param.($page?'&page='.urlencode($page):'').'">'.img_action($titlealt,$val['code']).'</a>';
		}
		print '</div></div></td>';
    }
	// Extra fields
	if (is_array($extrafields->attribute_label) && count($extrafields->attribute_label))
	{
	   foreach($extrafields->attribute_label as $key => $val) 
	   {
			if (! empty($arrayfields["ef.".$key]['checked'])) 
			{
				print '<td';
				$align=$extrafields->getAlignFlag($key);
				if ($align) print ' align="'.$align.'"';
				print '>';
				$tmpkey='options_'.$key;
				print $extrafields->showOutputField($key, $obj->$tmpkey, '', 1);
				print '</td>';
			}
	   }
	}
    // Fields from hook
    $parameters=array('arrayfields'=>$arrayfields, 'obj'=>$obj);
	$reshook=$hookmanager->executeHooks('printFieldListValue',$parameters);    // Note that $action and $object may have been modified by hook
    print $hookmanager->resPrint;
    // Date creation
    if (! empty($arrayfields['s.datec']['checked']))
    {
        print '<td align="center" class="nowrap">';
        print dol_print_date($db->jdate($obj->date_creation), 'dayhour');
        print '</td>';
    }
    // Date modification
    if (! empty($arrayfields['s.tms']['checked']))
    {
        print '<td align="center" class="nowrap">';
        print dol_print_date($db->jdate($obj->date_update), 'dayhour');
        print '</td>';
    }
    // Status
    if (! empty($arrayfields['s.status']['checked']))
    {
        print '<td align="center" class="nowrap">'.$companystatic->getLibStatut(3).'</td>';
    }
    // Action column
    print '<td></td>';

	print '</tr>'."\n";
	$i++;
}

$db->free($resql);

$parameters=array('arrayfields'=>$arrayfields, 'sql'=>$sql);
$reshook=$hookmanager->executeHooks('printFieldListFooter',$parameters);    // Note that $action and $object may have been modified by hook
print $hookmanager->resPrint;

print "</table>";

print '</form>';

llxFooter();
$db->close();<|MERGE_RESOLUTION|>--- conflicted
+++ resolved
@@ -4,13 +4,9 @@
  * Copyright (C) 2005-2012  Regis Houssin           <regis.houssin@capnetworks.com>
  * Copyright (C) 2012       Marcos García           <marcosgdf@gmail.com>
  * Copyright (C) 2013-2015  Raphaël Doursenaud      <rdoursenaud@gpcsolutions.fr>
-<<<<<<< HEAD
  * Copyright (C) 2015       Florian Henry           <florian.henry@open-concept.pro>
  * Copyright (C) 2016       Josep Lluis Amador      <joseplluis@lliuretic.cat>
-=======
- * Copyright (C) 2015       Florian Henry      		<florian.henry@open-concept.pro>
  * Copyright (C) 2016       Ferran Marcet      		<fmarcet@2byte.es>
->>>>>>> da41c3ff
  *
  * This program is free software; you can redistribute it and/or modify
  * it under the terms of the GNU General Public License as published by
@@ -437,56 +433,9 @@
 $resql = $db->query($sql);
 if (! $resql)
 {
-<<<<<<< HEAD
     dol_print_error($db);
     exit;
 }
-=======
-	$num = $db->num_rows($resql);
-	$i = 0;
-
-	if ($search_all != '') $param = "&amp;sall=".urlencode($search_all);
- 	if ($search_categ != '') $param.='&amp;search_categ='.urlencode($search_categ);
- 	if ($search_sale > 0)	$param.='&amp;search_sale='.urlencode($search_sale);
-	if ($search_nom != '') $param.= "&amp;search_nom=".urlencode($search_nom);
-	if ($search_town != '') $param.= "&amp;search_town=".urlencode($search_town);
-	if ($search_zip != '') $param.= "&amp;search_zip=".urlencode($search_zip);
-	if ($search_country != '') $param.= "&amp;search_country=".urlencode($search_country);
-	if ($search_customer_code != '') $param.= "&amp;search_customer_code=".urlencode($search_customer_code);
-	if ($search_supplier_code != '') $param.= "&amp;search_supplier_code=".urlencode($search_supplier_code);
-	if ($search_account_customer_code != '') $param.= "&amp;search_account_customer_code=".urlencode($search_account_customer_code);
-	if ($search_account_supplier_code != '') $param.= "&amp;search_account_supplier_code=".urlencode($search_account_supplier_code);
-	if ($search_barcode != '') $param.= "&amp;sbarcode=".urlencode($search_barcode);
-	if ($search_idprof1 != '') $param.= '&amp;search_idprof1='.urlencode($search_idprof1);
-	if ($search_idprof2 != '') $param.= '&amp;search_idprof2='.urlencode($search_idprof2);
-	if ($search_idprof3 != '') $param.= '&amp;search_idprof3='.urlencode($search_idprof3);
-	if ($search_idprof4 != '') $param.= '&amp;search_idprof4='.urlencode($search_idprof4);
-	if ($search_idprof5 != '') $param.= '&amp;search_idprof5='.urlencode($search_idprof5);
-	if ($search_idprof6 != '') $param.= '&amp;search_idprof6='.urlencode($search_idprof6);
-	if ($search_country != '') $param.='&amp;search_country='.urlencode($search_country);
-	if ($search_type_thirdparty != '') $param.='&amp;search_type_thirdparty='.urlencode($search_type_thirdparty);
-	if ($optioncss != '') $param.='&amp;optioncss='.urlencode($optioncss);
-    if ($search_status != '') $param.='&amp;search_status='.urlencode($search_status);
-	if ($search_stcomm != '') $param.='&search_stcomm='.$search_stcomm;
- 	if ($search_level_from != '') $param.='&search_level_from='.$search_level_from;
- 	if ($search_level_to != '') $param.='&search_level_to='.$search_level_to;
-    if ($type != '') $param.='&amp;type='.urlencode($type);
-    // Add $param from extra fields
-    foreach ($search_array_options as $key => $val)
-    {
-        $crit=$val;
-        $tmpkey=preg_replace('/search_options_/','',$key);
-        if ($val != '') $param.='&search_options_'.$tmpkey.'='.urlencode($val);
-    } 	
-    
-	print_barre_liste($title, $page, $_SERVER["PHP_SELF"], $param, $sortfield, $sortorder, '', $num, $nbtotalofrecords, 'title_companies');
-
-    // Show delete result message
-    if (GETPOST('delsoc'))
-    {
-	    setEventMessages($langs->trans("CompanyDeleted",GETPOST('delsoc')), null, 'mesgs');
-    }
->>>>>>> da41c3ff
 
 $num = $db->num_rows($resql);
 $i = 0;
@@ -505,6 +454,7 @@
 $param='';
 if (! empty($contextpage) && $contextpage != $_SERVER["PHP_SELF"]) $param.='&contextpage='.$contextpage;
 if ($limit > 0 && $limit != $conf->liste_limit) $param.='&limit='.$limit;
+if ($search_all != '') $param = "&amp;sall=".urlencode($search_all);
 if ($sall != '') $param .= "&amp;sall=".urlencode($sall);
 if ($search_categ > 0) $param.='&amp;search_categ='.urlencode($search_categ);
 if ($search_sale > 0)	$param.='&amp;search_sale='.urlencode($search_sale);
