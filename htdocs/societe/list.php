--- conflicted
+++ resolved
@@ -675,11 +675,7 @@
 $sql .= $hookmanager->resPrint;
 // Add GroupBy from hooks
 $parameters = array('fieldstosearchall' => $fieldstosearchall);
-<<<<<<< HEAD
-$reshook = $hookmanager->executeHooks('printFieldListGroupBy', $parameters, $object); // Note that $action and $object may have been modified by hook
-=======
 $reshook = $hookmanager->executeHooks('printFieldListGroupBy', $parameters, $object, $action); // Note that $action and $object may have been modified by hook
->>>>>>> 503d1a04
 $sql .= $hookmanager->resPrint;
 
 // Count total nb of records with no order and no limits
@@ -886,12 +882,9 @@
 if ($user->rights->societe->creer) {
 	$arrayofmassactions['predisable'] = img_picto('', 'stop-circle', 'class="pictofixedwidth"').$langs->trans("SetToDisabled");
 }
-<<<<<<< HEAD
-=======
 if ($user->rights->societe->creer) {
 	$arrayofmassactions['presetcommercial'] = img_picto('', 'user', 'class="pictofixedwidth"').$langs->trans("AllocateCommercial");
 }
->>>>>>> 503d1a04
 if (GETPOST('nomassaction', 'int') || in_array($massaction, array('presend', 'predelete', 'preaffecttag', 'preenable', 'preclose'))) {
 	$arrayofmassactions = array();
 }
@@ -1265,13 +1258,6 @@
 	print '<input class="flat searchstring maxwidth50" type="text" name="search_import_key" value="'.dol_escape_htmltag($search_import_key).'">';
 	print '</td>';
 }
-<<<<<<< HEAD
-// Action column
-print '<td class="liste_titre center actioncolumn">';
-$searchpicto = $form->showFilterButtons();
-print $searchpicto;
-print '</td>';
-=======
 if (empty($conf->global->MAIN_CHECKBOX_LEFT_COLUMN)) {
 	// Action column
 	print '<td class="liste_titre center actioncolumn">';
@@ -1279,7 +1265,6 @@
 	print $searchpicto;
 	print '</td>';
 }
->>>>>>> 503d1a04
 
 print "</tr>\n";
 print '<tr class="liste_titre">';
@@ -1400,13 +1385,9 @@
 if (!empty($arrayfields['s.import_key']['checked'])) {
 	print_liste_field_titre($arrayfields['s.import_key']['label'], $_SERVER["PHP_SELF"], "s.import_key", "", $param, '', $sortfield, $sortorder, 'center ');
 }
-<<<<<<< HEAD
-print_liste_field_titre($selectedfields, $_SERVER["PHP_SELF"], "", '', '', '', $sortfield, $sortorder, 'center maxwidthsearch actioncolumn ');
-=======
 if (empty($conf->global->MAIN_CHECKBOX_LEFT_COLUMN)) {
 	print_liste_field_titre($selectedfields, $_SERVER["PHP_SELF"], "", '', '', '', $sortfield, $sortorder, 'center maxwidthsearch actioncolumn ');
 }
->>>>>>> 503d1a04
 print "</tr>\n";
 
 
@@ -1705,11 +1686,7 @@
 				$titlealt = $val['label'];
 			}
 			if ($obj->stcomm_id != $val['id']) {
-<<<<<<< HEAD
-				print '<a class="pictosubstatus" href="'.$_SERVER["PHP_SELF"].'?stcommsocid='.$obj->rowid.'&stcomm='.urlencode($val['code']).'&action=setstcomm&token='.newToken().$param.($page ? '&page='.urlencode($page) : '').'">'.img_action($titlealt, $val['code'], $val['picto']).'</a>';
-=======
 				print '<a class="pictosubstatus reposition" href="'.$_SERVER["PHP_SELF"].'?stcommsocid='.$obj->rowid.'&stcomm='.urlencode($val['code']).'&action=setstcomm&token='.newToken().$param.($page ? '&page='.urlencode($page) : '').'">'.img_action($titlealt, $val['code'], $val['picto']).'</a>';
->>>>>>> 503d1a04
 			}
 		}
 		print '</div></div></td>';
@@ -1769,13 +1746,6 @@
 		}
 	}
 	// Action column (Show the massaction button only when this page is not opend from the Extended POS)
-<<<<<<< HEAD
-	print '<td class="nowrap center actioncolumn">';
-	if (($massactionbutton || $massaction) && $contextpage != 'poslist') {   // If we are in select mode (massactionbutton defined) or if we have already selected and sent an action ($massaction) defined
-		$selected = 0;
-		if (in_array($obj->rowid, $arrayofselected)) {
-			$selected = 1;
-=======
 	if (empty($conf->global->MAIN_CHECKBOX_LEFT_COLUMN)) {
 		print '<td class="nowrap center actioncolumn">';
 		if (($massactionbutton || $massaction) && $contextpage != 'poslist') {   // If we are in select mode (massactionbutton defined) or if we have already selected and sent an action ($massaction) defined
@@ -1784,7 +1754,6 @@
 				$selected = 1;
 			}
 			print '<input id="cb'.$obj->rowid.'" class="flat checkforselect" type="checkbox" name="toselect[]" value="'.$obj->rowid.'"'.($selected ? ' checked="checked"' : '').'>';
->>>>>>> 503d1a04
 		}
 		print '</td>';
 	}
