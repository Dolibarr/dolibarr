<?php
/* Copyright (C) 2001-2004  Rodolphe Quiedeville    <rodolphe@quiedeville.org>
 * Copyright (C) 2004-2013  Laurent Destailleur     <eldy@users.sourceforge.net>
 * Copyright (C) 2005-2012  Regis Houssin           <regis.houssin@capnetworks.com>
 * Copyright (C) 2012       Marcos García           <marcosgdf@gmail.com>
 * Copyright (C) 2013-2015  Raphaël Doursenaud      <rdoursenaud@gpcsolutions.fr>
 * Copyright (C) 2015       Florian Henry           <florian.henry@open-concept.pro>
 * Copyright (C) 2016       Josep Lluis Amador      <joseplluis@lliuretic.cat>
 *
 * This program is free software; you can redistribute it and/or modify
 * it under the terms of the GNU General Public License as published by
 * the Free Software Foundation; either version 3 of the License, or
 * (at your option) any later version.
 *
 * This program is distributed in the hope that it will be useful,
 * but WITHOUT ANY WARRANTY; without even the implied warranty of
 * MERCHANTABILITY or FITNESS FOR A PARTICULAR PURPOSE.  See the
 * GNU General Public License for more details.
 *
 * You should have received a copy of the GNU General Public License
 * along with this program. If not, see <http://www.gnu.org/licenses/>.
 */

/**
 *	\file       htdocs/societe/list.php
 *	\ingroup    societe
 *	\brief      Page to show list of third parties
 */

require_once '../main.inc.php';
include_once DOL_DOCUMENT_ROOT.'/contact/class/contact.class.php';
require_once DOL_DOCUMENT_ROOT.'/core/class/html.formother.class.php';
require_once DOL_DOCUMENT_ROOT.'/core/lib/company.lib.php';
require_once DOL_DOCUMENT_ROOT.'/core/class/html.formcompany.class.php';
require_once DOL_DOCUMENT_ROOT.'/societe/class/client.class.php';

$langs->load("companies");
$langs->load("customers");
$langs->load("suppliers");
$langs->load("bills");
$langs->load("compta");

// Security check
$socid = GETPOST('socid','int');
if ($user->societe_id) $socid=$user->societe_id;
$result = restrictedArea($user,'societe',$socid,'');

$search_all=trim(GETPOST("sall"));
$search_nom=trim(GETPOST("search_nom"));
$search_nom_only=trim(GETPOST("search_nom_only"));
$search_barcode=trim(GETPOST("sbarcode"));
$search_customer_code=trim(GETPOST('search_customer_code'));
$search_supplier_code=trim(GETPOST('search_supplier_code'));
$search_account_customer_code=trim(GETPOST('search_account_customer_code'));
$search_account_supplier_code=trim(GETPOST('search_account_supplier_code'));
$search_town=trim(GETPOST("search_town"));
$search_zip=trim(GETPOST("search_zip"));
$search_state=trim(GETPOST("search_state"));
$search_idprof1=trim(GETPOST('search_idprof1'));
$search_idprof2=trim(GETPOST('search_idprof2'));
$search_idprof3=trim(GETPOST('search_idprof3'));
$search_idprof4=trim(GETPOST('search_idprof4'));
$search_idprof5=trim(GETPOST('search_idprof5'));
$search_idprof6=trim(GETPOST('search_idprof6'));
$search_sale=trim(GETPOST("search_sale",'int'));
$search_categ=trim(GETPOST("search_categ",'int'));
$search_country=GETPOST("search_country",'int');
$search_type_thirdparty=GETPOST("search_type_thirdparty",'int');
$search_status=GETPOST("search_status",'int');
$search_type=GETPOST('search_type','alpha');
$search_level_from = GETPOST("search_level_from","alpha");
$search_level_to   = GETPOST("search_level_to","alpha");
$search_stcomm=GETPOST('search_stcomm','int');

$type=GETPOST('type');
$optioncss=GETPOST('optioncss','alpha');
$mode=GETPOST("mode");
$action=GETPOST('action');

$limit = GETPOST("limit")?GETPOST("limit","int"):$conf->liste_limit;
$sortfield=GETPOST("sortfield",'alpha');
$sortorder=GETPOST("sortorder",'alpha');
$page=GETPOST("page",'int');
if (! $sortorder) $sortorder="ASC";
if (! $sortfield) $sortfield="s.nom";
if ($page == -1) { $page = 0 ; }
$offset = $limit * $page;
$pageprev = $page - 1;
$pagenext = $page + 1;

// Initialize technical object to manage hooks of thirdparties. Note that conf->hooks_modules contains array array
$contextpage='thirdpartylist';
/*if ($search_type == '1,3') { $contextpage='customerlist'; $type='c'; }
if ($search_type == '2,3') { $contextpage='prospectlist'; $type='p'; }
if ($search_type == '4') { $contextpage='supplierlist'; $type='f'; }
*/
if ($type == 'c') { $contextpage='customerlist'; if ($search_type=='') $search_type='1,3'; }
if ($type == 'p') { $contextpage='prospectlist'; if ($search_type=='') $search_type='2,3'; }
if ($type == 'f') { $contextpage='supplierlist'; if ($search_type=='') $search_type='4'; }

// Initialize technical object to manage hooks of thirdparties. Note that conf->hooks_modules contains array array
$hookmanager->initHooks(array($contextpage));
$extrafields = new ExtraFields($db);

// fetch optionals attributes and labels
$extralabels = $extrafields->fetch_name_optionals_label('societe');
$search_array_options=$extrafields->getOptionalsFromPost($extralabels,'','search_');

// List of fields to search into when doing a "search in all"
$fieldstosearchall = array(
	's.nom'=>"ThirdPartyName",
	's.name_alias'=>"AliasNameShort",
	's.code_client'=>"CustomerCode",
    "s.code_fournisseur"=>"SupplierCode",
	's.email'=>"EMail",
	's.url'=>"URL",
    's.tva_intra'=>"VATIntra",
    's.siren'=>"ProfId1",
    's.siret'=>"ProfId2",
    's.ape'=>"ProfId3",
);
if (($tmp = $langs->transnoentities("ProfId4".$mysoc->country_code)) && $tmp != "ProfId4".$mysoc->country_code && $tmp != '-') $fieldstosearchall['s.idprof4']='ProfId4';
if (($tmp = $langs->transnoentities("ProfId5".$mysoc->country_code)) && $tmp != "ProfId5".$mysoc->country_code && $tmp != '-') $fieldstosearchall['s.idprof5']='ProfId5';
if (($tmp = $langs->transnoentities("ProfId6".$mysoc->country_code)) && $tmp != "ProfId6".$mysoc->country_code && $tmp != '-') $fieldstosearchall['s.idprof6']='ProfId6';
if (!empty($conf->barcode->enabled)) $fieldstosearchall['s.barcode']='Gencod';

// Define list of fields to show into list
$checkedcustomercode=(in_array($contextpage, array('thirdpartylist', 'customerlist', 'prospectlist')) ? 1 : 0);
$checkedsuppliercode=(in_array($contextpage, array('supplierlist')) ? 1 : 0);
$checkedcustomeraccountcode=(in_array($contextpage, array('customerlist')) ? 1 : 0);
$checkedsupplieraccountcode=(in_array($contextpage, array('supplierlist')) ? 1 : 0);
$checkedtypetiers=1;
$checkedprofid1=0;
$checkedprofid2=0;
$checkedprofid3=0;
$checkedprofid4=0;
$checkedprofid5=0;
$checkedprofid6=0;
//$checkedprofid4=((($tmp = $langs->transnoentities("ProfId4".$mysoc->country_code)) && $tmp != "ProfId4".$mysoc->country_code && $tmp != '-') ? 1 : 0);
//$checkedprofid5=((($tmp = $langs->transnoentities("ProfId5".$mysoc->country_code)) && $tmp != "ProfId5".$mysoc->country_code && $tmp != '-') ? 1 : 0);
//$checkedprofid6=((($tmp = $langs->transnoentities("ProfId6".$mysoc->country_code)) && $tmp != "ProfId6".$mysoc->country_code && $tmp != '-') ? 1 : 0);
$checkprospectlevel=(in_array($contextpage, array('prospectlist')) ? 1 : 0);
$checkstcomm=(in_array($contextpage, array('prospectlist')) ? 1 : 0);
$arrayfields=array(
    's.nom'=>array('label'=>$langs->trans("Company"), 'checked'=>1),
    's.barcode'=>array('label'=>$langs->trans("Gencod"), 'checked'=>1, 'enabled'=>(! empty($conf->barcode->enabled))),
    's.code_client'=>array('label'=>$langs->trans("CustomerCodeShort"), 'checked'=>$checkedcustomercode),
    's.code_fournisseur'=>array('label'=>$langs->trans("SupplierCodeShort"), 'checked'=>$checkedsuppliercode, 'enabled'=>(! empty($conf->fournisseur->enabled))),
    's.code_compta'=>array('label'=>$langs->trans("CustomerAccountancyCodeShort"), 'checked'=>$checkedcustomeraccountcode),
    's.code_compta_fournisseur'=>array('label'=>$langs->trans("SupplierAccountancyCodeShort"), 'checked'=>$checkedsupplieraccountcode, 'enabled'=>(! empty($conf->fournisseur->enabled))),
    's.town'=>array('label'=>$langs->trans("Town"), 'checked'=>1),
    's.zip'=>array('label'=>$langs->trans("Zip"), 'checked'=>1),
    'state.nom'=>array('label'=>$langs->trans("State"), 'checked'=>0),
	'country.code_iso'=>array('label'=>$langs->trans("Country"), 'checked'=>0),
    'typent.code'=>array('label'=>$langs->trans("ThirdPartyType"), 'checked'=>$checkedtypetiers),
    's.siren'=>array('label'=>$langs->trans("ProfId1Short"), 'checked'=>$checkedprofid1),
    's.siret'=>array('label'=>$langs->trans("ProfId2Short"), 'checked'=>$checkedprofid2),
    's.ape'=>array('label'=>$langs->trans("ProfId3Short"), 'checked'=>$checkedprofid3),
    's.idprof4'=>array('label'=>$langs->trans("ProfId4Short"), 'checked'=>$checkedprofid4),
    's.idprof5'=>array('label'=>$langs->trans("ProfId5Short"), 'checked'=>$checkedprofid5),
    's.idprof6'=>array('label'=>$langs->trans("ProfId6Short"), 'checked'=>$checkedprofid6),
	's.fk_prospectlevel'=>array('label'=>$langs->trans("ProspectLevelShort"), 'checked'=>$checkprospectlevel),
	's.fk_stcomm'=>array('label'=>$langs->trans("StatusProsp"), 'checked'=>$checkstcomm),
    's.datec'=>array('label'=>$langs->trans("DateCreation"), 'checked'=>0, 'position'=>500),
    's.tms'=>array('label'=>$langs->trans("DateModificationShort"), 'checked'=>0, 'position'=>500),
    's.status'=>array('label'=>$langs->trans("Status"), 'checked'=>1, 'position'=>1000),
);
// Extra fields
if (is_array($extrafields->attribute_label) && count($extrafields->attribute_label))
{
   foreach($extrafields->attribute_label as $key => $val) 
   {
       $arrayfields["ef.".$key]=array('label'=>$extrafields->attribute_label[$key], 'checked'=>$extrafields->attribute_list[$key], 'position'=>$extrafields->attribute_pos[$key], 'enabled'=>$extrafields->attribute_perms[$key]);
   }
}


/*
 * Actions
 */

$parameters=array();
$reshook=$hookmanager->executeHooks('doActions',$parameters);    // Note that $action and $object may have been modified by some hooks
if ($reshook < 0) setEventMessages($hookmanager->error, $hookmanager->errors, 'errors');

include DOL_DOCUMENT_ROOT.'/core/actions_changeselectedfields.inc.php';

if (empty($reshook))
{
	if ($action == 'setstcomm')
	{
		$object = new Client($db);
		$result=$object->fetch(GETPOST('stcommsocid'));
		$object->stcomm_id=dol_getIdFromCode($db, GETPOST('stcomm','alpha'), 'c_stcomm');
		$result=$object->update($object->id, $user);
		if ($result < 0) setEventMessages($object->error,$object->errors,'errors');

		$action='';
	}
}

// Do we click on purge search criteria ?
if (GETPOST("button_removefilter_x") || GETPOST("button_removefilter.x") || GETPOST("button_removefilter")) // Both test are required to be compatible with all browsers
{
    $search_nom='';
    $search_categ=0;
    $search_sale='';
	$search_barcode="";
    $search_customer_code='';
    $search_supplier_code='';
    $search_account_customer_code='';
    $search_account_supplier_code='';
	$search_town="";
	$search_zip="";
	$search_state="";
	$search_country='';
	$search_idprof1='';
	$search_idprof2='';
	$search_idprof3='';
	$search_idprof4='';
	$search_idprof5='';
	$search_idprof6='';
	$search_type='';
	$search_type_thirdparty='';
	$search_status='';
	$search_stcomm='';
 	$search_level_from='';
 	$search_level_to='';
	$search_array_options=array();
}

if ($search_status=='') $search_status=1; // always display active thirdparty first



/*
 * View
 */

/*
 REM: Rules on permissions to see thirdparties
 Internal or External user + No permission to see customers => See nothing
 Internal user socid=0 + Permission to see ALL customers    => See all thirdparties
 Internal user socid=0 + No permission to see ALL customers => See only thirdparties linked to user that are sale representative
 External user socid=x + Permission to see ALL customers    => Can see only himself
 External user socid=x + No permission to see ALL customers => Can see only himself
 */

$form=new Form($db);
$formother=new FormOther($db);
$companystatic=new Societe($db);
$formcompany=new FormCompany($db);
$prospectstatic=new Client($db);
$prospectstatic->client=2;
$prospectstatic->loadCacheOfProspStatus();

$help_url='EN:Module_Third_Parties|FR:Module_Tiers|ES:Empresas';
llxHeader('',$langs->trans("ThirdParty"),$help_url);


$title=$langs->trans("ListOfThirdParties");
if ($type == 'c' && (empty($search_type) || ($search_type == '1,3'))) $title=$langs->trans("ListOfCustomers");
if ($type == 'p' && (empty($search_type) || ($search_type == '2,3'))) $title=$langs->trans("ListOfProspects");
if ($type == 'f' && (empty($search_type) || ($search_type == '4'))) $title=$langs->trans("ListOfSuppliers");

// If both parameters are set, search for everything BETWEEN them
if ($search_level_from != '' && $search_level_to != '')
{
	// Ensure that these parameters are numbers
	$search_level_from = (int) $search_level_from;
	$search_level_to = (int) $search_level_to;

	// If from is greater than to, reverse orders
	if ($search_level_from > $search_level_to)
	{
		$tmp = $search_level_to;
		$search_level_to = $search_level_from;
		$search_level_from = $tmp;
	}

	// Generate the SQL request
	$sortwhere = '(sortorder BETWEEN '.$search_level_from.' AND '.$search_level_to.') AS is_in_range';
}
// If only "from" parameter is set, search for everything GREATER THAN it
else if ($search_level_from != '')
{
	// Ensure that this parameter is a number
	$search_level_from = (int) $search_level_from;

	// Generate the SQL request
	$sortwhere = '(sortorder >= '.$search_level_from.') AS is_in_range';
}
// If only "to" parameter is set, search for everything LOWER THAN it
else if ($search_level_to != '')
{
	// Ensure that this parameter is a number
	$search_level_to = (int) $search_level_to;

	// Generate the SQL request
	$sortwhere = '(sortorder <= '.$search_level_to.') AS is_in_range';
}
// If no parameters are set, dont search for anything
else
{
	$sortwhere = '0 as is_in_range';
}

// Select every potentiels, and note each potentiels which fit in search parameters
dol_syslog('societe/list.php',LOG_DEBUG);
$sql = "SELECT code, label, sortorder, ".$sortwhere;
$sql.= " FROM ".MAIN_DB_PREFIX."c_prospectlevel";
$sql.= " WHERE active > 0";
$sql.= " ORDER BY sortorder";

$resql = $db->query($sql);
if ($resql)
{
	$tab_level = array();
	$search_levels = array();

	while ($obj = $db->fetch_object($resql))
	{
		// Compute level text
		$level=$langs->trans($obj->code);
		if ($level == $obj->code) $level=$langs->trans($obj->label);

		// Put it in the array sorted by sortorder
		$tab_level[$obj->sortorder] = $level;

		// If this potentiel fit in parameters, add its code to the $search_levels array
		if ($obj->is_in_range == 1)
		{
			$search_levels[] = '"'.preg_replace('[^A-Za-z0-9_-]', '', $obj->code).'"';
		}
	}

	// Implode the $search_levels array so that it can be use in a "IN (...)" where clause.
	// If no paramters was set, $search_levels will be empty
	$search_levels = implode(',', $search_levels);
}
else dol_print_error($db);

$sql = "SELECT s.rowid, s.nom as name, s.name_alias, s.barcode, s.town, s.zip, s.datec, s.code_client, s.code_fournisseur, ";
$sql.= " st.libelle as stcomm, s.fk_stcomm as stcomm_id, s.fk_prospectlevel, s.prefix_comm, s.client, s.fournisseur, s.canvas, s.status as status,";
$sql.= " s.siren as idprof1, s.siret as idprof2, ape as idprof3, idprof4 as idprof4, s.fk_pays,";
$sql.= " s.tms as date_update, s.datec as date_creation,";
$sql.= " typent.code as typent_code,";
$sql.= " state.code_departement as state_code, state.nom as state_name";
// We'll need these fields in order to filter by sale (including the case where the user can only see his prospects)
if ($search_sale) $sql .= ", sc.fk_soc, sc.fk_user";
// We'll need these fields in order to filter by categ
if ($search_categ) $sql .= ", cs.fk_categorie, cs.fk_soc";
// Add fields from extrafields
foreach ($extrafields->attribute_label as $key => $val) $sql.=($extrafields->attribute_type[$key] != 'separate' ? ",ef.".$key.' as options_'.$key : '');
// Add fields from hooks
$parameters=array();
$reshook=$hookmanager->executeHooks('printFieldListSelect',$parameters);    // Note that $action and $object may have been modified by hook
$sql.=$hookmanager->resPrint;
$sql.= " FROM ".MAIN_DB_PREFIX."societe as s";
if (is_array($extrafields->attribute_label) && count($extrafields->attribute_label)) $sql.= " LEFT JOIN ".MAIN_DB_PREFIX."societe_extrafields as ef on (s.rowid = ef.fk_object)";
$sql.= " LEFT JOIN ".MAIN_DB_PREFIX."c_country as country on (country.rowid = s.fk_pays)";
$sql.= " LEFT JOIN ".MAIN_DB_PREFIX."c_typent as typent on (typent.id = s.fk_typent)";
$sql.= " LEFT JOIN ".MAIN_DB_PREFIX."c_departements as state on (state.rowid = s.fk_departement)";
// We'll need this table joined to the select in order to filter by categ
if (! empty($search_categ)) $sql.= ' LEFT JOIN '.MAIN_DB_PREFIX."categorie_societe as cs ON s.rowid = cs.fk_soc"; // We'll need this table joined to the select in order to filter by categ
$sql.= " ,".MAIN_DB_PREFIX."c_stcomm as st";
// We'll need this table joined to the select in order to filter by sale
if ($search_sale || (!$user->rights->societe->client->voir && !$socid)) $sql.= ", ".MAIN_DB_PREFIX."societe_commerciaux as sc";
<<<<<<< HEAD
=======
// We'll need this table joined to the select in order to filter by categ
if ($search_categ) $sql.= ", ".MAIN_DB_PREFIX."categorie_".($type=='f'?"fournisseur":"societe")." as cs";
>>>>>>> ee420b79
$sql.= " WHERE s.fk_stcomm = st.id";
$sql.= " AND s.entity IN (".getEntity('societe', 1).")";
if (! $user->rights->societe->client->voir && ! $socid)	$sql.= " AND s.rowid = sc.fk_soc AND sc.fk_user = " .$user->id;
if ($socid)           $sql.= " AND s.rowid = ".$socid;
if ($search_sale)     $sql.= " AND s.rowid = sc.fk_soc";        // Join for the needed table to filter by sale
if (! $user->rights->fournisseur->lire) $sql.=" AND (s.fournisseur <> 1 OR s.client <> 0)";    // client=0, fournisseur=0 must be visible
if ($search_sale)     $sql.= " AND sc.fk_user = ".$db->escape($search_sale);
if ($search_categ > 0)    $sql.= " AND cs.fk_categorie = ".$db->escape($search_categ);
if ($search_categ == -2)  $sql.= " AND cs.fk_categorie IS NULL";
if ($search_all)      $sql.= natural_search(array_keys($fieldstosearchall), $search_all);
if ($search_nom)      $sql.= natural_search("s.nom",$search_nom);
if ($search_nom_only) $sql.= natural_search("s.nom",$search_nom_only);
if ($search_customer_code) $sql.= natural_search("s.code_client",$search_customer_code);
if ($search_supplier_code) $sql.= natural_search("s.code_fournisseur",$search_supplier_code);
if ($search_account_customer_code) $sql.= natural_search("s.code_compta",$search_account_customer_code);
if ($search_account_supplier_code) $sql.= natural_search("s.code_compta_fournisseur",$search_account_supplier_code);
if ($search_town)     $sql.= natural_search("s.town",$search_town);
if ($search_zip)      $sql.= natural_search("s.zip",$search_zip);
if ($search_state)    $sql.= natural_search("state.nom",$search_state);
if ($search_country) $sql .= " AND s.fk_pays IN (".$search_country.')';
if ($search_idprof1)  $sql.= natural_search("s.siren",$search_idprof1);
if ($search_idprof2)  $sql.= natural_search("s.siret",$search_idprof2);
if ($search_idprof3)  $sql.= natural_search("s.ape",$search_idprof3);
if ($search_idprof4)  $sql.= natural_search("s.idprof4",$search_idprof4);
if ($search_idprof5)  $sql.= natural_search("s.idprof5",$search_idprof5);
if ($search_idprof6)  $sql.= natural_search("s.idprof6",$search_idprof6);
// Filter on type of thirdparty
if ($search_type > 0 && in_array($search_type,array('1,3','2,3'))) $sql .= " AND s.client IN (".$db->escape($search_type).")";
if ($search_type > 0 && in_array($search_type,array('4')))         $sql .= " AND s.fournisseur = 1";
if ($search_type == '0') $sql .= " AND s.client = 0 AND s.fournisseur = 0";
if ($search_status!='') $sql .= " AND s.status = ".$db->escape($search_status);
if (!empty($conf->barcode->enabled) && $search_barcode) $sql.= " AND s.barcode LIKE '%".$db->escape($search_barcode)."%'";
if ($search_type_thirdparty) $sql .= " AND s.fk_typent IN (".$search_type_thirdparty.')';
if ($search_levels)  $sql .= " AND s.fk_prospectlevel IN (".$search_levels.')';
if ($search_stcomm != '' && $search_stcomm != -2) $sql.= natural_search("s.fk_stcomm",$search_stcomm,2);
// Add where from extra fields
foreach ($search_array_options as $key => $val)
{
    $crit=$val;
    $tmpkey=preg_replace('/search_options_/','',$key);
    $typ=$extrafields->attribute_type[$tmpkey];
    $mode=0;
    if (in_array($typ, array('int','double'))) $mode=1;    // Search on a numeric
    if ($val && ( ($crit != '' && ! in_array($typ, array('select'))) || ! empty($crit))) 
    {
        $sql .= natural_search('ef.'.$tmpkey, $crit, $mode);
    }
}
// Add where from hooks
$parameters=array();
$reshook=$hookmanager->executeHooks('printFieldListWhere',$parameters);    // Note that $action and $object may have been modified by hook
$sql.=$hookmanager->resPrint;

$sql.= $db->order($sortfield,$sortorder);

// Count total nb of records
$nbtotalofrecords = 0;
if (empty($conf->global->MAIN_DISABLE_FULL_SCANLIST))
{
	$result = $db->query($sql);
	$nbtotalofrecords = $db->num_rows($result);
}

$sql.= $db->plimit($limit+1, $offset);

$resql = $db->query($sql);
if ($resql)
{
	$num = $db->num_rows($resql);
	$i = 0;

	$param='';
    if ($limit > 0 && $limit != $conf->liste_limit) $param.='&limit='.$limit;
	if ($sall != '') $param .= "&amp;sall=".urlencode($sall);
 	if ($search_categ > 0) $param.='&amp;search_categ='.urlencode($search_categ);
 	if ($search_sale > 0)	$param.='&amp;search_sale='.urlencode($search_sale);
	if ($search_nom != '') $param.= "&amp;search_nom=".urlencode($search_nom);
	if ($search_town != '') $param.= "&amp;search_town=".urlencode($search_town);
	if ($search_zip != '') $param.= "&amp;search_zip=".urlencode($search_zip);
	if ($search_state != '') $param.= "&amp;search_state=".urlencode($search_state);
	if ($search_country != '') $param.= "&amp;search_country=".urlencode($search_country);
	if ($search_customer_code != '') $param.= "&amp;search_customer_code=".urlencode($search_customer_code);
	if ($search_supplier_code != '') $param.= "&amp;search_supplier_code=".urlencode($search_supplier_code);
	if ($search_account_customer_code != '') $param.= "&amp;search_account_customer_code=".urlencode($search_account_customer_code);
	if ($search_account_supplier_code != '') $param.= "&amp;search_account_supplier_code=".urlencode($search_account_supplier_code);
	if ($search_barcode != '') $param.= "&amp;sbarcode=".urlencode($search_barcode);
	if ($search_idprof1 != '') $param.= '&amp;search_idprof1='.urlencode($search_idprof1);
	if ($search_idprof2 != '') $param.= '&amp;search_idprof2='.urlencode($search_idprof2);
	if ($search_idprof3 != '') $param.= '&amp;search_idprof3='.urlencode($search_idprof3);
	if ($search_idprof4 != '') $param.= '&amp;search_idprof4='.urlencode($search_idprof4);
	if ($search_idprof5 != '') $param.= '&amp;search_idprof5='.urlencode($search_idprof5);
	if ($search_idprof6 != '') $param.= '&amp;search_idprof6='.urlencode($search_idprof6);
	if ($search_country != '') $param.='&amp;search_country='.urlencode($search_country);
	if ($search_type_thirdparty != '') $param.='&amp;search_type_thirdparty='.urlencode($search_type_thirdparty);
	if ($optioncss != '') $param.='&amp;optioncss='.urlencode($optioncss);
    if ($search_status != '') $param.='&amp;search_status='.urlencode($search_status);
	if ($search_stcomm != '') $param.='&search_stcomm='.$search_stcomm;
 	if ($search_level_from != '') $param.='&search_level_from='.$search_level_from;
 	if ($search_level_to != '') $param.='&search_level_to='.$search_level_to;
    if ($type != '') $param.='&amp;type='.urlencode($type);
    // Add $param from extra fields
    foreach ($search_array_options as $key => $val)
    {
        $crit=$val;
        $tmpkey=preg_replace('/search_options_/','',$key);
        if ($val != '') $param.='&search_options_'.$tmpkey.'='.urlencode($val);
    } 	
    
    // Show delete result message
    if (GETPOST('delsoc'))
    {
	    setEventMessages($langs->trans("CompanyDeleted",GETPOST('delsoc')), null, 'mesgs');
    }

    print '<form method="post" action="'.$_SERVER["PHP_SELF"].'" name="formfilter">';
    if ($optioncss != '') print '<input type="hidden" name="optioncss" value="'.$optioncss.'">';
	print '<input type="hidden" name="token" value="'.$_SESSION['newtoken'].'">';
	print '<input type="hidden" name="formfilteraction" id="formfilteraction" value="list">';
	print '<input type="hidden" name="sortfield" value="'.$sortfield.'">';
	print '<input type="hidden" name="sortorder" value="'.$sortorder.'">';
	
    print_barre_liste($title, $page, $_SERVER["PHP_SELF"], $param, $sortfield, $sortorder, '', $num, $nbtotalofrecords, 'title_companies', 0, '', '', $limit);

	$langs->load("other");
	$textprofid=array();
	foreach(array(1,2,3,4,5,6) as $key)
	{
		$label=$langs->transnoentities("ProfId".$key.$mysoc->country_code);
		$textprofid[$key]='';
		if ($label != "ProfId".$key.$mysoc->country_code)
		{	// Get only text between ()
			if (preg_match('/\((.*)\)/i',$label,$reg)) $label=$reg[1];
			$textprofid[$key]=$langs->trans("ProfIdShortDesc",$key,$mysoc->country_code,$label);
		}
	}

    if ($search_all)
    {
        foreach($fieldstosearchall as $key => $val) $fieldstosearchall[$key]=$langs->trans($val);
        print $langs->trans("FilterOnInto", $search_all) . join(', ',$fieldstosearchall);
    }
	
	// Filter on categories
	$moreforfilter='';
	if ($type == 'c' || $type == 'p')
	{
		if (! empty($conf->categorie->enabled))
		{
			require_once DOL_DOCUMENT_ROOT . '/categories/class/categorie.class.php';
			$moreforfilter.='<div class="divsearchfield">';
		 	$moreforfilter.=$langs->trans('Categories'). ': ';
			$moreforfilter.=$formother->select_categories('customer',$search_categ,'search_categ',1);
		 	$moreforfilter.='</div>';
		}
	}
	
	// If the user can view prospects other than his'
	if ($user->rights->societe->client->voir || $socid)
	{
	 	$moreforfilter.='<div class="divsearchfield">';
	 	$moreforfilter.=$langs->trans('SalesRepresentatives'). ': ';
		$moreforfilter.=$formother->select_salesrepresentatives($search_sale,'search_sale',$user, 0, 1, 'maxwidth300');
		$moreforfilter.='</div>';
	}
	if ($type == 'f')
	{
		if (! empty($conf->categorie->enabled))
		{
			require_once DOL_DOCUMENT_ROOT . '/categories/class/categorie.class.php';
			$moreforfilter.='<div class="divsearchfield">';
			$moreforfilter.=$langs->trans('Categories'). ': ';
			$moreforfilter.=$formother->select_categories('supplier',$search_categ,'search_categ',1);
			$moreforfilter.='</div>';
		}
	}
	if (! empty($moreforfilter))
	{
		print '<div class="liste_titre liste_titre_bydiv centpercent">';
		print $moreforfilter;
    	$parameters=array('type'=>$type);
    	$reshook=$hookmanager->executeHooks('printFieldPreListTitle',$parameters);    // Note that $action and $object may have been modified by hook
	    print $hookmanager->resPrint;
	    print '</div>';
	}

    $varpage=empty($contextpage)?$_SERVER["PHP_SELF"]:$contextpage;
    $selectedfields=$form->multiSelectArrayWithCheckbox('selectedfields', $arrayfields, $varpage);	// This also change content of $arrayfields
	
	print '<table class="liste'.($moreforfilter?" listwithfilterbefore":"").'">';

	print '<tr class="liste_titre">';
	if (! empty($arrayfields['s.nom']['checked']))            print_liste_field_titre($langs->trans("Company"), $_SERVER["PHP_SELF"],"s.nom","",$param,"",$sortfield,$sortorder);
    if (! empty($arrayfields['s.barcode']['checked']))        print_liste_field_titre($langs->trans("Gencod"), $_SERVER["PHP_SELF"], "s.barcode",$param,'','',$sortfield,$sortorder);
	if (! empty($arrayfields['s.code_client']['checked']))             print_liste_field_titre($arrayfields['s.code_client']['label'],$_SERVER["PHP_SELF"],"s.code_client","",$param,'',$sortfield,$sortorder);
	if (! empty($arrayfields['s.code_fournisseur']['checked']))        print_liste_field_titre($arrayfields['s.code_fournisseur']['label'],$_SERVER["PHP_SELF"],"s.code_fournisseur","",$param,'',$sortfield,$sortorder);
	if (! empty($arrayfields['s.code_compta']['checked']))             print_liste_field_titre($arrayfields['s.code_compta']['label'],$_SERVER["PHP_SELF"],"s.code_compta","",$param,'',$sortfield,$sortorder);
	if (! empty($arrayfields['s.code_compta_fournisseur']['checked'])) print_liste_field_titre($arrayfields['s.code_compta_fournisseur']['label'],$_SERVER["PHP_SELF"],"s.code_compta_fournisseur","",$param,'',$sortfield,$sortorder);
	if (! empty($arrayfields['s.town']['checked']))           print_liste_field_titre($langs->trans("Town"),$_SERVER["PHP_SELF"],"s.town","",$param,'',$sortfield,$sortorder);
	if (! empty($arrayfields['s.zip']['checked']))            print_liste_field_titre($langs->trans("Zip"),$_SERVER["PHP_SELF"],"s.zip","",$param,'',$sortfield,$sortorder);
	if (! empty($arrayfields['state.nom']['checked']))        print_liste_field_titre($langs->trans("StateShort"),$_SERVER["PHP_SELF"],"state.nom","",$param,'',$sortfield,$sortorder);
	if (! empty($arrayfields['country.code_iso']['checked'])) print_liste_field_titre($langs->trans("Country"),$_SERVER["PHP_SELF"],"country.code_iso","",$param,'align="center"',$sortfield,$sortorder);
	if (! empty($arrayfields['typent.code']['checked']))      print_liste_field_titre($langs->trans("ThirdPartyType"),$_SERVER["PHP_SELF"],"typent.code","",$param,'align="center"',$sortfield,$sortorder);
	if (! empty($arrayfields['s.siren']['checked']))          print_liste_field_titre($form->textwithpicto($langs->trans("ProfId1Short"),$textprofid[1],1,0),$_SERVER["PHP_SELF"],"s.siren","",$param,'class="nowrap"',$sortfield,$sortorder);
	if (! empty($arrayfields['s.siret']['checked']))          print_liste_field_titre($form->textwithpicto($langs->trans("ProfId2Short"),$textprofid[2],1,0),$_SERVER["PHP_SELF"],"s.siret","",$param,'class="nowrap"',$sortfield,$sortorder);
	if (! empty($arrayfields['s.ape']['checked']))            print_liste_field_titre($form->textwithpicto($langs->trans("ProfId3Short"),$textprofid[3],1,0),$_SERVER["PHP_SELF"],"s.ape","",$param,'class="nowrap"',$sortfield,$sortorder);
	if (! empty($arrayfields['s.idprof4']['checked']))        print_liste_field_titre($form->textwithpicto($langs->trans("ProfId4Short"),$textprofid[4],1,0),$_SERVER["PHP_SELF"],"s.idprof4","",$param,'class="nowrap"',$sortfield,$sortorder);
	if (! empty($arrayfields['s.idprof5']['checked']))        print_liste_field_titre($form->textwithpicto($langs->trans("ProfId5Short"),$textprofid[4],1,0),$_SERVER["PHP_SELF"],"s.idprof5","",$param,'class="nowrap"',$sortfield,$sortorder);
	if (! empty($arrayfields['s.idprof6']['checked']))        print_liste_field_titre($form->textwithpicto($langs->trans("ProfId6Short"),$textprofid[4],1,0),$_SERVER["PHP_SELF"],"s.idprof6","",$param,'class="nowrap"',$sortfield,$sortorder);
	print_liste_field_titre('');   // type of customer
	if (! empty($arrayfields['s.fk_prospectlevel']['checked'])) print_liste_field_titre($arrayfields['s.fk_prospectlevel']['label'],$_SERVER["PHP_SELF"],"s.fk_prospectlevel","",$param,'align="center"',$sortfield,$sortorder);
	if (! empty($arrayfields['s.fk_stcomm']['checked']))      print_liste_field_titre($arrayfields['s.fk_stcomm']['label'],$_SERVER["PHP_SELF"],"s.fk_stcomm","",$param,'align="center"',$sortfield,$sortorder);
	// Extra fields
	if (is_array($extrafields->attribute_label) && count($extrafields->attribute_label))
	{
	   foreach($extrafields->attribute_label as $key => $val) 
	   {
           if (! empty($arrayfields["ef.".$key]['checked'])) 
           {
				$align=$extrafields->getAlignFlag($key);
				print_liste_field_titre($extralabels[$key],$_SERVER["PHP_SELF"],"ef.".$key,"",$param,($align?'align="'.$align.'"':''),$sortfield,$sortorder);
           }
	   }
	}
	// Hook fields
	$parameters=array('arrayfields'=>$arrayfields);
    $reshook=$hookmanager->executeHooks('printFieldListTitle',$parameters);    // Note that $action and $object may have been modified by hook
    print $hookmanager->resPrint;
	if (! empty($arrayfields['s.datec']['checked']))  print_liste_field_titre($langs->trans("DateCreationShort"),$_SERVER["PHP_SELF"],"s.datec","",$param,'align="center" class="nowrap"',$sortfield,$sortorder);
	if (! empty($arrayfields['s.tms']['checked']))    print_liste_field_titre($langs->trans("DateModificationShort"),$_SERVER["PHP_SELF"],"s.tms","",$param,'align="center" class="nowrap"',$sortfield,$sortorder);
	if (! empty($arrayfields['s.status']['checked'])) print_liste_field_titre($langs->trans("Status"),$_SERVER["PHP_SELF"],"s.status","",$param,'align="center"',$sortfield,$sortorder);
	print_liste_field_titre($selectedfields, $_SERVER["PHP_SELF"],"",'','','align="right"',$sortfield,$sortorder,'maxwidthsearch ');
	print "</tr>\n";

	// Fields title search
	print '<tr class="liste_titre">';
    if (! empty($arrayfields['s.nom']['checked']))
    {
    	print '<td class="liste_titre">';
    	if (! empty($search_nom_only) && empty($search_nom)) $search_nom=$search_nom_only;
    	print '<input class="flat searchstring" type="text" name="search_nom" size="8" value="'.dol_escape_htmltag($search_nom).'">';
    	print '</td>';
    }
	// Barcode
    if (! empty($arrayfields['s.barcode']['checked']))
    {
		print '<td class="liste_titre">';
		print '<input class="flat searchstring" type="text" name="sbarcode" size="6" value="'.dol_escape_htmltag($search_barcode).'">';
		print '</td>';
    }
	// Customer code
    if (! empty($arrayfields['s.code_client']['checked']))
    {
        print '<td class="liste_titre">';
    	print '<input class="flat searchstring" size="8" type="text" name="search_customer_code" value="'.dol_escape_htmltag($search_customer_code).'">';
    	print '</td>';
    }
	// Supplier code
    if (! empty($arrayfields['s.code_fournisseur']['checked']))
    {
        print '<td class="liste_titre">';
    	print '<input class="flat searchstring" size="8" type="text" name="search_supplier_code" value="'.dol_escape_htmltag($search_supplier_code).'">';
    	print '</td>';
    }
	// Account Customer code
    if (! empty($arrayfields['s.code_compta']['checked']))
    {
        print '<td class="liste_titre">';
    	print '<input class="flat searchstring" size="8" type="text" name="search_account_customer_code" value="'.dol_escape_htmltag($search_account_customer_code).'">';
    	print '</td>';
    }
	// Account Supplier code
    if (! empty($arrayfields['s.code_compta_fournisseur']['checked']))
    {
        print '<td class="liste_titre">';
    	print '<input class="flat" size="8" type="text" name="search_account_supplier_code" value="'.dol_escape_htmltag($search_account_supplier_code).'">';
    	print '</td>';
    }
    // Town
    if (! empty($arrayfields['s.town']['checked']))
    {
        print '<td class="liste_titre">';
    	print '<input class="flat searchstring" size="6" type="text" name="search_town" value="'.dol_escape_htmltag($search_town).'">';
    	print '</td>';
    }
	// Zip
    if (! empty($arrayfields['s.zip']['checked']))
    {
        print '<td class="liste_titre">';
    	print '<input class="flat searchstring" size="4" type="text" name="search_zip" value="'.dol_escape_htmltag($search_zip).'">';
    	print '</td>';
    }
	// State
    if (! empty($arrayfields['state.nom']['checked']))
    {
        print '<td class="liste_titre">';
    	print '<input class="flat searchstring" size="4" type="text" name="search_state" value="'.dol_escape_htmltag($search_state).'">';
    	print '</td>';
    }
    // Country
    if (! empty($arrayfields['country.code_iso']['checked']))
    {
        print '<td class="liste_titre" align="center">';
    	print $form->select_country($search_country,'search_country','',0,'maxwidth100');
    	print '</td>';
    }
	// Company type
    if (! empty($arrayfields['typent.code']['checked']))
    {
        print '<td class="liste_titre maxwidthonsmartphone" align="center">';
    	print $form->selectarray("search_type_thirdparty", $formcompany->typent_array(0), $search_type_thirdparty, 0, 0, 0, '', 0, 0, 0, (empty($conf->global->SOCIETE_SORT_ON_TYPEENT)?'ASC':$conf->global->SOCIETE_SORT_ON_TYPEENT));
    	print '</td>';
    }
	if (! empty($arrayfields['s.siren']['checked']))
	{
	    // IdProf1
    	print '<td class="liste_titre">';
    	print '<input class="flat searchstring" size="4" type="text" name="search_idprof1" value="'.dol_escape_htmltag($search_idprof1).'">';
    	print '</td>';
	}
    if (! empty($arrayfields['s.siret']['checked']))
    {
        // IdProf2
    	print '<td class="liste_titre">';
    	print '<input class="flat searchstring" size="4" type="text" name="search_idprof2" value="'.dol_escape_htmltag($search_idprof2).'">';
    	print '</td>';
    }
    if (! empty($arrayfields['s.ape']['checked']))
    {
        // IdProf3
    	print '<td class="liste_titre">';
    	print '<input class="flat searchstring" size="4" type="text" name="search_idprof3" value="'.dol_escape_htmltag($search_idprof3).'">';
    	print '</td>';
    }
    if (! empty($arrayfields['s.idprof4']['checked']))
    {
        // IdProf4
    	print '<td class="liste_titre">';
    	print '<input class="flat searchstring" size="4" type="text" name="search_idprof4" value="'.dol_escape_htmltag($search_idprof4).'">';
    	print '</td>';
    }
    if (! empty($arrayfields['s.idprof5']['checked']))
    {
        // IdProf5
    	print '<td class="liste_titre">';
    	print '<input class="flat searchstring" size="4" type="text" name="search_idprof5" value="'.dol_escape_htmltag($search_idprof5).'">';
    	print '</td>';
    }
    if (! empty($arrayfields['s.idprof6']['checked']))
    {
        // IdProf6
    	print '<td class="liste_titre">';
    	print '<input class="flat searchstring" size="4" type="text" name="search_idprof6" value="'.dol_escape_htmltag($search_idprof6).'">';
    	print '</td>';
    }
    
    // Type (customer/prospect/supplier)
    print '<td class="liste_titre maxwidthonsmartphone" align="middle">';
	if ($type != '') print '<input type="hidden" name="type" value="'.$type.'">';
    print '<select class="flat" name="search_type">';
	print '<option value="-1"'.($search_type==''?' selected':'').'>&nbsp;</option>';
	if (empty($conf->global->SOCIETE_DISABLE_CUSTOMERS)) print '<option value="1,3"'.($search_type=='1,3'?' selected':'').'>'.$langs->trans('Customer').'</option>';
	if (empty($conf->global->SOCIETE_DISABLE_PROSPECTS)) print '<option value="2,3"'.($search_type=='2,3'?' selected':'').'>'.$langs->trans('Prospect').'</option>';
	//if (empty($conf->global->SOCIETE_DISABLE_PROSPECTS)) print '<option value="3"'.($search_type=='3'?' selected':'').'>'.$langs->trans('ProspectCustomer').'</option>';
	print '<option value="4"'.($search_type=='4'?' selected':'').'>'.$langs->trans('Supplier').'</option>';
	print '<option value="0"'.($search_type=='0'?' selected':'').'>'.$langs->trans('Others').'</option>';
	print '</select></td>';
    
    if (! empty($arrayfields['s.fk_prospectlevel']['checked']))
    {
	    // Prospect level
	 	print '<td class="liste_titre" align="center">';
	 	$options_from = '<option value="">&nbsp;</option>';	 	// Generate in $options_from the list of each option sorted
	 	foreach ($tab_level as $tab_level_sortorder => $tab_level_label)
	 	{
	 		$options_from .= '<option value="'.$tab_level_sortorder.'"'.($search_level_from == $tab_level_sortorder ? ' selected':'').'>';
	 		$options_from .= $langs->trans($tab_level_label);
	 		$options_from .= '</option>';
	 	}
	 	array_reverse($tab_level, true);	// Reverse the list
	 	$options_to = '<option value="">&nbsp;</option>';		// Generate in $options_to the list of each option sorted in the reversed order
	 	foreach ($tab_level as $tab_level_sortorder => $tab_level_label)
	 	{
	 		$options_to .= '<option value="'.$tab_level_sortorder.'"'.($search_level_to == $tab_level_sortorder ? ' selected':'').'>';
	 		$options_to .= $langs->trans($tab_level_label);
	 		$options_to .= '</option>';
	 	}
    
	    // Print these two select
	 	print $langs->trans("From").' <select class="flat" name="search_level_from">'.$options_from.'</select>';
	 	print ' ';
	 	print $langs->trans("to").' <select class="flat" name="search_level_to">'.$options_to.'</select>';
	
	    print '</td>';
    }
    
    if (! empty($arrayfields['s.fk_stcomm']['checked']))
    {
	    // Prospect status
	    print '<td class="liste_titre maxwidthonsmartphone" align="center">';
	    $arraystcomm=array();
		foreach($prospectstatic->cacheprospectstatus as $key => $val)
		{
	        $arraystcomm[$val['id']]=($langs->trans("StatusProspect".$val['id']) != "StatusProspect".$val['id'] ? $langs->trans("StatusProspect".$val['id']) : $val['label']);
		}
	    print $form->selectarray('search_stcomm', $arraystcomm, $search_stcomm, -2);
	    print '</td>';
    }
	// Extra fields
	if (is_array($extrafields->attribute_label) && count($extrafields->attribute_label))
	{
	   foreach($extrafields->attribute_label as $key => $val) 
	   {
			if (! empty($arrayfields["ef.".$key]['checked'])) 
			{
                $align=$extrafields->getAlignFlag($key);
                $typeofextrafield=$extrafields->attribute_type[$key];
                print '<td class="liste_titre'.($align?' '.$align:'').'">';
    		    if (in_array($typeofextrafield, array('varchar', 'int', 'double', 'select')))
				{
				    $crit=$val;
    				$tmpkey=preg_replace('/search_options_/','',$key);
    				$searchclass='';
    				if (in_array($typeofextrafield, array('varchar', 'select'))) $searchclass='searchstring';
    				if (in_array($typeofextrafield, array('int', 'double'))) $searchclass='searchnum';
    				print '<input class="flat'.($searchclass?' '.$searchclass:'').'" size="4" type="text" name="search_options_'.$tmpkey.'" value="'.dol_escape_htmltag($search_array_options['search_options_'.$tmpkey]).'">';
				}
				print '</td>';
			}
	   }
	}
    // Fields from hook
	$parameters=array('arrayfields'=>$arrayfields);
    $reshook=$hookmanager->executeHooks('printFieldListOption',$parameters);    // Note that $action and $object may have been modified by hook
    print $hookmanager->resPrint;
    // Date creation
    if (! empty($arrayfields['s.datec']['checked']))
    {
        print '<td class="liste_titre">';
        print '</td>';
    }
    // Date modification
    if (! empty($arrayfields['s.tms']['checked']))
    {
        print '<td class="liste_titre">';
        print '</td>';
    }
    // Status
    if (! empty($arrayfields['s.status']['checked']))
    {
        print '<td class="liste_titre maxwidthonsmartphone" align="center">';
        print $form->selectarray('search_status', array('0'=>$langs->trans('ActivityCeased'),'1'=>$langs->trans('InActivity')),$search_status);
        print '</td>';
    }
    // Action column
    print '<td class="liste_titre" align="right">';
    $searchpitco=$form->showFilterAndCheckAddButtons(0);
    print $searchpitco;
    print '</td>';

	print "</tr>\n";

	$var=True;

	while ($i < min($num, $limit))
	{
		$obj = $db->fetch_object($resql);
		$var=!$var;
		
		$companystatic->id=$obj->rowid;
		$companystatic->name=$obj->name;
		$companystatic->canvas=$obj->canvas;
		$companystatic->client=$obj->client;
		$companystatic->status=$obj->status;
		$companystatic->fournisseur=$obj->fournisseur;
		$companystatic->code_client=$obj->code_client;
		$companystatic->code_fournisseur=$obj->code_fournisseur;
        $companystatic->fk_prospectlevel=$obj->fk_prospectlevel;
        $companystatic->name_alias=$obj->name_alias;
		
		print "<tr ".$bc[$var].">";
		if (! empty($arrayfields['s.nom']['checked']))
		{
    		print "<td>";
    		print $companystatic->getNomUrl(1,'',100);
    		print "</td>\n";
		}
		// Barcode
        if (! empty($arrayfields['s.barcode']['checked']))
		{
			print '<td>'.$obj->barcode.'</td>';
		}
    	// Customer code
        if (! empty($arrayfields['s.code_client']['checked']))
		{
			print '<td>'.$obj->code_client.'</td>';
		}
	    // Supplier code
        if (! empty($arrayfields['s.code_fournisseur']['checked']))
		{
			print '<td>'.$obj->code_fournisseur.'</td>';
		}
    	// Account customer code
        if (! empty($arrayfields['s.code_compta']['checked']))
		{
			print '<td>'.$obj->code_compta.'</td>';
		}
	    // Account supplier code
        if (! empty($arrayfields['s.code_compta_fournisseur']['checked']))
		{
			print '<td>'.$obj->code_compta_fournisseur.'</td>';
		}
		// Town
        if (! empty($arrayfields['s.town']['checked']))
        {
            print "<td>".$obj->town."</td>\n";
        }
        // Zip
	    if (! empty($arrayfields['s.zip']['checked']))
        {
            print "<td>".$obj->zip."</td>\n";
        }        
	    // State
	    if (! empty($arrayfields['state.nom']['checked']))
        {
            print "<td>".$obj->state_name."</td>\n";
        }        
        // Country
        if (! empty($arrayfields['country.code_iso']['checked']))
        {
            print '<td align="center">';
    		$tmparray=getCountry($obj->fk_pays,'all');
    		print $tmparray['label'];
    		print '</td>';
        }
		// Type ent
        if (! empty($arrayfields['typent.code']['checked']))
        {
            print '<td align="center">';
    		if (count($typenArray)==0) $typenArray = $formcompany->typent_array(1);
    		print $typenArray[$obj->typent_code];
    		print '</td>';
        }
        if (! empty($arrayfields['s.siren']['checked']))
        {
            print "<td>".$obj->idprof1."</td>\n";
        }
        if (! empty($arrayfields['s.siret']['checked']))
        {
            print "<td>".$obj->idprof2."</td>\n";
        }
        if (! empty($arrayfields['s.ape']['checked']))
        {
            print "<td>".$obj->idprof3."</td>\n";
        }
	    if (! empty($arrayfields['s.idprof4']['checked']))
        {
            print "<td>".$obj->idprof4."</td>\n";
        }
	    if (! empty($arrayfields['s.idprof5']['checked']))
        {
            print "<td>".$obj->idprof5."</td>\n";
        }
	    if (! empty($arrayfields['s.idprof6']['checked']))
        {
            print "<td>".$obj->idprof6."</td>\n";
        }
        // Type
        print '<td align="center">';
		$s='';
		if (($obj->client==1 || $obj->client==3) && empty($conf->global->SOCIETE_DISABLE_CUSTOMERS))
		{
	  		$companystatic->name=$langs->trans("Customer");
	  		$companystatic->name_alias='';
		    $s.=$companystatic->getNomUrl(0,'customer');
		}
		if (($obj->client==2 || $obj->client==3) && empty($conf->global->SOCIETE_DISABLE_PROSPECTS))
		{
            if ($s) $s.=" / ";
		    $companystatic->name=$langs->trans("Prospect");
	  		$companystatic->name_alias='';
		    $s.=$companystatic->getNomUrl(0,'prospect');
		}
		if (! empty($conf->fournisseur->enabled) && $obj->fournisseur)
		{
			if ($s) $s.=" / ";
            $companystatic->name=$langs->trans("Supplier");
	  		$companystatic->name_alias='';
            $s.=$companystatic->getNomUrl(0,'supplier');
		}
		print $s;
		print '</td>';
	    if (! empty($arrayfields['s.fk_prospectlevel']['checked']))
        {
			// Prospect level
			print '<td align="center">';
			print $companystatic->getLibProspLevel();
			print "</td>";
        }
	    if (! empty($arrayfields['s.fk_stcomm']['checked']))
        {
	        // Prospect status
			print '<td align="center" class="nowrap"><div class="nowrap">';
			print '<div class="inline-block">'.$companystatic->LibProspCommStatut($obj->stcomm_id,2,$prospectstatic->cacheprospectstatus[$obj->stcomm_id]['label']);
			print '</div> - <div class="inline-block">';
			foreach($prospectstatic->cacheprospectstatus as $key => $val)
			{
				$titlealt='default';
				if (! empty($val['code']) && ! in_array($val['code'], array('ST_NO', 'ST_NEVER', 'ST_TODO', 'ST_PEND', 'ST_DONE'))) $titlealt=$val['label'];
				if ($obj->stcomm_id != $val['id']) print '<a class="pictosubstatus" href="'.$_SERVER["PHP_SELF"].'?stcommsocid='.$obj->rowid.'&stcomm='.$val['code'].'&action=setstcomm'.$param.($page?'&page='.urlencode($page):'').'">'.img_action($titlealt,$val['code']).'</a>';
			}
			print '</div></div></td>';
        }
		// Extra fields
		if (is_array($extrafields->attribute_label) && count($extrafields->attribute_label))
		{
		   foreach($extrafields->attribute_label as $key => $val) 
		   {
				if (! empty($arrayfields["ef.".$key]['checked'])) 
				{
					print '<td';
					$align=$extrafields->getAlignFlag($key);
					if ($align) print ' align="'.$align.'"';
					print '>';
					$tmpkey='options_'.$key;
					print $extrafields->showOutputField($key, $obj->$tmpkey, '', 1);
					print '</td>';
				}
		   }
		}
        // Fields from hook
	    $parameters=array('arrayfields'=>$arrayfields, 'obj'=>$obj);
		$reshook=$hookmanager->executeHooks('printFieldListValue',$parameters);    // Note that $action and $object may have been modified by hook
        print $hookmanager->resPrint;
        // Date creation
        if (! empty($arrayfields['s.datec']['checked']))
        {
            print '<td align="center" class="nowrap">';
            print dol_print_date($db->jdate($obj->date_creation), 'dayhour');
            print '</td>';
        }
        // Date modification
        if (! empty($arrayfields['s.tms']['checked']))
        {
            print '<td align="center" class="nowrap">';
            print dol_print_date($db->jdate($obj->date_update), 'dayhour');
            print '</td>';
        }
	    // Status
        if (! empty($arrayfields['s.status']['checked']))
        {
            print '<td align="center" class="nowrap">'.$companystatic->getLibStatut(3).'</td>';
        }
        // Action column
        print '<td></td>';

		print '</tr>'."\n";
		$i++;
	}

	$db->free($resql);

	$parameters=array('arrayfields'=>$arrayfields, 'sql'=>$sql);
	$reshook=$hookmanager->executeHooks('printFieldListFooter',$parameters);    // Note that $action and $object may have been modified by hook
	print $hookmanager->resPrint;

	print "</table>";

	print '</form>';

}
else
{
	dol_print_error($db);
}

llxFooter();

$db->close();<|MERGE_RESOLUTION|>--- conflicted
+++ resolved
@@ -362,15 +362,10 @@
 $sql.= " LEFT JOIN ".MAIN_DB_PREFIX."c_typent as typent on (typent.id = s.fk_typent)";
 $sql.= " LEFT JOIN ".MAIN_DB_PREFIX."c_departements as state on (state.rowid = s.fk_departement)";
 // We'll need this table joined to the select in order to filter by categ
-if (! empty($search_categ)) $sql.= ' LEFT JOIN '.MAIN_DB_PREFIX."categorie_societe as cs ON s.rowid = cs.fk_soc"; // We'll need this table joined to the select in order to filter by categ
+if (! empty($search_categ)) $sql.= ' LEFT JOIN '.MAIN_DB_PREFIX."categorie_".($type=='f'?"fournisseur":"societe")." as cs ON s.rowid = cs.fk_soc"; // We'll need this table joined to the select in order to filter by categ
 $sql.= " ,".MAIN_DB_PREFIX."c_stcomm as st";
 // We'll need this table joined to the select in order to filter by sale
 if ($search_sale || (!$user->rights->societe->client->voir && !$socid)) $sql.= ", ".MAIN_DB_PREFIX."societe_commerciaux as sc";
-<<<<<<< HEAD
-=======
-// We'll need this table joined to the select in order to filter by categ
-if ($search_categ) $sql.= ", ".MAIN_DB_PREFIX."categorie_".($type=='f'?"fournisseur":"societe")." as cs";
->>>>>>> ee420b79
 $sql.= " WHERE s.fk_stcomm = st.id";
 $sql.= " AND s.entity IN (".getEntity('societe', 1).")";
 if (! $user->rights->societe->client->voir && ! $socid)	$sql.= " AND s.rowid = sc.fk_soc AND sc.fk_user = " .$user->id;
