--- conflicted
+++ resolved
@@ -102,11 +102,7 @@
 	// Filter on the company to search can be:
 	// Into an array with key $htmlname123 (we take first one found). Which page use this ?
 	// Into a var with name $htmlname can be 'prodid', 'productid', ...
-<<<<<<< HEAD
-	$match = preg_grep('/('.$htmlname.'[0-9]+)/', array_keys($_GET));
-=======
 	$match = preg_grep('/('.preg_quote($htmlname, '/').'[0-9]+)/', array_keys($_GET));
->>>>>>> 95dc2558
 	sort($match);
 
 	$id = (!empty($match[0]) ? $match[0] : '');		// Take first key found into GET array with matching $htmlname123
@@ -123,19 +119,12 @@
 	}
 
 	if (!empty($excludeids)) {
-<<<<<<< HEAD
-		$filter .= 'rowid NOT IN ('.$db->sanitize($excludeids).')';
-	}
-
-	$arrayresult = $form->select_thirdparty_list(0, $htmlname, $filter, 1, $showtype, 0, null, $searchkey, $outjson);
-=======
 		$excludeids = explode(',', $excludeids);
 	} else {
 		$excludeids = array();
 	}
 
 	$arrayresult = $form->select_thirdparty_list(0, $htmlname, $filter, 1, $showtype, 0, null, $searchkey, $outjson, 0, 'minwidth100', '', false, $excludeids);
->>>>>>> 95dc2558
 
 	$db->close();
 
