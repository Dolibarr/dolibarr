--- conflicted
+++ resolved
@@ -48,11 +48,7 @@
 $limit 		= GETPOSTINT('limit') ? GETPOSTINT('limit') : $conf->liste_limit;
 $sortfield 	= GETPOST('sortfield', 'aZ09comma');
 $sortorder 	= GETPOST('sortorder', 'aZ09comma');
-<<<<<<< HEAD
-$page 		= GETPOSTISSET('pageplusone') ? (GETPOST('pageplusone') - 1) : GETPOSTINT("page");
-=======
 $page 		= GETPOSTISSET('pageplusone') ? (GETPOSTINT('pageplusone') - 1) : GETPOSTINT("page");
->>>>>>> cc80841a
 
 if (empty($page) || $page == -1) {
 	$page = 0;
