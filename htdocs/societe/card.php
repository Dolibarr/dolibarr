<?php
/* Copyright (C) 2001-2007  Rodolphe Quiedeville    <rodolphe@quiedeville.org>
 * Copyright (C) 2003       Brian Fraval            <brian@fraval.org>
 * Copyright (C) 2004-2015  Laurent Destailleur     <eldy@users.sourceforge.net>
 * Copyright (C) 2005       Eric Seigne             <eric.seigne@ryxeo.com>
 * Copyright (C) 2005-2017  Regis Houssin           <regis.houssin@inodbox.com>
 * Copyright (C) 2008       Patrick Raguin          <patrick.raguin@auguria.net>
 * Copyright (C) 2010-2020  Juanjo Menent           <jmenent@2byte.es>
 * Copyright (C) 2011-2013  Alexandre Spangaro      <aspangaro@open-dsi.fr>
 * Copyright (C) 2015       Jean-François Ferry     <jfefe@aternatik.fr>
 * Copyright (C) 2015       Marcos García           <marcosgdf@gmail.com>
 * Copyright (C) 2015       Raphaël Doursenaud      <rdoursenaud@gpcsolutions.fr>
 * Copyright (C) 2018       Nicolas ZABOURI	        <info@inovea-conseil.com>
 * Copyright (C) 2018       Ferran Marcet		    <fmarcet@2byte.es.com>
 * Copyright (C) 2018-2021  Frédéric France         <frederic.france@netlogic.fr>
 *
 * This program is free software; you can redistribute it and/or modify
 * it under the terms of the GNU General Public License as published by
 * the Free Software Foundation; either version 3 of the License, or
 * (at your option) any later version.
 *
 * This program is distributed in the hope that it will be useful,
 * but WITHOUT ANY WARRANTY; without even the implied warranty of
 * MERCHANTABILITY or FITNESS FOR A PARTICULAR PURPOSE.  See the
 * GNU General Public License for more details.
 *
 * You should have received a copy of the GNU General Public License
 * along with this program. If not, see <https://www.gnu.org/licenses/>.
 */

/**
 *  \file       htdocs/societe/card.php
 *  \ingroup    societe
 *  \brief      Third party card page
 */

require '../main.inc.php';
require_once DOL_DOCUMENT_ROOT.'/core/lib/company.lib.php';
require_once DOL_DOCUMENT_ROOT.'/core/lib/images.lib.php';
require_once DOL_DOCUMENT_ROOT.'/core/lib/files.lib.php';
require_once DOL_DOCUMENT_ROOT.'/core/lib/functions.lib.php';
require_once DOL_DOCUMENT_ROOT.'/core/class/html.formadmin.class.php';
require_once DOL_DOCUMENT_ROOT.'/core/class/html.formcompany.class.php';
require_once DOL_DOCUMENT_ROOT.'/core/class/html.formfile.class.php';
require_once DOL_DOCUMENT_ROOT.'/core/class/extrafields.class.php';
require_once DOL_DOCUMENT_ROOT.'/contact/class/contact.class.php';
require_once DOL_DOCUMENT_ROOT.'/categories/class/categorie.class.php';
if (!empty($conf->adherent->enabled)) {
	require_once DOL_DOCUMENT_ROOT.'/adherents/class/adherent.class.php';
}
if (!empty($conf->accounting->enabled)) {
	require_once DOL_DOCUMENT_ROOT.'/core/lib/accounting.lib.php';
}
if (!empty($conf->accounting->enabled)) {
	require_once DOL_DOCUMENT_ROOT.'/core/class/html.formaccounting.class.php';
}
if (!empty($conf->accounting->enabled)) {
	require_once DOL_DOCUMENT_ROOT.'/accountancy/class/accountingaccount.class.php';
}
if (! empty($conf->eventorganization->enabled)) {
	require_once DOL_DOCUMENT_ROOT.'/eventorganization/class/conferenceorboothattendee.class.php';
}


$langs->loadLangs(array("companies", "commercial", "bills", "banks", "users"));
if (!empty($conf->adherent->enabled)) {
	$langs->load("members");
}
if (!empty($conf->categorie->enabled)) {
	$langs->load("categories");
}
if (!empty($conf->incoterm->enabled)) {
	$langs->load("incoterm");
}
if (!empty($conf->notification->enabled)) {
	$langs->load("mails");
}

$mesg = ''; $error = 0; $errors = array();

$action		= (GETPOST('action', 'aZ09') ? GETPOST('action', 'aZ09') : 'view');
$cancel		= GETPOST('cancel', 'alpha');
$backtopage = GETPOST('backtopage', 'alpha');
$confirm	= GETPOST('confirm', 'alpha');

$socid = GETPOST('socid', 'int') ?GETPOST('socid', 'int') : GETPOST('id', 'int');
if ($user->socid) {
	$socid = $user->socid;
}
if (empty($socid) && $action == 'view') {
	$action = 'create';
}

$object = new Societe($db);
$extrafields = new ExtraFields($db);

// fetch optionals attributes and labels
$extrafields->fetch_name_optionals_label($object->table_element);

$socialnetworks = getArrayOfSocialNetworks();

// Initialize technical object to manage hooks of page. Note that conf->hooks_modules contains array of hook context
$hookmanager->initHooks(array('thirdpartycard', 'globalcard'));

if ($socid > 0) {
	$object->fetch($socid);
}

if (!($object->id > 0) && $action == 'view') {
	$langs->load("errors");
	print($langs->trans('ErrorRecordNotFound'));
	exit;
}

// Get object canvas (By default, this is not defined, so standard usage of dolibarr)
$canvas = $object->canvas ? $object->canvas : GETPOST("canvas");
$objcanvas = null;
if (!empty($canvas)) {
	require_once DOL_DOCUMENT_ROOT.'/core/class/canvas.class.php';
	$objcanvas = new Canvas($db, $action);
	$objcanvas->getCanvas('thirdparty', 'card', $canvas);
}

$permissiontoread = $user->rights->societe->lire;
$permissiontoadd = $user->rights->societe->creer; // Used by the include of actions_addupdatedelete.inc.php and actions_lineupdown.inc.php
$permissiontodelete = $user->rights->societe->supprimer || ($permissiontoadd && isset($object->status) && $object->status == 0);
$permissionnote = $user->rights->societe->creer; // Used by the include of actions_setnotes.inc.php
$permissiondellink = $user->rights->societe->creer; // Used by the include of actions_dellink.inc.php
$upload_dir = $conf->societe->multidir_output[isset($object->entity) ? $object->entity : 1];

// Security check
$result = restrictedArea($user, 'societe', $socid, '&societe', '', 'fk_soc', 'rowid', 0);

/*
if ($object->id > 0) {
	if ($object->client == 0 && $object->fournisseur > 0) {
		if (!empty($user->rights->fournisseur->lire)) {
			accessforbidden();
		}
	}
}
*/



/*
 * Actions
 */

$parameters = array('id'=>$socid, 'objcanvas'=>$objcanvas);
$reshook = $hookmanager->executeHooks('doActions', $parameters, $object, $action); // Note that $action and $object may have been modified by some hooks
if ($reshook < 0) {
	setEventMessages($hookmanager->error, $hookmanager->errors, 'errors');
}

if (empty($reshook)) {
	if ($cancel) {
		$action = '';
		if (!empty($backtopage)) {
			header("Location: ".$backtopage);
			exit;
		}
	}

	if ($action == 'confirm_merge' && $confirm == 'yes' && $user->rights->societe->creer) {
		$error = 0;
		$soc_origin_id = GETPOST('soc_origin', 'int');
		$soc_origin = new Societe($db);

		if ($soc_origin_id <= 0) {
			$langs->load('errors');
			setEventMessages($langs->trans('ErrorThirdPartyIdIsMandatory', $langs->transnoentitiesnoconv('MergeOriginThirdparty')), null, 'errors');
		} else {
			if (!$error && $soc_origin->fetch($soc_origin_id) < 1) {
				setEventMessages($langs->trans('ErrorRecordNotFound'), null, 'errors');
				$error++;
			}

			if (!$error) {
				// TODO Move the merge function into class of object.

				$db->begin();

				// Recopy some data
				$object->client = $object->client | $soc_origin->client;
				$object->fournisseur = $object->fournisseur | $soc_origin->fournisseur;
				$listofproperties = array(
					'address', 'zip', 'town', 'state_id', 'country_id', 'phone', 'phone_pro', 'fax', 'email', 'skype', 'twitter', 'facebook', 'linkedin', 'socialnetworks', 'url', 'barcode',
					'idprof1', 'idprof2', 'idprof3', 'idprof4', 'idprof5', 'idprof6',
					'tva_intra', 'effectif_id', 'forme_juridique', 'remise_percent', 'remise_supplier_percent', 'mode_reglement_supplier_id', 'cond_reglement_supplier_id', 'name_bis',
					'stcomm_id', 'outstanding_limit', 'price_level', 'parent', 'default_lang', 'ref', 'ref_ext', 'import_key', 'fk_incoterms', 'fk_multicurrency',
					'code_client', 'code_fournisseur', 'code_compta', 'code_compta_fournisseur',
					'model_pdf', 'fk_projet'
				);
				foreach ($listofproperties as $property) {
					if (empty($object->$property)) {
						$object->$property = $soc_origin->$property;
					}
				}

				// Concat some data
				$listofproperties = array(
					'note_public', 'note_private'
				);
				foreach ($listofproperties as $property) {
					$object->$property = dol_concatdesc($object->$property, $soc_origin->$property);
				}

				// Merge extrafields
				if (is_array($soc_origin->array_options)) {
					foreach ($soc_origin->array_options as $key => $val) {
						if (empty($object->array_options[$key])) {
							$object->array_options[$key] = $val;
						}
					}
				}

				// Merge categories
				$static_cat = new Categorie($db);

				$custcats_ori = $static_cat->containing($soc_origin->id, 'customer', 'id');
				$custcats = $static_cat->containing($object->id, 'customer', 'id');
				$custcats = array_merge($custcats, $custcats_ori);
				$object->setCategories($custcats, 'customer');

				$suppcats_ori = $static_cat->containing($soc_origin->id, 'supplier', 'id');
				$suppcats = $static_cat->containing($object->id, 'supplier', 'id');
				$suppcats = array_merge($suppcats, $suppcats_ori);
				$object->setCategories($suppcats, 'supplier');

				// If thirdparty has a new code that is same than origin, we clean origin code to avoid duplicate key from database unique keys.
				if ($soc_origin->code_client == $object->code_client
					|| $soc_origin->code_fournisseur == $object->code_fournisseur
					|| $soc_origin->barcode == $object->barcode) {
					dol_syslog("We clean customer and supplier code so we will be able to make the update of target");
					$soc_origin->code_client = '';
					$soc_origin->code_fournisseur = '';
					$soc_origin->barcode = '';
					$soc_origin->update($soc_origin->id, $user, 0, 1, 1, 'merge');
				}

				// Update
				$result = $object->update($object->id, $user, 0, 1, 1, 'merge');
				if ($result < 0) {
					setEventMessages($object->error, $object->errors, 'errors');
					$error++;
				}

				// Move links
				if (!$error) {
					// This list is also into the api_thirdparties.class.php
					// TODO Mutualise the list into object societe.class.php
					$objects = array(
						'Adherent' => '/adherents/class/adherent.class.php',
						'Don' => '/don/class/don.class.php',
						'Societe' => '/societe/class/societe.class.php',
						//'Categorie' => '/categories/class/categorie.class.php',
						'ActionComm' => '/comm/action/class/actioncomm.class.php',
						'Propal' => '/comm/propal/class/propal.class.php',
						'Commande' => '/commande/class/commande.class.php',
						'Facture' => '/compta/facture/class/facture.class.php',
						'FactureRec' => '/compta/facture/class/facture-rec.class.php',
						'LignePrelevement' => '/compta/prelevement/class/ligneprelevement.class.php',
						'Mo' => '/mrp/class/mo.class.php',
						'Contact' => '/contact/class/contact.class.php',
						'Contrat' => '/contrat/class/contrat.class.php',
						'Expedition' => '/expedition/class/expedition.class.php',
						'Fichinter' => '/fichinter/class/fichinter.class.php',
						'CommandeFournisseur' => '/fourn/class/fournisseur.commande.class.php',
						'FactureFournisseur' => '/fourn/class/fournisseur.facture.class.php',
						'SupplierProposal' => '/supplier_proposal/class/supplier_proposal.class.php',
						'ProductFournisseur' => '/fourn/class/fournisseur.product.class.php',
						'Delivery' => '/delivery/class/delivery.class.php',
						'Product' => '/product/class/product.class.php',
						'Project' => '/projet/class/project.class.php',
						'Ticket' => '/ticket/class/ticket.class.php',
						'User' => '/user/class/user.class.php',
						'Account' => '/compta/bank/class/account.class.php',
						'ConferenceOrBoothAttendee' => '/eventorganization/class/conferenceorboothattendee.class.php'
					);

					//First, all core objects must update their tables
					foreach ($objects as $object_name => $object_file) {
						require_once DOL_DOCUMENT_ROOT.$object_file;

						if (!$error && !$object_name::replaceThirdparty($db, $soc_origin->id, $object->id)) {
							$error++;
							setEventMessages($db->lasterror(), null, 'errors');
							break;
						}
					}
				}

				// External modules should update their ones too
				if (!$error) {
					$reshook = $hookmanager->executeHooks('replaceThirdparty', array(
						'soc_origin' => $soc_origin->id,
						'soc_dest' => $object->id
					), $object, $action);

					if ($reshook < 0) {
						setEventMessages($hookmanager->error, $hookmanager->errors, 'errors');
						$error++;
					}
				}


				if (!$error) {
					$object->context = array('merge'=>1, 'mergefromid'=>$soc_origin->id);

					// Call trigger
					$result = $object->call_trigger('COMPANY_MODIFY', $user);
					if ($result < 0) {
						setEventMessages($object->error, $object->errors, 'errors');
						$error++;
					}
					// End call triggers
				}

				if (!$error) {
					//We finally remove the old thirdparty
					if ($soc_origin->delete($soc_origin->id, $user) < 1) {
						$error++;
					}
				}

				if (!$error) {
					setEventMessages($langs->trans('ThirdpartiesMergeSuccess'), null, 'mesgs');
					$db->commit();
				} else {
					$langs->load("errors");
					setEventMessages($langs->trans('ErrorsThirdpartyMerge'), null, 'errors');
					$db->rollback();
				}
			}
		}
	}

	if (GETPOST('getcustomercode')) {
		// We defined value code_client
		$_POST["customer_code"] = "Acompleter";
	}

	if (GETPOST('getsuppliercode')) {
		// We defined value code_fournisseur
		$_POST["supplier_code"] = "Acompleter";
	}

	if ($action == 'set_localtax1') {
		//obtidre selected del combobox
		$value = GETPOST('lt1');
		$object->fetch($socid);
		$res = $object->setValueFrom('localtax1_value', $value, '', null, 'text', '', $user, 'COMPANY_MODIFY');
	}
	if ($action == 'set_localtax2') {
		//obtidre selected del combobox
		$value = GETPOST('lt2');
		$object->fetch($socid);
		$res = $object->setValueFrom('localtax2_value', $value, '', null, 'text', '', $user, 'COMPANY_MODIFY');
	}

	if ($action == 'update_extras') {
		$object->fetch($socid);

		$object->oldcopy = dol_clone($object);

		// Fill array 'array_options' with data from update form
		$extrafields->fetch_name_optionals_label($object->table_element);

		$ret = $extrafields->setOptionalsFromPost(null, $object, GETPOST('attribute', 'restricthtml'));
		if ($ret < 0) {
			$error++;
		}

		if (!$error) {
			$result = $object->insertExtraFields('COMPANY_MODIFY');
			if ($result < 0) {
				setEventMessages($object->error, $object->errors, 'errors');
				$error++;
			}
		}

		if ($error) {
			$action = 'edit_extras';
		}
	}

	// Add new or update third party
	if ((!GETPOST('getcustomercode') && !GETPOST('getsuppliercode'))
	&& ($action == 'add' || $action == 'update') && $user->rights->societe->creer) {
		require_once DOL_DOCUMENT_ROOT.'/core/lib/functions2.lib.php';

		if (!GETPOST('name')) {
			setEventMessages($langs->trans("ErrorFieldRequired", $langs->transnoentitiesnoconv("ThirdPartyName")), null, 'errors');
			$error++;
		}
		if (GETPOST('client') < 0) {
			setEventMessages($langs->trans("ErrorFieldRequired", $langs->transnoentitiesnoconv("ProspectCustomer")), null, 'errors');
			$error++;
		}
		if (GETPOST('fournisseur') < 0) {
			setEventMessages($langs->trans("ErrorFieldRequired", $langs->transnoentitiesnoconv("Supplier")), null, 'errors');
			$error++;
		}

		if (!empty($conf->mailing->enabled) && !empty($conf->global->MAILING_CONTACT_DEFAULT_BULK_STATUS) && $conf->global->MAILING_CONTACT_DEFAULT_BULK_STATUS==-1 && GETPOST('contact_no_email', 'int')==-1 && !empty(GETPOST('email', 'custom', 0, FILTER_SANITIZE_EMAIL))) {
			$error++;
			setEventMessages($langs->trans("ErrorFieldRequired", $langs->transnoentities("No_Email")), null, 'errors');
		}

		if (!empty($conf->mailing->enabled) && GETPOST("private", 'int') == 1 && !empty($conf->global->MAILING_CONTACT_DEFAULT_BULK_STATUS) && $conf->global->MAILING_CONTACT_DEFAULT_BULK_STATUS==-1 && GETPOST('contact_no_email', 'int')==-1 && !empty(GETPOST('email', 'custom', 0, FILTER_SANITIZE_EMAIL))) {
			$error++;
			setEventMessages($langs->trans("ErrorFieldRequired", $langs->transnoentities("No_Email")), null, 'errors');
		}

		if (!$error) {
			if ($action == 'update') {
				$ret = $object->fetch($socid);
				$object->oldcopy = clone $object;
			} else {
				$object->canvas = $canvas;
			}

			if (GETPOST("private", 'int') == 1) {	// Ask to create a contact
				$object->particulier		= GETPOST("private", 'int');

				$object->name = dolGetFirstLastname(GETPOST('firstname', 'alphanohtml'), GETPOST('name', 'alphanohtml'));
				$object->civility_id		= GETPOST('civility_id', 'alphanohtml'); // Note: civility id is a code, not an int
				// Add non official properties
				$object->name_bis = GETPOST('name', 'alphanohtml');
				$object->firstname = GETPOST('firstname', 'alphanohtml');
			} else {
				$object->name = GETPOST('name', 'alphanohtml');
			}
			$object->entity					= (GETPOSTISSET('entity') ? GETPOST('entity', 'int') : $conf->entity);
			$object->name_alias = GETPOST('name_alias', 'alphanohtml');
			$object->address				= GETPOST('address', 'alphanohtml');
			$object->zip = GETPOST('zipcode', 'alphanohtml');
			$object->town = GETPOST('town', 'alphanohtml');
			$object->country_id = GETPOST('country_id', 'int');
			$object->state_id = GETPOST('state_id', 'int');
			//$object->skype					= GETPOST('skype', 'alpha');
			//$object->twitter				= GETPOST('twitter', 'alpha');
			//$object->facebook				= GETPOST('facebook', 'alpha');
			//$object->linkedin				= GETPOST('linkedin', 'alpha');
			$object->socialnetworks = array();
			if (!empty($conf->socialnetworks->enabled)) {
				foreach ($socialnetworks as $key => $value) {
					if (GETPOSTISSET($key) && GETPOST($key, 'alphanohtml') != '') {
						$object->socialnetworks[$key] = GETPOST($key, 'alphanohtml');
					}
				}
			}
			$object->phone = GETPOST('phone', 'alpha');
			$object->fax					= GETPOST('fax', 'alpha');
			$object->email = trim(GETPOST('email', 'custom', 0, FILTER_SANITIZE_EMAIL));
			$object->url					= trim(GETPOST('url', 'custom', 0, FILTER_SANITIZE_URL));
			$object->idprof1				= trim(GETPOST('idprof1', 'alphanohtml'));
			$object->idprof2				= trim(GETPOST('idprof2', 'alphanohtml'));
			$object->idprof3				= trim(GETPOST('idprof3', 'alphanohtml'));
			$object->idprof4				= trim(GETPOST('idprof4', 'alphanohtml'));
			$object->idprof5				= trim(GETPOST('idprof5', 'alphanohtml'));
			$object->idprof6				= trim(GETPOST('idprof6', 'alphanohtml'));
			$object->prefix_comm			= GETPOST('prefix_comm', 'alphanohtml');
			$object->code_client			= GETPOSTISSET('customer_code') ?GETPOST('customer_code', 'alpha') : GETPOST('code_client', 'alpha');
			$object->code_fournisseur = GETPOSTISSET('supplier_code') ?GETPOST('supplier_code', 'alpha') : GETPOST('code_fournisseur', 'alpha');
			$object->capital				= GETPOST('capital', 'alphanohtml');
			$object->barcode				= GETPOST('barcode', 'alphanohtml');

			$object->tva_intra				= GETPOST('tva_intra', 'alphanohtml');
			$object->tva_assuj				= GETPOST('assujtva_value', 'alpha');
			$object->status = GETPOST('status', 'alpha');

			// Local Taxes
			$object->localtax1_assuj		= GETPOST('localtax1assuj_value', 'alpha');
			$object->localtax2_assuj		= GETPOST('localtax2assuj_value', 'alpha');

			$object->localtax1_value		= GETPOST('lt1', 'alpha');
			$object->localtax2_value		= GETPOST('lt2', 'alpha');

			$object->forme_juridique_code = GETPOST('forme_juridique_code', 'int');
			$object->effectif_id			= GETPOST('effectif_id', 'int');
			$object->typent_id = GETPOST('typent_id', 'int');

			$object->typent_code			= dol_getIdFromCode($db, $object->typent_id, 'c_typent', 'id', 'code'); // Force typent_code too so check in verify() will be done on new type

			$object->client = GETPOST('client', 'int');
			$object->fournisseur			= GETPOST('fournisseur', 'int');

			$object->commercial_id = GETPOST('commercial_id', 'int');
			$object->default_lang = GETPOST('default_lang');

			// Webservices url/key
			$object->webservices_url		= GETPOST('webservices_url', 'custom', 0, FILTER_SANITIZE_URL);
			$object->webservices_key		= GETPOST('webservices_key', 'san_alpha');

			if (GETPOSTISSET('accountancy_code_sell')) {
<<<<<<< HEAD
				if (GETPOST('accountancy_code_sell', 'int')==-1) {
					$object->accountancy_code_sell  = 0;
				} else {
					$object->accountancy_code_sell  = GETPOST('accountancy_code_sell', 'int');
				}
			}
			if (GETPOSTISSET('accountancy_code_buy')) {
				if (GETPOST('accountancy_code_buy', 'int')==-1) {
					$object->accountancy_code_buy  = 0;
				} else {
					$object->accountancy_code_buy  = GETPOST('accountancy_code_buy', 'int');
=======
				$accountancy_code_sell  = GETPOST('accountancy_code_sell', 'alpha');

				if (empty($accountancy_code_sell) || $accountancy_code_sell == '-1') {
					$object->accountancy_code_sell = '';
				} else {
					$object->accountancy_code_sell = $accountancy_code_sell;
				}
			}
			if (GETPOSTISSET('accountancy_code_buy')) {
				$accountancy_code_buy   = GETPOST('accountancy_code_buy', 'alpha');

				if (empty($accountancy_code_buy) || $accountancy_code_buy == '-1') {
					$object->accountancy_code_buy = '';
				} else {
					$object->accountancy_code_buy = $accountancy_code_buy;
>>>>>>> 0f191e57
				}
			}

			// Incoterms
			if (!empty($conf->incoterm->enabled)) {
				$object->fk_incoterms = GETPOST('incoterm_id', 'int');
				$object->location_incoterms = GETPOST('location_incoterms', 'alpha');
			}

			// Multicurrency
			if (!empty($conf->multicurrency->enabled)) {
				$object->multicurrency_code = GETPOST('multicurrency_code', 'alpha');
			}

			// Fill array 'array_options' with data from add form
			$ret = $extrafields->setOptionalsFromPost(null, $object);
			if ($ret < 0) {
				 $error++;
			}

			// Fill array 'array_languages' with data from add form
			$ret = $object->setValuesForExtraLanguages();
			if ($ret < 0) {
				$error++;
			}
			//var_dump($object->array_languages);exit;

			if (GETPOST('deletephoto')) {
				$object->logo = '';
			} elseif (!empty($_FILES['photo']['name'])) {
				$object->logo = dol_sanitizeFileName($_FILES['photo']['name']);
			}

			// Check parameters
			if (!GETPOST('cancel', 'alpha')) {
				if (!empty($object->email) && !isValidEMail($object->email)) {
					$langs->load("errors");
					$error++;
					setEventMessages('', $langs->trans("ErrorBadEMail", $object->email), 'errors');
				}
				if (!empty($object->url) && !isValidUrl($object->url)) {
					$langs->load("errors");
					setEventMessages('', $langs->trans("ErrorBadUrl", $object->url), 'errors');
				}
				if (!empty($object->webservices_url)) {
					//Check if has transport, without any the soap client will give error
					if (strpos($object->webservices_url, "http") === false) {
						$object->webservices_url = "http://".$object->webservices_url;
					}
					if (!isValidUrl($object->webservices_url)) {
						$langs->load("errors");
						$error++; $errors[] = $langs->trans("ErrorBadUrl", $object->webservices_url);
					}
				}

				// We set country_id, country_code and country for the selected country
				$object->country_id = GETPOST('country_id', 'int') != '' ? GETPOST('country_id', 'int') : $mysoc->country_id;
				if ($object->country_id) {
					$tmparray = getCountry($object->country_id, 'all');
					$object->country_code = $tmparray['code'];
					$object->country = $tmparray['label'];
				}
			}
		}

		if (!$error) {
			if ($action == 'add') {
				$error = 0;

				$db->begin();

				if (empty($object->client)) {
					$object->code_client = '';
				}
				if (empty($object->fournisseur)) {
					$object->code_fournisseur = '';
				}

				$result = $object->create($user);

				if ($result >= 0) {
					if ($object->particulier) {
						dol_syslog("We ask to create a contact/address too", LOG_DEBUG);
						$contcats = GETPOST('contcats', 'array');
						$no_email = GETPOST('contact_no_email', 'int');
						$result = $object->create_individual($user, $no_email, $contcats);
						if ($result < 0) {
							setEventMessages($object->error, $object->errors, 'errors');
							$error++;
						}
					}

					// Links with users
					$salesreps = GETPOST('commercial', 'array');
					$result = $object->setSalesRep($salesreps, true);
					if ($result < 0) {
						$error++;
						setEventMessages($object->error, $object->errors, 'errors');
					}

					// Customer categories association
					$custcats = GETPOST('custcats', 'array');
					$result = $object->setCategories($custcats, 'customer');
					if ($result < 0) {
						$error++;
						setEventMessages($object->error, $object->errors, 'errors');
					}

					// Supplier categories association
					$suppcats = GETPOST('suppcats', 'array');
					$result = $object->setCategories($suppcats, 'supplier');
					if ($result < 0) {
						$error++;
						setEventMessages($object->error, $object->errors, 'errors');
					}

					// Logo/Photo save
					$dir = $conf->societe->multidir_output[$conf->entity]."/".$object->id."/logos/";
					$file_OK = is_uploaded_file($_FILES['photo']['tmp_name']);
					if ($file_OK) {
						if (image_format_supported($_FILES['photo']['name'])) {
							dol_mkdir($dir);

							if (@is_dir($dir)) {
								$newfile = $dir.'/'.dol_sanitizeFileName($_FILES['photo']['name']);
								$result = dol_move_uploaded_file($_FILES['photo']['tmp_name'], $newfile, 1);

								if (!$result > 0) {
									$errors[] = "ErrorFailedToSaveFile";
								} else {
									// Create thumbs
									$object->addThumbs($newfile);
								}
							}
						}
					} else {
						switch ($_FILES['photo']['error']) {
							case 1: //uploaded file exceeds the upload_max_filesize directive in php.ini
							case 2: //uploaded file exceeds the MAX_FILE_SIZE directive that was specified in the html form
								$errors[] = "ErrorFileSizeTooLarge";
								break;
							case 3: //uploaded file was only partially uploaded
								$errors[] = "ErrorFilePartiallyUploaded";
								break;
						}
					}
				} else {
					if ($result == -3 && in_array('ErrorCustomerCodeAlreadyUsed', $object->errors)) {
						$duplicate_code_error = true;
						$object->code_client = null;
					}

					if ($result == -3 && in_array('ErrorSupplierCodeAlreadyUsed', $object->errors)) {
						$duplicate_code_error = true;
						$object->code_fournisseur = null;
					}

					if ($db->lasterrno() == 'DB_ERROR_RECORD_ALREADY_EXISTS') {	// TODO Sometime errors on duplicate on profid and not on code, so we must manage this case
						$duplicate_code_error = true;
					}

					setEventMessages($object->error, $object->errors, 'errors');
					$error++;
				}

				if ($result >= 0 && !$error) {
					$db->commit();

					if (!empty($backtopage)) {
						$backtopage = preg_replace('/--IDFORBACKTOPAGE--/', $object->id, $backtopage); // New method to autoselect project after a New on another form object creation
						if (preg_match('/\?/', $backtopage)) {
							$backtopage .= '&socid='.$object->id; // Old method
						}
						header("Location: ".$backtopage);
						exit;
					} else {
						$url = $_SERVER["PHP_SELF"]."?socid=".$object->id; // Old method
						if (($object->client == 1 || $object->client == 3) && empty($conf->global->SOCIETE_DISABLE_CUSTOMERS)) {
							$url = DOL_URL_ROOT."/comm/card.php?socid=".$object->id;
						} elseif ($object->fournisseur == 1) {
							$url = DOL_URL_ROOT."/fourn/card.php?socid=".$object->id;
						}

						header("Location: ".$url);
						exit;
					}
				} else {
					$db->rollback();
					$action = 'create';
				}
			}

			if ($action == 'update') {
				$error = 0;

				if (GETPOST('cancel', 'alpha')) {
					if (!empty($backtopage)) {
						header("Location: ".$backtopage);
						exit;
					} else {
						header("Location: ".$_SERVER["PHP_SELF"]."?socid=".$socid);
						exit;
					}
				}

				// To not set code if third party is not concerned. But if it had values, we keep them.
				if (empty($object->client) && empty($object->oldcopy->code_client)) {
					$object->code_client = '';
				}
				if (empty($object->fournisseur) && empty($object->oldcopy->code_fournisseur)) {
					$object->code_fournisseur = '';
				}
				//var_dump($object);exit;

				$result = $object->update($socid, $user, 1, $object->oldcopy->codeclient_modifiable(), $object->oldcopy->codefournisseur_modifiable(), 'update', 0);

				if ($result <= 0) {
					setEventMessages($object->error, $object->errors, 'errors');
					$error++;
				}

				// Links with users
				$salesreps = GETPOST('commercial', 'array');
				$result = $object->setSalesRep($salesreps);
				if ($result < 0) {
					$error++;
					setEventMessages($object->error, $object->errors, 'errors');
				}

				// Prevent thirdparty's emptying if a user hasn't rights $user->rights->categorie->lire (in such a case, post of 'custcats' is not defined)
				if (!$error && !empty($user->rights->categorie->lire)) {
					// Customer categories association
					$categories = GETPOST('custcats', 'array');
					$result = $object->setCategories($categories, 'customer');
					if ($result < 0) {
						$error++;
						setEventMessages($object->error, $object->errors, 'errors');
					}

					// Supplier categories association
					$categories = GETPOST('suppcats', 'array');
					$result = $object->setCategories($categories, 'supplier');
					if ($result < 0) {
						$error++;
						setEventMessages($object->error, $object->errors, 'errors');
					}
				}

				// Logo/Photo save
				$dir     = $conf->societe->multidir_output[$object->entity]."/".$object->id."/logos";
				$file_OK = is_uploaded_file($_FILES['photo']['tmp_name']);
				if (GETPOST('deletephoto') && $object->logo) {
					$fileimg = $dir.'/'.$object->logo;
					$dirthumbs = $dir.'/thumbs';
					dol_delete_file($fileimg);
					dol_delete_dir_recursive($dirthumbs);
				}
				if ($file_OK) {
					if (image_format_supported($_FILES['photo']['name']) > 0) {
						dol_mkdir($dir);

						if (@is_dir($dir)) {
							$newfile = $dir.'/'.dol_sanitizeFileName($_FILES['photo']['name']);
							$result = dol_move_uploaded_file($_FILES['photo']['tmp_name'], $newfile, 1);

							if (!$result > 0) {
								$errors[] = "ErrorFailedToSaveFile";
							} else {
								// Create thumbs
								$object->addThumbs($newfile);

								// Index file in database
								if (!empty($conf->global->THIRDPARTY_LOGO_ALLOW_EXTERNAL_DOWNLOAD)) {
									require_once DOL_DOCUMENT_ROOT.'/core/lib/files.lib.php';
									// the dir dirname($newfile) is directory of logo, so we should have only one file at once into index, so we delete indexes for the dir
									deleteFilesIntoDatabaseIndex(dirname($newfile), '', '');
									// now we index the uploaded logo file
									addFileIntoDatabaseIndex(dirname($newfile), basename($newfile), '', 'uploaded', 1);
								}
							}
						}
					} else {
						$errors[] = "ErrorBadImageFormat";
					}
				} else {
					switch ($_FILES['photo']['error']) {
						case 1: //uploaded file exceeds the upload_max_filesize directive in php.ini
						case 2: //uploaded file exceeds the MAX_FILE_SIZE directive that was specified in the html form
							$errors[] = "ErrorFileSizeTooLarge";
							break;
						case 3: //uploaded file was only partially uploaded
							$errors[] = "ErrorFilePartiallyUploaded";
							break;
					}
				}
				// Gestion du logo de la société


				// Update linked member
				if (!$error && $object->fk_soc > 0) {
					$sql = "UPDATE ".MAIN_DB_PREFIX."adherent";
					$sql .= " SET fk_soc = NULL WHERE fk_soc = ".((int) $socid);
					if (!$object->db->query($sql)) {
						$error++;
						$object->error .= $object->db->lasterror();
						setEventMessages($object->error, $object->errors, 'errors');
					}
				}

				if (!$error && !count($errors)) {
					if (!empty($backtopage)) {
						header("Location: ".$backtopage);
						exit;
					} else {
						header("Location: ".$_SERVER["PHP_SELF"]."?socid=".$socid);
						exit;
					}
				} else {
					$object->id = $socid;
					$action = "edit";
				}
			}
		} else {
			$action = ($action == 'add' ? 'create' : 'edit');
		}
	}

	// Delete third party
	if ($action == 'confirm_delete' && $confirm == 'yes' && $user->rights->societe->supprimer) {
		$object->fetch($socid);
		$object->oldcopy = clone $object;
		$result = $object->delete($socid, $user);

		if ($result > 0) {
			header("Location: ".DOL_URL_ROOT."/societe/list.php?restore_lastsearch_values=1&delsoc=".urlencode($object->name));
			exit;
		} else {
			$langs->load("errors");
			setEventMessages($object->error, $object->errors, 'errors');
			$error++;
			$action = '';
		}
	}

	// Set third-party type
	if ($action == 'set_thirdpartytype' && $user->rights->societe->creer) {
		$object->fetch($socid);
		$result = $object->setThirdpartyType(GETPOST('typent_id', 'int'));
	}

	// Set incoterm
	if ($action == 'set_incoterms' && $user->rights->societe->creer && !empty($conf->incoterm->enabled)) {
		$object->fetch($socid);
		$result = $object->setIncoterms(GETPOST('incoterm_id', 'int'), GETPOST('location_incoterms', 'alpha'));
	}

	// Set parent company
	if ($action == 'set_thirdparty' && $user->rights->societe->creer) {
		$object->fetch($socid);
		$result = $object->setParent(GETPOST('parent_id', 'int'));
	}

	// Set sales representatives
	if ($action == 'set_salesrepresentatives' && $user->rights->societe->creer) {
		$object->fetch($socid);
		$result = $object->setSalesRep(GETPOST('commercial', 'array'));
	}

	// warehouse
	if ($action == 'setwarehouse' && $user->rights->societe->creer) {
		$result = $object->setWarehouse(GETPOST('fk_warehouse', 'int'));
	}

	$id = $socid;
	$object->fetch($socid);

	// Selection of new fields
	if (!empty($conf->global->MAIN_DUPLICATE_CONTACTS_TAB_ON_MAIN_CARD) && (empty($conf->global->SOCIETE_DISABLE_CONTACTS) || !empty($conf->global->SOCIETE_ADDRESSES_MANAGEMENT))) {
		include DOL_DOCUMENT_ROOT.'/core/actions_changeselectedfields.inc.php';
	}

	// Actions to send emails
	$triggersendname = 'COMPANY_SENTBYMAIL';
	$paramname = 'socid';
	$mode = 'emailfromthirdparty';
	$trackid = 'thi'.$object->id;
	include DOL_DOCUMENT_ROOT.'/core/actions_sendmails.inc.php';

	// Actions to build doc
	$id = $socid;
	$upload_dir = $conf->societe->dir_output;
	$permissiontoadd = $user->rights->societe->creer;
	include DOL_DOCUMENT_ROOT.'/core/actions_builddoc.inc.php';
}


/*
 *  View
 */

$form = new Form($db);
$formfile = new FormFile($db);
$formadmin = new FormAdmin($db);
$formcompany = new FormCompany($db);
if (!empty($conf->accounting->enabled)) {
	$formaccounting = new FormAccounting($db);
}

if ($socid > 0 && empty($object->id)) {
	$result = $object->fetch($socid);
	if ($result <= 0) {
		dol_print_error('', $object->error);
	}
}

$title = $langs->trans("ThirdParty");
if (!empty($conf->global->MAIN_HTML_TITLE) && preg_match('/thirdpartynameonly/', $conf->global->MAIN_HTML_TITLE) && $object->name) {
	$title = $object->name." - ".$langs->trans('Card');
}

$help_url = 'EN:Module_Third_Parties|FR:Module_Tiers|ES:Empresas|DE:Modul_Geschäftspartner';

llxHeader('', $title, $help_url);

$countrynotdefined = $langs->trans("ErrorSetACountryFirst").' ('.$langs->trans("SeeAbove").')';

if (is_object($objcanvas) && $objcanvas->displayCanvasExists($action)) {
	// -----------------------------------------
	// When used with CANVAS
	// -----------------------------------------
	$objcanvas->assign_values($action, $object->id, $object->ref); // Set value for templates
	$objcanvas->display_canvas($action); // Show template
} else {
	// -----------------------------------------
	// When used in standard mode
	// -----------------------------------------
	if ($action == 'create') {
		/*
		 *  Creation
		 */
		$private = GETPOST("private", "int");
		if (!empty($conf->global->THIRDPARTY_DEFAULT_CREATE_CONTACT) && !GETPOSTISSET('private')) {
			$private = 1;
		}
		if (empty($private)) {
			$private = 0;
		}

		// Load object modCodeTiers
		$module = (!empty($conf->global->SOCIETE_CODECLIENT_ADDON) ? $conf->global->SOCIETE_CODECLIENT_ADDON : 'mod_codeclient_leopard');
		if (substr($module, 0, 15) == 'mod_codeclient_' && substr($module, -3) == 'php') {
			$module = substr($module, 0, dol_strlen($module) - 4);
		}
		$dirsociete = array_merge(array('/core/modules/societe/'), $conf->modules_parts['societe']);
		foreach ($dirsociete as $dirroot) {
			$res = dol_include_once($dirroot.$module.'.php');
			if ($res) {
				break;
			}
		}
		$modCodeClient = new $module;
		// Load object modCodeFournisseur
		$module = (!empty($conf->global->SOCIETE_CODECLIENT_ADDON) ? $conf->global->SOCIETE_CODECLIENT_ADDON : 'mod_codeclient_leopard');
		if (substr($module, 0, 15) == 'mod_codeclient_' && substr($module, -3) == 'php') {
			$module = substr($module, 0, dol_strlen($module) - 4);
		}
		$dirsociete = array_merge(array('/core/modules/societe/'), $conf->modules_parts['societe']);
		foreach ($dirsociete as $dirroot) {
			$res = dol_include_once($dirroot.$module.'.php');
			if ($res) {
				break;
			}
		}
		$modCodeFournisseur = new $module;

		// Define if customer/prospect or supplier status is set or not
		if (GETPOST("type") != 'f') {
			$object->client = -1;
			if (!empty($conf->global->THIRDPARTY_CUSTOMERPROSPECT_BY_DEFAULT)) {
				$object->client = 3;
			}
		}
		// Prospect / Customer
		if (GETPOST("type") == 'c') {
			if (!empty($conf->global->THIRDPARTY_CUSTOMERTYPE_BY_DEFAULT)) {
				$object->client = $conf->global->THIRDPARTY_CUSTOMERTYPE_BY_DEFAULT;
			} else {
				$object->client = 3;
			}
		}
		if (GETPOST("type") == 'p') {
			$object->client = 2;
		}
		if (((!empty($conf->fournisseur->enabled) && empty($conf->global->MAIN_USE_NEW_SUPPLIERMOD)) || !empty($conf->supplier_order->enabled) || !empty($conf->supplier_invoice->enabled)) && (GETPOST("type") == 'f' || (GETPOST("type") == '' && !empty($conf->global->THIRDPARTY_SUPPLIER_BY_DEFAULT)))) {
			$object->fournisseur = 1;
		}

		$object->name = GETPOST('name', 'alphanohtml');
		$object->name_alias = GETPOST('name_alias', 'alphanohtml');
		$object->firstname = GETPOST('firstname', 'alphanohtml');
		$object->particulier		= $private;
		$object->prefix_comm		= GETPOST('prefix_comm', 'alphanohtml');
		$object->client = GETPOST('client', 'int') ?GETPOST('client', 'int') : $object->client;

		if (empty($duplicate_code_error)) {
			$object->code_client		= GETPOST('customer_code', 'alpha');
			$object->fournisseur		= GETPOST('fournisseur') ? GETPOST('fournisseur', 'int') : $object->fournisseur;
			$object->code_fournisseur = GETPOST('supplier_code', 'alpha');
		} else {
			setEventMessages($langs->trans('NewCustomerSupplierCodeProposed'), '', 'warnings');
		}

		$object->address = GETPOST('address', 'alphanohtml');
		$object->zip = GETPOST('zipcode', 'alphanohtml');
		$object->town = GETPOST('town', 'alphanohtml');
		$object->state_id = GETPOST('state_id', 'int');
		//$object->skype				= GETPOST('skype', 'alpha');
		//$object->twitter			= GETPOST('twitter', 'alpha');
		//$object->facebook			= GETPOST('facebook', 'alpha');
		//$object->linkedin			= GETPOST('linkedin', 'alpha');
		$object->socialnetworks = array();
		if (!empty($conf->socialnetworks->enabled)) {
			foreach ($socialnetworks as $key => $value) {
				if (GETPOSTISSET($key) && GETPOST($key, 'alphanohtml') != '') {
					$object->socialnetworks[$key] = GETPOST($key, 'alphanohtml');
				}
			}
		}
		$object->phone				= GETPOST('phone', 'alpha');
		$object->fax				= GETPOST('fax', 'alpha');
		$object->email				= GETPOST('email', 'custom', 0, FILTER_SANITIZE_EMAIL);
		$object->url				= GETPOST('url', 'custom', 0, FILTER_SANITIZE_URL);
		$object->capital			= GETPOST('capital', 'alphanohtml');
		$object->barcode			= GETPOST('barcode', 'alphanohtml');
		$object->idprof1			= GETPOST('idprof1', 'alphanohtml');
		$object->idprof2			= GETPOST('idprof2', 'alphanohtml');
		$object->idprof3			= GETPOST('idprof3', 'alphanohtml');
		$object->idprof4			= GETPOST('idprof4', 'alphanohtml');
		$object->idprof5			= GETPOST('idprof5', 'alphanohtml');
		$object->idprof6			= GETPOST('idprof6', 'alphanohtml');
		$object->typent_id = GETPOST('typent_id', 'int');
		$object->effectif_id		= GETPOST('effectif_id', 'int');
		$object->civility_id		= GETPOST('civility_id', 'alpha');

		$object->tva_assuj = GETPOST('assujtva_value', 'int');
		$object->status = GETPOST('status', 'int');

		//Local Taxes
		$object->localtax1_assuj	= GETPOST('localtax1assuj_value', 'int');
		$object->localtax2_assuj	= GETPOST('localtax2assuj_value', 'int');

		$object->localtax1_value	= GETPOST('lt1', 'int');
		$object->localtax2_value	= GETPOST('lt2', 'int');

		$object->tva_intra = GETPOST('tva_intra', 'alphanohtml');

		$object->commercial_id = GETPOST('commercial_id', 'int');
		$object->default_lang = GETPOST('default_lang');

		if (GETPOSTISSET('accountancy_code_sell')) {
			$accountancy_code_sell  = GETPOST('accountancy_code_sell', 'alpha');

			if (empty($accountancy_code_sell) || $accountancy_code_sell == '-1') {
				$object->accountancy_code_sell = '';
			} else {
				$object->accountancy_code_sell = $accountancy_code_sell;
			}
		}
		if (GETPOSTISSET('accountancy_code_buy')) {
			$accountancy_code_buy   = GETPOST('accountancy_code_buy', 'alpha');

			if (empty($accountancy_code_buy) || $accountancy_code_buy == '-1') {
				$object->accountancy_code_buy = '';
			} else {
				$object->accountancy_code_buy = $accountancy_code_buy;
			}
		}

		$object->logo = (isset($_FILES['photo']) ?dol_sanitizeFileName($_FILES['photo']['name']) : '');

		// Gestion du logo de la société
		$dir     = $conf->societe->multidir_output[$conf->entity]."/".$object->id."/logos";
		$file_OK = (isset($_FILES['photo']) ?is_uploaded_file($_FILES['photo']['tmp_name']) : false);
		if ($file_OK) {
			if (image_format_supported($_FILES['photo']['name'])) {
				dol_mkdir($dir);

				if (@is_dir($dir)) {
					$newfile = $dir.'/'.dol_sanitizeFileName($_FILES['photo']['name']);
					$result = dol_move_uploaded_file($_FILES['photo']['tmp_name'], $newfile, 1);

					if (!$result > 0) {
						$errors[] = "ErrorFailedToSaveFile";
					} else {
						// Create thumbs
						$object->addThumbs($newfile);
					}
				}
			}
		}

		// We set country_id, country_code and country for the selected country
		$object->country_id = GETPOST('country_id') ?GETPOST('country_id') : $mysoc->country_id;
		if ($object->country_id) {
			$tmparray = getCountry($object->country_id, 'all');
			$object->country_code = $tmparray['code'];
			$object->country = $tmparray['label'];
		}
		$object->forme_juridique_code = GETPOST('forme_juridique_code');
		/* Show create form */

		$linkback = "";
		print load_fiche_titre($langs->trans("NewThirdParty"), $linkback, 'building');

		if (!empty($conf->use_javascript_ajax)) {
			if (!empty($conf->global->THIRDPARTY_SUGGEST_ALSO_ADDRESS_CREATION)) {
				print "\n".'<script type="text/javascript">';
				print '$(document).ready(function () {
						id_te_private=8;
                        id_ef15=1;
                        is_private=' . $private.';
						if (is_private) {
							$(".individualline").show();
						} else {
							$(".individualline").hide();
						}
                        $("#radiocompany").click(function() {
                        	$(".individualline").hide();
                        	$("#typent_id").val(0);
                        	$("#typent_id").change();
                        	$("#effectif_id").val(0);
                        	$("#effectif_id").change();
                        	$("#TypeName").html(document.formsoc.ThirdPartyName.value);
                        	document.formsoc.private.value=0;
                        });
                        $("#radioprivate").click(function() {
                        	$(".individualline").show();
                        	$("#typent_id").val(id_te_private);
                        	$("#typent_id").change();
                        	$("#effectif_id").val(id_ef15);
                        	$("#effectif_id").change();
                        	$("#TypeName").html(document.formsoc.LastName.value);
                        	document.formsoc.private.value=1;
                        });

						init_customer_categ();
			  			$("#customerprospect").change(function() {
								init_customer_categ();
						});
						function init_customer_categ() {
								console.log("is customer or prospect = "+jQuery("#customerprospect").val());
								if (jQuery("#customerprospect").val() == 0 && (jQuery("#fournisseur").val() == 0 || ' . (empty($conf->global->THIRDPARTY_CAN_HAVE_CATEGORY_EVEN_IF_NOT_CUSTOMER_PROSPECT_SUPPLIER) ? '1' : '0').'))
								{
									jQuery(".visibleifcustomer").hide();
								}
								else
								{
									jQuery(".visibleifcustomer").show();
								}
						}

						init_supplier_categ();
			       		$("#fournisseur").change(function() {
							init_supplier_categ();
						});
						function init_supplier_categ() {
								console.log("is supplier = "+jQuery("#fournisseur").val());
								if (jQuery("#fournisseur").val() == 0)
								{
									jQuery(".visibleifsupplier").hide();
								}
								else
								{
									jQuery(".visibleifsupplier").show();
								}
						}

                        $("#selectcountry_id").change(function() {
                        	document.formsoc.action.value="create";
                        	document.formsoc.submit();
                        });';
				if ($conf->global->MAILING_CONTACT_DEFAULT_BULK_STATUS==-1) {
					print '
						function init_check_no_email(input) {
							if (input.val()!="") {
								$(".noemail").addClass("fieldrequired");
							} else {
								$(".noemail").removeClass("fieldrequired");
							}
						}
						$("#email").keyup(function() {
							init_check_no_email($(this));
						});
						init_check_no_email($("#email"));';
				}
				print '});';
				print '</script>'."\n";

				print '<div id="selectthirdpartytype">';
				print '<div class="hideonsmartphone float">';
				print $langs->trans("ThirdPartyType").': &nbsp; &nbsp; ';
				print '</div>';
				print '<label for="radiocompany" class="radiocompany">';
				print '<input type="radio" id="radiocompany" class="flat" name="private"  value="0"'.($private ? '' : ' checked').'>';
				print '&nbsp;';
				print $langs->trans("CreateThirdPartyOnly");
				print '</label>';
				print ' &nbsp; &nbsp; ';
				print '<label for="radioprivate" class="radioprivate">';
				$text = '<input type="radio" id="radioprivate" class="flat" name="private" value="1"'.($private ? ' checked' : '').'>';
				$text .= '&nbsp;';
				$text .= $langs->trans("CreateThirdPartyAndContact");
				$htmltext = $langs->trans("ToCreateContactWithSameName");
				print $form->textwithpicto($text, $htmltext, 1, 'help', '', 0, 3);
				print '</label>';
				print '</div>';
				print "<br>\n";
			} else {
				print '<script type="text/javascript">';
				print '$(document).ready(function () {
                        $("#selectcountry_id").change(function() {
                        	document.formsoc.action.value="create";
                        	document.formsoc.submit();
                        });
                     });';
				print '</script>'."\n";
			}
		}

		dol_htmloutput_mesg(is_numeric($error) ? '' : $error, $errors, 'error');

		print '<form enctype="multipart/form-data" action="'.$_SERVER["PHP_SELF"].'" method="post" name="formsoc" autocomplete="off">'; // Chrome ignor autocomplete

		print '<input type="hidden" name="action" value="add">';
		print '<input type="hidden" name="backtopage" value="'.$backtopage.'">';
		print '<input type="hidden" name="token" value="'.newToken().'">';
		print '<input type="hidden" name="private" value='.$object->particulier.'>';
		print '<input type="hidden" name="type" value='.GETPOST("type", 'alpha').'>';
		print '<input type="hidden" name="LastName" value="'.$langs->trans('ThirdPartyName').' / '.$langs->trans('LastName').'">';
		print '<input type="hidden" name="ThirdPartyName" value="'.$langs->trans('ThirdPartyName').'">';
		if ($modCodeClient->code_auto || $modCodeFournisseur->code_auto) {
			print '<input type="hidden" name="code_auto" value="1">';
		}

		print dol_get_fiche_head(null, 'card', '', 0, '');

		print '<table class="border centpercent">';

		// Name, firstname
		print '<tr class="tr-field-thirdparty-name"><td class="titlefieldcreate">';
		if ($object->particulier || $private) {
			print '<span id="TypeName" class="fieldrequired">'.$langs->trans('ThirdPartyName').' / '.$langs->trans('LastName', 'name').'</span>';
		} else {
			print '<span id="TypeName" class="fieldrequired">'.$form->editfieldkey('ThirdPartyName', 'name', '', $object, 0).'</span>';
		}
		print '</td><td'.(empty($conf->global->SOCIETE_USEPREFIX) ? ' colspan="3"' : '').'>';
		print '<input type="text" class="minwidth300" maxlength="128" name="name" id="name" value="'.dol_escape_htmltag($object->name).'" autofocus="autofocus">';
		print $form->widgetForTranslation("name", $object, $permissiontoadd, 'string', 'alpahnohtml', 'minwidth300');
		print '</td>';
		if (!empty($conf->global->SOCIETE_USEPREFIX)) {  // Old not used prefix field
			print '<td>'.$langs->trans('Prefix').'</td><td><input type="text" size="5" maxlength="5" name="prefix_comm" value="'.dol_escape_htmltag($object->prefix_comm).'"></td>';
		}
		print '</tr>';

		// If javascript on, we show option individual
		if ($conf->use_javascript_ajax) {
			if (!empty($conf->global->THIRDPARTY_SUGGEST_ALSO_ADDRESS_CREATION)) {
				// Firstname
				print '<tr class="individualline"><td>'.$form->editfieldkey('FirstName', 'firstname', '', $object, 0).'</td>';
				print '<td colspan="3"><input type="text" class="minwidth300" maxlength="128" name="firstname" id="firstname" value="'.dol_escape_htmltag($object->firstname).'"></td>';
				print '</tr>';

				// Title
				print '<tr class="individualline"><td>'.$form->editfieldkey('UserTitle', 'civility_id', '', $object, 0).'</td><td colspan="3" class="maxwidthonsmartphone">';
				print $formcompany->select_civility($object->civility_id, 'civility_id', 'maxwidth100').'</td>';
				print '</tr>';
			}
		}

		// Alias names (commercial, trademark or alias names)
		print '<tr id="name_alias"><td><label for="name_alias_input">'.$langs->trans('AliasNames').'</label></td>';
		print '<td colspan="3"><input type="text" class="minwidth300" name="name_alias" id="name_alias_input" value="'.dol_escape_htmltag($object->name_alias).'"></td></tr>';

		// Prospect/Customer
		print '<tr><td class="titlefieldcreate">'.$form->editfieldkey('ProspectCustomer', 'customerprospect', '', $object, 0, 'string', '', 1).'</td>';
		print '<td class="maxwidthonsmartphone">';
		$selected = (GETPOSTISSET('client') ?GETPOST('client', 'int') : $object->client);
		print $formcompany->selectProspectCustomerType($selected);
		print '</td>';

		if ($conf->browser->layout == 'phone') {
			print '</tr><tr>';
		}

		print '<td>'.$form->editfieldkey('CustomerCode', 'customer_code', '', $object, 0).'</td><td>';
		print '<table class="nobordernopadding"><tr><td>';
		$tmpcode = $object->code_client;
		if (empty($tmpcode) && !empty($modCodeClient->code_auto)) {
			$tmpcode = $modCodeClient->getNextValue($object, 0);
		}
		print '<input type="text" name="customer_code" id="customer_code" class="maxwidthonsmartphone" value="'.dol_escape_htmltag($tmpcode).'" maxlength="24">';
		print '</td><td>';
		$s = $modCodeClient->getToolTip($langs, $object, 0);
		print $form->textwithpicto('', $s, 1);
		print '</td></tr></table>';
		print '</td></tr>';

		if ((!empty($conf->fournisseur->enabled) && !empty($user->rights->fournisseur->lire) && empty($conf->global->MAIN_USE_NEW_SUPPLIERMOD)) || (!empty($conf->supplier_order->enabled) && !empty($user->rights->supplier_order->lire)) || (!empty($conf->supplier_invoice->enabled) && !empty($user->rights->supplier_invoice->lire))
			|| (!empty($conf->supplier_proposal->enabled) && !empty($user->rights->supplier_proposal->lire))) {
			// Supplier
			print '<tr>';
			print '<td>'.$form->editfieldkey('Vendor', 'fournisseur', '', $object, 0, 'string', '', 1).'</td><td>';
			$default = -1;
			if (!empty($conf->global->THIRDPARTY_SUPPLIER_BY_DEFAULT)) {
				$default = 1;
			}
			print $form->selectyesno("fournisseur", (GETPOST('fournisseur', 'int') != '' ? GETPOST('fournisseur', 'int') : (GETPOST("type", 'alpha') == '' ? $default : $object->fournisseur)), 1, 0, (GETPOST("type", 'alpha') == '' ? 1 : 0), 1);
			print '</td>';


			if ($conf->browser->layout == 'phone') {
				print '</tr><tr>';
			}

			print '<td>';
			if ((!empty($conf->fournisseur->enabled) && !empty($user->rights->fournisseur->lire) && empty($conf->global->MAIN_USE_NEW_SUPPLIERMOD)) || (!empty($conf->supplier_order->enabled) && !empty($user->rights->supplier_order->lire)) || (!empty($conf->supplier_invoice->enabled) && !empty($user->rights->supplier_invoice->lire))) {
				print $form->editfieldkey('SupplierCode', 'supplier_code', '', $object, 0);
			}
			print '</td><td>';
			if ((!empty($conf->fournisseur->enabled) && !empty($user->rights->fournisseur->lire) && empty($conf->global->MAIN_USE_NEW_SUPPLIERMOD)) || (!empty($conf->supplier_order->enabled) && !empty($user->rights->supplier_order->lire)) || (!empty($conf->supplier_invoice->enabled) && !empty($user->rights->supplier_invoice->lire))) {
				print '<table class="nobordernopadding"><tr><td>';
				$tmpcode = $object->code_fournisseur;
				if (empty($tmpcode) && !empty($modCodeFournisseur->code_auto)) {
					$tmpcode = $modCodeFournisseur->getNextValue($object, 1);
				}
				print '<input type="text" name="supplier_code" id="supplier_code" class="maxwidthonsmartphone" value="'.dol_escape_htmltag($tmpcode).'" maxlength="24">';
				print '</td><td>';
				$s = $modCodeFournisseur->getToolTip($langs, $object, 1);
				print $form->textwithpicto('', $s, 1);
				print '</td></tr></table>';
			}
			print '</td></tr>';
		}

		// Status
		print '<tr><td>'.$form->editfieldkey('Status', 'status', '', $object, 0).'</td><td colspan="3">';
		print $form->selectarray('status', array('0'=>$langs->trans('ActivityCeased'), '1'=>$langs->trans('InActivity')), 1, 0, 0, 0, '', 0, 0, 0, '', 'minwidth100', 1);
		print '</td></tr>';

		// Barcode
		if (!empty($conf->barcode->enabled)) {
			print '<tr><td>'.$form->editfieldkey('Gencod', 'barcode', '', $object, 0).'</td>';
			print '<td colspan="3">';
			print img_picto('', 'barcode');
			print '<input type="text" name="barcode" id="barcode" value="'.dol_escape_htmltag($object->barcode).'">';
			print '</td></tr>';
		}

		// Address
		print '<tr><td class="tdtop">';
		print $form->editfieldkey('Address', 'address', '', $object, 0);
		print '</td>';
		print '<td colspan="3">';
		print '<textarea name="address" id="address" class="quatrevingtpercent" rows="'.ROWS_2.'" wrap="soft">';
		print dol_escape_htmltag($object->address, 0, 1);
		print '</textarea>';
		print $form->widgetForTranslation("address", $object, $permissiontoadd, 'textarea', 'alphanohtml', 'quatrevingtpercent');
		print '</td></tr>';

		// Zip / Town
		print '<tr><td>'.$form->editfieldkey('Zip', 'zipcode', '', $object, 0).'</td><td>';
		print $formcompany->select_ziptown($object->zip, 'zipcode', array('town', 'selectcountry_id', 'state_id'), 0, 0, '', 'maxwidth100');
		print '</td>';
		if ($conf->browser->layout == 'phone') {
			print '</tr><tr>';
		}
		print '<td class="tdtop">'.$form->editfieldkey('Town', 'town', '', $object, 0).'</td><td>';
		print $formcompany->select_ziptown($object->town, 'town', array('zipcode', 'selectcountry_id', 'state_id'), 0, 0, '', 'maxwidth100 quatrevingtpercent');
		print $form->widgetForTranslation("town", $object, $permissiontoadd, 'string', 'alphanohtml', 'maxwidth100 quatrevingtpercent');
		print '</td></tr>';

		// Country
		print '<tr><td>'.$form->editfieldkey('Country', 'selectcountry_id', '', $object, 0).'</td><td colspan="3" class="maxwidthonsmartphone">';
		print img_picto('', 'country', 'class="paddingrightonly"');
		print $form->select_country((GETPOSTISSET('country_id') ? GETPOST('country_id') : $object->country_id), 'country_id', '', 0, 'minwidth300 maxwidth500 widthcentpercentminusx');
		if ($user->admin) {
			print info_admin($langs->trans("YouCanChangeValuesForThisListFromDictionarySetup"), 1);
		}
		print '</td></tr>';

		// State
		if (empty($conf->global->SOCIETE_DISABLE_STATE)) {
			if (!empty($conf->global->MAIN_SHOW_REGION_IN_STATE_SELECT) && ($conf->global->MAIN_SHOW_REGION_IN_STATE_SELECT == 1 || $conf->global->MAIN_SHOW_REGION_IN_STATE_SELECT == 2)) {
				print '<tr><td>'.$form->editfieldkey('Region-State', 'state_id', '', $object, 0).'</td><td colspan="3" class="maxwidthonsmartphone">';
			} else {
				print '<tr><td>'.$form->editfieldkey('State', 'state_id', '', $object, 0).'</td><td colspan="3" class="maxwidthonsmartphone">';
			}

			if ($object->country_id) {
				print img_picto('', 'state', 'class="pictofixedwidth"');
				print $formcompany->select_state($object->state_id, $object->country_code);
			} else {
				print $countrynotdefined;
			}
			print '</td></tr>';
		}

		// Phone / Fax
		print '<tr><td>'.$form->editfieldkey('Phone', 'phone', '', $object, 0).'</td>';
		print '<td'.($conf->browser->layout == 'phone' ? ' colspan="3"' : '').'>'.img_picto('', 'object_phoning').' <input type="text" name="phone" id="phone" class="maxwidth200 widthcentpercentminusx" value="'.(GETPOSTISSET('phone') ?GETPOST('phone', 'alpha') : $object->phone).'"></td>';
		if ($conf->browser->layout == 'phone') {
			print '</tr><tr>';
		}
		print '<td>'.$form->editfieldkey('Fax', 'fax', '', $object, 0).'</td>';
		print '<td'.($conf->browser->layout == 'phone' ? ' colspan="3"' : '').'>'.img_picto('', 'object_phoning_fax').' <input type="text" name="fax" id="fax" class="maxwidth200 widthcentpercentminusx" value="'.(GETPOSTISSET('fax') ?GETPOST('fax', 'alpha') : $object->fax).'"></td></tr>';

		// Email / Web
		print '<tr><td>'.$form->editfieldkey('EMail', 'email', '', $object, 0, 'string', '', empty($conf->global->SOCIETE_EMAIL_MANDATORY) ? '' : $conf->global->SOCIETE_EMAIL_MANDATORY).'</td>';
		print '<td'.(($conf->browser->layout == 'phone') || empty($conf->mailing->enabled) ? ' colspan="3"' : '').'>'.img_picto('', 'object_email').' <input type="text" class="maxwidth200 widthcentpercentminusx" name="email" id="email" value="'.$object->email.'"></td>';
		if (!empty($conf->mailing->enabled) && !empty($conf->global->THIRDPARTY_SUGGEST_ALSO_ADDRESS_CREATION)) {
			if ($conf->browser->layout == 'phone') {
				print '</tr><tr>';
			}
			print '<td class="individualline noemail">'.$form->editfieldkey($langs->trans('No_Email') .' ('.$langs->trans('Contact').')', 'contact_no_email', '', $object, 0).'</td>';
			print '<td class="individualline" '.(($conf->browser->layout == 'phone') || empty($conf->mailing->enabled) ? ' colspan="3"' : '').'>'.$form->selectyesno('contact_no_email', (GETPOSTISSET("contact_no_email") ? GETPOST("contact_no_email", 'alpha') : (empty($object->no_email) ? 0 : 1)), 1, false, 1).'</td>';
		}
		print '</tr>';
		print '<tr><td>'.$form->editfieldkey('Web', 'url', '', $object, 0).'</td>';
		print '<td colspan="3">'.img_picto('', 'globe').' <input type="text" class="maxwidth500 widthcentpercentminusx" name="url" id="url" value="'.$object->url.'"></td></tr>';

		if (!empty($conf->socialnetworks->enabled)) {
			foreach ($socialnetworks as $key => $value) {
				if ($value['active']) {
					print '<tr>';
					print '<td><label for="'.$value['label'].'">'.$form->editfieldkey($value['label'], $key, '', $object, 0).'</label></td>';
					print '<td colspan="3">';
					if (!empty($value['icon'])) {
						print '<span class="fa '.$value['icon'].'"></span>';
					}
					print '<input type="text" name="'.$key.'" id="'.$key.'" class="minwidth100" maxlength="80" value="'.dol_escape_htmltag(GETPOSTISSET($key) ? GETPOST($key, 'alphanohtml') : (empty($object->socialnetworks[$key]) ? '' : $object->socialnetworks[$key])).'">';
					print '</td>';
					print '</tr>';
				} elseif (!empty($object->socialnetworks[$key])) {
					print '<input type="hidden" name="'.$key.'" value="'.$object->socialnetworks[$key].'">';
				}
			}
		}

		// Prof ids
		$i = 1; $j = 0; $NBCOLS = ($conf->browser->layout == 'phone' ? 1 : 2);
		while ($i <= 6) {
			$idprof = $langs->transcountry('ProfId'.$i, $object->country_code);
			if ($idprof != '-')	{
				$key = 'idprof'.$i;

				if (($j % $NBCOLS) == 0) {
					print '<tr>';
				}

				$idprof_mandatory = 'SOCIETE_IDPROF'.($i).'_MANDATORY';
				print '<td>'.$form->editfieldkey($idprof, $key, '', $object, 0, 'string', '', (empty($conf->global->$idprof_mandatory) ? 0 : 1)).'</td><td>';

				print $formcompany->get_input_id_prof($i, $key, $object->$key, $object->country_code);
				print '</td>';
				if (($j % $NBCOLS) == ($NBCOLS - 1)) {
					print '</tr>';
				}
				$j++;
			}
			$i++;
		}
		if ($NBCOLS > 1 && ($j % 2 == 1)) {
			print '<td colspan="2"></td></tr>';
		}

		// Vat is used
		print '<tr><td>'.$form->editfieldkey('VATIsUsed', 'assujtva_value', '', $object, 0).'</td>';
		print '<td>';
		print $form->selectyesno('assujtva_value', GETPOSTISSET('assujtva_value') ?GETPOST('assujtva_value', 'int') : 1, 1); // Assujeti par defaut en creation
		print '</td>';
		if ($conf->browser->layout == 'phone') {
			print '</tr><tr>';
		}
		print '<td class="nowrap">'.$form->editfieldkey('VATIntra', 'intra_vat', '', $object, 0).'</td>';
		print '<td class="nowrap">';
		$s = '<input type="text" class="flat maxwidthonsmartphone" name="tva_intra" id="intra_vat" maxlength="20" value="'.$object->tva_intra.'">';

		if (empty($conf->global->MAIN_DISABLEVATCHECK) && isInEEC($object)) {
			$s .= ' ';

			if (!empty($conf->use_javascript_ajax))	{
				$widthpopup = 600;
				if (!empty($conf->dol_use_jmobile)) {
					$widthpopup = 350;
				}
				$heightpopup = 400;
				print "\n";
				print '<script language="JavaScript" type="text/javascript">';
				print "function CheckVAT(a) {\n";
				print "newpopup('".DOL_URL_ROOT."/societe/checkvat/checkVatPopup.php?vatNumber='+a, '".dol_escape_js($langs->trans("VATIntraCheckableOnEUSite"))."', ".$widthpopup.", ".$heightpopup.");\n";
				print "}\n";
				print '</script>';
				print "\n";
				$s .= '<a href="#" class="hideonsmartphone" onclick="javascript: CheckVAT(document.formsoc.tva_intra.value);">'.$langs->trans("VATIntraCheck").'</a>';
				$s = $form->textwithpicto($s, $langs->trans("VATIntraCheckDesc", $langs->transnoentitiesnoconv("VATIntraCheck")), 1);
			} else {
				$s .= '<a href="'.$langs->transcountry("VATIntraCheckURL", $object->country_id).'" target="_blank">'.img_picto($langs->trans("VATIntraCheckableOnEUSite"), 'help').'</a>';
			}
		}
		print $s;
		print '</td>';
		print '</tr>';

		// Local Taxes
		//TODO: Place into a function to control showing by country or study better option
		if ($mysoc->localtax1_assuj == "1" && $mysoc->localtax2_assuj == "1") {
			print '<tr><td>'.$langs->transcountry("LocalTax1IsUsed", $mysoc->country_code).'</td><td>';
			print $form->selectyesno('localtax1assuj_value', (isset($conf->global->THIRDPARTY_DEFAULT_USELOCALTAX1) ? $conf->global->THIRDPARTY_DEFAULT_USELOCALTAX1 : 0), 1);
			print '</td>';
			if ($conf->browser->layout == 'phone') {
				print '</tr><tr>';
			}
			print '<td>'.$langs->transcountry("LocalTax2IsUsed", $mysoc->country_code).'</td><td>';
			print $form->selectyesno('localtax2assuj_value', (isset($conf->global->THIRDPARTY_DEFAULT_USELOCALTAX2) ? $conf->global->THIRDPARTY_DEFAULT_USELOCALTAX2 : 0), 1);
			print '</td></tr>';
		} elseif ($mysoc->localtax1_assuj == "1") {
			print '<tr><td>'.$langs->transcountry("LocalTax1IsUsed", $mysoc->country_code).'</td><td colspan="3">';
			print $form->selectyesno('localtax1assuj_value', (isset($conf->global->THIRDPARTY_DEFAULT_USELOCALTAX1) ? $conf->global->THIRDPARTY_DEFAULT_USELOCALTAX1 : 0), 1);
			print '</td></tr>';
		} elseif ($mysoc->localtax2_assuj == "1") {
			print '<tr><td>'.$langs->transcountry("LocalTax2IsUsed", $mysoc->country_code).'</td><td colspan="3">';
			print $form->selectyesno('localtax2assuj_value', (isset($conf->global->THIRDPARTY_DEFAULT_USELOCALTAX2) ? $conf->global->THIRDPARTY_DEFAULT_USELOCALTAX2 : 0), 1);
			print '</td></tr>';
		}

		// Type - Workforce/Staff
		print '<tr><td>'.$form->editfieldkey('ThirdPartyType', 'typent_id', '', $object, 0).'</td><td class="maxwidthonsmartphone"'.( ($conf->browser->layout == 'phone' || !empty($conf->global->SOCIETE_DISABLE_WORKFORCE)) ? ' colspan="3"' : '').'>'."\n";
		$sortparam = (empty($conf->global->SOCIETE_SORT_ON_TYPEENT) ? 'ASC' : $conf->global->SOCIETE_SORT_ON_TYPEENT); // NONE means we keep sort of original array, so we sort on position. ASC, means next function will sort on label.
		print $form->selectarray("typent_id", $formcompany->typent_array(0), $object->typent_id, 1, 0, 0, '', 0, 0, 0, $sortparam, '', 1);
		if ($user->admin) {
			print ' '.info_admin($langs->trans("YouCanChangeValuesForThisListFromDictionarySetup"), 1);
		}
		if (empty($conf->global->SOCIETE_DISABLE_WORKFORCE)) {
			print '</td>';
			if ($conf->browser->layout == 'phone') {
				print '</tr><tr>';
			}
			print '<td>'.$form->editfieldkey('Workforce', 'effectif_id', '', $object, 0).'</td><td class="maxwidthonsmartphone"'.($conf->browser->layout == 'phone' ? ' colspan="3"' : '').'>';
			print $form->selectarray("effectif_id", $formcompany->effectif_array(0), $object->effectif_id, 0, 0, 0, '', 0, 0, 0, '', '', 1);
			if ($user->admin) {
				print ' '.info_admin($langs->trans("YouCanChangeValuesForThisListFromDictionarySetup"), 1);
			}
		} else {
			print '<input type="hidden" name="effectif_id" id="effectif_id" value="'.$object->effectif_id.'">';
		}
		print '</td></tr>';

		// Legal Form
		print '<tr><td>'.$form->editfieldkey('JuridicalStatus', 'forme_juridique_code', '', $object, 0).'</td>';
		print '<td colspan="3" class="maxwidthonsmartphone">';
		if ($object->country_id) {
			print $formcompany->select_juridicalstatus($object->forme_juridique_code, $object->country_code, '', 'forme_juridique_code');
		} else {
			print $countrynotdefined;
		}
		print '</td></tr>';

		// Capital
		print '<tr><td>'.$form->editfieldkey('Capital', 'capital', '', $object, 0).'</td>';
		print '<td colspan="3"><input type="text" name="capital" id="capital" class="maxwidth100" value="'.$object->capital.'"> ';
		print '<span class="hideonsmartphone">'.$langs->trans("Currency".$conf->currency).'</span></td></tr>';

		if (!empty($conf->global->MAIN_MULTILANGS)) {
			print '<tr><td>'.$form->editfieldkey('DefaultLang', 'default_lang', '', $object, 0).'</td><td colspan="3" class="maxwidthonsmartphone">'."\n";
			print img_picto('', 'language').$formadmin->select_language(GETPOST('default_lang', 'alpha') ? GETPOST('default_lang', 'alpha') : ($object->default_lang ? $object->default_lang : ''), 'default_lang', 0, 0, 1, 0, 0, 'maxwidth200onsmartphone');
			print '</td>';
			print '</tr>';
		}

		// Incoterms
		if (!empty($conf->incoterm->enabled)) {
			print '<tr>';
			print '<td>'.$form->editfieldkey('IncotermLabel', 'incoterm_id', '', $object, 0).'</td>';
			print '<td colspan="3" class="maxwidthonsmartphone">';
			print $form->select_incoterms((!empty($object->fk_incoterms) ? $object->fk_incoterms : ''), (!empty($object->location_incoterms) ? $object->location_incoterms : ''));
			print '</td></tr>';
		}

		// Categories
		if (!empty($conf->categorie->enabled) && !empty($user->rights->categorie->lire)) {
			$langs->load('categories');

			// Customer
			//if ($object->prospect || $object->client || (! $object->fournisseur && ! empty($conf->global->THIRDPARTY_CAN_HAVE_CATEGORY_EVEN_IF_NOT_CUSTOMER_PROSPECT_SUPPLIER))) {
			print '<tr class="visibleifcustomer"><td class="toptd">'.$form->editfieldkey('CustomersProspectsCategoriesShort', 'custcats', '', $object, 0).'</td><td colspan="3">';
			$cate_arbo = $form->select_all_categories(Categorie::TYPE_CUSTOMER, null, 'parent', null, null, 1);
			print img_picto('', 'category').$form->multiselectarray('custcats', $cate_arbo, GETPOST('custcats', 'array'), null, null, 'quatrevingtpercent widthcentpercentminusx', 0, 0);
			print "</td></tr>";
			//}

			if (!empty($conf->global->THIRDPARTY_SUGGEST_ALSO_ADDRESS_CREATION)) {
				print '<tr class="individualline"><td class="toptd">'.$form->editfieldkey('ContactCategoriesShort', 'contcats', '', $object, 0).'</td><td colspan="3">';
				$cate_arbo = $form->select_all_categories(Categorie::TYPE_CONTACT, null, 'parent', null, null, 1);
				print img_picto('', 'category').$form->multiselectarray('contcats', $cate_arbo, GETPOST('contcats', 'array'), null, null, 'quatrevingtpercent widthcentpercentminusx', 0, 0);
				print "</td></tr>";
			}

			if (!empty($conf->global->THIRDPARTY_SUGGEST_ALSO_ADDRESS_CREATION)) {
				print '<tr class="individualline"><td class="toptd">'.$form->editfieldkey('ContactCategoriesShort', 'contcats', '', $object, 0).'</td><td colspan="3">';
				$cate_arbo = $form->select_all_categories(Categorie::TYPE_CONTACT, null, 'parent', null, null, 1);
				print img_picto('', 'category').$form->multiselectarray('contcats', $cate_arbo, GETPOST('contcats', 'array'), null, null, 'quatrevingtpercent widthcentpercentminusx', 0, 0);
				print "</td></tr>";
			}

			// Supplier
			if ((!empty($conf->fournisseur->enabled) && empty($conf->global->MAIN_USE_NEW_SUPPLIERMOD)) || !empty($conf->supplier_order->enabled) || !empty($conf->supplier_invoice->enabled)) {
				print '<tr class="visibleifsupplier"><td class="toptd">'.$form->editfieldkey('SuppliersCategoriesShort', 'suppcats', '', $object, 0).'</td><td colspan="3">';
				$cate_arbo = $form->select_all_categories(Categorie::TYPE_SUPPLIER, null, 'parent', null, null, 1);
				print img_picto('', 'category').$form->multiselectarray('suppcats', $cate_arbo, GETPOST('suppcats', 'array'), null, null, 'quatrevingtpercent widthcentpercentminusx', 0, 0);
				print "</td></tr>";
			}
		}

		// Multicurrency
		if (!empty($conf->multicurrency->enabled)) {
			print '<tr>';
			print '<td>'.$form->editfieldkey('Currency', 'multicurrency_code', '', $object, 0).'</td>';
			print '<td colspan="3" class="maxwidthonsmartphone">';
			print $form->selectMultiCurrency(($object->multicurrency_code ? $object->multicurrency_code : $conf->currency), 'multicurrency_code', 1);
			print '</td></tr>';
		}

		// Other attributes
		$parameters = array('socid'=>$socid, 'colspan' => ' colspan="3"', 'colspanvalue' => '3');
		include DOL_DOCUMENT_ROOT.'/core/tpl/extrafields_add.tpl.php';

		// Assign a sale representative
		print '<tr>';
		print '<td>'.$form->editfieldkey('AllocateCommercial', 'commercial_id', '', $object, 0).'</td>';
		print '<td colspan="3" class="maxwidthonsmartphone">';
		$userlist = $form->select_dolusers('', '', 0, null, 0, '', '', 0, 0, 0, 'AND u.statut = 1', 0, '', '', 0, 1);
		// Note: If user has no right to "see all thirdparties", we force selection of sale representative to him, so after creation he can see the record.
		$selected = (count(GETPOST('commercial', 'array')) > 0 ? GETPOST('commercial', 'array') : (GETPOST('commercial', 'int') > 0 ? array(GETPOST('commercial', 'int')) : (empty($user->rights->societe->client->voir) ? array($user->id) : array())));
		print img_picto('', 'user').$form->multiselectarray('commercial', $userlist, $selected, null, null, 'quatrevingtpercent widthcentpercentminusx', 0, 0);
		print '</td></tr>';

		// Add logo
		print '<tr class="hideonsmartphone">';
		print '<td>'.$form->editfieldkey('Logo', 'photoinput', '', $object, 0).'</td>';
		print '<td colspan="3">';
		print '<input class="flat" type="file" name="photo" id="photoinput" />';
		print '</td>';
		print '</tr>';

		print '</table>'."\n";

		// Accountancy codes
		if (!empty($conf->global->ACCOUNTANCY_USE_PRODUCT_ACCOUNT_ON_THIRDPARTY)) {
			print '<table class="border" width="100%">';

			if (! empty($conf->accounting->enabled)) {
				// Accountancy_code_sell
				print '<tr><td class="titlefieldcreate">'.$langs->trans("ProductAccountancySellCode").'</td>';
				print '<td>';
				$accountancy_code_sell = GETPOST('accountancy_code_sell', 'alpha');
				print $formaccounting->select_account($accountancy_code_sell, 'accountancy_code_sell', 1, null, 1, 1, '');
				print '</td></tr>';

				// Accountancy_code_buy
				print '<tr><td class="titlefieldcreate">'.$langs->trans("ProductAccountancyBuyCode").'</td>';
				print '<td>';
				$accountancy_code_buy = GETPOST('accountancy_code_buy', 'alpha');
				print $formaccounting->select_account($accountancy_code_buy, 'accountancy_code_buy', 1, null, 1, 1, '');
				print '</td></tr>';
			} else { // For external software
				// Accountancy_code_sell
				print '<tr><td class="titlefieldcreate">'.$langs->trans("ProductAccountancySellCode").'</td>';
				print '<td class="maxwidthonsmartphone"><input class="minwidth100" name="accountancy_code_sell" value="'.$object->accountancy_code_sell.'">';
				print '</td></tr>';

				// Accountancy_code_buy
				print '<tr><td class="titlefieldcreate">'.$langs->trans("ProductAccountancyBuyCode").'</td>';
				print '<td class="maxwidthonsmartphone"><input class="minwidth100" name="accountancy_code_buy" value="'.$object->accountancy_code_buy.'">';
				print '</td></tr>';
			}

			print '</table>';
		}

		print dol_get_fiche_end();

		print '<div class="center">';
		print '<input type="submit" class="button" name="create" value="'.$langs->trans('AddThirdParty').'">';
		if (!empty($backtopage)) {
			print ' &nbsp; &nbsp; ';
			print '<input type="submit" class="button button-cancel" name="cancel" value="'.$langs->trans("Cancel").'">';
		} else {
			print ' &nbsp; &nbsp; ';
			print '<input type="button" class="button button-cancel" value="'.$langs->trans("Cancel").'" onClick="javascript:history.go(-1)">';
		}
		print '</div>'."\n";

		print '</form>'."\n";
	} elseif ($action == 'edit') {
		//print load_fiche_titre($langs->trans("EditCompany"));

		if ($socid) {
			$res = $object->fetch_optionals();
			//if ($res < 0) { dol_print_error($db); exit; }

			$head = societe_prepare_head($object);

			// Load object modCodeTiers
			$module = (!empty($conf->global->SOCIETE_CODECLIENT_ADDON) ? $conf->global->SOCIETE_CODECLIENT_ADDON : 'mod_codeclient_leopard');
			if (substr($module, 0, 15) == 'mod_codeclient_' && substr($module, -3) == 'php') {
				$module = substr($module, 0, dol_strlen($module) - 4);
			}
			$dirsociete = array_merge(array('/core/modules/societe/'), $conf->modules_parts['societe']);
			foreach ($dirsociete as $dirroot) {
				$res = dol_include_once($dirroot.$module.'.php');
				if ($res) {
					break;
				}
			}
			$modCodeClient = new $module($db);
			// We verified if the tag prefix is used
			if ($modCodeClient->code_auto) {
				$prefixCustomerIsUsed = $modCodeClient->verif_prefixIsUsed();
			}
			$module = $conf->global->SOCIETE_CODECLIENT_ADDON;
			if (substr($module, 0, 15) == 'mod_codeclient_' && substr($module, -3) == 'php') {
				$module = substr($module, 0, dol_strlen($module) - 4);
			}
			$dirsociete = array_merge(array('/core/modules/societe/'), $conf->modules_parts['societe']);
			foreach ($dirsociete as $dirroot) {
				$res = dol_include_once($dirroot.$module.'.php');
				if ($res) {
					break;
				}
			}
			$modCodeFournisseur = new $module($db);
			// On verifie si la balise prefix est utilisee
			if ($modCodeFournisseur->code_auto) {
				$prefixSupplierIsUsed = $modCodeFournisseur->verif_prefixIsUsed();
			}

			$object->oldcopy = clone $object;

			if (GETPOSTISSET('name')) {
				// We overwrite with values if posted
				$object->name = GETPOST('name', 'alphanohtml');
				$object->prefix_comm			= GETPOST('prefix_comm', 'alphanohtml');
				$object->client = GETPOST('client', 'int');
				$object->code_client			= GETPOST('customer_code', 'alpha');
				$object->fournisseur			= GETPOST('fournisseur', 'int');
				$object->code_fournisseur = GETPOST('supplier_code', 'alpha');
				$object->address = GETPOST('address', 'alphanohtml');
				$object->zip = GETPOST('zipcode', 'alphanohtml');
				$object->town = GETPOST('town', 'alphanohtml');
				$object->country_id = GETPOST('country_id') ?GETPOST('country_id', 'int') : $mysoc->country_id;
				$object->state_id = GETPOST('state_id', 'int');
				//$object->skype				= GETPOST('skype', 'alpha');
				//$object->twitter				= GETPOST('twitter', 'alpha');
				//$object->facebook				= GETPOST('facebook', 'alpha');
				//$object->linkedin				= GETPOST('linkedin', 'alpha');
				$object->socialnetworks = array();
				if (!empty($conf->socialnetworks->enabled)) {
					foreach ($socialnetworks as $key => $value) {
						if (GETPOSTISSET($key) && GETPOST($key, 'alphanohtml') != '') {
							$object->socialnetworks[$key] = GETPOST($key, 'alphanohtml');
						}
					}
				}
				$object->phone					= GETPOST('phone', 'alpha');
				$object->fax					= GETPOST('fax', 'alpha');
				$object->email					= GETPOST('email', 'custom', 0, FILTER_SANITIZE_EMAIL);
				$object->url					= GETPOST('url', 'custom', 0, FILTER_SANITIZE_URL);
				$object->capital				= GETPOST('capital', 'alphanohtml');
				$object->idprof1				= GETPOST('idprof1', 'alphanohtml');
				$object->idprof2				= GETPOST('idprof2', 'alphanohtml');
				$object->idprof3				= GETPOST('idprof3', 'alphanohtml');
				$object->idprof4				= GETPOST('idprof4', 'alphanohtml');
				$object->idprof5				= GETPOST('idprof5', 'alphanohtml');
				$object->idprof6				= GETPOST('idprof6', 'alphanohtml');
				$object->typent_id = GETPOST('typent_id', 'int');
				$object->effectif_id = GETPOST('effectif_id', 'int');
				$object->barcode				= GETPOST('barcode', 'alphanohtml');
				$object->forme_juridique_code = GETPOST('forme_juridique_code', 'int');
				$object->default_lang = GETPOST('default_lang', 'alpha');

				$object->tva_assuj				= GETPOST('assujtva_value', 'int');
				$object->tva_intra				= GETPOST('tva_intra', 'alphanohtml');
				$object->status = GETPOST('status', 'int');

				// Webservices url/key
				$object->webservices_url        = GETPOST('webservices_url', 'custom', 0, FILTER_SANITIZE_URL);
				$object->webservices_key        = GETPOST('webservices_key', 'san_alpha');

				if (GETPOSTISSET('accountancy_code_sell')) {
					$accountancy_code_sell  = GETPOST('accountancy_code_sell', 'alpha');

					if (empty($accountancy_code_sell) || $accountancy_code_sell == '-1') {
						$object->accountancy_code_sell = '';
					} else {
						$object->accountancy_code_sell = $accountancy_code_sell;
					}
				}
				if (GETPOSTISSET('accountancy_code_buy')) {
					$accountancy_code_buy   = GETPOST('accountancy_code_buy', 'alpha');

					if (empty($accountancy_code_buy) || $accountancy_code_buy == '-1') {
						$object->accountancy_code_buy = '';
					} else {
						$object->accountancy_code_buy = $accountancy_code_buy;
					}
				}

				//Incoterms
				if (!empty($conf->incoterm->enabled)) {
					$object->fk_incoterms = GETPOST('incoterm_id', 'int');
					$object->location_incoterms = GETPOST('lcoation_incoterms', 'alpha');
				}

				//Local Taxes
				$object->localtax1_assuj		= GETPOST('localtax1assuj_value');
				$object->localtax2_assuj		= GETPOST('localtax2assuj_value');

				$object->localtax1_value		= GETPOST('lt1');
				$object->localtax2_value		= GETPOST('lt2');

				// We set country_id, and country_code label of the chosen country
				if ($object->country_id > 0) {
					$tmparray = getCountry($object->country_id, 'all');
					$object->country_code = $tmparray['code'];
					$object->country = $tmparray['label'];
				}
			}

			if ($object->localtax1_assuj == 0) {
				$sub = 0;
			} else {
				$sub = 1;
			}
			if ($object->localtax2_assuj == 0) {
				$sub2 = 0;
			} else {
				$sub2 = 1;
			}

			if (!empty($conf->use_javascript_ajax)) {
				print "\n".'<script type="text/javascript">';
				print '$(document).ready(function () {
    			var val='.$sub.';
    			var val2='.$sub2.';
    			if("#localtax1assuj_value".value==undefined){
    				if(val==1){
    					$(".cblt1").show();
    				}else{
    					$(".cblt1").hide();
    				}
    			}
    			if("#localtax2assuj_value".value==undefined){
    				if(val2==1){
    					$(".cblt2").show();
    				}else{
    					$(".cblt2").hide();
    				}
    			}
    			$("#localtax1assuj_value").change(function() {
               		var value=document.getElementById("localtax1assuj_value").value;
    				if(value==1){
    					$(".cblt1").show();
    				}else{
    					$(".cblt1").hide();
    				}
    			});
    			$("#localtax2assuj_value").change(function() {
    				var value=document.getElementById("localtax2assuj_value").value;
    				if(value==1){
    					$(".cblt2").show();
    				}else{
    					$(".cblt2").hide();
    				}
    			});

				init_customer_categ();
	  			$("#customerprospect").change(function() {
					init_customer_categ();
				});
       			function init_customer_categ() {
					console.log("is customer or prospect = "+jQuery("#customerprospect").val());
					if (jQuery("#customerprospect").val() == 0 && (jQuery("#fournisseur").val() == 0 || '.(empty($conf->global->THIRDPARTY_CAN_HAVE_CATEGORY_EVEN_IF_NOT_CUSTOMER_PROSPECT_SUPPLIER) ? '1' : '0').'))
					{
						jQuery(".visibleifcustomer").hide();
					}
					else
					{
						jQuery(".visibleifcustomer").show();
					}
				}

				init_supplier_categ();
	  			$("#fournisseur").change(function() {
					init_supplier_categ();
				});
       			function init_supplier_categ() {
					console.log("is supplier = "+jQuery("#fournisseur").val());
					if (jQuery("#fournisseur").val() == 0)
					{
						jQuery(".visibleifsupplier").hide();
					}
					else
					{
						jQuery(".visibleifsupplier").show();
					}
				};

       			$("#selectcountry_id").change(function() {
       				document.formsoc.action.value="edit";
      				document.formsoc.submit();
        			});

                })';
				print '</script>'."\n";
			}

			print '<form enctype="multipart/form-data" action="'.$_SERVER["PHP_SELF"].'?socid='.$object->id.'" method="post" name="formsoc">';
			print '<input type="hidden" name="action" value="update">';
			print '<input type="hidden" name="token" value="'.newToken().'">';
			print '<input type="hidden" name="socid" value="'.$object->id.'">';
			print '<input type="hidden" name="entity" value="'.$object->entity.'">';
			if ($modCodeClient->code_auto || $modCodeFournisseur->code_auto) {
				print '<input type="hidden" name="code_auto" value="1">';
			}


			print dol_get_fiche_head($head, 'card', $langs->trans("ThirdParty"), 0, 'company');

			print '<div class="fichecenter2">';
			print '<table class="border centpercent">';

			// Ref/ID
			if (!empty($conf->global->MAIN_SHOW_TECHNICAL_ID)) {
				print '<tr><td class="titlefieldcreate">'.$langs->trans("ID").'</td><td colspan="3">';
				print $object->ref;
				print '</td></tr>';
			}

			// Name
			print '<tr><td class="titlefieldcreate">'.$form->editfieldkey('ThirdPartyName', 'name', '', $object, 0, 'string', '', 1).'</td>';
			print '<td colspan="3"><input type="text" class="minwidth300" maxlength="128" name="name" id="name" value="'.dol_escape_htmltag($object->name).'" autofocus="autofocus">';
			print $form->widgetForTranslation("name", $object, $permissiontoadd, 'string', 'alpahnohtml', 'minwidth300');
			print '</td></tr>';

			// Alias names (commercial, trademark or alias names)
			print '<tr id="name_alias"><td><label for="name_alias_input">'.$langs->trans('AliasNames').'</label></td>';
			print '<td colspan="3"><input type="text" class="minwidth300" name="name_alias" id="name_alias_input" value="'.dol_escape_htmltag($object->name_alias).'"></td></tr>';

			// Prefix
			if (!empty($conf->global->SOCIETE_USEPREFIX)) {  // Old not used prefix field
				print '<tr><td>'.$form->editfieldkey('Prefix', 'prefix', '', $object, 0).'</td><td colspan="3">';
				// It does not change the prefix mode using the auto numbering prefix
				if (($prefixCustomerIsUsed || $prefixSupplierIsUsed) && $object->prefix_comm) {
					print '<input type="hidden" name="prefix_comm" value="'.dol_escape_htmltag($object->prefix_comm).'">';
					print $object->prefix_comm;
				} else {
					print '<input type="text" size="5" maxlength="5" name="prefix_comm" id="prefix" value="'.dol_escape_htmltag($object->prefix_comm).'">';
				}
				print '</td>';
			}

			// Prospect/Customer
			print '<tr><td>'.$form->editfieldkey('ProspectCustomer', 'customerprospect', '', $object, 0, 'string', '', 1).'</td>';
			print '<td class="maxwidthonsmartphone">';
			print $formcompany->selectProspectCustomerType($object->client);
			print '</td>';
			if ($conf->browser->layout == 'phone') {
				print '</tr><tr>';
			}
			print '<td>'.$form->editfieldkey('CustomerCode', 'customer_code', '', $object, 0).'</td><td>';

			print '<table class="nobordernopadding"><tr><td>';
			if ((!$object->code_client || $object->code_client == -1) && $modCodeClient->code_auto) {
				$tmpcode = $object->code_client;
				if (empty($tmpcode) && !empty($object->oldcopy->code_client)) {
					$tmpcode = $object->oldcopy->code_client; // When there is an error to update a thirdparty, the number for supplier and customer code is kept to old value.
				}
				if (empty($tmpcode) && !empty($modCodeClient->code_auto)) {
					$tmpcode = $modCodeClient->getNextValue($object, 0);
				}
				print '<input type="text" name="customer_code" id="customer_code" size="16" value="'.dol_escape_htmltag($tmpcode).'" maxlength="24">';
			} elseif ($object->codeclient_modifiable()) {
				print '<input type="text" name="customer_code" id="customer_code" size="16" value="'.dol_escape_htmltag($object->code_client).'" maxlength="24">';
			} else {
				print $object->code_client;
				print '<input type="hidden" name="customer_code" value="'.dol_escape_htmltag($object->code_client).'">';
			}
			print '</td><td>';
			$s = $modCodeClient->getToolTip($langs, $object, 0);
			print $form->textwithpicto('', $s, 1);
			print '</td></tr></table>';

			print '</td></tr>';

			// Supplier
			if (((!empty($conf->fournisseur->enabled) && !empty($user->rights->fournisseur->lire) && empty($conf->global->MAIN_USE_NEW_SUPPLIERMOD)) || (!empty($conf->supplier_order->enabled) && !empty($user->rights->supplier_order->lire)) || (!empty($conf->supplier_invoice->enabled) && !empty($user->rights->supplier_invoice->lire)))
				|| (!empty($conf->supplier_proposal->enabled) && !empty($user->rights->supplier_proposal->lire))) {
				print '<tr>';
				print '<td>'.$form->editfieldkey('Supplier', 'fournisseur', '', $object, 0, 'string', '', 1).'</td>';
				print '<td class="maxwidthonsmartphone">';
				print $form->selectyesno("fournisseur", $object->fournisseur, 1, false, 0, 1);
				print '</td>';
				if ($conf->browser->layout == 'phone') {
					print '</tr><tr>';
				}
				print '<td>';
				if ((!empty($conf->fournisseur->enabled) && !empty($user->rights->fournisseur->lire) && empty($conf->global->MAIN_USE_NEW_SUPPLIERMOD)) || (!empty($conf->supplier_order->enabled) && !empty($user->rights->supplier_order->lire)) || (!empty($conf->supplier_invoice->enabled) && !empty($user->rights->supplier_invoice->lire))) {
					print $form->editfieldkey('SupplierCode', 'supplier_code', '', $object, 0);
				}
				print '</td>';
				print '<td>';
				print '<table class="nobordernopadding"><tr><td>';
				if ((!$object->code_fournisseur || $object->code_fournisseur == -1) && $modCodeFournisseur->code_auto) {
					$tmpcode = $object->code_fournisseur;
					if (empty($tmpcode) && !empty($object->oldcopy->code_fournisseur)) {
						$tmpcode = $object->oldcopy->code_fournisseur; // When there is an error to update a thirdparty, the number for supplier and customer code is kept to old value.
					}
					if (empty($tmpcode) && !empty($modCodeFournisseur->code_auto)) {
						$tmpcode = $modCodeFournisseur->getNextValue($object, 1);
					}
					print '<input type="text" name="supplier_code" id="supplier_code" size="16" value="'.dol_escape_htmltag($tmpcode).'" maxlength="24">';
				} elseif ($object->codefournisseur_modifiable()) {
					print '<input type="text" name="supplier_code" id="supplier_code" size="16" value="'.dol_escape_htmltag($object->code_fournisseur).'" maxlength="24">';
				} else {
					print $object->code_fournisseur;
					print '<input type="hidden" name="supplier_code" value="'.$object->code_fournisseur.'">';
				}
				print '</td><td>';
				$s = $modCodeFournisseur->getToolTip($langs, $object, 1);
				print $form->textwithpicto('', $s, 1);
				print '</td></tr></table>';
				print '</td></tr>';
			}

			// Barcode
			if (!empty($conf->barcode->enabled)) {
				print '<tr><td class="tdtop">'.$form->editfieldkey('Gencod', 'barcode', '', $object, 0).'</td>';
				print '<td colspan="3">';
				print img_picto('', 'barcode');
				print '<input type="text" name="barcode" id="barcode" value="'.dol_escape_htmltag($object->barcode).'">';
				print '</td></tr>';
			}

			// Status
			print '<tr><td>'.$form->editfieldkey('Status', 'status', '', $object, 0).'</td><td colspan="3">';
			print $form->selectarray('status', array('0'=>$langs->trans('ActivityCeased'), '1'=>$langs->trans('InActivity')), $object->status, 0, 0, 0, '', 0, 0, 0, '', 'minwidth100', 1);
			print '</td></tr>';

			// Address
			print '<tr><td class="tdtop">'.$form->editfieldkey('Address', 'address', '', $object, 0).'</td>';
			print '<td colspan="3"><textarea name="address" id="address" class="quatrevingtpercent" rows="3" wrap="soft">';
			print dol_escape_htmltag($object->address, 0, 1);
			print '</textarea>';
			print $form->widgetForTranslation("address", $object, $permissiontoadd, 'textarea', 'alphanohtml', 'quatrevingtpercent');
			print '</td></tr>';

			// Zip / Town
			print '<tr><td>'.$form->editfieldkey('Zip', 'zipcode', '', $object, 0).'</td><td>';
			print $formcompany->select_ziptown($object->zip, 'zipcode', array('town', 'selectcountry_id', 'state_id'), 0, 0, '', 'maxwidth100');
			print '</td>';
			if ($conf->browser->layout == 'phone') {
				print '</tr><tr>';
			}
			print '<td>'.$form->editfieldkey('Town', 'town', '', $object, 0).'</td><td>';
			print $formcompany->select_ziptown($object->town, 'town', array('zipcode', 'selectcountry_id', 'state_id'));
			print $form->widgetForTranslation("town", $object, $permissiontoadd, 'string', 'alphanohtml', 'maxwidth100 quatrevingtpercent');
			print '</td></tr>';

			// Country
			print '<tr><td>'.$form->editfieldkey('Country', 'selectcounty_id', '', $object, 0).'</td><td colspan="3">';
			print img_picto('', 'globe-americas', 'class="paddingrightonly"');
			print $form->select_country((GETPOSTISSET('country_id') ? GETPOST('country_id') : $object->country_id), 'country_id', '', 0, 'minwidth300 maxwidth500 widthcentpercentminusx');
			if ($user->admin) {
				print info_admin($langs->trans("YouCanChangeValuesForThisListFromDictionarySetup"), 1);
			}
			print '</td></tr>';

			// State
			if (empty($conf->global->SOCIETE_DISABLE_STATE)) {
				if (!empty($conf->global->MAIN_SHOW_REGION_IN_STATE_SELECT) && ($conf->global->MAIN_SHOW_REGION_IN_STATE_SELECT == 1 || $conf->global->MAIN_SHOW_REGION_IN_STATE_SELECT == 2)) {
					print '<tr><td>'.$form->editfieldkey('Region-State', 'state_id', '', $object, 0).'</td><td colspan="3">';
				} else {
					print '<tr><td>'.$form->editfieldkey('State', 'state_id', '', $object, 0).'</td><td colspan="3">';
				}

				print img_picto('', 'state', 'class="pictofixedwidth"');
				print $formcompany->select_state($object->state_id, $object->country_code);
				print '</td></tr>';
			}

			// Phone / Fax
			print '<tr><td>'.$form->editfieldkey('Phone', 'phone', GETPOST('phone', 'alpha'), $object, 0).'</td>';
			print '<td>'.img_picto('', 'object_phoning').' <input type="text" name="phone" id="phone" class="maxwidth200 widthcentpercentminusx" value="'.(GETPOSTISSET('phone') ?GETPOST('phone', 'alpha') : $object->phone).'"></td>';
			if ($conf->browser->layout == 'phone') {
				print '</tr><tr>';
			}
			print '<td>'.$form->editfieldkey('Fax', 'fax', GETPOST('fax', 'alpha'), $object, 0).'</td>';
			print '<td>'.img_picto('', 'object_phoning_fax').' <input type="text" name="fax" id="fax" class="maxwidth200 widthcentpercentminusx" value="'.(GETPOSTISSET('fax') ?GETPOST('fax', 'alpha') : $object->fax).'"></td></tr>';

			// EMail / Web
			print '<tr><td>'.$form->editfieldkey('EMail', 'email', GETPOST('email', 'custom', 0, FILTER_SANITIZE_EMAIL), $object, 0, 'string', '', (!empty($conf->global->SOCIETE_EMAIL_MANDATORY))).'</td>';
			print '<td colspan="3">'.img_picto('', 'object_email').' <input type="text" name="email" id="email" class="maxwidth200onsmartphone maxwidth500 widthcentpercentminusx" value="'.(GETPOSTISSET('email') ? GETPOST('email', 'custom', 0, FILTER_SANITIZE_EMAIL) : $object->email).'"></td></tr>';
			print '<tr><td>'.$form->editfieldkey('Web', 'url', GETPOST('url', 'alpha'), $object, 0).'</td>';
			print '<td colspan="3">'.img_picto('', 'globe').' <input type="text" name="url" id="url" class="maxwidth200onsmartphone maxwidth500 widthcentpercentminusx " value="'.(GETPOSTISSET('url') ?GETPOST('url', 'alpha') : $object->url).'"></td></tr>';

			if (!empty($conf->socialnetworks->enabled)) {
				foreach ($socialnetworks as $key => $value) {
					if ($value['active']) {
						print '<tr>';
						print '<td><label for="'.$value['label'].'">'.$form->editfieldkey($value['label'], $key, '', $object, 0).'</label></td>';
						print '<td colspan="3">';
						if (!empty($value['icon'])) {
							print '<span class="fa '.$value['icon'].'"></span>';
						}
						print '<input type="text" name="'.$key.'" id="'.$key.'" class="minwidth100" maxlength="80" value="'.(empty($object->socialnetworks[$key]) ? '' : $object->socialnetworks[$key]).'">';
						print '</td>';
						print '</tr>';
					} elseif (!empty($object->socialnetworks[$key])) {
						print '<input type="hidden" name="'.$key.'" value="'.$object->socialnetworks[$key].'">';
					}
				}
			}

			// Prof ids
			$i = 1;
			$j = 0;
			$NBCOLS = ($conf->browser->layout == 'phone' ? 1 : 2);
			while ($i <= 6) {
				$idprof = $langs->transcountry('ProfId'.$i, $object->country_code);
				if ($idprof != '-') {
					$key = 'idprof'.$i;

					if (($j % $NBCOLS) == 0) {
						print '<tr>';
					}

					$idprof_mandatory = 'SOCIETE_IDPROF'.($i).'_MANDATORY';
					print '<td>'.$form->editfieldkey($idprof, $key, '', $object, 0, 'string', '', !(empty($conf->global->$idprof_mandatory) || !$object->isACompany())).'</td><td>';
					print $formcompany->get_input_id_prof($i, $key, $object->$key, $object->country_code);
					print '</td>';
					if (($j % $NBCOLS) == ($NBCOLS - 1)) {
						print '</tr>';
					}
					$j++;
				}
				$i++;
			}
			if ($NBCOLS > 0 && $j % 2 == 1) {
				print '<td colspan="2"></td></tr>';
			}

			// VAT is used
			print '<tr><td>'.$form->editfieldkey('VATIsUsed', 'assujtva_value', '', $object, 0).'</td><td colspan="3">';
			print $form->selectyesno('assujtva_value', $object->tva_assuj, 1);
			print '</td></tr>';

			// Local Taxes
			//TODO: Place into a function to control showing by country or study better option
			if ($mysoc->localtax1_assuj == "1" && $mysoc->localtax2_assuj == "1") {
				print '<tr><td>'.$form->editfieldkey($langs->transcountry("LocalTax1IsUsed", $mysoc->country_code), 'localtax1assuj_value', '', $object, 0).'</td><td>';
				print $form->selectyesno('localtax1assuj_value', $object->localtax1_assuj, 1);
				if (!isOnlyOneLocalTax(1)) {
					print '<span class="cblt1">     '.$langs->transcountry("Type", $mysoc->country_code).': ';
					$formcompany->select_localtax(1, $object->localtax1_value, "lt1");
					print '</span>';
				}
				print '</td>';
				print '</tr><tr>';
				print '<td>'.$form->editfieldkey($langs->transcountry("LocalTax2IsUsed", $mysoc->country_code), 'localtax2assuj_value', '', $object, 0).'</td><td>';
				print $form->selectyesno('localtax2assuj_value', $object->localtax2_assuj, 1);
				if (!isOnlyOneLocalTax(2)) {
					print '<span class="cblt2">     '.$langs->transcountry("Type", $mysoc->country_code).': ';
					$formcompany->select_localtax(2, $object->localtax2_value, "lt2");
					print '</span>';
				}
				print '</td></tr>';
			} elseif ($mysoc->localtax1_assuj == "1" && $mysoc->localtax2_assuj != "1") {
				print '<tr><td>'.$form->editfieldkey($langs->transcountry("LocalTax1IsUsed", $mysoc->country_code), 'localtax1assuj_value', '', $object, 0).'</td><td colspan="3">';
				print $form->selectyesno('localtax1assuj_value', $object->localtax1_assuj, 1);
				if (!isOnlyOneLocalTax(1)) {
					print '<span class="cblt1">     '.$langs->transcountry("Type", $mysoc->country_code).': ';
					$formcompany->select_localtax(1, $object->localtax1_value, "lt1");
					print '</span>';
				}
				print '</td></tr>';
			} elseif ($mysoc->localtax2_assuj == "1" && $mysoc->localtax1_assuj != "1") {
				print '<tr><td>'.$form->editfieldkey($langs->transcountry("LocalTax2IsUsed", $mysoc->country_code), 'localtax2assuj_value', '', $object, 0).'</td><td colspan="3">';
				print $form->selectyesno('localtax2assuj_value', $object->localtax2_assuj, 1);
				if (!isOnlyOneLocalTax(2)) {
					print '<span class="cblt2">     '.$langs->transcountry("Type", $mysoc->country_code).': ';
					$formcompany->select_localtax(2, $object->localtax2_value, "lt2");
					print '</span>';
				}
				print '</td></tr>';
			}

			// VAT Code
			print '<tr><td>'.$form->editfieldkey('VATIntra', 'intra_vat', '', $object, 0).'</td>';
			print '<td colspan="3">';
			$s = '<input type="text" class="flat maxwidthonsmartphone" name="tva_intra" id="intra_vat" maxlength="20" value="'.$object->tva_intra.'">';

			if (empty($conf->global->MAIN_DISABLEVATCHECK) && isInEEC($object)) {
				$s .= ' &nbsp; ';

				if ($conf->use_javascript_ajax) {
					$widthpopup = 600;
					if (!empty($conf->dol_use_jmobile)) {
						$widthpopup = 350;
					}
					$heightpopup = 400;
					print "\n";
					print '<script language="JavaScript" type="text/javascript">';
					print "function CheckVAT(a) {\n";
					print "newpopup('".DOL_URL_ROOT."/societe/checkvat/checkVatPopup.php?vatNumber='+a,'".dol_escape_js($langs->trans("VATIntraCheckableOnEUSite"))."', ".$widthpopup.", ".$heightpopup.");\n";
					print "}\n";
					print '</script>';
					print "\n";
					$s .= '<a href="#" class="hideonsmartphone" onclick="javascript: CheckVAT(document.formsoc.tva_intra.value);">'.$langs->trans("VATIntraCheck").'</a>';
					$s = $form->textwithpicto($s, $langs->trans("VATIntraCheckDesc", $langs->transnoentitiesnoconv("VATIntraCheck")), 1);
				} else {
					$s .= '<a href="'.$langs->transcountry("VATIntraCheckURL", $object->country_id).'" class="hideonsmartphone" target="_blank">'.img_picto($langs->trans("VATIntraCheckableOnEUSite"), 'help').'</a>';
				}
			}
			print $s;
			print '</td>';
			print '</tr>';

			// Type - Workforce/Staff
			print '<tr><td>'.$form->editfieldkey('ThirdPartyType', 'typent_id', '', $object, 0).'</td><td class="maxwidthonsmartphone"'.( ($conf->browser->layout == 'phone' || !empty($conf->global->SOCIETE_DISABLE_WORKFORCE)) ? ' colspan="3"' : '').'>';
			print $form->selectarray("typent_id", $formcompany->typent_array(0), $object->typent_id, 1, 0, 0, '', 0, 0, 0, (empty($conf->global->SOCIETE_SORT_ON_TYPEENT) ? 'ASC' : $conf->global->SOCIETE_SORT_ON_TYPEENT), '', 1);
			if ($user->admin) {
				print info_admin($langs->trans("YouCanChangeValuesForThisListFromDictionarySetup"), 1);
			}
			if (empty($conf->global->SOCIETE_DISABLE_WORKFORCE)) {
				print '</td>';
				if ($conf->browser->layout == 'phone') {
					print '</tr><tr>';
				}
				print '<td>'.$form->editfieldkey('Workforce', 'effectif_id', '', $object, 0).'</td><td class="maxwidthonsmartphone">';
				print $form->selectarray("effectif_id", $formcompany->effectif_array(0), $object->effectif_id, 0, 0, 0, '', 0, 0, 0, '', '', 1);
				if ($user->admin) {
					print info_admin($langs->trans("YouCanChangeValuesForThisListFromDictionarySetup"), 1);
				}
			} else {
				print '<input type="hidden" name="effectif_id" id="effectif_id" value="'.$object->effectif_id.'">';
			}
			print '</td></tr>';

			// Juridical type
			print '<tr><td>'.$form->editfieldkey('JuridicalStatus', 'forme_juridique_code', '', $object, 0).'</td><td class="maxwidthonsmartphone" colspan="3">';
			print $formcompany->select_juridicalstatus($object->forme_juridique_code, $object->country_code, '', 'forme_juridique_code');
			print '</td></tr>';

			// Capital
			print '<tr><td>'.$form->editfieldkey('Capital', 'capital', '', $object, 0).'</td>';
			print '<td colspan="3"><input type="text" name="capital" id="capital" size="10" value="';
			print $object->capital != '' ? dol_escape_htmltag(price($object->capital)) : '';
			print '"> <font class="hideonsmartphone">'.$langs->trans("Currency".$conf->currency).'</font></td></tr>';

			// Default language
			if (!empty($conf->global->MAIN_MULTILANGS)) {
				print '<tr><td>'.$form->editfieldkey('DefaultLang', 'default_lang', '', $object, 0).'</td><td colspan="3">'."\n";
				print img_picto('', 'language').$formadmin->select_language($object->default_lang, 'default_lang', 0, 0, 1);
				print '</td>';
				print '</tr>';
			}

			// Incoterms
			if (!empty($conf->incoterm->enabled)) {
				print '<tr>';
					print '<td>'.$form->editfieldkey('IncotermLabel', 'incoterm_id', '', $object, 0).'</td>';
				print '<td colspan="3" class="maxwidthonsmartphone">';
				print $form->select_incoterms((!empty($object->fk_incoterms) ? $object->fk_incoterms : ''), (!empty($object->location_incoterms) ? $object->location_incoterms : ''));
				print '</td></tr>';
			}

			// Categories
			if (!empty($conf->categorie->enabled) && !empty($user->rights->categorie->lire)) {
				// Customer
				print '<tr class="visibleifcustomer"><td>'.$form->editfieldkey('CustomersCategoriesShort', 'custcats', '', $object, 0).'</td>';
				print '<td colspan="3">';
				$cate_arbo = $form->select_all_categories(Categorie::TYPE_CUSTOMER, null, null, null, null, 1);
				$c = new Categorie($db);
				$cats = $c->containing($object->id, Categorie::TYPE_CUSTOMER);
				$arrayselected = array();
				foreach ($cats as $cat) {
					$arrayselected[] = $cat->id;
				}
				print img_picto('', 'category').$form->multiselectarray('custcats', $cate_arbo, $arrayselected, 0, 0, 'quatrevingtpercent widthcentpercentminusx', 0, 0);
				print "</td></tr>";

				// Supplier
				if ((!empty($conf->fournisseur->enabled) && !empty($user->rights->fournisseur->lire) && empty($conf->global->MAIN_USE_NEW_SUPPLIERMOD)) || (!empty($conf->supplier_order->enabled) && !empty($user->rights->supplier_order->lire)) || (!empty($conf->supplier_invoice->enabled) && !empty($user->rights->supplier_invoice->lire))) {
					print '<tr class="visibleifsupplier"><td>'.$form->editfieldkey('SuppliersCategoriesShort', 'suppcats', '', $object, 0).'</td>';
					print '<td colspan="3">';
					$cate_arbo = $form->select_all_categories(Categorie::TYPE_SUPPLIER, null, null, null, null, 1);
					$c = new Categorie($db);
					$cats = $c->containing($object->id, Categorie::TYPE_SUPPLIER);
					$arrayselected = array();
					foreach ($cats as $cat) {
						$arrayselected[] = $cat->id;
					}
					print img_picto('', 'category').$form->multiselectarray('suppcats', $cate_arbo, $arrayselected, 0, 0, 'quatrevingtpercent widthcentpercentminusx', 0, 0);
					print "</td></tr>";
				}
			}

			// Multicurrency
			if (!empty($conf->multicurrency->enabled)) {
				print '<tr>';
				print '<td>'.$form->editfieldkey('Currency', 'multicurrency_code', '', $object, 0).'</td>';
				print '<td colspan="3" class="maxwidthonsmartphone">';
				print $form->selectMultiCurrency(($object->multicurrency_code ? $object->multicurrency_code : $conf->currency), 'multicurrency_code', 1);
				print '</td></tr>';
			}

			// Other attributes
			$parameters = array('socid'=>$socid, 'colspan' => ' colspan="3"', 'colspanvalue' => '3');
			include DOL_DOCUMENT_ROOT.'/core/tpl/extrafields_edit.tpl.php';

			// Webservices url/key
			if (!empty($conf->syncsupplierwebservices->enabled)) {
				print '<tr><td>'.$form->editfieldkey('WebServiceURL', 'webservices_url', '', $object, 0).'</td>';
				print '<td><input type="text" name="webservices_url" id="webservices_url" size="32" value="'.$object->webservices_url.'"></td>';
				print '<td>'.$form->editfieldkey('WebServiceKey', 'webservices_key', '', $object, 0).'</td>';
				print '<td><input type="text" name="webservices_key" id="webservices_key" size="32" value="'.$object->webservices_key.'"></td></tr>';
			}

			// Logo
			print '<tr class="hideonsmartphone">';
			print '<td>'.$form->editfieldkey('Logo', 'photoinput', '', $object, 0).'</td>';
			print '<td colspan="3">';
			if ($object->logo) {
				print $form->showphoto('societe', $object);
			}
			$caneditfield = 1;
			if ($caneditfield) {
				if ($object->logo) {
					print "<br>\n";
				}
				print '<table class="nobordernopadding">';
				if ($object->logo) {
					print '<tr><td><input type="checkbox" class="flat photodelete" name="deletephoto" id="photodelete"> '.$langs->trans("Delete").'<br><br></td></tr>';
				}
				//print '<tr><td>'.$langs->trans("PhotoFile").'</td></tr>';
				print '<tr><td><input type="file" class="flat" name="photo" id="photoinput"></td></tr>';
				print '</table>';
			}
			print '</td>';
			print '</tr>';

			// Assign sale representative
			print '<tr>';
			print '<td>'.$form->editfieldkey('AllocateCommercial', 'commercial_id', '', $object, 0).'</td>';
			print '<td colspan="3" class="maxwidthonsmartphone">';
			$userlist = $form->select_dolusers('', '', 0, null, 0, '', '', 0, 0, 0, 'AND u.statut = 1', 0, '', '', 0, 1);
			$arrayselected = GETPOST('commercial', 'array');
			if (empty($arrayselected)) {
				$arrayselected = $object->getSalesRepresentatives($user, 1);
			}
			print img_picto('', 'user').$form->multiselectarray('commercial', $userlist, $arrayselected, 0, 0, 'quatrevingtpercent widthcentpercentminusx', 0, 0, '', '', '', 1);
			print '</td></tr>';

			print '</table>';

			if (!empty($conf->global->ACCOUNTANCY_USE_PRODUCT_ACCOUNT_ON_THIRDPARTY)) {
				print '<br>';
				print '<table class="border centpercent">';

				if (! empty($conf->accounting->enabled)) {
					// Accountancy_code_sell
					print '<tr><td class="titlefield">'.$langs->trans("ProductAccountancySellCode").'</td>';
					print '<td>';
					print $formaccounting->select_account($object->accountancy_code_sell, 'accountancy_code_sell', 1, '', 1, 1);
					print '</td></tr>';

					// Accountancy_code_buy
					print '<tr><td>'.$langs->trans("ProductAccountancyBuyCode").'</td>';
					print '<td>';
					print $formaccounting->select_account($object->accountancy_code_buy, 'accountancy_code_buy', 1, '', 1, 1);
					print '</td></tr>';
				} else { // For external software
					// Accountancy_code_sell
					print '<tr><td class="titlefield">'.$langs->trans("ProductAccountancySellCode").'</td>';
					print '<td><input name="accountancy_code_sell" class="maxwidth200" value="'.$object->accountancy_code_sell.'">';
					print '</td></tr>';

					// Accountancy_code_buy
					print '<tr><td>'.$langs->trans("ProductAccountancyBuyCode").'</td>';
					print '<td><input name="accountancy_code_buy" class="maxwidth200" value="'.$object->accountancy_code_buy.'">';
					print '</td></tr>';
				}
				print '</table>';
			}

			print '</div>';

			print dol_get_fiche_end();

			print '<div class="center">';
			print '<input type="submit" class="button button-save" name="save" value="'.$langs->trans("Save").'">';
			print ' &nbsp; &nbsp; ';
			print '<input type="submit" class="button button-cancel" name="cancel" value="'.$langs->trans("Cancel").'">';
			print '</div>';

			print '</form>';
		}
	} else {
		/*
		 * View
		 */

		if (!empty($object->id)) {
			$res = $object->fetch_optionals();
		}
		//if ($res < 0) { dol_print_error($db); exit; }


		$head = societe_prepare_head($object);

		print dol_get_fiche_head($head, 'card', $langs->trans("ThirdParty"), -1, 'company');

		$formconfirm = '';

		// Confirm delete third party
		if ($action == 'delete' || ($conf->use_javascript_ajax && empty($conf->dol_use_jmobile))) {
			$formconfirm = $form->formconfirm($_SERVER["PHP_SELF"]."?socid=".$object->id, $langs->trans("DeleteACompany"), $langs->trans("ConfirmDeleteCompany"), "confirm_delete", '', 0, "action-delete");
		}

		if ($action == 'merge') {
			$formquestion = array(
				array(
					'name' => 'soc_origin',
					'label' => $langs->trans('MergeOriginThirdparty'),
					'type' => 'other',
					'value' => $form->select_company('', 'soc_origin', '', 'SelectThirdParty', 0, 0, array(), 0, 'minwidth200', '', '', 1, null, false, array($object->id))
				)
			);

			$formconfirm .= $form->formconfirm($_SERVER["PHP_SELF"]."?socid=".$object->id, $langs->trans("MergeThirdparties"), $langs->trans("ConfirmMergeThirdparties"), "confirm_merge", $formquestion, 'no', 1, 250);
		}

		// Call Hook formConfirm
		$parameters = array('formConfirm' => $formconfirm);
		$reshook = $hookmanager->executeHooks('formConfirm', $parameters, $object, $action); // Note that $action and $object may have been modified by hook
		if (empty($reshook)) {
			$formconfirm .= $hookmanager->resPrint;
		} elseif ($reshook > 0) {
			$formconfirm = $hookmanager->resPrint;
		}

		// Print form confirm
		print $formconfirm;

		dol_htmloutput_mesg(is_numeric($error) ? '' : $error, $errors, 'error');

		$linkback = '<a href="'.DOL_URL_ROOT.'/societe/list.php?restore_lastsearch_values=1">'.$langs->trans("BackToList").'</a>';

		dol_banner_tab($object, 'socid', $linkback, ($user->socid ? 0 : 1), 'rowid', 'nom');


		print '<div class="fichecenter">';
		print '<div class="fichehalfleft">';

		print '<div class="underbanner clearboth"></div>';
		print '<table class="border tableforfield" width="100%">';

		// Type Prospect/Customer/Supplier
		print '<tr><td class="titlefield">'.$langs->trans('NatureOfThirdParty').'</td><td>';
		print $object->getTypeUrl(1);
		print '</td></tr>';

		// Prefix
		if (!empty($conf->global->SOCIETE_USEPREFIX)) {  // Old not used prefix field
			print '<tr><td>'.$langs->trans('Prefix').'</td><td>'.dol_escape_htmltag($object->prefix_comm).'</td>';
			print '</tr>';
		}

		// Customer code
		if ($object->client) {
			print '<tr><td>';
			print $langs->trans('CustomerCode');
			print '</td>';
			print '<td>';
			print showValueWithClipboardCPButton(dol_escape_htmltag($object->code_client));
			print '</td>';
			$tmpcheck = $object->check_codeclient();
			if ($tmpcheck != 0 && $tmpcheck != -5) {
				print ' <font class="error">('.$langs->trans("WrongCustomerCode").')</font>';
			}
			print '</td>';
			print '</tr>';
		}

		// Supplier code
		if (((!empty($conf->fournisseur->enabled) && !empty($user->rights->fournisseur->lire) && empty($conf->global->MAIN_USE_NEW_SUPPLIERMOD)) || (!empty($conf->supplier_order->enabled) && !empty($user->rights->supplier_order->lire)) || (!empty($conf->supplier_invoice->enabled) && !empty($user->rights->supplier_invoice->lire))) && $object->fournisseur) {
			print '<tr><td>';
			print $langs->trans('SupplierCode').'</td><td>';
			print showValueWithClipboardCPButton(dol_escape_htmltag($object->code_fournisseur));
			$tmpcheck = $object->check_codefournisseur();
			if ($tmpcheck != 0 && $tmpcheck != -5) {
				print ' <font class="error">('.$langs->trans("WrongSupplierCode").')</font>';
			}
			print '</td>';
			print '</tr>';
		}

		// Barcode
		if (!empty($conf->barcode->enabled)) {
			print '<tr><td>';
			print $langs->trans('Gencod').'</td><td>'.showValueWithClipboardCPButton(dol_escape_htmltag($object->barcode));
			print '</td>';
			print '</tr>';
		}

		// Prof ids
		$i = 1; $j = 0;
		while ($i <= 6) {
			$idprof = $langs->transcountry('ProfId'.$i, $object->country_code);
			if ($idprof != '-') {
				//if (($j % 2) == 0) print '<tr>';
				print '<tr>';
				print '<td>'.$idprof.'</td><td>';
				$key = 'idprof'.$i;
				print showValueWithClipboardCPButton(dol_escape_htmltag($object->$key));
				if ($object->$key) {
					if ($object->id_prof_check($i, $object) > 0) {
						print ' &nbsp; '.$object->id_prof_url($i, $object);
					} else {
						print ' <font class="error">('.$langs->trans("ErrorWrongValue").')</font>';
					}
				}
				print '</td>';
				//if (($j % 2) == 1) print '</tr>';
				print '</tr>';
				$j++;
			}
			$i++;
		}
		//if ($j % 2 == 1)  print '<td colspan="2"></td></tr>';


		// This fields are used to know VAT to include in an invoice when the thirdparty is making a sale, so when it is a supplier.
		// We don't need them into customer profile.
		// Except for spain and localtax where localtax depends on buyer and not seller

		if ($object->fournisseur) {
			// VAT is used
			print '<tr><td>';
			print $form->textwithpicto($langs->trans('VATIsUsed'), $langs->trans('VATIsUsedWhenSelling'));
			print '</td><td>';
			print yn($object->tva_assuj);
			print '</td>';
			print '</tr>';
		}

		// Local Taxes
		if ($object->fournisseur || $mysoc->country_code == 'ES') {
			if ($mysoc->localtax1_assuj == "1" && $mysoc->localtax2_assuj == "1") {
				print '<tr><td>'.$langs->transcountry("LocalTax1IsUsed", $mysoc->country_code).'</td><td>';
				print yn($object->localtax1_assuj);
				print '</td></tr><tr><td>'.$langs->transcountry("LocalTax2IsUsed", $mysoc->country_code).'</td><td>';
				print yn($object->localtax2_assuj);
				print '</td></tr>';

				if ($object->localtax1_assuj == "1" && (!isOnlyOneLocalTax(1))) {
					print '<form method="post" action="'.$_SERVER['PHP_SELF'].'?socid='.$object->id.'">';
					print '<input type="hidden" name="action" value="set_localtax1">';
					print '<input type="hidden" name="token" value="'.newToken().'">';
					print '<tr><td>'.$langs->transcountry("Localtax1", $mysoc->country_code).' <a class="editfielda" href="'.$_SERVER["PHP_SELF"].'?action=editRE&amp;socid='.$object->id.'">'.img_edit($langs->transnoentitiesnoconv('Edit'), 1).'</td>';
					if ($action == 'editRE') {
						print '<td class="left">';
						$formcompany->select_localtax(1, $object->localtax1_value, "lt1");
						print '<input type="submit" class="button" value="'.$langs->trans("Modify").'"></td>';
					} else {
						print '<td>'.$object->localtax1_value.'</td>';
					}
					print '</tr></form>';
				}
				if ($object->localtax2_assuj == "1" && (!isOnlyOneLocalTax(2))) {
					print '<form method="post" action="'.$_SERVER['PHP_SELF'].'?socid='.$object->id.'">';
					print '<input type="hidden" name="action" value="set_localtax2">';
					print '<input type="hidden" name="token" value="'.newToken().'">';
					print '<tr><td>'.$langs->transcountry("Localtax2", $mysoc->country_code).'<a class="editfielda" href="'.$_SERVER["PHP_SELF"].'?action=editIRPF&amp;socid='.$object->id.'">'.img_edit($langs->transnoentitiesnoconv('Edit'), 1).'</td>';
					if ($action == 'editIRPF') {
						print '<td class="left">';
						$formcompany->select_localtax(2, $object->localtax2_value, "lt2");
						print '<input type="submit" class="button" value="'.$langs->trans("Modify").'"></td>';
					} else {
						print '<td>'.$object->localtax2_value.'</td>';
					}
					print '</tr></form>';
				}
			} elseif ($mysoc->localtax1_assuj == "1" && $mysoc->localtax2_assuj != "1") {
				print '<tr><td>'.$langs->transcountry("LocalTax1IsUsed", $mysoc->country_code).'</td><td>';
				print yn($object->localtax1_assuj);
				print '</td></tr>';
				if ($object->localtax1_assuj == "1" && (!isOnlyOneLocalTax(1))) {
					print '<form method="post" action="'.$_SERVER['PHP_SELF'].'?socid='.$object->id.'">';
					print '<input type="hidden" name="action" value="set_localtax1">';
					print '<input type="hidden" name="token" value="'.newToken().'">';
					print '<tr><td> '.$langs->transcountry("Localtax1", $mysoc->country_code).'<a class="editfielda" href="'.$_SERVER["PHP_SELF"].'?action=editRE&amp;socid='.$object->id.'">'.img_edit($langs->transnoentitiesnoconv('Edit'), 1).'</td>';
					if ($action == 'editRE') {
						print '<td class="left">';
						$formcompany->select_localtax(1, $object->localtax1_value, "lt1");
						print '<input type="submit" class="button" value="'.$langs->trans("Modify").'"></td>';
					} else {
						print '<td>'.$object->localtax1_value.'</td>';
					}
					print '</tr></form>';
				}
			} elseif ($mysoc->localtax2_assuj == "1" && $mysoc->localtax1_assuj != "1") {
				print '<tr><td>'.$langs->transcountry("LocalTax2IsUsed", $mysoc->country_code).'</td><td>';
				print yn($object->localtax2_assuj);
				print '</td></tr>';
				if ($object->localtax2_assuj == "1" && (!isOnlyOneLocalTax(2))) {
					print '<form method="post" action="'.$_SERVER['PHP_SELF'].'?socid='.$object->id.'">';
					print '<input type="hidden" name="action" value="set_localtax2">';
					print '<input type="hidden" name="token" value="'.newToken().'">';
					print '<tr><td> '.$langs->transcountry("Localtax2", $mysoc->country_code).' <a class="editfielda" href="'.$_SERVER["PHP_SELF"].'?action=editIRPF&amp;socid='.$object->id.'">'.img_edit($langs->transnoentitiesnoconv('Edit'), 1).'</td>';
					if ($action == 'editIRPF') {
						print '<td class="left">';
						$formcompany->select_localtax(2, $object->localtax2_value, "lt2");
						print '<input type="submit" class="button" value="'.$langs->trans("Modify").'"></td>';
					} else {
						print '<td>'.$object->localtax2_value.'</td>';
					}
					print '</tr></form>';
				}
			}
		}

		// Sale tax code (VAT code)
		print '<tr>';
		print '<td class="nowrap">'.$langs->trans('VATIntra').'</td><td>';
		if ($object->tva_intra) {
			$s = '';
			$s .= showValueWithClipboardCPButton(dol_escape_htmltag($object->tva_intra));
			$s .= '<input type="hidden" id="tva_intra" name="tva_intra" maxlength="20" value="'.$object->tva_intra.'">';

			if (empty($conf->global->MAIN_DISABLEVATCHECK) && isInEEC($object)) {
				$s .= ' &nbsp; ';

				if ($conf->use_javascript_ajax) {
					$widthpopup = 600;
					if (!empty($conf->dol_use_jmobile)) {
						$widthpopup = 350;
					}
					$heightpopup = 400;
					print "\n";
					print '<script language="JavaScript" type="text/javascript">';
					print "function CheckVAT(a) {\n";
					print "newpopup('".DOL_URL_ROOT."/societe/checkvat/checkVatPopup.php?vatNumber='+a, '".dol_escape_js($langs->trans("VATIntraCheckableOnEUSite"))."', ".$widthpopup.", ".$heightpopup.");\n";
					print "}\n";
					print '</script>';
					print "\n";
					$s .= '<a href="#" class="hideonsmartphone" onclick="javascript: CheckVAT( $(\'#tva_intra\').val() );">'.$langs->trans("VATIntraCheck").'</a>';
					$s = $form->textwithpicto($s, $langs->trans("VATIntraCheckDesc", $langs->transnoentitiesnoconv("VATIntraCheck")), 1);
				} else {
					$s .= '<a href="'.$langs->transcountry("VATIntraCheckURL", $object->country_id).'" class="hideonsmartphone" target="_blank">'.img_picto($langs->trans("VATIntraCheckableOnEUSite"), 'help').'</a>';
				}
			}
			print $s;
		} else {
			print '&nbsp;';
		}
		print '</td></tr>';

		// Warehouse
		if (!empty($conf->stock->enabled) && !empty($conf->global->SOCIETE_ASK_FOR_WAREHOUSE)) {
			$langs->load('stocks');
			require_once DOL_DOCUMENT_ROOT.'/product/class/html.formproduct.class.php';
			$formproduct = new FormProduct($db);
			print '<tr class="nowrap">';
			print '<td>';
			print $form->editfieldkey("Warehouse", 'warehouse', '', $object, $user->rights->societe->creer);
			print '</td><td>';
			if ($action == 'editwarehouse') {
				$formproduct->formSelectWarehouses($_SERVER['PHP_SELF'].'?id='.$object->id, $object->fk_warehouse, 'fk_warehouse', 1);
			} else {
				if ($object->fk_warehouse > 0) {
					print img_picto('', 'stock', 'class="paddingrightonly"');
				}
				$formproduct->formSelectWarehouses($_SERVER['PHP_SELF'].'?id='.$object->id, $object->fk_warehouse, 'none');
			}
			print '</td>';
			print '</tr>';
		}

		print '</table>';
		print '</div>';

		print '<div class="fichehalfright"><div class="ficheaddleft">';

		print '<div class="underbanner clearboth"></div>';
		print '<table class="border tableforfield" width="100%">';

		// Tags / categories
		if (!empty($conf->categorie->enabled) && !empty($user->rights->categorie->lire)) {
			// Customer
			if ($object->prospect || $object->client || (!$object->fournisseur && !empty($conf->global->THIRDPARTY_CAN_HAVE_CATEGORY_EVEN_IF_NOT_CUSTOMER_PROSPECT_SUPPLIER))) {
				print '<tr><td>'.$langs->trans("CustomersCategoriesShort").'</td>';
				print '<td>';
				print $form->showCategories($object->id, Categorie::TYPE_CUSTOMER, 1);
				print "</td></tr>";
			}

			// Supplier
			if (((!empty($conf->fournisseur->enabled) && !empty($user->rights->fournisseur->lire) && empty($conf->global->MAIN_USE_NEW_SUPPLIERMOD)) || (!empty($conf->supplier_order->enabled) && !empty($user->rights->supplier_order->lire)) || (!empty($conf->supplier_invoice->enabled) && !empty($user->rights->supplier_invoice->lire))) && $object->fournisseur) {
				print '<tr><td>'.$langs->trans("SuppliersCategoriesShort").'</td>';
				print '<td>';
				print $form->showCategories($object->id, Categorie::TYPE_SUPPLIER, 1);
				print "</td></tr>";
			}
		}


		// Third-Party Type
		print '<tr><td>';
		print '<table class="nobordernopadding" width="100%"><tr><td>'.$langs->trans('ThirdPartyType').'</td>';
		if ($action != 'editthirdpartytype' && $user->rights->societe->creer) {
			print '<td class="right"><a class="editfielda" href="'.$_SERVER["PHP_SELF"].'?action=editthirdpartytype&amp;socid='.$object->id.'">'.img_edit($langs->transnoentitiesnoconv('Edit'), 1).'</a></td>';
		}
		print '</tr></table>';
		print '</td><td>';
		$html_name = ($action == 'editthirdpartytype') ? 'typent_id' : 'none';
		$formcompany->formThirdpartyType($_SERVER['PHP_SELF'].'?socid='.$object->id, $object->typent_id, $html_name, '');
		print '</td></tr>';

		// Workforce/Staff
		if (empty($conf->global->SOCIETE_DISABLE_WORKFORCE)) {
			print '<tr><td>'.$langs->trans("Workforce").'</td><td>'.$object->effectif.'</td></tr>';
		}

		// Legal
		print '<tr><td class="titlefield">'.$langs->trans('JuridicalStatus').'</td><td>'.$object->forme_juridique.'</td></tr>';

		// Capital
		print '<tr><td>'.$langs->trans('Capital').'</td><td>';
		if ($object->capital) {
			print price($object->capital, '', $langs, 0, -1, -1, $conf->currency);
		} else {
			print '&nbsp;';
		}
		print '</td></tr>';

		// Default language
		if (!empty($conf->global->MAIN_MULTILANGS)) {
			require_once DOL_DOCUMENT_ROOT.'/core/lib/functions2.lib.php';
			print '<tr><td>'.$langs->trans("DefaultLang").'</td><td>';
			//$s=picto_from_langcode($object->default_lang);
			//print ($s?$s.' ':'');
			$langs->load("languages");
			$labellang = ($object->default_lang ? $langs->trans('Language_'.$object->default_lang) : '');
			print picto_from_langcode($object->default_lang, 'class="paddingrightonly saturatemedium opacitylow"');
			print $labellang;
			print '</td></tr>';
		}

		// Incoterms
		if (!empty($conf->incoterm->enabled)) {
			print '<tr><td>';
			print '<table width="100%" class="nobordernopadding"><tr><td>'.$langs->trans('IncotermLabel').'</td>';
			if ($action != 'editincoterm' && $user->rights->societe->creer) {
				print '<td class="right"><a class="editfielda" href="'.$_SERVER["PHP_SELF"].'?socid='.$object->id.'&action=editincoterm">'.img_edit('', 1).'</a></td>';
			}
			print '</tr></table>';
			print '</td><td colspan="3">';
			if ($action != 'editincoterm') {
				print $form->textwithpicto($object->display_incoterms(), $object->label_incoterms, 1);
			} else {
				print $form->select_incoterms((!empty($object->fk_incoterms) ? $object->fk_incoterms : ''), (!empty($object->location_incoterms) ? $object->location_incoterms : ''), $_SERVER['PHP_SELF'].'?socid='.$object->id);
			}
			print '</td></tr>';
		}

		// Multicurrency
		if (!empty($conf->multicurrency->enabled)) {
			print '<tr>';
			print '<td>'.$form->editfieldkey('Currency', 'multicurrency_code', '', $object, 0).'</td>';
			print '<td>';
			print !empty($object->multicurrency_code) ? currency_name($object->multicurrency_code, 1) : '';
			print '</td></tr>';
		}

		if (!empty($conf->global->ACCOUNTANCY_USE_PRODUCT_ACCOUNT_ON_THIRDPARTY)) {
			// Accountancy sell code
			print '<tr><td class="nowrap">';
			print $langs->trans("ProductAccountancySellCode");
			print '</td><td colspan="2">';
			if (! empty($conf->accounting->enabled)) {
				if (! empty($object->accountancy_code_sell)) {
					$accountingaccount = new AccountingAccount($db);
					$accountingaccount->fetch('', $object->accountancy_code_sell, 1);

					print $accountingaccount->getNomUrl(0, 1, 1, '', 1);
				}
			} else {
				print $object->accountancy_code_sell;
			}
			print '</td></tr>';

			// Accountancy buy code
			print '<tr><td class="nowrap">';
			print $langs->trans("ProductAccountancyBuyCode");
			print '</td><td colspan="2">';
			if (! empty($conf->accounting->enabled)) {
				if (! empty($object->accountancy_code_buy)) {
					$accountingaccount2 = new AccountingAccount($db);
					$accountingaccount2->fetch('', $object->accountancy_code_buy, 1);

					print $accountingaccount2->getNomUrl(0, 1, 1, '', 1);
				}
			} else {
				print $object->accountancy_code_buy;
			}
			print '</td></tr>';
		}

		// Other attributes
		$parameters = array('socid'=>$socid, 'colspan' => ' colspan="3"', 'colspanvalue' => '3');
		include DOL_DOCUMENT_ROOT.'/core/tpl/extrafields_view.tpl.php';

		// Parent company
		if (empty($conf->global->SOCIETE_DISABLE_PARENTCOMPANY)) {
			print '<tr><td>';
			print '<table class="nobordernopadding" width="100%"><tr><td>'.$langs->trans('ParentCompany').'</td>';
			if ($action != 'editparentcompany' && $user->rights->societe->creer) {
				print '<td class="right"><a class="editfielda" href="'.$_SERVER["PHP_SELF"].'?action=editparentcompany&amp;socid='.$object->id.'">'.img_edit($langs->transnoentitiesnoconv('Edit'), 1).'</a></td>';
			}
			print '</tr></table>';
			print '</td><td>';
			$html_name = ($action == 'editparentcompany') ? 'parent_id' : 'none';
			$form->form_thirdparty($_SERVER['PHP_SELF'].'?socid='.$object->id, $object->parent, $html_name, '', 1, 0, 0, null, 0, array($object->id));
			print '</td></tr>';
		}

		// Sales representative
		include DOL_DOCUMENT_ROOT.'/societe/tpl/linesalesrepresentative.tpl.php';

		// Module Adherent
		if (!empty($conf->adherent->enabled)) {
			$langs->load("members");
			print '<tr><td>'.$langs->trans("LinkedToDolibarrMember").'</td>';
			print '<td>';
			$adh = new Adherent($db);
			$result = $adh->fetch('', '', $object->id);
			if ($result > 0) {
				$adh->ref = $adh->getFullName($langs);
				print $adh->getNomUrl(-1);
			} else {
				print '<span class="opacitymedium">'.$langs->trans("ThirdpartyNotLinkedToMember").'</span>';
			}
			print "</td></tr>\n";
		}

		// Webservices url/key
		if (!empty($conf->syncsupplierwebservices->enabled)) {
			print '<tr><td>'.$langs->trans("WebServiceURL").'</td><td>'.dol_print_url($object->webservices_url).'</td>';
			print '<td class="nowrap">'.$langs->trans('WebServiceKey').'</td><td>'.$object->webservices_key.'</td></tr>';
		}

		print '</table>';
		print '</div>';

		print '</div></div>';
		print '<div style="clear:both"></div>';

		print dol_get_fiche_end();


		/*
		 *  Actions
		 */
		if ($action != 'presend') {
			print '<div class="tabsAction">'."\n";

			$parameters = array();
			$reshook = $hookmanager->executeHooks('addMoreActionsButtons', $parameters, $object, $action); // Note that $action and $object may have been modified by hook
			if (empty($reshook)) {
				$at_least_one_email_contact = false;
				$TContact = $object->contact_array_objects();
				foreach ($TContact as &$contact) {
					if (!empty($contact->email)) {
						$at_least_one_email_contact = true;
						break;
					}
				}

				if (empty($user->socid)) {
					if (!empty($object->email) || $at_least_one_email_contact) {
						$langs->load("mails");
						print '<a class="butAction" href="'.$_SERVER['PHP_SELF'].'?socid='.$object->id.'&action=presend&mode=init#formmailbeforetitle">'.$langs->trans('SendMail').'</a>'."\n";
					} else {
						$langs->load("mails");
						print '<a class="butActionRefused classfortooltip" href="#" title="'.dol_escape_htmltag($langs->trans("NoEMail")).'">'.$langs->trans('SendMail').'</a>'."\n";
					}
				}

				if ($user->rights->societe->creer) {
					print '<a class="butAction" href="'.$_SERVER["PHP_SELF"].'?socid='.$object->id.'&amp;action=edit">'.$langs->trans("Modify").'</a>'."\n";
				}

				if (!empty($conf->adherent->enabled)) {
					$adh = new Adherent($db);
					$result = $adh->fetch('', '', $object->id);
					if ($result == 0 && ($object->client == 1 || $object->client == 3) && !empty($conf->global->MEMBER_CAN_CONVERT_CUSTOMERS_TO_MEMBERS)) {
						print '<a class="butAction" href="'.DOL_URL_ROOT.'/adherents/card.php?&action=create&socid='.$object->id.'" title="'.dol_escape_htmltag($langs->trans("NewMember")).'">'.$langs->trans("NewMember").'</a>'."\n";
					}
				}

				if ($user->rights->societe->supprimer) {
					print '<a class="butActionDelete" href="card.php?action=merge&socid='.$object->id.'" title="'.dol_escape_htmltag($langs->trans("MergeThirdparties")).'">'.$langs->trans('Merge').'</a>'."\n";
				}

				if ($user->rights->societe->supprimer) {
					if ($conf->use_javascript_ajax && empty($conf->dol_use_jmobile)) {	// We can't use preloaded confirm form with jmobile
						print '<span id="action-delete" class="butActionDelete">'.$langs->trans('Delete').'</span>'."\n";
					} else {
						print '<a class="butActionDelete" href="'.$_SERVER["PHP_SELF"].'?socid='.$object->id.'&amp;action=delete&amp;token='.newToken().'">'.$langs->trans('Delete').'</a>'."\n";
					}
				}
			}

			print '</div>'."\n";
		}

		//Select mail models is same action as presend
		if (GETPOST('modelselected')) {
			$action = 'presend';
		}

		if ($action != 'presend') {
			print '<div class="fichecenter"><div class="fichehalfleft">';

			if (empty($conf->global->SOCIETE_DISABLE_BUILDDOC)) {
				print '<a name="builddoc"></a>'; // ancre

				/*
				 * Generated documents
				 */
				$filedir = $conf->societe->multidir_output[$object->entity].'/'.$object->id;
				$urlsource = $_SERVER["PHP_SELF"]."?socid=".$object->id;
				$genallowed = $user->rights->societe->lire;
				$delallowed = $user->rights->societe->creer;

				print $formfile->showdocuments('company', $object->id, $filedir, $urlsource, $genallowed, $delallowed, $object->model_pdf, 0, 0, 0, 28, 0, 'entity='.$object->entity, 0, '', $object->default_lang);
			}

			// Subsidiaries list
			if (empty($conf->global->SOCIETE_DISABLE_SUBSIDIARIES)) {
				$result = show_subsidiaries($conf, $langs, $db, $object);
			}

			print '</div><div class="fichehalfright"><div class="ficheaddleft">';

			$MAXEVENT = 10;

			$morehtmlright = dolGetButtonTitle($langs->trans('SeeAll'), '', 'fa fa-list-alt imgforviewmode', DOL_URL_ROOT.'/societe/agenda.php?socid='.$object->id);

			// List of actions on element
			include_once DOL_DOCUMENT_ROOT.'/core/class/html.formactions.class.php';
			$formactions = new FormActions($db);
			$somethingshown = $formactions->showactions($object, '', $socid, 1, '', $MAXEVENT, '', $morehtmlright); // Show all action for thirdparty

			print '</div></div></div>';

			if (!empty($conf->global->MAIN_DUPLICATE_CONTACTS_TAB_ON_MAIN_CARD)) {
				// Contacts list
				if (empty($conf->global->SOCIETE_DISABLE_CONTACTS)) {
					$result = show_contacts($conf, $langs, $db, $object, $_SERVER["PHP_SELF"].'?socid='.$object->id);
				}

				// Addresses list
				if (!empty($conf->global->SOCIETE_ADDRESSES_MANAGEMENT)) {
					$result = show_addresses($conf, $langs, $db, $object, $_SERVER["PHP_SELF"].'?socid='.$object->id);
				}
			}
		}

		// Presend form
		$modelmail = 'thirdparty';
		$defaulttopic = 'Information';
		$diroutput = $conf->societe->dir_output;
		$trackid = 'thi'.$object->id;

		include DOL_DOCUMENT_ROOT.'/core/tpl/card_presend.tpl.php';
	}
}
// End of page
llxFooter();
$db->close();<|MERGE_RESOLUTION|>--- conflicted
+++ resolved
@@ -495,19 +495,6 @@
 			$object->webservices_key		= GETPOST('webservices_key', 'san_alpha');
 
 			if (GETPOSTISSET('accountancy_code_sell')) {
-<<<<<<< HEAD
-				if (GETPOST('accountancy_code_sell', 'int')==-1) {
-					$object->accountancy_code_sell  = 0;
-				} else {
-					$object->accountancy_code_sell  = GETPOST('accountancy_code_sell', 'int');
-				}
-			}
-			if (GETPOSTISSET('accountancy_code_buy')) {
-				if (GETPOST('accountancy_code_buy', 'int')==-1) {
-					$object->accountancy_code_buy  = 0;
-				} else {
-					$object->accountancy_code_buy  = GETPOST('accountancy_code_buy', 'int');
-=======
 				$accountancy_code_sell  = GETPOST('accountancy_code_sell', 'alpha');
 
 				if (empty($accountancy_code_sell) || $accountancy_code_sell == '-1') {
@@ -523,7 +510,6 @@
 					$object->accountancy_code_buy = '';
 				} else {
 					$object->accountancy_code_buy = $accountancy_code_buy;
->>>>>>> 0f191e57
 				}
 			}
 
